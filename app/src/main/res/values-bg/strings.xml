<?xml version="1.0" encoding="UTF-8"?>
<!-- smartling.instruction_comments_enabled = on -->
<resources>
  <!-- Removed by excludeNonTranslatables <string name="app_name" translatable="false">Signal</string> -->

  <!-- Removed by excludeNonTranslatables <string name="install_url" translatable="false">https://signal.org/install</string> -->
  <!-- Removed by excludeNonTranslatables <string name="donate_url" translatable="false">https://signal.org/donate</string> -->
  <!-- Removed by excludeNonTranslatables <string name="backup_support_url" translatable="false">https://support.signal.org/hc/articles/360007059752</string> -->
  <!-- Removed by excludeNonTranslatables <string name="transfer_support_url" translatable="false">https://support.signal.org/hc/articles/360007059752</string> -->
  <!-- Removed by excludeNonTranslatables <string name="support_center_url" translatable="false">https://support.signal.org/</string> -->
  <!-- Removed by excludeNonTranslatables <string name="terms_and_privacy_policy_url" translatable="false">https://signal.org/legal</string> -->
  <!-- Removed by excludeNonTranslatables <string name="google_pay_url" translatable="false">https://pay.google.com</string> -->
  <!-- Removed by excludeNonTranslatables <string name="donation_decline_code_error_url" translatable="false">https://support.signal.org/hc/articles/4408365318426#errors</string> -->
  <!-- Removed by excludeNonTranslatables <string name="sms_export_url" translatable="false">https://support.signal.org/hc/articles/360007321171</string> -->
  <!-- Removed by excludeNonTranslatables <string name="signal_me_username_url" translatable="false">https://signal.me/#u/%1$s</string> -->
  <!-- Removed by excludeNonTranslatables <string name="signal_me_username_url_no_scheme" translatable="false">signal.me/#u/%1$s</string> -->
  <!-- Removed by excludeNonTranslatables <string name="username_support_url" translatable="false">https://support.signal.org/hc/articles/5389476324250</string> -->

    <string name="yes">Да</string>
    <string name="no">Не</string>
    <string name="delete">Изтриване</string>
    <string name="please_wait">Моля, изчакай…</string>
    <string name="save">Запази</string>
    <string name="note_to_self">Лична бележка</string>

    <!-- AlbumThumbnailView -->
  <!-- Removed by excludeNonTranslatables <string name="AlbumThumbnailView_plus" translatable="false">\+%d</string> -->

    <!-- ApplicationMigrationActivity -->
    <string name="ApplicationMigrationActivity__signal_is_updating">Molly се обновява…</string>

    <!-- ApplicationPreferencesActivity -->
    <string name="ApplicationPreferenceActivity_you_havent_set_a_passphrase_yet">Все още не си задал/а парола!</string>
    <string name="ApplicationPreferencesActivity_disable_passphrase">Деактивирай паролата?</string>
    <string name="ApplicationPreferencesActivity_this_will_permanently_unlock_signal_and_message_notifications">Това ще отключи изцяло всички известия за съобщения и Molly.</string>
    <string name="ApplicationPreferencesActivity_disable">Изключи</string>
    <string name="ApplicationPreferencesActivity_disable_signal_messages_and_calls">Деактивирай Molly съобщения и обаждания?</string>
    <string name="ApplicationPreferencesActivity_disable_signal_messages_and_calls_by_unregistering">Деактивирайте Molly съобщения и обаждания като се дерегистрирате от сървъра. Ще трябва да регистрирате своят номер отново, за да ползвате услугите в бъдеще.</string>
    <string name="ApplicationPreferencesActivity_error_connecting_to_server">Грешка при свързване със сървъра!</string>
    <string name="ApplicationPreferencesActivity_pins_are_required_for_registration_lock">ПИН кодовете са задължителни за регистрационното заключване. За да деактивирате ПИН кодовете, моля първо деактивирайте регистрационното заключване.</string>
    <string name="ApplicationPreferencesActivity_pin_created">ПИН-ът е създаден.</string>
    <string name="ApplicationPreferencesActivity_pin_disabled">ПИН-ът е деактивиран.</string>
    <string name="ApplicationPreferencesActivity_record_payments_recovery_phrase">Записване на фраза за възстановяване на плащания</string>
    <string name="ApplicationPreferencesActivity_record_phrase">Записване на фраза</string>
    <string name="ApplicationPreferencesActivity_before_you_can_disable_your_pin">Преди да можете да деактивирате своя PIN, трябва да запишете фразата си за възстановяване на плащания, за да можете да възстановите своя акаунт за плащания.</string>

    <!-- NumericKeyboardView -->
  <!-- Removed by excludeNonTranslatables <string name="NumericKeyboardView__1" translatable="false">1</string> -->
  <!-- Removed by excludeNonTranslatables <string name="NumericKeyboardView__2" translatable="false">2</string> -->
  <!-- Removed by excludeNonTranslatables <string name="NumericKeyboardView__3" translatable="false">3</string> -->
  <!-- Removed by excludeNonTranslatables <string name="NumericKeyboardView__4" translatable="false">4</string> -->
  <!-- Removed by excludeNonTranslatables <string name="NumericKeyboardView__5" translatable="false">5</string> -->
  <!-- Removed by excludeNonTranslatables <string name="NumericKeyboardView__6" translatable="false">6</string> -->
  <!-- Removed by excludeNonTranslatables <string name="NumericKeyboardView__7" translatable="false">7</string> -->
  <!-- Removed by excludeNonTranslatables <string name="NumericKeyboardView__8" translatable="false">8</string> -->
  <!-- Removed by excludeNonTranslatables <string name="NumericKeyboardView__9" translatable="false">9</string> -->
  <!-- Removed by excludeNonTranslatables <string name="NumericKeyboardView__0" translatable="false">0</string> -->
    <!-- Back button on numeric keyboard -->
    <string name="NumericKeyboardView__backspace">Назад</string>

    <!-- DraftDatabase -->
    <string name="DraftDatabase_Draft_image_snippet">(изображение)</string>
    <string name="DraftDatabase_Draft_audio_snippet">(аудио)</string>
    <string name="DraftDatabase_Draft_video_snippet">(видео)</string>
    <string name="DraftDatabase_Draft_location_snippet">(местоположение)</string>
    <string name="DraftDatabase_Draft_quote_snippet">(отговори)</string>
    <string name="DraftDatabase_Draft_voice_note">(Гласово съобщение)</string>

    <!-- AttachmentKeyboard -->
    <string name="AttachmentKeyboard_gallery">Галерия</string>
    <string name="AttachmentKeyboard_file">Файл</string>
    <string name="AttachmentKeyboard_contact">Контакт</string>
    <string name="AttachmentKeyboard_location">Местоположение</string>
    <string name="AttachmentKeyboard_Signal_needs_permission_to_show_your_photos_and_videos">Molly се нуждае от разрешение, за да показва снимките и видеотата ти.</string>
    <string name="AttachmentKeyboard_give_access">Разрешаване на достъпа</string>
    <string name="AttachmentKeyboard_payment">Плащане</string>

    <!-- AttachmentManager -->
    <string name="AttachmentManager_cant_open_media_selection">Неуспешно откриване на папка за избор на файл.</string>
    <string name="AttachmentManager_signal_requires_the_external_storage_permission_in_order_to_attach_photos_videos_or_audio">Molly се нуждае от достъп до вградения диск, за да може да прикачва снимки, видеа или аудио, но той му е отказан. Моля, отидете в настройки в менюто и изберете \"Разрешения\" и \"Дискове\".</string>
    <string name="AttachmentManager_signal_requires_contacts_permission_in_order_to_attach_contact_information">Molly се нуждае от достъп до контактите Ви, за да може да прикачва информация за тях, но той му е отказан. Моля, отидете на настройки в менюто и изберете \"Разрешения\" и \"Контакти\".</string>
    <string name="AttachmentManager_signal_requires_location_information_in_order_to_attach_a_location">Molly се нуждае от достъп до местоположението Ви, за да може да го прикачва, но той му е отказан. Моля, отидете на настройки в менюто и изберете \"Разрешения\" и \"Местоположение\".</string>
    <!-- Alert dialog title to show the recipient has not activated payments -->
    <string name="AttachmentManager__not_activated_payments">%1$s няма активирани Плащания </string>
    <!-- Alert dialog description to send the recipient a request to activate payments -->
    <string name="AttachmentManager__request_to_activate_payments">Искате ли да изпратите заявка на потребителя да активира Плащанията?</string>
    <!-- Alert dialog button to send request -->
    <string name="AttachmentManager__send_request">Изпращане на заявка</string>
    <!-- Alert dialog button to cancel dialog -->
    <string name="AttachmentManager__cancel">Отказ</string>

    <!-- AttachmentUploadJob -->
    <string name="AttachmentUploadJob_uploading_media">Качване на медия…</string>
    <string name="AttachmentUploadJob_compressing_video_start">Компресиране на видео…</string>

    <!-- BackgroundMessageRetriever -->
    <string name="BackgroundMessageRetriever_checking_for_messages">Проверка за съобщения…</string>

    <!-- BlockedUsersActivity -->
    <string name="BlockedUsersActivity__blocked_users">Блокирани потребители</string>
    <string name="BlockedUsersActivity__add_blocked_user">Добавяне на блокиран потребител</string>
    <string name="BlockedUsersActivity__blocked_users_will">Блокираните потребители не могат да ви се обаждат, нито да ви изпращат съобщения.</string>
    <string name="BlockedUsersActivity__no_blocked_users">Няма блокирани потребители</string>
    <string name="BlockedUsersActivity__block_user">Блокиране на потребител?</string>
    <string name="BlockedUserActivity__s_will_not_be_able_to">\"%1$s\" няма да може да ви се обажда или да ви изпраща съобщения.</string>
    <string name="BlockedUsersActivity__block">Блокиране</string>

    <!-- CreditCardFragment -->
    <!-- Title of fragment detailing the donation amount for one-time donation, displayed above the credit card text fields -->
    <string name="CreditCardFragment__donation_amount_s">Размер на дарението: %1$s</string>
    <!-- Title of fragment detailing the donation amount for monthly donation, displayed above the credit card text fields -->
    <string name="CreditCardFragment__donation_amount_s_per_month">Размер на дарението: %1$s/месец</string>
    <!-- Explanation of how to fill in the form, displayed above the credit card text fields -->
    <!-- Explanation of how to fill in the form and a note about pii, displayed above the credit card text fields -->
    <string name="CreditCardFragment__enter_your_card_details">Въведете информацията за вашата карта. Signal не събира и не съхранява личната ви информация.</string>
    <!-- Displayed as a hint in the card number text field -->
    <string name="CreditCardFragment__card_number">Номер на карта</string>
    <!-- Displayed as a hint in the card expiry text field -->
    <string name="CreditCardFragment__mm_yy">ММ/ГГ</string>
    <!-- Displayed as a hint in the card cvv text field -->
    <string name="CreditCardFragment__cvv">CVV</string>
    <!-- Error displayed under the card number text field when there is an invalid card number entered -->
    <string name="CreditCardFragment__invalid_card_number">Невалиден номер на карта</string>
    <!-- Error displayed under the card expiry text field when the card is expired -->
    <string name="CreditCardFragment__card_has_expired">Картата е изтекла</string>
    <!-- Error displayed under the card cvv text field when the cvv is too short -->
    <string name="CreditCardFragment__code_is_too_short">Кодът е прекалено кратък</string>
    <!-- Error displayed under the card cvv text field when the cvv is too long -->
    <string name="CreditCardFragment__code_is_too_long">Кодът е прекалено дълъг</string>
    <!-- Error displayed under the card cvv text field when the cvv is invalid -->
    <string name="CreditCardFragment__invalid_code">Невалиден код</string>
    <!-- Error displayed under the card expiry text field when the expiry month is invalid -->
    <string name="CreditCardFragment__invalid_month">Невалиден месец</string>
    <!-- Error displayed under the card expiry text field when the expiry is missing the year -->
    <string name="CreditCardFragment__year_required">Годината е задължителна</string>
    <!-- Error displayed under the card expiry text field when the expiry year is invalid -->
    <string name="CreditCardFragment__invalid_year">Невалидна година</string>
    <!-- Button label to confirm credit card input and proceed with payment -->
    <string name="CreditCardFragment__continue">Продължи</string>

    <!-- BlockUnblockDialog -->
    <string name="BlockUnblockDialog_block_and_leave_s">Блокиране и напускане на %1$s?</string>
    <string name="BlockUnblockDialog_block_s">Блокиране на %1$s?</string>
    <string name="BlockUnblockDialog_you_will_no_longer_receive_messages_or_updates">Няма да може да получвате съобщения или известия от тази група и членовете ѝ няма да могат да ви добавят повторно.</string>
    <string name="BlockUnblockDialog_group_members_wont_be_able_to_add_you">Членове на групата няма да могат да ви добавят в тази група повторно.</string>
    <string name="BlockUnblockDialog_group_members_will_be_able_to_add_you">Членове на групата ще могат да ви добавят обратно в групата.</string>
    <!-- Text that is shown when unblocking a Signal contact -->
    <string name="BlockUnblockDialog_you_will_be_able_to_call_and_message_each_other">Ще можете да изпращате съобщения и да се обаждате един на друг, и името ви и снимката ви ще бъдат споделени с тях.</string>
    <!-- Text that is shown when unblocking an SMS contact -->
    <string name="BlockUnblockDialog_you_will_be_able_to_message_each_other">Ще можете да си пишете един на друг.</string>
    <string name="BlockUnblockDialog_blocked_people_wont_be_able_to_call_you_or_send_you_messages">Блокираните хора няма да могат да ви се обаждат, нито да ви изпращат съобщения.</string>
    <string name="BlockUnblockDialog_blocked_people_wont_be_able_to_send_you_messages">Блокираните хора няма да могат да ви изпращат съобщения.</string>
    <!-- Message shown on block dialog when blocking the Signal release notes recipient -->
    <string name="BlockUnblockDialog_block_getting_signal_updates_and_news">Блокиране на получаване на актуализации и новини за Signal.</string>
    <!-- Message shown on unblock dialog when unblocking the Signal release notes recipient -->
    <string name="BlockUnblockDialog_resume_getting_signal_updates_and_news">Възобновяване на получаване на актуализации и новини за Signal.</string>
    <string name="BlockUnblockDialog_unblock_s">Отблокиране на %1$s?</string>
    <string name="BlockUnblockDialog_block">Блокиране</string>
    <string name="BlockUnblockDialog_block_and_leave">Блокиране и напускане</string>
    <string name="BlockUnblockDialog_report_spam_and_block">Докладване за спам и блокиране</string>

    <!-- BucketedThreadMedia -->
    <string name="BucketedThreadMedia_Today">Днес</string>
    <string name="BucketedThreadMedia_Yesterday">Вчера</string>
    <string name="BucketedThreadMedia_This_week">Тази седмица</string>
    <string name="BucketedThreadMedia_This_month">Този месец</string>
    <string name="BucketedThreadMedia_Large">Голям</string>
    <string name="BucketedThreadMedia_Medium">Формат</string>
    <string name="BucketedThreadMedia_Small">Малък</string>

    <!-- CameraXFragment -->
    <string name="CameraXFragment_tap_for_photo_hold_for_video">Натисни за снимка, задръж за видео</string>
    <string name="CameraXFragment_capture_description">Запечатване</string>
    <string name="CameraXFragment_change_camera_description">Смяна на камерата</string>
    <string name="CameraXFragment_open_gallery_description">Отвори галерията</string>

    <!-- CameraContacts -->
    <string name="CameraContacts_recent_contacts">Последни контакти</string>
    <string name="CameraContacts_signal_contacts">Signal контакти</string>
    <string name="CameraContacts_signal_groups">Signal групи</string>
    <string name="CameraContacts_you_can_share_with_a_maximum_of_n_conversations">Може да споделяте с максимум %1$d чата.</string>
    <string name="CameraContacts_select_signal_recipients">Избери Signal получатели</string>
    <string name="CameraContacts_no_signal_contacts">Няма Signal контакти</string>
    <string name="CameraContacts_you_can_only_use_the_camera_button">Може да използваш камера бутона за изпращане на снимки до Signal контактите. </string>
    <string name="CameraContacts_cant_find_who_youre_looking_for">Не откирваш това, което търсиш?</string>
    <string name="CameraContacts_invite_a_contact_to_join_signal">Покани контакт да се присъедини в Molly</string>
    <string name="CameraContacts__menu_search">Търсене</string>

    <!-- Censorship Circumvention Megaphone -->
    <!-- Title for an alert that shows at the bottom of the chat list letting people know that circumvention is no longer needed -->
    <string name="CensorshipCircumventionMegaphone_turn_off_censorship_circumvention">Изключване на заобикалянето на цензура?</string>
    <!-- Body for an alert that shows at the bottom of the chat list letting people know that circumvention is no longer needed -->
    <string name="CensorshipCircumventionMegaphone_you_can_now_connect_to_the_signal_service">Вече можете да се свързвате директно с услугата на Signal за по-добър потребителски опит.</string>
    <!-- Action to prompt the user to disable circumvention since it is no longer needed -->
    <string name="CensorshipCircumventionMegaphone_turn_off">Изключване</string>
    <!-- Action to prompt the user to dismiss the alert at the bottom of the chat list -->
    <string name="CensorshipCircumventionMegaphone_no_thanks">Не, благодаря</string>

    <!-- ClearProfileActivity -->
    <string name="ClearProfileActivity_remove">Премахване</string>
    <string name="ClearProfileActivity_remove_profile_photo">Премахване на профилната снимка?</string>
    <string name="ClearProfileActivity_remove_group_photo">Премахване на груповата снимка?</string>

    <!-- ClientDeprecatedActivity -->
    <string name="ClientDeprecatedActivity_update_signal">Обновяване на Molly</string>
    <string name="ClientDeprecatedActivity_this_version_of_the_app_is_no_longer_supported">Тази версия на приложението вече не е поддъражана. За да продължите да изпращате и получавате съобщения, обновете приложението до най-новата версия.</string>
    <string name="ClientDeprecatedActivity_update">Обновяване</string>
    <string name="ClientDeprecatedActivity_dont_update">Не обновявай</string>
    <string name="ClientDeprecatedActivity_warning">Внимание</string>
    <string name="ClientDeprecatedActivity_your_version_of_signal_has_expired_you_can_view_your_message_history">Версията ви на Signal е изтекла. Ще можете да преглеждате старите си съобщения, но няма да може да изпращате и получавате нови, докато не обновите приложението.</string>

    <!-- CommunicationActions -->
    <string name="CommunicationActions_no_browser_found">Не е открит уеб браузър.</string>
    <string name="CommunicationActions_send_email">Изпрати имейл</string>
    <string name="CommunicationActions_a_cellular_call_is_already_in_progress">Обаждането вече е в прогрес.</string>
    <string name="CommunicationActions_start_voice_call">Започване на гласово обаждане?</string>
    <string name="CommunicationActions_cancel">Отказ</string>
    <string name="CommunicationActions_call">Обаждане</string>
    <string name="CommunicationActions_insecure_call">Некриптиран разговор</string>
    <string name="CommunicationActions_carrier_charges_may_apply">Може да бъдете таксувани от мобилният ви оператор. Номерът, на който звъните, не е регистриран в Signal. Обаждането, което ще направите, ще мине през мобилния ви оператор, а не през интернет.</string>

    <!-- ConfirmIdentityDialog -->

    <!-- ContactsCursorLoader -->
    <string name="ContactsCursorLoader_recent_chats">Последни чатове</string>
    <string name="ContactsCursorLoader_contacts">Контакти</string>
    <string name="ContactsCursorLoader_groups">Групи</string>
    <!-- Contact search header for individuals who the user has not started a conversation with but is in a group with -->
    <string name="ContactsCursorLoader_group_members">Членове на групата</string>
    <string name="ContactsCursorLoader_phone_number_search">Търсене по телефонен номер</string>
    <!-- Header for username search -->
    <string name="ContactsCursorLoader_find_by_username">Намиране по потребителско име</string>
    <!-- Label for my stories when selecting who to send media to -->
    <string name="ContactsCursorLoader_my_stories">Моите истории</string>
    <!-- Text for a button that brings up a bottom sheet to create a new story. -->
    <string name="ContactsCursorLoader_new">Нова</string>
    <!-- Header for conversation search section labeled "Chats" -->
    <string name="ContactsCursorLoader__chats">Чатове</string>
    <!-- Header for conversation search section labeled "Messages" -->
    <string name="ContactsCursorLoader__messages">Съобщения</string>

    <!-- ContactsDatabase -->
    <string name="ContactsDatabase_message_s">Съобщение %1$s</string>
    <string name="ContactsDatabase_signal_call_s">Signal обаждане %1$s</string>

    <!-- ContactNameEditActivity -->
    <!-- Toolbar title for contact name edit activity -->
    <string name="ContactNameEditActivity_given_name">Име</string>
    <string name="ContactNameEditActivity_family_name">Фамилия</string>
    <string name="ContactNameEditActivity_prefix">Титла</string>
    <string name="ContactNameEditActivity_suffix">Окончание</string>
    <string name="ContactNameEditActivity_middle_name">Презиме</string>

    <!-- ContactShareEditActivity -->
    <!-- ContactShareEditActivity toolbar title -->
    <string name="ContactShareEditActivity__send_contact">Изпращане на контакт</string>
    <string name="ContactShareEditActivity_type_home">Домашен</string>
    <string name="ContactShareEditActivity_type_mobile">Мобилен</string>
    <string name="ContactShareEditActivity_type_work">Работен</string>
    <string name="ContactShareEditActivity_type_missing">Друг</string>
    <string name="ContactShareEditActivity_invalid_contact">Избраният контакт е невалиден</string>
    <!-- Content descrption for name edit button on contact share edit activity -->
    <string name="ContactShareEditActivity__edit_name">Редактиране на име</string>
    <!-- Content description for user avatar in edit activity -->
    <string name="ContactShareEditActivity__avatar">Снимка</string>

    <!-- ConversationItem -->
    <string name="ConversationItem_error_not_sent_tap_for_details">Не е изпратено, натиснете за повече информация</string>
    <string name="ConversationItem_error_partially_not_delivered">Частично изпратено, натиснете за повече информация</string>
    <string name="ConversationItem_error_network_not_delivered">Изпращането неуспешно</string>
    <string name="ConversationItem_received_key_exchange_message_tap_to_process">Получи се съобщение за обмяна на ключове, натисни, за да продължиш.</string>
    <string name="ConversationItem_group_action_left">%1$s напусна групата.</string>
    <string name="ConversationItem_send_paused">Изпращането задържано</string>
    <string name="ConversationItem_click_to_approve_unencrypted">Неуспешно изпращане, натиснете за изпращане по несигурен начин</string>
    <string name="ConversationItem_click_to_approve_unencrypted_sms_dialog_title">Разреши преминавене към нешифровани SMS-и?</string>
    <string name="ConversationItem_click_to_approve_unencrypted_mms_dialog_title">Разреши преминавене към нешифровани MMS-и?</string>
    <string name="ConversationItem_click_to_approve_unencrypted_dialog_message">Това съобщение <b>НЯМА</b> да бъде криптирано, защото получателят вече не е потребител на Signal.\n\nИзпращане на незащитено съобщение?</string>
    <string name="ConversationItem_unable_to_open_media">Неуспешно откриване на приложение за отваряне на този файл.</string>
    <string name="ConversationItem_copied_text">%1$s e копирано</string>
    <string name="ConversationItem_from_s">от %1$s</string>
    <string name="ConversationItem_to_s">до %1$s</string>
    <string name="ConversationItem_read_more">Прочети</string>
    <string name="ConversationItem_download_more">Изтегли повече</string>
    <string name="ConversationItem_pending"> в очакване</string>
    <string name="ConversationItem_this_message_was_deleted">Това съобщение беше изтрито.</string>
    <string name="ConversationItem_you_deleted_this_message">Изтрихте това съобщение.</string>
    <!-- Dialog error message shown when user can\'t download a message from someone else due to a permanent failure (e.g., unable to decrypt), placeholder is other\'s name -->
    <string name="ConversationItem_cant_download_message_s_will_need_to_send_it_again">Неуспешно изтегляне на съобщението. %1$s ще трябва да го изпрати отново.</string>
    <!-- Dialog error message shown when user can\'t download an image message from someone else due to a permanent failure (e.g., unable to decrypt), placeholder is other\'s name -->
    <string name="ConversationItem_cant_download_image_s_will_need_to_send_it_again">Неуспешно изтегляне на изображението. %1$s ще трябва да го изпрати отново.</string>
    <!-- Dialog error message shown when user can\'t download a video message from someone else due to a permanent failure (e.g., unable to decrypt), placeholder is other\'s name -->
    <string name="ConversationItem_cant_download_video_s_will_need_to_send_it_again">Неуспешно изтегляне на видеото. %1$s ще трябва да го изпрати отново.</string>
    <!-- Dialog error message shown when user can\'t download a their own message via a linked device due to a permanent failure (e.g., unable to decrypt) -->
    <string name="ConversationItem_cant_download_message_you_will_need_to_send_it_again">Неуспешно изтегляне на съобщението. Ще трябва да го изпратите отново.</string>
    <!-- Dialog error message shown when user can\'t download a their own image message via a linked device due to a permanent failure (e.g., unable to decrypt) -->
    <string name="ConversationItem_cant_download_image_you_will_need_to_send_it_again">Неуспешно изтегляне на изображението. Ще трябва да го изпратите отново.</string>
    <!-- Dialog error message shown when user can\'t download a their own video message via a linked device due to a permanent failure (e.g., unable to decrypt) -->
    <string name="ConversationItem_cant_download_video_you_will_need_to_send_it_again">Неуспешно изтегляне на видеото. Ще трябва да го изпратите отново.</string>

    <!-- ConversationActivity -->
    <string name="ConversationActivity_add_attachment">Прикачване на файл</string>
    <string name="ConversationActivity_select_contact_info">Посочи информация за контакта</string>
    <string name="ConversationActivity_compose_message">Ново съобщение</string>
    <string name="ConversationActivity_sorry_there_was_an_error_setting_your_attachment">За съжаление, настъпи грешка при прикачването.</string>
    <string name="ConversationActivity_recipient_is_not_a_valid_sms_or_email_address_exclamation">Получателят не е с валиден SMS или имейл!</string>
    <string name="ConversationActivity_message_is_empty_exclamation">Съобщението е празно!</string>
    <string name="ConversationActivity_group_members">Членове на групата</string>
    <string name="ConversationActivity__tap_here_to_start_a_group_call">Натиснете тук, за да започнете групов разговор</string>

    <string name="ConversationActivity_invalid_recipient">Невалиден получател!</string>
    <string name="ConversationActivity_added_to_home_screen">Добавено на работния плот</string>
    <string name="ConversationActivity_calls_not_supported">Функцията за разговори не се поддържа</string>
    <string name="ConversationActivity_this_device_does_not_appear_to_support_dial_actions">Това устройство не поддържа повиквания.</string>
    <string name="ConversationActivity_transport_insecure_sms">Некриптиран SMS</string>
    <!-- A title for the option to send an SMS with a placeholder to put the name of their SIM card -->
    <string name="ConversationActivity_transport_insecure_sms_with_sim">Незащитен SMS (%1$s)</string>
    <string name="ConversationActivity_transport_insecure_mms">Некриптиран MMS</string>
    <!-- A title for the option to send an SMS with a placeholder to put the name of their SIM card -->
    <string name="ConversationActivity_transport_signal">Съобщение в Signal</string>
    <string name="ConversationActivity_lets_switch_to_signal">Да преминем към Molly %1$s</string>
    <string name="ConversationActivity_specify_recipient">Моля, избери контакт</string>
    <string name="ConversationActivity_unblock">Отблокиране</string>
    <string name="ConversationActivity_attachment_exceeds_size_limits">Размерът на прикачения файл надминава допустимия лимит за типа съобщение, който изпращате.</string>
    <string name="ConversationActivity_unable_to_record_audio">Не може да бъде записано аудио!</string>
    <string name="ConversationActivity_you_cant_send_messages_to_this_group">Не може да изпращате съобщения на тази група, защото вече не сте неин член.</string>
    <string name="ConversationActivity_only_s_can_send_messages">Само %1$s могат да изпращат съобщения.</string>
    <string name="ConversationActivity_admins">администратори</string>
    <string name="ConversationActivity_message_an_admin">Пиши на администратор</string>
    <string name="ConversationActivity_cant_start_group_call">Не можете да започнете конферентен разговор</string>
    <string name="ConversationActivity_only_admins_of_this_group_can_start_a_call">Само администратори на тази група могат да започнат разговор.</string>
    <string name="ConversationActivity_there_is_no_app_available_to_handle_this_link_on_your_device">Нямате инсталирано приложение, което да може да използва тази препратка.</string>
    <string name="ConversationActivity_your_request_to_join_has_been_sent_to_the_group_admin">Заявката ви за присъединяване към групата е изпратена до администратора ѝ. Ще бъдете уведомени, когата те вземат решение.</string>
    <string name="ConversationActivity_cancel_request">Отказване на заявката</string>

    <string name="ConversationActivity_to_send_audio_messages_allow_signal_access_to_your_microphone">За да изпратите аудио съобщение, разрешете достъпа на Molly до микрофона.</string>
    <string name="ConversationActivity_signal_requires_the_microphone_permission_in_order_to_send_audio_messages">Molly се нуждае от достъп до микрофона Ви, за да може да изпраща аудио съобщения, но той му е отказан. Моля, отидете в настройки в менюто и изберете \"Разрешения\" и \"Микрофон\".</string>
    <string name="ConversationActivity_signal_needs_the_microphone_and_camera_permissions_in_order_to_call_s">Molly се нуждае от достъп до микрофона и камерта Ви, за да може да се обади на %1$s, но той му е отказан. Моля, отидете на настройки в менюто и изберете \"Разрешения\", \"Микрофон\" и \"Камера\".</string>
    <string name="ConversationActivity_to_capture_photos_and_video_allow_signal_access_to_the_camera">За да прави снимки и видеа, Molly се нуждае от достъп до камерта Ви.</string>
    <string name="ConversationActivity_signal_needs_the_camera_permission_to_take_photos_or_video">Molly се нуждае от достъп до камерта Ви, за да може да прави снимки или видеа, но той му е отказан. Моля, отидете в настройки в менюто и изберете \"Разрешения\" и \"Камера\".</string>
    <string name="ConversationActivity_signal_needs_camera_permissions_to_take_photos_or_video">Molly се нуждае от достъп до камерата, за да прави снимки и видеа</string>
    <string name="ConversationActivity_enable_the_microphone_permission_to_capture_videos_with_sound">Разреши използването на микрофона, за правене на видео със звук.</string>
    <string name="ConversationActivity_signal_needs_the_recording_permissions_to_capture_video">Molly се нуждае от достъп за правене на видеа, но той е отказан. Моля, отидете в настройки и изберете \"Достъп\" и активирайте \"Микрофон\" и \"Камера\".</string>
    <string name="ConversationActivity_signal_needs_recording_permissions_to_capture_video">Molly се нуждае от достъп до микрофона за записване на видеа.</string>

    <string name="ConversationActivity_quoted_contact_message">%1$s %2$s</string>
    <string name="ConversationActivity_signal_cannot_sent_sms_mms_messages_because_it_is_not_your_default_sms_app">Signal не може да изпраща SMS/MMS съобщения, защото не е първо предназначена апликация за SMS. Желаете ли да се промени това във вашите Android настройки ?</string>
    <string name="ConversationActivity_yes">Да</string>
    <string name="ConversationActivity_no">Не</string>
    <string name="ConversationActivity_search_position">%1$d от %2$d</string>
    <string name="ConversationActivity_no_results">Няма резултати</string>

    <string name="ConversationActivity_sticker_pack_installed">Пакетът със стикери е инсталиран</string>
    <string name="ConversationActivity_new_say_it_with_stickers">Ново! Кажи го със стикери</string>

    <string name="ConversationActivity_cancel">Отказ</string>
    <string name="ConversationActivity_delete_conversation">Изтриване на разговора?</string>
    <string name="ConversationActivity_delete_and_leave_group">Изтриване и напускане на групата?</string>
    <string name="ConversationActivity_this_conversation_will_be_deleted_from_all_of_your_devices">Този разговор ще бъде изтрит от всичките ви устройства.</string>
    <string name="ConversationActivity_you_will_leave_this_group_and_it_will_be_deleted_from_all_of_your_devices">Ще напуснете тази група и тя ще бъде изтрита от всичките ви устройства.</string>
    <string name="ConversationActivity_delete">Изтриване</string>
    <string name="ConversationActivity_delete_and_leave">Изтриване и напускане</string>
    <string name="ConversationActivity__to_call_s_signal_needs_access_to_your_microphone">За да се обадите на %1$s, Molly се нуждае от достъп до микрофона ви</string>


    <string name="ConversationActivity_join">Присъедини се</string>
    <string name="ConversationActivity_full">Пълно</string>

    <string name="ConversationActivity_error_sending_media">Грешка при изпращане на медиен файл</string>

    <string name="ConversationActivity__reported_as_spam_and_blocked">Потребителят е докладван за спам и блокиран.</string>

    <!-- Message shown when opening an SMS conversation with SMS disabled and they have unexported sms messages -->
    <string name="ConversationActivity__sms_messaging_is_currently_disabled_you_can_export_your_messages_to_another_app_on_your_phone">SMS съобщенията в момента са деактивирани. Можете да експортирате съобщенията си в друго приложение на вашия телефон.</string>
    <!-- Message shown when opening an SMS conversation with SMS disabled and they have unexported sms messages -->
    <string name="ConversationActivity__sms_messaging_is_no_longer_supported_in_signal_you_can_export_your_messages_to_another_app_on_your_phone">Signal вече не поддържа SMS съобщения. Можете да експортирате съобщенията си в друго приложение на вашия телефон.</string>
    <!-- Action button shown when in sms conversation, sms is disabled, and unexported sms messages are present -->
    <string name="ConversationActivity__export_sms_messages">Експорт на SMS съобщения</string>
    <!-- Message shown when opening an SMS conversation with SMS disabled and there are no exported messages -->
    <string name="ConversationActivity__sms_messaging_is_currently_disabled_invite_s_to_to_signal_to_keep_the_conversation_here">SMS съобщенията в момента са деактивирани. Поканете %1$s в Signal, за да продължите разговора тук.</string>
    <!-- Message shown when opening an SMS conversation with SMS disabled and there are no exported messages -->
    <string name="ConversationActivity__sms_messaging_is_no_longer_supported_in_signal_invite_s_to_to_signal_to_keep_the_conversation_here">Signal вече не поддържа SMS съобщения. Поканете %1$s в Signal, за да продължите разговора тук.</string>
    <!-- Action button shown when opening an SMS conversation with SMS disabled and there are no exported messages -->
    <string name="ConversationActivity__invite_to_signal">Покани в Signal</string>
    <!-- Snackbar message shown after dismissing the full screen sms export megaphone indicating we\'ll do it again soon -->
    <string name="ConversationActivity__you_will_be_reminded_again_soon">Скоро ще получите ново напомняне.</string>

    <!-- Title for dialog shown when first sending formatted text -->
    <string name="SendingFormattingTextDialog_title">Sending formatted text</string>
    <!-- Message for dialog shown when first sending formatted text -->
    <string name="SendingFormattingTextDialog_message">Some people may be using a version of Signal that doesn\'t support formatted text. They will not be able to see the formatting changes you\'ve made to your message.</string>
    <!-- Button text for confirming they\'d like to send the message with formatting after seeing warning. -->
    <string name="SendingFormattingTextDialog_send_anyway_button">Изпрати все пак</string>
    <!-- Button text for canceling sending the message with formatting after seeing warning. -->
    <string name="SendingFormattingTextDialog_cancel_send_button">Отказ</string>

    <!-- ConversationAdapter -->
    <plurals name="ConversationAdapter_n_unread_messages">
        <item quantity="one">%1$d непрочетено съобщение</item>
        <item quantity="other">%1$d непрочетени съобщения</item>
    </plurals>

    <!-- ConversationFragment -->
    <!-- Toast text when contacts activity is not found -->
    <string name="ConversationFragment__contacts_app_not_found">Приложението за контакти не е намерено.</string>
    <plurals name="ConversationFragment_delete_selected_messages">
        <item quantity="one">Изтриване на избраното съобщение?</item>
        <item quantity="other">Изтриване на избраните съобщения?</item>
    </plurals>
    <string name="ConversationFragment_save_to_sd_card">Запази в хранилището?</string>
    <plurals name="ConversationFragment_saving_n_media_to_storage_warning">
        <item quantity="one">Запазването на този медиен файл ще даде достъп до него на всички други приложения.\n\nПродължете?</item>
        <item quantity="other">Запазването на всички %1$d медийни файлове ще даде достъп до тях на всички други приложения.\n\nПродължете?</item>
    </plurals>
    <plurals name="ConversationFragment_error_while_saving_attachments_to_sd_card">
        <item quantity="one">Грешка при запазването на прикаченият файл!</item>
        <item quantity="other">Грешка при запазването на прикачените файлове!</item>
    </plurals>
    <string name="ConversationFragment_unable_to_write_to_sd_card_exclamation">Неуспешен запис върху хранилището!</string>
    <plurals name="ConversationFragment_saving_n_attachments">
        <item quantity="one">Запазване на прикачения файл</item>
        <item quantity="other">Запазване на %1$d прикачени файла</item>
    </plurals>
    <plurals name="ConversationFragment_saving_n_attachments_to_sd_card">
        <item quantity="one">Запазване на прикачения файл в хранилището…</item>
        <item quantity="other">Запазване на %1$d прикачени файла в хранилището…</item>
    </plurals>
    <string name="ConversationFragment_pending">Предстоящ…</string>
    <string name="ConversationFragment_push">Данни (Signal)</string>
    <string name="ConversationFragment_mms">MMS</string>
    <string name="ConversationFragment_sms">SMS</string>
    <string name="ConversationFragment_deleting">Изтриване</string>
    <string name="ConversationFragment_deleting_messages">Изтриване на съобщения…</string>
    <string name="ConversationFragment_delete_for_me">Изтриване за мен</string>
    <string name="ConversationFragment_delete_for_everyone">Изтриване за всички</string>
    <!-- Dialog button for deleting one or more note-to-self messages only on this device, leaving that same message intact on other devices. -->
    <string name="ConversationFragment_delete_on_this_device">Изтриване от това устройство</string>
    <!-- Dialog button for deleting one or more note-to-self messages on all linked devices. -->
    <string name="ConversationFragment_delete_everywhere">Изтриване навсякъде</string>
    <string name="ConversationFragment_this_message_will_be_deleted_for_everyone_in_the_conversation">Това съобщение ще бъде изтрито за всички участващи в този разговор, ползващи скорошна версия на Signal. Те ще могат да видят, че сте изтрили съобщение.</string>
    <string name="ConversationFragment_quoted_message_not_found">Оригиналното съобщение не е открито</string>
    <string name="ConversationFragment_quoted_message_no_longer_available">Оригиналното съобщение вече не е налично</string>
    <string name="ConversationFragment_failed_to_open_message">Неуспешно отваряне на съобщение</string>
    <string name="ConversationFragment_you_can_swipe_to_the_right_reply">Може да приплъзнете надясно, за да отговорите бързо</string>
    <string name="ConversationFragment_you_can_swipe_to_the_left_reply">Може да приплъзнете наляво, на което и да е съобщение, за да отговорите бързо</string>
    <string name="ConversationFragment_outgoing_view_once_media_files_are_automatically_removed">Изпратените еднократни медийни файлове биват автоматично изтрити след изпращане</string>
    <string name="ConversationFragment_you_already_viewed_this_message">Вече сте видели това съобщение</string>
    <string name="ConversationFragment__you_can_add_notes_for_yourself_in_this_conversation">Може да добавите бележки за себе си в този разговор.\nАко имате други свързани устройства, тези нови бележки ще бъдат синхронизирани с тях.</string>
    <string name="ConversationFragment__d_group_members_have_the_same_name">%1$d члена на групата имат същото име.</string>
    <string name="ConversationFragment__tap_to_review">Натиснете за преглед</string>
    <string name="ConversationFragment__review_requests_carefully">Прегледайте внимателно заявката</string>
    <string name="ConversationFragment__signal_found_another_contact_with_the_same_name">Molly откри друг контакт със същото име.</string>
    <string name="ConversationFragment_contact_us">Свържете се с нас</string>
    <string name="ConversationFragment_verify">Валидиране</string>
    <string name="ConversationFragment_not_now">Не сега</string>
    <string name="ConversationFragment_your_safety_number_with_s_changed">Вашият номер за сигурност се промени с %1$s</string>
    <string name="ConversationFragment_your_safety_number_with_s_changed_likey_because_they_reinstalled_signal">Вашият номер за сигурност се промени с%1$s, защото Signal е преинсталиран или устройството е сменено. Щракнете на Проверка, за да потвърдите новия номер за сигурност. Това не е задължително.</string>
    <!-- Message shown to indicate which notification profile is on/active -->
    <string name="ConversationFragment__s_on">%1$s включ.</string>
    <!-- Dialog title for block group link join requests -->
    <string name="ConversationFragment__block_request">Блокиране на заявката?</string>
    <!-- Dialog message for block group link join requests -->
    <string name="ConversationFragment__s_will_not_be_able_to_join_or_request_to_join_this_group_via_the_group_link">%1$s няма да може да се присъедини или да поиска да се присъедини към тази група чрез линка на групата. Потребителят ще може да бъде добавен към групата ръчно.</string>
    <!-- Dialog confirm block request button -->
    <string name="ConversationFragment__block_request_button">Блокиране на заявката</string>
    <!-- Dialog cancel block request button -->
    <string name="ConversationFragment__cancel">Отказ</string>
    <!-- Message shown after successfully blocking join requests for a user -->
    <string name="ConversationFragment__blocked">Блокирана</string>
    <!-- Label for a button displayed in conversation list to clear the chat filter -->
    <string name="ConversationListFragment__clear_filter">Изчистване на филтъра</string>
    <!-- Notice on chat list when no unread chats are available, centered on display -->
    <string name="ConversationListFragment__no_unread_chats">Няма непрочетени чатове</string>
    <plurals name="ConversationListFragment_delete_selected_conversations">
        <item quantity="one">Изтриване на избрания разговор?</item>
        <item quantity="other">Изтриване на избраните разговори?</item>
    </plurals>
    <plurals name="ConversationListFragment_this_will_permanently_delete_all_n_selected_conversations">
        <item quantity="one">Това ще изтрие перманентно избрания разговор.</item>
        <item quantity="other">Това ще изтрие перманентно всичките %1$d избрани разговора.</item>
    </plurals>
    <string name="ConversationListFragment_deleting">Изтриване</string>
    <string name="ConversationListFragment_deleting_selected_conversations">Изтриване на избраните разговори…</string>
    <plurals name="ConversationListFragment_conversations_archived">
        <item quantity="one">Разговорът е архивиран</item>
        <item quantity="other">%1$d разговора са архивирани</item>
    </plurals>
    <string name="ConversationListFragment_undo">Върни</string>
    <plurals name="ConversationListFragment_moved_conversations_to_inbox">
        <item quantity="one">Разговорът е преместен във входящата кутия</item>
        <item quantity="other">%1$d разговора са преместени във входящата кутия</item>
    </plurals>
    <plurals name="ConversationListFragment_read_plural">
<<<<<<< HEAD
        <item quantity="one">Прочетено</item>
        <item quantity="other">Прочетени</item>
    </plurals>
    <plurals name="ConversationListFragment_unread_plural">
        <item quantity="one">Непрочетено</item>
        <item quantity="other">Непрочетени</item>
=======
        <item quantity="one">Прочети</item>
        <item quantity="other">Прочети</item>
    </plurals>
    <plurals name="ConversationListFragment_unread_plural">
        <item quantity="one">Маркирай непрочетено</item>
        <item quantity="other">Маркирай непрочетени</item>
>>>>>>> 5d688978
    </plurals>
    <plurals name="ConversationListFragment_pin_plural">
        <item quantity="one">Закачане</item>
        <item quantity="other">Закачане</item>
    </plurals>
    <plurals name="ConversationListFragment_unpin_plural">
        <item quantity="one">Откачане</item>
        <item quantity="other">Откачане</item>
    </plurals>
    <plurals name="ConversationListFragment_mute_plural">
        <item quantity="one">Заглушаване</item>
        <item quantity="other">Заглушаване</item>
    </plurals>
    <plurals name="ConversationListFragment_unmute_plural">
        <item quantity="one">Премахни заглушаване</item>
        <item quantity="other">Премахни заглушаване</item>
    </plurals>
    <string name="ConversationListFragment_select">Избиране</string>
    <plurals name="ConversationListFragment_archive_plural">
        <item quantity="one">Архивиране</item>
        <item quantity="other">Архивиране</item>
    </plurals>
    <plurals name="ConversationListFragment_unarchive_plural">
        <item quantity="one">Разархивиране</item>
        <item quantity="other">Разархивиране</item>
    </plurals>
    <plurals name="ConversationListFragment_delete_plural">
        <item quantity="one">Изтриване</item>
        <item quantity="other">Изтриване</item>
    </plurals>
    <string name="ConversationListFragment_select_all">Избиране на всичко</string>
    <plurals name="ConversationListFragment_s_selected">
        <item quantity="one">%1$d избрано</item>
        <item quantity="other">%1$d избрани</item>
    </plurals>

    <!-- Show in conversation list overflow menu to open selection bottom sheet -->
    <string name="ConversationListFragment__notification_profile">Профил за известия</string>
    <!-- Tooltip shown after you have created your first notification profile -->
    <string name="ConversationListFragment__turn_your_notification_profile_on_or_off_here">Включете или изключете своя профил за известия от тук.</string>
    <!-- Message shown in top toast to indicate the named profile is on -->
    <string name="ConversationListFragment__s_on">%1$s включ.</string>

    <!-- ConversationListItem -->
    <string name="ConversationListItem_key_exchange_message">Съобщение за размяна на ключове</string>

    <!-- ConversationListItemAction -->
    <string name="ConversationListItemAction_archived_conversations_d">Архивирани разговори (%1$d)</string>

    <!-- ConversationTitleView -->
    <string name="ConversationTitleView_verified">Потвърдено</string>
    <string name="ConversationTitleView_you">Ти</string>

    <!-- ConversationTypingView -->
    <string name="ConversationTypingView__plus_d">+%1$d</string>

    <!-- Title for a reminder bottom sheet to users who have re-registered that they need to go back to re-link their devices. -->
    <string name="RelinkDevicesReminderFragment__relink_your_devices">Свържете устройствата отново</string>
    <!-- Description for a reminder bottom sheet to users who have re-registered that they need to go back to re-link their devices. -->
    <string name="RelinkDevicesReminderFragment__the_devices_you_added_were_unlinked">Връзката с добавените от вас устройства беше прекъсната, когато дерегистрирахте устройството си. Отидете на „Настройки“, за да свържете устройствата отново.</string>
    <!-- Button label for the re-link devices bottom sheet reminder to navigate to the Devices page in the settings. -->
    <string name="RelinkDevicesReminderFragment__open_settings">Отваряне на настройките</string>
    <!-- Button label for the re-link devices bottom sheet reminder to dismiss the pop up. -->
    <string name="RelinkDevicesReminderFragment__later">По-късно</string>

    <!-- CreateGroupActivity -->
    <string name="CreateGroupActivity__select_members">Избери членове</string>

    <!-- ConversationListFilterPullView -->
    <!-- Note in revealable view before fully revealed -->
    <string name="ConversationListFilterPullView__pull_down_to_filter">Дръпнете надолу за филтриране</string>
    <!-- Note in revealable view after fully revealed -->
    <string name="ConversationListFilterPullView__release_to_filter">Отпуснете за филтриране</string>

    <!-- CreateProfileActivity -->
    <string name="CreateProfileActivity__profile">Профил</string>
    <string name="CreateProfileActivity_error_setting_profile_photo">Грешка при задаване на профилна снимка</string>
    <string name="CreateProfileActivity_problem_setting_profile">Проблем при промяната на профила</string>
    <string name="CreateProfileActivity_set_up_your_profile">Настройте профила си</string>
    <string name="CreateProfileActivity_signal_profiles_are_end_to_end_encrypted">Вашият профил и промените в него ще бъдат видими за хора, с които чатите, контакти и групи.</string>
    <string name="CreateProfileActivity_set_avatar_description">Слагане на аватар</string>

    <!-- ProfileCreateFragment -->
    <!-- Displayed at the top of the screen and explains how profiles can be viewed. -->
    <string name="ProfileCreateFragment__profiles_are_visible_to_contacts_and_people_you_message">Профилите са видими за хора, с които чатите, контакти и групи.</string>
    <!-- Title of clickable row to select phone number privacy settings -->
    <string name="ProfileCreateFragment__who_can_find_me">Кой може да ме намери с телефонен номер?</string>

    <!-- WhoCanSeeMyPhoneNumberFragment -->
    <!-- Toolbar title for this screen -->
    <string name="WhoCanSeeMyPhoneNumberFragment__who_can_find_me_by_number">Кой може да ме намери с телефонен номер?</string>
    <!-- Description for radio item stating anyone can see your phone number -->
    <string name="WhoCanSeeMyPhoneNumberFragment__anyone_who_has">Всеки, който има номера ви в контактите си, ще ви вижда като контакт в Signal. Останалите ще могат да ви намерят с номера ви в търсене.</string>
    <!-- Description for radio item stating no one will be able to see your phone number -->
    <string name="WhoCanSeeMyPhoneNumberFragment__nobody_on_signal">Никой в Signal няма да може да ви намери с номера ви.</string>

    <!-- ChooseBackupFragment -->
    <string name="ChooseBackupFragment__restore_from_backup">Възстановяване от архива?</string>
    <string name="ChooseBackupFragment__restore_your_messages_and_media">Възстановяване на съобщения и медийни файлове от локален архив. Ако не възстановите сега няма да може да възстановите по-късно.</string>
    <string name="ChooseBackupFragment__icon_content_description">Възстановяване от архивна икона</string>
    <string name="ChooseBackupFragment__choose_backup">Избор на архив</string>
    <string name="ChooseBackupFragment__learn_more">Научете повече</string>
    <string name="ChooseBackupFragment__no_file_browser_available">Няма налична файлова търсачка</string>

    <!-- RestoreBackupFragment -->
    <string name="RestoreBackupFragment__restore_complete">Възстановяването е завършено</string>
    <string name="RestoreBackupFragment__to_continue_using_backups_please_choose_a_folder">За да продължите да използвате резервни копия, моля изберете папка. Новите резервни копия ще се записват в нея.</string>
    <string name="RestoreBackupFragment__choose_folder">Изберете папка</string>
    <string name="RestoreBackupFragment__not_now">Не сега</string>
    <!-- Couldn\'t find the selected backup -->
    <string name="RestoreBackupFragment__backup_not_found">Не е открито резервно копие.</string>
    <!-- Couldn\'t read the selected backup -->
    <string name="RestoreBackupFragment__backup_could_not_be_read">Резервното копие не можа да бъде прочетено.</string>
    <!-- Backup has an unsupported file extension -->
    <string name="RestoreBackupFragment__backup_has_a_bad_extension">Резервното копие има неправилно разширение.</string>

    <!-- BackupsPreferenceFragment -->
    <string name="BackupsPreferenceFragment__chat_backups">Архив на чатовете</string>
    <string name="BackupsPreferenceFragment__backups_are_encrypted_with_a_passphrase">Архивите са криптирани с парола и се записват на устройство ти.</string>
    <string name="BackupsPreferenceFragment__create_backup">Създаване на архив</string>
    <string name="BackupsPreferenceFragment__last_backup">Най-скорошен архив: %1$s</string>
    <string name="BackupsPreferenceFragment__backup_folder">Архивна папка</string>
    <!-- Title for a preference item allowing the user to selected the hour of the day when their chats are backed up. -->
    <string name="BackupsPreferenceFragment__backup_time">Време за архивиране</string>
    <string name="BackupsPreferenceFragment__verify_backup_passphrase">Проверка на архивната парола</string>
    <string name="BackupsPreferenceFragment__test_your_backup_passphrase">Тествай паролата си за архивите и провери дали е правилна.</string>
    <string name="BackupsPreferenceFragment__turn_on">Включи</string>
    <string name="BackupsPreferenceFragment__turn_off">Изключи</string>
    <string name="BackupsPreferenceFragment__to_restore_a_backup">"За да възстановиш архива, инсталирай ново копие на Molly. Отвори приложението и натисни \"Възстановяване на архив\", след това избери файла с архива.%1$s"</string>
    <string name="BackupsPreferenceFragment__learn_more">Научете повече</string>
    <string name="BackupsPreferenceFragment__in_progress">Архивира се…</string>
    <!-- Status text shown in backup preferences when verifying a backup -->
    <string name="BackupsPreferenceFragment__verifying_backup">Проверка на архив…</string>
    <string name="BackupsPreferenceFragment__d_so_far">%1$d архивирани до тук…</string>
    <!-- Show percentage of completion of backup -->
    <string name="BackupsPreferenceFragment__s_so_far">%1$s%% дотук…</string>
    <string name="BackupsPreferenceFragment_signal_requires_external_storage_permission_in_order_to_create_backups">Molly изисква разрешение за достъп до външните хранилища, за да може да създаде архиви, но този достъп е парманентно отказан. Моля, продължете до настройки на приложенията и изберете \"Разрешения\" и активирайте \"Хранилище\".</string>


    <!-- CustomDefaultPreference -->
    <string name="CustomDefaultPreference_using_custom">Използване на специален: %1$s</string>
    <string name="CustomDefaultPreference_using_default">Използване на подразбиращ се: %1$s</string>
    <string name="CustomDefaultPreference_none">Нищо</string>

    <!-- AvatarSelectionBottomSheetDialogFragment -->
    <string name="AvatarSelectionBottomSheetDialogFragment__taking_a_photo_requires_the_camera_permission">За снимане трябва разрешение на камерата.</string>
    <string name="AvatarSelectionBottomSheetDialogFragment__viewing_your_gallery_requires_the_storage_permission">За гледане на галерията трябва разрешение на паметта.</string>

    <!-- DateUtils -->
    <string name="DateUtils_just_now">Току-що</string>
    <string name="DateUtils_minutes_ago">%1$dмин</string>
    <string name="DateUtils_today">Днес</string>
    <string name="DateUtils_yesterday">Вчера</string>
    <!-- When scheduling a message, %1$s replaced with either today, tonight, or tomorrow. %2$s replaced with the time. e.g. Tonight at 9:00pm -->
    <string name="DateUtils_schedule_at">%1$s за %2$s</string>
    <!-- Used when getting a time in the future. For example, Tomorrow at 9:00pm -->
    <string name="DateUtils_tomorrow">Утре</string>
    <!-- Used in the context: Tonight at 9:00pm for example. Specifically this is after 7pm -->
    <string name="DateUtils_tonight">Тази вечер</string>

    <!-- Scheduled Messages -->
    <!-- Title for dialog that shows all the users scheduled messages for a chat -->
    <string name="ScheduledMessagesBottomSheet__schedules_messages">Насрочени съобщения</string>
    <!-- Option when scheduling a message to select a specific date and time to send a message -->
    <string name="ScheduledMessages_pick_time">Изберете дата и час</string>
    <!-- Title for dialog explaining to users how the scheduled messages work -->
    <string name="ScheduleMessageFTUXBottomSheet__title">Насрочени съобщения</string>
    <!-- Disclaimer text for scheduled messages explaining to users that the scheduled messages will only send if connected to the internet -->
    <string name="ScheduleMessageFTUXBottomSheet__disclaimer">Когато изпращате насрочено съобщение, уверете се, че вашето устройство ще бъде включено и свързано с интернет по време на изпращането. Ако не, вашето съобщение ще бъде изпратено, когато устройството ви се свърже отново.</string>
    <!-- Confirmation button text acknowledging the user understands the disclaimer -->
    <string name="ScheduleMessageFTUXBottomSheet__okay">Добре</string>
    <!-- Title for section asking users to allow alarm permissions for scheduled messages -->
    <string name="ScheduleMessageFTUXBottomSheet_enable_title">За да активирате насрочване на съобщения:</string>
    <!-- Title for dialog asking users to allow alarm permissions for scheduled messages -->
    <string name="ReenableScheduleMessagesDialogFragment_reenable_title">За да активирате отново насрочване на съобщения:</string>
    <!-- Title of dialog with a calendar to select the date the user wants to schedule a message. -->
    <string name="ScheduleMessageTimePickerBottomSheet__select_date_title">Изберете дата</string>
    <!-- Title of dialog with a clock to select the time at which the user wants to schedule a message. -->
    <string name="ScheduleMessageTimePickerBottomSheet__select_time_title">Изберете час</string>
    <!-- Title of dialog that allows user to set the time and day that their message will be sent -->
    <string name="ScheduleMessageTimePickerBottomSheet__dialog_title">Насрочване на съобщение</string>
    <!-- Text for confirmation button when scheduling messages that allows the user to confirm and schedule the sending time -->
    <string name="ScheduleMessageTimePickerBottomSheet__schedule_send">Насрочване на изпращане</string>
    <!-- Disclaimer in message scheduling dialog. %1$s replaced with a GMT offset (e.g. GMT-05:00), and %2$s is replaced with the time zone name (e.g. Eastern Standard Time) -->
    <string name="ScheduleMessageTimePickerBottomSheet__timezone_disclaimer">По всяко време в (%1$s) %2$s</string>
    <!-- Warning dialog message text shown when select time for scheduled send is in the past resulting in an immediate send if scheduled. -->
    <string name="ScheduleMessageTimePickerBottomSheet__select_time_in_past_dialog_warning">Избраният час е в миналото. Това ще изпрати съобщението незабавно.</string>
    <!-- Positive button text for warning dialog shown when scheduled send is in the past -->
    <string name="ScheduleMessageTimePickerBottomSheet__select_time_in_past_dialog_positive_button">Незабавно изпращане</string>

    <!-- Context menu option to send a scheduled message now -->
    <string name="ScheduledMessagesBottomSheet_menu_send_now">Изпращане сега</string>
    <!-- Context menu option to reschedule a selected message -->
    <string name="ScheduledMessagesBottomSheet_menu_reschedule">Пренасрочване</string>
    <!-- Button in dialog asking user if they are sure they want to delete the selected scheduled message -->
    <string name="ScheduledMessagesBottomSheet_delete_dialog_action">Изтриване</string>
    <!-- Button in dialog asking user if they are sure they want to delete the selected scheduled message -->
    <string name="ScheduledMessagesBottomSheet_delete_dialog_message">Изтриване на избраното насрочено съобщение?</string>
    <!-- Progress message shown while deleting selected scheduled message -->
    <string name="ScheduledMessagesBottomSheet_deleting_progress_message">Изтриване на насроченото съобщение…</string>

    <!-- DecryptionFailedDialog -->
    <string name="DecryptionFailedDialog_chat_session_refreshed">Чат сесията е презаредена.</string>
    <string name="DecryptionFailedDialog_signal_uses_end_to_end_encryption">Signal използва криптиране от край до край и се нуждае от презареждане на вашата чат сесия от време на време. Това не оказва влияние на сигурността на чата, но може да пропуснете съобщение от този контакт и да се наложи да го помолите да го изпрати отново.</string>

    <!-- DeviceListActivity -->
    <string name="DeviceListActivity_unlink_s">Премахни връзката \'%1$s\'?</string>
    <string name="DeviceListActivity_by_unlinking_this_device_it_will_no_longer_be_able_to_send_or_receive">Ако прекратиш връзката с това устройство, няма да можеш да изпращаш и получаваш съобщения от него.</string>
    <string name="DeviceListActivity_network_connection_failed">Връзката с мрежата е неуспешна</string>
    <string name="DeviceListActivity_try_again">Опитай отново</string>
    <string name="DeviceListActivity_unlinking_device">Прекратяване на връзката с устройството…</string>
    <string name="DeviceListActivity_unlinking_device_no_ellipsis">Прекратяване на връзката с устройството</string>
    <string name="DeviceListActivity_network_failed">Грешка в мрежата!</string>

    <!-- DeviceListItem -->
    <string name="DeviceListItem_unnamed_device">Некръстено устройство</string>
    <string name="DeviceListItem_linked_s">Свързан с %1$s</string>
    <string name="DeviceListItem_last_active_s">Последна активност %1$s</string>
    <string name="DeviceListItem_today">Днес</string>

    <!-- DocumentView -->
    <string name="DocumentView_unnamed_file">Неназован файл</string>

    <!-- DozeReminder -->
    <string name="DozeReminder_optimize_for_missing_play_services">Оптимизиране за липсващи Play услуги</string>
    <string name="DozeReminder_this_device_does_not_support_play_services_tap_to_disable_system_battery">Това устройство не поддържа Play услуги. Натиснете, за да изключите оптимизациите на батерията, за да преустановите опитите на Molly да изтегля съобщения, когато не е активен.</string>

    <!-- ExpiredBuildReminder -->
    <string name="ExpiredBuildReminder_this_version_of_signal_has_expired">Тази версия на Signal е изтекла. Обновете сега, за да можете да получавате и изпращате съобщения.</string>
    <string name="ExpiredBuildReminder_update_now">Обнови сега</string>

    <!-- PendingGroupJoinRequestsReminder -->
    <plurals name="PendingGroupJoinRequestsReminder_d_pending_member_requests">
        <item quantity="one">%1$d изчакващо членство.</item>
        <item quantity="other">%1$d изчакващи членства.</item>
    </plurals>
    <string name="PendingGroupJoinRequestsReminder_view">Преглед</string>

    <!-- GcmRefreshJob -->
    <string name="GcmRefreshJob_Permanent_Signal_communication_failure">Перманентна Signal комуникационна грешка!</string>
    <string name="GcmRefreshJob_Signal_was_unable_to_register_with_Google_Play_Services">Molly не успя да се регистрира с Google Play Services. Molly съобщения и разговори са деактивирани, моля пререгистрирайте през менюто Настройки &gt; Допълнителни.</string>


    <!-- GiphyActivity -->
    <string name="GiphyActivity_error_while_retrieving_full_resolution_gif">Грешка при вземането на GIF в пълна резолюция</string>

    <!-- GiphyFragmentPageAdapter -->

    <!-- AddToGroupActivity -->
    <string name="AddToGroupActivity_add_member">Добави член?</string>
    <string name="AddToGroupActivity_add_s_to_s">Добави %1$sкъм %2$s?</string>
    <string name="AddToGroupActivity_s_added_to_s">%1$s добавен към %2$s.</string>
    <string name="AddToGroupActivity_add_to_group">Добави в групата</string>
    <string name="AddToGroupActivity_add_to_groups">Добави в групи</string>
    <string name="AddToGroupActivity_this_person_cant_be_added_to_legacy_groups">Този човек не може да бъде добавен в стари групи.</string>
    <string name="AddToGroupActivity_add">Добави</string>
    <string name="AddToGroupActivity_add_to_a_group">Добави в група</string>

    <!-- ChooseNewAdminActivity -->
    <string name="ChooseNewAdminActivity_choose_new_admin">Изберете нов администратор</string>
    <string name="ChooseNewAdminActivity_done">Готово</string>
    <string name="ChooseNewAdminActivity_you_left">Напусна %1$s.</string>

    <!-- GroupMembersDialog -->
    <string name="GroupMembersDialog_you">Ти</string>

    <!-- GV2 access levels -->
    <string name="GroupManagement_access_level_anyone">Някой</string>
    <string name="GroupManagement_access_level_all_members">Всеки член</string>
    <string name="GroupManagement_access_level_only_admins">Само администратори</string>
    <string name="GroupManagement_access_level_no_one">Никой</string>
  <!-- Removed by excludeNonTranslatables <string name="GroupManagement_access_level_unknown" translatable="false">Unknown</string> -->
    <array name="GroupManagement_edit_group_membership_choices">
        <item>@string/GroupManagement_access_level_all_members</item>
        <item>@string/GroupManagement_access_level_only_admins</item>
    </array>
    <array name="GroupManagement_edit_group_info_choices">
        <item>@string/GroupManagement_access_level_all_members</item>
        <item>@string/GroupManagement_access_level_only_admins</item>
    </array>

    <!-- GV2 invites sent -->
    <plurals name="GroupManagement_invitation_sent">
        <item quantity="one">Поканата е изпратена</item>
        <item quantity="other">Изпратени са %1$d покани</item>
    </plurals>
    <string name="GroupManagement_invite_single_user">Не можете да добавите \"%1$s\" автоматично към тази група. Той/тя е получил/а покана за присъединяване и няма да вижда съобщенията в групата, преди да приеме.</string>
    <string name="GroupManagement_invite_multiple_users">Не можете да добавите тези потребители автоматично към групата. Те са получили покани да се присъединят и няма да виждат съобщенията в групата, преди да приемат.</string>

    <!-- GroupsV1MigrationLearnMoreBottomSheetDialogFragment -->
    <string name="GroupsV1MigrationLearnMore_what_are_new_groups">Какво представляват Нови групи?</string>
    <string name="GroupsV1MigrationLearnMore_new_groups_have_features_like_mentions">Новите групи имат функции като споменавания и администратори и ще поддържат още функции в бъдеще.</string>
    <string name="GroupsV1MigrationLearnMore_all_message_history_and_media_has_been_kept">Хронологията на разговорите и медията бяха запазени преди обновяването.</string>
    <string name="GroupsV1MigrationLearnMore_you_will_need_to_accept_an_invite_to_join_this_group_again">Трябва да приемете покана за влизане в групата и няма да получите съобщения от групата преди приемането на поканата.</string>
    <plurals name="GroupsV1MigrationLearnMore_these_members_will_need_to_accept_an_invite">
        <item quantity="one">Този член трябва да приеме покана за присъединяване в тази група и няма да получава съобщения от групата, докато не се съгласи:</item>
        <item quantity="other">Тези членове трябва да приемат покана за присъединяване в тази група и няма да получават съобщения от групата, докато не се съгласят:</item>
    </plurals>
    <plurals name="GroupsV1MigrationLearnMore_these_members_were_removed_from_the_group">
        <item quantity="one">Този член беше премахнат от групата и няма да има възможност за повторно присъединяване, докато не направи ъпгрейд:</item>
        <item quantity="other">Тези членове бяха премахнати от групата и няма да имат възможност за повторно присъединяване, докато не направят ъпгрейд:</item>
    </plurals>

    <!-- GroupsV1MigrationInitiationBottomSheetDialogFragment -->
    <string name="GroupsV1MigrationInitiation_upgrade_to_new_group">Обнови групата</string>
    <string name="GroupsV1MigrationInitiation_upgrade_this_group">Обнови тази група</string>
    <string name="GroupsV1MigrationInitiation_new_groups_have_features_like_mentions">Новите групи имат функции като споменавания и администратори и ще поддържат още функции в бъдеще.</string>
    <string name="GroupsV1MigrationInitiation_all_message_history_and_media_will_be_kept">Хронологията на разговорите и медията ще бъдат запазени преди обновяването.</string>
    <string name="GroupsV1MigrationInitiation_encountered_a_network_error">Проблем по мрежата. Опитайте отново по-късно.</string>
    <string name="GroupsV1MigrationInitiation_failed_to_upgrade">Неуспешен ъпгрейд.</string>
    <plurals name="GroupsV1MigrationInitiation_these_members_will_need_to_accept_an_invite">
        <item quantity="one">Този член трябва да приеме покана за присъединяване в тази група отново и няма да получава съобщения от групата, докато не се съгласи:</item>
        <item quantity="other">Тези членове трябва да приемат покана за присъединяване в тази група отново и няма да получават съобщения от групата, докато не се съгласят:</item>
    </plurals>
    <plurals name="GroupsV1MigrationInitiation_these_members_are_not_capable_of_joining_new_groups">
        <item quantity="one">Този член няма възможност за присъединяване в нови групи и ще бъде премахнат от групата:</item>
        <item quantity="other">Тези членове нямат възможност за присъединяване в нови групи и ще бъдат премахнати от групата:</item>
    </plurals>

    <!-- GroupsV1MigrationSuggestionsReminder -->
    <plurals name="GroupsV1MigrationSuggestionsReminder_members_couldnt_be_added_to_the_new_group">
        <item quantity="one">%1$d член не можа да бъде добавен към новата група. Искате ли да го/я добавите сега?</item>
        <item quantity="other">%1$d членове не можаха да бъдат добавени към новата група. Искате ли да ги добавите сега?</item>
    </plurals>
    <plurals name="GroupsV1MigrationSuggestionsReminder_add_members">
        <item quantity="one">Добави член</item>
        <item quantity="other">Добави членове</item>
    </plurals>
    <string name="GroupsV1MigrationSuggestionsReminder_no_thanks">Не, благодаря</string>

    <!-- GroupsV1MigrationSuggestionsDialog -->
    <plurals name="GroupsV1MigrationSuggestionsDialog_add_members_question">
        <item quantity="one">Добави член?</item>
        <item quantity="other">Добави членове?</item>
    </plurals>
    <plurals name="GroupsV1MigrationSuggestionsDialog_these_members_couldnt_be_automatically_added">
        <item quantity="one">Този член не можа да бъдат добавен автоматично към новата група, когато тя е била обновена:</item>
        <item quantity="other">Тези членове не са били добавени автоматично към новата група, когато тя е била обновена:</item>
    </plurals>
    <plurals name="GroupsV1MigrationSuggestionsDialog_add_members">
        <item quantity="one">Добави член</item>
        <item quantity="other">Добави членове</item>
    </plurals>
    <plurals name="GroupsV1MigrationSuggestionsDialog_failed_to_add_members_try_again_later">
        <item quantity="one">Неуспешно добавяне на член. Опитайте отново по-късно.</item>
        <item quantity="other">Неуспешно добавяне на членове. Опитайте отново по-късно.</item>
    </plurals>
    <plurals name="GroupsV1MigrationSuggestionsDialog_cannot_add_members">
        <item quantity="one">Не е възможно добавянето на член.</item>
        <item quantity="other">Не е възможно добавянето на членове.</item>
    </plurals>

    <!-- LeaveGroupDialog -->
    <string name="LeaveGroupDialog_leave_group">Напускане на групата?</string>
    <string name="LeaveGroupDialog_you_will_no_longer_be_able_to_send_or_receive_messages_in_this_group">Вече няма да може да изпращате или получавате съобщения в тази група.</string>
    <string name="LeaveGroupDialog_leave">Напусни</string>
    <string name="LeaveGroupDialog_choose_new_admin">Изберете нов администратор</string>
    <string name="LeaveGroupDialog_before_you_leave_you_must_choose_at_least_one_new_admin_for_this_group">Преди да напуснеш, трябва да избереш поне един нов администртор за тази група.</string>
    <string name="LeaveGroupDialog_choose_admin">Изберете администратор</string>

    <!-- LinkPreviewView -->
    <string name="LinkPreviewView_no_link_preview_available">Няма наличен преглед на връзката</string>
    <string name="LinkPreviewView_this_group_link_is_not_active">Тази групова връзка не е активна</string>
    <string name="LinkPreviewView_domain_date">%1$s · %2$s</string>

    <!-- LinkPreviewRepository -->
    <plurals name="LinkPreviewRepository_d_members">
        <item quantity="one">%1$d член</item>
        <item quantity="other">%1$d членове</item>
    </plurals>

    <!-- PendingMembersActivity -->
    <string name="PendingMembersActivity_pending_group_invites">Изчакващи покани за група</string>
    <string name="PendingMembersActivity_requests">Заявки</string>
    <string name="PendingMembersActivity_invites">Покани</string>
    <string name="PendingMembersActivity_people_you_invited">Поканени от вас хора</string>
    <string name="PendingMembersActivity_you_have_no_pending_invites">Нямате чакащи покани.</string>
    <string name="PendingMembersActivity_invites_by_other_group_members">Покани от други членове на групата</string>
    <string name="PendingMembersActivity_no_pending_invites_by_other_group_members">Няма изчакващи покани от други членове на групата.</string>
    <string name="PendingMembersActivity_missing_detail_explanation">Не се показват подробности за хората, поканени от други членове на групата. Ако поканените решат да се присъединят, тогава информацията им ще бъде споделена с групата. Те няма да виждат никакви съобщения в групата, преди да се присъединят.</string>

    <string name="PendingMembersActivity_revoke_invite">Оттегляне на покана</string>
    <string name="PendingMembersActivity_revoke_invites">Оттегляне на покани</string>
    <plurals name="PendingMembersActivity_revoke_d_invites">
        <item quantity="one">Оттегляне на поканата</item>
        <item quantity="other">Оттегляне на %1$d покани</item>
    </plurals>
    <plurals name="PendingMembersActivity_error_revoking_invite">
        <item quantity="one">Грешка по оттегляне на покана</item>
        <item quantity="other">Грешка по оттегляне на покани</item>
    </plurals>

    <!-- RequestingMembersFragment -->
    <string name="RequestingMembersFragment_pending_member_requests">Изчакващи членства.</string>
    <string name="RequestingMembersFragment_no_member_requests_to_show">Няма членства за показване.</string>
    <string name="RequestingMembersFragment_explanation">Хората от този списък се опитват да се присъединят към тази група чрез връзката към групата.</string>
    <string name="RequestingMembersFragment_added_s">"Ти добави \"%1$s\""</string>
    <string name="RequestingMembersFragment_denied_s">"Вие отхвърлихте \"%1$s\""</string>

    <!-- AddMembersActivity -->
    <string name="AddMembersActivity__done">Готово</string>
    <string name="AddMembersActivity__this_person_cant_be_added_to_legacy_groups">Този човек не може да бъде добавен в стари групи.</string>
    <plurals name="AddMembersActivity__add_d_members_to_s">
        <item quantity="one">Добавяне на „%1$s“ към „%2$s“?</item>
        <item quantity="other">Добавяне на %3$d членове към „%2$s“?</item>
    </plurals>
    <string name="AddMembersActivity__add">Добави</string>
    <string name="AddMembersActivity__add_members">Добави членове</string>

    <!-- AddGroupDetailsFragment -->
    <string name="AddGroupDetailsFragment__name_this_group">Назовете тази група</string>
    <string name="AddGroupDetailsFragment__create_group">Създайте група</string>
    <string name="AddGroupDetailsFragment__create">Създаване</string>
    <string name="AddGroupDetailsFragment__members">Членове</string>
    <string name="AddGroupDetailsFragment__you_can_add_or_invite_friends_after_creating_this_group">Можете да добавите или поканите приятели след създаването на тази група.</string>
    <string name="AddGroupDetailsFragment__group_name_required">Име на групата (задължително)</string>
    <string name="AddGroupDetailsFragment__group_name_optional">Име на група (по избор)</string>
    <string name="AddGroupDetailsFragment__this_field_is_required">Това поле е задължително.</string>
    <string name="AddGroupDetailsFragment__group_creation_failed">Създаването на група не бе успешно.</string>
    <string name="AddGroupDetailsFragment__try_again_later">Опитай пак по-късно.</string>
    <string name="AddGroupDetailsFragment__remove">Премахване</string>
    <string name="AddGroupDetailsFragment__sms_contact">SMS контакт</string>
    <string name="AddGroupDetailsFragment__remove_s_from_this_group">Премахване на %1$s от тази група?</string>
    <!-- Info message shown in the middle of the screen, displayed when adding group details to an MMS Group -->
    <string name="AddGroupDetailsFragment__youve_selected_a_contact_that_doesnt_support">Избрали сте контакт, който не поддържа групи в Signal, така че тази група ще бъде MMS. Персонализираните имена и снимки в MMS групата ще се виждат само от вас.</string>
    <!-- Info message shown in the middle of the screen, displayed when adding group details to an MMS Group after SMS Phase 0 -->
    <string name="AddGroupDetailsFragment__youve_selected_a_contact_that_doesnt_support_signal_groups_mms_removal">Избрали сте контакт, който не поддържа групи в Signal, така че тази група ще бъде MMS. Персонализираните имена и снимки на MMS групи ще бъдат видими само за вас. Поддръжката на MMS групи скоро ще бъде прекратена, за да се фокусираме върху криптираните съобщения.</string>

    <!-- ManageGroupActivity -->
    <string name="ManageGroupActivity_who_can_add_new_members">Кой може да добавя нови членове?</string>
    <string name="ManageGroupActivity_who_can_edit_this_groups_info">Кой може да редактира информацията на тази група?</string>

    <plurals name="ManageGroupActivity_added">
        <item quantity="one">%1$d беше добавен като член.</item>
        <item quantity="other">%1$d нови членове са добавени</item>
    </plurals>

    <string name="ManageGroupActivity_you_dont_have_the_rights_to_do_this">Нямате права да правите това</string>
    <string name="ManageGroupActivity_not_capable">Някой, когото сте добавили, не поддържа нови групи и трябва да актуализира Signal</string>
    <string name="ManageGroupActivity_not_announcement_capable">Някой, когото сте добавили, не поддържа групи за известия и трябва да актуализира Signal</string>
    <string name="ManageGroupActivity_failed_to_update_the_group">Актуализирането на групата не бе успешно</string>
    <string name="ManageGroupActivity_youre_not_a_member_of_the_group">Не сте член на тази група</string>
    <string name="ManageGroupActivity_failed_to_update_the_group_please_retry_later">Актуализирането на групата не бе успешно, опитайте отново по-късно</string>
    <string name="ManageGroupActivity_failed_to_update_the_group_due_to_a_network_error_please_retry_later">Актуализирането на групата не бе успешно поради мрежова грешка, моля, опитайте отново по-късно</string>

    <string name="ManageGroupActivity_edit_name_and_picture">Редактирайте име и снимка</string>
    <string name="ManageGroupActivity_legacy_group">Стар вид група</string>
    <string name="ManageGroupActivity_legacy_group_learn_more">Това е група от стар вид. Функции като администратори на групи са достъпни само за нов вид групи.</string>
    <string name="ManageGroupActivity_legacy_group_upgrade">Това е група от стар вид. За достъп до нови функции като @споменавяния и администратори,</string>
    <string name="ManageGroupActivity_legacy_group_too_large">Тази група не може да бъде обновена до Нова, защото е прекалено голяма. Максиналният размер на група е %1$d.</string>
    <string name="ManageGroupActivity_upgrade_this_group">Обновете тази група</string>
    <string name="ManageGroupActivity_this_is_an_insecure_mms_group">Комуникацията в тази MMS група не е шифрована. За да разговаряте сигурно, поканете познатите си в Signal.</string>
    <string name="ManageGroupActivity_invite_now">Покани сега</string>
    <string name="ManageGroupActivity_more">още</string>
    <string name="ManageGroupActivity_add_group_description">Добави описание на групата…</string>

    <!-- GroupMentionSettingDialog -->
    <string name="GroupMentionSettingDialog_notify_me_for_mentions">Уведоми ме за споменавания</string>
    <string name="GroupMentionSettingDialog_receive_notifications_when_youre_mentioned_in_muted_chats">Да получавате ли известия, когато ви споменат в заглушени чатове?</string>
    <string name="GroupMentionSettingDialog_always_notify_me">Винаги ме известявай</string>
    <string name="GroupMentionSettingDialog_dont_notify_me">Не ме известявай</string>

    <!-- ManageProfileFragment -->
    <string name="ManageProfileFragment_profile_name">Име на профила</string>
    <string name="ManageProfileFragment_username">Потребителско име</string>
    <string name="ManageProfileFragment_about">Биография</string>
    <string name="ManageProfileFragment_write_a_few_words_about_yourself">Напиши нещо за себе си</string>
    <string name="ManageProfileFragment_your_name">Името ти</string>
    <string name="ManageProfileFragment_your_username">Твоето Потребителско име</string>
    <string name="ManageProfileFragment_failed_to_set_avatar">Неуспешно задаване на аватар</string>
    <string name="ManageProfileFragment_badges">Значки</string>
    <string name="ManageProfileFragment__edit_photo">Редактирай снимка</string>
    <!-- Snackbar message after creating username -->
    <string name="ManageProfileFragment__username_created">Потребителското име е създадено</string>
    <!-- Snackbar message after copying username -->
    <string name="ManageProfileFragment__username_copied">Потребителското име е копирано</string>
    <!-- Snackbar message after network failure while trying to delete username -->
    <string name="ManageProfileFragment__couldnt_delete_username">Потребителското име не можа да бъде изтрито. Опитайте пак по-късно.</string>
    <!-- Snackbar message after successful deletion of username -->
    <string name="ManageProfileFragment__username_deleted">Потребителското име е изтрито</string>

    <!-- UsernameOutOfSyncReminder -->
    <!-- Displayed above the conversation list when a user needs to address an issue with their username -->
    <string name="UsernameOutOfSyncReminder__something_went_wrong">Нещо се обърка с вашето потребителско име, то вече не е свързано с акаунта ви. Можете да опитате да го зададете отново или да си изберете друго.</string>
    <!-- Action text to navigate user to manually fix the issue with their username -->
    <string name="UsernameOutOfSyncReminder__fix_now">Коригиране сега</string>


    <!-- ManageRecipientActivity -->
    <string name="ManageRecipientActivity_no_groups_in_common">Няма общи групи</string>
    <plurals name="ManageRecipientActivity_d_groups_in_common">
        <item quantity="one">%1$d обща група</item>
        <item quantity="other">%1$d общи групи</item>
    </plurals>

    <plurals name="GroupMemberList_invited">
        <item quantity="one">%1$s покани 1 човек</item>
        <item quantity="other">%1$s покани %2$d души</item>
    </plurals>

    <!-- CustomNotificationsDialogFragment -->
    <string name="CustomNotificationsDialogFragment__custom_notifications">Персонализирани известия</string>
    <string name="CustomNotificationsDialogFragment__messages">Съобщения</string>
    <string name="CustomNotificationsDialogFragment__use_custom_notifications">Използване на персонализирани известия</string>
    <string name="CustomNotificationsDialogFragment__notification_sound">Мелодия за известия</string>
    <string name="CustomNotificationsDialogFragment__vibrate">Вибрация</string>
    <!-- Button text for customizing notification options -->
    <string name="CustomNotificationsDialogFragment__customize">Персонализиране</string>
    <string name="CustomNotificationsDialogFragment__change_sound_and_vibration">Промяна на звук и вибрация</string>
    <string name="CustomNotificationsDialogFragment__call_settings">Настройки на разговора</string>
    <string name="CustomNotificationsDialogFragment__ringtone">Мелодия</string>
    <string name="CustomNotificationsDialogFragment__default">По подразбиране</string>
    <string name="CustomNotificationsDialogFragment__unknown">Непознат</string>

    <!-- ShareableGroupLinkDialogFragment -->
    <string name="ShareableGroupLinkDialogFragment__group_link">Връзка към групата</string>
    <string name="ShareableGroupLinkDialogFragment__share">Споделяне</string>
    <string name="ShareableGroupLinkDialogFragment__reset_link">Промяна на връзката</string>
    <string name="ShareableGroupLinkDialogFragment__approve_new_members">Одобряване на новите членове</string>
    <string name="ShareableGroupLinkDialogFragment__require_an_admin_to_approve_new_members_joining_via_the_group_link">Изисквайте от администратор да одобри присъединяването на нови членове чрез връзката към групата.</string>
    <string name="ShareableGroupLinkDialogFragment__are_you_sure_you_want_to_reset_the_group_link">Наистина ли искате да промените груповата връзка? Хората вече няма да могат да се присъединят към групата чрез текущата връзка.</string>

    <!-- GroupLinkShareQrDialogFragment -->
    <string name="GroupLinkShareQrDialogFragment__qr_code">QR Код</string>
    <string name="GroupLinkShareQrDialogFragment__people_who_scan_this_code_will">Хората, които сканират този код, ще могат да се присъединят към вашата група. Администраторите все още ще трябва да одобряват нови членове, ако сте включили тази настройка.</string>
    <string name="GroupLinkShareQrDialogFragment__share_code">Сподели код</string>

    <!-- GV2 Invite Revoke confirmation dialog -->
    <string name="InviteRevokeConfirmationDialog_revoke_own_single_invite">Искате ли да оттеглите поканата, която сте изпратили на %1$s?</string>
    <plurals name="InviteRevokeConfirmationDialog_revoke_others_invites">
        <item quantity="one">Искате ли да оттеглите поканата, изпратена от %1$s?</item>
        <item quantity="other">Искате ли да оттеглите %2$d покани, изпратени от %1$s?</item>
    </plurals>

    <!-- GroupJoinBottomSheetDialogFragment -->
    <string name="GroupJoinBottomSheetDialogFragment_you_are_already_a_member">Вече сте член</string>
    <string name="GroupJoinBottomSheetDialogFragment_join">Присъедини се</string>
    <string name="GroupJoinBottomSheetDialogFragment_request_to_join">Искане за присъединяване</string>
    <string name="GroupJoinBottomSheetDialogFragment_unable_to_join_group_please_try_again_later">Присъединяване към групата неуспешно. Моля, опитайте отново по-късно</string>
    <string name="GroupJoinBottomSheetDialogFragment_encountered_a_network_error">Възникна мрежова грешка.</string>
    <string name="GroupJoinBottomSheetDialogFragment_this_group_link_is_not_active">Тази групова връзка не е активна</string>
    <!-- Title shown when there was an known issue getting group information from a group link -->
    <string name="GroupJoinBottomSheetDialogFragment_cant_join_group">Не може да се присъедините към групата</string>
    <!-- Message shown when you try to get information for a group via link but an admin has removed you -->
    <string name="GroupJoinBottomSheetDialogFragment_you_cant_join_this_group_via_the_group_link_because_an_admin_removed_you">Не можете да се присъедините към тази група чрез линка за групата, тъй като сте премахнати от администратор.</string>
    <!-- Message shown when you try to get information for a group via link but the link is no longer valid -->
    <string name="GroupJoinBottomSheetDialogFragment_this_group_link_is_no_longer_valid">Груповата връзка не е валидна</string>
    <!-- Title shown when there was an unknown issue getting group information from a group link -->
    <string name="GroupJoinBottomSheetDialogFragment_link_error">Грешка с линк</string>
    <!-- Message shown when you try to get information for a group via link but an unknown issue occurred -->
    <string name="GroupJoinBottomSheetDialogFragment_joining_via_this_link_failed_try_joining_again_later">Присъединяването чрез този линк не беше успешно. Опитайте да се присъедините отново по-късно.</string>

    <string name="GroupJoinBottomSheetDialogFragment_direct_join">Искате ли да се присъедините към тази група и да споделите вашето име и снимка с нейните членове?</string>
    <string name="GroupJoinBottomSheetDialogFragment_admin_approval_needed">Администратор на тази група трябва да одобри заявката ви, преди да можете да се присъедините към нея. Когато поискате да се присъедините, вашето име и снимка ще бъдат споделени с нейните членове.</string>
    <plurals name="GroupJoinBottomSheetDialogFragment_group_dot_d_members">
        <item quantity="one">Група · %1$d член</item>
        <item quantity="other">Група · %1$d членове</item>
    </plurals>

    <!-- GroupJoinUpdateRequiredBottomSheetDialogFragment -->
    <string name="GroupJoinUpdateRequiredBottomSheetDialogFragment_update_signal_to_use_group_links">Актуализирайте Signal, за да използвате групови връзки</string>
    <string name="GroupJoinUpdateRequiredBottomSheetDialogFragment_update_message">Версията на Signal, която ползвате, не поддържа тази групова препратка. Обновете до последната версия, за да се присъедините към групата през тази препратка.</string>
    <string name="GroupJoinUpdateRequiredBottomSheetDialogFragment_update_signal">Обновяване на Сигнал</string>
    <string name="GroupJoinUpdateRequiredBottomSheetDialogFragment_group_link_is_not_valid">Груповата връзка не е валидна</string>

    <!-- GroupInviteLinkEnableAndShareBottomSheetDialogFragment -->
    <string name="GroupInviteLinkEnableAndShareBottomSheetDialogFragment_invite_friends">Покани приятели</string>
    <string name="GroupInviteLinkEnableAndShareBottomSheetDialogFragment_share_a_link_with_friends_to_let_them_quickly_join_this_group">Споделете връзка с приятели, за да им позволите бързо да се присъединят към тази група.</string>

    <string name="GroupInviteLinkEnableAndShareBottomSheetDialogFragment_enable_and_share_link">Активиране и споделяне на връзка</string>
    <string name="GroupInviteLinkEnableAndShareBottomSheetDialogFragment_share_link">Споделяне на връзка</string>

    <string name="GroupInviteLinkEnableAndShareBottomSheetDialogFragment_unable_to_enable_group_link_please_try_again_later">Груповата връзка не може да се активира. Моля, опитайте отново по-късно</string>
    <string name="GroupInviteLinkEnableAndShareBottomSheetDialogFragment_encountered_a_network_error">Възникна мрежова грешка.</string>
    <string name="GroupInviteLinkEnableAndShareBottomSheetDialogFragment_you_dont_have_the_right_to_enable_group_link">Нямате право да активирате груповата връзка. Моля, попитайте администратор.</string>
    <string name="GroupInviteLinkEnableAndShareBottomSheetDialogFragment_you_are_not_currently_a_member_of_the_group">Понастоящем не сте член на групата.</string>

    <!-- GV2 Request confirmation dialog -->
    <string name="RequestConfirmationDialog_add_s_to_the_group">Добавяне на \"%1$s\" към групата?</string>
    <string name="RequestConfirmationDialog_deny_request_from_s">Отхвърляне на искане от \"%1$s\"?</string>
    <!-- Confirm dialog message shown when deny a group link join request and group link is enabled. -->
    <string name="RequestConfirmationDialog_deny_request_from_s_they_will_not_be_able_to_request">Отказ на заявката от „%1$s“? Потребителят повече няма да може да поиска да се присъедини чрез линка на групата.</string>
    <string name="RequestConfirmationDialog_add">Добави</string>
    <string name="RequestConfirmationDialog_deny">Отхвърляне</string>

    <!-- ImageEditorHud -->
    <string name="ImageEditorHud_blur_faces">Замъгли лица</string>
    <string name="ImageEditorHud_new_blur_faces_or_draw_anywhere_to_blur">Ново: Замъглете лица или рисувайте върху тях, за да се не се виждат</string>
    <string name="ImageEditorHud_draw_anywhere_to_blur">Рисувайте където пожелаете, за да се размаже</string>
    <string name="ImageEditorHud_draw_to_blur_additional_faces_or_areas">Рисувайте, за да размажете допълнителни лица или области</string>

    <!-- InputPanel -->
    <string name="InputPanel_tap_and_hold_to_record_a_voice_message_release_to_send">Натиснете и задръжте, за да запишете гласово съобщение, отпуснете, за да го изпратите</string>
    <!-- Message shown if the user tries to switch a conversation from Signal to SMS -->
    <string name="InputPanel__sms_messaging_is_no_longer_supported_in_signal">Signal вече не поддържа SMS съобщения.</string>

    <!-- InviteActivity -->
    <string name="InviteActivity_share">Споделяне</string>
    <string name="InviteActivity_share_with_contacts">Споделете с контакти</string>
    <string name="InviteActivity_share_via">Сподели чрез…</string>

    <string name="InviteActivity_cancel">Отказ</string>
    <string name="InviteActivity_sending">Изпращане…</string>
    <string name="InviteActivity_invitations_sent">Поканите изпратени!</string>
    <string name="InviteActivity_invite_to_signal">Покани в Molly</string>
    <string name="InviteActivity_send_sms">Изпрати SMS (%1$d)</string>
    <plurals name="InviteActivity_send_sms_invites">
        <item quantity="one">Изпащане на %1$d SMS покана?</item>
        <item quantity="other">Изпащане на %1$d SMS покани?</item>
    </plurals>
    <string name="InviteActivity_lets_switch_to_signal">Да преминем към Molly %1$s</string>
    <string name="InviteActivity_no_app_to_share_to">Изглежда нямате приложения, с които да можете да споделите.</string>

    <!-- LearnMoreTextView -->
    <string name="LearnMoreTextView_learn_more">Научи повече</string>

    <string name="SpanUtil__read_more">Прочети повече</string>

    <!-- LongMessageActivity -->
    <string name="LongMessageActivity_unable_to_find_message">Съобщението не е намерено</string>
    <string name="LongMessageActivity_message_from_s">Съобщение от %1$s</string>
    <string name="LongMessageActivity_your_message">Вашето съобщение</string>

    <!-- MessageRetrievalService -->
    <string name="MessageRetrievalService_signal">Molly</string>
    <string name="MessageRetrievalService_background_connection_enabled">Връзката във фонов режим е активирана</string>

    <!-- MmsDownloader -->
    <string name="MmsDownloader_error_reading_mms_settings">Грешка при четенето на MMS настройките на доставчика</string>

    <!-- MediaOverviewActivity -->
    <string name="MediaOverviewActivity_Media">Медия</string>
    <string name="MediaOverviewActivity_Files">Файлове</string>
    <string name="MediaOverviewActivity_Audio">Аудио</string>
    <string name="MediaOverviewActivity_All">Всички</string>
    <plurals name="MediaOverviewActivity_Media_delete_confirm_title">
        <item quantity="one">Изтриване на избрания елемент?</item>
        <item quantity="other">Изтриване на избраните елементи?</item>
    </plurals>
    <plurals name="MediaOverviewActivity_Media_delete_confirm_message">
        <item quantity="one">Това ще изтрие перманентно избрания файл. Всички текстови съобщения, свързани с този елемент, също ще бъдат изтрити.</item>
        <item quantity="other">Това ще изтрие перманентно всичките %1$d избрани файла. Всички текстови съобщения, свързани с тези елементи, също ще бъдат изтрити.</item>
    </plurals>
    <string name="MediaOverviewActivity_Media_delete_progress_title">Изтриване</string>
    <string name="MediaOverviewActivity_Media_delete_progress_message">Изтриване на съобщения…</string>
    <string name="MediaOverviewActivity_collecting_attachments">Събиране на прикачени файлове…</string>
    <string name="MediaOverviewActivity_Sort_by">Сортиране по</string>
    <string name="MediaOverviewActivity_Newest">Най-нови</string>
    <string name="MediaOverviewActivity_Oldest">Най-стари</string>
    <string name="MediaOverviewActivity_Storage_used">Използвана памет</string>
    <string name="MediaOverviewActivity_All_storage_use">Цялото пространство за съхранение</string>
    <string name="MediaOverviewActivity_Grid_view_description">Изглед на мрежа</string>
    <string name="MediaOverviewActivity_List_view_description">Изглед на списък</string>
    <string name="MediaOverviewActivity_Selected_description">Избрани</string>
    <string name="MediaOverviewActivity_select_all">Избери всичко</string>
    <plurals name="MediaOverviewActivity_save_plural">
        <item quantity="one">Запази</item>
        <item quantity="other">Запази</item>
    </plurals>
    <plurals name="MediaOverviewActivity_delete_plural">
        <item quantity="one">Изтриване</item>
        <item quantity="other">Изтриване</item>
    </plurals>

    <plurals name="MediaOverviewActivity_d_selected_s">
        <item quantity="one">%1$d избрано (%2$s)</item>
        <item quantity="other">%1$d избрани (%2$s)</item>
    </plurals>
    <string name="MediaOverviewActivity_file">Файл</string>
    <string name="MediaOverviewActivity_audio">Аудио</string>
    <string name="MediaOverviewActivity_video">Видео</string>
    <string name="MediaOverviewActivity_image">Изображение</string>
  <!-- Removed by excludeNonTranslatables <string name="MediaOverviewActivity_detail_line_2_part" translatable="false">%1$s · %2$s</string> -->
  <!-- Removed by excludeNonTranslatables <string name="MediaOverviewActivity_detail_line_3_part" translatable="false">%1$s · %2$s · %3$s</string> -->

    <string name="MediaOverviewActivity_sent_by_s">Изпратено от %1$s</string>
    <string name="MediaOverviewActivity_sent_by_you">Изпратено от тебе</string>
    <string name="MediaOverviewActivity_sent_by_s_to_s">Изпратено от %1$s до %2$s</string>
    <string name="MediaOverviewActivity_sent_by_you_to_s">Изпратено от тебе до %1$s</string>

    <!-- Megaphones -->
    <string name="Megaphones_remind_me_later">Напомнете ми по-късно</string>
    <string name="Megaphones_verify_your_signal_pin">Потвърдете своя ПИН за Signal</string>
    <string name="Megaphones_well_occasionally_ask_you_to_verify_your_pin">Понякога ще ви помолим да потвърдите своя ПИН, за да го запомните.</string>
    <string name="Megaphones_verify_pin">Потвърждение на ПИН</string>
    <string name="Megaphones_get_started">Да започваме</string>
    <string name="Megaphones_new_group">Нова група</string>
    <string name="Megaphones_invite_friends">Покани приятели</string>
    <string name="Megaphones_use_sms">Ползвай SMS</string>
    <string name="Megaphones_chat_colors">Цветове на чата</string>
    <string name="Megaphones_add_a_profile_photo">Добавяне на профилна снимка</string>

    <!-- Title of a bottom sheet to render messages that all quote a specific message -->
    <string name="MessageQuotesBottomSheet_replies">Отговори</string>

    <!-- NotificationBarManager -->
    <string name="NotificationBarManager_signal_call_in_progress">Протича Signal разговор</string>
    <string name="NotificationBarManager__establishing_signal_call">Установяване на Signal разговор</string>
    <string name="NotificationBarManager__incoming_signal_call">Входящо Signal обаждане</string>
    <string name="NotificationBarManager__incoming_signal_group_call">Входящо Signal групово обаждане</string>
    <!-- Temporary notification shown when starting the calling service -->
    <string name="NotificationBarManager__starting_signal_call_service">Стартиране на услугата за разговори на Molly</string>
    <string name="NotificationBarManager__stopping_signal_call_service">Спиране на услугата за разговори на Molly</string>
    <string name="NotificationBarManager__decline_call">Отхвърляне на обаждането</string>
    <string name="NotificationBarManager__answer_call">Приеми обаждането</string>
    <string name="NotificationBarManager__end_call">Прекрати обаждането</string>
    <string name="NotificationBarManager__cancel_call">Прекратяване на обаждането</string>
    <string name="NotificationBarManager__join_call">Присъединете се към разговор</string>

    <!-- NotificationsMegaphone -->
    <string name="NotificationsMegaphone_turn_on_notifications">Включи известия?</string>
    <string name="NotificationsMegaphone_never_miss_a_message">Никога не изпускайте съобщение от контактите и групите си.</string>
    <string name="NotificationsMegaphone_turn_on">Включи</string>
    <string name="NotificationsMegaphone_not_now">Не сега</string>

    <!-- NotificationMmsMessageRecord -->
    <string name="NotificationMmsMessageRecord_multimedia_message">Мултимедийно съобщение</string>
    <string name="NotificationMmsMessageRecord_downloading_mms_message">Изтегляне на MMS съобщение</string>
    <string name="NotificationMmsMessageRecord_error_downloading_mms_message">Грешка при изтегляне на MMS съобщение. Натиснете, за да опитате повторно.</string>

    <!-- MediaPickerActivity -->
    <string name="MediaPickerActivity__menu_open_camera">Отвори камера</string>

    <!-- MediaSendActivity -->
    <string name="MediaSendActivity_camera_unavailable">Не е открита камера.</string>

    <!-- MediaRepository -->
    <string name="MediaRepository_all_media">Всички прикачени файлове</string>
    <string name="MediaRepository__camera">Камера</string>

    <!-- MessageDecryptionUtil -->
    <string name="MessageDecryptionUtil_failed_to_decrypt_message">Грешка при декриптиране на съобщението</string>
    <string name="MessageDecryptionUtil_tap_to_send_a_debug_log">Натисни, за да изпратиш данни за отстраняване на грешки</string>

    <!-- MessageRecord -->
    <string name="MessageRecord_unknown">Непознат</string>
    <string name="MessageRecord_message_encrypted_with_a_legacy_protocol_version_that_is_no_longer_supported">Получихте съобщение, криптирано със стара версия на Signal, която вече не се поддържа. Моля, помолете изпращача да обнови версията си и да препрати съобщението.</string>
    <string name="MessageRecord_left_group">Напуснахте групата.</string>
    <string name="MessageRecord_you_updated_group">Обновихте групата.</string>
    <string name="MessageRecord_the_group_was_updated">Групата беше актуализирана.</string>
    <!-- Update message shown when placing an outgoing 1:1 voice/audio call and it\'s answered by the other party -->
    <string name="MessageRecord_outgoing_voice_call">Изходящо гласово повикване</string>
    <!-- Update message shown when placing an outgoing 1:1 video call and it\'s answered by the other party -->
    <string name="MessageRecord_outgoing_video_call">Изходящо видео повикване</string>
    <!-- Update message shown when placing an outgoing 1:1 voice/audio call and it\'s not answered by the other party -->
    <string name="MessageRecord_unanswered_voice_call">Гласово повикване без отговор</string>
    <!-- Update message shown when placing an outgoing 1:1 video call and it\'s not answered by the other party -->
    <string name="MessageRecord_unanswered_video_call">Видео повикване без отговор</string>
    <!-- Update message shown when receiving an incoming 1:1 voice/audio call and it\'s answered -->
    <string name="MessageRecord_incoming_voice_call">Входящо гласово повикване</string>
    <!-- Update message shown when receiving an incoming 1:1 video call and answered -->
    <string name="MessageRecord_incoming_video_call">Входящо видео повикване</string>
    <!-- Update message shown when receiving an incoming 1:1 voice/audio call and not answered -->
    <string name="MessageRecord_missed_voice_call">Пропуснато гласово повикване</string>
    <!-- Update message shown when receiving an incoming 1:1 video call and not answered -->
    <string name="MessageRecord_missed_video_call">Пропуснато видео повикване</string>
    <!-- Update message shown when receiving an incoming 1:1 voice/audio call and explicitly declined -->
    <string name="MessageRecord_you_declined_a_voice_call">Отказахте гласово повикване</string>
    <!-- Update message shown when receiving an incoming 1:1 video call and explicitly declined -->
    <string name="MessageRecord_you_declined_a_video_call">Отказахте видео повикване</string>
    <!-- Call update formatter string to place the update message next to a time stamp. e.g., \'Incoming voice call · 11:11am\' -->
    <string name="MessageRecord_call_message_with_date">%1$s · %2$s</string>
    <string name="MessageRecord_s_updated_group">%1$s обнови групата.</string>
    <string name="MessageRecord_s_joined_signal">%1$s е в Signal!</string>
    <string name="MessageRecord_you_disabled_disappearing_messages">Деактивирахте изчезващи съобщения.</string>
    <string name="MessageRecord_s_disabled_disappearing_messages">%1$s деактивира изчезващи съобщения.</string>
    <string name="MessageRecord_you_set_disappearing_message_time_to_s">Променихте продължителността на изчезващи съобщения на %1$s.</string>
    <string name="MessageRecord_s_set_disappearing_message_time_to_s">%1$s промени продължителността на изчезващи съобщения на %2$s.</string>
    <string name="MessageRecord_disappearing_message_time_set_to_s">Таймерът за изчезващо съобщение е настроен на %1$s.</string>
    <string name="MessageRecord_this_group_was_updated_to_a_new_group">Тази група беше актуализирана до Нова група.</string>
    <string name="MessageRecord_you_couldnt_be_added_to_the_new_group_and_have_been_invited_to_join">Не можахте да бъдете добавени към новата група и бяхте поканени.</string>
    <string name="MessageRecord_chat_session_refreshed">Чат сесията е презаредена.</string>
    <plurals name="MessageRecord_members_couldnt_be_added_to_the_new_group_and_have_been_invited">
        <item quantity="one">Един член не можа да бъде добавен към новата група и е поканен да се присъедини.</item>
        <item quantity="other">%1$s члена не можаха да бъдат добавени към новата група и са поканени да се присъединят.</item>
    </plurals>

    <plurals name="MessageRecord_members_couldnt_be_added_to_the_new_group_and_have_been_removed">
        <item quantity="one">Един член не можа да бъде добавен към новата група и е премахнат.</item>
        <item quantity="other">%1$s члена не можаха да бъдат добавени към новата група и са премахнати.</item>
    </plurals>

    <!-- Profile change updates -->
    <string name="MessageRecord_changed_their_profile_name_to">%1$s промени името на потребителския си профил на %2$s.</string>
    <string name="MessageRecord_changed_their_profile_name_from_to">%1$s промени името на потребителския си профил от %2$s на %3$s.</string>
    <string name="MessageRecord_changed_their_profile">%1$s промени профила си.</string>

    <!-- GV2 specific -->
    <string name="MessageRecord_you_created_the_group">Вие създадохте групата.</string>
    <string name="MessageRecord_group_updated">Групата е обновена.</string>
    <string name="MessageRecord_invite_friends_to_this_group">Поканете приятели в тази група чрез връзка към групата</string>

    <!-- GV2 member additions -->
    <string name="MessageRecord_you_added_s">Вие добавихте %1$s.</string>
    <string name="MessageRecord_s_added_s">%1$s добави %2$s.</string>
    <string name="MessageRecord_s_added_you">%1$s ви добави към групата.</string>
    <string name="MessageRecord_you_joined_the_group">Присъединихте се към групата.</string>
    <string name="MessageRecord_s_joined_the_group">%1$s се присъединиха към групата.</string>

    <!-- GV2 member removals -->
    <string name="MessageRecord_you_removed_s">Вие премахнахте %1$s.</string>
    <string name="MessageRecord_s_removed_s">%1$s премахна %2$s.</string>
    <string name="MessageRecord_s_removed_you_from_the_group">%1$s ви премахна от групата.</string>
    <string name="MessageRecord_you_left_the_group">Напуснахте групата.</string>
    <string name="MessageRecord_s_left_the_group">%1$s напусна групата.</string>
    <string name="MessageRecord_you_are_no_longer_in_the_group">Вече не сте в групата.</string>
    <string name="MessageRecord_s_is_no_longer_in_the_group">%1$s вече не е в групата.</string>

    <!-- GV2 role change -->
    <string name="MessageRecord_you_made_s_an_admin">Вие направихте %1$s администратор.</string>
    <string name="MessageRecord_s_made_s_an_admin">%1$s направи %2$s администратор.</string>
    <string name="MessageRecord_s_made_you_an_admin">%1$s ви направи администратор.</string>
    <string name="MessageRecord_you_revoked_admin_privileges_from_s">Премахнахте администраторските права на %1$s.</string>
    <string name="MessageRecord_s_revoked_your_admin_privileges">%1$s премахна вашите администраторски права.</string>
    <string name="MessageRecord_s_revoked_admin_privileges_from_s">%1$s премахна администраторските права от %2$s.</string>
    <string name="MessageRecord_s_is_now_an_admin">%1$s вече е администратор.</string>
    <string name="MessageRecord_you_are_now_an_admin">Вече сте администратор.</string>
    <string name="MessageRecord_s_is_no_longer_an_admin">%1$s вече не е администратор.</string>
    <string name="MessageRecord_you_are_no_longer_an_admin">Вече не сте администратор.</string>

    <!-- GV2 invitations -->
    <string name="MessageRecord_you_invited_s_to_the_group">Вие поканихте %1$s към групата.</string>
    <string name="MessageRecord_s_invited_you_to_the_group">%1$s ви покани към групата.</string>
    <plurals name="MessageRecord_s_invited_members">
        <item quantity="one">%1$s покани 1 човек в групата.</item>
        <item quantity="other">%1$s покани %2$d души в групата.</item>
    </plurals>
    <string name="MessageRecord_you_were_invited_to_the_group">Бяхте поканени в групата.</string>
    <plurals name="MessageRecord_d_people_were_invited_to_the_group">
        <item quantity="one">1 човек беше поканен в групата.</item>
        <item quantity="other">%1$d души бяха поканени в групата.</item>
    </plurals>

    <!-- GV2 invitation revokes -->
    <plurals name="MessageRecord_you_revoked_invites">
        <item quantity="one">Вие оттеглихте покана за групата.</item>
        <item quantity="other">Вие оттеглихте %1$d покани за групата.</item>
    </plurals>
    <plurals name="MessageRecord_s_revoked_invites">
        <item quantity="one">%1$s оттегли покана за групата.</item>
        <item quantity="other">%1$s оттегли %2$d покани за групата.</item>
    </plurals>
    <string name="MessageRecord_someone_declined_an_invitation_to_the_group">Някой отказа покана за групата.</string>
    <string name="MessageRecord_you_declined_the_invitation_to_the_group">Отказахте покана за групата.</string>
    <string name="MessageRecord_s_revoked_your_invitation_to_the_group">%1$s отмени вашата покажа за групата.</string>
    <string name="MessageRecord_an_admin_revoked_your_invitation_to_the_group">Администратор отмени поканата ви за групата.</string>
    <plurals name="MessageRecord_d_invitations_were_revoked">
        <item quantity="one">Покана за групата беше отменена.</item>
        <item quantity="other">%1$d покани за групата бяха отменени.</item>
    </plurals>

    <!-- GV2 invitation acceptance -->
    <string name="MessageRecord_you_accepted_invite">Вие приехте поканата за групата.</string>
    <string name="MessageRecord_s_accepted_invite">%1$s прие покана за групата.</string>
    <string name="MessageRecord_you_added_invited_member_s">Вие добавихте поканения член %1$s.</string>
    <string name="MessageRecord_s_added_invited_member_s">%1$s добави поканения член %2$s.</string>

    <!-- GV2 title change -->
    <string name="MessageRecord_you_changed_the_group_name_to_s">Вие променихте името на групата на \"%1$s\".</string>
    <string name="MessageRecord_s_changed_the_group_name_to_s">%1$s промени името на групата на \"%2$s\".</string>
    <string name="MessageRecord_the_group_name_has_changed_to_s">Името на групата бе променено на \"%1$s\".</string>

    <!-- GV2 description change -->
    <string name="MessageRecord_you_changed_the_group_description">Променихте описанието на групата.</string>
    <string name="MessageRecord_s_changed_the_group_description">%1$s промени описанието на групата.</string>
    <string name="MessageRecord_the_group_description_has_changed">Описанието на групата беше сменено.</string>

    <!-- GV2 avatar change -->
    <string name="MessageRecord_you_changed_the_group_avatar">Сменихте аватара на групата.</string>
    <string name="MessageRecord_s_changed_the_group_avatar">%1$s смени аватара на групата.</string>
    <string name="MessageRecord_the_group_group_avatar_has_been_changed">Аватарът на групата е променен.</string>

    <!-- GV2 attribute access level change -->
    <string name="MessageRecord_you_changed_who_can_edit_group_info_to_s">Променихте кой може да редактира информация за групата на \"%1$s\".</string>
    <string name="MessageRecord_s_changed_who_can_edit_group_info_to_s">%1$s промени кой може да редактира информацията за групата на \"%2$s\".</string>
    <string name="MessageRecord_who_can_edit_group_info_has_been_changed_to_s">Кой може да редактира информацията за групата е променено на \"%1$s\".</string>

    <!-- GV2 membership access level change -->
    <string name="MessageRecord_you_changed_who_can_edit_group_membership_to_s">Променихте кой може да редактира членство в групата на \"%1$s\".</string>
    <string name="MessageRecord_s_changed_who_can_edit_group_membership_to_s">%1$s промени кой може да редактира членството в групата на \"%2$s\".</string>
    <string name="MessageRecord_who_can_edit_group_membership_has_been_changed_to_s">Кой може да редактира членството в групата е променено на \"%1$s\".</string>

    <!-- GV2 announcement group change -->
    <string name="MessageRecord_you_allow_all_members_to_send">Вие променихте груповите настройки да позволяват на всички членове да изпращат съобщения.</string>
    <string name="MessageRecord_you_allow_only_admins_to_send">Вие променихте груповите настройки да позволяват само на администратори да изпращат съобщения.</string>
    <string name="MessageRecord_s_allow_all_members_to_send">%1$s промени груповите настройки да позволяват на всички членове да изпращат съобщения.</string>
    <string name="MessageRecord_s_allow_only_admins_to_send">%1$s промени груповите настройки да позволяват само на администратори да изпращат съобщения.</string>
    <string name="MessageRecord_allow_all_members_to_send">Груповите настройки бяха променени да позволяват на всички членове да изпращат съобщения.</string>
    <string name="MessageRecord_allow_only_admins_to_send">Груповите настройки бяха променени да позволяват само на администратори да изпращат съобщения.</string>

    <!-- GV2 group link invite access level change -->
    <string name="MessageRecord_you_turned_on_the_group_link_with_admin_approval_off">Включихте връзката към групата с изключено одобрение от администратора.</string>
    <string name="MessageRecord_you_turned_on_the_group_link_with_admin_approval_on">Включихте връзката към групата с включено одобрение от администратора.</string>
    <string name="MessageRecord_you_turned_off_the_group_link">Изключихте връзката към групата.</string>
    <string name="MessageRecord_s_turned_on_the_group_link_with_admin_approval_off">%1$s включи груповата връзка с изключено одобрение от администратора.</string>
    <string name="MessageRecord_s_turned_on_the_group_link_with_admin_approval_on">%1$s включи груповата връзка с включено одобрение от администратора.</string>
    <string name="MessageRecord_s_turned_off_the_group_link">%1$s изключи груповата връзка.</string>
    <string name="MessageRecord_the_group_link_has_been_turned_on_with_admin_approval_off">Груповата връзка е включена с изключено одобрение от администратора.</string>
    <string name="MessageRecord_the_group_link_has_been_turned_on_with_admin_approval_on">Връзката към групата е включена с включено одобрение от администратора.</string>
    <string name="MessageRecord_the_group_link_has_been_turned_off">Груповата връзка е изключена.</string>
    <string name="MessageRecord_you_turned_off_admin_approval_for_the_group_link">Изключихте одобрението на администратора за груповата връзка.</string>
    <string name="MessageRecord_s_turned_off_admin_approval_for_the_group_link">%1$s изключи одобрението на администратора за груповата връзка.</string>
    <string name="MessageRecord_the_admin_approval_for_the_group_link_has_been_turned_off">Одобрението на администратора за груповата връзка е изключено.</string>
    <string name="MessageRecord_you_turned_on_admin_approval_for_the_group_link">Включихте одобрението на администратора за груповата връзка.</string>
    <string name="MessageRecord_s_turned_on_admin_approval_for_the_group_link">%1$s включи одобрението на администратора за груповата връзка.</string>
    <string name="MessageRecord_the_admin_approval_for_the_group_link_has_been_turned_on">Одобрението на администратора за груповата връзка е включено.</string>

    <!-- GV2 group link reset -->
    <string name="MessageRecord_you_reset_the_group_link">Променихте връзката на групата.</string>
    <string name="MessageRecord_s_reset_the_group_link">%1$s промени груповата връзка.</string>
    <string name="MessageRecord_the_group_link_has_been_reset">Груповата връзка е променена.</string>

    <!-- GV2 group link joins -->
    <string name="MessageRecord_you_joined_the_group_via_the_group_link">Вие се присъединихте към групата през груповата препратка.</string>
    <string name="MessageRecord_s_joined_the_group_via_the_group_link">%1$s се присъедини към групата през груповата препратка.</string>

    <!-- GV2 group link requests -->
    <string name="MessageRecord_you_sent_a_request_to_join_the_group">Изпратихте заявка за присъединяване към групата.</string>
    <string name="MessageRecord_s_requested_to_join_via_the_group_link">%1$s иска да се присъедини през груповата препратка.</string>
    <!-- Update message shown when someone requests to join via group link and cancels the request back to back -->
    <plurals name="MessageRecord_s_requested_and_cancelled_their_request_to_join_via_the_group_link">
        <item quantity="one">%1$s поиска и отмени своята заявка за присъединяване чрез линка на групата.</item>
        <item quantity="other">%1$s поиска и отмени %2$d заявки за присъединяване чрез линка на групата.</item>
    </plurals>

    <!-- GV2 group link approvals -->
    <string name="MessageRecord_s_approved_your_request_to_join_the_group">%1$s одобри заявката ви за присъединяване към групата.</string>
    <string name="MessageRecord_s_approved_a_request_to_join_the_group_from_s">%1$s одобри заявка за присъединяване към групата от %2$s.</string>
    <string name="MessageRecord_you_approved_a_request_to_join_the_group_from_s">Одобрихте заявка за присъединяване към групата от %1$s.</string>
    <string name="MessageRecord_your_request_to_join_the_group_has_been_approved">Молбата ви за присъединяване към групата е одобрена.</string>
    <string name="MessageRecord_a_request_to_join_the_group_from_s_has_been_approved">Искане за присъединяване към групата от %1$s беше одобрено.</string>

    <!-- GV2 group link deny -->
    <string name="MessageRecord_your_request_to_join_the_group_has_been_denied_by_an_admin">Молбата ви за присъединяване към групата е отхвърлена от администратор.</string>
    <string name="MessageRecord_s_denied_a_request_to_join_the_group_from_s">%1$s отказа заявка за присъединяване към групата от %2$s.</string>
    <string name="MessageRecord_a_request_to_join_the_group_from_s_has_been_denied">Искане за присъединяване към групата от %1$s беше отказано.</string>
    <string name="MessageRecord_you_canceled_your_request_to_join_the_group">Отменихте заявката си за присъединяване към групата.</string>
    <string name="MessageRecord_s_canceled_their_request_to_join_the_group">%1$s отмени искането си за присъединяване към групата.</string>

    <!-- End of GV2 specific update messages -->

    <string name="MessageRecord_your_safety_number_with_s_has_changed">Числата Ви за сигурност с %1$s са променени</string>
    <string name="MessageRecord_you_marked_your_safety_number_with_s_verified">Отбелязахте числото си за сигурност с %1$s като потвърдени</string>
    <string name="MessageRecord_you_marked_your_safety_number_with_s_verified_from_another_device">Отбелязахте числото си за сугурност с %1$s като потвърдени от друго устройство</string>
    <string name="MessageRecord_you_marked_your_safety_number_with_s_unverified">Отбелязахте числото си за сигурност с %1$s като непотвърдени</string>
    <string name="MessageRecord_you_marked_your_safety_number_with_s_unverified_from_another_device">Отбелязахте числото си за сугурност с %1$s като непотвърдени от друго устройство</string>
    <string name="MessageRecord_a_message_from_s_couldnt_be_delivered">Съобщение от %1$s не успя да бъде доставено</string>
    <string name="MessageRecord_s_changed_their_phone_number">%1$s смени телефонния си номер.</string>
    <!-- Update item message shown in the release channel when someone is already a sustainer so we ask them if they want to boost. -->
    <string name="MessageRecord_like_this_new_feature_help_support_signal_with_a_one_time_donation">Харесва ли ви тази нова функция? Подкрепете Signal с еднократно дарение.</string>
    <!-- Update item message shown when we merge two threads together. First placeholder is a name, second placeholder is a phone number. -->
    <string name="MessageRecord_your_message_history_with_s_and_their_number_s_has_been_merged">Хронологията на съобщенията между вас и %1$s и между вас и номер %2$s беше слята.</string>
    <!-- Update item message shown when we merge two threads together and we don\'t know the phone number of the other thread. The placeholder is a person\'s name. -->
    <string name="MessageRecord_your_message_history_with_s_and_another_chat_has_been_merged">Хронологията на съобщенията между вас и %1$s и друг чат със същия контакт беше слята.</string>
    <!-- Update item message shown when you find out a phone number belongs to a person you had a conversation with. First placeholder is a phone number, second placeholder is a name. -->
    <string name="MessageRecord_s_belongs_to_s">%1$s принадлежи на %2$s</string>
    <!-- Message to notify sender that activate payments request has been sent to the recipient -->
    <string name="MessageRecord_you_sent_request">Изпратихте на %1$s заявка за активиране на Плащания</string>
    <!-- Request message from recipient to activate payments -->
    <string name="MessageRecord_wants_you_to_activate_payments">%1$s иска да активирате Плащанията. Пращайте плащания само на доверени хора.</string>
    <!-- Message to inform user that payments was activated-->
    <string name="MessageRecord_you_activated_payments">Вие активирахте Плащания</string>
    <!-- Message to inform sender that recipient can now accept payments -->
    <string name="MessageRecord_can_accept_payments">%1$s вече може да приема Плащания</string>

    <!-- Group Calling update messages -->
    <string name="MessageRecord_s_started_a_group_call_s">%1$s започна групов разговор · %2$s</string>
    <string name="MessageRecord_s_is_in_the_group_call_s">%1$s е в групов разговор · %2$s</string>
    <string name="MessageRecord_you_are_in_the_group_call_s1">Вие сте в групов разговор · %1$s</string>
    <string name="MessageRecord_s_and_s_are_in_the_group_call_s1">%1$s и %2$s са в групов разговор · %3$s</string>
    <string name="MessageRecord_group_call_s">Групов разговор · %1$s</string>

    <string name="MessageRecord_s_started_a_group_call">%1$s започна групов разговор</string>
    <string name="MessageRecord_s_is_in_the_group_call">%1$s е в груповия разговор</string>
    <string name="MessageRecord_you_are_in_the_group_call">Вие сте в груповия разговор</string>
    <string name="MessageRecord_s_and_s_are_in_the_group_call">%1$s и %2$s са в груповия разговор</string>
    <string name="MessageRecord_group_call">Групов разговор</string>

    <string name="MessageRecord_you">Вие</string>

    <plurals name="MessageRecord_s_s_and_d_others_are_in_the_group_call_s">
        <item quantity="one">%1$s, %2$s и %3$d друг са в груповия разговор · %4$s</item>
        <item quantity="other">%1$s, %2$s и %3$d други са в груповия разговор · %4$s</item>
    </plurals>

    <plurals name="MessageRecord_s_s_and_d_others_are_in_the_group_call">
        <item quantity="one">%1$s, %2$s и %3$d друг са в груповия разговор</item>
        <item quantity="other">%1$s, %2$s и %3$d други са в груповия разговор</item>
    </plurals>

    <!-- In-conversation update message to indicate that the current contact is sms only and will need to migrate to signal to continue the conversation in signal. -->
    <string name="MessageRecord__you_will_no_longer_be_able_to_send_sms_messages_from_signal_soon">Скоро вече няма да може да изпращате SMS съобщения от Signal. Поканете %1$s в Signal, за да продължите разговора тук.</string>
    <!-- In-conversation update message to indicate that the current contact is sms only and will need to migrate to signal to continue the conversation in signal. -->
    <string name="MessageRecord__you_can_no_longer_send_sms_messages_in_signal">Вече не можете да изпращате SMS съобщения в Molly. Поканете %1$s в Molly, за да продължите разговора тук.</string>
    <!-- Body for quote when message being quoted is an in-app payment message -->
    <string name="MessageRecord__payment_s">Плащане: %1$s</string>

    <!-- MessageRequestBottomView -->
    <string name="MessageRequestBottomView_accept">Приемам</string>
    <string name="MessageRequestBottomView_continue">Продължи</string>
    <string name="MessageRequestBottomView_delete">Изтриване</string>
    <string name="MessageRequestBottomView_block">Блокиране</string>
    <string name="MessageRequestBottomView_unblock">Отблокиране</string>
    <string name="MessageRequestBottomView_do_you_want_to_let_s_message_you_they_wont_know_youve_seen_their_messages_until_you_accept">Позволете на %1$s да ви изпратят съобщение и да споделите вашето име и снимка с тях? Те няма да разберат, че сте видели съобщението им, докато не приемете.</string>
    <!-- Shown in message request flow. Describes what will happen if you unblock a Signal user -->
    <string name="MessageRequestBottomView_do_you_want_to_let_s_message_you_wont_receive_any_messages_until_you_unblock_them">Позволете на %1$s да ви праща съобщения и споделете вашето име и снимка с тях? Няма да получавате съобщения, докато не ги отблокирате.</string>
    <!-- Shown in message request flow. Describes what will happen if you unblock an SMS user -->
    <string name="MessageRequestBottomView_do_you_want_to_let_s_message_you_wont_receive_any_messages_until_you_unblock_them_SMS">Позволявате ли на %1$s да ви изпраща съобщения? Няма да получавате съобщения, преди да отблокирате потребителя.</string>
    <string name="MessageRequestBottomView_get_updates_and_news_from_s_you_wont_receive_any_updates_until_you_unblock_them">Получаване на актуализации и новини от %1$s? Няма да получавате актуализации, преди да отблокирате потребителя.</string>
    <string name="MessageRequestBottomView_continue_your_conversation_with_this_group_and_share_your_name_and_photo">Продължете разговора си с тази група и споделете името и снимката си с нейните членове?</string>
    <string name="MessageRequestBottomView_upgrade_this_group_to_activate_new_features">Надстройте тази група, за да активирате нови функции като @споменавания и администратори. Членовете, които не са споделили своето име или снимка в тази група, ще бъдат поканени да се присъединят.</string>
    <string name="MessageRequestBottomView_this_legacy_group_can_no_longer_be_used">Тази група от стар вид вече не може да се използва, защото е твърде голяма. Максималният размер на групата е %1$d.</string>
    <string name="MessageRequestBottomView_continue_your_conversation_with_s_and_share_your_name_and_photo">Продължете разговора си с %1$s и споделете вашето име и снимка с тях?</string>
    <string name="MessageRequestBottomView_do_you_want_to_join_this_group_they_wont_know_youve_seen_their_messages_until_you_accept">Присъединете се към тази група и споделете вашето име и снимка с нейните членове? Те няма да разберат, че сте видели съобщенията им, докато не приемете.</string>
    <string name="MessageRequestBottomView_do_you_want_to_join_this_group_you_wont_see_their_messages">Присъединяване към тази група и споделяне на името и снимката ви с нейните членове? Няма да виждате техните съобщения, преди да приемете.</string>
    <string name="MessageRequestBottomView_join_this_group_they_wont_know_youve_seen_their_messages_until_you_accept">Присъединете се към тази група? Те няма да разберат, че сте виждали съобщенията им, докато не приемете.</string>
    <string name="MessageRequestBottomView_unblock_this_group_and_share_your_name_and_photo_with_its_members">Отблокирайте тази група и споделете името и снимката си с членовете? Няма да получавате никакви съобщения, преди да ги отблокирате.</string>
  <!-- Removed by excludeNonTranslatables <string name="MessageRequestBottomView_legacy_learn_more_url" translatable="false">https://support.signal.org/hc/articles/360007459591</string> -->
    <string name="MessageRequestProfileView_view">Преглед</string>
    <string name="MessageRequestProfileView_member_of_one_group">Член на %1$s</string>
    <string name="MessageRequestProfileView_member_of_two_groups">Член на %1$s и %2$s</string>
    <string name="MessageRequestProfileView_member_of_many_groups">Член на %1$s, %2$s и %3$s</string>
    <plurals name="MessageRequestProfileView_members">
        <item quantity="one">%1$d член</item>
        <item quantity="other">%1$d членове</item>
    </plurals>
    <!-- Describes the number of members in a group. The string MessageRequestProfileView_invited is nested in the parentheses. -->
    <plurals name="MessageRequestProfileView_members_and_invited">
        <item quantity="one">%1$d член (%2$s)</item>
        <item quantity="other">%1$d члена (%2$s)</item>
    </plurals>
    <!-- Describes the number of people invited to a group. Nested inside of the string MessageRequestProfileView_members_and_invited -->
    <plurals name="MessageRequestProfileView_invited">
        <item quantity="one">+%1$d поканен</item>
        <item quantity="other">+%1$d поканени</item>
    </plurals>
    <plurals name="MessageRequestProfileView_member_of_d_additional_groups">
        <item quantity="one">%1$d допълнителна група</item>
        <item quantity="other">%1$d допълнителни групи</item>
    </plurals>

    <!-- PassphraseChangeActivity -->
    <string name="PassphraseChangeActivity_passphrases_dont_match_exclamation">Паролите не съвпадат!</string>
    <string name="PassphraseChangeActivity_incorrect_old_passphrase_exclamation">Грешна стара парола!</string>
    <string name="PassphraseChangeActivity_enter_new_passphrase_exclamation">Въведете нова парола!</string>

    <!-- DeviceProvisioningActivity -->
    <string name="DeviceProvisioningActivity_link_this_device">Свържи това устройство?</string>
    <string name="DeviceProvisioningActivity_continue">ПРОДЪЛЖИ</string>

    <string name="DeviceProvisioningActivity_content_intro">Ще може да</string>
    <string name="DeviceProvisioningActivity_content_bullets">
        • Прочитате всичките си съобщения \n• Изпращате съобщения от свое име
    </string>
    <string name="DeviceProvisioningActivity_content_progress_title">Свързване с устройството</string>
    <string name="DeviceProvisioningActivity_content_progress_content">Свързване с ново устройство…</string>
    <string name="DeviceProvisioningActivity_content_progress_success">Устройството е одобрено!</string>
    <string name="DeviceProvisioningActivity_content_progress_no_device">Не е открито устройство.</string>
    <string name="DeviceProvisioningActivity_content_progress_network_error">Проблем с мобилната мрежа.</string>
    <string name="DeviceProvisioningActivity_content_progress_key_error">Невалиден QR код.</string>
    <string name="DeviceProvisioningActivity_sorry_you_have_too_many_devices_linked_already">За съжалние, имате твърде много свързани устройства, опитайте да премахнете някои от тях…</string>
    <string name="DeviceActivity_sorry_this_is_not_a_valid_device_link_qr_code">За съжаление, това не е валидна QR връзка.</string>
    <string name="DeviceProvisioningActivity_link_a_signal_device">Свързване със Signal устройство?</string>
    <string name="DeviceProvisioningActivity_it_looks_like_youre_trying_to_link_a_signal_device_using_a_3rd_party_scanner">Изглежда се опитвате да свържете Signal устройство с външна скенер програма. За Ваша сигурност, моля сканирайте кода повторно, използвайки Signal.</string>

    <string name="DeviceActivity_signal_needs_the_camera_permission_in_order_to_scan_a_qr_code">Molly се нуждае от достъп до камерата Ви, за да може да сканирва QR кодове, но той му е отказан. Моля, отидете на настройки в менюто и изберете \"Разрешения\" и \"Камера\".</string>
    <string name="DeviceActivity_unable_to_scan_a_qr_code_without_the_camera_permission">Неуспешно сканиране на QR код без разрешение за достъп до камерата</string>

    <!-- OutdatedBuildReminder -->
    <string name="OutdatedBuildReminder_update_now">Обнови сега</string>
    <string name="OutdatedBuildReminder_your_version_of_signal_will_expire_today">Тази версия на Signal ще изтече днес. Актуализирайте до най-новата версия.</string>
    <plurals name="OutdatedBuildReminder_your_version_of_signal_will_expire_in_n_days">
        <item quantity="one">Тази версия на Signal ще изтече утре. Актуализирайте до най-новата версия.</item>
        <item quantity="other">Тази версия на Signal ще изтече след %1$d дни. Актуализирайте до най-новата версия.</item>
    </plurals>

    <!-- PassphrasePromptActivity -->
    <string name="PassphrasePromptActivity_enter_passphrase">Въведете паролата</string>
    <string name="PassphrasePromptActivity_watermark_content_description">Molly икона</string>
    <string name="PassphrasePromptActivity_ok_button_content_description">Задай паролата</string>
    <string name="PassphrasePromptActivity_invalid_passphrase_exclamation">Грешна парола!</string>
    <string name="PassphrasePromptActivity_unlock_signal">Отключи Molly</string>
    <string name="PassphrasePromptActivity_signal_android_lock_screen">Molly Android - Заключен екран</string>

    <!-- PlacePickerActivity -->
    <string name="PlacePickerActivity_title">Карта</string>

    <string name="PlacePickerActivity_drop_pin">Пуснете пин</string>
    <string name="PlacePickerActivity_accept_address">Приемете адрес</string>

    <!-- PlayServicesProblemFragment -->
    <string name="PlayServicesProblemFragment_the_version_of_google_play_services_you_have_installed_is_not_functioning">Версията на Google Play Services, която сте инсталирали, не функционира правилно. Моля, преинсталирайте Google Play Services и опитайте пак.</string>

    <!-- PinRestoreEntryFragment -->
    <string name="PinRestoreEntryFragment_incorrect_pin">Грешен ПИН</string>
    <string name="PinRestoreEntryFragment_skip_pin_entry">Пропускане въвеждането на ПИН?</string>
    <string name="PinRestoreEntryFragment_need_help">Нужда от помощ?</string>
    <string name="PinRestoreEntryFragment_your_pin_is_a_d_digit_code">Вашият ПИН е %1$d + цифрен код, който сте създали, който може да бъде цифров или буквено-цифров. Ако не можете да запомните своя ПИН, можете да създадете нов. Можете да се регистрирате и да използвате акаунта си, но ще загубите някои запазени настройки, като информация за профила си.</string>
    <string name="PinRestoreEntryFragment_if_you_cant_remember_your_pin">Ако не можете да си спомните своя ПИН, можете да си създадете нов. Можете да се регистрирате и да използвате акаунта си, но ще изгубите някои запазени настройки като например информацията за профила ви.</string>
    <string name="PinRestoreEntryFragment_create_new_pin">Създаване на нов ПИН</string>
    <string name="PinRestoreEntryFragment_contact_support">Връзка с отдела за поддръжка</string>
    <string name="PinRestoreEntryFragment_cancel">Отказ</string>
    <string name="PinRestoreEntryFragment_skip">Пропусни</string>
    <plurals name="PinRestoreEntryFragment_you_have_d_attempt_remaining">
        <item quantity="one">Остава %1$d опит. Ако свършите опитите си, можете да създадете нов ПИН. Можете да се регистрирате и да използвате акаунта си, но ще загубите някои запазени настройки, като информация за вашия профил.</item>
        <item quantity="other">Остават %1$d опити. Ако свършите опитите си, можете да създадете нов ПИН. Можете да се регистрирате и да използвате акаунта си, но ще загубите някои запазени настройки, като информация за вашия профил.</item>
    </plurals>
    <string name="PinRestoreEntryFragment_signal_registration_need_help_with_pin">Регистрация за Signal - Необходима помощ за ПИН за Android</string>
    <string name="PinRestoreEntryFragment_enter_alphanumeric_pin">Въведете буквено-цифрен ПИН</string>
    <string name="PinRestoreEntryFragment_enter_numeric_pin">Въведете ПИН от цифри</string>

    <!-- PinRestoreLockedFragment -->
    <string name="PinRestoreLockedFragment_create_your_pin">Създаване на ПИН</string>
    <string name="PinRestoreLockedFragment_youve_run_out_of_pin_guesses">Изчерпали сте предположенията за ПИН, но все още можете да осъществите достъп до своя акаунт в Signal, като създадете нов ПИН. За вашата поверителност и сигурност акаунтът ви ще бъде възстановен без запазена информация за профила или настройки.</string>
    <string name="PinRestoreLockedFragment_create_new_pin">Създайте нов ПИН</string>
  <!-- Removed by excludeNonTranslatables <string name="PinRestoreLockedFragment_learn_more_url" translatable="false">https://support.signal.org/hc/articles/360007059792</string> -->

    <!-- Dialog button text indicating user wishes to send an sms code isntead of skipping it -->
    <string name="ReRegisterWithPinFragment_send_sms_code">Изпращане на код чрез SMS</string>
    <!-- Email subject used when user contacts support about an issue with the reregister flow. -->
    <string name="ReRegisterWithPinFragment_support_email_subject">Регистрация за Signal - Необходима помощ с пререгистриране на ПИН за Android</string>
    <!-- Dialog message shown in reregister flow when tapping a informational button to to learn about pins or contact support for help -->
    <string name="ReRegisterWithPinFragment_need_help_local">Вашият ПИН е създаден от вас код с %1$d+ цифри, който може да съдържа само цифри или цифри и букви.\n\nАко не си спомняте своя ПИН, можете да си създадете нов.</string>
    <!-- Dialog message shown in reregister flow when user requests to skip this flow and return to the normal flow -->
    <string name="ReRegisterWithPinFragment_skip_local">Ако не си спомняте своя ПИН, можете да си създадете нов.</string>
    <!-- Dialog message shown in reregister flow when user uses up all of their guesses for their pin and we are going to move on -->
    <string name="ReRegisterWithPinFragment_out_of_guesses_local">Нямате повече опити за познаване на ПИН кода, но все пак можете да отворите своя акаунт в Signal, като си създадете нов ПИН.</string>

    <!-- PinOptOutDialog -->
    <string name="PinOptOutDialog_warning">Внимание</string>
    <string name="PinOptOutDialog_if_you_disable_the_pin_you_will_lose_all_data">Ако деактивирате ПИН кода, ще загубите всички данни, когато пререгистрирате Signal, освен ако не направите ръчно архивиране и възстановяване. Не можете да включите „Регистрационно заключване“, докато ПИН кодът е деактивиран.</string>
    <string name="PinOptOutDialog_disable_pin">Деактивиране на ПИН</string>

    <!-- RatingManager -->
    <string name="RatingManager_rate_this_app">Оцени тази програма</string>
    <string name="RatingManager_if_you_enjoy_using_this_app_please_take_a_moment">Ако харесваш тази програма, отдели една секунда и ни помогни като ѝ дадеш оценка.</string>
    <string name="RatingManager_rate_now">Оцени сега!</string>
    <string name="RatingManager_no_thanks">Не, благодаря</string>
    <string name="RatingManager_later">По-късно</string>

    <!-- ReactionsBottomSheetDialogFragment -->
    <string name="ReactionsBottomSheetDialogFragment_all">Всички · %1$d</string>

    <!-- ReactionsConversationView -->
    <string name="ReactionsConversationView_plus">+%1$d</string>

    <!-- ReactionsRecipientAdapter -->
    <string name="ReactionsRecipientAdapter_you">Ти</string>

    <!-- RecaptchaRequiredBottomSheetFragment -->
    <string name="RecaptchaRequiredBottomSheetFragment_verify_to_continue_messaging">Потвърдете, за да продължите да пишете</string>
    <string name="RecaptchaRequiredBottomSheetFragment_to_help_prevent_spam_on_signal">С цел да преотвратим спам в Molly, моля потвърдете.</string>
    <string name="RecaptchaRequiredBottomSheetFragment_after_verifying_you_can_continue_messaging">След потвърждение ще можете да продължите да пишете. Всички задържани съобщения ще бъдат автоматично изпратени.</string>

    <!-- Recipient -->
    <string name="Recipient_you">Вие</string>
    <!-- Name of recipient representing user\'s \'My Story\' -->
    <string name="Recipient_my_story">Моята история</string>

    <!-- RecipientPreferencesActivity -->
    <string name="RecipientPreferenceActivity_block">Блокиране</string>
    <string name="RecipientPreferenceActivity_unblock">Отблокиране</string>

    <!-- RecipientProvider -->

    <!-- RedPhone -->
    <string name="RedPhone_answering">Вдигане</string>
    <string name="RedPhone_ending_call">Край на обаждането</string>
    <string name="RedPhone_ringing">Звъни…</string>
    <string name="RedPhone_busy">Зает</string>
    <string name="RedPhone_recipient_unavailable">Получателят не е на линия</string>
    <string name="RedPhone_network_failed">Грешка в мрежата!</string>
    <string name="RedPhone_number_not_registered">Номерът не е регистриран!</string>
    <string name="RedPhone_the_number_you_dialed_does_not_support_secure_voice">Набраният от вас номер не поддържа криптирани обаждания!</string>
    <string name="RedPhone_got_it">Ясно</string>

    <!-- Valentine\'s Day Megaphone -->
    <!-- Title text for the Valentine\'s Day donation megaphone. The placeholder will always be a heart emoji. Needs to be a placeholder for Android reasons. -->
    <!-- Body text for the Valentine\'s Day donation megaphone. -->

    <!-- WebRtcCallActivity -->
    <string name="WebRtcCallActivity__tap_here_to_turn_on_your_video">Докоснете тук, за да включите вашето видео</string>
    <string name="WebRtcCallActivity__to_call_s_signal_needs_access_to_your_camera">За да се обадите на %1$s, Molly се нуждае от достъп до вашата камера</string>
    <string name="WebRtcCallActivity__signal_s">Molly %1$s</string>
    <string name="WebRtcCallActivity__calling">Обаждане</string>
    <string name="WebRtcCallActivity__group_is_too_large_to_ring_the_participants">Групата е твърде голяма, за да звъннем на присъстващите.</string>
    <!-- Call status shown when an active call was disconnected (e.g., network hiccup) and is trying to reconnect -->
    <string name="WebRtcCallActivity__reconnecting">Повторно свързване…</string>
    <!-- Title for dialog warning about lacking bluetooth permissions during a call -->
    <string name="WebRtcCallActivity__bluetooth_permission_denied">Разрешението за Bluetooth е отказано</string>
    <!-- Message for dialog warning about lacking bluetooth permissions during a call and references the permission needed by name -->
    <string name="WebRtcCallActivity__please_enable_the_nearby_devices_permission_to_use_bluetooth_during_a_call">Моля, активирайте разрешението за „Близки устройства“, за да използвате Bluetooth по време на разговор.</string>
    <!-- Positive action for bluetooth warning dialog to open settings -->
    <string name="WebRtcCallActivity__open_settings">Отваряне на настройките</string>
    <!-- Negative aciton for bluetooth warning dialog to dismiss dialog -->
    <string name="WebRtcCallActivity__not_now">Не сега</string>

    <!-- WebRtcCallView -->
    <string name="WebRtcCallView__signal_call">Повикване в Signal</string>
    <string name="WebRtcCallView__signal_video_call">Видео разговор чрез Signal</string>
    <string name="WebRtcCallView__start_call">Започни разговор</string>
    <string name="WebRtcCallView__join_call">Присъеди се към разговор</string>
    <string name="WebRtcCallView__call_is_full">Обаждането е пълно</string>
    <string name="WebRtcCallView__the_maximum_number_of_d_participants_has_been_Reached_for_this_call">За този разговор е достигнат максималният брой участници от %1$d. Опитайте отново по-късно.</string>
    <string name="WebRtcCallView__your_video_is_off">Вашето видео е изключено</string>
    <string name="WebRtcCallView__reconnecting">Повторно свързване…</string>
    <string name="WebRtcCallView__joining">Присъединяване</string>
    <string name="WebRtcCallView__disconnected">Изключен</string>

    <string name="WebRtcCallView__signal_will_ring_s">Signal ще звънне на %1$s</string>
    <string name="WebRtcCallView__signal_will_ring_s_and_s">Signal ще звънне на %1$s и %2$s</string>
    <plurals name="WebRtcCallView__signal_will_ring_s_s_and_d_others">
        <item quantity="one">Signal ще звънне на %1$s, %2$s и още %3$d</item>
        <item quantity="other">Signal ще звънне на %1$s, %2$s и още %3$d</item>
    </plurals>

    <string name="WebRtcCallView__s_will_be_notified">%1$s ще бъде известен</string>
    <string name="WebRtcCallView__s_and_s_will_be_notified">%1$s и %2$s ще бъдат известени</string>
    <plurals name="WebRtcCallView__s_s_and_d_others_will_be_notified">
        <item quantity="one">%1$s, %2$s и още %3$d ще бъдат известени</item>
        <item quantity="other">%1$s, %2$s и още %3$d ще бъдат известени</item>
    </plurals>

    <string name="WebRtcCallView__ringing_s">Звъним на %1$s</string>
    <string name="WebRtcCallView__ringing_s_and_s">Звъним на %1$s и %2$s</string>
    <plurals name="WebRtcCallView__ringing_s_s_and_d_others">
        <item quantity="one">Звъним на %1$s, %2$s и още %3$d</item>
        <item quantity="other">Звъним на %1$s, %2$s и още %3$d</item>
    </plurals>

    <string name="WebRtcCallView__s_is_calling_you">%1$s ви звъни</string>
    <string name="WebRtcCallView__s_is_calling_you_and_s">%1$s звъни на вас и на %2$s</string>
    <string name="WebRtcCallView__s_is_calling_you_s_and_s">%1$s звъни на вас, на %2$s и на %3$s</string>
    <plurals name="WebRtcCallView__s_is_calling_you_s_s_and_d_others">
        <item quantity="one">%1$s звъни на вас, на %2$s, на %3$s и на още %4$d</item>
        <item quantity="other">%1$s звъни на вас, на %2$s, на %3$s и на още %4$d</item>
    </plurals>

    <string name="WebRtcCallView__no_one_else_is_here">Никой друг не е тук</string>
    <string name="WebRtcCallView__s_is_in_this_call">%1$s е в този разговор</string>
    <string name="WebRtcCallView__s_are_in_this_call">%1$s са в този разговор</string>
    <string name="WebRtcCallView__s_and_s_are_in_this_call">%1$s и %2$s са в този разговор</string>

    <plurals name="WebRtcCallView__s_s_and_d_others_are_in_this_call">
        <item quantity="one">%1$s, %2$s и %3$d друг са в този разговор</item>
        <item quantity="other">%1$s, %2$s и %3$d други са в този разговор</item>
    </plurals>

    <!-- Toggle content description for toggling camera direction  -->
    <string name="WebRtcCallView__toggle_camera_direction">Toggle camera direction</string>
    <!-- Toggle content description for toggling audio output  -->
    <string name="WebRtcCallView__toggle_speaker">Toggle speaker</string>
    <!-- Toggle content description for toggling camera state  -->
    <string name="WebRtcCallView__toggle_camera">Toggle camera</string>
    <!-- Toggle content description for toggling mute state  -->
    <string name="WebRtcCallView__toggle_mute">Toggle mute</string>
    <!-- Toggle content description for toggling group ring state  -->
    <string name="WebRtcCallView__toggle_ring">Toggle ring</string>
    <!-- Content description for end-call button -->
    <string name="WebRtcCallView__end_call">Прекрати обаждането</string>

    <!-- CallParticipantsListDialog -->
    <plurals name="CallParticipantsListDialog_in_this_call_d_people">
        <item quantity="one">В този разговор · %1$d човек</item>
        <item quantity="other">В този разговор · %1$d хора</item>
    </plurals>

    <!-- CallParticipantView -->
    <string name="CallParticipantView__s_is_blocked">Потребителят %1$s е блокиран</string>
    <string name="CallParticipantView__more_info">Повече инфо</string>
    <string name="CallParticipantView__you_wont_receive_their_audio_or_video">Няма да получавате аудио или видео от тях и те няма да получават от вас</string>
    <string name="CallParticipantView__cant_receive_audio_video_from_s">Не може да приемате аудио &amp; видео от %1$s</string>
    <string name="CallParticipantView__cant_receive_audio_and_video_from_s">Не може да приемате аудио и видео от %1$s</string>
    <string name="CallParticipantView__this_may_be_Because_they_have_not_verified_your_safety_number_change">Може потребителят да не е потвърдил промяната на номера ви за безопасност, да има проблем с устройството си или да ви е блокирал.</string>

    <!-- CallToastPopupWindow -->
    <string name="CallToastPopupWindow__swipe_to_view_screen_share">Плъзнете за да видите споделения екран</string>

    <!-- ProxyBottomSheetFragment -->
    <string name="ProxyBottomSheetFragment_proxy_server">Прокси сървър</string>
    <string name="ProxyBottomSheetFragment_proxy_address">Прокси адрес</string>
    <string name="ProxyBottomSheetFragment_do_you_want_to_use_this_proxy_address">Желаеш ли да използваш този прокси адрес?</string>
    <string name="ProxyBottomSheetFragment_use_proxy">Използвай прокси</string>
    <string name="ProxyBottomSheetFragment_successfully_connected_to_proxy">Успешна връзка към проксито.</string>

    <!-- RecaptchaProofActivity -->
    <string name="RecaptchaProofActivity_failed_to_submit">Грешка при изпращане</string>
    <string name="RecaptchaProofActivity_complete_verification">Завършете потвърждаването</string>

    <!-- RegistrationActivity -->
    <string name="RegistrationActivity_select_your_country">Изберете държавата си</string>
    <string name="RegistrationActivity_you_must_specify_your_country_code">Трябва да посочите кода на държавата си
    </string>
    <string name="RegistrationActivity_please_enter_a_valid_phone_number_to_register">Моля, въведете валиден телефонен номер, за да се регистрирате.</string>
    <string name="RegistrationActivity_invalid_number">Невалиден номер</string>
    <string name="RegistrationActivity_the_number_you_specified_s_is_invalid">Посоченият номер (%1$s) е невалиден.
    </string>
    <string name="RegistrationActivity_a_verification_code_will_be_sent_to">Ще бъде изпратен код за потвърждение до:</string>
    <string name="RegistrationActivity_you_will_receive_a_call_to_verify_this_number">Ще получите обаждане, за да потвърдите този номер.</string>
    <string name="RegistrationActivity_is_your_phone_number_above_correct">Телефонният ви номер по-горе правилен ли е?</string>
    <string name="RegistrationActivity_edit_number">Редакция на номер</string>
    <string name="RegistrationActivity_missing_google_play_services">Google Play Services не са налични</string>
    <string name="RegistrationActivity_this_device_is_missing_google_play_services">На това устройство няма Google Play Services. Пак можете да използвате Molly, но тази конфигурация може да доведе до влошена надеждност или производителност.\n\nАко не сте напреднали потребители, не използвате модифицирана версия на Android или смятате, че виждате това съобщение по погрешка, моля, свържете се със support@molly.im за помощ.</string>
    <string name="RegistrationActivity_i_understand">Разбирам</string>
    <string name="RegistrationActivity_play_services_error">Грешка с Play Services</string>
    <string name="RegistrationActivity_google_play_services_is_updating_or_unavailable">Google Play Services се обновяват или временно не са достъпни. Моля, опитайте отново.</string>
    <string name="RegistrationActivity_terms_and_privacy">Условия и Политика за поверителност</string>
    <string name="RegistrationActivity_signal_needs_access_to_your_contacts_and_media_in_order_to_connect_with_friends">Signal има нужда от разрешенията за контакти и мултимедия, за да ви помага да се свързвате с приятели и да изпращате съобщения. Контактите ви се качват чрез откриването на частни контакти на Signal, което означава, че са криптирани от край до край и никога не се виждат от услугата Signal.</string>
    <string name="RegistrationActivity_signal_needs_access_to_your_contacts_in_order_to_connect_with_friends">Signal се нуждае от разрешението за контакти, за да ви помага да се свързвате с приятели. Контактите ви се качват чрез откриването на частни контакти на Signal, което означава, че са криптирани от край до край и никога не се виждат от услугата Signal.</string>
    <string name="RegistrationActivity_rate_limited_to_service">Направихте прекалено много опити за регистриране на този номер. Моля, опитайте отново по-късно.</string>
    <!--    During registration, if the user attempts (and fails) to register, we display this error message with a number of minutes timer they are allowed to try again.-->
    <string name="RegistrationActivity_rate_limited_to_try_again">Направихте прекалено много опити за регистриране на този номер. Моля, опитайте отново след %1$s.</string>
    <string name="RegistrationActivity_unable_to_connect_to_service">Неуспешно свързване с услугата. Моля, проверете мрежовата връзка и опитайте отново.</string>
    <string name="RegistrationActivity_non_standard_number_format">Нестандартен формат на номера</string>
    <string name="RegistrationActivity_the_number_you_entered_appears_to_be_a_non_standard">Въведеният от вас номер (%1$s) изглежда е в нестандартен формат.\n\nДа нямате предвид %2$s?</string>
    <string name="RegistrationActivity_signal_android_phone_number_format">Molly Android – Формат на телефонен номер</string>
    <!--    Small "toast" notification to the user confirming that they have requested a new code via voice call.-->
    <string name="RegistrationActivity_call_requested">Поискано повикване</string>
    <!--    Small "toast" notification to the user confirming that they have requested a new code via SMS.-->
    <string name="RegistrationActivity_sms_requested">Поискан е SMS</string>
    <!--    Small "toast" notification to the user confirming that they have requested a new code (through an unspecified channel).-->
    <string name="RegistrationActivity_code_requested">Поискан е код за потвърждение</string>
    <plurals name="RegistrationActivity_debug_log_hint">
        <item quantity="one">Сега сте %1$d стъпка от изпращането на дебъг лога.</item>
        <item quantity="other">Сега сте на %1$d стъпки от изпращането на дебъг лог.</item>
    </plurals>
    <string name="RegistrationActivity_we_need_to_verify_that_youre_human">Трябва да проверим дали сте човек.</string>
    <string name="RegistrationActivity_next">Напред</string>
    <string name="RegistrationActivity_continue">Продължи</string>
    <string name="RegistrationActivity_take_privacy_with_you_be_yourself_in_every_message">Носете поверителността със себе си.\nБъдете себе си във всяко съобщение.</string>
    <string name="RegistrationActivity_enter_your_phone_number">Въведете телефонния си номер</string>
    <string name="RegistrationActivity_you_will_receive_a_verification_code">Ще получите код за потвърждение.\nМоже да се начислят такси от оператора.</string>
    <string name="RegistrationActivity_enter_the_code_we_sent_to_s">Въведете кода, който изпратихме на %1$s</string>
    <string name="RegistrationActivity_make_sure_your_phone_has_a_cellular_signal">Уверете се, че телефонът ви има обхват, за да можете да получите SMS или обаждане</string>

    <string name="RegistrationActivity_phone_number_description">Телефонен номер</string>
    <string name="RegistrationActivity_country_code_description">Код на държавата</string>
    <string name="RegistrationActivity_country_code_hint">Държава</string>
    <string name="RegistrationActivity_call">Обаждане</string>
    <string name="RegistrationActivity_verification_code">Код за потвърждение</string>
    <string name="RegistrationActivity_resend_code">Изпращане на нов код</string>
    <!--    A title for a bottom sheet dialog offering to help a user having trouble entering their verification code.-->
    <string name="RegistrationActivity_support_bottom_sheet_title">Имате затруднения с регистрирането?</string>
    <!--    A list of suggestions to try for a user having trouble entering their verification code.-->
    <string name="RegistrationActivity_support_bottom_sheet_body_suggestions">• Уверете се, че телефонът ви има обхват, за да получите SMS или обаждане\n • Потвърдете, че можете да получавате телефонни обаждания до номера\n • Проверете дали сте въвели телефонния си номер правилно.</string>
    <!--    A call to action for a user having trouble entering the verification to seek further help. -->
    <string name="RegistrationActivity_support_bottom_sheet_body_call_to_action">За повече информация, следвайте тези стъпки за отстраняване на неизправности или се свържете с поддръжката ни</string>
    <!--    A clickable piece of text that will take the user to our website with additional suggestions.-->
    <string name="RegistrationActivity_support_bottom_sheet_cta_troubleshooting_steps_substring">тези стъпки за отстраняване на неизправности</string>
    <!--    A clickable piece of text that will pre-fill a request for support email in the user\'s email app.-->
    <string name="RegistrationActivity_support_bottom_sheet_cta_contact_support_substring">Връзка с отдела за поддръжка</string>

    <!-- RegistrationLockV2Dialog -->
    <string name="RegistrationLockV2Dialog_turn_on_registration_lock">Включване на регистрационно заключване?</string>
    <string name="RegistrationLockV2Dialog_turn_off_registration_lock">Изключване на регистрационно заключване?</string>
    <string name="RegistrationLockV2Dialog_if_you_forget_your_signal_pin_when_registering_again">Ако забравите своя ПИН код за Signal, когато се регистрирате отново за Signal, акаунтът ви ще бъде заключен за 7 дни.</string>
    <string name="RegistrationLockV2Dialog_turn_on">Включване</string>
    <string name="RegistrationLockV2Dialog_turn_off">Изключване</string>

    <!-- RevealableMessageView -->
    <string name="RevealableMessageView_view_photo">Виж снимката</string>
    <string name="RevealableMessageView_view_video">Виж видеото</string>
    <string name="RevealableMessageView_viewed">Видяно</string>
    <string name="RevealableMessageView_media">Медия</string>

    <!-- Search -->
    <string name="SearchFragment_no_results">Не са открити резултати за \'%1$s\'</string>
    <string name="SearchFragment_header_conversations">Чатове</string>
    <string name="SearchFragment_header_contacts">Контакти</string>
    <string name="SearchFragment_header_messages">Съобщения</string>

    <!-- ShakeToReport -->
  <!-- Removed by excludeNonTranslatables <string name="ShakeToReport_shake_detected" translatable="false">Shake detected</string> -->
  <!-- Removed by excludeNonTranslatables <string name="ShakeToReport_submit_debug_log" translatable="false">Submit debug log?</string> -->
  <!-- Removed by excludeNonTranslatables <string name="ShakeToReport_submit" translatable="false">Submit</string> -->
  <!-- Removed by excludeNonTranslatables <string name="ShakeToReport_failed_to_submit" translatable="false">Failed to submit :(</string> -->
  <!-- Removed by excludeNonTranslatables <string name="ShakeToReport_success" translatable="false">Success!</string> -->
  <!-- Removed by excludeNonTranslatables <string name="ShakeToReport_share" translatable="false">Share</string> -->

    <!-- SharedContactDetailsActivity -->
    <string name="SharedContactDetailsActivity_add_to_contacts">Добавяне към контакти</string>
    <string name="SharedContactDetailsActivity_invite_to_signal">Покани в Molly</string>
    <string name="SharedContactDetailsActivity_signal_message">Съобщение в Signal</string>
    <string name="SharedContactDetailsActivity_signal_call">Signal обаждане</string>

    <!-- SharedContactView -->
    <string name="SharedContactView_add_to_contacts">Добавяне към контакти</string>
    <string name="SharedContactView_invite_to_signal">Покани в Molly</string>
    <string name="SharedContactView_message">Съобщение в Signal</string>

    <!-- SignalBottomActionBar -->
    <string name="SignalBottomActionBar_more">Още</string>

    <!-- SignalPinReminders -->
    <string name="SignalPinReminders_well_remind_you_again_later">PIN кодът е потвърден успешно. Ще ви напомним отново по-късно.</string>
    <string name="SignalPinReminders_well_remind_you_again_tomorrow">PIN кодът е потвърден успешно. Ще ви напомним отново утре.</string>
    <string name="SignalPinReminders_well_remind_you_again_in_a_few_days">PIN кодът е потвърден успешно. Ще ви напомним отново след няколко дни.</string>
    <string name="SignalPinReminders_well_remind_you_again_in_a_week">PIN кодът е потвърден успешно. Ще ви напомним отново след една седмица.</string>
    <string name="SignalPinReminders_well_remind_you_again_in_a_couple_weeks">PIN кодът е потвърден успешно. Ще ви напомним отново след няколко седмици.</string>
    <string name="SignalPinReminders_well_remind_you_again_in_a_month">PIN кодът е потвърден успешно. Ще ви напомним отново след един месец.</string>

    <!-- Slide -->
    <string name="Slide_image">Изображение</string>
    <string name="Slide_sticker">Стикер</string>
    <string name="Slide_audio">Аудио</string>
    <string name="Slide_video">Видео</string>

    <!-- SmsMessageRecord -->
    <string name="SmsMessageRecord_received_corrupted_key_exchange_message">Съобщението за обмяна на ключ е объркано!
    </string>
    <string name="SmsMessageRecord_received_key_exchange_message_for_invalid_protocol_version">
        Съобщението за обмяна на ключа е с грешна версия на протокола.
    </string>
    <string name="SmsMessageRecord_received_message_with_new_safety_number_tap_to_process">Получихте съобщение с нови числа за сигурност. Натиснете, за да ги видите и обработите.</string>
    <string name="SmsMessageRecord_secure_session_reset">Вие рестартирахте сигурната сесия.</string>
    <string name="SmsMessageRecord_secure_session_reset_s">%1$s рестартира сигурната сесия.</string>
    <string name="SmsMessageRecord_duplicate_message">Дублирай съобщението.</string>
    <string name="SmsMessageRecord_this_message_could_not_be_processed_because_it_was_sent_from_a_newer_version">Това съобщение не можа да бъде обработено, защото бе изпратено от по-нова версиа на Signal. Може да помолите Вашия контакт да изпрати съобщението отново след като актуализирате.</string>
    <string name="SmsMessageRecord_error_handling_incoming_message">Грешка при обработката на входящо съобщение.</string>

    <!-- StickerManagementActivity -->
    <string name="StickerManagementActivity_stickers">Стикери</string>

    <!-- StickerManagementAdapter -->
    <string name="StickerManagementAdapter_installed_stickers">Инсталирани стикери</string>
    <string name="StickerManagementAdapter_stickers_you_received">Получени стикери</string>
    <string name="StickerManagementAdapter_signal_artist_series">Signal Artist серии</string>
    <string name="StickerManagementAdapter_no_stickers_installed">Няма инсталирани стикери</string>
    <string name="StickerManagementAdapter_stickers_from_incoming_messages_will_appear_here">Стикери от входящи съобщения ще се появяват тук</string>
    <string name="StickerManagementAdapter_untitled">Неозаглавен</string>
    <string name="StickerManagementAdapter_unknown">Непознат</string>

    <!-- StickerPackPreviewActivity -->
    <string name="StickerPackPreviewActivity_untitled">Неозаглавен</string>
    <string name="StickerPackPreviewActivity_unknown">Непознат</string>
    <string name="StickerPackPreviewActivity_install">Инсталирай</string>
    <string name="StickerPackPreviewActivity_remove">Премахване</string>
    <string name="StickerPackPreviewActivity_stickers">Стикери</string>
    <string name="StickerPackPreviewActivity_failed_to_load_sticker_pack">Пакетът със стикерите не можа да бъде зареден</string>

    <!-- SubmitDebugLogActivity -->
    <string name="SubmitDebugLogActivity_edit">Редакция</string>
    <string name="SubmitDebugLogActivity_done">Готово</string>
    <!-- Menu option to save a debug log file to disk. -->
    <string name="SubmitDebugLogActivity_save">Запази</string>
    <!-- Error that is show in a toast when we fail to save a debug log file to disk. -->
    <string name="SubmitDebugLogActivity_failed_to_save">Неуспешно запазване</string>
    <!-- Toast that is show to notify that we have saved the debug log file to disk. -->
    <string name="SubmitDebugLogActivity_save_complete">Запазването приключи</string>
    <string name="SubmitDebugLogActivity_tap_a_line_to_delete_it">Докоснете ред, за да го изтриете</string>
    <string name="SubmitDebugLogActivity_submit">Изпрати</string>
    <string name="SubmitDebugLogActivity_failed_to_submit_logs">Неуспешно изпращане на регистрационни файлове</string>
    <string name="SubmitDebugLogActivity_success">Успех!</string>
    <string name="SubmitDebugLogActivity_copy_this_url_and_add_it_to_your_issue">Копирайте този URL адрес и го добавете към вашия доклад за проблем или имейл за поддръжка:\n\n<b>%1$s</b></string>
    <string name="SubmitDebugLogActivity_share">Споделяне</string>
    <string name="SubmitDebugLogActivity_this_log_will_be_posted_publicly_online_for_contributors">Тези записки ще бъдат публикувани онлайн за разглеждане от доброволци. Може да го прегледате, преди да го качите.</string>

    <!-- SupportEmailUtil -->
  <!-- Removed by excludeNonTranslatables <string name="SupportEmailUtil_support_email" translatable="false">support@molly.im</string> -->
    <string name="SupportEmailUtil_filter">Филтър:</string>
    <string name="SupportEmailUtil_device_info">Информация за устройството:</string>
    <string name="SupportEmailUtil_android_version">Версия на Android:</string>
    <string name="SupportEmailUtil_signal_version">Версия на Molly:</string>
    <string name="SupportEmailUtil_signal_package">Пакет на Molly:</string>
    <string name="SupportEmailUtil_registration_lock">Регистрационно заключване:</string>
    <string name="SupportEmailUtil_locale">Език:</string>

    <!-- ThreadRecord -->
    <string name="ThreadRecord_group_updated">Групата е обновена</string>
    <string name="ThreadRecord_left_the_group">Напусна групата</string>
    <string name="ThreadRecord_secure_session_reset">Започване на нова сигурна сесия.</string>
    <string name="ThreadRecord_draft">Чернова:</string>
    <string name="ThreadRecord_media_message">Медийно съобщение</string>
    <string name="ThreadRecord_sticker">Стикер</string>
    <string name="ThreadRecord_view_once_photo">Снимка за еднократно гледане</string>
    <string name="ThreadRecord_view_once_video">Видео за еднократно гледане</string>
    <string name="ThreadRecord_view_once_media">Мултимедия за еднократно гледане</string>
    <string name="ThreadRecord_this_message_was_deleted">Това съобщение беше изтрито.</string>
    <string name="ThreadRecord_you_deleted_this_message">Изтрихте това съобщение.</string>
    <!-- Displayed in the notification when the user sends a request to activate payments -->
    <string name="ThreadRecord_you_sent_request">Изпратихте заявка за активиране на Плащания</string>
    <!-- Displayed in the notification when the recipient wants to activate payments -->
    <string name="ThreadRecord_wants_you_to_activate_payments">%1$s иска да активирате Плащания</string>
    <!-- Displayed in the notification when the user activates payments -->
    <string name="ThreadRecord_you_activated_payments">Вие активирахте Плащания</string>
    <!-- Displayed in the notification when the recipient can accept payments -->
    <string name="ThreadRecord_can_accept_payments">%1$s вече може да приема Плащания</string>
    <string name="ThreadRecord_s_is_on_signal">%1$s е в Signal!</string>
    <string name="ThreadRecord_disappearing_messages_disabled">Изчезващите съобщения са деактивирани</string>
    <string name="ThreadRecord_disappearing_message_time_updated_to_s">Времето за изчезване на съобщенията е %1$s</string>
    <string name="ThreadRecord_safety_number_changed">Числата за сигурност се промениха</string>
    <string name="ThreadRecord_your_safety_number_with_s_has_changed">Числата Ви за сигурност с %1$s са променени.</string>
    <string name="ThreadRecord_you_marked_verified">Отбелязахте като потвърдено</string>
    <string name="ThreadRecord_you_marked_unverified">Отбелязахте като непотвърдено</string>
    <string name="ThreadRecord_message_could_not_be_processed">Съобщението не можа да бъде отработено</string>
    <string name="ThreadRecord_delivery_issue">Грешка при изпращането</string>
    <string name="ThreadRecord_message_request">Заявка за съобщение</string>
    <string name="ThreadRecord_photo">Снимка</string>
    <string name="ThreadRecord_gif">GIF</string>
    <string name="ThreadRecord_voice_message">Гласово съобщение</string>
    <string name="ThreadRecord_file">Файл</string>
    <string name="ThreadRecord_video">Видео</string>
    <string name="ThreadRecord_chat_session_refreshed">Чат сесията е презаредена.</string>
    <!-- Displayed in the notification when the user is sent a gift -->
    <string name="ThreadRecord__s_donated_for_you">%1$s дари за вас</string>
    <!-- Displayed in the notification when the user sends a gift -->
    <string name="ThreadRecord__you_donated_for_s">Вие дарихте за %1$s</string>
    <!-- Displayed in the notification when the user has opened a received gift -->
    <string name="ThreadRecord__you_redeemed_a_badge">Осребрихте значка</string>
    <!-- Displayed in the conversation list when someone reacted to your story -->
    <string name="ThreadRecord__reacted_s_to_your_story">Реагира с %1$s на историята ви</string>
    <!-- Displayed in the conversation list when you reacted to someone\'s story -->
    <string name="ThreadRecord__reacted_s_to_their_story">Реагирахте с %1$s на историята</string>
    <!-- Displayed in the conversation list when your most recent message is a payment to or from the person the conversation is with -->
    <string name="ThreadRecord_payment">Плащане</string>
    <!-- Displayed in the conversation list when your only message in a conversation is a scheduled send. -->
    <string name="ThreadRecord_scheduled_message">Насрочено съобщение</string>
    <!--  Displayed in the conversation list when your message history has been merged -->
    <string name="ThreadRecord_message_history_has_been_merged">Хронологията на съобщенията ви беше слята</string>
    <!--  Displayed in the conversation list when identities have been merged. The first placeholder is a phone number, and the second is a person\'s name -->
    <string name="ThreadRecord_s_belongs_to_s">%1$s принадлежи на %2$s</string>

    <!-- UpdateApkReadyListener -->
    <string name="UpdateApkReadyListener_Signal_update">Обновление на Molly</string>
    <string name="UpdateApkReadyListener_a_new_version_of_signal_is_available_tap_to_update">Има нова версия на Molly. Натиснете, за да обновите.</string>

    <!-- UntrustedSendDialog -->
    <string name="UntrustedSendDialog_send_message">Изпращане на съобщение?</string>
    <string name="UntrustedSendDialog_send">Изпращане</string>

    <!-- UnverifiedSendDialog -->
    <string name="UnverifiedSendDialog_send_message">Изпращане на съобщение?</string>
    <string name="UnverifiedSendDialog_send">Изпращане</string>

    <!-- UsernameEditFragment -->
    <!-- Toolbar title when entering from registration -->
    <string name="UsernameEditFragment__add_a_username">Добавяне на потребителско име</string>
    <!-- Instructional text at the top of the username edit screen -->
    <string name="UsernameEditFragment__choose_your_username">Изберете потребителското ви име</string>
    <string name="UsernameEditFragment_username">Потребителско име</string>
    <string name="UsernameEditFragment_delete">Изтриване</string>
    <string name="UsernameEditFragment_successfully_removed_username">Успешно премахнато потребителско име.</string>
    <string name="UsernameEditFragment_encountered_a_network_error">Възникна мрежова грешка.</string>
    <string name="UsernameEditFragment_this_username_is_taken">Това потребителско име е взето.</string>
    <string name="UsernameEditFragment_usernames_can_only_include">Потребителските имена могат да включват само a–Z, 0–9 и долни черти.</string>
    <string name="UsernameEditFragment_usernames_cannot_begin_with_a_number">Потребителските имена не могат да започват с цифра.</string>
    <string name="UsernameEditFragment_username_is_invalid">Потребителското име е невалидно.</string>
    <string name="UsernameEditFragment_usernames_must_be_between_a_and_b_characters">Потребителските имена трябва да са между %1$d и %2$d знака.</string>
    <!-- Explanation about what usernames provide -->
    <string name="UsernameEditFragment__usernames_let_others_message">Потребителските имена позволяват на другите да ви пишат, без да имат нужда от телефонния ви номер. Те са комбинирани със серия числа, за да запазят поверителността на адреса ви.</string>
    <!-- Dialog title for explanation about numbers at the end of the username -->
    <string name="UsernameEditFragment__what_is_this_number">Какъв е този номер?</string>
    <string name="UsernameEditFragment__these_digits_help_keep">Тези цифри ни помагат да запазим поверителността на вашето потребителско име, за да избегнете нежелани съобщения. Споделяйте потребителското си име само с хората и групите, с които искате да чатите. При промяна на потребителски имена, ще получите нова комбинация от цифри.</string>
    <!-- Button to allow user to skip -->
    <string name="UsernameEditFragment__skip">Пропусни</string>
    <!-- Content description for done button -->
    <string name="UsernameEditFragment__done">Готово</string>

    <plurals name="UserNotificationMigrationJob_d_contacts_are_on_signal">
        <item quantity="one">%1$d контакт е в Signal!</item>
        <item quantity="other">%1$d контакта са в Signal!</item>
    </plurals>

    <!-- UsernameShareBottomSheet -->
    <!-- Explanation of what the sheet enables the user to do -->
    <string name="UsernameShareBottomSheet__copy_or_share_a_username_link">Копирайте или споделете линк към потребителско име</string>

    <!-- VerifyIdentityActivity -->
    <string name="VerifyIdentityActivity_your_contact_is_running_an_old_version_of_signal">Вашият контакт използва стара версия на Signal. Помолете го да я обнови, преди да сравните числата за сигурност.</string>
    <string name="VerifyIdentityActivity_your_contact_is_running_a_newer_version_of_Signal">Вашият контакт използва по-нова версия на Signal с несъвместим QR формат. Моля, обновете версията си, за да можете да сравните.</string>
    <string name="VerifyIdentityActivity_the_scanned_qr_code_is_not_a_correctly_formatted_safety_number">Сканираният QR код не представлява правилно форматирани числа за сигурност. Моля, опитайте да сканирате отново.</string>
    <string name="VerifyIdentityActivity_share_safety_number_via">Споделяне на числа за сигурност през…</string>
    <string name="VerifyIdentityActivity_our_signal_safety_number">Нашите Signal числа за сигурност:</string>
    <string name="VerifyIdentityActivity_no_app_to_share_to">Изглежда нямате приложения, с които да можете да споделите.</string>
    <string name="VerifyIdentityActivity_no_safety_number_to_compare_was_found_in_the_clipboard">Не са открити копирани числа за сигурност</string>
    <string name="VerifyIdentityActivity_signal_needs_the_camera_permission_in_order_to_scan_a_qr_code_but_it_has_been_permanently_denied">Molly се нуждае от достъп до камерата Ви, за да може да сканира QR кодове, но той му е отказан. Моля, отидете на настройки в менюто и изберете \"Разрешения\" и \"Камера\".</string>
    <string name="VerifyIdentityActivity_unable_to_scan_qr_code_without_camera_permission">Неуспешно сканиране на QR код без разрешение за достъп до камерата</string>
    <string name="VerifyIdentityActivity_you_must_first_exchange_messages_in_order_to_view">Първо трябва да обменяте съобщения, за да видите %1$s номер за безопасност.</string>

    <!-- ViewOnceMessageActivity -->
  <!-- Removed by excludeNonTranslatables <string name="ViewOnceMessageActivity_video_duration" translatable="false">%1$02d:%2$02d</string> -->

    <!-- AudioView -->
  <!-- Removed by excludeNonTranslatables <string name="AudioView_duration" translatable="false">%1$d:%2$02d</string> -->

    <!-- MessageDisplayHelper -->
    <string name="MessageDisplayHelper_message_encrypted_for_non_existing_session">Съобщението е криптирано за несъществуаща сесия</string>

    <!-- MmsMessageRecord -->
    <string name="MmsMessageRecord_bad_encrypted_mms_message">Грешно криптирано MMS съобщение</string>
    <string name="MmsMessageRecord_mms_message_encrypted_for_non_existing_session">MMS съобщението е криптирано за несъществуваща сесия</string>

    <!-- MuteDialog -->
    <string name="MuteDialog_mute_notifications">Тих режим за известия</string>

    <!-- ApplicationMigrationService -->
    <string name="ApplicationMigrationService_import_in_progress">Извършва се внасяне</string>
    <string name="ApplicationMigrationService_importing_text_messages">Внасяне на текстови съобщения</string>
    <string name="ApplicationMigrationService_import_complete">Внасянето завършено</string>
    <string name="ApplicationMigrationService_system_database_import_is_complete">Внасянето на системната база данни е завършено.</string>

    <!-- KeyCachingService -->
    <string name="KeyCachingService_signal_passphrase_cached">Натиснете за отворяне.</string>
    <string name="KeyCachingService_passphrase_cached">Molly е отключен</string>
    <string name="KeyCachingService_lock">Заключване на Molly</string>

    <!-- MediaPreviewActivity -->
    <string name="MediaPreviewActivity_you">Ти</string>
    <string name="MediaPreviewActivity_unssuported_media_type">Неподдържан медиен формат.</string>
    <string name="MediaPreviewActivity_draft">Чернова</string>
    <string name="MediaPreviewActivity_signal_needs_the_storage_permission_in_order_to_write_to_external_storage_but_it_has_been_permanently_denied">Molly се нуждае от достъп до вградения диск, за да може да запазва на него, но той му е отказан. Моля, отидете в настройки в менюто и изберете \"Разрешения\" и \"Дискове\".</string>
    <string name="MediaPreviewActivity_unable_to_write_to_external_storage_without_permission">Неуспешно запазване на външен диск без нужното разрешение за достъп</string>
    <string name="MediaPreviewActivity_media_delete_confirmation_title">Изтриване на съобщението?</string>
    <string name="MediaPreviewActivity_media_delete_confirmation_message">Това ще изтрие перманентно текущото съобщение.</string>
    <string name="MediaPreviewActivity_s_to_s">%1$s до %2$s</string>
    <!-- All media preview title when viewing media send by you to another recipient (allows changing of \'You\' based on context) -->
    <string name="MediaPreviewActivity_you_to_s">От вас към %1$s</string>
    <!-- All media preview title when viewing media sent by another recipient to you (allows changing of \'You\' based on context) -->
    <string name="MediaPreviewActivity_s_to_you">От %1$s към вас</string>
    <string name="MediaPreviewActivity_media_no_longer_available">Тази мултимедия вече не е налична.</string>
    <!-- Notifying the user that the device has encountered a technical issue and is unable to render a video. -->
    <string name="MediaPreviewActivity_unable_to_play_media">Неуспешно възпроизвеждане на мултимедия.</string>
    <string name="MediaPreviewActivity_error_finding_message">Грешка при намиране на съобщение.</string>
    <string name="MediaPreviewActivity_cant_find_an_app_able_to_share_this_media">Не може да бъде намерено приложение, което да може да споделя тази мултимедия.</string>
    <string name="MediaPreviewActivity_dismiss_due_to_error">Затвори</string>
    <string name="MediaPreviewFragment_edit_media_error">Грешка с мултимедия</string>
    <!-- This is displayed as a toast notification when we encounter an error deleting a message, including potentially on other people\'s devices -->
    <string name="MediaPreviewFragment_media_delete_error">Грешка при изтриване на съобщение, съобщението може още да съществува</string>
    <!-- A suffix to be attached to truncated captions that the user may tap onto to view the entire text caption -->
    <string name="MediaPreviewFragment_see_more">%1$s… <b>Прочетете повече</b></string>

    <!-- MessageNotifier -->
    <string name="MessageNotifier_d_new_messages_in_d_conversations">%1$d нови съобщения в %2$d чата</string>
    <string name="MessageNotifier_most_recent_from_s">Най-скорошно от: %1$s</string>
    <string name="MessageNotifier_locked_message">Заключено съобщение</string>
    <string name="MessageNotifier_message_delivery_failed">Изпращането на съобщението неуспешно.</string>
    <!-- Shown in a notification when a story the user tries to send fails to be sent -->
    <string name="MessageNotifier_story_delivery_failed">Историята не можа да се изпрати</string>
    <!-- Shown as notification title for when a notification about a story sent to a group story %1$s replaced with the group name -->
    <string name="MessageNotifier_group_story_title">От вас към %1$s</string>
    <string name="MessageNotifier_failed_to_deliver_message">Неуспешно изпращане на съобщението.</string>
    <string name="MessageNotifier_error_delivering_message">Грешка при изпращането на съобщението</string>
    <string name="MessageNotifier_message_delivery_paused">Съобщението е задържано.</string>
    <string name="MessageNotifier_verify_to_continue_messaging_on_signal">Потвърдете, за да продължите да ползвате Molly.</string>
    <string name="MessageNotifier_mark_all_as_read">Всички са прочетени</string>
    <string name="MessageNotifier_mark_read">Прочетено</string>
    <string name="MessageNotifier_turn_off_these_notifications">Изключете тези известия</string>
    <string name="MessageNotifier_view_once_photo">Снимка за еднократно гледане</string>
    <string name="MessageNotifier_view_once_video">Видео за еднократно гледане</string>
    <string name="MessageNotifier_reply">Отговори</string>
    <string name="MessageNotifier_signal_message">Съобщение в Signal</string>
    <string name="MessageNotifier_unsecured_sms">Некриптиран SMS</string>
    <string name="MessageNotifier_contact_message">%1$s %2$s</string>
    <string name="MessageNotifier_unknown_contact_message">Контакт</string>
    <string name="MessageNotifier_reacted_s_to_s">Реагира с %1$s на: \"%2$s\".</string>
    <string name="MessageNotifier_reacted_s_to_your_video">Реагира с %1$s на вашето видео.</string>
    <string name="MessageNotifier_reacted_s_to_your_image">Реагира с %1$s на вашата снимка.</string>
    <string name="MessageNotifier_reacted_s_to_your_gif">Реагира с %1$s на вашия GIF.</string>
    <string name="MessageNotifier_reacted_s_to_your_file">Реагира с %1$s на вашия файл.</string>
    <string name="MessageNotifier_reacted_s_to_your_audio">Реагира с %1$s на вашето аудио.</string>
    <string name="MessageNotifier_reacted_s_to_your_view_once_media">Реагира с %1$s на вашата еднократна медия.</string>
    <!-- Body of notification shown to user when someone they sent a payment to reacts to it. Placeholder is the emoji used in the reaction. -->
    <string name="MessageNotifier_reacted_s_to_your_payment">Реагира с %1$s на вашето плащане.</string>
    <string name="MessageNotifier_reacted_s_to_your_sticker">Реагира с %1$s на вашия стикер.</string>
    <string name="MessageNotifier_this_message_was_deleted">Това съобщение беше изтрито.</string>

    <string name="TurnOffContactJoinedNotificationsActivity__turn_off_contact_joined_signal">Да се изключат ли известията за присъединения на контакти към Signal? Можете да ги активирате отново в Signal &gt; Настройки &gt; Известия.</string>

    <!-- Notification Channels -->
    <string name="NotificationChannel_channel_messages">Съобщения</string>
    <string name="NotificationChannel_calls">Обаждания</string>
    <string name="NotificationChannel_failures">Грешки</string>
    <string name="NotificationChannel_backups">Архиви</string>
    <string name="NotificationChannel_locked_status">Статус на заключването</string>
    <string name="NotificationChannel_app_updates">Обновления на приложението</string>
    <string name="NotificationChannel_other">Друг</string>
    <string name="NotificationChannel_group_chats">Чатове</string>
    <string name="NotificationChannel_missing_display_name">Непознат</string>
    <string name="NotificationChannel_voice_notes">Гласови бележки</string>
    <string name="NotificationChannel_contact_joined_signal">Един от контактите Ви се присъедини към Signal!</string>
    <string name="NotificationChannels__no_activity_available_to_open_notification_channel_settings">Няма налична активност за отваряне на настройките на канала за известия.</string>
    <!-- Notification channel name for showing persistent background connection on devices without push notifications -->
    <string name="NotificationChannel_background_connection">Връзка във фонов режим</string>
    <!-- Notification channel name for showing call status information (like connection, ongoing, etc.) Not ringing. -->
    <string name="NotificationChannel_call_status">Статус на повикване</string>
    <!-- Notification channel name for occasional alerts to the user. Will appear in the system notification settings as the title of this notification channel. -->
    <string name="NotificationChannel_critical_app_alerts">Критични сигнали за приложението</string>

    <!-- ProfileEditNameFragment -->

    <!-- QuickResponseService -->
    <string name="QuickResponseService_quick_response_unavailable_when_Signal_is_locked">Бърз отговор не е възможен, когато Molly е заключен!</string>
    <string name="QuickResponseService_problem_sending_message">Проблем при изпращане на съобщение!</string>

    <!-- SaveAttachmentTask -->
    <string name="SaveAttachmentTask_saved_to">Запазване в %1$s</string>
    <string name="SaveAttachmentTask_saved">Запазено</string>

    <!-- SearchToolbar -->
    <string name="SearchToolbar_search">Търсене</string>
    <!-- Hint when searching filtered chat content -->
    <string name="SearchToolbar_search_unread_chats">Търсене в непрочетени чатове</string>
    <string name="SearchToolbar_search_for_conversations_contacts_and_messages">Търсене на разговори, контакти и съобщения</string>

    <!-- Material3 Search Toolbar -->
    <string name="Material3SearchToolbar__close">Затвори</string>
    <string name="Material3SearchToolbar__clear">Изчистване</string>

    <!-- ShortcutLauncherActivity -->
    <string name="ShortcutLauncherActivity_invalid_shortcut">Невалидна препратка</string>

    <!-- SingleRecipientNotificationBuilder -->
    <string name="SingleRecipientNotificationBuilder_signal">Molly</string>
    <string name="SingleRecipientNotificationBuilder_new_message">Ново съобщение</string>
    <string name="SingleRecipientNotificationBuilder_message_request">Заявка за съобщение</string>
    <string name="SingleRecipientNotificationBuilder_you">Ти</string>
    <!-- Notification subtext for group stories -->
    <string name="SingleRecipientNotificationBuilder__s_dot_story">%1$s • История</string>

    <!-- ThumbnailView -->
    <string name="ThumbnailView_Play_video_description">Възпроизвеждане на видео</string>
    <string name="ThumbnailView_Has_a_caption_description">Има надпис</string>

    <!-- TransferControlView -->
    <plurals name="TransferControlView_n_items">
        <item quantity="one">%1$d нещо</item>
        <item quantity="other">%1$d неща</item>
    </plurals>

    <!-- UnauthorizedReminder -->
    <string name="UnauthorizedReminder_device_no_longer_registered">Устройството вече не е регистрирано.</string>
    <string name="UnauthorizedReminder_this_is_likely_because_you_registered_your_phone_number_with_Signal_on_a_different_device">Това е вероятно, защото сте регистрирали номерът си със Signal на друго устройство. Натиснете, за да го дерегистрирате.</string>

    <!-- Push notification when the app is forcibly logged out by the server. -->
    <string name="LoggedOutNotification_you_have_been_logged_out">Вие сте излезли от Signal на това устройство.</string>

    <!-- EnclaveFailureReminder -->
    <!-- Banner message to update app to use payments -->
    <string name="EnclaveFailureReminder_update_signal">Актуализирайте Signal, за да продължите да използвате плащания. Възможно е балансът ви да не е актуален.</string>
    <!-- Banner button to update now -->

    <!-- WebRtcCallActivity -->
    <string name="WebRtcCallActivity_to_answer_the_call_give_signal_access_to_your_microphone">За да отговорите на повикването, дайте на Molly достъп до микрофона си.</string>
    <string name="WebRtcCallActivity_to_answer_the_call_from_s_give_signal_access_to_your_microphone">За да можете да провеждате разговор с %1$s, разрешете на Molly достъп до микрофона.</string>
    <string name="WebRtcCallActivity_signal_requires_microphone_and_camera_permissions_in_order_to_make_or_receive_calls">Molly се нуждае от достъп до микрофона и камерта Ви, за да може да получава обаждания, но той му е отказан. Моля, отидете на настройки в менюто и изберете \"Разрешения\", \"Микрофон\" и \"Камера\".</string>
    <string name="WebRtcCallActivity__answered_on_a_linked_device">Отговорено на свързано устройство.</string>
    <string name="WebRtcCallActivity__declined_on_a_linked_device">Отказано на свързано устройство.</string>
    <string name="WebRtcCallActivity__busy_on_a_linked_device">Сигнал заетo на свързано устройство.</string>

    <string name="GroupCallSafetyNumberChangeNotification__someone_has_joined_this_call_with_a_safety_number_that_has_changed">Някой се е присъединил към това обаждане с променен номер за безопасност.</string>

    <!-- WebRtcCallScreen -->
    <string name="WebRtcCallScreen_swipe_up_to_change_views">Плъзнете нагоре, за да промените изгледите</string>

    <!-- WebRtcCallScreen V2 -->
    <!-- Label with hyphenation. Translation can use soft hyphen - Unicode U+00AD -->
    <string name="WebRtcCallScreen__decline">Откажи</string>
    <!-- Label with hyphenation. Translation can use soft hyphen - Unicode U+00AD -->
    <string name="WebRtcCallScreen__answer">Отговор</string>
    <!-- Label with hyphenation. Translation can use soft hyphen - Unicode U+00AD -->
    <string name="WebRtcCallScreen__answer_without_video">Отговори без видео</string>

    <!-- WebRtcAudioOutputToggle -->
    <string name="WebRtcAudioOutputToggle__audio_output">Аудио изход</string>
    <string name="WebRtcAudioOutputToggle__phone_earpiece">Слушалка за телефон</string>
    <string name="WebRtcAudioOutputToggle__speaker">Говорител</string>
    <string name="WebRtcAudioOutputToggle__bluetooth">Bluetooth</string>

    <string name="WebRtcCallControls_answer_call_description">Приеми обаждането</string>
    <string name="WebRtcCallControls_reject_call_description">Отхвърляне на обаждането</string>

    <!-- change_passphrase_activity -->
    <string name="change_passphrase_activity__old_passphrase">Стара парола</string>
    <string name="change_passphrase_activity__new_passphrase">Нова парола</string>
    <string name="change_passphrase_activity__repeat_new_passphrase">Повторете новата парола</string>

    <!-- contact_selection_activity -->
    <string name="contact_selection_activity__invite_to_signal">Покани в Molly</string>
    <string name="contact_selection_activity__new_group">Нова група</string>
    <!-- Row item title for refreshing contacts -->
    <string name="contact_selection_activity__refresh_contacts">Refresh contacts</string>
    <!-- Row item description for refreshing contacts -->
    <string name="contact_selection_activity__missing_someone">Missing someone? Try refreshing</string>
    <!-- Row header title for more section -->
    <string name="contact_selection_activity__more">Още</string>

    <!-- contact_filter_toolbar -->
    <string name="contact_filter_toolbar__clear_entered_text_description">Изчистване на въведения текст</string>
    <string name="contact_filter_toolbar__show_keyboard_description">Показване на клавиатурата</string>
    <string name="contact_filter_toolbar__show_dial_pad_description">Показване на клавиатурата за набиране</string>

    <!-- contact_selection_group_activity -->
    <string name="contact_selection_group_activity__no_contacts">Няма контакти.</string>
    <string name="contact_selection_group_activity__finding_contacts">Зареждане на контакти…</string>

    <!-- single_contact_selection_activity -->
    <string name="SingleContactSelectionActivity_contact_photo">Снимка на Контакта</string>

    <!-- ContactSelectionListFragment-->
    <string name="ContactSelectionListFragment_signal_requires_the_contacts_permission_in_order_to_display_your_contacts">Molly се нуждае от достъп до контактите Ви, за да може да Ви ги показва, но той му е отказан. Моля, отидете на настройки в менюто и изберете \"Разрешения\" и \"Контакти\".</string>
    <string name="ContactSelectionListFragment_error_retrieving_contacts_check_your_network_connection">Грешка при получаване на конатактите, моля, проверете мобилната връзка</string>
    <string name="ContactSelectionListFragment_username_not_found">Потребителско име не е намерено</string>
    <string name="ContactSelectionListFragment_s_is_not_a_signal_user">"\"%1$s\" не е потребител на Signal. Моля, проверете потребителското име и опитайте отново."</string>
    <string name="ContactSelectionListFragment_you_do_not_need_to_add_yourself_to_the_group">Не е нужно да се добавяте към групата</string>
    <string name="ContactSelectionListFragment_maximum_group_size_reached">Достигнат е максималният размер на групата</string>
    <string name="ContactSelectionListFragment_signal_groups_can_have_a_maximum_of_d_members">Групите в Signal могат да имат максимум %1$d членове.</string>
    <string name="ContactSelectionListFragment_recommended_member_limit_reached">Достигнат е лимитът за препоръчани членове</string>
    <string name="ContactSelectionListFragment_signal_groups_perform_best_with_d_members_or_fewer">Групи в Signal се представят най-добре с %1$d членове или по-малко. Добавянето на повече членове ще доведе до забавяне на изпращането и получаването на съобщения.</string>
    <plurals name="ContactSelectionListFragment_d_members">
        <item quantity="one">%1$d член</item>
        <item quantity="other">%1$d членове</item>
    </plurals>

    <!-- contact_selection_list_fragment -->
    <string name="contact_selection_list_fragment__signal_needs_access_to_your_contacts_in_order_to_display_them">Molly се нуждае от достъп до контактите Ви, за да може да ги покаже.</string>
    <string name="contact_selection_list_fragment__show_contacts">Показване на контактите</string>

    <!-- contact_selection_list_item -->
    <plurals name="contact_selection_list_item__number_of_members">
        <item quantity="one">%1$d член</item>
        <item quantity="other">%1$d членове</item>
    </plurals>
    <!-- Displays number of viewers for a story -->
    <plurals name="contact_selection_list_item__number_of_viewers">
        <item quantity="one">%1$d зрител</item>
        <item quantity="other">%1$d зрители</item>
    </plurals>

    <!-- conversation_activity -->
    <string name="conversation_activity__type_message_push">Съобщение в Signal</string>
    <string name="conversation_activity__type_message_sms_insecure">Некриптиран SMS</string>
    <string name="conversation_activity__type_message_mms_insecure">Некриптиран MMS</string>
    <!-- Option in send button context menu to schedule the message instead of sending it directly -->
    <string name="conversation_activity__option_schedule_message">Насрочване на съобщение</string>
    <string name="conversation_activity__from_sim_name">От %1$s</string>
    <string name="conversation_activity__sim_n">SIM %1$d</string>
    <string name="conversation_activity__send">Изпращане</string>
    <string name="conversation_activity__compose_description">Създаване на съобщение</string>
    <string name="conversation_activity__emoji_toggle_description">Смени emoji клавиатурата</string>
    <string name="conversation_activity__attachment_thumbnail">Изображение на прикачен файл</string>
    <string name="conversation_activity__quick_attachment_drawer_toggle_camera_description">Затваряне/отваряне на чекмеджето за прикачване на файл от камера</string>
    <string name="conversation_activity__quick_attachment_drawer_record_and_send_audio_description">Записване и изпращане на прикачено аудио</string>
    <string name="conversation_activity__quick_attachment_drawer_lock_record_description">Заключване на запис на прикачен файл с аудио</string>
    <string name="conversation_activity__enable_signal_for_sms">Активиране на Signal за SMS-и</string>
    <string name="conversation_activity__message_could_not_be_sent">Съобщението не можа да бъде изпратено. Проверете връзката си и опитайте отново.</string>

    <!-- conversation_input_panel -->
    <string name="conversation_input_panel__slide_to_cancel">Плъзнете за отказ</string>
    <string name="conversation_input_panel__cancel">Отказ</string>

    <!-- conversation_item -->
    <string name="conversation_item__mms_image_description">Медийно съобщение</string>
    <string name="conversation_item__secure_message_description">Подсигурено съобщение</string>

    <!-- conversation_item_sent -->
    <string name="conversation_item_sent__send_failed_indicator_description">Неуспешно Изпращане</string>
    <string name="conversation_item_sent__pending_approval_description">Очаква Потвърждение</string>
    <string name="conversation_item_sent__delivered_description">Доставено</string>
    <string name="conversation_item_sent__message_read">Съобщението е прочетено</string>

    <!-- conversation_item_received -->
    <string name="conversation_item_received__contact_photo_description">Снимка на контакта</string>

    <!-- ConversationUpdateItem -->
    <string name="ConversationUpdateItem_loading">Зареждане</string>
    <string name="ConversationUpdateItem_learn_more">Научете повече</string>
    <string name="ConversationUpdateItem_join_call">Присъединете се към разговор</string>
    <string name="ConversationUpdateItem_return_to_call">Върнете се към разговора</string>
    <string name="ConversationUpdateItem_call_is_full">Обаждането е пълно</string>
    <string name="ConversationUpdateItem_invite_friends">Покани приятели</string>
    <string name="ConversationUpdateItem_enable_call_notifications">Включете известия при обаждания</string>
    <string name="ConversationUpdateItem_update_contact">Поднови контакт</string>
    <!-- Update item button text to show to block a recipient from requesting to join via group link -->
    <string name="ConversationUpdateItem_block_request">Блокиране на заявката</string>
    <string name="ConversationUpdateItem_no_groups_in_common_review_requests_carefully">Нямате общи групи. Преглеждайте заявките внимателно.</string>
    <string name="ConversationUpdateItem_no_contacts_in_this_group_review_requests_carefully">В тази група няма контакти. Прегледайте заявките внимателно.</string>
    <string name="ConversationUpdateItem_view">Преглед</string>
    <string name="ConversationUpdateItem_the_disappearing_message_time_will_be_set_to_s_when_you_message_them">Съобщенията ще изчезват след %1$s когато им пишете.</string>
    <!-- Update item button text to show to boost a feature -->
    <string name="ConversationUpdateItem_donate">Дарете</string>
    <!-- Update item button text to send payment -->
    <string name="ConversationUpdateItem_send_payment">Send Payment</string>
    <!-- Update item button text to activate payments -->
    <string name="ConversationUpdateItem_activate_payments">Включете Плащания</string>


    <!-- audio_view -->
    <string name="audio_view__play_pause_accessibility_description">Пусни … Пауза</string>
    <string name="audio_view__download_accessibility_description">Изтегляне</string>

    <!-- QuoteView -->
    <string name="QuoteView_audio">Аудио</string>
    <string name="QuoteView_video">Видео</string>
    <string name="QuoteView_photo">Снимка</string>
    <string name="QuoteView_gif">GIF</string>
    <string name="QuoteView_view_once_media">Мултимедия за еднократно гледане</string>
    <string name="QuoteView_sticker">Стикер</string>
    <string name="QuoteView_you">Ти</string>
    <string name="QuoteView_original_missing">Оригиналното съобщение не е открито</string>
    <!-- Author formatting for group stories -->
    <string name="QuoteView_s_story">%1$s · История</string>
    <!-- Label indicating that a quote is for a reply to a story you created -->
    <string name="QuoteView_your_story">Вие · История</string>
    <!-- Label indicating that the story being replied to no longer exists -->
    <string name="QuoteView_no_longer_available">Вече не е налично</string>
    <!-- Label for quoted gift -->
    <string name="QuoteView__donation_for_a_friend">Дарение за приятел</string>

    <!-- conversation_fragment -->
    <string name="conversation_fragment__scroll_to_the_bottom_content_description">Превъртане надолу</string>

    <!-- BubbleOptOutTooltip -->
    <!-- Message to inform the user of what Android chat bubbles are -->
    <string name="BubbleOptOutTooltip__description">Балончетата са функция на Android, която можете да изключите за чатовете в Molly.</string>
    <!-- Button to dismiss the tooltip for opting out of using Android bubbles -->
    <string name="BubbleOptOutTooltip__not_now">Не сега</string>
    <!-- Button to move to the system settings to control the use of Android bubbles -->
    <string name="BubbleOptOutTooltip__turn_off">Изключване</string>

    <!-- safety_number_change_dialog -->
    <string name="safety_number_change_dialog__safety_number_changes">Промени по номера за безопасност</string>
    <string name="safety_number_change_dialog__accept">Приемам</string>
    <string name="safety_number_change_dialog__call_anyway">Обади се все пак</string>
    <string name="safety_number_change_dialog__join_call">Присъединете се към разговор</string>
    <string name="safety_number_change_dialog__continue_call">Продължи разговор</string>
    <string name="safety_number_change_dialog__leave_call">Напусни обаждането</string>
    <string name="safety_number_change_dialog__the_following_people_may_have_reinstalled_or_changed_devices">Следните контакти може да са преинсталирали или сменили устройствата си. Потвърдете номерата за сигурност.</string>
    <string name="safety_number_change_dialog__view">Преглед</string>
    <string name="safety_number_change_dialog__previous_verified">Предишно потвърдено</string>

    <!-- EnableCallNotificationSettingsDialog__call_notifications_checklist -->
    <string name="EnableCallNotificationSettingsDialog__call_notifications_enabled">Известията за разговори са включени.</string>
    <string name="EnableCallNotificationSettingsDialog__enable_call_notifications">Включи известия за разговори</string>
    <string name="EnableCallNotificationSettingsDialog__enable_background_activity">Активиране на активност във фонов режим</string>
    <string name="EnableCallNotificationSettingsDialog__everything_looks_good_now">Вече всичко изглежда добре!</string>
    <string name="EnableCallNotificationSettingsDialog__to_receive_call_notifications_tap_here_and_turn_on_show_notifications">За да получавате известия за разговори, натиснете тук и включете \"Показвай известия\".</string>
    <string name="EnableCallNotificationSettingsDialog__to_receive_call_notifications_tap_here_and_turn_on_notifications">За да получавате известия за повиквания, докоснете тук, включете известията и се уверете, че функциите за звук и изскачащ прозорец са разрешени.</string>
    <string name="EnableCallNotificationSettingsDialog__to_receive_call_notifications_tap_here_and_enable_background_activity_in_battery_settings">За да получавате известия за повиквания, докоснете тук и разрешете активността във фонов режим от настройките за батерията. </string>
    <string name="EnableCallNotificationSettingsDialog__settings">Настройки</string>
    <string name="EnableCallNotificationSettingsDialog__to_receive_call_notifications_tap_settings_and_turn_on_show_notifications">За да получавате известия за повиквания, докоснете „Настройки“ и включете „Показване на известия“.</string>
    <string name="EnableCallNotificationSettingsDialog__to_receive_call_notifications_tap_settings_and_turn_on_notifications">За да получавате известия за повиквания, докоснете „Настройки“, включете известията и се уверете, че „Звук“ и „Изскачащ прозорец“ са активирани.</string>
    <string name="EnableCallNotificationSettingsDialog__to_receive_call_notifications_tap_settings_and_enable_background_activity_in_battery_settings">За да получавате известия за повиквания, докоснете „Настройки“ и активирайте активността във фонов режим в настройките за батерията.</string>

    <!-- country_selection_fragment -->
    <string name="country_selection_fragment__loading_countries">Зареждане на държавите…</string>
    <string name="country_selection_fragment__search">Търсене</string>
    <string name="country_selection_fragment__no_matching_countries">Няма съответстващи държави</string>

    <!-- device_add_fragment -->
    <string name="device_add_fragment__scan_the_qr_code_displayed_on_the_device_to_link">Сканирай QR кода, показан на устройството, за да се свържете</string>

    <!-- device_link_fragment -->
    <string name="device_link_fragment__link_device">Свържи устройството</string>

    <!-- device_list_fragment -->
    <string name="device_list_fragment__no_devices_linked">Няма свързани устройства</string>
    <string name="device_list_fragment__link_new_device">Свързване на ново устройство</string>

    <!-- expiration -->
    <string name="expiration_off">Деактивирани</string>

    <plurals name="expiration_seconds">
        <item quantity="one">%1$d секунда</item>
        <item quantity="other">%1$d секунди</item>
    </plurals>

    <string name="expiration_seconds_abbreviated">%1$dс</string>

    <plurals name="expiration_minutes">
        <item quantity="one">%1$d минута</item>
        <item quantity="other">%1$d минути</item>
    </plurals>

    <string name="expiration_minutes_abbreviated">%1$dмин</string>

    <plurals name="expiration_hours">
        <item quantity="one">%1$d час</item>
        <item quantity="other">%1$d часа</item>
    </plurals>

    <string name="expiration_hours_abbreviated">%1$dч</string>

    <plurals name="expiration_days">
        <item quantity="one">%1$d ден</item>
        <item quantity="other">%1$d дена</item>
    </plurals>

    <string name="expiration_days_abbreviated">%1$dдн.</string>

    <plurals name="expiration_weeks">
        <item quantity="one">%1$d седмица</item>
        <item quantity="other">%1$d седмици</item>
    </plurals>

    <string name="expiration_weeks_abbreviated">%1$dсед.</string>
    <string name="expiration_combined">%1$s %2$s</string>

    <!-- unverified safety numbers -->
    <string name="IdentityUtil_unverified_banner_one">Числото Ви за сигурност с %1$s се промени и вече е невалидно</string>
    <string name="IdentityUtil_unverified_banner_two">Числата Ви за сигурност с %1$s и %2$s вече се смятат за непотвърдени</string>
    <string name="IdentityUtil_unverified_banner_many">Числата Ви за сигурност с %1$s, %2$s и %3$s вече се смятат за непотвърдени</string>

    <string name="IdentityUtil_unverified_dialog_one">Числото Ви за сигурност с %1$s се промени и вече се смята за непотвърдено. Това означава или че някой се опитва да прехване разговора, или че %1$s е преинсталирал Signal.</string>
    <string name="IdentityUtil_unverified_dialog_two">Числата Ви за сигурност с %1$s и %2$s вече се смятат за непотвърдени. Това означава или че някой се опитва да прехване разговора, или че те са преинсталирали Signal.</string>
    <string name="IdentityUtil_unverified_dialog_many">Числата Ви за сигурност с %1$s, %2$s и %3$s вече се смятат за непотвърдени. Това означава или че някой се опитва да прехване разговора, или че те са преинсталирали Signal.</string>

    <string name="IdentityUtil_untrusted_dialog_one">Числото Ви за сигурност с %1$s се промени току-що.</string>
    <string name="IdentityUtil_untrusted_dialog_two">Числата Ви за сигурност с %1$s и %2$s се промениха току-що.</string>
    <string name="IdentityUtil_untrusted_dialog_many">Числата Ви за сигурност с %1$s, %2$s и %3$sсе промениха току-що.</string>

    <plurals name="identity_others">
        <item quantity="one">%1$d друг</item>
        <item quantity="other">%1$d други</item>
    </plurals>

    <!-- giphy_activity -->
    <string name="giphy_activity_toolbar__search_gifs">Търсете GIF-ове</string>

    <!-- giphy_fragment -->
    <string name="giphy_fragment__nothing_found">Няма нищо открито</string>

    <!-- database_migration_activity -->
    <string name="database_migration_activity__would_you_like_to_import_your_existing_text_messages">Желаете ли да внесете вече съществуващите текстови съобщения в криптираната база данни на Signal?</string>
    <string name="database_migration_activity__the_default_system_database_will_not_be_modified">Системната база данни няма да бъде променена по никакъв начин.</string>
    <string name="database_migration_activity__skip">Пропусни</string>
    <string name="database_migration_activity__import">Внасяне</string>
    <string name="database_migration_activity__this_could_take_a_moment_please_be_patient">Това може да отнеме малко време. Моля, за търпение, ще те уведомим, когато вносът е завършен.</string>
    <string name="database_migration_activity__importing">ВНАСЯНЕ</string>


    <!-- load_more_header -->
    <string name="load_more_header__see_full_conversation">Разгледай целия разговор</string>
    <string name="load_more_header__loading">Зареждане</string>

    <!-- media_overview_activity -->
    <string name="media_overview_activity__no_media">Няма нищо</string>

    <!-- message_recipients_list_item -->
    <string name="message_recipients_list_item__view">Преглед</string>
    <string name="message_recipients_list_item__resend">Изпрати отново</string>

    <!-- Displayed in a toast when user long presses an item in MyStories -->
    <string name="MyStoriesFragment__copied_sent_timestamp_to_clipboard">Времевото клеймо за изпращане е копирано в клипборда.</string>
    <!-- Displayed when there are no outgoing stories -->
    <string name="MyStoriesFragment__updates_to_your_story_will_show_up_here">Тук ще се показват актуализации по историята ви.</string>

    <!-- GroupUtil -->
    <plurals name="GroupUtil_joined_the_group">
        <item quantity="one">%1$s се присъедини към групата.</item>
        <item quantity="other">%1$s се присъединиха към групата.</item>
    </plurals>
    <string name="GroupUtil_group_name_is_now">Името на групата вече е \'%1$s\'.</string>

    <!-- prompt_passphrase_activity -->
    <string name="prompt_passphrase_activity__unlock">Отключи</string>

    <!-- prompt_mms_activity -->
    <string name="prompt_mms_activity__signal_requires_mms_settings_to_deliver_media_and_group_messages">Signal се нуждае от MMS настройки, за да може да достави медийни и групови съобщения през мрежата. Устройството ти не прави тази информация достъпна, което се случва понякога за заключени устройва и други ограничени конфигурации.</string>
    <string name="prompt_mms_activity__to_send_media_and_group_messages_tap_ok">За да изптратиш медийни и групови съобщения, избери \'ОК\' и нагласи изискваните настройки. MMS настройките на твоя мобилен оператор могат да бъдат намерени като потърсиш \'APN настройки\'. Нужно е да изпълниш тази стъпка само веднъж.</string>

    <!-- BadDecryptLearnMoreDialog -->
    <string name="BadDecryptLearnMoreDialog_delivery_issue">Грешка при доставяне</string>
    <string name="BadDecryptLearnMoreDialog_couldnt_be_delivered_individual">Съобщение, стикер, реакция или разписка за прочитане не успя да бъде доставена до вас от %1$s. Може да са опитали да го изпратят лично на вас или на група.</string>
    <string name="BadDecryptLearnMoreDialog_couldnt_be_delivered_group">Съобщение, стикер, реакция или разписка за прочитане не успя да бъде доставена до вас от %1$s.</string>

    <!-- profile_create_activity -->
    <string name="CreateProfileActivity_first_name_required">Собствено име (задължително)</string>
    <string name="CreateProfileActivity_last_name_optional">Фамилия (по избор)</string>
    <string name="CreateProfileActivity_next">Следващ</string>
    <string name="CreateProfileActivity_custom_mms_group_names_and_photos_will_only_be_visible_to_you">Персонализираните имена и снимки на MMS групи ще бъдат видими само за вас.</string>
    <string name="CreateProfileActivity_group_descriptions_will_be_visible_to_members_of_this_group_and_people_who_have_been_invited">Описанията на групите ще бъдат видими за членове на тази група и хора, които са поканени.</string>

    <!-- EditAboutFragment -->
    <string name="EditAboutFragment_about">Относно</string>
    <string name="EditAboutFragment_write_a_few_words_about_yourself">Напиши нещо за себе си…</string>
    <string name="EditAboutFragment_count">%1$d/%2$d</string>
    <string name="EditAboutFragment_speak_freely">Говори свободно</string>
    <string name="EditAboutFragment_encrypted">Криптирано</string>
    <string name="EditAboutFragment_be_kind">Бъди добър</string>
    <string name="EditAboutFragment_coffee_lover">Фен на кафето</string>
    <string name="EditAboutFragment_free_to_chat">Свободен да чати</string>
    <string name="EditAboutFragment_taking_a_break">В почивка</string>
    <string name="EditAboutFragment_working_on_something_new">Работи по нещо ново</string>

    <!-- EditProfileFragment -->
    <string name="EditProfileFragment__edit_group">Промяна на групата</string>
    <string name="EditProfileFragment__group_name">Име на групата</string>
    <string name="EditProfileFragment__group_description">Описание на група</string>
  <!-- Removed by excludeNonTranslatables <string name="EditProfileFragment__support_link" translatable="false">https://support.signal.org/hc/articles/360007459591</string> -->

    <!-- EditProfileNameFragment -->
    <string name="EditProfileNameFragment_your_name">Вашето име</string>
    <string name="EditProfileNameFragment_first_name">Първо име</string>
    <string name="EditProfileNameFragment_last_name_optional">Фамилия (по избор)</string>
    <string name="EditProfileNameFragment_save">Запази</string>
    <string name="EditProfileNameFragment_failed_to_save_due_to_network_issues_try_again_later">Неуспешно запазване, поради проблеми с мрежата. Опитай отново по-късно.</string>

    <!-- recipient_preferences_activity -->
    <string name="recipient_preference_activity__shared_media">Споделена медия</string>

    <!-- recipients_panel -->

    <!-- verify_display_fragment -->
    <string name="verify_display_fragment__to_verify_the_security_of_your_end_to_end_encryption_with_s"><![CDATA[За да проверите сигурността на вашето криптиране от край до край с %1$s, сравнете числата по-горе с тяхното устройство. Можете също така да сканирате кода на другия телефон. <a href=\"https://signal.org/redirect/safety-numbers\">Научете повече.</a>]]></string>
    <string name="verify_display_fragment__tap_to_scan">Натиснете за сканиране</string>
    <string name="verify_display_fragment__successful_match">Успешно съвпадение</string>
    <string name="verify_display_fragment__failed_to_verify_safety_number">Неуспешна проверка на номера за безопасност</string>
    <string name="verify_display_fragment__loading">Зареждане…</string>
    <string name="verify_display_fragment__mark_as_verified">Маркирайте, както е потвърдено</string>
    <string name="verify_display_fragment__clear_verification">Изчистване на проверка</string>

    <!-- verify_identity -->
    <string name="verify_identity__share_safety_number">Споделяне на числа за сигурност</string>

    <!-- verity_scan_fragment -->
    <string name="verify_scan_fragment__scan_the_qr_code_on_your_contact">Сканирайте QR кода на устройството за контакт.</string>

    <!-- webrtc_answer_decline_button -->
    <string name="webrtc_answer_decline_button__swipe_up_to_answer">Приплъзнете нагоре, за да отговорите</string>
    <string name="webrtc_answer_decline_button__swipe_down_to_reject">Приплъзнете надолу, за да отговорите</string>

    <!-- message_details_header -->
    <string name="message_details_header__issues_need_your_attention">Няколко проблема изискват вашето внимание.</string>
    <string name="message_details_header_sent">Изпратен</string>
    <string name="message_details_header_received">Получен</string>
    <string name="message_details_header_disappears">Изчезва</string>
    <string name="message_details_header_via">През</string>

    <!-- message_details_recipient_header -->
    <string name="message_details_recipient_header__pending_send">В очакване</string>
    <string name="message_details_recipient_header__sent_to">Изпратено на</string>
    <string name="message_details_recipient_header__sent_from">Изпратено от</string>
    <string name="message_details_recipient_header__delivered_to">Доставено до</string>
    <string name="message_details_recipient_header__read_by">Прочетено от</string>
    <string name="message_details_recipient_header__not_sent">Неизпратено</string>
    <string name="message_details_recipient_header__viewed">Видяно от</string>
    <string name="message_details_recipient_header__skipped">Пропуснато</string>

    <!-- message_Details_recipient -->
    <string name="message_details_recipient__failed_to_send">Неуспешно изпращане</string>
    <string name="message_details_recipient__new_safety_number">Нови числа за сигурност</string>

    <!-- AndroidManifest.xml -->
    <string name="AndroidManifest__create_passphrase">Създай парола</string>
    <string name="AndroidManifest__select_contacts">Избери контакти</string>
    <string name="AndroidManifest__change_passphrase">Смени паролата</string>
    <string name="AndroidManifest__verify_safety_number">Проверка на числата за сигурност</string>
    <string name="AndroidManifest__media_preview">Преглед на медията</string>
    <string name="AndroidManifest__message_details">Информация за съобщението</string>
    <string name="AndroidManifest__linked_devices">Свързани устройства</string>
    <string name="AndroidManifest__invite_friends">Поканване на приятели</string>
    <string name="AndroidManifest_archived_conversations">Архивирани разговори</string>
    <string name="AndroidManifest_remove_photo">Премахване на снимката</string>

    <!-- Message Requests Megaphone -->
    <string name="MessageRequestsMegaphone__message_requests">Заявка за съобщение</string>
    <string name="MessageRequestsMegaphone__users_can_now_choose_to_accept">Потребителите вече могат да изберат да приемат нов разговор. Имената на профилите позволяват на хората да знаят кой им изпраща съобщения.</string>
    <string name="MessageRequestsMegaphone__add_profile_name">Добавяне на име на потребителския профил</string>

    <!-- HelpFragment -->
    <string name="HelpFragment__have_you_read_our_faq_yet">Прочетохте ли вече нашите ЧЗВ?</string>
    <string name="HelpFragment__next">Следващ</string>
    <string name="HelpFragment__contact_us">Свържете се с нас</string>
    <string name="HelpFragment__tell_us_whats_going_on">Кажи ни какво става</string>
    <string name="HelpFragment__include_debug_log">Включете регистрационния файл за отстраняване на грешки.</string>
    <string name="HelpFragment__whats_this">Какво е това?</string>
    <string name="HelpFragment__how_do_you_feel">Как се чувствате? (По избор)</string>
    <string name="HelpFragment__tell_us_why_youre_reaching_out">Споделете защо се обръщате към нас.</string>
  <!-- Removed by excludeNonTranslatables <string name="HelpFragment__emoji_5" translatable="false">emoji_5</string> -->
  <!-- Removed by excludeNonTranslatables <string name="HelpFragment__emoji_4" translatable="false">emoji_4</string> -->
  <!-- Removed by excludeNonTranslatables <string name="HelpFragment__emoji_3" translatable="false">emoji_3</string> -->
  <!-- Removed by excludeNonTranslatables <string name="HelpFragment__emoji_2" translatable="false">emoji_2</string> -->
  <!-- Removed by excludeNonTranslatables <string name="HelpFragment__emoji_1" translatable="false">emoji_1</string> -->
  <!-- Removed by excludeNonTranslatables <string name="HelpFragment__link__debug_info" translatable="false">https://support.signal.org/hc/articles/360007318591</string> -->
  <!-- Removed by excludeNonTranslatables <string name="HelpFragment__link__faq" translatable="false">https://support.signal.org</string> -->
    <string name="HelpFragment__support_info">Информация за поддръжка</string>
    <string name="HelpFragment__signal_android_support_request">Заявка за поддръжка на Signal за Android</string>
    <string name="HelpFragment__debug_log">Дневник за отстраняване на грешки:</string>
    <string name="HelpFragment__could_not_upload_logs">Дневниците не можаха да се качат</string>
    <string name="HelpFragment__please_be_as_descriptive_as_possible">Моля, бъдете възможно най-описателни, за да ни помогнете да разберем проблема.</string>
    <string-array name="HelpFragment__categories_5">
        <item>\\-\\- Моля, изберете опция \\-\\-</item>
        <item>Нещо не работи</item>
        <item>Заявка за функция</item>
        <item>Въпрос</item>
        <item>Обратна връзка</item>
        <item>Друг</item>
        <item>Плащания (MobileCoin)</item>
        <item>Дарения и значки</item>
        <item>Експорт на SMS</item>
    </string-array>

    <!-- ReactWithAnyEmojiBottomSheetDialogFragment -->
    <string name="ReactWithAnyEmojiBottomSheetDialogFragment__this_message">Това съобщение</string>
    <string name="ReactWithAnyEmojiBottomSheetDialogFragment__recently_used">Наскоро използвани</string>
    <string name="ReactWithAnyEmojiBottomSheetDialogFragment__smileys_and_people">Усмивки &amp; Хора</string>
    <string name="ReactWithAnyEmojiBottomSheetDialogFragment__nature">Природа</string>
    <string name="ReactWithAnyEmojiBottomSheetDialogFragment__food">Храна</string>
    <string name="ReactWithAnyEmojiBottomSheetDialogFragment__activities">Дейности</string>
    <string name="ReactWithAnyEmojiBottomSheetDialogFragment__places">Места</string>
    <string name="ReactWithAnyEmojiBottomSheetDialogFragment__objects">Обекти</string>
    <string name="ReactWithAnyEmojiBottomSheetDialogFragment__symbols">Символи</string>
    <string name="ReactWithAnyEmojiBottomSheetDialogFragment__flags">Знамена</string>
    <string name="ReactWithAnyEmojiBottomSheetDialogFragment__emoticons">Емотикони</string>
    <string name="ReactWithAnyEmojiBottomSheetDialogFragment__no_results_found">Нищо не открихме</string>

    <!-- arrays.xml -->
    <string name="arrays__use_default">Използване на подразбиращ се</string>
    <string name="arrays__use_custom">Използване на специален</string>

    <string name="arrays__mute_for_one_hour">Тих режим за 1 час</string>
    <string name="arrays__mute_for_eight_hours">Тих режим за 8 часа</string>
    <string name="arrays__mute_for_one_day">Тих режим за 1 ден</string>
    <string name="arrays__mute_for_seven_days">Тих режим за 7 дена</string>
    <string name="arrays__always">Винаги</string>

    <string name="arrays__settings_default">Настройки по подразбиране</string>
    <string name="arrays__enabled">Разрешено</string>
    <string name="arrays__disabled">Деактивирано</string>

    <string name="arrays__name_and_message">Име и съобщение</string>
    <string name="arrays__name_only">Само име</string>
    <string name="arrays__no_name_or_message">Няма име или съобщения</string>

    <string name="arrays__images">Изображения</string>
    <string name="arrays__audio">Аудио</string>
    <string name="arrays__video">Видео</string>
    <string name="arrays__documents">Документи</string>

    <string name="arrays__small">Малък</string>
    <string name="arrays__normal">Нормален</string>
    <string name="arrays__large">Голям</string>
    <string name="arrays__extra_large">Много голям</string>

    <string name="arrays__default">По подразбиране</string>
    <string name="arrays__high">Високо</string>
    <string name="arrays__max">Максимално</string>

    <!-- plurals.xml -->
    <plurals name="hours_ago">
        <item quantity="one">%1$d ч</item>
        <item quantity="other">%1$d ч</item>
    </plurals>

    <!-- preferences.xml -->
    <string name="preferences_beta">Бета</string>
    <string name="preferences__sms_mms">SMS и MMS</string>
    <string name="preferences__pref_use_address_book_photos">Използване на снимки от адресната книга</string>
    <string name="preferences__display_contact_photos_from_your_address_book_if_available">Показване на снимки на контакти от адресната ви книга, ако има такива</string>
    <!-- Preference menu item title for a toggle switch for preserving the archived state of muted chats. -->
    <string name="preferences__pref_keep_muted_chats_archived">Запазване на заглушените чатове в архива</string>
    <!-- Preference menu item description for a toggle switch for preserving the archived state of muted chats. -->
    <string name="preferences__muted_chats_that_are_archived_will_remain_archived">Заглушените чатове, които биват архивирани, ще останат архивирани, когато пристигне ново съобщение.</string>
    <string name="preferences__generate_link_previews">Генерирайте визуализации на връзки</string>
    <string name="preferences__retrieve_link_previews_from_websites_for_messages">Извличайте визуализации на връзки директно от уебсайтове за съобщения, които изпращате.</string>
    <string name="preferences__change_passphrase">Смени паролата</string>
    <string name="preferences__change_your_passphrase">Сменете паролата си</string>
    <string name="preferences__enable_passphrase">Активиране на парола за защита на екрана</string>
    <string name="preferences__lock_signal_and_message_notifications_with_a_passphrase">Заключване на екрана и известията с парола</string>
    <string name="preferences__screen_security">Сигурност на екрана</string>
    <string name="preferences__auto_lock_signal_after_a_specified_time_interval_of_inactivity">Автоматично заключвай Signal след зададен период от неактивност</string>
    <string name="preferences__inactivity_timeout_passphrase">Парола за период на неактивност</string>
    <string name="preferences__inactivity_timeout_interval">Продължителност на период за неактивност</string>
    <string name="preferences__notifications">Известия</string>
    <string name="preferences__led_color">LED цвят</string>
    <string name="preferences__led_color_unknown">Непознат</string>
    <string name="preferences__pref_led_blink_title">LED известяване</string>
    <string name="preferences__customize">Персонализиране</string>
    <string name="preferences__change_sound_and_vibration">Промяна на звук и вибрация</string>
    <string name="preferences__sound">Мелодия</string>
    <string name="preferences__silent">Тих</string>
    <string name="preferences__default">По подразбиране</string>
    <string name="preferences__repeat_alerts">Повтарящи се аларми</string>
    <string name="preferences__never">Никога</string>
    <string name="preferences__one_time">Само веднъж</string>
    <string name="preferences__two_times">Два пъти</string>
    <string name="preferences__three_times">Три пъти</string>
    <string name="preferences__five_times">Пет пъти</string>
    <string name="preferences__ten_times">Десет пъти</string>
    <string name="preferences__vibrate">Вибрация</string>
    <string name="preferences__green">Зелен</string>
    <string name="preferences__red">Червен</string>
    <string name="preferences__blue">Син</string>
    <string name="preferences__orange">Оранжево</string>
    <string name="preferences__cyan">Циан</string>
    <string name="preferences__magenta">Маджента</string>
    <string name="preferences__white">Бял</string>
    <string name="preferences__none">Нищо</string>
    <string name="preferences__fast">Бързо</string>
    <string name="preferences__normal">Нормално</string>
    <string name="preferences__slow">Бавно</string>
    <string name="preferences__help">Помощ</string>
    <string name="preferences__advanced">Допълнителни</string>
    <string name="preferences__donate_to_signal">Дарете на Molly</string>
    <!-- Preference label for making one-time donations to Signal -->
    <string name="preferences__privacy">Поверителност</string>
    <!-- Preference label for stories -->
    <string name="preferences__stories">Истории</string>
    <string name="preferences__mms_user_agent">MMS User Agent</string>
    <string name="preferences__advanced_mms_access_point_names">Ръчни MMS настройки</string>
    <string name="preferences__mmsc_url">MMSC URL</string>
    <string name="preferences__mms_proxy_host">MMS Proxy Host</string>
    <string name="preferences__mms_proxy_port">MMS Proxy Port</string>
    <string name="preferences__mmsc_username">MMSC Потребител</string>
    <string name="preferences__mmsc_password">MMSC Парола</string>
    <string name="preferences__sms_delivery_reports">SMS потвърждения за получаване</string>
    <string name="preferences__request_a_delivery_report_for_each_sms_message_you_send">Поискай потвърждение при получаване за всяко изпратено SMS съобщение</string>
    <string name="preferences__data_and_storage">Данни и съхранение</string>
    <string name="preferences__storage">Съхранение</string>
    <string name="preferences__payments">Плащания</string>
    <!-- Privacy settings payments section description -->
    <string name="preferences__payment_lock">Заключване на плащанията</string>
    <string name="preferences__payments_beta">Плащания (в Бета)</string>
    <string name="preferences__conversation_length_limit">Граница за дължина на разговора</string>
    <string name="preferences__keep_messages">Съхранявай съобщенията</string>
    <string name="preferences__clear_message_history">Изчистване на историята на съобщенията</string>
    <string name="preferences__linked_devices">Свързани устройства</string>
    <string name="preferences__light_theme">Светла</string>
    <string name="preferences__dark_theme">Тъмна</string>
    <string name="preferences__appearance">Облик</string>
    <string name="preferences__theme">Тема</string>
    <string name="preferences__chat_color_and_wallpaper">Цвят и фон на чата</string>
    <string name="preferences__disable_pin">Деактивиране на ПИН</string>
    <string name="preferences__enable_pin">Активиране на ПИН</string>
    <string name="preferences__if_you_disable_the_pin_you_will_lose_all_data">Ако деактивирате ПИН кода, ще загубите всички данни, когато пререгистрирате Signal, освен ако не направите ръчно архивиране и възстановяване. Не можете да включите Регистрационно заключване, докато ПИН кодът е деактивиран.</string>
    <string name="preferences__pins_keep_information_stored_with_signal_encrypted_so_only_you_can_access_it">ПИН кодовете съхраняват информацията, съхранявана със Signal, криптирана, така че само вие да имате достъп до нея. Вашите профил, настройки и контакти ще се възстановят, когато преинсталирате. Няма да ви е необходим вашия ПИН, за да отворите приложението.</string>
    <string name="preferences__system_default">Системни настройки по подразбиране</string>
    <string name="preferences__language">Език</string>
    <string name="preferences__signal_messages_and_calls">Signal съобщения и обаждания</string>
    <string name="preferences__advanced_pin_settings">Разширени настройки за ПИН</string>
    <string name="preferences__free_private_messages_and_calls">Безплатни, лични съобщения и обаждания до Signal потребители</string>
    <string name="preferences__submit_debug_log">Изпращане на доклад</string>
    <string name="preferences__delete_account">Изтриване на акаунт</string>
    <string name="preferences__support_wifi_calling">Съвместим режим \'WiFi Calling\'</string>
    <string name="preferences__enable_if_your_device_supports_sms_mms_delivery_over_wifi">Включи ако устройството ти използва WiFi за SMS/MMS (само ако \'WiFi Calling\' е включен на устройството ти)</string>
    <string name="preferences__incognito_keyboard">Тайна клавиатура</string>
    <string name="preferences__read_receipts">Потвърждения за прочитане</string>
    <string name="preferences__if_read_receipts_are_disabled_you_wont_be_able_to_see_read_receipts">Ако Вашите потвърждения за прочитане са деактивирани, няма да можете да видите потвържденията за прочитане от други.</string>
    <string name="preferences__typing_indicators">Индикатори за писане</string>
    <string name="preferences__if_typing_indicators_are_disabled_you_wont_be_able_to_see_typing_indicators">Ако индикаторите за писане са деактивирани, няма да можете да видите индикаторите на другите хора.</string>
    <string name="preferences__request_keyboard_to_disable">Поискайте клавиатурата да деактивира персонализираното обучение.</string>
    <string name="preferences__this_setting_is_not_a_guarantee">Тази настройка не е гарантирана и клавиатурата ви може да я игнорира.</string>
  <!-- Removed by excludeNonTranslatables <string name="preferences__incognito_keyboard_learn_more" translatable="false">https://support.signal.org/hc/articles/360055276112</string> -->
    <string name="preferences_chats__when_using_mobile_data">Когато се използва мобилен интернет</string>
    <string name="preferences_chats__when_using_wifi">Когато се използва Wi-Fi</string>
    <string name="preferences_chats__when_roaming">Когато се използва роуминг</string>
    <string name="preferences_chats__media_auto_download">Автоматично изтегляне на мултимедия</string>
    <string name="preferences_chats__message_history">История на съобщенията</string>
    <string name="preferences_storage__storage_usage">Използвана част от хранилището</string>
    <string name="preferences_storage__photos">Снимки</string>
    <string name="preferences_storage__videos">Видео</string>
    <string name="preferences_storage__files">Файлове</string>
    <string name="preferences_storage__audio">Аудио</string>
    <string name="preferences_storage__review_storage">Преглед на хранилището</string>
    <string name="preferences_storage__delete_older_messages">Да се изтрият ли по-старите съобщения?</string>
    <string name="preferences_storage__clear_message_history">Изчистване на историята на съобщенията?</string>
    <string name="preferences_storage__this_will_permanently_delete_all_message_history_and_media">Това ще изтрие завинаги цялата история на съобщенията и медиите от вашето устройство, които са по-стари от %1$s.</string>
    <string name="preferences_storage__this_will_permanently_trim_all_conversations_to_the_d_most_recent_messages">Това ще скъси за постоянно всички разговори до %1$s най-новите съобщения.</string>
    <string name="preferences_storage__this_will_delete_all_message_history_and_media_from_your_device">Това ще изтрие завинаги цялата история на съобщенията и медиите от вашето устройство.</string>
    <string name="preferences_storage__are_you_sure_you_want_to_delete_all_message_history">Наистина ли искате да изтриете цялата история на съобщенията?</string>
    <string name="preferences_storage__all_message_history_will_be_permanently_removed_this_action_cannot_be_undone">Цялата история на съобщенията ще бъде завинаги изтрита. Това действие не може да бъде отменено.</string>
    <string name="preferences_storage__delete_all_now">Изтриване на всички сега</string>
    <string name="preferences_storage__forever">Завинаги</string>
    <string name="preferences_storage__one_year">1 година</string>
    <string name="preferences_storage__six_months">6 месеца</string>
    <string name="preferences_storage__thirty_days">30 дни</string>
    <string name="preferences_storage__none">Нищо</string>
    <string name="preferences_storage__s_messages">%1$s съобщения</string>
    <string name="preferences_storage__custom">Персонализирано</string>
    <string name="preferences_advanced__use_system_emoji">Използване на вградените emoji-та</string>
    <string name="preferences_advanced__relay_all_calls_through_the_signal_server_to_avoid_revealing_your_ip_address">Прехвърляне на всички обаждания през Signal сървърва, за да се прикрие IP адресът Ви от контакта Ви. Активирането ще намали качеството на връзката.</string>
    <string name="preferences_advanced__always_relay_calls">Винаги да се използва прехвърляне на обажданията</string>
    <string name="preferences_app_protection__who_can">Кой може да…</string>
    <!-- Privacy settings payments section title -->
    <string name="preferences_app_protection__payments">Плащания</string>
    <string name="preferences_chats__chats">Чатове</string>
    <string name="preferences_data_and_storage__manage_storage">Управление на съхранението</string>
    <string name="preferences_data_and_storage__use_less_data_for_calls">Използвайте по-малко данни за разговори</string>
    <string name="preferences_data_and_storage__never">Никога</string>
    <string name="preferences_data_and_storage__wifi_and_mobile_data">WiFi и мобилни данни</string>
    <string name="preferences_data_and_storage__mobile_data_only">Само мобилни данни</string>
    <string name="preference_data_and_storage__using_less_data_may_improve_calls_on_bad_networks">Използването на по-малко данни може да подобри обажданията в лоши мрежи</string>
    <string name="preferences_notifications__in_chat_sounds">Звуци в чатове</string>
    <string name="preferences_notifications__show">Показване</string>
    <string name="preferences_notifications__ringtone">Мелодия</string>
    <string name="preferences_chats__message_text_size">Размер на текста</string>
    <string name="preferences_notifications__priority">Приоритет</string>
    <!-- Heading for the \'censorship circumvention\' section of privacy preferences -->
    <string name="preferences_communication__category_censorship_circumvention">Заобикаляне на цензурата</string>
    <!-- Title of the \'censorship circumvention\' toggle switch -->
    <string name="preferences_communication__censorship_circumvention">Заобикаляне на цензурата</string>
    <string name="preferences_communication__censorship_circumvention_if_enabled_signal_will_attempt_to_circumvent_censorship">Ако е активирано, Molly ще се опита да заобиколи цензурата. Не разрешавайте тази функция, освен ако не сте на място, където Molly е цензуриран.</string>
    <!-- Summary text for \'censorship circumvention\' toggle. Indicates that we automatically enabled it because we believe you\'re in a censored country -->
    <string name="preferences_communication__censorship_circumvention_has_been_activated_based_on_your_accounts_phone_number">Заобикалянето на цензурата е активирано въз основа на телефонния номер на профила Ви.</string>
    <!-- Summary text for \'censorship circumvention\' toggle. Indicates that you disabled it even though we believe you\'re in a censored country -->
    <string name="preferences_communication__censorship_circumvention_you_have_manually_disabled">Вие ръчно забранихте заобикалянето на цензура.</string>
    <!-- Summary text for \'censorship circumvention\' toggle. Indicates that you cannot use it because you\'re already connected to the Signal service -->
    <string name="preferences_communication__censorship_circumvention_is_not_necessary_you_are_already_connected">Не е необходимо заобикаляне на цензурата; вече сте свързани към услугата за Signal.</string>
    <!-- Summary text for \'censorship circumvention\' toggle. Indicates that you cannot use it because you\'re not connected to the internet -->
    <string name="preferences_communication__censorship_circumvention_can_only_be_activated_when_connected_to_the_internet">Заобикалянето на цензура може да се активира, само когато е свързано към интернет.</string>
    <string name="preferences_communication__category_sealed_sender">Скрит изпращач</string>
    <string name="preferences_communication__sealed_sender_allow_from_anyone">Разреши от всеки</string>
    <string name="preferences_communication__sealed_sender_allow_from_anyone_description">Активиране на скрит изпращач за входящи съобщения от хора, които не са Ваши контакти, и хора, с които не сте споделяли своят профил.</string>
    <string name="preferences_communication__sealed_sender_learn_more">Научете повече</string>
    <string name="preferences_setup_a_username">Настройте потребителско име</string>
    <string name="preferences_proxy">Прокси</string>
    <string name="preferences_use_proxy">Използвай прокси</string>
    <string name="preferences_off">Деактивирано</string>
    <string name="preferences_on">Активирано</string>
    <string name="preferences_proxy_address">Прокси адрес</string>
    <string name="preferences_only_use_a_proxy_if">Използвайте прокси, само ако не можете да се свържете към Signal чрез мобилни данни или Wi-Fi.</string>
    <string name="preferences_share">Споделяне</string>
    <string name="preferences_save">Запази</string>
    <string name="preferences_connecting_to_proxy">Свързване с проксито…</string>
    <string name="preferences_connected_to_proxy">Свързан с проксито</string>
    <string name="preferences_connection_failed">Връзката е неуспешна</string>
    <string name="preferences_couldnt_connect_to_the_proxy">Неуспешно свързане с проксито. Провери прокси адреса и опитай отново.</string>
    <string name="preferences_you_are_connected_to_the_proxy">Свързан си с проксито. Може да изключиш проксито по всяка време в Настройки.</string>
    <string name="preferences_success">Успех</string>
    <string name="preferences_failed_to_connect">Неуспешна връзка</string>
    <string name="preferences_enter_proxy_address">Въведи прокси адрес</string>


    <string name="configurable_single_select__customize_option">Опция за персонализиране</string>

    <!-- Internal only preferences -->
  <!-- Removed by excludeNonTranslatables <string name="preferences__internal_preferences" translatable="false">Internal Preferences</string> -->
  <!-- Removed by excludeNonTranslatables <string name="preferences__internal_details" translatable="false">Internal Details</string> -->
  <!-- Removed by excludeNonTranslatables <string name="preferences__internal_stories_dialog_launcher" translatable="false">Stories dialog launcher</string> -->


    <!-- Payments -->
    <string name="PaymentsActivityFragment__all_activity">Всички дейности</string>
    <string name="PaymentsAllActivityFragment__all">Всички</string>
    <string name="PaymentsAllActivityFragment__sent">Изпратен</string>
    <string name="PaymentsAllActivityFragment__received">Получен</string>

    <string name="PaymentsHomeFragment__introducing_payments">Представяме плащания (бета)</string>
    <string name="PaymentsHomeFragment__use_signal_to_send_and_receive">Използвайте Molly, за да изпращате и получавате MobileCoin – нова дигитална валута с фокус върху поверителността. Активирайте, за да започнете.</string>
    <string name="PaymentsHomeFragment__activate_payments">Включете Плащания</string>
    <string name="PaymentsHomeFragment__activating_payments">Включване на плащания…</string>
    <string name="PaymentsHomeFragment__restore_payments_account">Възтановете акаунт за плащания</string>
    <string name="PaymentsHomeFragment__no_recent_activity_yet">Все още няма скорошна активност</string>
    <string name="PaymentsHomeFragment__recent_activity">Скорошна активност</string>
    <string name="PaymentsHomeFragment__see_all">Виж всички</string>
    <string name="PaymentsHomeFragment__add_funds">Добавяне на средства</string>
    <string name="PaymentsHomeFragment__send">Изпращане</string>
    <string name="PaymentsHomeFragment__sent_s">%1$s бяха изпратени</string>
    <string name="PaymentsHomeFragment__received_s">%1$s бяха получени</string>
    <string name="PaymentsHomeFragment__transfer_to_exchange">Прехвърляне към борса</string>
    <string name="PaymentsHomeFragment__currency_conversion">Обмен на валути</string>
    <string name="PaymentsHomeFragment__deactivate_payments">Изключете плащания</string>
    <string name="PaymentsHomeFragment__recovery_phrase">Фраза за възстановяване</string>
    <string name="PaymentsHomeFragment__help">Помощ</string>
    <string name="PaymentsHomeFragment__coin_cleanup_fee">Такса за почистване на монети</string>
    <string name="PaymentsHomeFragment__sent_payment">Плащането беше изпратено</string>
    <string name="PaymentsHomeFragment__received_payment">Плащането беше получено</string>
    <string name="PaymentsHomeFragment__processing_payment">Обработване на плащането</string>
    <string name="PaymentsHomeFragment__unknown_amount">---</string>
    <string name="PaymentsHomeFragment__currency_conversion_not_available">Валутен обмен не е наличен</string>
    <string name="PaymentsHomeFragment__cant_display_currency_conversion">Не можахме да покажем валутния обмен. Проверете връзката на телефона си и опитайте пак.</string>
    <string name="PaymentsHomeFragment__payments_is_not_available_in_your_region">Плащания не са налични във вашия регион.</string>
    <string name="PaymentsHomeFragment__could_not_enable_payments">Не успяхме да включим плащания. Опитайте пак по-късно.</string>
    <string name="PaymentsHomeFragment__deactivate_payments_question">Да изключим плащания?</string>
    <string name="PaymentsHomeFragment__you_will_not_be_able_to_send">Няма да можете да изпращате или получавате MobileCoin в Molly ако изключите плащания.</string>
    <string name="PaymentsHomeFragment__deactivate">Изключи</string>
    <string name="PaymentsHomeFragment__continue">Продължи</string>
    <string name="PaymentsHomeFragment__balance_is_not_currently_available">В момента балансът не е достъпен.</string>
    <string name="PaymentsHomeFragment__payments_deactivated">Плащанията бяха изключени.</string>
    <string name="PaymentsHomeFragment__payment_failed">Грешка при плащане</string>
    <string name="PaymentsHomeFragment__details">Подробности</string>
  <!-- Removed by excludeNonTranslatables <string name="PaymentsHomeFragment__learn_more__activate_payments" translatable="false">https://support.signal.org/hc/articles/360057625692#payments_activate </string>
    <string name="PaymentsHomeFragment__you_can_use_signal_to_send">Можете да използвате Molly за изпращане и получаване на MobileCoin. Всички плащания се ръководят от Условията за употреба на MobileCoins и Портфейла за MobileCoin. Това е функция в бета версия, така че може да срещнете проблеми и плащанията или балансите, които евентуално изгубите, няма да могат да бъдат възстановени. </string> -->
    <string name="PaymentsHomeFragment__activate">Включи</string>
    <string name="PaymentsHomeFragment__view_mobile_coin_terms">Вижте условията на MobileCoin</string>
    <string name="PaymentsHomeFragment__payments_not_available">Функцията за плащания в Molly вече не е налична. Пак можете да прехвърляте средства към борса, но вече не можете да изпращате и получавате плащания или да добавяте средства.</string>

  <!-- Removed by excludeNonTranslatables <string name="PaymentsHomeFragment__mobile_coin_terms_url" translatable="false">https://www.mobilecoin.com/terms-of-use.html</string> -->
    <!-- Alert dialog title which shows up after a payment to turn on payment lock -->
    <string name="PaymentsHomeFragment__turn_on">Включете Заключване на плащанията за бъдещи изпращания?</string>
    <!-- Alert dialog description for why payment lock should be enabled before sending payments -->
    <string name="PaymentsHomeFragment__add_an_additional_layer">Добавете допълнително ниво на сигурност и изисквайте Android заключване на екрана или пръстов отпечатък, за да изпращате средства.</string>
    <!-- Alert dialog button to enable payment lock -->
    <string name="PaymentsHomeFragment__enable">Включване</string>
    <!-- Alert dialog button to not enable payment lock for now -->
    <string name="PaymentsHomeFragment__not_now">Не сега</string>
    <!-- Alert dialog title which shows up to update app to send payments -->
    <string name="PaymentsHomeFragment__update_required">Необходима е актуализация</string>
    <!-- Alert dialog description that app update is required to send payments-->
    <string name="PaymentsHomeFragment__an_update_is_required">Необходима е актуализация, за да продължите да изпращате и получавате плащания и да виждате актуалния си платежен баланс.</string>
    <!-- Alert dialog button to cancel -->
    <string name="PaymentsHomeFragment__cancel">Отказ</string>
    <!-- Alert dialog button to update now -->
    <string name="PaymentsHomeFragment__update_now">Обнови сега</string>

    <!-- PaymentsSecuritySetupFragment -->
    <!-- Toolbar title -->
    <string name="PaymentsSecuritySetupFragment__security_setup">Настройка на сигурността</string>
    <!-- Title to enable payment lock -->
    <string name="PaymentsSecuritySetupFragment__protect_your_funds">Защитете средствата си</string>
    <!-- Description as to why payment lock is required -->
    <string name="PaymentsSecuritySetupFragment__help_prevent">Предотвратете достъпа на човек с вашия телефон до средствата ви, като добавите още едно ниво на сигурност. Можете да деактивирате тази опция в Настройки.</string>
    <!-- Option to enable payment lock -->
    <string name="PaymentsSecuritySetupFragment__enable_payment_lock">Активирайте заключване на плащания</string>
    <!-- Option to cancel -->
    <string name="PaymentsSecuritySetupFragment__not_now">Не сега</string>
    <!-- Dialog title to confirm skipping the step -->
    <string name="PaymentsSecuritySetupFragment__skip_this_step">Пропуснете тази стъпка?</string>
    <!-- Dialog description to let users know why payment lock is required -->
    <string name="PaymentsSecuritySetupFragment__skipping_this_step">Пропускането на тази стъпка може да позволи на всеки, който има физически достъп до телефона ви, да прехвърли средства или да види вашата фраза за възстановяване.</string>
    <!-- Dialog option to cancel -->
    <string name="PaymentsSecuritySetupFragment__cancel">Отказ</string>
    <!-- Dialog option to skip -->
    <string name="PaymentsSecuritySetupFragment__skip">Пропусни</string>

    <!-- PaymentsAddMoneyFragment -->
    <string name="PaymentsAddMoneyFragment__add_funds">Добавяне на средства</string>
    <string name="PaymentsAddMoneyFragment__your_wallet_address">Адресът на вашия портфейл</string>
    <string name="PaymentsAddMoneyFragment__copy">Копирай</string>
    <string name="PaymentsAddMoneyFragment__copied_to_clipboard">Копирано</string>
    <string name="PaymentsAddMoneyFragment__to_add_funds">За да добавите средства, изпратете MobileCoin до адреса на своя портфейл. Започнете трансакция от акаунта си или от борса, която поддържа MobileCoin, след което сканирайте QR кода или копирайте адреса на портфейла си.</string>
  <!-- Removed by excludeNonTranslatables <string name="PaymentsAddMoneyFragment__learn_more__information" translatable="false">https://support.signal.org/hc/articles/360057625692#payments_transfer_from_exchange</string> -->

    <!-- PaymentsDetailsFragment -->
    <string name="PaymentsDetailsFragment__details">Подробности</string>
    <string name="PaymentsDetailsFragment__status">Статус</string>
    <string name="PaymentsDetailsFragment__submitting_payment">Изпращане на плащането…</string>
    <string name="PaymentsDetailsFragment__processing_payment">Обработка на плащането…</string>
    <string name="PaymentsDetailsFragment__payment_complete">Плащането е завършено</string>
    <string name="PaymentsDetailsFragment__payment_failed">Грешка при плащане</string>
    <string name="PaymentsDetailsFragment__network_fee">Мрежова такса</string>
    <string name="PaymentsDetailsFragment__sent_by">Изпратено от</string>
    <string name="PaymentsDetailsFragment__sent_to_s">Изпратено на %1$s</string>
    <string name="PaymentsDetailsFragment__you_on_s_at_s">От вас на %1$s в %2$s</string>
    <string name="PaymentsDetailsFragment__s_on_s_at_s">От %1$s на %2$s в %3$s</string>
    <string name="PaymentsDetailsFragment__to">До</string>
    <string name="PaymentsDetailsFragment__from">От</string>
    <string name="PaymentsDetailsFragment__information">Данните за трансакцията, включително сумата на плащането и часът на трансакцията, са част от Счетоводната книга на MobileCoin.</string>
    <string name="PaymentsDetailsFragment__coin_cleanup_fee">Такса за почистване на монети</string>
    <string name="PaymentsDetailsFragment__coin_cleanup_information">„Такса за почистване на монети“ се начислява, когато монетите във ваше притежание не могат да се комбинират за завършване на трансакция. Почистването ще ви позволи да продължите да изпращате плащания.</string>
    <string name="PaymentsDetailsFragment__no_details_available">Не са налични други данни за тази трансакция</string>
  <!-- Removed by excludeNonTranslatables <string name="PaymentsDetailsFragment__learn_more__information" translatable="false">https://support.signal.org/hc/articles/360057625692#payments_details</string> -->
  <!-- Removed by excludeNonTranslatables <string name="PaymentsDetailsFragment__learn_more__cleanup_fee" translatable="false">https://support.signal.org/hc/articles/360057625692#payments_details_fees</string> -->
    <string name="PaymentsDetailsFragment__sent_payment">Плащането беше изпратено</string>
    <string name="PaymentsDetailsFragment__received_payment">Плащането беше получено</string>
    <string name="PaymentsDeatilsFragment__payment_completed_s">Плащането е завършено %1$s</string>
    <string name="PaymentsDetailsFragment__block_number">Блокиране на номер</string>

    <!-- PaymentsTransferFragment -->
    <string name="PaymentsTransferFragment__transfer">Прехвърли</string>
    <string name="PaymentsTransferFragment__scan_qr_code">Сканирай QR Код</string>
    <string name="PaymentsTransferFragment__to_scan_or_enter_wallet_address">До: Сканирайте или въведете адрес на портфейл</string>
    <string name="PaymentsTransferFragment__you_can_transfer">Можете да прехвърляте MobileCoin, като извършите прехвърляне до адреса на портфейл, предоставен от борсата. Адресът на портфейла е низът от числа и букви и най-често се намира под QR кода.</string>
    <string name="PaymentsTransferFragment__next">Напред</string>
    <string name="PaymentsTransferFragment__invalid_address">Невалиден адрес</string>
    <string name="PaymentsTransferFragment__check_the_wallet_address">Проверете адреса на портфейла, до който се опитвате да прехвърлите, и опитайте отново.</string>
    <string name="PaymentsTransferFragment__you_cant_transfer_to_your_own_signal_wallet_address">Не можете да прехвърлите към адреса на своя собствен портфейл в Molly. Въведете адреса на портфейл от акаунта си в поддържана борса.</string>
    <string name="PaymentsTransferFragment__to_scan_a_qr_code_signal_needs">За да сканира QR код, Molly има нужда от достъп до камерата.</string>
    <string name="PaymentsTransferFragment__signal_needs_the_camera_permission_to_capture_qr_code_go_to_settings">Molly се нуждае от разрешението за „Камера“, за да улови QR код. Отидете в настройките, изберете „Разрешения“ и активирайте „Камера“.</string>
    <string name="PaymentsTransferFragment__to_scan_a_qr_code_signal_needs_access_to_the_camera">За да сканира QR код, Molly има нужда от достъп до камерата.</string>
    <string name="PaymentsTransferFragment__settings">Настройки</string>

    <!-- PaymentsTransferQrScanFragment -->
    <string name="PaymentsTransferQrScanFragment__scan_address_qr_code">Сканиране на QR код с адрес</string>
    <string name="PaymentsTransferQrScanFragment__scan_the_address_qr_code_of_the_payee">Сканирайте QR кода с адреса на получателя</string>

    <!-- CreatePaymentFragment -->
    <string name="CreatePaymentFragment__request">Поискай</string>
    <string name="CreatePaymentFragment__pay">Плати</string>
    <string name="CreatePaymentFragment__available_balance_s">Наличен баланс: %1$s</string>
    <string name="CreatePaymentFragment__toggle_content_description">Превключване</string>
    <string name="CreatePaymentFragment__1">1</string>
    <string name="CreatePaymentFragment__2">2</string>
    <string name="CreatePaymentFragment__3">3</string>
    <string name="CreatePaymentFragment__4">4</string>
    <string name="CreatePaymentFragment__5">5</string>
    <string name="CreatePaymentFragment__6">6</string>
    <string name="CreatePaymentFragment__7">7</string>
    <string name="CreatePaymentFragment__8">8</string>
    <string name="CreatePaymentFragment__9">9</string>
    <string name="CreatePaymentFragment__decimal">.</string>
    <string name="CreatePaymentFragment__0">0</string>
    <string name="CreatePaymentFragment__lt">&lt;</string>
    <string name="CreatePaymentFragment__backspace">Backspace</string>
    <string name="CreatePaymentFragment__add_note">Добавяне на бележка</string>
    <string name="CreatePaymentFragment__conversions_are_just_estimates">Конверсиите са прогнозни и може да не са точни.</string>
  <!-- Removed by excludeNonTranslatables <string name="CreatePaymentFragment__learn_more__conversions" translatable="false">https://support.signal.org/hc/articles/360057625692#payments_currency_conversion</string> -->

    <!-- EditNoteFragment -->
    <string name="EditNoteFragment_note">Бележка</string>

    <!-- ConfirmPaymentFragment -->
    <string name="ConfirmPayment__confirm_payment">Потвърди плащане</string>
    <string name="ConfirmPayment__network_fee">Мрежова такса</string>
    <string name="ConfirmPayment__estimated_s">Очаквано %1$s</string>
    <string name="ConfirmPayment__to">До</string>
    <string name="ConfirmPayment__total_amount">Обща сума</string>
    <string name="ConfirmPayment__balance_s">Баланс: %1$s</string>
    <string name="ConfirmPayment__submitting_payment">Изпращане на плащането…</string>
    <string name="ConfirmPayment__processing_payment">Обработка на плащането…</string>
    <string name="ConfirmPayment__payment_complete">Плащането е завършено</string>
    <string name="ConfirmPayment__payment_failed">Грешка при плащане</string>
    <string name="ConfirmPayment__payment_will_continue_processing">Плащането ще продължи да се обработва</string>
    <string name="ConfirmPaymentFragment__invalid_recipient">Невалиден получател</string>
    <!-- Title of a dialog show when we were unable to present the user\'s screenlock before sending a payment -->
    <string name="ConfirmPaymentFragment__failed_to_show_payment_lock">Неуспешно показване на заключване на плащания</string>
    <!-- Body of a dialog show when we were unable to present the user\'s screenlock before sending a payment -->
    <string name="ConfirmPaymentFragment__you_enabled_payment_lock_in_the_settings">Вие активирахте заключване на плащания в настройките, но не може да бъде показано.</string>
    <!-- Button in a dialog that will take the user to the privacy settings -->
    <string name="ConfirmPaymentFragment__go_to_settings">Отидете на настройки</string>
    <string name="ConfirmPaymentFragment__this_person_has_not_activated_payments">Този човек не е активирал плащания</string>
    <string name="ConfirmPaymentFragment__unable_to_request_a_network_fee">Неуспешна заявка за мрежова такса. За да продължите с това плащане, докоснете „окей“, за да опитате отново.</string>

    <!-- BiometricDeviceAuthentication -->
    <!-- Biometric/Device authentication prompt title -->
    <string name="BiometricDeviceAuthentication__signal">Signal</string>


    <!-- CurrencyAmountFormatter_s_at_s -->
    <string name="CurrencyAmountFormatter_s_at_s">%1$s за %2$s</string>

    <!-- SetCurrencyFragment -->
    <string name="SetCurrencyFragment__set_currency">Задаване на валута</string>
    <string name="SetCurrencyFragment__all_currencies">Всички валути</string>

    <!-- **************************************** -->
    <!-- menus -->
    <!-- **************************************** -->

    <!-- contact_selection_list -->
    <!-- Displayed in a row on the new call screen when searching by phone number. -->
    <string name="contact_selection_list__new_call">New call to…</string>
    <string name="contact_selection_list__unknown_contact">Ново съобщение до…</string>
    <string name="contact_selection_list__unknown_contact_block">Блокиране на потребител</string>
    <string name="contact_selection_list__unknown_contact_add_to_group">Добави в групата</string>

    <!-- conversation_callable_insecure -->
    <string name="conversation_callable_insecure__menu_call">Обаждане</string>

    <!-- conversation_callable_secure -->
    <string name="conversation_callable_secure__menu_call">Signal обаждане</string>
    <string name="conversation_callable_secure__menu_video">Видео разговор чрез Signal</string>

    <!-- conversation_context -->

    <!-- Heading which shows how many messages are currently selected -->
    <plurals name="conversation_context__s_selected">
        <item quantity="one">%1$d избрано</item>
        <item quantity="other">%1$d избрани</item>
    </plurals>

    <!-- conversation_context_image -->
    <!-- Button to save a message attachment (image, file etc.) -->

    <!-- conversation_expiring_off -->
    <string name="conversation_expiring_off__disappearing_messages">Изчезващи съобщения</string>

    <!-- conversation_selection -->
    <!-- Button to view detailed information for a message; Action item with hyphenation. Translation can use soft hyphen - Unicode U+00AD  -->
    <string name="conversation_selection__menu_message_details">Информация</string>
    <!-- Button to copy a message\'s text to the clipboard; Action item with hyphenation. Translation can use soft hyphen - Unicode U+00AD  -->
    <string name="conversation_selection__menu_copy">Копирай</string>
    <!-- Button to delete a message; Action item with hyphenation. Translation can use soft hyphen - Unicode U+00AD  -->
    <string name="conversation_selection__menu_delete">Изтриване</string>
    <!-- Button to forward a message to another person or group chat; Action item with hyphenation. Translation can use soft hyphen - Unicode U+00AD  -->
    <string name="conversation_selection__menu_forward">Препращане</string>
    <!-- Button to reply to a message; Action item with hyphenation. Translation can use soft hyphen - Unicode U+00AD -->
    <string name="conversation_selection__menu_reply">Отговори</string>
    <!-- Button to save a message attachment (image, file etc.); Action item with hyphenation. Translation can use soft hyphen - Unicode U+00AD  -->
    <string name="conversation_selection__menu_save">Запази</string>
    <!-- Button to retry sending a message; Action item with hyphenation. Translation can use soft hyphen - Unicode U+00AD  -->
    <string name="conversation_selection__menu_resend_message">Изпрати отново</string>
    <!-- Button to select a message and enter selection mode; Action item with hyphenation. Translation can use soft hyphen - Unicode U+00AD  -->
    <string name="conversation_selection__menu_multi_select">Изберете</string>
    <!-- Button to view a in-chat payment message\'s full payment details; Action item with hyphenation. Translation can use soft hyphen - Unicode U+00AD  -->
    <string name="conversation_selection__menu_payment_details">Подробности за плащане</string>

    <!-- conversation_expiring_on -->

    <!-- conversation_insecure -->
    <string name="conversation_insecure__invite">Покани</string>

    <!-- conversation_list_batch -->

    <!-- conversation_list -->
    <string name="conversation_list_settings_shortcut">Пряк път към настройките</string>
    <string name="conversation_list_search_description">Търсене</string>
    <string name="conversation_list__pinned">Отбелязани</string>
    <string name="conversation_list__chats">Чатове</string>
    <string name="conversation_list__you_can_only_pin_up_to_d_chats">Можете да фиксирате само до %1$d чатове</string>

    <!-- conversation_list_item_view -->
    <string name="conversation_list_item_view__contact_photo_image">Изображение на контакта</string>
    <string name="conversation_list_item_view__archived">Архивиран</string>


    <!-- conversation_list_fragment -->
    <string name="conversation_list_fragment__fab_content_description">Нов разговор</string>
    <string name="conversation_list_fragment__open_camera_description">Отвори Kамера</string>
    <string name="conversation_list_fragment__no_chats_yet_get_started_by_messaging_a_friend">Все още няма чатове.\nЗапочнете, като изпратите съобщение на приятел.</string>


    <!-- conversation_secure_verified -->

    <!-- conversation_muted -->
    <string name="conversation_muted__unmute">Изключване на тих режим</string>

    <!-- conversation_unmuted -->
    <string name="conversation_unmuted__mute_notifications">Тих режим за известия</string>

    <!-- conversation -->
    <string name="conversation__menu_group_settings">Настройки на Група</string>
    <string name="conversation__menu_leave_group">Напускане на групата</string>
    <string name="conversation__menu_view_all_media">Всички прикачените файлове</string>
    <string name="conversation__menu_conversation_settings">Настройки на разговора</string>
    <string name="conversation__menu_add_shortcut">Добавяне на работния плот</string>
    <string name="conversation__menu_create_bubble">Създаване на балон</string>

    <!-- conversation_popup -->
    <string name="conversation_popup__menu_expand_popup">Разшири диалога</string>

    <!-- conversation_callable_insecure -->
    <string name="conversation_add_to_contacts__menu_add_to_contacts">Добавяне в контакти</string>

    <!-- conversation scheduled messages bar -->

    <!-- Label for button in a banner to show all messages currently scheduled -->
    <string name="conversation_scheduled_messages_bar__see_all">Вижте всички</string>
    <!-- Body text for banner to show all scheduled messages for the chat that tells the user how many scheduled messages there are -->
    <plurals name="conversation_scheduled_messages_bar__number_of_messages">
        <item quantity="one">%1$d съобщение насрочено</item>
        <item quantity="other">%1$d съобщения насрочени</item>
    </plurals>

    <!-- conversation_group_options -->
    <string name="convesation_group_options__recipients_list">Участници</string>
    <string name="conversation_group_options__delivery">Доставка</string>
    <string name="conversation_group_options__conversation">Разговор</string>
    <string name="conversation_group_options__broadcast">Предаване</string>

    <!-- text_secure_normal -->
    <string name="text_secure_normal__menu_new_group">Нова група</string>
    <string name="text_secure_normal__menu_settings">Настройки</string>
    <string name="text_secure_normal__menu_clear_passphrase">Заключи</string>
    <string name="text_secure_normal__mark_all_as_read">Маркиране на всички като прочетени</string>
    <string name="text_secure_normal__invite_friends">Покани приятели</string>
    <!-- Overflow menu entry to filter unread chats -->
    <string name="text_secure_normal__filter_unread_chats">Филтриране на непрочетените чатове</string>
    <!-- Overflow menu entry to disable unread chats filter -->
    <string name="text_secure_normal__clear_unread_filter">Изчистване на филтъра за непрочетени</string>

    <!-- verify_display_fragment -->
    <string name="verify_display_fragment_context_menu__copy_to_clipboard">Копиране</string>
    <string name="verify_display_fragment_context_menu__compare_with_clipboard">Сравняване с копирани</string>

    <!-- reminder_header -->
    <string name="reminder_header_sms_import_title">Внасяне на системните SMS-и</string>
    <string name="reminder_header_sms_import_text">Натиснете, за да копирате SMS съобщенията от Вашия телефон в криптираната база данни на Signal.</string>
    <string name="reminder_header_push_title">Активирай Signal съобщения и обаждания</string>
    <string name="reminder_header_push_text">Обнови комуникацията си.</string>
    <string name="reminder_header_service_outage_text">Signal изпитва технически проблеми. Работим здраво, за да възстановим нормална операция възможно най-бързо.</string>
    <string name="reminder_header_progress">%1$d%%</string>
    <!-- Body text of a banner that will show at the top of the chat list when we temporarily cannot process the user\'s contacts -->
    <string name="reminder_cds_warning_body">Откриването на лични контакти в Signal временно няма възможност да обработи контактите на телефона ви.</string>
    <!-- Label for a button in a banner to learn more about why we temporarily can\'t process the user\'s contacts -->
    <string name="reminder_cds_warning_learn_more">Научете повече</string>
    <!-- Body text of a banner that will show at the top of the chat list when the user has so many contacts that we cannot ever process them -->
    <string name="reminder_cds_permanent_error_body">Откриването на лични контакти в Signal не може да обработи контактите на телефона ви.</string>
    <!-- Label for a button in a banner to learn more about why we cannot process the user\'s contacts -->
    <string name="reminder_cds_permanent_error_learn_more">Научете повече</string>

    <!-- media_preview -->
    <string name="media_preview__save_title">Запази</string>
    <string name="media_preview__edit_title">Редакция</string>


    <!-- media_preview_activity -->
    <string name="media_preview_activity__media_content_description">Преглед на медията</string>

    <!-- new_conversation_activity -->
    <string name="new_conversation_activity__refresh">Опресняване</string>
    <!-- redphone_audio_popup_menu -->

    <!-- Insights -->
    <string name="Insights__percent">%</string>
    <string name="Insights__title">Статистика</string>
    <string name="InsightsDashboardFragment__title">Статистика</string>
    <string name="InsightsDashboardFragment__signal_protocol_automatically_protected">Signal Protocol автоматично защитава %1$d%% от вашите изходящи съобщения през последните %2$d дни. Разговорите между потребителите на Signal винаги са криптирани от край до край.</string>
    <string name="InsightsDashboardFragment__spread_the_word">Разпространете мълвата</string>
    <string name="InsightsDashboardFragment__not_enough_data">Няма достатъчно данни</string>
    <string name="InsightsDashboardFragment__your_insights_percentage_is_calculated_based_on">Процентът ви за статистика се изчислява въз основа на изходящи съобщения през последните %1$d дни, които не са изчезнали или изтрити.</string>
    <string name="InsightsDashboardFragment__start_a_conversation">Започнете разговор</string>
    <string name="InsightsDashboardFragment__invite_your_contacts">Започнете да комуникирате сигурно и активирайте нови функции, които надхвърлят ограниченията на некриптирани SMS съобщения, като поканите още контакти да се присъединят към Signal.</string>
    <string name="InsightsDashboardFragment__this_stat_was_generated_locally">Тези статистически данни са генерирани локално на вашето устройство и може да бъдат видяни само от вас. Те никога не се предават никъде.</string>
    <string name="InsightsDashboardFragment__encrypted_messages">Криптирани съобщения</string>
    <string name="InsightsDashboardFragment__cancel">Отказ</string>
    <string name="InsightsDashboardFragment__send">Изпращане</string>
    <string name="InsightsModalFragment__title">Представяме ви статистика</string>
    <string name="InsightsModalFragment__description">Разберете колко от изходящите ви съобщения са изпратени сигурно, след което бързо поканете нови контакти, за да увеличите процента си в Signal.</string>
    <string name="InsightsModalFragment__view_insights">Преглед на статистика</string>

    <string name="FirstInviteReminder__title">Покани в Signal</string>
    <string name="FirstInviteReminder__description">Можете да увеличите броя на криптирани съобщения, които изпращате чрез %1$d%%</string>
    <string name="SecondInviteReminder__title">Усилете вашия Signal</string>
    <string name="SecondInviteReminder__description">Покани %1$s</string>
    <string name="InsightsReminder__view_insights">Преглед на статистика</string>
    <string name="InsightsReminder__invite">Покани</string>

    <!-- Edit KBS Pin -->

    <!-- BaseKbsPinFragment -->
    <string name="BaseKbsPinFragment__next">Следващ</string>
    <string name="BaseKbsPinFragment__create_alphanumeric_pin">Създайте буквено-цифров ПИН</string>
    <string name="BaseKbsPinFragment__create_numeric_pin">Създайте цифров ПИН</string>
  <!-- Removed by excludeNonTranslatables <string name="BaseKbsPinFragment__learn_more_url" translatable="false">https://support.signal.org/hc/articles/360007059792</string> -->

    <!-- CreateKbsPinFragment -->
    <plurals name="CreateKbsPinFragment__pin_must_be_at_least_characters">
        <item quantity="one">ПИН кодът трябва да е поне %1$d знак</item>
        <item quantity="other">ПИН кодът трябва да съдържа поне %1$d знаци</item>
    </plurals>
    <plurals name="CreateKbsPinFragment__pin_must_be_at_least_digits">
        <item quantity="one">ПИН кодът трябва да е поне %1$d цифра</item>
        <item quantity="other">ПИН кодът трябва да съдържа поне %1$d цифри</item>
    </plurals>
    <string name="CreateKbsPinFragment__create_a_new_pin">Създай нов PIN</string>
    <string name="CreateKbsPinFragment__you_can_choose_a_new_pin_as_long_as_this_device_is_registered">Можете да смените ПИН кода си, докато това устройство е регистрирано.</string>
    <string name="CreateKbsPinFragment__create_your_pin">Създаване на ПИН</string>
    <string name="CreateKbsPinFragment__pins_can_help_you_restore_your_account">ПИН кодовете могат да ви помогнат да възстановите акаунта си и да запазите информацията си криптирана със Signal. </string>
    <string name="CreateKbsPinFragment__choose_a_stronger_pin">Изберете по-силен ПИН</string>

    <!-- ConfirmKbsPinFragment -->
    <string name="ConfirmKbsPinFragment__pins_dont_match">ПИН кодът не съвпада. Опитайте пак.</string>
    <!-- Prompt for the user to repeat entering the PIN in order to help them remember it correctly.   -->
    <string name="ConfirmKbsPinFragment__re_enter_the_pin_you_just_created">Въведете отново току-що създадения ПИН.</string>
    <string name="ConfirmKbsPinFragment__confirm_your_pin">Потвърдете своя ПИН.</string>
    <string name="ConfirmKbsPinFragment__pin_creation_failed">Създаването на ПИН код не бе успешно</string>
    <string name="ConfirmKbsPinFragment__your_pin_was_not_saved">Вашият ПИН не е запазен. По-късно ще ви подканим да създадете ПИН.</string>
    <string name="ConfirmKbsPinFragment__pin_created">ПИН-ът е създаден.</string>
    <string name="ConfirmKbsPinFragment__re_enter_your_pin">Въведете отново своя ПИН</string>
    <string name="ConfirmKbsPinFragment__creating_pin">Създаване на ПИН…</string>

    <!-- KbsSplashFragment -->
    <string name="KbsSplashFragment__introducing_pins">Представяме ПИН кодове</string>
    <string name="KbsSplashFragment__pins_keep_information_stored_with_signal_encrypted">ПИН кодовете съхраняват информацията, съхранявана със Signal, криптирана, така че само вие да имате достъп до нея. Вашите профил, настройки и контакти ще се възстановят, когато преинсталирате. Няма да ви е необходим вашият ПИН, за да отворите приложението.</string>
    <string name="KbsSplashFragment__learn_more">Научи Още</string>
  <!-- Removed by excludeNonTranslatables <string name="KbsSplashFragment__learn_more_link" translatable="false">https://support.signal.org/hc/articles/360007059792</string> -->
    <string name="KbsSplashFragment__registration_lock_equals_pin">Регистрационно заключване = ПИН</string>
    <string name="KbsSplashFragment__your_registration_lock_is_now_called_a_pin">Вашето регистрационно заключване вече се нарича ПИН и върши повече неща. Актуализирайте го сега.</string>
    <string name="KbsSplashFragment__update_pin">Актуализирайте ПИН</string>
    <string name="KbsSplashFragment__create_your_pin">Създаване на ПИН</string>
    <string name="KbsSplashFragment__learn_more_about_pins">Научете повече за ПИН-овете</string>
    <string name="KbsSplashFragment__disable_pin">Деактивиране на ПИН</string>

    <!-- KBS Reminder Dialog -->
    <string name="KbsReminderDialog__enter_your_signal_pin">Въведете своя ПИН за Signal</string>
    <string name="KbsReminderDialog__to_help_you_memorize_your_pin">За да ви помогнем да запомните своя ПИН, ще ви помолим периодично да го въвеждате. С времето ще ви питаме по-малко.</string>
    <string name="KbsReminderDialog__skip">Пропусни</string>
    <string name="KbsReminderDialog__submit">Изпрати</string>
    <string name="KbsReminderDialog__forgot_pin">Забравен ПИН?</string>
    <string name="KbsReminderDialog__incorrect_pin_try_again">Грешен ПИН. Опитайте отново.</string>

    <!-- AccountLockedFragment -->
    <string name="AccountLockedFragment__account_locked">Заключен профил</string>
    <string name="AccountLockedFragment__your_account_has_been_locked_to_protect_your_privacy">Вашият акаунт е заключен, за да защити вашата поверителност и сигурност. След %1$d дни на неактивност във вашия акаунт ще можете да пререгистрирате този телефонен номер, без да се нуждаете от своя ПИН. Цялото съдържание ще бъде изтрито.</string>
    <string name="AccountLockedFragment__next">Следващ</string>
    <string name="AccountLockedFragment__learn_more">Научи Още</string>
  <!-- Removed by excludeNonTranslatables <string name="AccountLockedFragment__learn_more_url" translatable="false">https://support.signal.org/hc/articles/360007059792</string> -->

    <!-- KbsLockFragment -->
    <string name="RegistrationLockFragment__enter_your_pin">Въведете своя ПИН</string>
    <string name="RegistrationLockFragment__enter_the_pin_you_created">Въведете ПИН кода, който сте създали за своя акаунт. Той е различен от кода за потвърждение през SMS.</string>
    <!-- Info text shown above a pin entry text box describing what pin they should be entering. -->
    <string name="RegistrationLockFragment__enter_the_pin_you_created_for_your_account">Въведете ПИН кода, който сте създали за акаунта си.</string>
    <string name="RegistrationLockFragment__enter_alphanumeric_pin">Въведете ПИН от букви и цифри</string>
    <string name="RegistrationLockFragment__enter_numeric_pin">Въведете ПИН от цифри</string>
    <string name="RegistrationLockFragment__incorrect_pin_try_again">Грешен ПИН. Опитайте отново.</string>
    <string name="RegistrationLockFragment__forgot_pin">Забравен ПИН?</string>
    <string name="RegistrationLockFragment__incorrect_pin">Грешен ПИН</string>
    <string name="RegistrationLockFragment__forgot_your_pin">Забравили сте си ПИН кода?</string>
    <string name="RegistrationLockFragment__not_many_tries_left">Не ви остават много опити!</string>
    <string name="RegistrationLockFragment__signal_registration_need_help_with_pin_for_android_v2_pin">Signal регистрация - Имаш нужа от помощ с ПИН-а за Андроид (v2ПИН)</string>

    <plurals name="RegistrationLockFragment__for_your_privacy_and_security_there_is_no_way_to_recover">
        <item quantity="one">В името на вашата поверителност и безопасност няма начин да възстановите своя ПИН. Ако не го помните, можете да потвърдите отново чрез SMS след %1$d ден бездействие. В този случай акаунтът ви ще бъде изчистен и всичкото му съдържание ще бъде изтрито.</item>
        <item quantity="other">В името на вашата поверителност и безопасност няма как да възстановите своя ПИН. Ако не го помните, можете да потвърдите отново чрез SMS след %1$d дни бездействие. В такъв случай акаунтът ви ще бъде изчистен и всичкото му съдържание ще бъде изтрито.</item>
    </plurals>

    <plurals name="RegistrationLockFragment__incorrect_pin_d_attempts_remaining">
        <item quantity="one">Грешен ПИН. Остава ви %1$d опит.</item>
        <item quantity="other">Грешен ПИН. Остават ви %1$d опита.</item>
    </plurals>

    <plurals name="RegistrationLockFragment__if_you_run_out_of_attempts_your_account_will_be_locked_for_d_days">
        <item quantity="one">Ако опитите ви свършат, акаунтът ви ще бъде заключен за %1$d ден. След %1$d ден бездействие можете да се регистрирате отново без своя ПИН. Акаунтът ви ще бъде изчистен и всичкото му съдържание ще бъде изтрито.</item>
        <item quantity="other">Ако опитите ви свършат, акаунтът ви ще бъде заключен за %1$d дни. След %1$d бездействие можете да се регистрирате отново без своя ПИН. Акаунтът ви ще бъде изчистен и всичкото му съдържание ще бъде изтрито.</item>
    </plurals>

    <plurals name="RegistrationLockFragment__you_have_d_attempts_remaining">
        <item quantity="one">Остава ви %1$d опит.</item>
        <item quantity="other">Остават ви %1$d опита.</item>
    </plurals>

    <plurals name="RegistrationLockFragment__d_attempts_remaining">
        <item quantity="one">Остава %1$d опит.</item>
        <item quantity="other">Остават %1$d опита.</item>
    </plurals>

    <!-- CalleeMustAcceptMessageRequestDialogFragment -->
    <string name="CalleeMustAcceptMessageRequestDialogFragment__s_will_get_a_message_request_from_you">%1$s ще получи заявка за съобщение от вас. Можете да се обадите, след като заявката ви за съобщение бъде приета.</string>

    <!-- KBS Megaphone -->
    <string name="KbsMegaphone__create_a_pin">Създайте си ПИН</string>
    <string name="KbsMegaphone__pins_keep_information_thats_stored_with_signal_encrytped">ПИН кодовете съхраняват криптирана информацията, която се съхранява в Signal.</string>
    <string name="KbsMegaphone__create_pin">Създаване на ПИН</string>

    <!-- transport_selection_list_item -->
    <string name="transport_selection_list_item__transport_icon">Икона за транспорт</string>
    <string name="ConversationListFragment_loading">Зареждане…</string>
    <string name="CallNotificationBuilder_connecting">Свързване…</string>
    <string name="Permissions_permission_required">Нужда от разрешение за достъп</string>
    <string name="ConversationActivity_signal_needs_sms_permission_in_order_to_send_an_sms">Signal се нуждае от достъп до SMS-те Ви, за да може да изпраща нови, но той му е отказан. Моля, отидете в настройки в менюто и изберете \"Разрешения\" и \"SMS\".</string>
    <string name="Permissions_continue">Продължи</string>
    <string name="Permissions_not_now">Не сега</string>
    <string name="conversation_activity__enable_signal_messages">АКТИВИРАНЕ НА SIGNAL СЪОБЩЕНИЯ</string>
    <string name="SQLCipherMigrationHelper_migrating_signal_database">Мигриране на базата данни на Signal</string>
    <string name="PushDecryptJob_new_locked_message">Ново заключено съобщение</string>
    <string name="PushDecryptJob_unlock_to_view_pending_messages">Отключете, за да прегледате новите съобщения</string>
    <string name="enter_backup_passphrase_dialog__backup_passphrase">Парола на архива</string>
    <string name="backup_enable_dialog__backups_will_be_saved_to_external_storage_and_encrypted_with_the_passphrase_below_you_must_have_this_passphrase_in_order_to_restore_a_backup">Архивите ще бъдат запазени на външно хранилище и криптирани с паролата задена по-долу. Трябва да използвате същата парола за въстановяване от архива.</string>
    <string name="backup_enable_dialog__you_must_have_this_passphrase">Трябва да имате тази парола, за да възстановите резервно копие.</string>
    <string name="backup_enable_dialog__folder">Папка</string>
    <string name="backup_enable_dialog__i_have_written_down_this_passphrase">Записах тази парола. Без нея, няма да мога да възстановя архива.</string>
    <string name="registration_activity__restore_backup">Възстановяване на архивно копие</string>
    <string name="registration_activity__transfer_or_restore_account">Прехвърли или възстанови акаунт</string>
    <string name="registration_activity__transfer_account">Прехвърляне на акаунт</string>
    <string name="registration_activity__skip">Пропусни</string>
    <string name="preferences_chats__chat_backups">Архив на чатовете</string>
    <string name="preferences_chats__transfer_account">Прехвърляне на акаунт</string>
    <string name="preferences_chats__transfer_account_to_a_new_android_device">Прехвърляне на акаунта на ново устройство с Android</string>
    <string name="RegistrationActivity_enter_backup_passphrase">Въведете парола за архивното копие</string>
    <string name="RegistrationActivity_restore">Възстановяване</string>
    <string name="RegistrationActivity_backup_failure_downgrade">Не е възможно внасянето на архивни копия от по-нови версии на Signal</string>
    <string name="RegistrationActivity_incorrect_backup_passphrase">Невалидна парола за архивно копие</string>
    <string name="RegistrationActivity_checking">Проверка…</string>
    <string name="RegistrationActivity_d_messages_so_far">%1$d съобщения до тук…</string>
    <string name="RegistrationActivity_restore_from_backup">Възстановяване от архивно копие?</string>
    <string name="RegistrationActivity_restore_your_messages_and_media_from_a_local_backup">Възстановяване на съобщения и мултимедия от локално архивно копие. Ако не възстановите сега, няма да можете да възстановите по-късно.</string>
    <string name="RegistrationActivity_backup_size_s">Размер на архивното копие: %1$s</string>
    <string name="RegistrationActivity_backup_timestamp_s">Дата и час на архивното копие: %1$s</string>
    <string name="BackupDialog_enable_local_backups">Активиране на локални архиви?</string>
    <string name="BackupDialog_enable_backups">Активиране на архиви</string>
    <string name="BackupDialog_please_acknowledge_your_understanding_by_marking_the_confirmation_check_box">Моля, потвърдете съгласието си.</string>
    <string name="BackupDialog_delete_backups">Изтриване на архивите?</string>
    <string name="BackupDialog_disable_and_delete_all_local_backups">Деактивиране и изтриване на всички локални архиви?</string>
    <string name="BackupDialog_delete_backups_statement">Изтриване на архиви</string>
    <string name="BackupDialog_to_enable_backups_choose_a_folder">За да активирате архивиране, изберете папка. Архивите ще бъдат запазени на това място.</string>
    <string name="BackupDialog_choose_folder">Изберете папка</string>
    <string name="BackupDialog_copied_to_clipboard">Копирано</string>
    <string name="BackupDialog_no_file_picker_available">Няма наличен файл за избор.</string>
    <string name="BackupDialog_enter_backup_passphrase_to_verify">Въведи паролата за архива</string>
    <string name="BackupDialog_verify">Валидиране</string>
    <string name="BackupDialog_you_successfully_entered_your_backup_passphrase">Успешно въведена парола за архива</string>
    <string name="BackupDialog_passphrase_was_not_correct">Паролата не беше правилна</string>
    <string name="LocalBackupJob_creating_signal_backup">Създаване на резервно копие на Molly…</string>
    <!-- Title for progress notification shown in a system notification while verifying a recent backup. -->
    <string name="LocalBackupJob_verifying_signal_backup">Проверка на Molly архива…</string>
    <string name="LocalBackupJobApi29_backup_failed">Архивирането не бе успешно</string>
    <string name="LocalBackupJobApi29_your_backup_directory_has_been_deleted_or_moved">Вашата резервна директория е изтрита или преместена.</string>
    <string name="LocalBackupJobApi29_your_backup_file_is_too_large">Вашият архивен файл е твърде голям, за да се съхранява на този том.</string>
    <string name="LocalBackupJobApi29_there_is_not_enough_space">Няма достатъчно място за съхранение на архива ви.</string>
    <!-- Error message shown if a newly created backup could not be verified as accurate -->
    <string name="LocalBackupJobApi29_your_backup_could_not_be_verified">Последният ви архив не беше създаден и проверен. Моля, създайте нов.</string>
    <!-- Error message shown if a very large attachment is encountered during the backup creation and causes the backup to fail -->
    <string name="LocalBackupJobApi29_your_backup_contains_a_very_large_file">Архивът ви съдържа много голям файл, който не може да бъде архивиран. Моля, изтрийте го и създайте нов архив.</string>
    <string name="LocalBackupJobApi29_tap_to_manage_backups">Докоснете, за да управлявате резервни копия.</string>
    <string name="RegistrationActivity_wrong_number">Грешен номер?</string>
    <!--    Countdown to when the user can request a new code via phone call during registration.-->
    <string name="RegistrationActivity_call_me_instead_available_in">Обадете ми се (%1$02d:%2$02d)</string>
    <!--    Countdown to when the user can request a new SMS code during registration.-->
    <string name="RegistrationActivity_resend_sms_available_in">Повторно изпращане на кода (%1$02d:%2$02d)</string>
    <string name="RegistrationActivity_contact_signal_support">Връзка с поддръжката на Signal</string>
    <string name="RegistrationActivity_code_support_subject">Регистрация за Signal - Код за потвърждение за Android</string>
    <string name="RegistrationActivity_incorrect_code">Некоректен код</string>
    <string name="BackupUtil_never">Никога</string>
    <string name="BackupUtil_unknown">Непознат</string>
    <string name="preferences_app_protection__see_my_phone_number">Виж телефонния номер</string>
    <string name="preferences_app_protection__find_me_by_phone_number">Намери ме по Телефонен номер</string>
    <!-- Phone number heading displayed as a screen title -->
    <string name="preferences_app_protection__phone_number">Телефонен номер</string>
    <!-- Subtext below option to launch into phone number privacy settings screen -->
    <string name="preferences_app_protection__choose_who_can_see">Изберете кой може да вижда телефонния ви номер и кой може да се свързва с вас в Molly чрез него.</string>
    <!-- Section title above two radio buttons for enabling and disabling phone number display -->
    <string name="PhoneNumberPrivacySettingsFragment__who_can_see_my_number">Кой може да вижда номера ми</string>
    <!-- Subtext below radio buttons when who can see my number is set to nobody -->
    <string name="PhoneNumberPrivacySettingsFragment__nobody_will_see">Никой няма да вижда телефонния ви номер в Molly</string>
    <!-- Section title above two radio buttons for enabling and disabling whether users can find me by my phone number  -->
    <string name="PhoneNumberPrivacySettingsFragment__who_can_find_me_by_number">Кой може да ме намери по номер</string>
    <!-- Subtext below radio buttons when who can see my number is set to everyone -->
    <string name="PhoneNumberPrivacySettingsFragment__your_phone_number">Вашият телефонен номер ще се вижда от хората и групите, на които пращате съобщения. Хората, които имат вашия номер в контактите на телефона си, ще го виждат и в Molly.</string>
    <string name="PhoneNumberPrivacy_everyone">Всички</string>
    <string name="PhoneNumberPrivacy_my_contacts">Моите контакти</string>
    <string name="PhoneNumberPrivacy_nobody">Никой</string>
    <string name="PhoneNumberPrivacy_everyone_see_description">Вашият телефонен номер ще бъде видим за всички хора и групи, на които изпращате съобщения.</string>
    <string name="PhoneNumberPrivacy_everyone_find_description">Всеки, който има вашия телефонен номер в контактите си, ще ви види като контакт в Signal. Другите ще могат да ви намерят в търсенето.</string>
    <string name="preferences_app_protection__screen_lock">Заключен екран</string>
    <string name="preferences_app_protection__lock_signal_access_with_android_screen_lock_or_fingerprint">Заключване на достъпа до Signal с вградените в Андроид заключен екран или отпечатък</string>
    <string name="preferences_app_protection__screen_lock_inactivity_timeout">Време за активиране при неактивност</string>
    <string name="preferences_app_protection__signal_pin">PIN код за Signal</string>
    <string name="preferences_app_protection__create_a_pin">Създайте си ПИН</string>
    <string name="preferences_app_protection__change_your_pin">Смяна на ПИН кода ви</string>
    <string name="preferences_app_protection__pin_reminders">Напомняния за ПИН</string>
    <string name="preferences_app_protection__turn_off">Отключи</string>
    <string name="preferences_app_protection__confirm_pin">Потвърдете ПИН</string>
    <string name="preferences_app_protection__confirm_your_signal_pin">Потвърдете своя ПИН за Signal</string>
    <string name="preferences_app_protection__make_sure_you_memorize_or_securely_store_your_pin">Уверете се, че сте запомнили или запазили сигурно своя ПИН, тъй като той не може да бъде възстановен. Ако забравите своя ПИН, може да загубите данни при повторно регистриране на вашия акаунт в Signal.</string>
    <string name="preferences_app_protection__incorrect_pin_try_again">Грешен ПИН. Опитайте отново.</string>
    <string name="preferences_app_protection__failed_to_enable_registration_lock">Неуспешно активиране на регистрационно заключване.</string>
    <string name="preferences_app_protection__failed_to_disable_registration_lock">Неуспешно деактивиране на регистрационно заключване.</string>
    <string name="AppProtectionPreferenceFragment_none">Нищо</string>
    <string name="preferences_app_protection__registration_lock">Регистрационно заключване</string>
    <string name="RegistrationActivity_you_must_enter_your_registration_lock_PIN">Трябва да въведете своя ПИН код за регистрационно заключване</string>
    <string name="RegistrationActivity_your_pin_has_at_least_d_digits_or_characters">Вашият ПИН код има поне %1$d цифри или знаци</string>
    <string name="RegistrationActivity_too_many_attempts">Прекалено много опити</string>
    <string name="RegistrationActivity_you_have_made_too_many_incorrect_registration_lock_pin_attempts_please_try_again_in_a_day">Направихте твърде много опити за въвеждане на ПИН за регистрационно заключване. Моля, опитайте пак в друг ден.</string>
    <string name="RegistrationActivity_you_have_made_too_many_attempts_please_try_again_later">Направихте прекалено много опити. Моля, опитайте отново по-късно.</string>
    <string name="RegistrationActivity_error_connecting_to_service">Неуспешно свързване с услугата</string>
    <string name="preferences_chats__backups">Архиви</string>
    <string name="prompt_passphrase_activity__signal_is_locked">Molly е заключен</string>
    <string name="prompt_passphrase_activity__tap_to_unlock">НАТИСНЕТЕ ЗА ОТКЛЮЧВАНЕ</string>
    <string name="Recipient_unknown">Непознат</string>

    <!-- TransferOrRestoreFragment -->
    <string name="TransferOrRestoreFragment__transfer_or_restore_account">Прехвърли или възстанови акаунт</string>
    <string name="TransferOrRestoreFragment__if_you_have_previously_registered_a_signal_account">Ако преди сте регистрирали акаунт в Signal, можете да прехвърлите или възстановите акаунта си и съобщенията</string>
    <string name="TransferOrRestoreFragment__transfer_from_android_device">Прехвърли от Android устройство</string>
    <string name="TransferOrRestoreFragment__transfer_your_account_and_messages_from_your_old_android_device">Прехвърлете акаунта си и съобщенията от ваше старо Android устройство. Трябва да имате достъп до своето старо устройство.</string>
    <string name="TransferOrRestoreFragment__you_need_access_to_your_old_device">Трябва да имате достъп до своето старо устройство.</string>
    <string name="TransferOrRestoreFragment__restore_from_backup">Възстанови от резервно копие</string>
    <string name="TransferOrRestoreFragment__restore_your_messages_from_a_local_backup">Възстановете съобщенията си от локално резервно копие. Ако не възстановите сега, няма да можете да го направите по-късно.</string>

    <!-- NewDeviceTransferInstructionsFragment -->
    <string name="NewDeviceTransferInstructions__open_signal_on_your_old_android_phone">Отворете Signal на стария ви Android телефон</string>
    <string name="NewDeviceTransferInstructions__continue">Продължи</string>
    <string name="NewDeviceTransferInstructions__first_bullet">1.</string>
    <string name="NewDeviceTransferInstructions__tap_on_your_profile_photo_in_the_top_left_to_open_settings">Натиснете профилната си снимка в горния ляв ъгъл и отворете Настройки</string>
    <string name="NewDeviceTransferInstructions__second_bullet">2.</string>
    <string name="NewDeviceTransferInstructions__tap_on_account">"Натиснете \"Акаунт\""</string>
    <string name="NewDeviceTransferInstructions__third_bullet">3.</string>
    <string name="NewDeviceTransferInstructions__tap_transfer_account_and_then_continue_on_both_devices">"Натиснете \"Прехвърли акаунт\" и след това \"Продължи\" на двете устройства"</string>

    <!-- NewDeviceTransferSetupFragment -->
    <string name="NewDeviceTransferSetup__preparing_to_connect_to_old_android_device">Приготвяме се за свързване със старото Android устройство…</string>
    <string name="NewDeviceTransferSetup__take_a_moment_should_be_ready_soon">Отнема малко време, би трябвало да е готово скоро</string>
    <string name="NewDeviceTransferSetup__waiting_for_old_device_to_connect">Чакаме старото Android устройство да се свърже…</string>
    <string name="NewDeviceTransferSetup__signal_needs_the_location_permission_to_discover_and_connect_with_your_old_device">Molly се нуждае от позволение да ползва местоположението ви, за да открие и да се свърже със старото ви Android устройство.</string>
    <string name="NewDeviceTransferSetup__signal_needs_location_services_enabled_to_discover_and_connect_with_your_old_device">Molly се нуждае от включена услуга за местоположение, за да открие и да се свърже със старото ви Android устройство.</string>
    <string name="NewDeviceTransferSetup__signal_needs_wifi_on_to_discover_and_connect_with_your_old_device">Molly има нужда Wi-Fi да е включен, за да открие и да се свърже със старото ви Android устройство. Wi-Fi трябва да е включен, но не е нужно да е свързан към Wi-Fi мрежа.</string>
    <string name="NewDeviceTransferSetup__sorry_it_appears_your_device_does_not_support_wifi_direct">Съжаляваме, изглежда че устройството ви не поддържа Wi-Fi Direct. Molly използва Wi-Fi Direct да открие и да се свърже със старото ви Android устройство. Все още можете да възстановите от резервно копие или да възстановите акаунта си от старо Android устройство.</string>
    <string name="NewDeviceTransferSetup__restore_a_backup">Възстанови от резервно копие</string>
    <string name="NewDeviceTransferSetup__an_unexpected_error_occurred_while_attempting_to_connect_to_your_old_device">Неочаквана грешка при опит за свързване със старото ви Android устройство.</string>

    <!-- OldDeviceTransferSetupFragment -->
    <string name="OldDeviceTransferSetup__searching_for_new_android_device">Търсене на ново Android устройство…</string>
    <string name="OldDeviceTransferSetup__signal_needs_the_location_permission_to_discover_and_connect_with_your_new_device">Molly се нуждае от позволение да ползва местоположението ви, за да открие и да се свърже с новото ви Android устройство.</string>
    <string name="OldDeviceTransferSetup__signal_needs_location_services_enabled_to_discover_and_connect_with_your_new_device">Molly се нуждае от включена услуга за местоположение, за да открие и да се свърже с новото ви Android устройство.</string>
    <string name="OldDeviceTransferSetup__signal_needs_wifi_on_to_discover_and_connect_with_your_new_device">Molly има нужда Wi-Fi да е включен, за да открие и да се свърже с новото ви Android устройство. Wi-Fi трябва да е включен, но не е нужно да е свързан към Wi-Fi мрежа.</string>
    <string name="OldDeviceTransferSetup__sorry_it_appears_your_device_does_not_support_wifi_direct">Съжаляваме, изглежда че устройството ви не поддържа Wi-Fi Direct. Molly използва Wi-Fi Direct да открие и да се свърже с новото ви Android устройство. Все още можете да създадете резервно копие или да възстановите акаунта си на новото си Android устройство.</string>
    <string name="OldDeviceTransferSetup__create_a_backup">Създайте резервно копие</string>
    <string name="OldDeviceTransferSetup__an_unexpected_error_occurred_while_attempting_to_connect_to_your_old_device">Неочаквана грешка при опит за свързване с новото ви Android устройство.</string>

    <!-- DeviceTransferSetupFragment -->
    <string name="DeviceTransferSetup__unable_to_open_wifi_settings">Не успяхме да отворим настройките за Wi-Fi. Моля, включете Wi-Fi ръчно.</string>
    <string name="DeviceTransferSetup__grant_location_permission">Ползволи да ползва местоположение</string>
    <string name="DeviceTransferSetup__turn_on_location_services">Включи услуга за местоположение</string>
    <string name="DeviceTransferSetup__turn_on_wifi">Включи Wi-Fi</string>
    <string name="DeviceTransferSetup__error_connecting">Грешка при свързване</string>
    <string name="DeviceTransferSetup__retry">Опитай Отново</string>
    <string name="DeviceTransferSetup__submit_debug_logs">Изпращане на регистрационни логове за дебъгинг</string>
    <string name="DeviceTransferSetup__verify_code">Потвърди код</string>
    <string name="DeviceTransferSetup__verify_that_the_code_below_matches_on_both_of_your_devices">Потвърди, че кодът по-долу съвпада на двете ви устройства. След това натисни \"продължи\".</string>
    <string name="DeviceTransferSetup__the_numbers_do_not_match">Числата не съвпадат</string>
    <string name="DeviceTransferSetup__continue">Продължи</string>
    <string name="DeviceTransferSetup__if_the_numbers_on_your_devices_do_not_match_its_possible_you_connected_to_the_wrong_device">Ако числата на устройствата не съвпадат, е възможно да сте се свързали с грешното устройство. За да поправим това, прекратете прехвърлянето и опитайте пак, като държите двете си устройства близо.</string>
    <string name="DeviceTransferSetup__stop_transfer">Прекрати прехвърляне</string>
    <string name="DeviceTransferSetup__unable_to_discover_old_device">Не успяхме да открием старото устройство</string>
    <string name="DeviceTransferSetup__unable_to_discover_new_device">Не успяхме да открием новото устройство</string>
    <string name="DeviceTransferSetup__make_sure_the_following_permissions_are_enabled">Подсигурете, че следните разрешения и услуги са включени:</string>
    <string name="DeviceTransferSetup__location_permission">Разрешение за ползване на местоположение</string>
    <string name="DeviceTransferSetup__location_services">Услуги за местоположение</string>
    <string name="DeviceTransferSetup__wifi">Wi-Fi</string>
    <string name="DeviceTransferSetup__on_the_wifi_direct_screen_remove_all_remembered_groups_and_unlink_any_invited_or_connected_devices">На екрана на WiFi Direct, премахнете всички запаметени групи и прекъснете връзката с всички поканени или свързани устройства.</string>
    <string name="DeviceTransferSetup__wifi_direct_screen">Екран на WiFi Direct</string>
    <string name="DeviceTransferSetup__try_turning_wifi_off_and_on_on_both_devices">Опитайте да изключите Wi-Fi на двете устройства и след това отново да го включите.</string>
    <string name="DeviceTransferSetup__make_sure_both_devices_are_in_transfer_mode">Уверете се, че и двете устройства са в режим на прехвърляне.</string>
    <string name="DeviceTransferSetup__go_to_support_page">Към страницата за помощ</string>
    <string name="DeviceTransferSetup__try_again">Опитай отново</string>
    <string name="DeviceTransferSetup__waiting_for_other_device">Чакаме за друго устройство</string>
    <string name="DeviceTransferSetup__tap_continue_on_your_other_device_to_start_the_transfer">Натиснете Продължи на другото си устройство за да започнете прехвърлянето.</string>
    <string name="DeviceTransferSetup__tap_continue_on_your_other_device">Натиснете Продължи на другото си устройство…</string>

    <!-- NewDeviceTransferFragment -->
    <string name="NewDeviceTransfer__cannot_transfer_from_a_newer_version_of_signal">Не е позволено прехвърляне към по-нови версии на Signal</string>

    <!-- DeviceTransferFragment -->
    <string name="DeviceTransfer__transferring_data">Прехвърляне на данни</string>
    <string name="DeviceTransfer__keep_both_devices_near_each_other">Дръжте двете устройства близо едно до друго. Не ги изключвайте и дръжте Molly отворен. Прехвърлянията са криптирани от край до край.</string>
    <string name="DeviceTransfer__d_messages_so_far">%1$d съобщения досега…</string>
    <!-- Filled in with total percentage of messages transferred -->
    <string name="DeviceTransfer__s_of_messages_so_far">%1$s%% от съобщенията дотук…</string>
    <string name="DeviceTransfer__cancel">Отказ</string>
    <string name="DeviceTransfer__try_again">Опитай отново</string>
    <string name="DeviceTransfer__stop_transfer">Прекрати прехвърляне</string>
    <string name="DeviceTransfer__all_transfer_progress_will_be_lost">Целият прогрес по прехвърлянето ще бъде загубен.</string>
    <string name="DeviceTransfer__transfer_failed">Прехвърляне неуспешно</string>
    <string name="DeviceTransfer__unable_to_transfer">Не можахме да прехвърлим</string>

    <!-- OldDeviceTransferInstructionsFragment -->
    <string name="OldDeviceTransferInstructions__transfer_account">Прехвърляне на акаунт</string>
    <string name="OldDeviceTransferInstructions__first_bullet">1.</string>
    <string name="OldDeviceTransferInstructions__download_signal_on_your_new_android_device">Изтеглете Molly на новото си Android устройство</string>
    <string name="OldDeviceTransferInstructions__second_bullet">2.</string>
    <string name="OldDeviceTransferInstructions__tap_on_transfer_or_restore_account">"Натиснете \"Прехвърли или възстанови акаунт\""</string>
    <string name="OldDeviceTransferInstructions__third_bullet">3.</string>
    <string name="OldDeviceTransferInstructions__select_transfer_from_android_device_when_prompted_and_then_continue">"Изберете \"Прехвърли от Android устройство\", когато бъдете попитани, след това \"Продължи\". Дръжте двете устройства близо."</string>
    <string name="OldDeviceTransferInstructions__continue">Продължи</string>

    <!-- OldDeviceTransferComplete -->
    <string name="OldDeviceTransferComplete__go_to_your_new_device">Отидете на новото си устройство</string>
    <string name="OldDeviceTransferComplete__your_signal_data_has_Been_transferred_to_your_new_device">Вашите данни, свързани със Signal, бяха прехвърлени на новото ви устройство. За да приключите прехвърлянето, трябва да продължите регистрацията си на новото си устройство.</string>
    <string name="OldDeviceTransferComplete__close">Затвори</string>

    <!-- NewDeviceTransferComplete -->
    <string name="NewDeviceTransferComplete__transfer_successful">Успешно прехвърляне</string>
    <string name="NewDeviceTransferComplete__transfer_complete">Прехвърлянето приключи</string>
    <string name="NewDeviceTransferComplete__to_complete_the_transfer_process_you_must_continue_registration">За да завършите прехвърлянето, трябва да продължите регистрацията.</string>
    <string name="NewDeviceTransferComplete__continue_registration">Продължете регистрацията</string>

    <!-- DeviceToDeviceTransferService -->
    <string name="DeviceToDeviceTransferService_content_title">Прехвърляне на акаунт</string>
    <string name="DeviceToDeviceTransferService_status_ready">Подготвяне за свързване с другото ви Android устройство…</string>
    <string name="DeviceToDeviceTransferService_status_starting_up">Подготвяне за свързване с другото ви Android устройство…</string>
    <string name="DeviceToDeviceTransferService_status_discovery">Търсене на другото ви Android устройство…</string>
    <string name="DeviceToDeviceTransferService_status_network_connected">Свързване към другото ви Android устройство…</string>
    <string name="DeviceToDeviceTransferService_status_verification_required">Изисква се потвърждение</string>
    <string name="DeviceToDeviceTransferService_status_service_connected">Прехвърляне на акаунт…</string>

    <!-- OldDeviceTransferLockedDialog -->
    <string name="OldDeviceTransferLockedDialog__complete_registration_on_your_new_device">Приключете регистрацията на другото си устройство</string>
    <string name="OldDeviceTransferLockedDialog__your_signal_account_has_been_transferred_to_your_new_device">Вашият Signal акаунт беше прехвърлен към новото ви устройство, но трябва да приключите регистрацията на него, за да продължите. Signal ще бъде неактивен на това устройство.</string>
    <string name="OldDeviceTransferLockedDialog__done">Готово</string>
    <string name="OldDeviceTransferLockedDialog__cancel_and_activate_this_device">Откажи и активирай това устройство</string>

    <!-- AdvancedPreferenceFragment -->

    <!-- RecipientBottomSheet -->
    <string name="RecipientBottomSheet_block">Блокиране</string>
    <string name="RecipientBottomSheet_unblock">Отблокиране</string>
    <string name="RecipientBottomSheet_add_to_contacts">Добавяне в контакти</string>
    <!-- Error message that displays when a user tries to tap to view system contact details but has no app that supports it -->
    <string name="RecipientBottomSheet_unable_to_open_contacts">Не може да се намери приложение, което може да отваря контакти.</string>
    <string name="RecipientBottomSheet_add_to_a_group">Добави към група</string>
    <string name="RecipientBottomSheet_add_to_another_group">Добави в друга група</string>
    <string name="RecipientBottomSheet_view_safety_number">Преглеждане на числото за сигурност</string>
    <string name="RecipientBottomSheet_make_admin">Направи администратор</string>
    <string name="RecipientBottomSheet_remove_as_admin">Премахване като администратор</string>
    <string name="RecipientBottomSheet_remove_from_group">Премахване от групата</string>

    <string name="RecipientBottomSheet_remove_s_as_group_admin">Премахване на %1$s като групов администратор?</string>
    <string name="RecipientBottomSheet_s_will_be_able_to_edit_group">"\"%1$s\" ще може да редактира тази група и нейните членове."</string>

    <string name="RecipientBottomSheet_remove_s_from_the_group">Премахване на %1$s от тази група?</string>
    <!-- Dialog message shown when removing someone from a group with group link being active to indicate they will not be able to rejoin -->
    <string name="RecipientBottomSheet_remove_s_from_the_group_they_will_not_be_able_to_rejoin">Премахване на %1$s от групата? Потребителят няма да може да се присъедини отново чрез линка на групата.</string>
    <string name="RecipientBottomSheet_remove">Премахване</string>
    <string name="RecipientBottomSheet_copied_to_clipboard">Копирано</string>

    <string name="GroupRecipientListItem_admin">Администратор</string>
    <string name="GroupRecipientListItem_approve_description">Одобряване</string>
    <string name="GroupRecipientListItem_deny_description">Охтвърляне</string>


    <!-- GroupsLearnMoreBottomSheetDialogFragment -->
    <string name="GroupsLearnMore_legacy_vs_new_groups">Стари срещу Нови групи</string>
    <string name="GroupsLearnMore_what_are_legacy_groups">Какво са Стари групи?</string>
    <string name="GroupsLearnMore_paragraph_1">Стари групи са групи, които не са съвместими с функциите на Нова група като администратори и по-описателни актуализации на групи.</string>
    <string name="GroupsLearnMore_can_i_upgrade_a_legacy_group">Мога ли да обновя Стара група?</string>
    <string name="GroupsLearnMore_paragraph_2">Стари групи все още не могат да бъдат надстроени до Нови групи, но можете да създадете нова група със същите членове, ако те са в най-новата версия на Signal.</string>
    <string name="GroupsLearnMore_paragraph_3">Signal ще предложи начин за надграждане на Стари групи в бъдеще.</string>

    <!-- GroupLinkBottomSheetDialogFragment -->
    <string name="GroupLinkBottomSheet_share_hint_requiring_approval">Всеки с този линк може да види името и снимката на групата и да заяви да се присъедини към нея. Споделете го с хора, на които имате доверие.</string>
    <string name="GroupLinkBottomSheet_share_hint_not_requiring_approval">Всеки с този линк може да види името и снимката на групата и да се присъедини към нея. Споделете го с хора, на които имате доверие.</string>
    <string name="GroupLinkBottomSheet_share_via_signal">Споделяне през Molly</string>
    <string name="GroupLinkBottomSheet_copy">Копирай</string>
    <string name="GroupLinkBottomSheet_qr_code">QR Код</string>
    <string name="GroupLinkBottomSheet_share">Споделяне</string>
    <string name="GroupLinkBottomSheet_copied_to_clipboard">Копирано</string>
    <string name="GroupLinkBottomSheet_the_link_is_not_currently_active">В момента връзката не е активна</string>

    <!-- VoiceNotePlaybackPreparer -->
    <string name="VoiceNotePlaybackPreparer__failed_to_play_voice_message">Грешка при възпроизвеждане на гласово съобщение</string>

    <!-- VoiceNoteMediaDescriptionCompatFactory -->
    <string name="VoiceNoteMediaItemFactory__voice_message">Гласово съобщение · %1$s</string>
    <string name="VoiceNoteMediaItemFactory__s_to_s">%1$s до %2$s</string>

    <!-- StorageUtil -->
    <string name="StorageUtil__s_s">%1$s/%2$s</string>
    <string name="BlockedUsersActivity__s_has_been_blocked">Потребителят „%1$s“ беше блокиран.</string>
    <string name="BlockedUsersActivity__failed_to_block_s">Неуспешно блокиране на „%1$s“</string>
    <string name="BlockedUsersActivity__s_has_been_unblocked">Потребителят „%1$s“ беше отблокиран.</string>

    <!-- ReviewCardDialogFragment -->
    <string name="ReviewCardDialogFragment__review_members">Преглед на членовете</string>
    <string name="ReviewCardDialogFragment__review_request">Преглед на заявките</string>
    <string name="ReviewCardDialogFragment__d_group_members_have_the_same_name">%1$d членовете на групата имат същото име, прегледайте членовете по-долу и изберете действия.</string>
    <string name="ReviewCardDialogFragment__if_youre_not_sure">Ако не сте сигурни от кого е искането, прегледайте контактите по-долу и предприемете действие.</string>
    <string name="ReviewCardDialogFragment__no_other_groups_in_common">Няма други общи групи.</string>
    <string name="ReviewCardDialogFragment__no_groups_in_common">Няма общи групи.</string>
    <plurals name="ReviewCardDialogFragment__d_other_groups_in_common">
        <item quantity="one">%1$d обша група</item>
        <item quantity="other">%1$d общи групи</item>
    </plurals>
    <plurals name="ReviewCardDialogFragment__d_groups_in_common">
        <item quantity="one">%1$d обща група</item>
        <item quantity="other">%1$d общи групи</item>
    </plurals>
    <string name="ReviewCardDialogFragment__remove_s_from_group">Премахване на %1$s от група?</string>
    <string name="ReviewCardDialogFragment__remove">Премахване</string>
    <string name="ReviewCardDialogFragment__failed_to_remove_group_member">Неуспешно премахване на член от група.</string>

    <!-- ReviewCard -->
    <string name="ReviewCard__member">Член</string>
    <string name="ReviewCard__request">Искай</string>
    <string name="ReviewCard__your_contact">Твоя контакт</string>
    <string name="ReviewCard__remove_from_group">Премахване от групата</string>
    <string name="ReviewCard__update_contact">Поднови контакт</string>
    <string name="ReviewCard__block">Блокиране</string>
    <string name="ReviewCard__delete">Изтриване</string>
    <string name="ReviewCard__recently_changed">Скоро смениха името от %1$s до %2$s</string>

    <!-- CallParticipantsListUpdatePopupWindow -->
    <string name="CallParticipantsListUpdatePopupWindow__s_joined">%1$s се присъедини</string>
    <string name="CallParticipantsListUpdatePopupWindow__s_and_s_joined">%1$s и %2$s се присъединиха</string>
    <string name="CallParticipantsListUpdatePopupWindow__s_s_and_s_joined">%1$s, %2$s и %3$s се присъединиха</string>
    <string name="CallParticipantsListUpdatePopupWindow__s_s_and_d_others_joined">%1$s, %2$s и %3$d други се присъединиха</string>
    <string name="CallParticipantsListUpdatePopupWindow__s_left">%1$s напусна</string>
    <string name="CallParticipantsListUpdatePopupWindow__s_and_s_left">%1$s и %2$s напуснаха</string>
    <string name="CallParticipantsListUpdatePopupWindow__s_s_and_s_left">%1$s, %2$s и %3$s напуснаха</string>
    <string name="CallParticipantsListUpdatePopupWindow__s_s_and_d_others_left">%1$s, %2$s и %3$d други напуснаха</string>

    <string name="CallParticipant__you">Вие</string>
    <string name="CallParticipant__you_on_another_device">Тебе (на друго устройство)</string>
    <string name="CallParticipant__s_on_another_device">%1$s (на друго устройство)</string>

    <!-- WifiToCellularPopupWindow -->
    <!-- Message shown during a call when the WiFi network is unusable, and cellular data starts to be used for the call instead. -->
    <string name="WifiToCellularPopupWindow__weak_wifi_switched_to_cellular">Слаба Wi-Fi мрежа. Превключено е към мобилни данни.</string>

    <!-- DeleteAccountFragment -->
    <string name="DeleteAccountFragment__deleting_your_account_will">Изтриването на акаунта ви ще доведе до:</string>
    <string name="DeleteAccountFragment__enter_your_phone_number">Въведете телефонния си номер</string>
    <string name="DeleteAccountFragment__delete_account">Изтриване на акаунт</string>
    <string name="DeleteAccountFragment__delete_your_account_info_and_profile_photo">Изтриване на информацията за акаунта и профилната ви снимка</string>
    <string name="DeleteAccountFragment__delete_all_your_messages">Изтриване на всички ваши съобщения</string>
    <string name="DeleteAccountFragment__delete_s_in_your_payments_account">Изтриване на %1$s от вашия акаунт за плащания</string>
    <string name="DeleteAccountFragment__no_country_code">Не е избран код на държава</string>
    <string name="DeleteAccountFragment__no_number">Не е посочен номер</string>
    <string name="DeleteAccountFragment__the_phone_number">Въведеният от вас телефонен номер не съответства на вашия акаунт.</string>
    <string name="DeleteAccountFragment__are_you_sure">Сигурни ли сте, че искате да изтриете профила си?</string>
    <string name="DeleteAccountFragment__this_will_delete_your_signal_account">Това ще изтрие вашия акаунт в Signal и ще нулира приложението. Приложението ще се затвори след завършване на процеса.</string>
    <string name="DeleteAccountFragment__failed_to_delete_local_data">Неуспешно изтриване на локални данни. Можете да ги изчистите ръчно в настройките на системното приложение.</string>
    <string name="DeleteAccountFragment__launch_app_settings">Стартирайте настройките на приложението</string>
    <!-- Title of progress dialog shown when a user deletes their account and the process is leaving all groups -->
    <string name="DeleteAccountFragment__leaving_groups">Напускане на групи…</string>
    <!-- Title of progress dialog shown when a user deletes their account and the process has left all groups -->
    <string name="DeleteAccountFragment__deleting_account">Изтриване на акаунт…</string>
    <!-- Message of progress dialog shown when a user deletes their account and the process is canceling their subscription -->
    <string name="DeleteAccountFragment__canceling_your_subscription">Анулиране на абонамента…</string>
    <!-- Message of progress dialog shown when a user deletes their account and the process is leaving groups -->
    <string name="DeleteAccountFragment__depending_on_the_number_of_groups">В зависимост от броя на групите, в които участвате, това може да отнеме няколко минути</string>
    <!-- Message of progress dialog shown when a user deletes their account and the process has left all groups -->
    <string name="DeleteAccountFragment__deleting_all_user_data_and_resetting">Изтриване на потребителските данни и нулиране на приложението</string>
    <!-- Title of error dialog shown when a network error occurs during account deletion -->
    <string name="DeleteAccountFragment__account_not_deleted">Акаунтът не е изтрит</string>
    <!-- Message of error dialog shown when a network error occurs during account deletion -->
    <string name="DeleteAccountFragment__there_was_a_problem">Възникна проблем при завършването на процеса на изтриване. Проверете мрежовата си връзка и опитайте отново.</string>

    <!-- DeleteAccountCountryPickerFragment -->
    <string name="DeleteAccountCountryPickerFragment__search_countries">Търси Държава</string>

    <!-- CreateGroupActivity -->
    <string name="CreateGroupActivity__skip">Пропусни</string>
    <plurals name="CreateGroupActivity__d_members">
        <item quantity="one">%1$d член</item>
        <item quantity="other">%1$d членове</item>
    </plurals>

    <!-- ShareActivity -->
    <string name="ShareActivity__share">Споделяне</string>
    <string name="ShareActivity__send">Изпращане</string>
    <string name="ShareActivity__comma_s">, %1$s</string>
    <!-- Toast when the incoming intent is invalid -->
    <string name="ShareActivity__could_not_get_share_data_from_intent">Неуспешно изтегляне на споделени данни от intent.</string>

    <!-- MultiShareDialogs -->
    <string name="MultiShareDialogs__failed_to_send_to_some_users">Неуспешно изпращане до някои потребители</string>
    <string name="MultiShareDialogs__you_can_only_share_with_up_to">Може да споделяте с максимум %1$d чата.</string>

    <!-- ChatWallpaperActivity -->

    <!-- ChatWallpaperFragment -->
    <string name="ChatWallpaperFragment__chat_color">Чат цвят</string>
    <string name="ChatWallpaperFragment__reset_chat_colors">Връщане цветовете на чата</string>
    <string name="ChatWallpaperFragment__reset_chat_color">Връщане цвета на чата</string>
    <string name="ChatWallpaperFragment__reset_chat_color_question">Връщане цвета на чата?</string>
    <string name="ChatWallpaperFragment__set_wallpaper">Задай тапет</string>
    <string name="ChatWallpaperFragment__dark_mode_dims_wallpaper">Тъмен режим затъмнява фона</string>
    <string name="ChatWallpaperFragment__contact_name">Име на контакта</string>
    <string name="ChatWallpaperFragment__reset">Рестартирай</string>
    <string name="ChatWallpaperFragment__wallpaper_preview_description">Преглед на тапета</string>
    <string name="ChatWallpaperFragment__would_you_like_to_override_all_chat_colors">Бихте ли искали да замените всички цветове на чатове?</string>
    <string name="ChatWallpaperFragment__would_you_like_to_override_all_wallpapers">Бихте ли искали да замените всички фонове?</string>
    <string name="ChatWallpaperFragment__reset_default_colors">Връщане на цветовете по подразбиране</string>
    <string name="ChatWallpaperFragment__reset_all_colors">Връщане на всички цветове</string>
    <string name="ChatWallpaperFragment__reset_default_wallpaper">Връщане на фона по подразбиране</string>
    <string name="ChatWallpaperFragment__reset_all_wallpapers">Премахване на всички тапети</string>
    <string name="ChatWallpaperFragment__reset_wallpapers">Връщане на фонове</string>
    <string name="ChatWallpaperFragment__reset_wallpaper">Връщане на фона</string>
    <string name="ChatWallpaperFragment__reset_wallpaper_question">Връщане на фона?</string>

    <!-- ChatWallpaperSelectionFragment -->
    <string name="ChatWallpaperSelectionFragment__choose_from_photos">Избери от снимки</string>
    <string name="ChatWallpaperSelectionFragment__presets">Предварително зададени</string>

    <!-- ChatWallpaperPreviewActivity -->
    <string name="ChatWallpaperPreviewActivity__preview">Преглед</string>
    <string name="ChatWallpaperPreviewActivity__set_wallpaper">Задаване на тапет</string>
    <string name="ChatWallpaperPreviewActivity__swipe_to_preview_more_wallpapers">Приплъзни за повече тапети</string>
    <string name="ChatWallpaperPreviewActivity__set_wallpaper_for_all_chats">Задаване на тапети за всички чатове</string>
    <string name="ChatWallpaperPreviewActivity__set_wallpaper_for_s">Задаване на тапет за %1$s</string>
    <string name="ChatWallpaperPreviewActivity__viewing_your_gallery_requires_the_storage_permission">За гледане на галерията трябва разрешение на паметта.</string>

    <!-- WallpaperImageSelectionActivity -->

    <!-- WallpaperCropActivity -->
    <string name="WallpaperCropActivity__pinch_to_zoom_drag_to_adjust">Щипни за увеличаване, приплъзни за настройване.</string>
    <string name="WallpaperCropActivity__set_wallpaper_for_all_chats">Задай тапет за всички чатове.</string>
    <string name="WallpaperCropActivity__set_wallpaper_for_s">Задай тапет за %1$s.</string>
    <string name="WallpaperCropActivity__error_setting_wallpaper">Грешка при задаването на тапет.</string>
    <string name="WallpaperCropActivity__blur_photo">Замъгляване на снимка</string>

    <!-- InfoCard -->
    <string name="payment_info_card_about_mobilecoin">За MobileCoin</string>
    <string name="payment_info_card_mobilecoin_is_a_new_privacy_focused_digital_currency">MobileCoin е нова дигитална валута, фокусирана върху поверителността.</string>
    <string name="payment_info_card_adding_funds">Добавяне на средства</string>
    <string name="payment_info_card_you_can_add_funds_for_use_in">Можете да добавите средства за използване в Molly, като изпратите MobileCoin на адреса на портфейла си.</string>
    <string name="payment_info_card_cashing_out">Кешаут</string>
    <string name="payment_info_card_you_can_cash_out_mobilecoin">Можете да затворите залог с MobileCoin по всяко време на борса, която поддържа MobileCoin. Просто направете трансфер към акаунта си във въпросната борса.</string>
    <string name="payment_info_card_hide_this_card">Скрий тази карта?</string>
    <string name="payment_info_card_hide">Скрий</string>
    <!-- Title of save recovery phrase card -->
    <string name="payment_info_card_save_recovery_phrase">Запазване на фраза за възстановяване</string>
    <string name="payment_info_card_your_recovery_phrase_gives_you">Вашата фраза за възстановяване ви дава още един начин да възстановите акаунта си за плащания.</string>
    <!-- Button in save recovery phrase card -->
    <string name="payment_info_card_save_your_phrase">Запазете фразата си</string>
    <string name="payment_info_card_update_your_pin">Обновете своя ПИН</string>
    <string name="payment_info_card_with_a_high_balance">При висок баланс е препоръчително да въведете буквено-цифров PIN код, за да защитите акаунта си по-добре.</string>
    <string name="payment_info_card_update_pin">Актуализирайте ПИН</string>

  <!-- Removed by excludeNonTranslatables <string name="payment_info_card__learn_more__about_mobilecoin" translatable="false">https://support.signal.org/hc/articles/360057625692#payments_which_ones</string> -->
  <!-- Removed by excludeNonTranslatables <string name="payment_info_card__learn_more__adding_to_your_wallet" translatable="false">https://support.signal.org/hc/articles/360057625692#payments_transfer_from_exchange</string> -->
  <!-- Removed by excludeNonTranslatables <string name="payment_info_card__learn_more__cashing_out" translatable="false">https://support.signal.org/hc/articles/360057625692#payments_transfer_to_exchange</string> -->

    <!-- DeactivateWalletFragment -->
    <string name="DeactivateWalletFragment__deactivate_wallet">Деактивиране на портфейла</string>
    <string name="DeactivateWalletFragment__your_balance">Вашият баланс</string>
    <string name="DeactivateWalletFragment__its_recommended_that_you">Препоръчително е да прехвърлите средствата си на друг адрес на портфейл, преди да деактивирате плащанията. Ако решите да не прехвърляте средствата си сега, те ще останат в портфейла ви, свързан със Molly, ако активирате плащанията отново.</string>
    <string name="DeactivateWalletFragment__transfer_remaining_balance">Прехвърлете оставащия баланс</string>
    <string name="DeactivateWalletFragment__deactivate_without_transferring">Деактивиране без прехвърляне</string>
    <string name="DeactivateWalletFragment__deactivate">Изключи</string>
    <string name="DeactivateWalletFragment__deactivate_without_transferring_question">Деактивиране без прехвърляне?</string>
    <string name="DeactivateWalletFragment__your_balance_will_remain">Вашият баланс ще остане в портфейла ви, свързан със Molly, ако решите да активирате плащанията отново.</string>
    <string name="DeactivateWalletFragment__error_deactivating_wallet">Грешка при деактивирането на портфейла.</string>
  <!-- Removed by excludeNonTranslatables <string name="DeactivateWalletFragment__learn_more__we_recommend_transferring_your_funds" translatable="false">https://support.signal.org/hc/articles/360057625692#payments_deactivate</string> -->

    <!-- PaymentsRecoveryStartFragment -->
    <string name="PaymentsRecoveryStartFragment__recovery_phrase">Фраза за възстановяване</string>
    <string name="PaymentsRecoveryStartFragment__view_recovery_phrase">Преглед на фразата за възстановяване</string>
    <!-- Title in save recovery phrase screen -->
    <string name="PaymentsRecoveryStartFragment__save_recovery_phrase">Запазване на фраза за възстановяване</string>
    <string name="PaymentsRecoveryStartFragment__enter_recovery_phrase">Въвеждане на фразата за възстановяване</string>
    <plurals name="PaymentsRecoveryStartFragment__your_balance_will_automatically_restore">
        <item quantity="one">Балансът ви ще се възстанови автоматично при преинсталиране на Signal, ако потвърдите PIN кода на Signal. Също така можете да възстановите баланса си с помощта на фраза за възстановяване, която представлява уникална за вас фраза от %1$d дума. Запишете я и я съхранявайте на сигурно място.</item>
        <item quantity="other">Балансът ви ще се възстанови автоматично при преинсталиране на Signal, ако потвърдите PIN кода на Signal. Също така можете да възстановите баланса си с помощта на фраза за възстановяване, която представлява уникална за вас фраза от %1$d думи. Запишете я и я съхранявайте на сигурно място.</item>
    </plurals>
    <!-- Description in save recovery phrase screen which shows up when user has non zero balance -->
    <string name="PaymentsRecoveryStartFragment__got_balance">Имате баланс! Време е да запазите своята фраза за възстановяване. Тя представлява ключ от 24 думи, който можете да използвате, за да възстановите баланса си.</string>
    <!-- Description in save recovery phrase screen which shows up when user navigates from info card -->
    <string name="PaymentsRecoveryStartFragment__time_to_save">Време е да запазите своята фраза за възстановяване. Тя представлява ключ от 24 думи, който можете да използвате, за да възстановите баланса си. Научете повече</string>
    <string name="PaymentsRecoveryStartFragment__your_recovery_phrase_is_a">Вашата фраза за възстановяване е уникална за вас фраза от %1$d думи. Използвайте я, за да възстановите баланса си.</string>
    <string name="PaymentsRecoveryStartFragment__start">Начало</string>
    <string name="PaymentsRecoveryStartFragment__enter_manually">Въведете ръчно</string>
    <string name="PaymentsRecoveryStartFragment__paste_from_clipboard">Поставяне от клипборда</string>
    <!-- Alert dialog title which asks before going back if user wants to save recovery phrase -->
    <string name="PaymentsRecoveryStartFragment__continue_without_saving">Продължаване без запазване?</string>
    <!-- Alert dialog description to let user know why recovery phrase needs to be saved -->
    <string name="PaymentsRecoveryStartFragment__your_recovery_phrase">Вашата фраза за възстановяване ви позволява да възстановите баланса си в неприятни ситуации. Силно ви препоръчваме да я запазите.</string>
    <!-- Alert dialog option to skip recovery phrase -->
    <string name="PaymentsRecoveryStartFragment__skip_recovery_phrase">Пропускане на фраза за възстановяване</string>
    <!-- Alert dialog option to cancel dialog-->
    <string name="PaymentsRecoveryStartFragment__cancel">Отказ</string>

    <!-- PaymentsRecoveryPasteFragment -->
    <string name="PaymentsRecoveryPasteFragment__paste_recovery_phrase">Поставяне на фразата за възстановяване</string>
    <string name="PaymentsRecoveryPasteFragment__recovery_phrase">Фраза за възстановяване</string>
    <string name="PaymentsRecoveryPasteFragment__next">Напред</string>
    <string name="PaymentsRecoveryPasteFragment__invalid_recovery_phrase">Невалидна фраза за възстановяване</string>
    <string name="PaymentsRecoveryPasteFragment__make_sure">Уверете се, че сте въвели %1$d думи, и опитайте отново.</string>

  <!-- Removed by excludeNonTranslatables <string name="PaymentsRecoveryStartFragment__learn_more__view" translatable="false">https://support.signal.org/hc/articles/360057625692#payments_wallet_view_passphrase</string> -->
  <!-- Removed by excludeNonTranslatables <string name="PaymentsRecoveryStartFragment__learn_more__restore" translatable="false">https://support.signal.org/hc/articles/360057625692#payments_wallet_restore_passphrase</string> -->

    <!-- PaymentsRecoveryPhraseFragment -->
    <string name="PaymentsRecoveryPhraseFragment__next">Напред</string>
    <string name="PaymentsRecoveryPhraseFragment__edit">Редакция</string>
    <string name="PaymentsRecoveryPhraseFragment__your_recovery_phrase">Вашата фраза за възстановяване</string>
    <string name="PaymentsRecoveryPhraseFragment__write_down_the_following_d_words">Запишете следните %1$d думи в следния ред. Складирайте списъка на безопасно място.</string>
    <string name="PaymentsRecoveryPhraseFragment__make_sure_youve_entered">Уверете се, че сте въвели правилно фразата си.</string>
    <string name="PaymentsRecoveryPhraseFragment__do_not_screenshot_or_send_by_email">Не правете екранни снимки и не я изпращайте по имейл.</string>
    <string name="PaymentsRecoveryPhraseFragment__payments_account_restored">Акаунт за плащания възстановен.</string>
    <string name="PaymentsRecoveryPhraseFragment__invalid_recovery_phrase">Невалидна фраза за възстановяване</string>
    <string name="PaymentsRecoveryPhraseFragment__make_sure_youve_entered_your_phrase_correctly_and_try_again">Уверете се, че сте въвели фразата правилно, и опитайте отново.</string>
    <string name="PaymentsRecoveryPhraseFragment__copy_to_clipboard">Копиране в клипборда?</string>
    <string name="PaymentsRecoveryPhraseFragment__if_you_choose_to_store">Ако решите да съхранявате фразата си за възстановяване в цифров вид, уверете се, че е съхранена по сигурен начин и на доверено място.</string>
    <string name="PaymentsRecoveryPhraseFragment__copy">Копирай</string>

    <!-- PaymentsRecoveryPhraseConfirmFragment -->
    <string name="PaymentRecoveryPhraseConfirmFragment__confirm_recovery_phrase">Потвърдете фразата за възстановяване</string>
    <string name="PaymentRecoveryPhraseConfirmFragment__enter_the_following_words">Въведете следните думи от фразата за възстановяване.</string>
    <string name="PaymentRecoveryPhraseConfirmFragment__word_d">Дума %1$d</string>
    <string name="PaymentRecoveryPhraseConfirmFragment__see_phrase_again">Вижте фразата отново</string>
    <string name="PaymentRecoveryPhraseConfirmFragment__done">Готово</string>
    <string name="PaymentRecoveryPhraseConfirmFragment__recovery_phrase_confirmed">Фразата за възстановяване е потвърдена</string>

    <!-- PaymentsRecoveryEntryFragment -->
    <string name="PaymentsRecoveryEntryFragment__enter_recovery_phrase">Въведете фразата за възстановяване</string>
    <string name="PaymentsRecoveryEntryFragment__enter_word_d">Въведете дума %1$d</string>
    <string name="PaymentsRecoveryEntryFragment__word_d">Дума %1$d</string>
    <string name="PaymentsRecoveryEntryFragment__next">Напред</string>
    <string name="PaymentsRecoveryEntryFragment__invalid_word">Грешна дума</string>

    <!-- ClearClipboardAlarmReceiver -->

    <!-- PaymentNotificationsView -->
    <string name="PaymentNotificationsView__view">Преглед</string>

    <!-- UnreadPayments -->
    <string name="UnreadPayments__s_sent_you_s">%1$s ви изпрати %2$s</string>
    <string name="UnreadPayments__d_new_payment_notifications">%1$d нови известия за плащания</string>

    <!-- CanNotSendPaymentDialog -->
    <string name="CanNotSendPaymentDialog__cant_send_payment">Грешка при изпращането на плащане</string>
    <string name="CanNotSendPaymentDialog__to_send_a_payment_to_this_user">За да изпратим плащане към този потребител, те трябва да приемат заявка за съобщение от вас. Изпратете им съобщение, за да направите заявка за съобщение.</string>
    <string name="CanNotSendPaymentDialog__send_a_message">Изпрати съобщение</string>

    <!-- GroupsInCommonMessageRequest -->
    <string name="GroupsInCommonMessageRequest__you_have_no_groups_in_common_with_this_person">Нямате общи групи с това лице. Прегледайте заявките внимателно преди да приемете, за да избегнете нежелани съобщения.</string>
    <string name="GroupsInCommonMessageRequest__none_of_your_contacts_or_people_you_chat_with_are_in_this_group">Нито един от вашите контакти или лица, с които си пишете, са в тази група. Прегледайте заявките внимателно преди да приемете, за да избегнете нежелани съобщения.</string>
    <string name="GroupsInCommonMessageRequest__about_message_requests">Относно заявки за съобщения</string>
    <string name="GroupsInCommonMessageRequest__okay">Добре</string>
  <!-- Removed by excludeNonTranslatables <string name="GroupsInCommonMessageRequest__support_article" translatable="false">https://support.signal.org/hc/articles/360007459591</string> -->
    <string name="ChatColorSelectionFragment__heres_a_preview_of_the_chat_color">Ето преглед на цвета на чата.</string>
    <string name="ChatColorSelectionFragment__the_color_is_visible_to_only_you">Цветът е видим само за вас.</string>

    <!-- GroupDescriptionDialog -->
    <string name="GroupDescriptionDialog__group_description">Описание на група</string>

    <!-- QualitySelectorBottomSheetDialog -->
    <string name="QualitySelectorBottomSheetDialog__standard">Стандартно</string>
    <string name="QualitySelectorBottomSheetDialog__faster_less_data">По-бързо, по-малко данни</string>
    <string name="QualitySelectorBottomSheetDialog__high">Високо</string>
    <string name="QualitySelectorBottomSheetDialog__slower_more_data">По-бавно, повече данни</string>
    <string name="QualitySelectorBottomSheetDialog__photo_quality">Качество на снимките</string>

    <!-- AppSettingsFragment -->
    <string name="AppSettingsFragment__invite_your_friends">Поканете свои приятели</string>
    <string name="AppSettingsFragment__copied_subscriber_id_to_clipboard">ID на абоната е копиран в клипборда</string>

    <!-- AccountSettingsFragment -->
    <string name="AccountSettingsFragment__account">Акаунт</string>
    <string name="AccountSettingsFragment__youll_be_asked_less_frequently">Питанията ще станат по-редки с времето</string>
    <string name="AccountSettingsFragment__require_your_signal_pin">Изисквайте вашия Signal ПИН при регистриране на вашия телефонен номер със Signal отново</string>
    <string name="AccountSettingsFragment__change_phone_number">Смяна на телефонен номер</string>

    <!-- ChangeNumberFragment -->
    <string name="ChangeNumberFragment__use_this_to_change_your_current_phone_number_to_a_new_phone_number">Използвайте тази опция, за да промените текущия си телефонен номер на нов телефонен номер. Тази промяна не може да бъде върната.\n\nПреди да продължите, уверете се, че новият ви номер може да получава SMS-и или повиквания.</string>
    <string name="ChangeNumberFragment__continue">Продължи</string>
    <!-- Message shown on dialog after your number has been changed successfully. -->
    <string name="ChangeNumber__your_phone_number_has_changed_to_s">Телефонният ви номер е променен на %1$s</string>
    <!-- Confirmation button to dismiss number changed dialog -->
    <string name="ChangeNumber__okay">Добре</string>

    <!-- ChangeNumberEnterPhoneNumberFragment -->
    <string name="ChangeNumberEnterPhoneNumberFragment__change_number">Промени Номер</string>
    <string name="ChangeNumberEnterPhoneNumberFragment__your_old_number">Вашият стар номер</string>
    <string name="ChangeNumberEnterPhoneNumberFragment__old_phone_number">Стар телефонен номер</string>
    <string name="ChangeNumberEnterPhoneNumberFragment__your_new_number">Вашият нов номер</string>
    <string name="ChangeNumberEnterPhoneNumberFragment__new_phone_number">Нов телефонен номер</string>
    <string name="ChangeNumberEnterPhoneNumberFragment__the_phone_number_you_entered_doesnt_match_your_accounts">Въведеният от вас телефонен номер не съответства на вашия акаунт.</string>
    <string name="ChangeNumberEnterPhoneNumberFragment__you_must_specify_your_old_number_country_code">Трябва да посочите кода на страната на стария си номер</string>
    <string name="ChangeNumberEnterPhoneNumberFragment__you_must_specify_your_old_phone_number">Трябва да посочите стария си телефонен номер</string>
    <string name="ChangeNumberEnterPhoneNumberFragment__you_must_specify_your_new_number_country_code">Трябва да посочите кода на страната на новия си номер</string>
    <string name="ChangeNumberEnterPhoneNumberFragment__you_must_specify_your_new_phone_number">Трябва да посочите новия си телефонен номер</string>

    <!-- ChangeNumberVerifyFragment -->
    <string name="ChangeNumberVerifyFragment__change_number">Промени Номер</string>
    <string name="ChangeNumberVerifyFragment__verifying_s">Проверка на %1$s</string>
    <string name="ChangeNumberVerifyFragment__captcha_required">Изисква се Captcha</string>

    <!-- ChangeNumberConfirmFragment -->
    <string name="ChangeNumberConfirmFragment__change_number">Промени номер</string>
    <string name="ChangeNumberConfirmFragment__you_are_about_to_change_your_phone_number_from_s_to_s">Предстои да промените телефонния си номер от %1$s на %2$s.\n\nПреди да продължите, моля, проверете дали посоченият по-долу номер е верен.</string>
    <string name="ChangeNumberConfirmFragment__edit_number">Редакция на номер</string>

    <!-- ChangeNumberRegistrationLockFragment -->
    <string name="ChangeNumberRegistrationLockFragment__signal_change_number_need_help_with_pin_for_android_v2_pin">Промяна на номера в Signal – Необходима помощ с PIN за Android (PIN v2)</string>

    <!-- ChangeNumberPinDiffersFragment -->
    <string name="ChangeNumberPinDiffersFragment__pins_do_not_match">PIN кодовете не съвпадат</string>
    <string name="ChangeNumberPinDiffersFragment__the_pin_associated_with_your_new_number_is_different_from_the_pin_associated_with_your_old_one">PIN кодът, свързан с новия ви номер, е различен от PIN кода, свързан със стария ви номер. Искате да запазите стария си PIN код или ще го актуализирате?</string>
    <string name="ChangeNumberPinDiffersFragment__keep_old_pin">Запазване на стария PIN</string>
    <string name="ChangeNumberPinDiffersFragment__update_pin">Актуализирайте ПИН</string>
    <string name="ChangeNumberPinDiffersFragment__keep_old_pin_question">Запазване на стария PIN?</string>

    <!-- ChangeNumberLockActivity -->
    <!-- Info message shown to user if something crashed the app during the change number attempt and we were unable to confirm the change so we force them into this screen to check before letting them use the app -->
    <string name="ChangeNumberLockActivity__it_looks_like_you_tried_to_change_your_number_but_we_were_unable_to_determine_if_it_was_successful_rechecking_now">Изглежда сте се опитали да промените номера си, но не успяхме да установим дали е било успешно.\n\nСега проверяваме повторно…</string>
    <!-- Dialog title shown if we were able to confirm your change number status (meaning we now know what the server thinks our number is) after a crash during the regular flow -->
    <string name="ChangeNumberLockActivity__change_status_confirmed">Статусът на промяната е потвърден</string>
    <!-- Dialog message shown if we were able to confirm your change number status (meaning we now know what the server thinks our number is) after a crash during the regular flow -->
    <string name="ChangeNumberLockActivity__your_number_has_been_confirmed_as_s">Вашият номер е потвърден като %1$s. Ако това не е новият ви номер, моля, стартирайте отново процеса на смяна на номера.</string>
    <!-- Dialog title shown if we were not able to confirm your phone number with the server and thus cannot let leave the change flow yet after a crash during the regular flow -->
    <string name="ChangeNumberLockActivity__change_status_unconfirmed">Статусът на промяната не е потвърден</string>
    <!-- Dialog message shown when we can\'t verify the phone number on the server, only shown if there was a network error communicating with the server after a crash during the regular flow -->
    <string name="ChangeNumberLockActivity__we_could_not_determine_the_status_of_your_change_number_request">Не успяхме да установим статуса на вашата заявка за промяна на номера.\n\n(Грешка: %1$s)</string>
    <!-- Dialog button to retry confirming the number on the server -->
    <string name="ChangeNumberLockActivity__retry">Опитай Отново</string>
    <!-- Dialog button shown to leave the app when in the unconfirmed change status after a crash in the regular flow -->
    <string name="ChangeNumberLockActivity__leave">Напусни</string>
    <string name="ChangeNumberLockActivity__submit_debug_log">Изпращане на доклад</string>

    <!-- ChatsSettingsFragment -->
    <string name="ChatsSettingsFragment__keyboard">Клавиатура</string>
    <string name="ChatsSettingsFragment__enter_key_sends">Клавишът Enter се използва за изпращане</string>

    <!--SmsSettingsFragment -->
    <string name="SmsSettingsFragment__use_as_default_sms_app">Използване като SMS програма по подразбиране</string>
    <!-- Preference title to export sms -->
    <string name="SmsSettingsFragment__export_sms_messages">Експорт на SMS съобщения</string>
    <!-- Preference title to re-export sms -->
    <string name="SmsSettingsFragment__export_sms_messages_again">Повторно експортиране на SMS съобщения</string>
    <!-- Preference title to delete sms -->
    <string name="SmsSettingsFragment__remove_sms_messages">Премахнете SMS съобщенията</string>
    <!-- Snackbar text to confirm deletion -->
    <string name="SmsSettingsFragment__removing_sms_messages_from_signal">Премахване на SMS съобщения от Signal…</string>
    <!-- Snackbar text to indicate can delete later -->
    <string name="SmsSettingsFragment__you_can_remove_sms_messages_from_signal_in_settings">Можете да премахнете SMS съобщения от Signal в „Настройки“ по всяко време.</string>
    <!-- Description for export sms preference -->
    <string name="SmsSettingsFragment__you_can_export_your_sms_messages_to_your_phones_sms_database">Можете да експортирате вашите SMS съобщения към SMS базата данни на телефона ви</string>
    <!-- Description for re-export sms preference -->
    <string name="SmsSettingsFragment__exporting_again_can_result_in_duplicate_messages">Повторното експортиране може да доведе до дублиране на съобщения.</string>
    <!-- Description for remove sms preference -->
    <string name="SmsSettingsFragment__remove_sms_messages_from_signal_to_clear_up_storage_space">Премахнете SMS съобщенията от Signal, за да освободите пространство за съхранение.</string>
    <!-- Information message shown at the top of sms settings to indicate it is being removed soon. -->
    <string name="SmsSettingsFragment__sms_support_will_be_removed_soon_to_focus_on_encrypted_messaging">Поддръжката на SMS скоро ще бъде прекратена, за да се фокусираме върху криптираните съобщения.</string>

    <!-- NotificationsSettingsFragment -->
    <string name="NotificationsSettingsFragment__messages">Съобщения</string>
    <string name="NotificationsSettingsFragment__calls">Обаждания</string>
    <string name="NotificationsSettingsFragment__notify_when">Известявай когато…</string>
    <string name="NotificationsSettingsFragment__contact_joins_signal">Ваш контакт се присъедини към Signal</string>
    <!-- Notification preference header -->
    <string name="NotificationsSettingsFragment__notification_profiles">Профили за известия</string>
    <!-- Notification preference option header -->
    <string name="NotificationsSettingsFragment__profiles">Профили</string>
    <!-- Notification preference summary text -->
    <string name="NotificationsSettingsFragment__create_a_profile_to_receive_notifications_only_from_people_and_groups_you_choose">Създайте профил, за да получавате известия само от избрани от вас хора и групи.</string>

    <!-- NotificationProfilesFragment -->
    <!-- Title for notification profiles screen that shows all existing profiles; Title with hyphenation. Translation can use soft hyphen - Unicode U+00AD -->
    <string name="NotificationProfilesFragment__notification_profiles">Профили за известия</string>
    <!-- Button text to create a notification profile -->
    <string name="NotificationProfilesFragment__create_profile">Създаване на профил</string>

    <!-- PrivacySettingsFragment -->
    <string name="PrivacySettingsFragment__blocked">Блокиран</string>
    <string name="PrivacySettingsFragment__d_contacts">%1$d контакта</string>
    <string name="PrivacySettingsFragment__messaging">Съобщения</string>
    <string name="PrivacySettingsFragment__disappearing_messages">Изчезващи съобщения</string>
    <string name="PrivacySettingsFragment__app_security">Сигурност</string>
    <string name="PrivacySettingsFragment__block_screenshots_in_the_recents_list_and_inside_the_app">Блокиране на екранни снимки в списъка със скорошни разговори и в приложението</string>
    <string name="PrivacySettingsFragment__signal_message_and_calls">Съобщения и повиквания в Signal, повикванията винаги да се предават и запечатан подател</string>
    <string name="PrivacySettingsFragment__default_timer_for_new_changes">Таймер по подразбиране за нови чатове</string>
    <string name="PrivacySettingsFragment__set_a_default_disappearing_message_timer_for_all_new_chats_started_by_you">Настроете таймер за изчезващи съобщения по подразбиране за нови чатове, започнати от вас.</string>
    <!-- Summary for stories preference to launch into story privacy settings -->
    <string name="PrivacySettingsFragment__payment_lock_require_lock">Изисквайте Android заключване на екрана или пръстов отпечатък, за да изпращате средства.</string>
    <!-- Alert dialog title when payment lock cannot be enabled -->
    <string name="PrivacySettingsFragment__cant_enable_title">Неуспешна активация на заключване на плащания</string>
    <!-- Alert dialog description to setup screen lock or fingerprint in phone settings -->
    <string name="PrivacySettingsFragment__cant_enable_description">За да използвате Заключване на плащанията, трябва да позволите заключване на екрана или идентификация чрез пръстов отпечатък в настройките на телефона ви.</string>
    <!-- Shown in a toast when we can\'t navigate to the user\'s system fingerprint settings -->
    <string name="PrivacySettingsFragment__failed_to_navigate_to_system_settings">Неуспешна навигация до системни настройки</string>
    <!-- Alert dialog button to go to phone settings -->
    <!-- Alert dialog button to cancel the dialog -->

    <!-- AdvancedPrivacySettingsFragment -->
  <!-- Removed by excludeNonTranslatables <string name="AdvancedPrivacySettingsFragment__sealed_sender_link" translatable="false">https://signal.org/blog/sealed-sender</string> -->
    <string name="AdvancedPrivacySettingsFragment__show_status_icon">Показване на икона за статуса</string>
    <string name="AdvancedPrivacySettingsFragment__show_an_icon">Показване на икона в подробностите за съобщенията, когато те са доставени със запечатан подател.</string>

    <!-- ExpireTimerSettingsFragment -->
    <string name="ExpireTimerSettingsFragment__when_enabled_new_messages_sent_and_received_in_new_chats_started_by_you_will_disappear_after_they_have_been_seen">Когато е включено, нови съобщения, изпратени и получени в нови чатове, започнати от вас, ще изчезват след като са прочетени.</string>
    <string name="ExpireTimerSettingsFragment__when_enabled_new_messages_sent_and_received_in_this_chat_will_disappear_after_they_have_been_seen">Когато е включено, нови съобщения, изпратени и получени в този чат, ще изчезват след като са прочетени.</string>
    <string name="ExpireTimerSettingsFragment__off">Деактивирани</string>
    <string name="ExpireTimerSettingsFragment__4_weeks">4 седмици</string>
    <string name="ExpireTimerSettingsFragment__1_week">1 седмица</string>
    <string name="ExpireTimerSettingsFragment__1_day">1 ден</string>
    <string name="ExpireTimerSettingsFragment__8_hours">8 часа</string>
    <string name="ExpireTimerSettingsFragment__1_hour">1 час</string>
    <string name="ExpireTimerSettingsFragment__5_minutes">5 минути</string>
    <string name="ExpireTimerSettingsFragment__30_seconds">30 секунди</string>
    <string name="ExpireTimerSettingsFragment__custom_time">Специфично време</string>
    <string name="ExpireTimerSettingsFragment__set">Задай</string>
    <string name="ExpireTimerSettingsFragment__save">Запази</string>

    <string name="CustomExpireTimerSelectorView__seconds">секунди</string>
    <string name="CustomExpireTimerSelectorView__minutes">минути</string>
    <string name="CustomExpireTimerSelectorView__hours">часове</string>
    <string name="CustomExpireTimerSelectorView__days">дни</string>
    <string name="CustomExpireTimerSelectorView__weeks">седмици</string>

    <!-- HelpSettingsFragment -->
    <string name="HelpSettingsFragment__support_center">Център за поддръжка</string>
    <string name="HelpSettingsFragment__contact_us">Свържете се с нас</string>
    <string name="HelpSettingsFragment__version">Версия</string>
    <string name="HelpSettingsFragment__debug_log">Отчет за грешки</string>
    <string name="HelpSettingsFragment__terms_amp_privacy_policy">Условия и Политика за поверителност</string>
    <string name="HelpFragment__copyright_signal_messenger">Авторско право Molly Messenger</string>
    <string name="HelpFragment__licenced_under_the_gplv3">Лицензиран под GPLv3</string>

    <!-- DataAndStorageSettingsFragment -->
    <string name="DataAndStorageSettingsFragment__media_quality">Качество на мултимедията</string>
    <string name="DataAndStorageSettingsFragment__sent_media_quality">Качество на изпратената мултимедия</string>
    <string name="DataAndStorageSettingsFragment__sending_high_quality_media_will_use_more_data">Изпращането на висококачествени мултимедийни файлове ще използва повече данни.</string>
    <string name="DataAndStorageSettingsFragment__high">Високо</string>
    <string name="DataAndStorageSettingsFragment__standard">Стандартно</string>
    <string name="DataAndStorageSettingsFragment__calls">Обаждания</string>

    <!-- ChatColorSelectionFragment -->
    <string name="ChatColorSelectionFragment__auto">Автоматично</string>
    <string name="ChatColorSelectionFragment__use_custom_colors">Използвай ръчно зададени цветове</string>
    <string name="ChatColorSelectionFragment__chat_color">Чат цвят</string>
    <string name="ChatColorSelectionFragment__edit">Редакция</string>
    <string name="ChatColorSelectionFragment__duplicate">Дублиране</string>
    <string name="ChatColorSelectionFragment__delete">Изтриване</string>
    <string name="ChatColorSelectionFragment__delete_color">Изтриване на цвят</string>
    <plurals name="ChatColorSelectionFragment__this_custom_color_is_used">
        <item quantity="one">Този ръчно зададен цвят е използван в %1$d чат. Искате ли да го изтриете от всички чатове?</item>
        <item quantity="other">Този ръчно зададен цвят е използван в %1$d чата. Искате ли да го изтриете от всички чатове?</item>
    </plurals>
    <string name="ChatColorSelectionFragment__delete_chat_color">Изтриване на цвета на чата?</string>

    <!-- CustomChatColorCreatorFragment -->
    <string name="CustomChatColorCreatorFragment__solid">Плътен</string>
    <string name="CustomChatColorCreatorFragment__gradient">Градиент</string>
    <string name="CustomChatColorCreatorFragment__hue">Нюанс</string>
    <string name="CustomChatColorCreatorFragment__saturation">Наситеност</string>

    <!-- CustomChatColorCreatorFragmentPage -->
    <string name="CustomChatColorCreatorFragmentPage__save">Запази</string>
    <string name="CustomChatColorCreatorFragmentPage__edit_color">Редактирай цвета</string>
    <plurals name="CustomChatColorCreatorFragmentPage__this_color_is_used">
        <item quantity="one">Този цвят е използван в %1$d чат. Искате ли да приложите промените за всички чатове?</item>
        <item quantity="other">Този цвят е използван в %1$d чата. Искате ли да приложите промените за всички чатове?</item>
    </plurals>

    <!-- ChatColorGradientTool -->

    <!-- Title text for prompt to donate. Shown in a popup at the bottom of the chat list. -->
    <string name="Donate2022Q2Megaphone_donate_to_signal">Дарете на Signal</string>
    <!-- Body text for prompt to donate. Shown in a popup at the bottom of the chat list. -->
    <string name="Donate2022Q2Megaphone_signal_is_powered_by_people_like_you">Signal се движи от хора като вас. Дарявайте всеки месец, за да получите значка.</string>
    <!-- Button label that brings a user to the donate screen. Shown in a popup at the bottom of the chat list. -->
    <string name="Donate2022Q2Megaphone_donate">Дарете</string>
    <!-- Button label that dismissed a prompt to donate. Shown in a popup at the bottom of the chat list. -->
    <string name="Donate2022Q2Megaphone_not_now">Не сега</string>

    <!-- EditReactionsFragment -->
    <string name="EditReactionsFragment__customize_reactions">Персонализирайте реакциите</string>
    <string name="EditReactionsFragment__tap_to_replace_an_emoji">Натиснете, за да заместите емоджи</string>
    <string name="EditReactionsFragment__reset">Рестартирай</string>
    <string name="EditReactionsFragment_save">Запази</string>
    <string name="ChatColorSelectionFragment__auto_matches_the_color_to_the_wallpaper">Автоматично избира подходящ цвят спрямо фона</string>
    <string name="CustomChatColorCreatorFragment__drag_to_change_the_direction_of_the_gradient">Плъзнете, за да промените посоката на градиента</string>

    <!-- AddAProfilePhotoMegaphone -->
    <string name="AddAProfilePhotoMegaphone__add_a_profile_photo">Добави профилна снимка</string>
    <string name="AddAProfilePhotoMegaphone__choose_a_look_and_color">Изберете вид и цвят или персонализирайте инициалите си.</string>
    <string name="AddAProfilePhotoMegaphone__not_now">Не сега</string>
    <string name="AddAProfilePhotoMegaphone__add_photo">Добави снимка</string>

    <!-- BecomeASustainerMegaphone -->
    <string name="BecomeASustainerMegaphone__become_a_sustainer">Станете поддръжник</string>
    <!-- Displayed in the Become a Sustainer megaphone -->
    <string name="BecomeASustainerMegaphone__signal_is_powered_by">Signal съществува благодарение на хора като вас. Дарете и получете значка.</string>
    <string name="BecomeASustainerMegaphone__not_now">Не сега</string>
    <string name="BecomeASustainerMegaphone__donate">Дарете</string>

    <!-- KeyboardPagerFragment -->
    <string name="KeyboardPagerFragment_emoji">Емоджи</string>
    <string name="KeyboardPagerFragment_open_emoji_search">Отвори търсачката на емоджита</string>
    <string name="KeyboardPagerFragment_open_sticker_search">Отвори търсачката на стикери</string>
    <string name="KeyboardPagerFragment_open_gif_search">Отвори търсачката на GIF-ове</string>
    <string name="KeyboardPagerFragment_stickers">Стикери</string>
    <string name="KeyboardPagerFragment_backspace">Backspace</string>
    <string name="KeyboardPagerFragment_gifs">Gif-ове</string>
    <string name="KeyboardPagerFragment_search_emoji">Търси емоджи</string>
    <string name="KeyboardPagerfragment_back_to_emoji">Връщане към емоджи</string>
    <string name="KeyboardPagerfragment_clear_search_entry">Изчисти търсенето</string>
    <string name="KeyboardPagerFragment_search_giphy">Търси из GIPHY</string>

    <!-- StickerSearchDialogFragment -->
    <string name="StickerSearchDialogFragment_search_stickers">Търси стикери</string>
    <string name="StickerSearchDialogFragment_no_results_found">Нищо не открихме</string>
    <string name="EmojiSearchFragment__no_results_found">Нищо не открихме</string>
    <string name="NotificationsSettingsFragment__unknown_ringtone">Неизвестна мелодия</string>

    <!-- ConversationSettingsFragment -->
    <!-- Dialog title displayed when non-admin tries to add a story to an audience group -->
    <string name="ConversationSettingsFragment__cant_add_to_group_story">Не може да се добави към груповата история</string>
    <!-- Dialog message displayed when non-admin tries to add a story to an audience group -->
    <string name="ConversationSettingsFragment__only_admins_of_this_group_can_add_to_its_story">Само администраторите на тази група могат да добавят към нейната история</string>
    <!-- Error toasted when no activity can handle the add contact intent -->
    <string name="ConversationSettingsFragment__contacts_app_not_found">Приложението за контакти не е намерено</string>
    <string name="ConversationSettingsFragment__start_video_call">Започни видео-разговор</string>
    <string name="ConversationSettingsFragment__start_audio_call">Започни аудио-разговор</string>
    <!-- Button label with hyphenation. Translation can use soft hyphen - Unicode U+00AD -->
    <string name="ConversationSettingsFragment__story">История</string>
    <!-- Button label with hyphenation. Translation can use soft hyphen - Unicode U+00AD -->
    <string name="ConversationSettingsFragment__message">Съобщение</string>
    <!-- Button label with hyphenation. Translation can use soft hyphen - Unicode U+00AD -->
    <string name="ConversationSettingsFragment__video">Видео</string>
    <!-- Button label with hyphenation. Translation can use soft hyphen - Unicode U+00AD -->
    <string name="ConversationSettingsFragment__audio">Аудио</string>
    <!-- Button label with hyphenation. Translation can use soft hyphen - Unicode U+00AD -->
    <string name="ConversationSettingsFragment__call">Обаждане</string>
    <!-- Button label with hyphenation. Translation can use soft hyphen - Unicode U+00AD -->
    <string name="ConversationSettingsFragment__mute">Заглушаване</string>
    <!-- Button label with hyphenation. Translation can use soft hyphen - Unicode U+00AD -->
    <string name="ConversationSettingsFragment__muted">Заглушен</string>
    <!-- Button label with hyphenation. Translation can use soft hyphen - Unicode U+00AD -->
    <string name="ConversationSettingsFragment__search">Търсене</string>
    <string name="ConversationSettingsFragment__disappearing_messages">Изчезващи съобщения</string>
    <string name="ConversationSettingsFragment__sounds_and_notifications">Звуци и известия</string>
  <!-- Removed by excludeNonTranslatables <string name="ConversationSettingsFragment__internal_details" translatable="false">Internal details</string> -->
    <string name="ConversationSettingsFragment__contact_details">Детайли за контакта</string>
    <string name="ConversationSettingsFragment__view_safety_number">Преглеждане на числото за сигурност</string>
    <string name="ConversationSettingsFragment__block">Блокиране</string>
    <string name="ConversationSettingsFragment__block_group">Блокиране на групата</string>
    <string name="ConversationSettingsFragment__unblock">Отблокиране</string>
    <string name="ConversationSettingsFragment__unblock_group">Отблокиране на групата</string>
    <string name="ConversationSettingsFragment__add_to_a_group">Добави в група</string>
    <string name="ConversationSettingsFragment__see_all">Виж всички</string>
    <string name="ConversationSettingsFragment__add_members">Добави членове</string>
    <string name="ConversationSettingsFragment__permissions">Разрешения</string>
    <string name="ConversationSettingsFragment__requests_and_invites">Заявки и покани</string>
    <string name="ConversationSettingsFragment__group_link">Връзка към групата</string>
    <string name="ConversationSettingsFragment__add_as_a_contact">Добави като контакт</string>
    <string name="ConversationSettingsFragment__unmute">Изключване на тих режим</string>
    <string name="ConversationSettingsFragment__conversation_muted_until_s">Разговорът е заглушен до %1$s</string>
    <string name="ConversationSettingsFragment__conversation_muted_forever">Разговорът е заглушен завинаги</string>
    <string name="ConversationSettingsFragment__copied_phone_number_to_clipboard">Телефонният номер е копиран в клипборда.</string>
    <string name="ConversationSettingsFragment__phone_number">Телефонен номер</string>
    <string name="ConversationSettingsFragment__get_badges">Получете значки за профила си, като подкрепите Signal. Докоснете някоя значка, за да научите повече.</string>

    <!-- PermissionsSettingsFragment -->
    <string name="PermissionsSettingsFragment__add_members">Добави членове</string>
    <string name="PermissionsSettingsFragment__edit_group_info">Редактиране на информация за групата</string>
    <string name="PermissionsSettingsFragment__send_messages">Изпращане на съобщения</string>
    <string name="PermissionsSettingsFragment__all_members">Всеки член</string>
    <string name="PermissionsSettingsFragment__only_admins">Само администратори</string>
    <string name="PermissionsSettingsFragment__who_can_add_new_members">Кой може да добавя нови членове?</string>
    <string name="PermissionsSettingsFragment__who_can_edit_this_groups_info">Кой може да редактира информацията на тази група?</string>
    <string name="PermissionsSettingsFragment__who_can_send_messages">Кой може да изпраща съобщения?</string>

    <!-- SoundsAndNotificationsSettingsFragment -->
    <string name="SoundsAndNotificationsSettingsFragment__mute_notifications">Тих режим за известия</string>
    <string name="SoundsAndNotificationsSettingsFragment__not_muted">Не е заглушен</string>
    <string name="SoundsAndNotificationsSettingsFragment__mentions">Споменавания</string>
    <string name="SoundsAndNotificationsSettingsFragment__always_notify">Винаги известявай</string>
    <string name="SoundsAndNotificationsSettingsFragment__do_not_notify">Не известявай</string>
    <string name="SoundsAndNotificationsSettingsFragment__custom_notifications">Персонализирани известия</string>

    <!-- StickerKeyboard -->
    <string name="StickerKeyboard__recently_used">Наскоро ползван</string>

    <!-- PlaybackSpeedToggleTextView -->
    <string name="PlaybackSpeedToggleTextView__p5x">.5x</string>
    <string name="PlaybackSpeedToggleTextView__1x">1x</string>
    <string name="PlaybackSpeedToggleTextView__1p5x">1.5x</string>
    <string name="PlaybackSpeedToggleTextView__2x">2x</string>

    <!-- PaymentRecipientSelectionFragment -->
    <string name="PaymentRecipientSelectionFragment__new_payment">Ново плащане</string>

    <!-- NewConversationActivity -->
    <string name="NewConversationActivity__new_message">Ново съобщение</string>
    <!-- Context menu item message -->
    <string name="NewConversationActivity__message">Съобщение</string>
    <!-- Context menu item audio call -->
    <string name="NewConversationActivity__audio_call">Audio Call</string>
    <!-- Context menu item video call -->
    <string name="NewConversationActivity__video_call">Видео обаждане</string>
    <!-- Context menu item remove -->
    <string name="NewConversationActivity__remove">Премахване</string>
    <!-- Context menu item block -->
    <string name="NewConversationActivity__block">Блокиране</string>
    <!-- Dialog title when removing a contact -->
    <string name="NewConversationActivity__remove_s">Премахване на %1$s?</string>
    <!-- Dialog message when removing a contact -->
    <string name="NewConversationActivity__you_wont_see_this_person">Няма да виждате този човек, когато търсите. Ще получите заявка за съобщение, ако в бъдеще този потребител ви изпрати съобщение.</string>
    <!-- Snackbar message after removing a contact -->
    <string name="NewConversationActivity__s_has_been_removed">Разговорът „%1$s“ е премахнат</string>
    <!-- Snackbar message after blocking a contact -->
    <string name="NewConversationActivity__s_has_been_blocked">Контактът „%1$s“ е блокиран</string>
    <!-- Dialog title when remove target contact is in system contacts -->
    <string name="NewConversationActivity__unable_to_remove_s">Неуспешно премахване на %1$s</string>
    <!-- Dialog message when remove target contact is in system contacts -->
    <string name="NewConversationActivity__this_person_is_saved_to_your">Този човек е запазен в „Контакти“ на устройството ви. Изтрийте го от „Контакти“ и опитайте отново.</string>
    <!-- Dialog action to view contact when they can\'t be removed otherwise -->
    <string name="NewConversationActivity__view_contact">Вижте контакта</string>
    <!-- Error message shown when looking up a person by phone number and that phone number is not associated with a signal account -->
    <string name="NewConversationActivity__s_is_not_a_signal_user">%1$s не е потребител на Signal</string>

    <!-- ContactFilterView -->
    <string name="ContactFilterView__search_name_or_number">Търси по име или номер</string>

    <!-- VoiceNotePlayerView -->
    <string name="VoiceNotePlayerView__dot_s">. %1$s</string>
    <string name="VoiceNotePlayerView__stop_voice_message">Спиране на гласово съобщение</string>
    <string name="VoiceNotePlayerView__change_voice_message_speed">Промяна на скоростта на гласовото съобщение</string>
    <string name="VoiceNotePlayerView__pause_voice_message">Пауза на гласовото съобщение</string>
    <string name="VoiceNotePlayerView__play_voice_message">Пускане на гласово съобщение</string>
    <string name="VoiceNotePlayerView__navigate_to_voice_message">Преминаване към гласово съобщение</string>


    <!-- AvatarPickerFragment -->
    <string name="AvatarPickerFragment__avatar_preview">Преглед на аватар</string>
    <string name="AvatarPickerFragment__camera">Камера</string>
    <string name="AvatarPickerFragment__take_a_picture">Направи снимка</string>
    <string name="AvatarPickerFragment__choose_a_photo">Избери снимка</string>
    <string name="AvatarPickerFragment__photo">Снимка</string>
    <string name="AvatarPickerFragment__text">Текст</string>
    <string name="AvatarPickerFragment__save">Запази</string>
    <string name="AvatarPickerFragment__clear_avatar">Премахни аватар</string>
    <string name="AvatarPickerRepository__failed_to_save_avatar">Грешка при запазването на аватара</string>

    <!-- TextAvatarCreationFragment -->
    <string name="TextAvatarCreationFragment__preview">Преглед</string>
    <string name="TextAvatarCreationFragment__done">Готово</string>
    <string name="TextAvatarCreationFragment__text">Текст</string>
    <string name="TextAvatarCreationFragment__color">Цвят</string>

    <!-- VectorAvatarCreationFragment -->
    <string name="VectorAvatarCreationFragment__select_a_color">Изберете цвят</string>

    <!-- ContactSelectionListItem -->
    <string name="ContactSelectionListItem__sms">SMS</string>
    <string name="ContactSelectionListItem__dot_s">. %1$s</string>

    <!-- Displayed in the toolbar when externally sharing text to multiple recipients -->
    <string name="ShareInterstitialActivity__share">Споделяне</string>

    <!-- DSLSettingsToolbar -->
    <string name="DSLSettingsToolbar__navigate_up">Навигиране нагоре</string>
    <string name="MultiselectForwardFragment__forward_to">Препращане до</string>
    <!-- Displayed when sharing content via the fragment -->
    <string name="MultiselectForwardFragment__share_with">Споделяне с</string>
    <string name="MultiselectForwardFragment__add_a_message">Добави съобщение</string>
    <string name="MultiselectForwardFragment__faster_forwards">По-бързи препращания</string>
    <!-- Displayed when user selects a video that will be clipped before sharing to a story -->
    <string name="MultiselectForwardFragment__videos_will_be_trimmed">Видеоклиповете ще бъдат съкратени до 30-секундни клипове и изпратени като няколко истории.</string>
    <!-- Displayed when user selects a video that cannot be sent as a story -->
    <string name="MultiselectForwardFragment__videos_sent_to_stories_cant">Видеоклиповете, изпратени в „Истории“, не могат да бъдат по-дълги от 30 секунди.</string>
    <string name="MultiselectForwardFragment__forwarded_messages_are_now">Препратените съобщения вече се изпращат незабавно.</string>
    <plurals name="MultiselectForwardFragment_send_d_messages">
        <item quantity="one">Изпращане на %1$d съобщение</item>
        <item quantity="other">Изпращане на %1$d съобщения</item>
    </plurals>
    <plurals name="MultiselectForwardFragment_messages_sent">
        <item quantity="one">Съобщението е изпратено</item>
        <item quantity="other">Съобщенията са изпратени</item>
    </plurals>
    <plurals name="MultiselectForwardFragment_messages_failed_to_send">
        <item quantity="one">Неуспешно изпращане на съобщението</item>
        <item quantity="other">Неуспешно изпращане на съобщенията</item>
    </plurals>
    <plurals name="MultiselectForwardFragment__couldnt_forward_messages">
        <item quantity="one">Съобщението не можа да се препрати, защото вече не е налично.</item>
        <item quantity="other">Съобщенията не можаха да се препратят, защото вече не са налични.</item>
    </plurals>
    <!-- Error message shown when attempting to select a group to forward/share but it\'s announcement only and you are not an admin -->
    <string name="MultiselectForwardFragment__only_admins_can_send_messages_to_this_group">Само админите могат да изпращат съобщения в тази група.</string>
    <string name="MultiselectForwardFragment__limit_reached">Достигнат лимит</string>

    <!-- Media V2 -->
    <!-- Dialog message when sending a story via an add to group story button -->
    <string name="MediaReviewFragment__add_to_the_group_story">Добавяне към груповата история „%1$s“</string>
    <!-- Positive dialog action when sending a story via an add to group story button -->
    <string name="MediaReviewFragment__add_to_story">Добавяне към историята</string>
    <string name="MediaReviewFragment__add_a_message">Добави съобщение</string>
    <string name="MediaReviewFragment__add_a_reply">Добавяне на отговор</string>
    <string name="MediaReviewFragment__send_to">Изпращане до</string>
    <string name="MediaReviewFragment__view_once_message">Съобщение за еднократно гледане</string>
    <string name="MediaReviewFragment__one_or_more_items_were_too_large">Един или повече елементи бяха твърде големи</string>
    <string name="MediaReviewFragment__one_or_more_items_were_invalid">Един или повече елементи бяха невалидни</string>
    <string name="MediaReviewFragment__too_many_items_selected">Избрани са твърде много елементи</string>

    <string name="ImageEditorHud__cancel">Отказ</string>
    <string name="ImageEditorHud__draw">Рисуване</string>
    <string name="ImageEditorHud__write_text">Писане на текст</string>
    <string name="ImageEditorHud__add_a_sticker">Добавяне на стикер</string>
    <string name="ImageEditorHud__blur">Замъгли</string>
    <string name="ImageEditorHud__done_editing">Край на редактирането</string>
    <string name="ImageEditorHud__clear_all">Изчистване на всички</string>
    <string name="ImageEditorHud__undo">Върни</string>
    <string name="ImageEditorHud__toggle_between_marker_and_highlighter">Превключване между флумастер и маркер</string>
    <string name="ImageEditorHud__toggle_between_text_styles">Превключване между стиловете на текста</string>

    <string name="MediaCountIndicatorButton__send">Изпращане</string>

    <string name="MediaReviewSelectedItem__tap_to_remove">Докоснете за премахване</string>
    <string name="MediaReviewSelectedItem__tap_to_select">Натиснете, за да изберете</string>

    <string name="MediaReviewImagePageFragment__discard">Откажи</string>
    <string name="MediaReviewImagePageFragment__discard_changes">Отхвърляне на промените?</string>
    <string name="MediaReviewImagePageFragment__youll_lose_any_changes">Ще изгубите всички промени, които сте направили по снимката.</string>


    <string name="BadgesOverviewFragment__my_badges">Моите значки</string>
    <string name="BadgesOverviewFragment__featured_badge">Представена значка</string>
    <string name="BadgesOverviewFragment__display_badges_on_profile">Показване на значки в профила</string>
    <string name="BadgesOverviewFragment__failed_to_update_profile">Неуспешно актуализиране на профила</string>



    <string name="SelectFeaturedBadgeFragment__select_a_badge">Изберете значка</string>
    <string name="SelectFeaturedBadgeFragment__you_must_select_a_badge">Трябва да изберете значка</string>
    <string name="SelectFeaturedBadgeFragment__failed_to_update_profile">Неуспешно актуализиране на профила</string>

    <!-- Displayed on primary button in the bottom sheet as a call-to-action to launch into the donation flow -->
    <string name="ViewBadgeBottomSheetDialogFragment__donate_now">Дарете сега</string>
    <!-- Title of a page in the bottom sheet. Placeholder is a user\'s short-name -->
    <string name="ViewBadgeBottomSheetDialogFragment__s_supports_signal">%1$s подкрепя Signal</string>
    <!-- Description of a page in the bottom sheet of a monthly badge. Placeholder is a user\'s short-name -->
    <string name="ViewBadgeBottomSheetDialogFragment__s_supports_signal_with_a_monthly">%1$s подкрепя Signal с месечно дарение. Signal е организация с нестопанска цел, без рекламодатели или инвеститори, подкрепяна само от хора като вас.</string>
    <!-- Description of a page in the bottom sheet of a one-time badge. Placeholder is a user\'s short-name -->
    <string name="ViewBadgeBottomSheetDialogFragment__s_supports_signal_with_a_donation">%1$s подкрепя Signal с дарение. Signal е организация с нестопанска цел, без рекламодатели или инвеститори, подкрепяна само от хора като вас.</string>

    <string name="ImageView__badge">Значка</string>

    <string name="SubscribeFragment__cancel_subscription">Отмяна на абонамента</string>
    <string name="SubscribeFragment__confirm_cancellation">Потвърждаване на отмяната?</string>
    <string name="SubscribeFragment__you_wont_be_charged_again">Повече няма да бъдете таксувани. Значката ще бъде премахната от профила ви в края на периода на таксуване.</string>
    <string name="SubscribeFragment__not_now">Не сега</string>
    <string name="SubscribeFragment__confirm">Потвърждение</string>
    <string name="SubscribeFragment__update_subscription">Актуализиране на абонамента</string>
    <string name="SubscribeFragment__your_subscription_has_been_cancelled">Абонаментът ви е отменен.</string>
    <string name="SubscribeFragment__update_subscription_question">Актуализиране на абонамента?</string>
    <string name="SubscribeFragment__update">Обновяване</string>
    <string name="SubscribeFragment__you_will_be_charged_the_full_amount_s_of">Днес ще ви бъде начислена цялата сума (%1$s) за новата цена на абонамента. Абонаментът ви ще се подновява ежемесечно.</string>

    <string name="Subscription__s_per_month">%1$s/месец</string>
    <!-- Shown when a subscription is active and isn\'t going to expire at the end of the term -->
    <string name="Subscription__renews_s">Подновява се на %1$s</string>
    <!-- Shown when a subscription is active and is going to expire at the end of the term -->
    <string name="Subscription__expires_s">Изтича на %1$s</string>

    <!-- Title of learn more sheet -->
    <string name="SubscribeLearnMoreBottomSheetDialogFragment__signal_is_different">Signal е нещо различно.</string>
    <!-- First small text blurb on learn more sheet -->
    <string name="SubscribeLearnMoreBottomSheetDialogFragment__private_messaging">Частни съобщения. Без реклами, без тракери, без следене.</string>
    <!-- Second small text blurb on learn more sheet -->
    <string name="SubscribeLearnMoreBottomSheetDialogFragment__signal_is_supported_by">Signal се издържа от дарения, което означава, че вашата поверителност е във фокуса на всичко, което правим. Signal е създаден за вас, а не за вашите данни и не за печалба.</string>
    <!-- Third small text blurb on learn more sheet -->
    <string name="SubscribeLearnMoreBottomSheetDialogFragment__if_you_can">Ако можете, моля, дарете днес, за да запазите Signal забавен, надежден и достъпен за всички.</string>

    <string name="SubscribeThanksForYourSupportBottomSheetDialogFragment__thanks_for_your_support">Благодарим ви за подкрепата!</string>
    <!-- Subtext underneath the dialog title on the thanks sheet -->
    <string name="SubscribeThanksForYourSupportBottomSheetDialogFragment__youve_earned_a_donor_badge">Спечелихте значка за дарител от Signal! Покажете в профила си, за да демонстрирате своята подкрепа.</string>
    <string name="SubscribeThanksForYourSupportBottomSheetDialogFragment__you_can_also">Можете също така да</string>
    <string name="SubscribeThanksForYourSupportBottomSheetDialogFragment__become_a_montly_sustainer">станете ежемесечен поддръжник.</string>
    <string name="SubscribeThanksForYourSupportBottomSheetDialogFragment__display_on_profile">Показване на профила</string>
    <string name="SubscribeThanksForYourSupportBottomSheetDialogFragment__make_featured_badge">Направете представена значка</string>
    <string name="SubscribeThanksForYourSupportBottomSheetDialogFragment__continue">Продължи</string>
    <string name="ThanksForYourSupportBottomSheetFragment__when_you_have_more">Когато имате повече от една значка, можете да изберете една от тях, която да бъде представена в профила ви, за да я виждат другите.</string>

    <string name="BecomeASustainerFragment__get_badges">Получете значки за профила си, като подкрепяте Signal.</string>
    <string name="BecomeASustainerFragment__signal_is_a_non_profit">Signal е организация с нестопанска цел, без рекламодатели или инвеститори, подкрепяна само от хора като вас.</string>

    <!-- Button label for creating a donation -->
    <string name="ManageDonationsFragment__donate_to_signal">Дарете на Signal</string>
    <!-- Heading for more area of manage subscriptions page -->
    <string name="ManageDonationsFragment__more">Още</string>
    <!-- Heading for receipts area of manage subscriptions page -->
    <!-- Heading for my subscription area of manage subscriptions page -->
    <string name="ManageDonationsFragment__my_support">My Support</string>
    <string name="ManageDonationsFragment__manage_subscription">Управление на абонамента</string>
    <!-- Label for Donation Receipts button -->
    <string name="ManageDonationsFragment__donation_receipts">Разписки за дарения</string>
    <string name="ManageDonationsFragment__badges">Значки</string>
    <string name="ManageDonationsFragment__subscription_faq">Често задавани въпроси за абонамент</string>
    <!-- Preference heading for other ways to donate -->
    <string name="ManageDonationsFragment__other_ways_to_give">Други начини за даряване</string>
    <!-- Preference label to launch badge gifting -->
    <string name="ManageDonationsFragment__donate_for_a_friend">Дарете за приятел</string>

    <string name="Boost__enter_custom_amount">Въведете индивидуална сума</string>
    <string name="Boost__one_time_contribution">Еднократно дарение</string>
    <!-- Error label when the amount is smaller than what we can accept -->
    <string name="Boost__the_minimum_amount_you_can_donate_is_s">Минималната сума, която можете да дарите, е %1$s</string>

    <string name="MySupportPreference__s_per_month">%1$s/месец</string>
    <string name="MySupportPreference__renews_s">Подновява се на %1$s</string>
    <string name="MySupportPreference__processing_transaction">Обработка на трансакцията…</string>
    <!-- Displayed on "My Support" screen when user badge failed to be added to their account -->
    <string name="MySupportPreference__couldnt_add_badge_s">Неуспешно добавяне на значката. %1$s</string>
    <string name="MySupportPreference__please_contact_support">Моля, свържете се с поддръжката.</string>

    <!-- Title of expiry sheet when boost badge falls off profile unexpectedly. -->
    <string name="ExpiredBadgeBottomSheetDialogFragment__boost_badge_expired">Срокът на значката „Подсилване“ е изтекъл</string>
    <!-- Displayed in the bottom sheet if a monthly donation badge unexpectedly falls off the user\'s profile -->
    <string name="ExpiredBadgeBottomSheetDialogFragment__monthly_donation_cancelled">Месечното дарение е отменено</string>
    <!-- Displayed in the bottom sheet when a boost badge expires -->
    <string name="ExpiredBadgeBottomSheetDialogFragment__your_boost_badge_has_expired_and">Срокът на валидност на значката „Подсилване“ е изтекъл и тя вече не се вижда на профила ви.</string>
    <string name="ExpiredBadgeBottomSheetDialogFragment__you_can_reactivate">Можете да активирате значката си за подсилване за още 30 дни с еднократно дарение.</string>
    <!-- Displayed when we do not think the user is a subscriber when their boost expires -->
    <string name="ExpiredBadgeBottomSheetDialogFragment__you_can_keep">Можете да продължите да използвате Signal, но за да подкрепите технологията, която е създадена за вас, помислете дали да не станете поддръжник чрез ежемесечни дарения.</string>
    <string name="ExpiredBadgeBottomSheetDialogFragment__become_a_sustainer">Станете поддръжник</string>
    <string name="ExpiredBadgeBottomSheetDialogFragment__add_a_boost">Добавяне на подсилване</string>
    <string name="ExpiredBadgeBottomSheetDialogFragment__not_now">Не сега</string>
    <!-- Copy displayed when badge expires after user inactivity -->
    <string name="ExpiredBadgeBottomSheetDialogFragment__your_recurring_monthly_donation_was_automatically">Периодичното ви месечно дарение е отменено автоматично, защото сте били неактивни твърде дълго време. Значката ви за %1$s вече не се вижда на профила ви.</string>
    <!-- Copy displayed when badge expires after payment failure -->
    <string name="ExpiredBadgeBottomSheetDialogFragment__your_recurring_monthly_donation_was_canceled">Вашето периодично месечно дарение е отменено, защото не можахме да обработим плащането ви. Значката ви вече не се вижда на профила ви.</string>
    <!-- Copy displayed when badge expires after a payment failure and we have a displayable charge failure reason -->
    <string name="ExpiredBadgeBottomSheetDialogFragment__your_recurring_monthly_donation_was_canceled_s">Вашето периодично месечно дарение беше отменено. %1$s Значката ви за %2$s вече не се вижда на профила ви.</string>
    <string name="ExpiredBadgeBottomSheetDialogFragment__you_can">Можете да продължите да използвате Signal, но за да подкрепите приложението и да активирате отново значката си, подновете сега.</string>
    <string name="ExpiredBadgeBottomSheetDialogFragment__renew_subscription">Подновяване на абонамента</string>
    <!-- Button label to send user to Google Pay website -->
    <string name="ExpiredBadgeBottomSheetDialogFragment__go_to_google_pay">Към Google Pay</string>

    <string name="CantProcessSubscriptionPaymentBottomSheetDialogFragment__cant_process_subscription_payment">Неуспешно обработване на плащането за абонамент</string>
    <string name="CantProcessSubscriptionPaymentBottomSheetDialogFragment__were_having_trouble">Имаме затруднение със събирането на плащането ви като поддръжник на Signal. Уверете се, че начинът ви на плащане е актуален. Ако не е, актуализирайте го в Google Pay. Signal ще се опита да обработи плащането отново след няколко дни.</string>
    <string name="CantProcessSubscriptionPaymentBottomSheetDialogFragment__dont_show_this_again">Не показвай това отново</string>

    <string name="Subscription__contact_support">Връзка с отдела за поддръжка</string>
    <string name="Subscription__get_a_s_badge">Вземете значка %1$s</string>

    <string name="SubscribeFragment__processing_payment">Обработка на плащането…</string>
    <!-- Displayed in notification when user payment fails to process on Stripe -->
    <string name="DonationsErrors__error_processing_payment">Грешка при обработване на плащането</string>
    <!-- Displayed on "My Support" screen when user subscription payment method failed. -->
    <string name="DonationsErrors__error_processing_payment_s">Грешка при обработване на плащането. %1$s</string>
    <string name="DonationsErrors__your_payment">Плащането ви не можа да бъде обработено и не сте таксувани. Моля, опитайте отново.</string>
    <string name="DonationsErrors__still_processing">Все още се обработва</string>
    <string name="DonationsErrors__couldnt_add_badge">Неуспешно добавяне на значка</string>
    <!-- Displayed when badge credential couldn\'t be verified -->
    <string name="DonationsErrors__failed_to_validate_badge">Неуспешно валидиране на значка</string>
    <!-- Displayed when badge credential couldn\'t be verified -->
    <string name="DonationsErrors__could_not_validate">Отговорът на сървъра не можа да бъде валидиран. Моля, свържете се с поддръжката.</string>
    <!-- Displayed as title when some generic error happens during sending donation on behalf of another user -->
    <string name="DonationsErrors__donation_failed">Дарението не беше успешно</string>
    <!-- Displayed as message when some generic error happens during sending donation on behalf of another user -->
    <string name="DonationsErrors__your_payment_was_processed_but">Вашето плащане беше обработено, но Signal не можа да изпрати вашето съобщение за дарение. Моля, свържете се с поддръжката.</string>
    <string name="DonationsErrors__your_badge_could_not">Значката ви не можа да бъде добавена към акаунта ви, но е възможно да сте били таксувани. Моля, свържете се с поддръжката.</string>
    <string name="DonationsErrors__your_payment_is_still">Плащането ви все още се обработва. Това може да отнеме няколко минути в зависимост от връзката ви.</string>
    <string name="DonationsErrors__failed_to_cancel_subscription">Неуспешно анулиране на абонамент</string>
    <string name="DonationsErrors__subscription_cancellation_requires_an_internet_connection">Анулирането на абонамент изисква връзка с интернет.</string>
    <string name="ViewBadgeBottomSheetDialogFragment__your_device_doesn_t_support_google_pay_so_you_can_t_subscribe_to_earn_a_badge_you_can_still_support_signal_by_making_a_donation_on_our_website">Вашето устройство не поддържа Google Pay, така че не можете да се абонирате и да получите значка. Все още можете да подкрепите Signal, като направите дарение на нашия уебсайт.</string>
    <string name="NetworkFailure__network_error_check_your_connection_and_try_again">Грешка в мрежата. Проверете връзката си и опитайте отново.</string>
    <string name="NetworkFailure__retry">Опитай отново</string>
    <!-- Displayed as a dialog title when the selected recipient for a gift doesn\'t support gifting -->
    <string name="DonationsErrors__cannot_send_donation">Не може да се изпрати дарение</string>
    <!-- Displayed as a dialog message when the selected recipient for a gift doesn\'t support gifting -->
    <string name="DonationsErrors__this_user_cant_receive_donations_until">Този потребител не може да получава дарения, докато не надгради Signal.</string>
    <!-- Displayed as a dialog message when the user\'s profile could not be fetched, likely due to lack of internet -->
    <string name="DonationsErrors__your_donation_could_not_be_sent">Вашето дарение не беше изпратено заради мрежова грешка. Проверете връзката си и опитайте отново.</string>

    <!-- Gift message view title -->
    <string name="GiftMessageView__donation_on_behalf_of_s">Дарение от името на %1$s</string>
    <!-- Gift message view title for incoming donations -->
    <string name="GiftMessageView__s_donated_to_signal_on">%1$s дари на Signal от ваше име</string>
    <!-- Gift badge redeem action label -->
    <string name="GiftMessageView__redeem">Осребряване</string>
    <!-- Gift badge view action label -->
    <string name="GiftMessageView__view">Преглед</string>
    <!-- Gift badge redeeming action label -->
    <string name="GiftMessageView__redeeming">Осребряване…</string>
    <!-- Gift badge redeemed label -->
    <string name="GiftMessageView__redeemed">Осребрено</string>


    <!-- Stripe decline code generic_failure -->
    <string name="DeclineCode__try_another_payment_method_or_contact_your_bank">Опитайте с друг начин на плащане или се свържете с банката си за повече информация.</string>
    <!-- Stripe decline code verify on Google Pay and try again -->
    <string name="DeclineCode__verify_your_payment_method_is_up_to_date_in_google_pay_and_try_again">Проверете дали начинът ви на плащане е актуален в Google Pay и опитайте отново.</string>
    <!-- Stripe decline code learn more action label -->
    <string name="DeclineCode__learn_more">Научете повече</string>
    <!-- Stripe decline code contact issuer -->
    <string name="DeclineCode__verify_your_payment_method_is_up_to_date_in_google_pay_and_try_again_if_the_problem">Проверете дали начинът ви на плащане е актуален в Google Pay и опитайте отново. Ако проблемът продължава, свържете се с банката си.</string>
    <!-- Stripe decline code purchase not supported -->
    <string name="DeclineCode__your_card_does_not_support_this_type_of_purchase">Картата ви не поддържа този тип покупки. Опитайте с друг начин на плащане.</string>
    <!-- Stripe decline code your card has expired -->
    <string name="DeclineCode__your_card_has_expired">Картата ви е изтекла. Актуализирайте начина си на плащане в Google Pay и опитайте отново.</string>
    <!-- Stripe decline code go to google pay action label -->
    <string name="DeclineCode__go_to_google_pay">Към Google Pay</string>
    <!-- Stripe decline code try credit card again action label -->
    <string name="DeclineCode__try">Опитай отново</string>
    <!-- Stripe decline code incorrect card number -->
    <string name="DeclineCode__your_card_number_is_incorrect">Номерът на картата ви е грешен. Актуализирайте го в Google Pay и опитайте отново.</string>
    <!-- Stripe decline code incorrect cvc -->
    <string name="DeclineCode__your_cards_cvc_number_is_incorrect">CVC номерът на картата ви е грешен. Актуализирайте го в Google Pay и опитайте отново.</string>
    <!-- Stripe decline code insufficient funds -->
    <string name="DeclineCode__your_card_does_not_have_sufficient_funds">Картата ви няма достатъчно налични средства за тази покупка. Опитайте с друг начин на плащане.</string>
    <!-- Stripe decline code incorrect expiration month -->
    <string name="DeclineCode__the_expiration_month">Месецът на изтичане на срока на валидност на вашия начин на плащане е грешен. Актуализирайте го в Google Pay и опитайте отново.</string>
    <!-- Stripe decline code incorrect expiration year -->
    <string name="DeclineCode__the_expiration_year">Годината на изтичане на срока на валидност на вашия начин на плащане е неправилна. Актуализирайте я в Google Pay и опитайте отново.</string>
    <!-- Stripe decline code issuer not available -->
    <string name="DeclineCode__try_completing_the_payment_again">Опитайте да извършите плащането отново или се свържете с банката си за повече информация.</string>
    <!-- Stripe decline code processing error -->
    <string name="DeclineCode__try_again">Опитайте отново или се свържете с банката си за повече информация.</string>

    <!-- Credit Card decline code error strings -->
    <!-- Stripe decline code approve_with_id for credit cards displayed in a notification or dialog -->
    <string name="DeclineCode__verify_your_card_details_are_correct_and_try_again">Проверете дали данните на картата ви са правилни и опитайте отново.</string>
    <!-- Stripe decline code call_issuer for credit cards displayed in a notification or dialog -->
    <string name="DeclineCode__verify_your_card_details_are_correct_and_try_again_if_the_problem_continues">Проверете дали данните на картата ви са правилни и опитайте отново. Ако проблемът продължава, свържете се с банката си.</string>
    <!-- Stripe decline code expired_card for credit cards displayed in a notification or dialog -->
    <string name="DeclineCode__your_card_has_expired_verify_your_card_details">Картата ви е изтекла. Проверете дали данните на картата ви са правилни и опитайте отново.</string>
    <!-- Stripe decline code incorrect_cvc and invalid_cvc for credit cards displayed in a notification or dialog -->
    <string name="DeclineCode__your_cards_cvc_number_is_incorrect_verify_your_card_details">CVC номерът на картата ви е грешен. Проверете дали данните на картата ви са правилни и опитайте отново.</string>
    <!-- Stripe decline code invalid_expiry_month for credit cards displayed in a notification or dialog -->
    <string name="DeclineCode__the_expiration_month_on_your_card_is_incorrect">Месецът на изтичане на срока на валидност на картата ви е грешен. Проверете дали данните на картата ви са правилни и опитайте отново.</string>
    <!-- Stripe decline code invalid_expiry_year for credit cards displayed in a notification or dialog -->
    <string name="DeclineCode__the_expiration_year_on_your_card_is_incorrect">Годината на изтичане на срока на валидност на картата ви е грешна. Проверете дали данните на картата ви са правилни и опитайте отново.</string>
    <!-- Stripe decline code incorrect_number and invalid_number for credit cards displayed in a notification or dialog -->
    <string name="DeclineCode__your_card_number_is_incorrect_verify_your_card_details">Номерът на картата ви е грешен. Проверете дали данните на картата ви са правилни и опитайте отново.</string>

    <!-- Title of create notification profile screen -->
    <string name="EditNotificationProfileFragment__name_your_profile">Дайте име на профила си</string>
    <!-- Hint text for create/edit notification profile name -->
    <string name="EditNotificationProfileFragment__profile_name">Име на профила</string>
    <!-- Name has a max length, this shows how many characters are used out of the max -->
    <string name="EditNotificationProfileFragment__count">%1$d/%2$d</string>
    <!-- Call to action button to continue to the next step -->
    <string name="EditNotificationProfileFragment__next">Напред</string>
    <!-- Call to action button once the profile is named to create the profile and continue to the customization steps -->
    <string name="EditNotificationProfileFragment__create">Създаване</string>
    <!-- Call to action button once the profile name is edited -->
    <string name="EditNotificationProfileFragment__save">Запази</string>
    <!-- Title of edit notification profile screen -->
    <string name="EditNotificationProfileFragment__edit_this_profile">Редактиране на този профил</string>
    <!-- Error message shown when attempting to create or edit a profile name to an existing profile name -->
    <string name="EditNotificationProfileFragment__a_profile_with_this_name_already_exists">Вече съществува профил с това име</string>
    <!-- Preset selectable name for a profile name, shown as list in edit/create screen -->
    <string name="EditNotificationProfileFragment__work">Работен</string>
    <!-- Preset selectable name for a profile name, shown as list in edit/create screen -->
    <string name="EditNotificationProfileFragment__sleep">Сън</string>
    <!-- Preset selectable name for a profile name, shown as list in edit/create screen -->
    <string name="EditNotificationProfileFragment__driving">Шофиране</string>
    <!-- Preset selectable name for a profile name, shown as list in edit/create screen -->
    <string name="EditNotificationProfileFragment__downtime">Почивка</string>
    <!-- Preset selectable name for a profile name, shown as list in edit/create screen -->
    <string name="EditNotificationProfileFragment__focus">Фокус</string>
    <!-- Error message shown when attempting to next/save without a profile name -->
    <string name="EditNotificationProfileFragment__profile_must_have_a_name">Името е задължително</string>

    <!-- Title for add recipients to notification profile screen in create flow -->
    <string name="AddAllowedMembers__allowed_notifications">Разрешени известия</string>
    <!-- Description of what the user should be doing with this screen -->
    <string name="AddAllowedMembers__add_people_and_groups_you_want_notifications_and_calls_from_when_this_profile_is_on">Добавете хора и групи, от които искате да получавате известия и повиквания, когато този профил е включен</string>
    <!-- Button text that launches the contact picker to select from -->
    <string name="AddAllowedMembers__add_people_or_groups">Добавяне на хора или групи</string>

    <!-- Call to action button on contact picker for adding to profile -->
    <string name="SelectRecipientsFragment__add">Добави</string>

    <!-- Notification profiles home fragment, shown when no profiles have been created yet -->
    <string name="NotificationProfilesFragment__create_a_profile_to_receive_notifications_and_calls_only_from_the_people_and_groups_you_want_to_hear_from">Създайте профил, за да получавате известия и повиквания само от хората и групите, от които искате.</string>
    <!-- Header shown above list of all notification profiles -->
    <string name="NotificationProfilesFragment__profiles">Профили</string>
    <!-- Button that starts the create new notification profile flow -->
    <string name="NotificationProfilesFragment__new_profile">Нов профил</string>
    <!-- Profile active status, indicating the current profile is on for an unknown amount of time -->
    <string name="NotificationProfilesFragment__on">Активирано</string>

    <!-- Button use to permanently delete a notification profile -->
    <string name="NotificationProfileDetails__delete_profile">Изтриване на профил</string>
    <!-- Snakbar message shown when removing a recipient from a profile -->
    <string name="NotificationProfileDetails__s_removed">„%1$s“ е премахнат.</string>
    <!-- Snackbar button text that will undo the recipient remove -->
    <string name="NotificationProfileDetails__undo">Върни</string>
    <!-- Dialog message shown to confirm deleting a profile -->
    <string name="NotificationProfileDetails__permanently_delete_profile">Изтриване на профила завинаги?</string>
    <!-- Dialog button to delete profile -->
    <string name="NotificationProfileDetails__delete">Изтриване</string>
    <!-- Title/accessibility text for edit icon to edit profile emoji/name -->
    <string name="NotificationProfileDetails__edit_notification_profile">Редактиране на профил за известия</string>
    <!-- Schedule description if all days are selected -->
    <string name="NotificationProfileDetails__everyday">Всеки ден</string>
    <!-- Profile status on if it is the active profile -->
    <string name="NotificationProfileDetails__on">Активирано</string>
    <!-- Profile status on if it is not the active profile -->
    <string name="NotificationProfileDetails__off">Деактивирано</string>
    <!-- Description of hours for schedule (start to end) times -->
    <string name="NotificationProfileDetails__s_to_s">%1$s до %2$s</string>
    <!-- Section header for exceptions to the notification profile -->
    <string name="NotificationProfileDetails__exceptions">Изключения</string>
    <!-- Profile exception to allow all calls through the profile restrictions -->
    <string name="NotificationProfileDetails__allow_all_calls">Разрешаване на всички повиквания</string>
    <!-- Profile exception to allow all @mentions through the profile restrictions -->
    <string name="NotificationProfileDetails__notify_for_all_mentions">Известяване за всички споменавания</string>
    <!-- Section header for showing schedule information -->
    <string name="NotificationProfileDetails__schedule">График</string>
    <!-- If member list is long, will truncate the list and show an option to then see all when tapped -->
    <string name="NotificationProfileDetails__see_all">Виж всички</string>

    <!-- Title for add schedule to profile in create flow -->
    <string name="EditNotificationProfileSchedule__add_a_schedule">Добавяне на график</string>
    <!-- Descriptor text indicating what the user can do with this screen -->
    <string name="EditNotificationProfileSchedule__set_up_a_schedule_to_enable_this_notification_profile_automatically">Настройте график за автоматично активиране на този профил за известия.</string>
    <!-- Text shown next to toggle switch to enable/disable schedule -->
    <string name="EditNotificationProfileSchedule__schedule">График</string>
    <!-- Label for showing the start time for the schedule -->
    <string name="EditNotificationProfileSchedule__start">Начало</string>
    <!-- Label for showing the end time for the schedule -->
    <string name="EditNotificationProfileSchedule__end">Затвори</string>
    <!-- First letter of Sunday -->
    <string name="EditNotificationProfileSchedule__sunday_first_letter">Н</string>
    <!-- First letter of Monday -->
    <string name="EditNotificationProfileSchedule__monday_first_letter">П</string>
    <!-- First letter of Tuesday -->
    <string name="EditNotificationProfileSchedule__tuesday_first_letter">В</string>
    <!-- First letter of Wednesday -->
    <string name="EditNotificationProfileSchedule__wednesday_first_letter">С</string>
    <!-- First letter of Thursday -->
    <string name="EditNotificationProfileSchedule__thursday_first_letter">Ч</string>
    <!-- First letter of Friday -->
    <string name="EditNotificationProfileSchedule__friday_first_letter">П</string>
    <!-- First letter of Saturday -->
    <string name="EditNotificationProfileSchedule__saturday_first_letter">С</string>
    <!-- Title of select time dialog shown when setting start time for schedule -->
    <string name="EditNotificationProfileSchedule__set_start_time">Задаване на начален час</string>
    <!-- Title of select time dialog shown when setting end time for schedule -->
    <string name="EditNotificationProfileSchedule__set_end_time">Задаване на краен час</string>
    <!-- If in edit mode, call to action button text show to save schedule to profile -->
    <string name="EditNotificationProfileSchedule__save">Запази</string>
    <!-- If in create mode, call to action button text to show to skip enabling a schedule -->
    <string name="EditNotificationProfileSchedule__skip">Пропусни</string>
    <!-- If in create mode, call to action button text to show to use the enabled schedule and move to the next screen -->
    <string name="EditNotificationProfileSchedule__next">Напред</string>
    <!-- Error message shown if trying to save/use a schedule with no days selected -->
    <string name="EditNotificationProfileSchedule__schedule_must_have_at_least_one_day">Графикът трябва да включва поне един ден</string>

    <!-- Title for final screen shown after completing a profile creation -->
    <string name="NotificationProfileCreated__profile_created">Профилът е създаден</string>
    <!-- Call to action button to press to close the created screen and move to the profile details screen -->
    <string name="NotificationProfileCreated__done">Готово</string>
    <!-- Descriptor text shown to indicate how to manually turn a profile on/off -->
    <string name="NotificationProfileCreated__you_can_turn_your_profile_on_or_off_manually_via_the_menu_on_the_chat_list">Можете да включите или изключите профила си ръчно от менюто в списъка с чатове.</string>
    <!-- Descriptor text shown to indicate you can add a schedule later since you did not add one during create flow -->
    <string name="NotificationProfileCreated__add_a_schedule_in_settings_to_automate_your_profile">Добавете график в настройките, за да автоматизирате профила си.</string>
    <!-- Descriptor text shown to indicate your profile will follow the schedule set during create flow -->
    <string name="NotificationProfileCreated__your_profile_will_turn_on_and_off_automatically_according_to_your_schedule">Профилът ви ще се включва и изключва автоматично според графика.</string>

    <!-- Button text shown in profile selection bottom sheet to create a new profile -->
    <string name="NotificationProfileSelection__new_profile">Нов профил</string>
    <!-- Manual enable option to manually enable a profile for 1 hour -->
    <string name="NotificationProfileSelection__for_1_hour">За 1 час</string>
    <!-- Manual enable option to manually enable a profile until a set time (currently 6pm or 8am depending on what is next) -->
    <string name="NotificationProfileSelection__until_s">До %1$s</string>
    <!-- Option to view profile details -->
    <string name="NotificationProfileSelection__view_settings">Покажи настройки</string>
    <!-- Descriptor text indicating how long a profile will be on when there is a time component associated with it -->
    <string name="NotificationProfileSelection__on_until_s">Включено до %1$s</string>

    <!-- Displayed in a toast when we fail to open the ringtone picker -->
    <string name="NotificationSettingsFragment__failed_to_open_picker">Неуспешно отваряне на инструмента за избор.</string>

    <!-- Description shown for the Signal Release Notes channel -->
    <string name="ReleaseNotes__signal_release_notes_and_news">Новини и бележки за версията на Signal</string>

    <!-- Donation receipts activity title -->
    <string name="DonationReceiptListFragment__all_activity">Всички дейности</string>
    <!-- Donation receipts all tab label -->
    <string name="DonationReceiptListFragment__all">Всички</string>
    <!-- Donation receipts recurring tab label -->
    <string name="DonationReceiptListFragment__recurring">Регулярно</string>
    <!-- Donation receipts one-time tab label -->
    <string name="DonationReceiptListFragment__one_time">Еднократно</string>
    <!-- Donation receipts gift tab label -->
    <string name="DonationReceiptListFragment__donation_for_a_friend">Дарение за приятел</string>
    <!-- Donation receipts boost row label -->
    <!-- Donation receipts details title -->
    <!-- Donation receipts donation type heading -->
    <string name="DonationReceiptDetailsFragment__donation_type">Вид на дарението</string>
    <!-- Donation receipts date paid heading -->
    <string name="DonationReceiptDetailsFragment__date_paid">Дата на плащане</string>
    <!-- Donation receipts share PNG -->
    <string name="DonationReceiptDetailsFragment__share_receipt">Споделяне на разписка</string>
    <!-- Donation receipts list end note -->
    <string name="DonationReceiptListFragment__if_you_have">Ако сте преинсталирали Signal, разписките за предишни дарения няма да бъдат налични.</string>
    <!-- Donation receipts document title -->
    <string name="DonationReceiptDetailsFragment__donation_receipt">Разписка за дарение</string>
    <!-- Donation receipts amount title -->
    <string name="DonationReceiptDetailsFragment__amount">Сума</string>
    <!-- Donation receipts thanks -->
    <string name="DonationReceiptDetailsFragment__thank_you_for_supporting">Благодарим ви, че подкрепяте Signal. Вашият принос помага за изпълнението на мисията за разработване на технология за поверителност с отворен код, която защитава свободата на изразяване и позволява сигурна глобална комуникация на милиони хора по света. Ако сте жител на Съединените щати, моля, запазете тази разписка за данъчните си документи. Фондация Signal Technology Foundation е освободена от данъци организация с нестопанска цел в САЩ съгласно член 501c3 от Данъчния кодекс на САЩ. Нашият федерален данъчен номер е 82-4506840.</string>
    <!-- Donation receipt type -->
    <string name="DonationReceiptDetailsFragment__s_dash_s">%1$s - %2$s</string>
    <!-- Donation reciepts screen empty state title -->
    <string name="DonationReceiptListFragment__no_receipts">Няма разписки</string>

    <!-- region "Stories Tab" -->

    <!-- Label for Chats tab in home app screen -->
    <string name="ConversationListTabs__chats">Чатове</string>
    <!-- Label for Calls tab in home app screen -->
    <string name="ConversationListTabs__calls">Обаждания</string>
    <!-- Label for Stories tab in home app screen -->
    <string name="ConversationListTabs__stories">Истории</string>
    <!-- String for counts above 99 in conversation list tabs -->
    <string name="ConversationListTabs__99p">99+</string>
    <!-- Menu item on stories landing page -->
    <string name="StoriesLandingFragment__story_privacy">Поверителност на история</string>
    <!-- Title for "My Stories" row item in Stories landing page -->
    <string name="StoriesLandingFragment__my_stories">Моите истории</string>
    <!-- Subtitle for "My Stories" row item when user has not added stories -->
    <string name="StoriesLandingFragment__tap_to_add">Докоснете за добавяне</string>
    <!-- Displayed when there are no stories to display -->
    <string name="StoriesLandingFragment__no_recent_updates_to_show_right_now">В момента няма скорошни актуализации за показване.</string>
    <!-- Context menu option to hide a story -->
    <string name="StoriesLandingItem__hide_story">Скриване на история</string>
    <!-- Context menu option to unhide a story -->
    <string name="StoriesLandingItem__unhide_story">Откриване на история</string>
    <!-- Context menu option to forward a story -->
    <string name="StoriesLandingItem__forward">Препращане</string>
    <!-- Context menu option to share a story -->
    <string name="StoriesLandingItem__share">Споделяне…</string>
    <!-- Context menu option to go to story chat -->
    <string name="StoriesLandingItem__go_to_chat">Към чата</string>
    <!-- Context menu option to go to story info -->
    <string name="StoriesLandingItem__info">Информация</string>
    <!-- Label when a story is pending sending -->
    <string name="StoriesLandingItem__sending">Изпращане…</string>
    <!-- Label when multiple stories are pending sending -->
    <string name="StoriesLandingItem__sending_d">Изпращане на %1$d…</string>
    <!-- Label when a story fails to send due to networking -->
    <string name="StoriesLandingItem__send_failed">Изпращането неуспешно</string>
    <!-- Label when a story fails to send due to identity mismatch -->
    <string name="StoriesLandingItem__partially_sent">Частично изпратено</string>
    <!-- Status label when a story fails to send indicating user action to retry -->
    <string name="StoriesLandingItem__tap_to_retry">Докоснете за повторен опит</string>
    <!-- Title of dialog confirming decision to hide a story -->
    <string name="StoriesLandingFragment__hide_story">Скриване на историята?</string>
    <!-- Message of dialog confirming decision to hide a story -->
    <string name="StoriesLandingFragment__new_story_updates">Новите актуализации на истории от %1$s вече няма да се появяват в горната част на списъка с истории.</string>
    <!-- Positive action of dialog confirming decision to hide a story -->
    <string name="StoriesLandingFragment__hide">Скрий</string>
    <!-- Displayed in Snackbar after story is hidden -->
    <string name="StoriesLandingFragment__story_hidden">Историята е скрита</string>
    <!-- Section header for hidden stories -->
    <string name="StoriesLandingFragment__hidden_stories">Скрити истории</string>
    <!-- Displayed on each sent story under My Stories -->
    <plurals name="MyStories__d_views">
        <item quantity="one">%1$d гледане</item>
        <item quantity="other">%1$d гледания</item>
    </plurals>
    <!-- Forward story label, displayed in My Stories context menu -->
    <string name="MyStories_forward">Препращане</string>
    <!-- Label for stories for a single user. Format is {given name}\'s Story -->
    <string name="MyStories__ss_story">Историята на %1$s</string>
    <!-- Title of dialog to confirm deletion of story -->
    <string name="MyStories__delete_story">Изтриване на историята?</string>
    <!-- Message of dialog to confirm deletion of story -->
    <string name="MyStories__this_story_will_be_deleted">Тази история ще бъде изтрита за вас и за всички, които са я получили.</string>
    <!-- Toast shown when story media cannot be saved -->
    <string name="MyStories__unable_to_save">Неуспешно запазване</string>
    <!-- Displayed at bottom of story viewer when current item has views -->
    <plurals name="StoryViewerFragment__d_views">
        <item quantity="one">%1$d гледане</item>
        <item quantity="other">%1$d гледания</item>
    </plurals>
    <!-- Displayed at bottom of story viewer when current item has replies -->
    <plurals name="StoryViewerFragment__d_replies">
        <item quantity="one">%1$d отговор</item>
        <item quantity="other">%1$d отговора</item>
    </plurals>
    <!-- Label on group stories to add a story -->
    <string name="StoryViewerPageFragment__add">Добави</string>
    <!-- Used when view receipts are disabled -->
    <string name="StoryViewerPageFragment__views_off">Изключване на разписки</string>
    <!-- Used to join views and replies when both exist on a story item -->
    <string name="StoryViewerFragment__s_s">%1$s %2$s</string>
    <!-- Displayed when viewing a post you sent -->
    <string name="StoryViewerPageFragment__you">Вие</string>
    <!-- Displayed when viewing a post displayed to a group -->
    <string name="StoryViewerPageFragment__s_to_s">%1$s до %2$s</string>
    <!-- Displayed when viewing a post from another user with no replies -->
    <string name="StoryViewerPageFragment__reply">Отговори</string>
    <!-- Displayed when viewing a post that has failed to send to some users -->
    <string name="StoryViewerPageFragment__partially_sent">Частично изпратено. Докоснете за подробности</string>
    <!-- Displayed when viewing a post that has failed to send -->
    <string name="StoryViewerPageFragment__send_failed">Изпращането неуспешно. Докоснете за повторен опит</string>
    <!-- Label for the reply button in story viewer, which will launch the group story replies bottom sheet. -->
    <string name="StoryViewerPageFragment__reply_to_group">Отговор на групата</string>
    <!-- Displayed when a story has no views -->
    <string name="StoryViewsFragment__no_views_yet">Все още няма гледания</string>
    <!-- Displayed when user has disabled receipts -->
    <string name="StoryViewsFragment__enable_view_receipts_to_see_whos_viewed_your_story">Включете разписки за гледане, за да видите кой е гледал вашите истории.</string>
    <!-- Button label displayed when user has disabled receipts -->
    <string name="StoryViewsFragment__go_to_settings">Отидете на настройки</string>
    <!-- Dialog action to remove viewer from a story -->
    <string name="StoryViewsFragment__remove">Премахване</string>
    <!-- Dialog title when removing a viewer from a story -->
    <string name="StoryViewsFragment__remove_viewer">Премахване на зрител?</string>
    <!-- Dialog message when removing a viewer from a story -->
    <string name="StoryViewsFragment__s_will_still_be_able">%1$s все още ще може да вижда тази публикация, но не и бъдещи публикации, които ще споделяте в %2$s.</string>
    <!-- Story View context menu action to remove them from a story -->
    <string name="StoryViewItem__remove_viewer">Премахване на зрител</string>
    <!-- Displayed when a story has no replies yet -->
    <string name="StoryGroupReplyFragment__no_replies_yet">Все още няма отговори</string>
    <!-- Displayed when no longer a group member -->
    <string name="StoryGroupReplyFragment__you_cant_reply">Не може да отговорите на тази история, защото вече не сте член на тази група.</string>
    <!-- Displayed for each user that reacted to a story when viewing replies -->
    <string name="StoryGroupReactionReplyItem__reacted_to_the_story">Реагира на историята</string>
    <!-- Label for story views tab -->
    <string name="StoryViewsAndRepliesDialogFragment__views">Гледания</string>
    <!-- Label for story replies tab -->
    <string name="StoryViewsAndRepliesDialogFragment__replies">Отговори</string>
    <!-- Description of action for reaction button -->
    <string name="StoryReplyComposer__react_to_this_story">Реагирайте на тази история</string>
    <!-- Displayed when the user is replying privately to someone who replied to one of their stories -->
    <string name="StoryReplyComposer__replying_privately_to_s">Личен отговор до %1$s</string>
    <!-- Displayed when the user is replying privately to someone who replied to one of their stories -->
    <string name="StoryReplyComposer__reply_to_s">Отговор до %1$s</string>
    <!-- Context menu item to privately reply to a story response -->
    <!-- Context menu item to copy a story response -->
    <string name="StoryGroupReplyItem__copy">Копирай</string>
    <!-- Context menu item to delete a story response -->
    <string name="StoryGroupReplyItem__delete">Изтриване</string>
    <!-- Page title for My Story options -->
    <string name="MyStorySettingsFragment__my_story">Моята история</string>
    <!-- Number of total signal connections displayed in "All connections" row item -->
    <plurals name="MyStorySettingsFragment__viewers">
        <item quantity="one">%1$d зрител</item>
        <item quantity="other">%1$d зрители</item>
    </plurals>
    <!-- Button on all signal connections row to view all signal connections. Please keep as short as possible. -->
    <string name="MyStorySettingsFragment__view">Преглед</string>
    <!-- Section heading for story visibility -->
    <string name="MyStorySettingsFragment__who_can_view_this_story">Кой може да вижда тази история</string>
    <!-- Clickable option for selecting people to hide your story from -->
    <!-- Privacy setting title for sending stories to all your signal connections -->
    <string name="MyStorySettingsFragment__all_signal_connections">Всички връзки в Signal</string>
    <!-- Privacy setting description for sending stories to all your signal connections -->
    <!-- Privacy setting title for sending stories to all except the specified connections -->
    <string name="MyStorySettingsFragment__all_except">Всички освен…</string>
    <!-- Privacy setting description for sending stories to all except the specified connections -->
    <string name="MyStorySettingsFragment__hide_your_story_from_specific_people">Скрийте историята си от определени хора</string>
    <!-- Summary of clickable option displaying how many people you have excluded from your story -->
    <plurals name="MyStorySettingsFragment__d_people_excluded">
        <item quantity="one">%1$d човек е изключен</item>
        <item quantity="other">%1$d хора са изключени</item>
    </plurals>
    <!-- Privacy setting title for only sharing your story with specified connections -->
    <string name="MyStorySettingsFragment__only_share_with">Споделяне само с…</string>
    <!-- Privacy setting description for only sharing your story with specified connections -->
    <string name="MyStorySettingsFragment__only_share_with_selected_people">Споделяне само с избраните хора</string>
    <!-- Summary of clickable option displaying how many people you have included to send to in your story -->
    <plurals name="MyStorySettingsFragment__d_people">
        <item quantity="one">%1$d човек</item>
        <item quantity="other">%1$d души</item>
    </plurals>
    <!-- My story privacy fine print about what the privacy settings are for -->
    <string name="MyStorySettingsFragment__choose_who_can_view_your_story">Изберете кой може да разглежда историята ви. Промените няма да засегнат историите, които вече сте изпратили.</string>
    <!-- Section header for options related to replies and reactions -->
    <string name="MyStorySettingsFragment__replies_amp_reactions">Отговори и реакции</string>
    <!-- Switchable option for allowing replies and reactions on your stories -->
    <string name="MyStorySettingsFragment__allow_replies_amp_reactions">Позволяване на отговори и реакции</string>
    <!-- Summary for switchable option allowing replies and reactions on your story -->
    <string name="MyStorySettingsFragment__let_people_who_can_view_your_story_react_and_reply">Позволете на хората, които могат да видят историята ви, да реагират и отговарят</string>
    <!-- Signal connections bolded text in the Signal Connections sheet -->
    <string name="SignalConnectionsBottomSheet___signal_connections">Signal Връзки</string>
    <!-- Displayed at the top of the signal connections sheet. Please remember to insert strong tag as required. -->
    <string name="SignalConnectionsBottomSheet__signal_connections_are_people">Signal Връзки са хора, на които сте посочили, че имате доверие, чрез:</string>
    <!-- Signal connections sheet bullet point 1 -->
    <string name="SignalConnectionsBottomSheet__starting_a_conversation">Започване на разговор</string>
    <!-- Signal connections sheet bullet point 2 -->
    <string name="SignalConnectionsBottomSheet__accepting_a_message_request">Приемане на заявка за съобщение</string>
    <!-- Signal connections sheet bullet point 3 -->
    <string name="SignalConnectionsBottomSheet__having_them_in_your_system_contacts">Добавяне в контактите на системата ви</string>
    <!-- Note at the bottom of the Signal connections sheet -->
    <string name="SignalConnectionsBottomSheet__your_connections_can_see_your_name">"Вашите връзки могат да виждат името и снимката ви, както и публикациите ви в „Моята история“, освен ако не ги скриете от тях."</string>
    <!-- Clickable option to add a viewer to a custom story -->
    <string name="PrivateStorySettingsFragment__add_viewer">Добавяне на зрител</string>
    <!-- Clickable option to delete a custom story -->
    <string name="PrivateStorySettingsFragment__delete_custom_story">Изтриване на персонализирана история</string>
    <!-- Dialog title when attempting to remove someone from a custom story -->
    <string name="PrivateStorySettingsFragment__remove_s">Премахване на %1$s?</string>
    <!-- Dialog message when attempting to remove someone from a custom story -->
    <string name="PrivateStorySettingsFragment__this_person_will_no_longer">Този човек повече няма да вижда историята ви.</string>
    <!-- Positive action label when attempting to remove someone from a custom story -->
    <string name="PrivateStorySettingsFragment__remove">Премахване</string>
    <!-- Dialog title when deleting a custom story -->
    <!-- Dialog message when deleting a custom story -->
    <!-- Page title for editing a custom story name -->
    <string name="EditPrivateStoryNameFragment__edit_story_name">Редактиране на име на историята</string>
    <!-- Input field hint when editing a custom story name -->
    <string name="EditPrivateStoryNameFragment__story_name">Име на историята</string>
    <!-- Save button label when editing a custom story name -->
    <!-- Displayed in text post creator before user enters text -->
    <string name="TextStoryPostCreationFragment__tap_to_add_text">Докоснете за добавяне на текст</string>
    <!-- Button label for changing font when creating a text post -->
    <!-- Displayed in text post creator when prompting user to enter text -->
    <string name="TextStoryPostTextEntryFragment__add_text">Добавяне на текст</string>
    <!-- Content description for \'done\' button when adding text to a story post -->
    <string name="TextStoryPostTextEntryFragment__done_adding_text">Готово добавяне на текст</string>
    <!-- Text label for media selection toggle -->
    <string name="MediaSelectionActivity__text">Текст</string>
    <!-- Camera label for media selection toggle -->
    <string name="MediaSelectionActivity__camera">Камера</string>
    <!-- Hint for entering a URL for a text post -->
    <string name="TextStoryPostLinkEntryFragment__type_or_paste_a_url">Въведете или поставете URL</string>
    <!-- Displayed prior to the user entering a URL for a text post -->
    <string name="TextStoryPostLinkEntryFragment__share_a_link_with_viewers_of_your_story">Споделете линк със зрителите на историята ви</string>
    <!-- Hint text for searching for a story text post recipient. -->
    <string name="TextStoryPostSendFragment__search">Търсене</string>
    <!-- Toast shown when an unexpected error occurs while sending a text story -->
    <!-- Toast shown when a trying to add a link preview to a text story post and the link/url is not valid (e.g., missing .com at the end) -->
    <string name="TextStoryPostSendFragment__please_enter_a_valid_link">Моля, въведете валиден линк.</string>
    <!-- Title for screen allowing user to exclude "My Story" entries from specific people -->
    <string name="ChangeMyStoryMembershipFragment__all_except">Всички освен…</string>
    <!-- Title for screen allowing user to only share "My Story" entries with specific people -->
    <string name="ChangeMyStoryMembershipFragment__only_share_with">Споделяне само с…</string>
    <!-- Done button label for hide story from screen -->
    <string name="HideStoryFromFragment__done">Готово</string>
    <!-- Dialog title for removing a group story -->
    <string name="StoryDialogs__remove_group_story">Премахване на груповата история?</string>
    <!-- Dialog message for removing a group story -->
    <string name="StoryDialogs__s_will_be_removed">„%1$s“ ще бъде премахнатa.</string>
    <!-- Dialog positive action for removing a group story -->
    <string name="StoryDialogs__remove">Премахване</string>
    <!-- Dialog title for deleting a custom story -->
    <string name="StoryDialogs__delete_custom_story">Изтриване на персонализирана история?</string>
    <!-- Dialog message for deleting a custom story -->
    <string name="StoryDialogs__s_and_updates_shared">„%1$s“ и актуализациите, споделени за тази история, ще бъдат изтрити.</string>
    <!-- Dialog positive action for deleting a custom story -->
    <string name="StoryDialogs__delete">Изтриване</string>
    <!-- Dialog title for first time sending something to a beta story -->
    <!-- Dialog message for first time sending something to a beta story -->
    <!-- Dialog title for first time adding something to a story -->
    <!-- Dialog message for first time adding something to a story -->
    <!-- First time share to story dialog: Positive action to go ahead and add to story -->
    <!-- First time share to story dialog: Neutral action to edit who can view "My Story" -->
    <!-- Error message shown when a failure occurs during story send -->
    <string name="StoryDialogs__story_could_not_be_sent">Историята не можа да бъде изпратена. Проверете връзката си и опитайте отново.</string>
    <!-- Error message dialog button to resend a previously failed story send -->
    <string name="StoryDialogs__send">Изпращане</string>
    <!-- Action button for turning off stories when stories are present on the device -->
    <string name="StoryDialogs__turn_off_and_delete">Изключете и изтрийте</string>
    <!-- Privacy Settings toggle title for stories -->
    <!-- Privacy Settings toggle summary for stories -->
    <!-- New story viewer selection screen title -->
    <string name="CreateStoryViewerSelectionFragment__choose_viewers">Избор на зрители</string>
    <!-- New story viewer selection action button label -->
    <string name="CreateStoryViewerSelectionFragment__next">Напред</string>
    <!-- New story viewer selection screen title as recipients are selected -->
    <plurals name="SelectViewersFragment__d_viewers">
        <item quantity="one">%1$d зрител</item>
        <item quantity="other">%1$d зрители</item>
    </plurals>
    <!-- Name story screen title -->
    <string name="CreateStoryWithViewersFragment__name_story">Дайте име на историята</string>
    <!-- Name story screen note under text field -->
    <string name="CreateStoryWithViewersFragment__only_you_can">Само вие можете да видите името на тази история.</string>
    <!-- Name story screen label hint -->
    <string name="CreateStoryWithViewersFragment__story_name_required">Име на историята (задължително)</string>
    <!-- Name story screen viewers subheading -->
    <string name="CreateStoryWithViewersFragment__viewers">Зрители</string>
    <!-- Name story screen create button label -->
    <string name="CreateStoryWithViewersFragment__create">Създаване</string>
    <!-- Name story screen error when save attempted with no label -->
    <string name="CreateStoryWithViewersFragment__this_field_is_required">Това поле е задължително.</string>
    <!-- Name story screen error when save attempted but label is duplicate -->
    <string name="CreateStoryWithViewersFragment__there_is_already_a_story_with_this_name">Вече има история с това име.</string>
    <!-- Text for select all action when editing recipients for a story -->
    <string name="BaseStoryRecipientSelectionFragment__select_all">Избери всичко</string>
    <!-- Choose story type bottom sheet title -->
    <string name="ChooseStoryTypeBottomSheet__choose_your_story_type">Изберете вида история</string>
    <!-- Choose story type bottom sheet new story row title -->
    <string name="ChooseStoryTypeBottomSheet__new_custom_story">Нова персонализирана история</string>
    <!-- Choose story type bottom sheet new story row summary -->
    <string name="ChooseStoryTypeBottomSheet__visible_only_to">Вижда се само от определени хора</string>
    <!-- Choose story type bottom sheet group story title -->
    <string name="ChooseStoryTypeBottomSheet__group_story">История на група</string>
    <!-- Choose story type bottom sheet group story summary -->
    <string name="ChooseStoryTypeBottomSheet__share_to_an_existing_group">Споделяне в съществуваща група</string>
    <!-- Choose groups bottom sheet title -->
    <string name="ChooseGroupStoryBottomSheet__choose_groups">Изберете групи</string>
    <!-- Displayed when copying group story reply text to clipboard -->
    <string name="StoryGroupReplyFragment__copied_to_clipboard">Копирано</string>
    <!-- Displayed in story caption when content is longer than 5 lines -->
    <string name="StoryViewerPageFragment__see_more">… Вижте повече</string>
    <!-- Displayed in toast after sending a direct reply -->
    <string name="StoryDirectReplyDialogFragment__sending_reply">Изпращане на отговор…</string>
    <!-- Displayed in the viewer when a story is no longer available -->
    <string name="StorySlateView__this_story_is_no_longer_available">Тази история вече не е налична.</string>
    <!-- Displayed in the viewer when a story has permanently failed to download. -->
    <string name="StorySlateView__cant_download_story_s_will_need_to_share_it_again">Неуспешно изтегляне на историята. %1$s ще трябва да я сподели отново.</string>
    <!-- Displayed in the viewer when the network is not available -->
    <string name="StorySlateView__no_internet_connection">Няма връзка с интернет</string>
    <!-- Displayed in the viewer when network is available but content could not be downloaded -->
    <string name="StorySlateView__couldnt_load_content">Съдържанието не можа да се зареди</string>
    <!-- Toasted when the user externally shares to a text story successfully -->
    <string name="TextStoryPostCreationFragment__sent_story">Изпратена история</string>
    <!-- Toasted when the user external share to a text story fails -->
    <string name="TextStoryPostCreationFragment__failed_to_send_story">Неуспешно изпращане на история</string>
    <!-- Displayed in a dialog to let the user select a given users story -->
    <string name="StoryDialogs__view_story">Вижте историята</string>
    <!-- Displayed in a dialog to let the user select a given users profile photo -->
    <string name="StoryDialogs__view_profile_photo">Вижте профилната снимка</string>

    <!-- Title for a notification at the bottom of the chat list suggesting that the user disable censorship circumvention because the service has become reachable -->
    <!-- Body for a notification at the bottom of the chat list suggesting that the user disable censorship circumvention because the service has become reachable -->
    <!-- Label for a button to dismiss a notification at the bottom of the chat list suggesting that the user disable censorship circumvention because the service has become reachable -->
    <!-- Label for a button in a notification at the bottom of the chat list to turn off censorship circumvention -->

    <!-- Conversation Item label for when you react to someone else\'s story -->
    <string name="ConversationItem__you_reacted_to_s_story">Вие реагирахте на историята на %1$s</string>
    <!-- Conversation Item label for reactions to your story -->
    <string name="ConversationItem__reacted_to_your_story">Реагира на вашата история</string>
    <!-- Conversation Item label for reactions to an unavailable story -->
    <string name="ConversationItem__reacted_to_a_story">Реагира на история</string>

    <!-- endregion -->
    <!-- Content description for expand contacts chevron -->
    <string name="ExpandModel__view_more">Вижте още</string>
    <string name="StoriesLinkPopup__visit_link">Посетете линка</string>

    <!-- Gift price and duration, formatted as: {price} dot {n} day duration -->
    <plurals name="GiftRowItem_s_dot_d_day_duration">
        <item quantity="one">%1$s · %2$d ден времетраене</item>
        <item quantity="other">%1$s · %2$d дни времетраене</item>
    </plurals>
    <!-- Headline text on start fragment for gifting a badge -->
    <string name="GiftFlowStartFragment__donate_for_a_friend">Дарете за приятел</string>
    <!-- Description text on start fragment for gifting a badge -->
    <plurals name="GiftFlowStartFragment__support_signal_by">
        <item quantity="one">Подкрепете Signal, като направите дарение за приятел или член на семейството, който използва Signal. Те ще получат значка, която да показват в профила си за %1$d ден</item>
        <item quantity="other">Подкрепете Signal, като направите дарение за приятел или член на семейството, който използва Signal. Те ще получат значка, която да показват в профила си за %1$d дни</item>
    </plurals>
    <!-- Action button label for start fragment for gifting a badge -->
    <string name="GiftFlowStartFragment__next">Напред</string>
    <!-- Title text on choose recipient page for badge gifting -->
    <string name="GiftFlowRecipientSelectionFragment__choose_recipient">Изберете получател</string>
    <!-- Title text on confirm gift page -->
    <string name="GiftFlowConfirmationFragment__confirm_donation">Потвърдете дарението</string>
    <!-- Heading text specifying who the gift will be sent to -->
    <string name="GiftFlowConfirmationFragment__send_to">Изпращане до</string>
    <!-- Text explaining that gift will be sent to the chosen recipient -->
    <string name="GiftFlowConfirmationFragment__the_recipient_will_be_notified">Получателят ще бъде уведомен за дарението в лично съобщение. Добавете собственото си съобщение по-долу.</string>
    <!-- Text explaining that this gift is a one time donation -->
    <string name="GiftFlowConfirmationFragment__one_time_donation">Еднократно дарение</string>
    <!-- Hint for add message input -->
    <string name="GiftFlowConfirmationFragment__add_a_message">Добави съобщение</string>
    <!-- Displayed in the dialog while verifying the chosen recipient -->
    <string name="GiftFlowConfirmationFragment__verifying_recipient">Проверка на получателя…</string>
    <!-- Title for sheet shown when opening a redeemed gift -->
    <string name="ViewReceivedGiftBottomSheet__s_made_a_donation_for_you">%1$s направи дарение за вас</string>
    <!-- Title for sheet shown when opening a sent gift -->
    <string name="ViewSentGiftBottomSheet__thanks_for_your_support">Благодарим ви за подкрепата!</string>
    <!-- Description for sheet shown when opening a redeemed gift -->
    <string name="ViewReceivedGiftBottomSheet__s_made_a_donation_to_signal">%1$s направи дарение за Signal от ваше име! Покажете подкрепата си за Signal във вашия профил.</string>
    <!-- Description for sheet shown when opening a sent gift -->
    <string name="ViewSentGiftBottomSheet__youve_made_a_donation_to_signal">Направихте дарение за Signal от името на %1$s. Ще им бъде дадена опцията да покажат своята подкрепа в профила си.</string>
    <!-- Primary action for pending gift sheet to redeem badge now -->
    <string name="ViewReceivedGiftSheet__redeem">Осребряване</string>
    <!-- Primary action for pending gift sheet to redeem badge later -->
    <string name="ViewReceivedGiftSheet__not_now">Не сега</string>
    <!-- Dialog text while redeeming a gift -->
    <string name="ViewReceivedGiftSheet__redeeming_badge">Осребряване на значка…</string>
    <!-- Snackbar text when user presses "not now" on redemption sheet -->
    <string name="ConversationFragment__you_can_redeem_your_badge_later">Можете да осребрите значката си по-късно.</string>
    <!-- Description text in gift thanks sheet -->
    <string name="GiftThanksSheet__youve_made_a_donation">Направихте дарение за Signal от името на %1$s. Ще им бъде дадена опцията да покажат своята подкрепа в профила си.</string>
    <!-- Expired gift sheet title -->
    <string name="ExpiredGiftSheetConfiguration__your_badge_has_expired">Вашата значка е изтекла</string>
    <!-- Expired gift sheet top description text -->
    <string name="ExpiredGiftSheetConfiguration__your_badge_has_expired_and_is">Срокът на вашата значка е изтекъл и тя вече не се вижда на профила ви.</string>
    <!-- Expired gift sheet bottom description text -->
    <string name="ExpiredGiftSheetConfiguration__to_continue">За да продължите да подкрепяте технология, която е създадена за вас, моля, помислете дали да не станете месечен поддръжник.</string>
    <!-- Expired gift sheet make a monthly donation button -->
    <string name="ExpiredGiftSheetConfiguration__make_a_monthly_donation">Направете месечно дарение</string>
    <!-- Expired gift sheet not now button -->
    <string name="ExpiredGiftSheetConfiguration__not_now">Не сега</string>
    <!-- My Story label designating that we will only share with the selected viewers. -->
    <string name="ContactSearchItems__only_share_with">Сподели само с</string>
    <!-- Label under name for custom stories -->
    <plurals name="ContactSearchItems__custom_story_d_viewers">
        <item quantity="one">Персонализирана история · %1$d зрител</item>
        <item quantity="other">Персонализирана история · %1$d зрители</item>
    </plurals>
    <!-- Label under name for group stories -->
    <plurals name="ContactSearchItems__group_story_d_viewers">
        <item quantity="one">Групова история · %1$d зрител</item>
        <item quantity="other">Групова история · %1$d зрители</item>
    </plurals>
    <!-- Label under name for groups -->
    <plurals name="ContactSearchItems__group_d_members">
        <item quantity="one">%1$d член</item>
        <item quantity="other">%1$d членове</item>
    </plurals>
    <!-- Label under name for my story -->
    <plurals name="ContactSearchItems__my_story_s_dot_d_viewers">
        <item quantity="one">%1$s · %2$d зрител</item>
        <item quantity="other">%1$s · %2$d зрители</item>
    </plurals>
    <!-- Label under name for my story -->
    <plurals name="ContactSearchItems__my_story_s_dot_d_excluded">
        <item quantity="one">%1$s · %2$d изключен</item>
        <item quantity="other">%1$s · %2$d изключени</item>
    </plurals>
    <!-- Label under name for My Story when first sending to my story -->
    <string name="ContactSearchItems__tap_to_choose_your_viewers">Докоснете, за да изберете зрители</string>
    <!-- Label for context menu item to open story settings -->
    <string name="ContactSearchItems__story_settings">Настройки за истории</string>
    <!-- Label for context menu item to remove a group story from contact results -->
    <string name="ContactSearchItems__remove_story">Премахване на историята</string>
    <!-- Label for context menu item to delete a custom story -->
    <string name="ContactSearchItems__delete_story">Изтриване на историята</string>
    <!-- Dialog title for removing a group story -->
    <string name="ContactSearchMediator__remove_group_story">Премахване на груповата история?</string>
    <!-- Dialog message for removing a group story -->
    <string name="ContactSearchMediator__this_will_remove">Това ще премахне историята от този списък. Пак ще можете да преглеждате историите от тази група.</string>
    <!-- Dialog action item for removing a group story -->
    <string name="ContactSearchMediator__remove">Премахване</string>
    <!-- Dialog title for deleting a custom story -->
    <string name="ContactSearchMediator__delete_story">Изтриване на историята?</string>
    <!-- Dialog message for deleting a custom story -->
    <string name="ContactSearchMediator__delete_the_custom">Изтриване на персонализирана история „%1$s“?</string>
    <!-- Dialog action item for deleting a custom story -->
    <string name="ContactSearchMediator__delete">Изтриване</string>
    <!-- Donation for a friend expiry days remaining -->
    <plurals name="Gifts__d_days_remaining">
        <item quantity="one">Остава %1$d ден</item>
        <item quantity="other">Остават %1$d дни</item>
    </plurals>
    <!-- Donation for a friend expiry hours remaining -->
    <plurals name="Gifts__d_hours_remaining">
        <item quantity="one">Остава %1$d час</item>
        <item quantity="other">Остават %1$d часа</item>
    </plurals>
    <!-- Gift expiry minutes remaining -->
    <plurals name="Gifts__d_minutes_remaining">
        <item quantity="one">Остава %1$d минута</item>
        <item quantity="other">Остават %1$d минути</item>
    </plurals>
    <!-- Donation for a friend expiry expired -->
    <string name="Gifts__expired">Изтекъл</string>

    <!-- Label indicating that a user can tap to advance to the next post in a story -->
    <string name="StoryFirstTimeNavigationView__tap_to_advance">Докоснете за придвижване напред</string>
    <!-- Label indicating swipe direction to skip current story -->
    <string name="StoryFirstTimeNavigationView__swipe_up_to_skip">Плъзнете нагоре за пропускане</string>
    <!-- Label indicating swipe direction to exit story viewer -->
    <string name="StoryFirstTimeNavigationView__swipe_right_to_exit">Плъзнете надясно за изход</string>
    <!-- Button label to confirm understanding of story navigation -->
    <string name="StoryFirstTimeNagivationView__got_it">Ясно</string>
    <!-- Content description for vertical context menu button in safety number sheet rows -->
    <string name="SafetyNumberRecipientRowItem__open_context_menu">Отворете контекстно меню</string>
    <!-- Sub-line when a user is verified. -->
    <string name="SafetyNumberRecipientRowItem__s_dot_verified">%1$s · Верифициран/а</string>
    <!-- Sub-line when a user is verified. -->
    <string name="SafetyNumberRecipientRowItem__verified">Потвърдено</string>
    <!-- Title of safety number changes bottom sheet when showing individual records -->
    <string name="SafetyNumberBottomSheetFragment__safety_number_changes">Промени на номера за безопасност</string>
    <!-- Message of safety number changes bottom sheet when showing individual records -->
    <string name="SafetyNumberBottomSheetFragment__the_following_people">Следните хора е възможно да са преинсталирали Signal или да са сменили устройството си. Докоснете получател, за да потвърдите новия номер за безопасност. Това не е задължително.</string>
    <!-- Title of safety number changes bottom sheet when not showing individual records -->
    <string name="SafetyNumberBottomSheetFragment__safety_number_checkup">Проверка на номера за безопасност</string>
    <!-- Title of safety number changes bottom sheet when not showing individual records and user has seen review screen -->
    <string name="SafetyNumberBottomSheetFragment__safety_number_checkup_complete">Проверката на номера за безопасност е завършена</string>
    <!-- Message of safety number changes bottom sheet when not showing individual records and user has seen review screen -->
    <string name="SafetyNumberBottomSheetFragment__all_connections_have_been_reviewed">Всички връзки бяха прегледани, докоснете \"изпращане\", за да продължите.</string>
    <!-- Message of safety number changes bottom sheet when not showing individual records -->
    <string name="SafetyNumberBottomSheetFragment__you_have_d_connections">Имате %1$d връзки, които е възможно да са преинсталирали Signal или да са сменили устройството си. Преди да споделите историята си с тях, прегледайте номера им за безопасност или обмислете да ги премахнете от историята ви.</string>
    <!-- Menu action to launch safety number verification screen -->
    <string name="SafetyNumberBottomSheetFragment__verify_safety_number">Проверка на числата за сигурност</string>
    <!-- Menu action to remove user from story -->
    <string name="SafetyNumberBottomSheetFragment__remove_from_story">Премахване от история</string>
    <!-- Action button at bottom of SafetyNumberBottomSheetFragment to send anyway -->
    <string name="SafetyNumberBottomSheetFragment__send_anyway">Изпрати все пак</string>
    <!-- Action button at bottom of SafetyNumberBottomSheetFragment to review connections -->
    <string name="SafetyNumberBottomSheetFragment__review_connections">Преглед на връзки</string>
    <!-- Empty state copy for SafetyNumberBottomSheetFragment -->
    <string name="SafetyNumberBottomSheetFragment__no_more_recipients_to_show">Няма повече получатели за показване</string>
    <!-- Done button on safety number review fragment -->
    <string name="SafetyNumberReviewConnectionsFragment__done">Готово</string>
    <!-- Title of safety number review fragment -->
    <string name="SafetyNumberReviewConnectionsFragment__safety_number_changes">Промени на номера за безопасност</string>
    <!-- Message of safety number review fragment -->
    <plurals name="SafetyNumberReviewConnectionsFragment__d_recipients_may_have">
        <item quantity="one">%1$d получател може да е преинсталирал Signal или да е сменил устройството си. Докоснете получател, за да потвърдите новия номер за безопасност. Това не е задължително.</item>
        <item quantity="other">%1$d получатели е възможно да са преинсталирали Signal или да са сменили устройството си. Докоснете получател, за да потвърдите новия номер за безопасност. Това не е задължително.</item>
    </plurals>
    <!-- Section header for 1:1 contacts in review fragment -->
    <string name="SafetyNumberBucketRowItem__contacts">Контакти</string>
    <!-- Context menu label for distribution list headers in review fragment -->
    <string name="SafetyNumberReviewConnectionsFragment__remove_all">Премахване на всички</string>
    <!-- Context menu label for 1:1 contacts to remove from send -->
    <string name="SafetyNumberReviewConnectionsFragment__remove">Премахване</string>

    <!-- Title of initial My Story settings configuration shown when sending to My Story for the first time -->
    <string name="ChooseInitialMyStoryMembershipFragment__my_story_privacy">Поверителност на историята ми</string>
    <!-- Subtitle of initial My Story settings configuration shown when sending to My Story for the first time -->
    <string name="ChooseInitialMyStoryMembershipFragment__choose_who_can_see_posts_to_my_story_you_can_always_make_changes_in_settings">Изберете кой може да вижда постове в Моята история. Винаги можете да направите промени в настройки.</string>
    <!-- All connections option for initial My Story settings configuration shown when sending to My Story for the first time -->
    <string name="ChooseInitialMyStoryMembershipFragment__all_signal_connections">Всички връзки в Signal</string>
    <!-- All connections except option for initial My Story settings configuration shown when sending to My Story for the first time -->
    <string name="ChooseInitialMyStoryMembershipFragment__all_except">Всички освен…</string>
    <!-- Only with selected connections option for initial My Story settings configuration shown when sending to My Story for the first time -->
    <string name="ChooseInitialMyStoryMembershipFragment__only_share_with">Споделяне само с…</string>

    <!-- Story info header sent heading -->
    <string name="StoryInfoHeader__sent">Изпратен</string>
    <!-- Story info header received heading -->
    <string name="StoryInfoHeader__received">Получен</string>
    <!-- Story info header file size heading -->
    <string name="StoryInfoHeader__file_size">Размер на файла</string>
    <!-- Story info "Sent to" header -->
    <!-- Story info "Sent from" header -->
    <!-- Story info "Failed" header -->
    <!-- Story Info context menu label -->

    <!-- StoriesPrivacySettingsFragment -->
    <!-- Explanation about how stories are deleted and managed -->
    <string name="StoriesPrivacySettingsFragment__story_updates_automatically_disappear">Актуализациите на историята изчезват автоматично след 24 часа. Изберете кой може да вижда вашите истории или създайте нови истории за специфични зрители или групи.</string>
    <!-- Preference title to turn off stories -->
    <string name="StoriesPrivacySettingsFragment__turn_off_stories">Изключете истории</string>
    <!-- Preference summary to turn off stories -->
    <string name="StoriesPrivacySettingsFragment__if_you_opt_out">Ако се откажете от истории, вече няма да можете да споделяте или виждате истории.</string>
    <!-- Preference title to turn on stories -->
    <string name="StoriesPrivacySettingsFragment__turn_on_stories">Включете истории</string>
    <!-- Preference summary to turn on stories -->
    <string name="StoriesPrivacySettingsFragment__share_and_view">Споделяйте и гледайте историите на другите. Историите изчезват автоматично след 24 часа.</string>
    <!-- Dialog title to turn off stories -->
    <string name="StoriesPrivacySettingsFragment__turn_off_stories_question">Изключване на истории?</string>
    <!-- Dialog message to turn off stories -->
    <string name="StoriesPrivacySettingsFragment__you_will_no_longer_be_able_to_share">Повече няма да можете да споделяте или гледате истории. Актуализациите на истории, които сте споделили наскоро, също ще бъдат изтрити.</string>
    <!-- Page title when launched from stories landing screen -->
    <string name="StoriesPrivacySettingsFragment__story_privacy">Поверителност на история</string>
    <!-- Header for section that lists out stories -->
    <string name="StoriesPrivacySettingsFragment__stories">Истории</string>
    <!-- Story views header -->
    <!-- Story view receipts toggle title -->
    <string name="StoriesPrivacySettingsFragment__view_receipts">Потвърждения за гледане</string>
    <!-- Story view receipts toggle message -->
    <string name="StoriesPrivacySettingsFragment__see_and_share">Виждайте и споделяйте, когато историите се гледат. Ако бъде деактивирано, няма да виждате кога другите гледат историята ви.</string>

    <!-- NewStoryItem -->
    <string name="NewStoryItem__new_story">Нова история</string>

    <!-- GroupStorySettingsFragment -->
    <!-- Section header for who can view a group story -->
    <string name="GroupStorySettingsFragment__who_can_view_this_story">Кой може да вижда тази история</string>
    <!-- Explanation of who can view a group story -->
    <string name="GroupStorySettingsFragment__members_of_the_group_s">"Членове на групата \"%1$s\" могат да виждат и да отговарят на тази история. Можете да актуализирате членството за този чат в групата."</string>
    <!-- Preference label for removing this group story -->
    <string name="GroupStorySettingsFragment__remove_group_story">Премахване на групова история</string>

    <!-- Generic title for overflow menus -->
    <string name="OverflowMenu__overflow_menu">Преливащо меню</string>

    <!-- SMS Export Service -->
    <!-- Displayed in the notification while export is running -->
    <string name="SignalSmsExportService__exporting_messages">Експорт на съобщения…</string>
    <!-- Displayed in the notification title when export completes -->
    <string name="SignalSmsExportService__signal_sms_export_complete">Завършен експорт на SMS-и от Signal</string>
    <!-- Displayed in the notification message when export completes -->
    <string name="SignalSmsExportService__tap_to_return_to_signal">Докоснете за връщане към Signal</string>

    <!-- ExportYourSmsMessagesFragment -->
    <!-- Title of the screen -->
    <string name="ExportYourSmsMessagesFragment__export_your_sms_messages">Направете експорт на вашите SMS съобщения</string>
    <!-- Message of the screen -->
    <string name="ExportYourSmsMessagesFragment__you_can_export_your_sms_messages_to_your_phones_sms_database_and_youll_have_the_option_to_keep_or_remove_them_from_signal">Можете да експортирате вашите SMS съобщения към SMS базата данни на телефона ви. Ще имате възможността да ги запазите или изтриете от Signal. Това позволява на други приложения за SMS на телефона ви да ги импортират. Това не създава споделим файл с хронологията на вашите SMS съобщения.</string>
    <!-- Button label to begin export -->
    <string name="ExportYourSmsMessagesFragment__continue">Продължи</string>

    <!-- ExportingSmsMessagesFragment -->
    <!-- Title of the screen -->
    <string name="ExportingSmsMessagesFragment__exporting_sms_messages">Експортиране на SMS съобщения</string>
    <!-- Message of the screen when exporting sms messages -->
    <string name="ExportingSmsMessagesFragment__this_may_take_awhile">Това може да отнеме известно време</string>
    <!-- Progress indicator for export -->
    <plurals name="ExportingSmsMessagesFragment__exporting_d_of_d">
        <item quantity="one">Експорт на %1$d от %2$d…</item>
        <item quantity="other">Експорт на %1$d от %2$d…</item>
    </plurals>
    <!-- Alert dialog title shown when we think a user may not have enough local storage available to export sms messages -->
    <string name="ExportingSmsMessagesFragment__you_may_not_have_enough_disk_space">Може да нямате достатъчно пространство за съхранение</string>
    <!-- Alert dialog message shown when we think a user may not have enough local storage available to export sms messages, placeholder is the file size, e.g., 128kB -->
    <string name="ExportingSmsMessagesFragment__you_need_approximately_s_to_export_your_messages_ensure_you_have_enough_space_before_continuing">Трябват ви приблизително %1$s, за да експортирате съобщенията си – проверете дали имате достатъчно място, преди да продължите.</string>
    <!-- Alert dialog button to continue with exporting sms after seeing the lack of storage warning -->
    <string name="ExportingSmsMessagesFragment__continue_anyway">Продължаване въпреки това</string>
    <!-- Dialog text shown when Signal isn\'t granted the sms permission needed to export messages, different than being selected as the sms app -->
    <string name="ExportingSmsMessagesFragment__signal_needs_the_sms_permission_to_be_able_to_export_your_sms_messages">Signal има нужда от разрешението за SMS, за да може да експортира вашите SMS съобщения.</string>

    <!-- ChooseANewDefaultSmsAppFragment -->
    <!-- Title of the screen -->
    <string name="ChooseANewDefaultSmsAppFragment__choose_a_new">Изберете ново SMS приложение по подразбиране</string>
    <!-- Button label to launch picker -->
    <string name="ChooseANewDefaultSmsAppFragment__continue">Продължи</string>
    <!-- Button label for when done with changing default SMS app -->
    <string name="ChooseANewDefaultSmsAppFragment__done">Готово</string>
    <!-- First step number/bullet for choose new default sms app instructions -->
    <string name="ChooseANewDefaultSmsAppFragment__bullet_1">1</string>
    <!-- Second step number/bullet for choose new default sms app instructions -->
    <string name="ChooseANewDefaultSmsAppFragment__bullet_2">2</string>
    <!-- Third step number/bullet for choose new default sms app instructions -->
    <string name="ChooseANewDefaultSmsAppFragment__bullet_3">3</string>
    <!-- Fourth step number/bullet for choose new default sms app instructions -->
    <string name="ChooseANewDefaultSmsAppFragment__bullet_4">4</string>
    <!-- Instruction step for choosing a new default sms app -->
    <string name="ChooseANewDefaultSmsAppFragment__tap_continue_to_open_the_defaults_apps_screen_in_settings">Докоснете „Продължете“, за да отворите екрана „Приложения по подразбиране“ в „Настройки“</string>
    <!-- Instruction step for choosing a new default sms app -->
    <string name="ChooseANewDefaultSmsAppFragment__select_sms_app_from_the_list">От списъка изберете „SMS приложение“</string>
    <!-- Instruction step for choosing a new default sms app -->
    <string name="ChooseANewDefaultSmsAppFragment__choose_another_app_to_use_for_sms_messaging">Изберете друго приложение, което да се използва за SMS съобщения</string>
    <!-- Instruction step for choosing a new default sms app -->
    <string name="ChooseANewDefaultSmsAppFragment__return_to_signal">Връщане към Signal</string>
    <!-- Instruction step for choosing a new default sms app -->
    <string name="ChooseANewDefaultSmsAppFragment__open_your_phones_settings_app">Отворете приложението „Настройки“ на телефона си</string>
    <!-- Instruction step for choosing a new default sms app -->
    <string name="ChooseANewDefaultSmsAppFragment__navigate_to_apps_default_apps_sms_app">Отидете на „Приложения &gt; Приложения по подразбиране &gt; Приложение за SMS“</string>

    <!-- RemoveSmsMessagesDialogFragment -->
    <!-- Action button to keep messages -->
    <string name="RemoveSmsMessagesDialogFragment__keep_messages">Съхранявай съобщенията</string>
    <!-- Action button to remove messages -->
    <string name="RemoveSmsMessagesDialogFragment__remove_messages">Премахване на съобщения</string>
    <!-- Title of dialog -->
    <string name="RemoveSmsMessagesDialogFragment__remove_sms_messages">Премахване на SMS съобщенията от Signal?</string>
    <!-- Message of dialog -->
    <string name="RemoveSmsMessagesDialogFragment__you_can_now_remove_sms_messages_from_signal">Вече можете да премахнете SMS съобщенията от Signal, за да освободите пространство. Те ще останат налични за други приложения за SMS на телефона ви, дори ако ги премахнете.</string>

    <!-- ReExportSmsMessagesDialogFragment -->
    <!-- Action button to re-export messages -->
    <string name="ReExportSmsMessagesDialogFragment__continue">Продължи</string>
    <!-- Action button to cancel re-export process -->
    <string name="ReExportSmsMessagesDialogFragment__cancel">Отказ</string>
    <!-- Title of dialog -->
    <string name="ReExportSmsMessagesDialogFragment__export_sms_again">Да се експортират ли повторно SMS-ите?</string>
    <!-- Message of dialog -->
    <string name="ReExportSmsMessagesDialogFragment__you_already_exported_your_sms_messages">Вече сте експортирали вашите SMS съобщения.\nПРЕДУПРЕЖДЕНИЕ: Ако продължите, може да имате дублирани съобщения.</string>

    <!-- SetSignalAsDefaultSmsAppFragment -->
    <!-- Title of the screen -->
    <string name="SetSignalAsDefaultSmsAppFragment__set_signal_as_the_default_sms_app">Задайте Signal като приложението за SMS по подразбиране.</string>
    <!-- Message of the screen -->
    <string name="SetSignalAsDefaultSmsAppFragment__to_export_your_sms_messages">За да експортирате вашите SMS съобщения, трябва да зададете Signal като приложението за SMS по подразбиране.</string>
    <!-- Button label to start export -->
    <string name="SetSignalAsDefaultSmsAppFragment__next">Напред</string>

    <!-- BackupSchedulePermission Megaphone -->
    <!-- The title on an alert window that explains to the user that we are unable to backup their messages -->
    <string name="BackupSchedulePermissionMegaphone__cant_back_up_chats">Неуспешно архивиране на чатовете</string>
    <!-- The body text of an alert window that tells the user that we are unable to backup their messages -->
    <string name="BackupSchedulePermissionMegaphone__your_chats_are_no_longer_being_automatically_backed_up">Вашите чатове вече не се архивират автоматично.</string>
    <!-- The text on a button in an alert window that, when clicked, will take the user to a screen to re-enable backups -->
    <string name="BackupSchedulePermissionMegaphone__back_up_chats">Архивиране на чатове</string>
    <!-- The text on a button in an alert window that, when clicked, will take the user to a screen to re-enable backups -->
    <string name="BackupSchedulePermissionMegaphone__not_now">Не сега</string>
    <!-- Re-enable backup permission bottom sheet title -->
    <string name="BackupSchedulePermissionMegaphone__to_reenable_backups">За да активирате отново архивирането:</string>
    <!-- Re-enable backups permission bottom sheet instruction 1 text -->
    <string name="BackupSchedulePermissionMegaphone__tap_the_go_to_settings_button_below">Докоснете бутона „Към настройките“ по-долу</string>
    <!-- Re-enable backups permission bottom sheet instruction 2 text -->
    <string name="BackupSchedulePermissionMegaphone__turn_on_allow_settings_alarms_and_reminders">Включете „Разрешаване на аларми и напомняния за настройки“.</string>
    <!-- Re-enable backups permission bottom sheet call to action button to open settings -->
    <string name="BackupSchedulePermissionMegaphone__go_to_settings">Отидете на настройки</string>

    <!-- SmsExportMegaphoneActivity -->
    <!-- Phase 2 title of full screen megaphone indicating sms will no longer be supported in the near future -->
    <string name="SmsExportMegaphoneActivity__signal_will_no_longer_support_sms">Signal вече няма да поддържа SMS</string>
    <!-- Phase 3 title of full screen megaphone indicating sms is longer supported  -->
    <string name="SmsExportMegaphoneActivity__signal_no_longer_supports_sms">Signal вече не поддържа SMS</string>
    <!-- Phase 2 message describing that sms is going away soon -->
    <string name="SmsExportMegaphoneActivity__signal_will_soon_remove_support_for_sending_sms_messages">Signal скоро ще прекрати поддръжката за изпращане на SMS съобщения, тъй като съобщенията в Signal осигуряват криптиране от край до край и солидна поверителност, а с SMS съобщенията това не е възможно. Това също така ще ни позволи да подобрим потребителския опит със съобщения в Signal.</string>
    <!-- Phase 3 message describing that sms has gone away -->
    <string name="SmsExportMegaphoneActivity__signal_has_removed_support_for_sending_sms_messages">Signal прекрати поддръжката за изпращане на SMS съобщения, тъй като съобщенията в Signal осигуряват криптиране от край до край и солидна поверителност, а с SMS съобщенията това не е възможно. Това също така ще ни позволи да подобрим потребителския опит със съобщения в Signal.</string>
    <!-- The text on a button in a popup that, when clicked, will take the user to a screen to export their SMS messages -->
    <string name="SmsExportMegaphoneActivity__export_sms">Експорт на SMS</string>
    <!-- The text on a button in a popup that, when clicked, will dismiss the popup and schedule the prompt to occur at a later time. -->
    <string name="SmsExportMegaphoneActivity__remind_me_later">Напомнете ми по-късно</string>
    <!-- The text on a button in a popup that, when clicked, will navigate the user to a web article on SMS removal -->
    <string name="SmsExportMegaphoneActivity__learn_more">Научете повече</string>

    <!-- Phase 1 Small megaphone title indicating sms is going away -->
    <string name="SmsExportMegaphone__sms_support_going_away">Поддръжката на SMS отпада</string>
    <!-- Phase 1 small megaphone description indicating sms is going away -->
    <string name="SmsExportMegaphone__dont_worry_encrypted_signal_messages_will_continue_to_work">Не се притеснявайте, криптираните съобщения от Signal ще продължат да работят.</string>
    <!-- Phase 1 small megaphone button that takes the user to the sms export flow -->
    <string name="SmsExportMegaphone__continue">Продължете</string>
    <!-- Title for screen shown after sms export has completed -->
    <string name="ExportSmsCompleteFragment__export_complete">Експортът завърши</string>
    <!-- Button to continue to next screen -->
    <string name="ExportSmsCompleteFragment__next">Напред</string>
    <!-- Message showing summary of sms export counts -->
    <plurals name="ExportSmsCompleteFragment__d_of_d_messages_exported">
        <item quantity="one">%1$d от %2$d съобщение е експортирано</item>
        <item quantity="other">%1$d от %2$d съобщения са експортирани</item>
    </plurals>

    <!-- Title of screen shown when some sms messages did not export -->
    <string name="ExportSmsPartiallyComplete__export_partially_complete">Експортирането е завършено частично</string>
    <!-- Debug step 1 on screen shown when some sms messages did not export -->
    <string name="ExportSmsPartiallyComplete__ensure_you_have_an_additional_s_free_on_your_phone_to_export_your_messages">Уверете се, че имате свободни още %1$s на телефона си, за да експортирате съобщенията</string>
    <!-- Debug step 2 on screen shown when some sms messages dit not export -->
    <string name="ExportSmsPartiallyComplete__retry_export_which_will_only_retry_messages_that_have_not_yet_been_exported">Повторен опит за експорт, който ще опита само със съобщения, които все още не са експортирани</string>
    <!-- Partial sentence for Debug step 3 on screen shown when some sms messages did not export, is combined with \'contact us\' -->
    <string name="ExportSmsPartiallyComplete__if_the_problem_persists">Ако проблемът продължава, </string>
    <!-- Partial sentence for deubg step 3 on screen shown when some sms messages did not export, combined with \'If the problem persists\', link text to open contact support view -->
    <string name="ExportSmsPartiallyComplete__contact_us">Свържете се с нас</string>
    <!-- Button text to retry sms export -->
    <string name="ExportSmsPartiallyComplete__retry">Опитай Отново</string>
    <!-- Button text to continue sms export flow and not retry failed message exports -->
    <string name="ExportSmsPartiallyComplete__continue_anyway">Продължаване въпреки това</string>
    <!-- Title of screen shown when all sms messages failed to export -->
    <string name="ExportSmsFullError__error_exporting_sms_messages">Грешка при експорт на SMS съобщения</string>
    <!-- Helper text shown when all sms messages failed to export -->
    <string name="ExportSmsFullError__please_try_again_if_the_problem_persists">Моля, опитайте отново. Ако проблемът продължава, </string>


    <!-- DonateToSignalFragment -->
    <!-- Title below avatar -->
    <string name="DonateToSignalFragment__privacy_over_profit">Поверителността е по-важна от печалбата</string>
    <!-- Continue button label -->
    <string name="DonateToSignalFragment__continue">Продължи</string>
    <!-- Description below title -->
    <string name="DonateToSignalFragment__private_messaging">Частни съобщения, финансирани от вас. Без реклами, без следене, без компромис. Дарете сега, за да подкрепите Signal.</string>
    <!-- Donation pill toggle monthly text -->
    <string name="DonationPillToggle__monthly">Ежемесечно</string>
    <!-- Donation pill toggle one-time text -->
    <string name="DonationPillToggle__one_time">Еднократно</string>

    <!-- GatewaySelectorBottomSheet -->
    <!-- Sheet title when subscribing -->
    <string name="GatewaySelectorBottomSheet__donate_s_month_to_signal">Дарявайте %1$s/месец на Signal</string>
    <!-- Sheet summary when subscribing -->
    <string name="GatewaySelectorBottomSheet__get_a_s_badge">Вземете значка %1$s</string>
    <!-- Sheet title when giving a one-time donation -->
    <string name="GatewaySelectorBottomSheet__donate_s_to_signal">Дарете %1$s на Signal</string>
    <!-- Sheet summary when giving a one-time donation -->
    <plurals name="GatewaySelectorBottomSheet__get_a_s_badge_for_d_days">
        <item quantity="one">Получете значка „%1$s“ за %2$d ден</item>
        <item quantity="other">Получете значка „%1$s“ за %2$d дни</item>
    </plurals>
    <!-- Button label for paying with a credit card -->
    <string name="GatewaySelectorBottomSheet__credit_or_debit_card">Кредитна или дебитна карта</string>
    <!-- Sheet summary when giving donating for a friend -->
    <string name="GatewaySelectorBottomSheet__donate_for_a_friend">Дарете за приятел</string>

    <!-- StripePaymentInProgressFragment -->
    <string name="StripePaymentInProgressFragment__cancelling">Анулиране…</string>

    <!-- The title of a bottom sheet dialog that tells the user we temporarily can\'t process their contacts. -->
    <string name="CdsTemporaryErrorBottomSheet_title">Обработени са твърде много контакти</string>
    <!-- The first part of the body text in a bottom sheet dialog that tells the user we temporarily can\'t process their contacts. The placeholder represents the number of days the user will have to wait until they can again. -->
    <plurals name="CdsTemporaryErrorBottomSheet_body1">
        <item quantity="one">Ще бъде направен нов опит за обработка на контактите ви в рамките на %1$d ден.</item>
        <item quantity="other">Ще бъде направен нов опит за обработка на контактите ви в рамките на %1$d дни.</item>
    </plurals>
    <!-- The second part of the body text in a bottom sheet dialog that advises the user to remove contacts from their phone to fix the issue. -->
    <string name="CdsTemporaryErrorBottomSheet_body2">За да разрешите този проблем по-бързо, можете да премахнете контактите или акаунтите на телефона ви, които синхронизират голям брой контакти.</string>
    <!-- A button label in a bottom sheet that will navigate the user to their contacts settings. -->
    <!-- A toast that will be shown if we are unable to open the user\'s default contacts app. -->

    <!-- The title of a bottom sheet dialog that tells the user we can\'t process their contacts. -->
    <string name="CdsPermanentErrorBottomSheet_title">Контактите ви не могат да бъдат обработени</string>
    <!-- The first part of the body text in a bottom sheet dialog that tells the user we can\'t process their contacts. -->
    <string name="CdsPermanentErrorBottomSheet_body">Броят контакти на телефона ви надхвърля ограничението, което Signal може да обработи. За да намерите контакти в Signal, можете да премахнете контактите или акаунтите на телефона ви, които синхронизират голям брой контакти.</string>
    <!-- The first part of the body text in a bottom sheet dialog that tells the user we can\'t process their contacts. -->
    <string name="CdsPermanentErrorBottomSheet_learn_more">Научете повече</string>
    <!-- A button label in a bottom sheet that will navigate the user to their contacts settings. -->
    <string name="CdsPermanentErrorBottomSheet_contacts_button">Отваряне на контактите</string>
    <!-- A toast that will be shown if we are unable to open the user\'s default contacts app. -->
    <string name="CdsPermanentErrorBottomSheet_no_contacts_toast">Не е намерено приложение за контакти</string>

    <!-- PaymentMessageView -->
    <!-- In-chat conversation message shown when you sent a payment to another person, placeholder is the other person name -->
    <string name="PaymentMessageView_you_sent_s">Изпратихте на %1$s</string>
    <!-- In-chat conversation message shown when another person sent a payment to you, placeholder is the other person name -->
    <string name="PaymentMessageView_s_sent_you">%1$s изпрати до вас</string>

    <!-- YourInformationIsPrivateBottomSheet -->
    <string name="YourInformationIsPrivateBottomSheet__your_information_is_private">Вашата информация е частна</string>
    <string name="YourInformationIsPrivateBottomSheet__signal_does_not_collect">Signal не събира и не съхранява никаква ваша лична информация, когато направите дарение.</string>
    <string name="YourInformationIsPrivateBottomSheet__we_use_stripe">Ние използваме Stripe за обработване на плащанията и за да получим вашите дарения. Ние не упражняваме достъп до, не съхраняваме и не запазваме никаква информация, която им предоставите.</string>
    <string name="YourInformationIsPrivateBottomSheet__signal_does_not_and_cannot">Signal не свързва и не може да свърже вашето дарение с акаунта ви в Signal.</string>
    <string name="YourInformationIsPrivateBottomSheet__thank_you">Благодарим ви за подкрепата!</string>

    <!-- GroupStoryEducationSheet -->
    <!-- Displayed as the title of the education bottom sheet -->
    <string name="GroupStoryEducationSheet__introducing_group_stories">Представяме ви: Групови истории</string>
    <!-- Line item on the sheet explaining group stories -->
    <string name="GroupStoryEducationSheet__share_story_updates_to">Споделяйте истории в групов чат, в който вече участвате.</string>
    <!-- Line item on the sheet explaining that anyone in the group can share to group stories -->
    <string name="GroupStoryEducationSheet__anyone_in_the_group">Всеки в груповия чат може да добави към историята.</string>
    <!-- Line item on the sheet explaining that anyone in the group can view replies -->
    <string name="GroupStoryEducationSheet__all_group_chat_members">Всички членове на груповия чат виждат отговорите на историята.</string>
    <!-- Button label to dismiss sheet -->
    <string name="GroupStoryEducationSheet__next">Напред</string>
    <string name="Registration_country_code_entry_hint">+0</string>

    <!-- PaypalCompleteOrderBottomSheet -->
    <string name="PaypalCompleteOrderBottomSheet__donate">Дарете</string>
    <string name="PaypalCompleteOrderBottomSheet__payment">Плащане</string>

    <!-- ChatFilter -->
    <!-- Displayed in a pill at the top of the chat list when it is filtered by unread messages -->
    <string name="ChatFilter__filtered_by_unread">Филтриране на непрочетени</string>
    <!-- Displayed underneath the filter circle at the top of the chat list when the user pulls at a very low velocity -->
    <string name="ChatFilter__pull_to_filter">Плъзнете за филтриране</string>
    <!-- Displayed in the "clear filter" item in the chat feed if the user opened the filter from the overflow menu -->
    <string name="ChatFilter__tip_pull_down">Съвет: Плъзнете надолу чат списъка, за да филтрирате</string>

    <!-- Title for screen describing that sms support is going to be removed soon -->
    <string name="SmsRemoval_title_going_away">Поддръжката на SMS отпада</string>
    <!-- Bullet point message shown on describing screen as first bullet why sms is being removed, placeholder with be date of removal (e.g., March 21st) -->
    <string name="SmsRemoval_info_bullet_1_s">SMS съобщенията в приложението Signal повече няма да се поддържат от %1$s.</string>
    <!-- Bullet point message shown on describing screen as second bullet why sms is being removed -->
    <string name="SmsRemoval_info_bullet_2">SMS съобщенията са различни от Signal съобщенията. <b>Това не засяга криптираните съобщения в Signal, които ще продължат да работят.</b></string>
    <!-- Bullet point message shown on describing screen as third bullet why sms is being removed -->
    <string name="SmsRemoval_info_bullet_3">Можете да експортирате вашите SMS съобщения и да изберете ново приложение за SMS.</string>
    <!-- Bullet point message shown on describing screen as first bullet variant why sms is being removed when user is locked out of sms -->
    <string name="SmsRemoval_info_bullet_1_phase_3">Signal премахна поддръжката за изпращане на SMS съобщения.</string>
    <!-- Button label on sms removal info/megaphone to start the export SMS flow -->
    <string name="SmsRemoval_export_sms">Експорт на SMS</string>

    <!-- Set up your username megaphone -->
    <!-- Displayed as a title on a megaphone which prompts user to set up a username -->
    <string name="SetUpYourUsername__set_up_your_signal_username">Задайте потребителското си име за Signal</string>
    <!-- Displayed as a description on a megaphone which prompts user to set up a username -->
    <string name="SetUpYourUsername__usernames_let_others">Потребителските имена ви позволяват да пращате съобщения без нужда от телефонния ви номер</string>
    <!-- Displayed as an action on a megaphone which prompts user to set up a username -->
    <string name="SetUpYourUsername__not_now">Не сега</string>
    <!-- Displayed as an action on a megaphone which prompts user to set up a username -->
    <string name="SetUpYourUsername__continue">Продължете</string>

    <!-- Text Formatting -->
    <!-- Popup menu label for applying bold style -->
    <string name="TextFormatting_bold">Получер</string>
    <!-- Popup menu label for applying italic style -->
    <string name="TextFormatting_italic">Курсив</string>
    <!-- Popup menu label for applying strikethrough style -->
    <string name="TextFormatting_strikethrough">Зачеркнат</string>
    <!-- Popup menu label for applying monospace font style -->
    <string name="TextFormatting_monospace">Моношир</string>

    <!-- UsernameEducationFragment -->
    <!-- Continue button which takes the user to the add a username screen -->
    <string name="UsernameEducationFragment__continue">Продължете</string>
    <!-- Displayed as a title on the username education screen -->
    <string name="UsernameEducationFragment__set_up_your_signal_username">Задайте потребителското си име за Signal</string>

    <!-- Username edit dialog -->
    <!-- Option to open username editor displayed as a list item in a dialog -->
    <string name="UsernameEditDialog__edit_username">Редактиране на потребителско име</string>
    <!-- Option to delete username displayed as a list item in a dialog -->
    <string name="UsernameEditDialog__delete_username">Изтриване на потребителско име</string>

    <!-- Time duration picker -->
    <!-- Shown in a time duration picker for selecting duration in hours and minutes, label shown after the user input value for hour, e.g., 12h -->
    <string name="TimeDurationPickerDialog_single_letter_hour_abbreviation">ч</string>
    <!-- Shown in a time duration picker for selecting duration in hours and minutes, label shown after the user input value for minute, e.g., 24m -->
    <string name="TimeDurationPickerDialog_single_letter_minute_abbreviation">м</string>
    <!-- Shown in a time duration picker for selecting duration in hours and minutes, label for button that will apply the setting -->
    <string name="TimeDurationPickerDialog_positive_button">Задаване</string>
    <!-- Shown in a time duration picker for selecting duration in hours and minutes, helper text indicating minimum allowable duration -->
    <string name="TimeDurationPickerDialog_minimum_duration_warning">Минималното време преди активиране на заключването на екрана е 1 минута.</string>

    <!-- Call Log -->
    <!-- Displayed below the user\'s name in row items on the call log. First placeholder is the call status, second is when it occurred -->
    <string name="CallLogAdapter__s_dot_s">%1$s · %2$s</string>
    <!-- Displayed for incoming calls -->
    <string name="CallLogAdapter__incoming">Incoming</string>
    <!-- Displayed for outgoing calls -->
    <string name="CallLogAdapter__outgoing">Outgoing</string>
    <!-- Displayed for missed calls -->
    <string name="CallLogAdapter__missed">Missed</string>

    <!-- Call Log context menu -->
    <!-- Displayed as a context menu item to start a video call -->
    <string name="CallContextMenu__video_call">Видео обаждане</string>
    <!-- Displayed as a context menu item to join an ongoing group call -->
    <string name="CallContextMenu__join_call">Присъединете се към разговор</string>
    <!-- Displayed as a context menu item to return to active call -->
    <string name="CallContextMenu__return_to_call">Върнете се към разговора</string>
    <!-- Displayed as a context menu item to start an audio call -->
    <string name="CallContextMenu__audio_call">Audio Call</string>
    <!-- Displayed as a context menu item to go to chat -->
    <string name="CallContextMenu__go_to_chat">Към чата</string>
    <!-- Displayed as a context menu item to see call info -->
    <string name="CallContextMenu__info">Информация</string>
    <!-- Displayed as a context menu item to select multiple calls -->
    <string name="CallContextMenu__select">Избиране</string>
    <!-- Displayed as a context menu item to delete this call -->
    <string name="CallContextMenu__delete">Изтриване</string>

    <!-- Call Log Fragment -->
    <!-- Action bar menu item to only display missed calls -->
    <string name="CallLogFragment__filter_missed_calls">Filter missed calls</string>
    <!-- Action bar menu item to clear missed call filter -->
    <string name="CallLogFragment__clear_filter">Изчистване на филтъра</string>
    <!-- Action bar menu item to open settings -->
    <string name="CallLogFragment__settings">Настройки</string>
    <!-- Action bar menu item to open notification profile settings -->
    <string name="CallLogFragment__notification_profile">Профил за известия</string>
    <!-- Call log new call content description -->
    <string name="CallLogFragment__start_a_new_call">Start a new call</string>
    <!-- Filter pull text when pulled -->
    <string name="CallLogFragment__filtered_by_missed">Filtered by missed</string>
    <!-- Bottom bar option to select all call entries -->
    <string name="CallLogFragment__select_all">Избиране на всичко</string>
    <!-- Bottom bar option to delete all selected call entries -->
    <string name="CallLogFragment__delete">Изтриване</string>
    <!-- Title on multi-delete protection dialog (TODO - final terminology) -->
  <!-- Removed by excludeNonTranslatables <plurals name="CallLogFragment__delete_d_calls" translatable="false">
        <item quantity="one">Delete %1$d call?</item>
        <item quantity="other">Delete %1$d calls?</item>
    </plurals> -->
    <!-- Positive action on multi-delete protection dialog -->
    <string name="CallLogFragment__delete_for_me">Изтриване за мен</string>
    <!-- Snackbar label after deleting call logs -->
    <plurals name="CallLogFragment__d_calls_deleted">
        <item quantity="one">%1$d call deleted</item>
        <item quantity="other">%1$d calls deleted</item>
    </plurals>
    <!-- Undo action for deletion snackbar -->
    <string name="CallLogFragment__undo">Върни</string>
    <!-- Shown during empty state -->
    <string name="CallLogFragment__no_calls">No calls.</string>
    <!-- Shown during empty state -->
    <string name="CallLogFragment__get_started_by_calling_a_friend">Get started by calling a friend.</string>

    <!-- New call activity -->
    <!-- Activity title in title bar -->
    <string name="NewCallActivity__new_call">New call</string>

    <!-- Call state update popups -->
    <!-- Displayed when the user enables group call ringing -->
    <string name="CallStateUpdatePopupWindow__ringing_on">Ringing on</string>
    <!-- Displayed when the user disables group call ringing -->
    <string name="CallStateUpdatePopupWindow__ringing_off">Ringing off</string>
    <!-- Displayed when the user cannot enable group call ringing -->
    <string name="CallStateUpdatePopupWindow__group_is_too_large">Group is too large to ring the participants</string>
    <!-- Displayed when the user turns on their mic -->
    <string name="CallStateUpdatePopupWindow__mic_on">Mic on</string>
    <!-- Displayed when the user turns off their mic -->
    <string name="CallStateUpdatePopupWindow__mic_off">Mic off</string>

    <!-- EOF -->
</resources><|MERGE_RESOLUTION|>--- conflicted
+++ resolved
@@ -490,21 +490,12 @@
         <item quantity="other">%1$d разговора са преместени във входящата кутия</item>
     </plurals>
     <plurals name="ConversationListFragment_read_plural">
-<<<<<<< HEAD
-        <item quantity="one">Прочетено</item>
-        <item quantity="other">Прочетени</item>
-    </plurals>
-    <plurals name="ConversationListFragment_unread_plural">
-        <item quantity="one">Непрочетено</item>
-        <item quantity="other">Непрочетени</item>
-=======
         <item quantity="one">Прочети</item>
         <item quantity="other">Прочети</item>
     </plurals>
     <plurals name="ConversationListFragment_unread_plural">
         <item quantity="one">Маркирай непрочетено</item>
         <item quantity="other">Маркирай непрочетени</item>
->>>>>>> 5d688978
     </plurals>
     <plurals name="ConversationListFragment_pin_plural">
         <item quantity="one">Закачане</item>
