<?xml version="1.0" encoding="utf-8"?>
<menu xmlns:android="http://schemas.android.com/apk/res/android">

    <item android:title="@string/text_secure_normal__menu_clear_passphrase"
            android:id="@+id/menu_clear_passphrase" />

    <item android:title="@string/text_secure_normal__menu_new_group"
          android:id="@+id/menu_new_group" />

    <item android:title="@string/text_secure_normal__mark_all_as_read"
          android:id="@+id/menu_mark_all_read" />

    <item android:title="@string/text_secure_normal__invite_friends"
          android:id="@+id/menu_invite" />

    <item android:title="@string/text_secure_normal__menu_settings"
          android:id="@+id/menu_settings" />

<<<<<<< HEAD
=======
    <item android:title="@string/ConversationListFragment__notification_profile"
          android:id="@+id/menu_notification_profile" />

    <item android:title="@string/Insights__title"
          android:id="@+id/menu_insights"
          android:visible="false" />

>>>>>>> a0235cbc
</menu><|MERGE_RESOLUTION|>--- conflicted
+++ resolved
@@ -16,14 +16,7 @@
     <item android:title="@string/text_secure_normal__menu_settings"
           android:id="@+id/menu_settings" />
 
-<<<<<<< HEAD
-=======
     <item android:title="@string/ConversationListFragment__notification_profile"
           android:id="@+id/menu_notification_profile" />
 
-    <item android:title="@string/Insights__title"
-          android:id="@+id/menu_insights"
-          android:visible="false" />
-
->>>>>>> a0235cbc
 </menu>