--- conflicted
+++ resolved
@@ -3011,11 +3011,7 @@
   <string name="NewDeviceTransfer__cannot_transfer_from_a_newer_version_of_signal">לא ניתן להעביר מגרסאות חדשות יותר של Signal</string>
   <!--DeviceTransferFragment-->
   <string name="DeviceTransfer__transferring_data">מעביר נתונים</string>
-<<<<<<< HEAD
-  <string name="DeviceTransfer__keep_both_devices_near_each_other">השאר את שני המכשירים קרובים אחד לשני. אל תכבה את המכשירים והשאר את Molly פתוח. העברות מוצפנות מקצה־אל־קצה.</string>
-=======
-  <string name="DeviceTransfer__keep_both_devices_near_each_other">השאר את שני המכשירים קרובים זה לזה. אל תכבה את המכשירים והשאר את Signal פתוח. העברות מוצפנות מקצה־אל־קצה.</string>
->>>>>>> 6029c8ae
+  <string name="DeviceTransfer__keep_both_devices_near_each_other">השאר את שני המכשירים קרובים זה לזה. אל תכבה את המכשירים והשאר את Molly פתוח. העברות מוצפנות מקצה־אל־קצה.</string>
   <string name="DeviceTransfer__d_messages_so_far">%1$d הודעות עד כה…</string>
   <!--Filled in with total percentage of messages transferred-->
   <string name="DeviceTransfer__s_of_messages_so_far">%1$s%% מההודעות עד כה…</string>
