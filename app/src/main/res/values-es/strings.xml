<?xml version='1.0' encoding='UTF-8'?>
<resources>
  <string name="yes">Sí</string>
  <string name="no">No</string>
  <string name="delete">Eliminar</string>
  <string name="please_wait">Espera, por favor …</string>
  <string name="save">Guardar</string>
  <string name="note_to_self">Notas privadas</string>
  <!--AbstractNotificationBuilder-->
  <string name="AbstractNotificationBuilder_new_message">Nuevo mensaje</string>
  <!--AlbumThumbnailView-->
  <!--ApplicationMigrationActivity-->
  <string name="ApplicationMigrationActivity__signal_is_updating">Molly se está actualizando …</string>
  <!--ApplicationPreferencesActivity-->
  <string name="ApplicationPreferencesActivity_currently_s">Actualmente: %s</string>
  <string name="ApplicationPreferenceActivity_you_havent_set_a_passphrase_yet">¡Todavía no has fijado una clave de acceso!</string>
  <string name="ApplicationPreferencesActivity_disable_passphrase">¿Desactivar clave de acceso?</string>
  <string name="ApplicationPreferencesActivity_this_will_permanently_unlock_signal_and_message_notifications">Esto desbloqueará permanentemente Molly y las notificaciones por mensajes.</string>
  <string name="ApplicationPreferencesActivity_disable">Desactivar</string>
  <string name="ApplicationPreferencesActivity_unregistering">Desregistrándose</string>
  <string name="ApplicationPreferencesActivity_unregistering_from_signal_messages_and_calls">Dándose de baja en mensajes y llamadas de Molly …</string>
  <string name="ApplicationPreferencesActivity_disable_signal_messages_and_calls">¿Desactivar mensajes y llamadas de Molly?</string>
  <string name="ApplicationPreferencesActivity_disable_signal_messages_and_calls_by_unregistering">Esto desactivará los mensajes de Molly eliminando tu número del servidor. Necesitarás volver a registrar tu número de teléfono para usar Molly de nuevo en el futuro.</string>
  <string name="ApplicationPreferencesActivity_error_connecting_to_server">¡Fallo al conectarse al servidor!</string>
  <string name="ApplicationPreferencesActivity_sms_enabled">SMS activados</string>
  <string name="ApplicationPreferencesActivity_touch_to_change_your_default_sms_app">Toca para cambiar la aplicación de SMS predeterminada</string>
  <string name="ApplicationPreferencesActivity_sms_disabled">SMS desactivados</string>
  <string name="ApplicationPreferencesActivity_touch_to_make_signal_your_default_sms_app">Toca para que Signal sea tu aplicación de SMS predeterminada</string>
  <string name="ApplicationPreferencesActivity_on">activo</string>
  <string name="ApplicationPreferencesActivity_On">Activo</string>
  <string name="ApplicationPreferencesActivity_off">inactivo</string>
  <string name="ApplicationPreferencesActivity_Off">Inactivo</string>
  <string name="ApplicationPreferencesActivity_sms_mms_summary">SMS %1$s, MMS %2$s</string>
  <string name="ApplicationPreferencesActivity_privacy_summary">Bloqueo de pantalla %1$s, Bloqueo de registro %2$s</string>
  <string name="ApplicationPreferencesActivity_appearance_summary">Tema %1$s, Idioma %2$s</string>
  <string name="ApplicationPreferencesActivity_pins_are_required_for_registration_lock">El bloqueo de registro necesita el PIN. Desactiva primero el bloqueo de registro y después el PIN.</string>
  <string name="ApplicationPreferencesActivity_pin_created">PIN creado.</string>
  <string name="ApplicationPreferencesActivity_pin_disabled">PIN desactivado.</string>
  <string name="ApplicationPreferencesActivity_hide">Ocultar</string>
  <string name="ApplicationPreferencesActivity_hide_reminder">¿Ocultar recordatorio?</string>
  <string name="ApplicationPreferencesActivity_record_payments_recovery_phrase">Mostrar frase de recuperación</string>
  <string name="ApplicationPreferencesActivity_record_phrase">Frase de recuperación</string>
  <string name="ApplicationPreferencesActivity_before_you_can_disable_your_pin">Antes de desactivar tu PIN, debes guardar la frase de recuperación de tu cartera de pagos para asegurarte que puedas recuperar tu cuenta de pagos en un futuro.</string>
  <!--NumericKeyboardView-->
  <!--Back button on numeric keyboard-->
  <string name="NumericKeyboardView__backspace">Atrás</string>
  <!--AppProtectionPreferenceFragment-->
  <plurals name="AppProtectionPreferenceFragment_minutes">
    <item quantity="one">%d minuto</item>
    <item quantity="many">%d minutos</item>
    <item quantity="other">%d minutos</item>
  </plurals>
  <!--DraftDatabase-->
  <string name="DraftDatabase_Draft_image_snippet">(imagen)</string>
  <string name="DraftDatabase_Draft_audio_snippet">(audio)</string>
  <string name="DraftDatabase_Draft_video_snippet">(vídeo)</string>
  <string name="DraftDatabase_Draft_location_snippet">(posición)</string>
  <string name="DraftDatabase_Draft_quote_snippet">(responder)</string>
  <string name="DraftDatabase_Draft_voice_note">(Nota de voz)</string>
  <!--AttachmentKeyboard-->
  <string name="AttachmentKeyboard_gallery">Galería</string>
  <string name="AttachmentKeyboard_file">Archivo</string>
  <string name="AttachmentKeyboard_contact">Contacto</string>
  <string name="AttachmentKeyboard_location">Posición</string>
  <string name="AttachmentKeyboard_Signal_needs_permission_to_show_your_photos_and_videos">Molly necesita acceso para mostrar tus fotos y vídeos.</string>
  <string name="AttachmentKeyboard_give_access">Permitir acceso</string>
  <string name="AttachmentKeyboard_payment">Pago</string>
  <!--AttachmentManager-->
  <string name="AttachmentManager_cant_open_media_selection">No se pudo encontrar una aplicación para el contenido seleccionado.</string>
  <string name="AttachmentManager_signal_requires_the_external_storage_permission_in_order_to_attach_photos_videos_or_audio">Molly necesita acceso al almacenamiento de tu teléfono para adjuntar fotos, vídeos o audio. Por favor, ve a la aplicación «Ajustes», selecciona Molly en el menú «Aplicaciones y notificaciones» y en «Permisos» activa «Almacenamiento».</string>
  <string name="AttachmentManager_signal_requires_contacts_permission_in_order_to_attach_contact_information">Molly necesita acceso a los contactos en tu teléfono para adjuntar información de personas en tus chats. Por favor, ve a la aplicación «Ajustes», selecciona Molly en el menú «Aplicaciones y notificaciones» y en «Permisos» activa «Contactos».</string>
  <string name="AttachmentManager_signal_requires_location_information_in_order_to_attach_a_location">Molly necesita acceso a tu posición para adjuntar la información en tus chats. Por favor, ve a la aplicación «Ajustes», selecciona Molly en el menú «Aplicaciones y notificaciones» y en «Permisos» activa «Ubicación».</string>
  <!--AttachmentUploadJob-->
  <string name="AttachmentUploadJob_uploading_media">Transfiriendo adjunto …</string>
  <string name="AttachmentUploadJob_compressing_video_start">Comprimiendo vídeo …</string>
  <!--BackgroundMessageRetriever-->
  <string name="BackgroundMessageRetriever_checking_for_messages">Comprobando mensajes …</string>
  <!--BlockedUsersActivity-->
  <string name="BlockedUsersActivity__blocked_users">Personas bloqueadas</string>
  <string name="BlockedUsersActivity__add_blocked_user">Añadir persona bloqueada</string>
  <string name="BlockedUsersActivity__blocked_users_will">Las personas bloqueadas no podrán llamarte ni enviarte mensajes.</string>
  <string name="BlockedUsersActivity__no_blocked_users">No hay personas bloqueadas</string>
  <string name="BlockedUsersActivity__block_user">¿Bloquear a esta persona?</string>
  <string name="BlockedUserActivity__s_will_not_be_able_to">%1$s no podrá llamarte o enviarte mensajes.</string>
  <string name="BlockedUsersActivity__block">Bloquear</string>
  <string name="BlockedUsersActivity__unblock_user">¿Desbloquear persona?</string>
  <string name="BlockedUsersActivity__do_you_want_to_unblock_s">¿Deseas desbloquear a %1$s?</string>
  <string name="BlockedUsersActivity__unblock">Desbloquear</string>
  <!--BlockUnblockDialog-->
  <string name="BlockUnblockDialog_block_and_leave_s">¿Bloquear y abandonar «%1$s»?</string>
  <string name="BlockUnblockDialog_block_s">¿Bloquear a %1$s?</string>
  <string name="BlockUnblockDialog_you_will_no_longer_receive_messages_or_updates">No podrás enviar ni recibir más mensajes en este grupo y sus participantes no podrán añadirte de nuevo.</string>
  <string name="BlockUnblockDialog_group_members_wont_be_able_to_add_you">L@s participantes del grupo no podrán añadirte de nuevo.</string>
  <string name="BlockUnblockDialog_group_members_will_be_able_to_add_you">L@s participantes del grupo podrán añadirte de nuevo.</string>
  <!--Text that is shown when unblocking a Signal contact-->
  <string name="BlockUnblockDialog_you_will_be_able_to_call_and_message_each_other">Podréis chatear y llamaros mutuamente. Tu nombre y foto se compartirá con esta persona.</string>
  <!--Text that is shown when unblocking an SMS contact-->
  <string name="BlockUnblockDialog_you_will_be_able_to_message_each_other">Podréis chatear y llamaros mutuamente.</string>
  <string name="BlockUnblockDialog_blocked_people_wont_be_able_to_call_you_or_send_you_messages">Las personas bloqueadas no podrán llamarte o enviarte mensajes.</string>
  <string name="BlockUnblockDialog_blocked_people_wont_be_able_to_send_you_messages">Las personas bloqueadas no podrán llamarte ni enviarte mensajes.</string>
  <!--Message shown on block dialog when blocking the Signal release notes recipient-->
  <string name="BlockUnblockDialog_block_getting_signal_updates_and_news">No recibir noticias y novedades de Signal.</string>
  <!--Message shown on unblock dialog when unblocking the Signal release notes recipient-->
  <string name="BlockUnblockDialog_resume_getting_signal_updates_and_news">Volver a recibir noticias y novedades de Signal.</string>
  <string name="BlockUnblockDialog_unblock_s">¿Desbloquear a %1$s?</string>
  <string name="BlockUnblockDialog_block">Bloquear</string>
  <string name="BlockUnblockDialog_block_and_leave">Bloquear y abandonar</string>
  <string name="BlockUnblockDialog_report_spam_and_block">Denunciar como spam y bloquear</string>
  <!--BucketedThreadMedia-->
  <string name="BucketedThreadMedia_Today">Hoy</string>
  <string name="BucketedThreadMedia_Yesterday">Ayer</string>
  <string name="BucketedThreadMedia_This_week">Esta semana</string>
  <string name="BucketedThreadMedia_This_month">Este mes</string>
  <string name="BucketedThreadMedia_Large">Grande</string>
  <string name="BucketedThreadMedia_Medium">Mediana</string>
  <string name="BucketedThreadMedia_Small">Pequeña</string>
  <!--CameraXFragment-->
  <string name="CameraXFragment_tap_for_photo_hold_for_video">Toca para foto o mantén presionado para grabar vídeo</string>
  <string name="CameraXFragment_capture_description">Capturar</string>
  <string name="CameraXFragment_change_camera_description">Cambiar cámara</string>
  <string name="CameraXFragment_open_gallery_description">Abrir galería de fotos</string>
  <!--CameraContacts-->
  <string name="CameraContacts_recent_contacts">Contactos recientes</string>
  <string name="CameraContacts_signal_contacts">Personas en Signal</string>
  <string name="CameraContacts_signal_groups">Grupos de Signal</string>
  <string name="CameraContacts_you_can_share_with_a_maximum_of_n_conversations">Puedes compartir con un máximo de %d chats.</string>
  <string name="CameraContacts_select_signal_recipients">Selecciona contactos de Signal</string>
  <string name="CameraContacts_no_signal_contacts">No hay contactos de Signal</string>
  <string name="CameraContacts_you_can_only_use_the_camera_button">El botón de la cámara lo puedes usar para enviar fotos a personas en Signal sólamente.</string>
  <string name="CameraContacts_cant_find_who_youre_looking_for">¿No encuentras a quién buscas?</string>
  <string name="CameraContacts_invite_a_contact_to_join_signal">Invita a una amistad a usar Molly.</string>
  <string name="CameraContacts__menu_search">Buscar</string>
  <!--Censorship Circumvention Megaphone-->
  <!--Title for an alert that shows at the bottom of the chat list letting people know that circumvention is no longer needed-->
  <string name="CensorshipCircumventionMegaphone_turn_off_censorship_circumvention">¿Desactivar la opción de evitar la censura?</string>
  <!--Body for an alert that shows at the bottom of the chat list letting people know that circumvention is no longer needed-->
  <string name="CensorshipCircumventionMegaphone_you_can_now_connect_to_the_signal_service">Desde ahora, Signal se conecta directamente sin necesidad de evitar la censura.</string>
  <!--Action to prompt the user to disable circumvention since it is no longer needed-->
  <string name="CensorshipCircumventionMegaphone_turn_off">Desactivar</string>
  <!--Action to prompt the user to dismiss the alert at the bottom of the chat list-->
  <string name="CensorshipCircumventionMegaphone_no_thanks">No gracias</string>
  <!--ClearProfileActivity-->
  <string name="ClearProfileActivity_remove">Eliminar</string>
  <string name="ClearProfileActivity_remove_profile_photo">¿Eliminar foto de perfil?</string>
  <string name="ClearProfileActivity_remove_group_photo">¿Eliminar imagen del grupo?</string>
  <!--ClientDeprecatedActivity-->
  <string name="ClientDeprecatedActivity_update_signal">Actualiza Molly</string>
  <string name="ClientDeprecatedActivity_this_version_of_the_app_is_no_longer_supported">Esta versión de Signal es antigua y ya no está soportada. Para continuar recibiendo y enviando mensajes, actualiza a la versión más reciente.</string>
  <string name="ClientDeprecatedActivity_update">Actualizar</string>
  <string name="ClientDeprecatedActivity_dont_update">No actualizar</string>
  <string name="ClientDeprecatedActivity_warning">Advertencia</string>
  <string name="ClientDeprecatedActivity_your_version_of_signal_has_expired_you_can_view_your_message_history">Esta versión de Signal ha caducado. Puedes consultar tus mensajes, pero no podrás enviar ni recibir mensajes hasta que actualices.</string>
  <!--CommunicationActions-->
  <string name="CommunicationActions_no_browser_found">No se ha encontrado un navegador web.</string>
  <string name="CommunicationActions_send_email">Enviar email</string>
  <string name="CommunicationActions_a_cellular_call_is_already_in_progress">Hay una llamada en progreso en la red móvil.</string>
  <string name="CommunicationActions_start_voice_call">¿Iniciar llamada?</string>
  <string name="CommunicationActions_cancel">Cancelar</string>
  <string name="CommunicationActions_call">Llamar</string>
  <string name="CommunicationActions_insecure_call">Llamada no segura</string>
  <string name="CommunicationActions_carrier_charges_may_apply">Se pueden generar gastos del operador móvil. El número al que llamas no está registrado en Signal. Esta llamada se realizará por la red de tu operador móvil, no por internet.</string>
  <!--ConfirmIdentityDialog-->
  <string name="ConfirmIdentityDialog_your_safety_number_with_s_has_changed">Tus cifras de seguridad con %1$s han cambiado. Esto podría significar que alguien está tratando de interceptar tu comunicación, o que %2$s simplemente ha reinstalado Signal.</string>
  <string name="ConfirmIdentityDialog_you_may_wish_to_verify_your_safety_number_with_this_contact">Tal vez desees verificar tus cifras de seguridad con esta persona.</string>
  <string name="ConfirmIdentityDialog_accept">Aceptar</string>
  <!--ContactsCursorLoader-->
  <string name="ContactsCursorLoader_recent_chats">Chats recientes</string>
  <string name="ContactsCursorLoader_contacts">Personas</string>
  <string name="ContactsCursorLoader_groups">Grupos</string>
  <string name="ContactsCursorLoader_phone_number_search">Buscar número de teléfono</string>
  <string name="ContactsCursorLoader_username_search">Buscar por alias (nombre de usuari@)</string>
  <!--Label for my stories when selecting who to send media to-->
  <string name="ContactsCursorLoader_my_stories">Mis historias</string>
  <!--Action for creating a new story-->
  <string name="ContactsCursorLoader_new_story">Nueva historia</string>
  <!--ContactsDatabase-->
  <string name="ContactsDatabase_message_s">Mensaje %s</string>
  <string name="ContactsDatabase_signal_call_s">Llamar a %s por Signal</string>
  <!--ContactNameEditActivity-->
  <!--Toolbar title for contact name edit activity-->
  <string name="ContactNameEditActivity__edit_name">Editar nombre</string>
  <string name="ContactNameEditActivity_given_name">Nombre</string>
  <string name="ContactNameEditActivity_family_name">Apellido(s)</string>
  <string name="ContactNameEditActivity_prefix">Prefijo</string>
  <string name="ContactNameEditActivity_suffix">Sufijo</string>
  <string name="ContactNameEditActivity_middle_name">Segundo nombre</string>
  <!--ContactShareEditActivity-->
  <!--ContactShareEditActivity toolbar title-->
  <string name="ContactShareEditActivity__send_contact">Enviar contacto</string>
  <string name="ContactShareEditActivity_type_home">Privado</string>
  <string name="ContactShareEditActivity_type_mobile">Móvil</string>
  <string name="ContactShareEditActivity_type_work">Trabajo</string>
  <string name="ContactShareEditActivity_type_missing">Otros</string>
  <string name="ContactShareEditActivity_invalid_contact">La persona que has seleccionado no es válida.</string>
  <!--Content descrption for name edit button on contact share edit activity-->
  <string name="ContactShareEditActivity__edit_name">Editar nombre</string>
  <!--Content description for user avatar in edit activity-->
  <string name="ContactShareEditActivity__avatar">Foto</string>
  <!--ConversationItem-->
  <string name="ConversationItem_error_not_sent_tap_for_details">Fallo al enviar. Toca para más detalles.</string>
  <string name="ConversationItem_error_partially_not_delivered">Enviado parcialmente, toca para más detalles</string>
  <string name="ConversationItem_error_network_not_delivered">Fallo al enviar</string>
  <string name="ConversationItem_received_key_exchange_message_tap_to_process">Se recibió un mensaje de intercambio de claves, toca para proceder.</string>
  <string name="ConversationItem_group_action_left">%1$s ha abandonado el grupo.</string>
  <string name="ConversationItem_send_paused">Envío pausado</string>
  <string name="ConversationItem_click_to_approve_unencrypted">Fallo al enviar. Toca para enviar sin cifrar</string>
  <string name="ConversationItem_click_to_approve_unencrypted_sms_dialog_title">¿Enviar como SMS no cifrado?</string>
  <string name="ConversationItem_click_to_approve_unencrypted_mms_dialog_title">¿Enviar como MMS no cifrado?</string>
  <string name="ConversationItem_click_to_approve_unencrypted_dialog_message">Este mensaje <b>no</b> se cifrará porque esta persona ya no usa Signal.\n\n¿Enviar mensaje sin cifrar?</string>
  <string name="ConversationItem_unable_to_open_media">No se pudo encontrar una aplicación para mostrar este contenido.</string>
  <string name="ConversationItem_copied_text">%s copiado(s)</string>
  <string name="ConversationItem_from_s">de %s</string>
  <string name="ConversationItem_to_s">a %s</string>
  <string name="ConversationItem_read_more">  Leer más</string>
  <string name="ConversationItem_download_more">  Descargar más</string>
  <string name="ConversationItem_pending">  Pendiente</string>
  <string name="ConversationItem_this_message_was_deleted">Este mensaje ha sido eliminado.</string>
  <string name="ConversationItem_you_deleted_this_message">Mensaje eliminado</string>
  <!--ConversationActivity-->
  <string name="ConversationActivity_add_attachment">Añadir archivo adjunto</string>
  <string name="ConversationActivity_select_contact_info">Seleccionar información de contacto</string>
  <string name="ConversationActivity_compose_message">Redactar mensaje</string>
  <string name="ConversationActivity_sorry_there_was_an_error_setting_your_attachment">Lo sentimos, ha habido un fallo al adjuntar el archivo.</string>
  <string name="ConversationActivity_recipient_is_not_a_valid_sms_or_email_address_exclamation">¡Esta persona no tiene un número que pueda recibir SMS o un correo válido!</string>
  <string name="ConversationActivity_message_is_empty_exclamation">¡El mensaje está vacío!</string>
  <string name="ConversationActivity_group_members">Participantes del grupo</string>
  <string name="ConversationActivity__tap_here_to_start_a_group_call">Toca aquí para iniciar una llamada en grupo</string>
  <string name="ConversationActivity_invalid_recipient">¡Destinatari@ inválid@!</string>
  <string name="ConversationActivity_added_to_home_screen">Añadido a la pantalla de inicio</string>
  <string name="ConversationActivity_calls_not_supported">Llamadas no disponibles</string>
  <string name="ConversationActivity_this_device_does_not_appear_to_support_dial_actions">Este dispositivo no es compatible con la función de realizar llamadas.</string>
  <string name="ConversationActivity_transport_insecure_sms">SMS no seguro</string>
  <!--A title for the option to send an SMS with a placeholder to put the name of their SIM card-->
  <string name="ConversationActivity_transport_insecure_sms_with_sim">SMS no seguro (%1$s)</string>
  <string name="ConversationActivity_transport_insecure_mms">MMS no seguro</string>
  <!--A title for the option to send an SMS with a placeholder to put the name of their SIM card-->
  <string name="ConversationActivity_transport_insecure_mms_with_sim">MMS no seguro (%1$s)</string>
  <string name="ConversationActivity_transport_signal">Mensaje de Signal</string>
  <string name="ConversationActivity_lets_switch_to_signal">Pasémonos a Molly: %1$s</string>
  <string name="ConversationActivity_specify_recipient">Por favor, selecciona una persona</string>
  <string name="ConversationActivity_unblock">Desbloquear</string>
  <string name="ConversationActivity_attachment_exceeds_size_limits">El adjunto excede los límites de tamaño para el mensaje.</string>
  <string name="ConversationActivity_unable_to_record_audio">¡No se ha podido grabar la nota de voz!</string>
  <string name="ConversationActivity_you_cant_send_messages_to_this_group">No puedes enviar mensajes a este grupo porque ya no participas.</string>
  <string name="ConversationActivity_only_s_can_send_messages">Solo %1$s pueden enviar mensajes</string>
  <string name="ConversationActivity_admins">admins</string>
  <string name="ConversationActivity_message_an_admin">Contactar con un admin</string>
  <string name="ConversationActivity_cant_start_group_call">Imposible iniciar llamada de grupo</string>
  <string name="ConversationActivity_only_admins_of_this_group_can_start_a_call">Solo admins del grupo pueden iniciar una llamada.</string>
  <string name="ConversationActivity_there_is_no_app_available_to_handle_this_link_on_your_device">No hay ninguna aplicación disponible para abrir este enlace.</string>
  <string name="ConversationActivity_your_request_to_join_has_been_sent_to_the_group_admin">Se ha enviado tu solicitud para unirte al grupo al admin. Te llegará una notificación con su respuesta. </string>
  <string name="ConversationActivity_cancel_request">Cancelar solicitud</string>
  <string name="ConversationActivity_to_send_audio_messages_allow_signal_access_to_your_microphone">Para enviar notas de voz y hacer llamadas, permite a Molly acceder al micrófono.</string>
  <string name="ConversationActivity_signal_requires_the_microphone_permission_in_order_to_send_audio_messages">Molly necesita acceso al micrófono para enviar notas de voz. Por favor, ve a la aplicación «Ajustes», selecciona Molly en el menú «Aplicaciones y notificaciones» y en «Permisos» activa «Micrófono».</string>
  <string name="ConversationActivity_signal_needs_the_microphone_and_camera_permissions_in_order_to_call_s">Molly necesita acceso al micrófono y cámara para llamar a %s. Por favor, ve a la aplicación «Ajustes», selecciona Molly en el menú «Aplicaciones y notificaciones» y en «Permisos» activa «Micrófono» y «Cámara».</string>
  <string name="ConversationActivity_to_capture_photos_and_video_allow_signal_access_to_the_camera">Para hacer fotos y vídeos, permite el acceso de Molly a la cámara.</string>
  <string name="ConversationActivity_signal_needs_the_camera_permission_to_take_photos_or_video">Molly necesita acceso a la cámara para tomar fotos o vídeos. Por favor, ve a la aplicación «Ajustes», selecciona Molly en el menú «Aplicaciones y notificaciones» y en «Permisos» activa «Cámara».</string>
  <string name="ConversationActivity_signal_needs_camera_permissions_to_take_photos_or_video">Molly necesita acceder a la cámara para tomar fotos o vídeo.</string>
  <string name="ConversationActivity_enable_the_microphone_permission_to_capture_videos_with_sound">Activa el acceso al micrófono para grabar vídeos con sonido.</string>
  <string name="ConversationActivity_signal_needs_the_recording_permissions_to_capture_video">Molly necesita el micrófono para grabar vídeos, pero no tiene acceso. Ve a los ajustes se la aplicación, selecciona Permisos y activa Micrófono y Cámara.</string>
  <string name="ConversationActivity_signal_needs_recording_permissions_to_capture_video">Molly necesita acceso al micrófono para grabar vídeos.</string>
  <string name="ConversationActivity_quoted_contact_message">%1$s %2$s</string>
  <string name="ConversationActivity_signal_cannot_sent_sms_mms_messages_because_it_is_not_your_default_sms_app">Signal no puede enviar SMS/MMS ya que no es la aplicación configurada por defecto. ¿Deseas cambiar la configuración de Android para que Signal sea la aplicación para SMS por defecto?</string>
  <string name="ConversationActivity_yes">Sí</string>
  <string name="ConversationActivity_no">No</string>
  <string name="ConversationActivity_search_position">%1$d de %2$d</string>
  <string name="ConversationActivity_no_results">Sin resultados</string>
  <string name="ConversationActivity_sticker_pack_installed">Paquete de stickers instalado</string>
  <string name="ConversationActivity_new_say_it_with_stickers">¡Novedad!: Dilo con stickers</string>
  <string name="ConversationActivity_cancel">Cancelar</string>
  <string name="ConversationActivity_delete_conversation">¿Eliminar el chat?</string>
  <string name="ConversationActivity_delete_and_leave_group">¿Eliminar y abandonar grupo?</string>
  <string name="ConversationActivity_this_conversation_will_be_deleted_from_all_of_your_devices">Este chat se eliminará de todos tus dispositivos.</string>
  <string name="ConversationActivity_you_will_leave_this_group_and_it_will_be_deleted_from_all_of_your_devices">Abandonarás este grupo, que se eliminará de todos tus dispositivos.</string>
  <string name="ConversationActivity_delete">Eliminar</string>
  <string name="ConversationActivity_delete_and_leave">Eliminar y abandonar</string>
  <string name="ConversationActivity__to_call_s_signal_needs_access_to_your_microphone">Molly necesita acceder a tu micrófono para llamar a %1$s.</string>
  <string name="ConversationActivity__more_options_now_in_group_settings">Ahora con más opciones en «Ajustes del grupo»</string>
  <string name="ConversationActivity_join">Unirse</string>
  <string name="ConversationActivity_full">Completa</string>
  <string name="ConversationActivity_error_sending_media">Fallo al enviar adjunto</string>
  <string name="ConversationActivity__reported_as_spam_and_blocked">Denunciado como spam y bloqueado.</string>
  <!--ConversationAdapter-->
  <plurals name="ConversationAdapter_n_unread_messages">
    <item quantity="one">%d mensaje no leído</item>
    <item quantity="many">%d mensajes no leídos</item>
    <item quantity="other">%d mensajes no leídos</item>
  </plurals>
  <!--ConversationFragment-->
  <!--Toast text when contacts activity is not found-->
  <string name="ConversationFragment__contacts_app_not_found">No se han encontrado contactos en la app.</string>
  <plurals name="ConversationFragment_delete_selected_messages">
    <item quantity="one">¿Eliminar este mensaje?</item>
    <item quantity="many">¿Eliminar los mensajes seleccionados?</item>
    <item quantity="other">¿Eliminar los mensajes seleccionados?</item>
  </plurals>
  <string name="ConversationFragment_save_to_sd_card">¿Guardar?</string>
  <plurals name="ConversationFragment_saving_n_media_to_storage_warning">
    <item quantity="one">Guardar este adjunto en el almacenamiento del teléfono permitirá que cualquier otra aplicación en tu dispositivo acceda a él.\n\n¿Continuar?</item>
    <item quantity="many">Guardar los %1$d adjuntos en el almacenamiento del teléfono permitirá que cualquier otra aplicación en tu dispositivo acceda a ellos.\n\n¿Continuar?</item>
    <item quantity="other">Guardar los %1$d adjuntos en el almacenamiento del teléfono permitirá que cualquier otra aplicación en tu dispositivo acceda a ellos.\n\n¿Continuar?</item>
  </plurals>
  <plurals name="ConversationFragment_error_while_saving_attachments_to_sd_card">
    <item quantity="one">¡Fallo al guardar el adjunto!</item>
    <item quantity="many">¡Fallo al guardar los adjuntos!</item>
    <item quantity="other">¡Fallo al guardar los adjuntos!</item>
  </plurals>
  <string name="ConversationFragment_unable_to_write_to_sd_card_exclamation">¡No se pudo guardar en el almacenamiento!</string>
  <plurals name="ConversationFragment_saving_n_attachments">
    <item quantity="one">Guardando adjunto</item>
    <item quantity="many">Guardando %1$d adjuntos</item>
    <item quantity="other">Guardando %1$d adjuntos</item>
  </plurals>
  <plurals name="ConversationFragment_saving_n_attachments_to_sd_card">
    <item quantity="one">Guardando adjunto …</item>
    <item quantity="many">Guardando %1$d adjuntos …</item>
    <item quantity="other">Guardando %1$d adjuntos …</item>
  </plurals>
  <string name="ConversationFragment_pending">Pendiente …</string>
  <string name="ConversationFragment_push">Datos (Signal)</string>
  <string name="ConversationFragment_mms">MMS</string>
  <string name="ConversationFragment_sms">SMS</string>
  <string name="ConversationFragment_deleting">Eliminar</string>
  <string name="ConversationFragment_deleting_messages">Eliminando mensajes …</string>
  <string name="ConversationFragment_delete_for_me">Eliminar sólo para mi</string>
  <string name="ConversationFragment_delete_for_everyone">Eliminar del chat</string>
  <string name="ConversationFragment_this_message_will_be_deleted_for_everyone_in_the_conversation">Este mensaje se eliminará para tod@s en el chat, si usan una versión reciente de Signal. En el chat se mostrará que lo has eliminado. </string>
  <string name="ConversationFragment_quoted_message_not_found">No se encuentra el mensaje original </string>
  <string name="ConversationFragment_quoted_message_no_longer_available">El mensaje original ya no está disponible</string>
  <string name="ConversationFragment_failed_to_open_message">Fallo al abrir mensaje</string>
  <string name="ConversationFragment_you_can_swipe_to_the_right_reply">Puedes deslizar hacia la derecha sobre cualquier mensaje para responder rápidamente</string>
  <string name="ConversationFragment_you_can_swipe_to_the_left_reply">Puedes deslizar hacia la izquierda sobre cualquier mensaje para responder rápidamente</string>
  <string name="ConversationFragment_outgoing_view_once_media_files_are_automatically_removed">Los adjuntos que envías para ver una vez se eliminan automáticamente tras enviar.</string>
  <string name="ConversationFragment_you_already_viewed_this_message">Ya has visto este mensaje</string>
  <string name="ConversationFragment__you_can_add_notes_for_yourself_in_this_conversation">En este chat puedes añadir notas que solo tú puedes ver.\nSi tu cuenta tiene dispositivos enlazados, las nuevas notas se sincronizarán.</string>
  <string name="ConversationFragment__d_group_members_have_the_same_name">%1$d participantes usan el mismo nombre.</string>
  <string name="ConversationFragment__tap_to_review">Toca para revisar</string>
  <string name="ConversationFragment__review_requests_carefully">Revisa cuidadosamente las solicitudes</string>
  <string name="ConversationFragment__signal_found_another_contact_with_the_same_name">Molly ha encontrado otra persona con el mismo nombre.</string>
  <string name="ConversationFragment_contact_us">Contáctanos</string>
  <string name="ConversationFragment_verify">Verificar</string>
  <string name="ConversationFragment_not_now">Ahora no</string>
  <string name="ConversationFragment_your_safety_number_with_s_changed">Tus cifras de seguridad con %s han cambiado</string>
  <string name="ConversationFragment_your_safety_number_with_s_changed_likey_because_they_reinstalled_signal">Tus cifras de seguridad con %s han cambiado. Probablemente porque ha reinstalado Signal o cambiado de dispositivo. Toca para verificar las nuevas cifras de seguridad. Esta verificación es opcional.</string>
  <!--Message shown to indicate which notification profile is on/active-->
  <string name="ConversationFragment__s_on">«%1$s» está activo</string>
  <!--Dialog title for block group link join requests-->
  <string name="ConversationFragment__block_request">¿Vetar solicitudes?</string>
  <!--Dialog message for block group link join requests-->
  <string name="ConversationFragment__s_will_not_be_able_to_join_or_request_to_join_this_group_via_the_group_link">%1$s no podrá unirse al grupo o solicitarlo vía enlace, pero esta persona podrá ser añadida al grupo manualmente.</string>
  <!--Dialog confirm block request button-->
  <string name="ConversationFragment__block_request_button">Vetar solicitudes</string>
  <!--Dialog cancel block request button-->
  <string name="ConversationFragment__cancel">Cancelar</string>
  <!--Message shown after successfully blocking join requests for a user-->
  <string name="ConversationFragment__blocked">Vetada</string>
  <plurals name="ConversationListFragment_delete_selected_conversations">
    <item quantity="one">¿Eliminar el chat seleccionado?</item>
    <item quantity="many">¿Eliminar los chats seleccionados?</item>
    <item quantity="other">¿Eliminar los chats seleccionados?</item>
  </plurals>
  <plurals name="ConversationListFragment_this_will_permanently_delete_all_n_selected_conversations">
    <item quantity="one">Esto eliminará permanentemente el chat seleccionado.</item>
    <item quantity="many">Esto eliminará permanentemente los %1$d chats seleccionados.</item>
    <item quantity="other">Esto eliminará permanentemente los %1$d chats seleccionados.</item>
  </plurals>
  <string name="ConversationListFragment_deleting">Eliminar</string>
  <string name="ConversationListFragment_deleting_selected_conversations">Eliminando chats seleccionados …</string>
  <plurals name="ConversationListFragment_conversations_archived">
    <item quantity="one">Chat archivado</item>
    <item quantity="many">%d chats archivados</item>
    <item quantity="other">%d chats archivados</item>
  </plurals>
  <string name="ConversationListFragment_undo">Deshacer</string>
  <plurals name="ConversationListFragment_moved_conversations_to_inbox">
    <item quantity="one">Chat devuelto al buzón de entrada</item>
    <item quantity="many">%d chats devueltos al buzón de entrada</item>
    <item quantity="other">%d chats devueltos al buzón de entrada</item>
  </plurals>
  <plurals name="ConversationListFragment_read_plural">
    <item quantity="one">Leído</item>
    <item quantity="many">Leídos</item>
    <item quantity="other">Leídos</item>
  </plurals>
  <plurals name="ConversationListFragment_unread_plural">
    <item quantity="one">No leído</item>
    <item quantity="many">No leídos</item>
    <item quantity="other">No leídos</item>
  </plurals>
  <plurals name="ConversationListFragment_pin_plural">
    <item quantity="one">Fijar</item>
    <item quantity="many">Fijar</item>
    <item quantity="other">Fijar</item>
  </plurals>
  <plurals name="ConversationListFragment_unpin_plural">
    <item quantity="one">No fijar </item>
    <item quantity="many">No fijar </item>
    <item quantity="other">No fijar </item>
  </plurals>
  <plurals name="ConversationListFragment_mute_plural">
    <item quantity="one">Silenciar</item>
    <item quantity="many">Silenciar</item>
    <item quantity="other">Silenciar</item>
  </plurals>
  <plurals name="ConversationListFragment_unmute_plural">
    <item quantity="one">No silenciar</item>
    <item quantity="many">No silenciar</item>
    <item quantity="other">No silenciar</item>
  </plurals>
  <string name="ConversationListFragment_select">Seleccionar</string>
  <plurals name="ConversationListFragment_archive_plural">
    <item quantity="one">Archivar</item>
    <item quantity="many">Archivar</item>
    <item quantity="other">Archivar</item>
  </plurals>
  <plurals name="ConversationListFragment_unarchive_plural">
    <item quantity="one">Desarchivar</item>
    <item quantity="many">Desarchivar</item>
    <item quantity="other">Desarchivar</item>
  </plurals>
  <plurals name="ConversationListFragment_delete_plural">
    <item quantity="one">Eliminar</item>
    <item quantity="many">Eliminar </item>
    <item quantity="other">Eliminar </item>
  </plurals>
  <string name="ConversationListFragment_select_all">Selecciona todo</string>
  <plurals name="ConversationListFragment_s_selected">
    <item quantity="one">%d seleccionado</item>
    <item quantity="many">%d seleccionados</item>
    <item quantity="other">%d seleccionados</item>
  </plurals>
  <!--Show in conversation list overflow menu to open selection bottom sheet-->
  <string name="ConversationListFragment__notification_profile">Perfil de notificaciones</string>
  <!--Tooltip shown after you have created your first notification profile-->
  <string name="ConversationListFragment__turn_your_notification_profile_on_or_off_here">Activa o desactiva tu perfil de notificaciones aquí.</string>
  <!--Message shown in top toast to indicate the named profile is on-->
  <string name="ConversationListFragment__s_on">«%1$s» activo</string>
  <!--ConversationListItem-->
  <string name="ConversationListItem_key_exchange_message">Mensaje de intercambio de claves</string>
  <!--ConversationListItemAction-->
  <string name="ConversationListItemAction_archived_conversations_d">Chats archivados (%d)</string>
  <!--ConversationTitleView-->
  <string name="ConversationTitleView_verified">Identidad verificada</string>
  <string name="ConversationTitleView_you">Tú</string>
  <!--ConversationTypingView-->
  <string name="ConversationTypingView__plus_d">+%1$d</string>
  <!--CreateGroupActivity-->
  <string name="CreateGroupActivity__select_members">Seleccionar participantes</string>
  <!--CreateProfileActivity-->
  <string name="CreateProfileActivity__profile">Perfil</string>
  <string name="CreateProfileActivity_error_setting_profile_photo">Fallo al establecer la foto de perfil</string>
  <string name="CreateProfileActivity_problem_setting_profile">Problema al crear el perfil</string>
  <string name="CreateProfileActivity_set_up_your_profile">Completa tu perfil</string>
  <string name="CreateProfileActivity_signal_profiles_are_end_to_end_encrypted">Tu perfil y los cambios que hagas en él seran visibles para la gente a la que mandes mensajes, tus contactos y tus grupos.</string>
  <string name="CreateProfileActivity_set_avatar_description">Configurar avatar de perfil</string>
  <!--ProfileCreateFragment-->
  <!--Displayed at the top of the screen and explains how profiles can be viewed.-->
  <string name="ProfileCreateFragment__profiles_are_visible_to_contacts_and_people_you_message">Los perfiles seran visibles para la gente a la que mandes mensajes, tus contactos y tus grupos.</string>
  <!--Title of clickable row to select phone number privacy settings-->
  <string name="ProfileCreateFragment__who_can_find_me">¿Quién puede encontrarme a través de mi número?</string>
  <!--WhoCanSeeMyPhoneNumberFragment-->
  <!--Toolbar title for this screen-->
  <string name="WhoCanSeeMyPhoneNumberFragment__who_can_find_me_by_number">¿Quién puede encontrarme a través de mi número?</string>
  <!--Description for radio item stating anyone can see your phone number-->
  <string name="WhoCanSeeMyPhoneNumberFragment__anyone_who_has">Cualquier persona que tenga tu número de teléfono guardado en sus contactos podrá verte como contacto en Signal. Las otras personas podrán encontrarte realizando una búsqueda con tu número.</string>
  <!--Description for radio item stating no one will be able to see your phone number-->
  <string name="WhoCanSeeMyPhoneNumberFragment__nobody_on_signal">Nadie en Signal podrá encontrarte a través de tu número de teléfono.</string>
  <!--ChooseBackupFragment-->
  <string name="ChooseBackupFragment__restore_from_backup">¿Restaurar desde copia de seguridad?</string>
  <string name="ChooseBackupFragment__restore_your_messages_and_media">Restaura tus mensajes y adjuntos desde una copia de seguridad local. Si no lo haces ahora, no podrás restaurar más tarde.</string>
  <string name="ChooseBackupFragment__icon_content_description">Símbolo de restaurar desde copia de seguridad</string>
  <string name="ChooseBackupFragment__choose_backup">Selecciona copia</string>
  <string name="ChooseBackupFragment__learn_more">Saber más</string>
  <string name="ChooseBackupFragment__no_file_browser_available">Navegador de archivos no disponible</string>
  <!--RestoreBackupFragment-->
  <string name="RestoreBackupFragment__restore_complete">Recuperación completada</string>
  <string name="RestoreBackupFragment__to_continue_using_backups_please_choose_a_folder">Selecciona una carpeta para continuar usando las copias de seguridad. Las nuevas copias se guardarán en esa carpeta.</string>
  <string name="RestoreBackupFragment__choose_folder">Seleccionar carpeta</string>
  <string name="RestoreBackupFragment__not_now">Ahora no</string>
  <!--Couldn\'t find the selected backup-->
  <string name="RestoreBackupFragment__backup_not_found">Copia de seguridad no encontrada.</string>
  <!--Couldn\'t read the selected backup-->
  <string name="RestoreBackupFragment__backup_could_not_be_read">Fallo al leer la copia de seguridad.</string>
  <!--Backup has an unsupported file extension-->
  <string name="RestoreBackupFragment__backup_has_a_bad_extension">La copia de seguridad tiene una extensión incorrecta.</string>
  <!--BackupsPreferenceFragment-->
  <string name="BackupsPreferenceFragment__chat_backups">Copias de seguridad de chats</string>
  <string name="BackupsPreferenceFragment__backups_are_encrypted_with_a_passphrase">Las copias de seguridad se cifran con una clave (passphrase) y se guardan en este dispositivo.</string>
  <string name="BackupsPreferenceFragment__create_backup">Crear copia de seguridad</string>
  <string name="BackupsPreferenceFragment__last_backup">Última copia: %1$s</string>
  <string name="BackupsPreferenceFragment__backup_folder">Carpeta de copias</string>
  <string name="BackupsPreferenceFragment__verify_backup_passphrase">Verificar clave de copia de seguridad</string>
  <string name="BackupsPreferenceFragment__test_your_backup_passphrase">Verifica que la clave (passphrase) de tu copia de seguridad es correcta</string>
  <string name="BackupsPreferenceFragment__turn_on">Activar</string>
  <string name="BackupsPreferenceFragment__turn_off">Desactivar</string>
  <string name="BackupsPreferenceFragment__to_restore_a_backup">Para restaurar tus chat con una copia de seguridad, reinstala Molly. Abre Molly y toca en «Restaurar copia» y busca la copia de seguridad. %1$s </string>
  <string name="BackupsPreferenceFragment__learn_more">Saber más</string>
  <string name="BackupsPreferenceFragment__in_progress">En curso …</string>
  <!--Status text shown in backup preferences when verifying a backup-->
  <string name="BackupsPreferenceFragment__verifying_backup">Verificando copia de seguridad…</string>
  <string name="BackupsPreferenceFragment__d_so_far">%1$d por el momento …</string>
  <!--Show percentage of completion of backup-->
  <string name="BackupsPreferenceFragment__s_so_far">%1$s de %% de momento …</string>
  <string name="BackupsPreferenceFragment_signal_requires_external_storage_permission_in_order_to_create_backups">Molly necesita acceso al almacenamiento para crear copias de seguridad. Por favor, ve a la aplicación «Ajustes», selecciona Molly en el menú «Aplicaciones y notificaciones» y en «Permisos» activa «Almacenamiento».</string>
  <!--CustomDefaultPreference-->
  <string name="CustomDefaultPreference_using_custom">Usar personalizado: %s</string>
  <string name="CustomDefaultPreference_using_default">Usar predeterminado: %s</string>
  <string name="CustomDefaultPreference_none">Ninguno</string>
  <!--AvatarSelectionBottomSheetDialogFragment-->
  <string name="AvatarSelectionBottomSheetDialogFragment__choose_photo">Seleccionar foto</string>
  <string name="AvatarSelectionBottomSheetDialogFragment__take_photo">Tomar foto</string>
  <string name="AvatarSelectionBottomSheetDialogFragment__choose_from_gallery">Seleccionar desde galería</string>
  <string name="AvatarSelectionBottomSheetDialogFragment__remove_photo">Eliminar foto</string>
  <string name="AvatarSelectionBottomSheetDialogFragment__taking_a_photo_requires_the_camera_permission">Para tomar una foto, Signal necesita acceso a la cámara.</string>
  <string name="AvatarSelectionBottomSheetDialogFragment__viewing_your_gallery_requires_the_storage_permission">Signal necesita acceso al almacenamiento para mostrar la galería.</string>
  <!--DateUtils-->
  <string name="DateUtils_just_now">Ahora</string>
  <string name="DateUtils_minutes_ago">%d m</string>
  <string name="DateUtils_today">Hoy</string>
  <string name="DateUtils_yesterday">Ayer</string>
  <!--DecryptionFailedDialog-->
  <string name="DecryptionFailedDialog_chat_session_refreshed">Sesión de chat reiniciada</string>
  <string name="DecryptionFailedDialog_signal_uses_end_to_end_encryption">Signal usa cifrado de extremo a extremo y puede necesitar reiniciar la sesión de un chat en determinados casos. Este reinicio no afecta a la seguridad, pero puede ocurrir que el último mensaje de esta persona antes del reinicio sea ilegible. Solicita que lo envíe de nuevo, si se da el caso.</string>
  <!--DeviceListActivity-->
  <string name="DeviceListActivity_unlink_s">¿Desenlazar «%s»?</string>
  <string name="DeviceListActivity_by_unlinking_this_device_it_will_no_longer_be_able_to_send_or_receive">Al desenlazar este dispositivo ya no podrás enviar ni recibir mensajes.</string>
  <string name="DeviceListActivity_network_connection_failed">Fallo en la conexión de red</string>
  <string name="DeviceListActivity_try_again">Intentar de nuevo</string>
  <string name="DeviceListActivity_unlinking_device">Desenlazando dispositivo …</string>
  <string name="DeviceListActivity_unlinking_device_no_ellipsis">Desenlazar dispositivo</string>
  <string name="DeviceListActivity_network_failed">¡Fallo de red!</string>
  <!--DeviceListItem-->
  <string name="DeviceListItem_unnamed_device">Dispositivo sin nombre</string>
  <string name="DeviceListItem_linked_s">%s enlazado</string>
  <string name="DeviceListItem_last_active_s">Activo por última vez el %s</string>
  <string name="DeviceListItem_today">Hoy</string>
  <!--DocumentView-->
  <string name="DocumentView_unnamed_file">Archivo sin nombre</string>
  <!--DozeReminder-->
  <string name="DozeReminder_optimize_for_missing_play_services">Optimizar sin servicios de Google Play</string>
  <string name="DozeReminder_this_device_does_not_support_play_services_tap_to_disable_system_battery">Este dispositivo no dispone de los servicios de Google Play. Toca para desactivar las optimizaciones de batería del sistema que impiden a Molly obtener mensajes mientras está inactivo.</string>
  <!--ExpiredBuildReminder-->
  <string name="ExpiredBuildReminder_this_version_of_signal_has_expired">Esta versión de Signal ha caducado. Actualízala ahora para seguir enviando y recibiendo mensajes.</string>
  <string name="ExpiredBuildReminder_update_now">Actualizar ahora</string>
  <!--PendingGroupJoinRequestsReminder-->
  <plurals name="PendingGroupJoinRequestsReminder_d_pending_member_requests">
    <item quantity="one">%d solicitud pendiente.</item>
    <item quantity="many">%d solicitudes pendientes.</item>
    <item quantity="other">%d solicitudes pendientes.</item>
  </plurals>
  <string name="PendingGroupJoinRequestsReminder_view">Ver</string>
  <!--GcmRefreshJob-->
  <string name="GcmRefreshJob_Permanent_Signal_communication_failure">¡Fallo permanente de comunicación de Signal!</string>
  <string name="GcmRefreshJob_Signal_was_unable_to_register_with_Google_Play_Services">Molly fué incapaz de registrarse con Google Play Services. Los mensajes y llamadas de Molly han sido desactivados, por favor, intenta registrarte otra vez en Configuración &gt; Avanzado.</string>
  <!--GiphyActivity-->
  <string name="GiphyActivity_error_while_retrieving_full_resolution_gif">Fallo al obtener el GIF a resolución completa</string>
  <!--GiphyFragmentPageAdapter-->
  <string name="GiphyFragmentPagerAdapter_gifs">GIFs</string>
  <string name="GiphyFragmentPagerAdapter_stickers">Stickers</string>
  <!--AddToGroupActivity-->
  <string name="AddToGroupActivity_add_member">¿Añadir participante?</string>
  <string name="AddToGroupActivity_add_s_to_s">¿Añadir a %1$s a «%2$s»?</string>
  <string name="AddToGroupActivity_s_added_to_s">Se ha añadido a %1$s a «%2$s».</string>
  <string name="AddToGroupActivity_add_to_group">Añadir al grupo</string>
  <string name="AddToGroupActivity_add_to_groups">Añadir a grupos</string>
  <string name="AddToGroupActivity_this_person_cant_be_added_to_legacy_groups">No se puede añadir a esta persona a grupos del sistema antiguo.</string>
  <string name="AddToGroupActivity_add">Añadir</string>
  <string name="AddToGroupActivity_add_to_a_group">Añadir a un grupo</string>
  <!--ChooseNewAdminActivity-->
  <string name="ChooseNewAdminActivity_choose_new_admin">Selecciona nuev@ admin</string>
  <string name="ChooseNewAdminActivity_done">Hecho</string>
  <string name="ChooseNewAdminActivity_you_left">Has abandonado «%1$s».</string>
  <!--GroupMembersDialog-->
  <string name="GroupMembersDialog_you">Tú</string>
  <!--GV2 access levels-->
  <string name="GroupManagement_access_level_anyone">Cualquiera</string>
  <string name="GroupManagement_access_level_all_members">Cualquiera</string>
  <string name="GroupManagement_access_level_only_admins">Solo admins</string>
  <string name="GroupManagement_access_level_no_one">Nadie</string>
  <!--GV2 invites sent-->
  <plurals name="GroupManagement_invitation_sent">
    <item quantity="one">Invitación enviada</item>
    <item quantity="many">%d invitaciones enviadas</item>
    <item quantity="other">%d invitaciones enviadas</item>
  </plurals>
  <string name="GroupManagement_invite_single_user">No se puede añadir automáticamente a %1$s al grupo. Ha recibido una invitación y no podrá ver ningún mensaje hasta que la acepte.</string>
  <string name="GroupManagement_invite_multiple_users">No se puede añadir automáticamente a estas personas al grupo. Han recibido una invitación y no podrán ver ningún mensaje hasta que la acepten.</string>
  <!--GroupsV1MigrationLearnMoreBottomSheetDialogFragment-->
  <string name="GroupsV1MigrationLearnMore_what_are_new_groups">¿Qué son los nuevos grupos?</string>
  <string name="GroupsV1MigrationLearnMore_new_groups_have_features_like_mentions">Funciones de los nuevos grupos incluyen @menciones, admins y más en el futuro.</string>
  <string name="GroupsV1MigrationLearnMore_all_message_history_and_media_has_been_kept">Todos los mensajes y adjuntos se han mantenido tras la actualización.</string>
  <string name="GroupsV1MigrationLearnMore_you_will_need_to_accept_an_invite_to_join_this_group_again">Deberás aceptar una invitación para volver a unirte a este grupo y no recibirás ningún mensaje del grupo hasta que lo hagas.</string>
  <plurals name="GroupsV1MigrationLearnMore_these_members_will_need_to_accept_an_invite">
    <item quantity="one">Esta persona tiene que aceptar la invitación al grupo y no recibirá ningún mensaje hasta que la acepte:</item>
    <item quantity="many">Estas personas tienen que aceptar la invitación al grupo y no recibirán ningún mensaje hasta que la acepten:</item>
    <item quantity="other">Estas personas tienen que aceptar la invitación al grupo y no recibirán ningún mensaje hasta que la acepten:</item>
  </plurals>
  <plurals name="GroupsV1MigrationLearnMore_these_members_were_removed_from_the_group">
    <item quantity="one">Se ha expulsado a est@ participante del grupo pero podrá volver a unirse tras actualizar Signal:</item>
    <item quantity="many">Se ha expulsado a est@s participantes del grupo pero podrán volver a unirse tras actualizar Signal:</item>
    <item quantity="other">Se ha expulsado a est@s participantes del grupo pero podrán volver a unirse tras actualizar Signal:</item>
  </plurals>
  <!--GroupsV1MigrationInitiationBottomSheetDialogFragment-->
  <string name="GroupsV1MigrationInitiation_upgrade_to_new_group">Actualizar al nuevo sistema de grupos</string>
  <string name="GroupsV1MigrationInitiation_upgrade_this_group">Actualizar este grupo</string>
  <string name="GroupsV1MigrationInitiation_new_groups_have_features_like_mentions">Funciones de los nuevos grupos incluyen @menciones, admins y más en el futuro.</string>
  <string name="GroupsV1MigrationInitiation_all_message_history_and_media_will_be_kept">Los mensajes y adjuntos se mantendrán tras la actualización.</string>
  <string name="GroupsV1MigrationInitiation_encountered_a_network_error">Fallo en la conexión de red. Inténtalo más tarde.</string>
  <string name="GroupsV1MigrationInitiation_failed_to_upgrade">Fallo al actualizar.</string>
  <plurals name="GroupsV1MigrationInitiation_these_members_will_need_to_accept_an_invite">
    <item quantity="one">Esta persona tiene que aceptar la invitación para unirse al grupo de nuevo y no recibirá ningún mensaje del grupo hasta que acepte:</item>
    <item quantity="many">Estas personas tienen que aceptar la invitación para unirse al grupo de nuevo y no recibirán ningún mensaje del grupo hasta que acepten:</item>
    <item quantity="other">Estas personas tienen que aceptar la invitación para unirse al grupo de nuevo y no recibirán ningún mensaje del grupo hasta que acepten:</item>
  </plurals>
  <plurals name="GroupsV1MigrationInitiation_these_members_are_not_capable_of_joining_new_groups">
    <item quantity="one">Est@ participante no puede unirse a nuevos grupos y se le expulsará del grupo:</item>
    <item quantity="many">Est@s participantes no pueden unirse a nuevos grupos y se les expulsará del grupo:</item>
    <item quantity="other">Est@s participantes no pueden unirse a nuevos grupos y se les expulsará del grupo:</item>
  </plurals>
  <!--GroupsV1MigrationSuggestionsReminder-->
  <plurals name="GroupsV1MigrationSuggestionsReminder_members_couldnt_be_added_to_the_new_group">
    <item quantity="one">No se ha podido añadir a %1$d participante al nuevo grupo. ¿Deseas hacerlo ahora?</item>
    <item quantity="many">No se ha podido añadir a %1$d participantes al nuevo grupo. ¿Deseas hacerlo ahora?</item>
    <item quantity="other">No se ha podido añadir a %1$d participantes al nuevo grupo. ¿Deseas hacerlo ahora?</item>
  </plurals>
  <plurals name="GroupsV1MigrationSuggestionsReminder_add_members">
    <item quantity="one">Añadir participante</item>
    <item quantity="many">Añadir participantes</item>
    <item quantity="other">Añadir participantes</item>
  </plurals>
  <string name="GroupsV1MigrationSuggestionsReminder_no_thanks">No gracias</string>
  <!--GroupsV1MigrationSuggestionsDialog-->
  <plurals name="GroupsV1MigrationSuggestionsDialog_add_members_question">
    <item quantity="one">¿Añadir participante?</item>
    <item quantity="many">¿Añadir participantes?</item>
    <item quantity="other">¿Añadir participantes?</item>
  </plurals>
  <plurals name="GroupsV1MigrationSuggestionsDialog_these_members_couldnt_be_automatically_added">
    <item quantity="one">No se ha podido añadir a est@ participante al actualizar a nuevo grupo:</item>
    <item quantity="many">No se ha podido añadir a est@s participantes al actualizar a nuevo grupo:</item>
    <item quantity="other">No se ha podido añadir a est@s participantes al actualizar a nuevo grupo:</item>
  </plurals>
  <plurals name="GroupsV1MigrationSuggestionsDialog_add_members">
    <item quantity="one">Añadir participante</item>
    <item quantity="many">Añadir participantes</item>
    <item quantity="other">Añadir participantes</item>
  </plurals>
  <plurals name="GroupsV1MigrationSuggestionsDialog_failed_to_add_members_try_again_later">
    <item quantity="one">Fallo al añadir participante. Inténtalo más tarde.</item>
    <item quantity="many">Fallo al añadir participantes. Inténtalo más tarde.</item>
    <item quantity="other">Fallo al añadir participantes. Inténtalo más tarde.</item>
  </plurals>
  <plurals name="GroupsV1MigrationSuggestionsDialog_cannot_add_members">
    <item quantity="one">Imposible añadir participante.</item>
    <item quantity="many">Imposible añadir participantes.</item>
    <item quantity="other">Imposible añadir participantes.</item>
  </plurals>
  <!--LeaveGroupDialog-->
  <string name="LeaveGroupDialog_leave_group">¿Abandonar grupo?</string>
  <string name="LeaveGroupDialog_you_will_no_longer_be_able_to_send_or_receive_messages_in_this_group">No podrás enviar o recibir más mensajes en este grupo.</string>
  <string name="LeaveGroupDialog_leave">Abandonar</string>
  <string name="LeaveGroupDialog_choose_new_admin">Selecciona nuev@ admin</string>
  <string name="LeaveGroupDialog_before_you_leave_you_must_choose_at_least_one_new_admin_for_this_group">Antes de abandonar, selecciona un@ nuev@ admin para este grupo.</string>
  <string name="LeaveGroupDialog_choose_admin">Seleccionar admin</string>
  <!--LinkPreviewView-->
  <string name="LinkPreviewView_no_link_preview_available">Vista previa no disponible</string>
  <string name="LinkPreviewView_this_group_link_is_not_active">El enlace al grupo no está disponible</string>
  <string name="LinkPreviewView_domain_date">%1$s · %2$s</string>
  <!--LinkPreviewRepository-->
  <plurals name="LinkPreviewRepository_d_members">
    <item quantity="one">%1$d participante</item>
    <item quantity="many">%1$d participantes</item>
    <item quantity="other">%1$d participantes</item>
  </plurals>
  <!--PendingMembersActivity-->
  <string name="PendingMembersActivity_pending_group_invites">Invitaciones pendientes</string>
  <string name="PendingMembersActivity_requests">Solicitudes</string>
  <string name="PendingMembersActivity_invites">Invitaciones</string>
  <string name="PendingMembersActivity_people_you_invited">Personas invitadas por ti</string>
  <string name="PendingMembersActivity_you_have_no_pending_invites">No tienes invitaciones pendientes.</string>
  <string name="PendingMembersActivity_invites_by_other_group_members">Más personas invitadas</string>
  <string name="PendingMembersActivity_no_pending_invites_by_other_group_members">No hay invitaciones pendientes de otr@s participantes.</string>
  <string name="PendingMembersActivity_missing_detail_explanation">No se muestra el alias y foto de las personas invitadas por otr@s. Su alias y foto de perfil se mostrarán a partir del momento en que decidan participar en el grupo. También verán los mensajes del grupo a partir de ese momento.</string>
  <string name="PendingMembersActivity_revoke_invite">Retirar invitación</string>
  <string name="PendingMembersActivity_revoke_invites">Retirar invitaciones</string>
  <plurals name="PendingMembersActivity_revoke_d_invites">
    <item quantity="one">Retirar 1 invitación</item>
    <item quantity="many">Retirar %1$d invitaciones</item>
    <item quantity="other">Retirar %1$d invitaciones</item>
  </plurals>
  <plurals name="PendingMembersActivity_error_revoking_invite">
    <item quantity="one">Fallo al retirar invitación</item>
    <item quantity="many">Fallo al retirar invitaciones</item>
    <item quantity="other">Fallo al retirar invitaciones</item>
  </plurals>
  <!--RequestingMembersFragment-->
  <string name="RequestingMembersFragment_pending_member_requests">Solicitudes pendientes</string>
  <string name="RequestingMembersFragment_no_member_requests_to_show">No hay solicitudes que ver.</string>
  <string name="RequestingMembersFragment_explanation">Las personas en esta lista han solicitado unirse al grupo vía enlace.</string>
  <string name="RequestingMembersFragment_added_s">Se ha añadido a %1$s</string>
  <string name="RequestingMembersFragment_denied_s">%1$s denegad@</string>
  <!--AddMembersActivity-->
  <string name="AddMembersActivity__done">Hecho</string>
  <string name="AddMembersActivity__this_person_cant_be_added_to_legacy_groups">No se puede añadir a esta persona a grupos antiguos.</string>
  <string name="AddMembersActivity__this_person_cant_be_added_to_announcement_groups">No se puede añadir a esta persona a grupos de difusión.</string>
  <plurals name="AddMembersActivity__add_d_members_to_s">
    <item quantity="one">¿Agregar %1$s a «%2$s»?</item>
    <item quantity="many">¿Añadir %3$d participantes a «%2$s»?</item>
    <item quantity="other">¿Añadir %3$d participantes a «%2$s»?</item>
  </plurals>
  <string name="AddMembersActivity__add">Añadir</string>
  <string name="AddMembersActivity__add_members">Añadir participantes</string>
  <!--AddGroupDetailsFragment-->
  <string name="AddGroupDetailsFragment__name_this_group">Nombra este grupo</string>
  <string name="AddGroupDetailsFragment__create_group">Crear grupo</string>
  <string name="AddGroupDetailsFragment__create">Crear</string>
  <string name="AddGroupDetailsFragment__members">Participantes</string>
  <string name="AddGroupDetailsFragment__you_can_add_or_invite_friends_after_creating_this_group">Puedes añadir o invitar amistades tras crear este grupo.</string>
  <string name="AddGroupDetailsFragment__group_name_required">Nombre del grupo (necesario)</string>
  <string name="AddGroupDetailsFragment__group_name_optional">Nombre del grupo (opcional)</string>
  <string name="AddGroupDetailsFragment__this_field_is_required">Este campo es necesario.</string>
  <string name="AddGroupDetailsFragment__group_creation_failed">Fallo al crear el grupo.</string>
  <string name="AddGroupDetailsFragment__try_again_later">Inténtalo de nuevo más tarde.</string>
  <!--Displayed when adding group details to an MMS Group-->
  <string name="AddGroupDetailsFragment__youve_selected_a_contact_that_doesnt_support">Has seleccionado un contacto que no tiene habilitados los grupos en Signal, así que este grupo será MMS. Solo tú podrás ver los nombres personalizados y las fotos de los grupos MMS.</string>
  <string name="AddGroupDetailsFragment__remove">Eliminar</string>
  <string name="AddGroupDetailsFragment__sms_contact">Contacto SMS</string>
  <string name="AddGroupDetailsFragment__remove_s_from_this_group">¿Expulsar a %1$s del grupo?</string>
  <!--ManageGroupActivity-->
  <string name="ManageGroupActivity_member_requests_and_invites">Solicitudes e invitaciones</string>
  <string name="ManageGroupActivity_add_members">Añadir participantes</string>
  <string name="ManageGroupActivity_edit_group_info">Editar detalles del grupo</string>
  <string name="ManageGroupActivity_who_can_add_new_members">¿Quién puede añadir participantes?</string>
  <string name="ManageGroupActivity_who_can_edit_this_groups_info">¿Quién puede modificar los detalles del grupo?</string>
  <string name="ManageGroupActivity_group_link">Enlace del grupo</string>
  <string name="ManageGroupActivity_block_group">Bloquear grupo</string>
  <string name="ManageGroupActivity_unblock_group">Desbloquear grupo</string>
  <string name="ManageGroupActivity_leave_group">Abandonar grupo</string>
  <string name="ManageGroupActivity_mute_notifications">Silenciar notificaciones</string>
  <string name="ManageGroupActivity_custom_notifications">Notificaciones personalizadas</string>
  <string name="ManageGroupActivity_mentions">Menciones</string>
  <string name="ManageGroupActivity_chat_color_and_wallpaper">Color y fondo de chat</string>
  <string name="ManageGroupActivity_until_s">Hasta %1$s</string>
  <string name="ManageGroupActivity_always">Para siempre</string>
  <string name="ManageGroupActivity_off">Inactivo</string>
  <string name="ManageGroupActivity_on">Activo</string>
  <string name="ManageGroupActivity_view_all_members">Ver más</string>
  <string name="ManageGroupActivity_see_all">Ver todos</string>
  <plurals name="ManageGroupActivity_added">
    <item quantity="one">%d participante añadid@.</item>
    <item quantity="many">%d participantes añadid@s.</item>
    <item quantity="other">%d participantes añadid@s.</item>
  </plurals>
  <string name="ManageGroupActivity_only_admins_can_enable_or_disable_the_sharable_group_link">Solo admins pueden activar o desactivar el enlace para unirse al grupo.</string>
  <string name="ManageGroupActivity_only_admins_can_enable_or_disable_the_option_to_approve_new_members">Solo admins pueden activar o desactivar la opción de aprobar nuev@s participantes.</string>
  <string name="ManageGroupActivity_only_admins_can_reset_the_sharable_group_link">Solo admins pueden restablecer el enlace para unirse al grupo.</string>
  <string name="ManageGroupActivity_you_dont_have_the_rights_to_do_this">No dispones de permisos para hacerlo</string>
  <string name="ManageGroupActivity_not_capable">Alguien a quien has añadido no soporta el nuevo sistema de grupos y debe actualizar Signal.</string>
  <string name="ManageGroupActivity_not_announcement_capable">Alguien a quien has añadido no soporta el nuevo sistema de grupos de difusión y debe actualizar Signal.</string>
  <string name="ManageGroupActivity_failed_to_update_the_group">Fallo al actualizar el grupo</string>
  <string name="ManageGroupActivity_youre_not_a_member_of_the_group">No participas en el grupo</string>
  <string name="ManageGroupActivity_failed_to_update_the_group_please_retry_later">Fallo al actualizar el grupo, por favor inténtalo más tarde</string>
  <string name="ManageGroupActivity_failed_to_update_the_group_due_to_a_network_error_please_retry_later">Fallo al actualizar el grupo por un problema de red, por favor inténtalo más tarde</string>
  <string name="ManageGroupActivity_edit_name_and_picture">Editar nombre e imagen</string>
  <string name="ManageGroupActivity_legacy_group">Grupo antiguo</string>
  <string name="ManageGroupActivity_legacy_group_learn_more">Este grupo usa el sistema antiguo de Signal. Funciones como admins de grupo o menciones solo están disponibles en el nuevo sistema.</string>
  <string name="ManageGroupActivity_legacy_group_upgrade">Este es un grupo del sistema antiguo. Para acceder a funciones como @menciones y admins,</string>
  <string name="ManageGroupActivity_legacy_group_too_large">Este grupo no se puede actualizar al nuevo sistema porque es demasiado grande. El tamaño máximo de grupo es de%1$d participantes.</string>
  <string name="ManageGroupActivity_upgrade_this_group">actualiza este grupo.</string>
  <string name="ManageGroupActivity_this_is_an_insecure_mms_group">Este es un grupo de MMS sin cifrar. Para chatear en privado, invita a tus amistades a usar Signal.</string>
  <string name="ManageGroupActivity_invite_now">Invitar ahora</string>
  <string name="ManageGroupActivity_more">más</string>
  <string name="ManageGroupActivity_add_group_description">Añade la descripción del grupo …</string>
  <!--GroupMentionSettingDialog-->
  <string name="GroupMentionSettingDialog_notify_me_for_mentions">Notificar cuando alguien me mencione</string>
  <string name="GroupMentionSettingDialog_receive_notifications_when_youre_mentioned_in_muted_chats">¿Deseas recibir notificationes si te mencionan en un chat silenciado?</string>
  <string name="GroupMentionSettingDialog_always_notify_me">Notificar siempre</string>
  <string name="GroupMentionSettingDialog_dont_notify_me">No notificar</string>
  <!--ManageProfileFragment-->
  <string name="ManageProfileFragment_profile_name">Nombre de perfil</string>
  <string name="ManageProfileFragment_username">Alias (nombre de usuari@)</string>
  <string name="ManageProfileFragment_about">Biografía</string>
  <string name="ManageProfileFragment_write_a_few_words_about_yourself">Escribe unas pocas palabras sobre ti</string>
  <string name="ManageProfileFragment_your_name">Tu nombre</string>
  <string name="ManageProfileFragment_your_username">Alias (nombre de usuari@)</string>
  <string name="ManageProfileFragment_failed_to_set_avatar">Fallo al seleccionar foto de perfil</string>
  <string name="ManageProfileFragment_badges">Distintivos</string>
  <string name="ManageProfileFragment__edit_photo">Editar foto</string>
  <!--Snackbar message after creating username-->
  <string name="ManageProfileFragment__username_created">Se ha creado el nombre de usuario</string>
  <!--Snackbar message after copying username-->
  <string name="ManageProfileFragment__username_copied">Se ha copiado el nombre de usuario</string>
  <!--ManageRecipientActivity-->
  <string name="ManageRecipientActivity_no_groups_in_common">No hay grupos en común</string>
  <plurals name="ManageRecipientActivity_d_groups_in_common">
    <item quantity="one">%d grupo en común</item>
    <item quantity="many">%d grupos en común</item>
    <item quantity="other">%d grupos en común</item>
  </plurals>
  <plurals name="GroupMemberList_invited">
    <item quantity="one">%1$s ha invitado a 1 persona</item>
    <item quantity="many">%1$s ha invitado a %2$d personas</item>
    <item quantity="other">%1$s ha invitado a %2$d personas</item>
  </plurals>
  <!--CustomNotificationsDialogFragment-->
  <string name="CustomNotificationsDialogFragment__custom_notifications">Notificaciones personalizadas</string>
  <string name="CustomNotificationsDialogFragment__messages">Mensajes</string>
  <string name="CustomNotificationsDialogFragment__use_custom_notifications">Usar notificaciones personalizadas</string>
  <string name="CustomNotificationsDialogFragment__notification_sound">Sonido de notificaciones</string>
  <string name="CustomNotificationsDialogFragment__vibrate">Vibración</string>
  <!--Button text for customizing notification options-->
  <string name="CustomNotificationsDialogFragment__customize">Personalizar</string>
  <string name="CustomNotificationsDialogFragment__change_sound_and_vibration">Modificar sonido y vibración</string>
  <string name="CustomNotificationsDialogFragment__call_settings">Ajustes de llamada</string>
  <string name="CustomNotificationsDialogFragment__ringtone">Tono de llamada</string>
  <string name="CustomNotificationsDialogFragment__enabled">Activada</string>
  <string name="CustomNotificationsDialogFragment__disabled">Desactivada</string>
  <string name="CustomNotificationsDialogFragment__default">Por defecto</string>
  <string name="CustomNotificationsDialogFragment__unknown">Desconocid@</string>
  <!--ShareableGroupLinkDialogFragment-->
  <string name="ShareableGroupLinkDialogFragment__shareable_group_link">Enlace para unirse al grupo</string>
  <string name="ShareableGroupLinkDialogFragment__manage_and_share">Gestionar y compartir</string>
  <string name="ShareableGroupLinkDialogFragment__group_link">Enlace al grupo</string>
  <string name="ShareableGroupLinkDialogFragment__share">Compartir</string>
  <string name="ShareableGroupLinkDialogFragment__reset_link">Restablecer enlace</string>
  <string name="ShareableGroupLinkDialogFragment__member_requests">Solicitudes de participantes</string>
  <string name="ShareableGroupLinkDialogFragment__approve_new_members">Aprobar solicitudes</string>
  <string name="ShareableGroupLinkDialogFragment__require_an_admin_to_approve_new_members_joining_via_the_group_link">Con la opción activa se genera una solicitud de acceso al grupo que debe ser aprobada por un@ admin.</string>
  <string name="ShareableGroupLinkDialogFragment__are_you_sure_you_want_to_reset_the_group_link">¿Deseas restablecer el enlace para unirse al grupo? Si lo restableces, nadie podrá unirse al chat usando el enlace actual.</string>
  <!--GroupLinkShareQrDialogFragment-->
  <string name="GroupLinkShareQrDialogFragment__qr_code">Código QR</string>
  <string name="GroupLinkShareQrDialogFragment__people_who_scan_this_code_will">Las personas que escaneen este código podrán unirse al grupo. L@s admins deberán aprobar nuev@s participantes si se ha activado esa opción.</string>
  <string name="GroupLinkShareQrDialogFragment__share_code">Compartir código</string>
  <!--GV2 Invite Revoke confirmation dialog-->
  <string name="InviteRevokeConfirmationDialog_revoke_own_single_invite">¿Deseas retirar la invitación enviada a %1$s?</string>
  <plurals name="InviteRevokeConfirmationDialog_revoke_others_invites">
    <item quantity="one">¿Deseas retirar la invitación enviada por «%1$s»?</item>
    <item quantity="many">¿Deseas retirar las %2$d invitaciones enviadas por %1$s?</item>
    <item quantity="other">¿Deseas retirar las %2$d invitaciones enviadas por %1$s?</item>
  </plurals>
  <!--GroupJoinBottomSheetDialogFragment-->
  <string name="GroupJoinBottomSheetDialogFragment_you_are_already_a_member">Ya participas</string>
  <string name="GroupJoinBottomSheetDialogFragment_join">Unirse</string>
  <string name="GroupJoinBottomSheetDialogFragment_request_to_join">Solicitar unirse</string>
  <string name="GroupJoinBottomSheetDialogFragment_unable_to_join_group_please_try_again_later">Fallo al unirse al grupo. Por favor, inténtalo más tarde</string>
  <string name="GroupJoinBottomSheetDialogFragment_encountered_a_network_error">Fallo en la conexión de red.</string>
  <string name="GroupJoinBottomSheetDialogFragment_this_group_link_is_not_active">Este enlace al grupo no está disponible</string>
  <!--Title shown when there was an known issue getting group information from a group link-->
  <string name="GroupJoinBottomSheetDialogFragment_cant_join_group">Imposible unirse al grupo</string>
  <!--Message shown when you try to get information for a group via link but an admin has removed you-->
  <string name="GroupJoinBottomSheetDialogFragment_you_cant_join_this_group_via_the_group_link_because_an_admin_removed_you">No puedes volver a unirte a este grupo vía enlace porque un@ admin te ha vetado.</string>
  <!--Message shown when you try to get information for a group via link but the link is no longer valid-->
  <string name="GroupJoinBottomSheetDialogFragment_this_group_link_is_no_longer_valid">Este enlace de grupo es inválido.</string>
  <!--Title shown when there was an unknown issue getting group information from a group link-->
  <string name="GroupJoinBottomSheetDialogFragment_link_error">Fallo en el enlace</string>
  <!--Message shown when you try to get information for a group via link but an unknown issue occurred-->
  <string name="GroupJoinBottomSheetDialogFragment_joining_via_this_link_failed_try_joining_again_later">Fallo al unirse a través del enlace. Inténtalo más tarde.</string>
  <string name="GroupJoinBottomSheetDialogFragment_direct_join">¿Deseas unirte a este grupo y compartir tu nombre y foto con sus participantes?</string>
  <string name="GroupJoinBottomSheetDialogFragment_admin_approval_needed">Un@ admin de este grupo debe aprobar tu solicitud de acceso para unirte al grupo. Al solicitar unirte, tu nombre y foto se compartirán con sus participantes.</string>
  <plurals name="GroupJoinBottomSheetDialogFragment_group_dot_d_members">
    <item quantity="one">Grupo · %1$d participante</item>
    <item quantity="many">Grupo · %1$d participantes</item>
    <item quantity="other">Grupo · %1$d participantes</item>
  </plurals>
  <!--GroupJoinUpdateRequiredBottomSheetDialogFragment-->
  <string name="GroupJoinUpdateRequiredBottomSheetDialogFragment_update_signal_to_use_group_links">Actualiza Signal para usar enlaces a grupos</string>
  <string name="GroupJoinUpdateRequiredBottomSheetDialogFragment_update_message">La versión de Signal que usas no soporta este enlace para unirse a grupos. Actualiza Signal para unirte a este grupo vía enlace.</string>
  <string name="GroupJoinUpdateRequiredBottomSheetDialogFragment_update_signal">Actualiza Signal</string>
  <string name="GroupJoinUpdateRequiredBottomSheetDialogFragment_update_linked_device_message">Alguno(s) de tus dispositivos enlazados no soporta enlaces para unirse a grupos. Actualiza Signal en esos dispositivos para unirte a este grupo vía enlace.</string>
  <string name="GroupJoinUpdateRequiredBottomSheetDialogFragment_group_link_is_not_valid">Enlace a grupo inválido</string>
  <!--GroupInviteLinkEnableAndShareBottomSheetDialogFragment-->
  <string name="GroupInviteLinkEnableAndShareBottomSheetDialogFragment_invite_friends">Invitar amistades</string>
  <string name="GroupInviteLinkEnableAndShareBottomSheetDialogFragment_share_a_link_with_friends_to_let_them_quickly_join_this_group">Comparte con tus amistades el enlace a este grupo para que se unan.</string>
  <string name="GroupInviteLinkEnableAndShareBottomSheetDialogFragment_enable_and_share_link">Activar y compartir enlace</string>
  <string name="GroupInviteLinkEnableAndShareBottomSheetDialogFragment_share_link">Compartir enlace</string>
  <string name="GroupInviteLinkEnableAndShareBottomSheetDialogFragment_unable_to_enable_group_link_please_try_again_later">Fallo al activar el enlace para unirse al grupo. Inténtalo más tarde</string>
  <string name="GroupInviteLinkEnableAndShareBottomSheetDialogFragment_encountered_a_network_error">Fallo en la conexión de red.</string>
  <string name="GroupInviteLinkEnableAndShareBottomSheetDialogFragment_you_dont_have_the_right_to_enable_group_link">No dispones de permisos para activar el enlace al grupo. Solicítalo a un@ admin.</string>
  <string name="GroupInviteLinkEnableAndShareBottomSheetDialogFragment_you_are_not_currently_a_member_of_the_group">Todavía no participas en este grupo.</string>
  <!--GV2 Request confirmation dialog-->
  <string name="RequestConfirmationDialog_add_s_to_the_group">¿Añadir a %1$s al grupo?</string>
  <string name="RequestConfirmationDialog_deny_request_from_s">¿Denegar la solicitud de %1$s?</string>
  <!--Confirm dialog message shown when deny a group link join request and group link is enabled.-->
  <string name="RequestConfirmationDialog_deny_request_from_s_they_will_not_be_able_to_request">¿Vetar solicitudes de %1$s? Esta persona ya no podrá solicitar ser añadida de nuevo al grupo vía enlace.</string>
  <string name="RequestConfirmationDialog_add">Añadir</string>
  <string name="RequestConfirmationDialog_deny">Denegar</string>
  <!--ImageEditorHud-->
  <string name="ImageEditorHud_blur_faces">Difuminar caras</string>
  <string name="ImageEditorHud_new_blur_faces_or_draw_anywhere_to_blur">Nuevo: Difumina caras o zonas de la foto.</string>
  <string name="ImageEditorHud_draw_anywhere_to_blur">Toca sobre la foto para difuminar</string>
  <string name="ImageEditorHud_draw_to_blur_additional_faces_or_areas">Toca sobre la foto para difuminar más caras o zonas</string>
  <!--InputPanel-->
  <string name="InputPanel_tap_and_hold_to_record_a_voice_message_release_to_send">Toca y mantén pulsado para grabar un mensaje de voz, suelta para enviar</string>
  <!--InviteActivity-->
  <string name="InviteActivity_share">Compartir</string>
  <string name="InviteActivity_share_with_contacts">Compartir con contactos</string>
  <string name="InviteActivity_share_via">Compartir por …</string>
  <string name="InviteActivity_cancel">Cancelar</string>
  <string name="InviteActivity_sending">Enviando …</string>
  <string name="InviteActivity_invitations_sent">¡Invitaciones enviadas!</string>
  <string name="InviteActivity_invite_to_signal">Invitar a Molly</string>
  <string name="InviteActivity_send_sms">Enviar SMS (%d)</string>
  <plurals name="InviteActivity_send_sms_invites">
    <item quantity="one">¿Enviar %d invitación por SMS?</item>
    <item quantity="many">¿Enviar %d invitaciones por SMS?</item>
    <item quantity="other">¿Enviar %d invitaciones por SMS?</item>
  </plurals>
  <string name="InviteActivity_lets_switch_to_signal">Pasémonos a Molly: %1$s</string>
  <string name="InviteActivity_no_app_to_share_to">Parece que no hay ninguna aplicación con la que compartir.</string>
  <!--LearnMoreTextView-->
  <string name="LearnMoreTextView_learn_more">Saber más</string>
  <string name="SpanUtil__read_more">Leer más</string>
  <!--LongMessageActivity-->
  <string name="LongMessageActivity_unable_to_find_message">Imposible encontrar el mensaje</string>
  <string name="LongMessageActivity_message_from_s">Mensaje de %1$s</string>
  <string name="LongMessageActivity_your_message">Tu mensaje</string>
  <!--MessageRetrievalService-->
  <string name="MessageRetrievalService_signal">Molly</string>
  <string name="MessageRetrievalService_background_connection_enabled">Conexión en segundo plano activada</string>
  <!--MmsDownloader-->
  <string name="MmsDownloader_error_reading_mms_settings">Fallo al leer la configuración MMS del proveedor</string>
  <!--MediaOverviewActivity-->
  <string name="MediaOverviewActivity_Media">Adjuntos</string>
  <string name="MediaOverviewActivity_Files">Archivos</string>
  <string name="MediaOverviewActivity_Audio">Audio</string>
  <string name="MediaOverviewActivity_All">Todo</string>
  <plurals name="MediaOverviewActivity_Media_delete_confirm_title">
    <item quantity="one">¿Eliminar elemento seleccionado?</item>
    <item quantity="many">¿Eliminar elementos seleccionados?</item>
    <item quantity="other">¿Eliminar elementos seleccionados?</item>
  </plurals>
  <plurals name="MediaOverviewActivity_Media_delete_confirm_message">
    <item quantity="one">Se eliminará permanentemente el archivo seleccionado. Todos los mensajes asociados con ese archivo también se eliminarán.</item>
    <item quantity="many">Se eliminarán permanentemente los %1$d archivos seleccionados. Todos los mensajes asociados con esos elementos también se eliminarán.</item>
    <item quantity="other">Se eliminarán permanentemente los %1$d archivos seleccionados. Todos los mensajes asociados con esos elementos también se eliminarán.</item>
  </plurals>
  <string name="MediaOverviewActivity_Media_delete_progress_title">Eliminar</string>
  <string name="MediaOverviewActivity_Media_delete_progress_message">Eliminando mensajes …</string>
  <string name="MediaOverviewActivity_Select_all">Seleccionar todo</string>
  <string name="MediaOverviewActivity_collecting_attachments">Recopilando adjuntos …</string>
  <string name="MediaOverviewActivity_Sort_by">Ordenar por</string>
  <string name="MediaOverviewActivity_Newest">Más reciente</string>
  <string name="MediaOverviewActivity_Oldest">Más antiguo</string>
  <string name="MediaOverviewActivity_Storage_used">Almacenamiento utilizado</string>
  <string name="MediaOverviewActivity_All_storage_use">Uso de almacenamiento total</string>
  <string name="MediaOverviewActivity_Grid_view_description">Vista en cuadrícula</string>
  <string name="MediaOverviewActivity_List_view_description">Vista en lista</string>
  <string name="MediaOverviewActivity_Selected_description">Selección</string>
  <string name="MediaOverviewActivity_select_all">Seleccionar todo</string>
  <plurals name="MediaOverviewActivity_save_plural">
    <item quantity="one">Guardar</item>
    <item quantity="many">Guardar</item>
    <item quantity="other">Guardar</item>
  </plurals>
  <plurals name="MediaOverviewActivity_delete_plural">
    <item quantity="one">Eliminar</item>
    <item quantity="many">Eliminar</item>
    <item quantity="other">Eliminar</item>
  </plurals>
  <plurals name="MediaOverviewActivity_d_selected_s">
    <item quantity="one">%1$d seleccionado (%2$s)</item>
    <item quantity="many">%1$d seleccionados (%2$s)</item>
    <item quantity="other">%1$d seleccionados (%2$s)</item>
  </plurals>
  <string name="MediaOverviewActivity_file">Archivo</string>
  <string name="MediaOverviewActivity_audio">Audio</string>
  <string name="MediaOverviewActivity_video">Vídeo</string>
  <string name="MediaOverviewActivity_image">Foto</string>
  <string name="MediaOverviewActivity_voice_message">Nota de voz</string>
  <string name="MediaOverviewActivity_sent_by_s">Enviado por %1$s</string>
  <string name="MediaOverviewActivity_sent_by_you">Enviado por ti</string>
  <string name="MediaOverviewActivity_sent_by_s_to_s">Enviado por %1$s a %2$s</string>
  <string name="MediaOverviewActivity_sent_by_you_to_s">Enviado por ti a %1$s</string>
  <!--Megaphones-->
  <string name="Megaphones_remind_me_later">Recordar más tarde</string>
  <string name="Megaphones_verify_your_signal_pin">Verifica tu PIN de Signal</string>
  <string name="Megaphones_well_occasionally_ask_you_to_verify_your_pin">Te preguntaremos ocasionalmente verificar tu PIN para que así lo puedas recordar.</string>
  <string name="Megaphones_verify_pin">Verificar PIN</string>
  <string name="Megaphones_get_started">Comenzar</string>
  <string name="Megaphones_new_group">Nuevo grupo</string>
  <string name="Megaphones_invite_friends">Invitar amistades</string>
  <string name="Megaphones_use_sms">Usar SMS</string>
  <string name="Megaphones_appearance">Apariencia</string>
  <string name="Megaphones_add_photo">Añade una foto</string>
  <!--Title of a bottom sheet to render messages that all quote a specific message-->
  <string name="MessageQuotesBottomSheet_replies">Respuestas</string>
  <!--NotificationBarManager-->
  <string name="NotificationBarManager_signal_call_in_progress">Llamada de Signal en curso</string>
  <string name="NotificationBarManager__establishing_signal_call">Estableciendo llamada de Signal</string>
  <string name="NotificationBarManager__incoming_signal_call">Recibiendo llamada de Signal</string>
  <string name="NotificationBarManager__incoming_signal_group_call">Llamada en grupo de Signal entrante</string>
  <!--Temporary notification shown when starting the calling service-->
<<<<<<< HEAD
  <string name="NotificationBarManager__stopping_signal_call_service">Deteniendo el servicio de llamadas de Molly</string>
=======
  <string name="NotificationBarManager__starting_signal_call_service">Empezar el servicio de llamada de Signal</string>
  <string name="NotificationBarManager__stopping_signal_call_service">Deteniendo el servicio de llamadas de Signal</string>
>>>>>>> e379cf61
  <string name="NotificationBarManager__decline_call">Rechazar llamada</string>
  <string name="NotificationBarManager__answer_call">Atender llamada</string>
  <string name="NotificationBarManager__end_call">Finalizar llamada</string>
  <string name="NotificationBarManager__cancel_call">Cancelar llamada</string>
  <string name="NotificationBarManager__join_call">Unirse a la llamada</string>
  <!--NotificationsMegaphone-->
  <string name="NotificationsMegaphone_turn_on_notifications">¿Activar notificaciones?</string>
  <string name="NotificationsMegaphone_never_miss_a_message">No te pierdas ni un mensaje de tus contactos o grupos.</string>
  <string name="NotificationsMegaphone_turn_on">Activar</string>
  <string name="NotificationsMegaphone_not_now">Ahora no</string>
  <!--NotificationMmsMessageRecord-->
  <string name="NotificationMmsMessageRecord_multimedia_message">Mensaje multimedia</string>
  <string name="NotificationMmsMessageRecord_downloading_mms_message">Descargando mensaje MMS</string>
  <string name="NotificationMmsMessageRecord_error_downloading_mms_message">Fallo al descargar mensaje MMS, toca para reintentar</string>
  <!--MediaPickerActivity-->
  <string name="MediaPickerActivity_send_to">Enviar a %s</string>
  <string name="MediaPickerActivity__menu_open_camera">Abrir cámara</string>
  <!--MediaSendActivity-->
  <string name="MediaSendActivity_add_a_caption">Añade un subtítulo …</string>
  <string name="MediaSendActivity_an_item_was_removed_because_it_exceeded_the_size_limit">Se eliminó un elemento ya que excedía el límite de tamaño</string>
  <string name="MediaSendActivity_an_item_was_removed_because_it_had_an_unknown_type">Se ha eliminado un elemento al ser de tipo desconocido</string>
  <string name="MediaSendActivity_an_item_was_removed_because_it_exceeded_the_size_limit_or_had_an_unknown_type">Se ha eliminado un elemento al exceder el límite de tamaño o al ser de tipo desconocido</string>
  <string name="MediaSendActivity_camera_unavailable">Cámara no disponible.</string>
  <string name="MediaSendActivity_message_to_s">Mensaje para %s</string>
  <string name="MediaSendActivity_message">Mensaje</string>
  <string name="MediaSendActivity_select_recipients">Seleccionar destinatari@s</string>
  <string name="MediaSendActivity_signal_needs_access_to_your_contacts">Molly necesita acceso a tus contactos para poder mostrarlos.</string>
  <string name="MediaSendActivity_signal_needs_contacts_permission_in_order_to_show_your_contacts_but_it_has_been_permanently_denied">Molly necesita acceso a tus contactos para poder mostrarlos. Por favor, ve a la aplicación «Ajustes», selecciona Molly en el menú «Aplicaciones y notificaciones»  y en «Permisos» activa «Contactos».</string>
  <plurals name="MediaSendActivity_cant_share_more_than_n_items">
    <item quantity="one">No se puede compartir más de %d elemento.</item>
    <item quantity="many">No se pueden compartir más de %d elementos.</item>
    <item quantity="other">No se pueden compartir más de %d elementos.</item>
  </plurals>
  <string name="MediaSendActivity_select_recipients_description">Seleccionar destinatari@s</string>
  <string name="MediaSendActivity_tap_here_to_make_this_message_disappear_after_it_is_viewed">Toca aquí para hacer desaparecer este mensaje tras ser visto.</string>
  <!--MediaRepository-->
  <string name="MediaRepository_all_media">Archivos adjuntos</string>
  <string name="MediaRepository__camera">Cámara</string>
  <!--MessageDecryptionUtil-->
  <string name="MessageDecryptionUtil_failed_to_decrypt_message">Fallo al descifrar mensaje</string>
  <string name="MessageDecryptionUtil_tap_to_send_a_debug_log">Toca para enviar el registro de depuración (log)</string>
  <!--MessageRecord-->
  <string name="MessageRecord_unknown">Desconocid@</string>
  <string name="MessageRecord_message_encrypted_with_a_legacy_protocol_version_that_is_no_longer_supported">Has recibido un mensaje cifrado con una versión de Signal antigua que ya no está disponible. Por favor, solicita a esta persona a actualizar a la versión más reciente y a reenviar el mensaje.</string>
  <string name="MessageRecord_left_group">Has abandonado el grupo.</string>
  <string name="MessageRecord_you_updated_group">Has actualizado el grupo.</string>
  <string name="MessageRecord_the_group_was_updated">Se actualizó el grupo.</string>
  <string name="MessageRecord_you_called_date">Has llamado · %1$s</string>
  <string name="MessageRecord_missed_audio_call_date">Llamada perdida · %1$s</string>
  <string name="MessageRecord_missed_video_call_date">Videollamada perdida · %1$s</string>
  <string name="MessageRecord_s_updated_group">%s ha actualizado el grupo.</string>
  <string name="MessageRecord_s_called_you_date">%1$s ha llamado · %2$s</string>
  <string name="MessageRecord_s_joined_signal">¡%s usa Signal!</string>
  <string name="MessageRecord_you_disabled_disappearing_messages">Has desactivado la desaparición de mensajes.</string>
  <string name="MessageRecord_s_disabled_disappearing_messages">%1$s ha desactivado la desaparición de mensajes.</string>
  <string name="MessageRecord_you_set_disappearing_message_time_to_s">Has fijado la desaparición de mensajes a %1$s.</string>
  <string name="MessageRecord_s_set_disappearing_message_time_to_s">%1$s ha fijado la desaparición de mensajes a %2$s. </string>
  <string name="MessageRecord_disappearing_message_time_set_to_s">El tiempo de desaparición de mensajes se ha fijado en %1$s.</string>
  <string name="MessageRecord_this_group_was_updated_to_a_new_group">Este grupo se ha actualizado al nuevo sistema de grupos.</string>
  <string name="MessageRecord_you_couldnt_be_added_to_the_new_group_and_have_been_invited_to_join">No te han podido añadir al nuevo grupo pero te han invitado a unirte.</string>
  <string name="MessageRecord_chat_session_refreshed">Sesión de chat reiniciada</string>
  <plurals name="MessageRecord_members_couldnt_be_added_to_the_new_group_and_have_been_invited">
    <item quantity="one">No se puede añadir automáticamente a un@ participante al nuevo grupo: Se le ha enviado una invitación para unirse.</item>
    <item quantity="many">No se puede añadir automáticamente a %1$s participantes al nuevo grupo: Se les ha enviado una invitación para unirse.</item>
    <item quantity="other">No se puede añadir automáticamente a %1$s participantes al nuevo grupo: Se les ha enviado una invitación para unirse.</item>
  </plurals>
  <plurals name="MessageRecord_members_couldnt_be_added_to_the_new_group_and_have_been_removed">
    <item quantity="one">No se puede añadir automáticamente a un@ participante al nuevo grupo y ha sido expulsad@.</item>
    <item quantity="many">No se puede añadir automáticamente a %1$s participantes al nuevo grupo y han sido expulsad@s.</item>
    <item quantity="other">No se puede añadir automáticamente a %1$s participantes al nuevo grupo y han sido expulsad@s.</item>
  </plurals>
  <!--Profile change updates-->
  <string name="MessageRecord_changed_their_profile_name_to">%1$s ha cambiado su nombre a %2$s.</string>
  <string name="MessageRecord_changed_their_profile_name_from_to">%1$s ha cambiado su nombre de %2$s a %3$s.</string>
  <string name="MessageRecord_changed_their_profile">%1$s ha cambiado su nombre.</string>
  <!--GV2 specific-->
  <string name="MessageRecord_you_created_the_group">Has creado el grupo.</string>
  <string name="MessageRecord_group_updated">Grupo actualizado.</string>
  <string name="MessageRecord_invite_friends_to_this_group">Invita amistades a participar en ese grupo vía enlace</string>
  <!--GV2 member additions-->
  <string name="MessageRecord_you_added_s">Has añadido a %1$s.</string>
  <string name="MessageRecord_s_added_s">%1$s ha añadido a %2$s.</string>
  <string name="MessageRecord_s_added_you">%1$s te ha añadido al grupo.</string>
  <string name="MessageRecord_you_joined_the_group">Te has unido al grupo.</string>
  <string name="MessageRecord_s_joined_the_group">%1$s se ha unido al grupo.</string>
  <!--GV2 member removals-->
  <string name="MessageRecord_you_removed_s">Has expulsado a %1$s.</string>
  <string name="MessageRecord_s_removed_s">%1$s ha expulsado a %2$s.</string>
  <string name="MessageRecord_s_removed_you_from_the_group">%1$s te ha expulsado del grupo.</string>
  <string name="MessageRecord_you_left_the_group">Has abandonado el grupo.</string>
  <string name="MessageRecord_s_left_the_group">%1$s ha abandonado el grupo.</string>
  <string name="MessageRecord_you_are_no_longer_in_the_group">Ya no participas en el grupo.</string>
  <string name="MessageRecord_s_is_no_longer_in_the_group">%1$s ya no participa en el grupo.</string>
  <!--GV2 role change-->
  <string name="MessageRecord_you_made_s_an_admin">Has promovido a %1$s a admin.</string>
  <string name="MessageRecord_s_made_s_an_admin">%1$s ha promovido a %2$s a admin.</string>
  <string name="MessageRecord_s_made_you_an_admin">%1$s te ha promovido a admin.</string>
  <string name="MessageRecord_you_revoked_admin_privileges_from_s">Has retirado los permisos de admin a %1$s.</string>
  <string name="MessageRecord_s_revoked_your_admin_privileges">%1$s te ha retirado los permisos de admin.</string>
  <string name="MessageRecord_s_revoked_admin_privileges_from_s">%1$s ha retirado los permisos de admin a %2$s.</string>
  <string name="MessageRecord_s_is_now_an_admin">%1$s es ahora admin.</string>
  <string name="MessageRecord_you_are_now_an_admin">Ahora eres admin del grupo.</string>
  <string name="MessageRecord_s_is_no_longer_an_admin">%1$s ya no es admin.</string>
  <string name="MessageRecord_you_are_no_longer_an_admin">Ya no eres admin.</string>
  <!--GV2 invitations-->
  <string name="MessageRecord_you_invited_s_to_the_group">Has invitado a %1$s al grupo.</string>
  <string name="MessageRecord_s_invited_you_to_the_group">%1$s te ha invitado al grupo.</string>
  <plurals name="MessageRecord_s_invited_members">
    <item quantity="one">%1$s ha invitado a 1 persona al grupo.</item>
    <item quantity="many">%1$s ha invitado a %2$d personas al grupo.</item>
    <item quantity="other">%1$s ha invitado a %2$d personas al grupo.</item>
  </plurals>
  <string name="MessageRecord_you_were_invited_to_the_group">Te han invitado al grupo.</string>
  <plurals name="MessageRecord_d_people_were_invited_to_the_group">
    <item quantity="one">Se ha invitado a 1 persona al chat en grupo.</item>
    <item quantity="many">Se han invitado a %1$d personas al grupo.</item>
    <item quantity="other">Se han invitado a %1$d personas al grupo.</item>
  </plurals>
  <!--GV2 invitation revokes-->
  <plurals name="MessageRecord_you_revoked_invites">
    <item quantity="one">Has retirado una invitación para el grupo.</item>
    <item quantity="many">Has retirado %1$d invitaciones para el grupo.</item>
    <item quantity="other">Has retirado %1$d invitaciones para el grupo.</item>
  </plurals>
  <plurals name="MessageRecord_s_revoked_invites">
    <item quantity="one">%1$s ha retirado una invitación para el grupo.</item>
    <item quantity="many">%1$s ha retirado %2$d invitaciones para el grupo.</item>
    <item quantity="other">%1$s ha retirado %2$d invitaciones para el grupo.</item>
  </plurals>
  <string name="MessageRecord_someone_declined_an_invitation_to_the_group">Alguien ha rechazado la invitación a participar en el grupo.</string>
  <string name="MessageRecord_you_declined_the_invitation_to_the_group">Has rechazado la invitación a participar en el grupo.</string>
  <string name="MessageRecord_s_revoked_your_invitation_to_the_group">%1$s retiró tu invitación del grupo.</string>
  <string name="MessageRecord_an_admin_revoked_your_invitation_to_the_group">Un@ admin retiró tu invitavión del grupo.</string>
  <plurals name="MessageRecord_d_invitations_were_revoked">
    <item quantity="one">Se ha retirado una invitación para el grupo.</item>
    <item quantity="many">Se han retirado %1$d invitaciones para el grupo.</item>
    <item quantity="other">Se han retirado %1$d invitaciones para el grupo.</item>
  </plurals>
  <!--GV2 invitation acceptance-->
  <string name="MessageRecord_you_accepted_invite">Has aceptado la invitación para participar en el grupo.</string>
  <string name="MessageRecord_s_accepted_invite">%1$s ha aceptado la invitación para el grupo.</string>
  <string name="MessageRecord_you_added_invited_member_s">Has añadido a %1$s.</string>
  <string name="MessageRecord_s_added_invited_member_s">%1$s ha añadido a %2$s.</string>
  <!--GV2 title change-->
  <string name="MessageRecord_you_changed_the_group_name_to_s">Has modificado el nombre del grupo a «%1$s».</string>
  <string name="MessageRecord_s_changed_the_group_name_to_s">%1$s ha modificado el nombre del grupo a «%2$s».</string>
  <string name="MessageRecord_the_group_name_has_changed_to_s">El nombre del grupo ha cambiado a «%1$s».</string>
  <!--GV2 description change-->
  <string name="MessageRecord_you_changed_the_group_description">Has actualizado la descripción del grupo</string>
  <string name="MessageRecord_s_changed_the_group_description">%1$s ha actualizado la descripción del grupo.</string>
  <string name="MessageRecord_the_group_description_has_changed">Se ha actualizado la descripción del grupo.</string>
  <!--GV2 avatar change-->
  <string name="MessageRecord_you_changed_the_group_avatar">Has modificado la imagen del grupo.</string>
  <string name="MessageRecord_s_changed_the_group_avatar">%1$s ha modificado la imagen del grupo.</string>
  <string name="MessageRecord_the_group_group_avatar_has_been_changed">La imagen del grupo ha cambiado.</string>
  <!--GV2 attribute access level change-->
  <string name="MessageRecord_you_changed_who_can_edit_group_info_to_s">Has actualizado quien puede editar los detalles del grupo a «%1$s».</string>
  <string name="MessageRecord_s_changed_who_can_edit_group_info_to_s">%1$s ha actualizado quien puede editar los detalles del grupo a «%2$s».</string>
  <string name="MessageRecord_who_can_edit_group_info_has_been_changed_to_s">Se ha modificado quien puede editar los detalles del grupo a «%1$s».</string>
  <!--GV2 membership access level change-->
  <string name="MessageRecord_you_changed_who_can_edit_group_membership_to_s">Has actualizado quien puede añadir participantes al grupo a «%1$s».</string>
  <string name="MessageRecord_s_changed_who_can_edit_group_membership_to_s">%1$s ha actualizado quien puede añadir participantes al grupo a «%2$s».</string>
  <string name="MessageRecord_who_can_edit_group_membership_has_been_changed_to_s">Ahora, «%1$s» pueden añadir participantes al grupo.</string>
  <!--GV2 announcement group change-->
  <string name="MessageRecord_you_allow_all_members_to_send">Has modificado los ajustes del grupo para permitir a cualquiera enviar mensajes.</string>
  <string name="MessageRecord_you_allow_only_admins_to_send">Has modificado los ajustes del grupo para permitir solo a admins enviar mensajes.</string>
  <string name="MessageRecord_s_allow_all_members_to_send">%1$s ha modificado los ajustes del grupo para permitir a cualquiera enviar mensajes.</string>
  <string name="MessageRecord_s_allow_only_admins_to_send">%1$s ha modificado los ajustes del grupo para permitir solo a admins enviar mensajes.</string>
  <string name="MessageRecord_allow_all_members_to_send">Los ajustes del grupo han cambiado para permitir a cualquiera enviar mensajes.</string>
  <string name="MessageRecord_allow_only_admins_to_send">Se han modificado los ajustes del grupo para permitir a cualquiera enviar mensajes.</string>
  <!--GV2 group link invite access level change-->
  <string name="MessageRecord_you_turned_on_the_group_link_with_admin_approval_off">Has activado el enlace para unirse al grupo sin confirmación de admin.</string>
  <string name="MessageRecord_you_turned_on_the_group_link_with_admin_approval_on">Has activado el enlace para unirse al grupo tras confirmación de admin.</string>
  <string name="MessageRecord_you_turned_off_the_group_link">Has desactivado el enlace para unirse al grupo.</string>
  <string name="MessageRecord_s_turned_on_the_group_link_with_admin_approval_off">%1$s ha activado el enlace para unirse al grupo sin confirmación de admin.</string>
  <string name="MessageRecord_s_turned_on_the_group_link_with_admin_approval_on">%1$s ha activado el enlace para unirse al grupo tras confirmación de admin.</string>
  <string name="MessageRecord_s_turned_off_the_group_link">%1$s ha desactivado el enlace para unirse al grupo.</string>
  <string name="MessageRecord_the_group_link_has_been_turned_on_with_admin_approval_off">Se ha activado el enlace para unirse al grupo sin confirmación de admin.</string>
  <string name="MessageRecord_the_group_link_has_been_turned_on_with_admin_approval_on">Se ha activado el enlace para unirse al grupo tras confirmación de admin.</string>
  <string name="MessageRecord_the_group_link_has_been_turned_off">Se ha desactivado el enlace para unirse al grupo.</string>
  <string name="MessageRecord_you_turned_off_admin_approval_for_the_group_link">Has desactivado la confirmación de admin para unirse al grupo vía enlace.</string>
  <string name="MessageRecord_s_turned_off_admin_approval_for_the_group_link">%1$s ha desactivado la confirmación de admin para unirse al grupo vía enlace.</string>
  <string name="MessageRecord_the_admin_approval_for_the_group_link_has_been_turned_off">Se a confirmación de admin para unirse al grupo vía enlace.</string>
  <string name="MessageRecord_you_turned_on_admin_approval_for_the_group_link">Has activado la confirmación de admin para unirse al grupo vía enlace.</string>
  <string name="MessageRecord_s_turned_on_admin_approval_for_the_group_link">%1$s ha activado la confirmación de admin para unirse al grupo vía enlace.</string>
  <string name="MessageRecord_the_admin_approval_for_the_group_link_has_been_turned_on">Se ha activado la confirmación de admin para unirse al grupo vía enlace.</string>
  <!--GV2 group link reset-->
  <string name="MessageRecord_you_reset_the_group_link">Has restablecido el enlace para unirse al grupo.</string>
  <string name="MessageRecord_s_reset_the_group_link">%1$s ha restablecido el enlace para unirse al grupo.</string>
  <string name="MessageRecord_the_group_link_has_been_reset">Se ha restablecido el enlace para unirse al grupo.</string>
  <!--GV2 group link joins-->
  <string name="MessageRecord_you_joined_the_group_via_the_group_link">Te has unido al grupo vía enlace.</string>
  <string name="MessageRecord_s_joined_the_group_via_the_group_link">%1$s se ha unido al grupo vía enlace.</string>
  <!--GV2 group link requests-->
  <string name="MessageRecord_you_sent_a_request_to_join_the_group">Has enviado una solicitud para unirte al grupo.</string>
  <string name="MessageRecord_s_requested_to_join_via_the_group_link">%1$s ha solicitado unirse al grupo vía enlace.</string>
  <!--Update message shown when someone requests to join via group link and cancels the request back to back-->
  <plurals name="MessageRecord_s_requested_and_cancelled_their_request_to_join_via_the_group_link">
    <item quantity="one">%1$s ha solicitado y cancelado participar en el grupo vía enlace.</item>
    <item quantity="many">%1$s ha solicitado y cancelado %2$d veces participar en el grupo vía enlace.</item>
    <item quantity="other">%1$s ha solicitado y cancelado %2$d veces participar en el grupo vía enlace.</item>
  </plurals>
  <!--GV2 group link approvals-->
  <string name="MessageRecord_s_approved_your_request_to_join_the_group">%1$s ha aprobado tu solicitud para unirte al grupo.</string>
  <string name="MessageRecord_s_approved_a_request_to_join_the_group_from_s">%1$s ha aprobado la solicitud de %2$s para unirse al grupo.</string>
  <string name="MessageRecord_you_approved_a_request_to_join_the_group_from_s">Has aprobado la solicitud de %1$s para unirse al grupo.</string>
  <string name="MessageRecord_your_request_to_join_the_group_has_been_approved">Se ha aprobado tu solicitud para unirte al grupo.</string>
  <string name="MessageRecord_a_request_to_join_the_group_from_s_has_been_approved">Se ha aprobado la solicitud de %1$s para unirse al grupo.</string>
  <!--GV2 group link deny-->
  <string name="MessageRecord_your_request_to_join_the_group_has_been_denied_by_an_admin">Un@ admin ha denegado tu solicitud para unirte al grupo.</string>
  <string name="MessageRecord_s_denied_a_request_to_join_the_group_from_s">%1$s ha denegado la solicitud de %2$s para unirse al grupo.</string>
  <string name="MessageRecord_a_request_to_join_the_group_from_s_has_been_denied">Se ha denegado la solicitud de %1$s para unirse al grupo.</string>
  <string name="MessageRecord_you_canceled_your_request_to_join_the_group">Has retirado tu solicitud para unirte al grupo.</string>
  <string name="MessageRecord_s_canceled_their_request_to_join_the_group">%1$s ha retirado su solicitud para unirse al grupo.</string>
  <!--End of GV2 specific update messages-->
  <string name="MessageRecord_your_safety_number_with_s_has_changed">Tus cifras de seguridad con %s han cambiado.</string>
  <string name="MessageRecord_you_marked_your_safety_number_with_s_verified">Has marcado tus cifras de seguridad con %s como verificadas.</string>
  <string name="MessageRecord_you_marked_your_safety_number_with_s_verified_from_another_device">Has marcado tus cifras de seguridad con %s como verificadas desde otro dispositivo</string>
  <string name="MessageRecord_you_marked_your_safety_number_with_s_unverified">Has retirado la marca de verificación de tus cifras de seguridad con %s.</string>
  <string name="MessageRecord_you_marked_your_safety_number_with_s_unverified_from_another_device">Has retirado la marca de verificación de tus cifras de seguridad con %s desde otro dispositivo</string>
  <string name="MessageRecord_a_message_from_s_couldnt_be_delivered">No se pudo recibir un mensaje de %s</string>
  <string name="MessageRecord_s_changed_their_phone_number">%1$s ha cambiado su número de teléfono.</string>
  <!--Update item message shown in the release channel when someone is already a sustainer so we ask them if they want to boost.-->
  <string name="MessageRecord_like_this_new_feature_help_support_signal_with_a_one_time_donation">¿Te gusta esta nueva función? ¡Ayuda a Signal con una donación puntual!</string>
  <!--Group Calling update messages-->
  <string name="MessageRecord_s_started_a_group_call_s">%1$s ha iniciado una llamada en grupo · %2$s</string>
  <string name="MessageRecord_s_is_in_the_group_call_s">%1$s participa en la llamada · %2$s</string>
  <string name="MessageRecord_you_are_in_the_group_call_s1">Participas en la llamada · %1$s</string>
  <string name="MessageRecord_s_and_s_are_in_the_group_call_s1">%1$s y %2$s participan en la llamada · %3$s</string>
  <string name="MessageRecord_group_call_s">Llamada en grupo · %1$s</string>
  <string name="MessageRecord_s_started_a_group_call">%1$s ha(s) iniciado una llamada en grupo</string>
  <string name="MessageRecord_s_is_in_the_group_call">%1$s participa en la llamada en grupo</string>
  <string name="MessageRecord_you_are_in_the_group_call">Participas en la llamada</string>
  <string name="MessageRecord_s_and_s_are_in_the_group_call">%1$s y %2$s participan en la llamada</string>
  <string name="MessageRecord_group_call">Llamada en grupo</string>
  <string name="MessageRecord_you">Tú</string>
  <plurals name="MessageRecord_s_s_and_d_others_are_in_the_group_call_s">
    <item quantity="one">%1$s, %2$s y %3$d más participan en la llamada · %4$s</item>
    <item quantity="many">%1$s, %2$s y %3$d más participan en la llamada · %4$s</item>
    <item quantity="other">%1$s, %2$s y %3$d más participan en la llamada · %4$s</item>
  </plurals>
  <plurals name="MessageRecord_s_s_and_d_others_are_in_the_group_call">
    <item quantity="one">%1$s, %2$s y %3$d más participan en la llamada</item>
    <item quantity="many">%1$s, %2$s y %3$d más participan en la llamada</item>
    <item quantity="other">%1$s, %2$s y %3$d más participan en la llamada</item>
  </plurals>
  <!--MessageRequestBottomView-->
  <string name="MessageRequestBottomView_accept">Aceptar</string>
  <string name="MessageRequestBottomView_continue">Adelante</string>
  <string name="MessageRequestBottomView_delete">Eliminar</string>
  <string name="MessageRequestBottomView_block">Bloquear</string>
  <string name="MessageRequestBottomView_unblock">Desbloquear</string>
  <string name="MessageRequestBottomView_do_you_want_to_let_s_message_you_they_wont_know_youve_seen_their_messages_until_you_accept">¿Deseas que %1$s te envíe mensajes y compartir tu nombre y foto? Esta persona no sabrá que has visto sus mensajes hasta que aceptes.</string>
  <!--Shown in message request flow. Describes what will happen if you unblock a Signal user-->
  <string name="MessageRequestBottomView_do_you_want_to_let_s_message_you_wont_receive_any_messages_until_you_unblock_them">¿Deseas que %1$s te envíe mensajes y compartir tu nombre y foto? Esta persona no sabrá que has visto sus mensajes hasta que aceptes.</string>
  <!--Shown in message request flow. Describes what will happen if you unblock an SMS user-->
  <string name="MessageRequestBottomView_do_you_want_to_let_s_message_you_wont_receive_any_messages_until_you_unblock_them_SMS">¿Deseas permitir a %1$s chatear contigo? No recibirás ningún mensaje si no desbloqueas el chat.</string>
  <string name="MessageRequestBottomView_get_updates_and_news_from_s_you_wont_receive_any_updates_until_you_unblock_them">¿Deseas recibir noticias y novedades de %1$s? No recibirás ninguna hasta que desbloquees a esta persona.</string>
  <string name="MessageRequestBottomView_continue_your_conversation_with_this_group_and_share_your_name_and_photo">¿Deseas chatear con este grupo y compartir tu nombre y foto con sus participantes?</string>
  <string name="MessageRequestBottomView_upgrade_this_group_to_activate_new_features">Actualiza este grupo para activar funciones como @menciones y admins. L@s participantes que no comparten su nombre o foto de perfil con este grupo recibirán una invitación para unirse.</string>
  <string name="MessageRequestBottomView_this_legacy_group_can_no_longer_be_used">Este grupo antiguo no es válido porque es demasiado grande. El tamaño máximo de grupo es de %1$d participantes.</string>
  <string name="MessageRequestBottomView_continue_your_conversation_with_s_and_share_your_name_and_photo">¿Deseas chatear con %1$s y compartir tu nombre y foto con esta persona?</string>
  <string name="MessageRequestBottomView_do_you_want_to_join_this_group_they_wont_know_youve_seen_their_messages_until_you_accept">¿Deseas unirte a este grupo y compartir tu nombre y foto con sus participantes? No sabrán que has visto sus mensajes hasta que aceptes.</string>
  <string name="MessageRequestBottomView_do_you_want_to_join_this_group_you_wont_see_their_messages">¿Deseas unirte a este grupo y compartir tu nombre y foto con sus participantes? No sabrán que has visto sus mensajes hasta que aceptes.</string>
  <string name="MessageRequestBottomView_join_this_group_they_wont_know_youve_seen_their_messages_until_you_accept">¿Deseas unirte a este grupo? Sus participantes no sabrán que has visto sus mensajes hasta que aceptes.</string>
  <string name="MessageRequestBottomView_unblock_this_group_and_share_your_name_and_photo_with_its_members">¿Desbloquear este grupo y compartir tu nombre y foto con sus participantes? No recibirás ningún mensaje del grupo hasta que lo desbloquees.</string>
  <string name="MessageRequestProfileView_view">Ver</string>
  <string name="MessageRequestProfileView_member_of_one_group">Participa en %1$s</string>
  <string name="MessageRequestProfileView_member_of_two_groups">Participa en %1$s y %2$s</string>
  <string name="MessageRequestProfileView_member_of_many_groups">Participa en %1$s, %2$s y %3$s</string>
  <plurals name="MessageRequestProfileView_members">
    <item quantity="one">%1$d participante</item>
    <item quantity="many">%1$d participantes</item>
    <item quantity="other">%1$d participantes</item>
  </plurals>
  <!--Describes the number of members in a group. The string MessageRequestProfileView_invited is nested in the parentheses.-->
  <plurals name="MessageRequestProfileView_members_and_invited">
    <item quantity="one">%1$d participante (%2$s)</item>
    <item quantity="many">%1$d participantes (%2$s)</item>
    <item quantity="other">%1$d participantes (%2$s)</item>
  </plurals>
  <!--Describes the number of people invited to a group. Nested inside of the string MessageRequestProfileView_members_and_invited-->
  <plurals name="MessageRequestProfileView_invited">
    <item quantity="one">+%1$d invitación</item>
    <item quantity="many">+%1$d invitaciones</item>
    <item quantity="other">+%1$d invitaciones</item>
  </plurals>
  <plurals name="MessageRequestProfileView_member_of_d_additional_groups">
    <item quantity="one">%d chat en grupo adicional</item>
    <item quantity="many">%d grupos adicionales</item>
    <item quantity="other">%d grupos adicionales</item>
  </plurals>
  <!--PassphraseChangeActivity-->
  <string name="PassphraseChangeActivity_passphrases_dont_match_exclamation">¡Las claves no coinciden!</string>
  <string name="PassphraseChangeActivity_incorrect_old_passphrase_exclamation">¡Clave de acceso antigua incorrecta!</string>
  <string name="PassphraseChangeActivity_enter_new_passphrase_exclamation">¡Introduce una nueva clave de acceso!</string>
  <!--DeviceProvisioningActivity-->
  <string name="DeviceProvisioningActivity_link_this_device">¿Enlazar este dispositivo?</string>
  <string name="DeviceProvisioningActivity_continue">ADELANTE</string>
  <string name="DeviceProvisioningActivity_content_intro">Podrá</string>
  <string name="DeviceProvisioningActivity_content_bullets">
        • Leer todos tus mensajes
        \n• Enviar mensajes en tu nombre
    </string>
  <string name="DeviceProvisioningActivity_content_progress_title">Enlazar dispositivo</string>
  <string name="DeviceProvisioningActivity_content_progress_content">Enlazando nuevo dispositivo …</string>
  <string name="DeviceProvisioningActivity_content_progress_success">¡Dispositivo aprobado!</string>
  <string name="DeviceProvisioningActivity_content_progress_no_device">No se encontró ningun dispositivo.</string>
  <string name="DeviceProvisioningActivity_content_progress_network_error">Fallo de red.</string>
  <string name="DeviceProvisioningActivity_content_progress_key_error">Código QR no válido.</string>
  <string name="DeviceProvisioningActivity_sorry_you_have_too_many_devices_linked_already">Lo sentimos, ya tienes demasiados dispositivos enlazados. Elimina alguno</string>
  <string name="DeviceActivity_sorry_this_is_not_a_valid_device_link_qr_code">Lo sentimos, este código QR no es ​​válido.</string>
  <string name="DeviceProvisioningActivity_link_a_signal_device">¿Enlazar un dispositivo Signal?</string>
  <string name="DeviceProvisioningActivity_it_looks_like_youre_trying_to_link_a_signal_device_using_a_3rd_party_scanner">Parece que estás intentando enlazar un dispositivo Signal usando una aplicación de escáner desconocida. Para tu protección, escanea el código otra vez desde Signal.</string>
  <string name="DeviceActivity_signal_needs_the_camera_permission_in_order_to_scan_a_qr_code">Molly necesita acceso a la cámara para escanear el código QR. Por favor, ve a la aplicación «Ajustes», selecciona Molly en el menú «Aplicaciones y notificaciones» y en «Permisos» activa «Cámara».</string>
  <string name="DeviceActivity_unable_to_scan_a_qr_code_without_the_camera_permission">No se puede escanear un código QR sin acceso a la cámara.</string>
  <!--OutdatedBuildReminder-->
  <string name="OutdatedBuildReminder_update_now">Actualizar ahora</string>
  <string name="OutdatedBuildReminder_your_version_of_signal_will_expire_today">Esta versión de Signal caduca hoy. Actualiza a la versión más reciente.</string>
  <plurals name="OutdatedBuildReminder_your_version_of_signal_will_expire_in_n_days">
    <item quantity="one">Esta versión de Signal caduca mañana. Actualiza a la versión más reciente.</item>
    <item quantity="many">Esta versión de Signal caduca en %d días. Actualiza a la versión más reciente.</item>
    <item quantity="other">Esta versión de Signal caduca en %d días. Actualiza a la versión más reciente.</item>
  </plurals>
  <!--PassphrasePromptActivity-->
  <string name="PassphrasePromptActivity_enter_passphrase">Introduce clave de acceso</string>
  <string name="PassphrasePromptActivity_watermark_content_description">Icono de Molly</string>
  <string name="PassphrasePromptActivity_ok_button_content_description">Enviar clave de acceso</string>
  <string name="PassphrasePromptActivity_invalid_passphrase_exclamation">¡Clave de acceso no válida!</string>
  <string name="PassphrasePromptActivity_unlock_signal">Desbloquear Molly</string>
  <string name="PassphrasePromptActivity_signal_android_lock_screen">Molly Android - Pantalla bloqueada</string>
  <!--PlacePickerActivity-->
  <string name="PlacePickerActivity_title">Mapa</string>
  <string name="PlacePickerActivity_drop_pin">Situar chincheta</string>
  <string name="PlacePickerActivity_accept_address">Aceptar dirección</string>
  <!--PlayServicesProblemFragment-->
  <string name="PlayServicesProblemFragment_the_version_of_google_play_services_you_have_installed_is_not_functioning">La versión de Google Play Services que has instalado no funciona correctamente. Por favor, reinstala Google Play Services e inténtalo de nuevo.</string>
  <!--PinRestoreEntryFragment-->
  <string name="PinRestoreEntryFragment_incorrect_pin">PIN incorrecto</string>
  <string name="PinRestoreEntryFragment_skip_pin_entry">¿Omitir selección de PIN?</string>
  <string name="PinRestoreEntryFragment_need_help">¿Necesitas ayuda?</string>
  <string name="PinRestoreEntryFragment_your_pin_is_a_d_digit_code">El PIN de Signal es un código de %1$d+ dígitos creado por ti que puede constar de cifras y letras o solo cifras. Si no recuerdas tu PIN, podrás crear uno nuevo. Podrás registrar y usar tu cuenta pero perderás tu perfil, contactos, grupos y personas bloqueadas.</string>
  <string name="PinRestoreEntryFragment_if_you_cant_remember_your_pin">Si no puedes recordar tu PIN, puedes crear uno nuevo. Podrás registrar y usar tu cuenta pero perderás tu perfil, contactos, grupos y personas bloqueadas.</string>
  <string name="PinRestoreEntryFragment_create_new_pin">Cear nuevo PIN</string>
  <string name="PinRestoreEntryFragment_contact_support">Contactar soporte técnico</string>
  <string name="PinRestoreEntryFragment_cancel">Cancelar</string>
  <string name="PinRestoreEntryFragment_skip">Omitir</string>
  <plurals name="PinRestoreEntryFragment_you_have_d_attempt_remaining">
    <item quantity="one">Te queda %1$d intento. Cuando lo agotes, podrás crear un nuevo PIN. Podrás registrar y usar tu cuenta pero perderás tu perfil, contactos, grupos y personas bloqueadas.</item>
    <item quantity="many">Te quedan %1$d intentos. Cuando los agotes, podrás crear un nuevo PIN. Podrás registrar y usar tu cuenta pero perderás tu perfil, contactos, grupos y personas bloqueadas.</item>
    <item quantity="other">Te quedan %1$d intentos. Cuando los agotes, podrás crear un nuevo PIN. Podrás registrar y usar tu cuenta pero perderás tu perfil, contactos, grupos y personas bloqueadas.</item>
  </plurals>
  <string name="PinRestoreEntryFragment_signal_registration_need_help_with_pin">Registro en Signal - Ayuda con el PIN en Android</string>
  <string name="PinRestoreEntryFragment_enter_alphanumeric_pin">Introducir PIN alfanumérico</string>
  <string name="PinRestoreEntryFragment_enter_numeric_pin">Introducir PIN numérico</string>
  <!--PinRestoreLockedFragment-->
  <string name="PinRestoreLockedFragment_create_your_pin">Crea tu PIN</string>
  <string name="PinRestoreLockedFragment_youve_run_out_of_pin_guesses">Te has quedado sin intentos para verificar el PIN. Podrás acceder a tu cuenta de Signal si creas un PIN nuevo. Por tu seguridad y para proteger tu privacidad, se restaurará tu cuenta eliminando todos sus datos y ajustes adicionales.</string>
  <string name="PinRestoreLockedFragment_create_new_pin">Crear nuevo PIN</string>
  <!--PinOptOutDialog-->
  <string name="PinOptOutDialog_warning">Advertencia</string>
  <string name="PinOptOutDialog_if_you_disable_the_pin_you_will_lose_all_data">Al desactivar el PIN perderás todos los datos de tu cuenta al volver a instalar Signal, a menos que hagas una copia de seguridad manual y la restaures. No se puede activar el bloqueo de registro mientras el PIN esté desactivado.</string>
  <string name="PinOptOutDialog_disable_pin">Desactivar PIN</string>
  <!--RatingManager-->
  <string name="RatingManager_rate_this_app">Valora esta aplicación</string>
  <string name="RatingManager_if_you_enjoy_using_this_app_please_take_a_moment">Si disfrutas usando esta aplicación, por favor, tómate un momento para ayudarnos valorándola.</string>
  <string name="RatingManager_rate_now">¡Valorar ahora!</string>
  <string name="RatingManager_no_thanks">No, gracias</string>
  <string name="RatingManager_later">Más tarde</string>
  <!--ReactionsBottomSheetDialogFragment-->
  <string name="ReactionsBottomSheetDialogFragment_all">Todas · %1$d</string>
  <!--ReactionsConversationView-->
  <string name="ReactionsConversationView_plus">+%1$d</string>
  <!--ReactionsRecipientAdapter-->
  <string name="ReactionsRecipientAdapter_you">Tú</string>
  <!--RecaptchaRequiredBottomSheetFragment-->
  <string name="RecaptchaRequiredBottomSheetFragment_verify_to_continue_messaging">Verificar para continuar chateando</string>
  <string name="RecaptchaRequiredBottomSheetFragment_to_help_prevent_spam_on_signal">Para prevenir el spam en Molly, completa por favor la verificación.</string>
  <string name="RecaptchaRequiredBottomSheetFragment_after_verifying_you_can_continue_messaging">Tras la verificación, podrás seguir enviando mensajes. Todos los mensajes pausados se enviarán.</string>
  <!--Recipient-->
  <string name="Recipient_you">Tú</string>
  <!--Name of recipient representing user\'s \'My Story\'-->
  <string name="Recipient_my_story">Mi historia</string>
  <!--RecipientPreferencesActivity-->
  <string name="RecipientPreferenceActivity_block">Bloquear</string>
  <string name="RecipientPreferenceActivity_unblock">Desbloquear</string>
  <!--RecipientProvider-->
  <string name="RecipientProvider_unnamed_group">Grupo sin nombre</string>
  <!--RedPhone-->
  <string name="RedPhone_answering">Respondiendo …</string>
  <string name="RedPhone_ending_call">Finalizando llamada …</string>
  <string name="RedPhone_ringing">Sonando …</string>
  <string name="RedPhone_busy">Ocupado</string>
  <string name="RedPhone_recipient_unavailable">Persona no disponible</string>
  <string name="RedPhone_network_failed">¡Fallo de red!</string>
  <string name="RedPhone_number_not_registered">¡Número no registrado!</string>
  <string name="RedPhone_the_number_you_dialed_does_not_support_secure_voice">¡El número marcado no admite llamadas seguras!</string>
  <string name="RedPhone_got_it">Recibido</string>
  <!--Valentine\'s Day Megaphone-->
  <!--Title text for the Valentine\'s Day donation megaphone. The placeholder will always be a heart emoji. Needs to be a placeholder for Android reasons.-->
  <string name="ValentinesDayMegaphone_happy_heart_day">¡Feliz día de l❤️s enamorad💜s!</string>
  <!--Body text for the Valentine\'s Day donation megaphone.-->
  <string name="ValentinesDayMegaphone_show_your_affection">Muestra tu amor por Molly apoyándola.</string>
  <!--WebRtcCallActivity-->
  <string name="WebRtcCallActivity__tap_here_to_turn_on_your_video">Toca aquí para activar tu cámara</string>
  <string name="WebRtcCallActivity__to_call_s_signal_needs_access_to_your_camera">Molly necesita acceder a tu cámara para llamar a %1$s.</string>
  <string name="WebRtcCallActivity__signal_s">Molly %1$s</string>
  <string name="WebRtcCallActivity__calling">Llamando …</string>
  <string name="WebRtcCallActivity__group_is_too_large_to_ring_the_participants">El grupo es demasiado grande para notificar a tod@s l@s participantes.</string>
  <!--Call status shown when an active call was disconnected (e.g., network hiccup) and is trying to reconnect-->
  <string name="WebRtcCallActivity__reconnecting">Reconectando …</string>
  <!--Title for dialog warning about lacking bluetooth permissions during a call-->
  <string name="WebRtcCallActivity__bluetooth_permission_denied">Permiso de acceso a bluetooth denegado</string>
  <!--Message for dialog warning about lacking bluetooth permissions during a call and references the permission needed by name-->
  <string name="WebRtcCallActivity__please_enable_the_nearby_devices_permission_to_use_bluetooth_during_a_call">Por favor, permite el acceso al permiso «dispositivos cercanos» para usar bluetooth durante una llamada</string>
  <!--Positive action for bluetooth warning dialog to open settings-->
  <string name="WebRtcCallActivity__open_settings">Abrir ajustes</string>
  <!--Negative aciton for bluetooth warning dialog to dismiss dialog-->
  <string name="WebRtcCallActivity__not_now">Ahora no</string>
  <!--WebRtcCallView-->
  <string name="WebRtcCallView__signal_call">Llamada de Signal</string>
  <string name="WebRtcCallView__signal_video_call">Videollamada de Signal</string>
  <string name="WebRtcCallView__start_call">Iniciar llamada</string>
  <string name="WebRtcCallView__join_call">Unirse</string>
  <string name="WebRtcCallView__call_is_full">La llamada está llena</string>
  <string name="WebRtcCallView__the_maximum_number_of_d_participants_has_been_Reached_for_this_call">Se alcanzó el número máximo de participantes (%1$d) para esta llamada. Inténtalo más tarde.</string>
  <string name="WebRtcCallView__view_participants_list">Ver participantes</string>
  <string name="WebRtcCallView__your_video_is_off">Tu vídeo está desactivado</string>
  <string name="WebRtcCallView__reconnecting">Reconectando …</string>
  <string name="WebRtcCallView__joining">Uniéndose …</string>
  <string name="WebRtcCallView__disconnected">Desconectada</string>
  <string name="WebRtcCallView__signal_will_ring_s">Signal llamará a %1$s</string>
  <string name="WebRtcCallView__signal_will_ring_s_and_s">Signal llamará a %1$s y %2$s</string>
  <plurals name="WebRtcCallView__signal_will_ring_s_s_and_d_others">
    <item quantity="one">Signal llamará a %1$s, %2$s y %3$d más</item>
    <item quantity="many">Signal llamará a %1$s, %2$s y %3$d más</item>
    <item quantity="other">Signal llamará a %1$s, %2$s y %3$d más</item>
  </plurals>
  <string name="WebRtcCallView__s_will_be_notified">Se notificará a %1$s</string>
  <string name="WebRtcCallView__s_and_s_will_be_notified">Se notificará a %1$s y %2$s</string>
  <plurals name="WebRtcCallView__s_s_and_d_others_will_be_notified">
    <item quantity="one">Se notificará a %1$s, %2$s y %3$d más</item>
    <item quantity="many">Se notificará a %1$s, %2$s y %3$d más</item>
    <item quantity="other">Se notificará a %1$s, %2$s y %3$d más</item>
  </plurals>
  <string name="WebRtcCallView__ringing_s">Llamando a %1$s</string>
  <string name="WebRtcCallView__ringing_s_and_s">Llamando a %1$s y %2$s</string>
  <plurals name="WebRtcCallView__ringing_s_s_and_d_others">
    <item quantity="one">Llamando a %1$s, %2$s y %3$d más</item>
    <item quantity="many">Llamando a %1$s, %2$s y %3$d más</item>
    <item quantity="other">Llamando a %1$s, %2$s y %3$d más</item>
  </plurals>
  <string name="WebRtcCallView__s_is_calling_you">Llamada de %1$s</string>
  <string name="WebRtcCallView__s_is_calling_you_and_s">Llamada de %1$s con %2$s</string>
  <string name="WebRtcCallView__s_is_calling_you_s_and_s">Llamada de %1$s con %2$s y %3$s</string>
  <plurals name="WebRtcCallView__s_is_calling_you_s_s_and_d_others">
    <item quantity="one">Llamada de %1$s con %2$s, %3$s y %4$d más</item>
    <item quantity="many">Llamada de %1$s con %2$s, %3$s y %4$d más</item>
    <item quantity="other">Llamada de %1$s con %2$s, %3$s y %4$d más</item>
  </plurals>
  <string name="WebRtcCallView__no_one_else_is_here">No hay nadie más</string>
  <string name="WebRtcCallView__s_is_in_this_call">%1$s en esta llamada</string>
  <string name="WebRtcCallView__s_are_in_this_call">%1$s participan en esta llamada</string>
  <string name="WebRtcCallView__s_and_s_are_in_this_call">%1$s y %2$s en esta llamada</string>
  <string name="WebRtcCallView__s_is_presenting">%1$s está presentando</string>
  <plurals name="WebRtcCallView__s_s_and_d_others_are_in_this_call">
    <item quantity="one">%1$s, %2$s y %3$d más en esta llamada</item>
    <item quantity="many">%1$s, %2$s y %3$d más en esta llamada</item>
    <item quantity="other">%1$s, %2$s y %3$d más en esta llamada</item>
  </plurals>
  <string name="WebRtcCallView__flip">Girar</string>
  <string name="WebRtcCallView__speaker">Altavoz del dispositivo</string>
  <string name="WebRtcCallView__camera">Cámara</string>
  <string name="WebRtcCallView__unmute">No silenciar</string>
  <string name="WebRtcCallView__mute">Silenciar</string>
  <string name="WebRtcCallView__ring">Llamar</string>
  <string name="WebRtcCallView__end_call">Finalizar llamada</string>
  <!--CallParticipantsListDialog-->
  <plurals name="CallParticipantsListDialog_in_this_call_d_people">
    <item quantity="one">En esta llamada · %1$d persona</item>
    <item quantity="many">En esta llamada · %1$d personas</item>
    <item quantity="other">En esta llamada · %1$d personas</item>
  </plurals>
  <!--CallParticipantView-->
  <string name="CallParticipantView__s_is_blocked">%1$s está bloquead@</string>
  <string name="CallParticipantView__more_info">Más detalles</string>
  <string name="CallParticipantView__you_wont_receive_their_audio_or_video">No recibirás su audio ni vídeo y ni ell@s el tuyo.</string>
  <string name="CallParticipantView__cant_receive_audio_video_from_s">No se puede recibir audio ni vídeo de %1$s</string>
  <string name="CallParticipantView__cant_receive_audio_and_video_from_s">No se puede recibir audio ni vídeo de %1$s</string>
  <string name="CallParticipantView__this_may_be_Because_they_have_not_verified_your_safety_number_change">Esto se puede deber a que no han verificado el cambio de tus cifras de seguridad, hay un problema con su dispositivo, o te han bloqueado.</string>
  <!--CallToastPopupWindow-->
  <string name="CallToastPopupWindow__swipe_to_view_screen_share">Desliza para ver la pantalla compartida</string>
  <!--ProxyBottomSheetFragment-->
  <string name="ProxyBottomSheetFragment_proxy_server">Servidor proxy</string>
  <string name="ProxyBottomSheetFragment_proxy_address">Dirección del proxy</string>
  <string name="ProxyBottomSheetFragment_do_you_want_to_use_this_proxy_address">¿Deseas usar esta dirección de proxy?</string>
  <string name="ProxyBottomSheetFragment_use_proxy">Usar proxy</string>
  <string name="ProxyBottomSheetFragment_successfully_connected_to_proxy">Proxy conectado.</string>
  <!--RecaptchaProofActivity-->
  <string name="RecaptchaProofActivity_failed_to_submit">Fallo al enviar</string>
  <string name="RecaptchaProofActivity_complete_verification">Completar verificación</string>
  <!--RegistrationActivity-->
  <string name="RegistrationActivity_select_your_country">Selecciona tu país</string>
  <string name="RegistrationActivity_you_must_specify_your_country_code">Debes especificar el
código de país
</string>
  <string name="RegistrationActivity_you_must_specify_your_phone_number">Debes especificar el
número de teléfono
</string>
  <string name="RegistrationActivity_invalid_number">Número inválido</string>
  <string name="RegistrationActivity_the_number_you_specified_s_is_invalid">El número especificado
(%s) no es válido.
</string>
  <string name="RegistrationActivity_a_verification_code_will_be_sent_to">Se enviará un código de verificación a:</string>
  <string name="RegistrationActivity_you_will_receive_a_call_to_verify_this_number">Recibirás un código de verificación en este número.</string>
  <string name="RegistrationActivity_is_your_phone_number_above_correct">¿Es correcto el número mostrado arriba?</string>
  <string name="RegistrationActivity_edit_number">Editar número</string>
  <string name="RegistrationActivity_missing_google_play_services">Servicios de Google Play no instalados</string>
  <string name="RegistrationActivity_this_device_is_missing_google_play_services">Este dispositivo no dispone de los Servicios de Google Play. Aún así puedes usar Molly pero esta configuración puede resultar en un bajo rendimiento o fiabilidad.\n\nSi no eres un@ usuari@ avanzad@, no estás ejecutando una ROM personalizada de Android, o crees que estás viendo esto indebidamente, contacta con support@molly.im para solucionar el problema.</string>
  <string name="RegistrationActivity_i_understand">Entiendo</string>
  <string name="RegistrationActivity_play_services_error">Fallo en «Play Services»</string>
  <string name="RegistrationActivity_google_play_services_is_updating_or_unavailable">Google Play Services se está actualizando o está temporalmente suspendido. Por favor, inténtalo de nuevo.</string>
  <string name="RegistrationActivity_terms_and_privacy">Términos y política de privacidad</string>
  <string name="RegistrationActivity_signal_needs_access_to_your_contacts_and_media_in_order_to_connect_with_friends">Signal necesita los permisos de acceso a tus contactos y medios para chatear y contactar con tus amistades. Tu lista de contactos se cifra en tu teléfono y se trasmite al servicio de Signal para descubrir contactos. Como la lista está cifrada, ni Signal ni nadie tienen acceso.</string>
  <string name="RegistrationActivity_signal_needs_access_to_your_contacts_in_order_to_connect_with_friends">Signal necesita los permisos de acceso a tus contactos para chatear y contactar con tus amistades. Tu lista de contactos se cifra en tu teléfono y se trasmite al servicio de Signal para descubrir contactos. Como la lista está cifrada, ni Signal ni nadie tienen acceso.</string>
  <string name="RegistrationActivity_rate_limited_to_service">Has hecho demasiados intentos para registrar este número. Inténtalo de nuevo más tarde.</string>
  <string name="RegistrationActivity_unable_to_connect_to_service">No se puede conectar con el servidor. Por favor, comprueba la conexión de red e inténtalo de nuevo.</string>
  <string name="RegistrationActivity_non_standard_number_format">Número en formato no estándar</string>
  <string name="RegistrationActivity_the_number_you_entered_appears_to_be_a_non_standard">El número que has introducido (%1$s) parece usar un formato no estándar.\n\n ¿Es %2$s el correcto?</string>
  <string name="RegistrationActivity_signal_android_phone_number_format">Molly Android - Formato de número</string>
  <string name="RegistrationActivity_call_requested">Llamada solicitada</string>
  <plurals name="RegistrationActivity_debug_log_hint">
    <item quantity="one">Estás a %d paso de enviar un informe de depuración.</item>
    <item quantity="many">Estás a %d pasos de enviar un informe de depuración.</item>
    <item quantity="other">Estás a %d pasos de enviar un informe de depuración.</item>
  </plurals>
  <string name="RegistrationActivity_we_need_to_verify_that_youre_human">Necesitamos verificar que eres una persona.</string>
  <string name="RegistrationActivity_next">Siguiente</string>
  <string name="RegistrationActivity_continue">Adelante</string>
  <string name="RegistrationActivity_take_privacy_with_you_be_yourself_in_every_message">Lleva la privacidad contigo.\nSé tú mism@ en todos tus mensajes.</string>
  <string name="RegistrationActivity_enter_your_phone_number_to_get_started">Introduce tu número de teléfono para comenzar</string>
  <string name="RegistrationActivity_enter_your_phone_number">Introduce tu número de teléfono</string>
  <string name="RegistrationActivity_you_will_receive_a_verification_code">Recibirás un código de verificación SMS. Se aplican las tarifas de tu operador.</string>
  <string name="RegistrationActivity_enter_the_code_we_sent_to_s">Introduce el código que hemos enviado a %s</string>
  <string name="RegistrationActivity_make_sure_your_phone_has_a_cellular_signal">Asegúrate que tu celular/móvil tiene cobertura para recibir SMS o llamadas</string>
  <string name="RegistrationActivity_phone_number_description">Número de teléfono</string>
  <string name="RegistrationActivity_country_code_description">Código de país</string>
  <string name="RegistrationActivity_call">Llamada</string>
  <!--RegistrationLockV2Dialog-->
  <string name="RegistrationLockV2Dialog_turn_on_registration_lock">¿Activar el bloqueo de registro?</string>
  <string name="RegistrationLockV2Dialog_turn_off_registration_lock">¿Desactivar el bloqueo de registro?</string>
  <string name="RegistrationLockV2Dialog_if_you_forget_your_signal_pin_when_registering_again">Si olvidas el PIN de Signal al registrarte tras reinstalar la aplicación, tu cuenta se bloqueará durante 7 días.</string>
  <string name="RegistrationLockV2Dialog_turn_on">Activar</string>
  <string name="RegistrationLockV2Dialog_turn_off">Desactivar</string>
  <!--RevealableMessageView-->
  <string name="RevealableMessageView_view_photo">Ver foto</string>
  <string name="RevealableMessageView_view_video">Ver vídeo</string>
  <string name="RevealableMessageView_viewed">Visto</string>
  <string name="RevealableMessageView_media">Adjuntos</string>
  <!--Search-->
  <string name="SearchFragment_no_results">No se encontraron resultados para «%s»</string>
  <string name="SearchFragment_header_conversations">Chats</string>
  <string name="SearchFragment_header_contacts">Personas</string>
  <string name="SearchFragment_header_messages">Mensajes</string>
  <!--ShakeToReport-->
  <!--SharedContactDetailsActivity-->
  <string name="SharedContactDetailsActivity_add_to_contacts">Añadir a Contactos</string>
  <string name="SharedContactDetailsActivity_invite_to_signal">Invitar a Molly</string>
  <string name="SharedContactDetailsActivity_signal_message">Mensaje de Signal</string>
  <string name="SharedContactDetailsActivity_signal_call">Llamada de Signal</string>
  <!--SharedContactView-->
  <string name="SharedContactView_add_to_contacts">Añadir a Contactos</string>
  <string name="SharedContactView_invite_to_signal">Invitar a Molly</string>
  <string name="SharedContactView_message">Mensaje de Signal</string>
  <!--SignalBottomActionBar-->
  <string name="SignalBottomActionBar_more">Más</string>
  <!--SignalPinReminders-->
  <string name="SignalPinReminders_well_remind_you_again_later">PIN verificado con éxito. Te lo recordaremos más tarde.</string>
  <string name="SignalPinReminders_well_remind_you_again_tomorrow">PIN verificado con éxito. Te lo recordaremos de nuevo mañana.</string>
  <string name="SignalPinReminders_well_remind_you_again_in_a_few_days">PIN verificado con éxito. Te lo recordaremos de nuevo en unos días.</string>
  <string name="SignalPinReminders_well_remind_you_again_in_a_week">PIN verificado con éxito. Te lo recordaremos de nuevo en una semana.</string>
  <string name="SignalPinReminders_well_remind_you_again_in_a_couple_weeks">PIN verificado con éxito. Te lo recordaremos de nuevo en unas semanas.</string>
  <string name="SignalPinReminders_well_remind_you_again_in_a_month">PIN verificado con éxito. Te lo recordaremos de nuevo en un mes.</string>
  <!--Slide-->
  <string name="Slide_image">Imagen</string>
  <string name="Slide_sticker">Sticker</string>
  <string name="Slide_audio">Audio</string>
  <string name="Slide_video">Vídeo</string>
  <!--SmsMessageRecord-->
  <string name="SmsMessageRecord_received_corrupted_key_exchange_message">¡Se recibió un mensaje corrupto
de intercambio de claves!
</string>
  <string name="SmsMessageRecord_received_key_exchange_message_for_invalid_protocol_version">
Se recibió un mensaje de intercambio de claves para una versión no válida del protocolo.
</string>
  <string name="SmsMessageRecord_received_message_with_new_safety_number_tap_to_process">Has recibido un mensaje con unas cifras de seguridad nuevas. Toca para procesarlo y verlo.</string>
  <string name="SmsMessageRecord_secure_session_reset">Has restablecido la sesión segura.</string>
  <string name="SmsMessageRecord_secure_session_reset_s">%s restableció la sesión segura.</string>
  <string name="SmsMessageRecord_duplicate_message">Duplicar mensaje.</string>
  <string name="SmsMessageRecord_this_message_could_not_be_processed_because_it_was_sent_from_a_newer_version">Fallo al procesar el mensaje, ya que ha sido enviado con una versión más actual de Signal. Puedes pedir a la persona que vuelva a enviar el mensaje tras haber actualizado tu versión de Signal.</string>
  <string name="SmsMessageRecord_error_handling_incoming_message">Fallo al procesar el mensaje recibido.</string>
  <!--StickerManagementActivity-->
  <string name="StickerManagementActivity_stickers">Stickers</string>
  <!--StickerManagementAdapter-->
  <string name="StickerManagementAdapter_installed_stickers">Stickers instalados </string>
  <string name="StickerManagementAdapter_stickers_you_received">Stickers recibidos</string>
  <string name="StickerManagementAdapter_signal_artist_series">Paquetes de Artistas de Signal</string>
  <string name="StickerManagementAdapter_no_stickers_installed">No hay ningún sticker instalado </string>
  <string name="StickerManagementAdapter_stickers_from_incoming_messages_will_appear_here">Los stickers recibidos en mensajes aparecerán aquí</string>
  <string name="StickerManagementAdapter_untitled">Sin nombre</string>
  <string name="StickerManagementAdapter_unknown">Desconocido</string>
  <!--StickerPackPreviewActivity-->
  <string name="StickerPackPreviewActivity_untitled">Sin nombre</string>
  <string name="StickerPackPreviewActivity_unknown">Desconocido</string>
  <string name="StickerPackPreviewActivity_install">Instalar</string>
  <string name="StickerPackPreviewActivity_remove">Eliminar</string>
  <string name="StickerPackPreviewActivity_stickers">Stickers</string>
  <string name="StickerPackPreviewActivity_failed_to_load_sticker_pack">Fallo al cargar el paquete de stickers</string>
  <!--SubmitDebugLogActivity-->
  <string name="SubmitDebugLogActivity_edit">Editar</string>
  <string name="SubmitDebugLogActivity_done">Hecho</string>
  <!--Menu option to save a debug log file to disk.-->
  <string name="SubmitDebugLogActivity_save">Guardar</string>
  <!--Error that is show in a toast when we fail to save a debug log file to disk.-->
  <string name="SubmitDebugLogActivity_failed_to_save">Error al guardar</string>
  <!--Toast that is show to notify that we have saved the debug log file to disk.-->
  <string name="SubmitDebugLogActivity_save_complete">Guardado con éxito</string>
  <string name="SubmitDebugLogActivity_tap_a_line_to_delete_it">Toca sobre una línea para eliminarla</string>
  <string name="SubmitDebugLogActivity_submit">Solicitar</string>
  <string name="SubmitDebugLogActivity_failed_to_submit_logs">Fallo al enviar el registro de depuración</string>
  <string name="SubmitDebugLogActivity_success">¡Completado!</string>
  <string name="SubmitDebugLogActivity_copy_this_url_and_add_it_to_your_issue">Copia esta URL y añádela a tu correo para el soporte o informe de incidencia:\n\n<b>%1$s</b></string>
  <string name="SubmitDebugLogActivity_share">Compartir</string>
  <string name="SubmitDebugLogActivity_this_log_will_be_posted_publicly_online_for_contributors">Este registro se publicará online y nuestr@s colaborador@s tendrán acceso. Puedes examinarlo y editarlo antes de enviarlo.</string>
  <!--SupportEmailUtil-->
  <string name="SupportEmailUtil_filter">Filtro:</string>
  <string name="SupportEmailUtil_device_info">Información de dispositivo:</string>
  <string name="SupportEmailUtil_android_version">Versión de Android:</string>
  <string name="SupportEmailUtil_signal_version">Versión de Molly:</string>
  <string name="SupportEmailUtil_signal_package">Paquete de Molly:</string>
  <string name="SupportEmailUtil_registration_lock">Bloqueo de registro:</string>
  <string name="SupportEmailUtil_locale">Idioma:</string>
  <!--ThreadRecord-->
  <string name="ThreadRecord_group_updated">Grupo actualizado</string>
  <string name="ThreadRecord_left_the_group">Abandonó el grupo</string>
  <string name="ThreadRecord_secure_session_reset">Sesión segura restablecida.</string>
  <string name="ThreadRecord_draft">Borrador:</string>
  <string name="ThreadRecord_called">Has llamado</string>
  <string name="ThreadRecord_called_you">Te ha llamado</string>
  <string name="ThreadRecord_missed_audio_call">Llamada perdida</string>
  <string name="ThreadRecord_missed_video_call">Videollamada perdida</string>
  <string name="ThreadRecord_media_message">Mensaje multimedia</string>
  <string name="ThreadRecord_sticker">Sticker</string>
  <string name="ThreadRecord_view_once_photo">Foto para ver una vez</string>
  <string name="ThreadRecord_view_once_video">Vídeo para ver una vez</string>
  <string name="ThreadRecord_view_once_media">Adjunto para ver una vez</string>
  <string name="ThreadRecord_this_message_was_deleted">Este mensaje ha sido eliminado.</string>
  <string name="ThreadRecord_you_deleted_this_message">Mensaje eliminado</string>
  <string name="ThreadRecord_s_is_on_signal">¡%s usa Signal!</string>
  <string name="ThreadRecord_disappearing_messages_disabled">Desaparición de mensajes desactivada.</string>
  <string name="ThreadRecord_disappearing_message_time_updated_to_s">El tiempo de desaparición de mensajes se ha fijado en %s</string>
  <string name="ThreadRecord_safety_number_changed">Las cifras de seguridad han cambiado</string>
  <string name="ThreadRecord_your_safety_number_with_s_has_changed">Tus cifras de seguridad con %s han cambiado.</string>
  <string name="ThreadRecord_you_marked_verified">Identidad verificada por ti</string>
  <string name="ThreadRecord_you_marked_unverified">Identidad no verificada</string>
  <string name="ThreadRecord_message_could_not_be_processed">Ha sido mposible procesar el mensaje</string>
  <string name="ThreadRecord_delivery_issue">Fallo en la entrega</string>
  <string name="ThreadRecord_message_request">Solicitud de chat</string>
  <string name="ThreadRecord_photo">Foto</string>
  <string name="ThreadRecord_gif">GIF</string>
  <string name="ThreadRecord_voice_message">Nota de voz</string>
  <string name="ThreadRecord_file">Archivo</string>
  <string name="ThreadRecord_video">Vídeo</string>
  <string name="ThreadRecord_chat_session_refreshed">Sesión de chat reiniciada</string>
  <!--Displayed in the notification when the user is sent a gift-->
  <string name="ThreadRecord__you_received_a_gift">Has recibido un regalo</string>
  <!--Displayed in the notification when the user sends a gift-->
  <string name="ThreadRecord__you_sent_a_gift">Has enviado un regalo</string>
  <!--Displayed in the notification when the user has opened a received gift-->
  <string name="ThreadRecord__you_redeemed_a_gift_badge">Has canjeado un distintivo de regalo</string>
  <!--Displayed in the conversation list when someone reacted to your story-->
  <string name="ThreadRecord__reacted_s_to_your_story">Ha reaccionado con %1$s a tu historia</string>
  <!--Displayed in the conversation list when you reacted to someone\'s story-->
  <string name="ThreadRecord__reacted_s_to_their_story">Ha reaccionado con %1$s a su historia</string>
  <!--UpdateApkReadyListener-->
  <string name="UpdateApkReadyListener_Signal_update">Actualizar Molly</string>
  <string name="UpdateApkReadyListener_a_new_version_of_signal_is_available_tap_to_update">Una nueva versión de Molly está disponible. Toca para actualizar.</string>
  <!--UntrustedSendDialog-->
  <string name="UntrustedSendDialog_send_message">¿Enviar mensaje?</string>
  <string name="UntrustedSendDialog_send">Enviar</string>
  <!--UnverifiedSendDialog-->
  <string name="UnverifiedSendDialog_send_message">¿Enviar mensaje?</string>
  <string name="UnverifiedSendDialog_send">Enviar</string>
  <!--UsernameEditFragment-->
  <!--Instructional text at the top of the username edit screen-->
  <string name="UsernameEditFragment__choose_your_username">Elige tu nombre de usuario</string>
  <string name="UsernameEditFragment_username">Alias (nombre de usuari@)</string>
  <string name="UsernameEditFragment_delete">Eliminar</string>
  <string name="UsernameEditFragment_successfully_set_username">Alias establecido con éxito.</string>
  <string name="UsernameEditFragment_successfully_removed_username">Alias eliminado con éxito.</string>
  <string name="UsernameEditFragment_encountered_a_network_error">Fallo en la conexión de red.</string>
  <string name="UsernameEditFragment_this_username_is_taken">Alias en uso por otra persona.</string>
  <string name="UsernameEditFragment_this_username_is_available">Alias disponible.</string>
  <string name="UsernameEditFragment_usernames_can_only_include">Tu alias solo puede contener a–Z, 0–9 y _.</string>
  <string name="UsernameEditFragment_usernames_cannot_begin_with_a_number">El alias no puede comenzar por un número.</string>
  <string name="UsernameEditFragment_username_is_invalid">Alias no válido.</string>
  <string name="UsernameEditFragment_usernames_must_be_between_a_and_b_characters">El alias debe contener entre %1$d y %2$d caracteres.</string>
  <!--Explanation about what usernames provide-->
  <string name="UsernameEditFragment__usernames_let_others_message">Los nombres de usuario les permiten a otras personas mandarte un mensaje sin necesidad de tu número de teléfono. Funcionan conjuntamente con una serie de dígitos para ayudarte a mantener tu dirección en privado.</string>
  <!--Dialog title for explanation about numbers at the end of the username-->
  <string name="UsernameEditFragment__what_is_this_number">¿Qué es este número?</string>
  <string name="UsernameEditFragment__these_digits_help_keep">Estos dígitos te ayudarán a mantener tu nombre de usuario en privado para así evitar que recibas mensajes no deseados. Comparte tu nombre de usuario solo con aquellas personas y grupos con los que quieras charlar. Si cambias tu nombre de usuario, recibirás una nueva serie de dígitos.</string>
  <plurals name="UserNotificationMigrationJob_d_contacts_are_on_signal">
    <item quantity="one">¡%d de tus amistades usan Signal!</item>
    <item quantity="many">¡%d de tus amistades usan Signal!</item>
    <item quantity="other">¡%d de tus amistades usan Signal!</item>
  </plurals>
  <!--UsernameShareBottomSheet-->
  <!--Explanation of what the sheet enables the user to do-->
  <string name="UsernameShareBottomSheet__copy_or_share_a_username_link">Copiar o compartir un enlace de nombre de usuario</string>
  <!--VerifyIdentityActivity-->
  <string name="VerifyIdentityActivity_your_contact_is_running_an_old_version_of_signal">Esta persona usa una versión antigua de Signal. Por favor, pídele que actualice antes de verificar tus cifras de seguridad.</string>
  <string name="VerifyIdentityActivity_your_contact_is_running_a_newer_version_of_Signal">Esta persona usa una versión de Signal con un formato de código QR incompatible. Por favor, pídele que actualice para verificar.</string>
  <string name="VerifyIdentityActivity_the_scanned_qr_code_is_not_a_correctly_formatted_safety_number">El código QR escaneado no tiene un formato de código de verificación de cifras de seguridad correcto. Por favor, intenta escanearlo de nuevo.</string>
  <string name="VerifyIdentityActivity_share_safety_number_via">Compartir cifras de seguridad por …</string>
  <string name="VerifyIdentityActivity_our_signal_safety_number">Nuestras cifras de seguridad de Signal:</string>
  <string name="VerifyIdentityActivity_no_app_to_share_to">Parece que no tiene ninguna aplicación con la que compartir.</string>
  <string name="VerifyIdentityActivity_no_safety_number_to_compare_was_found_in_the_clipboard">No se encontraron cifras de seguridad en el portapapeles para comparar</string>
  <string name="VerifyIdentityActivity_signal_needs_the_camera_permission_in_order_to_scan_a_qr_code_but_it_has_been_permanently_denied">Molly necesita acceso a la cámara para escanear el código QR. Por favor, ve a la aplicación «Ajustes», selecciona Molly en el menú «Aplicaciones y notificaciones» y en «Permisos» activa «Cámara».</string>
  <string name="VerifyIdentityActivity_unable_to_scan_qr_code_without_camera_permission">No se puede escanear un código QR sin acceso a la cámara</string>
  <string name="VerifyIdentityActivity_you_must_first_exchange_messages_in_order_to_view">Tienes que intercambiar mensajes con %1$s para poder ver sus cifras de seguridad.</string>
  <!--ViewOnceMessageActivity-->
  <!--AudioView-->
  <!--MessageDisplayHelper-->
  <string name="MessageDisplayHelper_message_encrypted_for_non_existing_session">El mensaje ha sido cifrado para una sesión inexistente</string>
  <!--MmsMessageRecord-->
  <string name="MmsMessageRecord_bad_encrypted_mms_message">Mensaje MMS cifrado erróneo</string>
  <string name="MmsMessageRecord_mms_message_encrypted_for_non_existing_session">El mensaje MMS ha sido cifrado para una sesión inexistente</string>
  <!--MuteDialog-->
  <string name="MuteDialog_mute_notifications">Silenciar notificaciones</string>
  <!--ApplicationMigrationService-->
  <string name="ApplicationMigrationService_import_in_progress">Importación en progreso</string>
  <string name="ApplicationMigrationService_importing_text_messages">Importando mensajes de texto</string>
  <string name="ApplicationMigrationService_import_complete">Proceso completado</string>
  <string name="ApplicationMigrationService_system_database_import_is_complete">La importación de mensajes a la base de datos del sistema se ha completado.</string>
  <!--KeyCachingService-->
  <string name="KeyCachingService_signal_passphrase_cached">Toca para abrir.</string>
  <string name="KeyCachingService_passphrase_cached">Molly está desbloqueado</string>
  <string name="KeyCachingService_lock">Bloquear Molly</string>
  <!--MediaPreviewActivity-->
  <string name="MediaPreviewActivity_you">Tú</string>
  <string name="MediaPreviewActivity_unssuported_media_type">Formato de contenido incompatible</string>
  <string name="MediaPreviewActivity_draft">Borrador</string>
  <string name="MediaPreviewActivity_signal_needs_the_storage_permission_in_order_to_write_to_external_storage_but_it_has_been_permanently_denied">Molly necesita acceso al almacenamiento del teléfono para guardar adjuntos en la tarjeta SD. Por favor, ve a la aplicación «Ajustes», selecciona Molly en el menú «Aplicaciones y notificaciones» y en «Permisos» activa «Almacenamiento».</string>
  <string name="MediaPreviewActivity_unable_to_write_to_external_storage_without_permission">No se puede guardar en una unidad de almacenamiento externo si Signal no tiene acceso</string>
  <string name="MediaPreviewActivity_media_delete_confirmation_title">¿Eliminar mensaje?</string>
  <string name="MediaPreviewActivity_media_delete_confirmation_message">Este mensaje se eliminará permanentemente.</string>
  <string name="MediaPreviewActivity_s_to_s">%1$s de %2$s</string>
  <!--All media preview title when viewing media send by you to another recipient (allows changing of \'You\' based on context)-->
  <string name="MediaPreviewActivity_you_to_s">De ti para %1$s</string>
  <!--All media preview title when viewing media sent by another recipient to you (allows changing of \'You\' based on context)-->
  <string name="MediaPreviewActivity_s_to_you">De %1$s para ti</string>
  <string name="MediaPreviewActivity_media_no_longer_available">El adjunto original ya no está disponible.</string>
  <string name="MediaPreviewActivity_cant_find_an_app_able_to_share_this_media">Fallo al encontrar la aplicación para mostrar este adjunto.</string>
  <!--MessageNotifier-->
  <string name="MessageNotifier_d_new_messages_in_d_conversations">%1$d mensajes nuevos en %2$d chats</string>
  <string name="MessageNotifier_most_recent_from_s">Más recientes desde: %1$s</string>
  <string name="MessageNotifier_locked_message">Mensaje bloqueado</string>
  <string name="MessageNotifier_message_delivery_failed">Fallo al entregar mensaje.</string>
  <string name="MessageNotifier_failed_to_deliver_message">Fallo al entregar mensaje.</string>
  <string name="MessageNotifier_error_delivering_message">Fallo al entregar el mensaje.</string>
  <string name="MessageNotifier_message_delivery_paused">Entrega de mensajes pausada.</string>
  <string name="MessageNotifier_verify_to_continue_messaging_on_signal">Verificar para continuar chateando en Molly.</string>
  <string name="MessageNotifier_mark_all_as_read">Marcar todos como leídos</string>
  <string name="MessageNotifier_mark_read">Marcar como leído</string>
  <string name="MessageNotifier_turn_off_these_notifications">Desactivar estas notificaciones</string>
  <string name="MessageNotifier_view_once_photo">Foto para ver una vez</string>
  <string name="MessageNotifier_view_once_video">Vídeo para ver una vez</string>
  <string name="MessageNotifier_reply">Responder</string>
  <string name="MessageNotifier_signal_message">Mensaje de Signal</string>
  <string name="MessageNotifier_unsecured_sms">SMS no cifrado</string>
  <string name="MessageNotifier_you_may_have_new_messages">Puedes tener nuevos mensajes</string>
  <string name="MessageNotifier_open_signal_to_check_for_recent_notifications">Abre Molly para comprobar las últimas notificaciones.</string>
  <string name="MessageNotifier_contact_message">%1$s %2$s</string>
  <string name="MessageNotifier_unknown_contact_message">Contacto</string>
  <string name="MessageNotifier_reacted_s_to_s">Reacción %1$s a: «%2$s».</string>
  <string name="MessageNotifier_reacted_s_to_your_video">Reacción a tu video: %1$s</string>
  <string name="MessageNotifier_reacted_s_to_your_image">Reacción a tu foto: %1$s</string>
  <string name="MessageNotifier_reacted_s_to_your_gif">Reacción a tu GIF: %1$s.</string>
  <string name="MessageNotifier_reacted_s_to_your_file">Reacción a tu fichero: %1$s.</string>
  <string name="MessageNotifier_reacted_s_to_your_audio">Reacción a tu audio: %1$s.</string>
  <string name="MessageNotifier_reacted_s_to_your_view_once_media">Reacción a tu adjunto para ver una vez: %1$s.</string>
  <string name="MessageNotifier_reacted_s_to_your_sticker">Reacción a tu sticker: %1$s.</string>
  <string name="MessageNotifier_this_message_was_deleted">Mensaje eliminado.</string>
  <string name="TurnOffContactJoinedNotificationsActivity__turn_off_contact_joined_signal">¿Desactivar las notificaciones cuando una persona comience a usar Signal? Puedes volver a activarlas en los ajustes de Signal &gt; Notificaciones.</string>
  <!--Notification Channels-->
  <string name="NotificationChannel_channel_messages">Mensajes</string>
  <string name="NotificationChannel_calls">Llamadas</string>
  <string name="NotificationChannel_failures">Fallos</string>
  <string name="NotificationChannel_backups">Copias de seguridad</string>
  <string name="NotificationChannel_locked_status">Estado de bloqueo</string>
  <string name="NotificationChannel_app_updates">Actualizaciones de la aplicación</string>
  <string name="NotificationChannel_other">Otros</string>
  <string name="NotificationChannel_group_chats">Chats</string>
  <string name="NotificationChannel_missing_display_name">Desconocid@</string>
  <string name="NotificationChannel_voice_notes">Notas de voz</string>
  <string name="NotificationChannel_contact_joined_signal">Alguien comienza a usar Signal</string>
  <string name="NotificationChannels__no_activity_available_to_open_notification_channel_settings">No hay actividad disponible para abrir el canal de notificaciones en «Ajustes».</string>
  <!--Notification channel name for showing persistent background connection on devices without push notifications-->
  <string name="NotificationChannel_background_connection">Estado de conexión</string>
  <!--Notification channel name for showing call status information (like connection, ongoing, etc.) Not ringing.-->
  <string name="NotificationChannel_call_status">Estado de llamada</string>
  <!--ProfileEditNameFragment-->
  <!--QuickResponseService-->
  <string name="QuickResponseService_quick_response_unavailable_when_Signal_is_locked">¡La respuesta rápida no está disponible cuando Molly está bloqueado!</string>
  <string name="QuickResponseService_problem_sending_message">¡Hubo un problema al enviar el mensaje!</string>
  <!--SaveAttachmentTask-->
  <string name="SaveAttachmentTask_saved_to">Guardado en %s</string>
  <string name="SaveAttachmentTask_saved">Guardado</string>
  <!--SearchToolbar-->
  <string name="SearchToolbar_search">Buscar</string>
  <string name="SearchToolbar_search_for_conversations_contacts_and_messages">Buscar chats, personas y mensajes</string>
  <!--Material3 Search Toolbar-->
  <string name="Material3SearchToolbar__close">Cerrar</string>
  <string name="Material3SearchToolbar__clear">Eliminar</string>
  <!--ShortcutLauncherActivity-->
  <string name="ShortcutLauncherActivity_invalid_shortcut">Atajo no válido</string>
  <!--SingleRecipientNotificationBuilder-->
  <string name="SingleRecipientNotificationBuilder_signal">Molly</string>
  <string name="SingleRecipientNotificationBuilder_new_message">Nuevo mensaje</string>
  <string name="SingleRecipientNotificationBuilder_message_request">Solicitud de chat</string>
  <string name="SingleRecipientNotificationBuilder_you">Tú</string>
  <!--Notification subtext for group stories-->
  <string name="SingleRecipientNotificationBuilder__s_dot_story">%1$s • Historia</string>
  <!--ThumbnailView-->
  <string name="ThumbnailView_Play_video_description">Reproducir vídeo</string>
  <string name="ThumbnailView_Has_a_caption_description">Contiene una explicación</string>
  <!--TransferControlView-->
  <plurals name="TransferControlView_n_items">
    <item quantity="one">%d elemento</item>
    <item quantity="many">%d elementos</item>
    <item quantity="other">%d elementos</item>
  </plurals>
  <!--UnauthorizedReminder-->
  <string name="UnauthorizedReminder_device_no_longer_registered">El dispositivo ya no está registrado</string>
  <string name="UnauthorizedReminder_this_is_likely_because_you_registered_your_phone_number_with_Signal_on_a_different_device">Probablemente se debe a que se registró el número en Signal con un dispositivo distinto. Toca para volver a registrar.</string>
  <!--WebRtcCallActivity-->
  <string name="WebRtcCallActivity_to_answer_the_call_give_signal_access_to_your_microphone">Para atender la llamada, permite a Molly el acceso al micrófono.</string>
  <string name="WebRtcCallActivity_to_answer_the_call_from_s_give_signal_access_to_your_microphone">Para atender la llamada de %s, permite a Molly el acceso al micrófono.</string>
  <string name="WebRtcCallActivity_signal_requires_microphone_and_camera_permissions_in_order_to_make_or_receive_calls">Molly necesita acceso al micrófono y cámara para hacer o atender llamadas. Por favor, ve a la aplicación «Ajustes», selecciona Molly en el menú «Aplicaciones y notificaciones» y en «Permisos» activa «Micrófono» y «Cámara».</string>
  <string name="WebRtcCallActivity__answered_on_a_linked_device">Atendida en dispositivo enlazado.</string>
  <string name="WebRtcCallActivity__declined_on_a_linked_device">Rechazada en dispositivo enlazado.</string>
  <string name="WebRtcCallActivity__busy_on_a_linked_device">Ocupado en dispositivo enlazado.</string>
  <string name="GroupCallSafetyNumberChangeNotification__someone_has_joined_this_call_with_a_safety_number_that_has_changed">Las cifras de seguridad de alguien que se ha unido a esta llamada han cambiado.</string>
  <!--WebRtcCallScreen-->
  <string name="WebRtcCallScreen_swipe_up_to_change_views">Desliza hacia arriba para cambiar la vista</string>
  <!--WebRtcCallScreen V2-->
  <string name="WebRtcCallScreen__decline">Rechazar</string>
  <string name="WebRtcCallScreen__answer">Atender</string>
  <string name="WebRtcCallScreen__answer_without_video">Atender sin vídeo</string>
  <!--WebRtcAudioOutputToggle-->
  <string name="WebRtcAudioOutputToggle__audio_output">Salida de audio</string>
  <string name="WebRtcAudioOutputToggle__phone_earpiece">Auricular del celular/móvil</string>
  <string name="WebRtcAudioOutputToggle__speaker">Altavoz del dispositivo</string>
  <string name="WebRtcAudioOutputToggle__bluetooth">Bluetooth</string>
  <string name="WebRtcCallControls_answer_call_description">Atender llamada</string>
  <string name="WebRtcCallControls_reject_call_description">Rechazar llamada</string>
  <!--change_passphrase_activity-->
  <string name="change_passphrase_activity__old_passphrase">Clave de acceso previa</string>
  <string name="change_passphrase_activity__new_passphrase">Nueva clave de acceso</string>
  <string name="change_passphrase_activity__repeat_new_passphrase">Repetir nueva clave de acceso</string>
  <!--contact_selection_activity-->
  <string name="contact_selection_activity__enter_name_or_number">Introduce un nombre o número</string>
  <string name="contact_selection_activity__invite_to_signal">Invitar a Molly</string>
  <string name="contact_selection_activity__new_group">Nuevo grupo</string>
  <!--contact_filter_toolbar-->
  <string name="contact_filter_toolbar__clear_entered_text_description">Eliminar texto introducido</string>
  <string name="contact_filter_toolbar__show_keyboard_description">Mostrar teclado</string>
  <string name="contact_filter_toolbar__show_dial_pad_description">Mostrar teclado numérico</string>
  <!--contact_selection_group_activity-->
  <string name="contact_selection_group_activity__no_contacts">No hay contactos.</string>
  <string name="contact_selection_group_activity__finding_contacts">Cargando contactos …</string>
  <!--single_contact_selection_activity-->
  <string name="SingleContactSelectionActivity_contact_photo">Foto del contacto</string>
  <!--ContactSelectionListFragment-->
  <string name="ContactSelectionListFragment_signal_requires_the_contacts_permission_in_order_to_display_your_contacts">Molly necesita acceso a los contactos para mostrar quien usa Molly. Por favor, ve a la aplicación «Ajustes», selecciona Molly en el menú «Aplicaciones y notificaciones» y en «Permisos» activa «Contactos».</string>
  <string name="ContactSelectionListFragment_error_retrieving_contacts_check_your_network_connection">Fallo al comprobar contactos, comprueba la conexión a la red.</string>
  <string name="ContactSelectionListFragment_username_not_found">Alias no encontrado</string>
  <string name="ContactSelectionListFragment_s_is_not_a_signal_user">%1$s no usa Signal. Asegúrate de introducir el alias correcto.</string>
  <string name="ContactSelectionListFragment_you_do_not_need_to_add_yourself_to_the_group">No necesitas añadirte a ti mism@ al grupo</string>
  <string name="ContactSelectionListFragment_maximum_group_size_reached">Se alcanzó el número máximo de participantes en el grupo.</string>
  <string name="ContactSelectionListFragment_signal_groups_can_have_a_maximum_of_d_members">Los grupos de Signal aceptan un máximo de %1$d participantes.</string>
  <string name="ContactSelectionListFragment_recommended_member_limit_reached">Se alcanzó el límite máximo recomendado</string>
  <string name="ContactSelectionListFragment_signal_groups_perform_best_with_d_members_or_fewer">Los grupos de Signal funcionan mejor con %1$d o menos participantes. Añadir más participantes causará retrasos al enviar y recibir mensajes.</string>
  <plurals name="ContactSelectionListFragment_d_members">
    <item quantity="one">%1$d participante</item>
    <item quantity="many">%1$d participantes</item>
    <item quantity="other">%1$d participantes</item>
  </plurals>
  <!--contact_selection_list_fragment-->
  <string name="contact_selection_list_fragment__signal_needs_access_to_your_contacts_in_order_to_display_them">Molly necesita acceso a tus contactos para poder mostrarlos.</string>
  <string name="contact_selection_list_fragment__show_contacts">Ver personas</string>
  <!--contact_selection_list_item-->
  <plurals name="contact_selection_list_item__number_of_members">
    <item quantity="one">%1$d participante</item>
    <item quantity="many">%1$d participantes</item>
    <item quantity="other">%1$d participantes</item>
  </plurals>
  <!--Displays number of viewers for a story-->
  <plurals name="contact_selection_list_item__number_of_viewers">
    <item quantity="one">%1$d la ha visto</item>
    <item quantity="many">%1$d la han visto</item>
    <item quantity="other">%1$d la han visto</item>
  </plurals>
  <!--conversation_activity-->
  <string name="conversation_activity__type_message_push">Mensaje de Signal</string>
  <string name="conversation_activity__type_message_sms_insecure">SMS sin cifrado</string>
  <string name="conversation_activity__type_message_mms_insecure">MMS sin cifrado</string>
  <string name="conversation_activity__from_sim_name">De %1$s</string>
  <string name="conversation_activity__sim_n">SIM %1$d</string>
  <string name="conversation_activity__send">Enviar</string>
  <string name="conversation_activity__compose_description">Redactar mensaje</string>
  <string name="conversation_activity__emoji_toggle_description">Cambiar a teclado emoji</string>
  <string name="conversation_activity__attachment_thumbnail">Miniatura del adjunto</string>
  <string name="conversation_activity__quick_attachment_drawer_toggle_camera_description">Activar panel rápido de la cámara</string>
  <string name="conversation_activity__quick_attachment_drawer_record_and_send_audio_description">Grabar y enviar nota de voz</string>
  <string name="conversation_activity__quick_attachment_drawer_lock_record_description">Fijar grabación para nota de voz larga</string>
  <string name="conversation_activity__enable_signal_for_sms">Activar Signal para SMS</string>
  <string name="conversation_activity__message_could_not_be_sent">No se ha podido enviar el mensaje. Comprueba tu conexión a internet e inténtalo de nuevo.</string>
  <!--conversation_input_panel-->
  <string name="conversation_input_panel__slide_to_cancel">Desliza para cancelar</string>
  <string name="conversation_input_panel__cancel">Cancelar</string>
  <!--conversation_item-->
  <string name="conversation_item__mms_image_description">Mensaje multimedia</string>
  <string name="conversation_item__secure_message_description">Mensaje cifrado</string>
  <!--conversation_item_sent-->
  <string name="conversation_item_sent__send_failed_indicator_description">Fallo al enviar</string>
  <string name="conversation_item_sent__pending_approval_description">Pendiente de aprobación</string>
  <string name="conversation_item_sent__delivered_description">Entregado</string>
  <string name="conversation_item_sent__message_read">Mensaje leído</string>
  <!--conversation_item_received-->
  <string name="conversation_item_received__contact_photo_description">Foto de contacto</string>
  <!--ConversationUpdateItem-->
  <string name="ConversationUpdateItem_loading">Cargando</string>
  <string name="ConversationUpdateItem_learn_more">Saber más</string>
  <string name="ConversationUpdateItem_join_call">Unirse a la llamada</string>
  <string name="ConversationUpdateItem_return_to_call">Volver a la llamada</string>
  <string name="ConversationUpdateItem_call_is_full">La llamada está llena</string>
  <string name="ConversationUpdateItem_invite_friends">Invitar personas</string>
  <string name="ConversationUpdateItem_enable_call_notifications">Habilitar notificaciones de llamada</string>
  <string name="ConversationUpdateItem_update_contact">Actualizar contacto</string>
  <!--Update item button text to show to block a recipient from requesting to join via group link-->
  <string name="ConversationUpdateItem_block_request">Vetar solicitud</string>
  <string name="ConversationUpdateItem_no_groups_in_common_review_requests_carefully">Sin grupos en común. Revisar solicitud.</string>
  <string name="ConversationUpdateItem_no_contacts_in_this_group_review_requests_carefully">Sin participantes conocid@s. Revisar solicitud.</string>
  <string name="ConversationUpdateItem_view">Ver</string>
  <string name="ConversationUpdateItem_the_disappearing_message_time_will_be_set_to_s_when_you_message_them">El tiempo de desaparición de mensajes será de %1$s cuando inicies un chat con alguien.</string>
  <!--Update item button text to show to boost a feature-->
  <string name="ConversationUpdateItem_donate">Donar</string>
  <!--audio_view-->
  <string name="audio_view__play_pause_accessibility_description">reproducir o pausar audio</string>
  <string name="audio_view__download_accessibility_description">Descargar</string>
  <!--QuoteView-->
  <string name="QuoteView_audio">Audio</string>
  <string name="QuoteView_video">Vídeo</string>
  <string name="QuoteView_photo">Foto</string>
  <string name="QuoteView_gif">GIF</string>
  <string name="QuoteView_view_once_media">Adjunto para ver una vez</string>
  <string name="QuoteView_sticker">Sticker</string>
  <string name="QuoteView_you">Tú</string>
  <string name="QuoteView_original_missing">No se encuentra el mensaje original </string>
  <!--Author formatting for group stories-->
  <string name="QuoteView_s_story">%1$s · Historia </string>
  <!--Label indicating that a quote is for a reply to a story you created-->
  <string name="QuoteView_your_story">Tú · Historia  </string>
  <!--Label indicating that the story being replied to no longer exists-->
  <string name="QuoteView_no_longer_available">Historia caducada</string>
  <!--Label for quoted gift-->
  <string name="QuoteView__gift">Regalo</string>
  <!--conversation_fragment-->
  <string name="conversation_fragment__scroll_to_the_bottom_content_description">Desliza hasta el final</string>
  <!--BubbleOptOutTooltip-->
  <!--Message to inform the user of what Android chat bubbles are-->
  <string name="BubbleOptOutTooltip__description">Las burbujas son una función de Android que puedes activar o desactivar para chats de Molly.</string>
  <!--Button to dismiss the tooltip for opting out of using Android bubbles-->
  <string name="BubbleOptOutTooltip__not_now">Ahora no</string>
  <!--Button to move to the system settings to control the use of Android bubbles-->
  <string name="BubbleOptOutTooltip__turn_off">Desactivar</string>
  <!--safety_number_change_dialog-->
  <string name="safety_number_change_dialog__safety_number_changes">Cambios en cifras de seguridad</string>
  <string name="safety_number_change_dialog__accept">Aceptar</string>
  <string name="safety_number_change_dialog__send_anyway">Enviar de todas formas</string>
  <string name="safety_number_change_dialog__call_anyway">Llamar de todas formas</string>
  <string name="safety_number_change_dialog__join_call">Unirse a la llamada</string>
  <string name="safety_number_change_dialog__continue_call">Continuar llamada</string>
  <string name="safety_number_change_dialog__leave_call">Abandonar llamada</string>
  <string name="safety_number_change_dialog__the_following_people_may_have_reinstalled_or_changed_devices">Las siguentes personas pueden haber reinstalado Signal o cambiado su dispositivo. Verifica tus cifras de seguridas con ellas para asegurar vuestra privacidad.</string>
  <string name="safety_number_change_dialog__view">Ver</string>
  <string name="safety_number_change_dialog__previous_verified">Identidad previamente verificada</string>
  <!--EnableCallNotificationSettingsDialog__call_notifications_checklist-->
  <string name="EnableCallNotificationSettingsDialog__call_notifications_enabled">Notificaciones de llamada activas.</string>
  <string name="EnableCallNotificationSettingsDialog__enable_call_notifications">Habilitar notificaciones de llamada</string>
  <string name="EnableCallNotificationSettingsDialog__enable_background_activity">Activar actividad en segundo plano</string>
  <string name="EnableCallNotificationSettingsDialog__everything_looks_good_now">¡Todo parece estar bien!</string>
  <string name="EnableCallNotificationSettingsDialog__to_receive_call_notifications_tap_here_and_turn_on_show_notifications">Para recibir notificaciones de llamadas, toca aquí y activa «Mostrar notificaciones».</string>
  <string name="EnableCallNotificationSettingsDialog__to_receive_call_notifications_tap_here_and_turn_on_notifications">Para recibir notificaciones de llamadas, toca aquí para activarlas y asegúrate que el sonido y las notificaciones emergentes estén habilitadas.</string>
  <string name="EnableCallNotificationSettingsDialog__to_receive_call_notifications_tap_here_and_enable_background_activity_in_battery_settings">Para recibir notificaciones de llamadas, toca aquí y habilita la actividad en segundo plano en los ajustes de la «Batería».</string>
  <string name="EnableCallNotificationSettingsDialog__settings">Ajustes</string>
  <string name="EnableCallNotificationSettingsDialog__to_receive_call_notifications_tap_settings_and_turn_on_show_notifications">Para recibir notificaciones de llamadas, toca en «Ajustes» y activa «Mostrar notificaciones».</string>
  <string name="EnableCallNotificationSettingsDialog__to_receive_call_notifications_tap_settings_and_turn_on_notifications">Para recibir notificaciones de llamadas, toca en «Ajustes» para activarlas y asegúrate que el sonido y las notificaciones emergentes estén habilitadas.</string>
  <string name="EnableCallNotificationSettingsDialog__to_receive_call_notifications_tap_settings_and_enable_background_activity_in_battery_settings">Para recibir notificaciones de llamadas, toca en «Ajustes» y habilita la actividad en segundo plano en los ajustes de la «Batería».</string>
  <!--country_selection_fragment-->
  <string name="country_selection_fragment__loading_countries">Cargando países …</string>
  <string name="country_selection_fragment__search">Buscar</string>
  <string name="country_selection_fragment__no_matching_countries">Sin resultado al buscar países</string>
  <!--device_add_fragment-->
  <string name="device_add_fragment__scan_the_qr_code_displayed_on_the_device_to_link">Escanea el código QR mostrado en el dispositivo a enlazar</string>
  <!--device_link_fragment-->
  <string name="device_link_fragment__link_device">Enlazar dispositivo</string>
  <!--device_list_fragment-->
  <string name="device_list_fragment__no_devices_linked">No hay dispositivos enlazados</string>
  <string name="device_list_fragment__link_new_device">Enlazar nuevo dispositivo</string>
  <!--expiration-->
  <string name="expiration_off">Inactivo</string>
  <plurals name="expiration_seconds">
    <item quantity="one">%d segundo</item>
    <item quantity="many">%d segundos</item>
    <item quantity="other">%d segundos</item>
  </plurals>
  <string name="expiration_seconds_abbreviated">%d s</string>
  <plurals name="expiration_minutes">
    <item quantity="one">%d minuto</item>
    <item quantity="many">%d minutos</item>
    <item quantity="other">%d minutos</item>
  </plurals>
  <string name="expiration_minutes_abbreviated">%d m</string>
  <plurals name="expiration_hours">
    <item quantity="one">%d hora</item>
    <item quantity="many">%d horas</item>
    <item quantity="other">%d horas</item>
  </plurals>
  <string name="expiration_hours_abbreviated">%d h</string>
  <plurals name="expiration_days">
    <item quantity="one">%d día</item>
    <item quantity="many">%d días</item>
    <item quantity="other">%d días</item>
  </plurals>
  <string name="expiration_days_abbreviated">%d d</string>
  <plurals name="expiration_weeks">
    <item quantity="one">%d semana</item>
    <item quantity="many">%d semanas</item>
    <item quantity="other">%d semanas</item>
  </plurals>
  <string name="expiration_weeks_abbreviated">%d sem</string>
  <string name="expiration_combined">%1$s %2$s</string>
  <!--unverified safety numbers-->
  <string name="IdentityUtil_unverified_banner_one">Tus cifras de seguridad con %s han cambiado y ya no están verificadas</string>
  <string name="IdentityUtil_unverified_banner_two">Tus cifras de seguridad con %1$s y %2$s ya no están verificadas</string>
  <string name="IdentityUtil_unverified_banner_many">Tus cifras de seguridad con %1$s, %2$s, y %3$s ya no están verificadas</string>
  <string name="IdentityUtil_unverified_dialog_one">Tu cifras de seguridad con %1$s han cambiado y ya no están verificadas. Esto podría significar que alguien está tratando de interceptar la comunicación, o simplemente que %1$s ha reinstalado Signal.</string>
  <string name="IdentityUtil_unverified_dialog_two">Tus cifras de seguridad con %1$s y %2$s ya no están verificadas. Esto podría significar que alguien está tratando de interceptar la comunicación, o simplemente que han reinstalado Signal.</string>
  <string name="IdentityUtil_unverified_dialog_many">Tus cifras de seguridad con %1$s, %2$s, y %3$s ya no están verificadas. Esto podría significar que alguien está tratando de interceptar la comunicación, o simplemente que han reinstalado Signal.</string>
  <string name="IdentityUtil_untrusted_dialog_one">Tus cifras de seguridad con %s acaban de cambiar.</string>
  <string name="IdentityUtil_untrusted_dialog_two">Tus cifras de seguridad con %1$s y %2$s acaban de cambiar.</string>
  <string name="IdentityUtil_untrusted_dialog_many">Tus cifras de seguridad con %1$s, %2$s, y %3$s acaban de cambiar.</string>
  <plurals name="identity_others">
    <item quantity="one">%d otro</item>
    <item quantity="many">%d otros</item>
    <item quantity="other">%d otros</item>
  </plurals>
  <!--giphy_activity-->
  <string name="giphy_activity_toolbar__search_gifs">Buscar GIFs</string>
  <!--giphy_fragment-->
  <string name="giphy_fragment__nothing_found">No se encontró nada</string>
  <!--database_migration_activity-->
  <string name="database_migration_activity__would_you_like_to_import_your_existing_text_messages">¿Deseas importar tus mensajes de texto existentes a la base de datos cifrada de Signal?</string>
  <string name="database_migration_activity__the_default_system_database_will_not_be_modified">La base de datos del sistema no será modificada o alterada de ningún modo.</string>
  <string name="database_migration_activity__skip">Saltar</string>
  <string name="database_migration_activity__import">Importar</string>
  <string name="database_migration_activity__this_could_take_a_moment_please_be_patient">Esto podría tardar un rato. Por favor, sé paciente, te informaremos en cuanto el proceso se haya completado.</string>
  <string name="database_migration_activity__importing">IMPORTANDO</string>
  <!--load_more_header-->
  <string name="load_more_header__see_full_conversation">Ver chat completo</string>
  <string name="load_more_header__loading">Cargando</string>
  <!--media_overview_activity-->
  <string name="media_overview_activity__no_media">No hay adjuntos</string>
  <!--message_recipients_list_item-->
  <string name="message_recipients_list_item__view">Ver</string>
  <string name="message_recipients_list_item__resend">Reenviar</string>
  <!--Displayed in a toast when user long presses an item in MyStories-->
  <string name="MyStoriesFragment__copied_sent_timestamp_to_clipboard">Tiempo de envío copiado al portapapeles.</string>
  <!--Displayed when there are no outgoing stories-->
  <string name="MyStoriesFragment__updates_to_your_story_will_show_up_here">Actualizaciones de tu historia se mostrarán aquí.</string>
  <!--GroupUtil-->
  <plurals name="GroupUtil_joined_the_group">
    <item quantity="one">%1$s se ha unido al grupo.</item>
    <item quantity="many">%1$s se ha unido al grupo.</item>
    <item quantity="other">%1$s se ha unido al grupo.</item>
  </plurals>
  <string name="GroupUtil_group_name_is_now">Ahora el nombre del grupo es «%1$s».</string>
  <!--prompt_passphrase_activity-->
  <string name="prompt_passphrase_activity__unlock">Desbloquear</string>
  <!--prompt_mms_activity-->
  <string name="prompt_mms_activity__signal_requires_mms_settings_to_deliver_media_and_group_messages">Signal necesita una configuración de MMS válida para enviar los mensajes multimedia y de grupo a través del proveedor móvil. Tu dispositivo no proporciona esta información, algo que ocasionalmente ocurre con dispositivos bloqueados y otras configuraciones restrictivas.</string>
  <string name="prompt_mms_activity__to_send_media_and_group_messages_tap_ok">Para enviar mensajes multimedia y de grupo, toca «Aceptar» y completa las configuraciones solicitadas. Las configuraciones de MMS para tu proveedor generalmente se pueden localizar buscando por «APN de proveedor». Solo necesitarás hacer esto una vez.</string>
  <!--BadDecryptLearnMoreDialog-->
  <string name="BadDecryptLearnMoreDialog_delivery_issue">Fallo en la entrega</string>
  <string name="BadDecryptLearnMoreDialog_couldnt_be_delivered_individual">No se ha podido recibir un mensaje, sticker, adjunto, reacción o notificación de lectura de %s. Lo ha enviado en un chat o en un grupo común.</string>
  <string name="BadDecryptLearnMoreDialog_couldnt_be_delivered_group">No se ha podido recibir un mensaje, sticker, adjunto, reacción o notificación de lectura de %s.</string>
  <!--profile_create_activity-->
  <string name="CreateProfileActivity_first_name_required">Nombre (necesario)</string>
  <string name="CreateProfileActivity_last_name_optional">Apellido(s) (opcional)</string>
  <string name="CreateProfileActivity_next">Siguiente</string>
  <string name="CreateProfileActivity__username">Alias (nombre de usuari@)</string>
  <string name="CreateProfileActivity__create_a_username">Crear alias (nombre de usuari@)</string>
  <string name="CreateProfileActivity_custom_mms_group_names_and_photos_will_only_be_visible_to_you">Los nombres e imágenes de grupos MMS solo son visibles para ti.</string>
  <string name="CreateProfileActivity_group_descriptions_will_be_visible_to_members_of_this_group_and_people_who_have_been_invited">La descripción del grupo será visible para participantes en este grupo y gente que ha sido invitada.</string>
  <!--EditAboutFragment-->
  <string name="EditAboutFragment_about">Biografía</string>
  <string name="EditAboutFragment_write_a_few_words_about_yourself">Escribe unas pocas palabras sobre ti …</string>
  <string name="EditAboutFragment_count">%1$d/%2$d</string>
  <string name="EditAboutFragment_speak_freely">Habla con libertad</string>
  <string name="EditAboutFragment_encrypted">Cifrado</string>
  <string name="EditAboutFragment_be_kind">Sé amable</string>
  <string name="EditAboutFragment_coffee_lover">Amante del café</string>
  <string name="EditAboutFragment_free_to_chat">Libre para chatear</string>
  <string name="EditAboutFragment_taking_a_break">Tomando un descanso</string>
  <string name="EditAboutFragment_working_on_something_new">Trabajando en cosas nuevas</string>
  <!--EditProfileFragment-->
  <string name="EditProfileFragment__edit_group">Modificar grupo</string>
  <string name="EditProfileFragment__group_name">Nombre del grupo</string>
  <string name="EditProfileFragment__group_description">Descripción del grupo</string>
  <!--EditProfileNameFragment-->
  <string name="EditProfileNameFragment_your_name">Tu nombre</string>
  <string name="EditProfileNameFragment_first_name">Nombre</string>
  <string name="EditProfileNameFragment_last_name_optional">Apellido(s) (opcional)</string>
  <string name="EditProfileNameFragment_save">Guardar</string>
  <string name="EditProfileNameFragment_failed_to_save_due_to_network_issues_try_again_later">Fallo al guardar debido a problemas de red. Vuelve a intentarlo más tarde.</string>
  <!--recipient_preferences_activity-->
  <string name="recipient_preference_activity__shared_media">Adjuntos compartidos</string>
  <!--recipients_panel-->
  <string name="recipients_panel__to"><small>Introducir nombre o número</small></string>
  <!--verify_display_fragment-->
  <string name="verify_display_fragment__to_verify_the_security_of_your_end_to_end_encryption_with_s"><![CDATA[Para verificar la seguridad del cifrado con %s, compara las cifras arriba con las del dispositivo de esa persona. También puedes escanear el código en su celular/móvil. <a href="https://signal.org/redirect/safety-numbers">Más detalles.</a>]]></string>
  <string name="verify_display_fragment__tap_to_scan">Toca para escanear</string>
  <string name="verify_display_fragment__successful_match">Las cifras coinciden</string>
  <string name="verify_display_fragment__failed_to_verify_safety_number">Fallo al verificar las cifras de seguridad</string>
  <string name="verify_display_fragment__loading">Cargando …</string>
  <string name="verify_display_fragment__mark_as_verified">Marcar persona como verificada</string>
  <string name="verify_display_fragment__clear_verification">Retirar marca de verificación</string>
  <!--verify_identity-->
  <string name="verify_identity__share_safety_number">Compartir cifras de seguridad</string>
  <!--verity_scan_fragment-->
  <string name="verify_scan_fragment__scan_the_qr_code_on_your_contact">Escanea el código QR mostrado en el dispositivo de tu contacto.</string>
  <!--webrtc_answer_decline_button-->
  <string name="webrtc_answer_decline_button__swipe_up_to_answer">Desliza hacia arriba para atender</string>
  <string name="webrtc_answer_decline_button__swipe_down_to_reject">Desliza hacia abajo para rechazar</string>
  <!--message_details_header-->
  <string name="message_details_header__issues_need_your_attention">Hay un problema que necesita tu atención.</string>
  <string name="message_details_header_sent">Enviados</string>
  <string name="message_details_header_received">Recibidos</string>
  <string name="message_details_header_disappears">Desaparición de mensajes</string>
  <string name="message_details_header_via">Vía</string>
  <!--message_details_recipient_header-->
  <string name="message_details_recipient_header__pending_send">Pendiente</string>
  <string name="message_details_recipient_header__sent_to">Enviado a</string>
  <string name="message_details_recipient_header__sent_from">Recibido de</string>
  <string name="message_details_recipient_header__delivered_to">Entregado a</string>
  <string name="message_details_recipient_header__read_by">Leído por</string>
  <string name="message_details_recipient_header__not_sent">No enviado</string>
  <string name="message_details_recipient_header__viewed">Visto por</string>
  <string name="message_details_recipient_header__skipped">Omitido</string>
  <!--message_Details_recipient-->
  <string name="message_details_recipient__failed_to_send">Fallo al enviar</string>
  <string name="message_details_recipient__new_safety_number">Nuevas cifras de seguridad</string>
  <!--AndroidManifest.xml-->
  <string name="AndroidManifest__create_passphrase">Crear clave de acceso</string>
  <string name="AndroidManifest__select_contacts">Seleccionar contactos</string>
  <string name="AndroidManifest__change_passphrase">Cambiar clave de acceso</string>
  <string name="AndroidManifest__verify_safety_number">Verificar cifras de seguridad</string>
  <string name="AndroidManifest__log_submit">Remitir registro (log) de depuración</string>
  <string name="AndroidManifest__media_preview">Previsualizar adjunto</string>
  <string name="AndroidManifest__message_details">Detalles del mensaje</string>
  <string name="AndroidManifest__linked_devices">Dispositivos enlazados</string>
  <string name="AndroidManifest__invite_friends">Invitar personas</string>
  <string name="AndroidManifest_archived_conversations">Chats archivados</string>
  <string name="AndroidManifest_remove_photo">Eliminar foto</string>
  <!--Message Requests Megaphone-->
  <string name="MessageRequestsMegaphone__message_requests">Solicitudes de chat</string>
  <string name="MessageRequestsMegaphone__users_can_now_choose_to_accept">Ahora, puedes aceptar o rechazar solicitudes de chat. El nombre de perfil ayuda a saber quien escribe.</string>
  <string name="MessageRequestsMegaphone__add_profile_name">Añadir nombre al perfil</string>
  <!--HelpFragment-->
  <string name="HelpFragment__have_you_read_our_faq_yet">¿Ya has leído nuestras FAQ?</string>
  <string name="HelpFragment__next">Siguiente</string>
  <string name="HelpFragment__contact_us">Contáctanos</string>
  <string name="HelpFragment__tell_us_whats_going_on">Cuéntanos que pasa</string>
  <string name="HelpFragment__include_debug_log">Incluir registro de depuración</string>
  <string name="HelpFragment__whats_this">¿Qué es esto?</string>
  <string name="HelpFragment__how_do_you_feel">¿Cómo te sientes? (Opcional)</string>
  <string name="HelpFragment__tell_us_why_youre_reaching_out">Cuéntanos qué pasa.</string>
  <string name="HelpFragment__support_info">Información de soporte</string>
  <string name="HelpFragment__signal_android_support_request">Petición de soporte Signal Android</string>
  <string name="HelpFragment__debug_log">Registro de depuración:</string>
  <string name="HelpFragment__could_not_upload_logs">Imposible transmitir logs</string>
  <string name="HelpFragment__please_be_as_descriptive_as_possible">Por favor, sé lo más descriptivo posible para ayudarnos a entender la incidencia.</string>
  <string-array name="HelpFragment__categories_4">
    <item>\-\- Por favor, selecciona una opción \-\-</item>
    <item>Algo no está funcionando</item>
    <item>Solicitud de función</item>
    <item>Pregunta</item>
    <item>Feedback</item>
    <item>Otros</item>
    <item>Pagos (MobileCoin)</item>
    <item>Donaciones; Insígnias</item>
  </string-array>
  <!--ReactWithAnyEmojiBottomSheetDialogFragment-->
  <string name="ReactWithAnyEmojiBottomSheetDialogFragment__this_message">Este mensaje</string>
  <string name="ReactWithAnyEmojiBottomSheetDialogFragment__recently_used">Usados recientemente</string>
  <string name="ReactWithAnyEmojiBottomSheetDialogFragment__smileys_and_people">Emoticonos y personas</string>
  <string name="ReactWithAnyEmojiBottomSheetDialogFragment__nature">Animales y naturaleza</string>
  <string name="ReactWithAnyEmojiBottomSheetDialogFragment__food">Comida y bebida</string>
  <string name="ReactWithAnyEmojiBottomSheetDialogFragment__activities">Actividades</string>
  <string name="ReactWithAnyEmojiBottomSheetDialogFragment__places">Viajes y destinos</string>
  <string name="ReactWithAnyEmojiBottomSheetDialogFragment__objects">Objetos</string>
  <string name="ReactWithAnyEmojiBottomSheetDialogFragment__symbols">Símbolos</string>
  <string name="ReactWithAnyEmojiBottomSheetDialogFragment__flags">Banderas</string>
  <string name="ReactWithAnyEmojiBottomSheetDialogFragment__emoticons">Emoticonos</string>
  <string name="ReactWithAnyEmojiBottomSheetDialogFragment__no_results_found">No se encontraron resultados</string>
  <!--arrays.xml-->
  <string name="arrays__use_default">Usar predeterminado</string>
  <string name="arrays__use_custom">Usar personalizado</string>
  <string name="arrays__mute_for_one_hour">Durante una hora</string>
  <string name="arrays__mute_for_eight_hours">Durante 8 horas</string>
  <string name="arrays__mute_for_one_day">Durante un día</string>
  <string name="arrays__mute_for_seven_days">Durante 7 días</string>
  <string name="arrays__always">Para siempre</string>
  <string name="arrays__settings_default">Ajustes predeterminados</string>
  <string name="arrays__enabled">Activado</string>
  <string name="arrays__disabled">Desactivado</string>
  <string name="arrays__name_and_message">Nombre y mensaje</string>
  <string name="arrays__name_only">Solo nombre</string>
  <string name="arrays__no_name_or_message">Sin nombre ni mensaje</string>
  <string name="arrays__images">Imágenes</string>
  <string name="arrays__audio">Audio</string>
  <string name="arrays__video">Vídeo</string>
  <string name="arrays__documents">Documentos</string>
  <string name="arrays__small">Pequeña</string>
  <string name="arrays__normal">Normal</string>
  <string name="arrays__large">Grande</string>
  <string name="arrays__extra_large">Extra grande</string>
  <string name="arrays__default">Por defecto</string>
  <string name="arrays__high">Alta</string>
  <string name="arrays__max">Máxima</string>
  <!--plurals.xml-->
  <plurals name="hours_ago">
    <item quantity="one">%d h</item>
    <item quantity="many">%d h</item>
    <item quantity="other">%d h</item>
  </plurals>
  <!--preferences.xml-->
  <string name="preferences_beta">Beta</string>
  <string name="preferences__sms_mms">SMS y MMS</string>
  <string name="preferences__pref_all_sms_title">Recibir todos los SMS</string>
  <string name="preferences__pref_all_mms_title">Recibir todos los MMS</string>
  <string name="preferences__use_signal_for_viewing_and_storing_all_incoming_text_messages">Usar Signal para recibir todos los mensajes de texto</string>
  <string name="preferences__use_signal_for_viewing_and_storing_all_incoming_multimedia_messages">Usar Signal para recibir todos los mensajes multimedia</string>
  <string name="preferences__pref_enter_sends_title">Enviar al tocar «Intro»</string>
  <string name="preferences__pressing_the_enter_key_will_send_text_messages">Los mensajes se enviarán al pulsar la tecla Intro.</string>
  <string name="preferences__pref_use_address_book_photos">Usar fotos de la libreta de contactos de Android</string>
  <string name="preferences__display_contact_photos_from_your_address_book_if_available">Mostrar fotos de la libreta de contactos de Android, si están disponibles </string>
  <string name="preferences__generate_link_previews">Generar vista previa de enlaces</string>
  <string name="preferences__retrieve_link_previews_from_websites_for_messages">Esta opción trasmite la vista previa de los enlaces en los mensajes que envíes. La imagen de la vista previa se descarga directamente desde la página web correspondiente generando una visita (adicional) a esa página web desde tu dispositivo. </string>
  <string name="preferences__choose_identity">Seleccionar identidad</string>
  <string name="preferences__choose_your_contact_entry_from_the_contacts_list">Selecciona tu propio contacto de la lista de contactos.</string>
  <string name="preferences__change_passphrase">Cambiar clave de acceso</string>
  <string name="preferences__change_your_passphrase">Cambia tu clave de acceso</string>
  <string name="preferences__enable_passphrase">Activa bloqueo de pantalla con clave de acceso</string>
  <string name="preferences__lock_signal_and_message_notifications_with_a_passphrase">Bloquea la pantalla y notificaciones con una clave de acceso</string>
  <string name="preferences__screen_security">Seguridad de pantalla</string>
  <string name="preferences__disable_screen_security_to_allow_screen_shots">Bloquea capturas de pantalla en la lista de aplicaciones recientes y dentro de la aplicación</string>
  <string name="preferences__auto_lock_signal_after_a_specified_time_interval_of_inactivity">Bloquea automáticamente Signal tras un intervalo de inactividad especificado</string>
  <string name="preferences__inactivity_timeout_passphrase">Clave de acceso por inactividad</string>
  <string name="preferences__inactivity_timeout_interval">Intervalo para suspensión por inactividad</string>
  <string name="preferences__notifications">Notificaciones</string>
  <string name="preferences__led_color">Color del LED</string>
  <string name="preferences__led_color_unknown">Desconocido</string>
  <string name="preferences__pref_led_blink_title">Patrón de parpadeo del LED</string>
  <string name="preferences__customize">Personalizar</string>
  <string name="preferences__change_sound_and_vibration">Cambiar sonido y vibración</string>
  <string name="preferences__sound">Sonido</string>
  <string name="preferences__silent">Silenciar</string>
  <string name="preferences__default">Por defecto</string>
  <string name="preferences__repeat_alerts">Repetir alertas</string>
  <string name="preferences__never">Nunca</string>
  <string name="preferences__one_time">Una vez</string>
  <string name="preferences__two_times">Dos veces</string>
  <string name="preferences__three_times">Tres veces</string>
  <string name="preferences__five_times">Cinco veces</string>
  <string name="preferences__ten_times">Diez veces</string>
  <string name="preferences__vibrate">Vibración</string>
  <string name="preferences__green">Verde</string>
  <string name="preferences__red">Rojo</string>
  <string name="preferences__blue">Azul</string>
  <string name="preferences__orange">Naranja</string>
  <string name="preferences__cyan">Turquesa</string>
  <string name="preferences__magenta">Magenta</string>
  <string name="preferences__white">Blanco</string>
  <string name="preferences__none">Ninguno</string>
  <string name="preferences__fast">Rápido</string>
  <string name="preferences__normal">Normal</string>
  <string name="preferences__slow">Lento</string>
  <string name="preferences__help">Ayuda</string>
  <string name="preferences__advanced">Avanzado</string>
  <string name="preferences__donate_to_signal">Donar a Molly</string>
  <!--Preference label for making one-time donations to Signal-->
  <string name="preferences__one_time_donation">Donación puntual</string>
  <string name="preferences__privacy">Privacidad</string>
  <!--Preference label for stories-->
  <string name="preferences__stories">Historias</string>
  <string name="preferences__mms_user_agent">Agente de usuari@ de MMS</string>
  <string name="preferences__advanced_mms_access_point_names">Configuración manual de MMS</string>
  <string name="preferences__mmsc_url">URL de MMSC</string>
  <string name="preferences__mms_proxy_host">Proxy MMS</string>
  <string name="preferences__mms_proxy_port">Puerto de proxy MMS</string>
  <string name="preferences__mmsc_username">Nombre de usuari@ de MMSC</string>
  <string name="preferences__mmsc_password">Contraseña de MMSC</string>
  <string name="preferences__sms_delivery_reports">Confirmación de entrega de SMS</string>
  <string name="preferences__request_a_delivery_report_for_each_sms_message_you_send">Solicita la confirmación de entrega de SMS para todos los SMS enviados.</string>
  <string name="preferences__data_and_storage">Datos y almacenamiento</string>
  <string name="preferences__storage">Almacenamiento</string>
  <string name="preferences__payments">Pagos</string>
  <!--Privacy settings payments section description-->
  <string name="preferences__payment_lock">Bloqueo de pago</string>
  <string name="preferences__payments_beta">Pagos (Beta)</string>
  <string name="preferences__conversation_length_limit">Límite de longitud de chat</string>
  <string name="preferences__keep_messages">Preservar mensajes</string>
  <string name="preferences__clear_message_history">Eliminar historial de mensajes</string>
  <string name="preferences__linked_devices">Dispositivos enlazados</string>
  <string name="preferences__light_theme">Claro</string>
  <string name="preferences__dark_theme">Oscuro</string>
  <string name="preferences__appearance">Apariencia</string>
  <string name="preferences__theme">Tema</string>
  <string name="preferences__chat_wallpaper">Fondo de chat</string>
  <string name="preferences__chat_color_and_wallpaper">Color y fondo de chat</string>
  <string name="preferences__disable_pin">Desactivar PIN</string>
  <string name="preferences__enable_pin">Activar PIN</string>
  <string name="preferences__if_you_disable_the_pin_you_will_lose_all_data">Al desactivar el PIN perderás todos los datos de tu cuenta al volver a instalar Signal, a menos que hagas una copia de seguridad manual y la restaures. No puedes activar el bloqueo de registro mientras el PIN esté desactivado.</string>
  <string name="preferences__pins_keep_information_stored_with_signal_encrypted_so_only_you_can_access_it">El PIN permite activar el bloqueo de registro de tu número y almacena tu cuenta cifrada en el servidor de Signal de forma que solo tú puedes acceder a ella. Ni siquiera la gente de Signal tiene acceso. Con el PIN, tu perfil, contactos, grupos y personas bloqueadas se recuperarán al reinstalar Signal. No necesitas el PIN para abrir la aplicación.</string>
  <string name="preferences__system_default">Predeterminado del sistema</string>
  <string name="preferences__language">Idioma</string>
  <string name="preferences__signal_messages_and_calls">Mensajes y llamadas de Signal</string>
  <string name="preferences__advanced_pin_settings">Ajustes avanzados del PIN</string>
  <string name="preferences__free_private_messages_and_calls">Llamadas y mensajes cifrados a través de Signal ¡gratis! </string>
  <string name="preferences__submit_debug_log">Enviar registro de depuración</string>
  <string name="preferences__delete_account">Eliminar cuenta</string>
  <string name="preferences__support_wifi_calling">Modo de compatibilidad «Llamada por Wi-Fi»</string>
  <string name="preferences__enable_if_your_device_supports_sms_mms_delivery_over_wifi">Actívalo si tu dispositivo utiliza entrega de SMS/MMS vía Wi-Fi (actívalo solo cuando «Llamada por Wi-Fi» esté activada en el dispositivo)</string>
  <string name="preferences__incognito_keyboard">Teclado en modo incógnito</string>
  <string name="preferences__read_receipts">Notificaciones de lectura</string>
  <string name="preferences__if_read_receipts_are_disabled_you_wont_be_able_to_see_read_receipts">Si las notificaciones de lectura están desactivadas, no podrás comprobar cuándo se han leído tus mensajes.</string>
  <string name="preferences__typing_indicators">Indicadores de tecleo</string>
  <string name="preferences__if_typing_indicators_are_disabled_you_wont_be_able_to_see_typing_indicators">Si desactivas los indicadores de tecleo, no podrás ver cuándo otr@s participantes están tecleando. </string>
  <string name="preferences__request_keyboard_to_disable">Solicitar al teclado deshabilitar el aprendizaje personalizado.</string>
  <string name="preferences__this_setting_is_not_a_guarantee">Activar esta opción no garantiza que tu teclado no analice tus mensajes. </string>
  <string name="preferences_app_protection__blocked_users">Personas bloqueadas</string>
  <string name="preferences_chats__when_using_mobile_data">Al usar datos móviles</string>
  <string name="preferences_chats__when_using_wifi">Al usar Wi-Fi</string>
  <string name="preferences_chats__when_roaming">En itinerancia (roaming)</string>
  <string name="preferences_chats__media_auto_download">Descarga automática de adjuntos</string>
  <string name="preferences_chats__message_history">Historial de mensajes</string>
  <string name="preferences_storage__storage_usage">Uso de almacenamiento</string>
  <string name="preferences_storage__photos">Fotos</string>
  <string name="preferences_storage__videos">Vídeos</string>
  <string name="preferences_storage__files">Archivos</string>
  <string name="preferences_storage__audio">Audio</string>
  <string name="preferences_storage__review_storage">Comprobar almacenamiento</string>
  <string name="preferences_storage__delete_older_messages">¿Eliminar mensajes antiguos?</string>
  <string name="preferences_storage__clear_message_history">¿Eliminar historial de mensajes?</string>
  <string name="preferences_storage__this_will_permanently_delete_all_message_history_and_media">Esto eliminará permanentemente todos los mensajes y adjuntos de este dispositivo con más antigüedad de %1$s.</string>
  <string name="preferences_storage__this_will_permanently_trim_all_conversations_to_the_d_most_recent_messages">Esto recortará permanentemente todos los chat y mantendrá los %1$s mensajes más recientes.</string>
  <string name="preferences_storage__this_will_delete_all_message_history_and_media_from_your_device">Esto eliminará permanentemente todos los mensajes y adjuntos de este dispositivo.</string>
  <string name="preferences_storage__are_you_sure_you_want_to_delete_all_message_history">¿Estás segur@ que deseas eliminar todo tu historial de mensajes?</string>
  <string name="preferences_storage__all_message_history_will_be_permanently_removed_this_action_cannot_be_undone">El historial completo de mensajes se eliminará permanentemente. Esta acción no se puede deshacer.</string>
  <string name="preferences_storage__delete_all_now">Borrar todos ahora</string>
  <string name="preferences_storage__forever">Siempre</string>
  <string name="preferences_storage__one_year">1 año</string>
  <string name="preferences_storage__six_months">6 meses</string>
  <string name="preferences_storage__thirty_days">30 días</string>
  <string name="preferences_storage__none">Ninguna</string>
  <string name="preferences_storage__s_messages">%1$s mensajes</string>
  <string name="preferences_storage__custom">Personalizado</string>
  <string name="preferences_advanced__use_system_emoji">Usar emoji del sistema</string>
  <string name="preferences_advanced__disable_signal_built_in_emoji_support">Desactivar soporte de emoji integrado de Signal</string>
  <string name="preferences_advanced__relay_all_calls_through_the_signal_server_to_avoid_revealing_your_ip_address">Redirige todas las llamadas a través del servidor de Signal para evitar revelar tu dirección IP. Activar la opción reducirá la calidad de las llamadas.</string>
  <string name="preferences_advanced__always_relay_calls">Redirigir llamadas siempre</string>
  <string name="preferences_app_protection__who_can">Quién puede …</string>
  <string name="preferences_app_protection__app_access">Acceso a la aplicación</string>
  <string name="preferences_app_protection__communication">Comunicación</string>
  <!--Privacy settings payments section title-->
  <string name="preferences_app_protection__payments">Pagos</string>
  <string name="preferences_chats__chats">Chats</string>
  <string name="preferences_data_and_storage__manage_storage">Gestionar almacenamiento</string>
  <string name="preferences_data_and_storage__calls">Llamadas</string>
  <string name="preferences_data_and_storage__use_less_data_for_calls">Ahorrar datos en llamadas</string>
  <string name="preferences_data_and_storage__never">Nunca</string>
  <string name="preferences_data_and_storage__wifi_and_mobile_data">WiFi y red móvil</string>
  <string name="preferences_data_and_storage__mobile_data_only">Solo red móvil</string>
  <string name="preference_data_and_storage__using_less_data_may_improve_calls_on_bad_networks">Al ahorrar datos, mejora la calidad de las llamadas en redes móviles con mala cobertura</string>
  <string name="preferences_notifications__messages">Mensajes</string>
  <string name="preferences_notifications__events">Eventos</string>
  <string name="preferences_notifications__in_chat_sounds">Sonidos en el chat</string>
  <string name="preferences_notifications__show">Mostrar</string>
  <string name="preferences_notifications__calls">Llamadas</string>
  <string name="preferences_notifications__ringtone">Tono de llamada</string>
  <string name="preferences_chats__show_invitation_prompts">Mostrar invitaciones</string>
  <string name="preferences_chats__display_invitation_prompts_for_contacts_without_signal">Muestra sugerencias para invitar a personas que todavía no usan Signal</string>
  <string name="preferences_chats__message_text_size">Tamaño de fuente del mensaje</string>
  <string name="preferences_events__contact_joined_signal">Alguien comienza a usar Signal</string>
  <string name="preferences_notifications__priority">Prioridad</string>
  <!--Heading for the \'censorship circumvention\' section of privacy preferences-->
  <string name="preferences_communication__category_censorship_circumvention">Evitar censura</string>
  <!--Title of the \'censorship circumvention\' toggle switch-->
  <string name="preferences_communication__censorship_circumvention">Evitar censura</string>
  <string name="preferences_communication__censorship_circumvention_if_enabled_signal_will_attempt_to_circumvent_censorship">Al activar la opción, Signal intentará enviar mensajes evitando la censura. Activa la opción solo si te encuentras en un país que bloquee Signal.</string>
  <!--Summary text for \'censorship circumvention\' toggle. Indicates that we automatically enabled it because we believe you\'re in a censored country-->
  <string name="preferences_communication__censorship_circumvention_has_been_activated_based_on_your_accounts_phone_number">La opción para evitar censura se ha activado automáticamente basándose en el número de teléfono de tu cuenta de Signal.</string>
  <!--Summary text for \'censorship circumvention\' toggle. Indicates that you disabled it even though we believe you\'re in a censored country-->
  <string name="preferences_communication__censorship_circumvention_you_have_manually_disabled">Has desactivado manualmente la opción de evitar la censura.</string>
  <!--Summary text for \'censorship circumvention\' toggle. Indicates that you cannot use it because you\'re already connected to the Signal service-->
  <string name="preferences_communication__censorship_circumvention_is_not_necessary_you_are_already_connected">La opción para evitar censura no es necesaria: Signal está conectada con su servidor.</string>
  <!--Summary text for \'censorship circumvention\' toggle. Indicates that you cannot use it because you\'re not connected to the internet-->
  <string name="preferences_communication__censorship_circumvention_can_only_be_activated_when_connected_to_the_internet">La opción para evitar censura solo se puede activar con acceso a internet.</string>
  <string name="preferences_communication__category_sealed_sender">Remitente confidencial</string>
  <string name="preferences_communication__sealed_sender_display_indicators">Mostrar indicadores</string>
  <string name="preferences_communication__sealed_sender_display_indicators_description">Muestra el icono de estado al tocar sobre «Detalles del mensaje» en mensajes entregados con «remitente confidencial». «Remitente confidencial» es una función por defecto del protocolo de Signal que impide saber al servidor quién envía mensajes. Solo la persona que los reciba sabrá quién los envía.</string>
  <string name="preferences_communication__sealed_sender_allow_from_anyone">Permitir de cualquiera</string>
  <string name="preferences_communication__sealed_sender_allow_from_anyone_description">Activar la opción permite usar la función de «remitente confidencial» con personas que no están entre tus contactos y con las que no has compartido tu perfil.</string>
  <string name="preferences_communication__sealed_sender_learn_more">Saber más</string>
  <string name="preferences_setup_a_username">Selecciona un alias</string>
  <string name="preferences_proxy">Proxy</string>
  <string name="preferences_use_proxy">Usar proxy</string>
  <string name="preferences_off">Inactivo</string>
  <string name="preferences_on">Activo</string>
  <string name="preferences_proxy_address">Dirección del proxy</string>
  <string name="preferences_only_use_a_proxy_if">Usa un proxy si Signal no se puede conectar en una Wi-Fi o en la red móvil.</string>
  <string name="preferences_share">Compartir</string>
  <string name="preferences_save">Guardar</string>
  <string name="preferences_connecting_to_proxy">Conectando con el proxy …</string>
  <string name="preferences_connected_to_proxy">Conectada con el proxy</string>
  <string name="preferences_connection_failed">Fallo al conectarse</string>
  <string name="preferences_couldnt_connect_to_the_proxy">No se ha podido conectar con el proxy. Comprueba la dirección e inténtalo de nuevo.</string>
  <string name="preferences_you_are_connected_to_the_proxy">Signal está conectada con el proxy. Puedes desactivar el proxy en cualquier momento desde los Ajustes.</string>
  <string name="preferences_success">Funcionó</string>
  <string name="preferences_failed_to_connect">Fallo al conectar</string>
  <string name="preferences_enter_proxy_address">Introduce la dirección del proxy</string>
  <string name="configurable_single_select__customize_option">Personalizar opción</string>
  <!--Internal only preferences-->
  <!--Payments-->
  <string name="PaymentsActivityFragment__all_activity">Actividad</string>
  <string name="PaymentsAllActivityFragment__all">Todos</string>
  <string name="PaymentsAllActivityFragment__sent">Enviados</string>
  <string name="PaymentsAllActivityFragment__received">Recibidos</string>
  <string name="PaymentsHomeFragment__introducing_payments">¡Los pagos han llegado! (BETA)</string>
  <string name="PaymentsHomeFragment__use_signal_to_send_and_receive">Usa Molly para enviar y recibir MobileCoin, una nueva moneda digital enfocada en la privacidad. Activa la opción para comenzar.</string>
  <string name="PaymentsHomeFragment__activate_payments">Activar pagos</string>
  <string name="PaymentsHomeFragment__activating_payments">Activando pagos …</string>
  <string name="PaymentsHomeFragment__restore_payments_account">Recuperar una cuenta de pagos</string>
  <string name="PaymentsHomeFragment__no_recent_activity_yet">Todavía no hay actividad reciente</string>
  <string name="PaymentsHomeFragment__pending_requests">Solicitudes de pago pendientes</string>
  <string name="PaymentsHomeFragment__recent_activity">Actividad reciente</string>
  <string name="PaymentsHomeFragment__see_all">Ver todos</string>
  <string name="PaymentsHomeFragment__add_funds">Añadir fondos</string>
  <string name="PaymentsHomeFragment__send">Enviar</string>
  <string name="PaymentsHomeFragment__sent_s">Enviado %1$s</string>
  <string name="PaymentsHomeFragment__received_s">Recibido %1$s</string>
  <string name="PaymentsHomeFragment__transfer_to_exchange">Transferir a un «exchange»</string>
  <string name="PaymentsHomeFragment__currency_conversion">Moneda de cambio</string>
  <string name="PaymentsHomeFragment__deactivate_payments">Desactivar pagos</string>
  <string name="PaymentsHomeFragment__recovery_phrase">Frase de recuperación</string>
  <string name="PaymentsHomeFragment__help">Ayuda</string>
  <string name="PaymentsHomeFragment__coin_cleanup_fee">Tasa de limpieza de monedas</string>
  <string name="PaymentsHomeFragment__sent_payment">Pago enviado</string>
  <string name="PaymentsHomeFragment__received_payment">Pago recibido</string>
  <string name="PaymentsHomeFragment__processing_payment">Procesando pago</string>
  <string name="PaymentsHomeFragment__unknown_amount">—</string>
  <string name="PaymentsHomeFragment__currency_conversion_not_available">Conversión de moneda no disponible</string>
  <string name="PaymentsHomeFragment__cant_display_currency_conversion">No se puede mostrar la conversión de moneda. Comprueba tu conexión e inténtalo de nuevo.</string>
  <string name="PaymentsHomeFragment__payments_is_not_available_in_your_region">Los pagos no están disponibles en tu ubicación.</string>
  <string name="PaymentsHomeFragment__could_not_enable_payments">Fallo al activar los pagos. Inténtalo más tarde.</string>
  <string name="PaymentsHomeFragment__deactivate_payments_question">¿Desactivar pagos?</string>
  <string name="PaymentsHomeFragment__you_will_not_be_able_to_send">No podrás enviar o recibir más MobileCoin a través de Molly si desactivas los pagos.</string>
  <string name="PaymentsHomeFragment__deactivate">Desactivar</string>
  <string name="PaymentsHomeFragment__continue">Adelante</string>
  <string name="PaymentsHomeFragment__balance_is_not_currently_available">El balance no está disponible en este momento.</string>
  <string name="PaymentsHomeFragment__payments_deactivated">Pagos desactivados.</string>
  <string name="PaymentsHomeFragment__payment_failed">Fallo en el pago</string>
  <string name="PaymentsHomeFragment__details">Detalles</string>
  <string name="PaymentsHomeFragment__you_can_use_signal_to_send">Puedes usar Molly para recibir y enviar MobileCoin. Todos los pagos están sujetos a las condiciones de uso de MobileCoin y su cartera. Esta es una función en fase beta por lo que te encontrarás con problemas y podrás perder tus fondos.</string>
  <string name="PaymentsHomeFragment__activate">Activar</string>
  <string name="PaymentsHomeFragment__view_mobile_coin_terms">Términos de uso MobileCoin</string>
<<<<<<< HEAD
  <string name="PaymentsHomeFragment__payments_not_available">Los pagos en Molly no están disponibles. Todavía puedes transferir tus fondos a un «exchange» pero no podrás recibir o enviar más pagos a través de Molly.</string>
=======
  <string name="PaymentsHomeFragment__payments_not_available">Los pagos en Signal no están disponibles. Todavía puedes transferir tus fondos a un «exchange» pero no podrás recibir o enviar más pagos a través de Signal.</string>
  <!--Alert dialog title which shows up after a payment to turn on payment lock-->
  <string name="PaymentsHomeFragment__turn_on">Quieres activar el bloqueo de pago para futuros envíos?</string>
  <!--Alert dialog description for why payment lock should be enabled before sending payments-->
  <string name="PaymentsHomeFragment__add_an_additional_layer">Añade una capa extra de seguridad y pide el bloqueo de pantalla de Android o la huella dactilar para transferir fondos.</string>
  <!--Alert dialog button to enable payment lock-->
  <string name="PaymentsHomeFragment__enable">Activar</string>
  <!--Alert dialog button to not enable payment lock for now-->
  <string name="PaymentsHomeFragment__not_now">Ahora no</string>
>>>>>>> e379cf61
  <!--PaymentsAddMoneyFragment-->
  <string name="PaymentsAddMoneyFragment__add_funds">Añadir fondos</string>
  <string name="PaymentsAddMoneyFragment__your_wallet_address">Dirección de tu cartera</string>
  <string name="PaymentsAddMoneyFragment__copy">Copiar</string>
  <string name="PaymentsAddMoneyFragment__copied_to_clipboard">Copiado al portapapeles</string>
  <string name="PaymentsAddMoneyFragment__to_add_funds">Para añadir fondos, envía MobileCoin a la dirección de tu cartera. Inicia una transferencia desde tu cuenta en un «exchange» que soporte MobileCoin. Después puedes escanear el código QR o copiar la dirección de tu cartera.</string>
  <!--PaymentsDetailsFragment-->
  <string name="PaymentsDetailsFragment__details">Detalles</string>
  <string name="PaymentsDetailsFragment__status">Estado</string>
  <string name="PaymentsDetailsFragment__submitting_payment">Enviando pago …</string>
  <string name="PaymentsDetailsFragment__processing_payment">Procesando pago …</string>
  <string name="PaymentsDetailsFragment__payment_complete">Pago completado</string>
  <string name="PaymentsDetailsFragment__payment_failed">Fallo en el pago</string>
  <string name="PaymentsDetailsFragment__network_fee">Tasa de la red</string>
  <string name="PaymentsDetailsFragment__sent_by">Enviado por</string>
  <string name="PaymentsDetailsFragment__sent_to_s">Enviado a %1$s</string>
  <string name="PaymentsDetailsFragment__you_on_s_at_s">Tú el %1$s a las %2$s</string>
  <string name="PaymentsDetailsFragment__s_on_s_at_s">%1$s el %2$s a las %3$s</string>
  <string name="PaymentsDetailsFragment__to">Para</string>
  <string name="PaymentsDetailsFragment__from">De</string>
  <string name="PaymentsDetailsFragment__information">Los detalles de la transacción incluyen la cantidad y fecha del pago, pero no su origen o destino y figuran en el libro mayor de MobileCoin. </string>
  <string name="PaymentsDetailsFragment__coin_cleanup_fee">Tasa de limpieza de monedas</string>
  <string name="PaymentsDetailsFragment__coin_cleanup_information">La tasa de «limpieza de monedas» se aplica cuando tus monedas no se pueden combinar para completar un pago. La limpieza te permite continuar enviado pagos.</string>
  <string name="PaymentsDetailsFragment__no_details_available">No hay más detalles disponibles para esta transacción</string>
  <string name="PaymentsDetailsFragment__sent_payment">Pago enviado</string>
  <string name="PaymentsDetailsFragment__received_payment">Pago recibido</string>
  <string name="PaymentsDeatilsFragment__payment_completed_s">Pago completado el %1$s</string>
  <string name="PaymentsDetailsFragment__block_number">Número de bloque</string>
  <!--PaymentsTransferFragment-->
  <string name="PaymentsTransferFragment__transfer">Transferencia</string>
  <string name="PaymentsTransferFragment__scan_qr_code">Escanear código QR</string>
  <string name="PaymentsTransferFragment__to_scan_or_enter_wallet_address">A: Escanea o introduce la dirección de la cartera</string>
  <string name="PaymentsTransferFragment__you_can_transfer">Puedes transferir MobileCoin al hacer un pago a la dirección de la cartera indicada en tu cuenta del «exchange». La dirección de la cartera es la cadena de números y letras que suele aparecer debajo del código QR.</string>
  <string name="PaymentsTransferFragment__next">Siguiente</string>
  <string name="PaymentsTransferFragment__invalid_address">Dirección inválida</string>
  <string name="PaymentsTransferFragment__check_the_wallet_address">Comprueba de nuevo la dirección de la cartera a la que estás intentando hacer el pago e inténtalo de nuevo.</string>
  <string name="PaymentsTransferFragment__you_cant_transfer_to_your_own_signal_wallet_address">No puedes enviar pagos a tu propia cartera de Molly. Introduce la dirección de tu cartera en un «exchange» que soporte MobileCoin.</string>
  <string name="PaymentsTransferFragment__to_scan_a_qr_code_signal_needs">Para escanear el código QR, Molly necesita acceso a la cámara.</string>
  <string name="PaymentsTransferFragment__signal_needs_the_camera_permission_to_capture_qr_code_go_to_settings">Molly necesita acceso a la cámara para analizar el código QR. Por favor, ve a la aplicación «Ajustes» y en «Permisos» activa «Cámara».</string>
  <string name="PaymentsTransferFragment__to_scan_a_qr_code_signal_needs_access_to_the_camera">Para escanear el código QR, Molly necesita acceso a la cámara.</string>
  <string name="PaymentsTransferFragment__settings">Ajustes</string>
  <!--PaymentsTransferQrScanFragment-->
  <string name="PaymentsTransferQrScanFragment__scan_address_qr_code">Escanear código QR</string>
  <string name="PaymentsTransferQrScanFragment__scan_the_address_qr_code_of_the_payee">Escanea el código QR de quien vas a pagar.</string>
  <!--CreatePaymentFragment-->
  <string name="CreatePaymentFragment__request">Solicitud</string>
  <string name="CreatePaymentFragment__pay">Pagar</string>
  <string name="CreatePaymentFragment__available_balance_s">Balance disponible: %1$s</string>
  <string name="CreatePaymentFragment__toggle_content_description">Mostrar</string>
  <string name="CreatePaymentFragment__1">1</string>
  <string name="CreatePaymentFragment__2">2</string>
  <string name="CreatePaymentFragment__3">3</string>
  <string name="CreatePaymentFragment__4">4</string>
  <string name="CreatePaymentFragment__5">5</string>
  <string name="CreatePaymentFragment__6">6</string>
  <string name="CreatePaymentFragment__7">7</string>
  <string name="CreatePaymentFragment__8">8</string>
  <string name="CreatePaymentFragment__9">9</string>
  <string name="CreatePaymentFragment__decimal">.</string>
  <string name="CreatePaymentFragment__0">0</string>
  <string name="CreatePaymentFragment__lt">&lt;</string>
  <string name="CreatePaymentFragment__backspace">Atrás</string>
  <string name="CreatePaymentFragment__add_note">Añadir notas</string>
  <string name="CreatePaymentFragment__conversions_are_just_estimates">La conversión es solo una estimación y puede no ser exacta.</string>
  <!--EditNoteFragment-->
  <string name="EditNoteFragment_note">Notas</string>
  <!--ConfirmPaymentFragment-->
  <string name="ConfirmPayment__confirm_payment">Confirmar pago</string>
  <string name="ConfirmPayment__network_fee">Tasa de la red</string>
  <string name="ConfirmPayment__error_getting_fee">Fallo al calcular la tasa</string>
  <string name="ConfirmPayment__estimated_s">Estimación en %1$s</string>
  <string name="ConfirmPayment__to">Para</string>
  <string name="ConfirmPayment__total_amount">Suma total</string>
  <string name="ConfirmPayment__balance_s">Balance: %1$s</string>
  <string name="ConfirmPayment__submitting_payment">Enviando pago …</string>
  <string name="ConfirmPayment__processing_payment">Procesando pago …</string>
  <string name="ConfirmPayment__payment_complete">Pago completado</string>
  <string name="ConfirmPayment__payment_failed">Fallo en el pago</string>
  <string name="ConfirmPayment__payment_will_continue_processing">Se continuará con el proceso del pago</string>
  <string name="ConfirmPaymentFragment__invalid_recipient">Destinatari@ inválid@</string>
  <!--Biometric/Device authentication prompt title which comes up before sending a payment-->
  <string name="ConfirmPaymentFragment__unlock_to_send_payment">Desbloquear para mandar pago</string>
  <!--Title of a dialog show when we were unable to present the user\'s screenlock before sending a payment-->
  <string name="ConfirmPaymentFragment__failed_to_show_payment_lock">No se ha podido mostrar el bloqueo de pago</string>
  <!--Body of a dialog show when we were unable to present the user\'s screenlock before sending a payment-->
  <string name="ConfirmPaymentFragment__you_enabled_payment_lock_in_the_settings">Has activado el bloqueo de pago en Ajustes, pero no puede mostrarse.</string>
  <!--Button in a dialog that will take the user to the privacy settings-->
  <string name="ConfirmPaymentFragment__go_to_settings">Ir a ajustes</string>
  <string name="ConfirmPaymentFragment__this_person_has_not_activated_payments">Esta persona no ha activado los pagos</string>
  <string name="ConfirmPaymentFragment__unable_to_request_a_network_fee">No es posible calcular la tasa de la red. Para continuar con este pago, toca en OK e inténtalo de nuevo.</string>
  <!--CurrencyAmountFormatter_s_at_s-->
  <string name="CurrencyAmountFormatter_s_at_s">%1$s a las %2$s</string>
  <!--SetCurrencyFragment-->
  <string name="SetCurrencyFragment__set_currency">Fijar moneda</string>
  <string name="SetCurrencyFragment__all_currencies">Moneda</string>
  <!--****************************************-->
  <!--menus-->
  <!--****************************************-->
  <!--contact_selection_list-->
  <string name="contact_selection_list__unknown_contact">Nuevo mensaje para …</string>
  <string name="contact_selection_list__unknown_contact_block">Bloquear persona</string>
  <string name="contact_selection_list__unknown_contact_add_to_group">Añadir al grupo</string>
  <!--conversation_callable_insecure-->
  <string name="conversation_callable_insecure__menu_call">Llamar</string>
  <!--conversation_callable_secure-->
  <string name="conversation_callable_secure__menu_call">Llamada de Signal</string>
  <string name="conversation_callable_secure__menu_video">Videollamada de Signal</string>
  <!--conversation_context-->
  <!--Heading which shows how many messages are currently selected-->
  <plurals name="conversation_context__s_selected">
    <item quantity="one">%d seleccionado</item>
    <item quantity="many">%d seleccionados</item>
    <item quantity="other">%d seleccionados</item>
  </plurals>
  <!--conversation_context_image-->
  <!--Button to save a message attachment (image, file etc.)-->
  <string name="conversation_context_image__save_attachment">Guardar</string>
  <!--conversation_expiring_off-->
  <string name="conversation_expiring_off__disappearing_messages">Desaparición de mensajes</string>
  <!--conversation_selection-->
  <!--Button to view detailed information for a message-->
  <string name="conversation_selection__menu_message_details">Detalles</string>
  <!--Button to copy a message\'s text to the clipboard-->
  <string name="conversation_selection__menu_copy">Copiar</string>
  <!--Button to delete a message-->
  <string name="conversation_selection__menu_delete">Eliminar</string>
  <!--Button to forward a message to another person or group chat-->
  <string name="conversation_selection__menu_forward">Reenviar</string>
  <!--Button to reply to a message-->
  <string name="conversation_selection__menu_reply">Responder</string>
  <!--Button to save a message attachment (image, file etc.)-->
  <string name="conversation_selection__menu_save">Guardar</string>
  <!--Button to retry sending a message-->
  <string name="conversation_selection__menu_resend_message">Reenviar</string>
  <!--Button to select a message and enter selection mode-->
  <string name="conversation_selection__menu_multi_select">Seleccionar</string>
  <!--conversation_expiring_on-->
  <!--conversation_insecure-->
  <string name="conversation_insecure__invite">Invitar</string>
  <!--conversation_list_batch-->
  <string name="conversation_list_batch__menu_delete_selected">Eliminar selección</string>
  <string name="conversation_list_batch__menu_pin_selected">Fijar chat(s)</string>
  <string name="conversation_list_batch__menu_unpin_selected">No fijar chat(s)</string>
  <string name="conversation_list_batch__menu_select_all">Seleccionar todo</string>
  <string name="conversation_list_batch_archive__menu_archive_selected">Archivar selección</string>
  <string name="conversation_list_batch_unarchive__menu_unarchive_selected">Desarchivar selección</string>
  <string name="conversation_list_batch__menu_mark_as_read">Marcar como leídos</string>
  <string name="conversation_list_batch__menu_mark_as_unread">Marcar como no leídos</string>
  <!--conversation_list-->
  <string name="conversation_list_settings_shortcut">Atajo a ajustes</string>
  <string name="conversation_list_search_description">Buscar</string>
  <string name="conversation_list__pinned">Chats fijados</string>
  <string name="conversation_list__chats">Chats</string>
  <string name="conversation_list__you_can_only_pin_up_to_d_chats">Puedes fijar hasta %1$d chats destacados</string>
  <!--conversation_list_item_view-->
  <string name="conversation_list_item_view__contact_photo_image">Foto de contacto</string>
  <string name="conversation_list_item_view__archived">Archivado</string>
  <!--conversation_list_fragment-->
  <string name="conversation_list_fragment__fab_content_description">Nuevo chat</string>
  <string name="conversation_list_fragment__open_camera_description">Abrir cámara</string>
  <string name="conversation_list_fragment__no_chats_yet_get_started_by_messaging_a_friend">Todavía no hay chats.\nComienza a chatear con tus amistades.</string>
  <!--conversation_secure_verified-->
  <string name="conversation_secure_verified__menu_reset_secure_session">Reiniciar sesión segura</string>
  <!--conversation_muted-->
  <string name="conversation_muted__unmute">No silenciar</string>
  <!--conversation_unmuted-->
  <string name="conversation_unmuted__mute_notifications">Silenciar notificaciones</string>
  <!--conversation-->
  <string name="conversation__menu_group_settings">Ajustes del grupo</string>
  <string name="conversation__menu_leave_group">Abandonar grupo</string>
  <string name="conversation__menu_view_all_media">Todos los adjuntos</string>
  <string name="conversation__menu_conversation_settings">Ajustes de chat</string>
  <string name="conversation__menu_add_shortcut">Añadir a la pantalla de inicio</string>
  <string name="conversation__menu_create_bubble">Crear burbuja</string>
  <!--conversation_popup-->
  <string name="conversation_popup__menu_expand_popup">Expandir chat emergente</string>
  <!--conversation_callable_insecure-->
  <string name="conversation_add_to_contacts__menu_add_to_contacts">Añadir a contactos</string>
  <!--conversation_group_options-->
  <string name="convesation_group_options__recipients_list">Lista de participantes</string>
  <string name="conversation_group_options__delivery">Entrega</string>
  <string name="conversation_group_options__conversation">Chat</string>
  <string name="conversation_group_options__broadcast">Transmisión</string>
  <!--text_secure_normal-->
  <string name="text_secure_normal__menu_new_group">Nuevo grupo</string>
  <string name="text_secure_normal__menu_settings">Ajustes</string>
  <string name="text_secure_normal__menu_clear_passphrase">Bloquear</string>
  <string name="text_secure_normal__mark_all_as_read">Marcar todos como leídos</string>
  <string name="text_secure_normal__invite_friends">Invitar personas</string>
  <!--verify_display_fragment-->
  <string name="verify_display_fragment_context_menu__copy_to_clipboard">Copiar al portapapeles</string>
  <string name="verify_display_fragment_context_menu__compare_with_clipboard">Comparar con el portapapeles</string>
  <!--reminder_header-->
  <string name="reminder_header_sms_import_title">Importar SMS del sistema</string>
  <string name="reminder_header_sms_import_text">Toca para copiar los mensajes SMS de tu celular/móvil a la base de datos cifrada de Signal.</string>
  <string name="reminder_header_push_title">Activa mensajes y llamadas de Signal</string>
  <string name="reminder_header_push_text">Mejora tu experiencia al comunicarte.</string>
  <string name="reminder_header_service_outage_text">Signal está experimentando dificultades técnicas. Estamos trabajando duro para restablecer el servicio lo antes posible.</string>
  <string name="reminder_header_progress">%1$d%%</string>
  <!--media_preview-->
  <string name="media_preview__save_title">Guardar</string>
  <string name="media_preview__forward_title">Reenviar</string>
  <string name="media_preview__share_title">Compartir</string>
  <string name="media_preview__all_media_title">Adjuntos</string>
  <!--media_preview_activity-->
  <string name="media_preview_activity__media_content_description">Previsualizar adjunto</string>
  <!--new_conversation_activity-->
  <string name="new_conversation_activity__refresh">Recargar</string>
  <!--redphone_audio_popup_menu-->
  <!--Insights-->
  <string name="Insights__percent">%</string>
  <string name="Insights__title">Estadísticas</string>
  <string name="InsightsDashboardFragment__title">Estadísticas</string>
  <string name="InsightsDashboardFragment__signal_protocol_automatically_protected">El protocolo de Signal ha cifrado automáticamente %1$d%% de tus mensajes enviados en los últimos %2$d días. Los chats en Signal siempre están cifrados de extremo a extremo.</string>
  <string name="InsightsDashboardFragment__spread_the_word">Hazlo saber</string>
  <string name="InsightsDashboardFragment__not_enough_data">No hay datos suficientes</string>
  <string name="InsightsDashboardFragment__your_insights_percentage_is_calculated_based_on">Este porcentaje se calcula con los mensajes enviados durante los últimos %1$d días que no han desaparecido o se han eliminado.</string>
  <string name="InsightsDashboardFragment__start_a_conversation">Comienza un chat</string>
  <string name="InsightsDashboardFragment__invite_your_contacts">Comienza a comunicarte de manera segura con las funciones de Signal que van más allá de SMS sin cifrar e invita a tus amistades a comunicarse con Signal.</string>
  <string name="InsightsDashboardFragment__this_stat_was_generated_locally">Esta cifra se ha generado en este dispositivo y solo tú puedes verla. No se envía a ningún servidor.</string>
  <string name="InsightsDashboardFragment__encrypted_messages">Mensajes cifrados</string>
  <string name="InsightsDashboardFragment__cancel">Cancelar</string>
  <string name="InsightsDashboardFragment__send">Enviar</string>
  <string name="InsightsModalFragment__title">Te mostramos tus estadísticas</string>
  <string name="InsightsModalFragment__description">Descubre cuántos de tus mensajes se han enviado de manera segura y anima a tus amistades a aumentar tu porcentaje de mensajes de Signal.</string>
  <string name="InsightsModalFragment__view_insights">Ver estadísticas</string>
  <string name="FirstInviteReminder__title">Invitar a Signal</string>
  <string name="FirstInviteReminder__description">Puedes aumentar el número de mensajes cifrados que envías en %1$d%%</string>
  <string name="SecondInviteReminder__title">Mejora con Signal</string>
  <string name="SecondInviteReminder__description">Invitar a %1$s</string>
  <string name="InsightsReminder__view_insights">Ver estadísticas</string>
  <string name="InsightsReminder__invite">Invitar</string>
  <!--Edit KBS Pin-->
  <!--BaseKbsPinFragment-->
  <string name="BaseKbsPinFragment__next">Siguiente</string>
  <string name="BaseKbsPinFragment__create_alphanumeric_pin">Crear PIN alfanumérico</string>
  <string name="BaseKbsPinFragment__create_numeric_pin">Crear PIN numérico</string>
  <!--CreateKbsPinFragment-->
  <plurals name="CreateKbsPinFragment__pin_must_be_at_least_characters">
    <item quantity="one">El PIN debe constar de al menos %1$d caracter</item>
    <item quantity="many">El PIN debe constar de al menos %1$d caracteres</item>
    <item quantity="other">El PIN debe constar de al menos %1$d caracteres</item>
  </plurals>
  <plurals name="CreateKbsPinFragment__pin_must_be_at_least_digits">
    <item quantity="one">El PIN debe constar al menos de %1$d cifra</item>
    <item quantity="many">El PIN debe constar al menos de %1$d cifras</item>
    <item quantity="other">El PIN debe constar al menos de %1$d cifras</item>
  </plurals>
  <string name="CreateKbsPinFragment__create_a_new_pin">Crear nuevo PIN</string>
  <string name="CreateKbsPinFragment__you_can_choose_a_new_pin_as_long_as_this_device_is_registered">Puedes modificar tu PIN, siempre que este dispositivo esté registrado.</string>
  <string name="CreateKbsPinFragment__create_your_pin">Crea tu PIN</string>
  <string name="CreateKbsPinFragment__pins_keep_information_stored_with_signal_encrypted">El PIN permite activar el bloqueo de registro de tu número y almacena tu cuenta cifrada en el servidor de Signal de forma que solo tú puedes acceder a ella. Ni siquiera la gente de Signal tiene acceso. Con el PIN, tu perfil, contactos, grupos y personas bloqueadas se recuperarán al reinstalar Signal. No necesitas el PIN para abrir la aplicación.</string>
  <string name="CreateKbsPinFragment__choose_a_stronger_pin">Selecciona un PIN más complejo</string>
  <!--ConfirmKbsPinFragment-->
  <string name="ConfirmKbsPinFragment__pins_dont_match">El PIN no coincide. Inténtalo de nuevo.</string>
  <string name="ConfirmKbsPinFragment__confirm_your_pin">Confirma el número PIN.</string>
  <string name="ConfirmKbsPinFragment__pin_creation_failed">Fallo al crear PIN</string>
  <string name="ConfirmKbsPinFragment__your_pin_was_not_saved">Tu PIN no se ha guardado. Volveremos a preguntarte más tarde para crearlo.</string>
  <string name="ConfirmKbsPinFragment__pin_created">PIN creado.</string>
  <string name="ConfirmKbsPinFragment__re_enter_your_pin">Vuelve a introducir tu PIN.</string>
  <string name="ConfirmKbsPinFragment__creating_pin">Creando PIN …</string>
  <!--KbsSplashFragment-->
  <string name="KbsSplashFragment__introducing_pins">¡El PIN ha llegado!</string>
  <string name="KbsSplashFragment__pins_keep_information_stored_with_signal_encrypted">El PIN permite activar el bloqueo de registro de tu número y almacena tu cuenta cifrada en el servidor de Signal de forma que solo tú puedes acceder a ella. Ni siquiera la gente de Signal tiene acceso. Con el PIN, tu perfil, contactos, grupos y personas bloqueadas se recuperarán al reinstalar Signal. No necesitas el PIN para abrir la aplicación.</string>
  <string name="KbsSplashFragment__learn_more">Saber más</string>
  <string name="KbsSplashFragment__registration_lock_equals_pin">Bloqueo de registro = PIN</string>
  <string name="KbsSplashFragment__your_registration_lock_is_now_called_a_pin">El bloqueo de registro ahora se llama PIN y permite más funciones. Actualiza ahora.</string>
  <string name="KbsSplashFragment__update_pin">Actualizar PIN</string>
  <string name="KbsSplashFragment__create_your_pin">Crea tu PIN</string>
  <string name="KbsSplashFragment__learn_more_about_pins">Saber más sobre el PIN</string>
  <string name="KbsSplashFragment__disable_pin">Desactivar PIN</string>
  <!--KBS Reminder Dialog-->
  <string name="KbsReminderDialog__enter_your_signal_pin">Introduce tu PIN de Signal</string>
  <string name="KbsReminderDialog__to_help_you_memorize_your_pin">Para ayudarte a memorizar el PIN, te solicitaremos introducirlo de vez en cuando. Con el tiempo lo solicitaremos con menos frecuencia.</string>
  <string name="KbsReminderDialog__skip">Omitir</string>
  <string name="KbsReminderDialog__submit">Solicitar</string>
  <string name="KbsReminderDialog__forgot_pin">¿Olvidaste el PIN?</string>
  <string name="KbsReminderDialog__incorrect_pin_try_again">PIN incorrecto. Inténtalo de nuevo.</string>
  <!--AccountLockedFragment-->
  <string name="AccountLockedFragment__account_locked">Cuenta bloqueada</string>
  <string name="AccountLockedFragment__your_account_has_been_locked_to_protect_your_privacy">Tu cuenta ha sido bloqueada para proteger tu privacidad y seguridad. Después de %1$d días con tu cuenta inactiva, podrás volver a registrar tu cuenta con un nuevo PIN. Previamente se eliminará tu perfil, contactos, grupos y personas bloqueadas.</string>
  <string name="AccountLockedFragment__next">Siguiente</string>
  <string name="AccountLockedFragment__learn_more">Saber más</string>
  <!--KbsLockFragment-->
  <string name="RegistrationLockFragment__enter_your_pin">Introduce tu PIN</string>
  <string name="RegistrationLockFragment__enter_the_pin_you_created">Introduce el PIN que has seleccionado al crear tu cuenta de Signal. El PIN es diferente al del SMS de verificación.</string>
  <string name="RegistrationLockFragment__enter_alphanumeric_pin">Introduce PIN alfanumérico</string>
  <string name="RegistrationLockFragment__enter_numeric_pin">Introduce PIN numérico</string>
  <string name="RegistrationLockFragment__incorrect_pin_try_again">PIN incorrecto. Inténtalo de nuevo.</string>
  <string name="RegistrationLockFragment__forgot_pin">¿No recuerdas el PIN?</string>
  <string name="RegistrationLockFragment__incorrect_pin">PIN incorrecto</string>
  <string name="RegistrationLockFragment__forgot_your_pin">¿Has olvidado tu PIN?</string>
  <string name="RegistrationLockFragment__not_many_tries_left">¡No te quedan muchos intentos!</string>
  <string name="RegistrationLockFragment__signal_registration_need_help_with_pin_for_android_v1_pin">Registro en Signal - Ayuda necesaria con el PIN para Android (PIN v1)</string>
  <string name="RegistrationLockFragment__signal_registration_need_help_with_pin_for_android_v2_pin">Registro en Signal - Ayuda necesaria con el PIN para Android (PIN v2)</string>
  <plurals name="RegistrationLockFragment__for_your_privacy_and_security_there_is_no_way_to_recover">
    <item quantity="one">Para proteger tu privacidad y seguridad, no hay manera de recuperar tu PIN. Si no lo puedes recordar, podrás verificar tu cuenta por SMS tras %1$d día de inactividad. En este caso, tu cuenta se eliminará junto con tu perfil, alias, grupos y personas bloqueadas.</item>
    <item quantity="many">Para proteger tu privacidad y seguridad, no hay manera de recuperar tu PIN. Si no lo puedes recordar, podrás verificar tu cuenta por SMS tras %1$d días de inactividad. En este caso, tu cuenta se eliminará junto con tu perfil, contactos, grupos y personas bloqueadas.</item>
    <item quantity="other">Para proteger tu privacidad y seguridad, no hay manera de recuperar tu PIN. Si no lo puedes recordar, podrás verificar tu cuenta por SMS tras %1$d días de inactividad. En este caso, tu cuenta se eliminará junto con tu perfil, contactos, grupos y personas bloqueadas.</item>
  </plurals>
  <plurals name="RegistrationLockFragment__incorrect_pin_d_attempts_remaining">
    <item quantity="one">PIN incorrecto. Te queda %1$d intento.</item>
    <item quantity="many">PIN incorrecto. Te quedan %1$d intentos.</item>
    <item quantity="other">PIN incorrecto. Te quedan %1$d intentos.</item>
  </plurals>
  <plurals name="RegistrationLockFragment__if_you_run_out_of_attempts_your_account_will_be_locked_for_d_days">
    <item quantity="one">Si superas el número de intentos, tu cuenta quedará bloqueada por %1$d día. Después de %1$d día con tu cuenta inactiva, podrás volver a registrarte con un nuevo PIN. Previamente, tu cuenta se eliminará junto con tu perfil, alias, grupos y personas bloqueadas.</item>
    <item quantity="many">Si superas el número de intentos, tu cuenta quedará bloqueada por %1$d días. Después de %1$d días con tu cuenta inactiva, podrás volver a registrarte con un nuevo PIN. Previamente, tu cuenta se eliminará junto con tu perfil, contactos, grupos y personas bloqueadas.</item>
    <item quantity="other">Si superas el número de intentos, tu cuenta quedará bloqueada por %1$d días. Después de %1$d días con tu cuenta inactiva, podrás volver a registrarte con un nuevo PIN. Previamente, tu cuenta se eliminará junto con tu perfil, contactos, grupos y personas bloqueadas.</item>
  </plurals>
  <plurals name="RegistrationLockFragment__you_have_d_attempts_remaining">
    <item quantity="one">Te queda %1$d intento.</item>
    <item quantity="many">Te quedan %1$d intentos.</item>
    <item quantity="other">Te quedan %1$d intentos.</item>
  </plurals>
  <plurals name="RegistrationLockFragment__d_attempts_remaining">
    <item quantity="one">%1$d intento más.</item>
    <item quantity="many">%1$d intentos más.</item>
    <item quantity="other">%1$d intentos más.</item>
  </plurals>
  <!--CalleeMustAcceptMessageRequestDialogFragment-->
  <string name="CalleeMustAcceptMessageRequestDialogFragment__s_will_get_a_message_request_from_you">%1$s recibirá tu solicitud de chat. Podrás llamar en cuanto la acepte.</string>
  <!--KBS Megaphone-->
  <string name="KbsMegaphone__create_a_pin">Crear PIN</string>
  <string name="KbsMegaphone__pins_keep_information_thats_stored_with_signal_encrytped">El PIN permite activar el bloqueo de registro de tu número y almacena tu cuenta cifrada en el servidor de Signal de forma que solo tú puedes acceder a ella. Ni siquiera la gente de Signal tiene acceso.</string>
  <string name="KbsMegaphone__create_pin">Crea tu PIN</string>
  <!--transport_selection_list_item-->
  <string name="transport_selection_list_item__transport_icon">Icono de transporte</string>
  <string name="ConversationListFragment_loading">Cargando …</string>
  <string name="CallNotificationBuilder_connecting">Conectando …</string>
  <string name="Permissions_permission_required">Permiso necesario</string>
  <string name="ConversationActivity_signal_needs_sms_permission_in_order_to_send_an_sms">Signal necesita acceso a SMS para poder enviar SMS. Por favor, ve a la aplicación «Ajustes», selecciona Signal en el menú «Aplicaciones y notificaciones» y en «Permisos» activa «SMS».</string>
  <string name="Permissions_continue">Adelante</string>
  <string name="Permissions_not_now">Ahora no</string>
  <string name="conversation_activity__enable_signal_messages">ACTIVAR MENSAJES DE SIGNAL</string>
  <string name="SQLCipherMigrationHelper_migrating_signal_database">Migrar base de datos de Signal</string>
  <string name="PushDecryptJob_new_locked_message">Nuevo mensaje bloqueado</string>
  <string name="PushDecryptJob_unlock_to_view_pending_messages">Desbloquear para ver mensajes pendientes</string>
  <string name="enter_backup_passphrase_dialog__backup_passphrase">Clave de la copia de seguridad</string>
  <string name="backup_enable_dialog__backups_will_be_saved_to_external_storage_and_encrypted_with_the_passphrase_below_you_must_have_this_passphrase_in_order_to_restore_a_backup">Las copias de seguridad se guardarán en una unidad de almacenamiento y se cifrarán con la clave que aparece debajo. Necesitas esta clave para poder restaurar la copia de seguridad.</string>
  <string name="backup_enable_dialog__you_must_have_this_passphrase">Debes recordar esta clave (passphrase) para poder restaurar la copia de seguridad ¡Anótala!</string>
  <string name="backup_enable_dialog__folder">Carpeta</string>
  <string name="backup_enable_dialog__i_have_written_down_this_passphrase">He anotado esta clave. Sé que sin ella no podré restaurar la copia de seguridad.</string>
  <string name="registration_activity__restore_backup">Restaurar copia</string>
  <string name="registration_activity__transfer_or_restore_account">Transferir o restaurar cuenta</string>
  <string name="registration_activity__transfer_account">Transferir cuenta</string>
  <string name="registration_activity__skip">Omitir</string>
  <string name="preferences_chats__chat_backups">Copias de seguridad de los chats</string>
  <string name="preferences_chats__backup_chats_to_external_storage">Hacer copia de seguridad de los chats en una unidad de almacenamiento externo</string>
  <string name="preferences_chats__transfer_account">Transferir cuenta</string>
  <string name="preferences_chats__transfer_account_to_a_new_android_device">Transferir cuenta a un dispositivo Android nuevo</string>
  <string name="RegistrationActivity_enter_backup_passphrase">Introduce la clave de la copia de seguridad</string>
  <string name="RegistrationActivity_restore">Restaurar</string>
  <string name="RegistrationActivity_backup_failure_downgrade">No se pueden importar copias de seguridad de versiones más recientes de Signal</string>
  <string name="RegistrationActivity_incorrect_backup_passphrase">La clave de la copia de seguridad es incorrecta</string>
  <string name="RegistrationActivity_checking">Comprobando …</string>
  <string name="RegistrationActivity_d_messages_so_far">%d mensajes de momento …</string>
  <string name="RegistrationActivity_restore_from_backup">¿Restaurar desde copia de seguridad?</string>
  <string name="RegistrationActivity_restore_your_messages_and_media_from_a_local_backup">Restaura tus mensajes y adjuntos desde una copia de seguridad local. Si no lo haces ahora, no podrás restaurar más tarde.</string>
  <string name="RegistrationActivity_backup_size_s">Tamaño de la copia de seguridad: %s</string>
  <string name="RegistrationActivity_backup_timestamp_s">Fecha de la copia de seguridad: %s</string>
  <string name="BackupDialog_enable_local_backups">¿Activar copias de seguridad locales?</string>
  <string name="BackupDialog_enable_backups">Activar copias</string>
  <string name="BackupDialog_please_acknowledge_your_understanding_by_marking_the_confirmation_check_box">Por favor, indica que lo has comprendido marcando la casilla de confirmación.</string>
  <string name="BackupDialog_delete_backups">¿Eliminar copias de seguridad?</string>
  <string name="BackupDialog_disable_and_delete_all_local_backups">¿Desactivar y eliminar todas las copias de seguridad locales?</string>
  <string name="BackupDialog_delete_backups_statement">Eliminar copias de seguridad</string>
  <string name="BackupDialog_to_enable_backups_choose_a_folder">Selecciona una carpeta para activar las copias de seguridad. Las copias se guardarán en esta carpeta.</string>
  <string name="BackupDialog_choose_folder">Seleccionar carpeta</string>
  <string name="BackupDialog_copied_to_clipboard">Copiado al portapapeles</string>
  <string name="BackupDialog_no_file_picker_available">Aplicación de archivos no disponible.</string>
  <string name="BackupDialog_enter_backup_passphrase_to_verify">Introduce la clave de la copia de seguridad para verificar</string>
  <string name="BackupDialog_verify">Verificar</string>
  <string name="BackupDialog_you_successfully_entered_your_backup_passphrase">La clave es correcta</string>
  <string name="BackupDialog_passphrase_was_not_correct">La clave es incorrecta</string>
  <string name="LocalBackupJob_creating_signal_backup">Creando copia de seguridad …</string>
  <!--Title for progress notification shown in a system notification while verifying a recent backup.-->
  <string name="LocalBackupJob_verifying_signal_backup">Verificando copia de seguridad de Signal…</string>
  <string name="LocalBackupJobApi29_backup_failed">Fallo en la copia</string>
  <string name="LocalBackupJobApi29_your_backup_directory_has_been_deleted_or_moved">Parece que tu carpeta de copias de seguridad se ha eliminado o movido.</string>
  <string name="LocalBackupJobApi29_your_backup_file_is_too_large">La copia de seguridad es demasiado grande para guardarla en este dispositivo.</string>
  <string name="LocalBackupJobApi29_there_is_not_enough_space">No hay suficiente espacio para guardar tu copia de seguridad.</string>
  <!--Error message shown if a newly created backup could not be verified as accurate-->
  <string name="LocalBackupJobApi29_your_backup_could_not_be_verified">Tu copia de seguridad más reciente no pudo ser creada ni verificada. Por favor, crea una nueva.</string>
  <!--Error message shown if a very large attachment is encountered during the backup creation and causes the backup to fail-->
  <string name="LocalBackupJobApi29_your_backup_contains_a_very_large_file">Tu copia de seguridad contiene un archivo muy grande que no puede ser copiado. Por favor, bórralo y crea una nueva copia de seguridad.</string>
  <string name="LocalBackupJobApi29_tap_to_manage_backups">Toca para gestionar las copias.</string>
  <string name="ProgressPreference_d_messages_so_far">%d mensajes hasta ahora</string>
  <string name="RegistrationActivity_wrong_number">Número incorrecto</string>
  <string name="RegistrationActivity_call_me_instead_available_in">Recibir llamada con código \n (Disponible en %1$02d:%2$02d)</string>
  <string name="RegistrationActivity_contact_signal_support">Contacta con el Centro de Asistencia de Signal</string>
  <string name="RegistrationActivity_code_support_subject">Registro de Signal - Código de verificación para Android</string>
  <string name="RegistrationActivity_incorrect_code">Código incorrecto</string>
  <string name="BackupUtil_never">Nunca</string>
  <string name="BackupUtil_unknown">Desconocido</string>
  <string name="preferences_app_protection__see_my_phone_number">Ver mi número de teléfono</string>
  <string name="preferences_app_protection__find_me_by_phone_number">Encontrarme por número de teléfono</string>
  <string name="PhoneNumberPrivacy_everyone">Cualquiera</string>
  <string name="PhoneNumberPrivacy_my_contacts">Mis contactos</string>
  <string name="PhoneNumberPrivacy_nobody">Nadie</string>
  <string name="PhoneNumberPrivacy_everyone_see_description">Tu número de teléfono será visible para la gente a quien envíes mensajes y para l@s participantes de tus grupos.</string>
  <string name="PhoneNumberPrivacy_everyone_find_description">Cualquiera que tenga tu número de teléfono entre sus contactos podrá ver que usas Signal. Otras te encontrarán si buscan tu número.</string>
  <string name="preferences_app_protection__screen_lock">Bloqueo de pantalla</string>
  <string name="preferences_app_protection__lock_signal_access_with_android_screen_lock_or_fingerprint">Bloquea el acceso a Signal con el código de bloqueo de Android o la huella dactilar.</string>
  <string name="preferences_app_protection__screen_lock_inactivity_timeout">Tiempo de inactividad para el bloqueo de pantalla</string>
  <string name="preferences_app_protection__signal_pin">PIN de Signal</string>
  <string name="preferences_app_protection__create_a_pin">Crear PIN</string>
  <string name="preferences_app_protection__change_your_pin">Modificar PIN</string>
  <string name="preferences_app_protection__pin_reminders">Recordatorios de PIN</string>
  <string name="preferences_app_protection__pins_keep_information_stored_with_signal_encrypted">El PIN permite activar el bloqueo de registro de tu número y almacena tu cuenta cifrada en el servidor de Signal de forma que solo tú puedes acceder a ella. Ni siquiera la gente de Signal tiene acceso. Con el PIN, tu perfil, contactos, grupos y personas bloqueadas se recuperarán al reinstalar Signal.</string>
  <string name="preferences_app_protection__add_extra_security_by_requiring_your_signal_pin_to_register">Añade un nivel de seguridad extra al usar tu PIN de Signal para que solo tú puedas registrar tu número al volver a instalar Signal.</string>
  <string name="preferences_app_protection__reminders_help_you_remember_your_pin">Los recordatorios del PIN te ayudan a no olvidarlo ya que no se puede recuperar. Con el tiempo te preguntaremos con menos frecuencia. Si los desactivas, anota tu PIN en un lugar seguro o guárdalo en un gestor de contraseñas.</string>
  <string name="preferences_app_protection__turn_off">Desactivar</string>
  <string name="preferences_app_protection__confirm_pin">Confirmar PIN</string>
  <string name="preferences_app_protection__confirm_your_signal_pin">Confirma tu PIN de Signal</string>
  <string name="preferences_app_protection__make_sure_you_memorize_or_securely_store_your_pin">Asegúrate de memorizar o anotar tu PIN de forma segura ya que no se puede recuperar. Si olvidas tu PIN, perderás tu perfil, contactos, grupos y personas bloqueadas al volver a registrar tu cuenta de Signal.</string>
  <string name="preferences_app_protection__incorrect_pin_try_again">PIN incorrecto. Inténtalo de nuevo.</string>
  <string name="preferences_app_protection__failed_to_enable_registration_lock">Fallo al activar el bloqueo de registro.</string>
  <string name="preferences_app_protection__failed_to_disable_registration_lock">Fallo al desactivar el bloqueo de registro.</string>
  <string name="AppProtectionPreferenceFragment_none">Ninguno</string>
  <string name="preferences_app_protection__registration_lock">Bloqueo de registro</string>
  <string name="RegistrationActivity_you_must_enter_your_registration_lock_PIN">Debes introducir tu PIN de bloqueo de registro</string>
  <string name="RegistrationActivity_your_pin_has_at_least_d_digits_or_characters">Tu PIN debe constar de al menos %d cifras o caracteres</string>
  <string name="RegistrationActivity_too_many_attempts">Demasiados intentos</string>
  <string name="RegistrationActivity_you_have_made_too_many_incorrect_registration_lock_pin_attempts_please_try_again_in_a_day">Has realizado demasiados intentos incorrectos del PIN de bloqueo de registro. Por favor, inténtalo de nuevo pasado un día.</string>
  <string name="RegistrationActivity_you_have_made_too_many_attempts_please_try_again_later">Demasiados intentos fallidos. Inténtalo de nuevo más tarde.</string>
  <string name="RegistrationActivity_error_connecting_to_service">Fallo al conectar con el servicio</string>
  <string name="preferences_chats__backups">Copias de seguridad</string>
  <string name="prompt_passphrase_activity__signal_is_locked">Molly está bloqueada</string>
  <string name="prompt_passphrase_activity__tap_to_unlock">TOCA PARA DESBLOQUEAR</string>
  <string name="Recipient_unknown">Desconocid@</string>
  <!--TransferOrRestoreFragment-->
  <string name="TransferOrRestoreFragment__transfer_or_restore_account">Transferir o restaurar cuenta</string>
  <string name="TransferOrRestoreFragment__if_you_have_previously_registered_a_signal_account">Si ya tienes una cuenta en Signal, podrás transferir o restaurar de forma segura tu cuenta y mensajes.</string>
  <string name="TransferOrRestoreFragment__transfer_from_android_device">Transferir desde dispositivo Android</string>
  <string name="TransferOrRestoreFragment__transfer_your_account_and_messages_from_your_old_android_device">Transfiere tu cuenta y mensajes desde tu dispositivo Android antiguo. Necesitas acceso a tu dispositivo antiguo. </string>
  <string name="TransferOrRestoreFragment__you_need_access_to_your_old_device">Debes tener acceso a tu dispositivo antiguo.</string>
  <string name="TransferOrRestoreFragment__restore_from_backup">Restaurar desde copia de seguridad</string>
  <string name="TransferOrRestoreFragment__restore_your_messages_from_a_local_backup">Restaura tus mensajes y adjuntos desde una copia de seguridad local. Si no lo haces ahora, no podrás restaurar más tarde.</string>
  <!--NewDeviceTransferInstructionsFragment-->
  <string name="NewDeviceTransferInstructions__open_signal_on_your_old_android_phone">Abre Signal en tu dispositivo Android antiguo</string>
  <string name="NewDeviceTransferInstructions__continue">Adelante</string>
  <string name="NewDeviceTransferInstructions__first_bullet">1.</string>
  <string name="NewDeviceTransferInstructions__tap_on_your_profile_photo_in_the_top_left_to_open_settings">Toca sobre tu foto de perfil en la parte superior izquierda para abrir los ajustes</string>
  <string name="NewDeviceTransferInstructions__second_bullet">2.</string>
  <string name="NewDeviceTransferInstructions__tap_on_account">Toca en «Cuenta»</string>
  <string name="NewDeviceTransferInstructions__third_bullet">3.</string>
  <string name="NewDeviceTransferInstructions__tap_transfer_account_and_then_continue_on_both_devices">Toca en «Transferir cuenta» y en «Adelante» en ambos dispositivos</string>
  <!--NewDeviceTransferSetupFragment-->
  <string name="NewDeviceTransferSetup__preparing_to_connect_to_old_android_device">Preparando la conexión con tu dispositivo Android antiguo …</string>
  <string name="NewDeviceTransferSetup__take_a_moment_should_be_ready_soon">Solo necesita un momento, debería estar listo pronto</string>
  <string name="NewDeviceTransferSetup__waiting_for_old_device_to_connect">Esperando a la conexión del dispositivo Android antiguo …</string>
  <string name="NewDeviceTransferSetup__signal_needs_the_location_permission_to_discover_and_connect_with_your_old_device">Molly necesita acceso a la ubicación para encontrar y conectarse a tu dispositivo Android antiguo.</string>
  <string name="NewDeviceTransferSetup__signal_needs_location_services_enabled_to_discover_and_connect_with_your_old_device">Molly necesita acceso a los servicios de localización para encontrar y conectarse con tu dispositivo Android antiguo.</string>
  <string name="NewDeviceTransferSetup__signal_needs_wifi_on_to_discover_and_connect_with_your_old_device">Molly necesita la Wi-Fi activa para encontrar y conectarse con tu dispositivo Android antiguo. La Wi-Fi debe estar activa pero el dispositivo no necesita estar conectado a una red Wi-Fi concreta.</string>
  <string name="NewDeviceTransferSetup__sorry_it_appears_your_device_does_not_support_wifi_direct">Lo sentimos. Parece que tu dispositivo no soporta una conexión Wi-Fi Direct. Molly usa una conexión directa para buscar y encontrar tu dispositivo Android antiguo. Todavía puedes restaurar tu cuenta con una copia de seguridad de Molly de tu dispositivo antiguo. </string>
  <string name="NewDeviceTransferSetup__restore_a_backup">Restaurar copia de seguridad</string>
  <string name="NewDeviceTransferSetup__an_unexpected_error_occurred_while_attempting_to_connect_to_your_old_device">Fallo al conectar con tu dispositivo Android antiguo.</string>
  <!--OldDeviceTransferSetupFragment-->
  <string name="OldDeviceTransferSetup__searching_for_new_android_device">Buscando dispositivo Android nuevo …</string>
  <string name="OldDeviceTransferSetup__signal_needs_the_location_permission_to_discover_and_connect_with_your_new_device">Molly necesita acceso a la ubicación para encontrar y conectarse a tu dispositivo Android nuevo.</string>
  <string name="OldDeviceTransferSetup__signal_needs_location_services_enabled_to_discover_and_connect_with_your_new_device">Molly necesita acceso a los servicios de localización para encontrar y conectarse con tu dispositivo Android nuevo.</string>
  <string name="OldDeviceTransferSetup__signal_needs_wifi_on_to_discover_and_connect_with_your_new_device">Molly necesita la Wi-Fi activa para encontrar y conectarse con tu dispositivo Android nuevo. La Wi-Fi debe estar activa pero el dispositivo no necesita estar conectado a una red Wi-Fi concreta.</string>
  <string name="OldDeviceTransferSetup__sorry_it_appears_your_device_does_not_support_wifi_direct">Lo sentimos. Parece que tu dispositivo no soporta una conexión Wi-Fi Direct. Molly usa una conexión directa para buscar y encontrar tu dispositivo Android nuevo. Todavía puedes restaurar tu cuenta con una copia de seguridad de Molly en tu dispositivo nuevo. </string>
  <string name="OldDeviceTransferSetup__create_a_backup">Crear copia de seguridad</string>
  <string name="OldDeviceTransferSetup__an_unexpected_error_occurred_while_attempting_to_connect_to_your_old_device">Fallo al conectar con tu dispositivo Android nuevo.</string>
  <!--DeviceTransferSetupFragment-->
  <string name="DeviceTransferSetup__unable_to_open_wifi_settings">Fallo al abrir los ajustes del Wi-Fi. Activa manualmente el Wi-Fi.</string>
  <string name="DeviceTransferSetup__grant_location_permission">Permite el acceso a la ubicación</string>
  <string name="DeviceTransferSetup__turn_on_location_services">Activa los servicios de localización</string>
  <string name="DeviceTransferSetup__unable_to_open_location_settings">Fallo al abrir los ajustes de ubicación.</string>
  <string name="DeviceTransferSetup__turn_on_wifi">Activar Wi-Fi</string>
  <string name="DeviceTransferSetup__error_connecting">Fallo al conectar</string>
  <string name="DeviceTransferSetup__retry">Reintentar</string>
  <string name="DeviceTransferSetup__submit_debug_logs">Enviar registro de depuración</string>
  <string name="DeviceTransferSetup__verify_code">Verificar código</string>
  <string name="DeviceTransferSetup__verify_that_the_code_below_matches_on_both_of_your_devices">Verifica que el código de debajo coincide en ambos dispositivos. Si es así, toca «Adelante».</string>
  <string name="DeviceTransferSetup__the_numbers_do_not_match">Las cifras no coinciden</string>
  <string name="DeviceTransferSetup__continue">Adelante</string>
  <string name="DeviceTransferSetup__number_is_not_the_same">El número no coincide</string>
  <string name="DeviceTransferSetup__if_the_numbers_on_your_devices_do_not_match_its_possible_you_connected_to_the_wrong_device">Si las cifras en ambos dispositivos no coinciden, es posible que no hayas conectado los dispositivos correctos. Para arreglarlo, detén la transferencia e inténtalo de nuevo. Mantén ambos dispositivos cerca.</string>
  <string name="DeviceTransferSetup__stop_transfer">Detener transferencia</string>
  <string name="DeviceTransferSetup__unable_to_discover_old_device">Imposible encontrar dispositivo antiguo</string>
  <string name="DeviceTransferSetup__unable_to_discover_new_device">Imposible encontrar dispositivo nuevo</string>
  <string name="DeviceTransferSetup__make_sure_the_following_permissions_are_enabled">Asegúrate de tener activos estos servicios y acessos:</string>
  <string name="DeviceTransferSetup__location_permission">Acesso a la ubicación</string>
  <string name="DeviceTransferSetup__location_services">Servicios de posición</string>
  <string name="DeviceTransferSetup__wifi">Wi-Fi</string>
  <string name="DeviceTransferSetup__on_the_wifi_direct_screen_remove_all_remembered_groups_and_unlink_any_invited_or_connected_devices">En la pantalla de Wi-Fi Direct, elimina todos los grupos guardados y desenlaza todo dispositivo invitado o conectado.</string>
  <string name="DeviceTransferSetup__wifi_direct_screen">Pantalla Wi-Fi Direct</string>
  <string name="DeviceTransferSetup__try_turning_wifi_off_and_on_on_both_devices">Desactiva y vuelve a activar la Wi-Fi en ambos dispositivos.</string>
  <string name="DeviceTransferSetup__make_sure_both_devices_are_in_transfer_mode">Asegúrate que ambos dispositivos están en modo de transferencia.</string>
  <string name="DeviceTransferSetup__go_to_support_page">Ve a la página de soporte</string>
  <string name="DeviceTransferSetup__try_again">Inténtalo de nuevo</string>
  <string name="DeviceTransferSetup__waiting_for_other_device">Esperando por el otro dispositivo</string>
  <string name="DeviceTransferSetup__tap_continue_on_your_other_device_to_start_the_transfer">Toca «Adelante» en tu otro dispositivo para comenzar con la transferencia.</string>
  <string name="DeviceTransferSetup__tap_continue_on_your_other_device">Toca «Adelante» en tu otro dispositivo …</string>
  <!--NewDeviceTransferFragment-->
  <string name="NewDeviceTransfer__cannot_transfer_from_a_newer_version_of_signal">No se puede transferir desde una versión más nueva de Signal</string>
  <!--DeviceTransferFragment-->
  <string name="DeviceTransfer__transferring_data">Transfiriendo datos</string>
  <string name="DeviceTransfer__keep_both_devices_near_each_other">Mantén próximos ambos dispositivos. Conéctalos a su cargador y mantén Molly abierto. La transferencia entre ambos dispositivos está cifrada de extremo a extremo.</string>
  <string name="DeviceTransfer__d_messages_so_far">%1$d mensajes de momento …</string>
  <!--Filled in with total percentage of messages transferred-->
  <string name="DeviceTransfer__s_of_messages_so_far">%1$s de %% mensajes de momento …</string>
  <string name="DeviceTransfer__cancel">Cancelar</string>
  <string name="DeviceTransfer__try_again">Inténtalo de nuevo</string>
  <string name="DeviceTransfer__stop_transfer_question">¿Detener transferencia?</string>
  <string name="DeviceTransfer__stop_transfer">Detener transferencia</string>
  <string name="DeviceTransfer__all_transfer_progress_will_be_lost">Todos los datos transferidos se perderán.</string>
  <string name="DeviceTransfer__transfer_failed">Fallo al transferir</string>
  <string name="DeviceTransfer__unable_to_transfer">Imposible transferir</string>
  <!--OldDeviceTransferInstructionsFragment-->
  <string name="OldDeviceTransferInstructions__transfer_account">Transferir cuenta</string>
  <string name="OldDeviceTransferInstructions__you_can_transfer_your_signal_account_when_setting_up_signal_on_a_new_android_device">Puedes transferir tu cuenta de Signal al configurar la aplicación en un dispositivo Android nuevo. Antes de continuar:</string>
  <string name="OldDeviceTransferInstructions__first_bullet">1.</string>
  <string name="OldDeviceTransferInstructions__download_signal_on_your_new_android_device">Descarga Molly en tu dispositivo Android nuevo</string>
  <string name="OldDeviceTransferInstructions__second_bullet">2.</string>
  <string name="OldDeviceTransferInstructions__tap_on_transfer_or_restore_account">Toca en «Transferir o restaurar cuenta»</string>
  <string name="OldDeviceTransferInstructions__third_bullet">3.</string>
  <string name="OldDeviceTransferInstructions__select_transfer_from_android_device_when_prompted_and_then_continue">Selecciona «Transferir desde dispositivo Android» y después en «Adelante». Mantén ambos dispositivos cerca.</string>
  <string name="OldDeviceTransferInstructions__continue">Adelante</string>
  <!--OldDeviceTransferComplete-->
  <string name="OldDeviceTransferComplete__transfer_complete">Transferencia completada</string>
  <string name="OldDeviceTransferComplete__go_to_your_new_device">Comprueba tu dispositivo nuevo</string>
  <string name="OldDeviceTransferComplete__your_signal_data_has_Been_transferred_to_your_new_device">Tus datos de Signal se han transferido a tu dispositivo nuevo. Para completar el proceso de transferencia, debes continuar con el registro en tu dispositivo nuevo.</string>
  <string name="OldDeviceTransferComplete__close">Cerrar</string>
  <!--NewDeviceTransferComplete-->
  <string name="NewDeviceTransferComplete__transfer_successful">Transferencia realizada con éxito</string>
  <string name="NewDeviceTransferComplete__transfer_complete">Transferencia completada</string>
  <string name="NewDeviceTransferComplete__to_complete_the_transfer_process_you_must_continue_registration">Para completar la transferencia, debes continuar con el proceso de registro.</string>
  <string name="NewDeviceTransferComplete__continue_registration">Continuar con el registro</string>
  <!--DeviceToDeviceTransferService-->
  <string name="DeviceToDeviceTransferService_content_title">Transferir cuenta</string>
  <string name="DeviceToDeviceTransferService_status_ready">Preparando a conectarse con tu otro dispositivo Android …</string>
  <string name="DeviceToDeviceTransferService_status_starting_up">Preparando a conectarse con tu otro dispositivo Android …</string>
  <string name="DeviceToDeviceTransferService_status_discovery">Buscando tu otro dispositivo Android …</string>
  <string name="DeviceToDeviceTransferService_status_network_connected">Conectándose a tu otro dispositivo Android …</string>
  <string name="DeviceToDeviceTransferService_status_verification_required">Verificación necesaria</string>
  <string name="DeviceToDeviceTransferService_status_service_connected">Transfiriendo cuenta …</string>
  <!--OldDeviceTransferLockedDialog-->
  <string name="OldDeviceTransferLockedDialog__complete_registration_on_your_new_device">Completa el proceso de registro en el nuevo dispositivo</string>
  <string name="OldDeviceTransferLockedDialog__your_signal_account_has_been_transferred_to_your_new_device">Tu cuenta de Signal se ha transferido a tu dispositivo nuevo pero debes completar el proceso de registro de Signal en el dispositivo nuevo. Signal se inactivará en este dispositivo.</string>
  <string name="OldDeviceTransferLockedDialog__done">Hecho</string>
  <string name="OldDeviceTransferLockedDialog__cancel_and_activate_this_device">Cancelar y activar este dispositivo</string>
  <!--AdvancedPreferenceFragment-->
  <string name="AdvancedPreferenceFragment__transfer_mob_balance">¿Transferir el balance en MOB?</string>
  <string name="AdvancedPreferenceFragment__you_have_a_balance_of_s">Tienes un balance de %1$s. Perderás tus fondos para siempre si no los transfieres a otra cartera antes de eliminar tu cuenta.</string>
  <string name="AdvancedPreferenceFragment__dont_transfer">No transferir</string>
  <string name="AdvancedPreferenceFragment__transfer">Transferir</string>
  <!--RecipientBottomSheet-->
  <string name="RecipientBottomSheet_block">Bloquear</string>
  <string name="RecipientBottomSheet_unblock">Desbloquear</string>
  <string name="RecipientBottomSheet_add_to_contacts">Añadir a contactos</string>
  <!--Error message that displays when a user tries to tap to view system contact details but has no app that supports it-->
  <string name="RecipientBottomSheet_unable_to_open_contacts">Fallo al encontrar una aplicación para abrir contactos.</string>
  <string name="RecipientBottomSheet_add_to_a_group">Añadir a un grupo</string>
  <string name="RecipientBottomSheet_add_to_another_group">Añadir a otro grupo</string>
  <string name="RecipientBottomSheet_view_safety_number">Ver cifras de seguridad</string>
  <string name="RecipientBottomSheet_make_admin">Promover a admin</string>
  <string name="RecipientBottomSheet_remove_as_admin">Retirar permisos de admin</string>
  <string name="RecipientBottomSheet_remove_from_group">Expulsar del grupo</string>
  <string name="RecipientBottomSheet_message_description">Mensaje</string>
  <string name="RecipientBottomSheet_voice_call_description">Llamada de voz</string>
  <string name="RecipientBottomSheet_insecure_voice_call_description">Llamada no segura</string>
  <string name="RecipientBottomSheet_video_call_description">Videollamada</string>
  <string name="RecipientBottomSheet_remove_s_as_group_admin">¿Retirar los permisos de admin a %1$s?</string>
  <string name="RecipientBottomSheet_s_will_be_able_to_edit_group">%1$s podrá modificar este grupo y añadir participantes.</string>
  <string name="RecipientBottomSheet_remove_s_from_the_group">¿Expulsar a %1$s del grupo?</string>
  <!--Dialog message shown when removing someone from a group with group link being active to indicate they will not be able to rejoin-->
  <string name="RecipientBottomSheet_remove_s_from_the_group_they_will_not_be_able_to_rejoin">¿Vetar solicitudes de %1$s? No podrá enviar más solicitudes para unirse vía enlace.</string>
  <string name="RecipientBottomSheet_remove">Eliminar</string>
  <string name="RecipientBottomSheet_copied_to_clipboard">Copiado al portapapeles</string>
  <string name="GroupRecipientListItem_admin">Admin</string>
  <string name="GroupRecipientListItem_approve_description">Aprobar</string>
  <string name="GroupRecipientListItem_deny_description">Denegar</string>
  <!--GroupsLearnMoreBottomSheetDialogFragment-->
  <string name="GroupsLearnMore_legacy_vs_new_groups">Grupos nuevos y antiguos</string>
  <string name="GroupsLearnMore_what_are_legacy_groups">¿Qué son los grupos antiguos?</string>
  <string name="GroupsLearnMore_paragraph_1">Los grupos antiguos no son compatibles con las funciones de los grupos nuevos como admins o actualizaciones más descriptivas.</string>
  <string name="GroupsLearnMore_can_i_upgrade_a_legacy_group">¿Cómo actualizo un grupo antiguo?</string>
  <string name="GroupsLearnMore_paragraph_2">Los grupos antiguos todavía no pueden convertirse en grupos nuevos, pero puedes crear un grupo nuevo con la misma gente, si tod@s usan la versión más reciente de Signal.</string>
  <string name="GroupsLearnMore_paragraph_3">Signal ofrecerá la manera de actualizar un grupo antiguo en el futuro.</string>
  <!--GroupLinkBottomSheetDialogFragment-->
  <string name="GroupLinkBottomSheet_share_hint_requiring_approval">Quienquiera que reciba este enlace puede ver el nombre del grupo, su avatar y solicitar unirse. Compártelo con gente en quien confíes.</string>
  <string name="GroupLinkBottomSheet_share_hint_not_requiring_approval">Quienquiera que reciba este enlace puede ver el nombre del grupo, su avatar y unirse al grupo. Compártelo con gente en quien confíes.</string>
  <string name="GroupLinkBottomSheet_share_via_signal">Compartir vía Molly</string>
  <string name="GroupLinkBottomSheet_copy">Copiar</string>
  <string name="GroupLinkBottomSheet_qr_code">Código QR</string>
  <string name="GroupLinkBottomSheet_share">Compartir</string>
  <string name="GroupLinkBottomSheet_copied_to_clipboard">Copiado al portapapeles</string>
  <string name="GroupLinkBottomSheet_the_link_is_not_currently_active">Enlace (actualmente) inactivo</string>
  <!--VoiceNotePlaybackPreparer-->
  <string name="VoiceNotePlaybackPreparer__failed_to_play_voice_message">Fallo al reproducir nota de voz</string>
  <!--VoiceNoteMediaDescriptionCompatFactory-->
  <string name="VoiceNoteMediaItemFactory__voice_message">Nota de voz · %1$s</string>
  <string name="VoiceNoteMediaItemFactory__s_to_s">%1$s de %2$s</string>
  <!--StorageUtil-->
  <string name="StorageUtil__s_s">%1$s/%2$s</string>
  <string name="BlockedUsersActivity__s_has_been_blocked">Se ha bloqueado a %1$s</string>
  <string name="BlockedUsersActivity__failed_to_block_s">Fallo al bloquear a %1$s</string>
  <string name="BlockedUsersActivity__s_has_been_unblocked">Se ha desbloqueado a %1$s</string>
  <!--ReviewCardDialogFragment-->
  <string name="ReviewCardDialogFragment__review_members">Revisar participantes</string>
  <string name="ReviewCardDialogFragment__review_request">Revisar solicitud</string>
  <string name="ReviewCardDialogFragment__d_group_members_have_the_same_name">%1$d participantes usan el mismo nombre, revisa la lista de participantes debajo y selecciona la opción correcta.</string>
  <string name="ReviewCardDialogFragment__if_youre_not_sure">Si no sabes quién ha enviado esta solicitud, revisa la lista de personas debajo para tomar la decisión correcta.</string>
  <string name="ReviewCardDialogFragment__no_other_groups_in_common">No hay otros grupos en común.</string>
  <string name="ReviewCardDialogFragment__no_groups_in_common">No hay grupos en común.</string>
  <plurals name="ReviewCardDialogFragment__d_other_groups_in_common">
    <item quantity="one">%d grupo en común</item>
    <item quantity="many">%d grupos en común.</item>
    <item quantity="other">%d grupos en común.</item>
  </plurals>
  <plurals name="ReviewCardDialogFragment__d_groups_in_common">
    <item quantity="one">%d grupo en común</item>
    <item quantity="many">%d grupos en común</item>
    <item quantity="other">%d grupos en común</item>
  </plurals>
  <string name="ReviewCardDialogFragment__remove_s_from_group">¿Expulsar a %1$s del grupo?</string>
  <string name="ReviewCardDialogFragment__remove">Eliminar</string>
  <string name="ReviewCardDialogFragment__failed_to_remove_group_member">Fallo al expulsar a alguien del grupo.</string>
  <!--ReviewCard-->
  <string name="ReviewCard__member">Participante</string>
  <string name="ReviewCard__request">Solicitud</string>
  <string name="ReviewCard__your_contact">Tu contacto</string>
  <string name="ReviewCard__remove_from_group">Expulsar del grupo</string>
  <string name="ReviewCard__update_contact">Actualizar contacto</string>
  <string name="ReviewCard__block">Bloquear</string>
  <string name="ReviewCard__delete">Eliminar</string>
  <string name="ReviewCard__recently_changed">Ha cambiado su nombre de perfil recientemente de %1$s a %2$s</string>
  <!--CallParticipantsListUpdatePopupWindow-->
  <string name="CallParticipantsListUpdatePopupWindow__s_joined">%1$s se ha unido</string>
  <string name="CallParticipantsListUpdatePopupWindow__s_and_s_joined">%1$s y %2$s se han unido</string>
  <string name="CallParticipantsListUpdatePopupWindow__s_s_and_s_joined">%1$s, %2$s y %3$s se han unido</string>
  <string name="CallParticipantsListUpdatePopupWindow__s_s_and_d_others_joined">%1$s, %2$s y %3$d más se han unido</string>
  <string name="CallParticipantsListUpdatePopupWindow__s_left">%1$s se ha ido</string>
  <string name="CallParticipantsListUpdatePopupWindow__s_and_s_left">%1$s y %2$s se han ido</string>
  <string name="CallParticipantsListUpdatePopupWindow__s_s_and_s_left">%1$s, %2$s y %3$s se han ido</string>
  <string name="CallParticipantsListUpdatePopupWindow__s_s_and_d_others_left">%1$s, %2$s y %3$d más se han ido</string>
  <string name="CallParticipant__you">Tú</string>
  <string name="CallParticipant__you_on_another_device">Tú (en otro dispositivo)</string>
  <string name="CallParticipant__s_on_another_device">%1$s (en otro dispositivo)</string>
  <!--WifiToCellularPopupWindow-->
  <!--Message shown during a call when the WiFi network is unusable, and cellular data starts to be used for the call instead.-->
  <string name="WifiToCellularPopupWindow__weak_wifi_switched_to_cellular">La conexión Wi-Fi es débil. Se ha cambiado a datos del teléfono.</string>
  <!--DeleteAccountFragment-->
  <string name="DeleteAccountFragment__deleting_your_account_will">Eliminar tu cuenta significa:</string>
  <string name="DeleteAccountFragment__enter_your_phone_number">Introduce tu número de teléfono</string>
  <string name="DeleteAccountFragment__delete_account">Eliminar cuenta</string>
  <string name="DeleteAccountFragment__delete_your_account_info_and_profile_photo">Eliminar la información de tu cuenta y foto de perfil</string>
  <string name="DeleteAccountFragment__delete_all_your_messages">Eliminar todos tus mensajes</string>
  <string name="DeleteAccountFragment__delete_s_in_your_payments_account">Eliminar %1$s en tu cuenta de pagos</string>
  <string name="DeleteAccountFragment__no_country_code">Código de país sin especificar</string>
  <string name="DeleteAccountFragment__no_number">Número no especificado</string>
  <string name="DeleteAccountFragment__the_phone_number">El número introducido no coincide con el de tu cuenta.</string>
  <string name="DeleteAccountFragment__are_you_sure">¿Estás segur@ de querer eliminar tu cuenta?</string>
  <string name="DeleteAccountFragment__this_will_delete_your_signal_account">Esta acción elimina tu cuenta de Signal y reinicia la aplicación. Signal se cerrará después de completarse el proceso.</string>
  <string name="DeleteAccountFragment__failed_to_delete_account">Fallo al eliminar la cuenta. Comprueba la conexión.</string>
  <string name="DeleteAccountFragment__failed_to_delete_local_data">Fallo al eliminar los datos locales. Puedes hacerlo manualmente desde los ajustes del sistema para la aplicación.</string>
  <string name="DeleteAccountFragment__launch_app_settings">Ir a los ajustes de aplicaciones</string>
  <!--Title of progress dialog shown when a user deletes their account and the process is leaving all groups-->
  <string name="DeleteAccountFragment__leaving_groups">Abandonando grupos …</string>
  <!--Title of progress dialog shown when a user deletes their account and the process has left all groups-->
  <string name="DeleteAccountFragment__deleting_account">Eliminando cuenta …</string>
  <!--Message of progress dialog shown when a user deletes their account and the process is canceling their subscription-->
  <string name="DeleteAccountFragment__canceling_your_subscription">Cancelando tu suscripción …</string>
  <!--Message of progress dialog shown when a user deletes their account and the process is leaving groups-->
  <string name="DeleteAccountFragment__depending_on_the_number_of_groups">Este proceso puede necesitar unos minutos dependiendo del número de grupos en que participas</string>
  <!--Message of progress dialog shown when a user deletes their account and the process has left all groups-->
  <string name="DeleteAccountFragment__deleting_all_user_data_and_resetting">Eliminando información personal y restableciendo la aplicación</string>
  <!--Title of error dialog shown when a network error occurs during account deletion-->
  <string name="DeleteAccountFragment__account_not_deleted">Cuenta no eliminada</string>
  <!--Message of error dialog shown when a network error occurs during account deletion-->
  <string name="DeleteAccountFragment__there_was_a_problem">Ha ocurrido un fallo al completar el proceso de eliminar tu cuenta. Comprueba tu conexión e inténtalo de nuevo.</string>
  <!--DeleteAccountCountryPickerFragment-->
  <string name="DeleteAccountCountryPickerFragment__search_countries">Buscar país</string>
  <!--CreateGroupActivity-->
  <string name="CreateGroupActivity__skip">Omitir</string>
  <plurals name="CreateGroupActivity__d_members">
    <item quantity="one">%1$d participante</item>
    <item quantity="many">%1$d participantes</item>
    <item quantity="other">%1$d participantes</item>
  </plurals>
  <!--ShareActivity-->
  <string name="ShareActivity__share">Compartir</string>
  <string name="ShareActivity__send">Enviar</string>
  <string name="ShareActivity__comma_s">, %1$s</string>
  <string name="ShareActivity__sharing_to_multiple_chats_is">Compartir en múltiples chats solo funciona con mensajes de Signal.</string>
  <!--Toast when the incoming intent is invalid-->
  <string name="ShareActivity__could_not_get_share_data_from_intent">No se han podido compartir los datos.</string>
  <!--MultiShareDialogs-->
  <string name="MultiShareDialogs__failed_to_send_to_some_users">Fallo al enviar a algunas personas</string>
  <string name="MultiShareDialogs__you_can_only_share_with_up_to">Puedes compartir con un máximo de %1$d chats</string>
  <!--ChatWallpaperActivity-->
  <string name="ChatWallpaperActivity__chat_wallpaper">Fondo de chat</string>
  <!--ChatWallpaperFragment-->
  <string name="ChatWallpaperFragment__chat_color">Color del chat</string>
  <string name="ChatWallpaperFragment__reset_chat_colors">Restaurar colores de chats</string>
  <string name="ChatWallpaperFragment__reset_chat_color">Restaurar color de chat</string>
  <string name="ChatWallpaperFragment__reset_chat_color_question">¿Deseas restaurar el color del chat?</string>
  <string name="ChatWallpaperFragment__set_wallpaper">Establecer fondo de chat</string>
  <string name="ChatWallpaperFragment__dark_mode_dims_wallpaper">Con tema oscuro se oscurece el fondo</string>
  <string name="ChatWallpaperFragment__contact_name">Nombre</string>
  <string name="ChatWallpaperFragment__reset">Reiniciar</string>
  <string name="ChatWallpaperFragment__clear">Eliminar</string>
  <string name="ChatWallpaperFragment__wallpaper_preview_description">Vista previa del fondo</string>
  <string name="ChatWallpaperFragment__would_you_like_to_override_all_chat_colors">¿Deseas restaurar los colores de todos tus chats?</string>
  <string name="ChatWallpaperFragment__would_you_like_to_override_all_wallpapers">¿Deseas restaurar los fondos de todos los chats?</string>
  <string name="ChatWallpaperFragment__reset_default_colors">Restaurar colores por defecto</string>
  <string name="ChatWallpaperFragment__reset_all_colors">Restaurar todos los colores</string>
  <string name="ChatWallpaperFragment__reset_default_wallpaper">Restaurar fondo por defecto</string>
  <string name="ChatWallpaperFragment__reset_all_wallpapers">Eliminar todos los fondos</string>
  <string name="ChatWallpaperFragment__reset_wallpapers">Restaurar fondos de chats</string>
  <string name="ChatWallpaperFragment__reset_wallpaper">Restaurar fondo de chat</string>
  <string name="ChatWallpaperFragment__reset_wallpaper_question">¿Deseas restaurar el fondo de chat?</string>
  <!--ChatWallpaperSelectionFragment-->
  <string name="ChatWallpaperSelectionFragment__choose_from_photos">Seleccionar desde fotos</string>
  <string name="ChatWallpaperSelectionFragment__presets">Incluidos</string>
  <!--ChatWallpaperPreviewActivity-->
  <string name="ChatWallpaperPreviewActivity__preview">Vista previa</string>
  <string name="ChatWallpaperPreviewActivity__set_wallpaper">Establecer fondo de chat</string>
  <string name="ChatWallpaperPreviewActivity__swipe_to_preview_more_wallpapers">Desliza horizontalmente para ver más.</string>
  <string name="ChatWallpaperPreviewActivity__set_wallpaper_for_all_chats">Establecer para todos los chats</string>
  <string name="ChatWallpaperPreviewActivity__set_wallpaper_for_s">Establece el fondo para %1$s</string>
  <string name="ChatWallpaperPreviewActivity__viewing_your_gallery_requires_the_storage_permission">Signal necesita acceso al almacenamiento para mostrar la galería.</string>
  <!--WallpaperImageSelectionActivity-->
  <string name="WallpaperImageSelectionActivity__choose_wallpaper_image">Selecciona foto para fondo de chat</string>
  <!--WallpaperCropActivity-->
  <string name="WallpaperCropActivity__pinch_to_zoom_drag_to_adjust">Pellizca y arrastra para ajustar.</string>
  <string name="WallpaperCropActivity__set_wallpaper_for_all_chats">Establecer para todos los chats.</string>
  <string name="WallpaperCropActivity__set_wallpaper_for_s">Establece el fondo para %s.</string>
  <string name="WallpaperCropActivity__error_setting_wallpaper">Fallo al establecer el fondo de chat.</string>
  <string name="WallpaperCropActivity__blur_photo">Difuminar</string>
  <!--InfoCard-->
  <string name="payment_info_card_about_mobilecoin">Sobre MobileCoin</string>
  <string name="payment_info_card_mobilecoin_is_a_new_privacy_focused_digital_currency">MobileCoin es una nueva moneda digital enfocada en la privacidad.</string>
  <string name="payment_info_card_adding_funds">Añadir fondos</string>
  <string name="payment_info_card_you_can_add_funds_for_use_in">Puedes añadir fondos para hacer pagos a personas a través de Molly al enviar MobileCoin a la dirección de tu cartera de Molly.</string>
  <string name="payment_info_card_cashing_out">Recuperar</string>
  <string name="payment_info_card_you_can_cash_out_mobilecoin">Siempre puedes recuperar tus fondos al transferirlos a un «exchange» que soporte MobileCoin. Tan solo tienes que hacer una transferencia a tu cuenta en ese «exchange».</string>
  <string name="payment_info_card_hide_this_card">¿Ocultar esta tarjeta?</string>
  <string name="payment_info_card_hide">Ocultar</string>
  <string name="payment_info_card_record_recovery_phrase">Mostrar frase de recuperación</string>
  <string name="payment_info_card_your_recovery_phrase_gives_you">La frase de recuperación también te permite recuperar tu cartera.</string>
  <string name="payment_info_card_record_your_phrase">Mostrar frase de recuperación</string>
  <string name="payment_info_card_update_your_pin">Actualiza tu PIN de Signal</string>
  <string name="payment_info_card_with_a_high_balance">Con un balance alto, necesitas actualizar tu PIN de Signal a un PIN alfanumérico que añada protección extra a tu cuenta de Signal. </string>
  <string name="payment_info_card_update_pin">Actualizar PIN</string>
  <!--DeactivateWalletFragment-->
  <string name="DeactivateWalletFragment__deactivate_wallet">Desactivar cartera</string>
  <string name="DeactivateWalletFragment__your_balance">Tu balance</string>
  <string name="DeactivateWalletFragment__its_recommended_that_you">Te recomendamos transferir tus fondos a otra cartera antes de desactivar los pagos. Si seleccionas no transferir los fondos ahora, permanecerán en la cartera asociada a tu cuenta de Molly cuando vuelvas a activar los pagos.</string>
  <string name="DeactivateWalletFragment__transfer_remaining_balance">Transferir balance restante</string>
  <string name="DeactivateWalletFragment__deactivate_without_transferring">Desactivar sin transferir</string>
  <string name="DeactivateWalletFragment__deactivate">Desactivar</string>
  <string name="DeactivateWalletFragment__deactivate_without_transferring_question">¿Desactivar sin transferir?</string>
  <string name="DeactivateWalletFragment__your_balance_will_remain">Tu balance permanecerá en la cartera asociada a tu cuenta de Molly para cuando decidas reactivar los pagos.</string>
  <string name="DeactivateWalletFragment__error_deactivating_wallet">Fallo al desactivar cartera.</string>
  <!--PaymentsRecoveryStartFragment-->
  <string name="PaymentsRecoveryStartFragment__recovery_phrase">Frase de recuperación</string>
  <string name="PaymentsRecoveryStartFragment__view_recovery_phrase">Ver frase de recuperación</string>
  <string name="PaymentsRecoveryStartFragment__enter_recovery_phrase">Introducir frase de recuperación</string>
  <string name="PaymentsRecoveryStartFragment__your_balance_will_automatically_restore">Tu balance se restaurará automáticamente al reinstalar Signal si confirmas el PIN de tu cuenta de Signal. También puedes restaurar tu balance con la frase de recuperación: %1$d palabras que tan solo tú conoces. Anótala y guárdala en sitio seguro.</string>
  <string name="PaymentsRecoveryStartFragment__your_recovery_phrase_is_a">Tu frase de recuperación son las %1$d palabras que se generan al activar los pagos y que solo tú conoces. Úsala para recuperar tu cuenta de pagos.</string>
  <string name="PaymentsRecoveryStartFragment__start">Comenzar</string>
  <string name="PaymentsRecoveryStartFragment__enter_manually">Introducir manualmente</string>
  <string name="PaymentsRecoveryStartFragment__paste_from_clipboard">Copiar del portapapeles</string>
  <!--PaymentsRecoveryPasteFragment-->
  <string name="PaymentsRecoveryPasteFragment__paste_recovery_phrase">Pegar frase de recuperación</string>
  <string name="PaymentsRecoveryPasteFragment__recovery_phrase">Frase de recuperación</string>
  <string name="PaymentsRecoveryPasteFragment__next">Siguiente</string>
  <string name="PaymentsRecoveryPasteFragment__invalid_recovery_phrase">Frase de recuperación inválida</string>
  <string name="PaymentsRecoveryPasteFragment__make_sure">Asegúrate que has introducido las %1$d palabras correctas e inténtalo de nuevo.</string>
  <!--PaymentsRecoveryPhraseFragment-->
  <string name="PaymentsRecoveryPhraseFragment__next">Siguiente</string>
  <string name="PaymentsRecoveryPhraseFragment__edit">Editar</string>
  <string name="PaymentsRecoveryPhraseFragment__previous">Atrás</string>
  <string name="PaymentsRecoveryPhraseFragment__your_recovery_phrase">Tu frase de recuperación</string>
  <string name="PaymentsRecoveryPhraseFragment__write_down_the_following_d_words">Anota las %1$d palabras en el mismo orden. Guárdalas en sitio seguro.</string>
  <string name="PaymentsRecoveryPhraseFragment__make_sure_youve_entered">Asegúrate que has introducido la frase de recuperación correcta.</string>
  <string name="PaymentsRecoveryPhraseFragment__do_not_screenshot_or_send_by_email">No hagas una captura de pantalla y sobre todo, no la envíes por correo electrónico.</string>
  <string name="PaymentsRecoveryPhraseFragment__payments_account_restored">Cuenta de pagos restaurada.</string>
  <string name="PaymentsRecoveryPhraseFragment__invalid_recovery_phrase">Frase de recuperación inválida</string>
  <string name="PaymentsRecoveryPhraseFragment__make_sure_youve_entered_your_phrase_correctly_and_try_again">Asegúrate que has introducido la frase de recuperación correcta e inténtalo de nuevo.</string>
  <string name="PaymentsRecoveryPhraseFragment__copy_to_clipboard">¿Copiar al portapapeles?</string>
  <string name="PaymentsRecoveryPhraseFragment__if_you_choose_to_store">Si seleccionas guardar tu frase de recuperación de forma digital, asegúrate que está almacenada en un sitio de confianza: P.ej. en el gestor de contraseñas.</string>
  <string name="PaymentsRecoveryPhraseFragment__copy">Copiar</string>
  <!--PaymentsRecoveryPhraseConfirmFragment-->
  <string name="PaymentRecoveryPhraseConfirmFragment__confirm_recovery_phrase">Confirmar frase de recuperación</string>
  <string name="PaymentRecoveryPhraseConfirmFragment__enter_the_following_words">Introduce las siguientes palabras de tu frase de recuperación.</string>
  <string name="PaymentRecoveryPhraseConfirmFragment__word_d">Palabra n° %1$d</string>
  <string name="PaymentRecoveryPhraseConfirmFragment__see_phrase_again">Mostrar la frase otra vez</string>
  <string name="PaymentRecoveryPhraseConfirmFragment__done">Hecho</string>
  <string name="PaymentRecoveryPhraseConfirmFragment__recovery_phrase_confirmed">Frase de recuperación confirmada</string>
  <!--PaymentsRecoveryEntryFragment-->
  <string name="PaymentsRecoveryEntryFragment__enter_recovery_phrase">Introducir frase de recuperación</string>
  <string name="PaymentsRecoveryEntryFragment__enter_word_d">Introduce palabra n° %1$d</string>
  <string name="PaymentsRecoveryEntryFragment__word_d">Palabra n° %1$d</string>
  <string name="PaymentsRecoveryEntryFragment__next">Siguiente</string>
  <string name="PaymentsRecoveryEntryFragment__invalid_word">Palabra incorrecta</string>
  <!--ClearClipboardAlarmReceiver-->
  <string name="ClearClipboardAlarmReceiver__clipboard_cleared">Portapapeles limpiado.</string>
  <!--PaymentNotificationsView-->
  <string name="PaymentNotificationsView__view">Ver</string>
  <!--UnreadPayments-->
  <string name="UnreadPayments__s_sent_you_s">%1$s te ha enviado %2$s</string>
  <string name="UnreadPayments__d_new_payment_notifications">%1$d nuevos pagos</string>
  <!--CanNotSendPaymentDialog-->
  <string name="CanNotSendPaymentDialog__cant_send_payment">Imposible enviar el pago</string>
  <string name="CanNotSendPaymentDialog__to_send_a_payment_to_this_user">Para enviar un pago a esta persona, tiene primero que aceptar tu solicitud de chat. Envía un mensaje para crear una solicitud de chat.</string>
  <string name="CanNotSendPaymentDialog__send_a_message">Enviar mensajes</string>
  <!--GroupsInCommonMessageRequest-->
  <string name="GroupsInCommonMessageRequest__you_have_no_groups_in_common_with_this_person">No tienes grupos en común con esta persona. Revisa siempre cuidadosamente solicitudes de chat antes de aceptarlas para evitar mensajes indeseados.</string>
  <string name="GroupsInCommonMessageRequest__none_of_your_contacts_or_people_you_chat_with_are_in_this_group">Nadie en este grupo ha chateado nunca contigo. Revisa siempre cuidadosamente solicitudes de chat antes de aceptarlas para evitar mensajes indeseados.</string>
  <string name="GroupsInCommonMessageRequest__about_message_requests">Más sobre solicitudes de chat</string>
  <string name="GroupsInCommonMessageRequest__okay">De acuerdo</string>
  <string name="ChatColorSelectionFragment__heres_a_preview_of_the_chat_color">Aquí puedes ver el color del chat.</string>
  <string name="ChatColorSelectionFragment__the_color_is_visible_to_only_you">Este color solo es visible para ti.</string>
  <!--GroupDescriptionDialog-->
  <string name="GroupDescriptionDialog__group_description">Descripción del grupo</string>
  <!--QualitySelectorBottomSheetDialog-->
  <string name="QualitySelectorBottomSheetDialog__standard">Normal</string>
  <string name="QualitySelectorBottomSheetDialog__faster_less_data">Rápida, menos datos</string>
  <string name="QualitySelectorBottomSheetDialog__high">Alta</string>
  <string name="QualitySelectorBottomSheetDialog__slower_more_data">Lenta, más datos</string>
  <string name="QualitySelectorBottomSheetDialog__photo_quality">Calidad de la foto</string>
  <!--AppSettingsFragment-->
  <string name="AppSettingsFragment__invite_your_friends">¡Invita a tus amistades!</string>
  <string name="AppSettingsFragment__copied_subscriber_id_to_clipboard">Id de usiari@ copiada al portapapeles</string>
  <!--AccountSettingsFragment-->
  <string name="AccountSettingsFragment__account">Cuenta</string>
  <string name="AccountSettingsFragment__youll_be_asked_less_frequently">Te lo solicitaremos menos a menudo con el pasar del tiempo</string>
  <string name="AccountSettingsFragment__require_your_signal_pin">Requerir tu PIN de Signal al volver a registrar tu número con Signal</string>
  <string name="AccountSettingsFragment__change_phone_number">Cambiar número de teléfono en Signal</string>
  <!--ChangeNumberFragment-->
  <string name="ChangeNumberFragment__use_this_to_change_your_current_phone_number_to_a_new_phone_number">Esta opción te permite cambiar tu número de teléfono actual en Signal a un número de teléfono nuevo. Este cambio no se puede deshacer.\n\n Antes de continuar, asegúrate que tu número nuevo puede recibir SMS o llamadas.</string>
  <string name="ChangeNumberFragment__continue">Adelante</string>
  <!--Message shown on dialog after your number has been changed successfully.-->
  <string name="ChangeNumber__your_phone_number_has_changed_to_s">Tu número de teléfono ha cambiado a %1$s</string>
  <!--Confirmation button to dismiss number changed dialog-->
  <string name="ChangeNumber__okay">De acuerdo</string>
  <!--ChangeNumberEnterPhoneNumberFragment-->
  <string name="ChangeNumberEnterPhoneNumberFragment__change_number">Cambiar número</string>
  <string name="ChangeNumberEnterPhoneNumberFragment__your_old_number">Tu número antiguo</string>
  <string name="ChangeNumberEnterPhoneNumberFragment__old_phone_number">Número de teléfono antiguo</string>
  <string name="ChangeNumberEnterPhoneNumberFragment__your_new_number">Tu número nuevo</string>
  <string name="ChangeNumberEnterPhoneNumberFragment__new_phone_number">Número de teléfono nuevo</string>
  <string name="ChangeNumberEnterPhoneNumberFragment__the_phone_number_you_entered_doesnt_match_your_accounts">El número introducido no coincide con el de tu cuenta de Signal.</string>
  <string name="ChangeNumberEnterPhoneNumberFragment__you_must_specify_your_old_number_country_code">Debes especificar el código de país de tu número antiguo</string>
  <string name="ChangeNumberEnterPhoneNumberFragment__you_must_specify_your_old_phone_number">Debes especificar tu número antiguo</string>
  <string name="ChangeNumberEnterPhoneNumberFragment__you_must_specify_your_new_number_country_code">Debes especificar el código de país de tu número nuevo</string>
  <string name="ChangeNumberEnterPhoneNumberFragment__you_must_specify_your_new_phone_number">Debes especificar tu número nuevo</string>
  <!--ChangeNumberVerifyFragment-->
  <string name="ChangeNumberVerifyFragment__change_number">Cambiar número</string>
  <string name="ChangeNumberVerifyFragment__verifying_s">Verificando %1$s</string>
  <string name="ChangeNumberVerifyFragment__captcha_required">Captha requerido</string>
  <!--ChangeNumberConfirmFragment-->
  <string name="ChangeNumberConfirmFragment__change_number">Cambiar número</string>
  <string name="ChangeNumberConfirmFragment__you_are_about_to_change_your_phone_number_from_s_to_s">Estás a punto de cambiar tu número de teléfono en Signal de %1$s a %2$s.\n\nAntes de continuar, verifica que el número a continuación es correcto.</string>
  <string name="ChangeNumberConfirmFragment__edit_number">Corregir número</string>
  <!--ChangeNumberRegistrationLockFragment-->
  <string name="ChangeNumberRegistrationLockFragment__signal_change_number_need_help_with_pin_for_android_v2_pin">Cambio de número en Signal - Ayuda necesaria con el PIN para Android (PIN v2)</string>
  <!--ChangeNumberPinDiffersFragment-->
  <string name="ChangeNumberPinDiffersFragment__pins_do_not_match">Los PINs no coinciden</string>
  <string name="ChangeNumberPinDiffersFragment__the_pin_associated_with_your_new_number_is_different_from_the_pin_associated_with_your_old_one">El PIN asociado con tu número nuevo es diferente del PIN asociado con el número antiguo. ¿Deseas conservar tu PIN antiguo o actualizarlo?</string>
  <string name="ChangeNumberPinDiffersFragment__keep_old_pin">Conservar PIN antiguo</string>
  <string name="ChangeNumberPinDiffersFragment__update_pin">Actualizar PIN</string>
  <string name="ChangeNumberPinDiffersFragment__keep_old_pin_question">¿Conservar PIN antiguo?</string>
  <!--ChangeNumberLockActivity-->
  <!--Info message shown to user if something crashed the app during the change number attempt and we were unable to confirm the change so we force them into this screen to check before letting them use the app-->
  <string name="ChangeNumberLockActivity__it_looks_like_you_tried_to_change_your_number_but_we_were_unable_to_determine_if_it_was_successful_rechecking_now">Parece que has intentado cambiar tu número de teléfono pero Signal no puede determinar si el cambio se ha completado con éxito.\n\nVolviendo a comprobar ahora …</string>
  <!--Dialog title shown if we were able to confirm your change number status (meaning we now know what the server thinks our number is) after a crash during the regular flow-->
  <string name="ChangeNumberLockActivity__change_status_confirmed">Cambio de número confirmado</string>
  <!--Dialog message shown if we were able to confirm your change number status (meaning we now know what the server thinks our number is) after a crash during the regular flow-->
  <string name="ChangeNumberLockActivity__your_number_has_been_confirmed_as_s">Hemos confirmado tu nuevo número en Signal: %1$s. Si este no es tu nuevo número, por favor anótalo e inicia el proceso de cambio de número de nuevo.</string>
  <!--Dialog title shown if we were not able to confirm your phone number with the server and thus cannot let leave the change flow yet after a crash during the regular flow-->
  <string name="ChangeNumberLockActivity__change_status_unconfirmed">Cambio de número no confirmado</string>
  <!--Dialog message shown when we can\'t verify the phone number on the server, only shown if there was a network error communicating with the server after a crash during the regular flow-->
  <string name="ChangeNumberLockActivity__we_could_not_determine_the_status_of_your_change_number_request">Fallo al determinar el estado de tu cambio de número.\n\n(Error: %1$s)</string>
  <!--Dialog button to retry confirming the number on the server-->
  <string name="ChangeNumberLockActivity__retry">Reintentar</string>
  <!--Dialog button shown to leave the app when in the unconfirmed change status after a crash in the regular flow-->
  <string name="ChangeNumberLockActivity__leave">Abandonar</string>
  <string name="ChangeNumberLockActivity__submit_debug_log">Enviar registro de depuración</string>
  <!--ChatsSettingsFragment-->
  <string name="ChatsSettingsFragment__keyboard">Teclado</string>
  <string name="ChatsSettingsFragment__enter_key_sends">Enviar al tocar «Intro»</string>
  <!--SmsSettingsFragment-->
  <string name="SmsSettingsFragment__use_as_default_sms_app">Usar como aplicación de SMS predeterminada</string>
  <!--NotificationsSettingsFragment-->
  <string name="NotificationsSettingsFragment__messages">Mensajes</string>
  <string name="NotificationsSettingsFragment__calls">Llamadas</string>
  <string name="NotificationsSettingsFragment__notify_when">Notificarme cuando …</string>
  <string name="NotificationsSettingsFragment__contact_joins_signal">Alguien comienza a usar Signal</string>
  <!--Notification preference header-->
  <string name="NotificationsSettingsFragment__notification_profiles">Perfiles de notificaciones</string>
  <!--Notification preference option header-->
  <string name="NotificationsSettingsFragment__profiles">Perfiles</string>
  <!--Notification preference summary text-->
  <string name="NotificationsSettingsFragment__create_a_profile_to_receive_notifications_only_from_people_and_groups_you_choose">Crea un perfil para recibir notificaciones sólo de la gente y grupos que tú decidas.</string>
  <!--NotificationProfilesFragment-->
  <!--Title for notification profiles screen that shows all existing profiles-->
  <string name="NotificationProfilesFragment__notification_profiles">Perfiles de notificaciones</string>
  <!--Button text to create a notification profile-->
  <string name="NotificationProfilesFragment__create_profile">Crear perfil</string>
  <!--PrivacySettingsFragment-->
  <string name="PrivacySettingsFragment__blocked">Personas bloqueadas</string>
  <string name="PrivacySettingsFragment__d_contacts">%1$d contactos</string>
  <string name="PrivacySettingsFragment__messaging">Mensajería</string>
  <string name="PrivacySettingsFragment__disappearing_messages">Desaparición de mensajes</string>
  <string name="PrivacySettingsFragment__app_security">Seguridad de la aplicación</string>
  <string name="PrivacySettingsFragment__block_screenshots_in_the_recents_list_and_inside_the_app">Bloquea capturas de pantalla en la lista de aplicaciones recientes y dentro de la aplicación</string>
  <string name="PrivacySettingsFragment__signal_message_and_calls">Los mensajes y llamadas de Signal siempre usan remitente confidencial y las llamadas se desvían</string>
  <string name="PrivacySettingsFragment__default_timer_for_new_changes">Tiempo de desaparición de mensajes por defecto en nuevos chats</string>
  <string name="PrivacySettingsFragment__set_a_default_disappearing_message_timer_for_all_new_chats_started_by_you">Fija la desaparición de mensajes para nuevos chats iniciados por ti.</string>
  <!--Summary for stories preference to launch into story privacy settings-->
  <string name="PrivacySettingsFragment__manage_your_stories">Gestiona tus historias y quién puede verlas</string>
  <string name="PrivacySettingsFragment__payment_lock_require_lock">Pide el bloqueo de pantalla de Android o la huella dactilar para transferir fondos.</string>
  <!--Alert dialog title when payment lock cannot be enabled-->
  <string name="PrivacySettingsFragment__cant_enable_title">No se puede activar el bloqueo de pago</string>
  <!--Alert dialog description to setup screen lock or fingerprint in phone settings-->
  <string name="PrivacySettingsFragment__cant_enable_description">Para usar el bloqueo de pantalla, antes debes activar el bloqueo de pantalla o la identificación con huella dactilar en los Ajustes de tu teléfono. </string>
  <!--Shown in a toast when we can\'t navigate to the user\'s system fingerprint settings-->
  <string name="PrivacySettingsFragment__failed_to_navigate_to_system_settings">No se ha podido ir a los Ajustes del sistema</string>
  <!--Alert dialog button to go to phone settings-->
  <string name="PrivacySettingsFragment__go_to_settings">Ir a ajustes</string>
  <!--Alert dialog button to cancel the dialog-->
  <string name="PrivacySettingsFragment__cancel">Cancelar</string>
  <!--AdvancedPrivacySettingsFragment-->
  <string name="AdvancedPrivacySettingsFragment__show_status_icon">Mostrar el icono de estado</string>
  <string name="AdvancedPrivacySettingsFragment__show_an_icon">Con esta opción activa se muestra un icono en los detalles del mensaje, si éste ha sido entregado como «remitente confidencial». El «remitente confidencial» es una función del protocolo de Signal que impide saber a nuestro servidor quién envía el mensaje. La persona que lo recibe sí lo sabrá.</string>
  <!--ExpireTimerSettingsFragment-->
  <string name="ExpireTimerSettingsFragment__when_enabled_new_messages_sent_and_received_in_new_chats_started_by_you_will_disappear_after_they_have_been_seen">Con esta opción activa, los mensajes enviados y recibidos en chats iniciados por ti desaparecerán tras ser vistos.</string>
  <string name="ExpireTimerSettingsFragment__when_enabled_new_messages_sent_and_received_in_this_chat_will_disappear_after_they_have_been_seen">Con esta opción activa, los mensajes enviados y recibidos en este chat desaparecerán tras ser vistos.</string>
  <string name="ExpireTimerSettingsFragment__off">Inactivo</string>
  <string name="ExpireTimerSettingsFragment__4_weeks">4 semanas</string>
  <string name="ExpireTimerSettingsFragment__1_week">1 semana</string>
  <string name="ExpireTimerSettingsFragment__1_day">1 día </string>
  <string name="ExpireTimerSettingsFragment__8_hours">8 horas</string>
  <string name="ExpireTimerSettingsFragment__1_hour">1 hora</string>
  <string name="ExpireTimerSettingsFragment__5_minutes">5 minutos</string>
  <string name="ExpireTimerSettingsFragment__30_seconds">30 segundos</string>
  <string name="ExpireTimerSettingsFragment__custom_time">Tiempo personalizado</string>
  <string name="ExpireTimerSettingsFragment__set">Fijar</string>
  <string name="ExpireTimerSettingsFragment__save">Guardar</string>
  <string name="CustomExpireTimerSelectorView__seconds">segundos</string>
  <string name="CustomExpireTimerSelectorView__minutes">minutos</string>
  <string name="CustomExpireTimerSelectorView__hours">horas</string>
  <string name="CustomExpireTimerSelectorView__days">días</string>
  <string name="CustomExpireTimerSelectorView__weeks">semanas</string>
  <!--HelpSettingsFragment-->
  <string name="HelpSettingsFragment__support_center">Centro de soporte</string>
  <string name="HelpSettingsFragment__contact_us">Contáctanos</string>
  <string name="HelpSettingsFragment__version">Versión</string>
  <string name="HelpSettingsFragment__debug_log">Registro de depuración (log)</string>
  <string name="HelpSettingsFragment__terms_amp_privacy_policy">Términos y política de privacidad</string>
  <string name="HelpFragment__copyright_signal_messenger">Derechos de Molly Messenger</string>
  <string name="HelpFragment__licenced_under_the_gplv3">App liberada bajo GPLv3</string>
  <!--DataAndStorageSettingsFragment-->
  <string name="DataAndStorageSettingsFragment__media_quality">Calidad de fotos y vídeos</string>
  <string name="DataAndStorageSettingsFragment__sent_media_quality">Calidad de envío de fotos y vídeos</string>
  <string name="DataAndStorageSettingsFragment__sending_high_quality_media_will_use_more_data">Se usarán más datos al seleccionar la opción de alta calidad.</string>
  <string name="DataAndStorageSettingsFragment__high">Alta</string>
  <string name="DataAndStorageSettingsFragment__standard">Normal</string>
  <string name="DataAndStorageSettingsFragment__calls">Llamadas</string>
  <!--ChatColorSelectionFragment-->
  <string name="ChatColorSelectionFragment__auto">Auto</string>
  <string name="ChatColorSelectionFragment__use_custom_colors">Usar colores personalizados</string>
  <string name="ChatColorSelectionFragment__chat_color">Color del chat</string>
  <string name="ChatColorSelectionFragment__edit">Editar</string>
  <string name="ChatColorSelectionFragment__duplicate">Duplicar</string>
  <string name="ChatColorSelectionFragment__delete">Eliminar</string>
  <string name="ChatColorSelectionFragment__delete_color">Eliminar color</string>
  <plurals name="ChatColorSelectionFragment__this_custom_color_is_used">
    <item quantity="one">Este color personalizado se está usando en %1$d chat. ¿Deseas eliminarlo?</item>
    <item quantity="many">Este color personalizado se está usando en %1$d chats. ¿Deseas eliminarlo para todos los chats?</item>
    <item quantity="other">Este color personalizado se está usando en %1$d chats. ¿Deseas eliminarlo para todos los chats?</item>
  </plurals>
  <string name="ChatColorSelectionFragment__delete_chat_color">¿Eliminar color del chat?</string>
  <!--CustomChatColorCreatorFragment-->
  <string name="CustomChatColorCreatorFragment__solid">Sólido</string>
  <string name="CustomChatColorCreatorFragment__gradient">Gradiente</string>
  <string name="CustomChatColorCreatorFragment__hue">Tinte</string>
  <string name="CustomChatColorCreatorFragment__saturation">Saturación</string>
  <!--CustomChatColorCreatorFragmentPage-->
  <string name="CustomChatColorCreatorFragmentPage__save">Guardar</string>
  <string name="CustomChatColorCreatorFragmentPage__edit_color">Modificar color</string>
  <plurals name="CustomChatColorCreatorFragmentPage__this_color_is_used">
    <item quantity="one">Este color personalizado se está usando en %1$d chat. ¿Deseas modificarlo?</item>
    <item quantity="many">Este color personalizado se está usando en %1$d chats. ¿Deseas modificarlo en todos esos chats?</item>
    <item quantity="other">Este color personalizado se está usando en %1$d chats. ¿Deseas modificarlo en todos esos chats?</item>
  </plurals>
  <!--ChatColorGradientTool-->
  <string name="ChatColorGradientTool_top_edge_selector">Selector límite superior</string>
  <string name="ChatColorGradientTool_bottom_edge_selector">Selector límite inferior</string>
  <!--Title text for prompt to donate. Shown in a popup at the bottom of the chat list.-->
  <string name="Donate2022Q2Megaphone_donate_to_signal">Donar a Signal</string>
  <!--Body text for prompt to donate. Shown in a popup at the bottom of the chat list.-->
  <string name="Donate2022Q2Megaphone_signal_is_powered_by_people_like_you">Signal se mantiene gracias a gente como tú. Dona mensualmente y recibe un distintivo.</string>
  <!--Button label that brings a user to the donate screen. Shown in a popup at the bottom of the chat list.-->
  <string name="Donate2022Q2Megaphone_donate">Donar</string>
  <!--Button label that dismissed a prompt to donate. Shown in a popup at the bottom of the chat list.-->
  <string name="Donate2022Q2Megaphone_not_now">Ahora no</string>
  <!--EditReactionsFragment-->
  <string name="EditReactionsFragment__customize_reactions">Personalizar reacciones</string>
  <string name="EditReactionsFragment__tap_to_replace_an_emoji">Toca para reemplazar un emoji</string>
  <string name="EditReactionsFragment__reset">Reiniciar</string>
  <string name="EditReactionsFragment_save">Guardar</string>
  <string name="ChatColorSelectionFragment__auto_matches_the_color_to_the_wallpaper">«Auto» combina el color de las burbujas con el del fondo del chat</string>
  <string name="CustomChatColorCreatorFragment__drag_to_change_the_direction_of_the_gradient">Desliza para cambiar la dirección del gradiente</string>
  <!--AddAProfilePhotoMegaphone-->
  <string name="AddAProfilePhotoMegaphone__add_a_profile_photo">Añade una foto a tu perfil</string>
  <string name="AddAProfilePhotoMegaphone__choose_a_look_and_color">Selecciona un color y personaliza tus iniciales.</string>
  <string name="AddAProfilePhotoMegaphone__not_now">Ahora no</string>
  <string name="AddAProfilePhotoMegaphone__add_photo">Añade una foto</string>
  <!--BecomeASustainerMegaphone-->
  <string name="BecomeASustainerMegaphone__become_a_sustainer">Sostén Signal</string>
  <!--Displayed in the Become a Sustainer megaphone-->
  <string name="BecomeASustainerMegaphone__signal_is_powered_by">Signal se mantiene gracias a gente como tú. Dona y recibe un distintivo para tu perfil.</string>
  <string name="BecomeASustainerMegaphone__not_now">Ahora no</string>
  <string name="BecomeASustainerMegaphone__donate">Donar</string>
  <!--KeyboardPagerFragment-->
  <string name="KeyboardPagerFragment_emoji">Emojis y personas</string>
  <string name="KeyboardPagerFragment_open_emoji_search">Abrir búsqueda de emojis</string>
  <string name="KeyboardPagerFragment_open_sticker_search">Abrir búsqueda de stickers</string>
  <string name="KeyboardPagerFragment_open_gif_search">Abrir búsqueda de GIFs</string>
  <string name="KeyboardPagerFragment_stickers">Stickers</string>
  <string name="KeyboardPagerFragment_backspace">Atrás</string>
  <string name="KeyboardPagerFragment_gifs">GIFs</string>
  <string name="KeyboardPagerFragment_search_emoji">Buscar emoji</string>
  <string name="KeyboardPagerfragment_back_to_emoji">Volver a emojis</string>
  <string name="KeyboardPagerfragment_clear_search_entry">Eliminar término de búsqueda</string>
  <string name="KeyboardPagerFragment_search_giphy">Buscar en GIPHY</string>
  <!--StickerSearchDialogFragment-->
  <string name="StickerSearchDialogFragment_search_stickers">Buscar stickers</string>
  <string name="StickerSearchDialogFragment_no_results_found">No se encontraron resultados</string>
  <string name="EmojiSearchFragment__no_results_found">No se encontraron resultados</string>
  <string name="NotificationsSettingsFragment__unknown_ringtone">Tono de llamada desconocido</string>
  <!--ConversationSettingsFragment-->
  <!--Error toasted when no activity can handle the add contact intent-->
  <string name="ConversationSettingsFragment__contacts_app_not_found">No se ha encontrado la app de contactos</string>
  <string name="ConversationSettingsFragment__send_message">Enviar mensaje</string>
  <string name="ConversationSettingsFragment__start_video_call">Iniciar videollamada</string>
  <string name="ConversationSettingsFragment__start_audio_call">Iniciar llamada</string>
  <string name="ConversationSettingsFragment__message">Mensaje</string>
  <string name="ConversationSettingsFragment__video">Vídeo</string>
  <string name="ConversationSettingsFragment__audio">Audio</string>
  <string name="ConversationSettingsFragment__call">Llamar</string>
  <string name="ConversationSettingsFragment__mute">Silenciar</string>
  <string name="ConversationSettingsFragment__muted">Silenciada</string>
  <string name="ConversationSettingsFragment__search">Buscar</string>
  <string name="ConversationSettingsFragment__disappearing_messages">Desaparición de mensajes</string>
  <string name="ConversationSettingsFragment__sounds_and_notifications">Sonidos y notificaciones</string>
  <string name="ConversationSettingsFragment__contact_details">Detalles personales</string>
  <string name="ConversationSettingsFragment__view_safety_number">Ver cifras de seguridad</string>
  <string name="ConversationSettingsFragment__block">Bloquear</string>
  <string name="ConversationSettingsFragment__block_group">Bloquear grupo</string>
  <string name="ConversationSettingsFragment__unblock">Desbloquear</string>
  <string name="ConversationSettingsFragment__unblock_group">Desbloquear grupo</string>
  <string name="ConversationSettingsFragment__add_to_a_group">Añadir a un grupo</string>
  <string name="ConversationSettingsFragment__see_all">Ver todos</string>
  <string name="ConversationSettingsFragment__add_members">Añadir participantes</string>
  <string name="ConversationSettingsFragment__permissions">Permisos</string>
  <string name="ConversationSettingsFragment__requests_and_invites">Solicitudes e invitaciones</string>
  <string name="ConversationSettingsFragment__group_link">Enlace al grupo</string>
  <string name="ConversationSettingsFragment__add_as_a_contact">Añadir como nuevo contacto</string>
  <string name="ConversationSettingsFragment__unmute">No silenciar</string>
  <string name="ConversationSettingsFragment__conversation_muted_until_s">Chat silenciado hasta %1$s</string>
  <string name="ConversationSettingsFragment__conversation_muted_forever">Chat silenciado para siempre</string>
  <string name="ConversationSettingsFragment__copied_phone_number_to_clipboard">Número copiado al portapapeles.</string>
  <string name="ConversationSettingsFragment__phone_number">Número de teléfono</string>
  <string name="ConversationSettingsFragment__get_badges">Consigue distintivos para tu perfil al sostener Signal. Toca sobre el distintivo para saber más.</string>
  <!--PermissionsSettingsFragment-->
  <string name="PermissionsSettingsFragment__add_members">Añadir participantes</string>
  <string name="PermissionsSettingsFragment__edit_group_info">Editar detalles del grupo</string>
  <string name="PermissionsSettingsFragment__send_messages">Enviar mensajes</string>
  <string name="PermissionsSettingsFragment__all_members">Cualquiera</string>
  <string name="PermissionsSettingsFragment__only_admins">Solo admins</string>
  <string name="PermissionsSettingsFragment__who_can_add_new_members">¿Quién puede añadir participantes?</string>
  <string name="PermissionsSettingsFragment__who_can_edit_this_groups_info">¿Quién puede modificar los detalles del grupo?</string>
  <string name="PermissionsSettingsFragment__who_can_send_messages">¿Quién puede enviar mensajes?</string>
  <!--SoundsAndNotificationsSettingsFragment-->
  <string name="SoundsAndNotificationsSettingsFragment__mute_notifications">Silenciar notificaciones</string>
  <string name="SoundsAndNotificationsSettingsFragment__not_muted">No silenciado</string>
  <string name="SoundsAndNotificationsSettingsFragment__muted_until_s">Silenciado hasta %1$s</string>
  <string name="SoundsAndNotificationsSettingsFragment__mentions">Menciones</string>
  <string name="SoundsAndNotificationsSettingsFragment__always_notify">Notificar siempre</string>
  <string name="SoundsAndNotificationsSettingsFragment__do_not_notify">No notificar</string>
  <string name="SoundsAndNotificationsSettingsFragment__custom_notifications">Notificaciones personalizadas</string>
  <!--StickerKeyboard-->
  <string name="StickerKeyboard__recently_used">Usados recientemente</string>
  <!--PlaybackSpeedToggleTextView-->
  <string name="PlaybackSpeedToggleTextView__p5x">0,5x</string>
  <string name="PlaybackSpeedToggleTextView__1x">1x</string>
  <string name="PlaybackSpeedToggleTextView__1p5x">1,5x</string>
  <string name="PlaybackSpeedToggleTextView__2x">2x</string>
  <!--PaymentRecipientSelectionFragment-->
  <string name="PaymentRecipientSelectionFragment__new_payment">Nuevo pago</string>
  <!--NewConversationActivity-->
  <string name="NewConversationActivity__new_message">Nuevo mensaje</string>
  <!--ContactFilterView-->
  <string name="ContactFilterView__search_name_or_number">Buscar por nombre o número</string>
  <!--VoiceNotePlayerView-->
  <string name="VoiceNotePlayerView__dot_s">· %1$s</string>
  <string name="VoiceNotePlayerView__stop_voice_message">Detener nota de voz</string>
  <string name="VoiceNotePlayerView__change_voice_message_speed">Modificar velocidad de reproducción</string>
  <string name="VoiceNotePlayerView__pause_voice_message">Pausar nota de voz</string>
  <string name="VoiceNotePlayerView__play_voice_message">Reproducir nota de voz</string>
  <string name="VoiceNotePlayerView__navigate_to_voice_message">Ir a la nota de voz</string>
  <!--AvatarPickerFragment-->
  <string name="AvatarPickerFragment__avatar_preview">Previsualización de avatar</string>
  <string name="AvatarPickerFragment__camera">Cámara</string>
  <string name="AvatarPickerFragment__take_a_picture">Toma una foto</string>
  <string name="AvatarPickerFragment__choose_a_photo">Selecciona una foto</string>
  <string name="AvatarPickerFragment__photo">Foto</string>
  <string name="AvatarPickerFragment__text">Texto</string>
  <string name="AvatarPickerFragment__save">Guardar</string>
  <string name="AvatarPickerFragment__select_an_avatar">Selecciona un avatar</string>
  <string name="AvatarPickerFragment__clear_avatar">Eliminar avatar</string>
  <string name="AvatarPickerFragment__edit">Editar</string>
  <string name="AvatarPickerRepository__failed_to_save_avatar">Fallo al guardar el avatar</string>
  <!--TextAvatarCreationFragment-->
  <string name="TextAvatarCreationFragment__preview">Vista previa</string>
  <string name="TextAvatarCreationFragment__done">Hecho</string>
  <string name="TextAvatarCreationFragment__text">Texto</string>
  <string name="TextAvatarCreationFragment__color">Color</string>
  <!--VectorAvatarCreationFragment-->
  <string name="VectorAvatarCreationFragment__select_a_color">Selecciona un color</string>
  <!--ContactSelectionListItem-->
  <string name="ContactSelectionListItem__sms">SMS</string>
  <string name="ContactSelectionListItem__dot_s">· %1$s</string>
  <!--Displayed in the toolbar when externally sharing text to multiple recipients-->
  <string name="ShareInterstitialActivity__share">Compartir</string>
  <!--DSLSettingsToolbar-->
  <string name="DSLSettingsToolbar__navigate_up">Arriba</string>
  <string name="MultiselectForwardFragment__forward_to">Reenviar a</string>
  <!--Displayed when sharing content via the fragment-->
  <string name="MultiselectForwardFragment__share_with">Compartir con</string>
  <string name="MultiselectForwardFragment__add_a_message">Agregar un mensaje</string>
  <string name="MultiselectForwardFragment__faster_forwards">Reenvíos más rápidos</string>
  <!--Displayed when user selects a video that will be clipped before sharing to a story-->
  <string name="MultiselectForwardFragment__videos_will_be_trimmed">Los vídeos se recortarán en clips de 30 segundos y se subirán como múltiples Historias.</string>
  <!--Displayed when user selects a video that cannot be sent as a story-->
  <string name="MultiselectForwardFragment__videos_sent_to_stories_cant">Los vídeos enviados como Historias no pueden durar más de 30 segundos.</string>
  <string name="MultiselectForwardFragment__forwarded_messages_are_now">Los reenvíos ahora se envían inmediatamente.</string>
  <plurals name="MultiselectForwardFragment_send_d_messages">
    <item quantity="one">Reenvía %1$d mensaje</item>
    <item quantity="many">Reenvía %1$d mensajes</item>
    <item quantity="other">Reenvía %1$d mensajes</item>
  </plurals>
  <plurals name="MultiselectForwardFragment_messages_sent">
    <item quantity="one">Mensaje reenviado</item>
    <item quantity="many">Mensajes reenviados</item>
    <item quantity="other">Mensajes reenviados</item>
  </plurals>
  <plurals name="MultiselectForwardFragment_messages_failed_to_send">
    <item quantity="one">Fallo al reenviar el mensaje</item>
    <item quantity="many">Fallo al reenviar los mensajes</item>
    <item quantity="other">Fallo al reenviar los mensajes</item>
  </plurals>
  <plurals name="MultiselectForwardFragment__couldnt_forward_messages">
    <item quantity="one">Fallo al reenviar el mensaje porque ya no está disponible.</item>
    <item quantity="many">Fallo al reenviar mensajes porque ya no están disponibles.</item>
    <item quantity="other">Fallo al reenviar mensajes porque ya no están disponibles.</item>
  </plurals>
  <!--Error message shown when attempting to select a group to forward/share but it\'s announcement only and you are not an admin-->
  <string name="MultiselectForwardFragment__only_admins_can_send_messages_to_this_group">Solo admins pueden enviar mensajes en este grupo.</string>
  <string name="MultiselectForwardFragment__limit_reached">Límite alcanzado</string>
  <!--Media V2-->
  <string name="MediaReviewFragment__add_a_message">Añadir mensaje</string>
  <string name="MediaReviewFragment__add_a_reply">Añadir respuesta</string>
  <string name="MediaReviewFragment__send_to">Enviar a</string>
  <string name="MediaReviewFragment__view_once_message">Mensaje para ver una vez</string>
  <string name="MediaReviewFragment__one_or_more_items_were_too_large">Uno o más elementos son demasiado grandes</string>
  <string name="MediaReviewFragment__one_or_more_items_were_invalid">Uno o más elementos no son válidos</string>
  <string name="MediaReviewFragment__too_many_items_selected">Demasiados elementos seleccionados</string>
  <string name="ImageEditorHud__cancel">Cancelar</string>
  <string name="ImageEditorHud__draw">Dibujar</string>
  <string name="ImageEditorHud__write_text">Texto</string>
  <string name="ImageEditorHud__add_a_sticker">Añadir sticker</string>
  <string name="ImageEditorHud__blur">Desenfocar</string>
  <string name="ImageEditorHud__done_editing">Hecho</string>
  <string name="ImageEditorHud__clear_all">Deshacer todo</string>
  <string name="ImageEditorHud__undo">Deshacer</string>
  <string name="ImageEditorHud__toggle_between_marker_and_highlighter">Alternar tipo de marcadores </string>
  <string name="ImageEditorHud__delete">Eliminar</string>
  <string name="ImageEditorHud__toggle_between_text_styles">Alternar entre estilos de texto</string>
  <string name="MediaCountIndicatorButton__send">Enviar</string>
  <string name="MediaReviewSelectedItem__tap_to_remove">Toca para eliminar</string>
  <string name="MediaReviewSelectedItem__tap_to_select">Toca para seleccionar</string>
  <string name="MediaReviewImagePageFragment__discard">Descartar</string>
  <string name="MediaReviewImagePageFragment__discard_changes">¿Deshacer cambios?</string>
  <string name="MediaReviewImagePageFragment__youll_lose_any_changes">Perderás todos los cambios que has hecho a esta imagen.</string>
  <string name="CameraFragment__failed_to_open_camera">Fallo al acceder a la cámara</string>
  <string name="BadgesOverviewFragment__my_badges">Mis distintivos</string>
  <string name="BadgesOverviewFragment__featured_badge">Distintivo a mostrar</string>
  <string name="BadgesOverviewFragment__display_badges_on_profile">Mostrar distintivos en el perfil</string>
  <string name="BadgesOverviewFragment__failed_to_update_profile">Fallo al actualizar el perfil</string>
  <string name="BadgeSelectionFragment__select_badges">Seleccionar distintivos</string>
  <string name="SelectFeaturedBadgeFragment__preview">Vista previa</string>
  <string name="SelectFeaturedBadgeFragment__select_a_badge">Selecciona un distintivo</string>
  <string name="SelectFeaturedBadgeFragment__you_must_select_a_badge">Debes seleccionar un distintivo</string>
  <string name="SelectFeaturedBadgeFragment__failed_to_update_profile">Fallo al actualizar el perfil</string>
  <string name="ViewBadgeBottomSheetDialogFragment__become_a_sustainer">Sostén Signal</string>
  <string name="ImageView__badge">Distintivo</string>
  <string name="SubscribeFragment__signal_is_powered_by_people_like_you">Signal depende de gente como tú.</string>
  <string name="SubscribeFragment__support_technology_that_is_built_for_you">Incentiva la tecnología que desarrollamos para ti (no para tus datos) y únete a la comunidad que la sostiene.</string>
  <string name="SubscribeFragment__support_technology_that_is_built_for_you_not">Sostén la tecnología desarrollada para ti (no para tus datos) y únete a la comunidad que la sostiene.</string>
  <string name="SubscribeFragment__make_a_recurring_monthly_donation">Haz una donación mensual para que Signal siga manteniendo la tecnología hecha para ti, no para tus datos.</string>
  <string name="SubscribeFragment__currency">Fijar moneda</string>
  <string name="SubscribeFragment__more_payment_options">Más opciones de pago</string>
  <string name="SubscribeFragment__cancel_subscription">Cancelar suscripción</string>
  <string name="SubscribeFragment__confirm_cancellation">¿Confirmar cancelación?</string>
  <string name="SubscribeFragment__you_wont_be_charged_again">No te haremos el cargo de nuevo. Se eliminará el distintivo de tu perfil al final del periodo de suscripción.</string>
  <string name="SubscribeFragment__not_now">Ahora no</string>
  <string name="SubscribeFragment__confirm">Confirmar</string>
  <string name="SubscribeFragment__update_subscription">Actualizar suscripción</string>
  <string name="SubscribeFragment__your_subscription_has_been_cancelled">Se ha cancelado tu suscripción.</string>
  <string name="SubscribeFragment__update_subscription_question">¿Actualizar suscripción?</string>
  <string name="SubscribeFragment__update">Actualizar</string>
  <string name="SubscribeFragment__you_will_be_charged_the_full_amount_s_of">Te haremos hoy el cargo completo (%1$s) de la suscripción. Tu suscripción se renovará mensualmente.</string>
  <string name="Subscription__s_per_month">%s al mes</string>
  <string name="Subscription__s_per_month_dot_renews_s">%1$s al mes · Se renueva el %2$s</string>
  <string name="Subscription__s_per_month_dot_expires_s">%1$s al mes · Caduca el %2$s</string>
  <!--First small text blurb on learn more sheet-->
  <string name="SubscribeLearnMoreBottomSheetDialogFragment__signal_is_a_nonprofit_with_no">Signal es una organización sin ánimo de lucro, sin anuncios ni fondos de inversión, sólo sostenida por la gente que usa y valora la aplicación. Haz una donación mensual y recibe un distintivo para tu perfil con el que mostrar tu apoyo.</string>
  <string name="SubscribeLearnMoreBottomSheetDialogFragment__why_donate">¿Por qué donar?</string>
  <string name="SubscribeLearnMoreBottomSheetDialogFragment__signal_is_committed_to_developing">Signal está comprometida en desarrollar tecnología de privacidad de código abierto que protegen la libre expresión y habilita una comunicación global segura.</string>
  <string name="SubscribeLearnMoreBottomSheetDialogFragment__your_donation">Tu donación apoya la causa y contribuye a pagar los gastos del desarrollo y funcionamiento de una aplicación usada por millones para comunicaciones privadas. Sin anuncios. Sin rastreadores. Sin bromas.</string>
  <string name="SubscribeThanksForYourSupportBottomSheetDialogFragment__thanks_for_your_support">¡Gracias por tu apoyo!</string>
  <string name="SubscribeThanksForYourSupportBottomSheetDialogFragment__thanks_for_the_boost">¡Gracias por tu Impulso!</string>
  <string name="SubscribeThanksForYourSupportBottomSheetDialogFragment__youve_earned_s_badge_display">¡Has conseguido el distintivo «%s»! Muestra este distintivo en tu perfil para que tus amistades sean conscientes de la necesidad de donar.</string>
  <string name="SubscribeThanksForYourSupportBottomSheetDialogFragment__youve_earned_a_boost_badge_display">¡Has conseguido el distintivo de «Impulso»! Muestra este distintivo en tu perfil para que tus amistades sean conscientes de la necesidad de donar.</string>
  <string name="SubscribeThanksForYourSupportBottomSheetDialogFragment__you_can_also">También puedes</string>
  <string name="SubscribeThanksForYourSupportBottomSheetDialogFragment__become_a_montly_sustainer">contribuir mensualmente.</string>
  <string name="SubscribeThanksForYourSupportBottomSheetDialogFragment__display_on_profile">Mostrar en mi perfil</string>
  <string name="SubscribeThanksForYourSupportBottomSheetDialogFragment__make_featured_badge">Distintivo a mostrar</string>
  <string name="SubscribeThanksForYourSupportBottomSheetDialogFragment__done">Hecho</string>
  <string name="ThanksForYourSupportBottomSheetFragment__when_you_have_more">Si tienes más de un distintivo, puedes seleccionar cuál mostrar en tu perfil a otras personas.</string>
  <string name="BecomeASustainerFragment__get_badges">conseguir distintivos para tu perfil al sostener Signal.</string>
  <string name="BecomeASustainerFragment__signal_is_a_non_profit">Signal es una asociación sin ánimo de lucro sin anuncios ni fondos de inversión, sostenida por gente como tú.</string>
  <!--Button label for creating a monthly donation-->
  <string name="ManageDonationsFragment__make_a_monthly_donation">Haz una donación mensual</string>
  <!--Heading for more area of manage subscriptions page-->
  <string name="ManageDonationsFragment__more">Más</string>
  <!--Heading for receipts area of manage subscriptions page-->
  <string name="ManageDonationsFragment__receipts">Justificantes</string>
  <!--Heading for my subscription area of manage subscriptions page-->
  <string name="ManageDonationsFragment__my_subscription">Mi suscripción</string>
  <string name="ManageDonationsFragment__manage_subscription">Gestionar suscripción</string>
  <!--Label for Donation Receipts button-->
  <string name="ManageDonationsFragment__donation_receipts">Justificantes de donación</string>
  <string name="ManageDonationsFragment__badges">Distintivos</string>
  <string name="ManageDonationsFragment__subscription_faq">Preguntas y respuestas sobre la suscripción</string>
  <string name="ManageDonationsFragment__error_getting_subscription">Fallo al comprobar la suscripción.</string>
  <!--Preference heading for other ways to donate-->
  <string name="ManageDonationsFragment__other_ways_to_give">Otras formas de aportar</string>
  <!--Preference label to launch badge gifting-->
  <string name="ManageDonationsFragment__gift_a_badge">Regala un distintivo</string>
  <string name="BoostFragment__give_signal_a_boost">Da un Impulso a Signal</string>
  <!--Description text in boost sheet-->
  <string name="BoostFragment__make_a_one_time">Haz una donación puntual y consigue el distintivo de «Impulso» por %1$d días.</string>
  <string name="Boost__enter_custom_amount">Introduce una cantidad personalizada</string>
  <string name="Boost__one_time_contribution">Contribuir sólo una vez</string>
  <string name="MySupportPreference__add_a_signal_boost">Dale un Impulso a Signal</string>
  <string name="MySupportPreference__s_per_month">%1$s al mes</string>
  <string name="MySupportPreference__renews_s">Se renueva el %1$s</string>
  <string name="MySupportPreference__processing_transaction">Procesando transacción …</string>
  <!--Displayed on "My Support" screen when user badge failed to be added to their account-->
  <string name="MySupportPreference__couldnt_add_badge_s">Fallo al añadir distintivo. %1$s</string>
  <string name="MySupportPreference__please_contact_support">Por favor, contacta con nuestro soporte.</string>
  <!--Title of expiry sheet when boost badge falls off profile unexpectedly.-->
  <string name="ExpiredBadgeBottomSheetDialogFragment__boost_badge_expired">Distintivo de «Impulso» caducado</string>
  <!--Displayed in the bottom sheet if a monthly donation badge unexpectedly falls off the user\'s profile-->
  <string name="ExpiredBadgeBottomSheetDialogFragment__monthly_donation_cancelled">Donación mensual cancelada</string>
  <!--Displayed in the bottom sheet when a boost badge expires-->
  <string name="ExpiredBadgeBottomSheetDialogFragment__your_boost_badge_has_expired_and">Tu distintivo de «Impulso» ha caducado y ya no es visible en tu perfil.</string>
  <string name="ExpiredBadgeBottomSheetDialogFragment__you_can_reactivate">Puedes reactivar tu distintivo de Impulso por otros 30 días al hacer otra contribución.</string>
  <!--Displayed when we do not think the user is a subscriber when their boost expires-->
  <string name="ExpiredBadgeBottomSheetDialogFragment__you_can_keep">Puedes seguir usando Signal, pero para contribuir a impulsar tecnología hecha para ti (y no para tus datos), considera hacer una donación mensual.</string>
  <string name="ExpiredBadgeBottomSheetDialogFragment__become_a_sustainer">Sostén Signal</string>
  <string name="ExpiredBadgeBottomSheetDialogFragment__add_a_boost">Añade un Impulso</string>
  <string name="ExpiredBadgeBottomSheetDialogFragment__not_now">Ahora no</string>
  <!--Copy displayed when badge expires after user inactivity-->
  <string name="ExpiredBadgeBottomSheetDialogFragment__your_recurring_monthly_donation_was_automatically">Tu suscripción mensual se ha cancelado automáticamente por cuenta inactiva. Tu distintivo «%1$s» ya no es visible en tu perfil.</string>
  <!--Copy displayed when badge expires after payment failure-->
  <string name="ExpiredBadgeBottomSheetDialogFragment__your_recurring_monthly_donation_was_canceled">Tu suscripción mensual se ha cancelado porque no hemos podido procesar tu pago. Tu distintivo ya no es visible en tu perfil.</string>
  <!--Copy displayed when badge expires after a payment failure and we have a displayable charge failure reason-->
  <string name="ExpiredBadgeBottomSheetDialogFragment__your_recurring_monthly_donation_was_canceled_s">Tu donación mensual recurrente ha sido cancelada. %1$sTu insígnia %2$s ya no es visible en tu perfill.</string>
  <string name="ExpiredBadgeBottomSheetDialogFragment__you_can">Puedes continuar usando la aplicación, pero para apoyar a Signal, reactiva tu distintivo. Renuévalo ahora.</string>
  <string name="ExpiredBadgeBottomSheetDialogFragment__renew_subscription">Renovar suscripción</string>
  <!--Button label to send user to Google Pay website-->
  <string name="ExpiredBadgeBottomSheetDialogFragment__go_to_google_pay">Ve a Google Pay</string>
  <string name="CantProcessSubscriptionPaymentBottomSheetDialogFragment__cant_process_subscription_payment">Imposible procesar el pago de la suscripción</string>
  <string name="CantProcessSubscriptionPaymentBottomSheetDialogFragment__were_having_trouble">Tenemos problemas con el cargo de tu sostén para Signal. Asegúrate que tu método de pago está al día. Si no es así, actualízalo en Google Pay. Signal intentará procesar el pago de nuevo en unos pocos días.</string>
  <string name="CantProcessSubscriptionPaymentBottomSheetDialogFragment__dont_show_this_again">No mostrar de nuevo</string>
  <string name="Subscription__please_contact_support_for_more_information">Por favor, contacta con el soporte técnico para más información.</string>
  <string name="Subscription__contact_support">Contactar con el soporte técnico</string>
  <string name="Subscription__earn_a_s_badge">Consigue el distintivo «%1$s» </string>
  <string name="SubscribeFragment__processing_payment">Procesando pago …</string>
  <!--Displayed in notification when user payment fails to process on Stripe-->
  <string name="DonationsErrors__error_processing_payment">Fallo al procesar el pago</string>
  <!--Displayed on "My Support" screen when user subscription payment method failed.-->
  <string name="DonationsErrors__error_processing_payment_s">Fallo al procesar el pago. %1$s</string>
  <string name="DonationsErrors__your_badge_could_not_be_added">No se ha podido añadir el distintivo a tu perfil, pero puede haberse tramitado tu pago. Por favor, contacta con el soporte.</string>
  <string name="DonationsErrors__your_payment">No se ha podido procesar tu pago y no hemos hecho el cargo. Inténtalo de nuevo.</string>
  <string name="DonationsErrors__still_processing">En proceso …</string>
  <string name="DonationsErrors__couldnt_add_badge">Fallo al añadir distintivo.</string>
  <!--Displayed when badge credential couldn\'t be verified-->
  <string name="DonationsErrors__failed_to_validate_badge">Fallo al validar el distintivo</string>
  <!--Displayed when badge credential couldn\'t be verified-->
  <string name="DonationsErrors__could_not_validate">Fallo al validar la respuesta del servidor. Por favor, contacta con el soporte.</string>
  <!--Displayed as title when some generic error happens during gift badge sending-->
  <string name="DonationsErrors__failed_to_send_gift_badge">Fallo al enviar el distintivo de regalo</string>
  <!--Displayed as message when some generic error happens during gift badge sending-->
  <string name="DonationsErrors__could_not_send_gift_badge">No se puede enviar el distintivo de regalo. Por favor, contacta con el soporte.</string>
  <string name="DonationsErrors__your_badge_could_not">No se ha podido añadir el distintivo a tu perfil, pero puede haberse tramitado tu pago. Por favor, contacta con el soporte.</string>
  <string name="DonationsErrors__your_payment_is_still">Todavía se está procesando tu pago. Puede tomar unos minutos dependiendo de tu conexión.</string>
  <string name="DonationsErrors__google_pay_unavailable">Google Pay no disponible</string>
  <string name="DonationsErrors__you_have_to_set_up_google_pay_to_donate_in_app">Debes activar Google Pay para poder hacer una donación en la aplicación.</string>
  <string name="DonationsErrors__failed_to_cancel_subscription">Fallo al cancelar la suscripción</string>
  <string name="DonationsErrors__subscription_cancellation_requires_an_internet_connection">Necesitas una conexión a internet para cancelar la suscripción.</string>
  <string name="ViewBadgeBottomSheetDialogFragment__your_device_doesn_t_support_google_pay_so_you_can_t_subscribe_to_earn_a_badge_you_can_still_support_signal_by_making_a_donation_on_our_website">Tu dispositivo no tiene Google Pay activado, por lo que no puedes crear una suscripción y conseguir un distintivo. También puedes contribuir a Signal al hacer una donación en la página web de Signal.</string>
  <string name="NetworkFailure__network_error_check_your_connection_and_try_again">Fallo en la red. Comprueba tu conexión e inténtalo de nuevo.</string>
  <string name="NetworkFailure__retry">Reintentar</string>
  <!--Displayed as a dialog title when the selected recipient for a gift doesn\'t support gifting-->
  <string name="DonationsErrors__cant_send_gift">No se puede mandar el regalo</string>
  <!--Displayed as a dialog message when the selected recipient for a gift doesn\'t support gifting-->
  <string name="DonationsErrors__target_does_not_support_gifting">Esta persona está usando una versión de Signal que aún no puede recibir insignias. Podrá recibir regalos cuando actualice la app con la última versión.</string>
  <!--Displayed as a dialog title when the user\'s profile could not be fetched, likely due to lack of internet-->
  <string name="DonationsErrors__couldnt_send_gift">No se ha podido mandar el regalo</string>
  <!--Displayed as a dialog message when the user\'s profile could not be fetched, likely due to lack of internet-->
  <string name="DonationsErrors__please_check_your_network_connection">No se ha podido mandar tu regalo a causa de un error de la red. Comprueba tu conexión y vuelve a intentarlo.</string>
  <!--Gift message view title-->
  <string name="GiftMessageView__gift_badge">Distintivo de regalo</string>
  <!--Gift message view expiry information-->
  <plurals name="GiftMessageView__lasts_for_d_months">
    <item quantity="one">Tiene una duración de %1$d mes</item>
    <item quantity="many">Tiene una duración de %1$d meses</item>
    <item quantity="other">Tiene una duración de %1$d meses</item>
  </plurals>
  <!--Gift badge redeem action label-->
  <string name="GiftMessageView__redeem">Canjear</string>
  <!--Gift badge view action label-->
  <string name="GiftMessageView__view">Ver</string>
  <!--Gift badge redeeming action label-->
  <string name="GiftMessageView__redeeming">Canjeando …</string>
  <!--Gift badge redeemed label-->
  <string name="GiftMessageView__redeemed">Canjeado</string>
  <!--Stripe decline code generic_failure-->
  <string name="DeclineCode__try_another_payment_method_or_contact_your_bank">Selecciona otro método de pago o contacta con tu banco para más información.</string>
  <!--Stripe decline code verify on Google Pay and try again-->
  <string name="DeclineCode__verify_your_payment_method_is_up_to_date_in_google_pay_and_try_again">Verifica que tu método de pago está al día en Google Pay e inténtalo de nuevo.</string>
  <!--Stripe decline code learn more action label-->
  <string name="DeclineCode__learn_more">Saber más</string>
  <!--Stripe decline code contact issuer-->
  <string name="DeclineCode__verify_your_payment_method_is_up_to_date_in_google_pay_and_try_again_if_the_problem">Verifica que tu método de pago está al día en Google Pay e inténtalo de nuevo. Si el problema persiste, contacta con tu banco.</string>
  <!--Stripe decline code purchase not supported-->
  <string name="DeclineCode__your_card_does_not_support_this_type_of_purchase">Tu tarjeta no permite este tipo de gasto. Inténtalo con otro método de pago.</string>
  <!--Stripe decline code your card has expired-->
  <string name="DeclineCode__your_card_has_expired">Tu tarjeta ha caducado. Actualiza tu método de pago en Google Pay e inténtalo de nuevo.</string>
  <!--Stripe decline code go to google pay action label-->
  <string name="DeclineCode__go_to_google_pay">Ve a Google Pay</string>
  <!--Stripe decline code incorrect card number-->
  <string name="DeclineCode__your_card_number_is_incorrect">Tu número de tarjeta es incorrecto. Actualízalo en Google Pay e inténtalo de nuevo.</string>
  <!--Stripe decline code incorrect cvc-->
  <string name="DeclineCode__your_cards_cvc_number_is_incorrect">El número CVV es incorrecto. Actualízalo en Google Pay e inténtalo de nuevo.</string>
  <!--Stripe decline code insufficient funds-->
  <string name="DeclineCode__your_card_does_not_have_sufficient_funds">Tu tarjeta no dispone de fondos suficientes para completar la compra. Inténtalo con otro método de pago.</string>
  <!--Stripe decline code incorrect expiration month-->
  <string name="DeclineCode__the_expiration_month">El mes de vencimiento en tu método de pago no es correcto. Actualízalo en Google Pay e inténtalo de nuevo.</string>
  <!--Stripe decline code incorrect expiration year-->
  <string name="DeclineCode__the_expiration_year">El año de vencimiento en tu método de pago no es correcto. Actualízalo en Google Pay e inténtalo de nuevo.</string>
  <!--Stripe decline code issuer not available-->
  <string name="DeclineCode__try_completing_the_payment_again">Intenta completar el pago de nuevo o contacta con tu banco para más información.</string>
  <!--Stripe decline code processing error-->
  <string name="DeclineCode__try_again">Inténtalo de nuevo o contacta con tu banco para más información.</string>
  <!--Title of create notification profile screen-->
  <string name="EditNotificationProfileFragment__name_your_profile">Ponle un nombre</string>
  <!--Hint text for create/edit notification profile name-->
  <string name="EditNotificationProfileFragment__profile_name">Nombre de perfil</string>
  <!--Name has a max length, this shows how many characters are used out of the max-->
  <string name="EditNotificationProfileFragment__count">%1$d/%2$d</string>
  <!--Call to action button to continue to the next step-->
  <string name="EditNotificationProfileFragment__next">Siguiente</string>
  <!--Call to action button once the profile is named to create the profile and continue to the customization steps-->
  <string name="EditNotificationProfileFragment__create">Crear</string>
  <!--Call to action button once the profile name is edited-->
  <string name="EditNotificationProfileFragment__save">Guardar</string>
  <!--Title of edit notification profile screen-->
  <string name="EditNotificationProfileFragment__edit_this_profile">Editar este perfil</string>
  <!--Error message shown when attempting to create or edit a profile name to an existing profile name-->
  <string name="EditNotificationProfileFragment__a_profile_with_this_name_already_exists">Ya existe un perfil con este nombre</string>
  <!--Preset selectable name for a profile name, shown as list in edit/create screen-->
  <string name="EditNotificationProfileFragment__work">Trabajo</string>
  <!--Preset selectable name for a profile name, shown as list in edit/create screen-->
  <string name="EditNotificationProfileFragment__sleep">Soñando</string>
  <!--Preset selectable name for a profile name, shown as list in edit/create screen-->
  <string name="EditNotificationProfileFragment__driving">En el auto</string>
  <!--Preset selectable name for a profile name, shown as list in edit/create screen-->
  <string name="EditNotificationProfileFragment__downtime">Desconectando</string>
  <!--Preset selectable name for a profile name, shown as list in edit/create screen-->
  <string name="EditNotificationProfileFragment__focus">Concentrándome</string>
  <!--Error message shown when attempting to next/save without a profile name-->
  <string name="EditNotificationProfileFragment__profile_must_have_a_name">Debe tener un nombre</string>
  <!--Title for add recipients to notification profile screen in create flow-->
  <string name="AddAllowedMembers__allowed_notifications">Permitir notificaciones de</string>
  <!--Description of what the user should be doing with this screen-->
  <string name="AddAllowedMembers__add_people_and_groups_you_want_notifications_and_calls_from_when_this_profile_is_on">Añade personas y grupos para recibir notificaciones con este perfil activo</string>
  <!--Button text that launches the contact picker to select from-->
  <string name="AddAllowedMembers__add_people_or_groups">Añade personas o grupos</string>
  <!--Call to action button on contact picker for adding to profile-->
  <string name="SelectRecipientsFragment__add">Añadir</string>
  <!--Notification profiles home fragment, shown when no profiles have been created yet-->
  <string name="NotificationProfilesFragment__create_a_profile_to_receive_notifications_and_calls_only_from_the_people_and_groups_you_want_to_hear_from">Crea un perfil para recibir notificaciones y llamadas sólo de la gente y grupos que tú decidas.</string>
  <!--Header shown above list of all notification profiles-->
  <string name="NotificationProfilesFragment__profiles">Perfiles</string>
  <!--Button that starts the create new notification profile flow-->
  <string name="NotificationProfilesFragment__new_profile">Nuevo perfil</string>
  <!--Profile active status, indicating the current profile is on for an unknown amount of time-->
  <string name="NotificationProfilesFragment__on">Activo</string>
  <!--Button use to permanently delete a notification profile-->
  <string name="NotificationProfileDetails__delete_profile">Eliminar perfil</string>
  <!--Snakbar message shown when removing a recipient from a profile-->
  <string name="NotificationProfileDetails__s_removed">Has eliminado a %1$s.</string>
  <!--Snackbar button text that will undo the recipient remove-->
  <string name="NotificationProfileDetails__undo">Deshacer</string>
  <!--Dialog message shown to confirm deleting a profile-->
  <string name="NotificationProfileDetails__permanently_delete_profile">¿Eliminar perfil permanentemente?</string>
  <!--Dialog button to delete profile-->
  <string name="NotificationProfileDetails__delete">Eliminar</string>
  <!--Title/accessibility text for edit icon to edit profile emoji/name-->
  <string name="NotificationProfileDetails__edit_notification_profile">Editar perfil de notificaciones</string>
  <!--Schedule description if all days are selected-->
  <string name="NotificationProfileDetails__everyday">Todos los días</string>
  <!--Profile status on if it is the active profile-->
  <string name="NotificationProfileDetails__on">Activo</string>
  <!--Profile status on if it is not the active profile-->
  <string name="NotificationProfileDetails__off">Inactivo</string>
  <!--Description of hours for schedule (start to end) times-->
  <string name="NotificationProfileDetails__s_to_s">%1$s de %2$s</string>
  <!--Section header for exceptions to the notification profile-->
  <string name="NotificationProfileDetails__exceptions">Excepciones</string>
  <!--Profile exception to allow all calls through the profile restrictions-->
  <string name="NotificationProfileDetails__allow_all_calls">Permitir todas las llamadas</string>
  <!--Profile exception to allow all @mentions through the profile restrictions-->
  <string name="NotificationProfileDetails__notify_for_all_mentions">Notificar al mencionarme</string>
  <!--Section header for showing schedule information-->
  <string name="NotificationProfileDetails__schedule">Horario</string>
  <!--If member list is long, will truncate the list and show an option to then see all when tapped-->
  <string name="NotificationProfileDetails__see_all">Ver todos</string>
  <!--Title for add schedule to profile in create flow-->
  <string name="EditNotificationProfileSchedule__add_a_schedule">Añadir un horario</string>
  <!--Descriptor text indicating what the user can do with this screen-->
  <string name="EditNotificationProfileSchedule__set_up_a_schedule_to_enable_this_notification_profile_automatically">Configura un horario de activación automática para este perfil.</string>
  <!--Text shown next to toggle switch to enable/disable schedule-->
  <string name="EditNotificationProfileSchedule__schedule">Horario</string>
  <!--Label for showing the start time for the schedule-->
  <string name="EditNotificationProfileSchedule__start">Comenzar</string>
  <!--Label for showing the end time for the schedule-->
  <string name="EditNotificationProfileSchedule__end">Finalizar</string>
  <!--First letter of Sunday-->
  <string name="EditNotificationProfileSchedule__sunday_first_letter">Do.</string>
  <!--First letter of Monday-->
  <string name="EditNotificationProfileSchedule__monday_first_letter">Lu.</string>
  <!--First letter of Tuesday-->
  <string name="EditNotificationProfileSchedule__tuesday_first_letter">Ma.</string>
  <!--First letter of Wednesday-->
  <string name="EditNotificationProfileSchedule__wednesday_first_letter">Mi.</string>
  <!--First letter of Thursday-->
  <string name="EditNotificationProfileSchedule__thursday_first_letter">Ju.</string>
  <!--First letter of Friday-->
  <string name="EditNotificationProfileSchedule__friday_first_letter">Vi.</string>
  <!--First letter of Saturday-->
  <string name="EditNotificationProfileSchedule__saturday_first_letter">Sa.</string>
  <!--Title of select time dialog shown when setting start time for schedule-->
  <string name="EditNotificationProfileSchedule__set_start_time">Selecciona el comienzo</string>
  <!--Title of select time dialog shown when setting end time for schedule-->
  <string name="EditNotificationProfileSchedule__set_end_time">Selecciona el final</string>
  <!--If in edit mode, call to action button text show to save schedule to profile-->
  <string name="EditNotificationProfileSchedule__save">Guardar</string>
  <!--If in create mode, call to action button text to show to skip enabling a schedule-->
  <string name="EditNotificationProfileSchedule__skip">Omitir</string>
  <!--If in create mode, call to action button text to show to use the enabled schedule and move to the next screen-->
  <string name="EditNotificationProfileSchedule__next">Siguiente</string>
  <!--Error message shown if trying to save/use a schedule with no days selected-->
  <string name="EditNotificationProfileSchedule__schedule_must_have_at_least_one_day">El horario debe contener un día por lo menos</string>
  <!--Title for final screen shown after completing a profile creation-->
  <string name="NotificationProfileCreated__profile_created">Perfil creado</string>
  <!--Call to action button to press to close the created screen and move to the profile details screen-->
  <string name="NotificationProfileCreated__done">Hecho</string>
  <!--Descriptor text shown to indicate how to manually turn a profile on/off-->
  <string name="NotificationProfileCreated__you_can_turn_your_profile_on_or_off_manually_via_the_menu_on_the_chat_list">Puedes activar o desactivar tu perfil manualmente en el menú de la lista de chats.</string>
  <!--Descriptor text shown to indicate you can add a schedule later since you did not add one during create flow-->
  <string name="NotificationProfileCreated__add_a_schedule_in_settings_to_automate_your_profile">Añade un horario en los ajustes para automatizar tu perfil.</string>
  <!--Descriptor text shown to indicate your profile will follow the schedule set during create flow-->
  <string name="NotificationProfileCreated__your_profile_will_turn_on_and_off_automatically_according_to_your_schedule">Tu perfil se activará y desactivará dependiendo del horario seleccionado.</string>
  <!--Button text shown in profile selection bottom sheet to create a new profile-->
  <string name="NotificationProfileSelection__new_profile">Nuevo perfil</string>
  <!--Manual enable option to manually enable a profile for 1 hour-->
  <string name="NotificationProfileSelection__for_1_hour">Durante 1 hora</string>
  <!--Manual enable option to manually enable a profile until a set time (currently 6pm or 8am depending on what is next)-->
  <string name="NotificationProfileSelection__until_s">Hasta %1$s</string>
  <!--Option to view profile details-->
  <string name="NotificationProfileSelection__view_settings">Ver ajustes</string>
  <!--Descriptor text indicating how long a profile will be on when there is a time component associated with it-->
  <string name="NotificationProfileSelection__on_until_s">Activo hasta %1$s</string>
  <!--Displayed in a toast when we fail to open the ringtone picker-->
  <string name="NotificationSettingsFragment__failed_to_open_picker">Fallo al abrir el selector.</string>
  <!--Description shown for the Signal Release Notes channel-->
  <string name="ReleaseNotes__signal_release_notes_and_news">Novedades de Signal y noticias</string>
  <!--Donation receipts activity title-->
  <string name="DonationReceiptListFragment__all_activity">Actividad</string>
  <!--Donation receipts all tab label-->
  <string name="DonationReceiptListFragment__all">Todos</string>
  <!--Donation receipts recurring tab label-->
  <string name="DonationReceiptListFragment__recurring">Recurrente</string>
  <!--Donation receipts one-time tab label-->
  <string name="DonationReceiptListFragment__one_time">Puntual</string>
  <!--Donation receipts gift tab label-->
  <string name="DonationReceiptListFragment__gift">Regalo</string>
  <!--Donation receipts boost row label-->
  <string name="DonationReceiptListFragment__boost">Impulso (puntual)</string>
  <!--Donation receipts details title-->
  <string name="DonationReceiptDetailsFragment__details">Detalles</string>
  <!--Donation receipts donation type heading-->
  <string name="DonationReceiptDetailsFragment__donation_type">Tipo de donación</string>
  <!--Donation receipts date paid heading-->
  <string name="DonationReceiptDetailsFragment__date_paid">Fecha del pago</string>
  <!--Donation receipts share PNG-->
  <string name="DonationReceiptDetailsFragment__share_receipt">Compartir justificante</string>
  <!--Donation receipts list end note-->
  <string name="DonationReceiptListFragment__if_you_have">Si has vuelto a instalar Signal, los justificantes de donaciones pasadas no están disponibles.</string>
  <!--Donation receipts document title-->
  <string name="DonationReceiptDetailsFragment__donation_receipt">Justificante de donación</string>
  <!--Donation receipts amount title-->
  <string name="DonationReceiptDetailsFragment__amount">Cantidad</string>
  <!--Donation receipts thanks-->
  <string name="DonationReceiptDetailsFragment__thank_you_for_supporting">Gracias por apoyar Signal. Tu apoyo alienta nuestro propósito de desarrollar tecnología segura de código abierto que protege la libre expresión y permite comunicaciones globales seguras a millones de personas en el mundo. Si eres residente en los Estados Unidos de América, por favor, conserva este justificante para tus declaraciones tributarias. La Signal Technology Foundation es una organización sin ánimo de lucro exenta de impuestos en los Estados Unidos de América bajo la sección 501c3 del Código de Rentas Interno. Nuestro número federal tributario de identificación es 82-4506840.</string>
  <!--Donation receipt type-->
  <string name="DonationReceiptDetailsFragment__s_dash_s">%1$s - %2$s</string>
  <!--Donation reciepts screen empty state title-->
  <string name="DonationReceiptListFragment__no_receipts">No hay justificantes</string>
  <!--region "Stories Tab"-->
  <!--Label for Chats tab in home app screen-->
  <string name="ConversationListTabs__chats">Chats</string>
  <!--Label for Stories tab in home app screen-->
  <string name="ConversationListTabs__stories">Historias</string>
  <!--String for counts above 99 in conversation list tabs-->
  <string name="ConversationListTabs__99p">99+</string>
  <!--Menu item on stories landing page-->
  <string name="StoriesLandingFragment__story_privacy">Privacidad de la historia</string>
  <!--Title for "My Stories" row item in Stories landing page-->
  <string name="StoriesLandingFragment__my_stories">Mis historias</string>
  <!--Subtitle for "My Stories" row item when user has not added stories-->
  <string name="StoriesLandingFragment__tap_to_add_a_story">Toca para añadir una historia</string>
  <!--Displayed when there are no stories to display-->
  <string name="StoriesLandingFragment__no_recent_updates_to_show_right_now_tap_plus_to_add_to_your_story">No hay actualizaciones recientes que mostrar. Toca sobre «+» para añadir tu historia.</string>
  <!--Context menu option to hide a story-->
  <string name="StoriesLandingItem__hide_story">Ocultar historia</string>
  <!--Context menu option to unhide a story-->
  <string name="StoriesLandingItem__unhide_story">Mostrar historia</string>
  <!--Context menu option to forward a story-->
  <string name="StoriesLandingItem__forward">Reenviar</string>
  <!--Context menu option to share a story-->
  <string name="StoriesLandingItem__share">Compartir …</string>
  <!--Context menu option to go to story chat-->
  <string name="StoriesLandingItem__go_to_chat">Ir al chat</string>
  <!--Context menu option to go to story info-->
  <string name="StoriesLandingItem__info">Detalles</string>
  <!--Label when a story is pending sending-->
  <string name="StoriesLandingItem__sending">Enviando …</string>
  <!--Label when multiple stories are pending sending-->
  <string name="StoriesLandingItem__sending_d">Enviando %1$d …</string>
  <!--Label when a story fails to send due to networking-->
  <string name="StoriesLandingItem__send_failed">Fallo al enviar</string>
  <!--Label when a story fails to send due to identity mismatch-->
  <string name="StoriesLandingItem__partially_sent">Parcialmente enviado</string>
  <!--Status label when a story fails to send indicating user action to retry-->
  <string name="StoriesLandingItem__tap_to_retry">Toca para reintentar</string>
  <!--Title of dialog confirming decision to hide a story-->
  <string name="StoriesLandingFragment__hide_story">¿Ocultar historia?</string>
  <!--Message of dialog confirming decision to hide a story-->
  <string name="StoriesLandingFragment__new_story_updates">Las nuevas historias de %1$s ya no aparecerán al principio de la lista.</string>
  <!--Positive action of dialog confirming decision to hide a story-->
  <string name="StoriesLandingFragment__hide">Ocultar</string>
  <!--Displayed in Snackbar after story is hidden-->
  <string name="StoriesLandingFragment__story_hidden">Historia oculta</string>
  <!--Section header for hidden stories-->
  <string name="StoriesLandingFragment__hidden_stories">Historias ocultas</string>
  <!--Displayed on each sent story under My Stories-->
  <plurals name="MyStories__d_views">
    <item quantity="one">%1$d vista</item>
    <item quantity="many">%1$d vistas</item>
    <item quantity="other">%1$d vistas</item>
  </plurals>
  <!--Forward story label, displayed in My Stories context menu-->
  <string name="MyStories_forward">Reenviar</string>
  <!--Label for stories for a single user. Format is {given name}\'s Story-->
  <string name="MyStories__ss_story">Historias de %1$s</string>
  <!--Title of dialog to confirm deletion of story-->
  <string name="MyStories__delete_story">¿Eliminar historia?</string>
  <!--Message of dialog to confirm deletion of story-->
  <string name="MyStories__this_story_will_be_deleted">Esta historia se eliminará para ti y para quien quiera que la haya recibido.</string>
  <!--Toast shown when story media cannot be saved-->
  <string name="MyStories__unable_to_save">No se ha podido guardar</string>
  <!--Displayed at bottom of story viewer when current item has views-->
  <plurals name="StoryViewerFragment__d_views">
    <item quantity="one">%1$d vista</item>
    <item quantity="many">%1$d vistas</item>
    <item quantity="other">%1$d vistas</item>
  </plurals>
  <!--Displayed at bottom of story viewer when current item has replies-->
  <plurals name="StoryViewerFragment__d_replies">
    <item quantity="one">%1$d respuesta</item>
    <item quantity="many">%1$d respuestas</item>
    <item quantity="other">%1$d respuestas</item>
  </plurals>
  <!--Used when view receipts are disabled-->
  <string name="StoryViewerPageFragment__views_off">Visualizaciones desactivadas</string>
  <!--Used to join views and replies when both exist on a story item-->
  <string name="StoryViewerFragment__s_s">%1$s %2$s</string>
  <!--Displayed when viewing a post you sent-->
  <string name="StoryViewerPageFragment__you">Tú</string>
  <!--Displayed when viewing a post displayed to a group-->
  <string name="StoryViewerPageFragment__s_to_s">%1$s a «%2$s»</string>
  <!--Displayed when viewing a post from another user with no replies-->
  <string name="StoryViewerPageFragment__reply">Responder</string>
  <!--Label for the reply button in story viewer, which will launch the group story replies bottom sheet.-->
  <string name="StoryViewerPageFragment__reply_to_group">Respuesta en el grupo</string>
  <!--Displayed when a story has no views-->
  <string name="StoryViewsFragment__no_views_yet">Sin vistas por ahora</string>
  <!--Displayed when user has disabled receipts-->
  <string name="StoryViewsFragment__enable_read_receipts_to_see_whos_viewed_your_story">Habilita las confirmaciones de lectura para ver quién ha visualizado tus historias.</string>
  <!--Button label displayed when user has disabled receipts-->
  <string name="StoryViewsFragment__go_to_settings">Ir a ajustes</string>
  <!--Dialog action to remove viewer from a story-->
  <string name="StoryViewsFragment__remove">Eliminar</string>
  <!--Dialog title when removing a viewer from a story-->
  <string name="StoryViewsFragment__remove_viewer">¿Quitar espectador?</string>
  <!--Dialog message when removing a viewer from a story-->
  <string name="StoryViewsFragment__s_will_still_be_able">%1$s todavía podrá ver esta publicación, pero no podrá ver ninguna publicación futura que compartas con %2$s.</string>
  <!--Story View context menu action to remove them from a story-->
  <string name="StoryViewItem__remove_viewer">Quitar espectador</string>
  <!--Displayed when a story has no replies yet-->
  <string name="StoryGroupReplyFragment__no_replies_yet">Sin respuestas por ahora</string>
  <!--Displayed for each user that reacted to a story when viewing replies-->
  <string name="StoryGroupReactionReplyItem__reacted_to_the_story">Reaccionó a la historia</string>
  <!--Label for story views tab-->
  <string name="StoryViewsAndRepliesDialogFragment__views">Vistas</string>
  <!--Label for story replies tab-->
  <string name="StoryViewsAndRepliesDialogFragment__replies">Respuestas</string>
  <!--Description of action for reaction button-->
  <string name="StoryReplyComposer__react_to_this_story">Reacciona a esta historia</string>
  <!--Displayed when the user is replying privately to someone who replied to one of their stories-->
  <string name="StoryReplyComposer__replying_privately_to_s">Responder en privado a %1$s</string>
  <!--Context menu item to privately reply to a story response-->
  <string name="StoryGroupReplyItem__private_reply">Respuesta privada</string>
  <!--Context menu item to copy a story response-->
  <string name="StoryGroupReplyItem__copy">Copiar</string>
  <!--Context menu item to delete a story response-->
  <string name="StoryGroupReplyItem__delete">Eliminar</string>
  <!--Page title for My Story options-->
  <string name="MyStorySettingsFragment__my_story">Mi historia</string>
  <!--Section heading for story visibility-->
  <string name="MyStorySettingsFragment__who_can_see_this_story">Quién puede ver esta historia</string>
  <!--Clickable option for selecting people to hide your story from-->
  <string name="MyStorySettingsFragment__hide_story_from">Ocultar historia para</string>
  <!--Privacy setting title for sending stories to all your signal connections-->
  <string name="MyStorySettingsFragment__all_signal_connections">Todos los contactos de Signal</string>
  <!--Privacy setting description for sending stories to all your signal connections-->
  <string name="MyStorySettingsFragment__share_with_all_connections">Compartir con todos los contactos</string>
  <!--Privacy setting title for sending stories to all except the specified connections-->
  <string name="MyStorySettingsFragment__all_signal_connections_except">Todos los contactos de Signal menos…</string>
  <!--Privacy setting description for sending stories to all except the specified connections-->
  <string name="MyStorySettingsFragment__hide_your_story_from_specific_people">Oculta tu historia a ciertas personas</string>
  <!--Summary of clickable option displaying how many people you have excluded from your story-->
  <plurals name="MyStorySettingsFragment__d_people_excluded">
    <item quantity="one">%1$d persona excluida</item>
    <item quantity="many">%1$d personas excluidas</item>
    <item quantity="other">%1$d personas excluidas</item>
  </plurals>
  <!--Privacy setting title for only sharing your story with specified connections-->
  <string name="MyStorySettingsFragment__only_share_with">Compartir solo con…</string>
  <!--Privacy setting description for only sharing your story with specified connections-->
  <string name="MyStorySettingsFragment__only_share_with_selected_people">Compartir solo con personas seleccionadas</string>
  <!--Summary of clickable option displaying how many people you have included to send to in your story-->
  <plurals name="MyStorySettingsFragment__d_people">
    <item quantity="one">%1$d persona</item>
    <item quantity="many">%1$d personas</item>
    <item quantity="other">%1$d personas</item>
  </plurals>
  <!--My story privacy fine print about what the privacy settings are for-->
  <string name="MyStorySettingsFragment__choose_who_can_view_your_story">Elige quién puede ver tu historia. Estos cambios no afectarán a las historias que ya hayas enviado.</string>
  <!--Section header for options related to replies and reactions-->
  <string name="MyStorySettingsFragment__replies_amp_reactions">Respuestas y reacciones</string>
  <!--Switchable option for allowing replies and reactions on your stories-->
  <string name="MyStorySettingsFragment__allow_replies_amp_reactions">Permitir respuestas y reacciones</string>
  <!--Summary for switchable option allowing replies and reactions on your story-->
  <string name="MyStorySettingsFragment__let_people_who_can_view_your_story_react_and_reply">Permite a personas que pueden ver tu historia responder y reaccionar</string>
  <!--Note about default sharing-->
  <string name="MyStorySettingsFragment__hide_your_story_from">Oculta tu historia para personas específicas. Por defecto, tu historia se compartirá con %1$s</string>
  <!--Signal connections bolded text in the Signal Connections sheet-->
  <string name="SignalConnectionsBottomSheet___signal_connections">Contactos de Signal</string>
  <!--Displayed at the top of the signal connections sheet. Please remember to insert strong tag as required.-->
  <string name="SignalConnectionsBottomSheet__signal_connections_are_people">Los contactos de Signal son personas en las que has indicado que confías, ya sea a través de:</string>
  <!--Signal connections sheet bullet point 1-->
  <string name="SignalConnectionsBottomSheet__starting_a_conversation">Has iniciado un chat con ellas</string>
  <!--Signal connections sheet bullet point 2-->
  <string name="SignalConnectionsBottomSheet__accepting_a_message_request">Has aceptado una solicitud de chat</string>
  <!--Signal connections sheet bullet point 3-->
  <string name="SignalConnectionsBottomSheet__having_them_in_your_system_contacts">Están entre tus contactos del sistema</string>
  <!--Note at the bottom of the Signal connections sheet-->
  <string name="SignalConnectionsBottomSheet__your_connections_can_see_your_name">Tus conexiones en Signal pueden ver tu nombre y foto, así como tus «historias», a no ser que decidas ocultarlas para personas específicas.</string>
  <!--Clickable option to add a viewer to a private story-->
  <string name="PrivateStorySettingsFragment__add_viewer">Añadir quién puede verla</string>
  <!--Clickable option to delete a custom story-->
  <string name="PrivateStorySettingsFragment__delete_private_story">Eliminar historia privada</string>
  <!--Dialog title when attempting to remove someone from a private story-->
  <string name="PrivateStorySettingsFragment__remove_s">¿Eliminar a %1$s?</string>
  <!--Dialog message when attempting to remove someone from a private story-->
  <string name="PrivateStorySettingsFragment__this_person_will_no_longer">Esta persona ya no podrá ver tu historia.</string>
  <!--Positive action label when attempting to remove someone from a private story-->
  <string name="PrivateStorySettingsFragment__remove">Eliminar</string>
  <!--Dialog title when deleting a private story-->
  <string name="PrivateStorySettingsFragment__are_you_sure">¿Estás segur@?</string>
  <!--Dialog message when deleting a private story-->
  <string name="PrivateStorySettingsFragment__this_action_cannot">Esta acción no se puede deshacer</string>
  <!--Page title for editing a private story name-->
  <string name="EditPrivateStoryNameFragment__edit_story_name">Editar título de historia</string>
  <!--Input field hint when editing a private story name-->
  <string name="EditPrivateStoryNameFragment__story_name">Título de historia</string>
  <!--Save button label when editing a private story name-->
  <string name="EditPrivateStoryNameFragment__save">Guardar</string>
  <!--Displayed in text post creator before user enters text-->
  <string name="TextStoryPostCreationFragment__tap_to_add_text">Toca para escribir</string>
  <!--Button label for changing font when creating a text post-->
  <string name="TextStoryPostTextEntryFragment__aa">Aa</string>
  <!--Displayed in text post creator when prompting user to enter text-->
  <string name="TextStoryPostTextEntryFragment__add_text">Añadir texto</string>
  <!--Content description for \'done\' button when adding text to a story post-->
  <string name="TextStoryPostTextEntryFragment__done_adding_text">Texto finalizado</string>
  <!--Text label for media selection toggle-->
  <string name="MediaSelectionActivity__text">Texto</string>
  <!--Camera label for media selection toggle-->
  <string name="MediaSelectionActivity__camera">Cámara</string>
  <!--Hint for entering a URL for a text post-->
  <string name="TextStoryPostLinkEntryFragment__type_or_paste_a_url">Escribe o añade una URL</string>
  <!--Displayed prior to the user entering a URL for a text post-->
  <string name="TextStoryPostLinkEntryFragment__share_a_link_with_viewers_of_your_story">Comparte tu historia via enlace con quien tú quieras</string>
  <!--Hint text for searching for a story text post recipient.-->
  <string name="TextStoryPostSendFragment__search">Buscar</string>
  <!--Toast shown when an unexpected error occurs while sending a text story-->
  <string name="TextStoryPostSendFragment__an_unexpected_error_occurred_try_again">Ha ocurrido un fallo imprevisto</string>
  <!--Title for screen allowing user to exclude "My Story" entries from specific people-->
  <string name="ChangeMyStoryMembershipFragment__all_except">Todos excepto…</string>
  <!--Title for screen allowing user to only share "My Story" entries with specific people-->
  <string name="ChangeMyStoryMembershipFragment__only_share_with">Compartir solo con…</string>
  <!--Done button label for hide story from screen-->
  <string name="HideStoryFromFragment__done">Hecho</string>
  <!--Dialog title for first time adding something to a story-->
  <string name="StoryDialogs__add_to_story_q">¿Añadir a la historia?</string>
  <!--Dialog message for first time adding something to a story-->
  <string name="StoryDialogs__adding_content">Al añadir contenido a tu historia permites a tus contactos en Signal visualizarla durante 24 horas. Puedes modificar quién puede ver tu historia en Ajustes.</string>
  <!--First time share to story dialog: Positive action to go ahead and add to story-->
  <string name="StoryDialogs__add_to_story">Añadir a la historia</string>
  <!--First time share to story dialog: Neutral action to edit who can view "My Story"-->
  <string name="StoryDialogs__edit_viewers">Modificar quién puede verla</string>
  <!--Error message shown when a failure occurs during story send-->
  <string name="StoryDialogs__story_could_not_be_sent">Fallo al enviar la historia. Comprueba tu conexión e inténtalo de nuevo.</string>
  <!--Error message dialog button to resend a previously failed story send-->
  <string name="StoryDialogs__send">Enviar</string>
  <!--Privacy Settings toggle title for stories-->
  <string name="PrivacySettingsFragment__share_and_view_stories">Compartir y ver historias</string>
  <!--Privacy Settings toggle summary for stories-->
  <string name="PrivacySettingsFragment__you_will_no_longer_be_able">No podrás ver o compartir historias con esta opción desactivada.</string>
  <!--New story viewer selection screen title-->
  <string name="CreateStoryViewerSelectionFragment__choose_viewers">Seleccionar quién puede verla</string>
  <!--New story viewer selection action button label-->
  <string name="CreateStoryViewerSelectionFragment__next">Siguiente</string>
  <!--New story viewer selection screen title as recipients are selected-->
  <plurals name="SelectViewersFragment__d_viewers">
    <item quantity="one">%1$d vista</item>
    <item quantity="many">%1$d vistas</item>
    <item quantity="other">%1$d vistas</item>
  </plurals>
  <!--Name story screen title-->
  <string name="CreateStoryWithViewersFragment__name_story">Ponle un título</string>
  <!--Name story screen label hint-->
  <string name="CreateStoryWithViewersFragment__story_name_required">Título de la historia (necesario)</string>
  <!--Name story screen viewers subheading-->
  <string name="CreateStoryWithViewersFragment__viewers">Quién puede verla</string>
  <!--Name story screen create button label-->
  <string name="CreateStoryWithViewersFragment__create">Crear</string>
  <!--Name story screen error when save attempted with no label-->
  <string name="CreateStoryWithViewersFragment__this_field_is_required">Este campo es necesario.</string>
  <!--Name story screen error when save attempted but label is duplicate-->
  <string name="CreateStoryWithViewersFragment__there_is_already_a_story_with_this_name">Ya tienes una historia con ese título.</string>
  <!--Text for select all action when editing recipients for a story-->
  <string name="BaseStoryRecipientSelectionFragment__select_all">Seleccionar todo</string>
  <!--Choose story type bottom sheet title-->
  <string name="ChooseStoryTypeBottomSheet__choose_your_story_type">Selecciona el tipo de historia</string>
  <!--Choose story type bottom sheet new story row title-->
  <string name="ChooseStoryTypeBottomSheet__new_private_story">Nueva historia privada</string>
  <!--Choose story type bottom sheet new story row summary-->
  <string name="ChooseStoryTypeBottomSheet__visible_only_to">Solo visible para personas concretas</string>
  <!--Choose story type bottom sheet group story title-->
  <string name="ChooseStoryTypeBottomSheet__group_story">Historia de grupo</string>
  <!--Choose story type bottom sheet group story summary-->
  <string name="ChooseStoryTypeBottomSheet__share_to_an_existing_group">Compartir con un grupo existente</string>
  <!--Choose groups bottom sheet title-->
  <string name="ChooseGroupStoryBottomSheet__choose_groups">Seleccionar grupos</string>
  <!--Displayed when copying group story reply text to clipboard-->
  <string name="StoryGroupReplyFragment__copied_to_clipboard">Copiado al portapapeles</string>
  <!--Displayed in story caption when content is longer than 5 lines-->
  <string name="StoryViewerPageFragment__see_more">… Ver más</string>
  <!--Displayed in toast after sending a direct reply-->
  <string name="StoryDirectReplyDialogFragment__sending_reply">Enviando respuesta …</string>
  <!--Displayed in the viewer when a story is no longer available-->
  <string name="StorySlateView__this_story_is_no_longer_available">Esta historia ya no está disponible.</string>
  <!--Displayed in the viewer when the network is not available-->
  <string name="StorySlateView__no_internet_connection">Sin conexión a internet</string>
  <!--Displayed in the viewer when network is available but content could not be downloaded-->
  <string name="StorySlateView__couldnt_load_content">Imposible cargar contenido</string>
  <!--Toasted when the user externally shares to a text story successfully-->
  <string name="TextStoryPostCreationFragment__sent_story">Historia enviada</string>
  <!--Toasted when the user external share to a text story fails-->
  <string name="TextStoryPostCreationFragment__failed_to_send_story">Fallo al enviar historia</string>
  <!--Displayed in a dialog to let the user select a given users story-->
  <string name="StoryDialogs__view_story">Ver historia</string>
  <!--Displayed in a dialog to let the user select a given users profile photo-->
  <string name="StoryDialogs__view_profile_photo">Ver foto de perfil</string>
  <!--Title for a notification at the bottom of the chat list suggesting that the user disable censorship circumvention because the service has become reachable-->
  <string name="TurnOffCircumventionMegaphone_turn_off_censorship_circumvention">¿Desactivar la opción para evitar la censura?</string>
  <!--Body for a notification at the bottom of the chat list suggesting that the user disable censorship circumvention because the service has become reachable-->
  <string name="TurnOffCircumventionMegaphone_you_can_now_connect_to_the_signal_service_directly">Ahora puedes conectarte directamente al servicio de Signal para una mejor experiencia.</string>
  <!--Label for a button to dismiss a notification at the bottom of the chat list suggesting that the user disable censorship circumvention because the service has become reachable-->
  <string name="TurnOffCircumventionMegaphone_no_thanks">No gracias</string>
  <!--Label for a button in a notification at the bottom of the chat list to turn off censorship circumvention-->
  <string name="TurnOffCircumventionMegaphone_turn_off">Desactivar</string>
  <!--Conversation Item label for when you react to someone else\'s story-->
  <string name="ConversationItem__you_reacted_to_s_story">Has reaccionado a la historia de %1$s</string>
  <!--Conversation Item label for reactions to your story-->
  <string name="ConversationItem__reacted_to_your_story">Ha reaccionado a tu historia</string>
  <!--Conversation Item label for reactions to an unavailable story-->
  <string name="ConversationItem__reacted_to_a_story">Reaccionó a una historia</string>
  <!--endregion-->
  <!--Content description for expand contacts chevron-->
  <string name="ExpandModel__view_more">Ver más</string>
  <string name="StoriesLinkPopup__visit_link">Visitar enlace</string>
  <!--Gift price and duration, formatted as: {price} dot {n} day duration-->
  <plurals name="GiftRowItem_s_dot_d_day_duration">
    <item quantity="one">%1$s · %2$d día de duración</item>
    <item quantity="many">%1$s · %2$d días de duración</item>
    <item quantity="other">%1$s · %2$d días de duración</item>
  </plurals>
  <!--Tagline for gift row items-->
  <string name="GiftRowItem__send_a_gift_badge">Enviar un distintivo de regalo</string>
  <!--Headline text on start fragment for gifting a badge-->
  <string name="GiftFlowStartFragment__gift_a_badge">Regalar un distintivo</string>
  <!--Description text on start fragment for gifting a badge-->
  <string name="GiftFlowStartFragment__gift_someone_a_badge">Regala un distintivo a alguien haciendo una donación a Signal en su nombre. Obtendrá un distintivo para mostrar en su foto de perfil.</string>
  <!--Action button label for start fragment for gifting a badge-->
  <string name="GiftFlowStartFragment__next">Siguiente</string>
  <!--Title text on choose recipient page for badge gifting-->
  <string name="GiftFlowRecipientSelectionFragment__choose_recipient">Seleccionar persona</string>
  <!--Title text on confirm gift page-->
  <string name="GiftFlowConfirmationFragment__confirm_gift">Confirmar regalo</string>
  <!--Heading text specifying who the gift will be sent to-->
  <string name="GiftFlowConfirmationFragment__send_to">Enviar a</string>
  <!--Text explaining that gift will be sent to the chosen recipient-->
  <string name="GiftFlowConfirmationFragment__your_gift_will_be_sent_in">Tu regalo se enviará a la persona en un chat privado. Añade un mensaje personalizado debajo.</string>
  <!--Text explaining that this gift is a one time donation-->
  <string name="GiftFlowConfirmationFragment__one_time_donation">Donación puntual</string>
  <!--Hint for add message input-->
  <string name="GiftFlowConfirmationFragment__add_a_message">Añadir mensaje</string>
  <!--Displayed in the dialog while verifying the chosen recipient-->
  <string name="GiftFlowConfirmationFragment__verifying_recipient">Verificando persona …</string>
  <!--Title for sheet shown when opening a redeemed gift-->
  <string name="ViewReceivedGiftBottomSheet__s_sent_you_a_gift">%1$s te envió un regalo</string>
  <!--Title for sheet shown when opening a sent gift-->
  <string name="ViewSentGiftBottomSheet__thanks_for_your_support">¡Gracias por tu apoyo!</string>
  <!--Description for sheet shown when opening a redeemed gift-->
  <string name="ViewReceivedGiftBottomSheet__youve_received_a_gift_badge">¡Has recibido un distintivo de regalo de %1$s! Contribuye a difundir la ayuda que Signal necesita mostrando el distintivo en tu perfil.</string>
  <!--Description for sheet shown when opening a sent gift-->
  <string name="ViewSentGiftBottomSheet__youve_gifted_a_badge">Has regalado un distintivo a %1$s. Cuando lo acepte, podrá seleccionar entre mostrarlo u ocultarlo.</string>
  <!--Primary action for pending gift sheet to redeem badge now-->
  <string name="ViewReceivedGiftSheet__redeem">Canjear</string>
  <!--Primary action for pending gift sheet to redeem badge later-->
  <string name="ViewReceivedGiftSheet__not_now">Ahora no</string>
  <!--Dialog text while redeeming a gift-->
  <string name="ViewReceivedGiftSheet__redeeming_gift">Canjeando regalo …</string>
  <!--Snackbar text when user presses "not now" on redemption sheet-->
  <string name="ConversationFragment__you_can_redeem_your_badge_later">Puedes canjear tu distintivo más tarde.</string>
  <!--Description text in gift thanks sheet-->
  <string name="GiftThanksSheet__youve_gifted_a_badge_to_s">Has regalado un distintivo a %1$s. Cuando lo acepte, podrá selecionar entre mostrarlo u ocultarlo.</string>
  <!--Expired gift sheet title-->
  <string name="ExpiredGiftSheetConfiguration__your_gift_badge_has_expired">Tu distintivo de regalo ha caducado</string>
  <!--Expired gift sheet top description text-->
  <string name="ExpiredGiftSheetConfiguration__your_gift_badge_has_expired_and_is">Tu distintivo de regalo ha caducado, y ya no se muestra a otras personas en tu perfil.</string>
  <!--Expired gift sheet bottom description text-->
  <string name="ExpiredGiftSheetConfiguration__to_continue">Para continuar apoyando la tecnología desarrollada para ti, considera una suscripción mensual.</string>
  <!--Expired gift sheet make a monthly donation button-->
  <string name="ExpiredGiftSheetConfiguration__make_a_monthly_donation">Haz una donación mensual</string>
  <!--Expired gift sheet not now button-->
  <string name="ExpiredGiftSheetConfiguration__not_now">Ahora no</string>
  <!--Label under name for private stories-->
  <!--Label under name for group stories-->
  <!--Label under name for my story-->
  <plurals name="ContactSearchItems__my_story_s_dot_d_viewers">
    <item quantity="one">%1$s · %2$d espectador</item>
    <item quantity="many">%1$s · %2$d espectadores</item>
    <item quantity="other">%1$s · %2$d espectadores</item>
  </plurals>
  <!--Label under name for My Story when first sending to my story-->
  <string name="ContactSearchItems__tap_to_choose_your_viewers">Toca para elegir tus espectadores</string>
  <!--Label for context menu item to open story settings-->
  <string name="ContactSearchItems__story_settings">Ajustes de historias</string>
  <!--Label for context menu item to remove a group story from contact results-->
  <string name="ContactSearchItems__remove_story">Quitar historia</string>
  <!--Label for context menu item to delete a private story-->
  <string name="ContactSearchItems__delete_story">Eliminar historia</string>
  <!--Dialog title for removing a group story-->
  <string name="ContactSearchMediator__remove_group_story">¿Quitar la historia de grupo?</string>
  <!--Dialog message for removing a group story-->
  <string name="ContactSearchMediator__this_will_remove">Esta acción quitará la historia de tu lista. Aún podrás seguir viendo las historias de este grupo.</string>
  <!--Dialog action item for removing a group story-->
  <string name="ContactSearchMediator__remove">Eliminar</string>
  <!--Dialog title for deleting a private story-->
  <string name="ContactSearchMediator__delete_story">¿Eliminar historia?</string>
  <!--Dialog message for deleting a private story-->
  <string name="ContactSearchMediator__delete_the_private">¿Eliminar la historia privada \"%1$s\"?</string>
  <!--Dialog action item for deleting a private story-->
  <string name="ContactSearchMediator__delete">Eliminar</string>
  <!--Gift expiry days remaining-->
  <plurals name="Gifts__d_days_remaining">
    <item quantity="one">%1$d día restante</item>
    <item quantity="many">%1$d días restantes</item>
    <item quantity="other">%1$d días restantes</item>
  </plurals>
  <!--Gift expiry hours remaining-->
  <plurals name="Gifts__d_hours_remaining">
    <item quantity="one">%1$d hora restante</item>
    <item quantity="many">%1$d horas restantes</item>
    <item quantity="other">%1$d horas restantes</item>
  </plurals>
  <!--Gift expiry minutes remaining-->
  <plurals name="Gifts__d_minutes_remaining">
    <item quantity="one">%1$d minuto restante</item>
    <item quantity="many">%1$d minutos restantes</item>
    <item quantity="other">%1$d minutos restantes</item>
  </plurals>
  <!--Gift expiry expired-->
  <string name="Gifts__expired">Caducado</string>
  <!--Label indicating that a user can tap to advance to the next post in a story-->
  <string name="StoryFirstTimeNavigationView__tap_to_advance">Toca para avanzar</string>
  <!--Label indicating swipe direction to skip current story-->
  <string name="StoryFirstTimeNavigationView__swipe_up_to_skip">Desliza arriba para saltar</string>
  <!--Label indicating swipe direction to exit story viewer-->
  <string name="StoryFirstTimeNavigationView__swipe_right_to_exit">Desliza a la derecha para salir</string>
  <!--Button label to confirm understanding of story navigation-->
  <string name="StoryFirstTimeNagivationView__got_it">Entendido</string>
  <!--Content description for vertical context menu button in safety number sheet rows-->
  <string name="SafetyNumberRecipientRowItem__open_context_menu">Abrir el menú de contexto</string>
  <!--Sub-line when a user is verified.-->
  <string name="SafetyNumberRecipientRowItem__s_dot_verified">%1$s · Verificado</string>
  <!--Sub-line when a user is verified.-->
  <string name="SafetyNumberRecipientRowItem__verified">Pago verificado</string>
  <!--Title of safety number changes bottom sheet when showing individual records-->
  <string name="SafetyNumberBottomSheetFragment__safety_number_changes">Cambios en el número de seguridad</string>
  <!--Message of safety number changes bottom sheet when showing individual records-->
  <string name="SafetyNumberBottomSheetFragment__the_following_people">Las siguientes personas pueden haber reinstalado Signal o cambiado de dispositivo. Toca sobre un destinatario para confirmar su nuevo número de seguridad. Esto es opcional.</string>
  <!--Title of safety number changes bottom sheet when not showing individual records-->
  <string name="SafetyNumberBottomSheetFragment__safety_number_checkup">Revisión del número de seguridad</string>
  <!--Title of safety number changes bottom sheet when not showing individual records and user has seen review screen-->
  <string name="SafetyNumberBottomSheetFragment__safety_number_checkup_complete">Revisión del número de seguridad completada</string>
  <!--Message of safety number changes bottom sheet when not showing individual records and user has seen review screen-->
  <string name="SafetyNumberBottomSheetFragment__all_connections_have_been_reviewed">Se han revisado todos los contactos. Toca enviar para continuar.</string>
  <!--Message of safety number changes bottom sheet when not showing individual records-->
  <string name="SafetyNumberBottomSheetFragment__you_have_d_connections">%1$d de tus contactos pueden haber reinstalado Signal o cambiado de dispositivo. Antes de compartir tu historia con ellos, revisa sus números de seguridad o considera retirarles de tu historia.</string>
  <!--Menu action to launch safety number verification screen-->
  <string name="SafetyNumberBottomSheetFragment__verify_safety_number">Verificar cifras de seguridad</string>
  <!--Menu action to remove user from story-->
  <string name="SafetyNumberBottomSheetFragment__remove_from_story">Retirar de la historia</string>
  <!--Action button at bottom of SafetyNumberBottomSheetFragment to send anyway-->
  <string name="SafetyNumberBottomSheetFragment__send_anyway">Enviar de todas formas</string>
  <!--Action button at bottom of SafetyNumberBottomSheetFragment to review connections-->
  <string name="SafetyNumberBottomSheetFragment__review_connections">Revisar contactos</string>
  <!--Empty state copy for SafetyNumberBottomSheetFragment-->
  <string name="SafetyNumberBottomSheetFragment__no_more_recipients_to_show">No hay más destinatarios que mostrar</string>
  <!--Done button on safety number review fragment-->
  <string name="SafetyNumberReviewConnectionsFragment__done">Hecho</string>
  <!--Title of safety number review fragment-->
  <string name="SafetyNumberReviewConnectionsFragment__safety_number_changes">Cambios en el número de seguridad</string>
  <!--Message of safety number review fragment-->
  <plurals name="SafetyNumberReviewConnectionsFragment__d_recipients_may_have">
    <item quantity="one">%1$d  destinatario puede haber reinstalado Signal o cambiado de dispositivo. Toca sobre un destinatario para confirmar su nuevo número de seguridad. Esto es opcional.</item>
    <item quantity="many">%1$d  destinatarios pueden haber reinstalado Signal o cambiado de dispositivo. Toca sobre un destinatario para confirmar su nuevo número de seguridad. Esto es opcional.</item>
    <item quantity="other">%1$d destinatarios pueden haber reinstalado Signal o cambiado de dispositivo. Toca sobre un destinatario para confirmar su nuevo número de seguridad. Esto es opcional.</item>
  </plurals>
  <!--Section header for 1:1 contacts in review fragment-->
  <string name="SafetyNumberBucketRowItem__contacts">Personas</string>
  <!--Context menu label for distribution list headers in review fragment-->
  <string name="SafetyNumberReviewConnectionsFragment__remove_all">Eliminar todos</string>
  <!--Context menu label for 1:1 contacts to remove from send-->
  <string name="SafetyNumberReviewConnectionsFragment__remove">Eliminar</string>
  <!--Title of initial My Story settings configuration shown when sending to My Story for the first time-->
  <string name="ChooseInitialMyStoryMembershipFragment__my_story_privacy">Privacidad de mi historia</string>
  <!--Subtitle of initial My Story settings configuration shown when sending to My Story for the first time-->
  <string name="ChooseInitialMyStoryMembershipFragment__choose_who_can_see_posts_to_my_story_you_can_always_make_changes_in_settings">Elige quién puede ver lo que subes a tu historia. Siempre puedes hacer cambios en tus ajustes.</string>
  <!--All connections option for initial My Story settings configuration shown when sending to My Story for the first time-->
  <string name="ChooseInitialMyStoryMembershipFragment__all_signal_connections">Todos los contactos de Signal</string>
  <!--All connections except option for initial My Story settings configuration shown when sending to My Story for the first time-->
  <string name="ChooseInitialMyStoryMembershipFragment__all_signal_connections_except">Todos los contactos de Signal menos…</string>
  <!--Only with selected connections option for initial My Story settings configuration shown when sending to My Story for the first time-->
  <string name="ChooseInitialMyStoryMembershipFragment__only_share_with">Compartir solo con…</string>
  <!--Story info header sent heading-->
  <string name="StoryInfoHeader__sent">Enviados</string>
  <!--Story info header received heading-->
  <string name="StoryInfoHeader__received">Recibidos</string>
  <!--Story info header file size heading-->
  <string name="StoryInfoHeader__file_size">Tamaño de archivo</string>
  <!--Story info "Sent to" header-->
  <string name="StoryInfoBottomSheetDialogFragment__sent_to">Enviado a</string>
  <!--Story info "Sent from" header-->
  <string name="StoryInfoBottomSheetDialogFragment__sent_from">Recibido de</string>
  <!--Story Info context menu label-->
  <string name="StoryInfoBottomSheetDialogFragment__info">Detalles</string>
  <!--StoriesPrivacySettingsFragment-->
  <!--Explanation about how stories are deleted and managed-->
  <string name="StoriesPrivacySettingsFragment__stories_automatically_disappear">Las historias desaparecerán automáticamente después de 24 horas. Elige quién puede ver tu historia o crea nuevas historias con espectadores o grupos específicos.</string>
  <!--Preference title to turn off stories-->
  <string name="StoriesPrivacySettingsFragment__turn_off_stories">Desactivar historias</string>
  <!--Preference summary to turn off stories-->
  <string name="StoriesPrivacySettingsFragment__if_you_opt_out">Si decides desactivar las historias, ya no podrás compartir o visualizar historias.</string>
  <!--Preference title to turn on stories-->
  <string name="StoriesPrivacySettingsFragment__turn_on_stories">Activar historias</string>
  <!--Preference summary to turn on stories-->
  <string name="StoriesPrivacySettingsFragment__share_and_view">Comparte y visualiza las historias de otros. Las historias desparecerán automáticamente después de 24 horas.</string>
  <!--Dialog title to turn off stories-->
  <string name="StoriesPrivacySettingsFragment__turn_off_stories_question">¿Desactivar historias?</string>
  <!--Dialog message to turn off stories-->
  <string name="StoriesPrivacySettingsFragment__you_will_no_longer_be_able_to">Ya no podrás compartir o visualizar historias. Cualquier historia que hayas enviado recientemente continuará siendo visible por otros usuarios hasta que expire.</string>
  <!--Page title when launched from stories landing screen-->
  <string name="StoriesPrivacySettingsFragment__story_privacy">Privacidad de la historia</string>
  <!--GroupStorySettingsFragment-->
  <!--Section header for who can view a group story-->
  <string name="GroupStorySettingsFragment__who_can_view_this_story">Quién puede ver esta historia</string>
  <!--Explanation of who can view a group story-->
  <string name="GroupStorySettingsFragment__members_of_the_group_s">Los miembros del grupo \"%1$s\" pueden ver y responder a esta historia. Puedes actualizar la afiliación a este chat a través del grupo.</string>
  <!--Preference label for removing this group story-->
  <string name="GroupStorySettingsFragment__remove_group_story">Eliminar historia de grupo</string>
  <!--Generic title for overflow menus-->
  <string name="OverflowMenu__overflow_menu">Menú desplegable</string>
  <!--EOF-->
</resources><|MERGE_RESOLUTION|>--- conflicted
+++ resolved
@@ -990,12 +990,8 @@
   <string name="NotificationBarManager__incoming_signal_call">Recibiendo llamada de Signal</string>
   <string name="NotificationBarManager__incoming_signal_group_call">Llamada en grupo de Signal entrante</string>
   <!--Temporary notification shown when starting the calling service-->
-<<<<<<< HEAD
+  <string name="NotificationBarManager__starting_signal_call_service">Empezar el servicio de llamada de Molly</string>
   <string name="NotificationBarManager__stopping_signal_call_service">Deteniendo el servicio de llamadas de Molly</string>
-=======
-  <string name="NotificationBarManager__starting_signal_call_service">Empezar el servicio de llamada de Signal</string>
-  <string name="NotificationBarManager__stopping_signal_call_service">Deteniendo el servicio de llamadas de Signal</string>
->>>>>>> e379cf61
   <string name="NotificationBarManager__decline_call">Rechazar llamada</string>
   <string name="NotificationBarManager__answer_call">Atender llamada</string>
   <string name="NotificationBarManager__end_call">Finalizar llamada</string>
@@ -2496,10 +2492,7 @@
   <string name="PaymentsHomeFragment__you_can_use_signal_to_send">Puedes usar Molly para recibir y enviar MobileCoin. Todos los pagos están sujetos a las condiciones de uso de MobileCoin y su cartera. Esta es una función en fase beta por lo que te encontrarás con problemas y podrás perder tus fondos.</string>
   <string name="PaymentsHomeFragment__activate">Activar</string>
   <string name="PaymentsHomeFragment__view_mobile_coin_terms">Términos de uso MobileCoin</string>
-<<<<<<< HEAD
   <string name="PaymentsHomeFragment__payments_not_available">Los pagos en Molly no están disponibles. Todavía puedes transferir tus fondos a un «exchange» pero no podrás recibir o enviar más pagos a través de Molly.</string>
-=======
-  <string name="PaymentsHomeFragment__payments_not_available">Los pagos en Signal no están disponibles. Todavía puedes transferir tus fondos a un «exchange» pero no podrás recibir o enviar más pagos a través de Signal.</string>
   <!--Alert dialog title which shows up after a payment to turn on payment lock-->
   <string name="PaymentsHomeFragment__turn_on">Quieres activar el bloqueo de pago para futuros envíos?</string>
   <!--Alert dialog description for why payment lock should be enabled before sending payments-->
@@ -2508,7 +2501,6 @@
   <string name="PaymentsHomeFragment__enable">Activar</string>
   <!--Alert dialog button to not enable payment lock for now-->
   <string name="PaymentsHomeFragment__not_now">Ahora no</string>
->>>>>>> e379cf61
   <!--PaymentsAddMoneyFragment-->
   <string name="PaymentsAddMoneyFragment__add_funds">Añadir fondos</string>
   <string name="PaymentsAddMoneyFragment__your_wallet_address">Dirección de tu cartera</string>
@@ -2886,7 +2878,7 @@
   <string name="BackupDialog_passphrase_was_not_correct">La clave es incorrecta</string>
   <string name="LocalBackupJob_creating_signal_backup">Creando copia de seguridad …</string>
   <!--Title for progress notification shown in a system notification while verifying a recent backup.-->
-  <string name="LocalBackupJob_verifying_signal_backup">Verificando copia de seguridad de Signal…</string>
+  <string name="LocalBackupJob_verifying_signal_backup">Verificando copia de seguridad de Molly…</string>
   <string name="LocalBackupJobApi29_backup_failed">Fallo en la copia</string>
   <string name="LocalBackupJobApi29_your_backup_directory_has_been_deleted_or_moved">Parece que tu carpeta de copias de seguridad se ha eliminado o movido.</string>
   <string name="LocalBackupJobApi29_your_backup_file_is_too_large">La copia de seguridad es demasiado grande para guardarla en este dispositivo.</string>
