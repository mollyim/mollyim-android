<?xml version='1.0' encoding='UTF-8'?>
<resources>
  <string name="yes">Sim</string>
  <string name="no">Não</string>
  <string name="delete">Eliminar</string>
  <string name="please_wait">Aguarde, por favor…</string>
  <string name="save">Guardar</string>
  <string name="note_to_self">Nota para mim</string>
  <!--AbstractNotificationBuilder-->
  <string name="AbstractNotificationBuilder_new_message">Nova mensagem</string>
  <!--AlbumThumbnailView-->
  <!--ApplicationMigrationActivity-->
  <string name="ApplicationMigrationActivity__signal_is_updating">O Molly está a atualizar…</string>
  <!--ApplicationPreferencesActivity-->
  <string name="ApplicationPreferencesActivity_currently_s">Atualmente: %s</string>
  <string name="ApplicationPreferenceActivity_you_havent_set_a_passphrase_yet">Ainda não definiu uma frase-chave!</string>
  <string name="ApplicationPreferencesActivity_disable_passphrase">Desativar frase-chave?</string>
  <string name="ApplicationPreferencesActivity_this_will_permanently_unlock_signal_and_message_notifications">Isto irá desbloquear permanentemente o Molly e as notificações de mensagens.</string>
  <string name="ApplicationPreferencesActivity_disable">Desativar</string>
  <string name="ApplicationPreferencesActivity_unregistering">A eliminar o registo…</string>
  <string name="ApplicationPreferencesActivity_unregistering_from_signal_messages_and_calls">A eliminar o registo do serviço de mensagens e chamadas do Molly…</string>
  <string name="ApplicationPreferencesActivity_disable_signal_messages_and_calls">Desativar as mensagens e chamadas do Molly?</string>
  <string name="ApplicationPreferencesActivity_disable_signal_messages_and_calls_by_unregistering">Desative as mensagens e chamadas do Molly eliminando o seu registo do servidor. Será necessário registar novamente o seu número de telefone caso as pretenda utilizar novamente no futuro.</string>
  <string name="ApplicationPreferencesActivity_error_connecting_to_server">Erro a establecer a ligação com o servidor!</string>
  <string name="ApplicationPreferencesActivity_sms_enabled">SMS ativados</string>
  <string name="ApplicationPreferencesActivity_touch_to_change_your_default_sms_app">Toque para alterar a sua aplicação de SMS padrão</string>
  <string name="ApplicationPreferencesActivity_sms_disabled">SMS desativados</string>
  <string name="ApplicationPreferencesActivity_touch_to_make_signal_your_default_sms_app">Toque para tornar o Signal na sua aplicação SMS padrão</string>
  <string name="ApplicationPreferencesActivity_on">on</string>
  <string name="ApplicationPreferencesActivity_On">On</string>
  <string name="ApplicationPreferencesActivity_off">off</string>
  <string name="ApplicationPreferencesActivity_Off">Off</string>
  <string name="ApplicationPreferencesActivity_sms_mms_summary">SMS %1$s, MMS %2$s</string>
  <string name="ApplicationPreferencesActivity_privacy_summary">Bloqueio de ecrã %1$s, Bloqueio de registo %2$s</string>
  <string name="ApplicationPreferencesActivity_appearance_summary">Tema %1$s, Idioma %2$s</string>
  <string name="ApplicationPreferencesActivity_pins_are_required_for_registration_lock">Os PINs são necessários para o bloqueio do registo. Para desativar os PINs, primeiro desative o bloqueio do registo.</string>
  <string name="ApplicationPreferencesActivity_pin_created">PIN criado.</string>
  <string name="ApplicationPreferencesActivity_pin_disabled">PIN desativado.</string>
  <string name="ApplicationPreferencesActivity_hide">Ocultar</string>
  <string name="ApplicationPreferencesActivity_hide_reminder">Ocultar lembrete?</string>
  <string name="ApplicationPreferencesActivity_record_payments_recovery_phrase">Gravar frase de recuperação de pagamentos</string>
  <string name="ApplicationPreferencesActivity_record_phrase">Gravar frase</string>
  <string name="ApplicationPreferencesActivity_before_you_can_disable_your_pin">Antes de desativar o seu PIN, você deverá registar a sua frase de recuperação de pagamentos para garantir que pode recuperar a sua conta de pagamentos. </string>
  <!--AppProtectionPreferenceFragment-->
  <plurals name="AppProtectionPreferenceFragment_minutes">
    <item quantity="one">%d minuto</item>
    <item quantity="other">%d minutos</item>
  </plurals>
  <!--DraftDatabase-->
  <string name="DraftDatabase_Draft_image_snippet">(imagem)</string>
  <string name="DraftDatabase_Draft_audio_snippet">(áudio)</string>
  <string name="DraftDatabase_Draft_video_snippet">(vídeo)</string>
  <string name="DraftDatabase_Draft_location_snippet">(localização)</string>
  <string name="DraftDatabase_Draft_quote_snippet">(responder)</string>
  <string name="DraftDatabase_Draft_voice_note">(Mensagem de voz)</string>
  <!--AttachmentKeyboard-->
  <string name="AttachmentKeyboard_gallery">Galeria</string>
  <string name="AttachmentKeyboard_file">Ficheiro</string>
  <string name="AttachmentKeyboard_contact">Contacto</string>
  <string name="AttachmentKeyboard_location">Localização</string>
  <string name="AttachmentKeyboard_Signal_needs_permission_to_show_your_photos_and_videos">O Molly necessita de permissão para exibir as suas fotografias e vídeos.</string>
  <string name="AttachmentKeyboard_give_access">Conceder acesso</string>
  <string name="AttachmentKeyboard_payment">Pagamento</string>
  <!--AttachmentManager-->
  <string name="AttachmentManager_cant_open_media_selection">Não foi possível encontrar uma aplicação para selecionar a multimédia.</string>
  <string name="AttachmentManager_signal_requires_the_external_storage_permission_in_order_to_attach_photos_videos_or_audio">O Molly requer permissão de acesso ao armazenamento de forma a poder anexar fotografias, vídeo e áudio, mas esta foi negada permanentemente. Por favor, aceda ao menu de definições das aplicações do seu telemóvel, selecione a aplicação Molly, e em \"Permissões\" ative \"Armazenamento\" ou \"Memória\". </string>
  <string name="AttachmentManager_signal_requires_contacts_permission_in_order_to_attach_contact_information">O Molly requer permissão de acesso aos contactos para anexar os dados do contacto, mas esta foi negada permanentemente. Por favor, aceda às definições das aplicações no menu do telemóvel, selecione a aplicação Molly e em \"Permissões\" ative \"Contactos\".</string>
  <string name="AttachmentManager_signal_requires_location_information_in_order_to_attach_a_location">O Molly requer permissão de acesso à localização para poder anexar uma localização, mas esta foi negada permanentemente. Por favor aceda às definições das aplicações no menu do telemóvel, selecione a aplicação Molly e nas \"Permissões\" ative a \"Localização\".</string>
  <!--AttachmentUploadJob-->
  <string name="AttachmentUploadJob_uploading_media">A carregar multimédia…</string>
  <string name="AttachmentUploadJob_compressing_video_start">A comprimir vídeo…</string>
  <!--BackgroundMessageRetriever-->
  <string name="BackgroundMessageRetriever_checking_for_messages">A procurar por mensagens…</string>
  <!--BlockedUsersActivity-->
  <string name="BlockedUsersActivity__blocked_users">Utilizadores bloqueados</string>
  <string name="BlockedUsersActivity__add_blocked_user">Adicionar utilizador bloqueado</string>
  <string name="BlockedUsersActivity__blocked_users_will">Os utilizadores bloqueados não poderão telefonar-lhe ou enviar-lhe mensagens.</string>
  <string name="BlockedUsersActivity__no_blocked_users">Sem utilizadores bloqueados</string>
  <string name="BlockedUsersActivity__block_user">Bloquear utilizador?</string>
  <string name="BlockedUserActivity__s_will_not_be_able_to">\"%1$s\" não será capaz de lhe telefonar ou enviar mensagens.</string>
  <string name="BlockedUsersActivity__block">Bloquear</string>
  <string name="BlockedUsersActivity__unblock_user">Desbloquear utilizador?</string>
  <string name="BlockedUsersActivity__do_you_want_to_unblock_s">Deseja desbloquear \"%1$s\"?</string>
  <string name="BlockedUsersActivity__unblock">Desbloquear</string>
  <!--BlockUnblockDialog-->
  <string name="BlockUnblockDialog_block_and_leave_s">Bloquear e abandonar %1$s?</string>
  <string name="BlockUnblockDialog_block_s">Bloquear %1$s?</string>
  <string name="BlockUnblockDialog_you_will_no_longer_receive_messages_or_updates">Deixará de receber mensagens ou atualizações deste grupo e, os membros deixarão de o poder adicionar novamente a este grupo.</string>
  <string name="BlockUnblockDialog_group_members_wont_be_able_to_add_you">Os membros do grupo não serão capazes de o adicionar novamente a este grupo.</string>
  <string name="BlockUnblockDialog_group_members_will_be_able_to_add_you">Os membros do grupo serão capazes de o adicionar novamente a este grupo.</string>
  <string name="BlockUnblockDialog_you_will_be_able_to_call_and_message_each_other">Poderão enviar mensagens e telefonar uns aos outros, o seu nome e fotografia serão partilhados com eles.</string>
  <string name="BlockUnblockDialog_blocked_people_wont_be_able_to_call_you_or_send_you_messages">As pessoas bloqueadas não serão capazes de lhe ligar ou enviar-lhe mensagens.</string>
  <string name="BlockUnblockDialog_unblock_s">Desbloquear %1$s?</string>
  <string name="BlockUnblockDialog_block">Bloquear</string>
  <string name="BlockUnblockDialog_block_and_leave">Bloquear e abandonar</string>
  <string name="BlockUnblockDialog_report_spam_and_block">Reportar spam e bloquear</string>
  <!--BucketedThreadMedia-->
  <string name="BucketedThreadMedia_Today">Hoje</string>
  <string name="BucketedThreadMedia_Yesterday">Ontem</string>
  <string name="BucketedThreadMedia_This_week">Esta semana</string>
  <string name="BucketedThreadMedia_This_month">Este mês</string>
  <string name="BucketedThreadMedia_Large">Grande</string>
  <string name="BucketedThreadMedia_Medium">Média</string>
  <string name="BucketedThreadMedia_Small">Pequena</string>
  <!--CameraXFragment-->
  <string name="CameraXFragment_tap_for_photo_hold_for_video">Toque para fotografia, mantenha premido para vídeo</string>
  <string name="CameraXFragment_capture_description">Capturar</string>
  <string name="CameraXFragment_change_camera_description">Alterar câmara</string>
  <string name="CameraXFragment_open_gallery_description">Abrir galeria</string>
  <!--CameraContacts-->
  <string name="CameraContacts_recent_contacts">Contactos recentes</string>
  <string name="CameraContacts_signal_contacts">Contactos Signal</string>
  <string name="CameraContacts_signal_groups">Grupos Signal</string>
  <string name="CameraContacts_you_can_share_with_a_maximum_of_n_conversations">Pode partilhar com um máximo de %d conversas.</string>
  <string name="CameraContacts_select_signal_recipients">Selecione os destinatários Signal</string>
  <string name="CameraContacts_no_signal_contacts">Sem contactos Signal</string>
  <string name="CameraContacts_you_can_only_use_the_camera_button">Apenas pode utilizar o botão da câmara para enviar fotografias para contactos Signal.</string>
  <string name="CameraContacts_cant_find_who_youre_looking_for">Não consegue encontrar quem procura?</string>
  <string name="CameraContacts_invite_a_contact_to_join_signal">Convide um contacto para se juntar ao Molly</string>
  <string name="CameraContacts__menu_search">Procurar</string>
  <!--ClearProfileActivity-->
  <string name="ClearProfileActivity_remove">Remover</string>
  <string name="ClearProfileActivity_remove_profile_photo">Remover a fotografia do perfil?</string>
  <string name="ClearProfileActivity_remove_group_photo">Remover a fotografia do grupo?</string>
  <!--ClientDeprecatedActivity-->
  <string name="ClientDeprecatedActivity_update_signal">Atualizar o Molly</string>
  <string name="ClientDeprecatedActivity_this_version_of_the_app_is_no_longer_supported">Esta versão da aplicação deixou de ser suportada. Para continuar a enviar e a receber mensagens, atualize para a última versão</string>
  <string name="ClientDeprecatedActivity_update">Atualizar</string>
  <string name="ClientDeprecatedActivity_dont_update">Não atualizar</string>
  <string name="ClientDeprecatedActivity_warning">Aviso</string>
  <string name="ClientDeprecatedActivity_your_version_of_signal_has_expired_you_can_view_your_message_history">A sua versão do Signal expirou. Pode ver o seu histórico de mensagens mas não será capaz de enviar ou receber mensagens até que atualize.</string>
  <!--CommunicationActions-->
  <string name="CommunicationActions_no_browser_found">Não foi encontrado nenhum navegador de Internet.</string>
  <string name="CommunicationActions_send_email">Enviar e-mail</string>
  <string name="CommunicationActions_a_cellular_call_is_already_in_progress">Já está a decorrer uma chamada através das redes móveis.</string>
  <string name="CommunicationActions_start_voice_call">Iniciar chamada de voz?</string>
  <string name="CommunicationActions_cancel">Cancelar</string>
  <string name="CommunicationActions_call">Telefonar</string>
  <string name="CommunicationActions_insecure_call">Chamada insegura</string>
  <string name="CommunicationActions_carrier_charges_may_apply">Poderão ser aplicadas taxas. O número para o qual está a ligar não se encontra registado no Signal. Esta chamada será efetuada através da sua operadora e não através da internet.</string>
  <!--ConfirmIdentityDialog-->
  <string name="ConfirmIdentityDialog_your_safety_number_with_s_has_changed">O seu número de segurança com %1$s foi alterado. Isto poderá significar que alguém está a tentar intercetar esta comunicação ou simplesmente que %2$s reinstalou o Signal.</string>
  <string name="ConfirmIdentityDialog_you_may_wish_to_verify_your_safety_number_with_this_contact">Você poderá desejar verificar o seu número de segurança com este contacto.</string>
  <string name="ConfirmIdentityDialog_accept">Aceitar</string>
  <!--ContactsCursorLoader-->
  <string name="ContactsCursorLoader_recent_chats">Conversas recentes</string>
  <string name="ContactsCursorLoader_contacts">Contactos</string>
  <string name="ContactsCursorLoader_groups">Grupos</string>
  <string name="ContactsCursorLoader_phone_number_search">Procurar número de telefone</string>
  <string name="ContactsCursorLoader_username_search">Procurar nome de utilizador</string>
  <!--ContactsDatabase-->
  <string name="ContactsDatabase_message_s">Mensagem %s</string>
  <string name="ContactsDatabase_signal_call_s">Chamada do Signal %s</string>
  <!--ContactNameEditActivity-->
  <string name="ContactNameEditActivity_given_name">Nome próprio</string>
  <string name="ContactNameEditActivity_family_name">Apelido</string>
  <string name="ContactNameEditActivity_prefix">Prefixo</string>
  <string name="ContactNameEditActivity_suffix">Sufixo</string>
  <string name="ContactNameEditActivity_middle_name">Nome do meio</string>
  <!--ContactShareEditActivity-->
  <string name="ContactShareEditActivity_type_home">Casa</string>
  <string name="ContactShareEditActivity_type_mobile">Telemóvel</string>
  <string name="ContactShareEditActivity_type_work">Trabalho</string>
  <string name="ContactShareEditActivity_type_missing">Outro</string>
  <string name="ContactShareEditActivity_invalid_contact">O contacto selecionado é inválido</string>
  <!--ConversationItem-->
  <string name="ConversationItem_error_not_sent_tap_for_details">Não enviada, toque para mais detalhes</string>
  <string name="ConversationItem_error_partially_not_delivered">Enviada parcialmente, toque para mais detalhes</string>
  <string name="ConversationItem_error_network_not_delivered">Falha no envio</string>
  <string name="ConversationItem_received_key_exchange_message_tap_to_process">Foi recebida uma mensagem para troca de chaves, toque para processar.</string>
  <string name="ConversationItem_group_action_left">%1$s abandonou o grupo.</string>
  <string name="ConversationItem_send_paused">Envio em pausa</string>
  <string name="ConversationItem_click_to_approve_unencrypted">Falha ao enviar, toque para enviar pelo modo inseguro</string>
  <string name="ConversationItem_click_to_approve_unencrypted_sms_dialog_title">Recorrer a SMS não encriptado?</string>
  <string name="ConversationItem_click_to_approve_unencrypted_mms_dialog_title">Recorrer a MMS não encriptado?</string>
  <string name="ConversationItem_click_to_approve_unencrypted_dialog_message">Esta mensagem <b>não</b> será encriptada porque o destinatário já não é um utilizador do Signal.\n\nEnviar mensagem de um modo não seguro?</string>
  <string name="ConversationItem_unable_to_open_media">Não foi possível encontrar uma aplicação capaz de abrir este ficheiro.</string>
  <string name="ConversationItem_copied_text">Copiado %s</string>
  <string name="ConversationItem_from_s">de %s</string>
  <string name="ConversationItem_to_s">para %s</string>
  <string name="ConversationItem_read_more">  Ler mais</string>
  <string name="ConversationItem_download_more">  Descarregar mais</string>
  <string name="ConversationItem_pending">  Pendente</string>
  <string name="ConversationItem_this_message_was_deleted">Esta mensagem foi eliminada.</string>
  <string name="ConversationItem_you_deleted_this_message">Eliminou esta mensagem.</string>
  <!--ConversationActivity-->
  <string name="ConversationActivity_reset_secure_session_question">Reiniciar sessão segura?</string>
  <string name="ConversationActivity_this_may_help_if_youre_having_encryption_problems">Isto poderá ajudar caso tenha problemas com a encriptação desta conversa. As suas mensagens serão mantidas.</string>
  <string name="ConversationActivity_reset">Reiniciar</string>
  <string name="ConversationActivity_add_attachment">Adicionar anexo</string>
  <string name="ConversationActivity_select_contact_info">Selecionar informações de contacto</string>
  <string name="ConversationActivity_compose_message">Compor mensagem</string>
  <string name="ConversationActivity_sorry_there_was_an_error_setting_your_attachment">Lamentamos mas ocorreu um erro com o envio do seu anexo.</string>
  <string name="ConversationActivity_recipient_is_not_a_valid_sms_or_email_address_exclamation">O destinatário não é um número de SMS ou endereço de e-mail válido!</string>
  <string name="ConversationActivity_message_is_empty_exclamation">A mensagem encontra-se vazia!</string>
  <string name="ConversationActivity_group_members">Membros do grupo</string>
  <string name="ConversationActivity__tap_here_to_start_a_group_call">Toque aqui para iniciar uma chamada de grupo</string>
  <string name="ConversationActivity_invalid_recipient">Destinatário inválido!</string>
  <string name="ConversationActivity_added_to_home_screen">Adicionado ao ecrã inicial</string>
  <string name="ConversationActivity_calls_not_supported">Chamadas não suportadas</string>
  <string name="ConversationActivity_this_device_does_not_appear_to_support_dial_actions">Este dispositivo parece não suportar ações de marcação.</string>
  <string name="ConversationActivity_transport_insecure_sms">SMS inseguro</string>
  <string name="ConversationActivity_transport_insecure_mms">MMS inseguro</string>
  <string name="ConversationActivity_transport_signal">Signal</string>
  <string name="ConversationActivity_lets_switch_to_signal">Vamos mudar para o Molly %1$s</string>
  <string name="ConversationActivity_specify_recipient">Por favor escolha um contacto</string>
  <string name="ConversationActivity_unblock">Desbloquear</string>
  <string name="ConversationActivity_attachment_exceeds_size_limits">O anexo tem um tamanho superior ao limite do tipo de mensagem que está a enviar.</string>
  <string name="ConversationActivity_unable_to_record_audio">Não é possível gravar áudio!</string>
  <string name="ConversationActivity_you_cant_send_messages_to_this_group">Não pode enviar mensagens para este grupo pois já não é membro.</string>
  <string name="ConversationActivity_only_s_can_send_messages">Apenas %1$s pode(m) enviar mensagens.</string>
  <string name="ConversationActivity_admins">administradores</string>
  <string name="ConversationActivity_message_an_admin">Envie uma mensagem para um administrador</string>
  <string name="ConversationActivity_cant_start_group_call">Não é possível iniciar uma chamada de grupo</string>
  <string name="ConversationActivity_only_admins_of_this_group_can_start_a_call">Apenas os administradores deste grupo podem começar uma chamada.</string>
  <string name="ConversationActivity_there_is_no_app_available_to_handle_this_link_on_your_device">Não existe no seu dispositivo nenhuma aplicação capaz de lidar com este tipo de ligação.</string>
  <string name="ConversationActivity_your_request_to_join_has_been_sent_to_the_group_admin">O seu pedido para entrar foi enviado ao administrador do grupo. Será notificado quando ele tomar uma decisão.</string>
  <string name="ConversationActivity_cancel_request">Cancelar pedido</string>
  <string name="ConversationActivity_to_send_audio_messages_allow_signal_access_to_your_microphone">Para poder enviar mensagens de áudio, permita que o Molly aceda ao microfone.</string>
  <string name="ConversationActivity_signal_requires_the_microphone_permission_in_order_to_send_audio_messages">O Molly requer permissão de acesso ao microfone para enviar mensagens áudio, mas esta foi negada permanentemente. Por favor, aceda às definições das aplicações do telemóvel, selecione a aplicação Molly e nas \"Permissões\" ative \"Microfone\".</string>
  <string name="ConversationActivity_signal_needs_the_microphone_and_camera_permissions_in_order_to_call_s">O Molly requer permissão de acesso ao microfone e câmara, para poder ligar a %s, mas esta foi negada permanentemente. Por favor, aceda às definições das aplicações do telemóvel, selecione a aplicação Molly e nas \"Permissões\" ative o \"Microfone\" e a \"Câmara\".</string>
  <string name="ConversationActivity_to_capture_photos_and_video_allow_signal_access_to_the_camera">Para tirar fotografias e filmar vídeos, dê permissões ao Molly para acesso à câmara.</string>
  <string name="ConversationActivity_signal_needs_the_camera_permission_to_take_photos_or_video">O Molly requer permissão de acesso à câmara para tirar fotografias ou vídeos, mas esta foi negada permanentemente. Por favor, aceda às definições das aplicações do telemóvel, seleccione a aplicação Molly e nas \"Permissões\" ative a \"Câmara\".</string>
  <string name="ConversationActivity_signal_needs_camera_permissions_to_take_photos_or_video">O Molly requer permissão de acesso à Câmara para tirar fotografias ou fazer vídeos</string>
  <string name="ConversationActivity_enable_the_microphone_permission_to_capture_videos_with_sound">Ative a permissão do microfone para poder capturar vídeos com som.</string>
  <string name="ConversationActivity_signal_needs_the_recording_permissions_to_capture_video">O Sinal necessita de permissões de microfone para poder gravar vídeos. mas elas foram negadas. Por favor, avance até às definições das aplicações,. selecione o Molly e nas \"Permissões\", ative o \"Microfone\" e a \"Câmara\"</string>
  <string name="ConversationActivity_signal_needs_recording_permissions_to_capture_video">O Molly necessita de permissões de microfone para poder gravar vídeos.</string>
  <string name="ConversationActivity_quoted_contact_message">%1$s%2$s</string>
  <string name="ConversationActivity_signal_cannot_sent_sms_mms_messages_because_it_is_not_your_default_sms_app">O Signal não consegue enviar mensagens SMS/MMS porque não é a sua aplicação padrão para lidar com SMS. Deseja alterar isto nas definições do Android?</string>
  <string name="ConversationActivity_yes">Sim</string>
  <string name="ConversationActivity_no">Não</string>
  <string name="ConversationActivity_search_position">%1$d de %2$d</string>
  <string name="ConversationActivity_no_results">Sem resultados</string>
  <string name="ConversationActivity_sticker_pack_installed">Pacote de autocolantes instalado</string>
  <string name="ConversationActivity_new_say_it_with_stickers">Novidade! Comunique com autocolantes</string>
  <string name="ConversationActivity_cancel">Cancelar</string>
  <string name="ConversationActivity_delete_conversation">Eliminar conversa?</string>
  <string name="ConversationActivity_delete_and_leave_group">Eliminar e abandonar o grupo? </string>
  <string name="ConversationActivity_this_conversation_will_be_deleted_from_all_of_your_devices">Está conversa será eliminada de todos os seus dispositivos.</string>
  <string name="ConversationActivity_you_will_leave_this_group_and_it_will_be_deleted_from_all_of_your_devices">Irá abandonar este grupo, e ele será eliminado de todos os seus dispositivos.</string>
  <string name="ConversationActivity_delete">Eliminar</string>
  <string name="ConversationActivity_delete_and_leave">Eliminar e abandonar</string>
  <string name="ConversationActivity__to_call_s_signal_needs_access_to_your_microphone">Para ligar a %1$s, o Molly necessita de ter acesso ao microfone.</string>
  <string name="ConversationActivity__more_options_now_in_group_settings">Agora mais opções nas \"Definições de grupo\"</string>
  <string name="ConversationActivity_join">Entrar</string>
  <string name="ConversationActivity_full">Cheio(a)</string>
  <string name="ConversationActivity_error_sending_media">Erro ao enviar multimédia</string>
  <string name="ConversationActivity__reported_as_spam_and_blocked">Reportado como spam e bloqueado.</string>
  <!--ConversationAdapter-->
  <plurals name="ConversationAdapter_n_unread_messages">
    <item quantity="one">%d mensagem não lida</item>
    <item quantity="other">%d mensagens por ler</item>
  </plurals>
  <!--ConversationFragment-->
  <plurals name="ConversationFragment_delete_selected_messages">
    <item quantity="one">Apagar mensagem seleccionada?</item>
    <item quantity="other">Eliminar as mensagens selecionadas?</item>
  </plurals>
  <string name="ConversationFragment_save_to_sd_card">Guardar para o armazenamento local?</string>
  <plurals name="ConversationFragment_saving_n_media_to_storage_warning">
    <item quantity="one">Guardar este ficheiro multimédia para o armazenamento local vai permitir que qualquer outra aplicação lhe possa aceder.\n\nContinuar?</item>
    <item quantity="other">Guardar estes %1$d ficheiros no armazenamento local irá permitir que qualquer outra aplicação lhes possa aceder.\n\nDeseja continuar?</item>
  </plurals>
  <plurals name="ConversationFragment_error_while_saving_attachments_to_sd_card">
    <item quantity="one">Erro ao guardar anexo para o armazenamento local!</item>
    <item quantity="other">Erro ao guardar os anexos para o armazenamento local!</item>
  </plurals>
  <string name="ConversationFragment_unable_to_write_to_sd_card_exclamation">Não é possível escrever no armazenamento local!</string>
  <plurals name="ConversationFragment_saving_n_attachments">
    <item quantity="one">A guardar anexo</item>
    <item quantity="other">A guardar %1$d anexos</item>
  </plurals>
  <plurals name="ConversationFragment_saving_n_attachments_to_sd_card">
    <item quantity="one">A guardar anexo para o armazenamento local…</item>
    <item quantity="other">A guardar %1$d anexos para o armazenamento local…</item>
  </plurals>
  <string name="ConversationFragment_pending">Pendente…</string>
  <string name="ConversationFragment_push">Dados (Signal)</string>
  <string name="ConversationFragment_mms">MMS</string>
  <string name="ConversationFragment_sms">SMS</string>
  <string name="ConversationFragment_deleting">A eliminar</string>
  <string name="ConversationFragment_deleting_messages">A eliminar mensagens…</string>
  <string name="ConversationFragment_delete_for_me">Eliminar para mim</string>
  <string name="ConversationFragment_delete_for_everyone">Eliminar para todos</string>
  <string name="ConversationFragment_this_message_will_be_deleted_for_everyone_in_the_conversation">Esta mensagem será eliminada para todos os presentes na conversa, se eles tiverem uma versão recente do Signal. Eles serão capazes de ver que você eliminou a mensagem.</string>
  <string name="ConversationFragment_quoted_message_not_found">Não foi encontrada a mensagem original</string>
  <string name="ConversationFragment_quoted_message_no_longer_available">A mensagem original já não se encontra disponível</string>
  <string name="ConversationFragment_failed_to_open_message">Falha ao abrir a mensagem</string>
  <string name="ConversationFragment_you_can_swipe_to_the_right_reply">Pode deslizar qualquer mensagem para a direita para responder rapidamente</string>
  <string name="ConversationFragment_you_can_swipe_to_the_left_reply">Pode deslizar qualquer mensagem para a esquerda para responder rapidamente</string>
  <string name="ConversationFragment_outgoing_view_once_media_files_are_automatically_removed">Os ficheiros multimédia de visualização única são removidos automaticamente depois de terem sido enviados</string>
  <string name="ConversationFragment_you_already_viewed_this_message">Já viu esta mensagem</string>
  <string name="ConversationFragment__you_can_add_notes_for_yourself_in_this_conversation">Pode adicionar notas para si mesmo nesta conversa.\nSe a sua conta esteve ligada a algum dispositivo, as notas novas serão sincronizadas.</string>
  <string name="ConversationFragment__d_group_members_have_the_same_name">%1$d membros do grupo têm o mesmo nome.</string>
  <string name="ConversationFragment__tap_to_review">Toque para rever</string>
  <string name="ConversationFragment__review_requests_carefully">Revejo os pedidos de forma cuidada</string>
  <string name="ConversationFragment__signal_found_another_contact_with_the_same_name">O Molly encontrou outro contacto com o mesmo nome.</string>
  <string name="ConversationFragment_contact_us">Contacte-nos</string>
  <string name="ConversationFragment_verify">Verificar</string>
  <string name="ConversationFragment_not_now">Agora não</string>
  <string name="ConversationFragment_your_safety_number_with_s_changed">O seu número de segurança com %s mudou.</string>
  <string name="ConversationFragment_your_safety_number_with_s_changed_likey_because_they_reinstalled_signal">O seu número de segurança  com %s foi alterado, provavelmente porque ele(a) reinstalou o Signal ou alterou os dispositivos. Toque em \'Verificar\' para confirmar o novo número de segurança (Isto é opcional).</string>
  <plurals name="ConversationListFragment_delete_selected_conversations">
    <item quantity="one">Eliminar a conversa seleccionada?</item>
    <item quantity="other">Eliminar as conversas selecionadas?</item>
  </plurals>
  <plurals name="ConversationListFragment_this_will_permanently_delete_all_n_selected_conversations">
    <item quantity="one">Isto irá eliminar permanentemente a conversa seleccionada.</item>
    <item quantity="other">Isto irá eliminar permanentemente todas as %1$d conversas selecionadas.</item>
  </plurals>
  <string name="ConversationListFragment_deleting">A eliminar</string>
  <string name="ConversationListFragment_deleting_selected_conversations">A eliminar as conversas selecionadas…</string>
  <plurals name="ConversationListFragment_conversations_archived">
    <item quantity="one">Conversa arquivada</item>
    <item quantity="other">%d conversas arquivadas</item>
  </plurals>
  <string name="ConversationListFragment_undo">DESFAZER</string>
  <plurals name="ConversationListFragment_moved_conversations_to_inbox">
    <item quantity="one">Conversa movida para a caixa de entrada</item>
    <item quantity="other">%d conversas movidas para a caixa de entrada</item>
  </plurals>
  <!--ConversationListItem-->
  <string name="ConversationListItem_key_exchange_message">Mensagem de troca de chaves</string>
  <!--ConversationListItemAction-->
  <string name="ConversationListItemAction_archived_conversations_d">Conversas arquivadas (%d)</string>
  <!--ConversationTitleView-->
  <string name="ConversationTitleView_verified">Verificado</string>
  <string name="ConversationTitleView_you">Você</string>
  <!--ConversationTypingView-->
  <string name="ConversationTypingView__plus_d">+%1$d</string>
  <!--CreateGroupActivity-->
  <string name="CreateGroupActivity_some_contacts_cannot_be_in_legacy_groups">Alguns contactos não podem estar nos grupos legados.</string>
  <string name="CreateGroupActivity__select_members">Selecionar  membros</string>
  <!--CreateProfileActivity-->
  <string name="CreateProfileActivity__profile">Perfil</string>
  <string name="CreateProfileActivity_error_setting_profile_photo">Erro ao definir a fotografia de perfil</string>
  <string name="CreateProfileActivity_problem_setting_profile">Problema na configuração do perfil</string>
  <string name="CreateProfileActivity_set_up_your_profile">Configurar o seu perfil</string>
  <string name="CreateProfileActivity_signal_profiles_are_end_to_end_encrypted">O seu perfil é encriptado de topo a topo. O seu perfil bem como as suas alterações estarão visíveis para todos os seus contactos, quando inicia ou aceita novas conversas e quando se junta a novos grupos. </string>
  <string name="CreateProfileActivity_set_avatar_description">Definir avatar</string>
  <!--ChooseBackupFragment-->
  <string name="ChooseBackupFragment__restore_from_backup">Restaurar a partir da cópia de segurança?</string>
  <string name="ChooseBackupFragment__restore_your_messages_and_media">Restore as suas mensagens e multimédia a partir de uma cópia de segurança local. Se não as restaurar agora, não as poderá restaurar mais tarde.</string>
  <string name="ChooseBackupFragment__icon_content_description">Ícone restaurar a partir da cópia de segurança</string>
  <string name="ChooseBackupFragment__choose_backup">Escolher cópia de segurança</string>
  <string name="ChooseBackupFragment__learn_more">Saber mais</string>
  <string name="ChooseBackupFragment__no_file_browser_available">Nenhum explorador de ficheiros disponível</string>
  <!--RestoreBackupFragment-->
  <string name="RestoreBackupFragment__restore_complete">Restauro completo</string>
  <string name="RestoreBackupFragment__to_continue_using_backups_please_choose_a_folder">Para continuar a utilizar cópias de segurança, escolha uma pasta. As cópias de segurança novas serão guardadas nesta localização.</string>
  <string name="RestoreBackupFragment__choose_folder">Escolher pasta</string>
  <string name="RestoreBackupFragment__not_now">Agora não</string>
  <!--BackupsPreferenceFragment-->
  <string name="BackupsPreferenceFragment__chat_backups">Cópias de segurança de conversas</string>
  <string name="BackupsPreferenceFragment__backups_are_encrypted_with_a_passphrase">As cópias de segurança são encriptadas com uma frase-chave e são guardadas no seu dispositivo.</string>
  <string name="BackupsPreferenceFragment__create_backup">Criar cópia de segurança</string>
  <string name="BackupsPreferenceFragment__last_backup">Ultima cópia de segurança: %1$s</string>
  <string name="BackupsPreferenceFragment__backup_folder">Pasta da cópia de segurança</string>
  <string name="BackupsPreferenceFragment__verify_backup_passphrase">Verificar a frase-chave de segurança</string>
  <string name="BackupsPreferenceFragment__test_your_backup_passphrase">Teste a sua frase-chave e confirme se coincide</string>
  <string name="BackupsPreferenceFragment__turn_on">Ativar</string>
  <string name="BackupsPreferenceFragment__turn_off">Desativar</string>
  <string name="BackupsPreferenceFragment__to_restore_a_backup">Para poder restaurar uma cópia de segurança, instale uma nova cópia do Molly. Abra a aplicação e toque em \"Restaurar cópia de segurança\", aqui localize o ficheiro com a cópia de segurança. %1$s</string>
  <string name="BackupsPreferenceFragment__learn_more">Saber mais</string>
  <string name="BackupsPreferenceFragment__in_progress">Em progresso…</string>
  <string name="BackupsPreferenceFragment__d_so_far">%1$d até ao momento…</string>
  <string name="BackupsPreferenceFragment_signal_requires_external_storage_permission_in_order_to_create_backups">O Molly requer permissão de acesso ao armazenamento externo para criar cópias de segurança, mas esta foi negada permanentemente. Por favor, aceda às definições das aplicações do seu telemóvel, selecione a aplicação Molly e nas \"Permissões\" ative \"Armazenamento\".</string>
  <!--CustomDefaultPreference-->
  <string name="CustomDefaultPreference_using_custom">Usar a opção personalizada: %s</string>
  <string name="CustomDefaultPreference_using_default">A usar a opção predefinida: %s</string>
  <string name="CustomDefaultPreference_none">Nenhum</string>
  <!--AvatarSelectionBottomSheetDialogFragment-->
  <string name="AvatarSelectionBottomSheetDialogFragment__choose_photo">Escolher fotografia</string>
  <string name="AvatarSelectionBottomSheetDialogFragment__take_photo">Tirar fotografia</string>
  <string name="AvatarSelectionBottomSheetDialogFragment__choose_from_gallery">Escolher da galeria</string>
  <string name="AvatarSelectionBottomSheetDialogFragment__remove_photo">Remover fotografia</string>
  <string name="AvatarSelectionBottomSheetDialogFragment__taking_a_photo_requires_the_camera_permission">Tirar uma fotografia necessita da permissão de câmara,</string>
  <string name="AvatarSelectionBottomSheetDialogFragment__viewing_your_gallery_requires_the_storage_permission">Ver a sua galeria exige ter permissão de armazenamento.</string>
  <!--DateUtils-->
  <string name="DateUtils_just_now">Agora</string>
  <string name="DateUtils_minutes_ago">%dm</string>
  <string name="DateUtils_today">Hoje</string>
  <string name="DateUtils_yesterday">Ontem</string>
  <!--DecryptionFailedDialog-->
  <string name="DecryptionFailedDialog_chat_session_refreshed">A sessão da conversa foi atualizada</string>
  <string name="DecryptionFailedDialog_signal_uses_end_to_end_encryption">O Signal utiliza encriptação de ponta a ponta e às vezes pode necessitar de atualizar a sua sessão de conversa. Isso não afeta a segurança da sua conversa, mas você poderá ter perdido uma mensagem desse contacto e pode pedir que ele a reenvie.</string>
  <!--DeviceListActivity-->
  <string name="DeviceListActivity_unlink_s">Desassociar \'%s\'?</string>
  <string name="DeviceListActivity_by_unlinking_this_device_it_will_no_longer_be_able_to_send_or_receive">Ao desassociar este dispositivo, ele irá deixar de poder enviar ou receber mensagens.</string>
  <string name="DeviceListActivity_network_connection_failed">Falha na ligação à rede</string>
  <string name="DeviceListActivity_try_again">Tentar novamente</string>
  <string name="DeviceListActivity_unlinking_device">A desassociar dispositivo…</string>
  <string name="DeviceListActivity_unlinking_device_no_ellipsis">A desassociar dispositivo</string>
  <string name="DeviceListActivity_network_failed">Falha de rede!</string>
  <!--DeviceListItem-->
  <string name="DeviceListItem_unnamed_device">Dispositivo sem nome</string>
  <string name="DeviceListItem_linked_s">%s associado(s)</string>
  <string name="DeviceListItem_last_active_s">Última atividade à %s</string>
  <string name="DeviceListItem_today">Hoje</string>
  <!--DocumentView-->
  <string name="DocumentView_unnamed_file">Ficheiro sem nome</string>
  <!--DonateMegaphone-->
  <string name="DonateMegaphone_donate_to_signal">Doar ao Signal</string>
  <string name="DonateMegaphone_Signal_is_powered_by_people_like_you_show_your_support_today">O Signal é feito por pessoas como você. Mostre mesmo hoje o seu apoio!</string>
  <string name="DonateMegaphone_donate">Doar</string>
  <string name="DonateMegaphone_no_thanks">Não, obrigado</string>
  <!--GroupCallingMegaphone-->
  <string name="GroupCallingMegaphone__introducing_group_calls">Introdução às \'Chamadas de grupo\'</string>
  <string name="GroupCallingMegaphone__open_a_new_group_to_start">Abra um \'Novo grupo\' para iniciar uma chamada de grupo encriptada e gratuita</string>
  <!--DozeReminder-->
  <string name="DozeReminder_optimize_for_missing_play_services">Otimizar para os \"Play Services\" em falta.</string>
  <string name="DozeReminder_this_device_does_not_support_play_services_tap_to_disable_system_battery">Este dispositivo não suporta os Play Services. Toque para desativar o sistema de otimização de bateria que impede o Molly de recolher mensagens enquanto inativo.</string>
  <!--ExpiredBuildReminder-->
  <string name="ExpiredBuildReminder_this_version_of_signal_has_expired">Esta versão do Signal expirou. Faça agora a atualização par aenviar e receber mensagens.</string>
  <string name="ExpiredBuildReminder_update_now">Atualizar agora</string>
  <!--PendingGroupJoinRequestsReminder-->
  <plurals name="PendingGroupJoinRequestsReminder_d_pending_member_requests">
    <item quantity="one">%d pedido pendente de membro.</item>
    <item quantity="other">%d pedidos de membros pendentes.</item>
  </plurals>
  <string name="PendingGroupJoinRequestsReminder_view">Ver</string>
  <!--ShareActivity-->
  <string name="ShareActivity_share_with">Partilhar com</string>
  <string name="ShareActivity_multiple_attachments_are_only_supported">Apenas são suportados anexos múltiplos para imagens e vídeos.</string>
  <string name="ShareActivity_you_do_not_have_permission_to_send_to_this_group">Você não tem permissão para enviar para esse grupo</string>
  <!--GcmRefreshJob-->
  <string name="GcmRefreshJob_Permanent_Signal_communication_failure">Falha permanente de comunicação do Signal!</string>
  <string name="GcmRefreshJob_Signal_was_unable_to_register_with_Google_Play_Services">O Molly não se conseguiu registar com os Serviços Google Play. As mensagens e chamadas do Molly estão desativadas, por favor tente registar-se novamente em Definições &gt; Avançado.</string>
  <!--GiphyActivity-->
  <string name="GiphyActivity_error_while_retrieving_full_resolution_gif">Erro ao obter o GIF de resolução integral</string>
  <!--GiphyFragmentPageAdapter-->
  <string name="GiphyFragmentPagerAdapter_gifs">GIFs</string>
  <string name="GiphyFragmentPagerAdapter_stickers">Autocolantes</string>
  <!--AddToGroupActivity-->
  <string name="AddToGroupActivity_add_member">Adicionar membro?</string>
  <string name="AddToGroupActivity_add_s_to_s">Adicionar \"%1$s\" a \"%2$s\"?</string>
  <string name="AddToGroupActivity_s_added_to_s">\"%1$s\" adicionado a \"%2$s\".</string>
  <string name="AddToGroupActivity_add_to_group">Adicionar ao grupo</string>
  <string name="AddToGroupActivity_add_to_groups">Adicionar aos grupos</string>
  <string name="AddToGroupActivity_this_person_cant_be_added_to_legacy_groups">Esta pessoa não pode ser adicionada os grupos legados.</string>
  <string name="AddToGroupActivity_add">Adicionar</string>
  <string name="AddToGroupActivity_add_to_a_group">Adicionar a um grupo</string>
  <!--ChooseNewAdminActivity-->
  <string name="ChooseNewAdminActivity_choose_new_admin">Escolha um administrador novo</string>
  <string name="ChooseNewAdminActivity_done">Concluído</string>
  <string name="ChooseNewAdminActivity_you_left">Abandonou \"%1$s.\"</string>
  <!--GroupMembersDialog-->
  <string name="GroupMembersDialog_you">Você</string>
  <!--GV2 access levels-->
  <string name="GroupManagement_access_level_anyone">Todos</string>
  <string name="GroupManagement_access_level_all_members">Todos os membros</string>
  <string name="GroupManagement_access_level_only_admins">Apenas administradores</string>
  <string name="GroupManagement_access_level_no_one">Nenhum</string>
  <!--GV2 invites sent-->
  <plurals name="GroupManagement_invitation_sent">
    <item quantity="one">Convite enviado</item>
    <item quantity="other">%d convites enviados</item>
  </plurals>
  <string name="GroupManagement_invite_single_user">“%1$s” não pode ser adicionado(a) automaticamente para este grupo por si.\n\nEle(a) foi convidado(a) a juntar-se, mas não irá ver nenhuma mensagem do grupo até que ele(a) aceite.</string>
  <string name="GroupManagement_invite_multiple_users">Estes utilizadores não podem ser adicionados automaticamente a este grupo por si.\n\nEles foram convidados a juntarem-se, mas não irão ver nenhuma mensagem do grupo até que aceite</string>
  <!--GroupsV1MigrationLearnMoreBottomSheetDialogFragment-->
  <string name="GroupsV1MigrationLearnMore_what_are_new_groups">O que são os \'Novos grupos\'?</string>
  <string name="GroupsV1MigrationLearnMore_new_groups_have_features_like_mentions">Os \'Novos grupos\' têm recursos como @menções e administradores de grupos e oferecerão futuramente suporte para mais recursos.</string>
  <string name="GroupsV1MigrationLearnMore_all_message_history_and_media_has_been_kept">Todo o histórico de mensagens e média foi mantido para antes do upgrade. </string>
  <string name="GroupsV1MigrationLearnMore_you_will_need_to_accept_an_invite_to_join_this_group_again">Você necessitará de aceitar um convite para se juntar novamente a este grupo e não receberá mensagens de grupo até que aceite.</string>
  <plurals name="GroupsV1MigrationLearnMore_these_members_will_need_to_accept_an_invite">
    <item quantity="one">Este membro necessitará de aceitar um convite para se juntar novamente a este grupo e não receberá mensagens do grupo até que eles aceitem:</item>
    <item quantity="other">Estes membros necessitarão de aceitar um convite para se juntarem novamente a este grupo e não receberão mensagens de grupo até que eles aceitem:</item>
  </plurals>
  <plurals name="GroupsV1MigrationLearnMore_these_members_were_removed_from_the_group">
    <item quantity="one">Este membro foi removido do grupo e não poderá voltar a juntar-se ao grupo até que faça o upgrade:</item>
    <item quantity="other">Estes membros foram removidos do grupo e não poderão voltar a juntarem-se até que façam o upgrade:</item>
  </plurals>
  <!--GroupsV1MigrationInitiationBottomSheetDialogFragment-->
  <string name="GroupsV1MigrationInitiation_upgrade_to_new_group">Upgrade para \'Novo grupo\'</string>
  <string name="GroupsV1MigrationInitiation_upgrade_this_group">Fazer o upgrade deste grupo</string>
  <string name="GroupsV1MigrationInitiation_new_groups_have_features_like_mentions">Os \'Novos grupos\' têm recursos como @menções e administradores de grupos e oferecerão futuramente suporte para mais recursos.</string>
  <string name="GroupsV1MigrationInitiation_all_message_history_and_media_will_be_kept">Todo o histórico de mensagens e média será mantido para antes do upgrade. </string>
  <string name="GroupsV1MigrationInitiation_encountered_a_network_error">Foi encontrado um erro de rede. Por favor, tete novamente mais tarde.</string>
  <string name="GroupsV1MigrationInitiation_failed_to_upgrade">Ocorreu um erro ao tentar fazer o upgrade.</string>
  <plurals name="GroupsV1MigrationInitiation_these_members_will_need_to_accept_an_invite">
    <item quantity="one">Este membro necessitará de aceitar um convite para se juntar novamente a este grupo e não receberá mensagens do grupo até que ele aceite:</item>
    <item quantity="other">Estes membros necessitarão de aceitar um convite para se juntarem novamente a este grupo e não receberão mensagens do grupo até que eles aceitem:</item>
  </plurals>
  <plurals name="GroupsV1MigrationInitiation_these_members_are_not_capable_of_joining_new_groups">
    <item quantity="one">Este membro não é capaz de se juntar a \'Novos grupos\', e será removido do grupo:</item>
    <item quantity="other">Estes membros não são capazes de se juntarem a \'Novos grupos\', e serão removidos do grupo:</item>
  </plurals>
  <!--GroupsV1MigrationSuggestionsReminder-->
  <plurals name="GroupsV1MigrationSuggestionsReminder_members_couldnt_be_added_to_the_new_group">
    <item quantity="one">%1$d membro não pode ser readicionado ao \'Novo grupo\'. Deseja adiciona-lo novamente?</item>
    <item quantity="other">%1$d membros não puderam ser readicionados ao \'Novo grupo\'. Deseja adicioná-los agora?</item>
  </plurals>
  <plurals name="GroupsV1MigrationSuggestionsReminder_add_members">
    <item quantity="one">Adicionar membro</item>
    <item quantity="other">Adicionar membros</item>
  </plurals>
  <string name="GroupsV1MigrationSuggestionsReminder_no_thanks">Não, obrigado</string>
  <!--GroupsV1MigrationSuggestionsDialog-->
  <plurals name="GroupsV1MigrationSuggestionsDialog_add_members_question">
    <item quantity="one">Adicionar membro?</item>
    <item quantity="other">Adicionar membros?</item>
  </plurals>
  <plurals name="GroupsV1MigrationSuggestionsDialog_these_members_couldnt_be_automatically_added">
    <item quantity="one">Os seguinte membro não pode ser adicionado automaticamente para o \'Novo grupo\' durante o upgrade:</item>
    <item quantity="other">Os seguintes membros não puderam ser adicionados automaticamente para o \'Novo grupo\' durante o upgrade:</item>
  </plurals>
  <plurals name="GroupsV1MigrationSuggestionsDialog_add_members">
    <item quantity="one">Adicionar membro</item>
    <item quantity="other">Adicionar membros</item>
  </plurals>
  <plurals name="GroupsV1MigrationSuggestionsDialog_failed_to_add_members_try_again_later">
    <item quantity="one">Ocorreu um erro ao tentar adicionar membro. Por favor, tente novamente mais tarde.</item>
    <item quantity="other">Ocorreu um erro ao tentar adicionar membros. Por favor, tente novamente mais tarde.</item>
  </plurals>
  <plurals name="GroupsV1MigrationSuggestionsDialog_cannot_add_members">
    <item quantity="one">Não foi possível adicionar membro.</item>
    <item quantity="other">Não foi possível adicionar membros.</item>
  </plurals>
  <!--LeaveGroupDialog-->
  <string name="LeaveGroupDialog_leave_group">Abandonar o grupo?</string>
  <string name="LeaveGroupDialog_you_will_no_longer_be_able_to_send_or_receive_messages_in_this_group">Deixará poder de receber ou enviar mensagens deste grupo.</string>
  <string name="LeaveGroupDialog_leave">Abandonar</string>
  <string name="LeaveGroupDialog_choose_new_admin">Escolha um novo administrador</string>
  <string name="LeaveGroupDialog_before_you_leave_you_must_choose_at_least_one_new_admin_for_this_group">Antes de abandonar, deverá escolher pelo menos um administrador para este grupo.</string>
  <string name="LeaveGroupDialog_choose_admin">Escolher administrador</string>
  <!--LinkPreviewsMegaphone-->
  <string name="LinkPreviewsMegaphone_disable">Desativar</string>
  <string name="LinkPreviewsMegaphone_preview_any_link">Pré-visualizar todas as hiperligações</string>
  <string name="LinkPreviewsMegaphone_you_can_now_retrieve_link_previews_directly_from_any_website">Agora pode recuperar pré-visualizações de hiperligações diretamente a partir de qualquer website para as mensagens que enviar.</string>
  <!--LinkPreviewView-->
  <string name="LinkPreviewView_no_link_preview_available">Pré-visualização de hiperligação indisponível</string>
  <string name="LinkPreviewView_this_group_link_is_not_active">Este link de grupo não se encontra ativo</string>
  <string name="LinkPreviewView_domain_date">%1$s · %2$s</string>
  <!--LinkPreviewRepository-->
  <plurals name="LinkPreviewRepository_d_members">
    <item quantity="one">%1$d membro</item>
    <item quantity="other">%1$d membros</item>
  </plurals>
  <!--PendingMembersActivity-->
  <string name="PendingMembersActivity_pending_group_invites">Convites de grupo pendentes</string>
  <string name="PendingMembersActivity_requests">Pedidos</string>
  <string name="PendingMembersActivity_invites">Convites</string>
  <string name="PendingMembersActivity_people_you_invited">Pessoas que convidou</string>
  <string name="PendingMembersActivity_you_have_no_pending_invites">Não tem nenhum convite pendente.</string>
  <string name="PendingMembersActivity_invites_by_other_group_members">Convites por outros membros do grupo</string>
  <string name="PendingMembersActivity_no_pending_invites_by_other_group_members">Não tem convites pendentes de outros membros do grupo.</string>
  <string name="PendingMembersActivity_missing_detail_explanation">Os detalhes das pessoas convidadas por outros membros do grupo não são exibidos. Se os convidados optarem por se juntarem, as suas informações serão partilhadas com o grupo apenas a partir desse momento. Eles não irão ver nenhuma mensagem do grupo até se juntarem ao grupo.</string>
  <string name="PendingMembersActivity_revoke_invite">Revogar convite</string>
  <string name="PendingMembersActivity_revoke_invites">Revogar convites</string>
  <plurals name="PendingMembersActivity_revoke_d_invites">
    <item quantity="one">Revogar convite</item>
    <item quantity="other">Revogar %1$d convites</item>
  </plurals>
  <plurals name="PendingMembersActivity_error_revoking_invite">
    <item quantity="one">Erro ao revogar convite</item>
    <item quantity="other">Erro ao revogar convites</item>
  </plurals>
  <!--RequestingMembersFragment-->
  <string name="RequestingMembersFragment_pending_member_requests">Pedidos para membro pendentes</string>
  <string name="RequestingMembersFragment_no_member_requests_to_show">Sem pedidos para membro.</string>
  <string name="RequestingMembersFragment_explanation">As pessoas nesta lista estão a tentar entrar para este grupo através do link do grupo.</string>
  <string name="RequestingMembersFragment_added_s">Adicionado(s) \"%1$s\"</string>
  <string name="RequestingMembersFragment_denied_s">Negado(s) \"%1$s\"</string>
  <!--AddMembersActivity-->
  <string name="AddMembersActivity__done">Concluído</string>
  <string name="AddMembersActivity__this_person_cant_be_added_to_legacy_groups">Esta pessoa não pode ser adicionada aos grupos legados.</string>
  <string name="AddMembersActivity__this_person_cant_be_added_to_announcement_groups">Esta pessoa não pode ser adicionada aos grupos anunciados.</string>
  <plurals name="AddMembersActivity__add_d_members_to_s">
    <item quantity="one">Adicionar \"%1$s\" a “%2$s”?</item>
    <item quantity="other">Adicionar %3$d membros a “%2$s”?</item>
  </plurals>
  <string name="AddMembersActivity__add">Adicionar</string>
  <string name="AddMembersActivity__add_members">Adicionar membros</string>
  <!--AddGroupDetailsFragment-->
  <string name="AddGroupDetailsFragment__name_this_group">Nomeie este grupo</string>
  <string name="AddGroupDetailsFragment__create_group">Criar grupo</string>
  <string name="AddGroupDetailsFragment__create">Criar</string>
  <string name="AddGroupDetailsFragment__members">Membros</string>
  <string name="AddGroupDetailsFragment__you_can_add_or_invite_friends_after_creating_this_group">Pode adicionar ou convidar amigos depois de criar este grupo.</string>
  <string name="AddGroupDetailsFragment__group_name_required">Nome do grupo (obrigatório)</string>
  <string name="AddGroupDetailsFragment__group_name_optional">Nome do grupo (opcional)</string>
  <string name="AddGroupDetailsFragment__this_field_is_required">Este campo é obrigatório.</string>
  <string name="AddGroupDetailsFragment__group_creation_failed">Falha ao criar grupo.</string>
  <string name="AddGroupDetailsFragment__try_again_later">Tentar novamente mais tarde.</string>
  <string name="AddGroupDetailsFragment__youve_selected_a_contact_that_doesnt">Selecionou um contacto que não suporta grupos do Signal, pelo que este grupo será um grupo MMS.</string>
  <string name="AddGroupDetailsFragment_custom_mms_group_names_and_photos_will_only_be_visible_to_you">Nome personalizados de grupos MMS e fotografias apenas serão visíveis para si.</string>
  <string name="AddGroupDetailsFragment__remove">Remover</string>
  <string name="AddGroupDetailsFragment__sms_contact">Contacto SMS</string>
  <string name="AddGroupDetailsFragment__remove_s_from_this_group">Remover %1$s deste grupo?</string>
  <plurals name="AddGroupDetailsFragment__d_members_do_not_support_new_groups">
    <item quantity="one">%d membro não suporta \'Novos grupos\', como tal, este grupo será um \'Grupo legado\'.</item>
    <item quantity="other">%d membros não suportam \'Novos grupos\', como tal, este grupo será um \'Grupo legado\'.</item>
  </plurals>
  <plurals name="AddGroupDetailsFragment__d_members_do_not_support_new_groups_so_this_group_cannot_be_created">
    <item quantity="one">%d membro não suporta \'Novos grupos\', como tal, este grupo não pode ser criado.</item>
    <item quantity="other">%d membros não suportam \'Novos grupos\', como tal, este grupo não pode ser criado.</item>
  </plurals>
  <!--NonGv2MemberDialog-->
  <string name="NonGv2MemberDialog_single_users_are_non_gv2_capable">Será criado um \'Grupo legado\' porque \"%1$s\" está a utilizar uma versão antiga do Signal. Você pode criar um \'Novo tipo de grupo\' com ele depois de ele atualizar o Signal, ou removê-lo antes de criar o grupo.</string>
  <plurals name="NonGv2MemberDialog_d_users_are_non_gv2_capable">
    <item quantity="one">Será criado um \'Grupo legado\' porque %1$d membro está a utilizar uma versão antiga do Signal. Você pode criar um \'Novo tipo de grupo\' com ele depois de ele atualizar o Signal, ou removê-lo antes de criar o grupo.</item>
    <item quantity="other">Será criado um \'Grupo legado\' porque %1$d membros estão a utilizar uma versão antiga do Signal. Você pode criar um \'Novo tipo de grupo\' com eles depois de eles atualizarem o Signal, ou removê-los antes de criar o grupo.</item>
  </plurals>
  <string name="NonGv2MemberDialog_single_users_are_non_gv2_capable_forced_migration">Este grupo não pode ser criado porque “%1$s” está a utilizar uma versão antiga do Signal. Você deverá removê-lo antes de criar o grupo.</string>
  <plurals name="NonGv2MemberDialog_d_users_are_non_gv2_capable_forced_migration">
    <item quantity="one">Este grupo não pode ser criado porque %1$d membro está a utilizar uma versão antiga do Signal. Você deverá removê-lo antes de criar o grupo.</item>
    <item quantity="other">Este grupo não pode ser criado porque %1$d membros está a utilizar uma versão antiga do Signal. Você deverá removê-los antes de criar o grupo.</item>
  </plurals>
  <!--ManageGroupActivity-->
  <string name="ManageGroupActivity_member_requests_and_invites">Pedidos e convites para membro</string>
  <string name="ManageGroupActivity_add_members">Adicionar membros</string>
  <string name="ManageGroupActivity_edit_group_info">Editar informação do grupo</string>
  <string name="ManageGroupActivity_who_can_add_new_members">Quem pode adicionar novos membros?</string>
  <string name="ManageGroupActivity_who_can_edit_this_groups_info">Quem pode editar a informação do grupo?</string>
  <string name="ManageGroupActivity_group_link">Link do grupo</string>
  <string name="ManageGroupActivity_block_group">Bloquear grupo</string>
  <string name="ManageGroupActivity_unblock_group">Desbloquear grupo</string>
  <string name="ManageGroupActivity_leave_group">Abandonar grupo</string>
  <string name="ManageGroupActivity_mute_notifications">Silenciar notificações</string>
  <string name="ManageGroupActivity_custom_notifications">Notificações personalizadas</string>
  <string name="ManageGroupActivity_mentions">Menções</string>
  <string name="ManageGroupActivity_chat_color_and_wallpaper">Cor e fundo de ecrã da conversa</string>
  <string name="ManageGroupActivity_until_s">Até %1$s</string>
  <string name="ManageGroupActivity_always">Sempre</string>
  <string name="ManageGroupActivity_off">Off</string>
  <string name="ManageGroupActivity_on">On</string>
  <string name="ManageGroupActivity_view_all_members">Ver todos os membros</string>
  <string name="ManageGroupActivity_see_all">Ver tudo</string>
  <plurals name="ManageGroupActivity_added">
    <item quantity="one">%d membro adicionado.</item>
    <item quantity="other">%d membros adicionados.</item>
  </plurals>
  <string name="ManageGroupActivity_only_admins_can_enable_or_disable_the_sharable_group_link">Apenas os administradores podem ativar ou desativar o link partilhável do grupo.</string>
  <string name="ManageGroupActivity_only_admins_can_enable_or_disable_the_option_to_approve_new_members">Apenas os administradores podem ativar ou desativar a opção para aprovar novos membros.</string>
  <string name="ManageGroupActivity_only_admins_can_reset_the_sharable_group_link">Apenas os administradores podem repor o link partilhável do grupo.</string>
  <string name="ManageGroupActivity_you_dont_have_the_rights_to_do_this">Não tem permissões para fazer isto</string>
  <string name="ManageGroupActivity_not_capable">Alguém que você adicionou não suporta novos grupos e necessita de atualizar o Signal</string>
  <string name="ManageGroupActivity_not_announcement_capable">Alguém que você adicionou não suporta novos grupos anunciados e necessita de atualizar o Signal</string>
  <string name="ManageGroupActivity_failed_to_update_the_group">Falha ao atualizar o grupo</string>
  <string name="ManageGroupActivity_youre_not_a_member_of_the_group">Você não é um membro do grupo</string>
  <string name="ManageGroupActivity_failed_to_update_the_group_please_retry_later">Ocorreu um erro ao tentar atualizar o grupo. Por favor tente novamente mais tarde</string>
  <string name="ManageGroupActivity_failed_to_update_the_group_due_to_a_network_error_please_retry_later">Ocorreu um erro ao tentar atualizar o grupo devido a um erro de rede. Por favor, tente novamente mais tarde</string>
  <string name="ManageGroupActivity_edit_name_and_picture">Editar nome e imagem</string>
  <string name="ManageGroupActivity_legacy_group">Grupo legado</string>
  <string name="ManageGroupActivity_legacy_group_learn_more">Este é um \'Grupo legado\'. Os recursos como administradores de grupo encontram-se apenas disponíveis para \'Grupos novos\'.</string>
  <string name="ManageGroupActivity_legacy_group_upgrade">Este é um \'Grupo legado\'. Para aceder a novos recursos como as menções e administradores,</string>
  <string name="ManageGroupActivity_legacy_group_too_large">Não pode ser feito o upgrade deste \'Grupo legado\' porque é demasiadamente grande. O tamanho máximo do grupo é de %1$d.</string>
  <string name="ManageGroupActivity_upgrade_this_group">faça o upgrade deste grupo.</string>
  <string name="ManageGroupActivity_this_is_an_insecure_mms_group">Este é um Grupo MMS inseguro. Para conversar de forma privada, convide os seus contactos para o Signal.</string>
  <string name="ManageGroupActivity_invite_now">Convidar agora</string>
  <string name="ManageGroupActivity_more">mais</string>
  <string name="ManageGroupActivity_add_group_description">Adicionar descrição do grupo…</string>
  <!--GroupMentionSettingDialog-->
  <string name="GroupMentionSettingDialog_notify_me_for_mentions">Notificar-me quando for \'Mencionado\'</string>
  <string name="GroupMentionSettingDialog_receive_notifications_when_youre_mentioned_in_muted_chats">Receber notificações quando for mencionado em conversas silenciadas?</string>
  <string name="GroupMentionSettingDialog_always_notify_me">Notificar-me sempre</string>
  <string name="GroupMentionSettingDialog_dont_notify_me">Não me notificar</string>
  <!--ManageProfileFragment-->
  <string name="ManageProfileFragment_profile_name">Nome de perfil</string>
  <string name="ManageProfileFragment_username">Nome de utilizador</string>
  <string name="ManageProfileFragment_about">Acerca</string>
  <string name="ManageProfileFragment_write_a_few_words_about_yourself">Escreva algumas palavras acerca de si</string>
  <string name="ManageProfileFragment_your_name">O seu nome</string>
  <string name="ManageProfileFragment_your_username">O seu nome de utilizador</string>
  <string name="ManageProfileFragment_failed_to_set_avatar">Falha ao tentar definir o avatar</string>
  <!--ManageRecipientActivity-->
  <string name="ManageRecipientActivity_no_groups_in_common">Sem grupos em comum</string>
  <plurals name="ManageRecipientActivity_d_groups_in_common">
    <item quantity="one">%d grupo em comum</item>
    <item quantity="other">%d grupos em comum</item>
  </plurals>
  <plurals name="GroupMemberList_invited">
    <item quantity="one">%1$s convidou 1 pessoa</item>
    <item quantity="other">%1$s convidou %2$d pessoas</item>
  </plurals>
  <!--CustomNotificationsDialogFragment-->
  <string name="CustomNotificationsDialogFragment__custom_notifications">Notificações personalizadas</string>
  <string name="CustomNotificationsDialogFragment__messages">Mensagens</string>
  <string name="CustomNotificationsDialogFragment__use_custom_notifications">Utilizar notificações personalizadas</string>
  <string name="CustomNotificationsDialogFragment__notification_sound">Som de notificação</string>
  <string name="CustomNotificationsDialogFragment__vibrate">Vibração</string>
  <string name="CustomNotificationsDialogFragment__call_settings">Definições de chamada</string>
  <string name="CustomNotificationsDialogFragment__ringtone">Toque</string>
  <string name="CustomNotificationsDialogFragment__enabled">Ativado(a)</string>
  <string name="CustomNotificationsDialogFragment__disabled">Desativado(a)</string>
  <string name="CustomNotificationsDialogFragment__default">Predefinição</string>
  <!--ShareableGroupLinkDialogFragment-->
  <string name="ShareableGroupLinkDialogFragment__shareable_group_link">Link do grupo partilhável</string>
  <string name="ShareableGroupLinkDialogFragment__manage_and_share">Gerir e partilhar</string>
  <string name="ShareableGroupLinkDialogFragment__group_link">Link do grupo</string>
  <string name="ShareableGroupLinkDialogFragment__share">Partilhar</string>
  <string name="ShareableGroupLinkDialogFragment__reset_link">Redefinir link</string>
  <string name="ShareableGroupLinkDialogFragment__member_requests">Pedidos para membro</string>
  <string name="ShareableGroupLinkDialogFragment__approve_new_members">Aprovar novos membros</string>
  <string name="ShareableGroupLinkDialogFragment__require_an_admin_to_approve_new_members_joining_via_the_group_link">Solicite a um administrador que aprove a entrada de novos membros através do link para o grupo.</string>
  <string name="ShareableGroupLinkDialogFragment__are_you_sure_you_want_to_reset_the_group_link">Tem a certeza que deseja redefinir o link para o grupo? As pessoas deixarão de poder entrar para o grupo através do link atual.</string>
  <!--GroupLinkShareQrDialogFragment-->
  <string name="GroupLinkShareQrDialogFragment__qr_code">Código QR</string>
  <string name="GroupLinkShareQrDialogFragment__people_who_scan_this_code_will">As pessoas que digitalizarem este código serão capazes de entrar para o seu grupo. Os administradores ainda irão necessitar de aprovar os novos membros caso tenha essa opção ativa.</string>
  <string name="GroupLinkShareQrDialogFragment__share_code">Partilhar código</string>
  <!--GV2 Invite Revoke confirmation dialog-->
  <string name="InviteRevokeConfirmationDialog_revoke_own_single_invite">Deseja revogar o convite que enviou para %1$s?</string>
  <plurals name="InviteRevokeConfirmationDialog_revoke_others_invites">
    <item quantity="one">Deseja revogar o convite que foi enviado por %1$s?</item>
    <item quantity="other">Deseja revogar %2$d convites que foram enviados por %1$s?</item>
  </plurals>
  <!--GroupJoinBottomSheetDialogFragment-->
  <string name="GroupJoinBottomSheetDialogFragment_you_are_already_a_member">Você já é um membro</string>
  <string name="GroupJoinBottomSheetDialogFragment_join">Entrar</string>
  <string name="GroupJoinBottomSheetDialogFragment_request_to_join">Pedir para entrar</string>
  <string name="GroupJoinBottomSheetDialogFragment_unable_to_join_group_please_try_again_later">Não foi possível entrar para o grupo. Por favor, tente mais tarde</string>
  <string name="GroupJoinBottomSheetDialogFragment_encountered_a_network_error">Encontrado um erro de rede.</string>
  <string name="GroupJoinBottomSheetDialogFragment_this_group_link_is_not_active">Este link de grupo não se encontra ativo</string>
  <string name="GroupJoinBottomSheetDialogFragment_unable_to_get_group_information_please_try_again_later">Impossível obter a informação de grupo. Por favor, tente mais tarde</string>
  <string name="GroupJoinBottomSheetDialogFragment_direct_join">Deseja entrar para este grupo e partilhar o seu nome e fotografia com os seus membros?</string>
  <string name="GroupJoinBottomSheetDialogFragment_admin_approval_needed">Um administrador deste grupo deverá aprovar o seu pedido antes de você poder entrar para o grupo. Quando pede para entrar o seu nome e fotografia são partilhados com os membros desse grupo.</string>
  <plurals name="GroupJoinBottomSheetDialogFragment_group_dot_d_members">
    <item quantity="one">Grupo · %1$d membro</item>
    <item quantity="other">Grupo · %1$d membros</item>
  </plurals>
  <!--GroupJoinUpdateRequiredBottomSheetDialogFragment-->
  <string name="GroupJoinUpdateRequiredBottomSheetDialogFragment_update_signal_to_use_group_links">Atualize o Signal para utilizar hiperligações de grupo</string>
  <string name="GroupJoinUpdateRequiredBottomSheetDialogFragment_update_message">A versão do Signal que está a utilizar não suporta links de grupo. Atualize para a última versão de forma a poder entrar para este grupo através do link do grupo.</string>
  <string name="GroupJoinUpdateRequiredBottomSheetDialogFragment_update_signal">Atualizar o Signal</string>
  <string name="GroupJoinUpdateRequiredBottomSheetDialogFragment_update_linked_device_message">Um ou mais dos seus dispositivos ligados estão a correr uma versão do Signal que não suporta ligações para grupos. Atualize o Signal nos seus dispositivos ligados para poder entrar para este grupo.</string>
  <string name="GroupJoinUpdateRequiredBottomSheetDialogFragment_group_link_is_not_valid">Link do grupo inválido</string>
  <!--GroupInviteLinkEnableAndShareBottomSheetDialogFragment-->
  <string name="GroupInviteLinkEnableAndShareBottomSheetDialogFragment_invite_friends">Convidar amigos</string>
  <string name="GroupInviteLinkEnableAndShareBottomSheetDialogFragment_share_a_link_with_friends_to_let_them_quickly_join_this_group">Partilhe uma ligação com amigos e permita que eles entrem rapidamente para este grupo.</string>
  <string name="GroupInviteLinkEnableAndShareBottomSheetDialogFragment_enable_and_share_link">Ativar e partilhar ligação</string>
  <string name="GroupInviteLinkEnableAndShareBottomSheetDialogFragment_share_link">Partilhar link</string>
  <string name="GroupInviteLinkEnableAndShareBottomSheetDialogFragment_unable_to_enable_group_link_please_try_again_later">Impossível ativar o link de grupo. Por favor, tente novamente mais tarde</string>
  <string name="GroupInviteLinkEnableAndShareBottomSheetDialogFragment_encountered_a_network_error">Encontrado um erro de rede.</string>
  <string name="GroupInviteLinkEnableAndShareBottomSheetDialogFragment_you_dont_have_the_right_to_enable_group_link">Não tem permissões para ativar o link de grupo. Por favor, peça a um administrador.</string>
  <string name="GroupInviteLinkEnableAndShareBottomSheetDialogFragment_you_are_not_currently_a_member_of_the_group">Atualmente você já não é um membro do grupo.</string>
  <!--GV2 Request confirmation dialog-->
  <string name="RequestConfirmationDialog_add_s_to_the_group">Adicionar “%1$s” ao grupo?</string>
  <string name="RequestConfirmationDialog_deny_request_from_s">Negar o pedido de “%1$s”?</string>
  <string name="RequestConfirmationDialog_add">Adicionar</string>
  <string name="RequestConfirmationDialog_deny">Negar</string>
  <!--ImageEditorHud-->
  <string name="ImageEditorHud_blur_faces">Desfocar rostos</string>
  <string name="ImageEditorHud_new_blur_faces_or_draw_anywhere_to_blur">Novidade: Desfoque rostos ou desenhe onde quiser para desfocar</string>
  <string name="ImageEditorHud_draw_anywhere_to_blur">Desenhe onde quiser para desfocar</string>
  <string name="ImageEditorHud_draw_to_blur_additional_faces_or_areas">Desenhe para desfocar rostos ou áreas adicionais</string>
  <!--InputPanel-->
  <string name="InputPanel_tap_and_hold_to_record_a_voice_message_release_to_send">Toque e mantenha para gravar uma mensagem de voz, solte para a enviar.</string>
  <!--InviteActivity-->
  <string name="InviteActivity_share">Partilhar</string>
  <string name="InviteActivity_share_with_contacts">Partilhar com os contactos</string>
  <string name="InviteActivity_share_via">Partilhar via…</string>
  <string name="InviteActivity_cancel">Cancelar</string>
  <string name="InviteActivity_sending">A enviar…</string>
  <string name="InviteActivity_invitations_sent">Convites enviados!</string>
<<<<<<< HEAD
  <string name="InviteActivity_invite_to_signal">Convidar para o Molly</string>
  <plurals name="InviteActivity_send_sms_to_friends">
    <item quantity="one">ENVIAR SMS PARA %d AMIGO</item>
    <item quantity="other">ENVIAR SMS PARA %d AMIGOS</item>
  </plurals>
=======
  <string name="InviteActivity_invite_to_signal">Convidar para o Signal</string>
  <string name="InviteActivity_send_sms">Enviar SMS (%d)</string>
>>>>>>> 520fe481
  <plurals name="InviteActivity_send_sms_invites">
    <item quantity="one">Enviar %d convite por SMS?</item>
    <item quantity="other">Enviar %d convites por SMS?</item>
  </plurals>
  <string name="InviteActivity_lets_switch_to_signal">Vamos mudar para o Molly: %1$s</string>
  <string name="InviteActivity_no_app_to_share_to">Parece que não tem aplicações para partilhar.</string>
  <!--LearnMoreTextView-->
  <string name="LearnMoreTextView_learn_more">Saber mais</string>
  <!--LongMessageActivity-->
  <string name="LongMessageActivity_unable_to_find_message">Não foi possível encontrar a mensagem</string>
  <string name="LongMessageActivity_message_from_s">Mensagem de %1$s</string>
  <string name="LongMessageActivity_your_message">A sua mensagem</string>
  <!--MessageRetrievalService-->
  <string name="MessageRetrievalService_signal">Molly</string>
  <string name="MessageRetrievalService_background_connection_enabled">Ligação em segundo-plano ativada</string>
  <!--MmsDownloader-->
  <string name="MmsDownloader_error_reading_mms_settings">Erro ao ler as configurações do operador MMS</string>
  <!--MediaOverviewActivity-->
  <string name="MediaOverviewActivity_Media">Multimédia</string>
  <string name="MediaOverviewActivity_Files">Ficheiros</string>
  <string name="MediaOverviewActivity_Audio">Áudio</string>
  <string name="MediaOverviewActivity_All">Tudo</string>
  <plurals name="MediaOverviewActivity_Media_delete_confirm_title">
    <item quantity="one">Eliminar o item selecionado?</item>
    <item quantity="other">Eliminar os itens selecionados?</item>
  </plurals>
  <plurals name="MediaOverviewActivity_Media_delete_confirm_message">
    <item quantity="one">Isto irá eliminar permanentemente o ficheiro selecionado. Qualquer mensagem de texto associada a este item também será eliminada.</item>
    <item quantity="other">Isto irá eliminar permanentemente todos os %1$d ficheiros selecionados. Qualquer mensagem de texto associada a estes itens também serão eliminadas.</item>
  </plurals>
  <string name="MediaOverviewActivity_Media_delete_progress_title">A eliminar</string>
  <string name="MediaOverviewActivity_Media_delete_progress_message">A eliminar mensagens…</string>
  <string name="MediaOverviewActivity_Select_all">Selecionar tudo</string>
  <string name="MediaOverviewActivity_collecting_attachments">A recolher anexos…</string>
  <string name="MediaOverviewActivity_Sort_by">Ordenar por</string>
  <string name="MediaOverviewActivity_Newest">Mais recente</string>
  <string name="MediaOverviewActivity_Oldest">Mais antiga</string>
  <string name="MediaOverviewActivity_Storage_used">Armazenamento utilizado</string>
  <string name="MediaOverviewActivity_All_storage_use">Todo o armazenamento utilizado</string>
  <string name="MediaOverviewActivity_Grid_view_description">Vista em grelha</string>
  <string name="MediaOverviewActivity_List_view_description">Vista em lista</string>
  <string name="MediaOverviewActivity_Selected_description">Selecionado(s)</string>
  <plurals name="MediaOverviewActivity_d_items_s">
    <item quantity="one">%1$d item %2$s</item>
    <item quantity="other">%1$d itens %2$s</item>
  </plurals>
  <plurals name="MediaOverviewActivity_d_items">
    <item quantity="one">%1$d item</item>
    <item quantity="other">%1$d itens</item>
  </plurals>
  <string name="MediaOverviewActivity_file">Ficheiro</string>
  <string name="MediaOverviewActivity_audio">Áudio</string>
  <string name="MediaOverviewActivity_video">Vídeo</string>
  <string name="MediaOverviewActivity_image">Imagem</string>
  <string name="MediaOverviewActivity_voice_message">Mensagem de voz</string>
  <string name="MediaOverviewActivity_sent_by_s">Enviado por %1$s</string>
  <string name="MediaOverviewActivity_sent_by_you">Enviado por si</string>
  <string name="MediaOverviewActivity_sent_by_s_to_s">Enviado por %1$s para %2$s</string>
  <string name="MediaOverviewActivity_sent_by_you_to_s">Enviado por si para %1$s</string>
  <!--Megaphones-->
  <string name="Megaphones_introducing_reactions">Introdução às reações</string>
  <string name="Megaphones_tap_and_hold_any_message_to_quicky_share_how_you_feel">Toque e mantenha em qualquer mensagem para partilhar rapidamente o que sente.</string>
  <string name="Megaphones_remind_me_later">Lembrar-me mais tarde</string>
  <string name="Megaphones_verify_your_signal_pin">Verifique o seu PIN do Signal</string>
  <string name="Megaphones_well_occasionally_ask_you_to_verify_your_pin">Iremos ocasionalmente pedir-lhe para verificar o seu PIN para que não se esqueça dele.</string>
  <string name="Megaphones_verify_pin">Verificar PIN</string>
  <string name="Megaphones_get_started">Começar</string>
  <string name="Megaphones_new_group">Novo grupo</string>
  <string name="Megaphones_invite_friends">Convidar amigos</string>
  <string name="Megaphones_use_sms">Utilizar SMS</string>
  <string name="Megaphones_appearance">Aspeto</string>
  <string name="Megaphones_add_photo">Adicionar fotografia</string>
  <!--NotificationBarManager-->
  <string name="NotificationBarManager_signal_call_in_progress">Chamada do Signal em curso</string>
  <string name="NotificationBarManager__establishing_signal_call">A estabelecer chamada do Signal</string>
  <string name="NotificationBarManager__incoming_signal_call">A receber chamada do Signal</string>
  <string name="NotificationBarManager__incoming_signal_group_call">A receber chamada de grupo do Signal</string>
  <string name="NotificationBarManager__stopping_signal_call_service">A parar o serviço de chamadas do Signal</string>
  <string name="NotificationBarManager__decline_call">Rejeitar chamada</string>
  <string name="NotificationBarManager__answer_call">Atender chamada</string>
  <string name="NotificationBarManager__end_call">Terminar chamada</string>
  <string name="NotificationBarManager__cancel_call">Cancelar chamada</string>
  <string name="NotificationBarManager__join_call">Entrar na chamada</string>
  <!--NotificationsMegaphone-->
  <string name="NotificationsMegaphone_turn_on_notifications">Ativar notificações?</string>
  <string name="NotificationsMegaphone_never_miss_a_message">Nunca perca uma mensagem dos seus contactos e grupos.</string>
  <string name="NotificationsMegaphone_turn_on">Ativar</string>
  <string name="NotificationsMegaphone_not_now">Agora não</string>
  <!--NotificationMmsMessageRecord-->
  <string name="NotificationMmsMessageRecord_multimedia_message">Mensagem multimédia</string>
  <string name="NotificationMmsMessageRecord_downloading_mms_message">A descarregar MMS</string>
  <string name="NotificationMmsMessageRecord_error_downloading_mms_message">Erro ao descarregar a mensagem MMS, toque para tentar novamente</string>
  <!--MediaPickerActivity-->
  <string name="MediaPickerActivity_send_to">Enviar para %s</string>
  <string name="MediaPickerActivity__menu_open_camera">Abrir câmara</string>
  <!--MediaSendActivity-->
  <string name="MediaSendActivity_add_a_caption">Adicionar uma legenda…</string>
  <string name="MediaSendActivity_an_item_was_removed_because_it_exceeded_the_size_limit">Foi removido um item porque excedia o limite de tamanho</string>
  <string name="MediaSendActivity_an_item_was_removed_because_it_had_an_unknown_type">Foi removido um item porque tinha um tipo desconhecido</string>
  <string name="MediaSendActivity_an_item_was_removed_because_it_exceeded_the_size_limit_or_had_an_unknown_type">Foi removido um item porque excedia o limite de tamanho ou tinha um tipo desconhecido</string>
  <string name="MediaSendActivity_camera_unavailable">Câmara indisponível.</string>
  <string name="MediaSendActivity_message_to_s">Mensagem para %s</string>
  <string name="MediaSendActivity_message">Mensagem</string>
  <string name="MediaSendActivity_select_recipients">Selecionar destinatários</string>
  <string name="MediaSendActivity_signal_needs_access_to_your_contacts">O Molly necessita de ter acesso aos contactos para os poder mostrar.</string>
  <string name="MediaSendActivity_signal_needs_contacts_permission_in_order_to_show_your_contacts_but_it_has_been_permanently_denied">O Molly requer permissão de acesso aos contactos para mostrar os seus contactos, mas esta foi negada permanentemente. Por favor, aceda às definições das aplicações no seu telemóvel, selecione a aplicação Molly e em \"Permissões\" ative \"Contactos\".</string>
  <plurals name="MediaSendActivity_cant_share_more_than_n_items">
    <item quantity="one">Não pode partilhar mais do que %d item.</item>
    <item quantity="other">Não pode partilhar mais do que %d itens.</item>
  </plurals>
  <string name="MediaSendActivity_select_recipients_description">Selecionar destinatários</string>
  <string name="MediaSendActivity_tap_here_to_make_this_message_disappear_after_it_is_viewed">Toque aqui para fazer esta mensagem desaparecer depois de ser vista.</string>
  <!--MediaRepository-->
  <string name="MediaRepository_all_media">Toda a multimédia</string>
  <string name="MediaRepository__camera">Câmara</string>
  <!--MessageDecryptionUtil-->
  <string name="MessageDecryptionUtil_failed_to_decrypt_message">Falha ao tentar desencriptar a mensagem</string>
  <string name="MessageDecryptionUtil_tap_to_send_a_debug_log">Toque para enviar um relatório de depuração</string>
  <!--MessageRecord-->
  <string name="MessageRecord_unknown">Desconhecido(a)</string>
  <string name="MessageRecord_message_encrypted_with_a_legacy_protocol_version_that_is_no_longer_supported">Recebeu uma mensagem encriptada gerada a partir de uma versão antiga do Signal, que já não é suportada. Por favor, peça ao remetente para atualizar para a versão mais recente e reenviar a mensagem.</string>
  <string name="MessageRecord_left_group">Você abandonou o grupo.</string>
  <string name="MessageRecord_you_updated_group">Você atualizou o grupo.</string>
  <string name="MessageRecord_the_group_was_updated">O grupo foi atualizado.</string>
  <string name="MessageRecord_you_called_date">Telefonou · %1$s</string>
  <string name="MessageRecord_missed_audio_call_date">Chamada de áudio perdida · %1$s</string>
  <string name="MessageRecord_missed_video_call_date">Chamada de vídeo perdida · %1$s</string>
  <string name="MessageRecord_s_updated_group">%s atualizou o grupo.</string>
  <string name="MessageRecord_s_called_you_date">%1$s telefonou-lhe · %2$s</string>
  <string name="MessageRecord_s_joined_signal">%s está no Signal!</string>
  <string name="MessageRecord_you_disabled_disappearing_messages">Você desativou a destruição de mensagens.</string>
  <string name="MessageRecord_s_disabled_disappearing_messages">%1$s desativou a destruição de mensagens.</string>
  <string name="MessageRecord_you_set_disappearing_message_time_to_s">Você definiu %1$s como o tempo a decorrer até as mensagens serem destruídas.</string>
  <string name="MessageRecord_s_set_disappearing_message_time_to_s">%1$s definiu %2$s como o tempo a decorrer até as mensagens serem destruídas.</string>
  <string name="MessageRecord_disappearing_message_time_set_to_s">O tempo a decorrer até que as mensagens sejam destruídas foi definido para %1$s.</string>
  <string name="MessageRecord_this_group_was_updated_to_a_new_group">O grupo foi atualizado para um \'Novo grupo\'..</string>
  <string name="MessageRecord_you_couldnt_be_added_to_the_new_group_and_have_been_invited_to_join">Não foi possível adicioná-lo ao \'Novo grupo\' e foi convidado a entrar.</string>
  <string name="MessageRecord_chat_session_refreshed">A sessão da conversa foi atualizada</string>
  <plurals name="MessageRecord_members_couldnt_be_added_to_the_new_group_and_have_been_invited">
    <item quantity="one">Um membro não pode ser adicionado ao \'Novo grupo\' e foi convidado a juntar-se.</item>
    <item quantity="other">%1$s membros não puderam ser adicionados ao \'Novo grupo\' e receberam convites para se juntarem.</item>
  </plurals>
  <plurals name="MessageRecord_members_couldnt_be_added_to_the_new_group_and_have_been_removed">
    <item quantity="one">Um membro não pode ser adicionado ao \'Novo grupo\' e foi removido.</item>
    <item quantity="other">%1$s membros não puderam ser adicionados ao \'Novo grupo\' e foram removidos.</item>
  </plurals>
  <!--Profile change updates-->
  <string name="MessageRecord_changed_their_profile_name_to">%1$s alterou o seu nome de perfil para %2$s.</string>
  <string name="MessageRecord_changed_their_profile_name_from_to">%1$s alterou o seu nome de perfil de %2$s para %3$s.</string>
  <string name="MessageRecord_changed_their_profile">%1$s alterou o seu perfil.</string>
  <!--GV2 specific-->
  <string name="MessageRecord_you_created_the_group">Criou o grupo.</string>
  <string name="MessageRecord_group_updated">Grupo atualizado.</string>
  <string name="MessageRecord_invite_friends_to_this_group">Convide amigos para este grupo através do link de grupo</string>
  <!--GV2 member additions-->
  <string name="MessageRecord_you_added_s">Adicionou %1$s.</string>
  <string name="MessageRecord_s_added_s">%1$s adicionou %2$s.</string>
  <string name="MessageRecord_s_added_you">%1$s adicionou-o ao grupo.</string>
  <string name="MessageRecord_you_joined_the_group">Você juntou-se ao grupo.</string>
  <string name="MessageRecord_s_joined_the_group">%1$s juntou-se ao grupo.</string>
  <!--GV2 member removals-->
  <string name="MessageRecord_you_removed_s">Removeu %1$s.</string>
  <string name="MessageRecord_s_removed_s">%1$s removeu %2$s.</string>
  <string name="MessageRecord_s_removed_you_from_the_group">%1$s removeu-o do grupo.</string>
  <string name="MessageRecord_you_left_the_group">Você abandonou o grupo.</string>
  <string name="MessageRecord_s_left_the_group">%1$s abandonou o grupo.</string>
  <string name="MessageRecord_you_are_no_longer_in_the_group">Deixou de pertencer ao grupo.</string>
  <string name="MessageRecord_s_is_no_longer_in_the_group">%1$s já não pertence ao grupo.</string>
  <!--GV2 role change-->
  <string name="MessageRecord_you_made_s_an_admin">Você tornou %1$s num administrador.</string>
  <string name="MessageRecord_s_made_s_an_admin">%1$s tornou %2$s num administrador.</string>
  <string name="MessageRecord_s_made_you_an_admin">%1$s tornou-o num administrador.</string>
  <string name="MessageRecord_you_revoked_admin_privileges_from_s">Você retirou os privilégios de administrador a %1$s.</string>
  <string name="MessageRecord_s_revoked_your_admin_privileges">%1$s revogou os seus privilégios de administrador.</string>
  <string name="MessageRecord_s_revoked_admin_privileges_from_s">%1$s revogou os privilégios de administrador a %2$s.</string>
  <string name="MessageRecord_s_is_now_an_admin">%1$s é agora um administrador.</string>
  <string name="MessageRecord_you_are_now_an_admin">Você, é agora administrador.</string>
  <string name="MessageRecord_s_is_no_longer_an_admin">%1$s deixou de ser administrador.</string>
  <string name="MessageRecord_you_are_no_longer_an_admin">Deixou de ser administrador.</string>
  <!--GV2 invitations-->
  <string name="MessageRecord_you_invited_s_to_the_group">Você convidou %1$s para o grupo.</string>
  <string name="MessageRecord_s_invited_you_to_the_group">%1$s convidou-o para o grupo.</string>
  <plurals name="MessageRecord_s_invited_members">
    <item quantity="one">%1$s convidou 1 pessoa para o grupo.</item>
    <item quantity="other">%1$s convidou %2$d pessoas para o grupo.</item>
  </plurals>
  <string name="MessageRecord_you_were_invited_to_the_group">Foi convidado para o grupo.</string>
  <plurals name="MessageRecord_d_people_were_invited_to_the_group">
    <item quantity="one">1 pessoa foi convidada para o grupo.</item>
    <item quantity="other">%1$d pessoas foram convidados para o grupo.</item>
  </plurals>
  <!--GV2 invitation revokes-->
  <plurals name="MessageRecord_you_revoked_invites">
    <item quantity="one">Você revogou um convite para o grupo.</item>
    <item quantity="other">Você revogou %1$d convites para o grupo.</item>
  </plurals>
  <plurals name="MessageRecord_s_revoked_invites">
    <item quantity="one">%1$s revogou um convite para o grupo.</item>
    <item quantity="other">%1$s revogou %2$d convites para o grupo.</item>
  </plurals>
  <string name="MessageRecord_someone_declined_an_invitation_to_the_group">Alguém declinou um pedido para o grupo.</string>
  <string name="MessageRecord_you_declined_the_invitation_to_the_group">Você recusou o convite para o grupo.</string>
  <string name="MessageRecord_s_revoked_your_invitation_to_the_group">%1$s revogou o seu convite para o grupo,</string>
  <string name="MessageRecord_an_admin_revoked_your_invitation_to_the_group">Um administrador revogou o seu convite para o grupo,</string>
  <plurals name="MessageRecord_d_invitations_were_revoked">
    <item quantity="one">Foi revogado um convite para o grupo.</item>
    <item quantity="other">Foram revogados %1$d convites para o grupo.</item>
  </plurals>
  <!--GV2 invitation acceptance-->
  <string name="MessageRecord_you_accepted_invite">Você aceitou o convite para o grupo.</string>
  <string name="MessageRecord_s_accepted_invite">%1$s aceitou um convite para o grupo.</string>
  <string name="MessageRecord_you_added_invited_member_s">Você adicionou o membro convidado %1$s.</string>
  <string name="MessageRecord_s_added_invited_member_s">%1$s adicionou o membro convidado %2$s.</string>
  <!--GV2 title change-->
  <string name="MessageRecord_you_changed_the_group_name_to_s">Você alterou o nome do grupo para \"%1$s\".</string>
  <string name="MessageRecord_s_changed_the_group_name_to_s">%1$s alterou o nome do grupo para \"%2$s\".</string>
  <string name="MessageRecord_the_group_name_has_changed_to_s">O nome do grupo foi alterado para \"%1$s\".</string>
  <!--GV2 description change-->
  <string name="MessageRecord_you_changed_the_group_description">Você alterou a descrição do grupo.</string>
  <string name="MessageRecord_s_changed_the_group_description">%1$s alterou a descrição do grupo.</string>
  <string name="MessageRecord_the_group_description_has_changed">Foi alterada a descrição do grupo.</string>
  <!--GV2 avatar change-->
  <string name="MessageRecord_you_changed_the_group_avatar">Você alterou o avatar do grupo.</string>
  <string name="MessageRecord_s_changed_the_group_avatar">%1$s alterou o avatar do grupo.</string>
  <string name="MessageRecord_the_group_group_avatar_has_been_changed">O avatar do grupo foi alterado.</string>
  <!--GV2 attribute access level change-->
  <string name="MessageRecord_you_changed_who_can_edit_group_info_to_s">Você alterou quem pode editar a informação do grupo para \"%1$s\".</string>
  <string name="MessageRecord_s_changed_who_can_edit_group_info_to_s">%1$s alterou quem pode editar a informação do grupo para \"%2$s\".</string>
  <string name="MessageRecord_who_can_edit_group_info_has_been_changed_to_s">Quem pode editar a informação de grupo foi alterado para \"%1$s\".</string>
  <!--GV2 membership access level change-->
  <string name="MessageRecord_you_changed_who_can_edit_group_membership_to_s">Você alterou quem pode editar a participação do grupo para \"%1$s\".</string>
  <string name="MessageRecord_s_changed_who_can_edit_group_membership_to_s">%1$s alterou quem pode editar os membros do grupo para \"%2$s\".</string>
  <string name="MessageRecord_who_can_edit_group_membership_has_been_changed_to_s">Quem pode editar os membros do grupo foi alterado para \"%1$s\".</string>
  <!--GV2 announcement group change-->
  <string name="MessageRecord_you_allow_all_members_to_send">Você modificou as definições de grupo de forma a permitir que todos os membros possam enviar mensagens.</string>
  <string name="MessageRecord_you_allow_only_admins_to_send">Você modificou as definições de grupo de forma a permitir que apenas os administradores possam enviar mensagens.</string>
  <string name="MessageRecord_s_allow_all_members_to_send">%1$s modificou as definições do grupo para permitir que todos os membros possam enviar mensagens.</string>
  <string name="MessageRecord_s_allow_only_admins_to_send">%1$s modificou as definições de grupo de forma a permitir que apenas os administradores possam enviar mensagens.</string>
  <string name="MessageRecord_allow_all_members_to_send">As definições do grupo foram modificadas para permitir que todos os membros possam enviar mensagens.</string>
  <string name="MessageRecord_allow_only_admins_to_send">As definições de grupo foram modificadas para permitir que apenas os administradores possam enviar mensagens.</string>
  <!--GV2 group link invite access level change-->
  <string name="MessageRecord_you_turned_on_the_group_link_with_admin_approval_off">Ativou o link de grupo sem aprovação de administrador.</string>
  <string name="MessageRecord_you_turned_on_the_group_link_with_admin_approval_on">Ativou o link do grupo com aprovação de administrador.</string>
  <string name="MessageRecord_you_turned_off_the_group_link">Desativou o link do grupo.</string>
  <string name="MessageRecord_s_turned_on_the_group_link_with_admin_approval_off">%1$s ativou o link do grupo sem aprovação de administrador.</string>
  <string name="MessageRecord_s_turned_on_the_group_link_with_admin_approval_on">%1$s ativou o link do grupo com aprovação de administrador.</string>
  <string name="MessageRecord_s_turned_off_the_group_link">%1$s desativou o link do grupo.</string>
  <string name="MessageRecord_the_group_link_has_been_turned_on_with_admin_approval_off">O link do grupo foi ativado sem aprovação de administrador.</string>
  <string name="MessageRecord_the_group_link_has_been_turned_on_with_admin_approval_on">O link do grupo foi ativado com aprovação de administrador.</string>
  <string name="MessageRecord_the_group_link_has_been_turned_off">O link do grupo foi desativado.</string>
  <string name="MessageRecord_you_turned_off_admin_approval_for_the_group_link">Desativou a aprovação de administrador para o link de grupo.</string>
  <string name="MessageRecord_s_turned_off_admin_approval_for_the_group_link">%1$s desativou a aprovação de administrador para o link de grupo.</string>
  <string name="MessageRecord_the_admin_approval_for_the_group_link_has_been_turned_off">A aprovação de administrador para o link de grupo foi desativada.</string>
  <string name="MessageRecord_you_turned_on_admin_approval_for_the_group_link">Desativou a aprovação de administrador para o link de grupo.</string>
  <string name="MessageRecord_s_turned_on_admin_approval_for_the_group_link">%1$s ativou a aprovação de administrador para o link de grupo.</string>
  <string name="MessageRecord_the_admin_approval_for_the_group_link_has_been_turned_on">A aprovação de administrador para o link de grupo foi ativada.</string>
  <!--GV2 group link reset-->
  <string name="MessageRecord_you_reset_the_group_link">Redefiniu o link de grupo.</string>
  <string name="MessageRecord_s_reset_the_group_link">%1$s redefiniu o link do grupo.</string>
  <string name="MessageRecord_the_group_link_has_been_reset">O link do grupo foi redefinido.</string>
  <!--GV2 group link joins-->
  <string name="MessageRecord_you_joined_the_group_via_the_group_link">Entrou para o grupo através do link do grupo.</string>
  <string name="MessageRecord_s_joined_the_group_via_the_group_link">%1$s entrou para o grupo através do link do grupo.</string>
  <!--GV2 group link requests-->
  <string name="MessageRecord_you_sent_a_request_to_join_the_group">Enviou um pedido para entrar para o grupo.</string>
  <string name="MessageRecord_s_requested_to_join_via_the_group_link">%1$s solicitou para entrar para o grupo através do link do grupo.</string>
  <!--GV2 group link approvals-->
  <string name="MessageRecord_s_approved_your_request_to_join_the_group">%1$s aprovou o seu pedido para entrar para o grupo.</string>
  <string name="MessageRecord_s_approved_a_request_to_join_the_group_from_s">%1$s aprovou um pedido de %2$s para entrar para o grupo.</string>
  <string name="MessageRecord_you_approved_a_request_to_join_the_group_from_s">Você aprovou o pedido de %1$s para entrar para o grupo.</string>
  <string name="MessageRecord_your_request_to_join_the_group_has_been_approved">O seu pedido para entrar para o grupo foi aprovado.</string>
  <string name="MessageRecord_a_request_to_join_the_group_from_s_has_been_approved">Foi aprovado o pedido de %1$s para entrar para o grupo.</string>
  <!--GV2 group link deny-->
  <string name="MessageRecord_your_request_to_join_the_group_has_been_denied_by_an_admin">O seu pedido para entrar no grupo foi negado por um administrador.</string>
  <string name="MessageRecord_s_denied_a_request_to_join_the_group_from_s">%1$s negou o pedido de %2$s para entrar para o grupo.</string>
  <string name="MessageRecord_a_request_to_join_the_group_from_s_has_been_denied">Foi negado o pedido de %1$s para entrar para o grupo.</string>
  <string name="MessageRecord_you_canceled_your_request_to_join_the_group">Você cancelou o seu pedido para entrar para o grupo.</string>
  <string name="MessageRecord_s_canceled_their_request_to_join_the_group">%1$s cancelou o(s) pedido(s) dele(s) para entrar(em) para o grupo.</string>
  <!--End of GV2 specific update messages-->
  <string name="MessageRecord_your_safety_number_with_s_has_changed">O seu número de segurança com %s foi alterado.</string>
  <string name="MessageRecord_you_marked_your_safety_number_with_s_verified">Marcou como verificado o seu número de segurança com %s</string>
  <string name="MessageRecord_you_marked_your_safety_number_with_s_verified_from_another_device">Marcou o seu número de segurança com %s verificado a partir de outro dispositivo</string>
  <string name="MessageRecord_you_marked_your_safety_number_with_s_unverified">Marcou como não verificado o seu número de segurança com %s</string>
  <string name="MessageRecord_you_marked_your_safety_number_with_s_unverified_from_another_device">Marcou como não verificado o seu número de segurança com %s a partir de outro dispositivo</string>
  <string name="MessageRecord_a_message_from_s_couldnt_be_delivered">Não pode ser entregue uma mensagem de %s</string>
  <string name="MessageRecord_s_changed_their_number_to_a_new_number">%1$s alterou o número de telemóvel para um novo número.</string>
  <!--Group Calling update messages-->
  <string name="MessageRecord_s_started_a_group_call_s">%1$s iniciou uma chamada em grupo · %2$s</string>
  <string name="MessageRecord_s_is_in_the_group_call_s">%1$s está na chamada de grupo · %2$s</string>
  <string name="MessageRecord_you_are_in_the_group_call_s1">Está na chamada de grupo · %1$s</string>
  <string name="MessageRecord_s_and_s_are_in_the_group_call_s1">%1$s e %2$s estão na chamada de grupo · %3$s</string>
  <string name="MessageRecord_group_call_s">Chamada de grupo · %1$s</string>
  <string name="MessageRecord_s_started_a_group_call">%1$s iniciou uma chamada de grupo</string>
  <string name="MessageRecord_s_is_in_the_group_call">%1$s está na chamada de grupo</string>
  <string name="MessageRecord_you_are_in_the_group_call">Você está na chamada de grupo</string>
  <string name="MessageRecord_s_and_s_are_in_the_group_call">%1$s e %2$s estão na chamada de grupo</string>
  <string name="MessageRecord_group_call">Chamada de grupo</string>
  <string name="MessageRecord_you">Você</string>
  <plurals name="MessageRecord_s_s_and_d_others_are_in_the_group_call_s">
    <item quantity="one">%1$s, %2$s, e %3$d outro estão na chamada de grupo · %4$s</item>
    <item quantity="other">%1$s, %2$s, e outros %3$d estão na chamada de grupo · %4$s</item>
  </plurals>
  <plurals name="MessageRecord_s_s_and_d_others_are_in_the_group_call">
    <item quantity="one">%1$s, %2$s, e outro %3$destão na chamada de grupo</item>
    <item quantity="other">%1$s, %2$s, e outros %3$d estão na chamada de grupo</item>
  </plurals>
  <!--MessageRequestBottomView-->
  <string name="MessageRequestBottomView_accept">Aceitar</string>
  <string name="MessageRequestBottomView_continue">Continuar</string>
  <string name="MessageRequestBottomView_delete">Eliminar</string>
  <string name="MessageRequestBottomView_block">Bloquear</string>
  <string name="MessageRequestBottomView_unblock">Desbloquear</string>
  <string name="MessageRequestBottomView_do_you_want_to_let_s_message_you_they_wont_know_youve_seen_their_messages_until_you_accept">Permite que %1$s lhe envie mensagens e que seja partilhado o seu nome e fotografia com ele(a)? Ele(a) não saberá que viu a mensagem dele(a) até que aceite.</string>
  <string name="MessageRequestBottomView_do_you_want_to_let_s_message_you_wont_receive_any_messages_until_you_unblock_them">Permite que %1$s lhe envie mensagens e que seja partilhado o seu nome e fotografia com ele(a)? Ele(a) não irá receber nenhuma mensagem até que o(a) desbloqueie.</string>
  <string name="MessageRequestBottomView_continue_your_conversation_with_this_group_and_share_your_name_and_photo">Continuar a sua conversa com este grupo e partilhar o seu nome e fotografia com os seus membros?</string>
  <string name="MessageRequestBottomView_upgrade_this_group_to_activate_new_features">Faça o upgrade deste grupo para ativar os recursos novos como @menções e os administradores. Os membros que não partilharam os seus nomes ou fotografias neste grupo serão convidados a juntarem-se.</string>
  <string name="MessageRequestBottomView_this_legacy_group_can_no_longer_be_used">Este \'Grupo legado\' deixou de poder ser utilizado porque é demasiadamente grande. O tamanho máximo do grupo é de %1$d.</string>
  <string name="MessageRequestBottomView_continue_your_conversation_with_s_and_share_your_name_and_photo">Continuar a sua conversa com %1$s e partilhar o seu nome e fotografia com ele(s)?</string>
  <string name="MessageRequestBottomView_do_you_want_to_join_this_group_they_wont_know_youve_seen_their_messages_until_you_accept">Deseja juntar-se a este grupo e partilhar o seu nome e fotografia com os seus membros? Eles não sabem que viu as mensagens deles até que aceite.</string>
  <string name="MessageRequestBottomView_join_this_group_they_wont_know_youve_seen_their_messages_until_you_accept">Juntar-se a este grupo? Eles não saberão que viu as mensagens deles até que aceite o convite.</string>
  <string name="MessageRequestBottomView_unblock_this_group_and_share_your_name_and_photo_with_its_members">Deseja desbloquear este grupo e partilhar o seu nome e fotografia com os seus membros? Você não receberá nenhuma mensagem até que o desbloqueie.</string>
  <string name="MessageRequestProfileView_view">Ver</string>
  <string name="MessageRequestProfileView_member_of_one_group">Membro de %1$s</string>
  <string name="MessageRequestProfileView_member_of_two_groups">Membro de %1$s e %2$s</string>
  <string name="MessageRequestProfileView_member_of_many_groups">Membro de %1$s, %2$s e %3$s</string>
  <plurals name="MessageRequestProfileView_members">
    <item quantity="one">%1$d membro</item>
    <item quantity="other">%1$d membros</item>
  </plurals>
  <plurals name="MessageRequestProfileView_members_and_invited">
    <item quantity="one">%1$d membro (+%2$d convidado)</item>
    <item quantity="other">%1$d membros (+%2$d convidados)</item>
  </plurals>
  <plurals name="MessageRequestProfileView_member_of_d_additional_groups">
    <item quantity="one">%d grupo adicional</item>
    <item quantity="other">%d grupos adicionais</item>
  </plurals>
  <!--PassphraseChangeActivity-->
  <string name="PassphraseChangeActivity_passphrases_dont_match_exclamation">As frases-chave não coincidem!</string>
  <string name="PassphraseChangeActivity_incorrect_old_passphrase_exclamation">Frase-chave anterior incorreta!</string>
  <string name="PassphraseChangeActivity_enter_new_passphrase_exclamation">Introduza uma nova frase-chave</string>
  <!--DeviceProvisioningActivity-->
  <string name="DeviceProvisioningActivity_link_this_device">Associar este dispositivo?</string>
  <string name="DeviceProvisioningActivity_continue">CONTINUAR</string>
  <string name="DeviceProvisioningActivity_content_intro">Será capaz de</string>
  <string name="DeviceProvisioningActivity_content_bullets">
• Ler todas as suas mensagens
\n• Enviar mensagens em seu nome</string>
  <string name="DeviceProvisioningActivity_content_progress_title">A associar dispositivo</string>
  <string name="DeviceProvisioningActivity_content_progress_content">A associar um novo dispositivo…</string>
  <string name="DeviceProvisioningActivity_content_progress_success">Dispositivo aprovado!</string>
  <string name="DeviceProvisioningActivity_content_progress_no_device">Não foi encontrado nenhum dispositivo.</string>
  <string name="DeviceProvisioningActivity_content_progress_network_error">Erro de rede.</string>
  <string name="DeviceProvisioningActivity_content_progress_key_error">Código QR inválido.</string>
  <string name="DeviceProvisioningActivity_sorry_you_have_too_many_devices_linked_already">Lamentamos mas tem demasiados dispositivos associados, tente remover alguns</string>
  <string name="DeviceActivity_sorry_this_is_not_a_valid_device_link_qr_code">Lamento mas este não é um código QR de associação ao dispositivo válido.</string>
  <string name="DeviceProvisioningActivity_link_a_signal_device">Associar a um dispositivo Signal?</string>
  <string name="DeviceProvisioningActivity_it_looks_like_youre_trying_to_link_a_signal_device_using_a_3rd_party_scanner">Parece estar a tentar associar um dispositivo Signal através de um digitalizador externo. Para sua segurança, digitalize o código através do Signal.</string>
  <string name="DeviceActivity_signal_needs_the_camera_permission_in_order_to_scan_a_qr_code">O Molly requer permissão de acesso à câmara para ler códigos QR, mas esta foi negada permanentemente. Por favor, aceda às definições das aplicações do seu telemóvel, selecione o Molly e nas \"Permissões\" ative a \"Câmara\".</string>
  <string name="DeviceActivity_unable_to_scan_a_qr_code_without_the_camera_permission">Não é possível ler um código QR sem ter a permissão de acesso à câmara.</string>
  <!--OutdatedBuildReminder-->
  <string name="OutdatedBuildReminder_update_now">Atualizar agora</string>
  <string name="OutdatedBuildReminder_your_version_of_signal_will_expire_today">Esta versão do Signal expira hoje. Atualize para a versão mais recente.</string>
  <plurals name="OutdatedBuildReminder_your_version_of_signal_will_expire_in_n_days">
    <item quantity="one">Esta versão do Signal expira amanhã. Atualize para a versão mais recente.</item>
    <item quantity="other">Esta versão do Signal irá expirar dentro de %d dias. Atualize para a versão mais recente.</item>
  </plurals>
  <!--PassphrasePromptActivity-->
  <string name="PassphrasePromptActivity_enter_passphrase">Insira a frase-chave</string>
  <string name="PassphrasePromptActivity_watermark_content_description">Ícone do Molly</string>
  <string name="PassphrasePromptActivity_ok_button_content_description">Submeter frase-chave</string>
  <string name="PassphrasePromptActivity_invalid_passphrase_exclamation">Frase-chave inválida!</string>
  <string name="PassphrasePromptActivity_unlock_signal">Desbloquear o Molly</string>
  <string name="PassphrasePromptActivity_signal_android_lock_screen">Signal Android - Ecrã de bloqueio</string>
  <!--PlacePickerActivity-->
  <string name="PlacePickerActivity_title">Mapa</string>
  <string name="PlacePickerActivity_drop_pin">Colocar pino</string>
  <string name="PlacePickerActivity_accept_address">Aceitar endereço</string>
  <!--PlayServicesProblemFragment-->
  <string name="PlayServicesProblemFragment_the_version_of_google_play_services_you_have_installed_is_not_functioning">A versão do Serviços Google Play que tem instalada não está a funcionar corretamente. Por favor, reinstale o Google Play Services e tente novamente.</string>
  <!--PinRestoreEntryFragment-->
  <string name="PinRestoreEntryFragment_incorrect_pin">PIN incorreto</string>
  <string name="PinRestoreEntryFragment_skip_pin_entry">Ignorar a introdução do PIN?</string>
  <string name="PinRestoreEntryFragment_need_help">Necessita de ajuda?</string>
  <string name="PinRestoreEntryFragment_your_pin_is_a_d_digit_code">O seu PIN é um código de mais de %1$d dígitos que você criou e que pode ser numérico ou alfanumérico. Se não se conseguir lembrar do seu PIN, poderá criar um novo. Poderá registar e utilizar a sua conta mas irá perder algumas das definições guardadas como a sua informação de perfil.</string>
  <string name="PinRestoreEntryFragment_if_you_cant_remember_your_pin">Se não se conseguir lembrar do seu PIN, poderá criar um novo. Poderá registar e utilizar a sua conta mas irá perder algumas das definições guardadas tal como a sua informação de perfil.</string>
  <string name="PinRestoreEntryFragment_create_new_pin">Criar novo PIN</string>
  <string name="PinRestoreEntryFragment_contact_support">Contactar o Suporte</string>
  <string name="PinRestoreEntryFragment_cancel">Cancelar</string>
  <string name="PinRestoreEntryFragment_skip">Saltar</string>
  <plurals name="PinRestoreEntryFragment_you_have_d_attempt_remaining">
    <item quantity="one">Resta-lhe %1$d tentativa. Quando terminarem as tentativas poderá criar um novo PIN. Poderá voltar a registar-se e utilizar a sua conta mas irá perder algumas definições guardadas como a sua informação do perfil.</item>
    <item quantity="other">Restam-lhe %1$d tentativas. Quando terminarem as tentativas poderá criar um novo PIN. Poderá voltar a registar-se e utilizar a sua conta mas irá perder algumas definições guardadas como a sua informação do perfil.</item>
  </plurals>
  <string name="PinRestoreEntryFragment_signal_registration_need_help_with_pin">Registo Signal - Necessita de ajuda com o PIN para Android</string>
  <string name="PinRestoreEntryFragment_enter_alphanumeric_pin">Introduza um PIN alfanumérico</string>
  <string name="PinRestoreEntryFragment_enter_numeric_pin">Introduza um PIN numérico</string>
  <!--PinRestoreLockedFragment-->
  <string name="PinRestoreLockedFragment_create_your_pin">Crie o seu PIN</string>
  <string name="PinRestoreLockedFragment_youve_run_out_of_pin_guesses">Esgotou todas as tentativas para introduzir o PIN, mas ainda pode aceder à sua conta do Signal criando um novo PIN. Para sua privacidade e segurança, a sua conta será restaurada sem nenhuma informação relativa ao perfil ou definições guardadas.</string>
  <string name="PinRestoreLockedFragment_create_new_pin">Criar PIN novo</string>
  <!--PinOptOutDialog-->
  <string name="PinOptOutDialog_warning">Aviso</string>
  <string name="PinOptOutDialog_if_you_disable_the_pin_you_will_lose_all_data">Se você desativar o PIN, todos os dados serão perdidos ao registar-se novamente no Sinal, a menos que faça uma cópia de segurança e o restaure manualmente. Você não pode ativar o \'Bloqueio de registo\' enquanto o PIN estiver desativado.</string>
  <string name="PinOptOutDialog_disable_pin">Desativar PIN</string>
  <!--RatingManager-->
  <string name="RatingManager_rate_this_app">Avaliar esta aplicação</string>
  <string name="RatingManager_if_you_enjoy_using_this_app_please_take_a_moment">Se gostou desta aplicação, ajude-nos avaliando-a.</string>
  <string name="RatingManager_rate_now">Avaliar agora!</string>
  <string name="RatingManager_no_thanks">Não, obrigado</string>
  <string name="RatingManager_later">Mais tarde</string>
  <!--ReactionsBottomSheetDialogFragment-->
  <string name="ReactionsBottomSheetDialogFragment_all">Todos os · %1$d</string>
  <!--ReactionsConversationView-->
  <string name="ReactionsConversationView_plus">+%1$d</string>
  <!--ReactionsRecipientAdapter-->
  <string name="ReactionsRecipientAdapter_you">Você</string>
  <!--RecaptchaRequiredBottomSheetFragment-->
  <string name="RecaptchaRequiredBottomSheetFragment_verify_to_continue_messaging">Verifique para continuar a conversar</string>
  <string name="RecaptchaRequiredBottomSheetFragment_to_help_prevent_spam_on_signal">Para ajudar a prevenir o spam no Molly, termine a verificação.</string>
  <string name="RecaptchaRequiredBottomSheetFragment_after_verifying_you_can_continue_messaging">Depois de verificar, pode continuar a conversar. Todas as mensagens em pausa serão enviadas.</string>
  <!--Recipient-->
  <string name="Recipient_you">Você</string>
  <!--RecipientPreferencesActivity-->
  <string name="RecipientPreferenceActivity_block">Bloquear</string>
  <string name="RecipientPreferenceActivity_unblock">Desbloquear</string>
  <!--RecipientProvider-->
  <string name="RecipientProvider_unnamed_group">Grupo sem nome</string>
  <!--RedPhone-->
  <string name="RedPhone_answering">A atender…</string>
  <string name="RedPhone_ending_call">A terminar chamada…</string>
  <string name="RedPhone_ringing">A tocar…</string>
  <string name="RedPhone_busy">Ocupado</string>
  <string name="RedPhone_recipient_unavailable">Destinatário indisponível</string>
  <string name="RedPhone_network_failed">Falha de rede!</string>
  <string name="RedPhone_number_not_registered">Número não registado!</string>
  <string name="RedPhone_the_number_you_dialed_does_not_support_secure_voice">O número que marcou não suporta chamadas de voz seguras!</string>
  <string name="RedPhone_got_it">Entendido</string>
  <!--WebRtcCallActivity-->
  <string name="WebRtcCallActivity__tap_here_to_turn_on_your_video">Toque aqui para ativar a sua câmara</string>
  <string name="WebRtcCallActivity__to_call_s_signal_needs_access_to_your_camera">Para telefonar a %1$s, o Molly necessita de aceder à sua câmara</string>
  <string name="WebRtcCallActivity__signal_s">Chamada Molly %1$s</string>
  <string name="WebRtcCallActivity__calling">A chamar…</string>
  <string name="WebRtcCallActivity__group_is_too_large_to_ring_the_participants">Grupo demasiado grande para ligar a todos os participantes.</string>
  <!--WebRtcCallView-->
  <string name="WebRtcCallView__signal_call">Chamada do Signal</string>
  <string name="WebRtcCallView__signal_video_call">Videochamada do Signal</string>
  <string name="WebRtcCallView__start_call">Iniciar chamada</string>
  <string name="WebRtcCallView__join_call">Entrar na chamada</string>
  <string name="WebRtcCallView__call_is_full">A chamada encontra-se cheia</string>
  <string name="WebRtcCallView__the_maximum_number_of_d_participants_has_been_Reached_for_this_call">Foi atingido o número máximo de %1$d participantes para esta chamada. Tente novamente mais tarde.</string>
  <string name="WebRtcCallView__view_participants_list">Ver participantes</string>
  <string name="WebRtcCallView__your_video_is_off">O seu vídeo encontra-se desligado</string>
  <string name="WebRtcCallView__reconnecting">A ligar novamente…</string>
  <string name="WebRtcCallView__joining">A entrar…</string>
  <string name="WebRtcCallView__disconnected">Desligado</string>
  <string name="WebRtcCallView__signal_will_ring_s">O Signal irá ligar a %1$s</string>
  <string name="WebRtcCallView__signal_will_ring_s_and_s">O Signal irá ligar a %1$s e a %2$s</string>
  <plurals name="WebRtcCallView__signal_will_ring_s_s_and_d_others">
    <item quantity="one">O Signal irá ligar a %1$s, a %2$s e a outro %3$d</item>
    <item quantity="other">O Signal irá ligar a %1$s, a %2$s e a outros %3$d</item>
  </plurals>
  <string name="WebRtcCallView__s_will_be_notified">%1$s será notificado(a)</string>
  <string name="WebRtcCallView__s_and_s_will_be_notified">%1$s e %2$s serão notificados</string>
  <plurals name="WebRtcCallView__s_s_and_d_others_will_be_notified">
    <item quantity="one">%1$s, %2$s, e outro %3$d será notificado</item>
    <item quantity="other">%1$s, %2$s, e outros %3$d serão notificados</item>
  </plurals>
  <string name="WebRtcCallView__ringing_s">A ligar %1$s</string>
  <string name="WebRtcCallView__ringing_s_and_s">A ligar %1$s e %2$s</string>
  <plurals name="WebRtcCallView__ringing_s_s_and_d_others">
    <item quantity="one">A ligar %1$s, %2$s, e outro %3$d</item>
    <item quantity="other">A ligar %1$s, %2$s, e outros %3$d</item>
  </plurals>
  <string name="WebRtcCallView__s_is_calling_you">%1$s está a telefonar-lhe</string>
  <string name="WebRtcCallView__s_is_calling_you_and_s">%1$s está a telefonar-lhe e %2$s</string>
  <string name="WebRtcCallView__s_is_calling_you_s_and_s">%1$s está a telefonar-lhe, %2$s, e %3$s</string>
  <plurals name="WebRtcCallView__s_is_calling_you_s_s_and_d_others">
    <item quantity="one">%1$s está a telefonar-lhe, %2$s, %3$s, e outro %4$d</item>
    <item quantity="other">%1$s está a telefonar-lhe, %2$s, %3$s, e outros %4$d</item>
  </plurals>
  <string name="WebRtcCallView__no_one_else_is_here">Não se encontra mais ninguém aqui</string>
  <string name="WebRtcCallView__s_is_in_this_call">%1$s está nesta chamada</string>
  <string name="WebRtcCallView__s_are_in_this_call">%1$s estão nesta chamada</string>
  <string name="WebRtcCallView__s_and_s_are_in_this_call">%1$s e %2$s estão nesta chamada</string>
  <string name="WebRtcCallView__s_is_presenting">%1$s está a apresentar</string>
  <plurals name="WebRtcCallView__s_s_and_d_others_are_in_this_call">
    <item quantity="one">%1$s, %2$s, e %3$d outro estão nesta chamada </item>
    <item quantity="other">%1$s, %2$s, e outros %3$d estão nesta chamada</item>
  </plurals>
  <string name="WebRtcCallView__flip">Girar</string>
  <string name="WebRtcCallView__speaker">Altifalante</string>
  <string name="WebRtcCallView__camera">Câmara</string>
  <string name="WebRtcCallView__mute">Silenciar</string>
  <string name="WebRtcCallView__ring">Ligar</string>
  <string name="WebRtcCallView__end_call">Terminar chamada</string>
  <!--CallParticipantsListDialog-->
  <plurals name="CallParticipantsListDialog_in_this_call_d_people">
    <item quantity="one">Nesta chamada · %1$d pessoa</item>
    <item quantity="other">· %1$d pessoas nesta chamada</item>
  </plurals>
  <!--CallParticipantView-->
  <string name="CallParticipantView__s_is_blocked">%1$s está bloqueado(a) </string>
  <string name="CallParticipantView__more_info">Mais informação</string>
  <string name="CallParticipantView__you_wont_receive_their_audio_or_video">Não irá receber os áudios e vídeos deles e eles não receberão os seus.</string>
  <string name="CallParticipantView__cant_receive_audio_video_from_s">Não pode receber áudio e vídeo de %1$s</string>
  <string name="CallParticipantView__cant_receive_audio_and_video_from_s">Não pode receber áudio e vídeo de %1$s</string>
  <string name="CallParticipantView__this_may_be_Because_they_have_not_verified_your_safety_number_change">Isto poderá dever-se a ele(s) ainda não ter(em) verificado a alteração do seu número de segurança, a existir um problema com os dispositivos dele(s), ou porque ele(s) o bloquearam.</string>
  <!--CallToastPopupWindow-->
  <string name="CallToastPopupWindow__swipe_to_view_screen_share">Deslize para ver o ecrã de partilha</string>
  <!--ProxyBottomSheetFragment-->
  <string name="ProxyBottomSheetFragment_proxy_server">Servidor proxy</string>
  <string name="ProxyBottomSheetFragment_proxy_address">Endereço proxy</string>
  <string name="ProxyBottomSheetFragment_do_you_want_to_use_this_proxy_address">Deseja utilizar este endereço de proxy?</string>
  <string name="ProxyBottomSheetFragment_use_proxy">Utilizar proxy</string>
  <string name="ProxyBottomSheetFragment_successfully_connected_to_proxy">Ligado com sucesso ao proxy.</string>
  <!--RecaptchaProofActivity-->
  <string name="RecaptchaProofActivity_failed_to_submit">Falha ao submeter</string>
  <string name="RecaptchaProofActivity_complete_verification">Verificação completa</string>
  <!--RegistrationActivity-->
  <string name="RegistrationActivity_select_your_country">Escolha o seu país</string>
  <string name="RegistrationActivity_you_must_specify_your_country_code">Deverá escolher o seu
        código do pais
    </string>
  <string name="RegistrationActivity_you_must_specify_your_phone_number">Deverá especificar o seu
        número de telefone
    </string>
  <string name="RegistrationActivity_invalid_number">Número inválido</string>
  <string name="RegistrationActivity_the_number_you_specified_s_is_invalid">O número que você
        especificou (%s) é inválido.
    </string>
  <string name="RegistrationActivity_a_verification_code_will_be_sent_to">Será enviado um código de verificação para:</string>
  <string name="RegistrationActivity_you_will_receive_a_call_to_verify_this_number">Irá receber uma chamada para verificar este número</string>
  <string name="RegistrationActivity_is_your_phone_number_above_correct">O seu número de telefone acima encontra-se correto?</string>
  <string name="RegistrationActivity_edit_number">Editar número</string>
  <string name="RegistrationActivity_missing_google_play_services">Google Play Services em falta</string>
  <string name="RegistrationActivity_this_device_is_missing_google_play_services">Este dispositivo tem o Google Play Services em falta. Vai conseguir usar o Molly na mesma, mas esta configuração poderá resultar em fiabilidade ou performance reduzidas.\n\nSe não é um utilizador avançado, não está a correr uma ROM Android personalizada ou acha que isto é um erro, por favor contacte support@molly.im para obter ajuda.</string>
  <string name="RegistrationActivity_i_understand">Eu compreendo</string>
  <string name="RegistrationActivity_play_services_error">Erro do Play Services</string>
  <string name="RegistrationActivity_google_play_services_is_updating_or_unavailable">O Google Play Services está a ser atualizado ou está temporariamente indisponível. Por favor, tente novamente.</string>
  <string name="RegistrationActivity_terms_and_privacy">Termos e Política de privacidade</string>
  <string name="RegistrationActivity_signal_needs_access_to_your_contacts_and_media_in_order_to_connect_with_friends">O Molly necessita de aceder aos seus contactos e armazenamento de forma a poder ligar-se com os seus amigos, trocar mensagens e efetuar chamadas seguras.</string>
  <string name="RegistrationActivity_signal_needs_access_to_your_contacts_in_order_to_connect_with_friends">O Molly necessita de aceder aos seus contactos de forma a poder ligar-se a amigos, trocar mensagens e fazer chamadas seguras</string>
  <string name="RegistrationActivity_rate_limited_to_service">Fez demasiadas tentativas para registar este número. Por favor, tente mais tarde.</string>
  <string name="RegistrationActivity_unable_to_connect_to_service">Não foi possível ligar ao serviço. Por favor, verifique a sua ligação à rede e tente novamente.</string>
  <string name="RegistrationActivity_call_requested">Chamada pedida</string>
  <plurals name="RegistrationActivity_debug_log_hint">
    <item quantity="one">Está a %d passo de submeter um registo de depuração.</item>
    <item quantity="other">Está agora a %d passos de submeter um registo de depuração.</item>
  </plurals>
  <string name="RegistrationActivity_we_need_to_verify_that_youre_human">Necessitamos de verificar que é humano.</string>
  <string name="RegistrationActivity_next">Seguinte</string>
  <string name="RegistrationActivity_continue">Continuar</string>
  <string name="RegistrationActivity_take_privacy_with_you_be_yourself_in_every_message">Leve a privacidade consigo.\Seja você mesmo em todas as mensagens.</string>
  <string name="RegistrationActivity_enter_your_phone_number_to_get_started">Para começar introduza o seu número de telefone</string>
  <string name="RegistrationActivity_enter_your_phone_number">Introduza o sue número de telefone</string>
  <string name="RegistrationActivity_you_will_receive_a_verification_code">Irá receber um código de verificação. Poderão existir custos por parte da sua operadora.</string>
  <string name="RegistrationActivity_enter_the_code_we_sent_to_s">Introduza o código que enviamos para %s</string>
  <string name="RegistrationActivity_make_sure_your_phone_has_a_cellular_signal">Confirme que o seu telemóvel tem sinal de rede para receber SMS ou chamadas</string>
  <string name="RegistrationActivity_phone_number_description">Número de telefone</string>
  <string name="RegistrationActivity_country_code_description">Código do país</string>
  <string name="RegistrationActivity_call">Telefonar</string>
  <!--RegistrationLockV2Dialog-->
  <string name="RegistrationLockV2Dialog_turn_on_registration_lock">Ativar o \'Bloqueio de registo\'?</string>
  <string name="RegistrationLockV2Dialog_turn_off_registration_lock">Desativar o \'Bloqueio de registo\'?</string>
  <string name="RegistrationLockV2Dialog_if_you_forget_your_signal_pin_when_registering_again">Caso se esqueça do seu PIN (do Signal) quando se registar novamente no Signal, será bloqueado da sua conta durante 7 dias.</string>
  <string name="RegistrationLockV2Dialog_turn_on">Ativar</string>
  <string name="RegistrationLockV2Dialog_turn_off">Desativar</string>
  <!--RevealableMessageView-->
  <string name="RevealableMessageView_view_photo">Ver fotografia</string>
  <string name="RevealableMessageView_view_video">Ver vídeo</string>
  <string name="RevealableMessageView_viewed">Vista(s)</string>
  <string name="RevealableMessageView_media">Multimédia</string>
  <!--Search-->
  <string name="SearchFragment_no_results">Sem resultados para \'%s\'</string>
  <string name="SearchFragment_header_conversations">Conversas</string>
  <string name="SearchFragment_header_contacts">Contactos</string>
  <string name="SearchFragment_header_messages">Mensagens</string>
  <!--ShakeToReport-->
  <!--SharedContactDetailsActivity-->
  <string name="SharedContactDetailsActivity_add_to_contacts">Adicionar aos contactos</string>
  <string name="SharedContactDetailsActivity_invite_to_signal">Convidar para o Molly</string>
  <string name="SharedContactDetailsActivity_signal_message">Mensagem do Signal</string>
  <string name="SharedContactDetailsActivity_signal_call">Chamada do Signal</string>
  <!--SharedContactView-->
  <string name="SharedContactView_add_to_contacts">Adicionar aos contactos</string>
  <string name="SharedContactView_invite_to_signal">Convidar para o Molly</string>
  <string name="SharedContactView_message">Mensagem do Signal</string>
  <!--SignalPinReminders-->
  <string name="SignalPinReminders_well_remind_you_again_later">Iremos recordar-lhe mais tarde.</string>
  <string name="SignalPinReminders_well_remind_you_again_tomorrow">Iremos recordar-lhe de novo amanhã.</string>
  <string name="SignalPinReminders_well_remind_you_again_in_a_few_days">Iremos recordar-lhe de novo dentro de alguns dias.</string>
  <string name="SignalPinReminders_well_remind_you_again_in_a_week">Iremos recordar-lhe dentro de uma semana.</string>
  <string name="SignalPinReminders_well_remind_you_again_in_a_couple_weeks">Iremos recordar-lhe dentro de algumas semanas.</string>
  <string name="SignalPinReminders_well_remind_you_again_in_a_month">Iremos recordar-lhe dentro de um mês</string>
  <!--Slide-->
  <string name="Slide_image">Imagem</string>
  <string name="Slide_sticker">Autocolante</string>
  <string name="Slide_audio">Áudio</string>
  <string name="Slide_video">Vídeo</string>
  <!--SmsMessageRecord-->
  <string name="SmsMessageRecord_received_corrupted_key_exchange_message">Recebida mensagem corrompida
        de troca de chaves!
    </string>
  <string name="SmsMessageRecord_received_key_exchange_message_for_invalid_protocol_version">
       Recebida mensagem de troca de chaves para uma versão inválida do protocolo.
    </string>
  <string name="SmsMessageRecord_received_message_with_new_safety_number_tap_to_process">Recebida uma mensagem com um número de segurança novo. Toque para a processar e exibir.</string>
  <string name="SmsMessageRecord_secure_session_reset">Reiniciou a sessão segura.</string>
  <string name="SmsMessageRecord_secure_session_reset_s">%s reiniciou a sessão segura.</string>
  <string name="SmsMessageRecord_duplicate_message">Mensagem duplicada.</string>
  <string name="SmsMessageRecord_this_message_could_not_be_processed_because_it_was_sent_from_a_newer_version">Não foi possível processar esta mensagem porque foi enviada a partir de uma versão mais recente do Signal. Peça ao seu contacto para lhe reenviar novamente esta mensagem após você ter feito a atualização do Signal.</string>
  <string name="SmsMessageRecord_error_handling_incoming_message">Erro ao receber mensagem.</string>
  <!--StickerManagementActivity-->
  <string name="StickerManagementActivity_stickers">Autocolantes</string>
  <!--StickerManagementAdapter-->
  <string name="StickerManagementAdapter_installed_stickers">Autocolantes instalados</string>
  <string name="StickerManagementAdapter_stickers_you_received">Autocolantes que recebeu</string>
  <string name="StickerManagementAdapter_signal_artist_series">Séries de artista do Signal</string>
  <string name="StickerManagementAdapter_no_stickers_installed">Sem autocolantes instalados</string>
  <string name="StickerManagementAdapter_stickers_from_incoming_messages_will_appear_here">Os autocolantes das mensagens recebidas irão aparecer aqui</string>
  <string name="StickerManagementAdapter_untitled">Sem título</string>
  <string name="StickerManagementAdapter_unknown">Desconhecido</string>
  <!--StickerPackPreviewActivity-->
  <string name="StickerPackPreviewActivity_untitled">Sem título</string>
  <string name="StickerPackPreviewActivity_unknown">Desconhecido</string>
  <string name="StickerPackPreviewActivity_install">Instalar</string>
  <string name="StickerPackPreviewActivity_remove">Remover</string>
  <string name="StickerPackPreviewActivity_stickers">Autocolantes</string>
  <string name="StickerPackPreviewActivity_failed_to_load_sticker_pack">Falha ao carregar o pacote de autocolantes</string>
  <!--SubmitDebugLogActivity-->
  <string name="SubmitDebugLogActivity_edit">Editar</string>
  <string name="SubmitDebugLogActivity_done">Concluído</string>
  <string name="SubmitDebugLogActivity_tap_a_line_to_delete_it">Toque numa linha para a eliminar</string>
  <string name="SubmitDebugLogActivity_submit">Submeter</string>
  <string name="SubmitDebugLogActivity_failed_to_submit_logs">Ocorreu um erro ao tentar enviar os históricos</string>
  <string name="SubmitDebugLogActivity_success">Efetuado com sucesso!</string>
  <string name="SubmitDebugLogActivity_copy_this_url_and_add_it_to_your_issue">Copie este URL e adicione-o ao seu relatório de problema ou e-mail de pedido de apoio:\n\n<b>%1$s</b></string>
  <string name="SubmitDebugLogActivity_share">Partilhar</string>
  <string name="SubmitDebugLogActivity_this_log_will_be_posted_publicly_online_for_contributors">Este registo será publicado online para ser consultado pelos contribuidores. Poderá analisá-lo antes de o carregar.</string>
  <!--SupportEmailUtil-->
  <string name="SupportEmailUtil_filter">Filtro:</string>
  <string name="SupportEmailUtil_device_info">Informação do dispositivo:</string>
  <string name="SupportEmailUtil_android_version">Versão do Android:</string>
  <string name="SupportEmailUtil_signal_version">Versão do Molly:</string>
  <string name="SupportEmailUtil_signal_package">Pacote Molly:</string>
  <string name="SupportEmailUtil_registration_lock">Bloqueio de registo:</string>
  <string name="SupportEmailUtil_locale">Local:</string>
  <!--ThreadRecord-->
  <string name="ThreadRecord_group_updated">Grupo atualizado</string>
  <string name="ThreadRecord_left_the_group">Abandonou o grupo</string>
  <string name="ThreadRecord_secure_session_reset">Sessão segura reiniciada.</string>
  <string name="ThreadRecord_draft">Rascunho:</string>
  <string name="ThreadRecord_called">Você ligou</string>
  <string name="ThreadRecord_called_you">Ligou-lhe</string>
  <string name="ThreadRecord_missed_audio_call">Chamada de áudio perdida</string>
  <string name="ThreadRecord_missed_video_call">Chamada de vídeo perdida</string>
  <string name="ThreadRecord_media_message">Mensagem multimédia</string>
  <string name="ThreadRecord_sticker">Autocolante</string>
  <string name="ThreadRecord_view_once_photo">Fotografia de visualização única</string>
  <string name="ThreadRecord_view_once_video">Vídeo de visualização única</string>
  <string name="ThreadRecord_view_once_media">Multimédia de visualização única</string>
  <string name="ThreadRecord_this_message_was_deleted">Esta mensagem foi eliminada.</string>
  <string name="ThreadRecord_you_deleted_this_message">Eliminou esta mensagem.</string>
  <string name="ThreadRecord_s_is_on_signal">%s está no Signal!</string>
  <string name="ThreadRecord_disappearing_messages_disabled">Destruição de mensagens desativada</string>
  <string name="ThreadRecord_disappearing_message_time_updated_to_s">O tempo a decorrer até que as mensagens sejam destruídas está definido para %s</string>
  <string name="ThreadRecord_safety_number_changed">Número de segurança alterado</string>
  <string name="ThreadRecord_your_safety_number_with_s_has_changed">O seu número de segurança com %s foi alterado.</string>
  <string name="ThreadRecord_you_marked_verified">Marcou como verificado</string>
  <string name="ThreadRecord_you_marked_unverified">Marcou como não verificado</string>
  <string name="ThreadRecord_message_could_not_be_processed">A mensagem não pode ser processada</string>
  <string name="ThreadRecord_delivery_issue">Problema na entrega</string>
  <string name="ThreadRecord_message_request">Pedido de mensagem</string>
  <string name="ThreadRecord_photo">Fotografia</string>
  <string name="ThreadRecord_gif">GIF</string>
  <string name="ThreadRecord_voice_message">Mensagem de voz</string>
  <string name="ThreadRecord_file">Ficheiro</string>
  <string name="ThreadRecord_video">Vídeo</string>
  <string name="ThreadRecord_chat_session_refreshed">A sessão da conversa foi atualizada</string>
  <!--UpdateApkReadyListener-->
  <string name="UpdateApkReadyListener_Signal_update">Atualização do Molly</string>
  <string name="UpdateApkReadyListener_a_new_version_of_signal_is_available_tap_to_update">Está disponível uma nova versão do Molly, toque para atualizar</string>
  <!--UntrustedSendDialog-->
  <string name="UntrustedSendDialog_send_message">Enviar mensagem?</string>
  <string name="UntrustedSendDialog_send">Enviar</string>
  <!--UnverifiedSendDialog-->
  <string name="UnverifiedSendDialog_send_message">Enviar mensagem?</string>
  <string name="UnverifiedSendDialog_send">Enviar</string>
  <!--UsernameEditFragment-->
  <string name="UsernameEditFragment_username">Nome de utilizador</string>
  <string name="UsernameEditFragment_delete">Eliminar</string>
  <string name="UsernameEditFragment_successfully_set_username">Nome de utilizador definido com sucesso.</string>
  <string name="UsernameEditFragment_successfully_removed_username">Nome de utilizador removido com sucesso.</string>
  <string name="UsernameEditFragment_encountered_a_network_error">Encontrado um erro de rede.</string>
  <string name="UsernameEditFragment_this_username_is_taken">Este nome de utilizador já se encontra em utilização.</string>
  <string name="UsernameEditFragment_this_username_is_available">Este nome de utilizador encontra-se disponível.</string>
  <string name="UsernameEditFragment_usernames_can_only_include">Os nomes de utilizadores apenas podem incluir a-Z, 0-9 e underscores.</string>
  <string name="UsernameEditFragment_usernames_cannot_begin_with_a_number">Os nomes de utilizadores não podem começar com um número.</string>
  <string name="UsernameEditFragment_username_is_invalid">Nome de utilizador inválido.</string>
  <string name="UsernameEditFragment_usernames_must_be_between_a_and_b_characters">Os nomes de utilizadores devem ter entre %1$d e %2$d caracteres.</string>
  <string name="UsernameEditFragment_usernames_on_signal_are_optional">Os nomes de utilizadores no Signal são opcionais. Se escolher criar um nome de utilizador, os outros utilizadores do Signal serão capazes de encontrá-lo através desse nome de utilizador e contactá-lo sem saber o seu número de telemóvel.</string>
  <plurals name="UserNotificationMigrationJob_d_contacts_are_on_signal">
    <item quantity="one">%d contacto está no Signal!</item>
    <item quantity="other">%d contactos estão no Signal!</item>
  </plurals>
  <!--VerifyIdentityActivity-->
  <string name="VerifyIdentityActivity_your_contact_is_running_an_old_version_of_signal">O seu contacto está a utilizar uma versão antiga do Signal. Por favor peça-lhe para actualizar antes de verificar o seu número de segurança.</string>
  <string name="VerifyIdentityActivity_your_contact_is_running_a_newer_version_of_Signal">O seu contacto está a utilizar uma versão mais recente do Signal, com um formato de código QR incompatível. Por favor, actualize para comparar.</string>
  <string name="VerifyIdentityActivity_the_scanned_qr_code_is_not_a_correctly_formatted_safety_number">O código QR lido não é um número de segurança formatado corretamente. Por favor, tente digitalizá-lo novamente.</string>
  <string name="VerifyIdentityActivity_share_safety_number_via">Partilhar número de segurança via…</string>
  <string name="VerifyIdentityActivity_our_signal_safety_number">O nosso número de segurança do Signal:</string>
  <string name="VerifyIdentityActivity_no_app_to_share_to">Parece que não tem aplicações para as quais partilhar.</string>
  <string name="VerifyIdentityActivity_no_safety_number_to_compare_was_found_in_the_clipboard">Não foi encontrado na área de transferência nenhum número de segurança com o qual comparar </string>
  <string name="VerifyIdentityActivity_signal_needs_the_camera_permission_in_order_to_scan_a_qr_code_but_it_has_been_permanently_denied">O Molly requer permissão de acesso à câmara para ler códigos QR, mas esta foi negada permanentemente. Por favor, aceda às definições das aplicações do seu telemóvel, seleccione a aplicação Molly e nas \"Permissões\" ative a \"Câmara\".</string>
  <string name="VerifyIdentityActivity_unable_to_scan_qr_code_without_camera_permission">Não é possível ler um código QR sem permissão de acesso à câmara.</string>
  <string name="VerifyIdentityActivity_you_must_first_exchange_messages_in_order_to_view">Primeiro deverá trocar mensagens de forma a poder ver o número de segurança de %1$s.</string>
  <!--ViewOnceMessageActivity-->
  <!--AudioView-->
  <!--MessageDisplayHelper-->
  <string name="MessageDisplayHelper_message_encrypted_for_non_existing_session">Mensagem encriptada para sessão inexistente</string>
  <!--MmsMessageRecord-->
  <string name="MmsMessageRecord_bad_encrypted_mms_message">Mensagem MMS encriptada corrompida</string>
  <string name="MmsMessageRecord_mms_message_encrypted_for_non_existing_session">Mensagem MMS encriptada para sessão inexistente</string>
  <!--MuteDialog-->
  <string name="MuteDialog_mute_notifications">Silenciar notificações</string>
  <!--ApplicationMigrationService-->
  <string name="ApplicationMigrationService_import_in_progress">Importação em progresso</string>
  <string name="ApplicationMigrationService_importing_text_messages">A importar mensages de texto</string>
  <string name="ApplicationMigrationService_import_complete">Importação completa</string>
  <string name="ApplicationMigrationService_system_database_import_is_complete">Importação da base de dados do sistema está completa.</string>
  <!--KeyCachingService-->
  <string name="KeyCachingService_signal_passphrase_cached">Toque para abrir.</string>
  <string name="KeyCachingService_passphrase_cached">O Molly está desbloqueado</string>
  <string name="KeyCachingService_lock">Bloquear o Molly</string>
  <!--MediaPreviewActivity-->
  <string name="MediaPreviewActivity_you">Você</string>
  <string name="MediaPreviewActivity_unssuported_media_type">Tipo de multimédia não suportado</string>
  <string name="MediaPreviewActivity_draft">Rascunho</string>
  <string name="MediaPreviewActivity_signal_needs_the_storage_permission_in_order_to_write_to_external_storage_but_it_has_been_permanently_denied">O Molly requer permissão de acesso ao armazenamento para escrever no suporte de armazenamento externo, mas esta foi negada permanentemente. Por favor, aceda às definições das aplicações do telemóvel, seleccione o Molly e, em \"Permissões\" active \"Armazenamento\".</string>
  <string name="MediaPreviewActivity_unable_to_write_to_external_storage_without_permission">Não é possível guardar para o armazenamento externo sem permissões</string>
  <string name="MediaPreviewActivity_media_delete_confirmation_title">Eliminar mensagem?</string>
  <string name="MediaPreviewActivity_media_delete_confirmation_message">Isto irá eliminar permanentemente esta mensagem.</string>
  <string name="MediaPreviewActivity_s_to_s">%1$s para %2$s</string>
  <string name="MediaPreviewActivity_media_no_longer_available">Multimédia atualmente indisponível.</string>
  <string name="MediaPreviewActivity_cant_find_an_app_able_to_share_this_media">Não foi possível encontrar uma aplicação capaz de partilhar este média.</string>
  <!--MessageNotifier-->
  <string name="MessageNotifier_d_new_messages_in_d_conversations">%1$d novas mensagens em %2$d conversas</string>
  <string name="MessageNotifier_most_recent_from_s">Mais recente de: %1$s</string>
  <string name="MessageNotifier_locked_message">Mensagem bloqueada</string>
  <string name="MessageNotifier_message_delivery_failed">Falha na entrega de mensagem.</string>
  <string name="MessageNotifier_failed_to_deliver_message">Falha na entrega da mensagem.</string>
  <string name="MessageNotifier_error_delivering_message">Erro ao entregar a mensagem.</string>
  <string name="MessageNotifier_message_delivery_paused">Entrega de mensagens em pausa.</string>
  <string name="MessageNotifier_verify_to_continue_messaging_on_signal">Verifique para continuar a conversar no Molly.</string>
  <string name="MessageNotifier_mark_all_as_read">Marcar tudo como lido</string>
  <string name="MessageNotifier_mark_read">Marcar como lida</string>
  <string name="MessageNotifier_turn_off_these_notifications">Desativar estas notificações</string>
  <string name="MessageNotifier_view_once_photo">Fotografia de visualização única</string>
  <string name="MessageNotifier_view_once_video">Vídeo de visualização única</string>
  <string name="MessageNotifier_reply">Responder</string>
  <string name="MessageNotifier_signal_message">Mensagem do Signal</string>
  <string name="MessageNotifier_unsecured_sms">SMS inseguro</string>
  <string name="MessageNotifier_you_may_have_new_messages">Você poderá ter novas mensagens</string>
  <string name="MessageNotifier_open_signal_to_check_for_recent_notifications">Abra o Molly para verificar se existem notificações recentes.</string>
  <string name="MessageNotifier_contact_message">%1$s%2$s</string>
  <string name="MessageNotifier_unknown_contact_message">Contacto</string>
  <string name="MessageNotifier_reacted_s_to_s">Reagiu %1$s a: \"%2$s\".</string>
  <string name="MessageNotifier_reacted_s_to_your_video">Reagiu %1$s ao seu vídeo.</string>
  <string name="MessageNotifier_reacted_s_to_your_image">Reagiu %1$s à sua imagem.</string>
  <string name="MessageNotifier_reacted_s_to_your_file">Reagiu %1$s ao seu ficheiro.</string>
  <string name="MessageNotifier_reacted_s_to_your_audio">Reagiu %1$s ao seu áudio.</string>
  <string name="MessageNotifier_reacted_s_to_your_view_once_media">Reagiu %1$s ao seu ficheiro multimédia de visualização única</string>
  <string name="MessageNotifier_reacted_s_to_your_sticker">Reagiu %1$s ao seu autocolante.</string>
  <string name="MessageNotifier_this_message_was_deleted">Esta mensagem foi eliminada.</string>
  <string name="TurnOffContactJoinedNotificationsActivity__turn_off_contact_joined_signal">Deseja desativar as notificações quando um novo contacto se junta ao Signal? Pode ativar novamente em Signal &gt; Definições &gt; Notificações.</string>
  <!--Notification Channels-->
  <string name="NotificationChannel_channel_messages">Mensagens</string>
  <string name="NotificationChannel_calls">Chamadas</string>
  <string name="NotificationChannel_failures">Falhas</string>
  <string name="NotificationChannel_backups">Cópias de segurança</string>
  <string name="NotificationChannel_locked_status">Estado do bloqueio</string>
  <string name="NotificationChannel_app_updates">Atualizações da aplicação</string>
  <string name="NotificationChannel_other">Outro</string>
  <string name="NotificationChannel_group_chats">Conversas</string>
  <string name="NotificationChannel_missing_display_name">Desconhecido(a)</string>
  <string name="NotificationChannel_voice_notes">Notas de voz</string>
  <string name="NotificationChannel_contact_joined_signal">Um contacto juntou-se ao Signal</string>
  <string name="NotificationChannels__no_activity_available_to_open_notification_channel_settings">Sem atividade disponível para abrir as definições do canal de notificações.</string>
  <!--ProfileEditNameFragment-->
  <!--QuickResponseService-->
  <string name="QuickResponseService_quick_response_unavailable_when_Signal_is_locked">A resposta rápida encontra-se indisponível enquanto o Molly estiver bloqueado!</string>
  <string name="QuickResponseService_problem_sending_message">Problema no envio da mensagem!</string>
  <!--SaveAttachmentTask-->
  <string name="SaveAttachmentTask_saved_to">Guardado em %s</string>
  <string name="SaveAttachmentTask_saved">Guardado</string>
  <!--SearchToolbar-->
  <string name="SearchToolbar_search">Procurar</string>
  <string name="SearchToolbar_search_for_conversations_contacts_and_messages">Procurar por conversas, contactos e mensagens</string>
  <!--ShortcutLauncherActivity-->
  <string name="ShortcutLauncherActivity_invalid_shortcut">Atalho inválido</string>
  <!--SingleRecipientNotificationBuilder-->
  <string name="SingleRecipientNotificationBuilder_signal">Molly</string>
  <string name="SingleRecipientNotificationBuilder_new_message">Nova mensagem</string>
  <string name="SingleRecipientNotificationBuilder_message_request">Pedido de mensagem</string>
  <string name="SingleRecipientNotificationBuilder_you">Você</string>
  <!--ThumbnailView-->
  <string name="ThumbnailView_Play_video_description">Reproduzir vídeo</string>
  <string name="ThumbnailView_Has_a_caption_description">Tem uma legenda</string>
  <!--TransferControlView-->
  <plurals name="TransferControlView_n_items">
    <item quantity="one">%d Item</item>
    <item quantity="other">%d Itens</item>
  </plurals>
  <!--UnauthorizedReminder-->
  <string name="UnauthorizedReminder_device_no_longer_registered">O dispositivo deixou de estar registado.</string>
  <string name="UnauthorizedReminder_this_is_likely_because_you_registered_your_phone_number_with_Signal_on_a_different_device">Isto é possivelmente devido a ter registado o seu número de telefone com o Signal noutro dispositivo. Toque para voltar a registar.</string>
  <!--WebRtcCallActivity-->
  <string name="WebRtcCallActivity_to_answer_the_call_from_s_give_signal_access_to_your_microphone">Para poder atender a chamada de %s, conceda ao Molly o acesso ao microfone.</string>
  <string name="WebRtcCallActivity_signal_requires_microphone_and_camera_permissions_in_order_to_make_or_receive_calls">O Molly requer permissões de acesso ao microfone e à câmara, para efectuar e receber chamadas, mas estas foram negadas permanentemente. Por favor, aceda às definições das aplicações do seu telemóvel, selecione a aplicação Molly e, em \"Permissões\" ative o \"Microfone\" e a \"Câmara\".</string>
  <string name="WebRtcCallActivity__answered_on_a_linked_device">Atendida num dispositivo associado.</string>
  <string name="WebRtcCallActivity__declined_on_a_linked_device">Recusada num dispositivo associado.</string>
  <string name="WebRtcCallActivity__busy_on_a_linked_device">Ocupado num dispositivo associado.</string>
  <string name="GroupCallSafetyNumberChangeNotification__someone_has_joined_this_call_with_a_safety_number_that_has_changed">Alguém se juntou a esta chamada com um número de segurança modificado.</string>
  <!--WebRtcCallScreen-->
  <string name="WebRtcCallScreen_swipe_up_to_change_views">Deslize para cima para alterar as vistas</string>
  <!--WebRtcCallScreen V2-->
  <string name="WebRtcCallScreen__decline">Recusar</string>
  <string name="WebRtcCallScreen__answer">Atender</string>
  <string name="WebRtcCallScreen__answer_without_video">Atender sem vídeo</string>
  <!--WebRtcAudioOutputToggle-->
  <string name="WebRtcAudioOutputToggle__audio_output">Saída de áudio</string>
  <string name="WebRtcAudioOutputToggle__phone_earpiece">Auscultador do telemóvel</string>
  <string name="WebRtcAudioOutputToggle__speaker">Altifalante</string>
  <string name="WebRtcAudioOutputToggle__bluetooth">Bluetooth</string>
  <string name="WebRtcCallControls_answer_call_description">Atender chamada</string>
  <string name="WebRtcCallControls_reject_call_description">Rejeitar chamada</string>
  <!--change_passphrase_activity-->
  <string name="change_passphrase_activity__old_passphrase">Frase-chave anterior</string>
  <string name="change_passphrase_activity__new_passphrase">Frase-chave nova</string>
  <string name="change_passphrase_activity__repeat_new_passphrase">Repita a frase-chave nova</string>
  <!--contact_selection_activity-->
  <string name="contact_selection_activity__enter_name_or_number">Introduza o nome ou número</string>
  <string name="contact_selection_activity__invite_to_signal">Convite para o Molly</string>
  <string name="contact_selection_activity__new_group">Novo grupo</string>
  <!--contact_filter_toolbar-->
  <string name="contact_filter_toolbar__clear_entered_text_description">Limpar o texto introduzido</string>
  <string name="contact_filter_toolbar__show_keyboard_description">Mostrar teclado</string>
  <string name="contact_filter_toolbar__show_dial_pad_description">Mostrar teclado de marcação</string>
  <!--contact_selection_group_activity-->
  <string name="contact_selection_group_activity__no_contacts">Sem contactos.</string>
  <string name="contact_selection_group_activity__finding_contacts">A carregar contactos…</string>
  <!--single_contact_selection_activity-->
  <string name="SingleContactSelectionActivity_contact_photo">Fotografia de contacto</string>
  <!--ContactSelectionListFragment-->
  <string name="ContactSelectionListFragment_signal_requires_the_contacts_permission_in_order_to_display_your_contacts">O Molly requer permissão de acesso aos contactos para visualizar os seus contactos, mas esta foi negada permanentemente. Por favor, aceda às definições das aplicações do telemóvel, seleccione a aplicação Molly e nas \"Permissões\" ative os \"Contactos\".</string>
  <string name="ContactSelectionListFragment_error_retrieving_contacts_check_your_network_connection">Problema a obter os contactos, verifique a sua ligação à rede</string>
  <string name="ContactSelectionListFragment_username_not_found">Nome de utilizador não encontrado</string>
  <string name="ContactSelectionListFragment_s_is_not_a_signal_user">\"%1$s\" não é um utilizador do Signal. Por favor, verifique o nome de utilizador e tente novamente.</string>
  <string name="ContactSelectionListFragment_you_do_not_need_to_add_yourself_to_the_group">Não necessita de adicionar a si próprio ao grupo</string>
  <string name="ContactSelectionListFragment_maximum_group_size_reached">Atingiu o tamanho máximo do grupo</string>
  <string name="ContactSelectionListFragment_signal_groups_can_have_a_maximum_of_d_members">Os grupos do Signal poderão ter o máximo de %1$d membros.</string>
  <string name="ContactSelectionListFragment_recommended_member_limit_reached">Atingido o limite de membros recomendado</string>
  <string name="ContactSelectionListFragment_signal_groups_perform_best_with_d_members_or_fewer">Os grupos do Signal funcionam melhor com %1$d ou menos membros. Adicionar mais membros irá causar atrasos no envio e na receção de mensagens.</string>
  <plurals name="ContactSelectionListFragment_d_members">
    <item quantity="one">%1$d membro</item>
    <item quantity="other">%1$d membros</item>
  </plurals>
  <!--contact_selection_list_fragment-->
  <string name="contact_selection_list_fragment__signal_needs_access_to_your_contacts_in_order_to_display_them">O Molly precisa de ter acesso aos contactos para os poder mostrar.</string>
  <string name="contact_selection_list_fragment__show_contacts">Mostrar contactos</string>
  <!--contact_selection_list_item-->
  <plurals name="contact_selection_list_item__number_of_members">
    <item quantity="one">%1$d membro</item>
    <item quantity="other">%1$d membros</item>
  </plurals>
  <!--conversation_activity-->
  <string name="conversation_activity__type_message_push">Mensagem do Signal</string>
  <string name="conversation_activity__type_message_sms_insecure">SMS inseguro</string>
  <string name="conversation_activity__type_message_mms_insecure">MMS inseguro</string>
  <string name="conversation_activity__from_sim_name">De %1$s</string>
  <string name="conversation_activity__sim_n">SIM %1$d</string>
  <string name="conversation_activity__send">Enviar</string>
  <string name="conversation_activity__compose_description">Composição da mensagem</string>
  <string name="conversation_activity__emoji_toggle_description">Teclado de emojis</string>
  <string name="conversation_activity__attachment_thumbnail">Miniatura de anexo</string>
  <string name="conversation_activity__quick_attachment_drawer_toggle_camera_description">Comutar a câmara rápida da gaveta de anexos</string>
  <string name="conversation_activity__quick_attachment_drawer_record_and_send_audio_description">Gravar e enviar anexo de áudio</string>
  <string name="conversation_activity__quick_attachment_drawer_lock_record_description">Bloquear a gravação de um anexo de áudio</string>
  <string name="conversation_activity__enable_signal_for_sms">Ativar SMS através do Signal</string>
  <string name="conversation_activity__message_could_not_be_sent">A mensagem não pode ser enviada. Verifique a sua ligação e tente novamente.</string>
  <!--conversation_input_panel-->
  <string name="conversation_input_panel__slide_to_cancel">Deslize para cancelar</string>
  <string name="conversation_input_panel__cancel">Cancelar</string>
  <!--conversation_item-->
  <string name="conversation_item__mms_image_description">Mensagem multimédia</string>
  <string name="conversation_item__secure_message_description">Mensagem segura</string>
  <!--conversation_item_sent-->
  <string name="conversation_item_sent__send_failed_indicator_description">Falha no envio</string>
  <string name="conversation_item_sent__pending_approval_description">Aprovação pendente</string>
  <string name="conversation_item_sent__delivered_description">Entregue</string>
  <string name="conversation_item_sent__message_read">Mensagem lida</string>
  <!--conversation_item_received-->
  <string name="conversation_item_received__contact_photo_description">Fotografia de contacto</string>
  <!--ConversationUpdateItem-->
  <string name="ConversationUpdateItem_loading">A carregar</string>
  <string name="ConversationUpdateItem_learn_more">Saber mais</string>
  <string name="ConversationUpdateItem_join_call">Entrar na chamada</string>
  <string name="ConversationUpdateItem_return_to_call">Regressar à chamada</string>
  <string name="ConversationUpdateItem_call_is_full">A chamada encontra-se completa</string>
  <string name="ConversationUpdateItem_invite_friends">Convidar amigos</string>
  <string name="ConversationUpdateItem_enable_call_notifications">Activar notificações de chamadas</string>
  <string name="ConversationUpdateItem_update_contact">Atualizar contacto</string>
  <string name="ConversationUpdateItem_no_groups_in_common_review_requests_carefully">Sem grupos em comum. Reveja os pedidos com cuidado.</string>
  <string name="ConversationUpdateItem_no_contacts_in_this_group_review_requests_carefully">Sem contactos neste grupo. Reveja os pedidos com cuidado.</string>
  <string name="ConversationUpdateItem_view">Ver</string>
  <string name="ConversationUpdateItem_the_disappearing_message_time_will_be_set_to_s_when_you_message_them">O tempo para a destruição de mensagens será definido para %1$s quando você enviar mensagens.</string>
  <!--audio_view-->
  <string name="audio_view__play_pause_accessibility_description">Play … Pausa</string>
  <string name="audio_view__download_accessibility_description">Download</string>
  <!--QuoteView-->
  <string name="QuoteView_audio">Áudio</string>
  <string name="QuoteView_video">Vídeo</string>
  <string name="QuoteView_photo">Fotografia</string>
  <string name="QuoteView_view_once_media">Multimédia de visualização única</string>
  <string name="QuoteView_sticker">Autocolante</string>
  <string name="QuoteView_you">Você</string>
  <string name="QuoteView_original_missing">Não foi encontrada a mensagem original</string>
  <!--conversation_fragment-->
  <string name="conversation_fragment__scroll_to_the_bottom_content_description">Deslize até ao fundo</string>
  <!--safety_number_change_dialog-->
  <string name="safety_number_change_dialog__safety_number_changes">Alterações do número de segurança</string>
  <string name="safety_number_change_dialog__accept">Aceitar</string>
  <string name="safety_number_change_dialog__send_anyway">Enviar mesmo assim</string>
  <string name="safety_number_change_dialog__call_anyway">Telefonar mesmo assim</string>
  <string name="safety_number_change_dialog__join_call">Entrar na chamada</string>
  <string name="safety_number_change_dialog__continue_call">Continuar chamada</string>
  <string name="safety_number_change_dialog__leave_call">Abandonar chamada</string>
  <string name="safety_number_change_dialog__the_following_people_may_have_reinstalled_or_changed_devices">As seguintes pessoas podem ter reinstalado ou mudado de dispositivo. Verifique o seu número de segurança com eles para assegurar a privacidade.</string>
  <string name="safety_number_change_dialog__view">Ver</string>
  <string name="safety_number_change_dialog__previous_verified">Verificado anteriormente</string>
  <!--EnableCallNotificationSettingsDialog__call_notifications_checklist-->
  <string name="EnableCallNotificationSettingsDialog__call_notifications_enabled">Notificações de chamadas ativas.</string>
  <string name="EnableCallNotificationSettingsDialog__enable_call_notifications">Activar notificações de chamadas</string>
  <string name="EnableCallNotificationSettingsDialog__enable_background_activity">Ativar atividade em segundo plano</string>
  <string name="EnableCallNotificationSettingsDialog__everything_looks_good_now">Agora tudo parece estar bem!</string>
  <string name="EnableCallNotificationSettingsDialog__to_receive_call_notifications_tap_here_and_turn_on_show_notifications">Para receber notificações de chamadas, toque aqui e ative \"Mostrar notificações\".</string>
  <string name="EnableCallNotificationSettingsDialog__to_receive_call_notifications_tap_here_and_turn_on_notifications">Para receber notificações de chamadas, toque aqui e ative as notificações e assegure-se que o \'Som\' e os \'Pop-up\' se encontram ativos.</string>
  <string name="EnableCallNotificationSettingsDialog__to_receive_call_notifications_tap_here_and_enable_background_activity_in_battery_settings">Para receber notificações de chamadas, toque aqui e ative ativar atividade em segundo plano nas definições de \"Bateria\".</string>
  <string name="EnableCallNotificationSettingsDialog__settings">Definições</string>
  <string name="EnableCallNotificationSettingsDialog__to_receive_call_notifications_tap_settings_and_turn_on_show_notifications">Para receber notificações de chamadas, toque em \'Definições\' e ative \"Mostrar notificações\".</string>
  <string name="EnableCallNotificationSettingsDialog__to_receive_call_notifications_tap_settings_and_turn_on_notifications">Para receber notificações de chamadas, toque nas \'Definições\' e ative as notificações e assegure-se que o \'Som\' e os \'Pop-up\' se encontram ativos.</string>
  <string name="EnableCallNotificationSettingsDialog__to_receive_call_notifications_tap_settings_and_enable_background_activity_in_battery_settings">Para receber notificações de chamadas, toque em \'Definições\'i e ative ativar atividade em segundo plano nas definições de \"Bateria\".</string>
  <!--country_selection_fragment-->
  <string name="country_selection_fragment__loading_countries">A carregar lista de países…</string>
  <string name="country_selection_fragment__search">Procurar</string>
  <string name="country_selection_fragment__no_matching_countries">Sem países correspondentes</string>
  <!--device_add_fragment-->
  <string name="device_add_fragment__scan_the_qr_code_displayed_on_the_device_to_link">Leia o código QR apresentado no dispositivo no qual deseja associar</string>
  <!--device_link_fragment-->
  <string name="device_link_fragment__link_device">Associar dispositivo</string>
  <!--device_list_fragment-->
  <string name="device_list_fragment__no_devices_linked">Sem dispositivos associados</string>
  <string name="device_list_fragment__link_new_device">Associar novo dispositivo</string>
  <!--expiration-->
  <string name="expiration_off">Desligada</string>
  <plurals name="expiration_seconds">
    <item quantity="one">%d segundo</item>
    <item quantity="other">%d segundos</item>
  </plurals>
  <string name="expiration_seconds_abbreviated">%ds</string>
  <plurals name="expiration_minutes">
    <item quantity="one">%d minuto</item>
    <item quantity="other">%d minutos</item>
  </plurals>
  <string name="expiration_minutes_abbreviated">%dm</string>
  <plurals name="expiration_hours">
    <item quantity="one">%d hora</item>
    <item quantity="other">%d horas</item>
  </plurals>
  <string name="expiration_hours_abbreviated">%dh</string>
  <plurals name="expiration_days">
    <item quantity="one">%d dia</item>
    <item quantity="other">%d dias</item>
  </plurals>
  <string name="expiration_days_abbreviated">%dd</string>
  <plurals name="expiration_weeks">
    <item quantity="one">%d semana</item>
    <item quantity="other">%d semanas</item>
  </plurals>
  <string name="expiration_weeks_abbreviated">%dsem.</string>
  <string name="expiration_combined">%1$s%2$s</string>
  <!--unverified safety numbers-->
  <string name="IdentityUtil_unverified_banner_one">O seu número de segurança com %s foi alterado e já não se encontra verificado</string>
  <string name="IdentityUtil_unverified_banner_two">Os seus números de segurança com %1$s e %2$s foram alterados e já não se encontram verificados</string>
  <string name="IdentityUtil_unverified_banner_many">Os seus números de segurança com %1$s, %2$s e %3$s já não se encontram verificados</string>
  <string name="IdentityUtil_unverified_dialog_one">O seu número de segurança com %1$s foi alterado e deixou de estar verificado. Isto poderá significar que alguém está a tentar intercetar esta comunicação ou simplesmente que %1$s reinstalou o Signal.</string>
  <string name="IdentityUtil_unverified_dialog_two">Os seus números de segurança com %1$s e %2$s foram alterados. Isto poderá significar que alguém está a tentar intercetar esta comunicação ou simplesmente que alguém reinstalou o Signal.</string>
  <string name="IdentityUtil_unverified_dialog_many">Os seus números de segurança com %1$s, %2$s e %3$sdeixaram de estar verificados. Isto poderá significar que alguém está a tentar intercetar esta comunicação ou simplesmente que alguém reinstalou o Signal.</string>
  <string name="IdentityUtil_untrusted_dialog_one">O seu número de segurança com %s foi alterado.</string>
  <string name="IdentityUtil_untrusted_dialog_two">Os seus números de segurança com %1$s e %2$s foram alterados.</string>
  <string name="IdentityUtil_untrusted_dialog_many">Os seus números de segurança com %1$s, %2$s e %3$s foram alterados.</string>
  <plurals name="identity_others">
    <item quantity="one">%d outro</item>
    <item quantity="other">%d outros</item>
  </plurals>
  <!--giphy_activity-->
  <string name="giphy_activity_toolbar__search_gifs">Procurar GIFs</string>
  <!--giphy_fragment-->
  <string name="giphy_fragment__nothing_found">Não foi encontrado nada</string>
  <!--database_migration_activity-->
  <string name="database_migration_activity__would_you_like_to_import_your_existing_text_messages">Gostaria de importar as suas mensagens de texto existentes para a base de dados encriptada do Signal?</string>
  <string name="database_migration_activity__the_default_system_database_will_not_be_modified">A base de dados padrão do sistema não será modificada ou alterada de nenhuma forma.</string>
  <string name="database_migration_activity__skip">Saltar</string>
  <string name="database_migration_activity__import">Importar</string>
  <string name="database_migration_activity__this_could_take_a_moment_please_be_patient">Isto poderá demorar um pouco. Por favor, seja paciente. Será notificado(a) quanto a importação estiver completa.</string>
  <string name="database_migration_activity__importing">A IMPORTAR</string>
  <!--load_more_header-->
  <string name="load_more_header__see_full_conversation">Ver a conversa integral</string>
  <string name="load_more_header__loading">A carregar</string>
  <!--media_overview_activity-->
  <string name="media_overview_activity__no_media">Sem multimédia</string>
  <!--message_recipients_list_item-->
  <string name="message_recipients_list_item__view">VER</string>
  <string name="message_recipients_list_item__resend">REENVIAR</string>
  <!--GroupUtil-->
  <plurals name="GroupUtil_joined_the_group">
    <item quantity="one">%1$s juntou-se ao grupo.</item>
    <item quantity="other">%1$s juntaram-se ao grupo.</item>
  </plurals>
  <string name="GroupUtil_group_name_is_now">O nome do grupo agora é \'%1$s\'.</string>
  <!--prompt_passphrase_activity-->
  <string name="prompt_passphrase_activity__unlock">Desbloquear</string>
  <!--prompt_mms_activity-->
  <string name="prompt_mms_activity__signal_requires_mms_settings_to_deliver_media_and_group_messages">O Signal precisa de definições de MMS para transmitir multimédia e mensagens de grupo através da sua operadora. O seu aparelho não disponibiliza essa informação, o que poderá ocorrer em aparelhos bloqueados ou com configurações restritivas.</string>
  <string name="prompt_mms_activity__to_send_media_and_group_messages_tap_ok">Para enviar ficheiros multimédia e mensagens de grupo toque em \"OK\" e complete as definições solicitadas. As definições de MMS para a sua operadora podem normalmente ser encontradas ao pesquisar na internet por \"APN da (nome da sua operadora)\". Apenas é necessário efetuar isto uma vez.</string>
  <!--BadDecryptLearnMoreDialog-->
  <string name="BadDecryptLearnMoreDialog_delivery_issue">Problema na entrega</string>
  <string name="BadDecryptLearnMoreDialog_couldnt_be_delivered_individual">Uma mensagem, autocolante, reação ou recibo de leitura enviado(a) por %s não pode ser entregue a si. Essa mensagem poderá ter sido tentada enviada para si diretamente ou através de um grupo.</string>
  <string name="BadDecryptLearnMoreDialog_couldnt_be_delivered_group">Não lhe foi possível entregar uma mensagem, autocolante, reação ou recibo de leitura enviado por %s. </string>
  <!--profile_create_activity-->
  <string name="CreateProfileActivity_first_name_required">Nome (obrigatório)</string>
  <string name="CreateProfileActivity_last_name_optional">Apelido (opcional)</string>
  <string name="CreateProfileActivity_next">Seguinte</string>
  <string name="CreateProfileActivity__username">Nome de utilizador</string>
  <string name="CreateProfileActivity__create_a_username">Criar um nome de utilizador</string>
  <string name="CreateProfileActivity_custom_mms_group_names_and_photos_will_only_be_visible_to_you">Nome personalizados de grupos MMS e fotografias apenas serão visíveis para si.</string>
  <string name="CreateProfileActivity_group_descriptions_will_be_visible_to_members_of_this_group_and_people_who_have_been_invited">As descrições do grupo serão visíveis para os membros deste grupo e para as pessoas que foram convidadas</string>
  <!--EditAboutFragment-->
  <string name="EditAboutFragment_about">Acerca</string>
  <string name="EditAboutFragment_write_a_few_words_about_yourself">Escreva algumas palavras acerca de si…</string>
  <string name="EditAboutFragment_count">%1$d/%2$d</string>
  <string name="EditAboutFragment_speak_freely">Fale à vontade</string>
  <string name="EditAboutFragment_encrypted">Encriptado(a)</string>
  <string name="EditAboutFragment_be_kind">Seja gentil</string>
  <string name="EditAboutFragment_coffee_lover">Amante de café</string>
  <string name="EditAboutFragment_free_to_chat">Livre para conversar</string>
  <string name="EditAboutFragment_taking_a_break">A fazer uma pausa</string>
  <string name="EditAboutFragment_working_on_something_new">A trabalhar em algo novo</string>
  <!--EditProfileFragment-->
  <string name="EditProfileFragment__edit_group">Editar o grupo</string>
  <string name="EditProfileFragment__group_name">Nome do grupo</string>
  <string name="EditProfileFragment__group_description">Descrição do grupo</string>
  <!--EditProfileNameFragment-->
  <string name="EditProfileNameFragment_your_name">O seu nome</string>
  <string name="EditProfileNameFragment_first_name">Primeiro nome</string>
  <string name="EditProfileNameFragment_last_name_optional">Apelido (opcional)</string>
  <string name="EditProfileNameFragment_save">Guardar</string>
  <string name="EditProfileNameFragment_failed_to_save_due_to_network_issues_try_again_later">Falha ao guardar devido a problemas de rede. Tente novamente mais tarde.</string>
  <!--recipient_preferences_activity-->
  <string name="recipient_preference_activity__shared_media">Ficheiros partilhados</string>
  <!--recipients_panel-->
  <string name="recipients_panel__to"><small>Introduza um nome ou número</small></string>
  <!--verify_display_fragment-->
  <string name="verify_display_fragment__to_verify_the_security_of_your_end_to_end_encryption_with_s"><![CDATA[Para verificar a segurança da sua encriptação ponta-a-ponta com %s, compare os números acima com o dispositivo da outra pessoa. Também pode digitalizar o código no telemóvel da outra pessoa. <a href="https://signal.org/redirect/safety-numbers">Mais informações.</a>]]></string>
  <string name="verify_display_fragment__tap_to_scan">Toque para ler</string>
  <string name="verify_display_fragment__successful_match">Correspondência bem sucedida</string>
  <string name="verify_display_fragment__failed_to_verify_safety_number">Falha o verificar o número de segurança</string>
  <string name="verify_display_fragment__loading">A carregar…</string>
  <string name="verify_display_fragment__mark_as_verified">Marcar como verificado</string>
  <string name="verify_display_fragment__clear_verification">Limpar verificação</string>
  <!--verify_identity-->
  <string name="verify_identity__share_safety_number">Partilhar número de segurança</string>
  <!--verity_scan_fragment-->
  <string name="verify_scan_fragment__scan_the_qr_code_on_your_contact">Digitalizar o código QR nos contactos do seu dispositivo.</string>
  <!--webrtc_answer_decline_button-->
  <string name="webrtc_answer_decline_button__swipe_up_to_answer">Deslize para cima para atender</string>
  <string name="webrtc_answer_decline_button__swipe_down_to_reject">Deslize para baixo para rejeitar</string>
  <!--message_details_header-->
  <string name="message_details_header__issues_need_your_attention">Alguns problemas requerem a sua atenção.</string>
  <string name="message_details_header__sent">Enviada:</string>
  <string name="message_details_header__received">Recebida:</string>
  <string name="message_details_header__disappears">Desaparece:</string>
  <string name="message_details_header__via">Via:</string>
  <!--message_details_recipient_header-->
  <string name="message_details_recipient_header__pending_send">Pendente</string>
  <string name="message_details_recipient_header__sent_to">Enviar para</string>
  <string name="message_details_recipient_header__sent_from">Enviada de</string>
  <string name="message_details_recipient_header__delivered_to">Entregue a</string>
  <string name="message_details_recipient_header__read_by">Lida por</string>
  <string name="message_details_recipient_header__not_sent">Não enviada</string>
  <string name="message_details_recipient_header__viewed">Vista(s) por</string>
  <!--message_Details_recipient-->
  <string name="message_details_recipient__failed_to_send">Falha ao enviar</string>
  <string name="message_details_recipient__new_safety_number">Novo número de segurança</string>
  <!--AndroidManifest.xml-->
  <string name="AndroidManifest__create_passphrase">Criar frase-chave</string>
  <string name="AndroidManifest__select_contacts">Selecionar contactos</string>
  <string name="AndroidManifest__change_passphrase">Alterar frase-chave</string>
  <string name="AndroidManifest__verify_safety_number">Verificar número de segurança</string>
  <string name="AndroidManifest__log_submit">Submeter registo de depuração</string>
  <string name="AndroidManifest__media_preview">Pré-visualização de multimédia</string>
  <string name="AndroidManifest__message_details">Detalhes da mensagem</string>
  <string name="AndroidManifest__linked_devices">Dispositivos associados</string>
  <string name="AndroidManifest__invite_friends">Convidar amigos</string>
  <string name="AndroidManifest_archived_conversations">Conversas arquivadas</string>
  <string name="AndroidManifest_remove_photo">Remover fotografia</string>
  <!--Message Requests Megaphone-->
  <string name="MessageRequestsMegaphone__message_requests">Pedidos de mensagem</string>
  <string name="MessageRequestsMegaphone__users_can_now_choose_to_accept">Os utilizadores agora podem escolher para aceitar uma nova conversa. Os nomes de perfil permitem que as pessoas saibam com quem estão a conversar.</string>
  <string name="MessageRequestsMegaphone__add_profile_name">Adicionar nome de perfil</string>
  <!--HelpFragment-->
  <string name="HelpFragment__have_you_read_our_faq_yet">Ainda não leu o nosso FAQ?</string>
  <string name="HelpFragment__next">Seguinte</string>
  <string name="HelpFragment__contact_us">Contacte-nos</string>
  <string name="HelpFragment__tell_us_whats_going_on">Diga-nos o que se está a passar</string>
  <string name="HelpFragment__include_debug_log">Incluir registo de depuração.</string>
  <string name="HelpFragment__whats_this">O que é isto?</string>
  <string name="HelpFragment__how_do_you_feel">Como se sente? (Opcional)</string>
  <string name="HelpFragment__tell_us_why_youre_reaching_out">Diga-nos porque nos está a contactar.</string>
  <string name="HelpFragment__support_info">Informação de suporte</string>
  <string name="HelpFragment__signal_android_support_request">Pedido de Suporte do Signal para Android</string>
  <string name="HelpFragment__debug_log">Relatório de depuração:</string>
  <string name="HelpFragment__could_not_upload_logs">Não é possível fazer o upload de relatórios</string>
  <string name="HelpFragment__please_be_as_descriptive_as_possible">Por favor, seja tão descritivo quanto possível para nos ajudar a perceber o problema.</string>
  <string-array name="HelpFragment__categories">
    <item>-- Ppr favor, selecione uma opção --</item>
    <item>Alguma coisa não está a funcionar</item>
    <item>Pedido de função</item>
    <item>Pergunta</item>
    <item>Feedback</item>
    <item>Outro(s)</item>
    <item>Pagamentos</item>
  </string-array>
  <!--ReactWithAnyEmojiBottomSheetDialogFragment-->
  <string name="ReactWithAnyEmojiBottomSheetDialogFragment__this_message">Esta mensagem</string>
  <string name="ReactWithAnyEmojiBottomSheetDialogFragment__recently_used">Recentemente utilizados</string>
  <string name="ReactWithAnyEmojiBottomSheetDialogFragment__smileys_and_people">Smileys e pessoas</string>
  <string name="ReactWithAnyEmojiBottomSheetDialogFragment__nature">Natureza</string>
  <string name="ReactWithAnyEmojiBottomSheetDialogFragment__food">Comida</string>
  <string name="ReactWithAnyEmojiBottomSheetDialogFragment__activities">Atividades</string>
  <string name="ReactWithAnyEmojiBottomSheetDialogFragment__places">Locais</string>
  <string name="ReactWithAnyEmojiBottomSheetDialogFragment__objects">Objetos</string>
  <string name="ReactWithAnyEmojiBottomSheetDialogFragment__symbols">Símbolos</string>
  <string name="ReactWithAnyEmojiBottomSheetDialogFragment__flags">Bandeiras</string>
  <string name="ReactWithAnyEmojiBottomSheetDialogFragment__emoticons">Emoticons</string>
  <string name="ReactWithAnyEmojiBottomSheetDialogFragment__no_results_found">Não foram encontrados resultados</string>
  <!--arrays.xml-->
  <string name="arrays__use_default">Usar a opção predefinida</string>
  <string name="arrays__use_custom">Usar a opção personalizada</string>
  <string name="arrays__mute_for_one_hour">Silenciar por 1 hora</string>
  <string name="arrays__mute_for_eight_hours">Silenciar durante 8 horas</string>
  <string name="arrays__mute_for_one_day">Silenciar por 1 dia</string>
  <string name="arrays__mute_for_seven_days">Silenciar por 7 dias</string>
  <string name="arrays__always">Sempre</string>
  <string name="arrays__settings_default">Definições padrão</string>
  <string name="arrays__enabled">Ativada</string>
  <string name="arrays__disabled">Desativada</string>
  <string name="arrays__name_and_message">Nome e mensagem</string>
  <string name="arrays__name_only">Apenas o nome</string>
  <string name="arrays__no_name_or_message">Sem nome ou mensagem</string>
  <string name="arrays__images">Imagens</string>
  <string name="arrays__audio">Áudio</string>
  <string name="arrays__video">Vídeo</string>
  <string name="arrays__documents">Documentos</string>
  <string name="arrays__small">Pequena</string>
  <string name="arrays__normal">Normal</string>
  <string name="arrays__large">Grande</string>
  <string name="arrays__extra_large">Gigante</string>
  <string name="arrays__default">Predefinição</string>
  <string name="arrays__high">Elevada</string>
  <string name="arrays__max">Máxima</string>
  <!--plurals.xml-->
  <plurals name="hours_ago">
    <item quantity="one">%dh</item>
    <item quantity="other">%dh </item>
  </plurals>
  <!--preferences.xml-->
  <string name="preferences_beta">Beta</string>
  <string name="preferences__sms_mms">SMS e MMS</string>
  <string name="preferences__pref_all_sms_title">Receber todos os SMS</string>
  <string name="preferences__pref_all_mms_title">Receber todos os MMS</string>
  <string name="preferences__use_signal_for_viewing_and_storing_all_incoming_text_messages">Utilizar o Signal para receber todas as mensagens de texto</string>
  <string name="preferences__use_signal_for_viewing_and_storing_all_incoming_multimedia_messages">Utilizar o Signal para receber todas as mensagens de multimédia </string>
  <string name="preferences__pref_enter_sends_title">Tecla de Enter envia</string>
  <string name="preferences__pressing_the_enter_key_will_send_text_messages">Pressionar a tecla Enter envia as mensagens de texto</string>
  <string name="preferences__pref_use_address_book_photos">Utilizar fotografias do livro de endereços</string>
  <string name="preferences__display_contact_photos_from_your_address_book_if_available">Exibir (se disponíveis) as fotografias de contactos a partir do seu livro de endereços</string>
  <string name="preferences__generate_link_previews">Gerar pré-visualizações de links</string>
  <string name="preferences__retrieve_link_previews_from_websites_for_messages">Recupere pré-visualizações de links diretamente a partir de websites para as mensagens que enviar.</string>
  <string name="preferences__choose_identity">Escolher identidade</string>
  <string name="preferences__choose_your_contact_entry_from_the_contacts_list">Escolha a sua entrada de contacto da lista de contactos.</string>
  <string name="preferences__change_passphrase">Alterar frase-chave</string>
  <string name="preferences__change_your_passphrase">Alterar a sua frase-chave</string>
  <string name="preferences__enable_passphrase">Ativar o bloqueio de ecrã com frase-chave</string>
  <string name="preferences__lock_signal_and_message_notifications_with_a_passphrase">Bloquear ecrã e notificações com uma frase-chave</string>
  <string name="preferences__screen_security">Segurança de ecrã</string>
  <string name="preferences__disable_screen_security_to_allow_screen_shots">Bloquear a captura de ecrã na lista de aplicações recentes abertas e dentro da aplicação</string>
  <string name="preferences__auto_lock_signal_after_a_specified_time_interval_of_inactivity">Bloquear automaticamente o Signal ao fim de um determinado tempo de inatividade</string>
  <string name="preferences__inactivity_timeout_passphrase">Validade da frase-chave por inatividade</string>
  <string name="preferences__inactivity_timeout_interval">Intervalo de expiração por inatividade</string>
  <string name="preferences__notifications">Notificações</string>
  <string name="preferences__led_color">Cor do LED</string>
  <string name="preferences__led_color_unknown">Desconhecido</string>
  <string name="preferences__pref_led_blink_title">Padrão do piscar do LED</string>
  <string name="preferences__sound">Som</string>
  <string name="preferences__silent">Silencioso</string>
  <string name="preferences__default">Predefinição</string>
  <string name="preferences__repeat_alerts">Repetir alertas</string>
  <string name="preferences__never">Nunca</string>
  <string name="preferences__one_time">Uma vez</string>
  <string name="preferences__two_times">Duas vezes</string>
  <string name="preferences__three_times">Três vezes</string>
  <string name="preferences__five_times">Cinco vezes</string>
  <string name="preferences__ten_times">Dez vezes</string>
  <string name="preferences__vibrate">Vibrar</string>
  <string name="preferences__green">Verde</string>
  <string name="preferences__red">Vermelho</string>
  <string name="preferences__blue">Azul</string>
  <string name="preferences__orange">Laranja</string>
  <string name="preferences__cyan">Cíano</string>
  <string name="preferences__magenta">Magenta</string>
  <string name="preferences__white">Branco</string>
  <string name="preferences__none">Nenhuma</string>
  <string name="preferences__fast">Rápido</string>
  <string name="preferences__normal">Normal</string>
  <string name="preferences__slow">Lento</string>
  <string name="preferences__help">Ajuda</string>
  <string name="preferences__advanced">Avançado</string>
  <string name="preferences__donate_to_signal">Doar ao Molly</string>
  <string name="preferences__privacy">Privacidade</string>
  <string name="preferences__mms_user_agent">Agente do utilizador de MMS</string>
  <string name="preferences__advanced_mms_access_point_names">Definições manuais de MMS</string>
  <string name="preferences__mmsc_url">URL MMSC</string>
  <string name="preferences__mms_proxy_host">Host do proxy MMS</string>
  <string name="preferences__mms_proxy_port">Porta do proxy MMS</string>
  <string name="preferences__mmsc_username">Nome de utilizador MMSC</string>
  <string name="preferences__mmsc_password">Palavra-passe MMSC</string>
  <string name="preferences__sms_delivery_reports">Relatórios de entrega de SMS</string>
  <string name="preferences__request_a_delivery_report_for_each_sms_message_you_send">Pedir um aviso de entrega para cada mensagem de SMS enviada</string>
  <string name="preferences__data_and_storage">Dados e armazenamento</string>
  <string name="preferences__storage">Armazenamento</string>
  <string name="preferences__payments">Pagamentos</string>
  <string name="preferences__payments_beta">Pagamentos (Beta)</string>
  <string name="preferences__conversation_length_limit">Limite máximo das conversas</string>
  <string name="preferences__keep_messages">Manter mensagens</string>
  <string name="preferences__clear_message_history">Eliminar histórico de mensagens</string>
  <string name="preferences__linked_devices">Dispositivos associados</string>
  <string name="preferences__light_theme">Claro</string>
  <string name="preferences__dark_theme">Escuro</string>
  <string name="preferences__appearance">Aspeto</string>
  <string name="preferences__theme">Tema</string>
  <string name="preferences__chat_wallpaper">Fundo de ecrã de conversas</string>
  <string name="preferences__chat_color_and_wallpaper">Cor e fundo de ecrã da conversa</string>
  <string name="preferences__disable_pin">Desativar PIN</string>
  <string name="preferences__enable_pin">Ativar PIN</string>
  <string name="preferences__if_you_disable_the_pin_you_will_lose_all_data">Se você desativar o PIN, todos os dados serão perdidos ao registar-se novamente no Sinal, a menos que faça uma cópia de segurnaça e o restaure manualmente. Você não pode ativar o \'Bloqueio de registo\' enquanto o PIN estiver desativado.</string>
  <string name="preferences__pins_keep_information_stored_with_signal_encrypted_so_only_you_can_access_it">Os PINs mantém encriptada a informação guardada no Signal de forma a que apenas você lhe possa aceder. O seu perfil, definições e contactos serão restaurados quando reinstalar o Signal. Não necessita do seu PIN para abrir a aplicação.</string>
  <string name="preferences__system_default">Configuração por omissão</string>
  <string name="preferences__language">Idioma</string>
  <string name="preferences__signal_messages_and_calls">Mensagens e chamadas do Signal</string>
  <string name="preferences__advanced_pin_settings">Definições avançadas do PIN</string>
  <string name="preferences__free_private_messages_and_calls">Mensagens e chamadas privadas gratuitas para utilizadores do Signal</string>
  <string name="preferences__submit_debug_log">Submeter registo de depuração</string>
  <string name="preferences__delete_account">Eliminar conta</string>
  <string name="preferences__support_wifi_calling">Modo de compatibilidade \"Chamada Wi-Fi\"</string>
  <string name="preferences__enable_if_your_device_supports_sms_mms_delivery_over_wifi">Ative caso o seu dispositivo utiliza a entrega de SMS/MMS através do Wi-Fi (ative apenas caso a \'Chamada Wi-Fi\' esteja ativada neste dispositivo)</string>
  <string name="preferences__incognito_keyboard">Teclado anónimo</string>
  <string name="preferences__read_receipts">Recibos de leitura</string>
  <string name="preferences__if_read_receipts_are_disabled_you_wont_be_able_to_see_read_receipts">Se os recibos de leitura forem desativados, não poderá ver os recibos de leitura relativos às mensagens enviadas.</string>
  <string name="preferences__typing_indicators">Indicadores de escrita</string>
  <string name="preferences__if_typing_indicators_are_disabled_you_wont_be_able_to_see_typing_indicators">Se os indicadores de escrita estiverem desativados, não poderá ver os indicadores de escrita relativos a outros utilizadores.</string>
  <string name="preferences__request_keyboard_to_disable">Pedir ao teclado para desligar a aprendizagem de palavras.</string>
  <string name="preferences__this_setting_is_not_a_guarantee">Esta configuração não está garantida e o seu teclado poderá ignorá-la.</string>
  <string name="preferences_app_protection__blocked_users">Utilizadores bloqueados</string>
  <string name="preferences_chats__when_using_mobile_data">Ao utilizar os dados móveis</string>
  <string name="preferences_chats__when_using_wifi">Ao utilizar o Wi-Fi</string>
  <string name="preferences_chats__when_roaming">Ao utilizar o roaming</string>
  <string name="preferences_chats__media_auto_download">Descarregar multimédia automaticamente</string>
  <string name="preferences_chats__message_history">Histórico de mensagens</string>
  <string name="preferences_storage__storage_usage">Utilização do armazenamento</string>
  <string name="preferences_storage__photos">Fotografias</string>
  <string name="preferences_storage__videos">Vídeos</string>
  <string name="preferences_storage__files">Ficheiros</string>
  <string name="preferences_storage__audio">Áudio</string>
  <string name="preferences_storage__review_storage">Rever armazenamento</string>
  <string name="preferences_storage__delete_older_messages">Eliminar mensagens antigas?</string>
  <string name="preferences_storage__clear_message_history">Eliminar histórico de mensagens?</string>
  <string name="preferences_storage__this_will_permanently_delete_all_message_history_and_media">Isto irá eliminar permanentemente do seu dispositivo todo o histórico de mensagens e multimédia que sejam mais velhos que %1$s.</string>
  <string name="preferences_storage__this_will_permanently_trim_all_conversations_to_the_d_most_recent_messages">Isto irá reduzir automaticamente todas as conversas para as %1$s mensagens mais recentes.</string>
  <string name="preferences_storage__this_will_delete_all_message_history_and_media_from_your_device">Isto irá eliminar permanentemente do seu dispositivo todo o histórico de mensagens e multimédia,</string>
  <string name="preferences_storage__are_you_sure_you_want_to_delete_all_message_history">Tem a certeza que deseja eliminar todo o histórico de mensagens?</string>
  <string name="preferences_storage__all_message_history_will_be_permanently_removed_this_action_cannot_be_undone">Todo o histórico de mensagens será eliminado permanentemente. Esta ação não poderá ser desfeita.</string>
  <string name="preferences_storage__delete_all_now">Eliminar tudo agora</string>
  <string name="preferences_storage__forever">Para sempre</string>
  <string name="preferences_storage__one_year">1 ano</string>
  <string name="preferences_storage__six_months">6 meses</string>
  <string name="preferences_storage__thirty_days">30 dias</string>
  <string name="preferences_storage__none">Ilimitado</string>
  <string name="preferences_storage__s_messages">%1$s mensagens</string>
  <string name="preferences_storage__custom">Personalizado</string>
  <string name="preferences_advanced__use_system_emoji">Utilizar os emojis do sistema</string>
  <string name="preferences_advanced__disable_signal_built_in_emoji_support">Desativar o suporte de emojis próprios do Signal</string>
  <string name="preferences_advanced__relay_all_calls_through_the_signal_server_to_avoid_revealing_your_ip_address">Passar todas as chamadas pelo servidor do Signal para evitar revelar o seu endereço IP ao destinatário. Ativar esta opção irá reduzir a qualidade da chamada.</string>
  <string name="preferences_advanced__always_relay_calls">Retransmitir todas as chamadas</string>
  <string name="preferences_app_protection__who_can">Quem pode…</string>
  <string name="preferences_app_protection__app_access">Acesso da aplicação</string>
  <string name="preferences_app_protection__communication">Comunicação</string>
  <string name="preferences_chats__chats">Conversas</string>
  <string name="preferences_data_and_storage__manage_storage">Gerir armazenamento</string>
  <string name="preferences_data_and_storage__calls">Chamadas</string>
  <string name="preferences_data_and_storage__use_less_data_for_calls">Utilizar menos dados para as chamadas</string>
  <string name="preferences_data_and_storage__never">Nunca</string>
  <string name="preferences_data_and_storage__wifi_and_mobile_data">Wi-fi e dados móveis</string>
  <string name="preferences_data_and_storage__mobile_data_only">Apenas dados móveis</string>
  <string name="preference_data_and_storage__using_less_data_may_improve_calls_on_bad_networks">A utilização de menos dados poderá melhorar as chamadas em redes más</string>
  <string name="preferences_notifications__messages">Mensagens</string>
  <string name="preferences_notifications__events">Eventos</string>
  <string name="preferences_notifications__in_chat_sounds">Sons na conversa</string>
  <string name="preferences_notifications__show">Exibir</string>
  <string name="preferences_notifications__calls">Chamadas</string>
  <string name="preferences_notifications__ringtone">Toque</string>
  <string name="preferences_chats__show_invitation_prompts">Exibir notificações de convite</string>
  <string name="preferences_chats__display_invitation_prompts_for_contacts_without_signal">Exibir notificações de convite para contactos sem o Signal</string>
  <string name="preferences_chats__message_text_size">Tamanho da letra da mensagem</string>
  <string name="preferences_events__contact_joined_signal">Um contacto juntou-se ao Signal</string>
  <string name="preferences_notifications__priority">Prioridade</string>
  <string name="preferences_communication__category_sealed_sender">Emissor selado</string>
  <string name="preferences_communication__sealed_sender_display_indicators">Indicadores de visualização</string>
  <string name="preferences_communication__sealed_sender_display_indicators_description">Exibe um ícone de estado quando você seleciona \"Detalhes da mensagem\" em mensagens que foram entregues utilizando o emissor selado.</string>
  <string name="preferences_communication__sealed_sender_allow_from_anyone">Permitir de todos</string>
  <string name="preferences_communication__sealed_sender_allow_from_anyone_description">Ativar o emissor selado para mensagens recebidas de não-contactos e pessoas com as quais não partilhou o seu perfil.</string>
  <string name="preferences_communication__sealed_sender_learn_more">Saber mais</string>
  <string name="preferences_setup_a_username">Defina um nome de utilizador</string>
  <string name="preferences_proxy">Proxy</string>
  <string name="preferences_use_proxy">Utilizar proxy</string>
  <string name="preferences_off">Off</string>
  <string name="preferences_on">On</string>
  <string name="preferences_proxy_address">Endereço proxy</string>
  <string name="preferences_only_use_a_proxy_if">Apenas utilize um proxy se você não se conseguir ligar ao Signal através dos dados móveis ou Wi-Fi. </string>
  <string name="preferences_share">Partilhar</string>
  <string name="preferences_save">Guardar</string>
  <string name="preferences_connecting_to_proxy">A ligar ao proxy…</string>
  <string name="preferences_connected_to_proxy">Ligado ao proxy</string>
  <string name="preferences_connection_failed">Falha de ligação</string>
  <string name="preferences_couldnt_connect_to_the_proxy">Não é possível ligar ao proxy. Consulte o endereço de proxy e tente novamente.</string>
  <string name="preferences_you_are_connected_to_the_proxy">Não é possível ligar ao proxy. Pode desligar o proxy a qualquer momento a partir das \'Definições\'.</string>
  <string name="preferences_success">Sucesso</string>
  <string name="preferences_failed_to_connect">Falha na ligação</string>
  <string name="preferences_enter_proxy_address">Introduza o endereço proxy</string>
  <string name="configurable_single_select__customize_option">Personalizar opção</string>
  <!--Internal only preferences-->
  <!--Payments-->
  <string name="PaymentsActivityFragment__all_activity">Toda a atividade</string>
  <string name="PaymentsAllActivityFragment__all">Tudo</string>
  <string name="PaymentsAllActivityFragment__sent">Enviada</string>
  <string name="PaymentsAllActivityFragment__received">Recebida</string>
  <string name="PaymentsHomeFragment__introducing_payments">Introdução aos pagamentos (Beta)</string>
  <string name="PaymentsHomeFragment__use_signal_to_send_and_receive">Utilize o Molly para enviar e receber MobileCoin, uma nova privacidade focada na moeda digital. Ative para começar a utilizar.</string>
  <string name="PaymentsHomeFragment__activate_payments">Ativar os pagamentos</string>
  <string name="PaymentsHomeFragment__activating_payments">A ativar pagamentos…</string>
  <string name="PaymentsHomeFragment__restore_payments_account">Restaurar a conta de pagamentos</string>
  <string name="PaymentsHomeFragment__no_recent_activity_yet">Ainda sem atividade recente</string>
  <string name="PaymentsHomeFragment__pending_requests">Pedidos pendentes</string>
  <string name="PaymentsHomeFragment__recent_activity">Atividade recente</string>
  <string name="PaymentsHomeFragment__see_all">Ver tudo</string>
  <string name="PaymentsHomeFragment__add_funds">Adicionar fundos</string>
  <string name="PaymentsHomeFragment__send">Enviar</string>
  <string name="PaymentsHomeFragment__sent_s">Enviado(s) %1$s</string>
  <string name="PaymentsHomeFragment__received_s">Recebido(s) %1$s</string>
  <string name="PaymentsHomeFragment__transfer_to_exchange">Transferir para trocar</string>
  <string name="PaymentsHomeFragment__currency_conversion">Conversão de moeda</string>
  <string name="PaymentsHomeFragment__deactivate_payments">Desativar pagamentos</string>
  <string name="PaymentsHomeFragment__recovery_phrase">Frase de recuperação</string>
  <string name="PaymentsHomeFragment__help">Ajuda</string>
  <string name="PaymentsHomeFragment__coin_cleanup_fee">Taxa de limpeza de moedas</string>
  <string name="PaymentsHomeFragment__sent_payment">Pagamento enviado</string>
  <string name="PaymentsHomeFragment__received_payment">Pagamento recebido</string>
  <string name="PaymentsHomeFragment__processing_payment">A processar pagamento</string>
  <string name="PaymentsHomeFragment__unknown_amount">---</string>
  <string name="PaymentsHomeFragment__currency_conversion_not_available">Conversão de moeda não disponível</string>
  <string name="PaymentsHomeFragment__cant_display_currency_conversion">Não é possível exibir a conversão de moeda. Verifique a ligação do seu telemóvel e tente novamente. </string>
  <string name="PaymentsHomeFragment__payments_is_not_available_in_your_region">Os pagamentos não se encontram disponíveis para a sua região.</string>
  <string name="PaymentsHomeFragment__could_not_enable_payments">Não foi possível ativar os pagamentos. Tente novamente mais tarde.</string>
  <string name="PaymentsHomeFragment__deactivate_payments_question">Desativar os pagamentos?</string>
  <string name="PaymentsHomeFragment__you_will_not_be_able_to_send">Você não poderá enviar ou receber MobileCoin no Molly se desativar os pagamentos. </string>
  <string name="PaymentsHomeFragment__deactivate">Desativar</string>
  <string name="PaymentsHomeFragment__continue">Continuar</string>
  <string name="PaymentsHomeFragment__balance_is_not_currently_available">O saldo não se encontra atualmente disponível</string>
  <string name="PaymentsHomeFragment__payments_deactivated">Pagamentos desativados.</string>
  <string name="PaymentsHomeFragment__payment_failed">Falha de pagamento</string>
  <string name="PaymentsHomeFragment__details">Detalhes</string>
  <string name="PaymentsHomeFragment__you_can_use_signal_to_send">Você pode utilizar o Molly para enviar e receber MobileCoin. Todos os pagamentos estão sujeitos aos \'Termos de utilização\' de MobileCoins e MobileCoin Wallet. Este é um recurso beta, então você pode encontrar alguns problemas de pagamentos ou saldos que poderá perder e que não poderão ser recuperados.</string>
  <string name="PaymentsHomeFragment__activate">Ativar</string>
  <string name="PaymentsHomeFragment__view_mobile_coin_terms">Ver termos da MobileCoin</string>
  <string name="PaymentsHomeFragment__payments_not_available">Os pagamentos no Molly já não estão disponíveis. Você ainda pode transferir fundos para uma troca, mas deixou de poder enviar e receber pagamentos ou adicionar fundos. </string>
  <!--PaymentsAddMoneyFragment-->
  <string name="PaymentsAddMoneyFragment__add_funds">Adicionar fundos</string>
  <string name="PaymentsAddMoneyFragment__your_wallet_address">O endereço da sua carteira</string>
  <string name="PaymentsAddMoneyFragment__copy">Copiar</string>
  <string name="PaymentsAddMoneyFragment__copied_to_clipboard">Copiado para a área de transferência</string>
  <string name="PaymentsAddMoneyFragment__to_add_funds">Para adicionar fundos, envie MobileCoin para o endereço da sua carteira. Inicie uma transação a partir da sua conta numa troca compatível com MobileCoin e, em seguida, digitalize o código QR ou copie o endereço da carteira. </string>
  <!--PaymentsDetailsFragment-->
  <string name="PaymentsDetailsFragment__details">Detalhes</string>
  <string name="PaymentsDetailsFragment__status">Estado</string>
  <string name="PaymentsDetailsFragment__submitting_payment">A submeter pagamento…</string>
  <string name="PaymentsDetailsFragment__processing_payment">A processar pagamento…</string>
  <string name="PaymentsDetailsFragment__payment_complete">Pagamento concluido</string>
  <string name="PaymentsDetailsFragment__payment_failed">Falha de pagamento</string>
  <string name="PaymentsDetailsFragment__network_fee">Taxa de rede</string>
  <string name="PaymentsDetailsFragment__sent_by">Enviado por</string>
  <string name="PaymentsDetailsFragment__sent_to_s">Enviado por %1$s</string>
  <string name="PaymentsDetailsFragment__you_on_s_at_s">Você em %1$s às %2$s</string>
  <string name="PaymentsDetailsFragment__s_on_s_at_s">%1$s em %2$s às %3$s</string>
  <string name="PaymentsDetailsFragment__to">Para</string>
  <string name="PaymentsDetailsFragment__from">De</string>
  <string name="PaymentsDetailsFragment__information">Os detalhes de pagamento incluindo o montante de pagamento e o horário da transação, são parte da MobileCoin Ledger.</string>
  <string name="PaymentsDetailsFragment__coin_cleanup_fee">Taxa de limpeza de moedas</string>
  <string name="PaymentsDetailsFragment__coin_cleanup_information">É cobrada uma \"taxa de limpeza de moedas\" que se encontra na sua posse não podem ser combinadas para completar a transação. A limpeza irá permitir-lhe que continue a enviar pagamentos.</string>
  <string name="PaymentsDetailsFragment__no_details_available">Sem mais detalhes relevantes para esta transação</string>
  <string name="PaymentsDetailsFragment__sent_payment">Pagamento enviado</string>
  <string name="PaymentsDetailsFragment__received_payment">Pagamento recebido</string>
  <string name="PaymentsDeatilsFragment__payment_completed_s">Pagamento concluido %1$s</string>
  <string name="PaymentsDetailsFragment__block_number">Bloquear número</string>
  <!--PaymentsTransferFragment-->
  <string name="PaymentsTransferFragment__transfer">Transferir</string>
  <string name="PaymentsTransferFragment__scan_qr_code">Ler código QR</string>
  <string name="PaymentsTransferFragment__to_scan_or_enter_wallet_address">Para: Digitalize ou introduza o endereço da carteira</string>
  <string name="PaymentsTransferFragment__you_can_transfer">Você pode transferir o MobileCoin ao terminar uma transferência para o endereço da carteira fornecido pela troca. O endereço da carteira é a sequência de números e letras mais comumente abaixo do código QR.</string>
  <string name="PaymentsTransferFragment__next">Seguinte</string>
  <string name="PaymentsTransferFragment__invalid_address">Endereço inválido</string>
  <string name="PaymentsTransferFragment__check_the_wallet_address">Confirme o endereço da carteira para a qual está a tentar transferir e tente novamente.</string>
  <string name="PaymentsTransferFragment__you_cant_transfer_to_your_own_signal_wallet_address">Não pode transferir para o seu próprio endereço da carteira Molly. Introduza o endereço de carteira  da sua conta numa transação suportada.</string>
  <string name="PaymentsTransferFragment__to_scan_a_qr_code_signal_needs">Para digitalizar um código QR, o Molly necessita de aceder à câmara.</string>
  <string name="PaymentsTransferFragment__signal_needs_the_camera_permission_to_capture_qr_code_go_to_settings">O Molly necessita de permissão de Câmara para capturar um código QR. Vá até às definições, selecione \"Permissões\" e, ative \"Câmara\".</string>
  <string name="PaymentsTransferFragment__to_scan_a_qr_code_signal_needs_access_to_the_camera">Para digitalizar um código QR, o Molly necessita de aceder à câmara.</string>
  <string name="PaymentsTransferFragment__settings">Definições</string>
  <!--PaymentsTransferQrScanFragment-->
  <string name="PaymentsTransferQrScanFragment__scan_address_qr_code">Digitalizar código QR do endereço</string>
  <string name="PaymentsTransferQrScanFragment__scan_the_address_qr_code_of_the_payee">Digitalize o código QR do endereço do beneficiário</string>
  <!--CreatePaymentFragment-->
  <string name="CreatePaymentFragment__request">Pedido</string>
  <string name="CreatePaymentFragment__pay">Pagar</string>
  <string name="CreatePaymentFragment__available_balance_s">Saldo disponível: %1$s</string>
  <string name="CreatePaymentFragment__toggle_content_description">Alternar</string>
  <string name="CreatePaymentFragment__1">1</string>
  <string name="CreatePaymentFragment__2">2</string>
  <string name="CreatePaymentFragment__3">3</string>
  <string name="CreatePaymentFragment__4">4</string>
  <string name="CreatePaymentFragment__5">5</string>
  <string name="CreatePaymentFragment__6">6</string>
  <string name="CreatePaymentFragment__7">7</string>
  <string name="CreatePaymentFragment__8">8</string>
  <string name="CreatePaymentFragment__9">9</string>
  <string name="CreatePaymentFragment__decimal">.</string>
  <string name="CreatePaymentFragment__0">0</string>
  <string name="CreatePaymentFragment__lt">&lt;</string>
  <string name="CreatePaymentFragment__backspace">Backspace</string>
  <string name="CreatePaymentFragment__add_note">Adicionar nota</string>
  <string name="CreatePaymentFragment__conversions_are_just_estimates">As conversas são apenas estimativas e poderão não ser precisas.</string>
  <!--EditNoteFragment-->
  <string name="EditNoteFragment_note">Nota</string>
  <!--ConfirmPaymentFragment-->
  <string name="ConfirmPayment__confirm_payment">Confirmar pagamento</string>
  <string name="ConfirmPayment__network_fee">Taxa de rede</string>
  <string name="ConfirmPayment__error_getting_fee">Erro ao tentar obter taxa</string>
  <string name="ConfirmPayment__estimated_s">Estimado %1$s</string>
  <string name="ConfirmPayment__to">Para</string>
  <string name="ConfirmPayment__total_amount">Montante total</string>
  <string name="ConfirmPayment__balance_s">Saldo: %1$s</string>
  <string name="ConfirmPayment__submitting_payment">A submeter pagamento…</string>
  <string name="ConfirmPayment__processing_payment">A processar pagamento…</string>
  <string name="ConfirmPayment__payment_complete">Pagamento concluido</string>
  <string name="ConfirmPayment__payment_failed">Falha de pagamento</string>
  <string name="ConfirmPayment__payment_will_continue_processing">O pagamento irá continuar a ser processado</string>
  <string name="ConfirmPaymentFragment__invalid_recipient">Destinatário inválido</string>
  <string name="ConfirmPaymentFragment__this_person_has_not_activated_payments">Este utilizador não ativou os pagamentos</string>
  <string name="ConfirmPaymentFragment__unable_to_request_a_network_fee">Não foi possível pedir uma taxa de rede. Para continuar este pagamento, clique em OK e tente novamente.</string>
  <!--CurrencyAmountFormatter_s_at_s-->
  <string name="CurrencyAmountFormatter_s_at_s">%1$s em %2$s</string>
  <!--SetCurrencyFragment-->
  <string name="SetCurrencyFragment__set_currency">Definir moeda</string>
  <string name="SetCurrencyFragment__all_currencies">Todas as moedas</string>
  <!--****************************************-->
  <!--menus-->
  <!--****************************************-->
  <!--contact_selection_list-->
  <string name="contact_selection_list__unknown_contact">Nova mensagem para…</string>
  <string name="contact_selection_list__unknown_contact_block">Bloquear utilizador</string>
  <string name="contact_selection_list__unknown_contact_add_to_group">Adicionar ao grupo</string>
  <!--conversation_callable_insecure-->
  <string name="conversation_callable_insecure__menu_call">Telefonar</string>
  <!--conversation_callable_secure-->
  <string name="conversation_callable_secure__menu_call">Chamada Signal</string>
  <string name="conversation_callable_secure__menu_video">Videochamada do Signal</string>
  <!--conversation_context-->
  <string name="conversation_context__menu_message_details">Detalhes da mensagem</string>
  <string name="conversation_context__menu_copy_text">Copiar texto</string>
  <string name="conversation_context__menu_delete_message">Eliminar mensagem</string>
  <string name="conversation_context__menu_forward_message">Reencaminhar mensagem</string>
  <string name="conversation_context__menu_resend_message">Reenviar mensagem</string>
  <string name="conversation_context__menu_reply_to_message">Responder à mensagem</string>
  <!--conversation_context_reacction-->
  <string name="conversation_context__reaction_multi_select">Selecionar vários(as)</string>
  <!--conversation_context_image-->
  <string name="conversation_context_image__save_attachment">Guardar anexo</string>
  <!--conversation_expiring_off-->
  <string name="conversation_expiring_off__disappearing_messages">Destruição de mensagens</string>
  <!--conversation_expiring_on-->
  <!--conversation_insecure-->
  <string name="conversation_insecure__invite">Convidar</string>
  <!--conversation_list_batch-->
  <string name="conversation_list_batch__menu_delete_selected">Eliminar selecionado(s)</string>
  <string name="conversation_list_batch__menu_pin_selected">Afixar selecionada(s)</string>
  <string name="conversation_list_batch__menu_unpin_selected">Desafixar selecionada(s)</string>
  <string name="conversation_list_batch__menu_select_all">Selecionar tudo</string>
  <string name="conversation_list_batch_archive__menu_archive_selected">Arquivar selecionado(s)</string>
  <string name="conversation_list_batch_unarchive__menu_unarchive_selected">Desarquivar selecionado(s)</string>
  <string name="conversation_list_batch__menu_mark_as_read">Marcar como lidas</string>
  <string name="conversation_list_batch__menu_mark_as_unread">Marcar como por ler</string>
  <!--conversation_list-->
  <string name="conversation_list_settings_shortcut">Atalho para definições</string>
  <string name="conversation_list_search_description">Procurar</string>
  <string name="conversation_list__pinned">Afixada</string>
  <string name="conversation_list__chats">Conversas</string>
  <string name="conversation_list__you_can_only_pin_up_to_d_chats">Apenas pode afixar até %1$d conversas</string>
  <!--conversation_list_item_view-->
  <string name="conversation_list_item_view__contact_photo_image">Fotografia de contacto</string>
  <string name="conversation_list_item_view__archived">Arquivado</string>
  <!--conversation_list_fragment-->
  <string name="conversation_list_fragment__fab_content_description">Nova conversa</string>
  <string name="conversation_list_fragment__open_camera_description">Abrir câmara</string>
  <string name="conversation_list_fragment__no_chats_yet_get_started_by_messaging_a_friend">Ainda não existem conversas.\nComece por enviar uma mensagem a um amigo.</string>
  <!--conversation_secure_verified-->
  <string name="conversation_secure_verified__menu_reset_secure_session">Reiniciar sessão segura</string>
  <!--conversation_muted-->
  <string name="conversation_muted__unmute">Não silenciar</string>
  <!--conversation_unmuted-->
  <string name="conversation_unmuted__mute_notifications">Silenciar notificações</string>
  <!--conversation-->
  <string name="conversation__menu_group_settings">Definições do grupo</string>
  <string name="conversation__menu_leave_group">Abandonar grupo</string>
  <string name="conversation__menu_view_all_media">Toda a multimédia</string>
  <string name="conversation__menu_conversation_settings">Definições de conversa</string>
  <string name="conversation__menu_add_shortcut">Adicionar ao ecrã inicial</string>
  <string name="conversation__menu_create_bubble">Criar balão</string>
  <!--conversation_popup-->
  <string name="conversation_popup__menu_expand_popup">Expandir alerta</string>
  <!--conversation_callable_insecure-->
  <string name="conversation_add_to_contacts__menu_add_to_contacts">Adicionar aos contactos</string>
  <!--conversation_group_options-->
  <string name="convesation_group_options__recipients_list">Lista de destinatários</string>
  <string name="conversation_group_options__delivery">Entrega</string>
  <string name="conversation_group_options__conversation">Conversa</string>
  <string name="conversation_group_options__broadcast">Emissão</string>
  <!--text_secure_normal-->
  <string name="text_secure_normal__menu_new_group">Novo grupo</string>
  <string name="text_secure_normal__menu_settings">Definições</string>
  <string name="text_secure_normal__menu_clear_passphrase">Desbloquear</string>
  <string name="text_secure_normal__mark_all_as_read">Marcar tudo como lido</string>
  <string name="text_secure_normal__invite_friends">Convidar amigos</string>
  <!--verify_display_fragment-->
  <string name="verify_display_fragment_context_menu__copy_to_clipboard">Copiar para a área de transferência</string>
  <string name="verify_display_fragment_context_menu__compare_with_clipboard">Comparar com a área de transferência</string>
  <!--reminder_header-->
  <string name="reminder_header_sms_import_title">Importar as SMS do sistema</string>
  <string name="reminder_header_sms_import_text">Toque para copiar as mensagens SMS do seu telefone para a base de dados encriptada do Signal.</string>
  <string name="reminder_header_push_title">Ative as mensagens e chamadas do Signal</string>
  <string name="reminder_header_push_text">Melhore a sua experiência de comunicação.</string>
  <string name="reminder_header_service_outage_text">O Signal está a experienciar problemas técnicos. Estamos a trabalhar arduamente para re-estabelecer o serviço o mais rapidamente possível.</string>
  <string name="reminder_header_progress">%1$d%%</string>
  <!--media_preview-->
  <string name="media_preview__save_title">Guardar</string>
  <string name="media_preview__forward_title">Reencaminhar</string>
  <string name="media_preview__share_title">Partilhar</string>
  <string name="media_preview__all_media_title">Toda a multimédia</string>
  <!--media_preview_activity-->
  <string name="media_preview_activity__media_content_description">Pré-visualização de multimédia</string>
  <!--new_conversation_activity-->
  <string name="new_conversation_activity__refresh">Atualizar</string>
  <!--redphone_audio_popup_menu-->
  <!--Insights-->
  <string name="Insights__percent">%</string>
  <string name="Insights__title">Insights</string>
  <string name="InsightsDashboardFragment__title">Insights</string>
  <string name="InsightsDashboardFragment__signal_protocol_automatically_protected">O protocolo do Signal protegeu automaticamente %1$d%% das suas mensagens de saída através dos últimos %2$d dias. As conversas entre os utilizadores do Signal têm sempre uma encriptação do tipo topo-a-topo.</string>
  <string name="InsightsDashboardFragment__boost_your_signal">Melhoria Signal</string>
  <string name="InsightsDashboardFragment__not_enough_data">Sem dados suficientes</string>
  <string name="InsightsDashboardFragment__your_insights_percentage_is_calculated_based_on">A sua percentagem do Insights é calculada com base nas mensagens de saída que não desapareceram ou foram eliminadas nos últimos %1$d dias.</string>
  <string name="InsightsDashboardFragment__start_a_conversation">Iniciar uma conversa</string>
  <string name="InsightsDashboardFragment__invite_your_contacts">Comece a comunicar de forma segura e ative os novos recursos que vão para além das limitações de mensagens de SMS desencriptadas ao convidar mais contactos a juntarem-se ao Signal.</string>
  <string name="InsightsDashboardFragment__this_stat_was_generated_locally">Estas estatísticas foram geradas localmente no seu dispositivo e só podem ser vistas por si. Elas nunca são transmitidas para nenhum lado.</string>
  <string name="InsightsDashboardFragment__encrypted_messages">Mensagens encriptadas</string>
  <string name="InsightsDashboardFragment__cancel">Cancelar</string>
  <string name="InsightsDashboardFragment__send">Enviar</string>
  <string name="InsightsModalFragment__title">Introdução ao Insights</string>
  <string name="InsightsModalFragment__description">Descubra quantas das suas mensagens de saída são enviadas de forma segura, depois convide rapidamente novos contactos para aumentar a sua percentagem do Signal.</string>
  <string name="InsightsModalFragment__view_insights">Ver Insights</string>
  <string name="FirstInviteReminder__title">Convidar para o Signal</string>
  <string name="FirstInviteReminder__description">Você pode aumentar o número de mensagens encriptadas que envia em %1$d%%</string>
  <string name="SecondInviteReminder__title">Potencie o seu Signal</string>
  <string name="SecondInviteReminder__description">Convidar %1$s</string>
  <string name="InsightsReminder__view_insights">Ver Insights</string>
  <string name="InsightsReminder__invite">Convidar</string>
  <!--Edit KBS Pin-->
  <!--BaseKbsPinFragment-->
  <string name="BaseKbsPinFragment__next">Seguinte</string>
  <string name="BaseKbsPinFragment__create_alphanumeric_pin">Criar um PIN alfanumérico</string>
  <string name="BaseKbsPinFragment__create_numeric_pin">Criar um PIN numérico</string>
  <!--CreateKbsPinFragment-->
  <plurals name="CreateKbsPinFragment__pin_must_be_at_least_characters">
    <item quantity="one">O PIN deverá conter pelo menos %1$d caracter</item>
    <item quantity="other">O PIN deverá conter pelo menos %1$d caracteres</item>
  </plurals>
  <plurals name="CreateKbsPinFragment__pin_must_be_at_least_digits">
    <item quantity="one">O PIN deverá conter %1$d dígito</item>
    <item quantity="other">O PIN deverá conter pelo menos %1$d dígitos</item>
  </plurals>
  <string name="CreateKbsPinFragment__create_a_new_pin">Criar um novo PIN</string>
  <string name="CreateKbsPinFragment__you_can_choose_a_new_pin_as_long_as_this_device_is_registered">Poderá alterar o seu PIN enquanto o seu dispositivo se encontrar registado.</string>
  <string name="CreateKbsPinFragment__create_your_pin">Criar o seu PIN</string>
  <string name="CreateKbsPinFragment__pins_keep_information_stored_with_signal_encrypted">Os PINs mantém encriptada a informação guardada no Signal de forma a que apenas você lhe possa aceder. O seu perfil, definições e contactos serão restaurados quando reinstalar o Signal. Não necessita do seu PIN para abrir a aplicação.</string>
  <string name="CreateKbsPinFragment__choose_a_stronger_pin">Escolha um PIN mais forte</string>
  <!--ConfirmKbsPinFragment-->
  <string name="ConfirmKbsPinFragment__pins_dont_match">Os PINs não coincidem. Tente novamente.</string>
  <string name="ConfirmKbsPinFragment__confirm_your_pin">Confirme o seu PIN</string>
  <string name="ConfirmKbsPinFragment__pin_creation_failed">Ocorreu um erro ao tentar criar o PIN</string>
  <string name="ConfirmKbsPinFragment__your_pin_was_not_saved">O seu PIN não foi guardado. Iremos pedir-lhe para criar o PIN mais tarde.</string>
  <string name="ConfirmKbsPinFragment__pin_created">PIN criado.</string>
  <string name="ConfirmKbsPinFragment__re_enter_your_pin">Reintroduza o seu PIN</string>
  <string name="ConfirmKbsPinFragment__creating_pin">A criar PIN…</string>
  <!--KbsSplashFragment-->
  <string name="KbsSplashFragment__introducing_pins">Introdução aos PINs</string>
  <string name="KbsSplashFragment__pins_keep_information_stored_with_signal_encrypted">Os PINs mantém encriptada a informação guardada no Signal de forma a que apenas você lhe possa aceder. O seu perfil, definições e contactos serão restaurados quando reinstalar o Signal. Não necessita do seu PIN para abrir a aplicação.</string>
  <string name="KbsSplashFragment__learn_more">Saber mais</string>
  <string name="KbsSplashFragment__registration_lock_equals_pin">Bloqueio do registo = PIN</string>
  <string name="KbsSplashFragment__your_registration_lock_is_now_called_a_pin">O seu \'Bloqueio de registo\' é agora chamado de PIN, e faz muito mais. Atualize agora.</string>
  <string name="KbsSplashFragment__update_pin">Atualizar PIN</string>
  <string name="KbsSplashFragment__create_your_pin">Crie o seu PIN</string>
  <string name="KbsSplashFragment__learn_more_about_pins">Saber mais acerca dos PINs</string>
  <string name="KbsSplashFragment__disable_pin">Desativar PIN</string>
  <!--KBS Reminder Dialog-->
  <string name="KbsReminderDialog__enter_your_signal_pin">Introduza o seu PIN do Signal</string>
  <string name="KbsReminderDialog__to_help_you_memorize_your_pin">Para o ajudar a memorizar o seu PIN, vamos pedir-lhe para o introduzir periodicamente. Iremos pedir-lhe menos vezes ao longo do tempo.</string>
  <string name="KbsReminderDialog__skip">Saltar</string>
  <string name="KbsReminderDialog__submit">Submeter</string>
  <string name="KbsReminderDialog__forgot_pin">Esqueceu-se do PIN?</string>
  <string name="KbsReminderDialog__incorrect_pin_try_again">PIN incorreto. Tente novamente.</string>
  <!--AccountLockedFragment-->
  <string name="AccountLockedFragment__account_locked">Conta bloqueada</string>
  <string name="AccountLockedFragment__your_account_has_been_locked_to_protect_your_privacy">A sua conta foi bloqueada para proteger a sua privacidade e segurança. Após %1$d dias de inatividade  ser-lhe-á permitido voltar a registar este número de telemóvel sem necessitar do seu PIN. Todo o conteúdo será eliminado.</string>
  <string name="AccountLockedFragment__next">Seguinte</string>
  <string name="AccountLockedFragment__learn_more">Saber mais</string>
  <!--KbsLockFragment-->
  <string name="RegistrationLockFragment__enter_your_pin">Introduza o seu PIN</string>
  <string name="RegistrationLockFragment__enter_the_pin_you_created">Introduza o PIN que criou para a sua conta. Ele é diferente do seu código de verificação SMS.</string>
  <string name="RegistrationLockFragment__enter_alphanumeric_pin">Introduza um PIN alfanumérico</string>
  <string name="RegistrationLockFragment__enter_numeric_pin">Introduza um PIN numérico</string>
  <string name="RegistrationLockFragment__incorrect_pin_try_again">PIN incorreto. Tente novamente.</string>
  <string name="RegistrationLockFragment__forgot_pin">Esqueceu-se do PIN?</string>
  <string name="RegistrationLockFragment__incorrect_pin">PIN incorreto</string>
  <string name="RegistrationLockFragment__forgot_your_pin">Esqueceu-se do seu PIN?</string>
  <string name="RegistrationLockFragment__not_many_tries_left">Restam-lhe poucas tentativas!</string>
  <string name="RegistrationLockFragment__signal_registration_need_help_with_pin_for_android_v1_pin">Registo Signal - Necessita de ajuda com o PIN para Android (v1 PIN)</string>
  <string name="RegistrationLockFragment__signal_registration_need_help_with_pin_for_android_v2_pin">Registo Signal - Necessita de ajuda com o PIN para Android (v2 PIN)</string>
  <plurals name="RegistrationLockFragment__for_your_privacy_and_security_there_is_no_way_to_recover">
    <item quantity="one">Para sua segurança e privacidade, não existe forma de recuperar o seu PIN. Se não se consegue recordar do seu PIN, pode reverificá-lo através de SMS após %1$d dia de inatividade. Neste caso, a sua conta será limpa e todo o conteúdo eliminado.</item>
    <item quantity="other">Para sua segurança e privacidade, não existe forma de recuperar o seu PIN. Se não se consegue recordar do seu PIN, pode reverificá-lo através de SMS após %1$d dias de inatividade. Neste caso, a sua conta será limpa e todo o conteúdo eliminado.</item>
  </plurals>
  <plurals name="RegistrationLockFragment__incorrect_pin_d_attempts_remaining">
    <item quantity="one">PIN incorreto. Resta-lhe %1$d tentativa.</item>
    <item quantity="other">PIN incorreto. Restam-lhe %1$d tentativas</item>
  </plurals>
  <plurals name="RegistrationLockFragment__if_you_run_out_of_attempts_your_account_will_be_locked_for_d_days">
    <item quantity="one">Se esgotar todas as tentativas, a sua conta será bloqueada por %1$d dia. Após %1$d dia de inatividade, pode voltar a registar novamente sem o seu PIN. A sua conta será limpa e todo o conteúdo será eliminado.</item>
    <item quantity="other">Se esgotar todas as tentativas, a sua conta será bloqueada por %1$d dias. Após %1$d dias de inatividade, pode voltar a registar novamente sem o seu PIN. A sua conta será limpa e todo o conteúdo será eliminado.</item>
  </plurals>
  <plurals name="RegistrationLockFragment__you_have_d_attempts_remaining">
    <item quantity="one">Resta-lhe %1$d tentativa.</item>
    <item quantity="other">Restam-lhe %1$d tentativas.</item>
  </plurals>
  <plurals name="RegistrationLockFragment__d_attempts_remaining">
    <item quantity="one">%1$d tentativa restante.</item>
    <item quantity="other">%1$d tentativas restantes.</item>
  </plurals>
  <!--CalleeMustAcceptMessageRequestDialogFragment-->
  <string name="CalleeMustAcceptMessageRequestDialogFragment__s_will_get_a_message_request_from_you">%1$s irá receber uma mensagem de pedido sua. Você poderá telefonar logo que a sua mensagem seja aceite.</string>
  <!--KBS Megaphone-->
  <string name="KbsMegaphone__create_a_pin">Criar um PIN</string>
  <string name="KbsMegaphone__pins_keep_information_thats_stored_with_signal_encrytped">Os PIN\'s guardam a informação armazenada com a encriptação do Signal.</string>
  <string name="KbsMegaphone__create_pin">Criar PIN</string>
  <!--Research Megaphone-->
  <string name="ResearchMegaphone_tell_signal_what_you_think">Diga ao Signal o que acha</string>
  <string name="ResearchMegaphone_to_make_signal_the_best_messaging_app_on_the_planet">Para poder transformar o Signal na melhor aplicação de mensagens do planeta, gostaríamos de obter o seu feedback.</string>
  <string name="ResearchMegaphone_learn_more">Saber mais</string>
  <string name="ResearchMegaphone_dismiss">Ignorar</string>
  <string name="ResearchMegaphoneDialog_signal_research">Pesquisa Signal</string>
  <string name="ResearchMegaphoneDialog_we_believe_in_privacy"><![CDATA[<p><b>Acreditamos na privacidade.</b></p><p>O Signal não rastreia ou recolhe os seus dados. Para melhorar o Signal para todos, dependemos do feedback dos seus utilizadores, <b>e nós adoramos os seus.</b></p></p>Estamos a lançar um questionário para perceber como é que utiliza o Signal. O nosso questionário não recolhe nenhuns dados que o possam identificar. Se está interessado em partilhar a sua opinião adicional tem a opção para fornecer a informação de contacto.</p><p>Se tiver alguns minutos e comentários para dar iríamos adorar ouvi-lo.</p>]]></string>
  <string name="ResearchMegaphoneDialog_take_the_survey">Preencher o questionário</string>
  <string name="ResearchMegaphoneDialog_no_thanks">Não, obrigado</string>
  <string name="ResearchMegaphoneDialog_the_survey_is_hosted_by_alchemer_at_the_secure_domain">O inquérito tem o host da Alchemer no domínio seguro surveys.signalusers.org</string>
  <!--transport_selection_list_item-->
  <string name="transport_selection_list_item__transport_icon">Ícone de transporte</string>
  <string name="ConversationListFragment_loading">A carregar…</string>
  <string name="CallNotificationBuilder_connecting">A ligar…</string>
  <string name="Permissions_permission_required">Permissão necessária</string>
  <string name="ConversationActivity_signal_needs_sms_permission_in_order_to_send_an_sms">O Signal requer permissão de acesso a SMS para enviar uma mensagem SMS, mas esta foi negada permanentemente. Por favor, aceda às definições das aplicações do seu telemóvel, selecione a aplicação Signal e, nas \"Permissões\" ative \"SMS\".</string>
  <string name="Permissions_continue">Continuar</string>
  <string name="Permissions_not_now">Agora não</string>
  <string name="conversation_activity__enable_signal_messages">ATIVAR MENSAGENS DO SIGNAL</string>
  <string name="SQLCipherMigrationHelper_migrating_signal_database">A migrar a base de dados Signal</string>
  <string name="PushDecryptJob_new_locked_message">Nova mensagem bloqueada</string>
  <string name="PushDecryptJob_unlock_to_view_pending_messages">Desbloqueie para ver mensagens pendentes</string>
  <string name="enter_backup_passphrase_dialog__backup_passphrase">Frase-chave da cópia de segurança</string>
  <string name="backup_enable_dialog__backups_will_be_saved_to_external_storage_and_encrypted_with_the_passphrase_below_you_must_have_this_passphrase_in_order_to_restore_a_backup">As cópias de segurança vão ser gravadas na memória externa e cifradas com a frase-chave abaixo. Tem de ter esta frase-passe para poder restaurar as cópias de segurança.</string>
  <string name="backup_enable_dialog__you_must_have_this_passphrase">Deverá ter esta frase-chave de forma a poder restaurar uma cópia de segurança.</string>
  <string name="backup_enable_dialog__folder">Pasta</string>
  <string name="backup_enable_dialog__i_have_written_down_this_passphrase">Eu anotei esta frase-chave. Sem ela, serei incapaz de restaurar uma cópia de segurança.</string>
  <string name="registration_activity__restore_backup">Restaurar cópia de segurança</string>
  <string name="registration_activity__transfer_or_restore_account">Transferir ou restaurar conta</string>
  <string name="registration_activity__transfer_account">Transferir conta</string>
  <string name="registration_activity__skip">Saltar</string>
  <string name="preferences_chats__chat_backups">Cópias de segurança de conversas</string>
  <string name="preferences_chats__backup_chats_to_external_storage">Executar cópia de segurança para armazenamento externo</string>
  <string name="preferences_chats__transfer_account">Transferir conta</string>
  <string name="preferences_chats__transfer_account_to_a_new_android_device">Transferir conta para um dispositivo Android novo</string>
  <string name="RegistrationActivity_enter_backup_passphrase">Introduza a frase-chave da cópia de segurança</string>
  <string name="RegistrationActivity_restore">Restaurar</string>
  <string name="RegistrationActivity_backup_failure_downgrade">Não é possível importar cópias de segurança de novas versões do Signal</string>
  <string name="RegistrationActivity_incorrect_backup_passphrase">Frase-chave da cópia de segurança incorreta</string>
  <string name="RegistrationActivity_checking">A verificar…</string>
  <string name="RegistrationActivity_d_messages_so_far">%d mensagens até à data…</string>
  <string name="RegistrationActivity_restore_from_backup">Restaurar a partir da cópia de segurança?</string>
  <string name="RegistrationActivity_restore_your_messages_and_media_from_a_local_backup">Restore as suas mensagens e multimédia a partir de uma cópia de segurança local. Se não as restaurar agora, não as poderá restaurar mais tarde.</string>
  <string name="RegistrationActivity_backup_size_s">Tamanho da cópia de segurança: %s</string>
  <string name="RegistrationActivity_backup_timestamp_s">Data da cópia de segurança: %s</string>
  <string name="BackupDialog_enable_local_backups">Ativar cópias de segurança locais?</string>
  <string name="BackupDialog_enable_backups">Ativar cópias de segurança</string>
  <string name="BackupDialog_please_acknowledge_your_understanding_by_marking_the_confirmation_check_box">Por favor, confirme que compreende, marcando a caixa acima.</string>
  <string name="BackupDialog_delete_backups">Eliminar cópias de segurança?</string>
  <string name="BackupDialog_disable_and_delete_all_local_backups">Desativar e eliminar todas as cópias de segurança locais?</string>
  <string name="BackupDialog_delete_backups_statement">Eliminar cópias de segurança</string>
  <string name="BackupDialog_to_enable_backups_choose_a_folder">Para ativar cópias de segurança, escolha uma pasta. As cópias de segurança serão guardadas nesta localização.</string>
  <string name="BackupDialog_choose_folder">Escolher pasta</string>
  <string name="BackupDialog_copied_to_clipboard">Copiado para a área de transferência</string>
  <string name="BackupDialog_no_file_picker_available">Sem selecionadores de ficheiros disponíveis.</string>
  <string name="BackupDialog_enter_backup_passphrase_to_verify">Introduza a sua frase-chave para verificação</string>
  <string name="BackupDialog_verify">Verificar</string>
  <string name="BackupDialog_you_successfully_entered_your_backup_passphrase">Introduziu com sucesso a sua frase-chave de segurança</string>
  <string name="BackupDialog_passphrase_was_not_correct">Frase-chave incorreta</string>
  <string name="LocalBackupJob_creating_backup">A criar cópia de segurança…</string>
  <string name="LocalBackupJobApi29_backup_failed">Falha ao fazer cópia de segurança</string>
  <string name="LocalBackupJobApi29_your_backup_directory_has_been_deleted_or_moved">A sua diretoria da cópia de segurança foi eliminada ou movida.</string>
  <string name="LocalBackupJobApi29_your_backup_file_is_too_large">O seu ficheiro de cópia de segurança é demasiado grande para ser guardada neste volume.</string>
  <string name="LocalBackupJobApi29_there_is_not_enough_space">Não existe espaço suficiente para guardar a sua cópia de segurança.</string>
  <string name="LocalBackupJobApi29_tap_to_manage_backups">Toque para gerir as cópias de segurança.</string>
  <string name="ProgressPreference_d_messages_so_far">%d mensagens até à data</string>
  <string name="RegistrationActivity_wrong_number">Número errado</string>
  <string name="RegistrationActivity_call_me_instead_available_in">Como alternativa, ligue-me \n (Disponível às %1$02d:%2$02d)</string>
  <string name="RegistrationActivity_contact_signal_support">Contactar o Suporte do Signal</string>
  <string name="RegistrationActivity_code_support_subject">Registo Signal - Código de verificação para Android</string>
  <string name="RegistrationActivity_incorrect_code">Código Incorrecto</string>
  <string name="BackupUtil_never">Nunca</string>
  <string name="BackupUtil_unknown">Desconhecido</string>
  <string name="preferences_app_protection__see_my_phone_number">Ver o meu número de telemóvel</string>
  <string name="preferences_app_protection__find_me_by_phone_number">Encontrar-me através do número de telemóvel</string>
  <string name="PhoneNumberPrivacy_everyone">Todos</string>
  <string name="PhoneNumberPrivacy_my_contacts">Os meus contactos</string>
  <string name="PhoneNumberPrivacy_nobody">Ninguém</string>
  <string name="PhoneNumberPrivacy_everyone_see_description">O seu número de telemóvel ficará visível para todas as pessoas e grupos com quem troque mensagens.</string>
  <string name="PhoneNumberPrivacy_everyone_find_description">Qualquer pessoa que tenha o seu número de telemóvel nos seus contactos irá vê-lo como contacto no Signal. As outras pessoas poderão encontrá-lo através da pesquisa.</string>
  <string name="preferences_app_protection__screen_lock">Bloqueio de ecrã</string>
  <string name="preferences_app_protection__lock_signal_access_with_android_screen_lock_or_fingerprint">Bloqueie o acesso ao Signal utilizando o bloqueio de ecrã do Android ou a impressão digital</string>
  <string name="preferences_app_protection__screen_lock_inactivity_timeout">Bloqueio de ecrã devido a inatividade</string>
  <string name="preferences_app_protection__signal_pin">PIN do Signal</string>
  <string name="preferences_app_protection__create_a_pin">Criar um PIN</string>
  <string name="preferences_app_protection__change_your_pin">Alterar o seu PIN</string>
  <string name="preferences_app_protection__pin_reminders">Lembretes de PIN</string>
  <string name="preferences_app_protection__pins_keep_information_stored_with_signal_encrypted">Os PINs mantém encriptada a informação guardada no Signal de forma a que apenas você lhe possa aceder. O seu perfil, definições e contactos serão restaurados quando reinstalar o Signal.</string>
  <string name="preferences_app_protection__add_extra_security_by_requiring_your_signal_pin_to_register">Adicione uma segurança extra ao pedir o seu PIN do Signal para registar o seu número de telemóvel novamente com o Signal.</string>
  <string name="preferences_app_protection__reminders_help_you_remember_your_pin">Os lembretes ajudam-no a lembrar-se do seu PIN, pois ele não pode ser recuperado. Este, ser-lhe-á solicitado com menos frequência ao longo do tempo.</string>
  <string name="preferences_app_protection__turn_off">Desativar</string>
  <string name="preferences_app_protection__confirm_pin">Confirmar PIN</string>
  <string name="preferences_app_protection__confirm_your_signal_pin">Confirme o seu PIN do Signal</string>
  <string name="preferences_app_protection__make_sure_you_memorize_or_securely_store_your_pin">Lembre-se de memorizar ou armazenar em segurança o seu PIN, pois ele não poderá ser recuperado. Se se esquecer do seu PIN, poderá perder dados ao registar novamente a sua conta do Signal.</string>
  <string name="preferences_app_protection__incorrect_pin_try_again">PIN incorreto. Tente novamente.</string>
  <string name="preferences_app_protection__failed_to_enable_registration_lock">Não foi possível ativar o bloqueio de registo.</string>
  <string name="preferences_app_protection__failed_to_disable_registration_lock">Não foi possível desativar o bloqueio de registo.</string>
  <string name="AppProtectionPreferenceFragment_none">Nenhum</string>
  <string name="preferences_app_protection__registration_lock">Bloqueio de registo</string>
  <string name="RegistrationActivity_you_must_enter_your_registration_lock_PIN">Tem de introduzir o seu PIN de bloqueio de registo</string>
  <string name="RegistrationActivity_your_pin_has_at_least_d_digits_or_characters">O seu PIN tem pelo menos %d dígitos ou caracteres</string>
  <string name="RegistrationActivity_too_many_attempts">Demasiadas tentativas</string>
  <string name="RegistrationActivity_you_have_made_too_many_incorrect_registration_lock_pin_attempts_please_try_again_in_a_day">Introduziu incorretamente demasiadas vezes o PIN de bloqueio do registo. Por favor, tente novamente dentro de um dia.</string>
  <string name="RegistrationActivity_you_have_made_too_many_attempts_please_try_again_later">Demasiadas tentativas. Por favor, tente novamente mais tarde.</string>
  <string name="RegistrationActivity_error_connecting_to_service">Erro a estabelecer ligação com o serviço</string>
  <string name="preferences_chats__backups">Cópias de segurança</string>
  <string name="prompt_passphrase_activity__signal_is_locked">O Molly está bloqueado</string>
  <string name="prompt_passphrase_activity__tap_to_unlock">TOQUE PARA DESBLOQUEAR</string>
  <string name="Recipient_unknown">Desconhecido</string>
  <!--TransferOrRestoreFragment-->
  <string name="TransferOrRestoreFragment__transfer_or_restore_account">Transferir ou restaurar conta</string>
  <string name="TransferOrRestoreFragment__if_you_have_previously_registered_a_signal_account">Se já registou uma conta Signal, você pode transferir ou restaurar a sua conta e mensagens </string>
  <string name="TransferOrRestoreFragment__transfer_from_android_device">Transferir de um dispositivo Android</string>
  <string name="TransferOrRestoreFragment__transfer_your_account_and_messages_from_your_old_android_device">Transfira a sua conta e mensagens a partir do seu dispositivo antigo Android. Você necessita de ter acesso ao seu dispositivo antigo.</string>
  <string name="TransferOrRestoreFragment__you_need_access_to_your_old_device">Você necessita de ter acesso ao seu dispositivo antigo.</string>
  <string name="TransferOrRestoreFragment__restore_from_backup">Restaurar a partir da cópia de segurança</string>
  <string name="TransferOrRestoreFragment__restore_your_messages_from_a_local_backup">Restore as suas mensagens a partir de uma cópia de segurança local. Se não as restaurar agora, não as poderá restaurar mais tarde.</string>
  <!--NewDeviceTransferInstructionsFragment-->
  <string name="NewDeviceTransferInstructions__open_signal_on_your_old_android_phone">Abra o Signal no seu telemóvel Android antigo</string>
  <string name="NewDeviceTransferInstructions__continue">Continuar</string>
  <string name="NewDeviceTransferInstructions__first_bullet">1.</string>
  <string name="NewDeviceTransferInstructions__tap_on_your_profile_photo_in_the_top_left_to_open_settings">Toque na sua fotografia de perfil no canto superior esquerdo para abrir as \'Definições\'</string>
  <string name="NewDeviceTransferInstructions__second_bullet">2.</string>
  <string name="NewDeviceTransferInstructions__tap_on_account">Toque em \'Conta\'</string>
  <string name="NewDeviceTransferInstructions__third_bullet">3.</string>
  <string name="NewDeviceTransferInstructions__tap_transfer_account_and_then_continue_on_both_devices">Toque em \'Transferir conta\' e depois em \'Continuar\' em ambos os dispositivos</string>
  <!--NewDeviceTransferSetupFragment-->
  <string name="NewDeviceTransferSetup__preparing_to_connect_to_old_android_device">A preparar para ligar para um dispositivo Android antigo…</string>
  <string name="NewDeviceTransferSetup__take_a_moment_should_be_ready_soon">Aguarde um momento, deverá estar pronto muito em breve</string>
  <string name="NewDeviceTransferSetup__waiting_for_old_device_to_connect">A aguardar pelo dispositivo Android antigo para ligar…</string>
  <string name="NewDeviceTransferSetup__signal_needs_the_location_permission_to_discover_and_connect_with_your_old_device">O Molly necessita da permissão de localização para poder encontrar e depois ligar-se ao seu dispositivo Android antigo.</string>
  <string name="NewDeviceTransferSetup__signal_needs_location_services_enabled_to_discover_and_connect_with_your_old_device">O Molly necessita que os serviços de localização se encontrem ativos para poder encontrar e depois ligar-se ao seu dispositivo Android antigo.</string>
  <string name="NewDeviceTransferSetup__signal_needs_wifi_on_to_discover_and_connect_with_your_old_device">O Molly necessita de Wi-Fi para poder descobrir e ligar-se ao seu dispositivo Android antigo. O Wi-Fi precisa estar ligado, mas não precisa estar ligado a uma rede Wi-Fi.</string>
  <string name="NewDeviceTransferSetup__sorry_it_appears_your_device_does_not_support_wifi_direct">Parece que este dispositivo não é compatível com Wi-Fi Direct. O Molly usa o Wi-Fi Direct para descobrir e ligar-se ao seu dispositivo Android antigo. Você ainda pode restaurar uma cópia de segurança para restaurar a sua conta do seu dispositivo Android antigo.</string>
  <string name="NewDeviceTransferSetup__restore_a_backup">Restaurar uma cópia de segurança</string>
  <string name="NewDeviceTransferSetup__an_unexpected_error_occurred_while_attempting_to_connect_to_your_old_device">Ocorreu um erro inesperado ao tentar ligar ao seu dispositivo Android antigo.</string>
  <!--OldDeviceTransferSetupFragment-->
  <string name="OldDeviceTransferSetup__searching_for_new_android_device">A pesquisar por um dispositivo Android novo…</string>
  <string name="OldDeviceTransferSetup__signal_needs_the_location_permission_to_discover_and_connect_with_your_new_device">O Molly necessita da permissão de localização para poder encontrar e depois ligar-se ao seu dispositivo Android novo.</string>
  <string name="OldDeviceTransferSetup__signal_needs_location_services_enabled_to_discover_and_connect_with_your_new_device">O Molly necessita que os serviços de localização se encontrem ativos para poder encontrar e depois ligar-se ao seu dispositivo Android novo.</string>
  <string name="OldDeviceTransferSetup__signal_needs_wifi_on_to_discover_and_connect_with_your_new_device">O Molly necessita de Wi-Fi para poder descobrir e ligar-se ao seu dispositivo Android novo. O Wi-Fi precisa estar ligado, mas não precisa estar ligado a uma rede Wi-Fi.</string>
  <string name="OldDeviceTransferSetup__sorry_it_appears_your_device_does_not_support_wifi_direct">Parece que este dispositivo não é compatível com Wi-Fi Direct. O Molly usa o Wi-Fi Direct para descobrir e ligar-se ao seu dispositivo Android novo. Você ainda pode criar uma cópia de segurança para restaurar a sua conta no seu dispositivo Android novo.</string>
  <string name="OldDeviceTransferSetup__create_a_backup">Criar uma cópia de segurança</string>
  <string name="OldDeviceTransferSetup__an_unexpected_error_occurred_while_attempting_to_connect_to_your_old_device">Ocorreu um erro inesperado ao tentar ligar ao seu dispositivo Android novo.</string>
  <!--DeviceTransferSetupFragment-->
  <string name="DeviceTransferSetup__unable_to_open_wifi_settings">Não foi possível abrir as \'Definições Wi-Fi\'. Por favor, ative o Wi-Fi manualmente.</string>
  <string name="DeviceTransferSetup__grant_location_permission">Conceder permissão de localização</string>
  <string name="DeviceTransferSetup__turn_on_location_services">Ativar os serviços de localização</string>
  <string name="DeviceTransferSetup__unable_to_open_location_settings">Não foi possível abrir as definições de localização.</string>
  <string name="DeviceTransferSetup__turn_on_wifi">Ativar o Wi-Fi</string>
  <string name="DeviceTransferSetup__error_connecting">Erro de ligação</string>
  <string name="DeviceTransferSetup__retry">Tentar novamente</string>
  <string name="DeviceTransferSetup__submit_debug_logs">Submeter registos de depuração</string>
  <string name="DeviceTransferSetup__verify_code">Verificar código</string>
  <string name="DeviceTransferSetup__verify_that_the_code_below_matches_on_both_of_your_devices">Confirme que o código abaixo coincide em ambos os seus dispositivos. Depois, toque em continuar.</string>
  <string name="DeviceTransferSetup__the_numbers_do_not_match">Os números não coincidem</string>
  <string name="DeviceTransferSetup__continue">Continuar</string>
  <string name="DeviceTransferSetup__number_is_not_the_same">O número não é o mesmo</string>
  <string name="DeviceTransferSetup__if_the_numbers_on_your_devices_do_not_match_its_possible_you_connected_to_the_wrong_device">Se os números nos seus dispositivos não corresponderem, é possível que você se tenha ligado ao dispositivo errado. Para corrigir isso, pare a transferência e tente novamente, mantendo os dois dispositivos próximos. </string>
  <string name="DeviceTransferSetup__stop_transfer">Parar transferência</string>
  <string name="DeviceTransferSetup__unable_to_discover_old_device">Não foi possível encontrar o dispositivo antigo</string>
  <string name="DeviceTransferSetup__unable_to_discover_new_device">Não foi possível encontrar o dispositivo novo</string>
  <string name="DeviceTransferSetup__make_sure_the_following_permissions_are_enabled">Assegure-se de que as permissões e serviços seguintes se encontram ativos:</string>
  <string name="DeviceTransferSetup__location_permission">Permissão de localização</string>
  <string name="DeviceTransferSetup__location_services">Serviços de localização</string>
  <string name="DeviceTransferSetup__wifi">Wi-Fi</string>
  <string name="DeviceTransferSetup__on_the_wifi_direct_screen_remove_all_remembered_groups_and_unlink_any_invited_or_connected_devices">No ecrã do Wi-Fi Direct, remova todos os grupos guardados e desligue-se de todos os dispositivos convidados ou ligados.</string>
  <string name="DeviceTransferSetup__wifi_direct_screen">Ecrã do Wi-Fi Direct</string>
  <string name="DeviceTransferSetup__try_turning_wifi_off_and_on_on_both_devices">Experimente desativar e ativar o Wi-Fi, em ambos os dispositivos.</string>
  <string name="DeviceTransferSetup__make_sure_both_devices_are_in_transfer_mode">Assegure-se que ambos os dispostivos se encontram no modo de transferência. </string>
  <string name="DeviceTransferSetup__go_to_support_page">Ir para a página de suporte</string>
  <string name="DeviceTransferSetup__try_again">Tentar novamente</string>
  <string name="DeviceTransferSetup__waiting_for_other_device">A aguardar por outro dispositivo</string>
  <string name="DeviceTransferSetup__tap_continue_on_your_other_device_to_start_the_transfer">Toque em \'Continuar\' no seu outro dispositivo para iniciar a transferência.</string>
  <string name="DeviceTransferSetup__tap_continue_on_your_other_device">Toque em \'Continuar\' no seu outro dispositivo…</string>
  <!--NewDeviceTransferFragment-->
  <string name="NewDeviceTransfer__cannot_transfer_from_a_newer_version_of_signal">Não é possível transferir a partir de versões mais recentes do Signal</string>
  <!--DeviceTransferFragment-->
  <string name="DeviceTransfer__transferring_data">A transferir dados</string>
  <string name="DeviceTransfer__keep_both_devices_near_each_other">Mantenha ambos o dispositivos próximos um do outro. Não desligue os dispositivos e mantenha o Molly aberto. As transferÊncia são encriptadas ponta-a-ponta.</string>
  <string name="DeviceTransfer__d_messages_so_far">%1$d mensagens até ao momento…</string>
  <string name="DeviceTransfer__cancel">Cancelar</string>
  <string name="DeviceTransfer__try_again">Tentar novamente</string>
  <string name="DeviceTransfer__stop_transfer_question">Parar transferência?</string>
  <string name="DeviceTransfer__stop_transfer">Parar transferência</string>
  <string name="DeviceTransfer__all_transfer_progress_will_be_lost">Todo o progresso de transferência será perdido.</string>
  <string name="DeviceTransfer__transfer_failed">Falha de transferência</string>
  <string name="DeviceTransfer__unable_to_transfer">Impossível transferir</string>
  <!--OldDeviceTransferInstructionsFragment-->
  <string name="OldDeviceTransferInstructions__transfer_account">Transferir conta</string>
  <string name="OldDeviceTransferInstructions__you_can_transfer_your_signal_account_when_setting_up_signal_on_a_new_android_device">Pode transferir a sua conta do Signal ao configurar o Signal num dispositivo Android novo. Antes de continuar:</string>
  <string name="OldDeviceTransferInstructions__first_bullet">1.</string>
  <string name="OldDeviceTransferInstructions__download_signal_on_your_new_android_device">Faça o download do Molly no seu dispositivo Android novo</string>
  <string name="OldDeviceTransferInstructions__second_bullet">2.</string>
  <string name="OldDeviceTransferInstructions__tap_on_transfer_or_restore_account">Toque em \'Transferir ou restaurar conta\'</string>
  <string name="OldDeviceTransferInstructions__third_bullet">3.</string>
  <string name="OldDeviceTransferInstructions__select_transfer_from_android_device_when_prompted_and_then_continue">Selecione \'Transferir de um dispositivo Android\', quando solicitado carregue em \'Continuar\'. Mantenha os dois dispositivos próximos.</string>
  <string name="OldDeviceTransferInstructions__continue">Continuar</string>
  <!--OldDeviceTransferComplete-->
  <string name="OldDeviceTransferComplete__transfer_complete">Transferência completa</string>
  <string name="OldDeviceTransferComplete__go_to_your_new_device">Vá para o seu dispositivo novo</string>
  <string name="OldDeviceTransferComplete__your_signal_data_has_Been_transferred_to_your_new_device">Os seus dados do Signal foram transferidos para o seu novo dispositivo. Para terminar o processo de transferência, você deverá continuar o registo no seu novo dispositivo.</string>
  <string name="OldDeviceTransferComplete__close">Fechar</string>
  <!--NewDeviceTransferComplete-->
  <string name="NewDeviceTransferComplete__transfer_successful">Transferência efetuada com sucesso</string>
  <string name="NewDeviceTransferComplete__transfer_complete">Transferência completa</string>
  <string name="NewDeviceTransferComplete__to_complete_the_transfer_process_you_must_continue_registration">Para terminar o seu processo de transferÊncia, deverá continuar com o registo.</string>
  <string name="NewDeviceTransferComplete__continue_registration">Continuar registo</string>
  <!--DeviceToDeviceTransferService-->
  <string name="DeviceToDeviceTransferService_content_title">Transferir conta</string>
  <string name="DeviceToDeviceTransferService_status_ready">A preparar para se ligar ao seu outro dispositivo Android…</string>
  <string name="DeviceToDeviceTransferService_status_starting_up">A preparar para se ligar ao seu outro dispositivo Android…</string>
  <string name="DeviceToDeviceTransferService_status_discovery">A procurar o seu outro dispositivo Android…</string>
  <string name="DeviceToDeviceTransferService_status_network_connected">A ligar ao seu outro dispositivo Android…</string>
  <string name="DeviceToDeviceTransferService_status_verification_required">Necessária verificação</string>
  <string name="DeviceToDeviceTransferService_status_service_connected">A transferir conta…</string>
  <!--OldDeviceTransferLockedDialog-->
  <string name="OldDeviceTransferLockedDialog__complete_registration_on_your_new_device">Termine o registo no seu dispositivo novo</string>
  <string name="OldDeviceTransferLockedDialog__your_signal_account_has_been_transferred_to_your_new_device">A sua conta do Signal foi transferida para o seu novo dispositivo, mas você deverá concluir o seu registo para continuar. O Signal ficará inativo neste dispositivo. </string>
  <string name="OldDeviceTransferLockedDialog__done">Concluído</string>
  <string name="OldDeviceTransferLockedDialog__cancel_and_activate_this_device">Cancelar e ativar este dispositivo</string>
  <!--AdvancedPreferenceFragment-->
  <string name="AdvancedPreferenceFragment__transfer_mob_balance">Transferir saldo MOB?</string>
  <string name="AdvancedPreferenceFragment__you_have_a_balance_of_s">Tem um saldo de %1$s. Se não transferir os seus fundos para outro endereço de carteira antes de eliminar a sua conta, você irá perdê-lo para sempre.</string>
  <string name="AdvancedPreferenceFragment__dont_transfer">Não transferir</string>
  <string name="AdvancedPreferenceFragment__transfer">Transferir</string>
  <!--RecipientBottomSheet-->
  <string name="RecipientBottomSheet_block">Bloquear</string>
  <string name="RecipientBottomSheet_unblock">Desbloquear</string>
  <string name="RecipientBottomSheet_add_to_contacts">Adicionar aos contactos</string>
  <string name="RecipientBottomSheet_add_to_a_group">Adicionar a um grupo</string>
  <string name="RecipientBottomSheet_add_to_another_group">Adicionar a outro grupo</string>
  <string name="RecipientBottomSheet_view_safety_number">Ver número de segurança</string>
  <string name="RecipientBottomSheet_make_admin">Tornar administrador</string>
  <string name="RecipientBottomSheet_remove_as_admin">Remover como administrador</string>
  <string name="RecipientBottomSheet_remove_from_group">Remover do grupo</string>
  <string name="RecipientBottomSheet_message_description">Mensagem</string>
  <string name="RecipientBottomSheet_voice_call_description">Chamada de voz</string>
  <string name="RecipientBottomSheet_insecure_voice_call_description">Chamada de voz insegura</string>
  <string name="RecipientBottomSheet_video_call_description">Videochamada</string>
  <string name="RecipientBottomSheet_remove_s_as_group_admin">Remover %1$s de administrador de grupo?</string>
  <string name="RecipientBottomSheet_s_will_be_able_to_edit_group">\"%1$s\" será capaz de editar este grupo e os seus membros.</string>
  <string name="RecipientBottomSheet_remove_s_from_the_group">Remover %1$s deste grupo?</string>
  <string name="RecipientBottomSheet_remove">Remover</string>
  <string name="RecipientBottomSheet_copied_to_clipboard">Copiado para a área de transferência</string>
  <string name="GroupRecipientListItem_admin">Administrador</string>
  <string name="GroupRecipientListItem_approve_description">Aprovar</string>
  <string name="GroupRecipientListItem_deny_description">Negar</string>
  <!--GroupsLearnMoreBottomSheetDialogFragment-->
  <string name="GroupsLearnMore_legacy_vs_new_groups">Grupos legados vs Grupos novos</string>
  <string name="GroupsLearnMore_what_are_legacy_groups">O que são \'Grupos legados\'?</string>
  <string name="GroupsLearnMore_paragraph_1">Os \'Grupos legados\' são grupos que não são compatíveis com os recursos de \'Grupo novo\' tais como administradores e atualizações mais descritivas do grupo.</string>
  <string name="GroupsLearnMore_can_i_upgrade_a_legacy_group">Posso fazer o upgrade para um \'Grupo legado\'?</string>
  <string name="GroupsLearnMore_paragraph_2">OS \'Grupos legados\' não podem ser convertidos em \'Grupos novos\', mas você pode criar um \'Grupo novo\' com os mesmos membros caso eles tenham a última versão do Signal.</string>
  <string name="GroupsLearnMore_paragraph_3">O Signal irá oferecer futuramente uma forma de atualizar os \'Grupos legados\'.</string>
  <!--GroupLinkBottomSheetDialogFragment-->
  <string name="GroupLinkBottomSheet_share_hint_requiring_approval">Qualquer pessoa com este link pode ver o nome e a fotografia do grupo e solicitar adesão. Partilhe-o com pessoas em quem você confia.</string>
  <string name="GroupLinkBottomSheet_share_hint_not_requiring_approval">Qualquer pessoa com este link pode ver o nome e a fotografia do grupo e solicitar adesão. Partilhe-o com pessoas em quem você confia.</string>
  <string name="GroupLinkBottomSheet_share_via_signal">Partilhar através do Molly</string>
  <string name="GroupLinkBottomSheet_copy">Copiar</string>
  <string name="GroupLinkBottomSheet_qr_code">Código QR</string>
  <string name="GroupLinkBottomSheet_share">Partilhar</string>
  <string name="GroupLinkBottomSheet_copied_to_clipboard">Copiado para a área de transferência</string>
  <string name="GroupLinkBottomSheet_the_link_is_not_currently_active">O link não se encontra atualmente ativo</string>
  <!--VoiceNotePlaybackPreparer-->
  <string name="VoiceNotePlaybackPreparer__failed_to_play_voice_message">Falha ao reproduzir a mensagem de voz</string>
  <!--VoiceNoteMediaDescriptionCompatFactory-->
  <string name="VoiceNoteMediaItemFactory__voice_message">Mensagem de voz · %1$s</string>
  <string name="VoiceNoteMediaItemFactory__s_to_s">%1$s para %2$s</string>
  <!--StorageUtil-->
  <string name="StorageUtil__s_s">%1$s/%2$s</string>
  <string name="BlockedUsersActivity__s_has_been_blocked">\"%1$s\" foi bloqueado(a).</string>
  <string name="BlockedUsersActivity__failed_to_block_s">Ocorreu um erro ao tentar bloquear \"%1$s\"</string>
  <string name="BlockedUsersActivity__s_has_been_unblocked">\"%1$s\" foi desbloqueado(a).</string>
  <!--ReviewCardDialogFragment-->
  <string name="ReviewCardDialogFragment__review_members">Rever membros</string>
  <string name="ReviewCardDialogFragment__review_request">Rever pedido</string>
  <string name="ReviewCardDialogFragment__d_group_members_have_the_same_name">%1$d membros do grupo têm o mesmo nome, reveja os membros abaixo e escolha que ação tomar.</string>
  <string name="ReviewCardDialogFragment__if_youre_not_sure">Se não tiver a certeza de quem é a solicitação, analise os contactos abaixo e tome uma atitude.</string>
  <string name="ReviewCardDialogFragment__no_other_groups_in_common">Sem outros grupos em comum</string>
  <string name="ReviewCardDialogFragment__no_groups_in_common">Sem grupos em comum.</string>
  <plurals name="ReviewCardDialogFragment__d_other_groups_in_common">
    <item quantity="one">%d grupo em comum</item>
    <item quantity="other">%d grupos em comum</item>
  </plurals>
  <plurals name="ReviewCardDialogFragment__d_groups_in_common">
    <item quantity="one">%d grupo em comum</item>
    <item quantity="other">%d grupos em comum</item>
  </plurals>
  <string name="ReviewCardDialogFragment__remove_s_from_group">Remover %1$s deste grupo?</string>
  <string name="ReviewCardDialogFragment__remove">Remover</string>
  <string name="ReviewCardDialogFragment__failed_to_remove_group_member">Falha ao remover o membro do grupo.</string>
  <!--ReviewCard-->
  <string name="ReviewCard__member">Membro</string>
  <string name="ReviewCard__request">Pedido</string>
  <string name="ReviewCard__your_contact">O seu contacto</string>
  <string name="ReviewCard__remove_from_group">Remover do grupo</string>
  <string name="ReviewCard__update_contact">Atualizar contacto</string>
  <string name="ReviewCard__block">Bloquear</string>
  <string name="ReviewCard__delete">Eliminar</string>
  <string name="ReviewCard__recently_changed">Alterou recentemente o seu nome de perfil de %1$s para %2$s</string>
  <!--CallParticipantsListUpdatePopupWindow-->
  <string name="CallParticipantsListUpdatePopupWindow__s_joined">%1$s juntou-se</string>
  <string name="CallParticipantsListUpdatePopupWindow__s_and_s_joined">%1$s e %2$s juntaram-se</string>
  <string name="CallParticipantsListUpdatePopupWindow__s_s_and_s_joined">%1$s, %2$s e %3$s juntaram-se</string>
  <string name="CallParticipantsListUpdatePopupWindow__s_s_and_d_others_joined">%1$s, %2$s e outros %3$d juntaram-se</string>
  <string name="CallParticipantsListUpdatePopupWindow__s_left">%1$s restante(s)</string>
  <string name="CallParticipantsListUpdatePopupWindow__s_and_s_left">%1$s e %2$s restante(s)</string>
  <string name="CallParticipantsListUpdatePopupWindow__s_s_and_s_left">%1$s, %2$s e %3$s restante(s)</string>
  <string name="CallParticipantsListUpdatePopupWindow__s_s_and_d_others_left">%1$s, %2$s e outros %3$d restantes</string>
  <string name="CallParticipant__you">Você</string>
  <string name="CallParticipant__you_on_another_device">Você (noutro dispositivo)</string>
  <string name="CallParticipant__s_on_another_device">%1$s (noutro dispositivo)</string>
  <!--DeleteAccountFragment-->
  <string name="DeleteAccountFragment__deleting_your_account_will">Eliminar a sua conta irá:</string>
  <string name="DeleteAccountFragment__enter_your_phone_number">Introduza o sue número de telefone</string>
  <string name="DeleteAccountFragment__delete_account">Eliminar conta</string>
  <string name="DeleteAccountFragment__delete_your_account_info_and_profile_photo">Eliminar a sua informação de conta e fotografia de perfil</string>
  <string name="DeleteAccountFragment__delete_all_your_messages">Eliminar todas as suas mensagens</string>
  <string name="DeleteAccountFragment__delete_s_in_your_payments_account">Eliminar %1$s na sua conta de pagamentos</string>
  <string name="DeleteAccountFragment__no_country_code">Sem código de país especificado</string>
  <string name="DeleteAccountFragment__no_number">Sem número especificado</string>
  <string name="DeleteAccountFragment__the_phone_number">O número de telemóvel que introduziu não coincide com as suas contas.</string>
  <string name="DeleteAccountFragment__are_you_sure">Deseja realmente eliminar a sua conta?</string>
  <string name="DeleteAccountFragment__this_will_delete_your_signal_account">Isto irá eliminar a sua conta do Signal e repor a aplicação. A aplicação irá encerrar depois do processo estar completo.</string>
  <string name="DeleteAccountFragment__failed_to_delete_account">Falha ao eliminar conta. Tem alguma ligação à rede?</string>
  <string name="DeleteAccountFragment__failed_to_delete_local_data">Falha ao eliminar os dados locais. Pode limpá-los manualmente nas definições das aplicações no sistema.</string>
  <string name="DeleteAccountFragment__launch_app_settings">Iniciar as Definições das aplicações</string>
  <!--DeleteAccountCountryPickerFragment-->
  <string name="DeleteAccountCountryPickerFragment__search_countries">Procurar países</string>
  <!--CreateGroupActivity-->
  <string name="CreateGroupActivity__skip">Saltar</string>
  <plurals name="CreateGroupActivity__d_members">
    <item quantity="one">%1$d membro</item>
    <item quantity="other">%1$d membros</item>
  </plurals>
  <!--ShareActivity-->
  <string name="ShareActivity__share">Partilhar</string>
  <string name="ShareActivity__send">Enviar</string>
  <string name="ShareActivity__comma_s">, %1$s</string>
  <string name="ShareActivity__sharing_to_multiple_chats_is">A partilha para várias conversas é apenas suportada para mensagens do Signal</string>
  <!--MultiShareDialogs-->
  <string name="MultiShareDialogs__failed_to_send_to_some_users">Falha ao enviar para alguns utilizadores</string>
  <string name="MultiShareDialogs__you_can_only_share_with_up_to">Apenas pode partilhar com até %1$d conversas</string>
  <!--ShareInterstitialActivity-->
  <string name="ShareInterstitialActivity__forward_message">Reencaminhar mensagem</string>
  <!--ChatWallpaperActivity-->
  <string name="ChatWallpaperActivity__chat_wallpaper">Fundo de ecrã de conversas</string>
  <!--ChatWallpaperFragment-->
  <string name="ChatWallpaperFragment__chat_color">Cor da conversa</string>
  <string name="ChatWallpaperFragment__reset_chat_colors">Repor cores das conversas</string>
  <string name="ChatWallpaperFragment__reset_chat_color">Repor cor da conversa</string>
  <string name="ChatWallpaperFragment__reset_chat_color_question">Repor cor da conversa?</string>
  <string name="ChatWallpaperFragment__set_wallpaper">Definir fundo de ecrã</string>
  <string name="ChatWallpaperFragment__dark_mode_dims_wallpaper">O modo escuro escurece o fundo de ecrã</string>
  <string name="ChatWallpaperFragment__contact_name">Nome de contacto</string>
  <string name="ChatWallpaperFragment__reset">Reiniciar</string>
  <string name="ChatWallpaperFragment__clear">Limpar</string>
  <string name="ChatWallpaperFragment__wallpaper_preview_description">Pré-visualização de fundo de ecrã</string>
  <string name="ChatWallpaperFragment__would_you_like_to_override_all_chat_colors">Deseja modificar todas as cores das conversas?</string>
  <string name="ChatWallpaperFragment__would_you_like_to_override_all_wallpapers">Deseja modificar todos os fundos de ecrã?</string>
  <string name="ChatWallpaperFragment__reset_default_colors">Repor cores padrão</string>
  <string name="ChatWallpaperFragment__reset_all_colors">Repor todas as cores</string>
  <string name="ChatWallpaperFragment__reset_default_wallpaper">Repor fundos de ecrã padrão</string>
  <string name="ChatWallpaperFragment__reset_all_wallpapers">Repor todos os fundos de ecrã</string>
  <string name="ChatWallpaperFragment__reset_wallpapers">Repor fundos de ecrã</string>
  <string name="ChatWallpaperFragment__reset_wallpaper">Repor fundo de ecrã</string>
  <string name="ChatWallpaperFragment__reset_wallpaper_question">Repor fundo de ecrã?</string>
  <!--ChatWallpaperSelectionFragment-->
  <string name="ChatWallpaperSelectionFragment__choose_from_photos">Escolher das fotografias</string>
  <string name="ChatWallpaperSelectionFragment__presets">Predefinições</string>
  <!--ChatWallpaperPreviewActivity-->
  <string name="ChatWallpaperPreviewActivity__preview">Pré-visualização</string>
  <string name="ChatWallpaperPreviewActivity__set_wallpaper">Definir fundo de ecrã</string>
  <string name="ChatWallpaperPreviewActivity__swipe_to_preview_more_wallpapers">Deslize para pré-visualizar mais fundos de ecrã</string>
  <string name="ChatWallpaperPreviewActivity__set_wallpaper_for_all_chats">Definir fundo de ecrã para  todas as conversas</string>
  <string name="ChatWallpaperPreviewActivity__set_wallpaper_for_s">Definir fundo de ecrã para %1$s</string>
  <string name="ChatWallpaperPreviewActivity__viewing_your_gallery_requires_the_storage_permission">Ver a sua galeria exige ter permissão de armazenamento.</string>
  <!--WallpaperImageSelectionActivity-->
  <string name="WallpaperImageSelectionActivity__choose_wallpaper_image">Escolha a imagem do fundo de ecrã</string>
  <!--WallpaperCropActivity-->
  <string name="WallpaperCropActivity__pinch_to_zoom_drag_to_adjust">Pince para ampliar, arraste para ajustar</string>
  <string name="WallpaperCropActivity__set_wallpaper_for_all_chats">Definir fundo de ecrã para todas as conversas.</string>
  <string name="WallpaperCropActivity__set_wallpaper_for_s">Definir fundo de ecrã para %s.</string>
  <string name="WallpaperCropActivity__error_setting_wallpaper">Ocorreu um erro ao tentar definir o fundo de ecrã.</string>
  <string name="WallpaperCropActivity__blur_photo">Desfocar fotografia</string>
  <!--InfoCard-->
  <string name="payment_info_card_about_mobilecoin">Acerca da MobileCoin</string>
  <string name="payment_info_card_mobilecoin_is_a_new_privacy_focused_digital_currency">MobileCoin é uma privacidade nova focada em moeda digital.</string>
  <string name="payment_info_card_adding_funds">Adicionando fundos</string>
  <string name="payment_info_card_you_can_add_funds_for_use_in">Você pode adicionar fundos para utilizar no Molly ao adicionar a MobileCoin ao seu endereço de carteira.</string>
  <string name="payment_info_card_cashing_out">Tirar dinheiro</string>
  <string name="payment_info_card_you_can_cash_out_mobilecoin">Você pode tirar o dinheiro da MobileCoin a qualquer momento numa transferência que suporte a MobileCoin. Apenas necessita de fazer uma transferência para a sua conta nessa troca.</string>
  <string name="payment_info_card_hide_this_card">Ocultar este cartão?</string>
  <string name="payment_info_card_hide">Ocultar</string>
  <string name="payment_info_card_record_recovery_phrase">Gravar a frase de recuperação</string>
  <string name="payment_info_card_your_recovery_phrase_gives_you">A sua frase de recuperação dá-lhe outra forma de restaurar a sua conta de pagamentos.</string>
  <string name="payment_info_card_record_your_phrase">Gravar a sua frase</string>
  <string name="payment_info_card_update_your_pin">Atualizar o seu PIN</string>
  <string name="payment_info_card_with_a_high_balance">Com um saldo alto, você poderá querer atualizar para um PIN alfanumérico ou adicionar mais proteção à sua conta.</string>
  <string name="payment_info_card_update_pin">Atualizar PIN</string>
  <!--DeactivateWalletFragment-->
  <string name="DeactivateWalletFragment__deactivate_wallet">Desativar carteira</string>
  <string name="DeactivateWalletFragment__your_balance">O seu saldo</string>
  <string name="DeactivateWalletFragment__its_recommended_that_you">É recomendado que transfira os seus fundos para outro endereço de carteira antes de desativar os pagamentos. Se escolher não transferir os seus fundos agora, eles irão permanecer na sua carteira ligada ao Molly caso reative os pagamentos.</string>
  <string name="DeactivateWalletFragment__transfer_remaining_balance">Transferir o saldo restante</string>
  <string name="DeactivateWalletFragment__deactivate_without_transferring">Desativar sem transferir</string>
  <string name="DeactivateWalletFragment__deactivate">Desativar</string>
  <string name="DeactivateWalletFragment__deactivate_without_transferring_question">Desativar sem transferir?</string>
  <string name="DeactivateWalletFragment__your_balance_will_remain">O seu saldo irá ficar na sua carteira ligada ao Molly caso escolha reativar os pagamentos.</string>
  <string name="DeactivateWalletFragment__error_deactivating_wallet">Erro ao desativar a carteira.</string>
  <!--PaymentsRecoveryStartFragment-->
  <string name="PaymentsRecoveryStartFragment__recovery_phrase">Recuperar frase</string>
  <string name="PaymentsRecoveryStartFragment__view_recovery_phrase">Ver frase de recuperação</string>
  <string name="PaymentsRecoveryStartFragment__enter_recovery_phrase">Introduzir a frase de recuperação</string>
  <string name="PaymentsRecoveryStartFragment__your_balance_will_automatically_restore">O seu saldo será restaurado automaticamente quando você reinstalar o Signal se você confirmar o PIN do Signal. Você também pode restaurar o seu saldo utilizando uma frase de recuperação, que é uma frase única para si de %1$d palavras. Anote-a e guarde-a num local seguro.</string>
  <string name="PaymentsRecoveryStartFragment__your_recovery_phrase_is_a">A sua frase de recuperação é uma frase única para si com %1$d palavras. Utilize esta frase para restaurar o seu saldo.</string>
  <string name="PaymentsRecoveryStartFragment__start">Iniciar</string>
  <string name="PaymentsRecoveryStartFragment__enter_manually">Introduzir manualmente</string>
  <string name="PaymentsRecoveryStartFragment__paste_from_clipboard">Copiar da área de transferência</string>
  <!--PaymentsRecoveryPasteFragment-->
  <string name="PaymentsRecoveryPasteFragment__paste_recovery_phrase">Colar frase de recuperação</string>
  <string name="PaymentsRecoveryPasteFragment__recovery_phrase">Frase de recuperação</string>
  <string name="PaymentsRecoveryPasteFragment__next">Seguinte</string>
  <string name="PaymentsRecoveryPasteFragment__invalid_recovery_phrase">Frase de recuperação inválida</string>
  <string name="PaymentsRecoveryPasteFragment__make_sure">Certifique-se que introduziu %1$d palavras e tente novamente.</string>
  <!--PaymentsRecoveryPhraseFragment-->
  <string name="PaymentsRecoveryPhraseFragment__next">Seguinte</string>
  <string name="PaymentsRecoveryPhraseFragment__edit">Editar</string>
  <string name="PaymentsRecoveryPhraseFragment__previous">Anterior</string>
  <string name="PaymentsRecoveryPhraseFragment__your_recovery_phrase">A sua frase de recuperação</string>
  <string name="PaymentsRecoveryPhraseFragment__write_down_the_following_d_words">Anote as %1$d palavras seguintes em ordem. Guarde a sua lista num local seguro.</string>
  <string name="PaymentsRecoveryPhraseFragment__make_sure_youve_entered">Certifique-se que introduziu a frase corretamente.</string>
  <string name="PaymentsRecoveryPhraseFragment__do_not_screenshot_or_send_by_email">Não faça uma captura de ecrã ou envie um e-mail.</string>
  <string name="PaymentsRecoveryPhraseFragment__payments_account_restored">Conta de pagamentos restaurada.</string>
  <string name="PaymentsRecoveryPhraseFragment__invalid_recovery_phrase">Frase de recuperação inválida</string>
  <string name="PaymentsRecoveryPhraseFragment__make_sure_youve_entered_your_phrase_correctly_and_try_again">Certifique-se que introduziu a frase corretamente e tente de novo.</string>
  <string name="PaymentsRecoveryPhraseFragment__copy_to_clipboard">Copiar para a área de transferência?</string>
  <string name="PaymentsRecoveryPhraseFragment__if_you_choose_to_store">Se você optar por armazenar a sua frase de recuperação digitalmente, certifique-se de que ela esteja armazenada com segurança num local da sua confiança. </string>
  <string name="PaymentsRecoveryPhraseFragment__copy">Copiar</string>
  <!--PaymentsRecoveryPhraseConfirmFragment-->
  <string name="PaymentRecoveryPhraseConfirmFragment__confirm_recovery_phrase">Confirmar frase de recuperação</string>
  <string name="PaymentRecoveryPhraseConfirmFragment__enter_the_following_words">Introduza as seguintes palavras da sua frase de recuperação.</string>
  <string name="PaymentRecoveryPhraseConfirmFragment__word_d">Palavra %1$d</string>
  <string name="PaymentRecoveryPhraseConfirmFragment__see_phrase_again">Ver frase novamente</string>
  <string name="PaymentRecoveryPhraseConfirmFragment__done">Concluído</string>
  <string name="PaymentRecoveryPhraseConfirmFragment__recovery_phrase_confirmed">Recuperação de frase confirmada</string>
  <!--PaymentsRecoveryEntryFragment-->
  <string name="PaymentsRecoveryEntryFragment__enter_recovery_phrase">Introduzir a frase de recuperação</string>
  <string name="PaymentsRecoveryEntryFragment__enter_word_d">Introduza a palavra %1$d</string>
  <string name="PaymentsRecoveryEntryFragment__word_d">Palavra %1$d</string>
  <string name="PaymentsRecoveryEntryFragment__next">Seguinte</string>
  <string name="PaymentsRecoveryEntryFragment__invalid_word">Palavra inválida</string>
  <!--ClearClipboardAlarmReceiver-->
  <string name="ClearClipboardAlarmReceiver__clipboard_cleared">Área de transferência limpa.</string>
  <!--PaymentNotificationsView-->
  <string name="PaymentNotificationsView__view">Ver</string>
  <!--UnreadPayments-->
  <string name="UnreadPayments__s_sent_you_s">%1$s enviou-lhe %2$s</string>
  <string name="UnreadPayments__d_new_payment_notifications">%1$d notificações de pagamento novas</string>
  <!--CanNotSendPaymentDialog-->
  <string name="CanNotSendPaymentDialog__cant_send_payment">Não é possível enviar o pagamento</string>
  <string name="CanNotSendPaymentDialog__to_send_a_payment_to_this_user">Para enviar um pagamento para este utilizador, ele precisa de aceitar uma mensagem sua de pedido. Envie-lhe uma mensagem para criar um pedido de mensagem.</string>
  <string name="CanNotSendPaymentDialog__send_a_message">Enviar uma mensagem</string>
  <!--GroupsInCommonMessageRequest-->
  <string name="GroupsInCommonMessageRequest__you_have_no_groups_in_common_with_this_person">Não tem grupos em comum com esta pessoa. Reveja os pedidos com cuidado antes de aceitar para evitar mensagens indesejadas.</string>
  <string name="GroupsInCommonMessageRequest__none_of_your_contacts_or_people_you_chat_with_are_in_this_group">Nenhum dos seus contactos ou pessoas com quem conversa estão neste grupo. Reveja os pedidos com cuidado antes de os aceitar para evitar mensagens indesejáveis.</string>
  <string name="GroupsInCommonMessageRequest__about_message_requests">Acerca dos pedidos de mensagem</string>
  <string name="GroupsInCommonMessageRequest__okay">Ok</string>
  <string name="ChatColorSelectionFragment__heres_a_preview_of_the_chat_color">Aqui está uma simulação da cor da conversa.</string>
  <string name="ChatColorSelectionFragment__the_color_is_visible_to_only_you">A cor é visível apenas para si.</string>
  <!--GroupDescriptionDialog-->
  <string name="GroupDescriptionDialog__group_description">Descrição do grupo</string>
  <!--QualitySelectorBottomSheetDialog-->
  <string name="QualitySelectorBottomSheetDialog__standard">Standard</string>
  <string name="QualitySelectorBottomSheetDialog__faster_less_data">Mais rápido, menos dados</string>
  <string name="QualitySelectorBottomSheetDialog__high">Elevada</string>
  <string name="QualitySelectorBottomSheetDialog__slower_more_data">Mais lento, mais dados</string>
  <string name="QualitySelectorBottomSheetDialog__photo_quality">Qualidade das fotografias</string>
  <!--AppSettingsFragment-->
  <string name="AppSettingsFragment__invite_your_friends">Convide os seus amigos</string>
  <!--AccountSettingsFragment-->
  <string name="AccountSettingsFragment__account">Conta</string>
  <string name="AccountSettingsFragment__youll_be_asked_less_frequently">Ser-lhe-á pedido menos frequentemente ao longo do tempo</string>
  <string name="AccountSettingsFragment__require_your_signal_pin">Exija o seu PIN do Signal para registar novamente o seu número de telefone com o Signal.</string>
  <string name="AccountSettingsFragment__change_phone_number">Alterar o número de telemóvel</string>
  <!--ChangeNumberFragment-->
  <string name="ChangeNumberFragment__use_this_to_change_your_current_phone_number_to_a_new_phone_number">Utilize isto para alterar o seu número atual para um número de telemóvel novo. Não pode desfazer esta alteração.\n\nAntes de continuar, assegure-se que o seu número novo pode receber SMS ou chamadas.</string>
  <string name="ChangeNumberFragment__continue">Continuar</string>
  <string name="ChangeNumber__your_phone_number_has_been_changed">O seu número de telemóvel foi alterado.</string>
  <!--ChangeNumberEnterPhoneNumberFragment-->
  <string name="ChangeNumberEnterPhoneNumberFragment__change_number">Alterar número</string>
  <string name="ChangeNumberEnterPhoneNumberFragment__your_old_number">O seu número antigo</string>
  <string name="ChangeNumberEnterPhoneNumberFragment__old_phone_number">Número de telemóvel antigo</string>
  <string name="ChangeNumberEnterPhoneNumberFragment__your_new_number">O seu número novo</string>
  <string name="ChangeNumberEnterPhoneNumberFragment__new_phone_number">Número de telemóvel novo</string>
  <string name="ChangeNumberEnterPhoneNumberFragment__the_phone_number_you_entered_doesnt_match_your_accounts">O número de telemóvel que introduziu não coincide com as suas contas.</string>
  <string name="ChangeNumberEnterPhoneNumberFragment__you_must_specify_your_old_number_country_code">Deverá especificar o código do país do seu número antigo</string>
  <string name="ChangeNumberEnterPhoneNumberFragment__you_must_specify_your_old_phone_number">Deverá especificar o seu número de telemóvel antigo</string>
  <string name="ChangeNumberEnterPhoneNumberFragment__you_must_specify_your_new_number_country_code">Deverá especificar o código do país do seu número novo</string>
  <string name="ChangeNumberEnterPhoneNumberFragment__you_must_specify_your_new_phone_number">Deverá especificar o seu número de telemóvel novo</string>
  <!--ChangeNumberVerifyFragment-->
  <string name="ChangeNumberVerifyFragment__change_number">Alterar número</string>
  <string name="ChangeNumberVerifyFragment__verifying_s">A verificar %1$s</string>
  <string name="ChangeNumberVerifyFragment__captcha_required">Captcha necessário</string>
  <!--ChangeNumberConfirmFragment-->
  <string name="ChangeNumberConfirmFragment__change_number">Alterar número</string>
  <string name="ChangeNumberConfirmFragment__you_are_about_to_change_your_phone_number_from_s_to_s">Está prestes a alterar p seu número de telemóvel de %1$s para %2$s.\n\n\Antes de prosseguir, confirme que o número abaixo se encontra correto.</string>
  <string name="ChangeNumberConfirmFragment__edit_number">Editar número</string>
  <!--ChangeNumberRegistrationLockFragment-->
  <string name="ChangeNumberRegistrationLockFragment__signal_change_number_need_help_with_pin_for_android_v2_pin">Alterar o número do Signal - Necessita de ajuda com o PIN para Android (v2 PIN)</string>
  <!--ChangeNumberPinDiffersFragment-->
  <string name="ChangeNumberPinDiffersFragment__pins_do_not_match">Os PINs não correspondem</string>
  <string name="ChangeNumberPinDiffersFragment__the_pin_associated_with_your_new_number_is_different_from_the_pin_associated_with_your_old_one">O PIN associado ao seu número novo é diferente do PIN associado ao número antigo. Deseja manter o seu PIN antigo ou criar um PIN novo?</string>
  <string name="ChangeNumberPinDiffersFragment__keep_old_pin">Manter o PIN antigo</string>
  <string name="ChangeNumberPinDiffersFragment__update_pin">Atualizar PIN</string>
  <string name="ChangeNumberPinDiffersFragment__keep_old_pin_question">Manter o PIN antigo?</string>
  <!--ChangeNumberLockActivity-->
  <string name="ChangeNumberLockActivity__it_looks_like_you_tried_to_change_your_number_but_we_were_unable_to_determine_if_it_was_successful_rechecking_now">Parece que você tentou mudar o seu número de telemóvel. Aguardamos a confirmação de que a mudança foi bem-sucedida.\n\nA verificar agora…</string>
  <string name="ChangeNumberLockActivity__change_status_confirmed">Alteração de estado confirmada</string>
  <string name="ChangeNumberLockActivity__your_number_has_been_confirmed_as_s">Seu número foi confirmado como %1$s. Se esse não for o seu novo número, refaça o processo de alteração de número.</string>
  <string name="ChangeNumberLockActivity__retry">Tentar novamente</string>
  <string name="ChangeNumberLockActivity__leave">Abandonar</string>
  <string name="ChangeNumberLockActivity__submit_debug_log">Enviar relatório de erros</string>
  <!--ChatsSettingsFragment-->
  <string name="ChatsSettingsFragment__keyboard">Teclado</string>
  <string name="ChatsSettingsFragment__enter_key_sends">Tecla de Enter envia</string>
  <!--SmsSettingsFragment-->
  <string name="SmsSettingsFragment__use_as_default_sms_app">Definir como aplicação de SMS pré-definida</string>
  <!--NotificationsSettingsFragment-->
  <string name="NotificationsSettingsFragment__messages">Mensagens</string>
  <string name="NotificationsSettingsFragment__calls">Chamadas</string>
  <string name="NotificationsSettingsFragment__notify_when">Notificar-me quando…</string>
  <string name="NotificationsSettingsFragment__contact_joins_signal">Um contacto juntou-se ao Signal</string>
  <!--PrivacySettingsFragment-->
  <string name="PrivacySettingsFragment__blocked">Utilizadores bloqueados</string>
  <string name="PrivacySettingsFragment__d_contacts">%1$d contactos</string>
  <string name="PrivacySettingsFragment__messaging">Mensagens</string>
  <string name="PrivacySettingsFragment__disappearing_messages">Destruição de mensagens</string>
  <string name="PrivacySettingsFragment__app_security">Segurança da aplicação</string>
  <string name="PrivacySettingsFragment__block_screenshots_in_the_recents_list_and_inside_the_app">Bloquear a captura de ecrã na lista de aplicações recentes abertas e dentro da aplicação</string>
  <string name="PrivacySettingsFragment__signal_message_and_calls">As mensagens e chamadas do Signal, retransmitem sempre as chamadas e emissor selado</string>
  <string name="PrivacySettingsFragment__default_timer_for_new_changes">Temporizador padrão para conversas novas</string>
  <string name="PrivacySettingsFragment__set_a_default_disappearing_message_timer_for_all_new_chats_started_by_you">Defina um tempo padrão para a destruição de mensagens de todas as conversas novas iniciadas por si.</string>
  <!--AdvancedPrivacySettingsFragment-->
  <string name="AdvancedPrivacySettingsFragment__show_status_icon">Exibir ícone de estado</string>
  <string name="AdvancedPrivacySettingsFragment__show_an_icon">Exibe um ícone nos detalhes das mensagens quando elas foram entregues utilizando o emissor selado.</string>
  <!--ExpireTimerSettingsFragment-->
  <string name="ExpireTimerSettingsFragment__when_enabled_new_messages_sent_and_received_in_new_chats_started_by_you_will_disappear_after_they_have_been_seen">Quando ativado, as novas mensagens enviadas e recebidas em conversas novas que tenham sido iniciadas por si irão ser destruídas após terem sido lidas.</string>
  <string name="ExpireTimerSettingsFragment__when_enabled_new_messages_sent_and_received_in_this_chat_will_disappear_after_they_have_been_seen">Quando ativado, as novas mensagens enviadas e recebidas nesta conversa irão ser destruídas após terem sido lidas.</string>
  <string name="ExpireTimerSettingsFragment__off">Off</string>
  <string name="ExpireTimerSettingsFragment__4_weeks">4 semanas</string>
  <string name="ExpireTimerSettingsFragment__1_week">1 semana</string>
  <string name="ExpireTimerSettingsFragment__1_day">1 dia</string>
  <string name="ExpireTimerSettingsFragment__8_hours">8 horas</string>
  <string name="ExpireTimerSettingsFragment__1_hour">1 hora</string>
  <string name="ExpireTimerSettingsFragment__5_minutes">5 minutos</string>
  <string name="ExpireTimerSettingsFragment__30_seconds">30 segundos</string>
  <string name="ExpireTimerSettingsFragment__custom_time">Temporizador personalizado</string>
  <string name="ExpireTimerSettingsFragment__set">Definir</string>
  <string name="ExpireTimerSettingsFragment__save">Guardar</string>
  <string name="CustomExpireTimerSelectorView__seconds">segundos</string>
  <string name="CustomExpireTimerSelectorView__minutes">minutos</string>
  <string name="CustomExpireTimerSelectorView__hours">horas</string>
  <string name="CustomExpireTimerSelectorView__days">dias</string>
  <string name="CustomExpireTimerSelectorView__weeks">semanas</string>
  <!--HelpSettingsFragment-->
  <string name="HelpSettingsFragment__support_center">Centro de suporte</string>
  <string name="HelpSettingsFragment__contact_us">Contacte-nos</string>
  <string name="HelpSettingsFragment__version">Versão</string>
  <string name="HelpSettingsFragment__debug_log">Relatório de depuração</string>
  <string name="HelpSettingsFragment__terms_amp_privacy_policy">Termos e Política de privacidade</string>
  <string name="HelpFragment__copyright_signal_messenger">Copyright Molly Messenger</string>
  <string name="HelpFragment__licenced_under_the_gplv3">Distribuição guiada pela licença GPLv3</string>
  <!--DataAndStorageSettingsFragment-->
  <string name="DataAndStorageSettingsFragment__calls">Chamadas</string>
  <!--ChatColorSelectionFragment-->
  <string name="ChatColorSelectionFragment__auto">Auto</string>
  <string name="ChatColorSelectionFragment__use_custom_colors">Utilizar cores personalizadas</string>
  <string name="ChatColorSelectionFragment__chat_color">Cor da conversa</string>
  <string name="ChatColorSelectionFragment__edit">Editar</string>
  <string name="ChatColorSelectionFragment__duplicate">Duplicar</string>
  <string name="ChatColorSelectionFragment__delete">Eliminar</string>
  <string name="ChatColorSelectionFragment__delete_color">Eliminar cor</string>
  <plurals name="ChatColorSelectionFragment__this_custom_color_is_used">
    <item quantity="one">Esta cor personalizada é utilizada em %1$d conversa. Deseja eliminá-la para todas as conversas?</item>
    <item quantity="other">Esta cor personalizada é utilizada em %1$d conversas. Deseja eliminá-la para todas as conversas?</item>
  </plurals>
  <string name="ChatColorSelectionFragment__delete_chat_color">Eliminar cor da conversa?</string>
  <!--CustomChatColorCreatorFragment-->
  <string name="CustomChatColorCreatorFragment__solid">Sólida</string>
  <string name="CustomChatColorCreatorFragment__gradient">Gradiente</string>
  <string name="CustomChatColorCreatorFragment__hue">Tom</string>
  <string name="CustomChatColorCreatorFragment__saturation">Saturação</string>
  <!--CustomChatColorCreatorFragmentPage-->
  <string name="CustomChatColorCreatorFragmentPage__save">Guardar</string>
  <string name="CustomChatColorCreatorFragmentPage__edit_color">Editar cor</string>
  <plurals name="CustomChatColorCreatorFragmentPage__this_color_is_used">
    <item quantity="one">Esta cor é utilizada em %1$d conversa. Deseja guardar as alterações em todas as conversas?</item>
    <item quantity="other">Esta cor é utilizada em %1$d conversas. Deseja guardar as alterações em todas as conversas?</item>
  </plurals>
  <!--ChatColorGradientTool-->
  <string name="ChatColorGradientTool_top_edge_selector">Seletor da borda superior</string>
  <string name="ChatColorGradientTool_bottom_edge_selector">Seletor da borda inferior</string>
  <!--EditReactionsFragment-->
  <string name="EditReactionsFragment__customize_reactions">Personalizar reações</string>
  <string name="EditReactionsFragment__tap_to_replace_an_emoji">Toque para substituir um emoji</string>
  <string name="EditReactionsFragment__reset">Reiniciar</string>
  <string name="EditReactionsFragment_save">Guardar</string>
  <string name="ChatColorSelectionFragment__auto_matches_the_color_to_the_wallpaper">Faz corresponder automaticamente a cor com o fundo de ecrã</string>
  <string name="CustomChatColorCreatorFragment__drag_to_change_the_direction_of_the_gradient">Arraste para alterar a orientação do gradiente</string>
  <!--ChatColorsMegaphone-->
  <string name="ChatColorsMegaphone__new_chat_colors">Novas cores de conversas</string>
  <string name="ChatColorsMegaphone__we_switched_up_chat_colors">Trocamos as cores das conversas para lhe dar mais opções e facilitar a leitura das conversas.</string>
  <string name="ChatColorsMegaphone__appearance">Aspeto</string>
  <string name="ChatColorsMegaphone__not_now">Agora não</string>
  <!--AddAProfilePhotoMegaphone-->
  <string name="AddAProfilePhotoMegaphone__add_a_profile_photo">Adicionar uma fotografia de perfil</string>
  <string name="AddAProfilePhotoMegaphone__choose_a_look_and_color">Escolha uma aparência e uma cor para personalizar as suas iniciais.</string>
  <string name="AddAProfilePhotoMegaphone__not_now">Agora não</string>
  <string name="AddAProfilePhotoMegaphone__add_photo">Adicionar fotografia</string>
  <!--KeyboardPagerFragment-->
  <string name="KeyboardPagerFragment_emoji">Emoji</string>
  <string name="KeyboardPagerFragment_open_emoji_search">Abrir a pesquisa de emoji</string>
  <string name="KeyboardPagerFragment_open_sticker_search">Abrir a pesquisa de autocolantes</string>
  <string name="KeyboardPagerFragment_open_gif_search">Abrir a pesquisa de GIFs</string>
  <string name="KeyboardPagerFragment_stickers">Autocolantes</string>
  <string name="KeyboardPagerFragment_backspace">Backspace</string>
  <string name="KeyboardPagerFragment_gifs">Gifs</string>
  <string name="KeyboardPagerFragment_search_emoji">Procurar emoji</string>
  <string name="KeyboardPagerfragment_back_to_emoji">Voltar aos emoji</string>
  <string name="KeyboardPagerfragment_clear_search_entry">Limpar a entrada de pesquisa</string>
  <string name="KeyboardPagerFragment_search_giphy">Procurar GIPHY</string>
  <!--StickerSearchDialogFragment-->
  <string name="StickerSearchDialogFragment_search_stickers">Procurar autocolantes</string>
  <string name="StickerSearchDialogFragment_no_results_found">Não foram encontrados resultados</string>
  <string name="EmojiSearchFragment__no_results_found">Não foram encontrados resultados</string>
  <string name="NotificationsSettingsFragment__unknown_ringtone">Toque desconhecido</string>
  <!--ConversationSettingsFragment-->
  <string name="ConversationSettingsFragment__send_message">Enviar mensagem</string>
  <string name="ConversationSettingsFragment__start_video_call">Iniciar videochamada</string>
  <string name="ConversationSettingsFragment__start_audio_call">Iniciar chamada de áudio</string>
  <string name="ConversationSettingsFragment__message">Mensagem</string>
  <string name="ConversationSettingsFragment__video">Vídeo</string>
  <string name="ConversationSettingsFragment__audio">Áudio</string>
  <string name="ConversationSettingsFragment__call">Telefonar</string>
  <string name="ConversationSettingsFragment__mute">Silenciar</string>
  <string name="ConversationSettingsFragment__muted">Silenciado</string>
  <string name="ConversationSettingsFragment__search">Procurar</string>
  <string name="ConversationSettingsFragment__disappearing_messages">Destruição de mensagens</string>
  <string name="ConversationSettingsFragment__sounds_and_notifications">Sons e notificações</string>
  <string name="ConversationSettingsFragment__contact_details">Detalhes de contacto</string>
  <string name="ConversationSettingsFragment__view_safety_number">Ver número de segurança</string>
  <string name="ConversationSettingsFragment__block">Bloquear</string>
  <string name="ConversationSettingsFragment__block_group">Bloquear grupo</string>
  <string name="ConversationSettingsFragment__unblock">Desbloquear</string>
  <string name="ConversationSettingsFragment__unblock_group">Desbloquear grupo</string>
  <string name="ConversationSettingsFragment__add_to_a_group">Adicionar a um grupo</string>
  <string name="ConversationSettingsFragment__see_all">Ver tudo</string>
  <string name="ConversationSettingsFragment__add_members">Adicionar membros</string>
  <string name="ConversationSettingsFragment__permissions">Permissões</string>
  <string name="ConversationSettingsFragment__requests_and_invites">Pedidos e convites</string>
  <string name="ConversationSettingsFragment__group_link">Link do grupo</string>
  <string name="ConversationSettingsFragment__add_as_a_contact">Adicionar como contacto</string>
  <string name="ConversationSettingsFragment__unmute">Remover do silêncio</string>
  <string name="ConversationSettingsFragment__conversation_muted_until_s">Conversa silenciada até %1$s</string>
  <string name="ConversationSettingsFragment__conversation_muted_forever">Conversa silenciada para sempre</string>
  <string name="ConversationSettingsFragment__copied_phone_number_to_clipboard">Copiado número de telefone para a área de transferência.</string>
  <string name="ConversationSettingsFragment__phone_number">Número de telefone</string>
  <!--PermissionsSettingsFragment-->
  <string name="PermissionsSettingsFragment__add_members">Adicionar membros</string>
  <string name="PermissionsSettingsFragment__edit_group_info">Editar informação do grupo</string>
  <string name="PermissionsSettingsFragment__send_messages">Enviar mensagens</string>
  <string name="PermissionsSettingsFragment__all_members">Todos os membros</string>
  <string name="PermissionsSettingsFragment__only_admins">Apenas administradores</string>
  <string name="PermissionsSettingsFragment__who_can_add_new_members">Quem pode adicionar novos membros?</string>
  <string name="PermissionsSettingsFragment__who_can_edit_this_groups_info">Quem pode editar a informação do grupo?</string>
  <string name="PermissionsSettingsFragment__who_can_send_messages">Quem é que pode enviar mensagens?</string>
  <!--SoundsAndNotificationsSettingsFragment-->
  <string name="SoundsAndNotificationsSettingsFragment__mute_notifications">Silenciar notificações</string>
  <string name="SoundsAndNotificationsSettingsFragment__not_muted">Não silenciado(a)</string>
  <string name="SoundsAndNotificationsSettingsFragment__muted_until_s">Silenciada até %1$s</string>
  <string name="SoundsAndNotificationsSettingsFragment__mentions">Menções</string>
  <string name="SoundsAndNotificationsSettingsFragment__always_notify">Notificar sempre</string>
  <string name="SoundsAndNotificationsSettingsFragment__do_not_notify">Não notificar</string>
  <string name="SoundsAndNotificationsSettingsFragment__custom_notifications">Notificações personalizadas</string>
  <!--StickerKeyboard-->
  <string name="StickerKeyboard__recently_used">Utilizado recentemente</string>
  <!--PlaybackSpeedToggleTextView-->
  <string name="PlaybackSpeedToggleTextView__p5x">.5x</string>
  <string name="PlaybackSpeedToggleTextView__1x">1x</string>
  <string name="PlaybackSpeedToggleTextView__2x">2x</string>
  <!--PaymentRecipientSelectionFragment-->
  <string name="PaymentRecipientSelectionFragment__new_payment">Novo pagamento</string>
  <!--NewConversationActivity-->
  <string name="NewConversationActivity__new_message">Nova mensagem</string>
  <!--ContactFilterView-->
  <string name="ContactFilterView__search_name_or_number">Procurar nome ou número</string>
  <!--VoiceNotePlayerView-->
  <string name="VoiceNotePlayerView__s_dot_s">%1$s · %2$s</string>
  <string name="VoiceNotePlayerView__stop_voice_message">Parar mensagem de voz</string>
  <string name="VoiceNotePlayerView__change_voice_message_speed">Alterar a velocidade da mensagem de voz</string>
  <string name="VoiceNotePlayerView__pause_voice_message">Pausar mensagem de voz</string>
  <string name="VoiceNotePlayerView__play_voice_message">Reproduzir mensagem de voz</string>
  <string name="VoiceNotePlayerView__navigate_to_voice_message">Navegar para a mensagem de voz</string>
  <!--AvatarPickerFragment-->
  <string name="AvatarPickerFragment__avatar_preview">Pré-visualização de avatar</string>
  <string name="AvatarPickerFragment__camera">Câmara</string>
  <string name="AvatarPickerFragment__take_a_picture">Tirar uma fotografia</string>
  <string name="AvatarPickerFragment__choose_a_photo">Escolha uma fotografia</string>
  <string name="AvatarPickerFragment__photo">Fotografia</string>
  <string name="AvatarPickerFragment__text">Texto</string>
  <string name="AvatarPickerFragment__save">Guardar</string>
  <string name="AvatarPickerFragment__select_an_avatar">Selecione um avatar</string>
  <string name="AvatarPickerFragment__clear_avatar">Remover avatar</string>
  <string name="AvatarPickerFragment__edit">Editar</string>
  <string name="AvatarPickerRepository__failed_to_save_avatar">Falha ao guardar o avatar</string>
  <!--TextAvatarCreationFragment-->
  <string name="TextAvatarCreationFragment__preview">Pré-visualização</string>
  <string name="TextAvatarCreationFragment__done">Concluído</string>
  <string name="TextAvatarCreationFragment__text">Texto</string>
  <string name="TextAvatarCreationFragment__color">Cor</string>
  <!--VectorAvatarCreationFragment-->
  <string name="VectorAvatarCreationFragment__select_a_color">Selecione uma cor</string>
  <!--ContactSelectionListItem-->
  <string name="ContactSelectionListItem__sms">SMS</string>
  <string name="ContactSelectionListItem__dot_s">· %1$s</string>
  <!--DSLSettingsToolbar-->
  <string name="DSLSettingsToolbar__navigate_up">Ir para cima</string>
  <string name="MultiselectForwardFragment__forward_to">Reencaminhar para</string>
  <string name="MultiselectForwardFragment__add_a_message">Adicionar uma mensagem</string>
  <string name="MultiselectForwardFragment__faster_forwards">Reencaminhar mais rapidamente</string>
  <string name="MultiselectForwardFragment__forwarded_messages_are_now">As mensagens reencaminhadas agora são enviadas imediatamente.</string>
  <plurals name="MultiselectForwardFragment_send_d_messages">
    <item quantity="one">Enviar %1$d mensagem</item>
    <item quantity="other">Enviar %1$d mensagens</item>
  </plurals>
  <plurals name="MultiselectForwardFragment_messages_sent">
    <item quantity="one">Mensagem enviada</item>
    <item quantity="other">Mensagens enviadas</item>
  </plurals>
  <plurals name="MultiselectForwardFragment_messages_failed_to_send">
    <item quantity="one">Mensagem com falha de envio</item>
    <item quantity="other">Mensagens com falha de envio</item>
  </plurals>
  <plurals name="MultiselectForwardFragment__couldnt_forward_messages">
    <item quantity="one">Não foi possível reencaminhar a mensagem porque ela já não está disponível.</item>
    <item quantity="other">Não foi possível reencaminhar as mensagens porque elas já não estão disponíveis.</item>
  </plurals>
  <string name="MultiselectForwardFragment__limit_reached">Atingido o limite</string>
  <!--Media V2-->
  <string name="MediaReviewFragment__add_a_message">Adicionar uma mensagem</string>
  <string name="MediaReviewFragment__add_a_reply">Adicionar uma resposta</string>
  <string name="MediaReviewFragment__send_to">Enviar para</string>
  <string name="ImageEditorHud__cancel">Cancelar</string>
  <string name="ImageEditorHud__draw">Desenhar</string>
  <string name="ImageEditorHud__write_text">Escrever texto</string>
  <string name="ImageEditorHud__add_a_sticker">Adicionar um autocolante</string>
  <string name="ImageEditorHud__blur">Desfocar</string>
  <string name="ImageEditorHud__done_editing">Edição terminada</string>
  <string name="ImageEditorHud__clear_all">Limpar tudo</string>
  <string name="ImageEditorHud__undo">Desfazer</string>
  <string name="ImageEditorHud__toggle_between_marker_and_highlighter">Alternar entre o marcador e o destacar</string>
  <string name="MediaCountIndicatorButton__send">Enviar</string>
  <string name="MediaReviewSelectedItem__tap_to_remove">Pressionar para remover</string>
  <string name="MediaReviewSelectedItem__tap_to_select">Toque para selecionar</string>
  <string name="MediaReviewImagePageFragment__discard">Descartar</string>
  <string name="MediaReviewImagePageFragment__discard_changes">Descartar alterações?</string>
  <string name="MediaReviewFragment__view_once_message">Mensagem de visualização única</string>
  <string name="MediaReviewImagePageFragment__youll_lose_any_changes">Irá perder quaisquer alterações que fez nesta fotografia.</string>
  <string name="ImageEditorHud__delete">Eliminar</string>
  <string name="CameraFragment__failed_to_open_camera">Ocorreu um erro a tentar abrir a câmara</string>
  <!--EOF-->
</resources><|MERGE_RESOLUTION|>--- conflicted
+++ resolved
@@ -753,16 +753,8 @@
   <string name="InviteActivity_cancel">Cancelar</string>
   <string name="InviteActivity_sending">A enviar…</string>
   <string name="InviteActivity_invitations_sent">Convites enviados!</string>
-<<<<<<< HEAD
   <string name="InviteActivity_invite_to_signal">Convidar para o Molly</string>
-  <plurals name="InviteActivity_send_sms_to_friends">
-    <item quantity="one">ENVIAR SMS PARA %d AMIGO</item>
-    <item quantity="other">ENVIAR SMS PARA %d AMIGOS</item>
-  </plurals>
-=======
-  <string name="InviteActivity_invite_to_signal">Convidar para o Signal</string>
   <string name="InviteActivity_send_sms">Enviar SMS (%d)</string>
->>>>>>> 520fe481
   <plurals name="InviteActivity_send_sms_invites">
     <item quantity="one">Enviar %d convite por SMS?</item>
     <item quantity="other">Enviar %d convites por SMS?</item>
