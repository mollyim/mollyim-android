--- conflicted
+++ resolved
@@ -1734,12 +1734,8 @@
     <string name="RegistrationActivity_unable_to_connect_to_service">無法連接服務。請檢查網路連線並再試一次。</string>
     <string name="RegistrationActivity_non_standard_number_format">非標準數字格式</string>
     <string name="RegistrationActivity_the_number_you_entered_appears_to_be_a_non_standard">你輸入的數字 (%1$s) 似乎是非標準格式。\n\n你的意思是 %2$s嗎 ?</string>
-<<<<<<< HEAD
     <string name="RegistrationActivity_signal_android_phone_number_format">Molly Android - 電話號碼格式</string>
-=======
-    <string name="RegistrationActivity_signal_android_phone_number_format">Signal Android - 電話號碼格式</string>
     <!--    Small "toast" notification to the user confirming that they have requested a new code via voice call.-->
->>>>>>> f3c6f2e3
     <string name="RegistrationActivity_call_requested">請求通話</string>
     <!--    Small "toast" notification to the user confirming that they have requested a new code via SMS.-->
     <string name="RegistrationActivity_sms_requested">已要求 SMS 短訊</string>
@@ -3380,15 +3376,15 @@
     <!-- Phone number heading displayed as a screen title -->
     <string name="preferences_app_protection__phone_number">電話號碼</string>
     <!-- Subtext below option to launch into phone number privacy settings screen -->
-    <string name="preferences_app_protection__choose_who_can_see">選擇誰可以看到你的電話號碼，以及誰可以透過它在 Signal 上與你聯絡。</string>
+    <string name="preferences_app_protection__choose_who_can_see">選擇誰可以看到你的電話號碼，以及誰可以透過它在 Molly 上與你聯絡。</string>
     <!-- Section title above two radio buttons for enabling and disabling phone number display -->
     <string name="PhoneNumberPrivacySettingsFragment__who_can_see_my_number">誰可以看到我的號碼</string>
     <!-- Subtext below radio buttons when who can see my number is set to nobody -->
-    <string name="PhoneNumberPrivacySettingsFragment__nobody_will_see">沒有人會在 Signal 看到你的電話號碼</string>
+    <string name="PhoneNumberPrivacySettingsFragment__nobody_will_see">沒有人會在 Molly 看到你的電話號碼</string>
     <!-- Section title above two radio buttons for enabling and disabling whether users can find me by my phone number  -->
     <string name="PhoneNumberPrivacySettingsFragment__who_can_find_me_by_number">誰可以透過電話號碼找到我</string>
     <!-- Subtext below radio buttons when who can see my number is set to everyone -->
-    <string name="PhoneNumberPrivacySettingsFragment__your_phone_number">你的電話號碼將顯示給你傳送訊息的人和群組。 電話號碼中包含你電話號碼的人也會在Signal上看到它。</string>
+    <string name="PhoneNumberPrivacySettingsFragment__your_phone_number">你的電話號碼將顯示給你傳送訊息的人和群組。 電話號碼中包含你電話號碼的人也會在Molly上看到它。</string>
     <string name="PhoneNumberPrivacy_everyone">所有人</string>
     <string name="PhoneNumberPrivacy_my_contacts">我的聯絡人</string>
     <string name="PhoneNumberPrivacy_nobody">沒有人</string>
