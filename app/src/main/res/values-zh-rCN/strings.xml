<?xml version="1.0" encoding="UTF-8"?>
<!-- smartling.instruction_comments_enabled = on -->
<resources>
  <!-- Removed by excludeNonTranslatables <string name="app_name" translatable="false">Signal</string> -->

  <!-- Removed by excludeNonTranslatables <string name="install_url" translatable="false">https://signal.org/install</string> -->
  <!-- Removed by excludeNonTranslatables <string name="donate_url" translatable="false">https://signal.org/donate</string> -->
  <!-- Removed by excludeNonTranslatables <string name="backup_support_url" translatable="false">https://support.signal.org/hc/articles/360007059752</string> -->
  <!-- Removed by excludeNonTranslatables <string name="transfer_support_url" translatable="false">https://support.signal.org/hc/articles/360007059752</string> -->
  <!-- Removed by excludeNonTranslatables <string name="support_center_url" translatable="false">https://support.signal.org/</string> -->
  <!-- Removed by excludeNonTranslatables <string name="terms_and_privacy_policy_url" translatable="false">https://signal.org/legal</string> -->
  <!-- Removed by excludeNonTranslatables <string name="google_pay_url" translatable="false">https://pay.google.com</string> -->
  <!-- Removed by excludeNonTranslatables <string name="donation_decline_code_error_url" translatable="false">https://support.signal.org/hc/articles/4408365318426#errors</string> -->
  <!-- Removed by excludeNonTranslatables <string name="sms_export_url" translatable="false">https://support.signal.org/hc/articles/360007321171</string> -->
  <!-- Removed by excludeNonTranslatables <string name="signal_me_username_url" translatable="false">https://signal.me/#u/%1$s</string> -->
  <!-- Removed by excludeNonTranslatables <string name="username_support_url" translatable="false">https://support.signal.org/hc/articles/5389476324250</string> -->
  <!-- Removed by excludeNonTranslatables <string name="export_account_data_url" translatable="false">https://support.signal.org/hc/articles/5538911756954</string> -->

    <string name="yes">是</string>
    <string name="no">否</string>
    <string name="delete">删除</string>
    <string name="please_wait">请稍候…</string>
    <string name="save">保存</string>
    <string name="note_to_self">备忘录</string>

    <!-- Alternate label for the Signal Application in the device\'s home screen launcher, as in a weather/climate application. -->
    <string name="app_icon_label_weather">天气</string>
    <!-- Alternate label for the Signal Application in the device\'s home screen launcher, as in a note-taking application.-->
    <string name="app_icon_label_notes">笔记</string>
    <!-- Alternate label for the Signal Application in the device\'s home screen launcher, as in a news/journalism application. -->
    <string name="app_icon_label_news">新闻</string>
    <!-- Alternate label for the Signal Application in the device\'s home screen launcher, as in waves of the ocean. -->
    <string name="app_icon_label_waves">波浪</string>

    <!-- AlbumThumbnailView -->
  <!-- Removed by excludeNonTranslatables <string name="AlbumThumbnailView_plus" translatable="false">\+%d</string> -->

    <!-- ApplicationMigrationActivity -->
    <string name="ApplicationMigrationActivity__signal_is_updating">Molly 正在更新…</string>

    <!-- ApplicationPreferencesActivity -->
    <string name="ApplicationPreferenceActivity_you_havent_set_a_passphrase_yet">您尚未设置密码！</string>
    <string name="ApplicationPreferencesActivity_disable_passphrase">禁用密码？</string>
    <string name="ApplicationPreferencesActivity_this_will_permanently_unlock_signal_and_message_notifications">这将永久解锁 Molly 和消息通知。</string>
    <string name="ApplicationPreferencesActivity_disable">禁用</string>
    <string name="ApplicationPreferencesActivity_disable_signal_messages_and_calls">禁用 Molly 消息和呼叫？</string>
    <string name="ApplicationPreferencesActivity_disable_signal_messages_and_calls_by_unregistering">从服务器注销将禁用 Molly 消息和呼叫。如果以后想要使用这些功能，那么需使用手机号码重新注册。</string>
    <string name="ApplicationPreferencesActivity_error_connecting_to_server">连接服务出错！</string>
    <string name="ApplicationPreferencesActivity_pins_are_required_for_registration_lock">PIN 对于注册锁定是必需的。如需禁用 PIN，请先禁用注册锁定。</string>
    <string name="ApplicationPreferencesActivity_pin_created">PIN 已创建。</string>
    <string name="ApplicationPreferencesActivity_pin_disabled">已禁用 PIN。</string>
    <string name="ApplicationPreferencesActivity_record_payments_recovery_phrase">记下付款恢复短语</string>
    <string name="ApplicationPreferencesActivity_record_phrase">记下短语</string>
    <string name="ApplicationPreferencesActivity_before_you_can_disable_your_pin">在禁用 PIN 码之前，务必记下付款恢复短语，以确保可恢复您的付款帐户。</string>

    <!-- NumericKeyboardView -->
  <!-- Removed by excludeNonTranslatables <string name="NumericKeyboardView__1" translatable="false">1</string> -->
  <!-- Removed by excludeNonTranslatables <string name="NumericKeyboardView__2" translatable="false">2</string> -->
  <!-- Removed by excludeNonTranslatables <string name="NumericKeyboardView__3" translatable="false">3</string> -->
  <!-- Removed by excludeNonTranslatables <string name="NumericKeyboardView__4" translatable="false">4</string> -->
  <!-- Removed by excludeNonTranslatables <string name="NumericKeyboardView__5" translatable="false">5</string> -->
  <!-- Removed by excludeNonTranslatables <string name="NumericKeyboardView__6" translatable="false">6</string> -->
  <!-- Removed by excludeNonTranslatables <string name="NumericKeyboardView__7" translatable="false">7</string> -->
  <!-- Removed by excludeNonTranslatables <string name="NumericKeyboardView__8" translatable="false">8</string> -->
  <!-- Removed by excludeNonTranslatables <string name="NumericKeyboardView__9" translatable="false">9</string> -->
  <!-- Removed by excludeNonTranslatables <string name="NumericKeyboardView__0" translatable="false">0</string> -->
    <!-- Back button on numeric keyboard -->
    <string name="NumericKeyboardView__backspace">退格键</string>

    <!-- DraftDatabase -->
    <string name="DraftDatabase_Draft_image_snippet">（图片）</string>
    <string name="DraftDatabase_Draft_audio_snippet">（音频）</string>
    <string name="DraftDatabase_Draft_video_snippet">（视频）</string>
    <string name="DraftDatabase_Draft_location_snippet">(位置)</string>
    <string name="DraftDatabase_Draft_quote_snippet">(回复)</string>
    <string name="DraftDatabase_Draft_voice_note">（语音消息）</string>

    <!-- AttachmentKeyboard -->
    <string name="AttachmentKeyboard_gallery">相册</string>
    <string name="AttachmentKeyboard_file">文件</string>
    <string name="AttachmentKeyboard_contact">联系人</string>
    <string name="AttachmentKeyboard_location">位置</string>
    <string name="AttachmentKeyboard_Signal_needs_permission_to_show_your_photos_and_videos">Molly 需相应权限以显示图片和视频。</string>
    <string name="AttachmentKeyboard_give_access">给予权限</string>
    <string name="AttachmentKeyboard_payment">付款</string>

    <!-- AttachmentManager -->
    <string name="AttachmentManager_cant_open_media_selection">未找到选择媒体的应用。</string>
    <string name="AttachmentManager_signal_requires_the_external_storage_permission_in_order_to_attach_photos_videos_or_audio">Molly 需“存储”权限，来发送图片、视频和音频，但该权限已永久禁用。请访问应用设置菜单，选择“权限”并启用“存储”。</string>
    <string name="AttachmentManager_signal_requires_contacts_permission_in_order_to_attach_contact_information">Molly 需“通讯录”权限，来发送通讯录信息，但是该权限已永久禁用。请访问应用设置菜单，选择“权限”并启用“通讯录”。</string>
    <string name="AttachmentManager_signal_requires_location_information_in_order_to_attach_a_location">Molly 需“位置”权限，来发送位置信息，但是该权限已永久禁用。请访问应用设置菜单，选择“权限”并启用“位置”。</string>
    <!-- Alert dialog title to show the recipient has not activated payments -->
    <string name="AttachmentManager__not_activated_payments">%1$s还未激活付款 </string>
    <!-- Alert dialog description to send the recipient a request to activate payments -->
    <string name="AttachmentManager__request_to_activate_payments">要给对方发送激活付款请求吗？</string>
    <!-- Alert dialog button to send request -->
    <string name="AttachmentManager__send_request">发送请求</string>
    <!-- Alert dialog button to cancel dialog -->
    <string name="AttachmentManager__cancel">取消</string>

    <!-- AttachmentUploadJob -->
    <string name="AttachmentUploadJob_uploading_media">上传媒体中…</string>
    <string name="AttachmentUploadJob_compressing_video_start">压缩视频中…</string>

    <!-- BackgroundMessageRetriever -->
    <string name="BackgroundMessageRetriever_checking_for_messages">正在检查消息…</string>

    <!-- Fcm notifications -->
    <!-- Notification we show when there may be messages for you, but we cannot connect to the server to check -->
    <string name="FcmFetchManager__you_may_have_messages">您有新的消息</string>

    <!-- BlockedUsersActivity -->
    <string name="BlockedUsersActivity__blocked_users">已屏蔽的用户</string>
    <string name="BlockedUsersActivity__add_blocked_user">添加屏蔽用户</string>
    <string name="BlockedUsersActivity__blocked_users_will">被屏蔽的用户将无法向您发起通话或发送消息。</string>
    <string name="BlockedUsersActivity__no_blocked_users">无屏蔽用户</string>
    <string name="BlockedUsersActivity__block_user">要屏蔽用户吗？</string>
    <string name="BlockedUserActivity__s_will_not_be_able_to">“%1$s”将无法呼叫您或向您发送消息。</string>
    <string name="BlockedUsersActivity__block">屏蔽</string>

    <!-- CreditCardFragment -->
    <!-- Title of fragment detailing the donation amount for one-time donation, displayed above the credit card text fields -->
    <string name="CreditCardFragment__donation_amount_s">捐赠金额：%1$s</string>
    <!-- Title of fragment detailing the donation amount for monthly donation, displayed above the credit card text fields -->
    <string name="CreditCardFragment__donation_amount_s_per_month">捐赠金额：%1$s/月</string>
    <!-- Explanation of how to fill in the form, displayed above the credit card text fields -->
    <!-- Explanation of how to fill in the form and a note about pii, displayed above the credit card text fields -->
    <string name="CreditCardFragment__enter_your_card_details">请输入您的卡片信息。Signal 不会收集或储存您的个人信息。</string>
    <!-- Displayed as a hint in the card number text field -->
    <string name="CreditCardFragment__card_number">卡号</string>
    <!-- Displayed as a hint in the card expiry text field -->
    <string name="CreditCardFragment__mm_yy">MM/YY</string>
    <!-- Displayed as a hint in the card cvv text field -->
    <string name="CreditCardFragment__cvv">CVV</string>
    <!-- Error displayed under the card number text field when there is an invalid card number entered -->
    <string name="CreditCardFragment__invalid_card_number">卡号无效</string>
    <!-- Error displayed under the card expiry text field when the card is expired -->
    <string name="CreditCardFragment__card_has_expired">卡片已过期</string>
    <!-- Error displayed under the card cvv text field when the cvv is too short -->
    <string name="CreditCardFragment__code_is_too_short">代码太短</string>
    <!-- Error displayed under the card cvv text field when the cvv is too long -->
    <string name="CreditCardFragment__code_is_too_long">代码太长</string>
    <!-- Error displayed under the card cvv text field when the cvv is invalid -->
    <string name="CreditCardFragment__invalid_code">代码无效</string>
    <!-- Error displayed under the card expiry text field when the expiry month is invalid -->
    <string name="CreditCardFragment__invalid_month">月份无效</string>
    <!-- Error displayed under the card expiry text field when the expiry is missing the year -->
    <string name="CreditCardFragment__year_required">年份为必填项</string>
    <!-- Error displayed under the card expiry text field when the expiry year is invalid -->
    <string name="CreditCardFragment__invalid_year">年份无效</string>
    <!-- Button label to confirm credit card input and proceed with payment -->
    <string name="CreditCardFragment__continue">继续</string>

    <!-- BlockUnblockDialog -->
    <string name="BlockUnblockDialog_block_and_leave_s">要屏蔽并离开%1$s吗?</string>
    <string name="BlockUnblockDialog_block_s">要屏蔽%1$s吗?</string>
    <string name="BlockUnblockDialog_you_will_no_longer_receive_messages_or_updates">您将不再收到来自此群组的信息或更新，同时成员将无法再将您加入此群组。</string>
    <string name="BlockUnblockDialog_group_members_wont_be_able_to_add_you">群组成员将无法再次将您添加到此群组。</string>
    <string name="BlockUnblockDialog_group_members_will_be_able_to_add_you">组成员将能够再次将您添加到此组。</string>
    <!-- Text that is shown when unblocking a Signal contact -->
    <string name="BlockUnblockDialog_you_will_be_able_to_call_and_message_each_other">您将能与之通话和发消息，同时分享您的昵称和头像。</string>
    <!-- Text that is shown when unblocking an SMS contact -->
    <string name="BlockUnblockDialog_you_will_be_able_to_message_each_other">您将可以互相发送消息。</string>
    <string name="BlockUnblockDialog_blocked_people_wont_be_able_to_call_you_or_send_you_messages">被屏蔽的用户无法向您发起通话或给您发送消息。</string>
    <string name="BlockUnblockDialog_blocked_people_wont_be_able_to_send_you_messages">被屏蔽的用户无法给您发送消息。</string>
    <!-- Message shown on block dialog when blocking the Signal release notes recipient -->
    <string name="BlockUnblockDialog_block_getting_signal_updates_and_news">阻止获取 Signal 的更新和新闻。</string>
    <!-- Message shown on unblock dialog when unblocking the Signal release notes recipient -->
    <string name="BlockUnblockDialog_resume_getting_signal_updates_and_news">恢复接收 Signal 更新和新闻。</string>
    <string name="BlockUnblockDialog_unblock_s">要取消屏蔽%1$s吗?</string>
    <string name="BlockUnblockDialog_block">屏蔽</string>
    <string name="BlockUnblockDialog_block_and_leave">屏蔽并离开</string>
    <string name="BlockUnblockDialog_report_spam_and_block">举报垃圾消息并屏蔽</string>

    <!-- BucketedThreadMedia -->
    <string name="BucketedThreadMedia_Today">今天</string>
    <string name="BucketedThreadMedia_Yesterday">昨天</string>
    <string name="BucketedThreadMedia_This_week">本周</string>
    <string name="BucketedThreadMedia_This_month">本月</string>
    <string name="BucketedThreadMedia_Large">大</string>
    <string name="BucketedThreadMedia_Medium">中</string>
    <string name="BucketedThreadMedia_Small">小</string>

    <!-- CameraFragment -->
    <!-- Toasted when user device does not support video recording -->
    <string name="CameraFragment__video_recording_is_not_supported_on_your_device">您的设备不支持视频录制</string>

    <!-- CameraXFragment -->
    <string name="CameraXFragment_tap_for_photo_hold_for_video">点击拍照，长按录像</string>
    <string name="CameraXFragment_capture_description">拍照</string>
    <string name="CameraXFragment_change_camera_description">切换相机</string>
    <string name="CameraXFragment_open_gallery_description">打开相册</string>

    <!-- CameraContacts -->
    <string name="CameraContacts_recent_contacts">最近联系人</string>
    <string name="CameraContacts_signal_contacts">Signal 联系人</string>
    <string name="CameraContacts_signal_groups">Signal 群组</string>
    <!-- A warning shown in a toast when  -->
    <plurals name="CameraContacts_you_can_share_with_a_maximum_of_n_conversations">
        <item quantity="other">您最多可与 %1$d 个聊天分享。</item>
    </plurals>
    <string name="CameraContacts_select_signal_recipients">选择 Signal 收件人</string>
    <string name="CameraContacts_no_signal_contacts">没有 Signal 联系人</string>
    <string name="CameraContacts_you_can_only_use_the_camera_button">仅可通过相机按钮来发送照片给 Signal 联系人。 </string>
    <string name="CameraContacts_cant_find_who_youre_looking_for">未找到联系人？</string>
    <string name="CameraContacts_invite_a_contact_to_join_signal">邀请联系人加入 Molly</string>
    <string name="CameraContacts__menu_search">搜索</string>

    <!-- Censorship Circumvention Megaphone -->
    <!-- Title for an alert that shows at the bottom of the chat list letting people know that circumvention is no longer needed -->
    <string name="CensorshipCircumventionMegaphone_turn_off_censorship_circumvention">要关闭审查规避吗？</string>
    <!-- Body for an alert that shows at the bottom of the chat list letting people know that circumvention is no longer needed -->
    <string name="CensorshipCircumventionMegaphone_you_can_now_connect_to_the_signal_service">您现在可以直接连接 Signal 服务，获取更佳的体验。</string>
    <!-- Action to prompt the user to disable circumvention since it is no longer needed -->
    <string name="CensorshipCircumventionMegaphone_turn_off">关闭</string>
    <!-- Action to prompt the user to dismiss the alert at the bottom of the chat list -->
    <string name="CensorshipCircumventionMegaphone_no_thanks">不，谢谢。</string>

    <!-- ClientDeprecatedActivity -->
    <string name="ClientDeprecatedActivity_update_signal">升级 Molly</string>
    <string name="ClientDeprecatedActivity_this_version_of_the_app_is_no_longer_supported">此版本 Signal 已过期，升级到最新版本后才能收发消息。</string>
    <string name="ClientDeprecatedActivity_update">更新</string>
    <string name="ClientDeprecatedActivity_dont_update">不要更新</string>
    <string name="ClientDeprecatedActivity_warning">警告</string>
    <string name="ClientDeprecatedActivity_your_version_of_signal_has_expired_you_can_view_your_message_history">您的 Signal 版本已过期，目前您只能查看消息记录，并且在升级 Signal 后才能收发消息。</string>

    <!-- CommunicationActions -->
    <string name="CommunicationActions_no_browser_found">未找到网页浏览器。</string>
    <string name="CommunicationActions_send_email">发送邮件</string>
    <string name="CommunicationActions_a_cellular_call_is_already_in_progress">手机通话正在进行。</string>
    <string name="CommunicationActions_start_voice_call">发起语音通话？</string>
    <string name="CommunicationActions_cancel">取消</string>
    <string name="CommunicationActions_call">呼叫</string>
    <string name="CommunicationActions_insecure_call">不安全的通话</string>
    <string name="CommunicationActions_carrier_charges_may_apply">运营商可能会收取额外的费用。 您呼叫的号码未在Signal中注册。 该呼叫将通过您的移动运营商发出，而不是通过互联网发出。</string>
    <string name="CommunicationActions_cant_join_call">无法加入通话</string>
    <string name="CommunicationActions_this_call_link_is_no_longer_valid">此通话链接已失效。</string>
    <!-- Title on dialog when call link url cannot be parsed -->
    <string name="CommunicationActions_invalid_link">无效链接</string>
    <!-- Message on dialog when call link url cannot be parsed -->
    <string name="CommunicationActions_this_is_not_a_valid_call_link">这不是一个有效的通话链接，加入前请确保链接完整正确。</string>

    <!-- ConfirmIdentityDialog -->

    <!-- ContactsCursorLoader -->
    <string name="ContactsCursorLoader_recent_chats">最近对话</string>
    <string name="ContactsCursorLoader_contacts">联系人</string>
    <string name="ContactsCursorLoader_groups">群组</string>
    <!-- Contact search header for individuals who the user has not started a conversation with but is in a group with -->
    <string name="ContactsCursorLoader_group_members">群组成员</string>
    <!-- Label for my stories when selecting who to send media to -->
    <string name="ContactsCursorLoader_my_stories">我的动态</string>
    <!-- Text for a button that brings up a bottom sheet to create a new story. -->
    <string name="ContactsCursorLoader_new">新建</string>
    <!-- Header for conversation search section labeled "Chats" -->
    <string name="ContactsCursorLoader__chats">聊天</string>
    <!-- Header for conversation search section labeled "Messages" -->
    <string name="ContactsCursorLoader__messages">消息</string>

    <!-- ContactsDatabase -->
    <string name="ContactsDatabase_message_s">消息 %1$s</string>
    <string name="ContactsDatabase_signal_call_s">Signal 呼叫 %1$s</string>

    <!-- ContactNameEditActivity -->
    <!-- Toolbar title for contact name edit activity -->
    <string name="ContactNameEditActivity_given_name">名</string>
    <string name="ContactNameEditActivity_family_name">姓</string>
    <string name="ContactNameEditActivity_prefix">前缀</string>
    <string name="ContactNameEditActivity_suffix">后缀</string>
    <string name="ContactNameEditActivity_middle_name">中间名</string>

    <!-- ContactShareEditActivity -->
    <!-- ContactShareEditActivity toolbar title -->
    <string name="ContactShareEditActivity__send_contact">发送联系人</string>
    <string name="ContactShareEditActivity_type_home">家庭</string>
    <string name="ContactShareEditActivity_type_mobile">手机</string>
    <string name="ContactShareEditActivity_type_work">工作</string>
    <string name="ContactShareEditActivity_type_missing">其他</string>
    <string name="ContactShareEditActivity_invalid_contact">所选联系人无效</string>
    <!-- Content descrption for name edit button on contact share edit activity -->
    <string name="ContactShareEditActivity__edit_name">编辑名称</string>
    <!-- Content description for user avatar in edit activity -->
    <string name="ContactShareEditActivity__avatar">头像</string>

    <!-- ConversationItem -->
    <string name="ConversationItem_error_not_sent_tap_for_details">未发送，点击查看详情</string>
    <string name="ConversationItem_error_partially_not_delivered">仅部分人收到消息，点击查看详情</string>
    <string name="ConversationItem_error_network_not_delivered">发送失败</string>
    <string name="ConversationItem_group_action_left">%1$s 已经离开该群组。</string>
    <string name="ConversationItem_send_paused">发送已暂停</string>
    <string name="ConversationItem_click_to_approve_unencrypted">发送失败，点击使用不安全的方式发送</string>
    <string name="ConversationItem_click_to_approve_unencrypted_sms_dialog_title">使用未加密的短信？</string>
    <string name="ConversationItem_click_to_approve_unencrypted_mms_dialog_title">使用未加密的彩信？</string>
    <string name="ConversationItem_click_to_approve_unencrypted_dialog_message">由于对方已不再使用 Signal，该消息<b>不是</b>加密的。\n\n是否发送不安全消息？</string>
    <string name="ConversationItem_unable_to_open_media">未找到可打开该媒体的应用。</string>
    <string name="ConversationItem_copied_text">已复制 %1$s</string>
    <string name="ConversationItem_from_s">来自 %1$s</string>
    <string name="ConversationItem_to_s">发至 %1$s</string>
    <string name="ConversationItem_read_more">  查看更多</string>
    <string name="ConversationItem_download_more">  下载更多</string>
    <string name="ConversationItem_pending">  待处理</string>
    <string name="ConversationItem_this_message_was_deleted">消息已删除。</string>
    <string name="ConversationItem_you_deleted_this_message">您删除了此消息。</string>
    <!-- Dialog error message shown when user can\'t download a message from someone else due to a permanent failure (e.g., unable to decrypt), placeholder is other\'s name -->
    <string name="ConversationItem_cant_download_message_s_will_need_to_send_it_again">无法下载消息。%1$s需要重发一遍。</string>
    <!-- Dialog error message shown when user can\'t download an image message from someone else due to a permanent failure (e.g., unable to decrypt), placeholder is other\'s name -->
    <string name="ConversationItem_cant_download_image_s_will_need_to_send_it_again">无法下载图片。%1$s需要重发一遍。</string>
    <!-- Dialog error message shown when user can\'t download a video message from someone else due to a permanent failure (e.g., unable to decrypt), placeholder is other\'s name -->
    <string name="ConversationItem_cant_download_video_s_will_need_to_send_it_again">无法下载视频。%1$s需要重发一遍。</string>
    <!-- Dialog error message shown when user can\'t download a their own message via a linked device due to a permanent failure (e.g., unable to decrypt) -->
    <string name="ConversationItem_cant_download_message_you_will_need_to_send_it_again">无法下载消息。您需要重发一遍。</string>
    <!-- Dialog error message shown when user can\'t download a their own image message via a linked device due to a permanent failure (e.g., unable to decrypt) -->
    <string name="ConversationItem_cant_download_image_you_will_need_to_send_it_again">无法下载图片。您需要重发一遍。</string>
    <!-- Dialog error message shown when user can\'t download a their own video message via a linked device due to a permanent failure (e.g., unable to decrypt) -->
    <string name="ConversationItem_cant_download_video_you_will_need_to_send_it_again">无法下载视频。您需要重发一遍。</string>
    <!-- Display as the timestamp footer in a message bubble in a conversation when a message has been edited. The timestamp will go from \'11m\' to \'edited 11m\' -->
    <string name="ConversationItem_edited_timestamp_footer">%1$s前编辑</string>
    <!-- Displayed if the link preview in the conversation item is for a call link call -->
    <string name="ConversationItem__join_call">加入通话</string>

    <!-- ConversationActivity -->
    <string name="ConversationActivity_add_attachment">添加附件</string>
    <!-- Accessibility text associated with image button to send an edited message. -->
    <string name="ConversationActivity_send_edit">发送已编辑消息</string>
    <string name="ConversationActivity_compose_message">撰写消息</string>
    <string name="ConversationActivity_sorry_there_was_an_error_setting_your_attachment">抱歉，设置附件时出现错误。</string>
    <string name="ConversationActivity_recipient_is_not_a_valid_sms_or_email_address_exclamation">收件人不是有效的短信或电子邮件地址！</string>
    <string name="ConversationActivity_message_is_empty_exclamation">消息为空！</string>
    <string name="ConversationActivity_group_members">群组成员</string>
    <!-- Warning dialog text shown to user if they try to send a message edit that is too old where %1$d is replaced with the amount of hours, e.g. 3 -->
    <plurals name="ConversationActivity_edit_message_too_old">
        <item quantity="other">您只能在发送此消息的 %1$d以内进行编辑。</item>
    </plurals>
    <!-- Warning dialog text shown to user if they try to edit a message too many times. Where %1$d is replaced with the number of edits -->
    <plurals name="ConversationActivity_edit_message_too_many_edits">
        <item quantity="other">此消息只能应用 %1$d 次编辑。</item>
    </plurals>

    <string name="ConversationActivity_invalid_recipient">无效收件人！</string>
    <string name="ConversationActivity_added_to_home_screen">已添加到主屏幕</string>
    <string name="ConversationActivity_calls_not_supported">呼叫不支持</string>
    <string name="ConversationActivity_this_device_does_not_appear_to_support_dial_actions">该设备看起来不支持拨号操作。</string>
    <string name="ConversationActivity_transport_insecure_sms">不安全短信</string>
    <!-- A title for the option to send an SMS with a placeholder to put the name of their SIM card -->
    <string name="ConversationActivity_transport_insecure_sms_with_sim">不安全的短信（%1$s）</string>
    <string name="ConversationActivity_transport_insecure_mms">不安全彩信</string>
    <!-- A title for the option to send an SMS with a placeholder to put the name of their SIM card -->
    <string name="ConversationActivity_transport_signal">发送 Signal 消息</string>
    <string name="ConversationActivity_lets_switch_to_signal">用 Molly 来聊天吧 %1$s</string>
    <string name="ConversationActivity_specify_recipient">请选择联系人</string>
    <string name="ConversationActivity_attachment_exceeds_size_limits">附件超过当前消息类型的大小限制。</string>
    <string name="ConversationActivity_unable_to_record_audio">无法录音！</string>
    <string name="ConversationActivity_you_cant_send_messages_to_this_group">您已不是此群组成员，不能向其发送消息。</string>
    <string name="ConversationActivity_only_s_can_send_messages">只有 %1$s 可发送消息。</string>
    <string name="ConversationActivity_admins">管理员</string>
    <string name="ConversationActivity_message_an_admin">给管理人发消息</string>
    <string name="ConversationActivity_cant_start_group_call">无法开启群组通话</string>
    <string name="ConversationActivity_only_admins_of_this_group_can_start_a_call">只有该群组的管理员可发起通话。</string>
    <string name="ConversationActivity_there_is_no_app_available_to_handle_this_link_on_your_device">你的设备上没有处理该链接的应用。</string>
    <string name="ConversationActivity_your_request_to_join_has_been_sent_to_the_group_admin">您的入群申请已发送给群组管理员，您将在管理员作出决定后收到通知。</string>
    <string name="ConversationActivity_cancel_request">撤回申请</string>

    <string name="ConversationActivity_to_send_audio_messages_allow_signal_access_to_your_microphone">如需发送语音，请允许 Molly 使用麦克风。</string>
    <string name="ConversationActivity_signal_requires_the_microphone_permission_in_order_to_send_audio_messages">Molly 需“麦克风”权限，来发送音频，但该权限已永久禁用。请访问应用设置菜单，选择“权限”并启用“麦克风”。</string>
    <string name="ConversationActivity_signal_needs_the_microphone_and_camera_permissions_in_order_to_call_s">Molly 需“麦克风”和“相机”权限，来呼叫 %1$s，但这些权限已永久禁用。请访问应用设置菜单，选择“权限”并启用“麦克风”和“相机”。</string>
    <string name="ConversationActivity_to_capture_photos_and_video_allow_signal_access_to_the_camera">要拍照或录像，请允许 Molly 访问相机。</string>
    <string name="ConversationActivity_signal_needs_the_camera_permission_to_take_photos_or_video">Molly 需“相机”权限，来拍摄图片或视频，但该权限已永久禁用。请访问应用设置菜单，选择“权限”并启用“相机”。</string>
    <string name="ConversationActivity_signal_needs_camera_permissions_to_take_photos_or_video">Molly 需要相机权限以拍摄照片或视频</string>
    <string name="ConversationActivity_enable_the_microphone_permission_to_capture_videos_with_sound">开启麦克风权限以录制有声视频。</string>
    <string name="ConversationActivity_signal_needs_the_recording_permissions_to_capture_video">Molly 需“麦克风”权限，来录制视频，但该权限已永久禁用。请访问应用设置菜单，选择“权限”并启用“麦克风”。</string>
    <string name="ConversationActivity_signal_needs_recording_permissions_to_capture_video">Molly 需要麦克风权限以录制视频。</string>

    <string name="ConversationActivity_quoted_contact_message">%1$s %2$s</string>
    <string name="ConversationActivity_no">否</string>
    <string name="ConversationActivity_search_position">%1$d / %2$d 匹配</string>
    <string name="ConversationActivity_no_results">无结果</string>

    <string name="ConversationActivity_sticker_pack_installed">已安装表情包</string>
    <string name="ConversationActivity_new_say_it_with_stickers">新功能！可以发表情啦！</string>

    <string name="ConversationActivity_cancel">取消</string>
    <string name="ConversationActivity_delete_conversation">要删除聊天吗？</string>
    <string name="ConversationActivity_delete_and_leave_group">删除和离开群组?</string>
    <string name="ConversationActivity_this_conversation_will_be_deleted_from_all_of_your_devices">此操作将从您的所有设备上删除此聊天。</string>
    <string name="ConversationActivity_you_will_leave_this_group_and_it_will_be_deleted_from_all_of_your_devices">你将离开这个组，它将从你所有的设备中删除。</string>
    <string name="ConversationActivity_delete">删除</string>
    <string name="ConversationActivity_delete_and_leave">删除并离开</string>
    <string name="ConversationActivity__to_call_s_signal_needs_access_to_your_microphone">Molly 需要访问您的麦克风来呼叫 %1$s</string>


    <string name="ConversationActivity_join">加入</string>
    <string name="ConversationActivity_full">已满</string>

    <string name="ConversationActivity_error_sending_media">媒体发送失败</string>

    <!-- Message shown when opening an SMS conversation with SMS disabled and there are no exported messages -->
    <string name="ConversationActivity__sms_messaging_is_no_longer_supported_in_signal_invite_s_to_to_signal_to_keep_the_conversation_here">Signal 不再支持短信消息服务。您可以邀请%1$s加入 Signal，在这里进行对话。</string>
    <!-- Action button shown when opening an SMS conversation with SMS disabled and there are no exported messages -->
    <string name="ConversationActivity__invite_to_signal">邀请使用 Signal</string>
    <!-- Snackbar message shown after dismissing the full screen sms export megaphone indicating we\'ll do it again soon -->
    <string name="ConversationActivity__you_will_be_reminded_again_soon">我们将会很快再次提醒您。</string>

    <!-- Title for dialog shown when first sending formatted text -->
    <string name="SendingFormattingTextDialog_title">发送格式文本</string>
    <!-- Message for dialog shown when first sending formatted text -->
    <string name="SendingFormattingTextDialog_message">有些会员使用的 Signal 版本不支持格式文本功能。他们将无法看到消息中的格式变化。</string>
    <!-- Button text for confirming they\'d like to send the message with formatting after seeing warning. -->
    <string name="SendingFormattingTextDialog_send_anyway_button">仍要发送</string>
    <!-- Button text for canceling sending the message with formatting after seeing warning. -->
    <string name="SendingFormattingTextDialog_cancel_send_button">取消</string>

    <!-- ConversationAdapter -->
    <plurals name="ConversationAdapter_n_unread_messages">
        <item quantity="other">%1$d 条未读消息</item>
    </plurals>

    <!-- ConversationFragment -->
    <!-- Toast text when contacts activity is not found -->
    <string name="ConversationFragment__contacts_app_not_found">找不到联系人应用。</string>
    <plurals name="ConversationFragment_delete_selected_messages">
        <item quantity="other">删除已选消息？</item>
    </plurals>
    <string name="ConversationFragment_save_to_sd_card">保存到存储？</string>
    <plurals name="ConversationFragment_saving_n_media_to_storage_warning">
        <item quantity="other">保存 %1$d 个媒体至内部存储之后，可供设备上的其他应用访问。\n\n是否继续？</item>
    </plurals>
    <plurals name="ConversationFragment_error_while_saving_attachments_to_sd_card">
        <item quantity="other">保存附件到存储时出错！</item>
    </plurals>
    <string name="ConversationFragment_unable_to_write_to_sd_card_exclamation">存储无法写入！</string>
    <plurals name="ConversationFragment_saving_n_attachments">
        <item quantity="other">正在保存 %1$d 附件</item>
    </plurals>
    <plurals name="ConversationFragment_saving_n_attachments_to_sd_card">
        <item quantity="other">正在保存 %1$d 附件到存储…</item>
    </plurals>
    <string name="ConversationFragment_pending">待处理…</string>
    <string name="ConversationFragment_push">数据 (Signal)</string>
    <string name="ConversationFragment_mms">彩信</string>
    <string name="ConversationFragment_sms">短信</string>
    <string name="ConversationFragment_deleting">删除中</string>
    <string name="ConversationFragment_deleting_messages">正在删除消息…</string>
    <string name="ConversationFragment_delete_for_me">对我删除</string>
    <string name="ConversationFragment_delete_for_everyone">对每个人删除</string>
    <!-- Dialog button for deleting one or more note-to-self messages only on this device, leaving that same message intact on other devices. -->
    <string name="ConversationFragment_delete_on_this_device">仅从此设备中删除</string>
    <!-- Dialog button for deleting one or more note-to-self messages on all linked devices. -->
    <string name="ConversationFragment_delete_everywhere">从所有设备中删除</string>
    <string name="ConversationFragment_this_message_will_be_deleted_for_everyone_in_the_conversation">此操作将对此聊天中使用较新版本 Signal 的所有成员永久删除此消息，他们将看到您删除了一条消息。</string>
    <string name="ConversationFragment_quoted_message_not_found">未找到原始消息</string>
    <string name="ConversationFragment_quoted_message_no_longer_available">原始消息已不存在</string>
    <string name="ConversationFragment_failed_to_open_message">打开消息失败</string>
    <string name="ConversationFragment_you_can_swipe_to_the_right_reply">右滑任何消息可快速回复</string>
    <string name="ConversationFragment_you_can_swipe_to_the_left_reply">左滑任何消息可快速回复</string>
    <string name="ConversationFragment_view_once_media_is_deleted_after_sending">阅后即焚媒体在发送后被删除</string>
    <string name="ConversationFragment_you_already_viewed_this_message">您已查看该消息</string>
    <string name="ConversationFragment__you_can_add_notes_for_yourself_in_this_conversation">您可以在此聊天中添加备忘。如果您的账户关联了其他设备，新的备忘将会同步到其他设备上。</string>
    <string name="ConversationFragment__d_group_members_have_the_same_name">%1$d 位群组成员的名字相同。</string>
    <string name="ConversationFragment__tap_to_review">点击开始审查</string>
    <string name="ConversationFragment__review_requests_carefully">请仔细审查请求</string>
    <string name="ConversationFragment__signal_found_another_contact_with_the_same_name">Molly 碰到了一个同名的联系人。</string>
    <string name="ConversationFragment_contact_us">联系我们</string>
    <string name="ConversationFragment_verify">验证</string>
    <string name="ConversationFragment_not_now">稍后再说</string>
    <string name="ConversationFragment_your_safety_number_with_s_changed">您与 %1$s 的安全码已更改</string>
    <string name="ConversationFragment_your_safety_number_with_s_changed_likey_because_they_reinstalled_signal">您与 %1$s 的安全码已更改，很可能是因为他们重新安装了 Signal 或更改了设备。点击“验证”以确认新的安全码。该操作可选。</string>
    <!-- Dialog title for block group link join requests -->
    <string name="ConversationFragment__block_request">要屏蔽请求吗？</string>
    <!-- Dialog message for block group link join requests -->
    <string name="ConversationFragment__s_will_not_be_able_to_join_or_request_to_join_this_group_via_the_group_link">%1$s将无法加入群组，或通过群组链接申请加入。不过您仍然可以手动将对方加入群组。</string>
    <!-- Dialog confirm block request button -->
    <string name="ConversationFragment__block_request_button">屏蔽请求</string>
    <!-- Dialog cancel block request button -->
    <string name="ConversationFragment__cancel">取消</string>
    <!-- Message shown after successfully blocking join requests for a user -->
    <string name="ConversationFragment__blocked">已屏蔽</string>
    <!-- Action shown to allow a user to update their application because it has expired -->
    <string name="ConversationFragment__update_build">升级 Molly</string>
    <!-- Action shown to allow a user to re-register as they are no longer registered -->
    <string name="ConversationFragment__reregister_signal">重新注册 Molly</string>
    <!-- Label for a button displayed in the conversation toolbar to return to the previous screen. -->
    <string name="ConversationFragment__content_description_back_button">向后导航。</string>
    <!-- Label for a button displayed in the conversation toolbar to open the main screen of the app. -->
    <string name="ConversationFragment__content_description_launch_signal_button">打开 Molly</string>
    <!-- Dialog title shown when more than one contact in a group conversation is no longer verified -->
    <string name="ConversationFragment__no_longer_verified">验证已失效</string>

    <!-- Label for a button displayed in conversation list to clear the chat filter -->
    <string name="ConversationListFragment__clear_filter">清除筛选</string>
    <!-- Notice on chat list when no unread chats are available, centered on display -->
    <string name="ConversationListFragment__no_unread_chats">没有未读的聊天记录</string>
    <plurals name="ConversationListFragment_delete_selected_conversations">
        <item quantity="other">要删除选定的聊天吗？</item>
    </plurals>
    <plurals name="ConversationListFragment_this_will_permanently_delete_all_n_selected_conversations">
        <item quantity="other">这将永久删除全部 %1$d 个已选聊天。</item>
    </plurals>
    <string name="ConversationListFragment_deleting">正在删除</string>
    <string name="ConversationListFragment_deleting_selected_conversations">正在删除选定的聊天…</string>
    <plurals name="ConversationListFragment_conversations_archived">
        <item quantity="other">%1$d 个聊天已存档</item>
    </plurals>
    <string name="ConversationListFragment_undo">撤消</string>
    <plurals name="ConversationListFragment_moved_conversations_to_inbox">
        <item quantity="other">已将 %1$d 个聊天移至收件箱</item>
    </plurals>
    <plurals name="ConversationListFragment_read_plural">
        <item quantity="other">标为已读</item>
    </plurals>
    <plurals name="ConversationListFragment_unread_plural">
        <item quantity="other">标为未读</item>
    </plurals>
    <string name="ConversationListFragment_pin">置顶</string>
    <string name="ConversationListFragment_unpin">取消置顶</string>
    <string name="ConversationListFragment_mute">静音</string>
    <string name="ConversationListFragment_unmute">取消静音</string>
    <string name="ConversationListFragment_select">选择</string>
    <string name="ConversationListFragment_archive">存档</string>
    <string name="ConversationListFragment_unarchive">取消存档</string>
    <string name="ConversationListFragment_delete">删除</string>
    <string name="ConversationListFragment_select_all">选择全部</string>
    <plurals name="ConversationListFragment_s_selected">
        <item quantity="other">已选择 %1$d</item>
    </plurals>

    <!-- Show in conversation list overflow menu to open selection bottom sheet -->
    <string name="ConversationListFragment__notification_profile">通知配置</string>
    <!-- Tooltip shown after you have created your first notification profile -->
    <string name="ConversationListFragment__turn_your_notification_profile_on_or_off_here">您可以在此处开启或关闭您的通知配置。</string>
    <!-- Message shown in top toast to indicate the named profile is on -->
    <string name="ConversationListFragment__s_on">%1$s 开启</string>

    <!-- ConversationListItem -->
    <string name="ConversationListItem_key_exchange_message">密钥交换消息</string>

    <!-- ConversationListItemAction -->
    <string name="ConversationListItemAction_archived_conversations_d">已存档聊天（%1$d）</string>

    <!-- ConversationTitleView -->
    <string name="ConversationTitleView_verified">已验证</string>
    <string name="ConversationTitleView_you">您</string>

    <!-- ConversationTypingView -->
    <string name="ConversationTypingView__plus_d">+%1$d</string>

    <!-- Title for a reminder bottom sheet to users who have re-registered that they need to go back to re-link their devices. -->
    <string name="RelinkDevicesReminderFragment__relink_your_devices">重新关联您的设备</string>
    <!-- Description for a reminder bottom sheet to users who have re-registered that they need to go back to re-link their devices. -->
    <string name="RelinkDevicesReminderFragment__the_devices_you_added_were_unlinked">当您的设备注销时，您添加的设备会取消关联。请前往设置页面重新关联您的设备。</string>
    <!-- Button label for the re-link devices bottom sheet reminder to navigate to the Devices page in the settings. -->
    <string name="RelinkDevicesReminderFragment__open_settings">打开设置</string>
    <!-- Button label for the re-link devices bottom sheet reminder to dismiss the pop up. -->
    <string name="RelinkDevicesReminderFragment__later">稍后再说</string>

    <!-- CreateGroupActivity -->
    <string name="CreateGroupActivity__select_members">选择成员</string>

    <!-- CreateProfileActivity -->
    <string name="CreateProfileActivity__profile">个人资料</string>
    <string name="CreateProfileActivity_error_setting_profile_photo">设置头像出错</string>
    <string name="CreateProfileActivity_problem_setting_profile">设置个人资料出错</string>
    <string name="CreateProfileActivity_set_up_your_profile">设置个人资料</string>
    <string name="CreateProfileActivity_signal_profiles_are_end_to_end_encrypted">您的个人资料以及您对其做的更改将会对您发送消息的对象、联系人及群组可见。</string>
    <string name="CreateProfileActivity_set_avatar_description">设置头像</string>

    <!-- ProfileCreateFragment -->
    <!-- Displayed at the top of the screen and explains how profiles can be viewed. -->
    <string name="ProfileCreateFragment__profiles_are_visible_to_contacts_and_people_you_message">个人资料对您发送消息的对象、联系人及群组可见。</string>
    <!-- Title of clickable row to select phone number privacy settings -->
    <string name="ProfileCreateFragment__who_can_find_me">谁可以通过电话号码找到我？</string>

    <!-- WhoCanSeeMyPhoneNumberFragment -->
    <!-- Toolbar title for this screen -->
    <string name="WhoCanSeeMyPhoneNumberFragment__who_can_find_me_by_number">谁可以通过电话号码找到我？</string>
    <!-- Description for radio item stating anyone can see your phone number -->
    <string name="WhoCanSeeMyPhoneNumberFragment__anyone_who_has">在通讯录中存有您的电话号码的任何人都可以在 Signal 上看到您这个联系人。其他人可以通过搜索您的电话号码找到您。</string>
    <!-- Description for radio item stating no one will be able to see your phone number -->
    <string name="WhoCanSeeMyPhoneNumberFragment__nobody_on_signal">在 Signal 上没人可以通过您的电话号码找到您。</string>

    <!-- ChooseBackupFragment -->
    <string name="ChooseBackupFragment__restore_from_backup">是否从备份进行还原？</string>
    <string name="ChooseBackupFragment__restore_your_messages_and_media">从本地备份还原消息和媒体。如果现在不进行还原，以后将无法还原。</string>
    <string name="ChooseBackupFragment__icon_content_description">通过备份图标进行还原</string>
    <string name="ChooseBackupFragment__choose_backup">选择备份</string>
    <string name="ChooseBackupFragment__learn_more">了解更多</string>
    <string name="ChooseBackupFragment__no_file_browser_available">没有可用的文件浏览器</string>

    <!-- RestoreBackupFragment -->
    <string name="RestoreBackupFragment__restore_complete">还原完成</string>
    <string name="RestoreBackupFragment__to_continue_using_backups_please_choose_a_folder">请选择文件以进行备份，新的备份将保存到该位置。</string>
    <string name="RestoreBackupFragment__choose_folder">选择文件夹</string>
    <string name="RestoreBackupFragment__not_now">稍后再说</string>
    <!-- Couldn\'t find the selected backup -->
    <string name="RestoreBackupFragment__backup_not_found">未找到备份。</string>
    <!-- Couldn\'t read the selected backup -->
    <string name="RestoreBackupFragment__backup_could_not_be_read">备份无法读取。</string>
    <!-- Backup has an unsupported file extension -->
    <string name="RestoreBackupFragment__backup_has_a_bad_extension">备份扩展名错误。</string>

    <!-- BackupsPreferenceFragment -->
    <string name="BackupsPreferenceFragment__chat_backups">聊天备份</string>
    <string name="BackupsPreferenceFragment__backups_are_encrypted_with_a_passphrase">备份通过密码加密并保存在您的设备上。</string>
    <string name="BackupsPreferenceFragment__create_backup">创建备份</string>
    <string name="BackupsPreferenceFragment__last_backup">上次备份：%1$s</string>
    <string name="BackupsPreferenceFragment__backup_folder">备份文件夹</string>
    <!-- Title for a preference item allowing the user to selected the hour of the day when their chats are backed up. -->
    <string name="BackupsPreferenceFragment__backup_time">备份时间</string>
    <string name="BackupsPreferenceFragment__verify_backup_passphrase">验证备份密码</string>
    <string name="BackupsPreferenceFragment__test_your_backup_passphrase">测试备份密码并验证是否匹配</string>
    <string name="BackupsPreferenceFragment__turn_on">开启</string>
    <string name="BackupsPreferenceFragment__turn_off">关闭</string>
    <string name="BackupsPreferenceFragment__to_restore_a_backup">"如需还原备份，请重新安装 Molly，然后打开该应用并点击“还原备份”，接着打开备份文件。%1$s"</string>
    <string name="BackupsPreferenceFragment__learn_more">了解更多</string>
    <string name="BackupsPreferenceFragment__in_progress">正在进行…</string>
    <!-- Status text shown in backup preferences when verifying a backup -->
    <string name="BackupsPreferenceFragment__verifying_backup">正在验证备份……</string>
    <string name="BackupsPreferenceFragment__d_so_far">%1$d 到目前为止…</string>
    <!-- Show percentage of completion of backup -->
    <string name="BackupsPreferenceFragment__s_so_far">目前已完成 %1$s%%…</string>
    <string name="BackupsPreferenceFragment_signal_requires_external_storage_permission_in_order_to_create_backups">Molly 需外部存储权限，来创建备份，但该权限已永久禁用。请访问应用设置菜单，选择“权限”并启用“存储”。</string>


    <!-- CustomDefaultPreference -->
    <string name="CustomDefaultPreference_using_custom">使用定制：%1$s</string>
    <string name="CustomDefaultPreference_using_default">使用默认：%1$s</string>
    <string name="CustomDefaultPreference_none">无</string>

    <!-- AvatarSelectionBottomSheetDialogFragment -->
    <string name="AvatarSelectionBottomSheetDialogFragment__taking_a_photo_requires_the_camera_permission">拍照需要相机权限。</string>
    <string name="AvatarSelectionBottomSheetDialogFragment__viewing_your_gallery_requires_the_storage_permission">查看相册需存储权限。</string>

    <!-- DateUtils -->
    <string name="DateUtils_just_now">刚刚</string>
    <string name="DateUtils_minutes_ago">%1$d 分钟</string>
    <string name="DateUtils_today">今天</string>
    <string name="DateUtils_yesterday">昨天</string>
    <!-- When scheduling a message, %1$s replaced with either today, tonight, or tomorrow. %2$s replaced with the time. e.g. Tonight at 9:00pm -->
    <string name="DateUtils_schedule_at">%1$s 于 %2$s</string>
    <!-- Used when getting a time in the future. For example, Tomorrow at 9:00pm -->
    <string name="DateUtils_tomorrow">明天</string>
    <!-- Used in the context: Tonight at 9:00pm for example. Specifically this is after 7pm -->
    <string name="DateUtils_tonight">今晚</string>

    <!-- Scheduled Messages -->
    <!-- Title for dialog that shows all the users scheduled messages for a chat -->
    <string name="ScheduledMessagesBottomSheet__schedules_messages">定时消息</string>
    <!-- Option when scheduling a message to select a specific date and time to send a message -->
    <string name="ScheduledMessages_pick_time">选择日期与时间</string>
    <!-- Title for dialog explaining to users how the scheduled messages work -->
    <string name="ScheduleMessageFTUXBottomSheet__title">定时消息</string>
    <!-- Disclaimer text for scheduled messages explaining to users that the scheduled messages will only send if connected to the internet -->
    <string name="ScheduleMessageFTUXBottomSheet__disclaimer">请确保您的设备在您设定的消息发送时间与互联网保持连接。如果当时没有可用连接，消息将在重新连接时发送。</string>
    <!-- Confirmation button text acknowledging the user understands the disclaimer -->
    <string name="ScheduleMessageFTUXBottomSheet__okay">好的</string>
    <!-- Title for dialog asking users to allow alarm permissions for scheduled messages -->
    <string name="ReenableScheduleMessagesDialogFragment_reenable_title">重新启用定时发送消息：</string>
    <!-- Title of dialog with a calendar to select the date the user wants to schedule a message. -->
    <string name="ScheduleMessageTimePickerBottomSheet__select_date_title">选择日期</string>
    <!-- Title of dialog with a clock to select the time at which the user wants to schedule a message. -->
    <string name="ScheduleMessageTimePickerBottomSheet__select_time_title">选择时间</string>
    <!-- Title of dialog that allows user to set the time and day that their message will be sent -->
    <string name="ScheduleMessageTimePickerBottomSheet__dialog_title">定时发送消息</string>
    <!-- Text for confirmation button when scheduling messages that allows the user to confirm and schedule the sending time -->
    <string name="ScheduleMessageTimePickerBottomSheet__schedule_send">定时发送</string>
    <!-- Disclaimer in message scheduling dialog. %1$s replaced with a GMT offset (e.g. GMT-05:00), and %2$s is replaced with the time zone name (e.g. Eastern Standard Time) -->
    <string name="ScheduleMessageTimePickerBottomSheet__timezone_disclaimer">所有时间为%2$s（%1$s）</string>
    <!-- Warning dialog message text shown when select time for scheduled send is in the past resulting in an immediate send if scheduled. -->
    <string name="ScheduleMessageTimePickerBottomSheet__select_time_in_past_dialog_warning">所选时间已过。如果选择此时间，消息将会立刻发送。</string>
    <!-- Positive button text for warning dialog shown when scheduled send is in the past -->
    <string name="ScheduleMessageTimePickerBottomSheet__select_time_in_past_dialog_positive_button">立刻发送</string>

    <!-- Context menu option to send a scheduled message now -->
    <string name="ScheduledMessagesBottomSheet_menu_send_now">现在发送</string>
    <!-- Context menu option to reschedule a selected message -->
    <string name="ScheduledMessagesBottomSheet_menu_reschedule">重新定时</string>
    <!-- Button in dialog asking user if they are sure they want to delete the selected scheduled message -->
    <string name="ScheduledMessagesBottomSheet_delete_dialog_action">删除</string>
    <!-- Button in dialog asking user if they are sure they want to delete the selected scheduled message -->
    <string name="ScheduledMessagesBottomSheet_delete_dialog_message">是否删除已选定时消息？</string>
    <!-- Progress message shown while deleting selected scheduled message -->
    <string name="ScheduledMessagesBottomSheet_deleting_progress_message">正在删除定时消息……</string>

    <!-- DecryptionFailedDialog -->
    <string name="DecryptionFailedDialog_chat_session_refreshed">聊天会话已刷新</string>
    <string name="DecryptionFailedDialog_signal_uses_end_to_end_encryption">Signal 使用端对端加密，有时可能需刷新聊天会话。虽然这并不影响聊天的安全性，但可能错过该联系人的消息。您可请求他们重新发送。</string>

    <!-- DeviceListActivity -->
    <string name="DeviceListActivity_unlink_s">取消关联“%1$s”？</string>
    <string name="DeviceListActivity_by_unlinking_this_device_it_will_no_longer_be_able_to_send_or_receive">取消关联之后，将不能再通过该设备发送或接收消息。</string>
    <string name="DeviceListActivity_network_connection_failed">网络连接失败</string>
    <string name="DeviceListActivity_try_again">重试</string>
    <string name="DeviceListActivity_unlinking_device">取消关联设备中…</string>
    <string name="DeviceListActivity_unlinking_device_no_ellipsis">正在取消关联设备</string>
    <string name="DeviceListActivity_network_failed">网络失败！</string>

    <!-- DeviceListItem -->
    <string name="DeviceListItem_unnamed_device">未命名设备</string>
    <string name="DeviceListItem_linked_s">已关联 %1$s</string>
    <string name="DeviceListItem_last_active_s">最近活动 %1$s</string>
    <string name="DeviceListItem_today">今天</string>

    <!-- DocumentView -->
    <string name="DocumentView_unnamed_file">未命名文件</string>

    <!-- DozeReminder -->
    <string name="DozeReminder_optimize_for_missing_play_services">缺失 Google Play 服务时优化</string>
    <string name="DozeReminder_this_device_does_not_support_play_services_tap_to_disable_system_battery">该设备不支持 Google Play 服务。点击禁用系统电池优化，防止 Molly 非活动时无法获取新消息。</string>

    <!-- ExpiredBuildReminder -->
    <string name="ExpiredBuildReminder_this_version_of_signal_has_expired">此 Signal 版本已过期，请升级到最新版本以继续收发消息。</string>
    <string name="ExpiredBuildReminder_update_now">现在升级</string>

    <!-- PendingGroupJoinRequestsReminder -->
    <plurals name="PendingGroupJoinRequestsReminder_d_pending_member_requests">
        <item quantity="other">%1$d 待处理成员请求。</item>
    </plurals>
    <string name="PendingGroupJoinRequestsReminder_view">查看</string>

    <!-- GcmRefreshJob -->
    <string name="GcmRefreshJob_Permanent_Signal_communication_failure">Signal 持续连接失效！</string>
    <string name="GcmRefreshJob_Signal_was_unable_to_register_with_Google_Play_Services">Molly 无法注册 Google Play 服务。Molly 消息和呼叫已禁用。请尝试在设置 &gt; 高级中重新注册。</string>


    <!-- GiphyActivity -->
    <string name="GiphyActivity_error_while_retrieving_full_resolution_gif">获取原始分辨率的 GIF 图片时出错</string>

    <!-- GiphyFragmentPageAdapter -->

    <!-- AddToGroupActivity -->
    <string name="AddToGroupActivity_add_member">添加成员</string>
    <string name="AddToGroupActivity_add_s_to_s">添加“%1$s”到“%2$s”？</string>
    <string name="AddToGroupActivity_s_added_to_s">已添加“%1$s”到“%2$s”。</string>
    <string name="AddToGroupActivity_add_to_group">添加至群组</string>
    <string name="AddToGroupActivity_add_to_groups">添加至群组</string>
    <string name="AddToGroupActivity_this_person_cant_be_added_to_legacy_groups">此用户不能被添加到旧版群组中。</string>
    <string name="AddToGroupActivity_add">添加</string>
    <string name="AddToGroupActivity_add_to_a_group">添加至群组</string>

    <!-- ChooseNewAdminActivity -->
    <string name="ChooseNewAdminActivity_choose_new_admin">选择新的管理员。</string>
    <string name="ChooseNewAdminActivity_done">完成</string>
    <string name="ChooseNewAdminActivity_you_left">您已离开“%1$s”。</string>

    <!-- GroupMembersDialog -->
    <string name="GroupMembersDialog_you">您</string>

    <!-- GV2 access levels -->
    <string name="GroupManagement_access_level_anyone">任何人</string>
    <string name="GroupManagement_access_level_all_members">全部成员</string>
    <string name="GroupManagement_access_level_only_admins">仅限管理员</string>
    <string name="GroupManagement_access_level_no_one">无人</string>
  <!-- Removed by excludeNonTranslatables <string name="GroupManagement_access_level_unknown" translatable="false">Unknown</string> -->
    <array name="GroupManagement_edit_group_membership_choices">
        <item>@string/GroupManagement_access_level_all_members</item>
        <item>@string/GroupManagement_access_level_only_admins</item>
    </array>
    <array name="GroupManagement_edit_group_info_choices">
        <item>@string/GroupManagement_access_level_all_members</item>
        <item>@string/GroupManagement_access_level_only_admins</item>
    </array>

    <!-- GV2 invites sent -->
    <plurals name="GroupManagement_invitation_sent">
        <item quantity="other">已发送%1$d个邀请</item>
    </plurals>
    <string name="GroupManagement_invite_single_user">“%1$s”不能直接被您邀请入群。\n\n对方已收到入群邀请，但在他同意入群前他将无法看到群消息。</string>
    <string name="GroupManagement_invite_multiple_users">这些用户不能直接被你邀请入群组。\n\n他们已经收到入群邀请，但在他们同意之前无法收到来自该群组的任何消息。</string>

    <!-- GroupsV1MigrationLearnMoreBottomSheetDialogFragment -->
    <string name="GroupsV1MigrationLearnMore_what_are_new_groups">什么是新版群组？</string>
    <string name="GroupsV1MigrationLearnMore_new_groups_have_features_like_mentions">新版群组支持@提醒和群管理员的功能，未来还将支持更多功能。</string>
    <string name="GroupsV1MigrationLearnMore_all_message_history_and_media_has_been_kept">升级前已保存消息记录和媒体文件。</string>
    <string name="GroupsV1MigrationLearnMore_you_will_need_to_accept_an_invite_to_join_this_group_again">您需要再次同意入群邀请。同意邀请之前，您将不会收到群组消息。</string>
    <plurals name="GroupsV1MigrationLearnMore_these_members_will_need_to_accept_an_invite">
        <item quantity="other">这些成员需要再次同意入群邀请来加入群组，其同意前不会收到群组消息：</item>
    </plurals>
    <plurals name="GroupsV1MigrationLearnMore_these_members_were_removed_from_the_group">
        <item quantity="other">这些成员已被移出群组，其升级客户端前将无法加入新的群组：</item>
    </plurals>

    <!-- GroupsV1MigrationInitiationBottomSheetDialogFragment -->
    <string name="GroupsV1MigrationInitiation_upgrade_to_new_group">升级到新版群组</string>
    <string name="GroupsV1MigrationInitiation_upgrade_this_group">升级此群组</string>
    <string name="GroupsV1MigrationInitiation_new_groups_have_features_like_mentions">新版群组支持@提醒和群管理员的功能，未来还将支持更多功能。</string>
    <string name="GroupsV1MigrationInitiation_all_message_history_and_media_will_be_kept">升级前将保存消息记录和媒体文件。</string>
    <string name="GroupsV1MigrationInitiation_encountered_a_network_error">网络错误，请稍候重试。</string>
    <string name="GroupsV1MigrationInitiation_failed_to_upgrade">升级失败</string>
    <plurals name="GroupsV1MigrationInitiation_these_members_will_need_to_accept_an_invite">
        <item quantity="other">这些成员需要再次同意入群邀请来加入群组，其同意前不会收到群组消息：</item>
    </plurals>
    <plurals name="GroupsV1MigrationInitiation_these_members_are_not_capable_of_joining_new_groups">
        <item quantity="other">这些成员无法加入新版群组，所以其将被移出群组：</item>
    </plurals>

    <!-- GroupsV1MigrationSuggestionsReminder -->
    <plurals name="GroupsV1MigrationSuggestionsReminder_members_couldnt_be_added_to_the_new_group">
        <item quantity="other">无法转移%1$d位成员到新版群组，您现要再尝试添加其到新版群组吗？</item>
    </plurals>
    <plurals name="GroupsV1MigrationSuggestionsReminder_add_members">
        <item quantity="other">添加成员</item>
    </plurals>
    <string name="GroupsV1MigrationSuggestionsReminder_no_thanks">不，谢谢。</string>

    <!-- GroupsV1MigrationSuggestionsDialog -->
    <plurals name="GroupsV1MigrationSuggestionsDialog_add_members_question">
        <item quantity="other">要添加成员吗？</item>
    </plurals>
    <plurals name="GroupsV1MigrationSuggestionsDialog_these_members_couldnt_be_automatically_added">
        <item quantity="other">升级到新版群组时无法自动添加这些成员：</item>
    </plurals>
    <plurals name="GroupsV1MigrationSuggestionsDialog_add_members">
        <item quantity="other">添加成员</item>
    </plurals>
    <plurals name="GroupsV1MigrationSuggestionsDialog_failed_to_add_members_try_again_later">
        <item quantity="other">添加成员失败，请稍候重试。</item>
    </plurals>
    <plurals name="GroupsV1MigrationSuggestionsDialog_cannot_add_members">
        <item quantity="other">无法添加成员。</item>
    </plurals>

    <!-- LeaveGroupDialog -->
    <string name="LeaveGroupDialog_leave_group">离开群组？</string>
    <string name="LeaveGroupDialog_you_will_no_longer_be_able_to_send_or_receive_messages_in_this_group">您将无法在这个群聊里面发送和接收消息。</string>
    <string name="LeaveGroupDialog_leave">离开群组</string>
    <string name="LeaveGroupDialog_choose_new_admin">选择新的管理员。</string>
    <string name="LeaveGroupDialog_before_you_leave_you_must_choose_at_least_one_new_admin_for_this_group">在离开群组之前，必须选择至少一位新的管理员。</string>
    <string name="LeaveGroupDialog_choose_admin">选择管理员</string>

    <!-- LinkPreviewView -->
    <string name="LinkPreviewView_no_link_preview_available">没有预览链接可用</string>
    <string name="LinkPreviewView_this_group_link_is_not_active">此群组链接未激活</string>
    <string name="LinkPreviewView_domain_date">%1$s · %2$s</string>
    <!-- Description for Call Link url previews -->
    <string name="LinkPreviewView__use_this_link_to_join_a_signal_call">使用此链接加入 Signal 通话</string>

    <!-- LinkPreviewRepository -->
    <plurals name="LinkPreviewRepository_d_members">
        <item quantity="other">%1$d位成员</item>
    </plurals>

    <!-- Title for dialog asking user to submit logs for debugging slow notification issues -->
    <string name="PromptLogsSlowNotificationsDialog__title">我们注意到通知延迟了。要提交调试日志吗？</string>
    <!-- Message for dialog asking user to submit logs for debugging a crash -->
    <string name="PromptLogsSlowNotificationsDialog__message">调试日志能帮助我们诊断和解决问题，并且不包含任何识别身份的信息。</string>
    <!-- Title for dialog asking user to submit logs for debugging slow notification issues -->
    <string name="PromptLogsSlowNotificationsDialog__title_crash">Signal 遇到了一个问题。要提交调试日志吗？</string>

    <!-- Title for dialog asking user to submit logs for debugging slow notification issues -->
    <string name="PromptBatterySaverBottomSheet__title">通知可能会因为电池优化而延迟</string>
    <!-- Message explaining that battery saver may delay notifications -->
    <string name="PromptBatterySaverBottomSheet__message">您可以禁用 Molly 的电池有优化功能，确保消息通知不会出现延迟。</string>

    <!-- Button to continue to try and disable battery saver -->
    <string name="PromptBatterySaverBottomSheet__continue">继续</string>
    <!-- Button to dismiss battery saver dialog prompt-->
    <string name="PromptBatterySaverBottomSheet__dismiss">不予考虑</string>

    <!-- PendingMembersActivity -->
    <string name="PendingMembersActivity_pending_group_invites">待处理的入群邀请</string>
    <string name="PendingMembersActivity_requests">入群申请</string>
    <string name="PendingMembersActivity_invites">邀请</string>
    <string name="PendingMembersActivity_people_you_invited">你邀请的人</string>
    <string name="PendingMembersActivity_you_have_no_pending_invites">您没有待处理的邀请。</string>
    <string name="PendingMembersActivity_invites_by_other_group_members">其他群组成员的邀请</string>
    <string name="PendingMembersActivity_no_pending_invites_by_other_group_members">没有来自其它群成员的待处理邀请。</string>
    <string name="PendingMembersActivity_missing_detail_explanation">未显示其他群组成员邀请的人员详情。当受邀者选择加入时，他们的信息将分享至群组。在加入之前，他们不会看到任何消息。</string>

    <string name="PendingMembersActivity_revoke_invite">撤回邀请</string>
    <string name="PendingMembersActivity_revoke_invites">撤回邀请</string>
    <plurals name="PendingMembersActivity_revoke_d_invites">
        <item quantity="other">撤回%1$d条邀请</item>
    </plurals>
    <plurals name="PendingMembersActivity_error_revoking_invite">
        <item quantity="other">撤回邀请时出现错误</item>
    </plurals>

    <!-- RequestingMembersFragment -->
    <string name="RequestingMembersFragment_pending_member_requests">待处理成员请求</string>
    <string name="RequestingMembersFragment_no_member_requests_to_show">没有成员请求。</string>
    <string name="RequestingMembersFragment_explanation">此表中的人想通过群组链接入群。</string>
    <string name="RequestingMembersFragment_added_s">"已添加 “%1$s”"</string>
    <string name="RequestingMembersFragment_denied_s">"已拒绝“%1$s”"</string>

    <!-- AddMembersActivity -->
    <string name="AddMembersActivity__done">完成</string>
    <string name="AddMembersActivity__this_person_cant_be_added_to_legacy_groups">此用户不能被添加到旧版群组中。</string>
    <plurals name="AddMembersActivity__add_d_members_to_s">
        <item quantity="other">添%3$d位成员到“%2$s”？</item>
    </plurals>
    <string name="AddMembersActivity__add">添加</string>
    <string name="AddMembersActivity__add_members">添加成员</string>

    <!-- AddGroupDetailsFragment -->
    <string name="AddGroupDetailsFragment__name_this_group">命名该群组</string>
    <string name="AddGroupDetailsFragment__create_group">创建群组</string>
    <string name="AddGroupDetailsFragment__create">创建</string>
    <string name="AddGroupDetailsFragment__members">成员</string>
    <string name="AddGroupDetailsFragment__you_can_add_or_invite_friends_after_creating_this_group">您可以在创建此群组后添加或邀请朋友。</string>
    <string name="AddGroupDetailsFragment__group_name_required">群组名称（必填）</string>
    <string name="AddGroupDetailsFragment__group_name_optional">群组名称（可选）</string>
    <string name="AddGroupDetailsFragment__this_field_is_required">必须填写此项。</string>
    <string name="AddGroupDetailsFragment__group_creation_failed">群组创建失败。</string>
    <string name="AddGroupDetailsFragment__try_again_later">稍候再试。</string>
    <string name="AddGroupDetailsFragment__remove">删除</string>
    <string name="AddGroupDetailsFragment__sms_contact">短信联系人</string>
    <string name="AddGroupDetailsFragment__remove_s_from_this_group">将%1$s从群组移除？</string>
    <!-- Info message shown in the middle of the screen, displayed when adding group details to an MMS Group -->
    <string name="AddGroupDetailsFragment__youve_selected_a_contact_that_doesnt_support">您选择了一个无法使用 Signal 群组的联系人，因此该群组将是一个多媒体信息群组。只有您能看到自定义多媒体信息群组的名称和照片。</string>
    <!-- Info message shown in the middle of the screen, displayed when adding group details to an MMS Group after SMS Phase 0 -->
    <string name="AddGroupDetailsFragment__youve_selected_a_contact_that_doesnt_support_signal_groups_mms_removal">您选择的联系人不支持 Signal 群组功能，因此此群组将以彩信形式存在。自定义彩信群组名称和图片将仅对您可见。我们将很快不再支持彩信群组，以专注于加密消息服务。</string>

    <!-- ManageGroupActivity -->
    <string name="ManageGroupActivity_who_can_add_new_members">谁能添加新成员？</string>
    <string name="ManageGroupActivity_who_can_edit_this_groups_info">谁能编辑群组信息？</string>

    <plurals name="ManageGroupActivity_added">
        <item quantity="other">已添加%1$d位成员。</item>
    </plurals>

    <string name="ManageGroupActivity_you_dont_have_the_rights_to_do_this">您没有此操作的权限</string>
    <string name="ManageGroupActivity_not_capable">您添加的部分用户无法使用新版群组，这些用户需要升级 Signal。</string>
    <string name="ManageGroupActivity_not_announcement_capable">您添加的某个人无法使用公告群组，对方需要更新 Signal</string>
    <string name="ManageGroupActivity_failed_to_update_the_group">无法更新群组</string>
    <string name="ManageGroupActivity_youre_not_a_member_of_the_group">您不是该群组成员</string>
    <string name="ManageGroupActivity_failed_to_update_the_group_please_retry_later">无法更新群组，请稍候再试</string>
    <string name="ManageGroupActivity_failed_to_update_the_group_due_to_a_network_error_please_retry_later">由于网络错误无法更新群组，请稍候再试</string>

    <string name="ManageGroupActivity_edit_name_and_picture">编辑昵称和头像</string>
    <string name="ManageGroupActivity_legacy_group">旧版群组</string>
    <string name="ManageGroupActivity_legacy_group_learn_more">这是个旧版群组，管理员等功能支持新版群组。</string>
    <string name="ManageGroupActivity_legacy_group_upgrade">这是一个旧版群组，要是使用@提醒和管理员功能，</string>
    <string name="ManageGroupActivity_legacy_group_too_large">由于人数太多，此旧版群组无法升级成新版群组。升级要求人数在%1$d以下。</string>
    <string name="ManageGroupActivity_upgrade_this_group">升级此群组。</string>
    <string name="ManageGroupActivity_this_is_an_insecure_mms_group">这是个未加密的彩信群组。要加密聊天，请邀请您的联系人加入 Signal。</string>
    <string name="ManageGroupActivity_invite_now">现在邀请</string>
    <string name="ManageGroupActivity_more">更多</string>
    <string name="ManageGroupActivity_add_group_description">添加群组描述…</string>

    <!-- GroupMentionSettingDialog -->
    <string name="GroupMentionSettingDialog_notify_me_for_mentions">提到我时通知我</string>
    <string name="GroupMentionSettingDialog_receive_notifications_when_youre_mentioned_in_muted_chats">在静音聊天中被他人提及时是否接收提醒？</string>
    <string name="GroupMentionSettingDialog_always_notify_me">总是通知我</string>
    <string name="GroupMentionSettingDialog_dont_notify_me">不通知我</string>

    <!-- ManageProfileFragment -->
    <string name="ManageProfileFragment_profile_name">个人资料名称</string>
    <string name="ManageProfileFragment_username">用户名</string>
    <string name="ManageProfileFragment_about">关于</string>
    <string name="ManageProfileFragment_write_a_few_words_about_yourself">简单介绍下自己</string>
    <string name="ManageProfileFragment_your_name">你的名字</string>
    <string name="ManageProfileFragment_your_username">你的用户名</string>
    <string name="ManageProfileFragment_failed_to_set_avatar">设置头像失败</string>
    <string name="ManageProfileFragment_badges">徽章</string>
    <string name="ManageProfileFragment__edit_photo">编辑照片</string>
    <!-- Snackbar message after creating username -->
    <string name="ManageProfileFragment__username_created">用户名已创建</string>
    <!-- Snackbar message after copying username -->
    <string name="ManageProfileFragment__username_copied">用户名已复制</string>
    <!-- Snackbar message after network failure while trying to delete username -->
    <string name="ManageProfileFragment__couldnt_delete_username">无法删除用户名，请稍后再试。</string>
    <!-- Snackbar message after successful deletion of username -->
    <string name="ManageProfileFragment__username_deleted">用户名已删除</string>

    <!-- UsernameOutOfSyncReminder -->
    <!-- Displayed above the conversation list when a user needs to address an issue with their username -->
    <string name="UsernameOutOfSyncReminder__something_went_wrong">您的用户名出了点问题，它已不再分配给您的账户。您可以尝试重新设置，或选择一个新的用户名。</string>
    <!-- Action text to navigate user to manually fix the issue with their username -->
    <string name="UsernameOutOfSyncReminder__fix_now">立刻解决</string>


    <!-- ManageRecipientActivity -->
    <string name="ManageRecipientActivity_no_groups_in_common">无共同群组</string>
    <plurals name="ManageRecipientActivity_d_groups_in_common">
        <item quantity="other">%1$d 个共同群组</item>
    </plurals>

    <plurals name="GroupMemberList_invited">
        <item quantity="other">%1$s 邀请了%2$d位用户</item>
    </plurals>

    <!-- CustomNotificationsDialogFragment -->
    <string name="CustomNotificationsDialogFragment__custom_notifications">自定义通知</string>
    <string name="CustomNotificationsDialogFragment__messages">消息</string>
    <string name="CustomNotificationsDialogFragment__use_custom_notifications">使用自定义通知</string>
    <string name="CustomNotificationsDialogFragment__notification_sound">通知声音</string>
    <string name="CustomNotificationsDialogFragment__vibrate">振动</string>
    <!-- Button text for customizing notification options -->
    <string name="CustomNotificationsDialogFragment__customize">自定义</string>
    <string name="CustomNotificationsDialogFragment__change_sound_and_vibration">更改音效和振动模式</string>
    <string name="CustomNotificationsDialogFragment__call_settings">通话设置</string>
    <string name="CustomNotificationsDialogFragment__ringtone">铃声</string>
    <string name="CustomNotificationsDialogFragment__default">默认</string>
    <string name="CustomNotificationsDialogFragment__unknown">未知</string>

    <!-- ShareableGroupLinkDialogFragment -->
    <string name="ShareableGroupLinkDialogFragment__group_link">群组链接</string>
    <string name="ShareableGroupLinkDialogFragment__share">分享</string>
    <string name="ShareableGroupLinkDialogFragment__reset_link">重置链接</string>
    <string name="ShareableGroupLinkDialogFragment__approve_new_members">批准新成员</string>
    <string name="ShareableGroupLinkDialogFragment__require_an_admin_to_approve_new_members_joining_via_the_group_link">通过群组链接的新成员需要经过管理员同意才能入群。</string>
    <string name="ShareableGroupLinkDialogFragment__are_you_sure_you_want_to_reset_the_group_link">确定要重置群组链接吗？重置后他人将无法通过原来的链接加入群组。</string>

    <!-- GroupLinkShareQrDialogFragment -->
    <string name="GroupLinkShareQrDialogFragment__qr_code">二维码</string>
    <string name="GroupLinkShareQrDialogFragment__people_who_scan_this_code_will">扫描此码的人即可加入您的群组。如果您激活了管理员审核，那么入群者还需要管理员同意才能入群。</string>
    <string name="GroupLinkShareQrDialogFragment__share_code">分享二维码</string>

    <!-- GV2 Invite Revoke confirmation dialog -->
    <string name="InviteRevokeConfirmationDialog_revoke_own_single_invite">是否撤销您发给 %1$s 的入群邀请？</string>
    <plurals name="InviteRevokeConfirmationDialog_revoke_others_invites">
        <item quantity="other">是否撤销 %1$s 发出的 %2$d 条入群邀请？</item>
    </plurals>

    <!-- GroupJoinBottomSheetDialogFragment -->
    <string name="GroupJoinBottomSheetDialogFragment_you_are_already_a_member">您已在群组中</string>
    <string name="GroupJoinBottomSheetDialogFragment_join">加入</string>
    <string name="GroupJoinBottomSheetDialogFragment_request_to_join">申请入群</string>
    <string name="GroupJoinBottomSheetDialogFragment_unable_to_join_group_please_try_again_later">无法加入群组，请稍候再试</string>
    <string name="GroupJoinBottomSheetDialogFragment_encountered_a_network_error">网络出错。</string>
    <string name="GroupJoinBottomSheetDialogFragment_this_group_link_is_not_active">此群组链接未激活</string>
    <!-- Title shown when there was an known issue getting group information from a group link -->
    <string name="GroupJoinBottomSheetDialogFragment_cant_join_group">无法加入群组</string>
    <!-- Message shown when you try to get information for a group via link but an admin has removed you -->
    <string name="GroupJoinBottomSheetDialogFragment_you_cant_join_this_group_via_the_group_link_because_an_admin_removed_you">您无法通过此群组链接加入群组，因为有一位管理员移除了您。</string>
    <!-- Message shown when you try to get information for a group via link but the link is no longer valid -->
    <string name="GroupJoinBottomSheetDialogFragment_this_group_link_is_no_longer_valid">此群组链接已失效。</string>
    <!-- Title shown when there was an unknown issue getting group information from a group link -->
    <string name="GroupJoinBottomSheetDialogFragment_link_error">链接错误</string>
    <!-- Message shown when you try to get information for a group via link but an unknown issue occurred -->
    <string name="GroupJoinBottomSheetDialogFragment_joining_via_this_link_failed_try_joining_again_later">通过该链接加入失败，请稍后尝试再次加入。</string>

    <string name="GroupJoinBottomSheetDialogFragment_direct_join">您要加入此群组并向其成员分享您的名字和头像吗？</string>
    <string name="GroupJoinBottomSheetDialogFragment_admin_approval_needed">您需要经过此群管理员同意才能加入群组。当您申请入群时，群组成员将能看到您的您的昵称和头像。</string>
    <plurals name="GroupJoinBottomSheetDialogFragment_group_dot_d_members">
        <item quantity="other">群组 · %1$d位成员</item>
    </plurals>

    <!-- GroupJoinUpdateRequiredBottomSheetDialogFragment -->
    <string name="GroupJoinUpdateRequiredBottomSheetDialogFragment_update_signal_to_use_group_links">升级 Signal 以使用群组链接</string>
    <string name="GroupJoinUpdateRequiredBottomSheetDialogFragment_update_message">您当前版本的 Signal 不支持群组链接。请升级到最新版来通过链接入群。</string>
    <string name="GroupJoinUpdateRequiredBottomSheetDialogFragment_update_signal">升级 Signal</string>
    <string name="GroupJoinUpdateRequiredBottomSheetDialogFragment_group_link_is_not_valid">群组链接无效</string>

    <!-- GroupInviteLinkEnableAndShareBottomSheetDialogFragment -->
    <string name="GroupInviteLinkEnableAndShareBottomSheetDialogFragment_invite_friends">邀请好友</string>
    <string name="GroupInviteLinkEnableAndShareBottomSheetDialogFragment_share_a_link_with_friends_to_let_them_quickly_join_this_group">通过分享链接来要请朋友们快速加入此群组。</string>

    <string name="GroupInviteLinkEnableAndShareBottomSheetDialogFragment_enable_and_share_link">启用和分享链接</string>
    <string name="GroupInviteLinkEnableAndShareBottomSheetDialogFragment_share_link">分享链接</string>

    <string name="GroupInviteLinkEnableAndShareBottomSheetDialogFragment_unable_to_enable_group_link_please_try_again_later">无法启用群组链接，请稍后再试。</string>
    <string name="GroupInviteLinkEnableAndShareBottomSheetDialogFragment_encountered_a_network_error">网络出错。</string>
    <string name="GroupInviteLinkEnableAndShareBottomSheetDialogFragment_you_dont_have_the_right_to_enable_group_link">您没有取得启用群组链接的权限，请联系群组管理员。</string>
    <string name="GroupInviteLinkEnableAndShareBottomSheetDialogFragment_you_are_not_currently_a_member_of_the_group">您当前不是该群组成员。</string>

    <!-- GV2 Request confirmation dialog -->
    <string name="RequestConfirmationDialog_add_s_to_the_group">将“%1$s”添加到群组？</string>
    <string name="RequestConfirmationDialog_deny_request_from_s">拒绝“%1$s”的入群申请？</string>
    <!-- Confirm dialog message shown when deny a group link join request and group link is enabled. -->
    <string name="RequestConfirmationDialog_deny_request_from_s_they_will_not_be_able_to_request">要拒绝“%1$s”的请求吗？对方将无法再通过群组链接申请加入群组。</string>
    <string name="RequestConfirmationDialog_add">添加</string>
    <string name="RequestConfirmationDialog_deny">拒绝</string>

    <!-- ImageEditorHud -->
    <string name="ImageEditorHud_blur_faces">面部模糊</string>
    <string name="ImageEditorHud_new_blur_faces_or_draw_anywhere_to_blur">新功能：在脸部或任意位置涂抹，可实现模糊效果</string>
    <string name="ImageEditorHud_draw_anywhere_to_blur">任意位置涂抹实现模糊效果</string>
    <string name="ImageEditorHud_draw_to_blur_additional_faces_or_areas">涂抹更多脸部或区域进行模糊</string>

    <!-- InputPanel -->
    <string name="InputPanel_tap_and_hold_to_record_a_voice_message_release_to_send">按住可以录制语音，松手即可发送语音消息</string>
    <!-- When editing a message, label shown above the text input field in the composer -->
    <string name="InputPanel_edit_message">编辑消息</string>

    <!-- InviteActivity -->
    <string name="InviteActivity_share">分享</string>
    <string name="InviteActivity_share_with_contacts">与联系人分享</string>
    <string name="InviteActivity_share_via">分享方式…</string>

    <string name="InviteActivity_cancel">取消</string>
    <string name="InviteActivity_sending">正在发送…</string>
    <string name="InviteActivity_invitations_sent">邀请已发送！</string>
    <string name="InviteActivity_invite_to_signal">邀请使用 Molly</string>
    <string name="InviteActivity_send_sms">发送短信（%1$d）</string>
    <plurals name="InviteActivity_send_sms_invites">
        <item quantity="other">发送 %1$d 个短信邀请？</item>
    </plurals>
    <string name="InviteActivity_lets_switch_to_signal">用 Molly 来聊天吧：%1$s</string>
    <string name="InviteActivity_no_app_to_share_to">看起来设备上没有可用于分享的应用。</string>

    <!-- LearnMoreTextView -->
    <string name="LearnMoreTextView_learn_more">了解更多</string>

    <string name="SpanUtil__read_more">阅读全文</string>

    <!-- LongMessageActivity -->
    <string name="LongMessageActivity_unable_to_find_message">找不到消息</string>
    <string name="LongMessageActivity_message_from_s">来自 %1$s 的消息</string>
    <string name="LongMessageActivity_your_message">您的消息</string>

    <!-- MessageRetrievalService -->
    <string name="MessageRetrievalService_signal">Molly</string>
    <string name="MessageRetrievalService_background_connection_enabled">后台连接已启用</string>

    <!-- MediaOverviewActivity -->
    <string name="MediaOverviewActivity_Media">媒体</string>
    <string name="MediaOverviewActivity_Files">文件</string>
    <string name="MediaOverviewActivity_Audio">音频</string>
    <string name="MediaOverviewActivity_All">全部</string>
    <plurals name="MediaOverviewActivity_Media_delete_confirm_title">
        <item quantity="other">删除选中条目？</item>
    </plurals>
    <plurals name="MediaOverviewActivity_Media_delete_confirm_message">
        <item quantity="other">这将永久删除全部 %1$d 个已选文件，与其关联的所有消息也将删除。</item>
    </plurals>
    <string name="MediaOverviewActivity_Media_delete_progress_title">正在删除</string>
    <string name="MediaOverviewActivity_Media_delete_progress_message">正在删除消息…</string>
    <string name="MediaOverviewActivity_collecting_attachments">正在收集附件…</string>
    <string name="MediaOverviewActivity_Sort_by">排序</string>
    <string name="MediaOverviewActivity_Newest">最新</string>
    <string name="MediaOverviewActivity_Oldest">最旧</string>
    <string name="MediaOverviewActivity_Storage_used">已用存储</string>
    <string name="MediaOverviewActivity_All_storage_use">储存使用总量</string>
    <string name="MediaOverviewActivity_Grid_view_description">网格视图</string>
    <string name="MediaOverviewActivity_List_view_description">列表视图</string>
    <string name="MediaOverviewActivity_Selected_description">选中</string>
    <string name="MediaOverviewActivity_select_all">选择全部</string>
    <plurals name="MediaOverviewActivity_save_plural">
        <item quantity="other">保存</item>
    </plurals>
    <plurals name="MediaOverviewActivity_delete_plural">
        <item quantity="other">删除</item>
    </plurals>

    <plurals name="MediaOverviewActivity_d_selected_s">
        <item quantity="other">%1$d 已选择（%2$s）</item>
    </plurals>
    <string name="MediaOverviewActivity_file">文件</string>
    <string name="MediaOverviewActivity_audio">音频</string>
    <string name="MediaOverviewActivity_video">视频</string>
    <string name="MediaOverviewActivity_image">图片</string>
  <!-- Removed by excludeNonTranslatables <string name="MediaOverviewActivity_detail_line_2_part" translatable="false">%1$s · %2$s</string> -->
  <!-- Removed by excludeNonTranslatables <string name="MediaOverviewActivity_detail_line_3_part" translatable="false">%1$s · %2$s · %3$s</string> -->

    <string name="MediaOverviewActivity_sent_by_s">发送人 %1$s</string>
    <string name="MediaOverviewActivity_sent_by_you">由您发送</string>
    <string name="MediaOverviewActivity_sent_by_s_to_s">由 %1$s 发送至 %2$s</string>
    <string name="MediaOverviewActivity_sent_by_you_to_s">由您发送至 %1$s</string>

    <!-- Megaphones -->
    <string name="Megaphones_remind_me_later">稍后提醒</string>
    <string name="Megaphones_verify_your_signal_pin">验证 Signal PIN 码</string>
    <string name="Megaphones_well_occasionally_ask_you_to_verify_your_pin">为了方便记住 PIN 密码，将偶尔提示验证。</string>
    <string name="Megaphones_verify_pin">验证 PIN</string>
    <string name="Megaphones_get_started">开始使用</string>
    <string name="Megaphones_new_group">新建群组</string>
    <string name="Megaphones_invite_friends">邀请好友</string>
    <string name="Megaphones_chat_colors">聊天颜色</string>
    <string name="Megaphones_add_a_profile_photo">添加个人资料照片</string>

    <!-- Title of a bottom sheet to render messages that all quote a specific message -->
    <string name="MessageQuotesBottomSheet_replies">回复</string>

    <!-- NotificationBarManager -->
    <string name="NotificationBarManager__establishing_signal_call">正在建立 Signal 呼叫</string>
    <!-- Temporary notification shown when starting the calling service -->
    <string name="NotificationBarManager__starting_signal_call_service">开始 Molly 通话服务</string>
    <string name="NotificationBarManager__stopping_signal_call_service">正在停止 Molly 通话服务</string>
    <string name="NotificationBarManager__cancel_call">取消呼叫</string>

    <!-- NotificationsMegaphone -->
    <string name="NotificationsMegaphone_turn_on_notifications">是否开启通知？</string>
    <string name="NotificationsMegaphone_never_miss_a_message">不错过任何消息。</string>
    <string name="NotificationsMegaphone_turn_on">开启</string>
    <string name="NotificationsMegaphone_not_now">稍后再说</string>

    <!-- NotificationMmsMessageRecord -->
    <string name="NotificationMmsMessageRecord_multimedia_message">多媒体消息</string>
    <string name="NotificationMmsMessageRecord_downloading_mms_message">正在下载彩信</string>
    <string name="NotificationMmsMessageRecord_error_downloading_mms_message">下载彩信时出错，点击重试</string>

    <!-- MediaPickerActivity -->
    <string name="MediaPickerActivity__menu_open_camera">打开相机</string>

    <!-- MediaSendActivity -->
    <string name="MediaSendActivity_camera_unavailable">相机不可用。</string>

    <!-- MediaRepository -->
    <string name="MediaRepository_all_media">全部媒体</string>
    <string name="MediaRepository__camera">相机</string>

    <!-- MessageRecord -->
    <string name="MessageRecord_unknown">未知</string>
    <string name="MessageRecord_message_encrypted_with_a_legacy_protocol_version_that_is_no_longer_supported">收到来自旧版本 Signal 的加密消息，该版本已不再支持。请提醒发送人升级至最新版本并重发该消息。</string>
    <string name="MessageRecord_left_group">您已离开该群组。</string>
    <string name="MessageRecord_you_updated_group">您已更新该群组</string>
    <string name="MessageRecord_the_group_was_updated">群组已更新。</string>
    <!-- Update message shown when placing an outgoing 1:1 voice/audio call and it\'s answered by the other party -->
    <string name="MessageRecord_outgoing_voice_call">拨出语音通话</string>
    <!-- Update message shown when placing an outgoing 1:1 video call and it\'s answered by the other party -->
    <string name="MessageRecord_outgoing_video_call">拨出视频通话</string>
    <!-- Update message shown when placing an outgoing 1:1 voice/audio call and it\'s not answered by the other party -->
    <string name="MessageRecord_unanswered_voice_call">未接语音通话</string>
    <!-- Update message shown when placing an outgoing 1:1 video call and it\'s not answered by the other party -->
    <string name="MessageRecord_unanswered_video_call">未接视频通话</string>
    <!-- Update message shown when receiving an incoming 1:1 voice/audio call and it\'s answered -->
    <string name="MessageRecord_incoming_voice_call">语音来电</string>
    <!-- Update message shown when receiving an incoming 1:1 video call and answered -->
    <string name="MessageRecord_incoming_video_call">视频来电</string>
    <!-- Update message shown when receiving an incoming 1:1 voice/audio call and not answered -->
    <string name="MessageRecord_missed_voice_call">未接语音来电</string>
    <!-- Update message shown when receiving an incoming 1:1 video call and not answered -->
    <string name="MessageRecord_missed_video_call">未接视频来电</string>
    <!-- Update message shown when receiving an incoming 1:1 voice/audio call and explicitly declined -->
    <string name="MessageRecord_you_declined_a_voice_call">您拒接了语音通话</string>
    <!-- Update message shown when receiving an incoming 1:1 video call and explicitly declined -->
    <string name="MessageRecord_you_declined_a_video_call">您拒接了视频通话</string>
    <!-- Call update formatter string to place the update message next to a time stamp. e.g., \'Incoming voice call · 11:11am\' -->
    <string name="MessageRecord_call_message_with_date">%1$s · %2$s</string>
    <string name="MessageRecord_s_updated_group">%1$s 已更新该群组。</string>
    <string name="MessageRecord_s_joined_signal">%1$s 加入 Signal！</string>
    <string name="MessageRecord_you_disabled_disappearing_messages">您已禁用阅后即焚。</string>
    <string name="MessageRecord_s_disabled_disappearing_messages">%1$s 已禁用阅后即焚。</string>
    <string name="MessageRecord_you_set_disappearing_message_time_to_s">设置阅后即焚消失时间为 %1$s。</string>
    <string name="MessageRecord_s_set_disappearing_message_time_to_s">%1$s 设置阅后即焚消失时间为 %2$s。</string>
    <string name="MessageRecord_disappearing_message_time_set_to_s">阅后即焚消息的销毁时间被设置为 %1$s。</string>
    <string name="MessageRecord_this_group_was_updated_to_a_new_group">此群已升级为新版群组。</string>
    <string name="MessageRecord_you_couldnt_be_added_to_the_new_group_and_have_been_invited_to_join">您被邀请重新加入之前无法加入的新版群组。</string>
    <string name="MessageRecord_chat_session_refreshed">聊天会话已刷新</string>
    <plurals name="MessageRecord_members_couldnt_be_added_to_the_new_group_and_have_been_invited">
        <item quantity="other">%1$s 位无法加入新版群组，已向其发送入群邀请。</item>
    </plurals>

    <plurals name="MessageRecord_members_couldnt_be_added_to_the_new_group_and_have_been_removed">
        <item quantity="other">%1$s 位无法加入新版群组，已被移除。</item>
    </plurals>

    <!-- Profile change updates -->
    <string name="MessageRecord_changed_their_profile_name_to">%1$s 更改其昵称为 %2$s。</string>
    <string name="MessageRecord_changed_their_profile_name_from_to">%1$s 的个人资料名称已从 %2$s 更改为 %3$s。</string>
    <string name="MessageRecord_changed_their_profile">%1$s 更改了其资料。</string>

    <!-- GV2 specific -->
    <string name="MessageRecord_you_created_the_group">您创建了群组</string>
    <string name="MessageRecord_group_updated">群组更新完成。</string>
    <string name="MessageRecord_invite_friends_to_this_group">通过群组链接邀请好友加入该群组</string>

    <!-- GV2 member additions -->
    <string name="MessageRecord_you_added_s">已添加 %1$s。</string>
    <string name="MessageRecord_s_added_s">%1$s 添加了 %2$s。</string>
    <string name="MessageRecord_s_added_you">%1$s 已将您加入群组。</string>
    <string name="MessageRecord_you_joined_the_group">你已加入该群组。</string>
    <string name="MessageRecord_s_joined_the_group">%1$s 加入群组。</string>

    <!-- GV2 member removals -->
    <string name="MessageRecord_you_removed_s">您移除了%1$s。</string>
    <string name="MessageRecord_s_removed_s">%1$s移除了%2$s。</string>
    <string name="MessageRecord_s_removed_you_from_the_group">%1$s已将您移出群组。</string>
    <string name="MessageRecord_you_left_the_group">您已离开该群组。</string>
    <string name="MessageRecord_s_left_the_group">%1$s 已离开该群组。</string>
    <string name="MessageRecord_you_are_no_longer_in_the_group">您已不在群组中。</string>
    <string name="MessageRecord_s_is_no_longer_in_the_group">%1$s 已不在群组中。</string>

    <!-- GV2 role change -->
    <string name="MessageRecord_you_made_s_an_admin">您已将 %1$s 设为管理员。</string>
    <string name="MessageRecord_s_made_s_an_admin">%1$s 已将 %2$s 设为管理员。</string>
    <string name="MessageRecord_s_made_you_an_admin">%1$s 已将您设为管理员。</string>
    <string name="MessageRecord_you_revoked_admin_privileges_from_s">您已撤销 %1$s 的管理员权限。</string>
    <string name="MessageRecord_s_revoked_your_admin_privileges">%1$s已撤回您的管理员权限。</string>
    <string name="MessageRecord_s_revoked_admin_privileges_from_s">%1$s 撤销了 %2$s 的管理员权限。</string>
    <string name="MessageRecord_s_is_now_an_admin">%1$s 已成为管理员。</string>
    <string name="MessageRecord_you_are_now_an_admin">你被设置为管理员。</string>
    <string name="MessageRecord_s_is_no_longer_an_admin">%1$s 已不是管理员。</string>
    <string name="MessageRecord_you_are_no_longer_an_admin">您已不是管理员。</string>

    <!-- GV2 invitations -->
    <string name="MessageRecord_you_invited_s_to_the_group">您邀请了 %1$s 入群。</string>
    <string name="MessageRecord_s_invited_you_to_the_group">%1$s 了您入群。</string>
    <plurals name="MessageRecord_s_invited_members">
        <item quantity="other">%1$s 邀请了%2$d位用户入群。</item>
    </plurals>
    <string name="MessageRecord_you_were_invited_to_the_group">你被邀请加入此群</string>
    <plurals name="MessageRecord_d_people_were_invited_to_the_group">
        <item quantity="other">%1$d 位用户收到了入群邀请。</item>
    </plurals>

    <!-- GV2 invitation revokes -->
    <plurals name="MessageRecord_you_revoked_invites">
        <item quantity="other">您撤销了%1$d条入群邀请。</item>
    </plurals>
    <plurals name="MessageRecord_s_revoked_invites">
        <item quantity="other">%1$s 撤销了%2$d条入群邀请。</item>
    </plurals>
    <string name="MessageRecord_someone_declined_an_invitation_to_the_group">某人回绝了入群邀请。</string>
    <string name="MessageRecord_you_declined_the_invitation_to_the_group">您回绝了入群邀请。</string>
    <string name="MessageRecord_s_revoked_your_invitation_to_the_group">%1$s 撤销了对您的入群邀请。</string>
    <string name="MessageRecord_an_admin_revoked_your_invitation_to_the_group">管理员撤销了对您的入群邀请。</string>
    <plurals name="MessageRecord_d_invitations_were_revoked">
        <item quantity="other">%1$d条入群邀请被撤销。</item>
    </plurals>

    <!-- GV2 invitation acceptance -->
    <string name="MessageRecord_you_accepted_invite">您接受了入群邀请。</string>
    <string name="MessageRecord_s_accepted_invite">%1$s 接受了入群邀请。</string>
    <string name="MessageRecord_you_added_invited_member_s">您添加了受邀用户 %1$s。</string>
    <string name="MessageRecord_s_added_invited_member_s">%1$s 添加了受邀用户 %2$s。</string>

    <!-- GV2 title change -->
    <string name="MessageRecord_you_changed_the_group_name_to_s">您更改了群组名字为“%1$s”。</string>
    <string name="MessageRecord_s_changed_the_group_name_to_s">%1$s 更改了群名称为 “%2$s”。</string>
    <string name="MessageRecord_the_group_name_has_changed_to_s">群组名称更改为“%1$s”。</string>

    <!-- GV2 description change -->
    <string name="MessageRecord_you_changed_the_group_description">您已更改群组描述。</string>
    <string name="MessageRecord_s_changed_the_group_description">%1$s 已更改群组描述。</string>
    <string name="MessageRecord_the_group_description_has_changed">群组描述已更改。</string>

    <!-- GV2 avatar change -->
    <string name="MessageRecord_you_changed_the_group_avatar">您更改了群组头像。</string>
    <string name="MessageRecord_s_changed_the_group_avatar">%1$s 更改了群组头像。</string>
    <string name="MessageRecord_the_group_group_avatar_has_been_changed">群组头像已更改。</string>

    <!-- GV2 attribute access level change -->
    <string name="MessageRecord_you_changed_who_can_edit_group_info_to_s">你更改了能编辑群资料的权限为“%1$s”。</string>
    <string name="MessageRecord_s_changed_who_can_edit_group_info_to_s">%1$s 更改了能编辑群资料的权限为“%2$s”。</string>
    <string name="MessageRecord_who_can_edit_group_info_has_been_changed_to_s">能编辑群资料的权限已设为“%1$s”。</string>

    <!-- GV2 membership access level change -->
    <string name="MessageRecord_you_changed_who_can_edit_group_membership_to_s">你更改了能编辑群成员的权限为“%1$s”。</string>
    <string name="MessageRecord_s_changed_who_can_edit_group_membership_to_s">%1$s 更改了能编辑群成员的权限为“%2$s”。</string>
    <string name="MessageRecord_who_can_edit_group_membership_has_been_changed_to_s">能编辑群成员的权限已设为“%1$s”。</string>

    <!-- GV2 announcement group change -->
    <string name="MessageRecord_you_allow_all_members_to_send">您已将群组设置更改为允许全部成员发送消息。</string>
    <string name="MessageRecord_you_allow_only_admins_to_send">您已将群组设置更改为仅允许管理员发送消息。</string>
    <string name="MessageRecord_s_allow_all_members_to_send">%1$s已将群组设置改为允许所有成员发送消息。</string>
    <string name="MessageRecord_s_allow_only_admins_to_send">%1$s已将群组设置改为仅允许管理员发送消息。</string>
    <string name="MessageRecord_allow_all_members_to_send">群组设置已更改为允许全部成员发送消息。</string>
    <string name="MessageRecord_allow_only_admins_to_send">群组设置已更改为仅允许管理员发送消息。</string>

    <!-- GV2 group link invite access level change -->
    <string name="MessageRecord_you_turned_on_the_group_link_with_admin_approval_off">您打开了无需管理员认证的群组链接。</string>
    <string name="MessageRecord_you_turned_on_the_group_link_with_admin_approval_on">你已打开了启用管理员认证的群组链接。</string>
    <string name="MessageRecord_you_turned_off_the_group_link">您关闭了群组链接。</string>
    <string name="MessageRecord_s_turned_on_the_group_link_with_admin_approval_off">%1$s 打开了无需管理员审核的群组链接。</string>
    <string name="MessageRecord_s_turned_on_the_group_link_with_admin_approval_on">%1$s 启用了需要管理员审核的群组链接。</string>
    <string name="MessageRecord_s_turned_off_the_group_link">%1$s 关闭了群组链接。</string>
    <string name="MessageRecord_the_group_link_has_been_turned_on_with_admin_approval_off">无需管理员审核的群组链接已启用。</string>
    <string name="MessageRecord_the_group_link_has_been_turned_on_with_admin_approval_on">需要管理员审核的群组链接已启用。</string>
    <string name="MessageRecord_the_group_link_has_been_turned_off">群组链接已关闭。</string>
    <string name="MessageRecord_you_turned_off_admin_approval_for_the_group_link">您取消了群组链接的管理员审核要求。</string>
    <string name="MessageRecord_s_turned_off_admin_approval_for_the_group_link">%1$s 取消了群组链接的管理员审核要求。</string>
    <string name="MessageRecord_the_admin_approval_for_the_group_link_has_been_turned_off">群组链接的管理员审核要求已被取消。</string>
    <string name="MessageRecord_you_turned_on_admin_approval_for_the_group_link">您激活了群组链接的管理员审核要求。</string>
    <string name="MessageRecord_s_turned_on_admin_approval_for_the_group_link">%1$s 启用了群组链接的管理员审核要求。</string>
    <string name="MessageRecord_the_admin_approval_for_the_group_link_has_been_turned_on">群组链接的管理员审核要求已启用。</string>

    <!-- GV2 group link reset -->
    <string name="MessageRecord_you_reset_the_group_link">您重置了群组链接。</string>
    <string name="MessageRecord_s_reset_the_group_link">%1$s 重置了群组链接。</string>
    <string name="MessageRecord_the_group_link_has_been_reset">群组链接已重置。</string>

    <!-- GV2 group link joins -->
    <string name="MessageRecord_you_joined_the_group_via_the_group_link">您通过群组链接加入了群组。</string>
    <string name="MessageRecord_s_joined_the_group_via_the_group_link">%1$s 已通过群组链接入群组。</string>

    <!-- GV2 group link requests -->
    <string name="MessageRecord_you_sent_a_request_to_join_the_group">您发送了入群请求。</string>
    <string name="MessageRecord_s_requested_to_join_via_the_group_link">%1$s 通过群组链接申请入群。</string>
    <!-- Update message shown when someone requests to join via group link and cancels the request back to back -->
    <plurals name="MessageRecord_s_requested_and_cancelled_their_request_to_join_via_the_group_link">
        <item quantity="other">%1$s发起和取消了通过群组链接加入群组的 %2$d 个请求</item>
    </plurals>

    <!-- GV2 group link approvals -->
    <string name="MessageRecord_s_approved_your_request_to_join_the_group">%1$s 同意了您的入群申请。</string>
    <string name="MessageRecord_s_approved_a_request_to_join_the_group_from_s">%1$s 同意了 %2$s 的入群申请。</string>
    <string name="MessageRecord_you_approved_a_request_to_join_the_group_from_s">您同意了 %1$s 的入群申请。</string>
    <string name="MessageRecord_your_request_to_join_the_group_has_been_approved">您的入群申请已通过。</string>
    <string name="MessageRecord_a_request_to_join_the_group_from_s_has_been_approved">%1$s 的入群申请已通过。</string>

    <!-- GV2 group link deny -->
    <string name="MessageRecord_your_request_to_join_the_group_has_been_denied_by_an_admin">您的入群申请已被管理员拒绝。</string>
    <string name="MessageRecord_s_denied_a_request_to_join_the_group_from_s">%1$s 拒绝了 %2$s 的入群申请。</string>
    <string name="MessageRecord_a_request_to_join_the_group_from_s_has_been_denied">%1$s 的入群申请未通过。</string>
    <string name="MessageRecord_you_canceled_your_request_to_join_the_group">您撤回了入群请求。</string>
    <string name="MessageRecord_s_canceled_their_request_to_join_the_group">%1$s 撤回了其入群申请。</string>

    <!-- End of GV2 specific update messages -->

    <string name="MessageRecord_your_safety_number_with_s_has_changed">您与 %1$s 的安全码已更改。</string>
    <string name="MessageRecord_you_marked_your_safety_number_with_s_verified">已将您与 %1$s 的安全码标记为已验证</string>
    <string name="MessageRecord_you_marked_your_safety_number_with_s_verified_from_another_device">已在另一设备上将您与 %1$s 的安全码标记为已验证</string>
    <string name="MessageRecord_you_marked_your_safety_number_with_s_unverified">已将您与 %1$s 的安全码标记为未验证</string>
    <string name="MessageRecord_you_marked_your_safety_number_with_s_unverified_from_another_device">已在另一设备上将您与 %1$s 的安全码标记为未验证</string>
    <string name="MessageRecord_a_message_from_s_couldnt_be_delivered">来自 %1$s 消息无法送到</string>
    <string name="MessageRecord_s_changed_their_phone_number">%1$s已更改电话号码</string>
    <!-- Update item message shown in the release channel when someone is already a sustainer so we ask them if they want to boost. -->
    <string name="MessageRecord_like_this_new_feature_help_support_signal_with_a_one_time_donation">喜欢这个新功能吗？请通过单次捐款支持 Signal 吧。</string>
    <!-- Update item message shown when we merge two threads together. First placeholder is a name, second placeholder is a phone number. -->
    <string name="MessageRecord_your_message_history_with_s_and_their_number_s_has_been_merged">您与%1$s的消息记录和对方的号码 %2$s 已合并。</string>
    <!-- Update item message shown when we merge two threads together and we don\'t know the phone number of the other thread. The placeholder is a person\'s name. -->
    <string name="MessageRecord_your_message_history_with_s_and_another_chat_has_been_merged">您与%1$s的消息记录和属于对方的其他聊天信息已合并。</string>
    <!-- Update item message shown when you find out a phone number belongs to a person you had a conversation with. First placeholder is a phone number, second placeholder is a name. -->
    <string name="MessageRecord_s_belongs_to_s">%1$s 属于%2$s</string>
    <!-- Message to notify sender that activate payments request has been sent to the recipient -->
    <string name="MessageRecord_you_sent_request">您给%1$s发送了激活付款请求</string>
    <!-- Request message from recipient to activate payments -->
    <string name="MessageRecord_wants_you_to_activate_payments">%1$s希望您激活付款。只给信任的人发送付款。</string>
    <!-- Message to inform user that payments was activated-->
    <string name="MessageRecord_you_activated_payments">您已激活付款</string>
    <!-- Message to inform sender that recipient can now accept payments -->
    <string name="MessageRecord_can_accept_payments">%1$s现在可以接受付款啦</string>

    <!-- Group Calling update messages -->
    <string name="MessageRecord_s_started_a_group_call_s">%1$s发起了群组通话 · %2$s</string>
    <string name="MessageRecord_you_started_a_group_call_s">您发起了一个群组通话 · %1$s</string>
    <string name="MessageRecord_s_is_in_the_group_call_s">%1$s 在群通话中 · %2$s</string>
    <string name="MessageRecord_you_are_in_the_group_call_s1">您在群通话中 · %1$s</string>
    <string name="MessageRecord_s_and_s_are_in_the_group_call_s1">%1$s 和 %2$s 在群通话中 · %3$s</string>
    <string name="MessageRecord_group_call_s">群组通话 · %1$s</string>

    <string name="MessageRecord_s_started_a_group_call">%1$s发起了群通话</string>
    <string name="MessageRecord_you_started_a_group_call">您发起了一个群组通话</string>
    <string name="MessageRecord_s_is_in_the_group_call">%1$s 在群通话中</string>
    <string name="MessageRecord_you_are_in_the_group_call">您在此群组通话中</string>
    <string name="MessageRecord_s_and_s_are_in_the_group_call">%1$s 和 %2$s 在群通话中</string>
    <string name="MessageRecord_group_call">群组通话</string>

    <string name="MessageRecord_you">您</string>

    <plurals name="MessageRecord_s_s_and_d_others_are_in_the_group_call_s">
        <item quantity="other">%1$s，%2$s 和其他%3$d位成员在群组通话中 · %4$s</item>
    </plurals>

    <plurals name="MessageRecord_s_s_and_d_others_are_in_the_group_call">
        <item quantity="other">%1$s，%2$s 和其他%3$d位成员在群组通话中</item>
    </plurals>

    <!-- In-conversation update message to indicate that the current contact is sms only and will need to migrate to signal to continue the conversation in signal. -->
    <string name="MessageRecord__you_will_no_longer_be_able_to_send_sms_messages_from_signal_soon">您很快将无法从 Signal 发送短信消息。您可以邀请%1$s加入 Signal，在这里进行对话。</string>
    <!-- In-conversation update message to indicate that the current contact is sms only and will need to migrate to signal to continue the conversation in signal. -->
    <string name="MessageRecord__you_can_no_longer_send_sms_messages_in_signal">您无法再从 Molly 发送短信消息。您可以邀请%1$s加入 Molly，在这里进行对话。</string>
    <!-- Body for quote when message being quoted is an in-app payment message -->
    <string name="MessageRecord__payment_s">付款：%1$s</string>

    <!-- MessageRequestBottomView -->
    <string name="MessageRequestBottomView_accept">接受</string>
    <string name="MessageRequestBottomView_continue">继续</string>
    <string name="MessageRequestBottomView_delete">删除</string>
    <string name="MessageRequestBottomView_block">屏蔽</string>
    <string name="MessageRequestBottomView_unblock">取消屏蔽</string>
    <!-- Text explaining a message request from someone you\'ve removed before -->
    <string name="MessageRequestBottomView_do_you_want_to_let_s_message_you_you_removed_them_before">是否允许%1$s给您发送消息并与其分享您的名字和照片？您此前已移除该用户。</string>
    <string name="MessageRequestBottomView_do_you_want_to_let_s_message_you_they_wont_know_youve_seen_their_messages_until_you_accept">是否允许 %1$s 给您发消息并查看您的昵称头像？您同意前对方无法知晓您是否查看了其消息。</string>
    <!-- Shown in message request flow. Describes what will happen if you unblock a Signal user -->
    <string name="MessageRequestBottomView_do_you_want_to_let_s_message_you_wont_receive_any_messages_until_you_unblock_them">是否允许%1$s给您发送消息并向其显示您的名称和照片？在取消屏蔽之前，您不会收到对方的任何消息。</string>
    <!-- Shown in message request flow. Describes what will happen if you unblock an SMS user -->
    <string name="MessageRequestBottomView_do_you_want_to_let_s_message_you_wont_receive_any_messages_until_you_unblock_them_SMS">是否允许%1$s给您发送消息？在取消屏蔽之前，您不会收到对方的任何消息。</string>
    <string name="MessageRequestBottomView_get_updates_and_news_from_s_you_wont_receive_any_updates_until_you_unblock_them">是否要接收%1$s的更新和新闻？在取消屏蔽之前，您不会收到对方的任何更新消息。</string>
    <string name="MessageRequestBottomView_continue_your_conversation_with_this_group_and_share_your_name_and_photo">要参与此群组对话并向其成员分享您的昵称和头像吗？</string>
    <string name="MessageRequestBottomView_upgrade_this_group_to_activate_new_features">升级此群组来激活@提及和管理员新功能，将邀请未在此群分享名称和头像的成员入群。</string>
    <string name="MessageRequestBottomView_this_legacy_group_can_no_longer_be_used">由于人数太多，此旧版群组已无法使用。人数上限为%1$d。</string>
    <string name="MessageRequestBottomView_continue_your_conversation_with_s_and_share_your_name_and_photo">要继续与%1$s聊天并与其分享您的昵称和头像吗？</string>
    <string name="MessageRequestBottomView_do_you_want_to_join_this_group_they_wont_know_youve_seen_their_messages_until_you_accept">是否加入此群组并与之分享您的名字和头像？接受邀请前群成员无法知道您是否阅读了他们发来的消息。</string>
    <string name="MessageRequestBottomView_do_you_want_to_join_this_group_you_wont_see_their_messages">要加入此群组并与群组成员分享您的名称和照片吗？在您接受之前，您将不会看到群组成员的消息。</string>
    <string name="MessageRequestBottomView_join_this_group_they_wont_know_youve_seen_their_messages_until_you_accept">是否加入此群组？接受邀请前群成员无法知道您是否阅读了他们发来的消息。</string>
    <string name="MessageRequestBottomView_unblock_this_group_and_share_your_name_and_photo_with_its_members">是否取消屏蔽该群组并向其显示您的名称和照片？在取消屏蔽之前，您不会收到该群组的任何消息。</string>
  <!-- Removed by excludeNonTranslatables <string name="MessageRequestBottomView_legacy_learn_more_url" translatable="false">https://support.signal.org/hc/articles/360007459591</string> -->
    <string name="MessageRequestProfileView_view">查看</string>
    <string name="MessageRequestProfileView_member_of_one_group">%1$s 的成员</string>
    <string name="MessageRequestProfileView_member_of_two_groups">%1$s 和 %2$s 的成员</string>
    <string name="MessageRequestProfileView_member_of_many_groups">%1$s、%2$s 和 %3$s 的成员</string>
    <plurals name="MessageRequestProfileView_members">
        <item quantity="other">%1$d 成员</item>
    </plurals>
    <!-- Describes the number of members in a group. The string MessageRequestProfileView_invited is nested in the parentheses. -->
    <plurals name="MessageRequestProfileView_members_and_invited">
        <item quantity="other">%1$d 个成员（%2$s）</item>
    </plurals>
    <!-- Describes the number of people invited to a group. Nested inside of the string MessageRequestProfileView_members_and_invited -->
    <plurals name="MessageRequestProfileView_invited">
        <item quantity="other">已邀请 %1$d 人</item>
    </plurals>
    <plurals name="MessageRequestProfileView_member_of_d_additional_groups">
        <item quantity="other">更多%1$d个群组</item>
    </plurals>

    <!-- PassphraseChangeActivity -->
    <string name="PassphraseChangeActivity_passphrases_dont_match_exclamation">密码不匹配！</string>
    <string name="PassphraseChangeActivity_incorrect_old_passphrase_exclamation">错误的旧密码！</string>
    <string name="PassphraseChangeActivity_enter_new_passphrase_exclamation">输入新的密码！</string>

    <!-- DeviceProvisioningActivity -->
    <string name="DeviceProvisioningActivity_link_this_device">关联该设备？</string>
    <string name="DeviceProvisioningActivity_continue">继续</string>

    <string name="DeviceProvisioningActivity_content_intro">这将可以：</string>
    <string name="DeviceProvisioningActivity_content_bullets">
        • 查看你的全部消息 \n• 以你的名义发送消息
    </string>
    <string name="DeviceProvisioningActivity_content_progress_title">正在关联设备</string>
    <string name="DeviceProvisioningActivity_content_progress_content">正在关联新设备…</string>
    <string name="DeviceProvisioningActivity_content_progress_success">设备成功关联！</string>
    <string name="DeviceProvisioningActivity_content_progress_no_device">未找到设备。</string>
    <string name="DeviceProvisioningActivity_content_progress_network_error">网络错误。</string>
    <string name="DeviceProvisioningActivity_content_progress_key_error">无效二维码。</string>
    <string name="DeviceProvisioningActivity_sorry_you_have_too_many_devices_linked_already">很抱歉，关联设备过多，请先移除一些。</string>
    <string name="DeviceActivity_sorry_this_is_not_a_valid_device_link_qr_code">抱歉，设备关联二维码无效。</string>
    <string name="DeviceProvisioningActivity_link_a_signal_device">关联 Signal 设备？</string>
    <string name="DeviceProvisioningActivity_it_looks_like_youre_trying_to_link_a_signal_device_using_a_3rd_party_scanner">您好像在使用第三方扫描应用来关联 Signal 设备。出于安全考量，请使用 Signal 再次扫描二维码。</string>

    <string name="DeviceActivity_signal_needs_the_camera_permission_in_order_to_scan_a_qr_code">Molly 需“相机”权限，来扫描二维码，但该权限已永久禁用。请访问应用设置菜单，选择“权限”并启用“相机”。</string>
    <string name="DeviceActivity_unable_to_scan_a_qr_code_without_the_camera_permission">没有“相机”权限，无法扫描二维码</string>

    <!-- OutdatedBuildReminder -->
    <string name="OutdatedBuildReminder_update_now">现在升级</string>
    <string name="OutdatedBuildReminder_your_version_of_signal_will_expire_today">此 Signal 版本将在今天过期，请升级到最新版本。</string>
    <plurals name="OutdatedBuildReminder_your_version_of_signal_will_expire_in_n_days">
        <item quantity="other">此版本 Signal 将在%1$d天后过期，请升级到最新版本。</item>
    </plurals>

    <!-- PassphrasePromptActivity -->
    <string name="PassphrasePromptActivity_enter_passphrase">输入密码</string>
    <string name="PassphrasePromptActivity_watermark_content_description">Molly 图标</string>
    <string name="PassphrasePromptActivity_ok_button_content_description">提交密码</string>
    <string name="PassphrasePromptActivity_invalid_passphrase_exclamation">无效密码！</string>
    <string name="PassphrasePromptActivity_unlock_signal">解锁 Molly</string>
    <string name="PassphrasePromptActivity_signal_android_lock_screen">Molly Android - 锁定屏幕</string>

    <!-- PlacePickerActivity -->
    <string name="PlacePickerActivity_title">地图</string>

    <string name="PlacePickerActivity_drop_pin">标注</string>
    <string name="PlacePickerActivity_accept_address">接受地址</string>

    <!-- PlayServicesProblemFragment -->
    <string name="PlayServicesProblemFragment_the_version_of_google_play_services_you_have_installed_is_not_functioning">当前安装的 Google Play 服务版本无法正常运行。请重新安装 Google Play 服务并重试。</string>

    <!-- PinRestoreEntryFragment -->
    <string name="PinRestoreEntryFragment_incorrect_pin">PIN 错误</string>
    <string name="PinRestoreEntryFragment_skip_pin_entry">跳过 PIN 码设置？</string>
    <string name="PinRestoreEntryFragment_need_help">需要协助？</string>
    <string name="PinRestoreEntryFragment_your_pin_is_a_d_digit_code">PIN 码是您创建的%1$d位及以上的密码，可以是纯数字或数字字母混合。如果忘了 PIN 码，您可以注册一个新账户，但您会丢失所有保存过的设置，比如您的个人介绍。</string>
    <string name="PinRestoreEntryFragment_if_you_cant_remember_your_pin">如果忘记你的 PIN，可再新建一个。你可以注册并使用你的账号，但某些已保存设置，如个人资料信息，将丢失。</string>
    <string name="PinRestoreEntryFragment_create_new_pin">新建 PIN 码</string>
    <string name="PinRestoreEntryFragment_contact_support">联系支持</string>
    <string name="PinRestoreEntryFragment_cancel">取消</string>
    <string name="PinRestoreEntryFragment_skip">跳过</string>
    <plurals name="PinRestoreEntryFragment_you_have_d_attempt_remaining">
        <item quantity="other">您还剩%1$d次机会。若尝试次数达到上限，您可以创建新的 PIN 码。您可以注册和使用您的账户，但会丢失所有保存过的设置，比如您的个人介绍。</item>
    </plurals>
    <string name="PinRestoreEntryFragment_signal_registration_need_help_with_pin">Signal 注册 - 需要安卓 PIN 码相关帮助</string>

    <!-- PinRestoreLockedFragment -->
    <string name="PinRestoreLockedFragment_create_your_pin">创建 PIN</string>
    <string name="PinRestoreLockedFragment_youve_run_out_of_pin_guesses">你的 PIN 码错误次数达到上限，但你还是可以通过创建新的 PIN 码以进入你的 Signal 账户。出于对你的隐私和安全考虑，你的账户会在不保存任何个人资料或设置下被还原。</string>
    <string name="PinRestoreLockedFragment_create_new_pin">新建 PIN 码</string>
  <!-- Removed by excludeNonTranslatables <string name="PinRestoreLockedFragment_learn_more_url" translatable="false">https://support.signal.org/hc/articles/360007059792</string> -->

    <!-- Dialog button text indicating user wishes to send an sms code isntead of skipping it -->
    <string name="ReRegisterWithPinFragment_send_sms_code">发送短信验证码</string>
    <!-- Email subject used when user contacts support about an issue with the reregister flow. -->
    <string name="ReRegisterWithPinFragment_support_email_subject">Signal 注册 - 需要安卓版重新注册 PIN 码的相关帮助</string>
    <!-- Dialog message shown in reregister flow when tapping a informational button to to learn about pins or contact support for help -->
    <string name="ReRegisterWithPinFragment_need_help_local">PIN 码是您创建的一个不少于 %1$d 位数的密码。这个密码可以是纯数字，也可以是数字和字母的组合。如果您忘记了自己的 PIN 码，您可以创建一个新的 PIN 码。</string>
    <!-- Dialog message shown in reregister flow when user requests to skip this flow and return to the normal flow -->
    <string name="ReRegisterWithPinFragment_skip_local">如果您忘记了自己的 PIN 码，您可以创建一个新的 PIN 码。</string>
    <!-- Dialog message shown in reregister flow when user uses up all of their guesses for their pin and we are going to move on -->
    <string name="ReRegisterWithPinFragment_out_of_guesses_local">您尝试输入 PIN 码的次数已超过限定的次数，不过您仍然可以通过创建一个新的 PIN 码来登录您的 Signal 账户。</string>

    <!-- PinOptOutDialog -->
    <string name="PinOptOutDialog_warning">警告</string>
    <string name="PinOptOutDialog_if_you_disable_the_pin_you_will_lose_all_data">如果禁用 PIN，重新注册 Signal 时您将会丢失全部数据，除非您手动备份并还原这些数据。注册锁定功能在禁用 PIN 期间无法启用。</string>
    <string name="PinOptOutDialog_disable_pin">禁用 PIN</string>

    <!-- RatingManager -->
    <string name="RatingManager_rate_this_app">对此应用评分</string>
    <string name="RatingManager_if_you_enjoy_using_this_app_please_take_a_moment">如果您喜欢使用此应用，请使用片刻时间对其进行打分。</string>
    <string name="RatingManager_rate_now">立刻评价！</string>
    <string name="RatingManager_no_thanks">不，谢谢。</string>
    <string name="RatingManager_later">稍后</string>

    <!-- ReactionsBottomSheetDialogFragment -->
    <string name="ReactionsBottomSheetDialogFragment_all">全部 · %1$d</string>

    <!-- ReactionsConversationView -->
    <string name="ReactionsConversationView_plus">+%1$d</string>

    <!-- ReactionsRecipientAdapter -->
    <string name="ReactionsRecipientAdapter_you">您</string>

    <!-- RecaptchaRequiredBottomSheetFragment -->
    <string name="RecaptchaRequiredBottomSheetFragment_verify_to_continue_messaging">验证以继续发送消息</string>
    <string name="RecaptchaRequiredBottomSheetFragment_to_help_prevent_spam_on_signal">为了防止 Molly 垃圾消息，请完成验证。</string>
    <string name="RecaptchaRequiredBottomSheetFragment_after_verifying_you_can_continue_messaging">验证之后，可继续发送消息。任何暂停消息将自动发送。</string>

    <!-- Recipient -->
    <string name="Recipient_you">您</string>
    <!-- Name of recipient representing user\'s \'My Story\' -->
    <string name="Recipient_my_story">我的动态</string>
    <!-- Name of recipient for a call link without a name -->
    <string name="Recipient_signal_call">Molly 通话</string>

    <!-- RecipientPreferencesActivity -->
    <string name="RecipientPreferenceActivity_block">屏蔽</string>
    <string name="RecipientPreferenceActivity_unblock">取消屏蔽</string>

    <!-- RecipientProvider -->

    <!-- RedPhone -->
    <string name="RedPhone_answering">正在接听…</string>
    <string name="RedPhone_ending_call">正在挂断…</string>
    <string name="RedPhone_ringing">响铃中…</string>
    <string name="RedPhone_busy">占线</string>
    <string name="RedPhone_recipient_unavailable">接收人无法应答</string>
    <string name="RedPhone_network_failed">网络失败！</string>
    <string name="RedPhone_number_not_registered">号码未注册！</string>
    <string name="RedPhone_the_number_you_dialed_does_not_support_secure_voice">您输入的号码不支持加密语音！</string>
    <string name="RedPhone_got_it">知道了</string>

    <!-- Valentine\'s Day Megaphone -->
    <!-- Title text for the Valentine\'s Day donation megaphone. The placeholder will always be a heart emoji. Needs to be a placeholder for Android reasons. -->
    <!-- Body text for the Valentine\'s Day donation megaphone. -->

    <!-- WebRtcCallActivity -->
    <string name="WebRtcCallActivity__tap_here_to_turn_on_your_video">点击这里以启用视频</string>
    <string name="WebRtcCallActivity__to_call_s_signal_needs_access_to_your_camera">Molly 需要访问您的麦克风来呼叫 %1$s</string>
    <string name="WebRtcCallActivity__signal_s">Molly 呼叫 %1$s</string>
    <string name="WebRtcCallActivity__calling">呼叫中…</string>
    <!-- Call status shown when an active call was disconnected (e.g., network hiccup) and is trying to reconnect -->
    <string name="WebRtcCallActivity__reconnecting">重连中…</string>
    <!-- Title for dialog warning about lacking bluetooth permissions during a call -->
    <string name="WebRtcCallActivity__bluetooth_permission_denied">蓝牙权限被拒</string>
    <!-- Message for dialog warning about lacking bluetooth permissions during a call and references the permission needed by name -->
    <string name="WebRtcCallActivity__please_enable_the_nearby_devices_permission_to_use_bluetooth_during_a_call">请启用“附近的设备”以便在通话中使用蓝牙。</string>
    <!-- Positive action for bluetooth warning dialog to open settings -->
    <string name="WebRtcCallActivity__open_settings">打开设置</string>
    <!-- Negative action for bluetooth warning dialog to dismiss dialog -->
    <string name="WebRtcCallActivity__not_now">稍后再说</string>
    <!-- Title for dialog to approve all requests -->
    <plurals name="WebRtcCallActivity__approve_d_requests">
        <item quantity="other">要批准 %1$d 个请求吗？</item>
    </plurals>
    <!-- Positive action for call link approve all dialog -->
    <string name="WebRtcCallActivity__approve_all">全部批准</string>
    <!-- Message for dialog to approve all requests -->
    <plurals name="WebRtcCallActivity__d_people_will_be_added_to_the_call">
        <item quantity="other">%1$d 个人将会被添加到通话中。</item>
    </plurals>
    <!-- Title for dialog to deny all requests -->
    <plurals name="WebRtcCallActivity__deny_d_requests">
        <item quantity="other">要拒绝 %1$d 个请求吗？</item>
    </plurals>
    <!-- Message for dialog to deny all requests -->
    <plurals name="WebRtcCallActivity__d_people_will_not_be_added_to_the_call">
        <item quantity="other">%1$d 个人将不会被添加到通话中。</item>
    </plurals>
    <!-- Positive action for call link deny all dialog -->
    <string name="WebRtcCallActivity__deny_all">全部拒绝</string>
    <!-- Displayed in call status when users are pending -->
    <plurals name="WebRtcCallActivity__d_people_waiting">
        <item quantity="other">%1$d 个人正在等待</item>
    </plurals>
    <!-- Displayed in call status during call link when no users are pending -->
    <plurals name="WebRtcCallActivity__d_people">
        <item quantity="other">%1$d 人</item>
    </plurals>
    <!-- Title of dialog displayed when a user\'s join request is denied for call link entry -->
    <string name="WebRtcCallActivity__join_request_denied">加入请求被拒绝</string>
    <!-- Message of dialog displayed when a user\'s join request is denied for call link entry -->
    <string name="WebRtcCallActivity__your_request_to_join_this_call_has_been_denied">您加入通话的请求已被拒绝。</string>
    <!-- Title of dialog displayed when a user is removed from a call link -->
    <string name="WebRtcCallActivity__removed_from_call">被移除出通话</string>
    <!-- Message of dialog displayed when a user is removed from a call link -->
    <string name="WebRtcCallActivity__someone_has_removed_you_from_the_call">有人已将您移除出通话。</string>

    <!-- WebRtcCallView -->
    <string name="WebRtcCallView__signal_call">Signal 通话</string>
    <string name="WebRtcCallView__signal_video_call">Signal 视频通话</string>
    <string name="WebRtcCallView__start_call">发起通话</string>
    <string name="WebRtcCallView__join_call">加入通话</string>
    <string name="WebRtcCallView__call_is_full">通话人数已满</string>
    <string name="WebRtcCallView__the_maximum_number_of_d_participants_has_been_Reached_for_this_call">此通话人数已达%1$d人上限，请稍候再试。</string>
    <string name="WebRtcCallView__your_video_is_off">您的视频已关闭</string>
    <string name="WebRtcCallView__reconnecting">重连中…</string>
    <string name="WebRtcCallView__joining">正在加入…</string>
    <string name="WebRtcCallView__disconnected">连接已断开</string>
    <!-- Utilized in the lobby before joining a call link -->
    <string name="WebRtcCallView__signal_call_link">Signal 通话链接</string>
    <!-- Warning displayed when entering a call via a link -->
    <string name="WebRtcCallView__anyone_who_joins">通过此链接加入通话的任何人都能看到您的名称、头像和电话号码。</string>
    <!-- Displayed on the call screen as the status when waiting to be let into a call link by an admin -->
    <string name="WebRtcCallView__waiting_to_be_let_in">正在等待批准……</string>

    <string name="WebRtcCallView__signal_will_ring_s">Signal 将会拨给%1$s</string>
    <string name="WebRtcCallView__signal_will_ring_s_and_s">Signal 将会拨给%1$s和%2$s</string>
    <plurals name="WebRtcCallView__signal_will_ring_s_s_and_d_others">
        <item quantity="other">Signal 将会拨给%1$s、%2$s和其他 %3$d 人</item>
    </plurals>

    <string name="WebRtcCallView__s_will_be_notified">%1$s将会收到通知</string>
    <string name="WebRtcCallView__s_and_s_will_be_notified">%1$s和%2$s将会收到通知</string>
    <plurals name="WebRtcCallView__s_s_and_d_others_will_be_notified">
        <item quantity="other">%1$s、%2$s和其他 %3$d 人将会收到通知</item>
    </plurals>

    <string name="WebRtcCallView__ringing_s">正在呼叫%1$s</string>
    <string name="WebRtcCallView__ringing_s_and_s">正在呼叫%1$s和%2$s</string>
    <plurals name="WebRtcCallView__ringing_s_s_and_d_others">
        <item quantity="other">正在呼叫%1$s、%2$s和其他 %3$d 人</item>
    </plurals>

    <string name="WebRtcCallView__s_is_calling_you">%1$s正在呼叫您</string>
    <string name="WebRtcCallView__s_is_calling_you_and_s">%1$s正在呼叫您和%2$s</string>
    <string name="WebRtcCallView__s_is_calling_you_s_and_s">%1$s正在呼叫您、%2$s和%3$s</string>
    <plurals name="WebRtcCallView__s_is_calling_you_s_s_and_d_others">
        <item quantity="other">%1$s正在呼叫您、%2$s、%3$s和其他 %4$d 人</item>
    </plurals>

    <string name="WebRtcCallView__no_one_else_is_here">没有人在这里</string>
    <string name="WebRtcCallView__s_is_in_this_call">%1$s 在此通话中</string>
    <string name="WebRtcCallView__s_are_in_this_call">%1$s正在此通话中</string>
    <string name="WebRtcCallView__s_and_s_are_in_this_call">%1$s 和 %2$s 在此通话中</string>

    <plurals name="WebRtcCallView__s_s_and_d_others_are_in_this_call">
        <item quantity="other">%1$s、%2$s 及其它 %3$d 位用户在此通话中</item>
    </plurals>

    <!-- Toggle content description for toggling camera direction  -->
    <string name="WebRtcCallView__toggle_camera_direction">切换相机方向</string>
    <!-- Toggle content description for toggling audio output  -->
    <string name="WebRtcCallView__toggle_speaker">切换扬声器</string>
    <!-- Toggle content description for toggling camera state  -->
    <string name="WebRtcCallView__toggle_camera">切换相机</string>
    <!-- Toggle content description for toggling mute state  -->
    <string name="WebRtcCallView__toggle_mute">切换静音</string>
    <!-- Content description for end-call button -->
    <string name="WebRtcCallView__end_call">结束呼叫</string>

    <!-- Error message when the developer added a button in the wrong place. -->
    <string name="WebRtcAudioOutputToggleButton_fragment_activity_error">出现了一个 UI 错误。请向开发人员报告该错误。</string>
    <!-- Error message when the user is trying to change audio outputs but none are present. -->
    <string name="WebRtcAudioOutputToggleButton_no_eligible_audio_i_o_detected">未检测到符合条件的音频输入/输出。</string>
    <!-- A text description of the bluetooth icon, used for accessibility. -->
    <string name="WebRtcAudioOutputBottomSheet__bluetooth_icon_content_description">蓝牙设备图标。</string>
    <!-- A text description of the headset icon, used for accessibility. -->
    <string name="WebRtcAudioOutputBottomSheet__headset_icon_content_description">有线耳机图标。</string>
    <!-- A text description of the speaker icon, used for accessibility. -->
    <string name="WebRtcAudioOutputBottomSheet__speaker_icon_content_description">扬声器图标。</string>
    <!-- A text description of the earpiece icon, used for accessibility. -->
    <string name="WebRtcAudioOutputBottomSheet__earpiece_icon_content_description">设备耳机图标。</string>

    <!-- CallParticipantsListDialog -->
    <plurals name="CallParticipantsListDialog_in_this_call_d_people">
        <item quantity="other">此通话 · %1$d位用户</item>
    </plurals>

    <!-- CallParticipantView -->
    <string name="CallParticipantView__s_is_blocked">%1$s已被屏蔽</string>
    <string name="CallParticipantView__more_info">更多信息</string>
    <string name="CallParticipantView__you_wont_receive_their_audio_or_video">你将不会收到他们的音频或视频，他们也不会收到你的。</string>
    <string name="CallParticipantView__cant_receive_audio_video_from_s">无法从%1$s接收音频 &amp; 视频</string>
    <string name="CallParticipantView__cant_receive_audio_and_video_from_s">无法从%1$s接收音频与视频</string>
    <string name="CallParticipantView__this_may_be_Because_they_have_not_verified_your_safety_number_change">这可能是因为对方还未对您的安全码更新进行验证，或对方的设备有问题，或对方已将您屏蔽。</string>

    <!-- CallToastPopupWindow -->
    <string name="CallToastPopupWindow__swipe_to_view_screen_share">轻扫查看屏幕共享</string>

    <!-- ProxyBottomSheetFragment -->
    <string name="ProxyBottomSheetFragment_proxy_server">代理服务器</string>
    <string name="ProxyBottomSheetFragment_proxy_address">代理地址</string>
    <string name="ProxyBottomSheetFragment_do_you_want_to_use_this_proxy_address">是否使用该代理地址？</string>
    <string name="ProxyBottomSheetFragment_use_proxy">使用代理</string>
    <string name="ProxyBottomSheetFragment_successfully_connected_to_proxy">成功连接代理。</string>

    <!-- RecaptchaProofActivity -->
    <string name="RecaptchaProofActivity_failed_to_submit">提交失败</string>
    <string name="RecaptchaProofActivity_complete_verification">完成验证</string>

    <!-- RegistrationActivity -->
    <string name="RegistrationActivity_select_your_country">选择国家</string>
    <string name="RegistrationActivity_you_must_specify_your_country_code">必须指定 国家代码
    </string>
    <string name="RegistrationActivity_please_enter_a_valid_phone_number_to_register">请输入一个有效的电话号码来注册。</string>
    <string name="RegistrationActivity_invalid_number">号码无效</string>
    <string name="RegistrationActivity_the_number_you_specified_s_is_invalid">指定的号码 (%1$s) 无效。
    </string>

    <!-- Dialog title shown when registering and we want to verify they entered the correct number before proceeding. -->
    <string name="RegistrationActivity_phone_number_verification_dialog_title">下方的电话号码是否正确？</string>
    <!-- Dialog title shown when re-registering and skip sms flow failed or was aborted and now need perform additional verification via sms and warn about carrier charges -->
    <string name="RegistrationActivity_additional_verification_required">需要进行额外验证</string>
    <!-- Dialog message shown when we need to verify sms and carrier rates may apply. -->
    <string name="RegistrationActivity_a_verification_code_will_be_sent_to_this_number">此电话号码将会收到一个验证码。发送验证码可能会收取短信费。</string>
    <string name="RegistrationActivity_you_will_receive_a_call_to_verify_this_number">您将收到来电以验证该数字。</string>
    <string name="RegistrationActivity_edit_number">编辑号码</string>
    <string name="RegistrationActivity_missing_google_play_services">Google Play 服务缺失</string>
    <string name="RegistrationActivity_this_device_is_missing_google_play_services">设备缺少 Google Play 服务框架，可使用 Molly，但功能与稳定性将受到影响。\n\n如果您不是高级用户，或者运行的为原厂安卓系统，或者认为该提示有误，请联系 support@molly.im 获取帮助。</string>
    <string name="RegistrationActivity_i_understand">我明白。</string>
    <string name="RegistrationActivity_play_services_error">Google Play 服务错误</string>
    <string name="RegistrationActivity_google_play_services_is_updating_or_unavailable">Google Play 服务正在更新或者暂时不可用，请稍后再试。</string>
    <string name="RegistrationActivity_terms_and_privacy">条款和隐私政策</string>
    <string name="RegistrationActivity_signal_needs_access_to_your_contacts_and_media_in_order_to_connect_with_friends">Signal 需要通讯录和媒体权限以帮助您联系朋友和发送消息。您的通讯录将通过 Signal 的私密联系人发现技术上传，这意味着您的联系人将获得端对端加密保护，对 Signal 服务绝对不可见。</string>
    <string name="RegistrationActivity_signal_needs_access_to_your_contacts_in_order_to_connect_with_friends">Signal 需要通讯录权限以帮助您联系朋友。您的通讯录将通过 Signal 的私密联系人发现技术上传，这意味着您的联系人将获得端对端加密保护，对 Signal 服务绝对不可见。</string>
    <string name="RegistrationActivity_rate_limited_to_service">您尝试注册此号码次数过多，请稍候再试。</string>
    <!--    During registration, if the user attempts (and fails) to register, we display this error message with a number of minutes timer they are allowed to try again.-->
    <string name="RegistrationActivity_rate_limited_to_try_again">您尝试注册此号码的次数过多，请在 %1$s 后再试。</string>
    <string name="RegistrationActivity_unable_to_connect_to_service">无法连接到 Signal 服务，请检查网络连接并重试。</string>
    <!-- A description text for an alert dialog when the entered phone number is not eligible for a verification SMS. -->
    <string name="RegistrationActivity_we_couldnt_send_you_a_verification_code">我们无法通过短信给您发送验证码。请尝试通过语音通话进行接收。</string>
    <!-- Generic error when the app is unable to request an SMS code for an unknown reason. -->
    <string name="RegistrationActivity_unable_to_request_verification_code">无法请求验证码。请检查互联网连接并重试。</string>
    <string name="RegistrationActivity_non_standard_number_format">非标准号码格式</string>
    <string name="RegistrationActivity_the_number_you_entered_appears_to_be_a_non_standard">您输入的号码（%1$s）似乎是非标准格式。\n\n您要输入的是 %2$s 吗？</string>
    <string name="RegistrationActivity_signal_android_phone_number_format">Molly Android - 电话号码格式</string>
    <!--    Small "toast" notification to the user confirming that they have requested a new code via voice call.-->
    <string name="RegistrationActivity_call_requested">已请求通话</string>
    <!--    Small "toast" notification to the user confirming that they have requested a new code via SMS.-->
    <string name="RegistrationActivity_sms_requested">已请求发送短信</string>
    <!--    Small "toast" notification to the user confirming that they have requested a new code (through an unspecified channel).-->
    <string name="RegistrationActivity_code_requested">已请求发送验证码</string>
    <plurals name="RegistrationActivity_debug_log_hint">
        <item quantity="other">距离提交调试日志还有 %1$d 步之遥。</item>
    </plurals>
    <string name="RegistrationActivity_we_need_to_verify_that_youre_human">我们需要验证您是真正的用户。</string>
    <!-- Button label to trigger a phone call to provide the registration code, in lieu of an SMS code -->
    <string name="RegistrationActivity_voice_call">语音通话</string>
    <!-- Dialog button to cancel the pending action and return to the previous state. -->
    <string name="RegistrationActivity_cancel">取消</string>
    <string name="RegistrationActivity_next">下一步</string>
    <string name="RegistrationActivity_continue">继续</string>
    <string name="RegistrationActivity_take_privacy_with_you_be_yourself_in_every_message">让隐私与您形影不离。\n在每一条消息中展现真正的自己。</string>
    <!-- Title of registration screen when asking for the users phone number -->
    <string name="RegistrationActivity_phone_number">手机号码</string>
    <!-- Subtitle of registration screen when asking for the users phone number -->
    <string name="RegistrationActivity_enter_your_phone_number_to_get_started">请输入您的手机号以开始操作。</string>
    <string name="RegistrationActivity_enter_the_code_we_sent_to_s">请输入 %1$s 收到的验证码</string>

    <string name="RegistrationActivity_phone_number_description">手机号码</string>
    <string name="RegistrationActivity_country_code_description">国家代码</string>
    <string name="RegistrationActivity_call">呼叫</string>
    <string name="RegistrationActivity_verification_code">验证码</string>
    <string name="RegistrationActivity_resend_code">重新发送验证码</string>
    <!--    A title for a bottom sheet dialog offering to help a user having trouble entering their verification code.-->
    <string name="RegistrationActivity_support_bottom_sheet_title">在注册时遇到问题？</string>
    <!--    A list of suggestions to try for a user having trouble entering their verification code.-->
    <string name="RegistrationActivity_support_bottom_sheet_body_suggestions">• 确保您的手机有手机信号，能够接收短信或来电\n • 确认您可以接听拨到该号码的来电 • 检查您输入的电话号码是否正确无误。</string>
    <!--    A call to action for a user having trouble entering the verification to seek further help. -->
    <string name="RegistrationActivity_support_bottom_sheet_body_call_to_action">如需更多信息，请按照这里列出的故障排查步骤进行操作，或联系支持人员</string>
    <!--    A clickable piece of text that will take the user to our website with additional suggestions.-->
    <string name="RegistrationActivity_support_bottom_sheet_cta_troubleshooting_steps_substring">这里列出的故障排查步骤</string>
    <!--    A clickable piece of text that will pre-fill a request for support email in the user\'s email app.-->
    <string name="RegistrationActivity_support_bottom_sheet_cta_contact_support_substring">联系支持人员</string>

    <!-- RegistrationLockV2Dialog -->
    <string name="RegistrationLockV2Dialog_turn_on_registration_lock">开启注册锁定？</string>
    <string name="RegistrationLockV2Dialog_turn_off_registration_lock">关闭注册锁定？</string>
    <string name="RegistrationLockV2Dialog_if_you_forget_your_signal_pin_when_registering_again">再次注册 Signal 时，如果忘记 Signal PIN，将在 7 天内无法使用你的帐户。</string>
    <string name="RegistrationLockV2Dialog_turn_on">开启</string>
    <string name="RegistrationLockV2Dialog_turn_off">关闭</string>

    <!-- RevealableMessageView -->
    <string name="RevealableMessageView_view_photo">查看图片</string>
    <string name="RevealableMessageView_view_video">查看视频</string>
    <string name="RevealableMessageView_viewed">已查看</string>
    <string name="RevealableMessageView_media">媒体</string>

    <!-- Search -->
    <string name="SearchFragment_no_results">没有找到关于“%1$s”的信息</string>

    <!-- ShakeToReport -->
  <!-- Removed by excludeNonTranslatables <string name="ShakeToReport_shake_detected" translatable="false">Shake detected</string> -->
  <!-- Removed by excludeNonTranslatables <string name="ShakeToReport_submit_debug_log" translatable="false">Submit debug log?</string> -->
  <!-- Removed by excludeNonTranslatables <string name="ShakeToReport_submit" translatable="false">Submit</string> -->
  <!-- Removed by excludeNonTranslatables <string name="ShakeToReport_failed_to_submit" translatable="false">Failed to submit :(</string> -->
  <!-- Removed by excludeNonTranslatables <string name="ShakeToReport_success" translatable="false">Success!</string> -->
  <!-- Removed by excludeNonTranslatables <string name="ShakeToReport_share" translatable="false">Share</string> -->

    <!-- SharedContactDetailsActivity -->
    <string name="SharedContactDetailsActivity_add_to_contacts">添加到联系人</string>
    <string name="SharedContactDetailsActivity_invite_to_signal">邀请使用 Molly</string>
    <string name="SharedContactDetailsActivity_signal_message">Signal 消息</string>
    <string name="SharedContactDetailsActivity_signal_call">Signal 呼叫</string>

    <!-- SharedContactView -->
    <string name="SharedContactView_add_to_contacts">添加到联系人</string>
    <string name="SharedContactView_invite_to_signal">邀请使用 Molly</string>
    <string name="SharedContactView_message">Signal 消息</string>

    <!-- SignalBottomActionBar -->
    <string name="SignalBottomActionBar_more">更多</string>

    <!-- SignalPinReminders -->
    <string name="SignalPinReminders_well_remind_you_again_later">PIN 码验证成功。我们稍后会再次提醒您。</string>
    <string name="SignalPinReminders_well_remind_you_again_tomorrow">PIN 码验证成功。我们明日会再次提醒您。</string>
    <string name="SignalPinReminders_well_remind_you_again_in_a_few_days">PIN 码验证成功。我们会在几天后再次提醒您。</string>
    <string name="SignalPinReminders_well_remind_you_again_in_a_week">PIN 码验证成功。我们将会在一周后再次提醒您。</string>
    <string name="SignalPinReminders_well_remind_you_again_in_a_couple_weeks">PIN 码验证成功。我们将会在几周后再次提醒您。</string>
    <string name="SignalPinReminders_well_remind_you_again_in_a_month">PIN 码验证成功。我们将会在一个月后再次提醒您。</string>

    <!-- Slide -->
    <string name="Slide_image">图片</string>
    <string name="Slide_sticker">表情</string>
    <string name="Slide_audio">音频</string>
    <string name="Slide_video">视频</string>

    <!-- SmsMessageRecord -->
    <string name="SmsMessageRecord_secure_session_reset">您已重置安全会话。</string>
    <string name="SmsMessageRecord_secure_session_reset_s">%1$s 已重置安全会话。</string>
    <string name="SmsMessageRecord_duplicate_message">重复消息。</string>

    <!-- StickerManagementActivity -->
    <string name="StickerManagementActivity_stickers">表情</string>

    <!-- StickerManagementAdapter -->
    <string name="StickerManagementAdapter_installed_stickers">已安装表情</string>
    <string name="StickerManagementAdapter_stickers_you_received">收到的表情</string>
    <string name="StickerManagementAdapter_signal_artist_series">Signal 艺术家系列</string>
    <string name="StickerManagementAdapter_no_stickers_installed">未安装表情</string>
    <string name="StickerManagementAdapter_stickers_from_incoming_messages_will_appear_here">此处将显示传入消息中的表情</string>
    <string name="StickerManagementAdapter_untitled">未命名</string>
    <string name="StickerManagementAdapter_unknown">未知</string>

    <!-- StickerPackPreviewActivity -->
    <string name="StickerPackPreviewActivity_untitled">未命名</string>
    <string name="StickerPackPreviewActivity_unknown">未知</string>
    <string name="StickerPackPreviewActivity_install">安装</string>
    <!-- Label for a button that, if pressed, will uninstall the sticker pack that is currently being previewed. -->
    <string name="StickerPackPreviewActivity_remove">卸载</string>
    <string name="StickerPackPreviewActivity_stickers">表情</string>
    <string name="StickerPackPreviewActivity_failed_to_load_sticker_pack">加载表情包失败</string>

    <!-- SubmitDebugLogActivity -->
    <string name="SubmitDebugLogActivity_edit">编辑</string>
    <string name="SubmitDebugLogActivity_done">完成</string>
    <!-- Menu option to save a debug log file to disk. -->
    <string name="SubmitDebugLogActivity_save">保存</string>
    <!-- Error that is show in a toast when we fail to save a debug log file to disk. -->
    <string name="SubmitDebugLogActivity_failed_to_save">保存失败</string>
    <!-- Toast that is show to notify that we have saved the debug log file to disk. -->
    <string name="SubmitDebugLogActivity_save_complete">保存完成</string>
    <string name="SubmitDebugLogActivity_tap_a_line_to_delete_it">点击一行删除它</string>
    <string name="SubmitDebugLogActivity_submit">提交</string>
    <string name="SubmitDebugLogActivity_failed_to_submit_logs">未能提交日志</string>
    <string name="SubmitDebugLogActivity_success">成功！</string>
    <string name="SubmitDebugLogActivity_copy_this_url_and_add_it_to_your_issue">复制此 URL 并将其添加到问题报告或支持电子邮件:\n\n<b>%1$s</b></string>
    <string name="SubmitDebugLogActivity_share">分享</string>
    <string name="SubmitDebugLogActivity_this_log_will_be_posted_publicly_online_for_contributors">此日志将会在线上公开发布，供赞助人查看。您可以先仔细检查再上传。</string>

    <!-- SupportEmailUtil -->
  <!-- Removed by excludeNonTranslatables <string name="SupportEmailUtil_support_email" translatable="false">support@molly.im</string> -->
    <string name="SupportEmailUtil_filter">筛选器：</string>
    <string name="SupportEmailUtil_device_info">设备信息：</string>
    <string name="SupportEmailUtil_android_version">Android版本：</string>
    <string name="SupportEmailUtil_signal_version">Molly版本:</string>
    <string name="SupportEmailUtil_signal_package">Molly 软件包：</string>
    <string name="SupportEmailUtil_registration_lock">注册锁定：</string>
    <string name="SupportEmailUtil_locale">语言环境：</string>

    <!-- ThreadRecord -->
    <string name="ThreadRecord_group_updated">群组已更新</string>
    <string name="ThreadRecord_left_the_group">已离开该群组</string>
    <string name="ThreadRecord_secure_session_reset">安全会话已重置。</string>
    <string name="ThreadRecord_draft">草稿：</string>
    <string name="ThreadRecord_media_message">媒体消息</string>
    <string name="ThreadRecord_sticker">表情</string>
    <string name="ThreadRecord_view_once_photo">一次性图片</string>
    <string name="ThreadRecord_view_once_video">一次性视频</string>
    <string name="ThreadRecord_view_once_media">一次性媒体</string>
    <string name="ThreadRecord_this_message_was_deleted">消息已删除。</string>
    <string name="ThreadRecord_you_deleted_this_message">您删除了此消息。</string>
    <!-- Displayed in the notification when the user sends a request to activate payments -->
    <string name="ThreadRecord_you_sent_request">您发送了激活付款请求</string>
    <!-- Displayed in the notification when the recipient wants to activate payments -->
    <string name="ThreadRecord_wants_you_to_activate_payments">%1$s希望您激活付款</string>
    <!-- Displayed in the notification when the user activates payments -->
    <string name="ThreadRecord_you_activated_payments">您已激活付款</string>
    <!-- Displayed in the notification when the recipient can accept payments -->
    <string name="ThreadRecord_can_accept_payments">%1$s现在可以接受付款啦</string>
    <string name="ThreadRecord_s_is_on_signal">%1$s 加入 Signal！</string>
    <string name="ThreadRecord_disappearing_messages_disabled">已禁用阅后即焚</string>
    <string name="ThreadRecord_disappearing_message_time_updated_to_s">设置阅后即焚消失时间为 %1$s</string>
    <string name="ThreadRecord_safety_number_changed">安全码已更改</string>
    <string name="ThreadRecord_your_safety_number_with_s_has_changed">您与 %1$s 的安全码已更改。</string>
    <string name="ThreadRecord_you_marked_verified">已将您标识为已验证</string>
    <string name="ThreadRecord_you_marked_unverified">已将您标识为未验证</string>
    <string name="ThreadRecord_message_could_not_be_processed">无法处理消息</string>
    <string name="ThreadRecord_delivery_issue">发送问题</string>
    <string name="ThreadRecord_message_request">通信请求</string>
    <!-- Thread preview for a recipient that has been hidden -->
    <string name="ThreadRecord_hidden_recipient">你已隐藏该用户，与对方发送消息可以将其重新添加到您的列表中。</string>
    <string name="ThreadRecord_photo">图片</string>
    <string name="ThreadRecord_gif">GIF</string>
    <string name="ThreadRecord_voice_message">语音消息</string>
    <string name="ThreadRecord_file">文件</string>
    <string name="ThreadRecord_video">视频</string>
    <string name="ThreadRecord_chat_session_refreshed">聊天会话已刷新</string>
    <!-- Displayed in the notification when the user is sent a gift -->
    <string name="ThreadRecord__s_donated_for_you">%1$s代您捐了款</string>
    <!-- Displayed in the notification when the user sends a gift -->
    <string name="ThreadRecord__you_donated_for_s">您代%1$s捐了款</string>
    <!-- Displayed in the notification when the user has opened a received gift -->
    <string name="ThreadRecord__you_redeemed_a_badge">您领取了一个徽章</string>
    <!-- Displayed in the conversation list when someone reacted to your story -->
    <string name="ThreadRecord__reacted_s_to_your_story">用 %1$s 回应了您的动态</string>
    <!-- Displayed in the conversation list when you reacted to someone\'s story -->
    <string name="ThreadRecord__reacted_s_to_their_story">用 %1$s 回应了对方的动态</string>
    <!-- Displayed in the conversation list when your most recent message is a payment to or from the person the conversation is with -->
    <string name="ThreadRecord_payment">付款</string>
    <!-- Displayed in the conversation list when your only message in a conversation is a scheduled send. -->
    <string name="ThreadRecord_scheduled_message">定时消息</string>
    <!--  Displayed in the conversation list when your message history has been merged -->
    <string name="ThreadRecord_message_history_has_been_merged">您的消息历史记录已合并</string>
    <!--  Displayed in the conversation list when identities have been merged. The first placeholder is a phone number, and the second is a person\'s name -->
    <string name="ThreadRecord_s_belongs_to_s">%1$s 属于%2$s</string>

    <!-- UpdateApkReadyListener -->
    <string name="UpdateApkReadyListener_Signal_update">Molly 更新</string>
    <string name="UpdateApkReadyListener_a_new_version_of_signal_is_available_tap_to_update">Molly 新版本可用，点击升级</string>

    <!-- UntrustedSendDialog -->
    <string name="UntrustedSendDialog_send_message">发送消息？</string>
    <string name="UntrustedSendDialog_send">发送</string>

    <!-- UnverifiedSendDialog -->
    <string name="UnverifiedSendDialog_send_message">发送消息？</string>
    <string name="UnverifiedSendDialog_send">发送</string>

    <!-- UsernameEditFragment -->
    <!-- Toolbar title when entering from registration -->
    <string name="UsernameEditFragment__add_a_username">添加用户名</string>
    <!-- Instructional text at the top of the username edit screen -->
    <string name="UsernameEditFragment__choose_your_username">选择您的用户名</string>
    <string name="UsernameEditFragment_username">用户名</string>
    <string name="UsernameEditFragment_delete">删除</string>
    <string name="UsernameEditFragment_successfully_removed_username">成功移除用户名。</string>
    <string name="UsernameEditFragment_encountered_a_network_error">网络出错。</string>
    <string name="UsernameEditFragment_this_username_is_taken">该用户名已有人使用。</string>
    <string name="UsernameEditFragment_usernames_can_only_include">用户名仅能包含字母、数字和下划线。</string>
    <string name="UsernameEditFragment_usernames_cannot_begin_with_a_number">用户名不能以数字开头。</string>
    <string name="UsernameEditFragment_username_is_invalid">用户名无效。</string>
    <string name="UsernameEditFragment_usernames_must_be_between_a_and_b_characters">用户名所含字符数量必须在 %1$d 与 %2$d 之间。</string>
    <!-- Explanation about what usernames provide -->
    <string name="UsernameEditFragment__usernames_let_others_message">用户名可以让其他会员无需您的电话号码也能给您发送消息。系统会将用户名与一组数字配对，从而将您的地址保密。</string>
    <!-- Dialog title for explanation about numbers at the end of the username -->
    <string name="UsernameEditFragment__what_is_this_number">这个号码是什么？</string>
    <string name="UsernameEditFragment__these_digits_help_keep">这些数字可以将您的用户名保密，以免您收到骚扰消息。请仅将您的用户名分享给您想要聊天的对象和群组。如果您更改用户名，您将会收到一组新的数字。</string>
    <!-- Button to allow user to skip -->
    <string name="UsernameEditFragment__skip">跳过</string>
    <!-- Content description for done button -->
    <string name="UsernameEditFragment__done">完成</string>

    <plurals name="UserNotificationMigrationJob_d_contacts_are_on_signal">
        <item quantity="other">%1$d 个联系人在使用 Signal！</item>
    </plurals>

    <!-- UsernameShareBottomSheet -->
    <!-- Explanation of what the sheet enables the user to do -->
    <string name="UsernameShareBottomSheet__copy_or_share_a_username_link">复制或分享用户名链接</string>

    <!-- VerifyIdentityActivity -->
    <string name="VerifyIdentityActivity_your_contact_is_running_a_newer_version_of_Signal">联系人正在使用较新版本的 Signal，其二维码格式不兼容。请升级并比较。</string>
    <string name="VerifyIdentityActivity_the_scanned_qr_code_is_not_a_correctly_formatted_safety_number">扫描二维码所获的安全码格式有误，请重新扫描。</string>
    <string name="VerifyIdentityActivity_share_safety_number_via">安全码分享方式…</string>
    <string name="VerifyIdentityActivity_our_signal_safety_number">我们的 Signal 安全码：</string>
    <string name="VerifyIdentityActivity_no_app_to_share_to">看起来设备上没有可用于分享的应用。</string>
    <string name="VerifyIdentityActivity_no_safety_number_to_compare_was_found_in_the_clipboard">剪切板没有可比较的安全码</string>
    <string name="VerifyIdentityActivity_signal_needs_the_camera_permission_in_order_to_scan_a_qr_code_but_it_has_been_permanently_denied">Molly 需“相机”权限，来扫描二维码，但该权限已永久禁用。请访问应用设置菜单，选择“权限”并启用“相机”。</string>
    <string name="VerifyIdentityActivity_unable_to_scan_qr_code_without_camera_permission">没有“相机”权限，无法扫描二维码</string>
    <string name="VerifyIdentityActivity_you_must_first_exchange_messages_in_order_to_view">为了查看 %1$s 的安全码，必须首先交换消息。</string>
    <!-- Dialog message explaining to user they must exchange messages first to create a safety number -->
    <string name="VerifyIdentityActivity_dialog_exchange_messages_to_create_safety_number_message">对方与您互发消息后，系统将会针对其生成一个安全码。</string>
    <!-- Confirmation option for dialog explaining to user they must exchange messages first to create a safety number  -->
    <string name="VerifyIdentityActivity_dialog_exchange_messages_to_create_safety_number_ok">好</string>
    <!-- Learn more option for dialog explaining to user they must exchange messages first to create a safety number  -->
    <string name="VerifyIdentityActivity_dialog_exchange_messages_to_create_safety_number_learn_more">了解详情</string>
    <!-- Confirmation button on scan result dialogs -->
    <string name="VerifyDisplayFragment__scan_result_dialog_ok">好</string>

    <!-- ViewOnceMessageActivity -->
  <!-- Removed by excludeNonTranslatables <string name="ViewOnceMessageActivity_video_duration" translatable="false">%1$02d:%2$02d</string> -->

    <!-- AudioView -->
  <!-- Removed by excludeNonTranslatables <string name="AudioView_duration" translatable="false">%1$d:%2$02d</string> -->

    <!-- MessageDisplayHelper -->
    <string name="MessageDisplayHelper_message_encrypted_for_non_existing_session">加密消息的对话不存在</string>

    <!-- MmsMessageRecord -->
    <string name="MmsMessageRecord_bad_encrypted_mms_message">不良加密彩信</string>
    <string name="MmsMessageRecord_mms_message_encrypted_for_non_existing_session">加密彩信的对话不存在</string>

    <!-- MuteDialog -->
    <string name="MuteDialog_mute_notifications">静音通知</string>

    <!-- KeyCachingService -->
    <string name="KeyCachingService_signal_passphrase_cached">点击开启。</string>
    <string name="KeyCachingService_passphrase_cached">Molly 已解锁</string>
    <string name="KeyCachingService_lock">锁定 Molly</string>

    <!-- MediaPreviewActivity -->
    <string name="MediaPreviewActivity_you">您</string>
    <string name="MediaPreviewActivity_unssuported_media_type">不支持的媒体类型</string>
    <string name="MediaPreviewActivity_draft">草稿</string>
    <string name="MediaPreviewActivity_signal_needs_the_storage_permission_in_order_to_write_to_external_storage_but_it_has_been_permanently_denied">Molly 需“存储”权限，来保存文件至外部存储，但该权限已永久禁用。请访问应用设置菜单，选择“权限”并启用“存储”。</string>
    <string name="MediaPreviewActivity_unable_to_write_to_external_storage_without_permission">没有权限，无法保存至外部存储</string>
    <string name="MediaPreviewActivity_media_delete_confirmation_title">删除消息？</string>
    <string name="MediaPreviewActivity_media_delete_confirmation_message">这将永久删除该消息。</string>
    <string name="MediaPreviewActivity_s_to_s">%1$s 至 %2$s</string>
    <!-- All media preview title when viewing media send by you to another recipient (allows changing of \'You\' based on context) -->
    <string name="MediaPreviewActivity_you_to_s">您发送给%1$s</string>
    <!-- All media preview title when viewing media sent by another recipient to you (allows changing of \'You\' based on context) -->
    <string name="MediaPreviewActivity_s_to_you">%1$s发送给您</string>
    <string name="MediaPreviewActivity_media_no_longer_available">媒体已失效。</string>
    <!-- Notifying the user that the device has encountered a technical issue and is unable to render a video. -->
    <string name="MediaPreviewActivity_unable_to_play_media">无法播放媒体。</string>
    <string name="MediaPreviewActivity_error_finding_message">查找消息时出错。</string>
    <string name="MediaPreviewActivity_cant_find_an_app_able_to_share_this_media">未找到可分享此媒体的应用。</string>
    <string name="MediaPreviewActivity_dismiss_due_to_error">关闭</string>
    <string name="MediaPreviewFragment_edit_media_error">媒体错误</string>
    <!-- This is displayed as a toast notification when we encounter an error deleting a message, including potentially on other people\'s devices -->
    <string name="MediaPreviewFragment_media_delete_error">删除消息时出错，消息可能仍然存在。</string>
    <!-- A suffix to be attached to truncated captions that the user may tap onto to view the entire text caption -->
    <string name="MediaPreviewFragment_read_more_overflow_text">查看更多</string>

    <!-- MessageNotifier -->
    <!-- Text shown in a system notification that is used to summarize your notification. The first placeholder is a pluralized string that describes how many messages (e.g. "3 messages"), and the second placeholder is a pluralized string that describes the number of unique chats those message appear in (e.g. "2 chats"). -->
    <string name="MessageNotifier_s_in_s">%2$s中的%1$s</string>
    <!-- Text shown in a system notification that is used to summary how many messages you received. -->
    <plurals name="MessageNotifier_d_messages">
        <item quantity="other">%1$d 条消息</item>
    </plurals>
    <!-- Text shown in a system notification that is used to summary how many chats have new messages. -->
    <plurals name="MessageNotifier_d_chats">
        <item quantity="other">%1$d 个聊天</item>
    </plurals>
    <string name="MessageNotifier_most_recent_from_s">最新消息来自：%1$s</string>
    <string name="MessageNotifier_locked_message">锁定消息</string>
    <string name="MessageNotifier_message_delivery_failed">消息发送失败。</string>
    <!-- Shown in a notification when a story the user tries to send fails to be sent -->
    <string name="MessageNotifier_story_delivery_failed">动态发送失败</string>
    <!-- Shown as notification title for when a notification about a story sent to a group story %1$s replaced with the group name -->
    <string name="MessageNotifier_group_story_title">您发送至%1$s</string>
    <string name="MessageNotifier_failed_to_deliver_message">消息发送失败。</string>
    <string name="MessageNotifier_error_delivering_message">发送消息出错。</string>
    <string name="MessageNotifier_message_delivery_paused">消息发送已暂停。</string>
    <string name="MessageNotifier_verify_to_continue_messaging_on_signal">验证以继续在 Molly 上发送消息。</string>
    <string name="MessageNotifier_mark_all_as_read">全部已读</string>
    <string name="MessageNotifier_mark_read">已读</string>
    <string name="MessageNotifier_turn_off_these_notifications">关闭这些通知</string>
    <string name="MessageNotifier_view_once_photo">一次性图片</string>
    <string name="MessageNotifier_view_once_video">一次性图片</string>
    <string name="MessageNotifier_reply">回复</string>
    <string name="MessageNotifier_signal_message">Signal 消息</string>
    <string name="MessageNotifier_contact_message">%1$s %2$s</string>
    <string name="MessageNotifier_unknown_contact_message">联系人</string>
    <string name="MessageNotifier_reacted_s_to_s">用 %1$s 回应了 “%2$s”。</string>
    <string name="MessageNotifier_reacted_s_to_your_video">用 %1$s 回应了您的视频。</string>
    <string name="MessageNotifier_reacted_s_to_your_image">用 %1$s 回应了您的图片。</string>
    <string name="MessageNotifier_reacted_s_to_your_gif">用 %1$s 回应了您的 GIF。</string>
    <string name="MessageNotifier_reacted_s_to_your_file">用 %1$s 回应了您的文件。</string>
    <string name="MessageNotifier_reacted_s_to_your_audio">用 %1$s 回应了您的音频。</string>
    <string name="MessageNotifier_reacted_s_to_your_view_once_media">用 %1$s 回应了您的阅后即焚媒体。</string>
    <!-- Body of notification shown to user when someone they sent a payment to reacts to it. Placeholder is the emoji used in the reaction. -->
    <string name="MessageNotifier_reacted_s_to_your_payment">用 %1$s 回应了您的付款。</string>
    <string name="MessageNotifier_reacted_s_to_your_sticker">用 %1$s 回应了您的贴纸。</string>
    <string name="MessageNotifier_this_message_was_deleted">消息已删除。</string>

    <string name="TurnOffContactJoinedNotificationsActivity__turn_off_contact_joined_signal">关闭联系人加入 Signal 的通知吗？您可以在 Signal &gt; 设置 &gt; 通知 中再次启用。</string>

    <!-- TurnOnNotificationsBottomSheet -->
    <!-- Title for sheet explaining how to turn on app notifications -->
    <string name="TurnOnNotificationsBottomSheet__turn_on_notifications">启用通知</string>
    <!-- Subtitle  for sheet explaining how to turn on app notifications -->
    <string name="TurnOnNotificationsBottomSheet__to_receive_notifications">如要接收新消息的通知：</string>
    <!-- Sheet step 1  for sheet explaining how to turn on app notifications-->
    <string name="TurnOnNotificationsBottomSheet__1_tap_settings_below">1. 点击下方的“设置”</string>
    <!-- Sheet step 2 with placeholder which will be replaced with an image of a toggle  for sheet explaining how to turn on app notifications -->
    <string name="TurnOnNotificationsBottomSheet__2_s_turn_on_notifications">2. %1$s 启用通知</string>
    <!-- Label for button at the bottom of the sheet which opens system app notification settings for sheet explaining how to turn on app notifications -->
    <string name="TurnOnNotificationsBottomSheet__settings">设置</string>

    <!-- Notification Channels -->
    <string name="NotificationChannel_channel_messages">消息</string>
    <string name="NotificationChannel_calls">通话</string>
    <string name="NotificationChannel_failures">失败</string>
    <string name="NotificationChannel_backups">备份</string>
    <string name="NotificationChannel_locked_status">锁定状态</string>
    <string name="NotificationChannel_app_updates">应用更新</string>
    <string name="NotificationChannel_other">其他</string>
    <string name="NotificationChannel_group_chats">聊天</string>
    <string name="NotificationChannel_missing_display_name">未知</string>
    <string name="NotificationChannel_voice_notes">语音笔记</string>
    <string name="NotificationChannel_contact_joined_signal">联系人加入 Signal</string>
    <string name="NotificationChannels__no_activity_available_to_open_notification_channel_settings">无可用活动以打开通知渠道设置。</string>
    <!-- Notification channel name for showing persistent background connection on devices without push notifications -->
    <string name="NotificationChannel_background_connection">后台连接</string>
    <!-- Notification channel name for showing call status information (like connection, ongoing, etc.) Not ringing. -->
    <string name="NotificationChannel_call_status">通话状态</string>
    <!-- Notification channel name for occasional alerts to the user. Will appear in the system notification settings as the title of this notification channel. -->
    <string name="NotificationChannel_critical_app_alerts">重要应用警报</string>
    <!-- Notification channel name for other notifications related to messages. Will appear in the system notification settings as the title of this notification channel. -->
    <string name="NotificationChannel_additional_message_notifications">其他消息通知</string>

    <!-- ProfileEditNameFragment -->

    <!-- QuickResponseService -->
    <string name="QuickResponseService_quick_response_unavailable_when_Signal_is_locked">Molly 锁定时不可使用快速回复。</string>
    <string name="QuickResponseService_problem_sending_message">发送消息时出现问题！</string>

    <!-- A small toast notification to let the user know their image/video/audio was downloaded and saved to their device, accessible in other apps. -->
    <string name="SaveAttachmentTask_saved">媒体已保存</string>

    <!-- SearchToolbar -->
    <string name="SearchToolbar_search">搜索</string>
    <!-- Hint when searching filtered chat content -->
    <string name="SearchToolbar_search_unread_chats">搜索未读聊天</string>
    <string name="SearchToolbar_search_for_conversations_contacts_and_messages">搜索聊天、联系人和消息</string>

    <!-- Material3 Search Toolbar -->
    <string name="Material3SearchToolbar__close">关闭</string>
    <string name="Material3SearchToolbar__clear">清除</string>

    <!-- ShortcutLauncherActivity -->
    <string name="ShortcutLauncherActivity_invalid_shortcut">无效的快捷方式</string>

    <!-- SingleRecipientNotificationBuilder -->
    <string name="SingleRecipientNotificationBuilder_signal">Molly</string>
    <string name="SingleRecipientNotificationBuilder_new_message">新消息</string>
    <string name="SingleRecipientNotificationBuilder_message_request">消息请求</string>
    <string name="SingleRecipientNotificationBuilder_you">您</string>
    <!-- Notification subtext for group stories -->
    <string name="SingleRecipientNotificationBuilder__s_dot_story">%1$s • 动态</string>

    <!-- ThumbnailView -->
    <string name="ThumbnailView_Play_video_description">播放视频</string>
    <string name="ThumbnailView_Has_a_caption_description">带有描述</string>

    <!-- TransferControlView -->
    <plurals name="TransferControlView_n_items">
        <item quantity="other">%1$d 个条目</item>
    </plurals>

    <!-- UnauthorizedReminder -->
    <!-- Message shown in a reminder banner when the user\'s device is no longer registered -->
    <string name="UnauthorizedReminder_this_is_likely_because_you_registered_your_phone_number_with_Signal_on_a_different_device">此设备已注销。这可能是因为您使用您的电话号码在其他设备上注册了 Signal。</string>
    <!-- Action in reminder banner that will take user to re-register -->
    <string name="UnauthorizedReminder_reregister_action">重新注册设备</string>

    <!-- Push notification when the app is forcibly logged out by the server. -->
    <string name="LoggedOutNotification_you_have_been_logged_out">您在此设备上已被登出 Signal。</string>

    <!-- EnclaveFailureReminder -->
    <!-- Banner message to update app to use payments -->
    <string name="EnclaveFailureReminder_update_signal">更新 Signal 以继续使用付款功能。您的余额可能未刷新。</string>
    <!-- Banner button to update now -->

    <!-- WebRtcCallActivity -->
    <string name="WebRtcCallActivity_to_answer_the_call_give_signal_access_to_your_microphone">如要接通，请允许 Molly 使用您的麦克风。</string>
    <!-- Message shown in permission dialog when attempting to answer a video call without camera or microphone permissions already granted. -->
    <string name="WebRtcCallActivity_to_answer_the_call_give_signal_access_to_your_microphone_and_camera">如要接通视频通话，请允许 Molly 使用您的麦克风和相机。</string>
    <string name="WebRtcCallActivity_signal_requires_microphone_and_camera_permissions_in_order_to_make_or_receive_calls">Molly 需“麦克风”和“相机”权限，来进行通话，但该权限已永久禁用。请访问应用设置菜单，选择“权限”并启用“麦克风”和“相机”。</string>
    <string name="WebRtcCallActivity__answered_on_a_linked_device">已在在其它设备上接听。</string>
    <string name="WebRtcCallActivity__declined_on_a_linked_device">已在其它设备上拒接。</string>
    <string name="WebRtcCallActivity__busy_on_a_linked_device">在其它设备上忙碌未接。</string>

    <string name="GroupCallSafetyNumberChangeNotification__someone_has_joined_this_call_with_a_safety_number_that_has_changed">有人用变更过的安全码加入了这次通话</string>

    <!-- WebRtcCallScreen -->
    <string name="WebRtcCallScreen_swipe_up_to_change_views">上滑改变显示</string>

    <!-- WebRtcCallScreen V2 -->
    <!-- Label with hyphenation. Translation can use soft hyphen - Unicode U+00AD -->
    <string name="WebRtcCallScreen__decline">拒绝</string>
    <!-- Label with hyphenation. Translation can use soft hyphen - Unicode U+00AD -->
    <string name="WebRtcCallScreen__answer">接听</string>
    <!-- Label with hyphenation. Translation can use soft hyphen - Unicode U+00AD -->
    <string name="WebRtcCallScreen__answer_without_video">关视频接</string>

    <!-- WebRtcAudioOutputToggle -->
    <!-- Label for a dialog asking the user to switch the audio output device during a call -->
    <string name="WebRtcAudioOutputToggle__audio_output">音频输出</string>
    <!-- Audio output option referring to the earpiece built into the phone -->
    <string name="WebRtcAudioOutputToggle__phone_earpiece">电话耳机</string>
    <!-- Audio output option referring to the louder speaker built into the phone -->
    <string name="WebRtcAudioOutputToggle__speaker">扬声器</string>
    <!-- Audio output option referring to an external audio device connected via wireless Bluetooth -->
    <string name="WebRtcAudioOutputToggle__bluetooth">蓝牙</string>
    <!-- Audio output option referring to a pair of headphones that do not contain a microphone connected via a 3.5mm headphone jack -->
    <string name="WebRtcAudioOutputToggle__wired_headphones">有线耳机</string>
    <!-- Audio output option referring to an external headset that contains a microphone connected via a 3.5mm headphone jack -->
    <string name="WebRtcAudioOutputToggle__wired_headset">有线耳机</string>
    <!-- Audio output option referring to an external headset connected via a USB-C data cable -->
    <string name="WebRtcAudioOutputToggle__wired_headset_usb">有线耳机（USB）</string>

    <string name="WebRtcCallControls_answer_call_description">接听来电</string>
    <string name="WebRtcCallControls_reject_call_description">拒接来电</string>

    <!-- change_passphrase_activity -->
    <string name="change_passphrase_activity__old_passphrase">旧密码</string>
    <string name="change_passphrase_activity__new_passphrase">新密码</string>
    <string name="change_passphrase_activity__repeat_new_passphrase">重复新密码</string>

    <!-- contact_selection_activity -->
    <string name="contact_selection_activity__invite_to_signal">邀请使用 Molly</string>
    <string name="contact_selection_activity__new_group">新建群组</string>
    <!-- Row item title for refreshing contacts -->
    <string name="contact_selection_activity__refresh_contacts">刷新联系人</string>
    <!-- Row item description for refreshing contacts -->
    <string name="contact_selection_activity__missing_someone">找不到某个好友？请刷新试试</string>
    <!-- Row header title for more section -->
    <string name="contact_selection_activity__more">更多</string>

    <!-- contact_filter_toolbar -->
    <string name="contact_filter_toolbar__clear_entered_text_description">清除已输入文字</string>
    <string name="contact_filter_toolbar__show_keyboard_description">显示键盘</string>
    <string name="contact_filter_toolbar__show_dial_pad_description">显示拨号键盘</string>

    <!-- contact_selection_group_activity -->
    <string name="contact_selection_group_activity__no_contacts">没有联系人。</string>
    <string name="contact_selection_group_activity__finding_contacts">加载联系人…</string>

    <!-- single_contact_selection_activity -->
    <string name="SingleContactSelectionActivity_contact_photo">联系人图片</string>

    <!-- ContactSelectionListFragment-->
    <string name="ContactSelectionListFragment_signal_requires_the_contacts_permission_in_order_to_display_your_contacts">Molly 需“联系人”权限，来显示联系人，但该权限已永久禁用。请访问应用设置菜单，选择“权限”并启用“联系人”。</string>
    <string name="ContactSelectionListFragment_error_retrieving_contacts_check_your_network_connection">获取联系人出错，请检查您的网络连接</string>
    <string name="ContactSelectionListFragment_username_not_found">未找到该用户名</string>
    <string name="ContactSelectionListFragment_s_is_not_a_signal_user">"“%1$s”不是 Signal 用户，请检查用户名并重试。"</string>
    <string name="ContactSelectionListFragment_you_do_not_need_to_add_yourself_to_the_group">您不需要将自己添加到群组中</string>
    <string name="ContactSelectionListFragment_maximum_group_size_reached">已达到群组人数上限</string>
    <string name="ContactSelectionListFragment_signal_groups_can_have_a_maximum_of_d_members">Signal 群组最多可有 %1$d 个成员。</string>
    <string name="ContactSelectionListFragment_recommended_member_limit_reached">已达到建议成员数上限</string>
    <string name="ContactSelectionListFragment_signal_groups_perform_best_with_d_members_or_fewer">成员不多于 %1$d 时 Signal 群组性能最佳。更多成员可造成消息接发延迟。</string>
    <plurals name="ContactSelectionListFragment_d_members">
        <item quantity="other">%1$d 个成员</item>
    </plurals>

    <!-- contact_selection_list_fragment -->
    <string name="contact_selection_list_fragment__signal_needs_access_to_your_contacts_in_order_to_display_them">为了显示联系人，Molly 需要其访问权限。</string>
    <string name="contact_selection_list_fragment__show_contacts">显示联系人</string>

    <!-- contact_selection_list_item -->
    <plurals name="contact_selection_list_item__number_of_members">
        <item quantity="other">%1$d位成员</item>
    </plurals>
    <!-- Displays number of viewers for a story -->
    <plurals name="contact_selection_list_item__number_of_viewers">
        <item quantity="other">%1$d 位访客</item>
    </plurals>

    <!-- conversation_activity -->
    <string name="conversation_activity__type_message_push">发送 Signal 消息</string>
    <string name="conversation_activity__type_message_sms_insecure">不安全短信</string>
    <string name="conversation_activity__type_message_mms_insecure">不安全彩信</string>
    <!-- Option in send button context menu to schedule the message instead of sending it directly -->
    <string name="conversation_activity__sim_n">SIM %1$d</string>
    <string name="conversation_activity__send">发送</string>
    <string name="conversation_activity__compose_description">编写消息</string>
    <string name="conversation_activity__emoji_toggle_description">切换表情键盘</string>
    <string name="conversation_activity__attachment_thumbnail">附件缩略图</string>
    <string name="conversation_activity__quick_attachment_drawer_toggle_camera_description">切换快速相机附件抽屉</string>
    <string name="conversation_activity__quick_attachment_drawer_record_and_send_audio_description">录音并分享附件</string>
    <string name="conversation_activity__quick_attachment_drawer_lock_record_description">锁定音频附件录音状态</string>
    <string name="conversation_activity__message_could_not_be_sent">无法发送消息，请检查您的网络后再试。</string>

    <!-- conversation_input_panel -->
    <string name="conversation_input_panel__slide_to_cancel">滑动取消</string>
    <string name="conversation_input_panel__cancel">取消</string>

    <!-- conversation_item -->
    <string name="conversation_item__mms_image_description">媒体消息</string>
    <string name="conversation_item__secure_message_description">安全消息</string>

    <!-- conversation_item_sent -->
    <string name="conversation_item_sent__send_failed_indicator_description">发送失败</string>
    <string name="conversation_item_sent__pending_approval_description">待处理审批</string>
    <string name="conversation_item_sent__delivered_description">已送达</string>
    <string name="conversation_item_sent__message_read">消息已读</string>

    <!-- conversation_item_received -->
    <string name="conversation_item_received__contact_photo_description">联系人图片</string>

    <!-- ConversationUpdateItem -->
    <string name="ConversationUpdateItem_loading">正在加载</string>
    <string name="ConversationUpdateItem_learn_more">了解更多</string>
    <string name="ConversationUpdateItem_join_call">加入通话</string>
    <string name="ConversationUpdateItem_return_to_call">回到通话</string>
    <string name="ConversationUpdateItem_call_is_full">通话人数已满</string>
    <string name="ConversationUpdateItem_invite_friends">邀请好友</string>
    <string name="ConversationUpdateItem_enable_call_notifications">启用通话通知</string>
    <string name="ConversationUpdateItem_update_contact">更新联系人</string>
    <!-- Update item button text to show to block a recipient from requesting to join via group link -->
    <string name="ConversationUpdateItem_block_request">屏蔽请求</string>
    <string name="ConversationUpdateItem_no_groups_in_common_review_requests_carefully">无共同群组。请仔细审查请求。</string>
    <string name="ConversationUpdateItem_no_contacts_in_this_group_review_requests_carefully">该群组无联系人。请仔细审查请求。</string>
    <string name="ConversationUpdateItem_view">查看</string>
    <string name="ConversationUpdateItem_the_disappearing_message_time_will_be_set_to_s_when_you_message_them">在您向他们发送消息时，限时消息时间将设置为 %1$s。</string>
    <!-- Update item button text to show to boost a feature -->
    <string name="ConversationUpdateItem_donate">捐款</string>
    <!-- Update item button text to send payment -->
    <string name="ConversationUpdateItem_send_payment">发送付款</string>
    <!-- Update item button text to activate payments -->
    <string name="ConversationUpdateItem_activate_payments">激活付款</string>
    <!-- Update item alerting the user they hid this person and that they can message them to unhide them -->
    <string name="ConversationUpdateItem_hidden_contact_message_to_add_back">你已移除该用户，与对方发送消息会将其重新添加到您的列表中。</string>

    <!-- audio_view -->
    <string name="audio_view__play_pause_accessibility_description">播放 … 暂停</string>
    <string name="audio_view__download_accessibility_description">下载</string>

    <!-- QuoteView -->
    <string name="QuoteView_audio">音频</string>
    <string name="QuoteView_video">视频</string>
    <string name="QuoteView_photo">图片</string>
    <string name="QuoteView_gif">GIF</string>
    <string name="QuoteView_view_once_media">一次性媒体</string>
    <string name="QuoteView_sticker">表情</string>
    <string name="QuoteView_you">您</string>
    <string name="QuoteView_original_missing">未找到原始消息</string>
    <!-- Author formatting for group stories -->
    <string name="QuoteView_s_story">%1$s · 动态</string>
    <!-- Label indicating that a quote is for a reply to a story you created -->
    <string name="QuoteView_your_story">您 · 动态</string>
    <!-- Label indicating that the story being replied to no longer exists -->
    <string name="QuoteView_no_longer_available">已不存在</string>
    <!-- Label for quoted gift -->
    <string name="QuoteView__donation_for_a_friend">代朋友捐款</string>

    <!-- conversation_fragment -->
    <string name="conversation_fragment__scroll_to_the_bottom_content_description">滚动到底部</string>

    <!-- BubbleOptOutTooltip -->
    <!-- Message to inform the user of what Android chat bubbles are -->
    <string name="BubbleOptOutTooltip__description">气泡是 Android 版的功能，您可以为 Molly 聊天关闭该功能。</string>
    <!-- Button to dismiss the tooltip for opting out of using Android bubbles -->
    <string name="BubbleOptOutTooltip__not_now">稍后再说</string>
    <!-- Button to move to the system settings to control the use of Android bubbles -->
    <string name="BubbleOptOutTooltip__turn_off">关闭</string>

    <!-- safety_number_change_dialog -->
    <string name="safety_number_change_dialog__safety_number_changes">安全码更变</string>
    <string name="safety_number_change_dialog__accept">接受</string>
    <string name="safety_number_change_dialog__call_anyway">仍要呼叫</string>
    <string name="safety_number_change_dialog__join_call">加入通话</string>
    <string name="safety_number_change_dialog__continue_call">继续通话</string>
    <string name="safety_number_change_dialog__leave_call">离开通话</string>
    <string name="safety_number_change_dialog__the_following_people_may_have_reinstalled_or_changed_devices">以下用户可能重新安装了 Signal 或更换了设备，请重新与之验证安全码以保护您的隐私。</string>
    <string name="safety_number_change_dialog__view">查看</string>
    <string name="safety_number_change_dialog__previous_verified">已验证</string>

    <!-- EnableCallNotificationSettingsDialog__call_notifications_checklist -->
    <string name="EnableCallNotificationSettingsDialog__call_notifications_enabled">通话通知已启用。</string>
    <string name="EnableCallNotificationSettingsDialog__enable_call_notifications">启用通话通知</string>
    <string name="EnableCallNotificationSettingsDialog__enable_background_activity">启用背景活动</string>
    <string name="EnableCallNotificationSettingsDialog__everything_looks_good_now">目前看起来一切正常！</string>
    <string name="EnableCallNotificationSettingsDialog__to_receive_call_notifications_tap_here_and_turn_on_show_notifications">为了接收通话通知，请点击此处并开启“显示通知”。</string>
    <string name="EnableCallNotificationSettingsDialog__to_receive_call_notifications_tap_here_and_turn_on_notifications">为了接收通话通知，请点击此处并开启通知，以及确保已启用“声音”和“弹出”。</string>
    <string name="EnableCallNotificationSettingsDialog__to_receive_call_notifications_tap_here_and_enable_background_activity_in_battery_settings">为了接收通话通知，请点击此处并启用“电池”设置下的背景活动。 </string>
    <string name="EnableCallNotificationSettingsDialog__settings">设置</string>
    <string name="EnableCallNotificationSettingsDialog__to_receive_call_notifications_tap_settings_and_turn_on_show_notifications">为了接收通话通知，请点击设置并开启“显示通知”。</string>
    <string name="EnableCallNotificationSettingsDialog__to_receive_call_notifications_tap_settings_and_turn_on_notifications">为了接收通话通知，请点击此处并开启通知，以及确保已启用“声音”和“弹出”。</string>
    <string name="EnableCallNotificationSettingsDialog__to_receive_call_notifications_tap_settings_and_enable_background_activity_in_battery_settings">为了接收通话通知，请点击设置并启用“电池”设置下的背景活动。</string>

    <!-- country_selection_fragment -->
    <string name="country_selection_fragment__loading_countries">正在加载国家…</string>
    <string name="country_selection_fragment__search">搜索</string>
    <string name="country_selection_fragment__no_matching_countries">没有相应国家</string>

    <!-- device_add_fragment -->
    <string name="device_add_fragment__scan_the_qr_code_displayed_on_the_device_to_link">扫描设备上显示的二维码进行关联</string>

    <!-- device_link_fragment -->
    <string name="device_link_fragment__link_device">关联设备</string>

    <!-- device_list_fragment -->
    <string name="device_list_fragment__no_devices_linked">无关联设备</string>
    <string name="device_list_fragment__link_new_device">关联新设备</string>

    <!-- expiration -->
    <string name="expiration_off">关</string>

    <plurals name="expiration_seconds">
        <item quantity="other">%1$d 秒</item>
    </plurals>

    <string name="expiration_seconds_abbreviated">%1$d 秒</string>

    <plurals name="expiration_minutes">
        <item quantity="other">%1$d 分钟</item>
    </plurals>

    <string name="expiration_minutes_abbreviated">%1$d 分钟</string>

    <plurals name="expiration_hours">
        <item quantity="other">%1$d 小时</item>
    </plurals>

    <string name="expiration_hours_abbreviated">%1$d 小时</string>

    <plurals name="expiration_days">
        <item quantity="other">%1$d 天</item>
    </plurals>

    <string name="expiration_days_abbreviated">%1$d 天</string>

    <plurals name="expiration_weeks">
        <item quantity="other">%1$d 周</item>
    </plurals>

    <string name="expiration_weeks_abbreviated">%1$d 周</string>
    <string name="expiration_combined">%1$s %2$s</string>

    <!-- unverified safety numbers -->
    <string name="IdentityUtil_unverified_banner_one">您与 %1$s 的安全码已更改，并不再标识为已验证</string>
    <string name="IdentityUtil_unverified_banner_two">您与 %1$s 和 %2$s 的安全码已不再标识未已验证</string>
    <string name="IdentityUtil_unverified_banner_many">您与 %1$s、%2$s 和 %3$s 的安全码已不再标识为已验证</string>

    <string name="IdentityUtil_unverified_dialog_one">您与 %1$s 的安全码已更改，并不再标识为已验证。可能有人试图截获你的通信，或者只是 %1$s 重装了 Signal。</string>
    <string name="IdentityUtil_unverified_dialog_two">您与 %1$s 和 %2$s 的安全码不再标识为已验证。可能有人试图截获你的通信，或者只是他们重装了 Signal。</string>
    <string name="IdentityUtil_unverified_dialog_many">您与 %1$s、%2$s 和 %3$s 的安全码不再标识为已验证。可能有人试图截获你的通信，或者只是他们重装了 Signal。</string>

    <string name="IdentityUtil_untrusted_dialog_one">您与 %1$s 的安全码刚刚更改。</string>
    <string name="IdentityUtil_untrusted_dialog_two">您与 %1$s 和 %2$s 的安全码刚刚更改。</string>
    <string name="IdentityUtil_untrusted_dialog_many">您与 %1$s、%2$s 和 %3$s 的安全码刚刚更改。</string>

    <plurals name="identity_others">
        <item quantity="other">%1$d 个其他人</item>
    </plurals>

    <!-- giphy_activity -->
    <string name="giphy_activity_toolbar__search_gifs">搜索 GIF 图片</string>

    <!-- giphy_fragment -->
    <string name="giphy_fragment__nothing_found">未找到</string>

    <!-- load_more_header -->
    <string name="load_more_header__loading">正在加载</string>

    <!-- media_overview_activity -->
    <string name="media_overview_activity__no_media">无媒体</string>

    <!-- message_recipients_list_item -->
    <string name="message_recipients_list_item__view">查看</string>
    <string name="message_recipients_list_item__resend">重新发送</string>

    <!-- Displayed in a toast when user long presses an item in MyStories -->
    <string name="MyStoriesFragment__copied_sent_timestamp_to_clipboard">发送的时间戳已复制到剪贴板。</string>
    <!-- Displayed when there are no outgoing stories -->
    <string name="MyStoriesFragment__updates_to_your_story_will_show_up_here">您的动态更新将会在这里显示。</string>

    <!-- GroupUtil -->
    <plurals name="GroupUtil_joined_the_group">
        <item quantity="other">%1$s 加入群组。</item>
    </plurals>
    <string name="GroupUtil_group_name_is_now">现在群组名称为“%1$s”。</string>

    <!-- prompt_passphrase_activity -->
    <string name="prompt_passphrase_activity__unlock">解锁</string>

    <!-- prompt_mms_activity -->
    <string name="prompt_mms_activity__signal_requires_mms_settings_to_deliver_media_and_group_messages">为了通过电信运营商发送媒体和群组消息，Signal 需要访问彩信设置。无法从你的设备获取相关信息。对于锁定设备或限制性配置的设备，有时存在这种情况。</string>
    <string name="prompt_mms_activity__to_send_media_and_group_messages_tap_ok">如需发送媒体和群组消息，点击“确定”并完成所需的设置。通常可搜索“运营商 APN”，来找到相应的彩信设置。该操作只需进行一次。</string>

    <!-- BadDecryptLearnMoreDialog -->
    <string name="BadDecryptLearnMoreDialog_delivery_issue">发送问题</string>
    <string name="BadDecryptLearnMoreDialog_couldnt_be_delivered_individual">来自 %1$s 的消息、贴纸、回应或已读回执无法发送给您。对方可能曾经尝试直接发送给您，或在群组中发送。</string>
    <string name="BadDecryptLearnMoreDialog_couldnt_be_delivered_group">来自 %1$s 的消息、贴纸、回应或已读回执无法发送给您。</string>

    <!-- profile_create_activity -->
    <string name="CreateProfileActivity_first_name_required">名字（必需）</string>
    <string name="CreateProfileActivity_last_name_optional">姓氏（可选）</string>
    <string name="CreateProfileActivity_next">下一步</string>
    <string name="CreateProfileActivity_custom_mms_group_names_and_photos_will_only_be_visible_to_you">自定义MMS群组名称和图片将仅对你可见。</string>
    <string name="CreateProfileActivity_group_descriptions_will_be_visible_to_members_of_this_group_and_people_who_have_been_invited">群组描述对于该群组成员以及受邀人可见。</string>

    <!-- EditAboutFragment -->
    <string name="EditAboutFragment_about">关于</string>
    <string name="EditAboutFragment_write_a_few_words_about_yourself">简单介绍下自己…</string>
    <string name="EditAboutFragment_count">%1$d/%2$d</string>
    <string name="EditAboutFragment_speak_freely">畅所欲言</string>
    <string name="EditAboutFragment_encrypted">已加密</string>
    <string name="EditAboutFragment_be_kind">温和且无害</string>
    <string name="EditAboutFragment_coffee_lover">咖啡爱好者</string>
    <string name="EditAboutFragment_free_to_chat">陪聊不收费</string>
    <string name="EditAboutFragment_taking_a_break">休息一下下</string>
    <string name="EditAboutFragment_working_on_something_new">打磨新玩意儿</string>

    <!-- EditProfileFragment -->
    <string name="EditProfileFragment__edit_group">编辑群组</string>
    <string name="EditProfileFragment__group_name">群组名称</string>
    <string name="EditProfileFragment__group_description">群组描述</string>
  <!-- Removed by excludeNonTranslatables <string name="EditProfileFragment__support_link" translatable="false">https://support.signal.org/hc/articles/360007459591</string> -->

    <!-- EditProfileNameFragment -->
    <string name="EditProfileNameFragment_your_name">你的名字</string>
    <string name="EditProfileNameFragment_first_name">名</string>
    <string name="EditProfileNameFragment_last_name_optional">姓氏（可选）</string>
    <string name="EditProfileNameFragment_save">保存</string>
    <string name="EditProfileNameFragment_failed_to_save_due_to_network_issues_try_again_later">因网络故障无法保存，请稍后再试。</string>

    <!-- recipient_preferences_activity -->
    <string name="recipient_preference_activity__shared_media">分享媒体</string>

    <!-- recipients_panel -->

    <!-- verify_display_fragment -->
    <!-- Explanation of how to verify the safety numbers. %s is replaced with the name of the other recipient -->
    <string name="verify_display_fragment__pnp_verify_safety_numbers_explanation_with_s">如要验证您与%1$s的端对端加密安全性，请将上方的色卡与对方的设备匹配，并比对安全码。如果二者不匹配，请滑动并尝试另一对安全码。验证仅需匹配一对安全码。</string>
    <string name="verify_display_fragment__tap_to_scan">点击扫描</string>
    <string name="verify_display_fragment__successful_match">成功匹配</string>
    <string name="verify_display_fragment__failed_to_verify_safety_number">验证安全码失败</string>
    <string name="verify_display_fragment__loading">正在加载…</string>
    <string name="verify_display_fragment__mark_as_verified">标记为已验证</string>
    <string name="verify_display_fragment__clear_verification">清除验证</string>
    <!-- Banner at top of safety numbers screen explaining that we\'re updating how safety numbers work. -->
    <string name="verify_display_fragment__safety_numbers_are_updating_banner_no_learn_more">安全码正在更新中。</string>

    <!-- Title for dialog explaining for how safety numbers are transitioning to support usernames -->
    <string name="PnpSafetyNumberEducationDialog__title">关于安全码的变更</string>
    <!-- Message for dialog explaining for how safety numbers are transitioning to support usernames -->
    <string name="PnpSafetyNumberEducationDialog__body">安全码将在过渡期内更新，以启用 Signal 即将推出的隐私功能。\n\n如要验证安全码，请将色卡与联系人的设备匹配。如果二者不匹配，请滑动并尝试另一对安全码。验证仅需匹配一对安全码。</string>
    <!-- Button for more information about the safety number changes. Takes user to support article -->
    <string name="PnpSafetyNumberEducationDialog__help">需要协助？</string>
    <!-- Confirmation button for educating users about new safety number changes -->
    <string name="PnpSafetyNumberEducationDialog__confirm">知道了</string>

    <!-- verity_scan_fragment -->
    <string name="verify_scan_fragment__scan_the_qr_code_on_your_contact">在你联系人设备上扫描QR码</string>

    <!-- webrtc_answer_decline_button -->
    <string name="webrtc_answer_decline_button__swipe_up_to_answer">上滑接听</string>
    <string name="webrtc_answer_decline_button__swipe_down_to_reject">下滑拒接</string>

    <!-- message_details_header -->
    <string name="message_details_header__issues_need_your_attention">出现故障，请注意。</string>
    <string name="message_details_header_sent">发送</string>
    <string name="message_details_header_received">接收</string>
    <string name="message_details_header_disappears">消失</string>
    <string name="message_details_header_via">通道</string>

    <!-- message_details_recipient_header -->
    <string name="message_details_recipient_header__pending_send">处理中</string>
    <string name="message_details_recipient_header__sent_to">已发送</string>
    <string name="message_details_recipient_header__sent_from">收自</string>
    <string name="message_details_recipient_header__delivered_to">送达</string>
    <string name="message_details_recipient_header__read_by">已读</string>
    <string name="message_details_recipient_header__not_sent">未发</string>
    <string name="message_details_recipient_header__viewed">已查看：</string>
    <string name="message_details_recipient_header__skipped">已跳过</string>

    <!-- message_Details_recipient -->
    <string name="message_details_recipient__failed_to_send">发送失败</string>
    <string name="message_details_recipient__new_safety_number">新的安全码</string>
    <!-- Button text shown in message details when the message has an edit history and this will let them view the history -->
    <string name="MessageDetails__view_edit_history">查看编辑历史</string>

    <!-- AndroidManifest.xml -->
    <string name="AndroidManifest__create_passphrase">创建密码</string>
    <string name="AndroidManifest__select_contacts">选择联系人</string>
    <string name="AndroidManifest__change_passphrase">修改密码</string>
    <string name="AndroidManifest__verify_safety_number">验证安全码</string>
    <string name="AndroidManifest__media_preview">媒体预览</string>
    <string name="AndroidManifest__message_details">消息详情</string>
    <string name="AndroidManifest__linked_devices">已关联设备</string>
    <string name="AndroidManifest__invite_friends">邀请好友</string>
    <string name="AndroidManifest_archived_conversations">已存档聊天</string>

    <!-- HelpFragment -->
    <string name="HelpFragment__have_you_read_our_faq_yet">您阅读常见问题了吗？</string>
    <string name="HelpFragment__next">下一步</string>
    <string name="HelpFragment__contact_us">联系我们</string>
    <string name="HelpFragment__tell_us_whats_going_on">告诉我们发生了什么</string>
    <string name="HelpFragment__include_debug_log">包括调试日志。</string>
    <string name="HelpFragment__whats_this">这是什么?</string>
    <string name="HelpFragment__how_do_you_feel">你觉得怎么样？ （可选的）</string>
    <string name="HelpFragment__tell_us_why_youre_reaching_out">请告知您联系我们的因由。</string>
  <!-- Removed by excludeNonTranslatables <string name="HelpFragment__emoji_5" translatable="false">emoji_5</string> -->
  <!-- Removed by excludeNonTranslatables <string name="HelpFragment__emoji_4" translatable="false">emoji_4</string> -->
  <!-- Removed by excludeNonTranslatables <string name="HelpFragment__emoji_3" translatable="false">emoji_3</string> -->
  <!-- Removed by excludeNonTranslatables <string name="HelpFragment__emoji_2" translatable="false">emoji_2</string> -->
  <!-- Removed by excludeNonTranslatables <string name="HelpFragment__emoji_1" translatable="false">emoji_1</string> -->
  <!-- Removed by excludeNonTranslatables <string name="HelpFragment__link__debug_info" translatable="false">https://support.signal.org/hc/articles/360007318591</string> -->
  <!-- Removed by excludeNonTranslatables <string name="HelpFragment__link__faq" translatable="false">https://support.signal.org</string> -->
    <string name="HelpFragment__support_info">支持信息</string>
    <string name="HelpFragment__signal_android_support_request">Signal Android支持请求</string>
    <string name="HelpFragment__debug_log">调试日志：</string>
    <string name="HelpFragment__could_not_upload_logs">无法上传日志</string>
    <string name="HelpFragment__please_be_as_descriptive_as_possible">请尽可能描述一下，以帮助我们理解该问题。</string>
    <string-array name="HelpFragment__categories_5">
        <item>请选择一个选项</item>
        <item>系统异常</item>
        <item>功能请求</item>
        <item>问题</item>
        <item>反馈</item>
        <item>其他</item>
        <item>付款（MobileCoin）</item>
        <item>捐款和徽章</item>
        <item>短信导出</item>
    </string-array>
    <!-- Subject of email when submitting debug logs to help debug slow notifications -->
    <string name="DebugLogsPromptDialogFragment__signal_android_support_request">Signal Android 调试日志提交</string>
    <!-- Category to organize the support email sent -->
    <string name="DebugLogsPromptDialogFragment__slow_notifications_category">通知延迟</string>
    <!-- Category to organize the support email sent -->
    <string name="DebugLogsPromptDialogFragment__crash_category">崩溃</string>
    <!-- Action to submit logs and take user to send an e-mail -->
    <string name="DebugLogsPromptDialogFragment__submit">提交</string>
    <!-- Action to decline to submit logs -->
    <string name="DebugLogsPromptDialogFragment__no_thanks">不，谢谢。</string>

    <!-- ReactWithAnyEmojiBottomSheetDialogFragment -->
    <string name="ReactWithAnyEmojiBottomSheetDialogFragment__this_message">此消息</string>
    <string name="ReactWithAnyEmojiBottomSheetDialogFragment__recently_used">最近使用</string>
    <string name="ReactWithAnyEmojiBottomSheetDialogFragment__smileys_and_people">笑脸和情感</string>
    <string name="ReactWithAnyEmojiBottomSheetDialogFragment__nature">自然</string>
    <string name="ReactWithAnyEmojiBottomSheetDialogFragment__food">食物</string>
    <string name="ReactWithAnyEmojiBottomSheetDialogFragment__activities">活动</string>
    <string name="ReactWithAnyEmojiBottomSheetDialogFragment__places">地点</string>
    <string name="ReactWithAnyEmojiBottomSheetDialogFragment__objects">物品</string>
    <string name="ReactWithAnyEmojiBottomSheetDialogFragment__symbols">符号</string>
    <string name="ReactWithAnyEmojiBottomSheetDialogFragment__flags">旗帜</string>
    <string name="ReactWithAnyEmojiBottomSheetDialogFragment__emoticons">颜文字</string>
    <string name="ReactWithAnyEmojiBottomSheetDialogFragment__no_results_found">未找到结果</string>

    <!-- arrays.xml -->
    <string name="arrays__use_default">使用默认</string>
    <string name="arrays__use_custom">使用自定义</string>

    <string name="arrays__mute_for_one_hour">静音 1 小时</string>
    <string name="arrays__mute_for_eight_hours">静音 8 小时</string>
    <string name="arrays__mute_for_one_day">静音 1 天</string>
    <string name="arrays__mute_for_seven_days">静音 7 天</string>
    <string name="arrays__always">总是</string>

    <string name="arrays__settings_default">默认设置</string>
    <string name="arrays__enabled">启用</string>
    <string name="arrays__disabled">禁用</string>

    <string name="arrays__name_and_message">名字和消息</string>
    <string name="arrays__name_only">仅名字</string>
    <string name="arrays__no_name_or_message">无名字或消息</string>

    <string name="arrays__images">图片</string>
    <string name="arrays__audio">音频</string>
    <string name="arrays__video">视频</string>
    <string name="arrays__documents">文档</string>

    <string name="arrays__small">小尺寸</string>
    <string name="arrays__normal">正常尺寸</string>
    <string name="arrays__large">大尺寸</string>
    <string name="arrays__extra_large">超大尺寸</string>

    <string name="arrays__default">默认</string>
    <string name="arrays__high">高</string>
    <string name="arrays__max">最大</string>

    <!-- plurals.xml -->
    <plurals name="hours_ago">
        <item quantity="other">%1$d 小时</item>
    </plurals>

    <!-- preferences.xml -->
    <string name="preferences_beta">Beta</string>
    <string name="preferences__sms_mms">短信和彩信</string>
    <string name="preferences__pref_use_address_book_photos">使用通讯录图片</string>
    <string name="preferences__display_contact_photos_from_your_address_book_if_available">显示通讯录中联系人图片（若可用）</string>
    <!-- Preference menu item title for a toggle switch for preserving the archived state of muted chats. -->
    <string name="preferences__pref_keep_muted_chats_archived">继续存档静音聊天</string>
    <!-- Preference menu item description for a toggle switch for preserving the archived state of muted chats. -->
    <string name="preferences__muted_chats_that_are_archived_will_remain_archived">当收到新消息时，已存档的静音聊天将会保持存档状态。</string>
    <string name="preferences__generate_link_previews">生成链接预览</string>
    <string name="preferences__retrieve_link_previews_from_websites_for_messages">直接从您发送的链接网站中生成预览。</string>
    <string name="preferences__change_passphrase">修改密码</string>
    <string name="preferences__change_your_passphrase">修改您的密码</string>
    <string name="preferences__enable_passphrase">启用屏幕锁定密码</string>
    <string name="preferences__lock_signal_and_message_notifications_with_a_passphrase">使用密码锁定屏幕和通知</string>
    <string name="preferences__screen_security">屏幕安全</string>
    <string name="preferences__auto_lock_signal_after_a_specified_time_interval_of_inactivity">如果 Signal 非活动状态超过指定时间，自动锁定</string>
    <string name="preferences__inactivity_timeout_passphrase">非活动逾时密码</string>
    <string name="preferences__inactivity_timeout_interval">非活动逾时时长</string>
    <string name="preferences__notifications">通知</string>
    <string name="preferences__led_color">LED 颜色</string>
    <string name="preferences__led_color_unknown">未知</string>
    <string name="preferences__pref_led_blink_title">LED 闪烁模式</string>
    <string name="preferences__customize">自定义</string>
    <string name="preferences__change_sound_and_vibration">更改音效和振动模式</string>
    <string name="preferences__sound">声音</string>
    <string name="preferences__silent">无提示</string>
    <string name="preferences__default">默认</string>
    <string name="preferences__repeat_alerts">通知重复</string>
    <string name="preferences__never">永不</string>
    <string name="preferences__one_time">一次</string>
    <string name="preferences__two_times">两次</string>
    <string name="preferences__three_times">三次</string>
    <string name="preferences__five_times">五次</string>
    <string name="preferences__ten_times">十次</string>
    <string name="preferences__vibrate">振动</string>
    <string name="preferences__green">绿色</string>
    <string name="preferences__red">红色</string>
    <string name="preferences__blue">蓝色</string>
    <string name="preferences__orange">橙色</string>
    <string name="preferences__cyan">蓝绿色</string>
    <string name="preferences__magenta">洋红色</string>
    <string name="preferences__white">白色</string>
    <string name="preferences__none">无</string>
    <string name="preferences__fast">快速</string>
    <string name="preferences__normal">正常</string>
    <string name="preferences__slow">缓慢</string>
    <string name="preferences__help">帮助</string>
    <string name="preferences__advanced">高级</string>
    <string name="preferences__donate_to_signal">捐款给 Molly</string>
    <!-- Preference label for making one-time donations to Signal -->
    <string name="preferences__privacy">隐私</string>
    <!-- Preference label for stories -->
    <string name="preferences__stories">动态</string>
    <string name="preferences__mms_user_agent">彩信用户代理</string>
    <string name="preferences__advanced_mms_access_point_names">手动设置彩信</string>
    <string name="preferences__mmsc_url">MMSC URL</string>
    <string name="preferences__mms_proxy_host">彩信代理主机</string>
    <string name="preferences__mms_proxy_port">彩信代理端口</string>
    <string name="preferences__mmsc_username">MMSC 用户名</string>
    <string name="preferences__mmsc_password">MMSC 密码</string>
    <string name="preferences__sms_delivery_reports">短信送达报告</string>
    <string name="preferences__request_a_delivery_report_for_each_sms_message_you_send">为每一条发送的短信请求送达报告</string>
    <string name="preferences__data_and_storage">数据和存储</string>
    <string name="preferences__storage">存储</string>
    <string name="preferences__payments">付款</string>
    <!-- Privacy settings payments section description -->
    <string name="preferences__payment_lock">付款锁</string>
    <string name="preferences__conversation_length_limit">聊天中的最大消息数量</string>
    <string name="preferences__keep_messages">保留消息</string>
    <string name="preferences__clear_message_history">清除消息记录</string>
    <string name="preferences__linked_devices">已关联设备</string>
    <string name="preferences__light_theme">浅色</string>
    <string name="preferences__dark_theme">深色</string>
    <string name="preferences__appearance">外观</string>
    <string name="preferences__theme">主题</string>
    <string name="preferences__chat_color_and_wallpaper">聊天颜色与墙纸</string>
    <!-- Clickable settings text allowing the user to change the icon visible on their phone\'s home screen. -->
    <string name="preferences__app_icon">应用图标</string>
    <!-- Approval for changing the app icon. -->
    <string name="preferences__app_icon_dialog_ok">好</string>
    <!-- Cancelling the operation of changing the app icon. -->
    <string name="preferences__app_icon_dialog_cancel">取消</string>
    <!-- Title for the confirmation dialog of changing the app icon. -->
    <string name="preferences__app_icon_dialog_title">更改应用图标并将其命名为“%1$s”</string>
    <!-- Description for the confirmation dialog of changing the app icon. -->
    <string name="preferences__app_icon_dialog_description">Molly 需要关闭以更改应用图标和名称。通知将始终显示默认的 Molly 图标和名称。</string>
    <!-- Visible warning label for the limitations of changing the app icon with learn more call to action. -->
    <string name="preferences__app_icon_warning_learn_more">请选择一个应用图标和名称，这将显示在您手机的主屏幕和应用程序抽屉中。通知将始终显示默认的 Molly 图标和名称。了解详情</string>
    <!-- Visible warning label for the limitations of changing the app icon. -->
    <string name="preferences__app_icon_warning">应用图标和名称将显示在主屏幕和应用程序抽屉中。</string>
    <!-- Visible warning label explaining that changing the app icon and name does not affect notifications. -->
    <string name="preferences__app_icon_notification_warning">通知将始终显示默认的 Molly 图标和名称。</string>
    <!--Call to action to get more information about the limitations of the change app icon functionality. -->
    <string name="preferences__app_icon_learn_more">了解详情</string>
    <!--Text description of a graphic illustrating the limitations of the app icon change. -->
    <string name="preferences__graphic_illustrating_where_the_replacement_app_icon_will_be_visible">图片说明了替代的应用图标将在哪里可见。</string>
    <string name="preferences__disable_pin">禁用 PIN 码</string>
    <string name="preferences__enable_pin">启用 PIN 码</string>
    <string name="preferences__if_you_disable_the_pin_you_will_lose_all_data">如果禁用 PIN 码，重新注册 Signal 时全部数据将丢失，除非使用手动备份并还原。PIN 码禁用时，无法启用注册锁定。</string>
    <string name="preferences__pins_keep_information_stored_with_signal_encrypted_so_only_you_can_access_it">PIN 用于加密 Signal 存储的信息，这样只有你可以访问。重装之后，可还原你的个人资料、设置和联系人。打开 Signal 无需使用 PIN。</string>
    <string name="preferences__system_default">系统默认</string>
    <string name="preferences__language">语言</string>
    <string name="preferences__signal_messages_and_calls">Signal 消息和通话</string>
    <string name="preferences__advanced_pin_settings">高级 PIN 设置</string>
    <string name="preferences__free_private_messages_and_calls">Signal 用户可使用免费的加密消息和通话</string>
    <string name="preferences__submit_debug_log">提交调试日志</string>
    <string name="preferences__delete_account">删除账户</string>
    <string name="preferences__support_wifi_calling">“WiFi 呼叫”兼容模式</string>
    <string name="preferences__enable_if_your_device_supports_sms_mms_delivery_over_wifi">当设备通过 WiFi 发送短信或彩信时，请启用（仅当设备启用“WiFi 呼叫”时，启用该选项）</string>
    <string name="preferences__incognito_keyboard">隐身键盘</string>
    <string name="preferences__read_receipts">已读回执</string>
    <string name="preferences__if_read_receipts_are_disabled_you_wont_be_able_to_see_read_receipts">禁用已读回执之后，将无法查看来其他用户的已读回执。</string>
    <string name="preferences__typing_indicators">“正在输入”提示</string>
    <string name="preferences__if_typing_indicators_are_disabled_you_wont_be_able_to_see_typing_indicators">禁用“正在输入”提示之后，无法查看其他用户的正在输入状态。</string>
    <string name="preferences__request_keyboard_to_disable">请求键盘禁用个性化学习。</string>
    <string name="preferences__this_setting_is_not_a_guarantee">该设置并非保证，您的键盘可能忽略该设置。</string>
  <!-- Removed by excludeNonTranslatables <string name="preferences__incognito_keyboard_learn_more" translatable="false">https://support.signal.org/hc/articles/360055276112</string> -->
    <string name="preferences_chats__when_using_mobile_data">当使用移动数据时</string>
    <string name="preferences_chats__when_using_wifi">当使用 WiFi 时</string>
    <string name="preferences_chats__when_roaming">当漫游时</string>
    <string name="preferences_chats__media_auto_download">自动下载媒体</string>
    <string name="preferences_chats__message_history">消息记录</string>
    <string name="preferences_storage__storage_usage">存储使用量</string>
    <string name="preferences_storage__photos">图片</string>
    <string name="preferences_storage__videos">视频</string>
    <string name="preferences_storage__files">文件</string>
    <string name="preferences_storage__audio">音频</string>
    <string name="preferences_storage__review_storage">查看存储</string>
    <string name="preferences_storage__delete_older_messages">删除更早消息？</string>
    <string name="preferences_storage__clear_message_history">要清除消息记录吗？</string>
    <string name="preferences_storage__this_will_permanently_delete_all_message_history_and_media">这将从您的设备中永久删除所有早于 %1$s的消息记录和媒体文件。</string>
    <!-- The body of an alert dialog that is shown when confirming a trim operation. Trimming will delete all but the most recent messages in a chat. The placeholder represents how many messages are kept in each chat. All older messages are deleted. -->
    <plurals name="preferences_storage__this_will_permanently_trim_all_conversations_to_the_d_most_recent_messages">
        <item quantity="other">这将永久删减所有聊天，使之仅保留最近 %1$s 条消息。</item>
    </plurals>
    <string name="preferences_storage__this_will_delete_all_message_history_and_media_from_your_device">这将从您的设备中永久删除所有消息记录和媒体文件。</string>
    <string name="preferences_storage__are_you_sure_you_want_to_delete_all_message_history">您确定要删除所有消息记录吗？</string>
    <string name="preferences_storage__all_message_history_will_be_permanently_removed_this_action_cannot_be_undone">所有消息记录将会被永久删除。此操作无法撤销。</string>
    <string name="preferences_storage__delete_all_now">马上删除所有</string>
    <string name="preferences_storage__forever">永久</string>
    <string name="preferences_storage__one_year">1 年</string>
    <string name="preferences_storage__six_months">6 个月</string>
    <string name="preferences_storage__thirty_days">30 天</string>
    <string name="preferences_storage__none">无</string>
    <string name="preferences_storage__s_messages">%1$s 条消息</string>
    <string name="preferences_storage__custom">自定义</string>
    <string name="preferences_advanced__use_system_emoji">使用系统表情符号</string>
    <string name="preferences_advanced__relay_all_calls_through_the_signal_server_to_avoid_revealing_your_ip_address">通过 Signal 服务器中转全部通话，避免向联系人显示 IP 地址。启用该选项会降低通话质量。</string>
    <string name="preferences_advanced__always_relay_calls">总是转发通话</string>
    <!-- Privacy settings payments section title -->
    <string name="preferences_app_protection__payments">付款</string>
    <string name="preferences_chats__chats">聊天</string>
    <string name="preferences_data_and_storage__manage_storage">管理存储</string>
    <string name="preferences_data_and_storage__use_less_data_for_calls">通话使用更少数据</string>
    <string name="preferences_data_and_storage__never">永不</string>
    <string name="preferences_data_and_storage__wifi_and_mobile_data">WiFi 和移动数据</string>
    <string name="preferences_data_and_storage__mobile_data_only">仅移动数据</string>
    <string name="preference_data_and_storage__using_less_data_may_improve_calls_on_bad_networks">网络较差时，使用更少数据可能改善通话</string>
    <string name="preferences_notifications__in_chat_sounds">聊天音效</string>
    <string name="preferences_notifications__show">显示</string>
    <string name="preferences_notifications__ringtone">铃声</string>
    <string name="preferences_chats__message_text_size">消息字体大小</string>
    <string name="preferences_notifications__priority">优先级</string>
    <!-- Option in settings to trouble shoot delayed notifications -->
    <string name="preferences_notifications__troubleshoot">针对通知延迟的疑难解答</string>
    <!-- Heading for the \'censorship circumvention\' section of privacy preferences -->
    <string name="preferences_communication__category_censorship_circumvention">审查规避</string>
    <!-- Title of the \'censorship circumvention\' toggle switch -->
    <string name="preferences_communication__censorship_circumvention">审查规避</string>
    <string name="preferences_communication__censorship_circumvention_if_enabled_signal_will_attempt_to_circumvent_censorship">若启用，Molly 会尝试规避审查。除非 Molly 在您所在地受到审查，否则不要打开该功能。</string>
    <!-- Summary text for \'censorship circumvention\' toggle. Indicates that we automatically enabled it because we believe you\'re in a censored country -->
    <string name="preferences_communication__censorship_circumvention_has_been_activated_based_on_your_accounts_phone_number">已根据您的电话号码启动审查规避。</string>
    <!-- Summary text for \'censorship circumvention\' toggle. Indicates that you disabled it even though we believe you\'re in a censored country -->
    <string name="preferences_communication__censorship_circumvention_you_have_manually_disabled">您已手动禁用了审查规避功能</string>
    <!-- Summary text for \'censorship circumvention\' toggle. Indicates that you cannot use it because you\'re already connected to the Signal service -->
    <string name="preferences_communication__censorship_circumvention_is_not_necessary_you_are_already_connected">不需要规避审查；您已连接上了 Signal 服务。</string>
    <!-- Summary text for \'censorship circumvention\' toggle. Indicates that you cannot use it because you\'re not connected to the internet -->
    <string name="preferences_communication__censorship_circumvention_can_only_be_activated_when_connected_to_the_internet">审查规避只能在联网时启动。</string>
    <string name="preferences_communication__category_sealed_sender">密封发送人</string>
    <string name="preferences_communication__sealed_sender_allow_from_anyone">允许来自任何人</string>
    <string name="preferences_communication__sealed_sender_allow_from_anyone_description">对于非联系人和未与其分享个人资料的其他人，启用传入消息的密封发送人功能。</string>
    <string name="preferences_proxy">代理</string>
    <string name="preferences_use_proxy">使用代理</string>
    <string name="preferences_off">关</string>
    <string name="preferences_on">开启</string>
    <string name="preferences_proxy_address">代理地址</string>
    <string name="preferences_only_use_a_proxy_if">仅在无法通过移动数据或 Wi-Fi 连接 Signal 时，使用代理。</string>
    <string name="preferences_share">分享</string>
    <string name="preferences_save">保存</string>
    <string name="preferences_connecting_to_proxy">正在连接代理…</string>
    <string name="preferences_connected_to_proxy">已连接代理</string>
    <string name="preferences_connection_failed">连接失败</string>
    <string name="preferences_couldnt_connect_to_the_proxy">无法连接代理。请检查代理地址并重试。</string>
    <string name="preferences_you_are_connected_to_the_proxy">已连接代理。可在“设置”下随时关闭该代理。</string>
    <string name="preferences_success">成功</string>
    <string name="preferences_failed_to_connect">无法连接</string>
    <string name="preferences_enter_proxy_address">请输入代理地址</string>
    <!-- Preference title for changing navigation (bottom) bar size -->
    <string name="preferences_navigation_bar_size">导航栏大小</string>
    <!-- Preference summary for normal navigation bar size -->
    <string name="preferences_normal">正常</string>
    <!-- Preference summary for compact navigation bar size -->
    <string name="preferences_compact">紧凑</string>


    <string name="configurable_single_select__customize_option">自定义选项</string>

    <!-- Internal only preferences -->
  <!-- Removed by excludeNonTranslatables <string name="preferences__internal_preferences" translatable="false">Internal Preferences</string> -->
  <!-- Removed by excludeNonTranslatables <string name="preferences__internal_details" translatable="false">Internal Details</string> -->
  <!-- Removed by excludeNonTranslatables <string name="preferences__internal_stories_dialog_launcher" translatable="false">Stories dialog launcher</string> -->


    <!-- Payments -->
    <string name="PaymentsActivityFragment__all_activity">全部活动</string>
    <string name="PaymentsAllActivityFragment__all">全部</string>
    <string name="PaymentsAllActivityFragment__sent">发送</string>
    <string name="PaymentsAllActivityFragment__received">接收</string>

<<<<<<< HEAD
    <string name="PaymentsHomeFragment__introducing_payments">推出付款功能（Beta 版）</string>
    <string name="PaymentsHomeFragment__use_signal_to_send_and_receive">使用 Molly 收发 MobileCoin，这是一种注重隐私的新款数字货币。启用以开始体验。</string>
=======
    <!-- Displayed on a welcome screen for payments -->
    <string name="PaymentsHomeFragment_introducing_payments">付款功能上线</string>
    <string name="PaymentsHomeFragment__use_signal_to_send_and_receive">使用 Signal 收发 MobileCoin，这是一种注重隐私的新款数字货币。启用以开始体验。</string>
>>>>>>> 9e836ba5
    <string name="PaymentsHomeFragment__activate_payments">激活付款</string>
    <string name="PaymentsHomeFragment__activating_payments">正在激活付款…</string>
    <string name="PaymentsHomeFragment__restore_payments_account">还原付款帐户</string>
    <string name="PaymentsHomeFragment__no_recent_activity_yet">最近无活动</string>
    <string name="PaymentsHomeFragment__recent_activity">最近活动</string>
    <string name="PaymentsHomeFragment__see_all">查看全部</string>
    <string name="PaymentsHomeFragment__add_funds">添加资金</string>
    <string name="PaymentsHomeFragment__send">发送</string>
    <string name="PaymentsHomeFragment__sent_s">发送 %1$s</string>
    <string name="PaymentsHomeFragment__received_s">接收 %1$s</string>
    <string name="PaymentsHomeFragment__transfer_to_exchange">转帐至交易平台</string>
    <string name="PaymentsHomeFragment__currency_conversion">货币转换</string>
    <string name="PaymentsHomeFragment__deactivate_payments">停用付款</string>
    <string name="PaymentsHomeFragment__recovery_phrase">恢复短语</string>
    <string name="PaymentsHomeFragment__help">帮助</string>
    <string name="PaymentsHomeFragment__coin_cleanup_fee">货币清理费</string>
    <string name="PaymentsHomeFragment__sent_payment">已发送付款</string>
    <string name="PaymentsHomeFragment__received_payment">已接收付款</string>
    <string name="PaymentsHomeFragment__processing_payment">正在处理付款</string>
    <string name="PaymentsHomeFragment__unknown_amount">---</string>
    <string name="PaymentsHomeFragment__currency_conversion_not_available">货币转换不可用</string>
    <string name="PaymentsHomeFragment__cant_display_currency_conversion">无法显示货币转换。请检查手机的网络连接并重试。</string>
    <string name="PaymentsHomeFragment__payments_is_not_available_in_your_region">您所在地区付款不可用。</string>
    <string name="PaymentsHomeFragment__could_not_enable_payments">无法启用付款，请稍后重试。</string>
    <string name="PaymentsHomeFragment__deactivate_payments_question">是否停用付款？</string>
    <string name="PaymentsHomeFragment__you_will_not_be_able_to_send">停用付款之后，将无法在 Molly 中收发 MobileCoin。</string>
    <string name="PaymentsHomeFragment__deactivate">停用</string>
    <string name="PaymentsHomeFragment__continue">继续</string>
    <string name="PaymentsHomeFragment__balance_is_not_currently_available">余额当前不可用。</string>
    <string name="PaymentsHomeFragment__payments_deactivated">付款已停用。</string>
    <string name="PaymentsHomeFragment__payment_failed">付款失败</string>
    <string name="PaymentsHomeFragment__details">更多</string>
<<<<<<< HEAD
  <!-- Removed by excludeNonTranslatables <string name="PaymentsHomeFragment__learn_more__activate_payments" translatable="false">https://support.signal.org/hc/articles/360057625692#payments_activate </string>
    <string name="PaymentsHomeFragment__you_can_use_signal_to_send">可使用 Molly 收发 MobileCoin。全部付款遵守 MobileCoins 以及 MobileCoin Wallet 的使用条款。付款当前仍为 beta 功能，可能出现一些故障，可能丢失付款或余额且不可恢复。 </string> -->
=======
  <!-- Removed by excludeNonTranslatables <string name="PaymentsHomeFragment__learn_more__activate_payments" translatable="false">https://support.signal.org/hc/articles/360057625692#payments_activate</string> -->
    <!-- Displayed as a description in a dialog when the user tries to activate payments -->
    <string name="PaymentsHomeFragment__you_can_use_signal_to_send_and">您可以使用 Signal 收发 MobileCoin 啦。全部付款均遵守 MobileCoins 以及 MobileCoin Wallet 的使用条款。您可能会遇到一些故障，这可能会导致付款或余额丢失且无法恢复。 </string>
>>>>>>> 9e836ba5
    <string name="PaymentsHomeFragment__activate">激活</string>
    <string name="PaymentsHomeFragment__view_mobile_coin_terms">查看 MobileCoin 条款</string>
    <string name="PaymentsHomeFragment__payments_not_available">Molly 的付款不再可用，不过您仍可将资金转移至交易平台，但是不再能够收发付款或添加资金。</string>

  <!-- Removed by excludeNonTranslatables <string name="PaymentsHomeFragment__mobile_coin_terms_url" translatable="false">https://www.mobilecoin.com/terms-of-use.html</string> -->
    <!-- Alert dialog title which shows up after a payment to turn on payment lock -->
    <string name="PaymentsHomeFragment__turn_on">要为以后的付款开启付款锁吗？</string>
    <!-- Alert dialog description for why payment lock should be enabled before sending payments -->
    <string name="PaymentsHomeFragment__add_an_additional_layer">转账时需要 Android 屏幕锁或指纹识别，多加一重安全保障。</string>
    <!-- Alert dialog button to enable payment lock -->
    <string name="PaymentsHomeFragment__enable">开启</string>
    <!-- Alert dialog button to not enable payment lock for now -->
    <string name="PaymentsHomeFragment__not_now">以后再说</string>
    <!-- Alert dialog title which shows up to update app to send payments -->
    <string name="PaymentsHomeFragment__update_required">需要更新</string>
    <!-- Alert dialog description that app update is required to send payments-->
    <string name="PaymentsHomeFragment__an_update_is_required">如要发送和接收付款，并查看更新的付款余额，您需要更新 Signal。</string>
    <!-- Alert dialog button to cancel -->
    <string name="PaymentsHomeFragment__cancel">取消</string>
    <!-- Alert dialog button to update now -->
    <string name="PaymentsHomeFragment__update_now">现在升级</string>

    <!-- GrantPermissionsFragment -->
    <!-- Displayed as a text-only action button at the bottom start of the screen -->
    <string name="GrantPermissionsFragment__not_now">稍后再说</string>
    <!-- Displayed as an action button at the bottom end of the screen -->
    <string name="GrantPermissionsFragment__next">下一步</string>
    <!-- Displayed as a title at the top of the screen -->
    <string name="GrantPermissionsFragment__allow_permissions">授予权限</string>
    <!-- Displayed as a subtitle at the top of the screen -->
    <string name="GrantPermissionsFragment__to_help_you_message_people_you_know">为了帮助您给认识的人发送消息，Signal 需要下列权限。 </string>
    <!-- Notifications permission row title -->
    <string name="GrantPermissionsFragment__notifications">通知</string>
    <!-- Notifications permission row description -->
    <string name="GrantPermissionsFragment__get_notified_when">收到新消息时通知您。</string>
    <!-- Contacts permission row title -->
    <string name="GrantPermissionsFragment__contacts">联系人</string>
    <!-- Contacts permission row description -->
    <string name="GrantPermissionsFragment__find_people_you_know">帮助您寻找认识的人。您的联系人将会被加密，Signal 服务将无法看到您的联系人。</string>
    <!-- Phone calls permission row title -->
    <string name="GrantPermissionsFragment__phone_calls">电话通话</string>
    <!-- Phone calls permission row description -->
    <string name="GrantPermissionsFragment__make_registering_easier">让注册更简单，并启用其他通话功能。</string>
    <!-- Storage permission row title -->
    <string name="GrantPermissionsFragment__storage">存储</string>
    <!-- Storage permission row description -->
    <string name="GrantPermissionsFragment__send_photos_videos_and_files">用于从您的设备中发送照片、视频和文件。</string>

    <!-- PaymentsSecuritySetupFragment -->
    <!-- Toolbar title -->
    <string name="PaymentsSecuritySetupFragment__security_setup">安全设置</string>
    <!-- Title to enable payment lock -->
    <string name="PaymentsSecuritySetupFragment__protect_your_funds">保护您的资金</string>
    <!-- Description as to why payment lock is required -->
    <string name="PaymentsSecuritySetupFragment__help_prevent">额外增加一层保护，防止接触到您手机的人获取您的资金。您可以在设置中禁用该选项。</string>
    <!-- Option to enable payment lock -->
    <string name="PaymentsSecuritySetupFragment__enable_payment_lock">启用付款锁</string>
    <!-- Option to cancel -->
    <string name="PaymentsSecuritySetupFragment__not_now">稍后再说</string>
    <!-- Dialog title to confirm skipping the step -->
    <string name="PaymentsSecuritySetupFragment__skip_this_step">要跳过这一步吗？</string>
    <!-- Dialog description to let users know why payment lock is required -->
    <string name="PaymentsSecuritySetupFragment__skipping_this_step">如果您跳过这一步，接触您手机的任何人均可以转移您的资金或查看您的恢复短语。</string>
    <!-- Dialog option to cancel -->
    <string name="PaymentsSecuritySetupFragment__cancel">取消</string>
    <!-- Dialog option to skip -->
    <string name="PaymentsSecuritySetupFragment__skip">跳过</string>

    <!-- PaymentsAddMoneyFragment -->
    <string name="PaymentsAddMoneyFragment__add_funds">添加资金</string>
    <string name="PaymentsAddMoneyFragment__your_wallet_address">您的钱包地址</string>
    <string name="PaymentsAddMoneyFragment__copy">复制</string>
    <string name="PaymentsAddMoneyFragment__copied_to_clipboard">已复制到剪切板</string>
    <string name="PaymentsAddMoneyFragment__to_add_funds">为了添加资金，请发送 MobileCoin 至您的钱包地址。在支持 MobileCoin 的交易平台上，从您的帐户开启交易，然后扫描该二维码或复制您的钱包地址。</string>
  <!-- Removed by excludeNonTranslatables <string name="PaymentsAddMoneyFragment__learn_more__information" translatable="false">https://support.signal.org/hc/articles/360057625692#payments_transfer_from_exchange</string> -->

    <!-- PaymentsDetailsFragment -->
    <string name="PaymentsDetailsFragment__details">更多</string>
    <string name="PaymentsDetailsFragment__status">状态</string>
    <string name="PaymentsDetailsFragment__submitting_payment">正在提交付款…</string>
    <string name="PaymentsDetailsFragment__processing_payment">正在处理付款…</string>
    <string name="PaymentsDetailsFragment__payment_complete">付款完成</string>
    <string name="PaymentsDetailsFragment__payment_failed">付款失败</string>
    <string name="PaymentsDetailsFragment__network_fee">网络费</string>
    <string name="PaymentsDetailsFragment__sent_by">发送人</string>
    <string name="PaymentsDetailsFragment__sent_to_s">发送至 %1$s</string>
    <string name="PaymentsDetailsFragment__you_on_s_at_s">您在 %1$s 于 %2$s</string>
    <string name="PaymentsDetailsFragment__s_on_s_at_s">%1$s 在 %2$s 于 %3$s</string>
    <string name="PaymentsDetailsFragment__to">至</string>
    <string name="PaymentsDetailsFragment__from">来自</string>
    <string name="PaymentsDetailsFragment__information">交易详情（包括付款金额和交易时间）是 MobileCoin 账簿的一部分。</string>
    <string name="PaymentsDetailsFragment__coin_cleanup_fee">货币清理费</string>
    <string name="PaymentsDetailsFragment__coin_cleanup_information">当您拥有的货币无法合并以完成交易时，将收取“货币清理费”。清理后可继续发送付款。</string>
    <string name="PaymentsDetailsFragment__no_details_available">该交易无更多详情可用</string>
  <!-- Removed by excludeNonTranslatables <string name="PaymentsDetailsFragment__learn_more__information" translatable="false">https://support.signal.org/hc/articles/360057625692#payments_details</string> -->
  <!-- Removed by excludeNonTranslatables <string name="PaymentsDetailsFragment__learn_more__cleanup_fee" translatable="false">https://support.signal.org/hc/articles/360057625692#payments_details_fees</string> -->
    <string name="PaymentsDetailsFragment__sent_payment">已发送付款</string>
    <string name="PaymentsDetailsFragment__received_payment">已接收付款</string>
    <string name="PaymentsDeatilsFragment__payment_completed_s">付款已完成 %1$s</string>
    <string name="PaymentsDetailsFragment__block_number">区块码</string>

    <!-- PaymentsTransferFragment -->
    <string name="PaymentsTransferFragment__transfer">转帐</string>
    <string name="PaymentsTransferFragment__scan_qr_code">扫描二维码</string>
    <string name="PaymentsTransferFragment__to_scan_or_enter_wallet_address">转至：扫描或输入钱包地址</string>
    <string name="PaymentsTransferFragment__you_can_transfer">向交易平台提供的钱包地址完成一次转帐之后，即可进行 MobileCoin 转帐。钱包地址为数字字母字符串，大多数情况下，位于二维码下方。</string>
    <string name="PaymentsTransferFragment__next">下一步</string>
    <string name="PaymentsTransferFragment__invalid_address">无效地址</string>
    <string name="PaymentsTransferFragment__check_the_wallet_address">请检查转帐至的钱包地址，然后重试。</string>
    <string name="PaymentsTransferFragment__you_cant_transfer_to_your_own_signal_wallet_address">无法向您的 Molly 钱包地址转帐。请输入支持的交易平台帐户的钱包地址。</string>
    <string name="PaymentsTransferFragment__to_scan_a_qr_code_signal_needs">为了扫描二维码，Molly 需摄像头访问权限。</string>
    <string name="PaymentsTransferFragment__signal_needs_the_camera_permission_to_capture_qr_code_go_to_settings">Molly 需“相机”权限，来扫描二维码。请访问设置菜单，选择“权限”并启用“相机”。</string>
    <string name="PaymentsTransferFragment__to_scan_a_qr_code_signal_needs_access_to_the_camera">为了扫描二维码，Molly 需摄像头访问权限。</string>
    <string name="PaymentsTransferFragment__settings">设置</string>

    <!-- PaymentsTransferQrScanFragment -->
    <string name="PaymentsTransferQrScanFragment__scan_address_qr_code">扫描地址二维码</string>
    <string name="PaymentsTransferQrScanFragment__scan_the_address_qr_code_of_the_payee">扫描收款人的地址二维码</string>

    <!-- CreatePaymentFragment -->
    <string name="CreatePaymentFragment__request">入群请求</string>
    <string name="CreatePaymentFragment__pay">付款</string>
    <string name="CreatePaymentFragment__available_balance_s">可用余额：%1$s</string>
    <string name="CreatePaymentFragment__toggle_content_description">切换</string>
    <string name="CreatePaymentFragment__1">1</string>
    <string name="CreatePaymentFragment__2">2</string>
    <string name="CreatePaymentFragment__3">3</string>
    <string name="CreatePaymentFragment__4">4</string>
    <string name="CreatePaymentFragment__5">5</string>
    <string name="CreatePaymentFragment__6">6</string>
    <string name="CreatePaymentFragment__7">7</string>
    <string name="CreatePaymentFragment__8">8</string>
    <string name="CreatePaymentFragment__9">9</string>
    <string name="CreatePaymentFragment__decimal">.</string>
    <string name="CreatePaymentFragment__0">0</string>
    <string name="CreatePaymentFragment__lt">&lt;</string>
    <string name="CreatePaymentFragment__backspace">退格键</string>
    <string name="CreatePaymentFragment__add_note">添加备注</string>
    <string name="CreatePaymentFragment__conversions_are_just_estimates">转换仅为估计，可能并不准确。</string>
  <!-- Removed by excludeNonTranslatables <string name="CreatePaymentFragment__learn_more__conversions" translatable="false">https://support.signal.org/hc/articles/360057625692#payments_currency_conversion</string> -->

    <!-- EditNoteFragment -->
    <string name="EditNoteFragment_note">备注</string>
    <!-- Content descriptor explaining the use of the save note FAB for Android accessibility settings-->
    <string name="EditNoteFragment__content_description_save_note">保存笔记</string>

    <!-- ConfirmPaymentFragment -->
    <string name="ConfirmPayment__confirm_payment">确认付款</string>
    <string name="ConfirmPayment__network_fee">网络费</string>
    <string name="ConfirmPayment__estimated_s">估计 %1$s</string>
    <string name="ConfirmPayment__to">至</string>
    <string name="ConfirmPayment__total_amount">总金额</string>
    <string name="ConfirmPayment__balance_s">余额：%1$s</string>
    <string name="ConfirmPayment__submitting_payment">正在提交付款…</string>
    <string name="ConfirmPayment__processing_payment">正在处理付款…</string>
    <string name="ConfirmPayment__payment_complete">付款完成</string>
    <string name="ConfirmPayment__payment_failed">付款失败</string>
    <string name="ConfirmPayment__payment_will_continue_processing">付款将继续处理</string>
    <string name="ConfirmPaymentFragment__invalid_recipient">无效接收人</string>
    <!-- Title of a dialog show when we were unable to present the user\'s screenlock before sending a payment -->
    <string name="ConfirmPaymentFragment__failed_to_show_payment_lock">无法显示付款锁</string>
    <!-- Body of a dialog show when we were unable to present the user\'s screenlock before sending a payment -->
    <string name="ConfirmPaymentFragment__you_enabled_payment_lock_in_the_settings">您在设置中启用了付款锁，但系统无法显示该锁。</string>
    <!-- Button in a dialog that will take the user to the privacy settings -->
    <string name="ConfirmPaymentFragment__go_to_settings">前往设置</string>
    <string name="ConfirmPaymentFragment__this_person_has_not_activated_payments">此人尚未激活付款</string>
    <string name="ConfirmPaymentFragment__unable_to_request_a_network_fee">无法请求网络费。为了继续付款，请点击“确定”以重试。</string>

    <!-- BiometricDeviceAuthentication -->
    <!-- Biometric/Device authentication prompt title -->
    <string name="BiometricDeviceAuthentication__signal">Signal</string>


    <!-- CurrencyAmountFormatter_s_at_s -->
    <string name="CurrencyAmountFormatter_s_at_s">%1$s 于 %2$s</string>

    <!-- SetCurrencyFragment -->
    <string name="SetCurrencyFragment__set_currency">设置货币</string>
    <string name="SetCurrencyFragment__all_currencies">全部货币</string>

    <!-- **************************************** -->
    <!-- menus -->
    <!-- **************************************** -->

    <!-- contact_selection_list -->
    <!-- Displayed in a row on the new call screen when searching by phone number. -->
    <string name="contact_selection_list__new_call">拨打 Signal 电话给…</string>
    <string name="contact_selection_list__unknown_contact">新消息至…</string>
    <string name="contact_selection_list__unknown_contact_block">屏蔽用户</string>
    <string name="contact_selection_list__unknown_contact_add_to_group">添加至群组</string>

    <!-- conversation_callable_insecure -->
    <string name="conversation_callable_insecure__menu_call">呼叫</string>

    <!-- conversation_callable_secure -->
    <string name="conversation_callable_secure__menu_call">Signal 呼叫</string>
    <string name="conversation_callable_secure__menu_video">Signal 视频通话</string>

    <!-- conversation_context -->

    <!-- Heading which shows how many messages are currently selected -->
    <plurals name="conversation_context__s_selected">
        <item quantity="other">已选择 %1$d 条</item>
    </plurals>

    <!-- conversation_context_image -->
    <!-- Button to save a message attachment (image, file etc.) -->

    <!-- conversation_expiring_off -->
    <string name="conversation_expiring_off__disappearing_messages">阅后即焚</string>

    <!-- conversation_selection -->
    <!-- Button to view detailed information for a message; Action item with hyphenation. Translation can use soft hyphen - Unicode U+00AD  -->
    <string name="conversation_selection__menu_message_details">信息</string>
    <!-- Button to copy a message\'s text to the clipboard; Action item with hyphenation. Translation can use soft hyphen - Unicode U+00AD  -->
    <string name="conversation_selection__menu_copy">复制</string>
    <!-- Button to delete a message; Action item with hyphenation. Translation can use soft hyphen - Unicode U+00AD  -->
    <string name="conversation_selection__menu_delete">删除</string>
    <!-- Button to forward a message to another person or group chat; Action item with hyphenation. Translation can use soft hyphen - Unicode U+00AD  -->
    <string name="conversation_selection__menu_forward">转发</string>
    <!-- Button to reply to a message; Action item with hyphenation. Translation can use soft hyphen - Unicode U+00AD -->
    <string name="conversation_selection__menu_reply">回复</string>
    <!-- Button to edit a message; Action item with hyphenation. Translation can use soft hyphen - Unicode U+00AD -->
    <string name="conversation_selection__menu_edit">编辑</string>
    <!-- Button to save a message attachment (image, file etc.); Action item with hyphenation. Translation can use soft hyphen - Unicode U+00AD  -->
    <string name="conversation_selection__menu_save">保存</string>
    <!-- Button to retry sending a message; Action item with hyphenation. Translation can use soft hyphen - Unicode U+00AD  -->
    <string name="conversation_selection__menu_resend_message">重新发送</string>
    <!-- Button to select a message and enter selection mode; Action item with hyphenation. Translation can use soft hyphen - Unicode U+00AD  -->
    <string name="conversation_selection__menu_multi_select">选择</string>
    <!-- Button to view a in-chat payment message\'s full payment details; Action item with hyphenation. Translation can use soft hyphen - Unicode U+00AD  -->
    <string name="conversation_selection__menu_payment_details">付款详情</string>

    <!-- conversation_expiring_on -->

    <!-- conversation_insecure -->
    <string name="conversation_insecure__invite">邀请</string>

    <!-- conversation_list_batch -->

    <!-- conversation_list -->
    <string name="conversation_list_settings_shortcut">设置快捷方式</string>
    <string name="conversation_list_search_description">搜索</string>
    <string name="conversation_list__pinned">已置顶</string>
    <string name="conversation_list__chats">聊天</string>
    <!-- A warning shown in a toast that tells you that you can\'t pin any more chats. Pinning a chat means keeping the chat at the top of your chat list. The placeholder represents how many chats you\'re allowed to pin. -->
    <string name="conversation_list__you_can_only_pin_up_to_d_chats">您最多只能置顶%1$d个对话。</string>

    <!-- conversation_list_item_view -->
    <string name="conversation_list_item_view__contact_photo_image">联系人图片</string>
    <string name="conversation_list_item_view__archived">已存档</string>


    <!-- conversation_list_fragment -->
    <string name="conversation_list_fragment__fab_content_description">新聊天</string>
    <string name="conversation_list_fragment__open_camera_description">打开相机</string>
    <string name="conversation_list_fragment__no_chats_yet_get_started_by_messaging_a_friend">还没有聊天记录。\n开始使用，给朋友发个消息吧。</string>


    <!-- conversation_secure_verified -->

    <!-- conversation_muted -->
    <string name="conversation_muted__unmute">解除静音</string>

    <!-- conversation_unmuted -->
    <string name="conversation_unmuted__mute_notifications">静音通知</string>

    <!-- conversation -->
    <string name="conversation__menu_group_settings">群组设置</string>
    <string name="conversation__menu_leave_group">离开群组</string>
    <string name="conversation__menu_view_all_media">全部媒体</string>
    <string name="conversation__menu_conversation_settings">聊天设置</string>
    <string name="conversation__menu_add_shortcut">添加到主屏幕</string>
    <string name="conversation__menu_create_bubble">创建气泡</string>
    <!-- Overflow menu option that allows formatting of text -->
    <string name="conversation__menu_format_text">添加格式</string>

    <!-- conversation_popup -->

    <!-- conversation_callable_insecure -->
    <string name="conversation_add_to_contacts__menu_add_to_contacts">添加到联系人</string>

    <!-- conversation scheduled messages bar -->

    <!-- Label for button in a banner to show all messages currently scheduled -->
    <string name="conversation_scheduled_messages_bar__see_all">查看全部</string>
    <!-- Body text for banner to show all scheduled messages for the chat that tells the user how many scheduled messages there are -->
    <plurals name="conversation_scheduled_messages_bar__number_of_messages">
        <item quantity="other">%1$d 条定时消息</item>
    </plurals>

    <!-- conversation_group_options -->
    <string name="convesation_group_options__recipients_list">接收人列表</string>
    <string name="conversation_group_options__delivery">送达</string>
    <!-- Label for a menu item that appears after pressing the three-dot icon in a  -->
    <string name="conversation_group_options__conversation">聊天</string>
    <string name="conversation_group_options__broadcast">广播</string>

    <!-- text_secure_normal -->
    <string name="text_secure_normal__menu_new_group">新建群组</string>
    <string name="text_secure_normal__menu_settings">设置</string>
    <string name="text_secure_normal__menu_clear_passphrase">锁定</string>
    <string name="text_secure_normal__mark_all_as_read">全部已读</string>
    <string name="text_secure_normal__invite_friends">邀请好友</string>
    <!-- Overflow menu entry to filter unread chats -->
    <string name="text_secure_normal__filter_unread_chats">筛选未读的聊天记录</string>
    <!-- Overflow menu entry to disable unread chats filter -->
    <string name="text_secure_normal__clear_unread_filter">清除未读筛选</string>

    <!-- verify_display_fragment -->
    <string name="verify_display_fragment_context_menu__copy_to_clipboard">复制到剪切板</string>
    <string name="verify_display_fragment_context_menu__compare_with_clipboard">与剪切板中的内容进行比较</string>

    <!-- reminder_header -->
    <string name="reminder_header_push_title">启用 Signal 消息和呼叫</string>
    <string name="reminder_header_push_text">升级您的通信体验。</string>
    <string name="reminder_header_service_outage_text">Signal 出现技术故障，我们将努力处理尽快恢复服务。</string>
    <string name="reminder_header_progress">%1$d%%</string>
    <!-- Body text of a banner that will show at the top of the chat list when we temporarily cannot process the user\'s contacts -->
    <string name="reminder_cds_warning_body">Signal 的私密式发现联系人功能暂时无法处理您手机中的联系人。</string>
    <!-- Label for a button in a banner to learn more about why we temporarily can\'t process the user\'s contacts -->
    <string name="reminder_cds_warning_learn_more">了解详情</string>
    <!-- Body text of a banner that will show at the top of the chat list when the user has so many contacts that we cannot ever process them -->
    <string name="reminder_cds_permanent_error_body">Signal 的私密式发现联系人功能无法处理您手机中的联系人。</string>
    <!-- Label for a button in a banner to learn more about why we cannot process the user\'s contacts -->
    <string name="reminder_cds_permanent_error_learn_more">了解详情</string>

    <!-- media_preview -->
    <string name="media_preview__save_title">保存</string>
    <string name="media_preview__edit_title">编辑</string>


    <!-- media_preview_activity -->
    <string name="media_preview_activity__media_content_description">媒体预览</string>

    <!-- new_conversation_activity -->
    <string name="new_conversation_activity__refresh">刷新</string>
    <!-- redphone_audio_popup_menu -->

    <!-- Edit KBS Pin -->

    <!-- BaseKbsPinFragment -->
    <string name="BaseKbsPinFragment__next">下一步</string>
    <!-- Button label to prompt them to create a password ("PIN") using numbers and letters rather than only numbers. -->
    <string name="BaseKbsPinFragment__create_alphanumeric_pin">创建字母数字 PIN</string>
    <!-- Button label to prompt them to return to creating a numbers-only password ("PIN") -->
    <string name="BaseKbsPinFragment__create_numeric_pin">创建数字 PIN 码</string>
  <!-- Removed by excludeNonTranslatables <string name="BaseKbsPinFragment__learn_more_url" translatable="false">https://support.signal.org/hc/articles/360007059792</string> -->

    <!-- CreateKbsPinFragment -->
    <plurals name="CreateKbsPinFragment__pin_must_be_at_least_characters">
        <item quantity="other">PIN 必须不少于 %1$d 个字符</item>
    </plurals>
    <plurals name="CreateKbsPinFragment__pin_must_be_at_least_digits">
        <item quantity="other">PIN 必须不少于 %1$d 数字</item>
    </plurals>
    <string name="CreateKbsPinFragment__create_a_new_pin">新建 PIN 码</string>
    <string name="CreateKbsPinFragment__you_can_choose_a_new_pin_as_long_as_this_device_is_registered">只有该设备已注册，你可以更改你的 PIN。</string>
    <string name="CreateKbsPinFragment__create_your_pin">创建 PIN 码</string>
    <string name="CreateKbsPinFragment__pins_can_help_you_restore_your_account">PIN 码可以帮您恢复账户，并保证您在 Signal 上的信息加密。 </string>
    <string name="CreateKbsPinFragment__choose_a_stronger_pin">选择更安全 PIN 码</string>

    <!-- ConfirmKbsPinFragment -->
    <string name="ConfirmKbsPinFragment__pins_dont_match">PIN 码不匹配，请重试。</string>
    <!-- Prompt for the user to repeat entering the PIN in order to help them remember it correctly.   -->
    <string name="ConfirmKbsPinFragment__re_enter_the_pin_you_just_created">重新输入您刚创建的 PIN 码。</string>
    <string name="ConfirmKbsPinFragment__confirm_your_pin">确认 PIN 码。</string>
    <string name="ConfirmKbsPinFragment__pin_creation_failed">PIN 码创建失败</string>
    <string name="ConfirmKbsPinFragment__your_pin_was_not_saved">PIN 码没有保存。我们将稍后提示您创建 PIN 码。</string>
    <string name="ConfirmKbsPinFragment__pin_created">PIN 已创建。</string>
    <string name="ConfirmKbsPinFragment__re_enter_your_pin">重新入您的 PIN</string>
    <string name="ConfirmKbsPinFragment__creating_pin">正在创建 PIN…</string>

    <!-- KbsSplashFragment -->
    <string name="KbsSplashFragment__introducing_pins">新推出 PIN 密码功能</string>
    <string name="KbsSplashFragment__pins_keep_information_stored_with_signal_encrypted">PIN 用于加密 Signal 存储的信息，只有您可以访问。借此可在您重装后还原个人资料、设置和联系人。打开 Signal 无需使用 PIN。</string>
    <string name="KbsSplashFragment__learn_more">了解更多</string>
  <!-- Removed by excludeNonTranslatables <string name="KbsSplashFragment__learn_more_link" translatable="false">https://support.signal.org/hc/articles/360007059792</string> -->
    <string name="KbsSplashFragment__registration_lock_equals_pin">注册锁定 = PIN</string>
    <string name="KbsSplashFragment__your_registration_lock_is_now_called_a_pin">注册锁定现在改名为 PIN，功能更强大，马上更新。</string>
    <string name="KbsSplashFragment__update_pin">更新 PIN</string>
    <string name="KbsSplashFragment__create_your_pin">创建 PIN 码</string>
    <string name="KbsSplashFragment__learn_more_about_pins">了解更多关于 PIN 码的信息</string>
    <string name="KbsSplashFragment__disable_pin">禁用 PIN 码</string>

    <!-- KBS Reminder Dialog -->
    <string name="KbsReminderDialog__enter_your_signal_pin">请输入 Signal PIN 码</string>
    <string name="KbsReminderDialog__to_help_you_memorize_your_pin">为了便于记住 PIN 码，我们将定期提示输入该密码。提示次数将逐渐减少。</string>
    <string name="KbsReminderDialog__skip">跳过</string>
    <string name="KbsReminderDialog__submit">提交</string>
    <string name="KbsReminderDialog__forgot_pin">忘记 PIN 码？</string>
    <string name="KbsReminderDialog__incorrect_pin_try_again">PIN 错误，请重试。</string>

    <!-- AccountLockedFragment -->
    <string name="AccountLockedFragment__account_locked">帐户已锁定</string>
    <string name="AccountLockedFragment__your_account_has_been_locked_to_protect_your_privacy">你的账户已经锁定以保护你的安全及隐私。你的账户在 %1$d 天的不活跃之后，你可以在不需要 PIN 码的情况下用重新用手机号注册。不过所有的数据都会被删除。</string>
    <string name="AccountLockedFragment__next">下一步</string>
    <string name="AccountLockedFragment__learn_more">了解更多</string>
  <!-- Removed by excludeNonTranslatables <string name="AccountLockedFragment__learn_more_url" translatable="false">https://support.signal.org/hc/articles/360007059792</string> -->

    <!-- KbsLockFragment -->
    <string name="RegistrationLockFragment__enter_your_pin">请输入 PIN 码</string>
    <string name="RegistrationLockFragment__enter_the_pin_you_created">输入帐户的 PIN 码。该密码不是短信验证码。</string>
    <!-- Info text shown above a pin entry text box describing what pin they should be entering. -->
    <string name="RegistrationLockFragment__enter_the_pin_you_created_for_your_account">请输入您为您的账户创建的 PIN 码。</string>
    <!-- Button label to prompt the user to switch between an alphanumeric and numeric-only keyboards -->
    <string name="RegistrationLockFragment__switch_keyboard">切换键盘</string>
    <string name="RegistrationLockFragment__incorrect_pin_try_again">PIN 错误，请重试。</string>
    <string name="RegistrationLockFragment__forgot_pin">忘记 PIN？</string>
    <string name="RegistrationLockFragment__incorrect_pin">PIN 错误</string>
    <string name="RegistrationLockFragment__forgot_your_pin">忘记 PIN？</string>
    <string name="RegistrationLockFragment__not_many_tries_left">可尝试的次数不多了！</string>
    <string name="RegistrationLockFragment__signal_registration_need_help_with_pin_for_android_v2_pin">Signal 注册 - 关于 Android 版本 PIN 需要帮助（v2 PIN）</string>

    <plurals name="RegistrationLockFragment__for_your_privacy_and_security_there_is_no_way_to_recover">
        <item quantity="other">为了保护你的隐私和安全，你无法找回你的 PIN 码。如果您记不住您的PIN码，你可以在 %1$d 天的帐户不活跃后用短信重新验证。在这种情况下，你的帐户会被抹除并且所有的信息都会被删除。</item>
    </plurals>

    <plurals name="RegistrationLockFragment__incorrect_pin_d_attempts_remaining">
        <item quantity="other">密码错误。还能尝试%1$d次。</item>
    </plurals>

    <plurals name="RegistrationLockFragment__if_you_run_out_of_attempts_your_account_will_be_locked_for_d_days">
        <item quantity="other">如果尝试次数用尽，你的帐户将会被锁定 %1$d 天。账户在 %1$d 天不活跃后，你可以在没有你的 PIN 码的情况下重新注册。你的帐户会被抹除并且所有数据都会被删除。</item>
    </plurals>

    <plurals name="RegistrationLockFragment__you_have_d_attempts_remaining">
        <item quantity="other">你还能尝试%1$d次。</item>
    </plurals>

    <plurals name="RegistrationLockFragment__d_attempts_remaining">
        <item quantity="other">还能尝试%1$d次。</item>
    </plurals>

    <!-- CalleeMustAcceptMessageRequestDialogFragment -->
    <string name="CalleeMustAcceptMessageRequestDialogFragment__s_will_get_a_message_request_from_you">%1$s 将收到您的消息请求，对发接受邀请后您即可向其发起通话。</string>

    <!-- KBS Megaphone -->
    <string name="KbsMegaphone__create_a_pin">创建 PIN 码</string>
    <string name="KbsMegaphone__pins_keep_information_thats_stored_with_signal_encrytped">Signal 储存的信息使用你的 PIN 码来加密。</string>
    <string name="KbsMegaphone__create_pin">创建 PIN 码</string>

    <!-- CallNotificationBuilder -->
    <!-- Displayed in a notification when a Signal voice call is ringing -->
    <string name="CallNotificationBuilder__incoming_signal_voice_call">Molly 语音来电</string>
    <!-- Displayed in a notification when a Signal video call is ringing -->
    <string name="CallNotificationBuilder__incoming_signal_video_call">Molly 视频来电</string>
    <!-- Displayed in a notification when a Signal group call is ringing -->
    <string name="CallNotificationBuilder__incoming_signal_group_call">Molly 群组通话来电</string>
    <!-- Displayed in a notification when a Signal voice call is in progress -->
    <string name="CallNotificationBuilder__ongoing_signal_voice_call">正在进行 Molly 语音通话</string>
    <!-- Displayed in a notification when a Signal video call is in progress -->
    <string name="CallNotificationBuilder__ongoing_signal_video_call">正在进行 Molly 视频通话</string>
    <!-- Displayed in a notification when a Signal group call is in progress -->
    <string name="CallNotificationBuilder__ongoing_signal_group_call">正在进行 Molly 群组通话</string>

    <!-- transport_selection_list_item -->
    <string name="ConversationListFragment_loading">正在加载…</string>
    <string name="CallNotificationBuilder_connecting">正在连接…</string>
    <string name="Permissions_permission_required">所需权限</string>
    <string name="Permissions_continue">继续</string>
    <string name="Permissions_not_now">稍后再说</string>
    <string name="SQLCipherMigrationHelper_migrating_signal_database">迁移 Signal 数据库</string>
    <string name="enter_backup_passphrase_dialog__backup_passphrase">备份密码</string>
    <string name="backup_enable_dialog__backups_will_be_saved_to_external_storage_and_encrypted_with_the_passphrase_below_you_must_have_this_passphrase_in_order_to_restore_a_backup">备份将保存至外部存储，并使用以下密码加密。备份还原时需使用该密码。</string>
    <string name="backup_enable_dialog__you_must_have_this_passphrase">为了还原备份，必须提供密码。</string>
    <string name="backup_enable_dialog__folder">文件夹</string>
    <string name="backup_enable_dialog__i_have_written_down_this_passphrase">我已记下该密码。没有密码，将无法还原备份。</string>
    <string name="registration_activity__restore_backup">还原备份</string>
    <string name="registration_activity__transfer_or_restore_account">转移或还原帐户</string>
    <string name="registration_activity__transfer_account">转移帐户</string>
    <string name="registration_activity__skip">跳过</string>
    <string name="preferences_chats__chat_backups">聊天备份</string>
    <string name="preferences_chats__transfer_account">转移帐户</string>
    <string name="preferences_chats__transfer_account_to_a_new_android_device">转移帐户至新的 Android 设备</string>
    <string name="RegistrationActivity_enter_backup_passphrase">输入备份密码</string>
    <string name="RegistrationActivity_restore">还原</string>
    <string name="RegistrationActivity_backup_failure_downgrade">无法从较新版本的 Signal 导入备份</string>
    <!-- Error message indicating that we could not restore the user\'s backup. Displayed in a toast at the bottom of the screen. -->
    <string name="RegistrationActivity_backup_failure_foreign_key">备份包含格式错误的数据</string>
    <string name="RegistrationActivity_incorrect_backup_passphrase">备份密码错误</string>
    <string name="RegistrationActivity_checking">正在检查…</string>
    <string name="RegistrationActivity_d_messages_so_far">已处理 %1$d 条消息…</string>
    <string name="RegistrationActivity_restore_from_backup">是否从备份进行还原？</string>
    <string name="RegistrationActivity_restore_your_messages_and_media_from_a_local_backup">从本地备份还原消息和媒体。如果现在不进行还原，以后将无法还原。</string>
    <string name="RegistrationActivity_backup_size_s">备份大小：%1$s</string>
    <string name="RegistrationActivity_backup_timestamp_s">备份时间戳：%1$s</string>
    <string name="BackupDialog_enable_local_backups">启用本地备份？</string>
    <string name="BackupDialog_enable_backups">启用备份</string>
    <string name="BackupDialog_please_acknowledge_your_understanding_by_marking_the_confirmation_check_box">请选择确认复选框，表示您已理解。</string>
    <string name="BackupDialog_delete_backups">删除备份？</string>
    <string name="BackupDialog_disable_and_delete_all_local_backups">禁用并删除全部本地备份？</string>
    <string name="BackupDialog_delete_backups_statement">删除备份</string>
    <string name="BackupDialog_to_enable_backups_choose_a_folder">如需启用备份，请选择用于保存备份的文件夹。</string>
    <string name="BackupDialog_choose_folder">选择文件夹</string>
    <string name="BackupDialog_copied_to_clipboard">已复制到剪切板</string>
    <string name="BackupDialog_no_file_picker_available">无文件选取器可用。</string>
    <string name="BackupDialog_enter_backup_passphrase_to_verify">输入备份密码进行验证</string>
    <string name="BackupDialog_verify">验证</string>
    <string name="BackupDialog_you_successfully_entered_your_backup_passphrase">已成功输入备份密码</string>
    <string name="BackupDialog_passphrase_was_not_correct">密码错误</string>
    <string name="LocalBackupJob_creating_signal_backup">创建 Molly 备份…</string>
    <!-- Title for progress notification shown in a system notification while verifying a recent backup. -->
    <string name="LocalBackupJob_verifying_signal_backup">正在验证 Molly 的备份……</string>
    <string name="LocalBackupJobApi29_backup_failed">备份失败</string>
    <string name="LocalBackupJobApi29_your_backup_directory_has_been_deleted_or_moved">备份目录已删除或移动。</string>
    <string name="LocalBackupJobApi29_your_backup_file_is_too_large">您的备份文件太大，无法保存到此位置。</string>
    <string name="LocalBackupJobApi29_there_is_not_enough_space">没有足够的空间来存放您的备份。</string>
    <!-- Error message shown if a newly created backup could not be verified as accurate -->
    <string name="LocalBackupJobApi29_your_backup_could_not_be_verified">无法创建和验证您最近的备份。请创建一个新的备份。</string>
    <!-- Error message shown if a very large attachment is encountered during the backup creation and causes the backup to fail -->
    <string name="LocalBackupJobApi29_your_backup_contains_a_very_large_file">您的备份中包含一个无法备份的超大文件。请将其删除并创建一个新的备份。</string>
    <string name="LocalBackupJobApi29_tap_to_manage_backups">点击以管理备份。</string>
    <string name="RegistrationActivity_wrong_number">错误的号码？</string>
    <!--    Countdown to when the user can request a new code via phone call during registration.-->
    <string name="RegistrationActivity_call_me_instead_available_in">给我打电话：（%1$02d:%2$02d）</string>
    <!--    Countdown to when the user can request a new SMS code during registration.-->
    <string name="RegistrationActivity_resend_sms_available_in">重发验证码（%1$02d:%2$02d）</string>
    <string name="RegistrationActivity_contact_signal_support">联系 Signal 支持</string>
    <string name="RegistrationActivity_code_support_subject">Signal 注册 - 安卓验证码</string>
    <string name="RegistrationActivity_incorrect_code">验证码不正确</string>
    <string name="BackupUtil_never">永不</string>
    <string name="BackupUtil_unknown">未知</string>
    <!-- Phone number heading displayed as a screen title -->
    <string name="preferences_app_protection__phone_number">手机号码</string>
    <!-- Subtext below option to launch into phone number privacy settings screen -->
    <string name="preferences_app_protection__choose_who_can_see">选择谁可以在 Molly 上看到您的电话号码，以及谁可以通过您的电话号码与您联系。</string>
    <!-- Section title above two radio buttons for enabling and disabling phone number display -->
    <string name="PhoneNumberPrivacySettingsFragment__who_can_see_my_number">谁可以看到我的电话号码</string>
    <!-- Subtext below radio buttons when who can see my number is set to nobody -->
    <string name="PhoneNumberPrivacySettingsFragment__nobody_will_see">没有人能在 Molly 中看到您的电话号码</string>
    <!-- Section title above two radio buttons for enabling and disabling whether users can find me by my phone number  -->
    <string name="PhoneNumberPrivacySettingsFragment__who_can_find_me_by_number">谁可以通过电话号码找到我</string>
    <!-- Subtext below radio buttons when who can see my number is set to everyone -->
    <string name="PhoneNumberPrivacySettingsFragment__your_phone_number">与您会话的联系人和群组将能看到您的电话号码。在通讯录存有您的电话号码的用户也能在 Molly 中看到您的电话号码。</string>
    <string name="PhoneNumberPrivacy_everyone">所有人</string>
    <string name="PhoneNumberPrivacy_nobody">没有人</string>
    <string name="preferences_app_protection__screen_lock">屏幕锁定</string>
    <string name="preferences_app_protection__lock_signal_access_with_android_screen_lock_or_fingerprint">使用 Android 锁屏或者指纹锁定 Signal</string>
    <string name="preferences_app_protection__screen_lock_inactivity_timeout">不活跃锁屏逾时</string>
    <string name="preferences_app_protection__signal_pin">Signal PIN 码</string>
    <string name="preferences_app_protection__create_a_pin">创建 PIN 码</string>
    <string name="preferences_app_protection__change_your_pin">更改 PIN 码</string>
    <string name="preferences_app_protection__pin_reminders">PIN 码提醒</string>
    <string name="preferences_app_protection__turn_off">关闭</string>
    <string name="preferences_app_protection__confirm_pin">确认 PIN</string>
    <string name="preferences_app_protection__confirm_your_signal_pin">请确认您的 Signal PIN 码</string>
    <string name="preferences_app_protection__make_sure_you_memorize_or_securely_store_your_pin">请确保你能牢记或安全保存好你的 PIN 码，因为它不能被找回。如果你忘记了 PIN 码，你可能会在重新注册 Signal 账号时丢失一些数据。</string>
    <string name="preferences_app_protection__incorrect_pin_try_again">PIN 错误，请重试。</string>
    <string name="preferences_app_protection__failed_to_enable_registration_lock">无法启用注册锁。</string>
    <string name="preferences_app_protection__failed_to_disable_registration_lock">无法禁用注册锁。</string>
    <string name="AppProtectionPreferenceFragment_none">无</string>
    <string name="preferences_app_protection__registration_lock">注册锁定</string>
    <string name="RegistrationActivity_you_must_enter_your_registration_lock_PIN">必须输入注册锁定 PIN</string>
    <string name="RegistrationActivity_your_pin_has_at_least_d_digits_or_characters">您的密码必须是由至少%1$d位数字或字母组成</string>
    <string name="RegistrationActivity_too_many_attempts">尝试次数过多</string>
    <string name="RegistrationActivity_you_have_made_too_many_incorrect_registration_lock_pin_attempts_please_try_again_in_a_day">注册锁定 PIN 输入错误过多，请一天后重试。</string>
    <string name="RegistrationActivity_you_have_made_too_many_attempts_please_try_again_later">您的尝试次数过多，请稍候再试。</string>
    <string name="RegistrationActivity_error_connecting_to_service">连接服务出错</string>
    <string name="preferences_chats__backups">备份</string>
    <string name="prompt_passphrase_activity__signal_is_locked">Molly 已锁定</string>
    <string name="prompt_passphrase_activity__tap_to_unlock">点击解锁</string>
    <string name="Recipient_unknown">未知</string>

    <!-- Option in settings that will take use to re-register if they are no longer registered -->
    <string name="preferences_account_reregister">重新注册账户</string>
    <!-- Option in settings that will take user to our website or playstore to update their expired build -->
    <string name="preferences_account_update_signal">升级 Signal</string>
    <!-- Option in settings shown when user is no longer registered or expired client that will WIPE ALL THEIR DATA -->
    <string name="preferences_account_delete_all_data">删除所有数据</string>
    <!-- Title for confirmation dialog confirming user wants to delete all their data -->
    <string name="preferences_account_delete_all_data_confirmation_title">是否删除所有数据？</string>
    <!-- Message in confirmation dialog to delete all data explaining how it works, and that the app will be closed after deletion -->
    <string name="preferences_account_delete_all_data_confirmation_message">这将重置应用并删除所有消息。应用将会在这个过程完成后关闭。</string>
    <!-- Confirmation action to proceed with application data deletion -->
    <string name="preferences_account_delete_all_data_confirmation_proceed">继续</string>
    <!-- Confirmation action to cancel application data deletion -->
    <string name="preferences_account_delete_all_data_confirmation_cancel">取消</string>
    <!-- Error message shown when we fail to delete the data for some unknown reason -->
    <string name="preferences_account_delete_all_data_failed">无法删除数据</string>

    <!-- TransferOrRestoreFragment -->
    <string name="TransferOrRestoreFragment__transfer_or_restore_account">转移或还原帐户</string>
    <string name="TransferOrRestoreFragment__if_you_have_previously_registered_a_signal_account">如果之前已注册 Signal 帐户，可转移或还原您的帐户和消息</string>
    <string name="TransferOrRestoreFragment__transfer_from_android_device">从 Android 设备转移</string>
    <string name="TransferOrRestoreFragment__transfer_your_account_and_messages_from_your_old_android_device">从旧的 Android 设备转移您的帐户和消息。您需要可访问旧设备。</string>
    <string name="TransferOrRestoreFragment__you_need_access_to_your_old_device">您需要可访问旧设备。</string>
    <string name="TransferOrRestoreFragment__restore_from_backup">从备份还原</string>
    <string name="TransferOrRestoreFragment__restore_your_messages_from_a_local_backup">从本地备份还原消息。如果现在不进行还原，以后将无法还原。</string>

    <!-- NewDeviceTransferInstructionsFragment -->
    <string name="NewDeviceTransferInstructions__open_signal_on_your_old_android_phone">在旧的 Android 手机上打开 Signal</string>
    <string name="NewDeviceTransferInstructions__continue">继续</string>
    <string name="NewDeviceTransferInstructions__first_bullet">1.</string>
    <string name="NewDeviceTransferInstructions__tap_on_your_profile_photo_in_the_top_left_to_open_settings">点击左上侧个人资料图片，打开设置。</string>
    <string name="NewDeviceTransferInstructions__second_bullet">2.</string>
    <string name="NewDeviceTransferInstructions__tap_on_account">"点击“帐户”。"</string>
    <string name="NewDeviceTransferInstructions__third_bullet">3.</string>
    <string name="NewDeviceTransferInstructions__tap_transfer_account_and_then_continue_on_both_devices">"在两个设备，点击“转移帐户”，然后选择“继续”"</string>

    <!-- NewDeviceTransferSetupFragment -->
    <string name="NewDeviceTransferSetup__preparing_to_connect_to_old_android_device">正在准备连接至旧的 Android 设备…</string>
    <string name="NewDeviceTransferSetup__take_a_moment_should_be_ready_soon">请稍等，将很快准备就绪</string>
    <string name="NewDeviceTransferSetup__waiting_for_old_device_to_connect">正在等待旧的 Android 设备连接…</string>
    <string name="NewDeviceTransferSetup__signal_needs_the_location_permission_to_discover_and_connect_with_your_old_device">Molly 需位置权限，以发现并连接旧的 Android 设备。</string>
    <string name="NewDeviceTransferSetup__signal_needs_location_services_enabled_to_discover_and_connect_with_your_old_device">Molly 需已启用的位置服务，以发现并连接旧的 Android 设备。</string>
    <string name="NewDeviceTransferSetup__signal_needs_wifi_on_to_discover_and_connect_with_your_old_device">Molly 需开启的 Wi-Fi，以发现并连接旧的 Android 设备。Wi-Fi 需开启但不必连接 Wi-Fi 网络。</string>
    <string name="NewDeviceTransferSetup__sorry_it_appears_your_device_does_not_support_wifi_direct">抱歉，该设备好像不支持 Wi-Fi Direct。Molly 通过 Wi-Fi Direct 来发现并连接旧的 Android 设备。仍可通过从旧的 Android 设备还原帐户来还原备份。</string>
    <string name="NewDeviceTransferSetup__restore_a_backup">还原备份</string>
    <string name="NewDeviceTransferSetup__an_unexpected_error_occurred_while_attempting_to_connect_to_your_old_device">尝试连接旧的 Android 设备时，发生意外错误。</string>

    <!-- OldDeviceTransferSetupFragment -->
    <string name="OldDeviceTransferSetup__searching_for_new_android_device">正在搜索新的 Android 设备…</string>
    <string name="OldDeviceTransferSetup__signal_needs_the_location_permission_to_discover_and_connect_with_your_new_device">Molly 需位置权限，以发现并连接新的 Android 设备。</string>
    <string name="OldDeviceTransferSetup__signal_needs_location_services_enabled_to_discover_and_connect_with_your_new_device">Molly 需已启用的位置服务，以发现并连接新的 Android 设备。</string>
    <string name="OldDeviceTransferSetup__signal_needs_wifi_on_to_discover_and_connect_with_your_new_device">Molly 需开启的 Wi-Fi，以发现并连接新的 Android 设备。Wi-Fi 需开启但不必连接 Wi-Fi 网络。</string>
    <string name="OldDeviceTransferSetup__sorry_it_appears_your_device_does_not_support_wifi_direct">抱歉，该设备好像不支持 Wi-Fi Direct。Molly 通过 Wi-Fi Direct 来发现并连接新的 Android 设备。仍可通过从新的 Android 设备还原帐户来还原备份。</string>
    <string name="OldDeviceTransferSetup__create_a_backup">创建备份</string>
    <string name="OldDeviceTransferSetup__an_unexpected_error_occurred_while_attempting_to_connect_to_your_old_device">尝试连接新的 Android 设备时，发生意外错误。</string>

    <!-- DeviceTransferSetupFragment -->
    <string name="DeviceTransferSetup__unable_to_open_wifi_settings">无法打开 Wi-Fi 设置，请手动开启 Wi-Fi。</string>
    <string name="DeviceTransferSetup__grant_location_permission">授予位置权限</string>
    <string name="DeviceTransferSetup__turn_on_location_services">开启位置服务</string>
    <string name="DeviceTransferSetup__turn_on_wifi">开启 Wi-Fi</string>
    <string name="DeviceTransferSetup__error_connecting">连接时出错</string>
    <string name="DeviceTransferSetup__retry">重试</string>
    <string name="DeviceTransferSetup__submit_debug_logs">提交调试日志</string>
    <string name="DeviceTransferSetup__verify_code">验证代码</string>
    <string name="DeviceTransferSetup__verify_that_the_code_below_matches_on_both_of_your_devices">请验证下方代码在两个设备上匹配，然后点击继续。</string>
    <string name="DeviceTransferSetup__the_numbers_do_not_match">代码不匹配</string>
    <string name="DeviceTransferSetup__continue">继续</string>
    <string name="DeviceTransferSetup__if_the_numbers_on_your_devices_do_not_match_its_possible_you_connected_to_the_wrong_device">如果设备上的代码不匹配，可能连接了错误的设备。请停止转移并重试，保持两个设备贴近。</string>
    <string name="DeviceTransferSetup__stop_transfer">停止转移</string>
    <string name="DeviceTransferSetup__unable_to_discover_old_device">找不到旧设备</string>
    <string name="DeviceTransferSetup__unable_to_discover_new_device">找不到新设备</string>
    <string name="DeviceTransferSetup__make_sure_the_following_permissions_are_enabled">请确保启用以下权限和服务：</string>
    <string name="DeviceTransferSetup__location_permission">位置权限</string>
    <string name="DeviceTransferSetup__location_services">位置服务</string>
    <string name="DeviceTransferSetup__wifi">Wi-Fi</string>
    <string name="DeviceTransferSetup__on_the_wifi_direct_screen_remove_all_remembered_groups_and_unlink_any_invited_or_connected_devices">在 WiFi Direct 屏幕，移除全部记住的群组，并取消关联任何邀请或关联的设备。</string>
    <string name="DeviceTransferSetup__wifi_direct_screen">WiFi Direct 屏幕</string>
    <string name="DeviceTransferSetup__try_turning_wifi_off_and_on_on_both_devices">在两个设备上，尝试开启并关闭 Wi-Fi。</string>
    <string name="DeviceTransferSetup__make_sure_both_devices_are_in_transfer_mode">请确保两个设备处于转移模式。</string>
    <string name="DeviceTransferSetup__go_to_support_page">访问支持页面</string>
    <string name="DeviceTransferSetup__try_again">重试</string>
    <string name="DeviceTransferSetup__waiting_for_other_device">正在等待另一个设备</string>
    <string name="DeviceTransferSetup__tap_continue_on_your_other_device_to_start_the_transfer">在另一设备上点击“继续”，开始转移。</string>
    <string name="DeviceTransferSetup__tap_continue_on_your_other_device">在另一设备上点击“继续”…</string>

    <!-- NewDeviceTransferFragment -->
    <string name="NewDeviceTransfer__cannot_transfer_from_a_newer_version_of_signal">无法从较新版 Signal 转移</string>
    <!-- Error message indicating that we could not finish the user\'s device transfer. Displayed in a toast at the bottom of the screen. -->
    <string name="NewDeviceTransfer__failure_foreign_key">传输的数据存在格式错误</string>

    <!-- DeviceTransferFragment -->
    <string name="DeviceTransfer__transferring_data">正在转移数据</string>
    <string name="DeviceTransfer__keep_both_devices_near_each_other">请确保两个设备互相贴近。不要关闭设备，并保持 Molly 运行。转移是端对端加密的。</string>
    <string name="DeviceTransfer__d_messages_so_far">目前 %1$d 消息…</string>
    <!-- Filled in with total percentage of messages transferred -->
    <string name="DeviceTransfer__s_of_messages_so_far">目前已传输 %1$s%%…</string>
    <string name="DeviceTransfer__cancel">取消</string>
    <string name="DeviceTransfer__try_again">重试</string>
    <string name="DeviceTransfer__stop_transfer">停止转移</string>
    <string name="DeviceTransfer__all_transfer_progress_will_be_lost">将丢失全部转移数据。</string>
    <string name="DeviceTransfer__transfer_failed">转移失败</string>
    <string name="DeviceTransfer__unable_to_transfer">无法转移</string>

    <!-- OldDeviceTransferInstructionsFragment -->
    <string name="OldDeviceTransferInstructions__transfer_account">转移帐户</string>
    <string name="OldDeviceTransferInstructions__first_bullet">1.</string>
    <string name="OldDeviceTransferInstructions__download_signal_on_your_new_android_device">在新的 Android 设备上下载 Molly</string>
    <string name="OldDeviceTransferInstructions__second_bullet">2.</string>
    <string name="OldDeviceTransferInstructions__tap_on_transfer_or_restore_account">"点击“转移或还原帐户”"</string>
    <string name="OldDeviceTransferInstructions__third_bullet">3.</string>
    <string name="OldDeviceTransferInstructions__select_transfer_from_android_device_when_prompted_and_then_continue">"出现提示时选择“从 Android 设备转移”，然后选择“继续”。保持两个设备互相贴近。"</string>
    <string name="OldDeviceTransferInstructions__continue">继续</string>

    <!-- OldDeviceTransferComplete -->
    <string name="OldDeviceTransferComplete__go_to_your_new_device">转至新设备</string>
    <string name="OldDeviceTransferComplete__your_signal_data_has_Been_transferred_to_your_new_device">您的 Signal 数据已转移至新设备。为了完成转移流程，必须在新设备上继续注册。</string>
    <string name="OldDeviceTransferComplete__close">关闭</string>

    <!-- NewDeviceTransferComplete -->
    <string name="NewDeviceTransferComplete__transfer_successful">成功转移</string>
    <string name="NewDeviceTransferComplete__transfer_complete">转移完成</string>
    <string name="NewDeviceTransferComplete__to_complete_the_transfer_process_you_must_continue_registration">为了完成转移流程，必须继续注册。</string>
    <string name="NewDeviceTransferComplete__continue_registration">继续注册</string>

    <!-- DeviceToDeviceTransferService -->
    <string name="DeviceToDeviceTransferService_content_title">帐户转移</string>
    <string name="DeviceToDeviceTransferService_status_ready">正在准备连接其他 Android 设备…</string>
    <string name="DeviceToDeviceTransferService_status_starting_up">正在准备连接其他 Android 设备…</string>
    <string name="DeviceToDeviceTransferService_status_discovery">正在搜索其他 Android 设备…</string>
    <string name="DeviceToDeviceTransferService_status_network_connected">正在连接其他 Android 设备…</string>
    <string name="DeviceToDeviceTransferService_status_verification_required">需要验证</string>
    <string name="DeviceToDeviceTransferService_status_service_connected">正在转移帐户…</string>

    <!-- OldDeviceTransferLockedDialog -->
    <string name="OldDeviceTransferLockedDialog__complete_registration_on_your_new_device">在新设备上完成注册</string>
    <string name="OldDeviceTransferLockedDialog__your_signal_account_has_been_transferred_to_your_new_device">您的 Signal 帐户已转移到新设备，但必须在该设备上完成注册以继续。该设备上的 Signal 将停用。</string>
    <string name="OldDeviceTransferLockedDialog__done">完成</string>
    <string name="OldDeviceTransferLockedDialog__cancel_and_activate_this_device">取消并激活该设备</string>

    <!-- AdvancedPreferenceFragment -->

    <!-- RecipientBottomSheet -->
    <string name="RecipientBottomSheet_block">屏蔽</string>
    <string name="RecipientBottomSheet_unblock">取消屏蔽</string>
    <string name="RecipientBottomSheet_add_to_contacts">添加到联系人</string>
    <!-- Error message that displays when a user tries to tap to view system contact details but has no app that supports it -->
    <string name="RecipientBottomSheet_unable_to_open_contacts">找不到可以打开通讯录的应用。</string>
    <string name="RecipientBottomSheet_add_to_a_group">添加至群组</string>
    <string name="RecipientBottomSheet_add_to_another_group">添加至另一群组</string>
    <string name="RecipientBottomSheet_view_safety_number">查看安全码</string>
    <string name="RecipientBottomSheet_make_admin">设为管理员</string>
    <string name="RecipientBottomSheet_remove_as_admin">取消其管理员身份</string>
    <string name="RecipientBottomSheet_remove_from_group">从群组移除</string>

    <string name="RecipientBottomSheet_remove_s_as_group_admin">取消%1$s的管理员身份？</string>
    <string name="RecipientBottomSheet_s_will_be_able_to_edit_group">"“%1$s” 将能编辑此群组及其成员。"</string>

    <string name="RecipientBottomSheet_remove_s_from_the_group">将%1$s从群组移除？</string>
    <!-- Dialog message shown when removing someone from a group with group link being active to indicate they will not be able to rejoin -->
    <string name="RecipientBottomSheet_remove_s_from_the_group_they_will_not_be_able_to_rejoin">要将%1$s移除出群组吗？对方将无法通过群组链接重新加入群组。</string>
    <string name="RecipientBottomSheet_remove">移除</string>
    <string name="RecipientBottomSheet_copied_to_clipboard">已复制到剪切板</string>

    <string name="GroupRecipientListItem_admin">管理员</string>
    <string name="GroupRecipientListItem_approve_description">批准</string>
    <string name="GroupRecipientListItem_deny_description">拒绝</string>


    <!-- GroupsLearnMoreBottomSheetDialogFragment -->
    <string name="GroupsLearnMore_legacy_vs_new_groups">新旧版群组对比</string>
    <string name="GroupsLearnMore_what_are_legacy_groups">什么是旧版群组？</string>
    <string name="GroupsLearnMore_paragraph_1">旧版群组不兼容新版群组的功能，如管理员和更完善群组更新通知。</string>
    <string name="GroupsLearnMore_can_i_upgrade_a_legacy_group">我能升级旧版群组吗？</string>
    <string name="GroupsLearnMore_paragraph_2">旧版群组暂时无法升级为新版群组，但若群成员都已升级到最新版 Signal，您可以创建一个包含相同成员的新版群组。</string>
    <string name="GroupsLearnMore_paragraph_3">Signal 将在未来提供升级旧版群组的渠道。</string>

    <!-- GroupLinkBottomSheetDialogFragment -->
    <string name="GroupLinkBottomSheet_share_hint_requiring_approval">任何人都能凭此链接查看群组名称和头像，并提交入群申请。请仅分享给您信任的人。</string>
    <string name="GroupLinkBottomSheet_share_hint_not_requiring_approval">任何人都能凭此链接查看群组名称和头像，并加入群组。请仅分享给您信任的人。</string>
    <string name="GroupLinkBottomSheet_share_via_signal">通过 Molly 分享</string>
    <string name="GroupLinkBottomSheet_copy">复制</string>
    <string name="GroupLinkBottomSheet_qr_code">QR 代码</string>
    <string name="GroupLinkBottomSheet_share">分享</string>
    <string name="GroupLinkBottomSheet_copied_to_clipboard">已复制到剪切板</string>
    <string name="GroupLinkBottomSheet_the_link_is_not_currently_active">此链接尚未激活</string>

    <!-- VoiceNotePlaybackPreparer -->
    <string name="VoiceNotePlaybackPreparer__failed_to_play_voice_message">无法播放语音消息</string>

    <!-- VoiceNoteMediaDescriptionCompatFactory -->
    <string name="VoiceNoteMediaItemFactory__voice_message">语音消息 · %1$s</string>
    <string name="VoiceNoteMediaItemFactory__s_to_s">%1$s 至 %2$s</string>

    <!-- StorageUtil -->
    <string name="StorageUtil__s_s">%1$s/%2$s</string>
    <string name="BlockedUsersActivity__s_has_been_blocked">已屏蔽“%1$s”。</string>
    <string name="BlockedUsersActivity__failed_to_block_s">无法屏蔽“%1$s”</string>
    <string name="BlockedUsersActivity__s_has_been_unblocked">已取消屏蔽“%1$s”。</string>

    <!-- ReviewCardDialogFragment -->
    <string name="ReviewCardDialogFragment__review_members">审查成员</string>
    <string name="ReviewCardDialogFragment__review_request">审查请求</string>
    <string name="ReviewCardDialogFragment__d_group_members_have_the_same_name">%1$d 位群组成员的名字相同，请审查以下成员并采取相应措施。</string>
    <string name="ReviewCardDialogFragment__if_youre_not_sure">如果您不确定此请求的来源，请审查以下联系人并采取相应措施。</string>
    <string name="ReviewCardDialogFragment__no_other_groups_in_common">没有其它共同群组。</string>
    <string name="ReviewCardDialogFragment__no_groups_in_common">无共同群组。</string>
    <plurals name="ReviewCardDialogFragment__d_other_groups_in_common">
        <item quantity="other">%1$d 个共同群组</item>
    </plurals>
    <plurals name="ReviewCardDialogFragment__d_groups_in_common">
        <item quantity="other">%1$d 个共同群组</item>
    </plurals>
    <string name="ReviewCardDialogFragment__remove_s_from_group">将%1$s从群组移除？</string>
    <string name="ReviewCardDialogFragment__remove">移除</string>
    <string name="ReviewCardDialogFragment__failed_to_remove_group_member">移除群组成员失败。</string>

    <!-- ReviewCard -->
    <string name="ReviewCard__member">成员</string>
    <string name="ReviewCard__request">入群请求</string>
    <string name="ReviewCard__your_contact">您的联系人</string>
    <string name="ReviewCard__remove_from_group">从群组移除</string>
    <string name="ReviewCard__update_contact">更新联系人</string>
    <string name="ReviewCard__block">屏蔽</string>
    <string name="ReviewCard__delete">删除</string>
    <string name="ReviewCard__recently_changed">最近更改了其用户名 %1$s 为 %2$s</string>

    <!-- CallParticipantsListUpdatePopupWindow -->
    <string name="CallParticipantsListUpdatePopupWindow__s_joined">%1$s已加入</string>
    <string name="CallParticipantsListUpdatePopupWindow__s_and_s_joined">%1$s与%2$s已加入</string>
    <string name="CallParticipantsListUpdatePopupWindow__s_s_and_s_joined">%1$s、%2$s和 %3$s已加入</string>
    <string name="CallParticipantsListUpdatePopupWindow__s_s_and_d_others_joined">%1$s、%2$s 及其它 %3$d 位用户已加入</string>
    <string name="CallParticipantsListUpdatePopupWindow__s_left">%1$s 已离开</string>
    <string name="CallParticipantsListUpdatePopupWindow__s_and_s_left">%1$s和%2$s已离开</string>
    <string name="CallParticipantsListUpdatePopupWindow__s_s_and_s_left">%1$s、%2$s和%3$s已离开</string>
    <string name="CallParticipantsListUpdatePopupWindow__s_s_and_d_others_left">%1$s、%2$s 及其它 %3$d 位用户已离开</string>

    <string name="CallParticipant__you">您</string>
    <string name="CallParticipant__you_on_another_device">您（其它设备）</string>
    <string name="CallParticipant__s_on_another_device">%1$s（其它设备）</string>

    <!-- WifiToCellularPopupWindow -->
    <!-- Message shown during a call when the WiFi network is unusable, and cellular data starts to be used for the call instead. -->
    <string name="WifiToCellularPopupWindow__weak_wifi_switched_to_cellular">Wi-Fi 信号弱。已切换到蜂窝网络。</string>

    <!-- DeleteAccountFragment -->
    <string name="DeleteAccountFragment__deleting_your_account_will">删除账户将会：</string>
    <string name="DeleteAccountFragment__enter_your_phone_number">输入您的电话号码</string>
    <string name="DeleteAccountFragment__delete_account">删除账户</string>
    <string name="DeleteAccountFragment__delete_your_account_info_and_profile_photo">删除您的账户信息和个人资料照片</string>
    <string name="DeleteAccountFragment__delete_all_your_messages">删除您的全部消息</string>
    <string name="DeleteAccountFragment__delete_s_in_your_payments_account">在您的付款账户中删除 %1$s</string>
    <string name="DeleteAccountFragment__no_country_code">未指定国家代码</string>
    <string name="DeleteAccountFragment__no_number">未指定号码</string>
    <string name="DeleteAccountFragment__the_phone_number">您输入的手机号码和您的帐户不符。</string>
    <string name="DeleteAccountFragment__are_you_sure">您确定要删除您的账号吗？</string>
    <string name="DeleteAccountFragment__this_will_delete_your_signal_account">此操作将会删除您的 Signal 账户并重置 Signal 应用。应用将会在这个过程完成后关闭。</string>
    <string name="DeleteAccountFragment__failed_to_delete_local_data">删除本地数据失败。您可以手动在系统的应用设置中进行清除。</string>
    <string name="DeleteAccountFragment__launch_app_settings">打开应用设置</string>
    <!-- Title of progress dialog shown when a user deletes their account and the process is leaving all groups -->
    <string name="DeleteAccountFragment__leaving_groups">正在离开群组…</string>
    <!-- Title of progress dialog shown when a user deletes their account and the process has left all groups -->
    <string name="DeleteAccountFragment__deleting_account">正在删除账户…</string>
    <!-- Message of progress dialog shown when a user deletes their account and the process is canceling their subscription -->
    <string name="DeleteAccountFragment__canceling_your_subscription">正在取消您的定期捐款……</string>
    <!-- Message of progress dialog shown when a user deletes their account and the process is leaving groups -->
    <string name="DeleteAccountFragment__depending_on_the_number_of_groups">这可能需要数分钟，根据您所在的群组人数而定</string>
    <!-- Message of progress dialog shown when a user deletes their account and the process has left all groups -->
    <string name="DeleteAccountFragment__deleting_all_user_data_and_resetting">正在删除用户数据和重置应用</string>
    <!-- Title of error dialog shown when a network error occurs during account deletion -->
    <string name="DeleteAccountFragment__account_not_deleted">帐户未删除</string>
    <!-- Message of error dialog shown when a network error occurs during account deletion -->
    <string name="DeleteAccountFragment__there_was_a_problem">完成删除步骤时出现问题。请检查您的网络连接并重试。</string>

    <!-- DeleteAccountCountryPickerFragment -->
    <string name="DeleteAccountCountryPickerFragment__search_countries">搜索国家</string>

    <!-- CreateGroupActivity -->
    <string name="CreateGroupActivity__skip">跳过</string>
    <plurals name="CreateGroupActivity__d_members">
        <item quantity="other">%1$d 个成员</item>
    </plurals>

    <!-- ShareActivity -->
    <string name="ShareActivity__share">分享</string>
    <string name="ShareActivity__send">发送</string>
    <string name="ShareActivity__comma_s">，%1$s</string>
    <!-- Toast when the incoming intent is invalid -->
    <string name="ShareActivity__could_not_get_share_data_from_intent">无法从意图获取共享数据。</string>

    <!-- MultiShareDialogs -->
    <string name="MultiShareDialogs__failed_to_send_to_some_users">无法发送给某些用户</string>
    <string name="MultiShareDialogs__you_can_only_share_with_up_to">最多只能分享 %1$d 个对话</string>

    <!-- ChatWallpaperActivity -->

    <!-- ChatWallpaperFragment -->
    <string name="ChatWallpaperFragment__chat_color">聊天颜色</string>
    <string name="ChatWallpaperFragment__reset_chat_colors">重置聊天颜色</string>
    <string name="ChatWallpaperFragment__reset_chat_color">重置聊天颜色</string>
    <string name="ChatWallpaperFragment__reset_chat_color_question">是否重置聊天颜色？</string>
    <string name="ChatWallpaperFragment__set_wallpaper">设置墙纸</string>
    <string name="ChatWallpaperFragment__dark_mode_dims_wallpaper">深色模式暗淡墙纸</string>
    <string name="ChatWallpaperFragment__contact_name">联系人名字</string>
    <string name="ChatWallpaperFragment__reset">重置</string>
    <string name="ChatWallpaperFragment__wallpaper_preview_description">墙纸预览</string>
    <string name="ChatWallpaperFragment__would_you_like_to_override_all_chat_colors">是否想要覆盖全部聊天颜色？</string>
    <string name="ChatWallpaperFragment__would_you_like_to_override_all_wallpapers">是否想要覆盖全部墙纸？</string>
    <string name="ChatWallpaperFragment__reset_default_colors">重置默认颜色</string>
    <string name="ChatWallpaperFragment__reset_all_colors">重置全部颜色</string>
    <string name="ChatWallpaperFragment__reset_default_wallpaper">重置默认墙纸</string>
    <string name="ChatWallpaperFragment__reset_all_wallpapers">重置全部墙纸</string>
    <string name="ChatWallpaperFragment__reset_wallpapers">重置墙纸</string>
    <string name="ChatWallpaperFragment__reset_wallpaper">重置墙纸</string>
    <string name="ChatWallpaperFragment__reset_wallpaper_question">是否重置墙纸？</string>

    <!-- ChatWallpaperSelectionFragment -->
    <string name="ChatWallpaperSelectionFragment__choose_from_photos">从图片中选择</string>
    <string name="ChatWallpaperSelectionFragment__presets">预设</string>

    <!-- ChatWallpaperPreviewActivity -->
    <string name="ChatWallpaperPreviewActivity__preview">预览</string>
    <string name="ChatWallpaperPreviewActivity__set_wallpaper">设置墙纸</string>
    <string name="ChatWallpaperPreviewActivity__swipe_to_preview_more_wallpapers">轻扫预览更多墙纸</string>
    <string name="ChatWallpaperPreviewActivity__set_wallpaper_for_all_chats">对全部聊天设置墙纸</string>
    <string name="ChatWallpaperPreviewActivity__set_wallpaper_for_s">对 %1$s 设置墙纸</string>
    <string name="ChatWallpaperPreviewActivity__viewing_your_gallery_requires_the_storage_permission">查看相册需存储权限。</string>

    <!-- WallpaperImageSelectionActivity -->

    <!-- WallpaperCropActivity -->
    <string name="WallpaperCropActivity__pinch_to_zoom_drag_to_adjust">捏合缩放，拖拉调整。</string>
    <string name="WallpaperCropActivity__set_wallpaper_for_all_chats">对全部聊天设置墙纸。</string>
    <string name="WallpaperCropActivity__set_wallpaper_for_s">对 %1$s 设置墙纸。</string>
    <string name="WallpaperCropActivity__error_setting_wallpaper">设置墙纸出错。</string>
    <string name="WallpaperCropActivity__blur_photo">模糊图片</string>

    <!-- InfoCard -->
    <string name="payment_info_card_about_mobilecoin">关于 MobileCoin</string>
    <string name="payment_info_card_mobilecoin_is_a_new_privacy_focused_digital_currency">MobileCoin 是一种注重隐私的新款数字货币。</string>
    <string name="payment_info_card_adding_funds">正在添加资金</string>
    <string name="payment_info_card_you_can_add_funds_for_use_in">通过将 MobileCoin 发送至钱包地址，即可在 Molly 中添加并使用资金。</string>
    <string name="payment_info_card_cashing_out">兑现</string>
    <string name="payment_info_card_you_can_cash_out_mobilecoin">在支持 MobileCoin 的交易平台上，可随时兑现 MobileCoin。只需在该交易平台上，将资金转移至您的帐户。</string>
    <string name="payment_info_card_hide_this_card">是否隐藏该卡片？</string>
    <string name="payment_info_card_hide">隐藏</string>
    <!-- Title of save recovery phrase card -->
    <string name="payment_info_card_save_recovery_phrase">保存恢复短语</string>
    <string name="payment_info_card_your_recovery_phrase_gives_you">恢复短语提供了另一种方式，可用于还原您的付款帐户。</string>
    <!-- Button in save recovery phrase card -->
    <string name="payment_info_card_save_your_phrase">保存您的短语</string>
    <string name="payment_info_card_update_your_pin">更新 PIN 码</string>
    <string name="payment_info_card_with_a_high_balance">余额较高时，可升级为字母数字 PIN 码，更好地保护您的帐号。</string>
    <string name="payment_info_card_update_pin">更新 PIN</string>

  <!-- Removed by excludeNonTranslatables <string name="payment_info_card__learn_more__about_mobilecoin" translatable="false">https://support.signal.org/hc/articles/360057625692#payments_which_ones</string> -->
  <!-- Removed by excludeNonTranslatables <string name="payment_info_card__learn_more__adding_to_your_wallet" translatable="false">https://support.signal.org/hc/articles/360057625692#payments_transfer_from_exchange</string> -->
  <!-- Removed by excludeNonTranslatables <string name="payment_info_card__learn_more__cashing_out" translatable="false">https://support.signal.org/hc/articles/360057625692#payments_transfer_to_exchange</string> -->

    <!-- DeactivateWalletFragment -->
    <string name="DeactivateWalletFragment__deactivate_wallet">停用钱包</string>
    <string name="DeactivateWalletFragment__your_balance">您的余额</string>
    <string name="DeactivateWalletFragment__its_recommended_that_you">我们建议您在停用付款之前将资金转移至其他钱包地址。如果您当前选择不转移，在重新激活付款时，您的资金将保留在 Molly 关联的钱包内。</string>
    <string name="DeactivateWalletFragment__transfer_remaining_balance">转移剩余余额</string>
    <string name="DeactivateWalletFragment__deactivate_without_transferring">停用而不转移</string>
    <string name="DeactivateWalletFragment__deactivate">停用</string>
    <string name="DeactivateWalletFragment__deactivate_without_transferring_question">是否停用而不转移？</string>
    <string name="DeactivateWalletFragment__your_balance_will_remain">当重新激活付款时，您的余额将保留在 Molly 关联的钱包内。</string>
    <string name="DeactivateWalletFragment__error_deactivating_wallet">停用钱包出错。</string>
  <!-- Removed by excludeNonTranslatables <string name="DeactivateWalletFragment__learn_more__we_recommend_transferring_your_funds" translatable="false">https://support.signal.org/hc/articles/360057625692#payments_deactivate</string> -->

    <!-- PaymentsRecoveryStartFragment -->
    <string name="PaymentsRecoveryStartFragment__recovery_phrase">恢复短语</string>
    <string name="PaymentsRecoveryStartFragment__view_recovery_phrase">查看恢复短语</string>
    <!-- Title in save recovery phrase screen -->
    <string name="PaymentsRecoveryStartFragment__save_recovery_phrase">保存恢复短语</string>
    <string name="PaymentsRecoveryStartFragment__enter_recovery_phrase">输入恢复短语</string>
    <plurals name="PaymentsRecoveryStartFragment__your_balance_will_automatically_restore">
        <item quantity="other">重新安装 Signal 并确认 Signal PIN 码后，您的余额将自动恢复。另外您也可以使用恢复短语来恢复您的余额。恢复短语是一个对您具有唯一性的 %1$d 词短语。请将其记下并妥善保存。</item>
    </plurals>
    <!-- Description in save recovery phrase screen which shows up when user has non zero balance -->
    <string name="PaymentsRecoveryStartFragment__got_balance">您还有一部分余额！是时候保存您的恢复短语了——这是一个 24 字/词的密钥，可以用来恢复您的余额。</string>
    <!-- Description in save recovery phrase screen which shows up when user navigates from info card -->
    <string name="PaymentsRecoveryStartFragment__time_to_save">是时候保存您的恢复短语了——这是一个 24 字/词的密钥，可以用来恢复您的余额。</string>
    <string name="PaymentsRecoveryStartFragment__your_recovery_phrase_is_a">恢复短语包含 %1$d 个单词，并且对您是唯一的，可用于还原您的余额。</string>
    <string name="PaymentsRecoveryStartFragment__start">开始</string>
    <string name="PaymentsRecoveryStartFragment__enter_manually">手动输入</string>
    <string name="PaymentsRecoveryStartFragment__paste_from_clipboard">从剪贴板粘贴</string>
    <!-- Alert dialog title which asks before going back if user wants to save recovery phrase -->
    <string name="PaymentsRecoveryStartFragment__continue_without_saving">是否在不保存的情况下继续？</string>
    <!-- Alert dialog description to let user know why recovery phrase needs to be saved -->
    <string name="PaymentsRecoveryStartFragment__your_recovery_phrase">您的恢复短语可以让您在最坏的情况下恢复您的余额。我们强烈建议您保存您的恢复短语。</string>
    <!-- Alert dialog option to skip recovery phrase -->
    <string name="PaymentsRecoveryStartFragment__skip_recovery_phrase">跳过恢复短语</string>
    <!-- Alert dialog option to cancel dialog-->
    <string name="PaymentsRecoveryStartFragment__cancel">取消</string>

    <!-- PaymentsRecoveryPasteFragment -->
    <string name="PaymentsRecoveryPasteFragment__paste_recovery_phrase">粘贴恢复短语</string>
    <string name="PaymentsRecoveryPasteFragment__recovery_phrase">恢复短语</string>
    <string name="PaymentsRecoveryPasteFragment__next">下一步</string>
    <string name="PaymentsRecoveryPasteFragment__invalid_recovery_phrase">无效的恢复短语</string>
    <string name="PaymentsRecoveryPasteFragment__make_sure">请确保输入了 %1$d 单词，然后重试。</string>

  <!-- Removed by excludeNonTranslatables <string name="PaymentsRecoveryStartFragment__learn_more__view" translatable="false">https://support.signal.org/hc/articles/360057625692#payments_wallet_view_passphrase</string> -->
  <!-- Removed by excludeNonTranslatables <string name="PaymentsRecoveryStartFragment__learn_more__restore" translatable="false">https://support.signal.org/hc/articles/360057625692#payments_wallet_restore_passphrase</string> -->

    <!-- PaymentsRecoveryPhraseFragment -->
    <string name="PaymentsRecoveryPhraseFragment__next">下一步</string>
    <string name="PaymentsRecoveryPhraseFragment__edit">编辑</string>
    <string name="PaymentsRecoveryPhraseFragment__your_recovery_phrase">您的恢复短语</string>
    <string name="PaymentsRecoveryPhraseFragment__write_down_the_following_d_words">依次记下以下 %1$d 个单词。请将该列表存储在安全的地方。</string>
    <string name="PaymentsRecoveryPhraseFragment__make_sure_youve_entered">请确保输入短语正确。</string>
    <string name="PaymentsRecoveryPhraseFragment__do_not_screenshot_or_send_by_email">请勿使用屏幕截图或通过电子邮件发送。</string>
    <string name="PaymentsRecoveryPhraseFragment__payments_account_restored">付款帐户已还原。</string>
    <string name="PaymentsRecoveryPhraseFragment__invalid_recovery_phrase">无效的恢复短语</string>
    <string name="PaymentsRecoveryPhraseFragment__make_sure_youve_entered_your_phrase_correctly_and_try_again">请确保输入短语正确，然后重试。</string>
    <string name="PaymentsRecoveryPhraseFragment__copy_to_clipboard">是否复制到剪贴板？</string>
    <string name="PaymentsRecoveryPhraseFragment__if_you_choose_to_store">如果选择以数字方式存储恢复短语，请确保将其安全地存储在可信任之处。</string>
    <string name="PaymentsRecoveryPhraseFragment__copy">复制</string>

    <!-- PaymentsRecoveryPhraseConfirmFragment -->
    <string name="PaymentRecoveryPhraseConfirmFragment__confirm_recovery_phrase">确认恢复短语</string>
    <string name="PaymentRecoveryPhraseConfirmFragment__enter_the_following_words">请输入恢复短语中以下单词。</string>
    <string name="PaymentRecoveryPhraseConfirmFragment__word_d">单词 %1$d</string>
    <string name="PaymentRecoveryPhraseConfirmFragment__see_phrase_again">再次查看短语</string>
    <string name="PaymentRecoveryPhraseConfirmFragment__done">完成</string>
    <string name="PaymentRecoveryPhraseConfirmFragment__recovery_phrase_confirmed">恢复短语已确认</string>

    <!-- PaymentsRecoveryEntryFragment -->
    <string name="PaymentsRecoveryEntryFragment__enter_recovery_phrase">输入恢复短语</string>
    <string name="PaymentsRecoveryEntryFragment__enter_word_d">输入单词 %1$d</string>
    <string name="PaymentsRecoveryEntryFragment__word_d">单词 %1$d</string>
    <string name="PaymentsRecoveryEntryFragment__next">下一步</string>
    <string name="PaymentsRecoveryEntryFragment__invalid_word">无效单词</string>

    <!-- UnreadPayments -->
    <string name="UnreadPayments__s_sent_you_s">%1$s 向您发送了 %2$s</string>
    <string name="UnreadPayments__d_new_payment_notifications">%1$d 个新的付款通知</string>

    <!-- CanNotSendPaymentDialog -->
    <string name="CanNotSendPaymentDialog__cant_send_payment">无法发送付款</string>
    <string name="CanNotSendPaymentDialog__to_send_a_payment_to_this_user">为了发送付款，该用户需接受您的消息请求。请向他们发送消息，来创建消息请求。</string>
    <string name="CanNotSendPaymentDialog__send_a_message">发送消息</string>

    <!-- GroupsInCommonMessageRequest -->
    <string name="GroupsInCommonMessageRequest__you_have_no_groups_in_common_with_this_person">与此人无共同群组。为了避免垃圾消息，请在接受之前仔细审查请求。</string>
    <string name="GroupsInCommonMessageRequest__none_of_your_contacts_or_people_you_chat_with_are_in_this_group">该群组没有您的联系人或曾聊过的人。为了避免垃圾消息，请在接受之前仔细审查请求。</string>
    <string name="GroupsInCommonMessageRequest__about_message_requests">关于消息请求</string>
    <string name="GroupsInCommonMessageRequest__okay">好的</string>
  <!-- Removed by excludeNonTranslatables <string name="GroupsInCommonMessageRequest__support_article" translatable="false">https://support.signal.org/hc/articles/360007459591</string> -->
    <string name="ChatColorSelectionFragment__heres_a_preview_of_the_chat_color">此处为聊天颜色预览。</string>
    <string name="ChatColorSelectionFragment__the_color_is_visible_to_only_you">该颜色仅对您可见。</string>

    <!-- GroupDescriptionDialog -->
    <string name="GroupDescriptionDialog__group_description">群组描述</string>

    <!-- QualitySelectorBottomSheetDialog -->
    <string name="QualitySelectorBottomSheetDialog__standard">标准</string>
    <string name="QualitySelectorBottomSheetDialog__faster_less_data">速度更快，数据更少</string>
    <string name="QualitySelectorBottomSheetDialog__high">高</string>
    <string name="QualitySelectorBottomSheetDialog__slower_more_data">速度更慢，数据更多</string>
    <string name="QualitySelectorBottomSheetDialog__photo_quality">图片质量</string>

    <!-- AppSettingsFragment -->
    <string name="AppSettingsFragment__invite_your_friends">邀请好友</string>
    <string name="AppSettingsFragment__copied_subscriber_id_to_clipboard">定期捐款人 ID 已复制到剪贴板</string>

    <!-- AccountSettingsFragment -->
    <string name="AccountSettingsFragment__account">帐户</string>
    <string name="AccountSettingsFragment__youll_be_asked_less_frequently">提醒次数将逐渐减少</string>
    <string name="AccountSettingsFragment__require_your_signal_pin">再次用您的手机号码注册 Signal，要求输入 Signal PIN 码。</string>
    <string name="AccountSettingsFragment__change_phone_number">更改电话号码</string>
    <!-- Account setting that allows user to request and export their signal account data -->
    <string name="AccountSettingsFragment__request_account_data">您的账户数据</string>

    <!-- ExportAccountDataFragment -->
    <!-- Part of requesting account data flow, this is the section title for requesting that account data -->
    <string name="ExportAccountDataFragment__your_account_data">您的账户数据</string>
    <!-- Explanation of account data the user can request. %1$s is replaced with Learn more with a link -->
    <string name="ExportAccountDataFragment__export_explanation">导出您的 Signal 账户数据报告。该报告不包含任何消息或媒体。%1$s</string>
    <!-- Learn more link to more information about requesting account data -->
    <string name="ExportAccountDataFragment__learn_more">了解详情</string>
    <!-- Button action to export the report data to another app (e.g. email) -->
    <string name="ExportAccountDataFragment__export_report">导出报告</string>

    <!-- Radio option to export the data as a text file .txt -->
    <string name="ExportAccountDataFragment__export_as_txt">导出为 TXT 文件</string>
    <!-- Label for the text file option -->
    <string name="ExportAccountDataFragment__export_as_txt_label">易读文本文件</string>
    <!-- Radio option to export the data as a json (java script object notation) file .json -->
    <string name="ExportAccountDataFragment__export_as_json">导出为 JSON 文件</string>
    <!-- Label for the json file option, the account data in a machine readable file format -->
    <string name="ExportAccountDataFragment__export_as_json_label">机器可读文件</string>

    <!-- Action to cancel (in a dialog) -->
    <string name="ExportAccountDataFragment__cancel_action">取消</string>

    <!-- Acknowledgement for download failure -->
    <string name="ExportAccountDataFragment__ok_action">好</string>
    <!-- Title of dialog shown when report fails to generate -->
    <string name="ExportAccountDataFragment__report_generation_failed">无法生成报告</string>
    <!-- Message of dialog shown when report fails to generate asking user to check network connection -->
    <string name="ExportAccountDataFragment__check_network">请检查您的网络连接并重试。</string>

    <!-- Title for export confirmation dialog -->
    <string name="ExportAccountDataFragment__export_report_confirmation">要导出数据？</string>
    <!-- Message for export confirmation dialog -->
    <string name="ExportAccountDataFragment__export_report_confirmation_message">请只将您的 Signal 账户数据分享给您信任的人或应用。</string>
    <!-- Action to export in for export confirmation dialog -->
    <string name="ExportAccountDataFragment__export_report_action">导出</string>

    <!-- Shown in a dialog with a spinner while the report is downloading -->
    <string name="ExportAccountDataFragment__download_progress">正在生成报告…</string>
    <!-- Explanation that the report is only generated on export and is not saved on the device -->
    <string name="ExportAccountDataFragment__report_not_stored_disclaimer">您的报告只在导出时生成，不会由 Signal 保存在您的设备上。</string>

    <!-- ChangeNumberFragment -->
    <string name="ChangeNumberFragment__use_this_to_change_your_current_phone_number_to_a_new_phone_number">您可以以此将当前的电话号码更改为新号码。变更将无法撤消。\n\n在继续操作之前，请确保您的新号码能接收短信或接听电话。</string>
    <string name="ChangeNumberFragment__continue">继续</string>
    <!-- Message shown on dialog after your number has been changed successfully. -->
    <string name="ChangeNumber__your_phone_number_has_changed_to_s">您的电话号码已被改为 %1$s</string>
    <!-- Confirmation button to dismiss number changed dialog -->
    <string name="ChangeNumber__okay">好的</string>

    <!-- ChangeNumberEnterPhoneNumberFragment -->
    <string name="ChangeNumberEnterPhoneNumberFragment__change_number">更换号码</string>
    <string name="ChangeNumberEnterPhoneNumberFragment__your_old_number">您的旧号码</string>
    <string name="ChangeNumberEnterPhoneNumberFragment__old_phone_number">旧电话号码</string>
    <string name="ChangeNumberEnterPhoneNumberFragment__your_new_number">您的新号码</string>
    <string name="ChangeNumberEnterPhoneNumberFragment__new_phone_number">新电话号码</string>
    <string name="ChangeNumberEnterPhoneNumberFragment__the_phone_number_you_entered_doesnt_match_your_accounts">您输入的手机号码和您的帐户不符。</string>
    <string name="ChangeNumberEnterPhoneNumberFragment__you_must_specify_your_old_number_country_code">您必须明确列出旧号码的国家代码</string>
    <string name="ChangeNumberEnterPhoneNumberFragment__you_must_specify_your_old_phone_number">您必须明确列出您的旧电话号码</string>
    <string name="ChangeNumberEnterPhoneNumberFragment__you_must_specify_your_new_number_country_code">您必须明确列出新号码的国家代码</string>
    <string name="ChangeNumberEnterPhoneNumberFragment__you_must_specify_your_new_phone_number">您必须明确列出您的新电话号码</string>

    <!-- ChangeNumberVerifyFragment -->
    <string name="ChangeNumberVerifyFragment__change_number">更换号码</string>
    <string name="ChangeNumberVerifyFragment__verifying_s">正在查验 %1$s</string>
    <string name="ChangeNumberVerifyFragment__captcha_required">需要验证码</string>

    <!-- ChangeNumberConfirmFragment -->
    <string name="ChangeNumberConfirmFragment__change_number">更改号码</string>
    <string name="ChangeNumberConfirmFragment__you_are_about_to_change_your_phone_number_from_s_to_s">您即将把您的电话号码从 %1$s 改为 %2$s。\n\n在继续操作之前，请检查下方的电话号码正确无误。</string>
    <string name="ChangeNumberConfirmFragment__edit_number">编辑号码</string>

    <!-- ChangeNumberRegistrationLockFragment -->
    <string name="ChangeNumberRegistrationLockFragment__signal_change_number_need_help_with_pin_for_android_v2_pin">Signal 更改号码 - Android 版需要 PIN 码帮助（v2 PIN 码）</string>

    <!-- ChangeNumberPinDiffersFragment -->
    <string name="ChangeNumberPinDiffersFragment__pins_do_not_match">PIN 码不正确</string>
    <string name="ChangeNumberPinDiffersFragment__the_pin_associated_with_your_new_number_is_different_from_the_pin_associated_with_your_old_one">关联新号码的 PIN 码与关联旧号码的 PIN 码不符。您想保留旧 PIN 码还是换成新 PIN 码？</string>
    <string name="ChangeNumberPinDiffersFragment__keep_old_pin">保留旧 PIN 码</string>
    <string name="ChangeNumberPinDiffersFragment__update_pin">更新 PIN</string>
    <string name="ChangeNumberPinDiffersFragment__keep_old_pin_question">要保留旧 PIN 码吗?</string>

    <!-- ChangeNumberLockActivity -->
    <!-- Info message shown to user if something crashed the app during the change number attempt and we were unable to confirm the change so we force them into this screen to check before letting them use the app -->
    <string name="ChangeNumberLockActivity__it_looks_like_you_tried_to_change_your_number_but_we_were_unable_to_determine_if_it_was_successful_rechecking_now">您似乎尝试过更改您的电话号码，但我们无法确定电话号码是否已成功更改。\n\n正在重新检查…</string>
    <!-- Dialog title shown if we were able to confirm your change number status (meaning we now know what the server thinks our number is) after a crash during the regular flow -->
    <string name="ChangeNumberLockActivity__change_status_confirmed">更改状态已确认</string>
    <!-- Dialog message shown if we were able to confirm your change number status (meaning we now know what the server thinks our number is) after a crash during the regular flow -->
    <string name="ChangeNumberLockActivity__your_number_has_been_confirmed_as_s">您的电话号码已确认为 %1$s。如果这不是您的新号码，请重新开始号码更改步骤。</string>
    <!-- Dialog title shown if we were not able to confirm your phone number with the server and thus cannot let leave the change flow yet after a crash during the regular flow -->
    <string name="ChangeNumberLockActivity__change_status_unconfirmed">更改状态未确认</string>
    <!-- Dialog message shown when we can\'t verify the phone number on the server, only shown if there was a network error communicating with the server after a crash during the regular flow -->
    <string name="ChangeNumberLockActivity__we_could_not_determine_the_status_of_your_change_number_request">我们无法确认您的号码更改请求处于什么状态。\n\n（错误：%1$s）</string>
    <!-- Dialog button to retry confirming the number on the server -->
    <string name="ChangeNumberLockActivity__retry">重试</string>
    <!-- Dialog button shown to leave the app when in the unconfirmed change status after a crash in the regular flow -->
    <string name="ChangeNumberLockActivity__leave">离开群组</string>
    <string name="ChangeNumberLockActivity__submit_debug_log">提交调试日志</string>

    <!-- ChatsSettingsFragment -->
    <string name="ChatsSettingsFragment__keyboard">键盘</string>
    <string name="ChatsSettingsFragment__enter_key_sends">按回车发送</string>

    <!--SmsSettingsFragment -->
    <string name="SmsSettingsFragment__use_as_default_sms_app">用作默认短信应用</string>
    <!-- Preference title to export sms -->
    <string name="SmsSettingsFragment__export_sms_messages">导出短信消息</string>
    <!-- Preference title to re-export sms -->
    <string name="SmsSettingsFragment__export_sms_messages_again">再次导出短信消息</string>
    <!-- Preference title to delete sms -->
    <string name="SmsSettingsFragment__remove_sms_messages">移除短信消息</string>
    <!-- Snackbar text to confirm deletion -->
    <string name="SmsSettingsFragment__removing_sms_messages_from_signal">正在从 Signal 中移除短信消息…</string>
    <!-- Snackbar text to indicate can delete later -->
    <string name="SmsSettingsFragment__you_can_remove_sms_messages_from_signal_in_settings">您可以随时在设置中将短信消息从 Signal 中移除。</string>
    <!-- Description for export sms preference -->
    <string name="SmsSettingsFragment__you_can_export_your_sms_messages_to_your_phones_sms_database">您可以将您的短信消息导出到您手机的短信数据库中</string>
    <!-- Description for re-export sms preference -->
    <string name="SmsSettingsFragment__exporting_again_can_result_in_duplicate_messages">再次导出可能会导致出现重复的消息。</string>
    <!-- Description for remove sms preference -->
    <string name="SmsSettingsFragment__remove_sms_messages_from_signal_to_clear_up_storage_space">从 Signal 中移除短信消息，以清理您的存储空间。</string>
    <!-- Information message shown at the top of sms settings to indicate it is being removed soon. -->
    <string name="SmsSettingsFragment__sms_support_will_be_removed_soon_to_focus_on_encrypted_messaging">我们将很快不再支持短信服务，以专注于加密消息服务。</string>

    <!-- NotificationsSettingsFragment -->
    <string name="NotificationsSettingsFragment__messages">消息</string>
    <string name="NotificationsSettingsFragment__calls">通话</string>
    <string name="NotificationsSettingsFragment__notify_when">发送通知，当…</string>
    <string name="NotificationsSettingsFragment__contact_joins_signal">联系人加入 Signal</string>
    <!-- Notification preference header -->
    <string name="NotificationsSettingsFragment__notification_profiles">通知配置</string>
    <!-- Notification preference option header -->
    <string name="NotificationsSettingsFragment__profiles">配置</string>
    <!-- Notification preference summary text -->
    <string name="NotificationsSettingsFragment__create_a_profile_to_receive_notifications_only_from_people_and_groups_you_choose">创建通知配置，仅接收您选择的用户和群组的通知。</string>

    <!-- NotificationProfilesFragment -->
    <!-- Title for notification profiles screen that shows all existing profiles; Title with hyphenation. Translation can use soft hyphen - Unicode U+00AD -->
    <string name="NotificationProfilesFragment__notification_profiles">通知配置</string>
    <!-- Button text to create a notification profile -->
    <string name="NotificationProfilesFragment__create_profile">创建配置</string>

    <!-- PrivacySettingsFragment -->
    <string name="PrivacySettingsFragment__blocked">已屏蔽</string>
    <string name="PrivacySettingsFragment__d_contacts">%1$d 个联系人</string>
    <string name="PrivacySettingsFragment__messaging">消息传输</string>
    <string name="PrivacySettingsFragment__disappearing_messages">限时消息</string>
    <string name="PrivacySettingsFragment__app_security">应用安全</string>
    <string name="PrivacySettingsFragment__block_screenshots_in_the_recents_list_and_inside_the_app">阻止在最近聊天和应用内进行截图</string>
    <string name="PrivacySettingsFragment__signal_message_and_calls">Signal 消息和通话，总是转发通话以及密封发送人</string>
    <string name="PrivacySettingsFragment__default_timer_for_new_changes">新聊天的默认计时器</string>
    <string name="PrivacySettingsFragment__set_a_default_disappearing_message_timer_for_all_new_chats_started_by_you">对于您开启的全部新聊天，设置默认的限时消息计时器。</string>
    <!-- Summary for stories preference to launch into story privacy settings -->
    <string name="PrivacySettingsFragment__payment_lock_require_lock">转账时需要 Android 屏幕锁或指纹识别</string>
    <!-- Alert dialog title when payment lock cannot be enabled -->
    <string name="PrivacySettingsFragment__cant_enable_title">无法启用付款锁</string>
    <!-- Alert dialog description to setup screen lock or fingerprint in phone settings -->
    <string name="PrivacySettingsFragment__cant_enable_description">如要使用付款锁，您必须首先在您的手机设置中启用屏幕锁或指纹 ID 识别。</string>
    <!-- Shown in a toast when we can\'t navigate to the user\'s system fingerprint settings -->
    <string name="PrivacySettingsFragment__failed_to_navigate_to_system_settings">无法前往系统设置</string>
    <!-- Alert dialog button to go to phone settings -->
    <!-- Alert dialog button to cancel the dialog -->

    <!-- AdvancedPrivacySettingsFragment -->
  <!-- Removed by excludeNonTranslatables <string name="AdvancedPrivacySettingsFragment__sealed_sender_link" translatable="false">https://signal.org/blog/sealed-sender</string> -->
    <string name="AdvancedPrivacySettingsFragment__show_status_icon">显示状态图标</string>
    <string name="AdvancedPrivacySettingsFragment__show_an_icon">当使用密封发送人送达消息时，在详情中显示图标。</string>

    <!-- ExpireTimerSettingsFragment -->
    <string name="ExpireTimerSettingsFragment__when_enabled_new_messages_sent_and_received_in_new_chats_started_by_you_will_disappear_after_they_have_been_seen">如果启用，由您开启的新聊天，收发的新消息将在查看之后消失。</string>
    <string name="ExpireTimerSettingsFragment__when_enabled_new_messages_sent_and_received_in_this_chat_will_disappear_after_they_have_been_seen">如果启用，该聊天中收发的新消息将在查看之后消失。</string>
    <string name="ExpireTimerSettingsFragment__off">关</string>
    <string name="ExpireTimerSettingsFragment__4_weeks">4 周</string>
    <string name="ExpireTimerSettingsFragment__1_week">1 周</string>
    <string name="ExpireTimerSettingsFragment__1_day">1 天</string>
    <string name="ExpireTimerSettingsFragment__8_hours">8 小时</string>
    <string name="ExpireTimerSettingsFragment__1_hour">1 小时</string>
    <string name="ExpireTimerSettingsFragment__5_minutes">5分钟</string>
    <string name="ExpireTimerSettingsFragment__30_seconds">30秒</string>
    <string name="ExpireTimerSettingsFragment__custom_time">自定义时间</string>
    <string name="ExpireTimerSettingsFragment__set">设置</string>
    <string name="ExpireTimerSettingsFragment__save">保存</string>

    <string name="CustomExpireTimerSelectorView__seconds">秒</string>
    <string name="CustomExpireTimerSelectorView__minutes">分钟</string>
    <string name="CustomExpireTimerSelectorView__hours">小时</string>
    <string name="CustomExpireTimerSelectorView__days">天</string>
    <string name="CustomExpireTimerSelectorView__weeks">周</string>

    <!-- HelpSettingsFragment -->
    <string name="HelpSettingsFragment__support_center">支持中心</string>
    <string name="HelpSettingsFragment__contact_us">联系我们</string>
    <string name="HelpSettingsFragment__version">版本</string>
    <string name="HelpSettingsFragment__debug_log">调试日志</string>
    <!--    Header for the screen that displays the licenses of the open-source software dependencies of the Signal app-->
    <string name="HelpSettingsFragment__licenses">许可证</string>
    <string name="HelpSettingsFragment__terms_amp_privacy_policy">条款和隐私政策</string>
    <string name="HelpFragment__copyright_signal_messenger">版权所有 Molly Messenger</string>
    <string name="HelpFragment__licenced_under_the_agplv3">根据 GNU AGPLv3 授权许可</string>

    <!-- DataAndStorageSettingsFragment -->
    <string name="DataAndStorageSettingsFragment__media_quality">媒体质量</string>
    <string name="DataAndStorageSettingsFragment__sent_media_quality">已发送媒体质量</string>
    <string name="DataAndStorageSettingsFragment__sending_high_quality_media_will_use_more_data">发送高质量媒体将会使用更多数据。</string>
    <string name="DataAndStorageSettingsFragment__high">高</string>
    <string name="DataAndStorageSettingsFragment__standard">标准</string>
    <string name="DataAndStorageSettingsFragment__calls">通话</string>

    <!-- ChatColorSelectionFragment -->
    <string name="ChatColorSelectionFragment__auto">自动</string>
    <string name="ChatColorSelectionFragment__use_custom_colors">使用自定义颜色</string>
    <string name="ChatColorSelectionFragment__chat_color">聊天颜色</string>
    <string name="ChatColorSelectionFragment__edit">编辑</string>
    <string name="ChatColorSelectionFragment__duplicate">复制</string>
    <string name="ChatColorSelectionFragment__delete">删除</string>
    <string name="ChatColorSelectionFragment__delete_color">删除颜色</string>
    <plurals name="ChatColorSelectionFragment__this_custom_color_is_used">
        <item quantity="other">该自定义颜色将在 %1$d 个聊天中使用。是否想要对全部聊天删除？</item>
    </plurals>
    <string name="ChatColorSelectionFragment__delete_chat_color">是否删除聊天颜色？</string>

    <!-- CustomChatColorCreatorFragment -->
    <string name="CustomChatColorCreatorFragment__solid">纯色</string>
    <string name="CustomChatColorCreatorFragment__gradient">渐变</string>
    <string name="CustomChatColorCreatorFragment__hue">色调</string>
    <string name="CustomChatColorCreatorFragment__saturation">饱和度</string>

    <!-- CustomChatColorCreatorFragmentPage -->
    <string name="CustomChatColorCreatorFragmentPage__save">保存</string>
    <string name="CustomChatColorCreatorFragmentPage__edit_color">编辑颜色</string>
    <plurals name="CustomChatColorCreatorFragmentPage__this_color_is_used">
        <item quantity="other">该颜色将在 %1$d 个聊天中使用。是否想要对全部聊天保存？</item>
    </plurals>

    <!-- ChatColorGradientTool -->

    <!-- Title text for prompt to donate. Shown in a popup at the bottom of the chat list. -->
    <string name="Donate2022Q2Megaphone_donate_to_signal">捐款给 Signal</string>
    <!-- Body text for prompt to donate. Shown in a popup at the bottom of the chat list. -->
    <string name="Donate2022Q2Megaphone_signal_is_powered_by_people_like_you">Signal 全仰仗您及其他热心用户的支持来维持运营。每月给 Signal 捐款，收获一枚徽章。</string>
    <!-- Button label that brings a user to the donate screen. Shown in a popup at the bottom of the chat list. -->
    <string name="Donate2022Q2Megaphone_donate">捐款</string>
    <!-- Button label that dismissed a prompt to donate. Shown in a popup at the bottom of the chat list. -->
    <string name="Donate2022Q2Megaphone_not_now">稍后再说</string>

    <!-- EditReactionsFragment -->
    <string name="EditReactionsFragment__customize_reactions">自定义回应</string>
    <string name="EditReactionsFragment__tap_to_replace_an_emoji">点击替换表情符号</string>
    <string name="EditReactionsFragment__reset">重置</string>
    <string name="EditReactionsFragment_save">保存</string>
    <string name="ChatColorSelectionFragment__auto_matches_the_color_to_the_wallpaper">颜色自动匹配墙纸</string>
    <string name="CustomChatColorCreatorFragment__drag_to_change_the_direction_of_the_gradient">拖动更改渐变方向</string>

    <!-- AddAProfilePhotoMegaphone -->
    <string name="AddAProfilePhotoMegaphone__add_a_profile_photo">添加个人资料照片</string>
    <string name="AddAProfilePhotoMegaphone__choose_a_look_and_color">选择一个外观和颜色，或自定义您的首字母缩写。</string>
    <string name="AddAProfilePhotoMegaphone__not_now">稍后再说</string>
    <string name="AddAProfilePhotoMegaphone__add_photo">添加照片</string>

    <!-- BecomeASustainerMegaphone -->
    <string name="BecomeASustainerMegaphone__become_a_sustainer">成为定期捐款人</string>
    <!-- Displayed in the Become a Sustainer megaphone -->
    <string name="BecomeASustainerMegaphone__signal_is_powered_by">Signal 全仰仗您及其他热心用户的支持来维持运营。赶快捐款并获取徽章吧。</string>
    <string name="BecomeASustainerMegaphone__not_now">稍后再说</string>
    <string name="BecomeASustainerMegaphone__donate">捐款</string>

    <!-- KeyboardPagerFragment -->
    <string name="KeyboardPagerFragment_emoji">表情符号</string>
    <string name="KeyboardPagerFragment_open_emoji_search">打开表情符号搜索</string>
    <string name="KeyboardPagerFragment_open_sticker_search">打开贴纸搜索</string>
    <string name="KeyboardPagerFragment_open_gif_search">打开 gif 搜索</string>
    <string name="KeyboardPagerFragment_stickers">贴纸</string>
    <string name="KeyboardPagerFragment_backspace">退格键</string>
    <string name="KeyboardPagerFragment_gifs">Gif</string>
    <string name="KeyboardPagerFragment_search_emoji">搜索表情符号</string>
    <string name="KeyboardPagerfragment_back_to_emoji">返回表情符号</string>
    <string name="KeyboardPagerfragment_clear_search_entry">清除搜索条目</string>
    <string name="KeyboardPagerFragment_search_giphy">搜索 GIPHY</string>

    <!-- StickerSearchDialogFragment -->
    <string name="StickerSearchDialogFragment_search_stickers">搜索贴纸</string>
    <string name="StickerSearchDialogFragment_no_results_found">未找到结果</string>
    <string name="EmojiSearchFragment__no_results_found">未找到结果</string>
    <string name="NotificationsSettingsFragment__unknown_ringtone">未知铃声</string>

    <!-- ConversationSettingsFragment -->
    <!-- Dialog title displayed when non-admin tries to add a story to an audience group -->
    <string name="ConversationSettingsFragment__cant_add_to_group_story">无法添加到群组动态</string>
    <!-- Dialog message displayed when non-admin tries to add a story to an audience group -->
    <string name="ConversationSettingsFragment__only_admins_of_this_group_can_add_to_its_story">只有该组管理员才可以添加到群组动态</string>
    <!-- Error toasted when no activity can handle the add contact intent -->
    <string name="ConversationSettingsFragment__contacts_app_not_found">未找到联系人应用</string>
    <string name="ConversationSettingsFragment__start_video_call">发起视频通话</string>
    <string name="ConversationSettingsFragment__start_audio_call">发起语音通话</string>
    <!-- Button label with hyphenation. Translation can use soft hyphen - Unicode U+00AD -->
    <string name="ConversationSettingsFragment__story">动态</string>
    <!-- Button label with hyphenation. Translation can use soft hyphen - Unicode U+00AD -->
    <string name="ConversationSettingsFragment__message">消息</string>
    <!-- Button label with hyphenation. Translation can use soft hyphen - Unicode U+00AD -->
    <string name="ConversationSettingsFragment__video">视频</string>
    <!-- Button label with hyphenation. Translation can use soft hyphen - Unicode U+00AD -->
    <string name="ConversationSettingsFragment__audio">音频</string>
    <!-- Button label with hyphenation. Translation can use soft hyphen - Unicode U+00AD -->
    <string name="ConversationSettingsFragment__call">呼叫</string>
    <!-- Button label with hyphenation. Translation can use soft hyphen - Unicode U+00AD -->
    <string name="ConversationSettingsFragment__mute">静音</string>
    <!-- Button label with hyphenation. Translation can use soft hyphen - Unicode U+00AD -->
    <string name="ConversationSettingsFragment__muted">已静音</string>
    <!-- Button label with hyphenation. Translation can use soft hyphen - Unicode U+00AD -->
    <string name="ConversationSettingsFragment__search">搜索</string>
    <string name="ConversationSettingsFragment__disappearing_messages">限时消息</string>
    <string name="ConversationSettingsFragment__sounds_and_notifications">声音与通知</string>
  <!-- Removed by excludeNonTranslatables <string name="ConversationSettingsFragment__internal_details" translatable="false">Internal details</string> -->
    <string name="ConversationSettingsFragment__contact_details">联系人详情</string>
    <string name="ConversationSettingsFragment__view_safety_number">查看安全码</string>
    <string name="ConversationSettingsFragment__block">屏蔽</string>
    <string name="ConversationSettingsFragment__block_group">屏蔽群组</string>
    <string name="ConversationSettingsFragment__unblock">取消屏蔽</string>
    <string name="ConversationSettingsFragment__unblock_group">取消屏蔽群组</string>
    <string name="ConversationSettingsFragment__add_to_a_group">添加至群组</string>
    <string name="ConversationSettingsFragment__see_all">查看全部</string>
    <string name="ConversationSettingsFragment__add_members">添加成员</string>
    <string name="ConversationSettingsFragment__permissions">权限</string>
    <string name="ConversationSettingsFragment__requests_and_invites">请求与邀请</string>
    <string name="ConversationSettingsFragment__group_link">群组链接</string>
    <string name="ConversationSettingsFragment__add_as_a_contact">添加为联系人</string>
    <string name="ConversationSettingsFragment__unmute">取消静音</string>
    <!-- The subtitle for a settings item that describes how long the user\'s chat is muted. If a chat is muted, you will not receive notifications unless @mentioned. The placeholder represents a time (e.g. 10pm, March 4, etc). -->
    <string name="ConversationSettingsFragment__conversation_muted_until_s">聊天静音至 %1$s</string>
    <string name="ConversationSettingsFragment__conversation_muted_forever">聊天已永久静音</string>
    <string name="ConversationSettingsFragment__copied_phone_number_to_clipboard">已复制手机号码至剪贴板。</string>
    <string name="ConversationSettingsFragment__phone_number">手机号码</string>
    <string name="ConversationSettingsFragment__get_badges">欢迎给 Signal 捐款，在个人资料中显示捐款徽章。点击徽章了解详情。</string>

    <!-- PermissionsSettingsFragment -->
    <string name="PermissionsSettingsFragment__add_members">添加成员</string>
    <string name="PermissionsSettingsFragment__edit_group_info">编辑群组信息</string>
    <string name="PermissionsSettingsFragment__send_messages">发送消息</string>
    <string name="PermissionsSettingsFragment__all_members">全部成员</string>
    <string name="PermissionsSettingsFragment__only_admins">仅限管理员</string>
    <string name="PermissionsSettingsFragment__who_can_add_new_members">谁能添加新成员？</string>
    <string name="PermissionsSettingsFragment__who_can_edit_this_groups_info">谁能编辑群组信息？</string>
    <string name="PermissionsSettingsFragment__who_can_send_messages">谁可以发送消息？</string>

    <!-- SoundsAndNotificationsSettingsFragment -->
    <string name="SoundsAndNotificationsSettingsFragment__mute_notifications">静音通知</string>
    <string name="SoundsAndNotificationsSettingsFragment__not_muted">未静音</string>
    <string name="SoundsAndNotificationsSettingsFragment__mentions">提及我</string>
    <string name="SoundsAndNotificationsSettingsFragment__always_notify">总是通知</string>
    <string name="SoundsAndNotificationsSettingsFragment__do_not_notify">不通知</string>
    <string name="SoundsAndNotificationsSettingsFragment__custom_notifications">自定义通知</string>

    <!-- StickerKeyboard -->
    <string name="StickerKeyboard__recently_used">最近使用</string>

    <!-- PlaybackSpeedToggleTextView -->
    <string name="PlaybackSpeedToggleTextView__p5x">.5x</string>
    <string name="PlaybackSpeedToggleTextView__1x">1x</string>
    <string name="PlaybackSpeedToggleTextView__1p5x">1.5x</string>
    <string name="PlaybackSpeedToggleTextView__2x">2x</string>

    <!-- PaymentRecipientSelectionFragment -->
    <string name="PaymentRecipientSelectionFragment__new_payment">新付款</string>

    <!-- NewConversationActivity -->
    <string name="NewConversationActivity__new_message">新消息</string>
    <!-- Context menu item message -->
    <string name="NewConversationActivity__message">消息</string>
    <!-- Context menu item audio call -->
    <string name="NewConversationActivity__audio_call">语音通话</string>
    <!-- Context menu item video call -->
    <string name="NewConversationActivity__video_call">视频通话</string>
    <!-- Context menu item remove -->
    <string name="NewConversationActivity__remove">删除</string>
    <!-- Context menu item block -->
    <string name="NewConversationActivity__block">屏蔽</string>
    <!-- Dialog title when removing a contact -->
    <string name="NewConversationActivity__remove_s">要移除%1$s吗？</string>
    <!-- Dialog message when removing a contact -->
    <string name="NewConversationActivity__you_wont_see_this_person">您在搜索时将不会看到此用户。如果对方在日后给您发送消息，您将会收到消息请求。</string>
    <!-- Snackbar message after removing a contact -->
    <string name="NewConversationActivity__s_has_been_removed">已移除%1$s</string>
    <!-- Snackbar message after blocking a contact -->
    <string name="NewConversationActivity__s_has_been_blocked">已屏蔽%1$s</string>
    <!-- Dialog title when remove target contact is in system contacts -->
    <string name="NewConversationActivity__unable_to_remove_s">无法移除%1$s</string>
    <!-- Dialog message when remove target contact is in system contacts -->
    <string name="NewConversationActivity__this_person_is_saved_to_your">此用户已保存到您设备的通讯录中。请在通讯录中删除对方并重试。</string>
    <!-- Dialog action to view contact when they can\'t be removed otherwise -->
    <string name="NewConversationActivity__view_contact">查看联系人</string>
    <!-- Error message shown when looking up a person by phone number and that phone number is not associated with a signal account -->
    <string name="NewConversationActivity__s_is_not_a_signal_user">%1$s不是 Signal 用户</string>

    <!-- ContactFilterView -->
    <string name="ContactFilterView__search_name_or_number">搜索名字或号码</string>

    <!-- VoiceNotePlayerView -->
    <string name="VoiceNotePlayerView__dot_s">· %1$s</string>
    <string name="VoiceNotePlayerView__stop_voice_message">停止语音消息</string>
    <string name="VoiceNotePlayerView__change_voice_message_speed">调整语音消息速度</string>
    <string name="VoiceNotePlayerView__pause_voice_message">暂停语音消息</string>
    <string name="VoiceNotePlayerView__play_voice_message">播放语音消息</string>
    <string name="VoiceNotePlayerView__navigate_to_voice_message">前往语音消息</string>


    <!-- AvatarPickerFragment -->
    <string name="AvatarPickerFragment__avatar_preview">头像预览</string>
    <string name="AvatarPickerFragment__camera">相机</string>
    <string name="AvatarPickerFragment__take_a_picture">拍照</string>
    <string name="AvatarPickerFragment__choose_a_photo">选择照片</string>
    <string name="AvatarPickerFragment__photo">图片</string>
    <string name="AvatarPickerFragment__text">文本</string>
    <string name="AvatarPickerFragment__save">保存</string>
    <string name="AvatarPickerFragment__clear_avatar">清除头像</string>
    <string name="AvatarPickerRepository__failed_to_save_avatar">无法保持头像</string>

    <!-- TextAvatarCreationFragment -->
    <string name="TextAvatarCreationFragment__preview">预览</string>
    <string name="TextAvatarCreationFragment__done">完成</string>
    <string name="TextAvatarCreationFragment__text">文本</string>
    <string name="TextAvatarCreationFragment__color">颜色</string>

    <!-- VectorAvatarCreationFragment -->
    <string name="VectorAvatarCreationFragment__select_a_color">选择一种颜色</string>

    <!-- ContactSelectionListItem -->
    <string name="ContactSelectionListItem__sms">短信</string>

    <!-- Displayed in the toolbar when externally sharing text to multiple recipients -->
    <string name="ShareInterstitialActivity__share">分享</string>

    <!-- DSLSettingsToolbar -->
    <string name="DSLSettingsToolbar__navigate_up">向上导航</string>
    <string name="MultiselectForwardFragment__forward_to">转发给</string>
    <!-- Displayed when sharing content via the fragment -->
    <string name="MultiselectForwardFragment__share_with">分享至</string>
    <string name="MultiselectForwardFragment__add_a_message">添加消息</string>
    <string name="MultiselectForwardFragment__faster_forwards">快捷转发</string>
    <!-- Displayed when user selects a video that will be clipped before sharing to a story -->
    <string name="MultiselectForwardFragment__videos_will_be_trimmed">视频将会被剪成 30 秒的片段并以多个动态发送。</string>
    <!-- Displayed when user selects a video that cannot be sent as a story -->
    <string name="MultiselectForwardFragment__videos_sent_to_stories_cant">发送到动态的视频时长不能超过 30 秒。</string>
    <string name="MultiselectForwardFragment__forwarded_messages_are_now">转发的消息现在将立即发送。</string>
    <plurals name="MultiselectForwardFragment_send_d_messages">
        <item quantity="other">发送 %1$d 条消息</item>
    </plurals>
    <plurals name="MultiselectForwardFragment_messages_sent">
        <item quantity="other">消息已发送</item>
    </plurals>
    <plurals name="MultiselectForwardFragment_messages_failed_to_send">
        <item quantity="other">消息发送失败</item>
    </plurals>
    <plurals name="MultiselectForwardFragment__couldnt_forward_messages">
        <item quantity="other">无法转发消息，因为消息已不可用。</item>
    </plurals>
    <!-- Error message shown when attempting to select a group to forward/share but it\'s announcement only and you are not an admin -->
    <string name="MultiselectForwardFragment__only_admins_can_send_messages_to_this_group">只有管理员可发送消息至该群组。</string>
    <string name="MultiselectForwardFragment__limit_reached">已达上限</string>

    <!-- Media V2 -->
    <!-- Dialog message when sending a story via an add to group story button -->
    <string name="MediaReviewFragment__add_to_the_group_story">添加到群组动态“%1$s”</string>
    <!-- Positive dialog action when sending a story via an add to group story button -->
    <string name="MediaReviewFragment__add_to_story">添加到动态</string>
    <string name="MediaReviewFragment__add_a_message">添加消息</string>
    <string name="MediaReviewFragment__add_a_reply">添加回复</string>
    <string name="MediaReviewFragment__send_to">发送给</string>
    <string name="MediaReviewFragment__view_once_message">一次性消息</string>
    <string name="MediaReviewFragment__one_or_more_items_were_too_large">一个或多个项目过大</string>
    <string name="MediaReviewFragment__one_or_more_items_were_invalid">一个或多个项目无效</string>
    <string name="MediaReviewFragment__too_many_items_selected">选择的项目过多</string>

    <string name="ImageEditorHud__cancel">取消</string>
    <string name="ImageEditorHud__draw">绘画</string>
    <string name="ImageEditorHud__write_text">编写文本</string>
    <string name="ImageEditorHud__add_a_sticker">添加贴纸</string>
    <string name="ImageEditorHud__blur">模糊</string>
    <string name="ImageEditorHud__done_editing">完成编辑</string>
    <string name="ImageEditorHud__clear_all">全部清除</string>
    <string name="ImageEditorHud__undo">撤消</string>
    <string name="ImageEditorHud__toggle_between_marker_and_highlighter">在马克笔和高亮笔之间切换</string>
    <string name="ImageEditorHud__toggle_between_text_styles">切换文本样式</string>

    <!-- Header for section of featured stickers (location/time stickers) -->
    <string name="ScribbleStickersFragment__featured_stickers">精选</string>

    <string name="MediaCountIndicatorButton__send">发送</string>

    <string name="MediaReviewSelectedItem__tap_to_remove">点击移除</string>
    <string name="MediaReviewSelectedItem__tap_to_select">点击选择</string>

    <string name="MediaReviewImagePageFragment__discard">放弃</string>
    <string name="MediaReviewImagePageFragment__discard_changes">要放弃更改吗？</string>
    <string name="MediaReviewImagePageFragment__youll_lose_any_changes">您将会丢失对这张照片所做的任何更改。</string>


    <string name="BadgesOverviewFragment__my_badges">我的徽章</string>
    <string name="BadgesOverviewFragment__featured_badge">精选徽章</string>
    <string name="BadgesOverviewFragment__display_badges_on_profile">在个人资料中显示徽章</string>
    <string name="BadgesOverviewFragment__failed_to_update_profile">无法更新个人资料</string>



    <string name="SelectFeaturedBadgeFragment__select_a_badge">选择一个徽章</string>
    <string name="SelectFeaturedBadgeFragment__you_must_select_a_badge">您必须选择一个徽章</string>
    <string name="SelectFeaturedBadgeFragment__failed_to_update_profile">无法更新个人资料</string>

    <!-- Displayed on primary button in the bottom sheet as a call-to-action to launch into the donation flow -->
    <string name="ViewBadgeBottomSheetDialogFragment__donate_now">立即捐款</string>
    <!-- Title of a page in the bottom sheet. Placeholder is a user\'s short-name -->
    <string name="ViewBadgeBottomSheetDialogFragment__s_supports_signal">%1$s正在支持 Signal</string>
    <!-- Description of a page in the bottom sheet of a monthly badge. Placeholder is a user\'s short-name -->
    <string name="ViewBadgeBottomSheetDialogFragment__s_supports_signal_with_a_monthly">%1$s通过每月定期捐款为 Signal 提供支持。Signal 是一个非盈利机构，没有广告商或投资方，仅凭您和千千万万的用户提供赞助。</string>
    <!-- Description of a page in the bottom sheet of a one-time badge. Placeholder is a user\'s short-name -->
    <string name="ViewBadgeBottomSheetDialogFragment__s_supports_signal_with_a_donation">%1$s正在通过捐款为 Signal 提供支持Signal 是一个非盈利机构，没有广告商或投资方，仅凭您和千千万万的用户提供赞助。</string>

    <string name="ImageView__badge">徽章</string>

    <string name="SubscribeFragment__cancel_subscription">取消定期捐款</string>
    <string name="SubscribeFragment__confirm_cancellation">确定要取消吗？</string>
    <string name="SubscribeFragment__you_wont_be_charged_again">之后您不会再被扣款。您的徽章将会在到期后从您的个人资料中移除。</string>
    <string name="SubscribeFragment__not_now">稍后再说</string>
    <string name="SubscribeFragment__confirm">确认</string>
    <string name="SubscribeFragment__update_subscription">更新定期捐款</string>
    <string name="SubscribeFragment__your_subscription_has_been_cancelled">您的定期捐款已取消。</string>
    <string name="SubscribeFragment__update_subscription_question">要更新定期捐款计划吗？</string>
    <string name="SubscribeFragment__update">更新</string>
    <string name="SubscribeFragment__you_will_be_charged_the_full_amount_s_of">今天您将会被收取新定期捐款的全额（%1$s）。您的新定期捐款将会每月续期。</string>

    <string name="Subscription__s_per_month">%1$s/月</string>
    <!-- Shown when a subscription is active and isn\'t going to expire at the end of the term -->
    <string name="Subscription__renews_s">到 %1$s 续期</string>
    <!-- Shown when a subscription is active and is going to expire at the end of the term -->
    <string name="Subscription__expires_s">%1$s到期</string>

    <!-- Title of learn more sheet -->
    <string name="SubscribeLearnMoreBottomSheetDialogFragment__signal_is_different">Signal 与众不同。</string>
    <!-- First small text blurb on learn more sheet -->
    <string name="SubscribeLearnMoreBottomSheetDialogFragment__private_messaging">私密通信。无广告，无跟踪，无监视。</string>
    <!-- Second small text blurb on learn more sheet -->
    <string name="SubscribeLearnMoreBottomSheetDialogFragment__signal_is_supported_by">Signal 依靠捐款维持运营，这意味着在我们的经营和运作中，保护您的隐私才是我们的重中之重。Signal 为用户而生，不为数据，也不为盈利。</string>
    <!-- Third small text blurb on learn more sheet -->
    <string name="SubscribeLearnMoreBottomSheetDialogFragment__if_you_can">如果可以的话，欢迎立即给 Signal 捐款，让 Signal 继续成为一个充满乐趣和值得信赖的平台，供所有人自由使用。</string>

    <string name="SubscribeThanksForYourSupportBottomSheetDialogFragment__thanks_for_your_support">感谢您的支持！</string>
    <!-- Subtext underneath the dialog title on the thanks sheet -->
    <string name="SubscribeThanksForYourSupportBottomSheetDialogFragment__youve_earned_a_donor_badge">您获得了 Signal 的一个捐款徽章！赶快在个人资料中展示徽章吧，让大家看到您对 Signal 的支持。</string>
    <string name="SubscribeThanksForYourSupportBottomSheetDialogFragment__you_can_also">您还可以</string>
    <string name="SubscribeThanksForYourSupportBottomSheetDialogFragment__become_a_montly_sustainer">成为每月捐款的定期捐款人。</string>
    <string name="SubscribeThanksForYourSupportBottomSheetDialogFragment__display_on_profile">在个人资料中显示</string>
    <string name="SubscribeThanksForYourSupportBottomSheetDialogFragment__make_featured_badge">设为精选徽章</string>
    <string name="SubscribeThanksForYourSupportBottomSheetDialogFragment__continue">继续</string>
    <string name="ThanksForYourSupportBottomSheetFragment__when_you_have_more">当您拥有多个徽章时，您可以选择将其中一个徽章设为精选徽章，在个人资料中向他人展示。</string>

    <string name="BecomeASustainerFragment__get_badges">支持 Signal，为您的个人资料添加徽章吧。</string>
    <string name="BecomeASustainerFragment__signal_is_a_non_profit">Signal 是一个非盈利机构，没有广告商或投资方，仅凭您和千千万万的用户提供赞助。</string>

    <!-- Button label for creating a donation -->
    <string name="ManageDonationsFragment__donate_to_signal">捐款给 Signal</string>
    <!-- Heading for more area of manage subscriptions page -->
    <string name="ManageDonationsFragment__more">更多</string>
    <!-- Heading for receipts area of manage subscriptions page -->
    <!-- Heading for my subscription area of manage subscriptions page -->
    <string name="ManageDonationsFragment__my_support">我的赞助</string>
    <string name="ManageDonationsFragment__manage_subscription">管理定期捐款</string>
    <!-- Label for Donation Receipts button -->
    <string name="ManageDonationsFragment__donation_receipts">捐款收据</string>
    <string name="ManageDonationsFragment__badges">徽章</string>
    <string name="ManageDonationsFragment__subscription_faq">定期捐款常见问题解答</string>
    <!-- Preference heading for other ways to donate -->
    <string name="ManageDonationsFragment__other_ways_to_give">其他赞助方式</string>
    <!-- Preference label to launch badge gifting -->
    <string name="ManageDonationsFragment__donate_for_a_friend">代朋友捐款</string>

    <string name="Boost__enter_custom_amount">输入自定义金额</string>
    <!-- Error label when the amount is smaller than what we can accept -->
    <string name="Boost__the_minimum_amount_you_can_donate_is_s">捐款的最小金额是 %1$s</string>

    <string name="MySupportPreference__s_per_month">%1$s/月</string>
    <string name="MySupportPreference__renews_s">到 %1$s 续期</string>
    <string name="MySupportPreference__processing_transaction">正在处理交易……</string>
    <!-- Displayed on "My Support" screen when user badge failed to be added to their account -->
    <string name="MySupportPreference__couldnt_add_badge_s">无法添加徽章。%1$s</string>
    <string name="MySupportPreference__please_contact_support">请联系支持人员。</string>

    <!-- Title of dialog telling user they need to update signal as it expired -->
    <string name="UpdateSignalExpiredDialog__title">升级 Molly</string>
    <!-- Message of dialog telling user they need to update signal as it expired -->
    <string name="UpdateSignalExpiredDialog__message">此 Molly 版本已过期，请立即更新以继续使用 Molly。</string>
    <!-- Button text of expiration dialog, will take user to update the app -->
    <string name="UpdateSignalExpiredDialog__update_action">更新</string>
    <!-- Button text of expiration dialog to cancel the dialog.  -->
    <string name="UpdateSignalExpiredDialog__cancel_action">取消</string>

    <!-- Title of dialog telling user they need to re-register signal -->
    <string name="ReregisterSignalDialog__title">设备未注册</string>
    <!-- Message of dialog telling user they need to re-register signal as it is no longer registered -->
    <string name="ReregisterSignalDialog__message">此设备已注销。请重新注册以继续在此设备上使用 Molly。</string>
    <!-- Button text of re-registration dialog to re-register the device.  -->
    <string name="ReregisterSignalDialog__reregister_action">重新注册</string>
    <!-- Button text of re-registration dialog to cancel the dialog.  -->
    <string name="ReregisterSignalDialog__cancel_action">取消</string>

    <!-- Title of expiry sheet when boost badge falls off profile unexpectedly. -->
    <string name="ExpiredBadgeBottomSheetDialogFragment__boost_badge_expired">随手捐徽章已到期</string>
    <!-- Displayed in the bottom sheet if a monthly donation badge unexpectedly falls off the user\'s profile -->
    <string name="ExpiredBadgeBottomSheetDialogFragment__monthly_donation_cancelled">每月捐款已取消</string>
    <!-- Displayed in the bottom sheet when a boost badge expires -->
    <string name="ExpiredBadgeBottomSheetDialogFragment__your_boost_badge_has_expired_and">您的随手捐徽章已到期，无法显示在您的个人资料中。</string>
    <string name="ExpiredBadgeBottomSheetDialogFragment__you_can_reactivate">您可以给 Signal 单次捐款，将您的随手捐徽章重新激活 30 天。</string>
    <!-- Displayed when we do not think the user is a subscriber when their boost expires -->
    <string name="ExpiredBadgeBottomSheetDialogFragment__you_can_keep">您可以继续使用 Signal，但如果您想支持为用户而生的 Signal 技术，您可以考虑成为定期捐款人，每月给 Signal 捐款。</string>
    <string name="ExpiredBadgeBottomSheetDialogFragment__become_a_sustainer">成为定期捐款人</string>
    <string name="ExpiredBadgeBottomSheetDialogFragment__add_a_boost">增加一次随手捐</string>
    <string name="ExpiredBadgeBottomSheetDialogFragment__not_now">稍后再说</string>
    <!-- Copy displayed when badge expires after user inactivity -->
    <string name="ExpiredBadgeBottomSheetDialogFragment__your_recurring_monthly_donation_was_automatically">由于您长期不活跃，您的每月定期捐款已自动取消。您的个人资料已不再显示您的%1$s徽章。</string>
    <!-- Copy displayed when badge expires after payment failure -->
    <string name="ExpiredBadgeBottomSheetDialogFragment__your_recurring_monthly_donation_was_canceled">由于我们无法处理您的付款，您的每月定期捐款已自动取消。您的个人资料已不再显示您的徽章。</string>
    <!-- Copy displayed when badge expires after a payment failure and we have a displayable charge failure reason -->
    <string name="ExpiredBadgeBottomSheetDialogFragment__your_recurring_monthly_donation_was_canceled_s">您的每月定期捐款已自动取消。%1$s 您的个人资料已不再显示您的%2$s徽章。</string>
    <string name="ExpiredBadgeBottomSheetDialogFragment__you_can">您可以继续使用 Signal，但如果您要支持我们的应用并重新激活您的徽章，请立即为您的定期捐款续期吧。</string>
    <string name="ExpiredBadgeBottomSheetDialogFragment__renew_subscription">定期捐款续期</string>
    <!-- Button label to send user to Google Pay website -->
    <string name="ExpiredBadgeBottomSheetDialogFragment__go_to_google_pay">前往 Google Pay</string>

    <string name="CantProcessSubscriptionPaymentBottomSheetDialogFragment__cant_process_subscription_payment">无法处理定期捐款的付款</string>
    <string name="CantProcessSubscriptionPaymentBottomSheetDialogFragment__were_having_trouble">我们在收取您的 Signal 定期捐款时遇到了问题。请确认您的付款方式依然可用。如不可用，请前往 Google Pay 更新付款方式。Signal 将会在几天后重新尝试收款。</string>
    <string name="CantProcessSubscriptionPaymentBottomSheetDialogFragment__dont_show_this_again">不再显示</string>

    <string name="Subscription__contact_support">联系支持</string>
    <string name="Subscription__get_a_s_badge">获得一个%1$s徽章</string>

    <string name="SubscribeFragment__processing_payment">正在处理付款…</string>
    <!-- Displayed in notification when user payment fails to process on Stripe -->
    <string name="DonationsErrors__error_processing_payment">处理付款发生错误</string>
    <!-- Displayed on "My Support" screen when user subscription payment method failed. -->
    <string name="DonationsErrors__error_processing_payment_s">处理付款发生错误。%1$s</string>
    <string name="DonationsErrors__your_payment">系统无法处理您的付款，并且您尚未被扣款。请重试。</string>
    <string name="DonationsErrors__still_processing">仍在处理中</string>
    <string name="DonationsErrors__couldnt_add_badge">无法添加徽章</string>
    <!-- Displayed when badge credential couldn\'t be verified -->
    <string name="DonationsErrors__failed_to_validate_badge">无法验证徽章</string>
    <!-- Displayed when badge credential couldn\'t be verified -->
    <string name="DonationsErrors__could_not_validate">无法验证服务器响应。请联系支持团队。</string>
    <!-- Displayed as title when some generic error happens during sending donation on behalf of another user -->
    <string name="DonationsErrors__donation_failed">捐款失败</string>
    <!-- Displayed as message when some generic error happens during sending donation on behalf of another user -->
    <string name="DonationsErrors__your_payment_was_processed_but">您的付款已处理，但 Signal 无法发送您的捐款消息。请联系支持团队。</string>
    <string name="DonationsErrors__your_badge_could_not">您的徽章无法添加到您的帐户中，但您可能已经成功捐款。请联系支持人员。</string>
    <string name="DonationsErrors__your_payment_is_still">您的付款仍在处理中。这可能需要几分钟时间，视您的网络连接情况而定。</string>
    <string name="DonationsErrors__failed_to_cancel_subscription">无法取消定期捐款</string>
    <string name="DonationsErrors__subscription_cancellation_requires_an_internet_connection">取消定期捐款需要连接互联网。</string>
    <string name="ViewBadgeBottomSheetDialogFragment__your_device_doesn_t_support_google_pay_so_you_can_t_subscribe_to_earn_a_badge_you_can_still_support_signal_by_making_a_donation_on_our_website">您的设备不支持 Google Pay，因此您无法定期捐款和获取徽章。您可以在我们的网站中捐款以支持 Signal。</string>
    <string name="NetworkFailure__network_error_check_your_connection_and_try_again">网络出错。请检查您的网络连接并重试。</string>
    <string name="NetworkFailure__retry">重试</string>
    <!-- Displayed as a dialog title when the selected recipient for a gift doesn\'t support gifting -->
    <string name="DonationsErrors__cannot_send_donation">无法送出捐款</string>
    <!-- Displayed as a dialog message when the selected recipient for a gift doesn\'t support gifting -->
    <string name="DonationsErrors__this_user_cant_receive_donations_until">该用户需要更新 Signal 才能接收送出的捐款。</string>
    <!-- Displayed as a dialog message when the user\'s profile could not be fetched, likely due to lack of internet -->
    <string name="DonationsErrors__your_donation_could_not_be_sent">由于出现网络错误，您的捐款无法送出。请检查您的网络连接并重试。</string>

    <!-- Gift message view title -->
    <string name="GiftMessageView__donation_on_behalf_of_s">代%1$s捐款</string>
    <!-- Gift message view title for incoming donations -->
    <string name="GiftMessageView__s_donated_to_signal_on">%1$s代您给 Signal 捐了款</string>
    <!-- Gift badge redeem action label -->
    <string name="GiftMessageView__redeem">领取</string>
    <!-- Gift badge view action label -->
    <string name="GiftMessageView__view">查看</string>
    <!-- Gift badge redeeming action label -->
    <string name="GiftMessageView__redeeming">正在领取……</string>
    <!-- Gift badge redeemed label -->
    <string name="GiftMessageView__redeemed">已领取</string>


    <!-- Stripe decline code generic_failure -->
    <string name="DeclineCode__try_another_payment_method_or_contact_your_bank">请尝试另一种付款方式或联系您的银行了解详情。</string>
    <!-- Stripe decline code verify on Google Pay and try again -->
    <string name="DeclineCode__verify_your_payment_method_is_up_to_date_in_google_pay_and_try_again">请在 Google Pay 中检查您的付款方式是否仍然可用，然后重试。</string>
    <!-- Stripe decline code learn more action label -->
    <string name="DeclineCode__learn_more">了解更多</string>
    <!-- Stripe decline code contact issuer -->
    <string name="DeclineCode__verify_your_payment_method_is_up_to_date_in_google_pay_and_try_again_if_the_problem">请在 Google Pay 中检查您的付款方式是否仍然可用，然后重试。如果问题仍然存在，请联系您的银行。</string>
    <!-- Stripe decline code purchase not supported -->
    <string name="DeclineCode__your_card_does_not_support_this_type_of_purchase">您的卡不支持此类消费。请尝试其他付款方式。</string>
    <!-- Stripe decline code your card has expired -->
    <string name="DeclineCode__your_card_has_expired">您的卡已过期。请在 Google Pay 中更新您的付款方式，然后重试。</string>
    <!-- Stripe decline code go to google pay action label -->
    <string name="DeclineCode__go_to_google_pay">前往 Google Pay</string>
    <!-- Stripe decline code try credit card again action label -->
    <string name="DeclineCode__try">重试</string>
    <!-- Stripe decline code incorrect card number -->
    <string name="DeclineCode__your_card_number_is_incorrect">您的卡号不正确。请在 Google Pay 中更新卡号，然后重试。</string>
    <!-- Stripe decline code incorrect cvc -->
    <string name="DeclineCode__your_cards_cvc_number_is_incorrect">您卡片的 CVC 码不正确。请在 Google Pay 中更新，然后重试。</string>
    <!-- Stripe decline code insufficient funds -->
    <string name="DeclineCode__your_card_does_not_have_sufficient_funds">您的卡余额不足，无法完成此次消费。请尝试其他付款方式。</string>
    <!-- Stripe decline code incorrect expiration month -->
    <string name="DeclineCode__the_expiration_month">您的付款方式的到期月份不正确。请在 Google Pay 中更新，然后重试。</string>
    <!-- Stripe decline code incorrect expiration year -->
    <string name="DeclineCode__the_expiration_year">您的付款方式的到期年份不正确。请在 Google Pay 中更新，然后重试。</string>
    <!-- Stripe decline code issuer not available -->
    <string name="DeclineCode__try_completing_the_payment_again">请再次尝试完成付款，或联系您的银行了解详情。</string>
    <!-- Stripe decline code processing error -->
    <string name="DeclineCode__try_again">请重试或联系您的银行了解详情。</string>

    <!-- Credit Card decline code error strings -->
    <!-- Stripe decline code approve_with_id for credit cards displayed in a notification or dialog -->
    <string name="DeclineCode__verify_your_card_details_are_correct_and_try_again">请检查您的卡片信息正确无误并重试。</string>
    <!-- Stripe decline code call_issuer for credit cards displayed in a notification or dialog -->
    <string name="DeclineCode__verify_your_card_details_are_correct_and_try_again_if_the_problem_continues">请检查您的卡片信息正确无误并重试。如果问题仍然存在，请联系您的银行。</string>
    <!-- Stripe decline code expired_card for credit cards displayed in a notification or dialog -->
    <string name="DeclineCode__your_card_has_expired_verify_your_card_details">您的卡片已过期。请检查您的卡片信息正确无误并重试。</string>
    <!-- Stripe decline code incorrect_cvc and invalid_cvc for credit cards displayed in a notification or dialog -->
    <string name="DeclineCode__your_cards_cvc_number_is_incorrect_verify_your_card_details">您卡片的 CVC 码不正确。请检查您的卡片信息正确无误并重试。</string>
    <!-- Stripe decline code invalid_expiry_month for credit cards displayed in a notification or dialog -->
    <string name="DeclineCode__the_expiration_month_on_your_card_is_incorrect">您卡片上的到期月份不正确。请检查您的卡片信息正确无误并重试。</string>
    <!-- Stripe decline code invalid_expiry_year for credit cards displayed in a notification or dialog -->
    <string name="DeclineCode__the_expiration_year_on_your_card_is_incorrect">您卡片上的到期年份不正确。请检查您的卡片信息正确无误并重试。</string>
    <!-- Stripe decline code incorrect_number and invalid_number for credit cards displayed in a notification or dialog -->
    <string name="DeclineCode__your_card_number_is_incorrect_verify_your_card_details">您的卡号不正确。请检查您的卡片信息正确无误并重试。</string>

    <!-- Title of create notification profile screen -->
    <string name="EditNotificationProfileFragment__name_your_profile">命名配置</string>
    <!-- Hint text for create/edit notification profile name -->
    <string name="EditNotificationProfileFragment__profile_name">个人资料名称</string>
    <!-- Name has a max length, this shows how many characters are used out of the max -->
    <string name="EditNotificationProfileFragment__count">%1$d/%2$d</string>
    <!-- Call to action button to continue to the next step -->
    <string name="EditNotificationProfileFragment__next">下一步</string>
    <!-- Call to action button once the profile is named to create the profile and continue to the customization steps -->
    <string name="EditNotificationProfileFragment__create">创建</string>
    <!-- Call to action button once the profile name is edited -->
    <string name="EditNotificationProfileFragment__save">保存</string>
    <!-- Title of edit notification profile screen -->
    <string name="EditNotificationProfileFragment__edit_this_profile">编辑配置</string>
    <!-- Error message shown when attempting to create or edit a profile name to an existing profile name -->
    <string name="EditNotificationProfileFragment__a_profile_with_this_name_already_exists">此名称的配置已存在。</string>
    <!-- Preset selectable name for a profile name, shown as list in edit/create screen -->
    <string name="EditNotificationProfileFragment__work">工作</string>
    <!-- Preset selectable name for a profile name, shown as list in edit/create screen -->
    <string name="EditNotificationProfileFragment__sleep">睡觉</string>
    <!-- Preset selectable name for a profile name, shown as list in edit/create screen -->
    <string name="EditNotificationProfileFragment__driving">驾驶</string>
    <!-- Preset selectable name for a profile name, shown as list in edit/create screen -->
    <string name="EditNotificationProfileFragment__downtime">休息</string>
    <!-- Preset selectable name for a profile name, shown as list in edit/create screen -->
    <string name="EditNotificationProfileFragment__focus">专注</string>
    <!-- Error message shown when attempting to next/save without a profile name -->
    <string name="EditNotificationProfileFragment__profile_must_have_a_name">必须要有名字</string>

    <!-- Title for add recipients to notification profile screen in create flow -->
    <string name="AddAllowedMembers__allowed_notifications">允许通知</string>
    <!-- Description of what the user should be doing with this screen -->
    <string name="AddAllowedMembers__add_people_and_groups_you_want_notifications_and_calls_from_when_this_profile_is_on">添加您启用此配置时想要接收通知或接到通话的用户和群组</string>
    <!-- Button text that launches the contact picker to select from -->
    <string name="AddAllowedMembers__add_people_or_groups">添加用户或群组</string>

    <!-- Call to action button on contact picker for adding to profile -->
    <string name="SelectRecipientsFragment__add">添加</string>

    <!-- Notification profiles home fragment, shown when no profiles have been created yet -->
    <string name="NotificationProfilesFragment__create_a_profile_to_receive_notifications_and_calls_only_from_the_people_and_groups_you_want_to_hear_from">创建通知配置，仅接收/接听您感兴趣的用户和群组的通知和通话。</string>
    <!-- Header shown above list of all notification profiles -->
    <string name="NotificationProfilesFragment__profiles">配置</string>
    <!-- Button that starts the create new notification profile flow -->
    <string name="NotificationProfilesFragment__new_profile">新配置</string>
    <!-- Profile active status, indicating the current profile is on for an unknown amount of time -->
    <string name="NotificationProfilesFragment__on">开启</string>

    <!-- Button use to permanently delete a notification profile -->
    <string name="NotificationProfileDetails__delete_profile">删除配置</string>
    <!-- Snakbar message shown when removing a recipient from a profile -->
    <string name="NotificationProfileDetails__s_removed">“%1$s”已移除。</string>
    <!-- Snackbar button text that will undo the recipient remove -->
    <string name="NotificationProfileDetails__undo">撤消</string>
    <!-- Dialog message shown to confirm deleting a profile -->
    <string name="NotificationProfileDetails__permanently_delete_profile">要永久删除配置吗？</string>
    <!-- Dialog button to delete profile -->
    <string name="NotificationProfileDetails__delete">删除</string>
    <!-- Title/accessibility text for edit icon to edit profile emoji/name -->
    <string name="NotificationProfileDetails__edit_notification_profile">编辑通知配置</string>
    <!-- Schedule description if all days are selected -->
    <string name="NotificationProfileDetails__everyday">每天</string>
    <!-- Profile status on if it is the active profile -->
    <string name="NotificationProfileDetails__on">开启</string>
    <!-- Profile status on if it is not the active profile -->
    <string name="NotificationProfileDetails__off">关</string>
    <!-- Description of hours for schedule (start to end) times -->
    <string name="NotificationProfileDetails__s_to_s">%1$s 至 %2$s</string>
    <!-- Section header for exceptions to the notification profile -->
    <string name="NotificationProfileDetails__exceptions">例外情况</string>
    <!-- Profile exception to allow all calls through the profile restrictions -->
    <string name="NotificationProfileDetails__allow_all_calls">允许所有来电</string>
    <!-- Profile exception to allow all @mentions through the profile restrictions -->
    <string name="NotificationProfileDetails__notify_for_all_mentions">被提及时均通知</string>
    <!-- Section header for showing schedule information -->
    <string name="NotificationProfileDetails__schedule">时间安排</string>
    <!-- If member list is long, will truncate the list and show an option to then see all when tapped -->
    <string name="NotificationProfileDetails__see_all">查看全部</string>

    <!-- Title for add schedule to profile in create flow -->
    <string name="EditNotificationProfileSchedule__add_a_schedule">添加时间安排</string>
    <!-- Descriptor text indicating what the user can do with this screen -->
    <string name="EditNotificationProfileSchedule__set_up_a_schedule_to_enable_this_notification_profile_automatically">添加自动启用此通知配置的时间安排。</string>
    <!-- Text shown next to toggle switch to enable/disable schedule -->
    <string name="EditNotificationProfileSchedule__schedule">时间安排</string>
    <!-- Label for showing the start time for the schedule -->
    <string name="EditNotificationProfileSchedule__start">开始</string>
    <!-- Label for showing the end time for the schedule -->
    <string name="EditNotificationProfileSchedule__end">结束通话</string>
    <!-- First letter of Sunday -->
    <string name="EditNotificationProfileSchedule__sunday_first_letter">周日</string>
    <!-- First letter of Monday -->
    <string name="EditNotificationProfileSchedule__monday_first_letter">周一</string>
    <!-- First letter of Tuesday -->
    <string name="EditNotificationProfileSchedule__tuesday_first_letter">周二</string>
    <!-- First letter of Wednesday -->
    <string name="EditNotificationProfileSchedule__wednesday_first_letter">周三</string>
    <!-- First letter of Thursday -->
    <string name="EditNotificationProfileSchedule__thursday_first_letter">周四</string>
    <!-- First letter of Friday -->
    <string name="EditNotificationProfileSchedule__friday_first_letter">周五</string>
    <!-- First letter of Saturday -->
    <string name="EditNotificationProfileSchedule__saturday_first_letter">周六</string>
    <!-- Title of select time dialog shown when setting start time for schedule -->
    <string name="EditNotificationProfileSchedule__set_start_time">设置开始时间</string>
    <!-- Title of select time dialog shown when setting end time for schedule -->
    <string name="EditNotificationProfileSchedule__set_end_time">设置结束时间</string>
    <!-- If in edit mode, call to action button text show to save schedule to profile -->
    <string name="EditNotificationProfileSchedule__save">保存</string>
    <!-- If in create mode, call to action button text to show to skip enabling a schedule -->
    <string name="EditNotificationProfileSchedule__skip">跳过</string>
    <!-- If in create mode, call to action button text to show to use the enabled schedule and move to the next screen -->
    <string name="EditNotificationProfileSchedule__next">下一步</string>
    <!-- Error message shown if trying to save/use a schedule with no days selected -->
    <string name="EditNotificationProfileSchedule__schedule_must_have_at_least_one_day">时间安排必须至少涉及一天</string>

    <!-- Title for final screen shown after completing a profile creation -->
    <string name="NotificationProfileCreated__profile_created">配置已创建</string>
    <!-- Call to action button to press to close the created screen and move to the profile details screen -->
    <string name="NotificationProfileCreated__done">完成</string>
    <!-- Descriptor text shown to indicate how to manually turn a profile on/off -->
    <string name="NotificationProfileCreated__you_can_turn_your_profile_on_or_off_manually_via_the_menu_on_the_chat_list">您可以通过聊天列表上的菜单手动开启或关闭通知配置。</string>
    <!-- Descriptor text shown to indicate you can add a schedule later since you did not add one during create flow -->
    <string name="NotificationProfileCreated__add_a_schedule_in_settings_to_automate_your_profile">在设置中添加时间安排以自动管理您的配置。</string>
    <!-- Descriptor text shown to indicate your profile will follow the schedule set during create flow -->
    <string name="NotificationProfileCreated__your_profile_will_turn_on_and_off_automatically_according_to_your_schedule">您的配置将会按照您的时间安排自动开启和关闭。</string>

    <!-- Button text shown in profile selection bottom sheet to create a new profile -->
    <string name="NotificationProfileSelection__new_profile">新配置</string>
    <!-- Manual enable option to manually enable a profile for 1 hour -->
    <string name="NotificationProfileSelection__for_1_hour">持续 1 小时</string>
    <!-- Manual enable option to manually enable a profile until a set time (currently 6pm or 8am depending on what is next) -->
    <string name="NotificationProfileSelection__until_s">直到 %1$s</string>
    <!-- Option to view profile details -->
    <string name="NotificationProfileSelection__view_settings">查看设置</string>
    <!-- Descriptor text indicating how long a profile will be on when there is a time component associated with it -->
    <string name="NotificationProfileSelection__on_until_s">开启到 %1$s</string>

    <!-- Displayed in a toast when we fail to open the ringtone picker -->
    <string name="NotificationSettingsFragment__failed_to_open_picker">无法打开选择器。</string>
    <!-- Banner title when notification permission is disabled -->
    <string name="NotificationSettingsFragment__to_enable_notifications">如要启用通知，Signal 需要获得显示通知的权限。</string>
    <!-- Banner action when notification permission is disabled -->
    <string name="NotificationSettingsFragment__turn_on">开启</string>

    <!-- Description shown for the Signal Release Notes channel -->
    <string name="ReleaseNotes__signal_release_notes_and_news">Signal 版本说明与新闻</string>

    <!-- Donation receipts activity title -->
    <string name="DonationReceiptListFragment__all_activity">全部活动</string>
    <!-- Donation receipts all tab label -->
    <string name="DonationReceiptListFragment__all">全部</string>
    <!-- Donation receipts recurring tab label -->
    <string name="DonationReceiptListFragment__recurring">定期</string>
    <!-- Donation receipts one-time tab label -->
    <string name="DonationReceiptListFragment__one_time">一次性</string>
    <!-- Donation receipts gift tab label -->
    <string name="DonationReceiptListFragment__donation_for_a_friend">代朋友捐款</string>
    <!-- Donation receipts boost row label -->
    <!-- Donation receipts details title -->
    <!-- Donation receipts donation type heading -->
    <string name="DonationReceiptDetailsFragment__donation_type">捐款类型</string>
    <!-- Donation receipts date paid heading -->
    <string name="DonationReceiptDetailsFragment__date_paid">付款日期</string>
    <!-- Donation receipts share PNG -->
    <string name="DonationReceiptDetailsFragment__share_receipt">分享收据</string>
    <!-- Donation receipts list end note -->
    <string name="DonationReceiptListFragment__if_you_have">如果您重新安装了 Signal，系统将无法提供先前的捐款收据。</string>
    <!-- Donation receipts document title -->
    <string name="DonationReceiptDetailsFragment__donation_receipt">捐款收据</string>
    <!-- Donation receipts amount title -->
    <string name="DonationReceiptDetailsFragment__amount">金额</string>
    <!-- Donation receipts thanks -->
    <string name="DonationReceiptDetailsFragment__thank_you_for_supporting">感谢支持 Signal。您的捐款将助力我们完成开发开源隐私技术的使命，以保护自由表达，实现全球安全通信，让全球数百万用户有一个安全私密的沟通平台。如果您是美国居民，请保留此收据作为您的税务记录。Signal 技术基金会是美国国内税收法第 501c3 条定义的美国免税非盈利组织。我们的联邦税号为 82-4506840。</string>
    <!-- Donation receipt type -->
    <string name="DonationReceiptDetailsFragment__s_dash_s">%1$s - %2$s</string>
    <!-- Donation reciepts screen empty state title -->
    <string name="DonationReceiptListFragment__no_receipts">无收据</string>

    <!-- region "Stories Tab" -->

    <!-- Label for Chats tab in home app screen -->
    <string name="ConversationListTabs__chats">聊天</string>
    <!-- Label for Calls tab in home app screen -->
    <string name="ConversationListTabs__calls">通话</string>
    <!-- Label for Stories tab in home app screen -->
    <string name="ConversationListTabs__stories">动态</string>
    <!-- String for counts above 99 in conversation list tabs -->
    <string name="ConversationListTabs__99p">99+</string>
    <!-- Menu item on stories landing page -->
    <string name="StoriesLandingFragment__story_privacy">动态隐私</string>
    <!-- Title for "My Stories" row item in Stories landing page -->
    <string name="StoriesLandingFragment__my_stories">我的动态</string>
    <!-- Subtitle for "My Stories" row item when user has not added stories -->
    <string name="StoriesLandingFragment__tap_to_add">点击添加</string>
    <!-- Displayed when there are no stories to display -->
    <string name="StoriesLandingFragment__no_recent_updates_to_show_right_now">目前没有可显示的更新。</string>
    <!-- Context menu option to hide a story -->
    <string name="StoriesLandingItem__hide_story">隐藏动态</string>
    <!-- Context menu option to unhide a story -->
    <string name="StoriesLandingItem__unhide_story">取消隐藏动态</string>
    <!-- Context menu option to forward a story -->
    <string name="StoriesLandingItem__forward">转发</string>
    <!-- Context menu option to share a story -->
    <string name="StoriesLandingItem__share">分享……</string>
    <!-- Context menu option to go to story chat -->
    <string name="StoriesLandingItem__go_to_chat">前往聊天</string>
    <!-- Context menu option to go to story info -->
    <string name="StoriesLandingItem__info">信息</string>
    <!-- Label when a story is pending sending -->
    <string name="StoriesLandingItem__sending">正在发送…</string>
    <!-- Label when multiple stories are pending sending -->
    <string name="StoriesLandingItem__sending_d">正在发送%1$d……</string>
    <!-- Label when a story fails to send due to networking -->
    <string name="StoriesLandingItem__send_failed">发送失败</string>
    <!-- Label when a story fails to send due to identity mismatch -->
    <string name="StoriesLandingItem__partially_sent">未完全发送</string>
    <!-- Status label when a story fails to send indicating user action to retry -->
    <string name="StoriesLandingItem__tap_to_retry">点击重试</string>
    <!-- Title of dialog confirming decision to hide a story -->
    <string name="StoriesLandingFragment__hide_story">要隐藏动态吗？</string>
    <!-- Message of dialog confirming decision to hide a story -->
    <string name="StoriesLandingFragment__new_story_updates">隐藏后%1$s的新动态更新将不会显示在动态列表的顶部。</string>
    <!-- Positive action of dialog confirming decision to hide a story -->
    <string name="StoriesLandingFragment__hide">隐藏</string>
    <!-- Displayed in Snackbar after story is hidden -->
    <string name="StoriesLandingFragment__story_hidden">已隐藏的动态</string>
    <!-- Section header for hidden stories -->
    <string name="StoriesLandingFragment__hidden_stories">隐藏的动态</string>
    <!-- Displayed on each sent story under My Stories -->
    <plurals name="MyStories__d_views">
        <item quantity="other">%1$d 次浏览</item>
    </plurals>
    <!-- Forward story label, displayed in My Stories context menu -->
    <string name="MyStories_forward">转发</string>
    <!-- Label for stories for a single user. Format is {given name}\'s Story -->
    <string name="MyStories__ss_story">%1$s的动态</string>
    <!-- Title of dialog to confirm deletion of story -->
    <string name="MyStories__delete_story">要删除动态吗？</string>
    <!-- Message of dialog to confirm deletion of story -->
    <string name="MyStories__this_story_will_be_deleted">您和收到此动态的所有人将看不到此动态。</string>
    <!-- Toast shown when story media cannot be saved -->
    <string name="MyStories__unable_to_save">无法保存</string>
    <!-- Displayed at bottom of story viewer when current item has views -->
    <plurals name="StoryViewerFragment__d_views">
        <item quantity="other">%1$d 次浏览</item>
    </plurals>
    <!-- Displayed at bottom of story viewer when current item has replies -->
    <plurals name="StoryViewerFragment__d_replies">
        <item quantity="other">%1$d 个回复</item>
    </plurals>
    <!-- Label on group stories to add a story -->
    <string name="StoryViewerPageFragment__add">添加</string>
    <!-- Used when view receipts are disabled -->
    <string name="StoryViewerPageFragment__views_off">查看功能关闭</string>
    <!-- Used to join views and replies when both exist on a story item -->
    <string name="StoryViewerFragment__s_s">%1$s %2$s</string>
    <!-- Displayed when viewing a post you sent -->
    <string name="StoryViewerPageFragment__you">您</string>
    <!-- Displayed when viewing a post displayed to a group -->
    <string name="StoryViewerPageFragment__s_to_s">%1$s 至 %2$s</string>
    <!-- Displayed when viewing a post from another user with no replies -->
    <string name="StoryViewerPageFragment__reply">回复</string>
    <!-- Displayed when viewing a post that has failed to send to some users -->
    <string name="StoryViewerPageFragment__partially_sent">未完全发送。点击查看详情</string>
    <!-- Displayed when viewing a post that has failed to send -->
    <string name="StoryViewerPageFragment__send_failed">发送失败。点击重试</string>
    <!-- Label for the reply button in story viewer, which will launch the group story replies bottom sheet. -->
    <string name="StoryViewerPageFragment__reply_to_group">回复群组</string>
    <!-- Displayed when a story has no views -->
    <string name="StoryViewsFragment__no_views_yet">未有浏览</string>
    <!-- Displayed when user has disabled receipts -->
    <string name="StoryViewsFragment__enable_view_receipts_to_see_whos_viewed_your_story">启用浏览回执功能，看看谁浏览了您的动态。</string>
    <!-- Button label displayed when user has disabled receipts -->
    <string name="StoryViewsFragment__go_to_settings">前往设置</string>
    <!-- Dialog action to remove viewer from a story -->
    <string name="StoryViewsFragment__remove">移除</string>
    <!-- Dialog title when removing a viewer from a story -->
    <string name="StoryViewsFragment__remove_viewer">要移除访客吗？</string>
    <!-- Dialog message when removing a viewer from a story -->
    <string name="StoryViewsFragment__s_will_still_be_able">%1$s 仍然能看到这个帖子，但对方将无法看到您之后分享到 %2$s 的任何帖子。</string>
    <!-- Story View context menu action to remove them from a story -->
    <string name="StoryViewItem__remove_viewer">移除访客</string>
    <!-- Displayed when a story has no replies yet -->
    <string name="StoryGroupReplyFragment__no_replies_yet">未有回复</string>
    <!-- Displayed when no longer a group member -->
    <string name="StoryGroupReplyFragment__you_cant_reply">您已不是此群组的成员，因此不能回复此动态。</string>
    <!-- Displayed for each user that reacted to a story when viewing replies -->
    <string name="StoryGroupReactionReplyItem__reacted_to_the_story">回应了此动态</string>
    <!-- Label for story views tab -->
    <string name="StoryViewsAndRepliesDialogFragment__views">浏览</string>
    <!-- Label for story replies tab -->
    <string name="StoryViewsAndRepliesDialogFragment__replies">回复</string>
    <!-- Description of action for reaction button -->
    <string name="StoryReplyComposer__react_to_this_story">回应此动态</string>
    <!-- Displayed when the user is replying privately to someone who replied to one of their stories -->
    <string name="StoryReplyComposer__reply_to_s">回复 %1$s</string>
    <!-- Context menu item to privately reply to a story response -->
    <!-- Context menu item to copy a story response -->
    <string name="StoryGroupReplyItem__copy">复制</string>
    <!-- Context menu item to delete a story response -->
    <string name="StoryGroupReplyItem__delete">删除</string>
    <!-- Page title for My Story options -->
    <string name="MyStorySettingsFragment__my_story">我的动态</string>
    <!-- Number of total signal connections displayed in "All connections" row item -->
    <plurals name="MyStorySettingsFragment__viewers">
        <item quantity="other">%1$d 位访客</item>
    </plurals>
    <!-- Button on all signal connections row to view all signal connections. Please keep as short as possible. -->
    <string name="MyStorySettingsFragment__view">查看</string>
    <!-- Section heading for story visibility -->
    <string name="MyStorySettingsFragment__who_can_view_this_story">谁可以看到此动态</string>
    <!-- Clickable option for selecting people to hide your story from -->
    <!-- Privacy setting title for sending stories to all your signal connections -->
    <string name="MyStorySettingsFragment__all_signal_connections">所有 Signal 联系人</string>
    <!-- Privacy setting description for sending stories to all your signal connections -->
    <!-- Privacy setting title for sending stories to all except the specified connections -->
    <string name="MyStorySettingsFragment__all_except">所有人，除了……</string>
    <!-- Privacy setting description for sending stories to all except the specified connections -->
    <string name="MyStorySettingsFragment__hide_your_story_from_specific_people">对特定用户隐藏您的动态</string>
    <!-- Summary of clickable option displaying how many people you have excluded from your story -->
    <plurals name="MyStorySettingsFragment__d_people_excluded">
        <item quantity="other">已排除 %1$d 人</item>
    </plurals>
    <!-- Privacy setting title for only sharing your story with specified connections -->
    <string name="MyStorySettingsFragment__only_share_with">只分享给……</string>
    <!-- Privacy setting description for only sharing your story with specified connections -->
    <string name="MyStorySettingsFragment__only_share_with_selected_people">只分享给选定的人</string>
    <!-- Summary of clickable option displaying how many people you have included to send to in your story -->
    <plurals name="MyStorySettingsFragment__d_people">
        <item quantity="other">%1$d 人</item>
    </plurals>
    <!-- My story privacy fine print about what the privacy settings are for -->
    <string name="MyStorySettingsFragment__choose_who_can_view_your_story">选择谁可以查看您的动态。此更改不会影响您已发送的动态。</string>
    <!-- Section header for options related to replies and reactions -->
    <string name="MyStorySettingsFragment__replies_amp_reactions">回复和回应</string>
    <!-- Switchable option for allowing replies and reactions on your stories -->
    <string name="MyStorySettingsFragment__allow_replies_amp_reactions">允许回复和回应</string>
    <!-- Summary for switchable option allowing replies and reactions on your story -->
    <string name="MyStorySettingsFragment__let_people_who_can_view_your_story_react_and_reply">让动态的可见对象回应和回复</string>
    <!-- Signal connections bolded text in the Signal Connections sheet -->
    <string name="SignalConnectionsBottomSheet___signal_connections">Signal 联系人</string>
    <!-- Displayed at the top of the signal connections sheet. Please remember to insert strong tag as required. -->
    <string name="SignalConnectionsBottomSheet__signal_connections_are_people">Signal 联系人是您选择信任的人，选择方式有：</string>
    <!-- Signal connections sheet bullet point 1 -->
    <string name="SignalConnectionsBottomSheet__starting_a_conversation">发起聊天</string>
    <!-- Signal connections sheet bullet point 2 -->
    <string name="SignalConnectionsBottomSheet__accepting_a_message_request">接受消息请求</string>
    <!-- Signal connections sheet bullet point 3 -->
    <string name="SignalConnectionsBottomSheet__having_them_in_your_system_contacts">对方在您的系统通讯录中</string>
    <!-- Note at the bottom of the Signal connections sheet -->
    <string name="SignalConnectionsBottomSheet__your_connections_can_see_your_name">"您的密友能看到您的名称和照片，还能看到您在“我的动态”中发布的帖子，除非您向对方隐藏动态。"</string>
    <!-- Clickable option to add a viewer to a custom story -->
    <string name="PrivateStorySettingsFragment__add_viewer">添加访客</string>
    <!-- Clickable option to delete a custom story -->
    <string name="PrivateStorySettingsFragment__delete_custom_story">删除自定义动态</string>
    <!-- Dialog title when attempting to remove someone from a custom story -->
    <string name="PrivateStorySettingsFragment__remove_s">要移除%1$s吗？</string>
    <!-- Dialog message when attempting to remove someone from a custom story -->
    <string name="PrivateStorySettingsFragment__this_person_will_no_longer">此人将无法再看到您的动态。</string>
    <!-- Positive action label when attempting to remove someone from a custom story -->
    <string name="PrivateStorySettingsFragment__remove">移除</string>
    <!-- Dialog title when deleting a custom story -->
    <!-- Dialog message when deleting a custom story -->
    <!-- Page title for editing a custom story name -->
    <string name="EditPrivateStoryNameFragment__edit_story_name">编辑动态名称</string>
    <!-- Input field hint when editing a custom story name -->
    <string name="EditPrivateStoryNameFragment__story_name">动态名称</string>
    <!-- Save button label when editing a custom story name -->
    <!-- Displayed in text post creator before user enters text -->
    <string name="TextStoryPostCreationFragment__tap_to_add_text">点击添加文本</string>
    <!-- Button label for changing font when creating a text post -->
    <!-- Displayed in text post creator when prompting user to enter text -->
    <string name="TextStoryPostTextEntryFragment__add_text">添加文本</string>
    <!-- Content description for \'done\' button when adding text to a story post -->
    <string name="TextStoryPostTextEntryFragment__done_adding_text">添加文本完毕</string>
    <!-- Text label for media selection toggle -->
    <string name="MediaSelectionActivity__text">文本</string>
    <!-- Camera label for media selection toggle -->
    <string name="MediaSelectionActivity__camera">相机</string>
    <!-- Hint for entering a URL for a text post -->
    <string name="TextStoryPostLinkEntryFragment__type_or_paste_a_url">输入或粘贴 URL</string>
    <!-- Displayed prior to the user entering a URL for a text post -->
    <string name="TextStoryPostLinkEntryFragment__share_a_link_with_viewers_of_your_story">向您的动态访客分享链接</string>
    <!-- Hint text for searching for a story text post recipient. -->
    <string name="TextStoryPostSendFragment__search">搜索</string>
    <!-- Toast shown when an unexpected error occurs while sending a text story -->
    <!-- Toast shown when a trying to add a link preview to a text story post and the link/url is not valid (e.g., missing .com at the end) -->
    <string name="TextStoryPostSendFragment__please_enter_a_valid_link">请输入一个有效链接。</string>
    <!-- Title for screen allowing user to exclude "My Story" entries from specific people -->
    <string name="ChangeMyStoryMembershipFragment__all_except">所有人，除了……</string>
    <!-- Title for screen allowing user to only share "My Story" entries with specific people -->
    <string name="ChangeMyStoryMembershipFragment__only_share_with">只分享给……</string>
    <!-- Done button label for hide story from screen -->
    <string name="HideStoryFromFragment__done">完成</string>
    <!-- Dialog title for removing a group story -->
    <string name="StoryDialogs__remove_group_story">要移除群组动态吗？</string>
    <!-- Dialog message for removing a group story -->
    <string name="StoryDialogs__s_will_be_removed">“%1$s”将被移除。</string>
    <!-- Dialog positive action for removing a group story -->
    <string name="StoryDialogs__remove">删除</string>
    <!-- Dialog title for deleting a custom story -->
    <string name="StoryDialogs__delete_custom_story">要删除自定义动态吗？</string>
    <!-- Dialog message for deleting a custom story -->
    <string name="StoryDialogs__s_and_updates_shared">分享到此动态的“%1$s”和更新将被移除。</string>
    <!-- Dialog positive action for deleting a custom story -->
    <string name="StoryDialogs__delete">删除</string>
    <!-- Dialog title for first time sending something to a beta story -->
    <!-- Dialog message for first time sending something to a beta story -->
    <!-- Dialog title for first time adding something to a story -->
    <!-- Dialog message for first time adding something to a story -->
    <!-- First time share to story dialog: Positive action to go ahead and add to story -->
    <!-- First time share to story dialog: Neutral action to edit who can view "My Story" -->
    <!-- Error message shown when a failure occurs during story send -->
    <string name="StoryDialogs__story_could_not_be_sent">动态无法发送。请检查您的网络连接并重试。</string>
    <!-- Error message dialog button to resend a previously failed story send -->
    <string name="StoryDialogs__send">发送</string>
    <!-- Action button for turning off stories when stories are present on the device -->
    <string name="StoryDialogs__turn_off_and_delete">关闭和删除</string>
    <!-- Privacy Settings toggle title for stories -->
    <!-- Privacy Settings toggle summary for stories -->
    <!-- New story viewer selection screen title -->
    <string name="CreateStoryViewerSelectionFragment__choose_viewers">选择访客</string>
    <!-- New story viewer selection action button label -->
    <string name="CreateStoryViewerSelectionFragment__next">下一步</string>
    <!-- New story viewer selection screen title as recipients are selected -->
    <plurals name="SelectViewersFragment__d_viewers">
        <item quantity="other">%1$d 位访客</item>
    </plurals>
    <!-- Name story screen title -->
    <string name="CreateStoryWithViewersFragment__name_story">动态命名</string>
    <!-- Name story screen note under text field -->
    <string name="CreateStoryWithViewersFragment__only_you_can">只有您能看到此动态的名称。</string>
    <!-- Name story screen label hint -->
    <string name="CreateStoryWithViewersFragment__story_name_required">动态名称（必填）</string>
    <!-- Name story screen viewers subheading -->
    <string name="CreateStoryWithViewersFragment__viewers">访客</string>
    <!-- Name story screen create button label -->
    <string name="CreateStoryWithViewersFragment__create">创建</string>
    <!-- Name story screen error when save attempted with no label -->
    <string name="CreateStoryWithViewersFragment__this_field_is_required">必须填写此项。</string>
    <!-- Name story screen error when save attempted but label is duplicate -->
    <string name="CreateStoryWithViewersFragment__there_is_already_a_story_with_this_name">此动态名称已被使用。</string>
    <!-- Text for select all action when editing recipients for a story -->
    <string name="BaseStoryRecipientSelectionFragment__select_all">选择全部</string>
    <!-- Choose story type bottom sheet title -->
    <string name="ChooseStoryTypeBottomSheet__choose_your_story_type">选择您的动态类型</string>
    <!-- Choose story type bottom sheet new story row title -->
    <string name="ChooseStoryTypeBottomSheet__new_custom_story">新自定义动态</string>
    <!-- Choose story type bottom sheet new story row summary -->
    <string name="ChooseStoryTypeBottomSheet__visible_only_to">仅对特定用户可见</string>
    <!-- Choose story type bottom sheet group story title -->
    <string name="ChooseStoryTypeBottomSheet__group_story">群组动态</string>
    <!-- Choose story type bottom sheet group story summary -->
    <string name="ChooseStoryTypeBottomSheet__share_to_an_existing_group">分享给一个现有群组</string>
    <!-- Choose groups bottom sheet title -->
    <string name="ChooseGroupStoryBottomSheet__choose_groups">选择群组</string>
    <!-- Displayed when copying group story reply text to clipboard -->
    <string name="StoryGroupReplyFragment__copied_to_clipboard">已复制到剪切板</string>
    <!-- Displayed in story caption when content is longer than 5 lines -->
    <string name="StoryViewerPageFragment__see_more">查看更多</string>
    <!-- Displayed in toast after sending a direct reply -->
    <string name="StoryDirectReplyDialogFragment__sending_reply">正在发送回复……</string>
    <!-- Displayed in the viewer when a story is no longer available -->
    <string name="StorySlateView__this_story_is_no_longer_available">此动态已不存在。</string>
    <!-- Displayed in the viewer when a story has permanently failed to download. -->
    <string name="StorySlateView__cant_download_story_s_will_need_to_share_it_again">无法下载动态。%1$s需要再分享一遍。</string>
    <!-- Displayed in the viewer when the network is not available -->
    <string name="StorySlateView__no_internet_connection">无可用的互联网连接</string>
    <!-- Displayed in the viewer when network is available but content could not be downloaded -->
    <string name="StorySlateView__couldnt_load_content">无法加载内容</string>
    <!-- Toasted when the user externally shares to a text story successfully -->
    <string name="TextStoryPostCreationFragment__sent_story">已发送动态</string>
    <!-- Toasted when the user external share to a text story fails -->
    <string name="TextStoryPostCreationFragment__failed_to_send_story">无法发送动态</string>
    <!-- Displayed in a dialog to let the user select a given users story -->
    <string name="StoryDialogs__view_story">查看动态</string>
    <!-- Displayed in a dialog to let the user select a given users profile photo -->
    <string name="StoryDialogs__view_profile_photo">查看个人资料照片</string>

    <!-- Title for a notification at the bottom of the chat list suggesting that the user disable censorship circumvention because the service has become reachable -->
    <!-- Body for a notification at the bottom of the chat list suggesting that the user disable censorship circumvention because the service has become reachable -->
    <!-- Label for a button to dismiss a notification at the bottom of the chat list suggesting that the user disable censorship circumvention because the service has become reachable -->
    <!-- Label for a button in a notification at the bottom of the chat list to turn off censorship circumvention -->

    <!-- Conversation Item label for when you react to someone else\'s story -->
    <string name="ConversationItem__you_reacted_to_s_story">您回应了%1$s的动态</string>
    <!-- Conversation Item label for reactions to your story -->
    <string name="ConversationItem__reacted_to_your_story">回应了您的动态</string>
    <!-- Conversation Item label for reactions to an unavailable story -->
    <string name="ConversationItem__reacted_to_a_story">回应了动态</string>

    <!-- endregion -->
    <!-- Content description for expand contacts chevron -->
    <string name="ExpandModel__view_more">查看更多</string>
    <string name="StoriesLinkPopup__visit_link">访问链接</string>

    <!-- Gift price and duration, formatted as: {price} dot {n} day duration -->
    <plurals name="GiftRowItem_s_dot_d_day_duration">
        <item quantity="other">%1$s · %2$d 天期限</item>
    </plurals>
    <!-- Headline text on start fragment for gifting a badge -->
    <string name="GiftFlowStartFragment__donate_for_a_friend">代朋友捐款</string>
    <!-- Description text on start fragment for gifting a badge -->
    <plurals name="GiftFlowStartFragment__support_signal_by">
        <item quantity="other">代使用 Signal 的朋友或家人进行捐款，为 Signal 提供一份支持。对方将会收到捐款徽章并可以在个人资料中展示 %1$d 天。</item>
    </plurals>
    <!-- Action button label for start fragment for gifting a badge -->
    <string name="GiftFlowStartFragment__next">下一步</string>
    <!-- Title text on choose recipient page for badge gifting -->
    <string name="GiftFlowRecipientSelectionFragment__choose_recipient">选择收礼人</string>
    <!-- Title text on confirm gift page -->
    <string name="GiftFlowConfirmationFragment__confirm_donation">确认捐款</string>
    <!-- Heading text specifying who the gift will be sent to -->
    <string name="GiftFlowConfirmationFragment__send_to">发送给</string>
    <!-- Text explaining that gift will be sent to the chosen recipient -->
    <string name="GiftFlowConfirmationFragment__the_recipient_will_be_notified">收礼人将会在一对一消息中看到代捐通知。您可以在下方添加自己的消息。</string>
    <!-- Text explaining that this gift is a one time donation -->
    <string name="GiftFlowConfirmationFragment__one_time_donation">单次捐款</string>
    <!-- Hint for add message input -->
    <string name="GiftFlowConfirmationFragment__add_a_message">添加消息</string>
    <!-- Displayed in the dialog while verifying the chosen recipient -->
    <string name="GiftFlowConfirmationFragment__verifying_recipient">正在验证收礼人……</string>
    <!-- Title for sheet shown when opening a redeemed gift -->
    <string name="ViewReceivedGiftBottomSheet__s_made_a_donation_for_you">%1$s代您捐了款</string>
    <!-- Title for sheet shown when opening a sent gift -->
    <string name="ViewSentGiftBottomSheet__thanks_for_your_support">感谢您的支持！</string>
    <!-- Description for sheet shown when opening a redeemed gift -->
    <string name="ViewReceivedGiftBottomSheet__s_made_a_donation_to_signal">%1$s以您的名义给 Signal 捐了款！在个人资料中显示您对 Signal 的支持吧。</string>
    <!-- Description for sheet shown when opening a sent gift -->
    <string name="ViewSentGiftBottomSheet__youve_made_a_donation_to_signal">您以%1$s的名义给 Signal 捐了款。对方可以选择是否在个人资料中显示自己对 Signal 的支持。</string>
    <!-- Primary action for pending gift sheet to redeem badge now -->
    <string name="ViewReceivedGiftSheet__redeem">领取</string>
    <!-- Primary action for pending gift sheet to redeem badge later -->
    <string name="ViewReceivedGiftSheet__not_now">稍后再说</string>
    <!-- Dialog text while redeeming a gift -->
    <string name="ViewReceivedGiftSheet__redeeming_badge">正在领取徽章…</string>
    <!-- Description text in gift thanks sheet -->
    <string name="GiftThanksSheet__youve_made_a_donation">您以%1$s的名义给 Signal 捐了款。对方可以选择是否在个人资料中显示自己对 Signal 的支持。</string>
    <!-- Expired gift sheet title -->
    <string name="ExpiredGiftSheetConfiguration__your_badge_has_expired">您的徽章已到期</string>
    <!-- Expired gift sheet top description text -->
    <string name="ExpiredGiftSheetConfiguration__your_badge_has_expired_and_is">您的徽章已到期，无法显示在您的个人资料中向大家展示。</string>
    <!-- Expired gift sheet bottom description text -->
    <string name="ExpiredGiftSheetConfiguration__to_continue">如要继续支持为用户而生的 Signal 技术，您可以考虑成为每月定期捐款人。</string>
    <!-- Expired gift sheet make a monthly donation button -->
    <string name="ExpiredGiftSheetConfiguration__make_a_monthly_donation">每月捐款</string>
    <!-- Expired gift sheet not now button -->
    <string name="ExpiredGiftSheetConfiguration__not_now">稍后再说</string>
    <!-- My Story label designating that we will only share with the selected viewers. -->
    <string name="ContactSearchItems__only_share_with">只分享给</string>
    <!-- Label under name for custom stories -->
    <plurals name="ContactSearchItems__custom_story_d_viewers">
        <item quantity="other">自定义动态 · %1$d 位访客</item>
    </plurals>
    <!-- Label under name for group stories -->
    <plurals name="ContactSearchItems__group_story_d_viewers">
        <item quantity="other">群组动态 · %1$d 位访客</item>
    </plurals>
    <!-- Label under name for groups -->
    <plurals name="ContactSearchItems__group_d_members">
        <item quantity="other">%1$d 位成员</item>
    </plurals>
    <!-- Label under name for my story -->
    <plurals name="ContactSearchItems__my_story_s_dot_d_viewers">
        <item quantity="other">%1$s · %2$d 位访客</item>
    </plurals>
    <!-- Label under name for my story -->
    <plurals name="ContactSearchItems__my_story_s_dot_d_excluded">
        <item quantity="other">%1$s · 排除 %2$d 人</item>
    </plurals>
    <!-- Label under name for My Story when first sending to my story -->
    <string name="ContactSearchItems__tap_to_choose_your_viewers">点击选择您的访客</string>
    <!-- Label for context menu item to open story settings -->
    <string name="ContactSearchItems__story_settings">动态设置</string>
    <!-- Label for context menu item to remove a group story from contact results -->
    <string name="ContactSearchItems__remove_story">移除动态</string>
    <!-- Label for context menu item to delete a custom story -->
    <string name="ContactSearchItems__delete_story">删除动态</string>
    <!-- Dialog title for removing a group story -->
    <string name="ContactSearchMediator__remove_group_story">要移除群组动态吗？</string>
    <!-- Dialog message for removing a group story -->
    <string name="ContactSearchMediator__this_will_remove">此操作将会从清单中移除此动态。您仍然可以查看群组的动态。</string>
    <!-- Dialog action item for removing a group story -->
    <string name="ContactSearchMediator__remove">移除</string>
    <!-- Dialog title for deleting a custom story -->
    <string name="ContactSearchMediator__delete_story">要删除动态吗？</string>
    <!-- Dialog message for deleting a custom story -->
    <string name="ContactSearchMediator__delete_the_custom">要删除自定义动态“%1$s”吗？</string>
    <!-- Dialog action item for deleting a custom story -->
    <string name="ContactSearchMediator__delete">删除</string>
    <!-- Donation for a friend expiry days remaining -->
    <plurals name="Gifts__d_days_remaining">
        <item quantity="other">还剩 %1$d 天</item>
    </plurals>
    <!-- Donation for a friend expiry hours remaining -->
    <plurals name="Gifts__d_hours_remaining">
        <item quantity="other">还剩 %1$d 小时</item>
    </plurals>
    <!-- Gift expiry minutes remaining -->
    <plurals name="Gifts__d_minutes_remaining">
        <item quantity="other">还剩 %1$d 分钟</item>
    </plurals>
    <!-- Donation for a friend expiry expired -->
    <string name="Gifts__expired">已过期</string>

    <!-- Label indicating that a user can tap to advance to the next post in a story -->
    <string name="StoryFirstTimeNavigationView__tap_to_advance">点击前进</string>
    <!-- Label indicating swipe direction to skip current story -->
    <string name="StoryFirstTimeNavigationView__swipe_up_to_skip">上滑跳过</string>
    <!-- Label indicating swipe direction to exit story viewer -->
    <string name="StoryFirstTimeNavigationView__swipe_right_to_exit">右滑退出</string>
    <!-- Button label to confirm understanding of story navigation -->
    <string name="StoryFirstTimeNagivationView__got_it">知道了</string>
    <!-- Content description for vertical context menu button in safety number sheet rows -->
    <string name="SafetyNumberRecipientRowItem__open_context_menu">打开上下文菜单</string>
    <!-- Sub-line when a user is verified. -->
    <string name="SafetyNumberRecipientRowItem__s_dot_verified">%1$s · 已验证</string>
    <!-- Sub-line when a user is verified. -->
    <string name="SafetyNumberRecipientRowItem__verified">已验证</string>
    <!-- Title of safety number changes bottom sheet when showing individual records -->
    <string name="SafetyNumberBottomSheetFragment__safety_number_changes">安全码变更</string>
    <!-- Message of safety number changes bottom sheet when showing individual records -->
    <string name="SafetyNumberBottomSheetFragment__the_following_people">以下用户可能已重新安装 Signal 或更改设备。请点击接收人以核实新的安全码。此为非必选操作。</string>
    <!-- Title of safety number changes bottom sheet when not showing individual records -->
    <string name="SafetyNumberBottomSheetFragment__safety_number_checkup">安全码检查</string>
    <!-- Title of safety number changes bottom sheet when not showing individual records and user has seen review screen -->
    <string name="SafetyNumberBottomSheetFragment__safety_number_checkup_complete">安全码检查完成</string>
    <!-- Message of safety number changes bottom sheet when not showing individual records and user has seen review screen -->
    <string name="SafetyNumberBottomSheetFragment__all_connections_have_been_reviewed">已检查所有联系人，请点击发送以继续操作。</string>
    <!-- Message of safety number changes bottom sheet when not showing individual records -->
    <string name="SafetyNumberBottomSheetFragment__you_have_d_connections">您有 %1$d 位密友可能已重新安装 Signal 或更改设备。在与他们分享您的动态之前，请检查对方的安全码或考虑将他们从您的动态中移除。</string>
    <!-- Menu action to launch safety number verification screen -->
    <string name="SafetyNumberBottomSheetFragment__verify_safety_number">验证安全代码</string>
    <!-- Menu action to remove user from story -->
    <string name="SafetyNumberBottomSheetFragment__remove_from_story">移除出动态</string>
    <!-- Action button at bottom of SafetyNumberBottomSheetFragment to send anyway -->
    <string name="SafetyNumberBottomSheetFragment__send_anyway">仍要发送</string>
    <!-- Action button at bottom of SafetyNumberBottomSheetFragment to review connections -->
    <string name="SafetyNumberBottomSheetFragment__review_connections">检查联系人</string>
    <!-- Empty state copy for SafetyNumberBottomSheetFragment -->
    <string name="SafetyNumberBottomSheetFragment__no_more_recipients_to_show">已经没有可显示的接收人</string>
    <!-- Done button on safety number review fragment -->
    <string name="SafetyNumberReviewConnectionsFragment__done">完成</string>
    <!-- Title of safety number review fragment -->
    <string name="SafetyNumberReviewConnectionsFragment__safety_number_changes">安全码变更</string>
    <!-- Message of safety number review fragment -->
    <plurals name="SafetyNumberReviewConnectionsFragment__d_recipients_may_have">
        <item quantity="other">%1$d 个接收人可能已重新安装 Signal 或更改设备。请点击接收人以核实新的安全码。此为非必选操作。</item>
    </plurals>
    <!-- Section header for 1:1 contacts in review fragment -->
    <string name="SafetyNumberBucketRowItem__contacts">联系人</string>
    <!-- Context menu label for distribution list headers in review fragment -->
    <string name="SafetyNumberReviewConnectionsFragment__remove_all">全部移除</string>
    <!-- Context menu label for 1:1 contacts to remove from send -->
    <string name="SafetyNumberReviewConnectionsFragment__remove">移除</string>

    <!-- Title of initial My Story settings configuration shown when sending to My Story for the first time -->
    <string name="ChooseInitialMyStoryMembershipFragment__my_story_privacy">我的动态隐私</string>
    <!-- Subtitle of initial My Story settings configuration shown when sending to My Story for the first time -->
    <string name="ChooseInitialMyStoryMembershipFragment__choose_who_can_see_posts_to_my_story_you_can_always_make_changes_in_settings">选择谁可以查看“我的动态”帖子。您可以随时在设置中更改。</string>
    <!-- All connections option for initial My Story settings configuration shown when sending to My Story for the first time -->
    <string name="ChooseInitialMyStoryMembershipFragment__all_signal_connections">所有 Signal 熟人</string>
    <!-- All connections except option for initial My Story settings configuration shown when sending to My Story for the first time -->
    <string name="ChooseInitialMyStoryMembershipFragment__all_except">所有人，除了……</string>
    <!-- Only with selected connections option for initial My Story settings configuration shown when sending to My Story for the first time -->
    <string name="ChooseInitialMyStoryMembershipFragment__only_share_with">只分享给……</string>

    <!-- Story info header sent heading -->
    <string name="StoryInfoHeader__sent">发送</string>
    <!-- Story info header received heading -->
    <string name="StoryInfoHeader__received">接收</string>
    <!-- Story info header file size heading -->
    <string name="StoryInfoHeader__file_size">文件大小</string>
    <!-- Story info "Sent to" header -->
    <!-- Story info "Sent from" header -->
    <!-- Story info "Failed" header -->
    <!-- Story Info context menu label -->

    <!-- StoriesPrivacySettingsFragment -->
    <!-- Explanation about how stories are deleted and managed -->
    <string name="StoriesPrivacySettingsFragment__story_updates_automatically_disappear">动态更新将会在 24 小时后自动消失。请选择谁可以查看您的动态，或创建对特定访客或群组可见的新动态。</string>
    <!-- Preference title to turn off stories -->
    <string name="StoriesPrivacySettingsFragment__turn_off_stories">关闭动态</string>
    <!-- Preference summary to turn off stories -->
    <string name="StoriesPrivacySettingsFragment__if_you_opt_out">如果您选择关闭动态，您将无法再分享或浏览动态。</string>
    <!-- Preference title to turn on stories -->
    <string name="StoriesPrivacySettingsFragment__turn_on_stories">开启动态</string>
    <!-- Preference summary to turn on stories -->
    <string name="StoriesPrivacySettingsFragment__share_and_view">分享自己的动态和浏览其他人的动态。动态将会在 24 小时后自动消失。</string>
    <!-- Dialog title to turn off stories -->
    <string name="StoriesPrivacySettingsFragment__turn_off_stories_question">要关闭动态吗？</string>
    <!-- Dialog message to turn off stories -->
    <string name="StoriesPrivacySettingsFragment__you_will_no_longer_be_able_to_share">您将无法再分享或浏览动态。您最近发布的动态更新也将会被删除。</string>
    <!-- Page title when launched from stories landing screen -->
    <string name="StoriesPrivacySettingsFragment__story_privacy">动态隐私</string>
    <!-- Header for section that lists out stories -->
    <string name="StoriesPrivacySettingsFragment__stories">动态</string>
    <!-- Story views header -->
    <!-- Story view receipts toggle title -->
    <string name="StoriesPrivacySettingsFragment__view_receipts">浏览回执</string>
    <!-- Story view receipts toggle message -->
    <string name="StoriesPrivacySettingsFragment__see_and_share">当动态被浏览时您可以查看和分享。如果禁用此功能，其他人浏览您的动态时您将看不到浏览情况。</string>

    <!-- NewStoryItem -->
    <string name="NewStoryItem__new_story">新动态</string>

    <!-- GroupStorySettingsFragment -->
    <!-- Section header for who can view a group story -->
    <string name="GroupStorySettingsFragment__who_can_view_this_story">谁可以看到此动态</string>
    <!-- Explanation of who can view a group story -->
    <string name="GroupStorySettingsFragment__members_of_the_group_s">"“%1$s”群组的成员可以浏览和回复此动态。您可以更新此群组聊天的成员资格。"</string>
    <!-- Preference label for removing this group story -->
    <string name="GroupStorySettingsFragment__remove_group_story">移除群组动态</string>

    <!-- Generic title for overflow menus -->
    <string name="OverflowMenu__overflow_menu">溢出菜单</string>

    <!-- SMS Export Service -->
    <!-- Displayed in the notification while export is running -->
    <string name="SignalSmsExportService__exporting_messages">正在导出消息……</string>
    <!-- Displayed in the notification title when export completes -->
    <string name="SignalSmsExportService__signal_sms_export_complete">Signal 短信导出完成</string>
    <!-- Displayed in the notification message when export completes -->
    <string name="SignalSmsExportService__tap_to_return_to_signal">点击返回 Signal</string>

    <!-- ExportYourSmsMessagesFragment -->
    <!-- Title of the screen -->
    <string name="ExportYourSmsMessagesFragment__export_your_sms_messages">导出您的短信消息</string>
    <!-- Message of the screen -->
    <string name="ExportYourSmsMessagesFragment__you_can_export_your_sms_messages_to_your_phones_sms_database_and_youll_have_the_option_to_keep_or_remove_them_from_signal">您可以将您的短信消息导出到您手机的短信数据库中，并且您可以选择将其保留在 Signal 中或从 Signal 中将其删除。导出短信消息可以让您手机上的其他短信应用导入这些消息。此操作不会为您的短信记录创建共享文件。</string>
    <!-- Button label to begin export -->
    <string name="ExportYourSmsMessagesFragment__continue">继续</string>

    <!-- ExportingSmsMessagesFragment -->
    <!-- Title of the screen -->
    <string name="ExportingSmsMessagesFragment__exporting_sms_messages">正在导出短信消息</string>
    <!-- Message of the screen when exporting sms messages -->
    <string name="ExportingSmsMessagesFragment__this_may_take_awhile">这可能需要一些时间</string>
    <!-- Progress indicator for export -->
    <plurals name="ExportingSmsMessagesFragment__exporting_d_of_d">
        <item quantity="other">正在导出 %1$d/%2$d ……</item>
    </plurals>
    <!-- Alert dialog title shown when we think a user may not have enough local storage available to export sms messages -->
    <string name="ExportingSmsMessagesFragment__you_may_not_have_enough_disk_space">您的磁盘空间可能不足</string>
    <!-- Alert dialog message shown when we think a user may not have enough local storage available to export sms messages, placeholder is the file size, e.g., 128kB -->
    <string name="ExportingSmsMessagesFragment__you_need_approximately_s_to_export_your_messages_ensure_you_have_enough_space_before_continuing">导出消息大约需要 %1$s 才可导出您的短信，在继续操作之前请确保您有足够的磁盘空间。</string>
    <!-- Alert dialog button to continue with exporting sms after seeing the lack of storage warning -->
    <string name="ExportingSmsMessagesFragment__continue_anyway">仍然继续</string>
    <!-- Dialog text shown when Signal isn\'t granted the sms permission needed to export messages, different than being selected as the sms app -->
    <string name="ExportingSmsMessagesFragment__signal_needs_the_sms_permission_to_be_able_to_export_your_sms_messages">Signal 需要短信权限才能导出您的短信消息。</string>

    <!-- ChooseANewDefaultSmsAppFragment -->
    <!-- Title of the screen -->
    <string name="ChooseANewDefaultSmsAppFragment__choose_a_new">选择一个新的默认短信应用</string>
    <!-- Button label to launch picker -->
    <string name="ChooseANewDefaultSmsAppFragment__continue">继续</string>
    <!-- Button label for when done with changing default SMS app -->
    <string name="ChooseANewDefaultSmsAppFragment__done">完成</string>
    <!-- First step number/bullet for choose new default sms app instructions -->
    <string name="ChooseANewDefaultSmsAppFragment__bullet_1">1</string>
    <!-- Second step number/bullet for choose new default sms app instructions -->
    <string name="ChooseANewDefaultSmsAppFragment__bullet_2">2</string>
    <!-- Third step number/bullet for choose new default sms app instructions -->
    <string name="ChooseANewDefaultSmsAppFragment__bullet_3">3</string>
    <!-- Fourth step number/bullet for choose new default sms app instructions -->
    <string name="ChooseANewDefaultSmsAppFragment__bullet_4">4</string>
    <!-- Instruction step for choosing a new default sms app -->
    <string name="ChooseANewDefaultSmsAppFragment__tap_continue_to_open_the_defaults_apps_screen_in_settings">点击“继续”以便在设置中打开“默认应用”页面</string>
    <!-- Instruction step for choosing a new default sms app -->
    <string name="ChooseANewDefaultSmsAppFragment__select_sms_app_from_the_list">从列表中选择“短信应用”</string>
    <!-- Instruction step for choosing a new default sms app -->
    <string name="ChooseANewDefaultSmsAppFragment__choose_another_app_to_use_for_sms_messaging">选择另一个应用来使用短信消息</string>
    <!-- Instruction step for choosing a new default sms app -->
    <string name="ChooseANewDefaultSmsAppFragment__return_to_signal">返回 Signal</string>
    <!-- Instruction step for choosing a new default sms app -->
    <string name="ChooseANewDefaultSmsAppFragment__open_your_phones_settings_app">打开您手机的设置应用</string>
    <!-- Instruction step for choosing a new default sms app -->
    <string name="ChooseANewDefaultSmsAppFragment__navigate_to_apps_default_apps_sms_app">前往“应用”&gt;“默认应用”&gt;“短信应用”</string>

    <!-- RemoveSmsMessagesDialogFragment -->
    <!-- Action button to keep messages -->
    <string name="RemoveSmsMessagesDialogFragment__keep_messages">保留消息</string>
    <!-- Action button to remove messages -->
    <string name="RemoveSmsMessagesDialogFragment__remove_messages">移除消息</string>
    <!-- Title of dialog -->
    <string name="RemoveSmsMessagesDialogFragment__remove_sms_messages">要从 Signal 将短信消息移除吗？</string>
    <!-- Message of dialog -->
    <string name="RemoveSmsMessagesDialogFragment__you_can_now_remove_sms_messages_from_signal">您现在可以从 Signal 中移除短信消息，以清理您的存储空间。移除后，您手机上的其他短信应用仍可以使用这些消息。</string>

    <!-- ReExportSmsMessagesDialogFragment -->
    <!-- Action button to re-export messages -->
    <string name="ReExportSmsMessagesDialogFragment__continue">继续</string>
    <!-- Action button to cancel re-export process -->
    <string name="ReExportSmsMessagesDialogFragment__cancel">取消</string>
    <!-- Title of dialog -->
    <string name="ReExportSmsMessagesDialogFragment__export_sms_again">要再次导出短信消息吗？</string>
    <!-- Message of dialog -->
    <string name="ReExportSmsMessagesDialogFragment__you_already_exported_your_sms_messages">您已将您的短信消息导出。\n警告：如果您继续导出，您可能得到重复的消息。</string>

    <!-- SetSignalAsDefaultSmsAppFragment -->
    <!-- Title of the screen -->
    <string name="SetSignalAsDefaultSmsAppFragment__set_signal_as_the_default_sms_app">将 Signal 设为默认的短信应用</string>
    <!-- Message of the screen -->
    <string name="SetSignalAsDefaultSmsAppFragment__to_export_your_sms_messages">如要导出您的短信消息，您需要将 Signal 设为默认的短信应用。</string>
    <!-- Button label to start export -->
    <string name="SetSignalAsDefaultSmsAppFragment__next">下一步</string>

    <!-- BackupSchedulePermission Megaphone -->
    <!-- The title on an alert window that explains to the user that we are unable to backup their messages -->
    <string name="BackupSchedulePermissionMegaphone__cant_back_up_chats">无法备份聊天记录</string>
    <!-- The body text of an alert window that tells the user that we are unable to backup their messages -->
    <string name="BackupSchedulePermissionMegaphone__your_chats_are_no_longer_being_automatically_backed_up">您的聊天记录无法再自动备份。</string>
    <!-- The text on a button in an alert window that, when clicked, will take the user to a screen to re-enable backups -->
    <string name="BackupSchedulePermissionMegaphone__back_up_chats">备份聊天记录</string>
    <!-- The text on a button in an alert window that, when clicked, will take the user to a screen to re-enable backups -->
    <string name="BackupSchedulePermissionMegaphone__not_now">稍后再说</string>
    <!-- Re-enable backup permission bottom sheet title -->
    <string name="BackupSchedulePermissionMegaphone__to_reenable_backups">如要重新启用备份功能：</string>
    <!-- Re-enable backups permission bottom sheet instruction 1 text -->
    <string name="BackupSchedulePermissionMegaphone__tap_the_go_to_settings_button_below">点击下方的“前往设置”按钮</string>
    <!-- Re-enable backups permission bottom sheet instruction 2 text -->
    <string name="BackupSchedulePermissionMegaphone__turn_on_allow_settings_alarms_and_reminders">打开“允许设置警报和提醒。”</string>
    <!-- Re-enable backups permission bottom sheet call to action button to open settings -->
    <string name="BackupSchedulePermissionMegaphone__go_to_settings">前往设置</string>

    <!-- SmsExportMegaphoneActivity -->
    <!-- Phase 2 title of full screen megaphone indicating sms will no longer be supported in the near future -->
    <string name="SmsExportMegaphoneActivity__signal_will_no_longer_support_sms">Signal 将不再支持短信功能</string>
    <!-- Phase 3 title of full screen megaphone indicating sms is longer supported  -->
    <string name="SmsExportMegaphoneActivity__signal_no_longer_supports_sms">Signal 不再支持短信功能</string>
    <!-- The text on a button in a popup that, when clicked, will dismiss the popup and schedule the prompt to occur at a later time. -->
    <string name="SmsExportMegaphoneActivity__remind_me_later">稍后提醒</string>
    <!-- The text on a button in a popup that, when clicked, will navigate the user to a web article on SMS removal -->

    <!-- Title for screen shown after sms export has completed -->
    <string name="ExportSmsCompleteFragment__export_complete">导出完成</string>
    <!-- Button to continue to next screen -->
    <string name="ExportSmsCompleteFragment__next">下一步</string>
    <!-- Message showing summary of sms export counts -->
    <plurals name="ExportSmsCompleteFragment__d_of_d_messages_exported">
        <item quantity="other">%1$d/%2$d 条消息已导出</item>
    </plurals>

    <!-- Title of screen shown when some sms messages did not export -->
    <string name="ExportSmsPartiallyComplete__export_partially_complete">导出仅部分完成</string>
    <!-- Debug step 1 on screen shown when some sms messages did not export -->
    <string name="ExportSmsPartiallyComplete__ensure_you_have_an_additional_s_free_on_your_phone_to_export_your_messages">为顺利导出您的消息，请确保您的手机上有额外的 %1$s 闲置空间。</string>
    <!-- Debug step 2 on screen shown when some sms messages dit not export -->
    <string name="ExportSmsPartiallyComplete__retry_export_which_will_only_retry_messages_that_have_not_yet_been_exported">请重试导出，此操作仅会重试尚未导出的消息。</string>
    <!-- Partial sentence for Debug step 3 on screen shown when some sms messages did not export, is combined with \'contact us\' -->
    <string name="ExportSmsPartiallyComplete__if_the_problem_persists">如果问题依然存在， </string>
    <!-- Partial sentence for deubg step 3 on screen shown when some sms messages did not export, combined with \'If the problem persists\', link text to open contact support view -->
    <string name="ExportSmsPartiallyComplete__contact_us">联系我们</string>
    <!-- Button text to retry sms export -->
    <string name="ExportSmsPartiallyComplete__retry">重试</string>
    <!-- Button text to continue sms export flow and not retry failed message exports -->
    <string name="ExportSmsPartiallyComplete__continue_anyway">仍然继续</string>
    <!-- Title of screen shown when all sms messages failed to export -->
    <string name="ExportSmsFullError__error_exporting_sms_messages">导出短信消息时出错</string>
    <!-- Helper text shown when all sms messages failed to export -->
    <string name="ExportSmsFullError__please_try_again_if_the_problem_persists">请重试。如果问题依然存在， </string>


    <!-- DonateToSignalFragment -->
    <!-- Title below avatar -->
    <string name="DonateToSignalFragment__privacy_over_profit">我们坚信隐私高于盈利。</string>
    <!-- Continue button label -->
    <string name="DonateToSignalFragment__continue">继续</string>
    <!-- Description below title -->
    <string name="DonateToSignalFragment__private_messaging">私密通信平台，依用户而生。无广告，无跟踪，服务不打折。立即捐款支持 Signal。</string>
    <!-- Donation pill toggle monthly text -->
    <string name="DonationPillToggle__monthly">每個月的</string>
    <!-- Donation pill toggle one-time text -->
    <string name="DonationPillToggle__one_time">一次性</string>

    <!-- GatewaySelectorBottomSheet -->
    <!-- Sheet title when subscribing -->
    <string name="GatewaySelectorBottomSheet__donate_s_month_to_signal">给 Signal 捐款 %1$s/月</string>
    <!-- Sheet summary when subscribing -->
    <string name="GatewaySelectorBottomSheet__get_a_s_badge">获得一个%1$s徽章</string>
    <!-- Sheet title when giving a one-time donation -->
    <string name="GatewaySelectorBottomSheet__donate_s_to_signal">给 Signal 捐款 %1$s</string>
    <!-- Sheet summary when giving a one-time donation -->
    <plurals name="GatewaySelectorBottomSheet__get_a_s_badge_for_d_days">
        <item quantity="other">获得一个为期 %2$d 天的%1$s徽章</item>
    </plurals>
    <!-- Button label for paying with a credit card -->
    <string name="GatewaySelectorBottomSheet__credit_or_debit_card">信用卡或借记卡</string>
    <!-- Sheet summary when giving donating for a friend -->
    <string name="GatewaySelectorBottomSheet__donate_for_a_friend">代朋友捐款</string>

    <!-- StripePaymentInProgressFragment -->
    <string name="StripePaymentInProgressFragment__cancelling">正在取消……</string>

    <!-- The title of a bottom sheet dialog that tells the user we temporarily can\'t process their contacts. -->
    <string name="CdsTemporaryErrorBottomSheet_title">处理的联系人过多</string>
    <!-- The first part of the body text in a bottom sheet dialog that tells the user we temporarily can\'t process their contacts. The placeholder represents the number of days the user will have to wait until they can again. -->
    <plurals name="CdsTemporaryErrorBottomSheet_body1">
        <item quantity="other">我们将会在 %1$d 天内再次尝试处理您的联系人。</item>
    </plurals>
    <!-- The second part of the body text in a bottom sheet dialog that advises the user to remove contacts from their phone to fix the issue. -->
    <string name="CdsTemporaryErrorBottomSheet_body2">为了尽快解决该问题，您可以考虑删除手机上同步大量联系人的联系人或账户。</string>
    <!-- A button label in a bottom sheet that will navigate the user to their contacts settings. -->
    <!-- A toast that will be shown if we are unable to open the user\'s default contacts app. -->

    <!-- The title of a bottom sheet dialog that tells the user we can\'t process their contacts. -->
    <string name="CdsPermanentErrorBottomSheet_title">无法处理您的联系人</string>
    <!-- The first part of the body text in a bottom sheet dialog that tells the user we can\'t process their contacts. -->
    <string name="CdsPermanentErrorBottomSheet_body">您手机上的联系人数量已超过 Signal 的处理极限。如要在 Signal 中寻找您手机上的联系人，您可以考虑删除手机上与大量联系人同步的联系人或账户。</string>
    <!-- The first part of the body text in a bottom sheet dialog that tells the user we can\'t process their contacts. -->
    <string name="CdsPermanentErrorBottomSheet_learn_more">了解详情</string>
    <!-- A button label in a bottom sheet that will navigate the user to their contacts settings. -->
    <string name="CdsPermanentErrorBottomSheet_contacts_button">打开联系人</string>
    <!-- A toast that will be shown if we are unable to open the user\'s default contacts app. -->
    <string name="CdsPermanentErrorBottomSheet_no_contacts_toast">未找到联系人应用</string>

    <!-- PaymentMessageView -->
    <!-- In-chat conversation message shown when you sent a payment to another person, placeholder is the other person name -->
    <string name="PaymentMessageView_you_sent_s">您已向%1$s发送</string>
    <!-- In-chat conversation message shown when another person sent a payment to you, placeholder is the other person name -->
    <string name="PaymentMessageView_s_sent_you">%1$s已向您发送</string>

    <!-- YourInformationIsPrivateBottomSheet -->
    <string name="YourInformationIsPrivateBottomSheet__your_information_is_private">个人信息安全无忧</string>
    <string name="YourInformationIsPrivateBottomSheet__signal_does_not_collect">当您捐款时，Signal 不会收集或储存您的任何个人信息。</string>
    <string name="YourInformationIsPrivateBottomSheet__we_use_stripe">我们使用 Stripe 作为接收捐款的付款处理方。我们不会访问、储存或保存您向 Stripe 提供的任何信息。</string>
    <string name="YourInformationIsPrivateBottomSheet__signal_does_not_and_cannot">Signal 不会也无法关联您的捐款和您的 Signal 账户。</string>
    <string name="YourInformationIsPrivateBottomSheet__thank_you">谢谢您的支持！</string>

    <!-- GroupStoryEducationSheet -->
    <!-- Displayed as the title of the education bottom sheet -->
    <string name="GroupStoryEducationSheet__introducing_group_stories">群组动态火热上线</string>
    <!-- Line item on the sheet explaining group stories -->
    <string name="GroupStoryEducationSheet__share_story_updates_to">您可以在已加入的群组中分享动态更新。</string>
    <!-- Line item on the sheet explaining that anyone in the group can share to group stories -->
    <string name="GroupStoryEducationSheet__anyone_in_the_group">群组中的任何成员均可以追加动态内容。</string>
    <!-- Line item on the sheet explaining that anyone in the group can view replies -->
    <string name="GroupStoryEducationSheet__all_group_chat_members">所有的群组聊天成员均可以查看动态回复记录。</string>
    <!-- Button label to dismiss sheet -->
    <string name="GroupStoryEducationSheet__next">下一步</string>
    <string name="Registration_country_code_entry_hint">+0</string>

    <!-- PaypalCompleteOrderBottomSheet -->
    <string name="PaypalCompleteOrderBottomSheet__donate">捐款</string>
    <string name="PaypalCompleteOrderBottomSheet__payment">付款</string>

    <!-- ChatFilter -->
    <!-- Displayed in a pill at the top of the chat list when it is filtered by unread messages -->
    <string name="ChatFilter__filtered_by_unread">按未读筛选</string>
    <!-- Displayed underneath the filter circle at the top of the chat list when the user pulls at a very low velocity -->
    <string name="ChatFilter__pull_to_filter">下拉筛选</string>
    <!-- Displayed in the "clear filter" item in the chat feed if the user opened the filter from the overflow menu -->
    <string name="ChatFilter__tip_pull_down">提示：下拉聊天列表进行筛选</string>

    <!-- Title for screen describing that sms support is going to be removed soon -->
    <string name="SmsRemoval_title_going_away">短信服务即将结束</string>
    <!-- Bullet point message shown on describing screen as first bullet why sms is being removed, placeholder with be date of removal (e.g., March 21st) -->
    <string name="SmsRemoval_info_bullet_1">Signal 应用即将下线短信聊天服务。</string>
    <!-- Bullet point message shown on describing screen as second bullet why sms is being removed -->
    <string name="SmsRemoval_info_bullet_2">短信消息与 Signal 消息不一样。<b>这不会影响加密的 Signal 消息服务。此服务仍然可用。</b></string>
    <!-- Bullet point message shown on describing screen as third bullet why sms is being removed -->
    <string name="SmsRemoval_info_bullet_3">您可以将短信消息导出，或选择其他的短信应用。</string>
    <!-- Bullet point message shown on describing screen as first bullet variant why sms is being removed when user is locked out of sms -->
    <string name="SmsRemoval_info_bullet_1_phase_3">Signal 已不再支持发送短信消息。</string>
    <!-- Button label on sms removal info/megaphone to start the export SMS flow -->
    <string name="SmsRemoval_export_sms">导出短信</string>

    <!-- Set up your username megaphone -->
    <!-- Displayed as a title on a megaphone which prompts user to set up a username -->
    <string name="SetUpYourUsername__set_up_your_signal_username">设置您的 Signal 用户名</string>
    <!-- Displayed as a description on a megaphone which prompts user to set up a username -->
    <string name="SetUpYourUsername__usernames_let_others">用户名可以让其他会员无需您的电话号码也能给您发送消息</string>
    <!-- Displayed as an action on a megaphone which prompts user to set up a username -->
    <string name="SetUpYourUsername__not_now">稍后再说</string>
    <!-- Displayed as an action on a megaphone which prompts user to set up a username -->
    <string name="SetUpYourUsername__continue">继续</string>

    <!-- Text Formatting -->
    <!-- Popup menu label for applying bold style -->
    <string name="TextFormatting_bold">加粗</string>
    <!-- Popup menu label for applying italic style -->
    <string name="TextFormatting_italic">斜体</string>
    <!-- Popup menu label for applying strikethrough style -->
    <string name="TextFormatting_strikethrough">删除线</string>
    <!-- Popup menu label for applying monospace font style -->
    <string name="TextFormatting_monospace">等宽字体</string>
    <!-- Popup menu label for applying spoiler style -->
    <string name="TextFormatting_spoiler">防剧透</string>
    <!-- Popup menu label for clearing applied formatting -->
    <string name="TextFormatting_clear_formatting">清除格式</string>

    <!-- UsernameEducationFragment -->
    <!-- Continue button which takes the user to the add a username screen -->
    <string name="UsernameEducationFragment__continue">继续</string>
    <!-- Displayed as a title on the username education screen -->
    <string name="UsernameEducationFragment__set_up_your_signal_username">设置您的 Signal 用户名</string>
    <!-- Displayed as body text in the username education screen -->
    <string name="UsernameEducationFragment__usernames_are_paired_with_a_set_of_digits">每个用户名会与一组数字匹配，并且不会显示在您的个人资料中</string>
    <!-- Displayed as body text in the username education screen -->
    <string name="UsernameEducationFragment__each_username_has_a_unique_qr_code">每个用户名均有一个唯一的二维码和链接，您可以将其分享给您的朋友以开始聊天</string>
    <!-- Displayed as body text in the username education screen. The string references the names of settings, so they should match our translations for those settings. -->
    <string name="UsernameEducationFragment__turn_off_phone_number_discovery">您可以在“设置 &gt; 隐私 &gt; 电话号码 &gt; 谁可以查找我的电话号码”中关闭电话号码搜索功能，将您的用户名用作其他人联系您的主要方式</string>

    <!-- Username edit dialog -->
    <!-- Option to open username editor displayed as a list item in a dialog -->
    <string name="UsernameEditDialog__edit_username">编辑用户名</string>
    <!-- Option to delete username displayed as a list item in a dialog -->
    <string name="UsernameEditDialog__delete_username">删除用户名</string>

    <!-- Time duration picker -->
    <!-- Shown in a time duration picker for selecting duration in hours and minutes, label shown after the user input value for hour, e.g., 12h -->
    <string name="TimeDurationPickerDialog_single_letter_hour_abbreviation">小时</string>
    <!-- Shown in a time duration picker for selecting duration in hours and minutes, label shown after the user input value for minute, e.g., 24m -->
    <string name="TimeDurationPickerDialog_single_letter_minute_abbreviation">分钟</string>
    <!-- Shown in a time duration picker for selecting duration in hours and minutes, label for button that will apply the setting -->
    <string name="TimeDurationPickerDialog_positive_button">设置</string>
    <!-- Shown in a time duration picker for selecting duration in hours and minutes, helper text indicating minimum allowable duration -->
    <string name="TimeDurationPickerDialog_minimum_duration_warning">距离屏幕锁定生效的最短时间为 1 分钟。</string>

    <!-- Call Log -->
    <!-- Displayed below the user\'s name in row items on the call log. First placeholder is the call status, second is when it occurred -->
    <string name="CallLogAdapter__s_dot_s">%1$s · %2$s</string>
    <!-- Displayed for incoming calls -->
    <string name="CallLogAdapter__incoming">来电</string>
    <!-- Displayed for outgoing calls -->
    <string name="CallLogAdapter__outgoing">去电</string>
    <!-- Displayed for missed calls -->
    <string name="CallLogAdapter__missed">未接</string>
    <!-- Displayed on Group Call button if user is not in the call -->
    <string name="CallLogAdapter__join">加入</string>
    <!-- Displayed on Group Call button if user is in the call -->
    <string name="CallLogAdapter__return">返回</string>
    <!-- Call state template when there is more than one call collapsed into a single row. D is a number > 1 and S is a call info string (like Missed) -->
    <string name="CallLogAdapter__d_s">(%1$d) %2$s</string>
    <!-- Status text on call links -->
    <string name="CallLogAdapter__call_link">通话链接</string>
    <!-- Accessibility description for the video call button -->
    <string name="CallLogAdapter__start_a_video_call">开始视频通话</string>
    <!-- Accessibility description for the voice call button -->
    <string name="CallLogAdapter__start_a_voice_call">发起语音通话</string>

    <!-- Call Log context menu -->
    <!-- Displayed as a context menu item to start a video call -->
    <string name="CallContextMenu__video_call">视频通话</string>
    <!-- Displayed as a context menu item to start an audio call -->
    <string name="CallContextMenu__audio_call">语音通话</string>
    <!-- Displayed as a context menu item to go to chat -->
    <string name="CallContextMenu__go_to_chat">前往聊天</string>
    <!-- Displayed as a context menu item to see call info -->
    <string name="CallContextMenu__info">详情</string>
    <!-- Displayed as a context menu item to select multiple calls -->
    <string name="CallContextMenu__select">选择</string>
    <!-- Displayed as a context menu item to delete this call -->
    <string name="CallContextMenu__delete">删除</string>

    <!-- Call Log Fragment -->
    <!-- Displayed when deleting call history items -->
    <string name="CallLogFragment__deleting">正在删除…</string>
    <!-- Displayed in a toast when a deletion fails for an unknown reason -->
    <string name="CallLogFragment__deletion_failed">删除失败。</string>
    <!-- Displayed as message in error dialog when can\'t delete links -->
    <plurals name="CallLogFragment__cant_delete_call_link">
        <item quantity="other">有些通话链接无法删除。请检查您的网络连接并重试。</item>
    </plurals>
    <!-- Snackbar text after clearing the call history -->
    <string name="CallLogFragment__cleared_call_history">已清除通话记录</string>
    <!-- Dialog title to clear all call events -->
    <string name="CallLogFragment__clear_call_history_question">要清除通话记录吗？</string>
    <!-- Dialog body to clear all call events -->
    <string name="CallLogFragment__this_will_permanently_delete_all_call_history">此操作将永久删除所有通话记录</string>
    <!-- Action bar menu item to delete all call events -->
    <string name="CallLogFragment__clear_call_history">清除通话记录</string>
    <!-- Action bar menu item to only display missed calls -->
    <string name="CallLogFragment__filter_missed_calls">筛选未接通话</string>
    <!-- Action bar menu item to clear missed call filter -->
    <string name="CallLogFragment__clear_filter">清除筛选</string>
    <!-- Action bar menu item to open settings -->
    <string name="CallLogFragment__settings">设置</string>
    <!-- Action bar menu item to open notification profile settings -->
    <string name="CallLogFragment__notification_profile">通知配置</string>
    <!-- Call log new call content description -->
    <string name="CallLogFragment__start_a_new_call">发起一个新通话</string>
    <!-- Filter pull text when pulled -->
    <string name="CallLogFragment__filtered_by_missed">已按未接通话筛选</string>
    <!-- Bottom bar option to select all call entries -->
    <string name="CallLogFragment__select_all">选择全部</string>
    <!-- Bottom bar option to delete all selected call entries and dialog action to confirm deletion -->
    <string name="CallLogFragment__delete">删除</string>
    <plurals name="CallLogFragment__delete_d_calls">
        <item quantity="other">删除 %1$d 个通话？</item>
    </plurals>
    <!-- Snackbar label after deleting call logs -->
    <plurals name="CallLogFragment__d_calls_deleted">
        <item quantity="other">已删除 %1$d 个通话</item>
    </plurals>
    <!-- Shown during empty state -->
    <string name="CallLogFragment__no_calls">无通话。</string>
    <!-- Shown during empty state -->
    <string name="CallLogFragment__get_started_by_calling_a_friend">呼叫朋友开始互动吧。</string>
    <!-- Displayed as a message in a dialog when deleting multiple items -->
    <string name="CallLogFragment__call_links_youve_created">已拥有您创建的通话链接的用户将无法重复使用此链接。</string>

    <!-- New call activity -->
    <!-- Activity title in title bar -->
    <string name="NewCallActivity__new_call">新通话</string>

    <!-- Call state update popups -->
    <!-- Displayed when the user enables group call ringing -->
    <string name="CallStateUpdatePopupWindow__ringing_on">铃声开启</string>
    <!-- Displayed when the user disables group call ringing -->
    <string name="CallStateUpdatePopupWindow__ringing_off">铃声关闭</string>
    <!-- Displayed when the user cannot enable group call ringing -->
    <string name="CallStateUpdatePopupWindow__group_is_too_large">群组人数过多，无法与参与人通话</string>
    <!-- Displayed when the user turns on their mic -->
    <string name="CallStateUpdatePopupWindow__mic_on">麦克风开启</string>
    <!-- Displayed when the user turns off their mic -->
    <string name="CallStateUpdatePopupWindow__mic_off">麦克风关闭</string>
    <!-- Displayed when the user turns on their speakerphone -->
    <string name="CallStateUpdatePopupWindow__speaker_on">扬声器开启</string>
    <!-- Displayed when the user turns off their speakerphone -->
    <string name="CallStateUpdatePopupWindow__speaker_off">扬声器关闭</string>

    <!-- Accessibility label describing the capture button on the camera screen -->
    <string name="CameraControls_capture_button_accessibility_label">拍照按钮</string>
    <!-- Accessibility label describing the continue button on the camera screen -->
    <string name="CameraControls_continue_button_accessibility_label">继续按钮</string>

    <!-- CallPreference -->
    <!-- Generic group call in call info -->
    <string name="CallPreference__group_call">群组通话</string>
    <!-- Missed group call in call info -->
    <string name="CallPreference__missed_group_call">未接群组通话</string>
    <!-- Incoming group call in call info -->
    <string name="CallPreference__incoming_group_call">拨入群组通话</string>
    <!-- Outgoing group call in call info -->
    <string name="CallPreference__outgoing_group_call">拨出群组通话</string>

    <!-- CreateCallLink -->
    <!-- Call link creation item title on calls tab -->
    <string name="CreateCallLink__create_a_call_link">创建通话链接</string>
    <!-- Call link creation item description on calls tab -->
    <string name="CreateCallLink__share_a_link_for">分享 Signal 通话链接</string>
    <!-- Text inserted when sharing a call link within Signal. Placeholder is a call link url. -->
    <string name="CreateCallLink__use_this_link_to_join_a_signal_call">请使用此链接加入 Signal 通话：%1$s</string>

    <!-- CallLinkInfoSheet -->
    <!-- Sheet title -->
    <string name="CallLinkInfoSheet__call_info">通话信息</string>
    <!-- Dialog title for removing or blocking participants -->
    <string name="CallLinkInfoSheet__remove_s_from_the_call">要将%1$s移除出通话吗？</string>
    <!-- Dialog action to remove participant from the call -->
    <string name="CallLinkInfoSheet__remove">移除</string>
    <!-- Dialog action to block participant from the call -->
    <string name="CallLinkInfoSheet__block_from_call">屏蔽通话</string>

    <!-- CreateCallLinkBottomSheetDialogFragment -->
    <!-- Fragment title -->
    <string name="CreateCallLinkBottomSheetDialogFragment__create_call_link">创建通话链接</string>
    <!-- Displayed as a default name for the signal call -->
    <string name="CreateCallLinkBottomSheetDialogFragment__signal_call">Signal 通话</string>
    <!-- Displayed on a small button to allow user to instantly join call -->
    <string name="CreateCallLinkBottomSheetDialogFragment__join">加入</string>
    <!-- Option to open a full screen dialog to add a call name -->
    <string name="CreateCallLinkBottomSheetDialogFragment__add_call_name">添加通话名称</string>
    <!-- Option to open a full screen dialog to edit a call name -->
    <string name="CreateCallLinkBottomSheetDialogFragment__edit_call_name">编辑通话名称</string>
    <!-- Toggle to require approval for all members before joining -->
    <string name="CreateCallLinkBottomSheetDialogFragment__approve_all_members">批准所有成员</string>
    <!-- Row label to share the link via Signal -->
    <string name="CreateCallLinkBottomSheetDialogFragment__share_link_via_signal">通过 Signal 分享链接</string>
    <!-- Row label to copy the link to the clipboard -->
    <string name="CreateCallLinkBottomSheetDialogFragment__copy_link">复制链接</string>
    <!-- Row label to share the link with the external share sheet -->
    <string name="CreateCallLinkBottomSheetDialogFragment__share_link">分享链接</string>
    <!-- Button text to dismiss the sheet and add it as an upcoming call -->
    <string name="CreateCallLinkBottomSheetDialogFragment__done">完成</string>
    <!-- Displayed when we can\'t find a suitable way to open the system share picker -->
    <string name="CreateCallLinkBottomSheetDialogFragment__failed_to_open_share_sheet">无法分享通话链接。</string>
    <!-- Displayed when we copy the call link to the clipboard -->
    <string name="CreateCallLinkBottomSheetDialogFragment__copied_to_clipboard">已复制到剪贴板</string>

    <!-- CallLinkIncomingRequestSheet -->
    <!-- Displayed as line item in sheet for approving or denying a single user -->
    <string name="CallLinkIncomingRequestSheet__approve_entry">同意加入</string>
    <!-- Displayed as line item in sheet for approving or denying a single user -->
    <string name="CallLinkIncomingRequestSheet__deny_entry">拒绝加入</string>

    <!-- EditCallLinkNameDialogFragment -->
    <!-- App bar title for editing a call name -->
    <string name="EditCallLinkNameDialogFragment__edit_call_name">编辑通话名称</string>
    <!-- Text on button to confirm edit -->
    <string name="EditCallLinkNameDialogFragment__save">保存</string>
    <!-- Placeholder text on input field when editing call name -->
    <string name="EditCallLinkNameDialogFragment__call_name">通话名称</string>

    <!-- ChooseNavigationBarStyleFragment -->
    <!-- Dialog title, displayed below the header image -->
    <string name="ChooseNavigationBarStyleFragment__navigation_bar_size">导航栏大小</string>
    <!-- Toggle button label for normal size -->
    <string name="ChooseNavigationBarStyleFragment__normal">正常</string>
    <!-- Toggle button label for compact size -->
    <string name="ChooseNavigationBarStyleFragment__compact">紧凑</string>

    <!-- Title shown at top of bottom sheet dialog for displaying a message\'s edit history -->
    <string name="EditMessageHistoryDialog_title">编辑历史</string>
    <!-- Title of dialog shown alerting user that edit message is in beta only -->
    <string name="SendingEditMessageBetaOnlyDialog_title">编辑消息</string>
    <!-- Body of dialog shown alerting user that edit message is in beta only and only sent to beta users. -->
    <string name="SendingEditMessageBetaOnlyDialog_body">如果您编辑消息，其将仅对使用最新版 Signal 的用户可见。这些用户将会看到您编辑了消息。</string>
    <!-- Button to cancel sending edit message as it is beta only -->
    <string name="SendingEditMessageBetaOnlyDialog_cancel">取消</string>
    <!-- Button to continue sending edit message despite it being beta only -->
    <string name="SendingEditMessageBetaOnlyDialog_send">发送</string>


    <!-- CallLinkDetailsFragment -->
    <!-- Displayed in action bar at the top of the fragment -->
    <string name="CallLinkDetailsFragment__call_details">通话详情</string>
    <!-- Displayed in a text row, allowing the user to click and add a call name -->
    <string name="CallLinkDetailsFragment__add_call_name">添加通话名称</string>
    <!-- Displayed in a toggle row, allowing the user to click to enable or disable member approval -->
    <string name="CallLinkDetailsFragment__approve_all_members">批准所有成员</string>
    <!-- Displayed in a text row, allowing the user to share the call link -->
    <string name="CallLinkDetailsFragment__share_link">分享链接</string>
    <!-- Displayed in a text row, allowing the user to delete the call link -->
    <string name="CallLinkDetailsFragment__delete_call_link">删除通话链接</string>
    <!-- Displayed whenever a name change, revocation, etc, fails. -->
    <string name="CallLinkDetailsFragment__couldnt_save_changes">无法保存更改，请检查您的互联网连接并重试。</string>
    <!-- Displayed as title in dialog when user attempts to delete the link -->
    <string name="CallLinkDetailsFragment__delete_link">要删除链接吗？</string>
    <!-- Displayed as body in dialog when user attempts to delete the link -->
    <string name="CallLinkDetailsFragment__this_link_will_no_longer_work">删除后，拥有链接的任何人将无法再使用此链接。</string>

    <!-- Button label for the share button in the username link settings -->
    <string name="UsernameLinkSettings_share_button_label">分享</string>
    <!-- Button label for the color selector button in the username link settings -->
    <string name="UsernameLinkSettings_color_button_label">颜色</string>
    <!-- Description text for QR code and links in the username link settings -->
    <string name="UsernameLinkSettings_qr_description">请只将您的二维码和链接分享给信任的人。分享之后，对方将能看到您的用户名并开始与您聊天。</string>
    <!-- Content of a toast that will show after the username is copied to the clipboard -->
    <string name="UsernameLinkSettings_username_copied_toast">用户名已复制</string>
    <!-- Content of a toast that will show after the username link is copied to the clipboard -->
    <string name="UsernameLinkSettings_link_copied_toast">链接已复制</string>
    <!-- Content of a text field that is shown when the user has not yet set a username link -->
    <string name="UsernameLinkSettings_link_not_set_label">未设置链接</string>
    <!-- Content of a text field that is shown when the user is actively resetting the username link and waiting for the operation to finish -->
    <string name="UsernameLinkSettings_resetting_link_label">正在重置链接……</string>
    <!-- Title of a dialog prompting the user to confirm whether they would like to reset their username link and QR code -->
    <string name="UsernameLinkSettings_reset_link_dialog_title">要重置二维码吗？</string>
    <!-- Body of a dialog prompting the user to confirm whether they would like to reset their username link and QR code -->
    <string name="UsernameLinkSettings_reset_link_dialog_body">如果重置二维码，您现有的二维码和链接将会失效。</string>
    <!-- Label for the confirmation button on a dialog prompting the user to confirm whether they would like to reset their username link and QR code -->
    <string name="UsernameLinkSettings_reset_link_dialog_confirm_button">重置</string>
    <!-- Button label for a button that will reset your username and give you a new link -->
    <string name="UsernameLinkSettings_reset_button_label">重置</string>
    <!-- Button label for a button that indicates that the user is done changing the current setting -->
    <string name="UsernameLinkSettings_done_button_label">完成</string>
    <!-- Label for a tab that shows a screen to view your username QR code -->
    <string name="UsernameLinkSettings_code_tab_name">二维码</string>
    <!-- Label for a tab that shows a screen to scan a QR code -->
    <string name="UsernameLinkSettings_scan_tab_name">扫描</string>
    <!-- Description text shown underneath the username QR code scanner -->
    <string name="UsernameLinkSettings_qr_scan_description">请扫描您的联系人设备上的二维码。</string>
    <!-- App bar title for the username QR code color picker screen -->
    <string name="UsernameLinkSettings_color_picker_app_bar_title">颜色</string>
    <!-- Body of a dialog that is displayed when we failed to read a username QR code. -->
    <string name="UsernameLinkSettings_qr_result_invalid">二维码已失效。</string>
    <!-- Body of a dialog that is displayed when the username we looked up could not be found. -->
    <string name="UsernameLinkSettings_qr_result_not_found">无法找到用户名为%1$s的用户。</string>
    <!-- Body of a dialog that is displayed when the username we looked up could not be found and we also could not parse the username. -->
    <string name="UsernameLinkSettings_qr_result_not_found_no_username">找不到此用户。</string>
    <!-- Body of a dialog that is displayed when we experienced a network error when looking up a username. -->
    <string name="UsernameLinkSettings_qr_result_network_error">网络连接出错，请重试。</string>
    <!-- Body of a dialog that is displayed when we failed to reset your username link because you had no internet. -->
    <string name="UsernameLinkSettings_reset_link_result_network_unavailable">您没有网络，链接未设置。请稍后再试。</string>
    <!-- Body of a dialog that is displayed when we failed to reset your username link because of a transient network issue. -->
    <string name="UsernameLinkSettings_reset_link_result_network_error">尝试重置您的链接时出现网络错误。请稍后再试。</string>

    <!-- PendingParticipantsView -->
    <!-- Displayed in the popup card when a remote user attempts to join a call link -->
    <string name="PendingParticipantsView__would_like_to_join">想要加入……</string>
    <!-- Displayed in a button on the popup card denoting that there are other pending requests to join a call link -->
    <plurals name="PendingParticipantsView__plus_d_requests">
        <item quantity="other">+%1$d 个请求</item>
    </plurals>

    <!-- PendingParticipantsBottomSheet -->
    <!-- Title of the bottom sheet displaying requests to join the call link -->
    <string name="PendingParticipantsBottomSheet__requests_to_join_this_call">加入通话请求</string>
    <!-- Subtitle of the bottom sheet denoting the total number of people waiting -->
    <plurals name="PendingParticipantsBottomSheet__d_people_waiting">
        <item quantity="other">%1$d 个人正在等待</item>
    </plurals>
    <!-- Content description for rejecting a user -->
    <string name="PendingParticipantsBottomSheet__reject">拒绝</string>
    <!-- Content description for confirming a user -->
    <string name="PendingParticipantsBottomSheet__approve">批准</string>

    <!-- EOF -->
</resources><|MERGE_RESOLUTION|>--- conflicted
+++ resolved
@@ -843,7 +843,7 @@
     <!-- Message for dialog asking user to submit logs for debugging a crash -->
     <string name="PromptLogsSlowNotificationsDialog__message">调试日志能帮助我们诊断和解决问题，并且不包含任何识别身份的信息。</string>
     <!-- Title for dialog asking user to submit logs for debugging slow notification issues -->
-    <string name="PromptLogsSlowNotificationsDialog__title_crash">Signal 遇到了一个问题。要提交调试日志吗？</string>
+    <string name="PromptLogsSlowNotificationsDialog__title_crash">Molly 遇到了一个问题。要提交调试日志吗？</string>
 
     <!-- Title for dialog asking user to submit logs for debugging slow notification issues -->
     <string name="PromptBatterySaverBottomSheet__title">通知可能会因为电池优化而延迟</string>
@@ -2982,14 +2982,9 @@
     <string name="PaymentsAllActivityFragment__sent">发送</string>
     <string name="PaymentsAllActivityFragment__received">接收</string>
 
-<<<<<<< HEAD
-    <string name="PaymentsHomeFragment__introducing_payments">推出付款功能（Beta 版）</string>
-    <string name="PaymentsHomeFragment__use_signal_to_send_and_receive">使用 Molly 收发 MobileCoin，这是一种注重隐私的新款数字货币。启用以开始体验。</string>
-=======
     <!-- Displayed on a welcome screen for payments -->
     <string name="PaymentsHomeFragment_introducing_payments">付款功能上线</string>
-    <string name="PaymentsHomeFragment__use_signal_to_send_and_receive">使用 Signal 收发 MobileCoin，这是一种注重隐私的新款数字货币。启用以开始体验。</string>
->>>>>>> 9e836ba5
+    <string name="PaymentsHomeFragment__use_signal_to_send_and_receive">使用 Molly 收发 MobileCoin，这是一种注重隐私的新款数字货币。启用以开始体验。</string>
     <string name="PaymentsHomeFragment__activate_payments">激活付款</string>
     <string name="PaymentsHomeFragment__activating_payments">正在激活付款…</string>
     <string name="PaymentsHomeFragment__restore_payments_account">还原付款帐户</string>
@@ -3022,15 +3017,9 @@
     <string name="PaymentsHomeFragment__payments_deactivated">付款已停用。</string>
     <string name="PaymentsHomeFragment__payment_failed">付款失败</string>
     <string name="PaymentsHomeFragment__details">更多</string>
-<<<<<<< HEAD
-  <!-- Removed by excludeNonTranslatables <string name="PaymentsHomeFragment__learn_more__activate_payments" translatable="false">https://support.signal.org/hc/articles/360057625692#payments_activate -</string>
-    <string name="PaymentsHomeFragment__you_can_use_signal_to_send">可使用 Molly 收发 MobileCoin。全部付款遵守 MobileCoins 以及 MobileCoin Wallet 的使用条款。付款当前仍为 beta 功能，可能出现一些故障，可能丢失付款或余额且不可恢复。 </string> -->
-=======
   <!-- Removed by excludeNonTranslatables <string name="PaymentsHomeFragment__learn_more__activate_payments" translatable="false">https://support.signal.org/hc/articles/360057625692#payments_activate</string> -->
     <!-- Displayed as a description in a dialog when the user tries to activate payments -->
     <string name="PaymentsHomeFragment__you_can_use_signal_to_send_and">您可以使用 Signal 收发 MobileCoin 啦。全部付款均遵守 MobileCoins 以及 MobileCoin Wallet 的使用条款。您可能会遇到一些故障，这可能会导致付款或余额丢失且无法恢复。 </string>
->>>>>>> 9e836ba5
     <string name="PaymentsHomeFragment__activate">激活</string>
     <string name="PaymentsHomeFragment__view_mobile_coin_terms">查看 MobileCoin 条款</string>
     <string name="PaymentsHomeFragment__payments_not_available">Molly 的付款不再可用，不过您仍可将资金转移至交易平台，但是不再能够收发付款或添加资金。</string>
@@ -3061,7 +3050,7 @@
     <!-- Displayed as a title at the top of the screen -->
     <string name="GrantPermissionsFragment__allow_permissions">授予权限</string>
     <!-- Displayed as a subtitle at the top of the screen -->
-    <string name="GrantPermissionsFragment__to_help_you_message_people_you_know">为了帮助您给认识的人发送消息，Signal 需要下列权限。 </string>
+    <string name="GrantPermissionsFragment__to_help_you_message_people_you_know">为了帮助您给认识的人发送消息，Molly 需要下列权限。 </string>
     <!-- Notifications permission row title -->
     <string name="GrantPermissionsFragment__notifications">通知</string>
     <!-- Notifications permission row description -->
@@ -3069,7 +3058,7 @@
     <!-- Contacts permission row title -->
     <string name="GrantPermissionsFragment__contacts">联系人</string>
     <!-- Contacts permission row description -->
-    <string name="GrantPermissionsFragment__find_people_you_know">帮助您寻找认识的人。您的联系人将会被加密，Signal 服务将无法看到您的联系人。</string>
+    <string name="GrantPermissionsFragment__find_people_you_know">帮助您寻找认识的人。您的联系人将会被加密，Molly 服务将无法看到您的联系人。</string>
     <!-- Phone calls permission row title -->
     <string name="GrantPermissionsFragment__phone_calls">电话通话</string>
     <!-- Phone calls permission row description -->
@@ -4935,7 +4924,7 @@
     <!-- Displayed in a toast when we fail to open the ringtone picker -->
     <string name="NotificationSettingsFragment__failed_to_open_picker">无法打开选择器。</string>
     <!-- Banner title when notification permission is disabled -->
-    <string name="NotificationSettingsFragment__to_enable_notifications">如要启用通知，Signal 需要获得显示通知的权限。</string>
+    <string name="NotificationSettingsFragment__to_enable_notifications">如要启用通知，Molly 需要获得显示通知的权限。</string>
     <!-- Banner action when notification permission is disabled -->
     <string name="NotificationSettingsFragment__turn_on">开启</string>
 
