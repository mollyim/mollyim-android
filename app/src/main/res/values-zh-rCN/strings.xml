<?xml version="1.0" encoding="UTF-8"?>
<!-- smartling.instruction_comments_enabled = on -->
<resources>
  <!-- Removed by excludeNonTranslatables <string name="app_name" translatable="false">Signal</string> -->

  <!-- Removed by excludeNonTranslatables <string name="install_url" translatable="false">https://signal.org/install</string> -->
  <!-- Removed by excludeNonTranslatables <string name="donate_url" translatable="false">https://signal.org/donate</string> -->
  <!-- Removed by excludeNonTranslatables <string name="backup_support_url" translatable="false">https://support.signal.org/hc/articles/360007059752</string> -->
  <!-- Removed by excludeNonTranslatables <string name="transfer_support_url" translatable="false">https://support.signal.org/hc/articles/360007059752</string> -->
  <!-- Removed by excludeNonTranslatables <string name="support_center_url" translatable="false">https://support.signal.org/</string> -->
  <!-- Removed by excludeNonTranslatables <string name="terms_and_privacy_policy_url" translatable="false">https://signal.org/legal</string> -->
  <!-- Removed by excludeNonTranslatables <string name="google_pay_url" translatable="false">https://pay.google.com</string> -->
  <!-- Removed by excludeNonTranslatables <string name="donation_decline_code_error_url" translatable="false">https://support.signal.org/hc/articles/4408365318426#errors</string> -->
  <!-- Removed by excludeNonTranslatables <string name="sms_export_url" translatable="false">https://support.signal.org/hc/articles/360007321171</string> -->
  <!-- Removed by excludeNonTranslatables <string name="signal_me_username_url" translatable="false">https://signal.me/#u/%1$s</string> -->
  <!-- Removed by excludeNonTranslatables <string name="username_support_url" translatable="false">https://support.signal.org/hc/articles/5389476324250</string> -->
  <!-- Removed by excludeNonTranslatables <string name="export_account_data_url" translatable="false">https://support.signal.org/hc/articles/5538911756954</string> -->
  <!-- Removed by excludeNonTranslatables <string name="pending_transfer_url" translatable="false">https://support.signal.org/hc/articles/360031949872#pending</string> -->
  <!-- Removed by excludeNonTranslatables <string name="donate_faq_url" translatable="false">https://support.signal.org/hc/articles/360031949872#donate</string> -->

    <string name="yes">是</string>
    <string name="no">否</string>
    <string name="delete">删除</string>
    <string name="please_wait">请稍候…</string>
    <string name="save">保存</string>
    <string name="note_to_self">备忘录</string>

    <!-- Alternate label for the Signal Application in the device\'s home screen launcher, as in a weather/climate application. -->
    <string name="app_icon_label_weather">天气</string>
    <!-- Alternate label for the Signal Application in the device\'s home screen launcher, as in a note-taking application.-->
    <string name="app_icon_label_notes">笔记</string>
    <!-- Alternate label for the Signal Application in the device\'s home screen launcher, as in a news/journalism application. -->
    <string name="app_icon_label_news">新闻</string>
    <!-- Alternate label for the Signal Application in the device\'s home screen launcher, as in waves of the ocean. -->
    <string name="app_icon_label_waves">波浪</string>

    <!-- AlbumThumbnailView -->
  <!-- Removed by excludeNonTranslatables <string name="AlbumThumbnailView_plus" translatable="false">\+%d</string> -->

    <!-- ApplicationMigrationActivity -->
    <string name="ApplicationMigrationActivity__signal_is_updating">Molly 正在更新…</string>

    <!-- ApplicationPreferencesActivity -->
    <string name="ApplicationPreferenceActivity_you_havent_set_a_passphrase_yet">您尚未设置密码！</string>
    <string name="ApplicationPreferencesActivity_disable_passphrase">禁用密码？</string>
    <string name="ApplicationPreferencesActivity_this_will_permanently_unlock_signal_and_message_notifications">这将永久解锁 Molly 和消息通知。</string>
    <string name="ApplicationPreferencesActivity_disable">禁用</string>
<<<<<<< HEAD
    <string name="ApplicationPreferencesActivity_disable_signal_messages_and_calls">禁用 Molly 消息和呼叫？</string>
    <string name="ApplicationPreferencesActivity_disable_signal_messages_and_calls_by_unregistering">从服务器注销将禁用 Molly 消息和呼叫。如果以后想要使用这些功能，那么需使用手机号码重新注册。</string>
=======
>>>>>>> 6b60a228
    <string name="ApplicationPreferencesActivity_error_connecting_to_server">连接服务出错！</string>
    <string name="ApplicationPreferencesActivity_pins_are_required_for_registration_lock">PIN 对于注册锁定是必需的。如需禁用 PIN，请先禁用注册锁定。</string>
    <string name="ApplicationPreferencesActivity_pin_created">PIN 已创建。</string>
    <string name="ApplicationPreferencesActivity_pin_disabled">已禁用 PIN。</string>
    <string name="ApplicationPreferencesActivity_record_payments_recovery_phrase">记下付款恢复短语</string>
    <string name="ApplicationPreferencesActivity_record_phrase">记下短语</string>
    <string name="ApplicationPreferencesActivity_before_you_can_disable_your_pin">在禁用 PIN 码之前，务必记下付款恢复短语，以确保可恢复您的付款帐户。</string>

    <!-- NumericKeyboardView -->
  <!-- Removed by excludeNonTranslatables <string name="NumericKeyboardView__1" translatable="false">1</string> -->
  <!-- Removed by excludeNonTranslatables <string name="NumericKeyboardView__2" translatable="false">2</string> -->
  <!-- Removed by excludeNonTranslatables <string name="NumericKeyboardView__3" translatable="false">3</string> -->
  <!-- Removed by excludeNonTranslatables <string name="NumericKeyboardView__4" translatable="false">4</string> -->
  <!-- Removed by excludeNonTranslatables <string name="NumericKeyboardView__5" translatable="false">5</string> -->
  <!-- Removed by excludeNonTranslatables <string name="NumericKeyboardView__6" translatable="false">6</string> -->
  <!-- Removed by excludeNonTranslatables <string name="NumericKeyboardView__7" translatable="false">7</string> -->
  <!-- Removed by excludeNonTranslatables <string name="NumericKeyboardView__8" translatable="false">8</string> -->
  <!-- Removed by excludeNonTranslatables <string name="NumericKeyboardView__9" translatable="false">9</string> -->
  <!-- Removed by excludeNonTranslatables <string name="NumericKeyboardView__0" translatable="false">0</string> -->
    <!-- Back button on numeric keyboard -->
    <string name="NumericKeyboardView__backspace">退格键</string>

    <!-- DraftDatabase -->
    <string name="DraftDatabase_Draft_image_snippet">（图片）</string>
    <string name="DraftDatabase_Draft_audio_snippet">（音频）</string>
    <string name="DraftDatabase_Draft_video_snippet">（视频）</string>
    <string name="DraftDatabase_Draft_location_snippet">(位置)</string>
    <string name="DraftDatabase_Draft_quote_snippet">(回复)</string>
    <string name="DraftDatabase_Draft_voice_note">（语音消息）</string>

    <!-- AttachmentKeyboard -->
    <string name="AttachmentKeyboard_gallery">相册</string>
    <string name="AttachmentKeyboard_file">文件</string>
    <string name="AttachmentKeyboard_contact">联系人</string>
    <string name="AttachmentKeyboard_location">位置</string>
    <string name="AttachmentKeyboard_Signal_needs_permission_to_show_your_photos_and_videos">Molly 需相应权限以显示图片和视频。</string>
    <string name="AttachmentKeyboard_give_access">给予权限</string>
    <string name="AttachmentKeyboard_payment">付款</string>

    <!-- AttachmentManager -->
    <string name="AttachmentManager_cant_open_media_selection">未找到选择媒体的应用。</string>
    <string name="AttachmentManager_signal_requires_the_external_storage_permission_in_order_to_attach_photos_videos_or_audio">Molly 需“存储”权限，来发送图片、视频和音频，但该权限已永久禁用。请访问应用设置菜单，选择“权限”并启用“存储”。</string>
    <string name="AttachmentManager_signal_requires_contacts_permission_in_order_to_attach_contact_information">Molly 需“通讯录”权限，来发送通讯录信息，但是该权限已永久禁用。请访问应用设置菜单，选择“权限”并启用“通讯录”。</string>
    <string name="AttachmentManager_signal_requires_location_information_in_order_to_attach_a_location">Molly 需“位置”权限，来发送位置信息，但是该权限已永久禁用。请访问应用设置菜单，选择“权限”并启用“位置”。</string>
    <!-- Alert dialog title to show the recipient has not activated payments -->
    <string name="AttachmentManager__not_activated_payments">%1$s还未激活付款 </string>
    <!-- Alert dialog description to send the recipient a request to activate payments -->
    <string name="AttachmentManager__request_to_activate_payments">要给对方发送激活付款请求吗？</string>
    <!-- Alert dialog button to send request -->
    <string name="AttachmentManager__send_request">发送请求</string>
    <!-- Alert dialog button to cancel dialog -->
    <string name="AttachmentManager__cancel">取消</string>

    <!-- AttachmentUploadJob -->
    <string name="AttachmentUploadJob_uploading_media">上传媒体中…</string>
    <string name="AttachmentUploadJob_compressing_video_start">压缩视频中…</string>

    <!-- BackgroundMessageRetriever -->
    <string name="BackgroundMessageRetriever_checking_for_messages">正在检查消息…</string>

    <!-- Fcm notifications -->
    <!-- Notification we show when there may be messages for you, but we cannot connect to the server to check -->
    <string name="FcmFetchManager__you_may_have_messages">您有新的消息</string>

    <!-- BlockedUsersActivity -->
    <string name="BlockedUsersActivity__blocked_users">已屏蔽的用户</string>
    <string name="BlockedUsersActivity__add_blocked_user">添加屏蔽用户</string>
    <string name="BlockedUsersActivity__blocked_users_will">被屏蔽的用户将无法向您发起通话或发送消息。</string>
    <string name="BlockedUsersActivity__no_blocked_users">无屏蔽用户</string>
    <string name="BlockedUsersActivity__block_user">要屏蔽用户吗？</string>
    <string name="BlockedUserActivity__s_will_not_be_able_to">“%1$s”将无法呼叫您或向您发送消息。</string>
    <string name="BlockedUsersActivity__block">屏蔽</string>

    <!-- CreditCardFragment -->
    <!-- Title of fragment -->
    <string name="CreditCardFragment__credit_or_debit_card">信用卡或借记卡</string>
    <!-- Explanation of how to fill in the form and a note about pii, displayed above the credit card text fields -->
    <string name="CreditCardFragment__enter_your_card_details">请输入您的卡片信息。Signal 不会收集或储存您的个人信息。</string>
    <!-- Displayed as a hint in the card number text field -->
    <string name="CreditCardFragment__card_number">卡号</string>
    <!-- Displayed as a hint in the card expiry text field -->
    <string name="CreditCardFragment__mm_yy">MM/YY</string>
    <!-- Displayed as a hint in the card cvv text field -->
    <string name="CreditCardFragment__cvv">CVV</string>
    <!-- Error displayed under the card number text field when there is an invalid card number entered -->
    <string name="CreditCardFragment__invalid_card_number">卡号无效</string>
    <!-- Error displayed under the card expiry text field when the card is expired -->
    <string name="CreditCardFragment__card_has_expired">卡片已过期</string>
    <!-- Error displayed under the card cvv text field when the cvv is too short -->
    <string name="CreditCardFragment__code_is_too_short">代码太短</string>
    <!-- Error displayed under the card cvv text field when the cvv is too long -->
    <string name="CreditCardFragment__code_is_too_long">代码太长</string>
    <!-- Error displayed under the card cvv text field when the cvv is invalid -->
    <string name="CreditCardFragment__invalid_code">代码无效</string>
    <!-- Error displayed under the card expiry text field when the expiry month is invalid -->
    <string name="CreditCardFragment__invalid_month">月份无效</string>
    <!-- Error displayed under the card expiry text field when the expiry is missing the year -->
    <string name="CreditCardFragment__year_required">年份为必填项</string>
    <!-- Error displayed under the card expiry text field when the expiry year is invalid -->
    <string name="CreditCardFragment__invalid_year">年份无效</string>
    <!-- Button label to confirm credit card input and proceed with one-time payment -->
    <string name="CreditCardFragment__donate_s">捐款 %1$s</string>
    <!-- Button label to confirm credit card input and proceed with subscription payment -->
    <string name="CreditCardFragment__donate_s_month">捐款 %1$s/月</string>

    <!-- OneTimeDonationPreference -->
    <!-- Preference title with placeholder for amount. -->
    <string name="OneTimeDonationPreference__one_time_s">单次捐款 %1$s</string>
    <!-- Preference subtitle when donation is pending -->
    <string name="OneTimeDonationPreference__donation_pending">捐款待处理</string>
    <!-- Preference subtitle when donation is processing -->
    <string name="OneTimeDonationPreference__donation_processing">捐款处理中</string>

    <!-- BlockUnblockDialog -->
    <string name="BlockUnblockDialog_block_and_leave_s">要屏蔽并离开%1$s吗?</string>
    <string name="BlockUnblockDialog_block_s">要屏蔽%1$s吗?</string>
    <string name="BlockUnblockDialog_you_will_no_longer_receive_messages_or_updates">您将不再收到来自此群组的信息或更新，同时成员将无法再将您加入此群组。</string>
    <string name="BlockUnblockDialog_group_members_wont_be_able_to_add_you">群组成员将无法再次将您添加到此群组。</string>
    <string name="BlockUnblockDialog_group_members_will_be_able_to_add_you">组成员将能够再次将您添加到此组。</string>
    <!-- Text that is shown when unblocking a Signal contact -->
    <string name="BlockUnblockDialog_you_will_be_able_to_call_and_message_each_other">您将能与之通话和发消息，同时分享您的昵称和头像。</string>
    <!-- Text that is shown when unblocking an SMS contact -->
    <string name="BlockUnblockDialog_you_will_be_able_to_message_each_other">您将可以互相发送消息。</string>
    <string name="BlockUnblockDialog_blocked_people_wont_be_able_to_call_you_or_send_you_messages">被屏蔽的用户无法向您发起通话或给您发送消息。</string>
    <string name="BlockUnblockDialog_blocked_people_wont_be_able_to_send_you_messages">被屏蔽的用户无法给您发送消息。</string>
    <!-- Message shown on block dialog when blocking the Signal release notes recipient -->
    <string name="BlockUnblockDialog_block_getting_signal_updates_and_news">阻止获取 Signal 的更新和新闻。</string>
    <!-- Message shown on unblock dialog when unblocking the Signal release notes recipient -->
    <string name="BlockUnblockDialog_resume_getting_signal_updates_and_news">恢复接收 Signal 更新和新闻。</string>
    <string name="BlockUnblockDialog_unblock_s">要取消屏蔽%1$s吗?</string>
    <string name="BlockUnblockDialog_block">屏蔽</string>
    <string name="BlockUnblockDialog_block_and_leave">屏蔽并离开</string>
    <!-- Dialog button label to report as spam and block the person -->
    <string name="BlockUnblockDialog_report_spam_and_block">举报和屏蔽</string>
    <!-- Dialog title for reporting spam -->
    <string name="BlockUnblockDialog_report_spam_title">要举报垃圾消息吗？</string>
    <!-- Dialog button to report as spam only -->
    <string name="BlockUnblockDialog_report_spam">举报垃圾消息</string>
    <!-- Dialog message when reporting spam of an individual (1:1 conversation) -->
    <string name="BlockUnblockDialog_report_spam_description">Signal 将会通知此用户，其可能发送了垃圾消息。Signal 无法看到任何聊天的内容。</string>
    <!-- Dialog message when reporting spam of a group and we can determine the group member that invited you, placeholder is a name -->
    <string name="BlockUnblockDialog_report_spam_group_named_adder">Signal 将会给邀请您加入群组的%1$s发送通知，告知其可能发送了垃圾消息。Signal 无法看到任何聊天的内容。</string>
    <!-- Dialog message when reporting spam of a group and we cannot determine the group member that invited you -->
    <string name="BlockUnblockDialog_report_spam_group_unknown_adder">Signal 将会给邀请您加入群组的用户发送通知，告知其可能发送了垃圾消息。Signal 无法看到任何聊天的内容。</string>

    <!-- BucketedThreadMedia -->
    <string name="BucketedThreadMedia_Today">今天</string>
    <string name="BucketedThreadMedia_Yesterday">昨天</string>
    <string name="BucketedThreadMedia_This_week">本周</string>
    <string name="BucketedThreadMedia_This_month">本月</string>
    <string name="BucketedThreadMedia_Large">大</string>
    <string name="BucketedThreadMedia_Medium">中</string>
    <string name="BucketedThreadMedia_Small">小</string>

    <!-- CameraFragment -->
    <!-- Toasted when user device does not support video recording -->
    <string name="CameraFragment__video_recording_is_not_supported_on_your_device">您的设备不支持视频录制</string>

    <!-- CameraXFragment -->
    <string name="CameraXFragment_tap_for_photo_hold_for_video">点击拍照，长按录像</string>
    <string name="CameraXFragment_capture_description">拍照</string>
    <string name="CameraXFragment_change_camera_description">切换相机</string>
    <string name="CameraXFragment_open_gallery_description">打开相册</string>

    <!-- CameraContacts -->
    <string name="CameraContacts_recent_contacts">最近联系人</string>
    <string name="CameraContacts_signal_contacts">Signal 联系人</string>
    <string name="CameraContacts_signal_groups">Signal 群组</string>
    <!-- A warning shown in a toast when  -->
    <plurals name="CameraContacts_you_can_share_with_a_maximum_of_n_conversations">
        <item quantity="other">您最多可与 %1$d 个聊天分享。</item>
    </plurals>
    <string name="CameraContacts_select_signal_recipients">选择 Signal 收件人</string>
    <string name="CameraContacts_no_signal_contacts">没有 Signal 联系人</string>
    <string name="CameraContacts_you_can_only_use_the_camera_button">仅可通过相机按钮来发送照片给 Signal 联系人。 </string>
    <string name="CameraContacts_cant_find_who_youre_looking_for">未找到联系人？</string>
    <string name="CameraContacts_invite_a_contact_to_join_signal">邀请联系人加入 Molly</string>
    <string name="CameraContacts__menu_search">搜索</string>

    <!-- Censorship Circumvention Megaphone -->
    <!-- Title for an alert that shows at the bottom of the chat list letting people know that circumvention is no longer needed -->
    <string name="CensorshipCircumventionMegaphone_turn_off_censorship_circumvention">要关闭审查规避吗？</string>
    <!-- Body for an alert that shows at the bottom of the chat list letting people know that circumvention is no longer needed -->
    <string name="CensorshipCircumventionMegaphone_you_can_now_connect_to_the_signal_service">您现在可以直接连接 Signal 服务，获取更佳的体验。</string>
    <!-- Action to prompt the user to disable circumvention since it is no longer needed -->
    <string name="CensorshipCircumventionMegaphone_turn_off">关闭</string>
    <!-- Action to prompt the user to dismiss the alert at the bottom of the chat list -->
    <string name="CensorshipCircumventionMegaphone_no_thanks">不，谢谢。</string>

    <!-- ClientDeprecatedActivity -->
    <string name="ClientDeprecatedActivity_update_signal">升级 Molly</string>
    <string name="ClientDeprecatedActivity_this_version_of_the_app_is_no_longer_supported">此版本 Signal 已过期，升级到最新版本后才能收发消息。</string>
    <string name="ClientDeprecatedActivity_update">更新</string>
    <string name="ClientDeprecatedActivity_dont_update">不要更新</string>
    <string name="ClientDeprecatedActivity_warning">警告</string>
    <string name="ClientDeprecatedActivity_your_version_of_signal_has_expired_you_can_view_your_message_history">您的 Signal 版本已过期，目前您只能查看消息记录，并且在升级 Signal 后才能收发消息。</string>

    <!-- CommunicationActions -->
    <string name="CommunicationActions_no_browser_found">未找到网页浏览器。</string>
    <string name="CommunicationActions_send_email">发送邮件</string>
    <string name="CommunicationActions_a_cellular_call_is_already_in_progress">手机通话正在进行。</string>
    <string name="CommunicationActions_start_voice_call">发起语音通话？</string>
    <string name="CommunicationActions_cancel">取消</string>
    <string name="CommunicationActions_call">呼叫</string>
    <string name="CommunicationActions_insecure_call">不安全的通话</string>
    <string name="CommunicationActions_carrier_charges_may_apply">运营商可能会收取额外的费用。 您呼叫的号码未在Signal中注册。 该呼叫将通过您的移动运营商发出，而不是通过互联网发出。</string>
    <string name="CommunicationActions_cant_join_call">无法加入通话</string>
    <string name="CommunicationActions_this_call_link_is_no_longer_valid">此通话链接已失效。</string>
    <!-- Title on dialog when call link url cannot be parsed -->
    <string name="CommunicationActions_invalid_link">无效链接</string>
    <!-- Message on dialog when call link url cannot be parsed -->
    <string name="CommunicationActions_this_is_not_a_valid_call_link">这不是一个有效的通话链接，加入前请确保链接完整正确。</string>

    <!-- ConfirmIdentityDialog -->

    <!-- ContactsCursorLoader -->
    <string name="ContactsCursorLoader_recent_chats">最近对话</string>
    <string name="ContactsCursorLoader_contacts">联系人</string>
    <string name="ContactsCursorLoader_groups">群组</string>
    <!-- Contact search header for individuals who the user has not started a conversation with but is in a group with -->
    <string name="ContactsCursorLoader_group_members">群组成员</string>
    <!-- Label for my stories when selecting who to send media to -->
    <string name="ContactsCursorLoader_my_stories">我的动态</string>
    <!-- Text for a button that brings up a bottom sheet to create a new story. -->
    <string name="ContactsCursorLoader_new">新建</string>
    <!-- Header for conversation search section labeled "Chats" -->
    <string name="ContactsCursorLoader__chats">聊天</string>
    <!-- Header for conversation search section labeled "Messages" -->
    <string name="ContactsCursorLoader__messages">消息</string>

    <!-- ContactsDatabase -->
    <string name="ContactsDatabase_message_s">消息 %1$s</string>
    <string name="ContactsDatabase_signal_call_s">Signal 呼叫 %1$s</string>

    <!-- ContactNameEditActivity -->
    <!-- Toolbar title for contact name edit activity -->
    <string name="ContactNameEditActivity_given_name">名</string>
    <string name="ContactNameEditActivity_family_name">姓</string>
    <string name="ContactNameEditActivity_prefix">前缀</string>
    <string name="ContactNameEditActivity_suffix">后缀</string>
    <string name="ContactNameEditActivity_middle_name">中间名</string>

    <!-- ContactShareEditActivity -->
    <!-- ContactShareEditActivity toolbar title -->
    <string name="ContactShareEditActivity__send_contact">发送联系人</string>
    <string name="ContactShareEditActivity_type_home">家庭</string>
    <string name="ContactShareEditActivity_type_mobile">手机</string>
    <string name="ContactShareEditActivity_type_work">工作</string>
    <string name="ContactShareEditActivity_type_missing">其他</string>
    <string name="ContactShareEditActivity_invalid_contact">所选联系人无效</string>
    <!-- Content descrption for name edit button on contact share edit activity -->
    <string name="ContactShareEditActivity__edit_name">编辑名称</string>
    <!-- Content description for user avatar in edit activity -->
    <string name="ContactShareEditActivity__avatar">头像</string>

    <!-- ConversationItem -->
    <string name="ConversationItem_error_not_sent_tap_for_details">未发送，点击查看详情</string>
    <string name="ConversationItem_error_partially_not_delivered">仅部分人收到消息，点击查看详情</string>
    <string name="ConversationItem_error_network_not_delivered">发送失败</string>
    <string name="ConversationItem_group_action_left">%1$s 已经离开该群组。</string>
    <string name="ConversationItem_send_paused">发送已暂停</string>
    <string name="ConversationItem_click_to_approve_unencrypted">发送失败，点击使用不安全的方式发送</string>
    <string name="ConversationItem_click_to_approve_unencrypted_sms_dialog_title">使用未加密的短信？</string>
    <string name="ConversationItem_click_to_approve_unencrypted_mms_dialog_title">使用未加密的彩信？</string>
    <string name="ConversationItem_click_to_approve_unencrypted_dialog_message">由于对方已不再使用 Signal，该消息<b>不是</b>加密的。\n\n是否发送不安全消息？</string>
    <string name="ConversationItem_unable_to_open_media">未找到可打开该媒体的应用。</string>
    <string name="ConversationItem_copied_text">已复制 %1$s</string>
    <string name="ConversationItem_from_s">来自 %1$s</string>
    <string name="ConversationItem_to_s">发至 %1$s</string>
    <string name="ConversationItem_read_more">  查看更多</string>
    <string name="ConversationItem_download_more">  下载更多</string>
    <string name="ConversationItem_pending">  待处理</string>
    <string name="ConversationItem_this_message_was_deleted">消息已删除。</string>
    <string name="ConversationItem_you_deleted_this_message">您删除了此消息。</string>
    <!-- Dialog error message shown when user can\'t download a message from someone else due to a permanent failure (e.g., unable to decrypt), placeholder is other\'s name -->
    <string name="ConversationItem_cant_download_message_s_will_need_to_send_it_again">无法下载消息。%1$s需要重发一遍。</string>
    <!-- Dialog error message shown when user can\'t download an image message from someone else due to a permanent failure (e.g., unable to decrypt), placeholder is other\'s name -->
    <string name="ConversationItem_cant_download_image_s_will_need_to_send_it_again">无法下载图片。%1$s需要重发一遍。</string>
    <!-- Dialog error message shown when user can\'t download a video message from someone else due to a permanent failure (e.g., unable to decrypt), placeholder is other\'s name -->
    <string name="ConversationItem_cant_download_video_s_will_need_to_send_it_again">无法下载视频。%1$s需要重发一遍。</string>
    <!-- Dialog error message shown when user can\'t download a their own message via a linked device due to a permanent failure (e.g., unable to decrypt) -->
    <string name="ConversationItem_cant_download_message_you_will_need_to_send_it_again">无法下载消息。您需要重发一遍。</string>
    <!-- Dialog error message shown when user can\'t download a their own image message via a linked device due to a permanent failure (e.g., unable to decrypt) -->
    <string name="ConversationItem_cant_download_image_you_will_need_to_send_it_again">无法下载图片。您需要重发一遍。</string>
    <!-- Dialog error message shown when user can\'t download a their own video message via a linked device due to a permanent failure (e.g., unable to decrypt) -->
    <string name="ConversationItem_cant_download_video_you_will_need_to_send_it_again">无法下载视频。您需要重发一遍。</string>
    <!-- Display as the timestamp footer in a message bubble in a conversation when a message has been edited. The timestamp represents a message that has been edited within the last minute. -->
    <string name="ConversationItem_edited_now_timestamp_footer">刚刚编辑</string>
    <!-- Display as the timestamp footer in a message bubble in a conversation when a message has been edited. This is displayed when the edit has occurred between 1-59 minutes ago. -->
    <string name="ConversationItem_edited_relative_timestamp_footer">已编辑 %1$s</string>
    <!-- Display as the timestamp footer in a message bubble in a conversation when a message has been edited. This is displayed when the edit occurred at least 1 hour ago. -->
    <string name="ConversationItem_edited_absolute_timestamp_footer">已编辑 %1$s</string>
    <!-- Displayed if the link preview in the conversation item is for a call link call -->
    <string name="ConversationItem__join_call">加入通话</string>

    <!-- ConversationActivity -->
    <string name="ConversationActivity_add_attachment">添加附件</string>
    <!-- Accessibility text associated with image button to send an edited message. -->
    <string name="ConversationActivity_send_edit">发送已编辑消息</string>
    <string name="ConversationActivity_compose_message">撰写消息</string>
    <string name="ConversationActivity_sorry_there_was_an_error_setting_your_attachment">抱歉，设置附件时出现错误。</string>
    <string name="ConversationActivity_recipient_is_not_a_valid_sms_or_email_address_exclamation">收件人不是有效的短信或电子邮件地址！</string>
    <string name="ConversationActivity_message_is_empty_exclamation">消息为空！</string>
    <string name="ConversationActivity_group_members">群组成员</string>
    <!-- Warning dialog text shown to user if they try to send a message edit that is too old where %1$d is replaced with the amount of hours, e.g. 3 -->
    <plurals name="ConversationActivity_edit_message_too_old">
        <item quantity="other">您只能在发送此消息的 %1$d以内进行编辑。</item>
    </plurals>
    <!-- Warning dialog text shown to user if they try to edit a message too many times. Where %1$d is replaced with the number of edits -->
    <plurals name="ConversationActivity_edit_message_too_many_edits">
        <item quantity="other">此消息只能应用 %1$d 次编辑。</item>
    </plurals>

    <string name="ConversationActivity_invalid_recipient">无效收件人！</string>
    <string name="ConversationActivity_added_to_home_screen">已添加到主屏幕</string>
    <string name="ConversationActivity_calls_not_supported">呼叫不支持</string>
    <string name="ConversationActivity_this_device_does_not_appear_to_support_dial_actions">该设备看起来不支持拨号操作。</string>
    <string name="ConversationActivity_transport_insecure_sms">不安全短信</string>
    <!-- A title for the option to send an SMS with a placeholder to put the name of their SIM card -->
    <string name="ConversationActivity_transport_insecure_sms_with_sim">不安全的短信（%1$s）</string>
    <string name="ConversationActivity_transport_insecure_mms">不安全彩信</string>
    <!-- A title for the option to send an SMS with a placeholder to put the name of their SIM card -->
    <string name="ConversationActivity_transport_signal">发送 Signal 消息</string>
    <!-- The content description for button to send a message in a conversation -->
    <string name="ConversationActivity_send_message_content_description">发送消息</string>
    <string name="ConversationActivity_lets_switch_to_signal">用 Molly 来聊天吧 %1$s</string>
    <string name="ConversationActivity_specify_recipient">请选择联系人</string>
    <string name="ConversationActivity_attachment_exceeds_size_limits">附件超过当前消息类型的大小限制。</string>
    <string name="ConversationActivity_unable_to_record_audio">无法录音！</string>
    <string name="ConversationActivity_you_cant_send_messages_to_this_group">您已不是此群组成员，不能向其发送消息。</string>
    <string name="ConversationActivity_only_s_can_send_messages">只有 %1$s 可发送消息。</string>
    <string name="ConversationActivity_admins">管理员</string>
    <string name="ConversationActivity_message_an_admin">给管理人发消息</string>
    <string name="ConversationActivity_cant_start_group_call">无法开启群组通话</string>
    <string name="ConversationActivity_only_admins_of_this_group_can_start_a_call">只有该群组的管理员可发起通话。</string>
    <string name="ConversationActivity_there_is_no_app_available_to_handle_this_link_on_your_device">你的设备上没有处理该链接的应用。</string>
    <string name="ConversationActivity_your_request_to_join_has_been_sent_to_the_group_admin">您的入群申请已发送给群组管理员，您将在管理员作出决定后收到通知。</string>
    <string name="ConversationActivity_cancel_request">撤回申请</string>

    <string name="ConversationActivity_to_send_audio_messages_allow_signal_access_to_your_microphone">如需发送语音，请允许 Molly 使用麦克风。</string>
    <string name="ConversationActivity_signal_requires_the_microphone_permission_in_order_to_send_audio_messages">Molly 需“麦克风”权限，来发送音频，但该权限已永久禁用。请访问应用设置菜单，选择“权限”并启用“麦克风”。</string>
    <string name="ConversationActivity_signal_needs_the_microphone_and_camera_permissions_in_order_to_call_s">Molly 需“麦克风”和“相机”权限，来呼叫 %1$s，但这些权限已永久禁用。请访问应用设置菜单，选择“权限”并启用“麦克风”和“相机”。</string>
    <string name="ConversationActivity_to_capture_photos_and_video_allow_signal_access_to_the_camera">要拍照或录像，请允许 Molly 访问相机。</string>
    <string name="ConversationActivity_signal_needs_the_camera_permission_to_take_photos_or_video">Molly 需“相机”权限，来拍摄图片或视频，但该权限已永久禁用。请访问应用设置菜单，选择“权限”并启用“相机”。</string>
    <string name="ConversationActivity_signal_needs_camera_permissions_to_take_photos_or_video">Molly 需要相机权限以拍摄照片或视频</string>
    <string name="ConversationActivity_enable_the_microphone_permission_to_capture_videos_with_sound">开启麦克风权限以录制有声视频。</string>
    <string name="ConversationActivity_signal_needs_the_recording_permissions_to_capture_video">Molly 需“麦克风”权限，来录制视频，但该权限已永久禁用。请访问应用设置菜单，选择“权限”并启用“麦克风”。</string>
    <string name="ConversationActivity_signal_needs_recording_permissions_to_capture_video">Molly 需要麦克风权限以录制视频。</string>

    <string name="ConversationActivity_quoted_contact_message">%1$s %2$s</string>
    <string name="ConversationActivity_no">否</string>
    <string name="ConversationActivity_search_position">%1$d / %2$d 匹配</string>
    <string name="ConversationActivity_no_results">无结果</string>

    <string name="ConversationActivity_sticker_pack_installed">已安装表情包</string>
    <string name="ConversationActivity_new_say_it_with_stickers">新功能！可以发表情啦！</string>

    <string name="ConversationActivity_cancel">取消</string>
    <string name="ConversationActivity_delete_conversation">要删除聊天吗？</string>
    <string name="ConversationActivity_delete_and_leave_group">删除和离开群组?</string>
    <string name="ConversationActivity_this_conversation_will_be_deleted_from_all_of_your_devices">此操作将从您的所有设备上删除此聊天。</string>
    <string name="ConversationActivity_you_will_leave_this_group_and_it_will_be_deleted_from_all_of_your_devices">你将离开这个组，它将从你所有的设备中删除。</string>
    <string name="ConversationActivity_delete">删除</string>
    <string name="ConversationActivity_delete_and_leave">删除并离开</string>
    <string name="ConversationActivity__to_call_s_signal_needs_access_to_your_microphone">Molly 需要访问您的麦克风来呼叫 %1$s</string>


    <string name="ConversationActivity_join">加入</string>
    <string name="ConversationActivity_full">已满</string>

    <string name="ConversationActivity_error_sending_media">媒体发送失败</string>

    <!-- Message shown when opening an MMS group conversation with SMS disabled and there are no exported messages -->
    <string name="ConversationActivity__sms_messaging_is_no_longer_supported">Signal 不再支持短信消息服务。</string>
    <!-- Message shown when opening an SMS conversation with SMS disabled and there are no exported messages -->
    <string name="ConversationActivity__sms_messaging_is_no_longer_supported_in_signal_invite_s_to_to_signal_to_keep_the_conversation_here">Signal 不再支持短信消息服务。您可以邀请%1$s加入 Signal，在这里进行对话。</string>
    <!-- Message shown when opening a conversation with an unregistered user who used to be on Signal -->
    <string name="ConversationActivity__this_person_is_no_longer_using_signal">此人已不再使用 Molly。您可以邀请对方加入 Molly，在平台内进行对话。</string>
    <!-- Action button shown when opening an SMS conversation with SMS disabled and there are no exported messages -->
    <string name="ConversationActivity__invite_to_signal">邀请使用 Molly</string>
    <!-- Snackbar message shown after dismissing the full screen sms export megaphone indicating we\'ll do it again soon -->
    <string name="ConversationActivity__you_will_be_reminded_again_soon">我们将会很快再次提醒您。</string>

    <!-- Title for dialog shown when first sending formatted text -->
    <string name="SendingFormattingTextDialog_title">发送格式文本</string>
    <!-- Message for dialog shown when first sending formatted text -->
    <string name="SendingFormattingTextDialog_message">有些会员使用的 Signal 版本不支持格式文本功能。他们将无法看到消息中的格式变化。</string>
    <!-- Button text for confirming they\'d like to send the message with formatting after seeing warning. -->
    <string name="SendingFormattingTextDialog_send_anyway_button">仍要发送</string>
    <!-- Button text for canceling sending the message with formatting after seeing warning. -->
    <string name="SendingFormattingTextDialog_cancel_send_button">取消</string>

    <!-- ConversationAdapter -->
    <plurals name="ConversationAdapter_n_unread_messages">
        <item quantity="other">%1$d 条未读消息</item>
    </plurals>

    <!-- ConversationFragment -->
    <!-- Toast text when contacts activity is not found -->
    <string name="ConversationFragment__contacts_app_not_found">找不到联系人应用。</string>
    <plurals name="ConversationFragment_delete_selected_messages">
        <item quantity="other">删除已选消息？</item>
    </plurals>
    <string name="ConversationFragment_save_to_sd_card">保存到存储？</string>
    <plurals name="ConversationFragment_saving_n_media_to_storage_warning">
        <item quantity="other">保存 %1$d 个媒体至内部存储之后，可供设备上的其他应用访问。\n\n是否继续？</item>
    </plurals>
    <plurals name="ConversationFragment_error_while_saving_attachments_to_sd_card">
        <item quantity="other">保存附件到存储时出错！</item>
    </plurals>
    <string name="ConversationFragment_unable_to_write_to_sd_card_exclamation">存储无法写入！</string>
    <plurals name="ConversationFragment_saving_n_attachments">
        <item quantity="other">正在保存 %1$d 附件</item>
    </plurals>
    <plurals name="ConversationFragment_saving_n_attachments_to_sd_card">
        <item quantity="other">正在保存 %1$d 附件到存储…</item>
    </plurals>
    <string name="ConversationFragment_pending">待处理…</string>
    <string name="ConversationFragment_push">数据 (Signal)</string>
    <string name="ConversationFragment_mms">彩信</string>
    <string name="ConversationFragment_sms">短信</string>
    <string name="ConversationFragment_deleting">删除中</string>
    <string name="ConversationFragment_deleting_messages">正在删除消息…</string>
    <string name="ConversationFragment_delete_for_me">对我删除</string>
    <string name="ConversationFragment_delete_for_everyone">对每个人删除</string>
    <!-- Dialog button for deleting one or more note-to-self messages only on this device, leaving that same message intact on other devices. -->
    <string name="ConversationFragment_delete_on_this_device">仅从此设备中删除</string>
    <!-- Dialog button for deleting one or more note-to-self messages on all linked devices. -->
    <string name="ConversationFragment_delete_everywhere">从所有设备中删除</string>
    <string name="ConversationFragment_this_message_will_be_deleted_for_everyone_in_the_conversation">此操作将对此聊天中使用较新版本 Signal 的所有成员永久删除此消息，他们将看到您删除了一条消息。</string>
    <string name="ConversationFragment_quoted_message_not_found">未找到原始消息</string>
    <string name="ConversationFragment_quoted_message_no_longer_available">原始消息已不存在</string>
    <string name="ConversationFragment_failed_to_open_message">打开消息失败</string>
    <string name="ConversationFragment_you_can_swipe_to_the_right_reply">右滑任何消息可快速回复</string>
    <string name="ConversationFragment_you_can_swipe_to_the_left_reply">左滑任何消息可快速回复</string>
    <string name="ConversationFragment_view_once_media_is_deleted_after_sending">阅后即焚媒体在发送后被删除</string>
    <string name="ConversationFragment_you_already_viewed_this_message">您已查看该消息</string>
    <string name="ConversationFragment__you_can_add_notes_for_yourself_in_this_conversation">你可在此对话中给自己做笔记，如果您关联了其它设备，新笔记将同步到其它设备上。</string>
    <string name="ConversationFragment__d_group_members_have_the_same_name">%1$d 位群组成员的名字相同。</string>
    <string name="ConversationFragment__tap_to_review">点击开始审查</string>
    <!-- The body of a banner that can show up at the top of a chat, letting the user know that you have two contacts with the same name -->
    <string name="ConversationFragment__review_banner_body">此用户与另一位联系人名称相同</string>
    <string name="ConversationFragment_contact_us">联系我们</string>
    <string name="ConversationFragment_verify">验证</string>
    <string name="ConversationFragment_not_now">稍后再说</string>
    <string name="ConversationFragment_your_safety_number_with_s_changed">您与 %1$s 的安全码已更改</string>
    <string name="ConversationFragment_your_safety_number_with_s_changed_likey_because_they_reinstalled_signal">您与 %1$s 的安全码已更改，很可能是因为他们重新安装了 Signal 或更改了设备。点击“验证”以确认新的安全码。该操作可选。</string>
    <!-- Dialog title for block group link join requests -->
    <string name="ConversationFragment__block_request">要屏蔽请求吗？</string>
    <!-- Dialog message for block group link join requests -->
    <string name="ConversationFragment__s_will_not_be_able_to_join_or_request_to_join_this_group_via_the_group_link">%1$s将无法加入群组，或通过群组链接申请加入。不过您仍然可以手动将对方加入群组。</string>
    <!-- Dialog confirm block request button -->
    <string name="ConversationFragment__block_request_button">屏蔽请求</string>
    <!-- Dialog cancel block request button -->
    <string name="ConversationFragment__cancel">取消</string>
    <!-- Message shown after successfully blocking join requests for a user -->
    <string name="ConversationFragment__blocked">已屏蔽</string>
    <!-- Action shown to allow a user to update their application because it has expired -->
    <string name="ConversationFragment__update_build">升级 Molly</string>
    <!-- Action shown to allow a user to re-register as they are no longer registered -->
    <string name="ConversationFragment__reregister_signal">重新注册 Molly</string>
    <!-- Label for a button displayed in the conversation toolbar to return to the previous screen. -->
    <string name="ConversationFragment__content_description_back_button">向后导航。</string>
    <!-- Label for a button displayed in the conversation toolbar to open the main screen of the app. -->
    <string name="ConversationFragment__content_description_launch_signal_button">打开 Molly</string>
    <!-- Dialog title shown when more than one contact in a group conversation is no longer verified -->
    <string name="ConversationFragment__no_longer_verified">验证已失效</string>
    <!-- Button shown in conversation header when in a message request state and no groups in common to show new message safety tips -->
    <string name="ConversationFragment_safety_tips">安全提示</string>
    <!-- Menu option to report spam in a conversation -->
    <string name="ConversationFragment_report_spam">举报垃圾消息</string>
    <!-- Menu option to block in a conversation -->
    <string name="ConversationFragment_block">屏蔽</string>
    <!-- Menu otpion to accept a message request in a conversation -->
    <string name="ConversationFragment_accept">接受</string>
    <!-- Menu option to delete an entire chat in a conversation -->
    <string name="ConversationFragment_delete_chat">删除聊天</string>
    <!-- Menu option to unblock in a conversation -->
    <string name="ConversationFragment_unblock">取消屏蔽</string>
    <!-- Dialog title shown after reporting spam and tapping the conversation item -->
    <string name="ConversationFragment_reported_spam">已举报垃圾消息</string>
    <!-- Dialog message shown after reporting spam and tapping the conversation item -->
    <string name="ConversationFragment_reported_spam_message">Signal 已通知此用户，其可能发送了垃圾消息。Signal 无法看到任何聊天的内容。</string>
    <!-- Toast shown after reporting spam and tapping the conversation item -->
    <string name="ConversationFragment_reported_as_spam">已举报为垃圾消息</string>
    <!-- Toast shown after reporting and blocking a conversation -->
    <string name="ConversationFragment_reported_as_spam_and_blocked">已举报为垃圾消息并屏蔽</string>
    <!-- Dialog message shown after accepting a message request and tapping on options from the conversation event -->
    <string name="ConversationFragment_you_accepted_a_message_request_from_s">您接受了来自%1$s的消息请求。如果这是一个误操作，您可以选择以下任意操作。</string>

    <!-- Title of Safety Tips bottom sheet dialog -->
    <string name="SafetyTips_title">安全提示</string>
    <!-- Dialog subtitle when showign tips for a 1:1 conversation -->
    <string name="SafetyTips_subtitle_individual">接受陌生人发来的消息请求时须谨慎。需要当心的是：</string>
    <!-- Dialog subtitle when showing tips for a group conversation -->
    <string name="SafetyTips_subtitle_group">请仔细审核此请求。您的联系人或与您聊天的用户均不在此群组中。以下是一些需要注意的事项：</string>
    <!-- Button text to move to the previous tip-->
    <string name="SafetyTips_previous_tip">上一个提示</string>
    <!-- Button text to move to the next tip -->
    <string name="SafetyTips_next_tip">下一个提示</string>
    <!-- Title of tip 1 -->
    <string name="SafetyTips_tip1_title">加密货币或金钱骗局</string>
    <!-- Message of tip 1 -->
    <string name="SafetyTips_tip1_message">如有陌生人给您发送有关加密货币（如比特币）或金融投资机会的消息，请当心，这很可能是垃圾消息。</string>
    <!-- Title of tip 2 -->
    <string name="SafetyTips_tip2_title">模糊或无关消息</string>
    <!-- Message of tip 2 -->
    <string name="SafetyTips_tip2_message">垃圾消息发送者通常会以“您好”这样的简单问候吸引您的注意。当您回应后，他们可能会进一步引诱您。</string>
    <!-- Title of tip 3 -->
    <string name="SafetyTips_tip3_title">含链接的消息</string>
    <!-- Message of tip 3 -->
    <string name="SafetyTips_tip3_message">当心陌生人发来的含网站链接的消息。千万不要访问不信任的人发来的链接。</string>
    <!-- Title of tip 4 -->
    <string name="SafetyTips_tip4_title">假冒企业和机构</string>
    <!-- Message of tip 4 -->
    <string name="SafetyTips_tip4_message">请谨慎对待与您联系的企业或政府机构。涉及税务机构、快递公司等的消息有可能是垃圾消息。</string>

    <!-- Label for a button displayed in conversation list to clear the chat filter -->
    <string name="ConversationListFragment__clear_filter">清除筛选</string>
    <!-- Notice on chat list when no unread chats are available, centered on display -->
    <string name="ConversationListFragment__no_unread_chats">没有未读的聊天记录</string>
    <plurals name="ConversationListFragment_delete_selected_conversations">
        <item quantity="other">要删除选定的聊天吗？</item>
    </plurals>
    <plurals name="ConversationListFragment_this_will_permanently_delete_all_n_selected_conversations">
        <item quantity="other">这将永久删除全部 %1$d 个已选聊天。</item>
    </plurals>
    <string name="ConversationListFragment_deleting">正在删除</string>
    <plurals name="ConversationListFragment_deleting_selected_conversations">
        <item quantity="other">正在删除选定的聊天…</item>
    </plurals>
    <plurals name="ConversationListFragment_conversations_archived">
        <item quantity="other">%1$d 个聊天已存档</item>
    </plurals>
    <string name="ConversationListFragment_undo">撤消</string>
    <plurals name="ConversationListFragment_moved_conversations_to_inbox">
        <item quantity="other">已将 %1$d 个聊天移至收件箱</item>
    </plurals>
    <plurals name="ConversationListFragment_read_plural">
        <item quantity="other">标为已读</item>
    </plurals>
    <plurals name="ConversationListFragment_unread_plural">
        <item quantity="other">标为未读</item>
    </plurals>
    <string name="ConversationListFragment_pin">置顶</string>
    <string name="ConversationListFragment_unpin">取消置顶</string>
    <string name="ConversationListFragment_mute">静音</string>
    <string name="ConversationListFragment_unmute">取消静音</string>
    <string name="ConversationListFragment_select">选择</string>
    <string name="ConversationListFragment_archive">存档</string>
    <string name="ConversationListFragment_unarchive">取消存档</string>
    <string name="ConversationListFragment_delete">删除</string>
    <string name="ConversationListFragment_select_all">选择全部</string>
    <plurals name="ConversationListFragment_s_selected">
        <item quantity="other">已选择 %1$d</item>
    </plurals>

    <!-- Show in conversation list overflow menu to open selection bottom sheet -->
    <string name="ConversationListFragment__notification_profile">通知配置</string>
    <!-- Tooltip shown after you have created your first notification profile -->
    <string name="ConversationListFragment__turn_your_notification_profile_on_or_off_here">您可以在此处开启或关闭您的通知配置。</string>
    <!-- Message shown in top toast to indicate the named profile is on -->
    <string name="ConversationListFragment__s_on">%1$s 开启</string>
    <!-- -->
    <string name="ConversationListFragment_username_recovered_toast">您的二维码和链接已重置，您的用户名是%1$s</string>

    <!-- ConversationListItem -->
    <string name="ConversationListItem_key_exchange_message">密钥交换消息</string>

    <!-- ConversationListItemAction -->
    <string name="ConversationListItemAction_archived_conversations_d">已存档聊天（%1$d）</string>

    <!-- ConversationTitleView -->
    <string name="ConversationTitleView_verified">已验证</string>
    <string name="ConversationTitleView_you">您</string>

    <!-- ConversationTypingView -->
    <string name="ConversationTypingView__plus_d">+%1$d</string>

    <!-- Title for a reminder bottom sheet to users who have re-registered that they need to go back to re-link their devices. -->
    <string name="RelinkDevicesReminderFragment__relink_your_devices">重新关联您的设备</string>
    <!-- Description for a reminder bottom sheet to users who have re-registered that they need to go back to re-link their devices. -->
    <string name="RelinkDevicesReminderFragment__the_devices_you_added_were_unlinked">当您的设备注销时，您添加的设备会取消关联。请前往设置页面重新关联您的设备。</string>
    <!-- Button label for the re-link devices bottom sheet reminder to navigate to the Devices page in the settings. -->
    <string name="RelinkDevicesReminderFragment__open_settings">打开设置</string>
    <!-- Button label for the re-link devices bottom sheet reminder to dismiss the pop up. -->
    <string name="RelinkDevicesReminderFragment__later">稍后再说</string>

    <!-- CreateGroupActivity -->
    <string name="CreateGroupActivity__select_members">选择成员</string>

    <!-- CreateProfileActivity -->
    <string name="CreateProfileActivity__profile">个人资料</string>
    <string name="CreateProfileActivity_error_setting_profile_photo">设置头像出错</string>
    <string name="CreateProfileActivity_problem_setting_profile">设置个人资料出错</string>
    <string name="CreateProfileActivity_set_up_your_profile">设置个人资料</string>
    <string name="CreateProfileActivity_signal_profiles_are_end_to_end_encrypted">您的个人资料以及您对其做的更改将会对您发送消息的对象、联系人及群组可见。</string>
    <string name="CreateProfileActivity_set_avatar_description">设置头像</string>

    <!-- ProfileCreateFragment -->
    <!-- Displayed at the top of the screen and explains how profiles can be viewed. -->
    <string name="ProfileCreateFragment__profiles_are_visible_to_contacts_and_people_you_message">个人资料对您发送消息的对象、联系人及群组可见。</string>
    <!-- Title of clickable row to select phone number privacy settings -->
    <string name="ProfileCreateFragment__who_can_find_me">谁可以通过电话号码找到我？</string>

    <!-- WhoCanSeeMyPhoneNumberFragment -->
    <!-- Toolbar title for this screen -->
    <string name="WhoCanSeeMyPhoneNumberFragment__who_can_find_me_by_number">谁可以通过电话号码找到我？</string>
    <!-- Description for radio item stating anyone can see your phone number -->
    <string name="WhoCanSeeMyPhoneNumberFragment__anyone_who_has_your">知道您的手机号码的任何人均可以在 Signal 上看到您的上线状态，并可以开始跟您聊天。</string>
    <!-- Description for radio item stating no one will be able to see your phone number -->
    <string name="WhoCanSeeMyPhoneNumberFragment__nobody_will_be_able">没人能在 Signal 上看到您的上线状态，除非您给对方发送消息，或与对方有一个现有的聊天窗口。</string>

    <!-- ChooseBackupFragment -->
    <string name="ChooseBackupFragment__restore_from_backup">是否从备份进行还原？</string>
    <string name="ChooseBackupFragment__restore_your_messages_and_media">从本地备份还原消息和媒体。如果现在不进行还原，以后将无法还原。</string>
    <string name="ChooseBackupFragment__icon_content_description">通过备份图标进行还原</string>
    <string name="ChooseBackupFragment__choose_backup">选择备份</string>
    <string name="ChooseBackupFragment__learn_more">了解更多</string>
    <string name="ChooseBackupFragment__no_file_browser_available">没有可用的文件浏览器</string>

    <!-- RestoreBackupFragment -->
    <string name="RestoreBackupFragment__restore_complete">还原完成</string>
    <string name="RestoreBackupFragment__to_continue_using_backups_please_choose_a_folder">请选择文件以进行备份，新的备份将保存到该位置。</string>
    <string name="RestoreBackupFragment__choose_folder">选择文件夹</string>
    <string name="RestoreBackupFragment__not_now">稍后再说</string>
    <!-- Couldn\'t find the selected backup -->
    <string name="RestoreBackupFragment__backup_not_found">未找到备份。</string>
    <!-- Couldn\'t read the selected backup -->
    <string name="RestoreBackupFragment__backup_could_not_be_read">备份无法读取。</string>
    <!-- Backup has an unsupported file extension -->
    <string name="RestoreBackupFragment__backup_has_a_bad_extension">备份扩展名错误。</string>

    <!-- BackupsPreferenceFragment -->
    <string name="BackupsPreferenceFragment__chat_backups">聊天备份</string>
    <string name="BackupsPreferenceFragment__backups_are_encrypted_with_a_passphrase">备份通过密码加密并保存在您的设备上。</string>
    <string name="BackupsPreferenceFragment__create_backup">创建备份</string>
    <string name="BackupsPreferenceFragment__last_backup">上次备份：%1$s</string>
    <string name="BackupsPreferenceFragment__backup_folder">备份文件夹</string>
    <!-- Title for a preference item allowing the user to selected the hour of the day when their chats are backed up. -->
    <string name="BackupsPreferenceFragment__backup_time">备份时间</string>
    <string name="BackupsPreferenceFragment__verify_backup_passphrase">验证备份密码</string>
    <string name="BackupsPreferenceFragment__test_your_backup_passphrase">测试备份密码并验证是否匹配</string>
    <string name="BackupsPreferenceFragment__turn_on">开启</string>
    <string name="BackupsPreferenceFragment__turn_off">关闭</string>
    <string name="BackupsPreferenceFragment__to_restore_a_backup">"如需还原备份，请重新安装 Molly，然后打开该应用并点击“还原备份”，接着打开备份文件。%1$s"</string>
    <string name="BackupsPreferenceFragment__learn_more">了解更多</string>
    <string name="BackupsPreferenceFragment__in_progress">正在进行…</string>
    <!-- Status text shown in backup preferences when verifying a backup -->
    <string name="BackupsPreferenceFragment__verifying_backup">正在验证备份……</string>
    <string name="BackupsPreferenceFragment__d_so_far">%1$d 到目前为止…</string>
    <!-- Show percentage of completion of backup -->
    <string name="BackupsPreferenceFragment__s_so_far">目前已完成 %1$s%%…</string>
    <string name="BackupsPreferenceFragment_signal_requires_external_storage_permission_in_order_to_create_backups">Molly 需外部存储权限，来创建备份，但该权限已永久禁用。请访问应用设置菜单，选择“权限”并启用“存储”。</string>
    <!-- Title of dialog shown when picking the time to perform a chat backup -->
    <string name="BackupsPreferenceFragment__set_backup_time">设置备份时间</string>


    <!-- CustomDefaultPreference -->
    <string name="CustomDefaultPreference_using_custom">使用定制：%1$s</string>
    <string name="CustomDefaultPreference_using_default">使用默认：%1$s</string>
    <string name="CustomDefaultPreference_none">无</string>

    <!-- AvatarSelectionBottomSheetDialogFragment -->
    <string name="AvatarSelectionBottomSheetDialogFragment__taking_a_photo_requires_the_camera_permission">拍照需要相机权限。</string>
    <string name="AvatarSelectionBottomSheetDialogFragment__viewing_your_gallery_requires_the_storage_permission">查看相册需存储权限。</string>

    <!-- DateUtils -->
    <string name="DateUtils_just_now">刚刚</string>
    <string name="DateUtils_minutes_ago">%1$d 分钟</string>
    <string name="DateUtils_today">今天</string>
    <string name="DateUtils_yesterday">昨天</string>
    <!-- When scheduling a message, %1$s replaced with either today, tonight, or tomorrow. %2$s replaced with the time. e.g. Tonight at 9:00pm -->
    <string name="DateUtils_schedule_at">%1$s 于 %2$s</string>
    <!-- Used when getting a time in the future. For example, Tomorrow at 9:00pm -->
    <string name="DateUtils_tomorrow">明天</string>
    <!-- Used in the context: Tonight at 9:00pm for example. Specifically this is after 7pm -->
    <string name="DateUtils_tonight">今晚</string>

    <!-- Scheduled Messages -->
    <!-- Title for dialog that shows all the users scheduled messages for a chat -->
    <string name="ScheduledMessagesBottomSheet__schedules_messages">定时消息</string>
    <!-- Option when scheduling a message to select a specific date and time to send a message -->
    <string name="ScheduledMessages_pick_time">选择日期与时间</string>
    <!-- Title for dialog explaining to users how the scheduled messages work -->
    <string name="ScheduleMessageFTUXBottomSheet__title">定时消息</string>
    <!-- Disclaimer text for scheduled messages explaining to users that the scheduled messages will only send if connected to the internet -->
    <string name="ScheduleMessageFTUXBottomSheet__disclaimer">请确保您的设备在您设定的消息发送时间与互联网保持连接。如果当时没有可用连接，消息将在重新连接时发送。</string>
    <!-- Confirmation button text acknowledging the user understands the disclaimer -->
    <string name="ScheduleMessageFTUXBottomSheet__okay">好的</string>
    <!-- Title for dialog asking users to allow alarm permissions for scheduled messages -->
    <string name="ReenableScheduleMessagesDialogFragment_reenable_title">重新启用定时发送消息：</string>
    <!-- Title of dialog with a calendar to select the date the user wants to schedule a message. -->
    <string name="ScheduleMessageTimePickerBottomSheet__select_date_title">选择日期</string>
    <!-- Title of dialog with a clock to select the time at which the user wants to schedule a message. -->
    <string name="ScheduleMessageTimePickerBottomSheet__select_time_title">选择时间</string>
    <!-- Title of dialog that allows user to set the time and day that their message will be sent -->
    <string name="ScheduleMessageTimePickerBottomSheet__dialog_title">定时发送消息</string>
    <!-- Text for confirmation button when scheduling messages that allows the user to confirm and schedule the sending time -->
    <string name="ScheduleMessageTimePickerBottomSheet__schedule_send">定时发送</string>
    <!-- Disclaimer in message scheduling dialog. %1$s replaced with a GMT offset (e.g. GMT-05:00), and %2$s is replaced with the time zone name (e.g. Eastern Standard Time) -->
    <string name="ScheduleMessageTimePickerBottomSheet__timezone_disclaimer">所有时间为%2$s（%1$s）</string>
    <!-- Warning dialog message text shown when select time for scheduled send is in the past resulting in an immediate send if scheduled. -->
    <string name="ScheduleMessageTimePickerBottomSheet__select_time_in_past_dialog_warning">所选时间已过。如果选择此时间，消息将会立刻发送。</string>
    <!-- Positive button text for warning dialog shown when scheduled send is in the past -->
    <string name="ScheduleMessageTimePickerBottomSheet__select_time_in_past_dialog_positive_button">立刻发送</string>

    <!-- Context menu option to send a scheduled message now -->
    <string name="ScheduledMessagesBottomSheet_menu_send_now">现在发送</string>
    <!-- Context menu option to reschedule a selected message -->
    <string name="ScheduledMessagesBottomSheet_menu_reschedule">重新定时</string>
    <!-- Button in dialog asking user if they are sure they want to delete the selected scheduled message -->
    <string name="ScheduledMessagesBottomSheet_delete_dialog_action">删除</string>
    <!-- Button in dialog asking user if they are sure they want to delete the selected scheduled message -->
    <string name="ScheduledMessagesBottomSheet_delete_dialog_message">是否删除已选定时消息？</string>
    <!-- Progress message shown while deleting selected scheduled message -->
    <string name="ScheduledMessagesBottomSheet_deleting_progress_message">正在删除定时消息……</string>

    <!-- DecryptionFailedDialog -->
    <string name="DecryptionFailedDialog_chat_session_refreshed">聊天会话已刷新</string>
    <string name="DecryptionFailedDialog_signal_uses_end_to_end_encryption">Signal 使用端对端加密，有时可能需刷新聊天会话。虽然这并不影响聊天的安全性，但可能错过该联系人的消息。您可请求他们重新发送。</string>

    <!-- DeviceListActivity -->
    <string name="DeviceListActivity_unlink_s">取消关联“%1$s”？</string>
    <string name="DeviceListActivity_by_unlinking_this_device_it_will_no_longer_be_able_to_send_or_receive">取消关联之后，将不能再通过该设备发送或接收消息。</string>
    <string name="DeviceListActivity_network_connection_failed">网络连接失败</string>
    <string name="DeviceListActivity_try_again">重试</string>
    <string name="DeviceListActivity_unlinking_device">取消关联设备中…</string>
    <string name="DeviceListActivity_unlinking_device_no_ellipsis">正在取消关联设备</string>
    <string name="DeviceListActivity_network_failed">网络失败！</string>

    <!-- DeviceListItem -->
    <string name="DeviceListItem_unnamed_device">未命名设备</string>
    <string name="DeviceListItem_linked_s">已关联 %1$s</string>
    <string name="DeviceListItem_last_active_s">最近活动 %1$s</string>
    <string name="DeviceListItem_today">今天</string>

    <!-- DocumentView -->
    <string name="DocumentView_unnamed_file">未命名文件</string>

    <!-- DozeReminder -->
    <string name="DozeReminder_optimize_for_missing_play_services">缺失 Google Play 服务时优化</string>
    <string name="DozeReminder_this_device_does_not_support_play_services_tap_to_disable_system_battery">该设备不支持 Google Play 服务。点击禁用系统电池优化，防止 Molly 非活动时无法获取新消息。</string>

    <!-- ExpiredBuildReminder -->
    <string name="ExpiredBuildReminder_this_version_of_signal_has_expired">此 Signal 版本已过期，请升级到最新版本以继续收发消息。</string>
    <string name="ExpiredBuildReminder_update_now">现在升级</string>

    <!-- PendingGroupJoinRequestsReminder -->
    <plurals name="PendingGroupJoinRequestsReminder_d_pending_member_requests">
        <item quantity="other">%1$d 待处理成员请求。</item>
    </plurals>
    <string name="PendingGroupJoinRequestsReminder_view">查看</string>

    <!-- GcmRefreshJob -->
    <string name="GcmRefreshJob_Permanent_Signal_communication_failure">Molly 持续连接失效！</string>
    <string name="GcmRefreshJob_Signal_was_unable_to_register_with_Google_Play_Services">Molly 无法注册 Google Play 服务。Molly 消息和呼叫已禁用。请尝试在设置 &gt; 高级中重新注册。</string>


    <!-- GiphyActivity -->
    <string name="GiphyActivity_error_while_retrieving_full_resolution_gif">获取原始分辨率的 GIF 图片时出错</string>

    <!-- GiphyFragmentPageAdapter -->

    <!-- AddToGroupActivity -->
    <string name="AddToGroupActivity_add_member">添加成员</string>
    <string name="AddToGroupActivity_add_s_to_s">添加“%1$s”到“%2$s”？</string>
    <string name="AddToGroupActivity_s_added_to_s">已添加“%1$s”到“%2$s”。</string>
    <string name="AddToGroupActivity_add_to_group">添加至群组</string>
    <string name="AddToGroupActivity_add_to_groups">添加至群组</string>
    <string name="AddToGroupActivity_this_person_cant_be_added_to_legacy_groups">此用户不能被添加到旧版群组中。</string>
    <string name="AddToGroupActivity_add">添加</string>
    <string name="AddToGroupActivity_add_to_a_group">添加至群组</string>

    <!-- ChooseNewAdminActivity -->
    <string name="ChooseNewAdminActivity_choose_new_admin">选择新的管理员。</string>
    <string name="ChooseNewAdminActivity_done">完成</string>
    <string name="ChooseNewAdminActivity_you_left">您已离开“%1$s”。</string>

    <!-- GroupMembersDialog -->
    <string name="GroupMembersDialog_you">您</string>

    <!-- GV2 access levels -->
    <string name="GroupManagement_access_level_anyone">任何人</string>
    <string name="GroupManagement_access_level_all_members">全部成员</string>
    <string name="GroupManagement_access_level_only_admins">仅限管理员</string>
    <string name="GroupManagement_access_level_no_one">无人</string>
  <!-- Removed by excludeNonTranslatables <string name="GroupManagement_access_level_unknown" translatable="false">Unknown</string> -->
    <array name="GroupManagement_edit_group_membership_choices">
        <item>@string/GroupManagement_access_level_all_members</item>
        <item>@string/GroupManagement_access_level_only_admins</item>
    </array>
    <array name="GroupManagement_edit_group_info_choices">
        <item>@string/GroupManagement_access_level_all_members</item>
        <item>@string/GroupManagement_access_level_only_admins</item>
    </array>

    <!-- GV2 invites sent -->
    <plurals name="GroupManagement_invitation_sent">
        <item quantity="other">已发送%1$d个邀请</item>
    </plurals>
    <string name="GroupManagement_invite_single_user">“%1$s”不能直接被您邀请入群。\n\n对方已收到入群邀请，但在他同意入群前他将无法看到群消息。</string>
    <string name="GroupManagement_invite_multiple_users">这些用户不能直接被你邀请入群组。\n\n他们已经收到入群邀请，但在他们同意之前无法收到来自该群组的任何消息。</string>

    <!-- GroupsV1MigrationLearnMoreBottomSheetDialogFragment -->
    <string name="GroupsV1MigrationLearnMore_what_are_new_groups">什么是新版群组？</string>
    <string name="GroupsV1MigrationLearnMore_new_groups_have_features_like_mentions">新版群组支持@提醒和群管理员的功能，未来还将支持更多功能。</string>
    <string name="GroupsV1MigrationLearnMore_all_message_history_and_media_has_been_kept">升级前已保存消息记录和媒体文件。</string>
    <string name="GroupsV1MigrationLearnMore_you_will_need_to_accept_an_invite_to_join_this_group_again">您需要再次同意入群邀请。同意邀请之前，您将不会收到群组消息。</string>
    <plurals name="GroupsV1MigrationLearnMore_these_members_will_need_to_accept_an_invite">
        <item quantity="other">这些成员需要再次同意入群邀请来加入群组，其同意前不会收到群组消息：</item>
    </plurals>
    <plurals name="GroupsV1MigrationLearnMore_these_members_were_removed_from_the_group">
        <item quantity="other">这些成员已被移出群组，其升级客户端前将无法加入新的群组：</item>
    </plurals>

    <!-- GroupsV1MigrationInitiationBottomSheetDialogFragment -->
    <string name="GroupsV1MigrationInitiation_upgrade_to_new_group">升级到新版群组</string>
    <string name="GroupsV1MigrationInitiation_upgrade_this_group">升级此群组</string>
    <string name="GroupsV1MigrationInitiation_new_groups_have_features_like_mentions">新版群组支持@提醒和群管理员的功能，未来还将支持更多功能。</string>
    <string name="GroupsV1MigrationInitiation_all_message_history_and_media_will_be_kept">升级前将保存消息记录和媒体文件。</string>
    <string name="GroupsV1MigrationInitiation_encountered_a_network_error">网络错误，请稍候重试。</string>
    <string name="GroupsV1MigrationInitiation_failed_to_upgrade">升级失败</string>
    <plurals name="GroupsV1MigrationInitiation_these_members_will_need_to_accept_an_invite">
        <item quantity="other">这些成员需要再次同意入群邀请来加入群组，其同意前不会收到群组消息：</item>
    </plurals>
    <plurals name="GroupsV1MigrationInitiation_these_members_are_not_capable_of_joining_new_groups">
        <item quantity="other">这些成员无法加入新版群组，所以其将被移出群组：</item>
    </plurals>

    <!-- GroupsV1MigrationSuggestionsReminder -->
    <plurals name="GroupsV1MigrationSuggestionsReminder_members_couldnt_be_added_to_the_new_group">
        <item quantity="other">无法转移%1$d位成员到新版群组，您现要再尝试添加其到新版群组吗？</item>
    </plurals>
    <plurals name="GroupsV1MigrationSuggestionsReminder_add_members">
        <item quantity="other">添加成员</item>
    </plurals>
    <string name="GroupsV1MigrationSuggestionsReminder_no_thanks">不，谢谢。</string>

    <!-- GroupsV1MigrationSuggestionsDialog -->
    <plurals name="GroupsV1MigrationSuggestionsDialog_add_members_question">
        <item quantity="other">要添加成员吗？</item>
    </plurals>
    <plurals name="GroupsV1MigrationSuggestionsDialog_these_members_couldnt_be_automatically_added">
        <item quantity="other">升级到新版群组时无法自动添加这些成员：</item>
    </plurals>
    <plurals name="GroupsV1MigrationSuggestionsDialog_add_members">
        <item quantity="other">添加成员</item>
    </plurals>
    <plurals name="GroupsV1MigrationSuggestionsDialog_failed_to_add_members_try_again_later">
        <item quantity="other">添加成员失败，请稍候重试。</item>
    </plurals>
    <plurals name="GroupsV1MigrationSuggestionsDialog_cannot_add_members">
        <item quantity="other">无法添加成员。</item>
    </plurals>

    <!-- LeaveGroupDialog -->
    <string name="LeaveGroupDialog_leave_group">离开群组？</string>
    <string name="LeaveGroupDialog_you_will_no_longer_be_able_to_send_or_receive_messages_in_this_group">您将无法在这个群聊里面发送和接收消息。</string>
    <string name="LeaveGroupDialog_leave">离开群组</string>
    <string name="LeaveGroupDialog_choose_new_admin">选择新的管理员。</string>
    <string name="LeaveGroupDialog_before_you_leave_you_must_choose_at_least_one_new_admin_for_this_group">在离开群组之前，必须选择至少一位新的管理员。</string>
    <string name="LeaveGroupDialog_choose_admin">选择管理员</string>

    <!-- LinkPreviewView -->
    <string name="LinkPreviewView_no_link_preview_available">没有预览链接可用</string>
    <string name="LinkPreviewView_this_group_link_is_not_active">此群组链接未激活</string>
    <string name="LinkPreviewView_domain_date">%1$s · %2$s</string>
    <!-- Description for Call Link url previews -->
    <string name="LinkPreviewView__use_this_link_to_join_a_signal_call">使用此链接加入 Signal 通话</string>

    <!-- LinkPreviewRepository -->
    <plurals name="LinkPreviewRepository_d_members">
        <item quantity="other">%1$d位成员</item>
    </plurals>

    <!-- Title for dialog asking user to submit logs for debugging slow notification issues -->
    <string name="PromptLogsSlowNotificationsDialog__title">我们注意到通知延迟了。要提交调试日志吗？</string>
    <!-- Message for dialog asking user to submit logs for debugging a crash -->
    <string name="PromptLogsSlowNotificationsDialog__message">调试日志能帮助我们诊断和解决问题，并且不包含任何识别身份的信息。</string>
    <!-- Title for dialog asking user to submit logs for debugging slow notification issues -->
    <string name="PromptLogsSlowNotificationsDialog__title_crash">Molly 遇到了一个问题。要提交调试日志吗？</string>

    <!-- Title for dialog asking user to submit logs for debugging slow notification issues -->
    <string name="PromptBatterySaverBottomSheet__title">通知可能会因为电池优化而延迟</string>
    <!-- Message explaining that battery saver may delay notifications -->
    <string name="PromptBatterySaverBottomSheet__message">您可以禁用 Molly 的电池有优化功能，确保消息通知不会出现延迟。</string>

    <!-- Button to continue to try and disable battery saver -->
    <string name="PromptBatterySaverBottomSheet__continue">继续</string>
    <!-- Button to dismiss battery saver dialog prompt-->
    <string name="PromptBatterySaverBottomSheet__dismiss">不予考虑</string>

    <!-- PendingMembersActivity -->
    <string name="PendingMembersActivity_pending_group_invites">待处理的入群邀请</string>
    <string name="PendingMembersActivity_requests">入群申请</string>
    <string name="PendingMembersActivity_invites">邀请</string>
    <string name="PendingMembersActivity_people_you_invited">你邀请的人</string>
    <string name="PendingMembersActivity_you_have_no_pending_invites">您没有待处理的邀请。</string>
    <string name="PendingMembersActivity_invites_by_other_group_members">其他群组成员的邀请</string>
    <string name="PendingMembersActivity_no_pending_invites_by_other_group_members">没有来自其它群成员的待处理邀请。</string>
    <string name="PendingMembersActivity_missing_detail_explanation">未显示其他群组成员邀请的人员详情。当受邀者选择加入时，他们的信息将分享至群组。在加入之前，他们不会看到任何消息。</string>

    <string name="PendingMembersActivity_revoke_invite">撤回邀请</string>
    <string name="PendingMembersActivity_revoke_invites">撤回邀请</string>
    <plurals name="PendingMembersActivity_revoke_d_invites">
        <item quantity="other">撤回%1$d条邀请</item>
    </plurals>
    <plurals name="PendingMembersActivity_error_revoking_invite">
        <item quantity="other">撤回邀请时出现错误</item>
    </plurals>

    <!-- RequestingMembersFragment -->
    <string name="RequestingMembersFragment_pending_member_requests">待处理成员请求</string>
    <string name="RequestingMembersFragment_no_member_requests_to_show">没有成员请求。</string>
    <string name="RequestingMembersFragment_explanation">此表中的人想通过群组链接入群。</string>
    <string name="RequestingMembersFragment_added_s">"已添加 “%1$s”"</string>
    <string name="RequestingMembersFragment_denied_s">"已拒绝“%1$s”"</string>

    <!-- AddMembersActivity -->
    <string name="AddMembersActivity__done">完成</string>
    <string name="AddMembersActivity__this_person_cant_be_added_to_legacy_groups">此用户不能被添加到旧版群组中。</string>
    <plurals name="AddMembersActivity__add_d_members_to_s">
        <item quantity="other">添%3$d位成员到“%2$s”？</item>
    </plurals>
    <string name="AddMembersActivity__add">添加</string>
    <string name="AddMembersActivity__add_members">添加成员</string>

    <!-- AddGroupDetailsFragment -->
    <string name="AddGroupDetailsFragment__name_this_group">命名该群组</string>
    <string name="AddGroupDetailsFragment__create_group">创建群组</string>
    <string name="AddGroupDetailsFragment__create">创建</string>
    <string name="AddGroupDetailsFragment__members">成员</string>
    <string name="AddGroupDetailsFragment__you_can_add_or_invite_friends_after_creating_this_group">您可以在创建此群组后添加或邀请朋友。</string>
    <string name="AddGroupDetailsFragment__group_name_required">群组名称（必填）</string>
    <string name="AddGroupDetailsFragment__group_name_optional">群组名称（可选）</string>
    <string name="AddGroupDetailsFragment__this_field_is_required">必须填写此项。</string>
    <string name="AddGroupDetailsFragment__group_creation_failed">群组创建失败。</string>
    <string name="AddGroupDetailsFragment__try_again_later">稍候再试。</string>
    <string name="AddGroupDetailsFragment__remove">删除</string>
    <string name="AddGroupDetailsFragment__sms_contact">短信联系人</string>
    <string name="AddGroupDetailsFragment__remove_s_from_this_group">将%1$s从群组移除？</string>
    <!-- Info message shown in the middle of the screen, displayed when adding group details to an MMS Group -->
    <string name="AddGroupDetailsFragment__youve_selected_a_contact_that_doesnt_support">您选择了一个无法使用 Signal 群组的联系人，因此该群组将是一个多媒体信息群组。只有您能看到自定义多媒体信息群组的名称和照片。</string>
    <!-- Info message shown in the middle of the screen, displayed when adding group details to an MMS Group after SMS Phase 0 -->
    <string name="AddGroupDetailsFragment__youve_selected_a_contact_that_doesnt_support_signal_groups_mms_removal">您选择的联系人不支持 Signal 群组功能，因此此群组将以彩信形式存在。自定义彩信群组名称和图片将仅对您可见。我们将很快不再支持彩信群组，以专注于加密消息服务。</string>

    <!-- ManageGroupActivity -->
    <string name="ManageGroupActivity_who_can_add_new_members">谁能添加新成员？</string>
    <string name="ManageGroupActivity_who_can_edit_this_groups_info">谁能编辑群组信息？</string>

    <plurals name="ManageGroupActivity_added">
        <item quantity="other">已添加%1$d位成员。</item>
    </plurals>

    <string name="ManageGroupActivity_you_dont_have_the_rights_to_do_this">您没有此操作的权限</string>
    <string name="ManageGroupActivity_not_capable">您添加的部分用户无法使用新版群组，这些用户需要升级 Signal。</string>
    <string name="ManageGroupActivity_not_announcement_capable">您添加的某个人无法使用公告群组，对方需要更新 Signal</string>
    <string name="ManageGroupActivity_failed_to_update_the_group">无法更新群组</string>
    <string name="ManageGroupActivity_youre_not_a_member_of_the_group">您不是该群组成员</string>
    <string name="ManageGroupActivity_failed_to_update_the_group_please_retry_later">无法更新群组，请稍候再试</string>
    <string name="ManageGroupActivity_failed_to_update_the_group_due_to_a_network_error_please_retry_later">由于网络错误无法更新群组，请稍候再试</string>

    <string name="ManageGroupActivity_edit_name_and_picture">编辑昵称和头像</string>
    <string name="ManageGroupActivity_legacy_group">旧版群组</string>
    <string name="ManageGroupActivity_legacy_group_learn_more">这是个旧版群组，管理员等功能支持新版群组。</string>
    <string name="ManageGroupActivity_legacy_group_upgrade">这是一个旧版群组，要是使用@提醒和管理员功能，</string>
    <string name="ManageGroupActivity_legacy_group_too_large">由于人数太多，此旧版群组无法升级成新版群组。升级要求人数在%1$d以下。</string>
    <string name="ManageGroupActivity_upgrade_this_group">升级此群组。</string>
    <string name="ManageGroupActivity_this_is_an_insecure_mms_group">这是个未加密的彩信群组。要加密聊天，请邀请您的联系人加入 Signal。</string>
    <string name="ManageGroupActivity_invite_now">现在邀请</string>
    <string name="ManageGroupActivity_more">更多</string>
    <string name="ManageGroupActivity_add_group_description">添加群组描述…</string>

    <!-- GroupMentionSettingDialog -->
    <string name="GroupMentionSettingDialog_notify_me_for_mentions">提到我时通知我</string>
    <string name="GroupMentionSettingDialog_receive_notifications_when_youre_mentioned_in_muted_chats">在静音聊天中被他人提及时是否接收提醒？</string>
    <string name="GroupMentionSettingDialog_always_notify_me">总是通知我</string>
    <string name="GroupMentionSettingDialog_dont_notify_me">不通知我</string>

    <!-- ManageProfileFragment -->
    <!-- Explanation text about usernames etc displayed underneath buttons to view and edit username etc -->
    <string name="ManageProfileFragment__your_username">您的用户名、二维码和链接在个人资料中不显示。请仅将您的用户名分享给您信任的人。</string>
    <!-- Explanation text about usernames etc displayed underneath buttons to view and edit username etc, shown when you have no username -->
    <string name="ManageProfileFragment__username_footer_no_username">用户现在可以通过您的可选用户名给您发送消息，因此您无需给其他用户分享您的手机号码。 </string>
    <string name="ManageProfileFragment_profile_name">昵称</string>
    <string name="ManageProfileFragment_username">用户名</string>
    <string name="ManageProfileFragment_about">关于</string>
    <string name="ManageProfileFragment_failed_to_set_avatar">设置头像失败</string>
    <string name="ManageProfileFragment_badges">徽章</string>
    <!-- Text for a button that will take the user to the screen to manage their username link and QR code -->
    <string name="ManageProfileFragment_link_setting_text">二维码或链接</string>
    <string name="ManageProfileFragment__edit_photo">编辑照片</string>
    <!-- Title of a tooltip educating the user about a button on the screen that will take them to the username share screen -->
    <string name="ManageProfileFragment__link_tooltip_title">分享您的用户名</string>
    <!-- Body of a tooltip educating the user about a button on the screen that will take them to the username share screen -->
    <string name="ManageProfileFragment__link_tooltip_body">分享您唯一的二维码或链接，让其他人开始与您聊天吧。</string>
    <!-- Snackbar message after creating username -->
    <string name="ManageProfileFragment__username_created">用户名已创建</string>
    <!-- Snackbar message after copying username -->
    <string name="ManageProfileFragment__username_copied">用户名已复制</string>
    <!-- Snackbar message after network failure while trying to delete username -->
    <string name="ManageProfileFragment__couldnt_delete_username">无法删除用户名，请稍后再试。</string>
    <!-- Snackbar message after successful deletion of username -->
    <string name="ManageProfileFragment__username_deleted">用户名已删除</string>
    <!-- The title of a pop-up dialog asking the user to confirm deleting their username -->
    <string name="ManageProfileFragment__delete_username_dialog_title">要删除用户名？</string>
    <!-- The body of a pop-up dialog asking the user to confirm deleting their username -->
    <string name="ManageProfileFragment__delete_username_dialog_body">"这样做将会删除您的用户名并使您的二维码和链接失效。其他用户将可以申请使用“%1$s”这个用户名。确定要删除吗？"</string>

    <!-- UsernameOutOfSyncReminder -->
    <!-- Displayed above the conversation list when a user needs to address an issue with their username -->
    <string name="UsernameOutOfSyncReminder__username_and_link_corrupt">您的用户名出了点问题，它已不再分配给您的账户。您可以尝试重新设置，或选择一个新的用户名。</string>
    <!-- Displayed above the conversation list when a user needs to address an issue with their username link -->
    <string name="UsernameOutOfSyncReminder__link_corrupt">您的二维码和用户名链接出问题了，链接已经失效。请创建一个新链接以便分享给其他用户。</string>
    <!-- Action text to navigate user to manually fix the issue with their username -->
    <string name="UsernameOutOfSyncReminder__fix_now">立刻解决</string>


    <!-- ManageRecipientActivity -->
    <string name="ManageRecipientActivity_no_groups_in_common">无共同群组</string>
    <plurals name="ManageRecipientActivity_d_groups_in_common">
        <item quantity="other">%1$d 个共同群组</item>
    </plurals>

    <plurals name="GroupMemberList_invited">
        <item quantity="other">%1$s 邀请了%2$d位用户</item>
    </plurals>

    <!-- CustomNotificationsDialogFragment -->
    <string name="CustomNotificationsDialogFragment__custom_notifications">自定义通知</string>
    <string name="CustomNotificationsDialogFragment__messages">消息</string>
    <string name="CustomNotificationsDialogFragment__use_custom_notifications">使用自定义通知</string>
    <string name="CustomNotificationsDialogFragment__notification_sound">通知声音</string>
    <string name="CustomNotificationsDialogFragment__vibrate">振动</string>
    <!-- Button text for customizing notification options -->
    <string name="CustomNotificationsDialogFragment__customize">自定义</string>
    <string name="CustomNotificationsDialogFragment__change_sound_and_vibration">更改音效和振动模式</string>
    <string name="CustomNotificationsDialogFragment__call_settings">通话设置</string>
    <string name="CustomNotificationsDialogFragment__ringtone">铃声</string>
    <string name="CustomNotificationsDialogFragment__default">默认</string>
    <string name="CustomNotificationsDialogFragment__unknown">未知</string>

    <!-- ShareableGroupLinkDialogFragment -->
    <string name="ShareableGroupLinkDialogFragment__group_link">群组链接</string>
    <string name="ShareableGroupLinkDialogFragment__share">分享</string>
    <string name="ShareableGroupLinkDialogFragment__reset_link">重置链接</string>
    <string name="ShareableGroupLinkDialogFragment__approve_new_members">批准新成员</string>
    <string name="ShareableGroupLinkDialogFragment__require_an_admin_to_approve_new_members_joining_via_the_group_link">通过群组链接的新成员需要经过管理员同意才能入群。</string>
    <string name="ShareableGroupLinkDialogFragment__are_you_sure_you_want_to_reset_the_group_link">确定要重置群组链接吗？重置后他人将无法通过原来的链接加入群组。</string>

    <!-- GroupLinkShareQrDialogFragment -->
    <string name="GroupLinkShareQrDialogFragment__qr_code">二维码</string>
    <string name="GroupLinkShareQrDialogFragment__people_who_scan_this_code_will">扫描此码的人即可加入您的群组。如果您激活了管理员审核，那么入群者还需要管理员同意才能入群。</string>
    <string name="GroupLinkShareQrDialogFragment__share_code">分享二维码</string>

    <!-- GV2 Invite Revoke confirmation dialog -->
    <string name="InviteRevokeConfirmationDialog_revoke_own_single_invite">是否撤销您发给 %1$s 的入群邀请？</string>
    <plurals name="InviteRevokeConfirmationDialog_revoke_others_invites">
        <item quantity="other">是否撤销 %1$s 发出的 %2$d 条入群邀请？</item>
    </plurals>

    <!-- GroupJoinBottomSheetDialogFragment -->
    <string name="GroupJoinBottomSheetDialogFragment_you_are_already_a_member">您已在群组中</string>
    <string name="GroupJoinBottomSheetDialogFragment_join">加入</string>
    <string name="GroupJoinBottomSheetDialogFragment_request_to_join">申请入群</string>
    <string name="GroupJoinBottomSheetDialogFragment_unable_to_join_group_please_try_again_later">无法加入群组，请稍候再试</string>
    <string name="GroupJoinBottomSheetDialogFragment_encountered_a_network_error">网络出错。</string>
    <string name="GroupJoinBottomSheetDialogFragment_this_group_link_is_not_active">此群组链接未激活</string>
    <!-- Title shown when there was an known issue getting group information from a group link -->
    <string name="GroupJoinBottomSheetDialogFragment_cant_join_group">无法加入群组</string>
    <!-- Message shown when you try to get information for a group via link but an admin has removed you -->
    <string name="GroupJoinBottomSheetDialogFragment_you_cant_join_this_group_via_the_group_link_because_an_admin_removed_you">您无法通过此群组链接加入群组，因为有一位管理员移除了您。</string>
    <!-- Message shown when you try to get information for a group via link but the link is no longer valid -->
    <string name="GroupJoinBottomSheetDialogFragment_this_group_link_is_no_longer_valid">此群组链接已失效。</string>
    <!-- Title shown when there was an unknown issue getting group information from a group link -->
    <string name="GroupJoinBottomSheetDialogFragment_link_error">链接错误</string>
    <!-- Message shown when you try to get information for a group via link but an unknown issue occurred -->
    <string name="GroupJoinBottomSheetDialogFragment_joining_via_this_link_failed_try_joining_again_later">通过该链接加入失败，请稍后尝试再次加入。</string>

    <string name="GroupJoinBottomSheetDialogFragment_direct_join">您要加入此群组并向其成员分享您的名字和头像吗？</string>
    <string name="GroupJoinBottomSheetDialogFragment_admin_approval_needed">您需要经过此群管理员同意才能加入群组。当您申请入群时，群组成员将能看到您的您的昵称和头像。</string>
    <plurals name="GroupJoinBottomSheetDialogFragment_group_dot_d_members">
        <item quantity="other">群组 · %1$d位成员</item>
    </plurals>

    <!-- GroupJoinUpdateRequiredBottomSheetDialogFragment -->
    <string name="GroupJoinUpdateRequiredBottomSheetDialogFragment_update_signal_to_use_group_links">升级 Signal 以使用群组链接</string>
    <string name="GroupJoinUpdateRequiredBottomSheetDialogFragment_update_message">您当前版本的 Signal 不支持群组链接。请升级到最新版来通过链接入群。</string>
    <string name="GroupJoinUpdateRequiredBottomSheetDialogFragment_update_signal">升级 Signal</string>
    <string name="GroupJoinUpdateRequiredBottomSheetDialogFragment_group_link_is_not_valid">群组链接无效</string>

    <!-- GroupInviteLinkEnableAndShareBottomSheetDialogFragment -->
    <string name="GroupInviteLinkEnableAndShareBottomSheetDialogFragment_invite_friends">邀请好友</string>
    <string name="GroupInviteLinkEnableAndShareBottomSheetDialogFragment_share_a_link_with_friends_to_let_them_quickly_join_this_group">通过分享链接来要请朋友们快速加入此群组。</string>

    <string name="GroupInviteLinkEnableAndShareBottomSheetDialogFragment_enable_and_share_link">启用和分享链接</string>
    <string name="GroupInviteLinkEnableAndShareBottomSheetDialogFragment_share_link">分享链接</string>

    <string name="GroupInviteLinkEnableAndShareBottomSheetDialogFragment_unable_to_enable_group_link_please_try_again_later">无法启用群组链接，请稍后再试。</string>
    <string name="GroupInviteLinkEnableAndShareBottomSheetDialogFragment_encountered_a_network_error">网络出错。</string>
    <string name="GroupInviteLinkEnableAndShareBottomSheetDialogFragment_you_dont_have_the_right_to_enable_group_link">您没有取得启用群组链接的权限，请联系群组管理员。</string>
    <string name="GroupInviteLinkEnableAndShareBottomSheetDialogFragment_you_are_not_currently_a_member_of_the_group">您当前不是该群组成员。</string>

    <!-- GV2 Request confirmation dialog -->
    <string name="RequestConfirmationDialog_add_s_to_the_group">将“%1$s”添加到群组？</string>
    <string name="RequestConfirmationDialog_deny_request_from_s">拒绝“%1$s”的入群申请？</string>
    <!-- Confirm dialog message shown when deny a group link join request and group link is enabled. -->
    <string name="RequestConfirmationDialog_deny_request_from_s_they_will_not_be_able_to_request">要拒绝“%1$s”的请求吗？对方将无法再通过群组链接申请加入群组。</string>
    <string name="RequestConfirmationDialog_add">添加</string>
    <string name="RequestConfirmationDialog_deny">拒绝</string>

    <!-- ImageEditorHud -->
    <string name="ImageEditorHud_blur_faces">面部模糊</string>
    <string name="ImageEditorHud_new_blur_faces_or_draw_anywhere_to_blur">新功能：在脸部或任意位置涂抹，可实现模糊效果</string>
    <string name="ImageEditorHud_draw_anywhere_to_blur">任意位置涂抹实现模糊效果</string>
    <string name="ImageEditorHud_draw_to_blur_additional_faces_or_areas">涂抹更多脸部或区域进行模糊</string>

    <!-- InputPanel -->
    <string name="InputPanel_tap_and_hold_to_record_a_voice_message_release_to_send">按住可以录制语音，松手即可发送语音消息</string>
    <!-- When editing a message, label shown above the text input field in the composer -->
    <string name="InputPanel_edit_message">编辑消息</string>

    <!-- InviteActivity -->
    <string name="InviteActivity_share">分享</string>
    <string name="InviteActivity_share_with_contacts">与联系人分享</string>
    <string name="InviteActivity_share_via">分享方式…</string>

    <string name="InviteActivity_cancel">取消</string>
    <string name="InviteActivity_sending">正在发送…</string>
    <string name="InviteActivity_invitations_sent">邀请已发送！</string>
    <string name="InviteActivity_invite_to_signal">邀请使用 Molly</string>
    <string name="InviteActivity_send_sms">发送短信（%1$d）</string>
    <plurals name="InviteActivity_send_sms_invites">
        <item quantity="other">发送 %1$d 个短信邀请？</item>
    </plurals>
    <string name="InviteActivity_lets_switch_to_signal">用 Molly 来聊天吧：%1$s</string>
    <string name="InviteActivity_no_app_to_share_to">看起来设备上没有可用于分享的应用。</string>

    <!-- LearnMoreTextView -->
    <string name="LearnMoreTextView_learn_more">了解更多</string>

    <string name="SpanUtil__read_more">阅读全文</string>

    <!-- LongMessageActivity -->
    <string name="LongMessageActivity_unable_to_find_message">找不到消息</string>
    <string name="LongMessageActivity_message_from_s">来自 %1$s 的消息</string>
    <string name="LongMessageActivity_your_message">您的消息</string>

    <!-- MessageRetrievalService -->
    <string name="MessageRetrievalService_signal">Molly</string>
    <string name="MessageRetrievalService_background_connection_enabled">后台连接已启用</string>

    <!-- MediaOverviewActivity -->
    <string name="MediaOverviewActivity_Media">媒体</string>
    <string name="MediaOverviewActivity_Files">文件</string>
    <string name="MediaOverviewActivity_Audio">音频</string>
    <string name="MediaOverviewActivity_All">全部</string>
    <plurals name="MediaOverviewActivity_Media_delete_confirm_title">
        <item quantity="other">删除选中条目？</item>
    </plurals>
    <plurals name="MediaOverviewActivity_Media_delete_confirm_message">
        <item quantity="other">这将永久删除全部 %1$d 个已选文件，与其关联的所有消息也将删除。</item>
    </plurals>
    <string name="MediaOverviewActivity_Media_delete_progress_title">正在删除</string>
    <string name="MediaOverviewActivity_Media_delete_progress_message">正在删除消息…</string>
    <string name="MediaOverviewActivity_collecting_attachments">正在收集附件…</string>
    <string name="MediaOverviewActivity_Sort_by">排序</string>
    <string name="MediaOverviewActivity_Newest">最新</string>
    <string name="MediaOverviewActivity_Oldest">最旧</string>
    <string name="MediaOverviewActivity_Storage_used">已用存储</string>
    <string name="MediaOverviewActivity_All_storage_use">储存使用总量</string>
    <string name="MediaOverviewActivity_Grid_view_description">网格视图</string>
    <string name="MediaOverviewActivity_List_view_description">列表视图</string>
    <string name="MediaOverviewActivity_Selected_description">选中</string>
    <string name="MediaOverviewActivity_select_all">选择全部</string>
    <plurals name="MediaOverviewActivity_save_plural">
        <item quantity="other">保存</item>
    </plurals>
    <plurals name="MediaOverviewActivity_delete_plural">
        <item quantity="other">删除</item>
    </plurals>

    <plurals name="MediaOverviewActivity_d_selected_s">
        <item quantity="other">%1$d 已选择（%2$s）</item>
    </plurals>
    <string name="MediaOverviewActivity_file">文件</string>
    <string name="MediaOverviewActivity_audio">音频</string>
    <string name="MediaOverviewActivity_video">视频</string>
    <string name="MediaOverviewActivity_image">图片</string>
  <!-- Removed by excludeNonTranslatables <string name="MediaOverviewActivity_detail_line_2_part" translatable="false">%1$s · %2$s</string> -->
  <!-- Removed by excludeNonTranslatables <string name="MediaOverviewActivity_detail_line_3_part" translatable="false">%1$s · %2$s · %3$s</string> -->

    <string name="MediaOverviewActivity_sent_by_s">发送人 %1$s</string>
    <string name="MediaOverviewActivity_sent_by_you">由您发送</string>
    <string name="MediaOverviewActivity_sent_by_s_to_s">由 %1$s 发送至 %2$s</string>
    <string name="MediaOverviewActivity_sent_by_you_to_s">由您发送至 %1$s</string>

    <!-- Megaphones -->
    <string name="Megaphones_remind_me_later">稍后提醒</string>
    <string name="Megaphones_verify_your_signal_pin">验证 Signal PIN 码</string>
    <string name="Megaphones_well_occasionally_ask_you_to_verify_your_pin">为了方便记住 PIN 密码，将偶尔提示验证。</string>
    <string name="Megaphones_verify_pin">验证 PIN</string>
    <string name="Megaphones_get_started">开始使用</string>
    <string name="Megaphones_new_group">新建群组</string>
    <string name="Megaphones_invite_friends">邀请好友</string>
    <string name="Megaphones_chat_colors">聊天颜色</string>
    <string name="Megaphones_add_a_profile_photo">添加个人资料照片</string>

    <!-- Title of a bottom sheet to render messages that all quote a specific message -->
    <string name="MessageQuotesBottomSheet_replies">回复</string>

    <!-- NotificationBarManager -->
    <string name="NotificationBarManager__establishing_signal_call">正在建立 Signal 呼叫</string>
    <!-- Temporary notification shown when starting the calling service -->
    <string name="NotificationBarManager__starting_signal_call_service">开始 Molly 通话服务</string>
    <string name="NotificationBarManager__stopping_signal_call_service">正在停止 Molly 通话服务</string>
    <string name="NotificationBarManager__cancel_call">取消呼叫</string>

    <!-- NotificationsMegaphone -->
    <string name="NotificationsMegaphone_turn_on_notifications">是否开启通知？</string>
    <string name="NotificationsMegaphone_never_miss_a_message">不错过任何消息。</string>
    <string name="NotificationsMegaphone_turn_on">开启</string>
    <string name="NotificationsMegaphone_not_now">稍后再说</string>

    <!-- NotificationMmsMessageRecord -->
    <string name="NotificationMmsMessageRecord_multimedia_message">多媒体消息</string>
    <string name="NotificationMmsMessageRecord_downloading_mms_message">正在下载彩信</string>
    <string name="NotificationMmsMessageRecord_error_downloading_mms_message">下载彩信时出错，点击重试</string>

    <!-- MediaPickerActivity -->
    <string name="MediaPickerActivity__menu_open_camera">打开相机</string>

    <!-- MediaSendActivity -->
    <string name="MediaSendActivity_camera_unavailable">相机不可用。</string>

    <!-- MediaRepository -->
    <string name="MediaRepository_all_media">全部媒体</string>
    <string name="MediaRepository__camera">相机</string>

    <!-- MessageRecord -->
    <string name="MessageRecord_unknown">未知</string>
    <string name="MessageRecord_message_encrypted_with_a_legacy_protocol_version_that_is_no_longer_supported">收到来自旧版本 Signal 的加密消息，该版本已不再支持。请提醒发送人升级至最新版本并重发该消息。</string>
    <string name="MessageRecord_left_group">您已离开该群组。</string>
    <string name="MessageRecord_you_updated_group">您已更新该群组</string>
    <string name="MessageRecord_the_group_was_updated">群组已更新。</string>
    <!-- Update message shown when placing an outgoing 1:1 voice/audio call and it\'s answered by the other party -->
    <string name="MessageRecord_outgoing_voice_call">拨出语音通话</string>
    <!-- Update message shown when placing an outgoing 1:1 video call and it\'s answered by the other party -->
    <string name="MessageRecord_outgoing_video_call">拨出视频通话</string>
    <!-- Update message shown when placing an outgoing 1:1 voice/audio call and it\'s not answered by the other party -->
    <string name="MessageRecord_unanswered_voice_call">未接语音通话</string>
    <!-- Update message shown when placing an outgoing 1:1 video call and it\'s not answered by the other party -->
    <string name="MessageRecord_unanswered_video_call">未接视频通话</string>
    <!-- Update message shown when receiving an incoming 1:1 voice/audio call and it\'s answered -->
    <string name="MessageRecord_incoming_voice_call">语音来电</string>
    <!-- Update message shown when receiving an incoming 1:1 video call and answered -->
    <string name="MessageRecord_incoming_video_call">视频来电</string>
    <!-- Update message shown when receiving an incoming 1:1 voice/audio call and not answered -->
    <string name="MessageRecord_missed_voice_call">未接语音来电</string>
    <!-- Update message shown when receiving an incoming 1:1 video call and not answered -->
    <string name="MessageRecord_missed_video_call">未接视频来电</string>
    <!-- Update message shown when receiving an incoming voice call and declined due to notification profile -->
    <string name="MessageRecord_missed_voice_call_notification_profile">语音通话由于开启通知配置而未接通</string>
    <!-- Update message shown when receiving an incoming video call and declined due to notification profile -->
    <string name="MessageRecord_missed_video_call_notification_profile">视频通话由于开启通知配置而未接通</string>
    <!-- Update message shown when receiving an incoming 1:1 voice/audio call and explicitly declined -->
    <string name="MessageRecord_you_declined_a_voice_call">您拒接了语音通话</string>
    <!-- Update message shown when receiving an incoming 1:1 video call and explicitly declined -->
    <string name="MessageRecord_you_declined_a_video_call">您拒接了视频通话</string>
    <!-- Call update formatter string to place the update message next to a time stamp. e.g., \'Incoming voice call · 11:11am\' -->
    <string name="MessageRecord_call_message_with_date">%1$s · %2$s</string>
    <string name="MessageRecord_s_updated_group">%1$s 已更新该群组。</string>
    <string name="MessageRecord_s_joined_signal">%1$s 加入 Signal！</string>
    <string name="MessageRecord_you_disabled_disappearing_messages">您已禁用阅后即焚。</string>
    <string name="MessageRecord_s_disabled_disappearing_messages">%1$s 已禁用阅后即焚。</string>
    <string name="MessageRecord_you_set_disappearing_message_time_to_s">设置阅后即焚消失时间为 %1$s。</string>
    <string name="MessageRecord_s_set_disappearing_message_time_to_s">%1$s 设置阅后即焚消失时间为 %2$s。</string>
    <string name="MessageRecord_disappearing_message_time_set_to_s">阅后即焚消息的销毁时间被设置为 %1$s。</string>
    <string name="MessageRecord_this_group_was_updated_to_a_new_group">此群已升级为新版群组。</string>
    <string name="MessageRecord_you_couldnt_be_added_to_the_new_group_and_have_been_invited_to_join">您被邀请重新加入之前无法加入的新版群组。</string>
    <string name="MessageRecord_chat_session_refreshed">聊天会话已刷新</string>
    <plurals name="MessageRecord_members_couldnt_be_added_to_the_new_group_and_have_been_invited">
        <item quantity="other">%1$s 位无法加入新版群组，已向其发送入群邀请。</item>
    </plurals>

    <plurals name="MessageRecord_members_couldnt_be_added_to_the_new_group_and_have_been_removed">
        <item quantity="other">%1$s 位无法加入新版群组，已被移除。</item>
    </plurals>

    <!-- Profile change updates -->
    <string name="MessageRecord_changed_their_profile_name_to">%1$s已将其昵称更改为%2$s。</string>
    <string name="MessageRecord_changed_their_profile_name_from_to">%1$s已将其昵称从%2$s更改为%3$s。</string>
    <string name="MessageRecord_changed_their_profile">%1$s 更改了其资料。</string>
    <!-- Conversation update event message shown when you\'ve started a conversation by phone number or username and then learn their profile name. placeholder is username or phone number -->
    <string name="MessageRecord_started_this_chat">您向 %1$s 发起了聊天。</string>

    <!-- GV2 specific -->
    <string name="MessageRecord_you_created_the_group">您创建了群组</string>
    <string name="MessageRecord_group_updated">群组更新完成。</string>
    <string name="MessageRecord_invite_friends_to_this_group">通过群组链接邀请好友加入该群组</string>

    <!-- GV2 member additions -->
    <string name="MessageRecord_you_added_s">已添加 %1$s。</string>
    <string name="MessageRecord_s_added_s">%1$s 添加了 %2$s。</string>
    <string name="MessageRecord_s_added_you">%1$s 已将您加入群组。</string>
    <string name="MessageRecord_you_joined_the_group">你已加入该群组。</string>
    <string name="MessageRecord_s_joined_the_group">%1$s 加入群组。</string>

    <!-- GV2 member removals -->
    <string name="MessageRecord_you_removed_s">您移除了%1$s。</string>
    <string name="MessageRecord_s_removed_s">%1$s移除了%2$s。</string>
    <string name="MessageRecord_s_removed_you_from_the_group">%1$s已将您移出群组。</string>
    <string name="MessageRecord_you_left_the_group">您已离开该群组。</string>
    <string name="MessageRecord_s_left_the_group">%1$s 已离开该群组。</string>
    <string name="MessageRecord_you_are_no_longer_in_the_group">您已不在群组中。</string>
    <string name="MessageRecord_s_is_no_longer_in_the_group">%1$s 已不在群组中。</string>

    <!-- GV2 role change -->
    <string name="MessageRecord_you_made_s_an_admin">您已将 %1$s 设为管理员。</string>
    <string name="MessageRecord_s_made_s_an_admin">%1$s 已将 %2$s 设为管理员。</string>
    <string name="MessageRecord_s_made_you_an_admin">%1$s 已将您设为管理员。</string>
    <string name="MessageRecord_you_revoked_admin_privileges_from_s">您已撤销 %1$s 的管理员权限。</string>
    <string name="MessageRecord_s_revoked_your_admin_privileges">%1$s已撤回您的管理员权限。</string>
    <string name="MessageRecord_s_revoked_admin_privileges_from_s">%1$s 撤销了 %2$s 的管理员权限。</string>
    <string name="MessageRecord_s_is_now_an_admin">%1$s 已成为管理员。</string>
    <string name="MessageRecord_you_are_now_an_admin">你被设置为管理员。</string>
    <string name="MessageRecord_s_is_no_longer_an_admin">%1$s 已不是管理员。</string>
    <string name="MessageRecord_you_are_no_longer_an_admin">您已不是管理员。</string>

    <!-- GV2 invitations -->
    <string name="MessageRecord_you_invited_s_to_the_group">您邀请了 %1$s 入群。</string>
    <string name="MessageRecord_s_invited_you_to_the_group">%1$s 了您入群。</string>
    <plurals name="MessageRecord_s_invited_members">
        <item quantity="other">%1$s 邀请了%2$d位用户入群。</item>
    </plurals>
    <string name="MessageRecord_you_were_invited_to_the_group">你被邀请加入此群</string>
    <plurals name="MessageRecord_d_people_were_invited_to_the_group">
        <item quantity="other">%1$d 位用户收到了入群邀请。</item>
    </plurals>

    <!-- GV2 invitation revokes -->
    <plurals name="MessageRecord_you_revoked_invites">
        <item quantity="other">您撤销了%1$d条入群邀请。</item>
    </plurals>
    <plurals name="MessageRecord_s_revoked_invites">
        <item quantity="other">%1$s 撤销了%2$d条入群邀请。</item>
    </plurals>
    <string name="MessageRecord_someone_declined_an_invitation_to_the_group">某人回绝了入群邀请。</string>
    <string name="MessageRecord_you_declined_the_invitation_to_the_group">您回绝了入群邀请。</string>
    <string name="MessageRecord_s_revoked_your_invitation_to_the_group">%1$s 撤销了对您的入群邀请。</string>
    <string name="MessageRecord_an_admin_revoked_your_invitation_to_the_group">管理员撤销了对您的入群邀请。</string>
    <plurals name="MessageRecord_d_invitations_were_revoked">
        <item quantity="other">%1$d条入群邀请被撤销。</item>
    </plurals>

    <!-- GV2 invitation acceptance -->
    <string name="MessageRecord_you_accepted_invite">您接受了入群邀请。</string>
    <string name="MessageRecord_s_accepted_invite">%1$s 接受了入群邀请。</string>
    <string name="MessageRecord_you_added_invited_member_s">您添加了受邀用户 %1$s。</string>
    <string name="MessageRecord_s_added_invited_member_s">%1$s 添加了受邀用户 %2$s。</string>

    <!-- GV2 title change -->
    <string name="MessageRecord_you_changed_the_group_name_to_s">您更改了群组名字为“%1$s”。</string>
    <string name="MessageRecord_s_changed_the_group_name_to_s">%1$s 更改了群名称为 “%2$s”。</string>
    <string name="MessageRecord_the_group_name_has_changed_to_s">群组名称更改为“%1$s”。</string>

    <!-- GV2 description change -->
    <string name="MessageRecord_you_changed_the_group_description">您已更改群组描述。</string>
    <string name="MessageRecord_s_changed_the_group_description">%1$s 已更改群组描述。</string>
    <string name="MessageRecord_the_group_description_has_changed">群组描述已更改。</string>

    <!-- GV2 avatar change -->
    <string name="MessageRecord_you_changed_the_group_avatar">您更改了群组头像。</string>
    <string name="MessageRecord_s_changed_the_group_avatar">%1$s 更改了群组头像。</string>
    <string name="MessageRecord_the_group_group_avatar_has_been_changed">群组头像已更改。</string>

    <!-- GV2 attribute access level change -->
    <string name="MessageRecord_you_changed_who_can_edit_group_info_to_s">你更改了能编辑群资料的权限为“%1$s”。</string>
    <string name="MessageRecord_s_changed_who_can_edit_group_info_to_s">%1$s 更改了能编辑群资料的权限为“%2$s”。</string>
    <string name="MessageRecord_who_can_edit_group_info_has_been_changed_to_s">能编辑群资料的权限已设为“%1$s”。</string>

    <!-- GV2 membership access level change -->
    <string name="MessageRecord_you_changed_who_can_edit_group_membership_to_s">你更改了能编辑群成员的权限为“%1$s”。</string>
    <string name="MessageRecord_s_changed_who_can_edit_group_membership_to_s">%1$s 更改了能编辑群成员的权限为“%2$s”。</string>
    <string name="MessageRecord_who_can_edit_group_membership_has_been_changed_to_s">能编辑群成员的权限已设为“%1$s”。</string>

    <!-- GV2 announcement group change -->
    <string name="MessageRecord_you_allow_all_members_to_send">您已将群组设置更改为允许全部成员发送消息。</string>
    <string name="MessageRecord_you_allow_only_admins_to_send">您已将群组设置更改为仅允许管理员发送消息。</string>
    <string name="MessageRecord_s_allow_all_members_to_send">%1$s已将群组设置改为允许所有成员发送消息。</string>
    <string name="MessageRecord_s_allow_only_admins_to_send">%1$s已将群组设置改为仅允许管理员发送消息。</string>
    <string name="MessageRecord_allow_all_members_to_send">群组设置已更改为允许全部成员发送消息。</string>
    <string name="MessageRecord_allow_only_admins_to_send">群组设置已更改为仅允许管理员发送消息。</string>

    <!-- GV2 group link invite access level change -->
    <string name="MessageRecord_you_turned_on_the_group_link_with_admin_approval_off">您打开了无需管理员认证的群组链接。</string>
    <string name="MessageRecord_you_turned_on_the_group_link_with_admin_approval_on">你已打开了启用管理员认证的群组链接。</string>
    <string name="MessageRecord_you_turned_off_the_group_link">您关闭了群组链接。</string>
    <string name="MessageRecord_s_turned_on_the_group_link_with_admin_approval_off">%1$s 打开了无需管理员审核的群组链接。</string>
    <string name="MessageRecord_s_turned_on_the_group_link_with_admin_approval_on">%1$s 启用了需要管理员审核的群组链接。</string>
    <string name="MessageRecord_s_turned_off_the_group_link">%1$s 关闭了群组链接。</string>
    <string name="MessageRecord_the_group_link_has_been_turned_on_with_admin_approval_off">无需管理员审核的群组链接已启用。</string>
    <string name="MessageRecord_the_group_link_has_been_turned_on_with_admin_approval_on">需要管理员审核的群组链接已启用。</string>
    <string name="MessageRecord_the_group_link_has_been_turned_off">群组链接已关闭。</string>
    <string name="MessageRecord_you_turned_off_admin_approval_for_the_group_link">您取消了群组链接的管理员审核要求。</string>
    <string name="MessageRecord_s_turned_off_admin_approval_for_the_group_link">%1$s 取消了群组链接的管理员审核要求。</string>
    <string name="MessageRecord_the_admin_approval_for_the_group_link_has_been_turned_off">群组链接的管理员审核要求已被取消。</string>
    <string name="MessageRecord_you_turned_on_admin_approval_for_the_group_link">您激活了群组链接的管理员审核要求。</string>
    <string name="MessageRecord_s_turned_on_admin_approval_for_the_group_link">%1$s 启用了群组链接的管理员审核要求。</string>
    <string name="MessageRecord_the_admin_approval_for_the_group_link_has_been_turned_on">群组链接的管理员审核要求已启用。</string>

    <!-- GV2 group link reset -->
    <string name="MessageRecord_you_reset_the_group_link">您重置了群组链接。</string>
    <string name="MessageRecord_s_reset_the_group_link">%1$s 重置了群组链接。</string>
    <string name="MessageRecord_the_group_link_has_been_reset">群组链接已重置。</string>

    <!-- GV2 group link joins -->
    <string name="MessageRecord_you_joined_the_group_via_the_group_link">您通过群组链接加入了群组。</string>
    <string name="MessageRecord_s_joined_the_group_via_the_group_link">%1$s 已通过群组链接入群组。</string>

    <!-- GV2 group link requests -->
    <string name="MessageRecord_you_sent_a_request_to_join_the_group">您发送了入群请求。</string>
    <string name="MessageRecord_s_requested_to_join_via_the_group_link">%1$s 通过群组链接申请入群。</string>
    <!-- Update message shown when someone requests to join via group link and cancels the request back to back -->
    <plurals name="MessageRecord_s_requested_and_cancelled_their_request_to_join_via_the_group_link">
        <item quantity="other">%1$s发起和取消了通过群组链接加入群组的 %2$d 个请求</item>
    </plurals>

    <!-- GV2 group link approvals -->
    <string name="MessageRecord_s_approved_your_request_to_join_the_group">%1$s 同意了您的入群申请。</string>
    <string name="MessageRecord_s_approved_a_request_to_join_the_group_from_s">%1$s 同意了 %2$s 的入群申请。</string>
    <string name="MessageRecord_you_approved_a_request_to_join_the_group_from_s">您同意了 %1$s 的入群申请。</string>
    <string name="MessageRecord_your_request_to_join_the_group_has_been_approved">您的入群申请已通过。</string>
    <string name="MessageRecord_a_request_to_join_the_group_from_s_has_been_approved">%1$s 的入群申请已通过。</string>

    <!-- GV2 group link deny -->
    <string name="MessageRecord_your_request_to_join_the_group_has_been_denied_by_an_admin">您的入群申请已被管理员拒绝。</string>
    <string name="MessageRecord_s_denied_a_request_to_join_the_group_from_s">%1$s 拒绝了 %2$s 的入群申请。</string>
    <string name="MessageRecord_a_request_to_join_the_group_from_s_has_been_denied">%1$s 的入群申请未通过。</string>
    <string name="MessageRecord_you_canceled_your_request_to_join_the_group">您撤回了入群请求。</string>
    <string name="MessageRecord_s_canceled_their_request_to_join_the_group">%1$s 撤回了其入群申请。</string>

    <!-- End of GV2 specific update messages -->

    <string name="MessageRecord_your_safety_number_with_s_has_changed">您与 %1$s 的安全码已更改。</string>
    <string name="MessageRecord_you_marked_your_safety_number_with_s_verified">已将您与 %1$s 的安全码标记为已验证</string>
    <string name="MessageRecord_you_marked_your_safety_number_with_s_verified_from_another_device">已在另一设备上将您与 %1$s 的安全码标记为已验证</string>
    <string name="MessageRecord_you_marked_your_safety_number_with_s_unverified">已将您与 %1$s 的安全码标记为未验证</string>
    <string name="MessageRecord_you_marked_your_safety_number_with_s_unverified_from_another_device">已在另一设备上将您与 %1$s 的安全码标记为未验证</string>
    <string name="MessageRecord_a_message_from_s_couldnt_be_delivered">来自 %1$s 消息无法送到</string>
    <string name="MessageRecord_s_changed_their_phone_number">%1$s已更改手机号码。</string>
    <!-- Update item message shown in the release channel when someone is already a sustainer so we ask them if they want to boost. -->
    <string name="MessageRecord_like_this_new_feature_help_support_signal_with_a_one_time_donation">喜欢这个新功能吗？请通过单次捐款支持 Signal 吧。</string>
    <!-- Update item message shown when we merge two threads together. First placeholder is a name, second placeholder is a phone number. -->
    <string name="MessageRecord_your_message_history_with_s_and_their_number_s_has_been_merged">您与%1$s的消息记录和对方的号码 %2$s 已合并。</string>
    <!-- Update item message shown when we merge two threads together and we don\'t know the phone number of the other thread. The placeholder is a person\'s name. -->
    <string name="MessageRecord_your_message_history_with_s_and_another_chat_has_been_merged">您与%1$s的消息记录和属于对方的其他聊天信息已合并。</string>
    <!-- Update item message shown when you find out a phone number belongs to a person you had a conversation with. First placeholder is a phone number, second placeholder is a name. -->
    <string name="MessageRecord_s_belongs_to_s">%1$s 属于%2$s</string>
    <!-- Message to notify sender that activate payments request has been sent to the recipient -->
    <string name="MessageRecord_you_sent_request">您给%1$s发送了激活付款请求</string>
    <!-- Request message from recipient to activate payments -->
    <string name="MessageRecord_wants_you_to_activate_payments">%1$s希望您激活付款。只给信任的人发送付款。</string>
    <!-- Message to inform user that payments was activated-->
    <string name="MessageRecord_you_activated_payments">您已激活付款</string>
    <!-- Message to inform sender that recipient can now accept payments -->
    <string name="MessageRecord_can_accept_payments">%1$s现在可以接受付款啦</string>

    <!-- Group Calling update messages -->
    <string name="MessageRecord_s_started_a_group_call_s">%1$s发起了群组通话 · %2$s</string>
    <string name="MessageRecord_you_started_a_group_call_s">您发起了一个群组通话 · %1$s</string>
    <string name="MessageRecord_s_is_in_the_group_call_s">%1$s 在群通话中 · %2$s</string>
    <string name="MessageRecord_you_are_in_the_group_call_s1">您在群通话中 · %1$s</string>
    <string name="MessageRecord_s_and_s_are_in_the_group_call_s1">%1$s 和 %2$s 在群通话中 · %3$s</string>
    <string name="MessageRecord_group_call_s">群组通话 · %1$s</string>

    <string name="MessageRecord_s_started_a_group_call">%1$s发起了群通话</string>
    <string name="MessageRecord_you_started_a_group_call">您发起了一个群组通话</string>
    <string name="MessageRecord_s_is_in_the_group_call">%1$s 在群通话中</string>
    <string name="MessageRecord_you_are_in_the_group_call">您在此群组通话中</string>
    <string name="MessageRecord_s_and_s_are_in_the_group_call">%1$s 和 %2$s 在群通话中</string>
    <string name="MessageRecord_group_call">群组通话</string>

    <string name="MessageRecord_you">您</string>

    <plurals name="MessageRecord_s_s_and_d_others_are_in_the_group_call_s">
        <item quantity="other">%1$s，%2$s 和其他%3$d位成员在群组通话中 · %4$s</item>
    </plurals>

    <plurals name="MessageRecord_s_s_and_d_others_are_in_the_group_call">
        <item quantity="other">%1$s，%2$s 和其他%3$d位成员在群组通话中</item>
    </plurals>

    <!-- In-conversation update message to indicate that the current contact is sms only and will need to migrate to signal to continue the conversation in signal. -->
    <string name="MessageRecord__you_will_no_longer_be_able_to_send_sms_messages_from_signal_soon">您很快将无法从 Signal 发送短信消息。您可以邀请%1$s加入 Signal，在这里进行对话。</string>
    <!-- In-conversation update message to indicate that the current contact is sms only and will need to migrate to signal to continue the conversation in signal. -->
    <string name="MessageRecord__you_can_no_longer_send_sms_messages_in_signal">您无法再从 Molly 发送短信消息。您可以邀请%1$s加入 Molly，在这里进行对话。</string>
    <!-- Body for quote when message being quoted is an in-app payment message -->
    <string name="MessageRecord__payment_s">付款：%1$s</string>
    <!-- Update message shown in chat after reporting it as spam -->
    <string name="MessageRecord_reported_as_spam">已举报为垃圾消息</string>
    <!-- Update message shown in chat after accept a message request -->
    <string name="MessageRecord_you_accepted_the_message_request">您接受了消息请求</string>

    <!-- MessageRequestBottomView -->
    <string name="MessageRequestBottomView_accept">接受</string>
    <string name="MessageRequestBottomView_continue">继续</string>
    <string name="MessageRequestBottomView_delete">删除</string>
    <string name="MessageRequestBottomView_block">屏蔽</string>
    <string name="MessageRequestBottomView_unblock">取消屏蔽</string>
    <!-- Text explaining a message request from someone you\'ve removed before -->
    <string name="MessageRequestBottomView_do_you_want_to_let_s_message_you_you_removed_them_before">是否允许%1$s给您发送消息并与其分享您的名字和照片？您此前已移除该用户。</string>
    <string name="MessageRequestBottomView_do_you_want_to_let_s_message_you_they_wont_know_youve_seen_their_messages_until_you_accept">是否允许 %1$s 给您发消息并查看您的昵称头像？您同意前对方无法知晓您是否查看了其消息。</string>
    <!-- Shown in message request flow. Describes what will happen if you unblock a Signal user -->
    <string name="MessageRequestBottomView_do_you_want_to_let_s_message_you_wont_receive_any_messages_until_you_unblock_them">是否允许%1$s给您发送消息并向其显示您的名称和照片？在取消屏蔽之前，您不会收到对方的任何消息。</string>
    <!-- Shown in message request flow. Describes what will happen if you unblock an SMS user -->
    <string name="MessageRequestBottomView_do_you_want_to_let_s_message_you_wont_receive_any_messages_until_you_unblock_them_SMS">是否允许%1$s给您发送消息？在取消屏蔽之前，您不会收到对方的任何消息。</string>
    <string name="MessageRequestBottomView_get_updates_and_news_from_s_you_wont_receive_any_updates_until_you_unblock_them">是否要接收%1$s的更新和新闻？在取消屏蔽之前，您不会收到对方的任何更新消息。</string>
    <string name="MessageRequestBottomView_continue_your_conversation_with_this_group_and_share_your_name_and_photo">要参与此群组对话并向其成员分享您的昵称和头像吗？</string>
    <string name="MessageRequestBottomView_upgrade_this_group_to_activate_new_features">此旧版群组已无法使用。请创建新群组以激活“@提及”和“管理员”等新功能。</string>
    <string name="MessageRequestBottomView_this_legacy_group_can_no_longer_be_used">由于人数太多，此旧版群组已无法使用。人数上限为%1$d。</string>
    <string name="MessageRequestBottomView_continue_your_conversation_with_s_and_share_your_name_and_photo">要继续与%1$s聊天并与其分享您的昵称和头像吗？</string>
    <string name="MessageRequestBottomView_do_you_want_to_join_this_group_they_wont_know_youve_seen_their_messages_until_you_accept">是否加入此群组并与之分享您的名字和头像？接受邀请前群成员无法知道您是否阅读了他们发来的消息。</string>
    <string name="MessageRequestBottomView_do_you_want_to_join_this_group_you_wont_see_their_messages">要加入此群组并与群组成员分享您的名称和照片吗？在您接受之前，您将不会看到群组成员的消息。</string>
    <string name="MessageRequestBottomView_join_this_group_they_wont_know_youve_seen_their_messages_until_you_accept">是否加入此群组？接受邀请前群成员无法知道您是否阅读了他们发来的消息。</string>
    <string name="MessageRequestBottomView_unblock_this_group_and_share_your_name_and_photo_with_its_members">是否取消屏蔽该群组并向其显示您的名称和照片？在取消屏蔽之前，您不会收到该群组的任何消息。</string>
  <!-- Removed by excludeNonTranslatables <string name="MessageRequestBottomView_legacy_learn_more_url" translatable="false">https://support.signal.org/hc/articles/360007459591</string> -->
    <string name="MessageRequestProfileView_view">查看</string>
    <string name="MessageRequestProfileView_member_of_one_group">%1$s 的成员</string>
    <string name="MessageRequestProfileView_member_of_two_groups">%1$s 和 %2$s 的成员</string>
    <string name="MessageRequestProfileView_member_of_many_groups">%1$s、%2$s 和 %3$s 的成员</string>
    <plurals name="MessageRequestProfileView_members">
        <item quantity="other">%1$d 成员</item>
    </plurals>
    <!-- Describes the number of members in a group. The string MessageRequestProfileView_invited is nested in the parentheses. -->
    <plurals name="MessageRequestProfileView_members_and_invited">
        <item quantity="other">%1$d 个成员（%2$s）</item>
    </plurals>
    <!-- Describes the number of people invited to a group. Nested inside of the string MessageRequestProfileView_members_and_invited -->
    <plurals name="MessageRequestProfileView_invited">
        <item quantity="other">已邀请 %1$d 人</item>
    </plurals>
    <plurals name="MessageRequestProfileView_member_of_d_additional_groups">
        <item quantity="other">更多%1$d个群组</item>
    </plurals>
    <!-- Button label to report spam for a conversation when in a message request state -->
    <string name="MessageRequestBottomView_report">举报…</string>

    <!-- PassphraseChangeActivity -->
    <string name="PassphraseChangeActivity_passphrases_dont_match_exclamation">密码不匹配！</string>
    <string name="PassphraseChangeActivity_incorrect_old_passphrase_exclamation">错误的旧密码！</string>
    <string name="PassphraseChangeActivity_enter_new_passphrase_exclamation">输入新的密码！</string>

    <!-- DeviceProvisioningActivity -->
    <string name="DeviceProvisioningActivity_link_this_device">关联该设备？</string>
    <string name="DeviceProvisioningActivity_continue">继续</string>

    <string name="DeviceProvisioningActivity_content_intro">这将可以：</string>
    <string name="DeviceProvisioningActivity_content_bullets">
        • 查看你的全部消息 \n• 以你的名义发送消息
    </string>
    <string name="DeviceProvisioningActivity_content_progress_title">正在关联设备</string>
    <string name="DeviceProvisioningActivity_content_progress_content">正在关联新设备…</string>
    <string name="DeviceProvisioningActivity_content_progress_success">设备成功关联！</string>
    <string name="DeviceProvisioningActivity_content_progress_no_device">未找到设备。</string>
    <string name="DeviceProvisioningActivity_content_progress_network_error">网络错误。</string>
    <string name="DeviceProvisioningActivity_content_progress_key_error">无效二维码。</string>
    <string name="DeviceProvisioningActivity_sorry_you_have_too_many_devices_linked_already">很抱歉，关联设备过多，请先移除一些。</string>
    <string name="DeviceActivity_sorry_this_is_not_a_valid_device_link_qr_code">抱歉，设备关联二维码无效。</string>
    <string name="DeviceProvisioningActivity_link_a_signal_device">关联 Signal 设备？</string>
    <string name="DeviceProvisioningActivity_it_looks_like_youre_trying_to_link_a_signal_device_using_a_3rd_party_scanner">您好像在使用第三方扫描应用来关联 Signal 设备。出于安全考量，请使用 Signal 再次扫描二维码。</string>

    <string name="DeviceActivity_signal_needs_the_camera_permission_in_order_to_scan_a_qr_code">Molly 需“相机”权限，来扫描二维码，但该权限已永久禁用。请访问应用设置菜单，选择“权限”并启用“相机”。</string>
    <string name="DeviceActivity_unable_to_scan_a_qr_code_without_the_camera_permission">没有“相机”权限，无法扫描二维码</string>

    <!-- OutdatedBuildReminder -->
    <string name="OutdatedBuildReminder_update_now">现在升级</string>
    <string name="OutdatedBuildReminder_your_version_of_signal_will_expire_today">此 Signal 版本将在今天过期，请升级到最新版本。</string>
    <plurals name="OutdatedBuildReminder_your_version_of_signal_will_expire_in_n_days">
        <item quantity="other">此版本 Signal 将在%1$d天后过期，请升级到最新版本。</item>
    </plurals>

    <!-- PassphrasePromptActivity -->
    <string name="PassphrasePromptActivity_enter_passphrase">输入密码</string>
    <string name="PassphrasePromptActivity_watermark_content_description">Molly 图标</string>
    <string name="PassphrasePromptActivity_ok_button_content_description">提交密码</string>
    <string name="PassphrasePromptActivity_invalid_passphrase_exclamation">无效密码！</string>
    <string name="PassphrasePromptActivity_unlock_signal">解锁 Molly</string>
    <string name="PassphrasePromptActivity_signal_android_lock_screen">Molly Android - 锁定屏幕</string>

    <!-- PlacePickerActivity -->
    <string name="PlacePickerActivity_title">地图</string>

    <string name="PlacePickerActivity_drop_pin">标注</string>
    <string name="PlacePickerActivity_accept_address">接受地址</string>

    <!-- PlayServicesProblemFragment -->
    <string name="PlayServicesProblemFragment_the_version_of_google_play_services_you_have_installed_is_not_functioning">当前安装的 Google Play 服务版本无法正常运行。请重新安装 Google Play 服务并重试。</string>

    <!-- PinRestoreEntryFragment -->
    <string name="PinRestoreEntryFragment_incorrect_pin">PIN 错误</string>
    <string name="PinRestoreEntryFragment_skip_pin_entry">跳过 PIN 码设置？</string>
    <string name="PinRestoreEntryFragment_need_help">需要协助？</string>
    <string name="PinRestoreEntryFragment_your_pin_is_a_d_digit_code">PIN 码是您创建的%1$d位及以上的密码，可以是纯数字或数字字母混合。如果忘了 PIN 码，您可以注册一个新账户，但您会丢失所有保存过的设置，比如您的个人介绍。</string>
    <string name="PinRestoreEntryFragment_if_you_cant_remember_your_pin">如果忘记你的 PIN，可再新建一个。你可以注册并使用你的账号，但某些已保存设置，如个人资料信息，将丢失。</string>
    <string name="PinRestoreEntryFragment_create_new_pin">新建 PIN 码</string>
    <string name="PinRestoreEntryFragment_contact_support">联系支持</string>
    <string name="PinRestoreEntryFragment_cancel">取消</string>
    <string name="PinRestoreEntryFragment_skip">跳过</string>
    <plurals name="PinRestoreEntryFragment_you_have_d_attempt_remaining">
        <item quantity="other">您还剩%1$d次机会。若尝试次数达到上限，您可以创建新的 PIN 码。您可以注册和使用您的账户，但会丢失所有保存过的设置，比如您的个人介绍。</item>
    </plurals>
    <string name="PinRestoreEntryFragment_signal_registration_need_help_with_pin">Signal 注册 - 需要安卓 PIN 码相关帮助</string>

    <!-- PinRestoreLockedFragment -->
    <string name="PinRestoreLockedFragment_create_your_pin">创建 PIN</string>
    <string name="PinRestoreLockedFragment_youve_run_out_of_pin_guesses">你的 PIN 码错误次数达到上限，但你还是可以通过创建新的 PIN 码以进入你的 Signal 账户。出于对你的隐私和安全考虑，你的账户会在不保存任何个人资料或设置下被还原。</string>
    <string name="PinRestoreLockedFragment_create_new_pin">新建 PIN 码</string>
  <!-- Removed by excludeNonTranslatables <string name="PinRestoreLockedFragment_learn_more_url" translatable="false">https://support.signal.org/hc/articles/360007059792</string> -->

    <!-- Dialog button text indicating user wishes to send an sms code isntead of skipping it -->
    <string name="ReRegisterWithPinFragment_send_sms_code">发送短信验证码</string>
    <!-- Email subject used when user contacts support about an issue with the reregister flow. -->
    <string name="ReRegisterWithPinFragment_support_email_subject">Signal 注册 - 需要安卓版重新注册 PIN 码的相关帮助</string>
    <!-- Dialog message shown in reregister flow when tapping a informational button to to learn about pins or contact support for help -->
    <string name="ReRegisterWithPinFragment_need_help_local">PIN 码是您创建的一个不少于 %1$d 位数的密码。这个密码可以是纯数字，也可以是数字和字母的组合。如果您忘记了自己的 PIN 码，您可以创建一个新的 PIN 码。</string>
    <!-- Dialog message shown in reregister flow when user requests to skip this flow and return to the normal flow -->
    <string name="ReRegisterWithPinFragment_skip_local">如果您忘记了自己的 PIN 码，您可以创建一个新的 PIN 码。</string>
    <!-- Dialog message shown in reregister flow when user uses up all of their guesses for their pin and we are going to move on -->
    <string name="ReRegisterWithPinFragment_out_of_guesses_local">您尝试输入 PIN 码的次数已超过限定的次数，不过您仍然可以通过创建一个新的 PIN 码来登录您的 Signal 账户。</string>

    <!-- PinOptOutDialog -->
    <string name="PinOptOutDialog_warning">警告</string>
    <string name="PinOptOutDialog_if_you_disable_the_pin_you_will_lose_all_data">如果禁用 PIN，重新注册 Signal 时您将会丢失全部数据，除非您手动备份并还原这些数据。注册锁定功能在禁用 PIN 期间无法启用。</string>
    <string name="PinOptOutDialog_disable_pin">禁用 PIN</string>

    <!-- RatingManager -->
    <string name="RatingManager_rate_this_app">对此应用评分</string>
    <string name="RatingManager_if_you_enjoy_using_this_app_please_take_a_moment">如果您喜欢使用此应用，请使用片刻时间对其进行打分。</string>
    <string name="RatingManager_rate_now">立刻评价！</string>
    <string name="RatingManager_no_thanks">不，谢谢。</string>
    <string name="RatingManager_later">稍后</string>

    <!-- ReactionsBottomSheetDialogFragment -->
    <string name="ReactionsBottomSheetDialogFragment_all">全部 · %1$d</string>

    <!-- ReactionsConversationView -->
    <string name="ReactionsConversationView_plus">+%1$d</string>

    <!-- ReactionsRecipientAdapter -->
    <string name="ReactionsRecipientAdapter_you">您</string>

    <!-- RecaptchaRequiredBottomSheetFragment -->
    <string name="RecaptchaRequiredBottomSheetFragment_verify_to_continue_messaging">验证以继续发送消息</string>
    <string name="RecaptchaRequiredBottomSheetFragment_to_help_prevent_spam_on_signal">为了防止 Molly 垃圾消息，请完成验证。</string>
    <string name="RecaptchaRequiredBottomSheetFragment_after_verifying_you_can_continue_messaging">验证之后，可继续发送消息。任何暂停消息将自动发送。</string>

    <!-- Recipient -->
    <string name="Recipient_you">您</string>
    <!-- Name of recipient representing user\'s \'My Story\' -->
    <string name="Recipient_my_story">我的动态</string>
    <!-- Name of recipient for a call link without a name -->
    <string name="Recipient_signal_call">Molly 通话</string>

    <!-- RecipientPreferencesActivity -->
    <string name="RecipientPreferenceActivity_block">屏蔽</string>
    <string name="RecipientPreferenceActivity_unblock">取消屏蔽</string>

    <!-- RecipientProvider -->

    <!-- RedPhone -->
    <string name="RedPhone_answering">正在接听…</string>
    <string name="RedPhone_ending_call">正在挂断…</string>
    <string name="RedPhone_ringing">响铃中…</string>
    <string name="RedPhone_busy">占线</string>
    <string name="RedPhone_recipient_unavailable">接收人无法应答</string>
    <string name="RedPhone_network_failed">网络失败！</string>
    <string name="RedPhone_number_not_registered">号码未注册！</string>
    <string name="RedPhone_the_number_you_dialed_does_not_support_secure_voice">您输入的号码不支持加密语音！</string>
    <string name="RedPhone_got_it">知道了</string>

    <!-- Valentine\'s Day Megaphone -->
    <!-- Title text for the Valentine\'s Day donation megaphone. The placeholder will always be a heart emoji. Needs to be a placeholder for Android reasons. -->
    <!-- Body text for the Valentine\'s Day donation megaphone. -->

    <!-- WebRtcCallActivity -->
    <string name="WebRtcCallActivity__tap_here_to_turn_on_your_video">点击这里以启用视频</string>
    <string name="WebRtcCallActivity__to_call_s_signal_needs_access_to_your_camera">Molly 需要访问您的麦克风来呼叫 %1$s</string>
    <string name="WebRtcCallActivity__signal_s">Molly 呼叫 %1$s</string>
    <string name="WebRtcCallActivity__calling">呼叫中…</string>
    <!-- Call status shown when an active call was disconnected (e.g., network hiccup) and is trying to reconnect -->
    <string name="WebRtcCallActivity__reconnecting">重连中…</string>
    <!-- Title for dialog warning about lacking bluetooth permissions during a call -->
    <string name="WebRtcCallActivity__bluetooth_permission_denied">蓝牙权限被拒</string>
    <!-- Message for dialog warning about lacking bluetooth permissions during a call and references the permission needed by name -->
    <string name="WebRtcCallActivity__please_enable_the_nearby_devices_permission_to_use_bluetooth_during_a_call">请启用“附近的设备”以便在通话中使用蓝牙。</string>
    <!-- Positive action for bluetooth warning dialog to open settings -->
    <string name="WebRtcCallActivity__open_settings">打开设置</string>
    <!-- Negative action for bluetooth warning dialog to dismiss dialog -->
    <string name="WebRtcCallActivity__not_now">稍后再说</string>
    <!-- Title for dialog to approve all requests -->
    <plurals name="WebRtcCallActivity__approve_d_requests">
        <item quantity="other">要批准 %1$d 个请求吗？</item>
    </plurals>
    <!-- Positive action for call link approve all dialog -->
    <string name="WebRtcCallActivity__approve_all">全部批准</string>
    <!-- Message for dialog to approve all requests -->
    <plurals name="WebRtcCallActivity__d_people_will_be_added_to_the_call">
        <item quantity="other">%1$d 个人将会被添加到通话中。</item>
    </plurals>
    <!-- Title for dialog to deny all requests -->
    <plurals name="WebRtcCallActivity__deny_d_requests">
        <item quantity="other">要拒绝 %1$d 个请求吗？</item>
    </plurals>
    <!-- Message for dialog to deny all requests -->
    <plurals name="WebRtcCallActivity__d_people_will_not_be_added_to_the_call">
        <item quantity="other">%1$d 个人将不会被添加到通话中。</item>
    </plurals>
    <!-- Positive action for call link deny all dialog -->
    <string name="WebRtcCallActivity__deny_all">全部拒绝</string>
    <!-- Displayed in call status when users are pending -->
    <plurals name="WebRtcCallActivity__d_people_waiting">
        <item quantity="other">%1$d 个人正在等待</item>
    </plurals>
    <!-- Displayed in call status during call link when no users are pending -->
    <plurals name="WebRtcCallActivity__d_people">
        <item quantity="other">%1$d 人</item>
    </plurals>
    <!-- Title of dialog displayed when a user\'s join request is denied for call link entry -->
    <string name="WebRtcCallActivity__join_request_denied">加入请求被拒绝</string>
    <!-- Message of dialog displayed when a user\'s join request is denied for call link entry -->
    <string name="WebRtcCallActivity__your_request_to_join_this_call_has_been_denied">您加入通话的请求已被拒绝。</string>
    <!-- Title of dialog displayed when a user is removed from a call link -->
    <string name="WebRtcCallActivity__removed_from_call">被移除出通话</string>
    <!-- Message of dialog displayed when a user is removed from a call link -->
    <string name="WebRtcCallActivity__someone_has_removed_you_from_the_call">有人已将您移除出通话。</string>

    <!-- WebRtcCallView -->
    <string name="WebRtcCallView__signal_call">Signal 通话</string>
    <string name="WebRtcCallView__signal_video_call">Signal 视频通话</string>
    <string name="WebRtcCallView__start_call">发起通话</string>
    <string name="WebRtcCallView__join_call">加入通话</string>
    <string name="WebRtcCallView__call_is_full">通话人数已满</string>
    <string name="WebRtcCallView__the_maximum_number_of_d_participants_has_been_Reached_for_this_call">此通话人数已达%1$d人上限，请稍候再试。</string>
    <string name="WebRtcCallView__your_video_is_off">您的视频已关闭</string>
    <string name="WebRtcCallView__reconnecting">重连中…</string>
    <string name="WebRtcCallView__joining">正在加入…</string>
    <string name="WebRtcCallView__disconnected">连接已断开</string>
    <!-- Utilized in the lobby before joining a call link -->
    <string name="WebRtcCallView__signal_call_link">Signal 通话链接</string>
    <!-- Warning displayed when entering a call via a link and you have Phone Number Privacy disabled-->
    <string name="WebRtcCallView__anyone_who_joins_pnp_disabled">通过此链接加入通话的任何人都能看到您的名称、头像和手机号码。</string>
    <!-- Warning displayed when entering a call via a link and you have Phone Number Privacy enabled-->
    <string name="WebRtcCallView__anyone_who_joins_pnp_enabled">通过此链接加入通话的任何人都能看到您的名称和头像。</string>
    <!-- Displayed on the call screen as the status when waiting to be let into a call link by an admin -->
    <string name="WebRtcCallView__waiting_to_be_let_in">正在等待批准……</string>

    <string name="WebRtcCallView__signal_will_ring_s">Signal 将会拨给%1$s</string>
    <string name="WebRtcCallView__signal_will_ring_s_and_s">Signal 将会拨给%1$s和%2$s</string>
    <plurals name="WebRtcCallView__signal_will_ring_s_s_and_d_others">
        <item quantity="other">Signal 将会拨给%1$s、%2$s和其他 %3$d 人</item>
    </plurals>

    <string name="WebRtcCallView__s_will_be_notified">%1$s将会收到通知</string>
    <string name="WebRtcCallView__s_and_s_will_be_notified">%1$s和%2$s将会收到通知</string>
    <plurals name="WebRtcCallView__s_s_and_d_others_will_be_notified">
        <item quantity="other">%1$s、%2$s和其他 %3$d 人将会收到通知</item>
    </plurals>

    <string name="WebRtcCallView__ringing_s">正在呼叫%1$s</string>
    <string name="WebRtcCallView__ringing_s_and_s">正在呼叫%1$s和%2$s</string>
    <plurals name="WebRtcCallView__ringing_s_s_and_d_others">
        <item quantity="other">正在呼叫%1$s、%2$s和其他 %3$d 人</item>
    </plurals>

    <string name="WebRtcCallView__s_is_calling_you">%1$s正在呼叫您</string>
    <string name="WebRtcCallView__s_is_calling_you_and_s">%1$s正在呼叫您和%2$s</string>
    <string name="WebRtcCallView__s_is_calling_you_s_and_s">%1$s正在呼叫您、%2$s和%3$s</string>
    <plurals name="WebRtcCallView__s_is_calling_you_s_s_and_d_others">
        <item quantity="other">%1$s正在呼叫您、%2$s、%3$s和其他 %4$d 人</item>
    </plurals>

    <string name="WebRtcCallView__no_one_else_is_here">没有人在这里</string>
    <string name="WebRtcCallView__s_is_in_this_call">%1$s 在此通话中</string>
    <string name="WebRtcCallView__s_are_in_this_call">%1$s正在此通话中</string>
    <string name="WebRtcCallView__s_and_s_are_in_this_call">%1$s 和 %2$s 在此通话中</string>

    <plurals name="WebRtcCallView__s_s_and_d_others_are_in_this_call">
        <item quantity="other">%1$s、%2$s 及其它 %3$d 位用户在此通话中</item>
    </plurals>

    <!-- Toggle content description for toggling camera direction  -->
    <string name="WebRtcCallView__toggle_camera_direction">切换相机方向</string>
    <!-- Toggle content description for toggling audio output  -->
    <string name="WebRtcCallView__toggle_speaker">切换扬声器</string>
    <!-- Toggle content description for toggling camera state  -->
    <string name="WebRtcCallView__toggle_camera">切换相机</string>
    <!-- Toggle content description for toggling mute state  -->
    <string name="WebRtcCallView__toggle_mute">切换静音</string>
    <!-- Content description for additional actions menu button -->
    <string name="WebRtcCallView__additional_actions">其他操作</string>
    <!-- Content description for end-call button -->
    <string name="WebRtcCallView__end_call">结束呼叫</string>

    <!-- Error message when the developer added a button in the wrong place. -->
    <string name="WebRtcAudioOutputToggleButton_fragment_activity_error">出现了一个 UI 错误。请向开发人员报告该错误。</string>
    <!-- Error message when the user is trying to change audio outputs but none are present. -->
    <string name="WebRtcAudioOutputToggleButton_no_eligible_audio_i_o_detected">未检测到符合条件的音频输入/输出。</string>
    <!-- A text description of the bluetooth icon, used for accessibility. -->
    <string name="WebRtcAudioOutputBottomSheet__bluetooth_icon_content_description">蓝牙设备图标。</string>
    <!-- A text description of the headset icon, used for accessibility. -->
    <string name="WebRtcAudioOutputBottomSheet__headset_icon_content_description">有线耳机图标。</string>
    <!-- A text description of the speaker icon, used for accessibility. -->
    <string name="WebRtcAudioOutputBottomSheet__speaker_icon_content_description">扬声器图标。</string>
    <!-- A text description of the earpiece icon, used for accessibility. -->
    <string name="WebRtcAudioOutputBottomSheet__earpiece_icon_content_description">设备耳机图标。</string>

    <!-- A clickable button to "raise your hand" in a group call to signify you have something to say -->
    <string name="CallOverflowPopupWindow__raise_hand">举手</string>
    <!-- A description of a clickable image representing a raised hand -->
    <string name="CallOverflowPopupWindow__raise_hand_illustration_content_description">举手</string>
    <!-- A dialog prompt to confirm you want to lower your hand -->
    <string name="CallOverflowPopupWindow__lower_your_hand">要放下吗？</string>
    <!-- A dialog button to confirm you would like to lower your hand -->
    <string name="CallOverflowPopupWindow__lower_hand">放下</string>
    <!-- A negative button for a dialog confirming the user wants to lower their hand (withdraw a raised hand) -->
    <string name="CallOverflowPopupWindow__cancel">取消</string>
    <!-- A notification to the user that they successfully raised their hand -->
    <string name="CallOverflowPopupWindow__you_raised_your_hand">您举手了</string>
    <!-- A button to take you to a list of participants with raised hands -->
    <string name="CallOverflowPopupWindow__view">查看</string>

    <!-- A notification to the user that one or more participants in the call successfully raised their hand. In the singular case, it is a name. In the plural case, it is a name or "You" -->
    <plurals name="CallOverflowPopupWindow__raised_a_hand">
        <item quantity="other">%1$s + %2$d 举手了</item>
    </plurals>

    <!-- A badge to show how many hands are raised. The first string may be a name or "You" -->
    <plurals name="CallRaiseHandSnackbar_raised_hands">
        <item quantity="other">%1$s + %2$d</item>
    </plurals>

    <!-- An accessibility label for screen readers on a view that can be expanded -->
    <string name="CallOverflowPopupWindow__expand_snackbar_accessibility_label">展开举手视图</string>

    <!-- AboutSheet -->
    <!-- Displayed in a sheet row and allows user to open signal connection explanation on tap -->
    <string name="AboutSheet__signal_connection">Signal 密友</string>
    <!-- Displayed in a sheet row describing that the user has marked this contact as \'verified\' from within the app -->
    <string name="AboutSheet__verified">已验证</string>
    <!-- Displayed in bottom sheet describing that the user has no direct messages with this person. The placeholder is a person\'s name. -->
    <string name="AboutSheet__no_direct_message">与%1$s没有私聊消息</string>
    <!-- Explains that the given user (placeholder is short name) is in the users system contact -->
    <string name="AboutSheet__s_is_in_your_system_contacts">%1$s在您的系统通讯录中</string>
    <!-- Notice in a row when user has no groups in common -->
    <string name="AboutSheet__you_have_no_groups_in_common">你们没有共同群组</string>
    <!-- Notice when a user is not a connection to review requests carefully -->
    <string name="AboutSheet__review_requests_carefully">请仔细审查请求</string>
    <!-- Text used when user has groups in common. Placeholder is the count -->
    <plurals name="AboutSheet__d_groups_in">
        <item quantity="other">%1$d 个共同群组</item>
    </plurals>
    <!-- Text displayed in title for external recipients -->
    <string name="AboutSheet__about">关于</string>
    <!-- Text displayed in title for you -->
    <string name="AboutSheet__you">您</string>
    <!-- Displays the name of a contact. The first placeholder is the name the user has assigned to that contact, the second name is the name the contact assigned to themselves -->
    <string name="AboutSheet__user_set_display_name_and_profile_name">%1$s (%2$s)</string>

    <!-- CallParticipantsListDialog -->
    <plurals name="CallParticipantsListDialog_in_this_call">
        <item quantity="other">通话成员(%1$d)</item>
    </plurals>
    <plurals name="CallParticipantsListDialog__signal_will_ring">
        <item quantity="other">Signal 将会拨给(%1$d)</item>
    </plurals>
    <plurals name="CallParticipantsListDialog__signal_will_notify">
        <item quantity="other">Signal 将会通知(%1$d)</item>
    </plurals>
    <plurals name="CallParticipantsListDialog__raised_hands">
        <item quantity="other">举手（%1$d）</item>
    </plurals>

    <!-- CallParticipantView -->
    <string name="CallParticipantView__s_is_blocked">%1$s已被屏蔽</string>
    <string name="CallParticipantView__more_info">更多信息</string>
    <string name="CallParticipantView__you_wont_receive_their_audio_or_video">你将不会收到他们的音频或视频，他们也不会收到你的。</string>
    <string name="CallParticipantView__cant_receive_audio_video_from_s">无法从%1$s接收音频 &amp; 视频</string>
    <string name="CallParticipantView__cant_receive_audio_and_video_from_s">无法从%1$s接收音频与视频</string>
    <string name="CallParticipantView__this_may_be_Because_they_have_not_verified_your_safety_number_change">这可能是因为对方还未对您的安全码更新进行验证，或对方的设备有问题，或对方已将您屏蔽。</string>

    <!-- CallToastPopupWindow -->
    <string name="CallToastPopupWindow__swipe_to_view_screen_share">轻扫查看屏幕共享</string>

    <!-- ProxyBottomSheetFragment -->
    <string name="ProxyBottomSheetFragment_proxy_server">代理服务器</string>
    <string name="ProxyBottomSheetFragment_proxy_address">代理地址</string>
    <string name="ProxyBottomSheetFragment_do_you_want_to_use_this_proxy_address">是否使用该代理地址？</string>
    <string name="ProxyBottomSheetFragment_use_proxy">使用代理</string>
    <string name="ProxyBottomSheetFragment_successfully_connected_to_proxy">成功连接代理。</string>

    <!-- RecaptchaProofActivity -->
    <string name="RecaptchaProofActivity_failed_to_submit">提交失败</string>
    <string name="RecaptchaProofActivity_complete_verification">完成验证</string>

    <!-- RegistrationActivity -->
    <string name="RegistrationActivity_select_your_country">选择国家</string>
    <string name="RegistrationActivity_you_must_specify_your_country_code">必须指定 国家代码
    </string>
    <string name="RegistrationActivity_please_enter_a_valid_phone_number_to_register">请输入一个有效的手机号码来注册。</string>
    <string name="RegistrationActivity_invalid_number">号码无效</string>
    <string name="RegistrationActivity_the_number_you_specified_s_is_invalid">指定的号码 (%1$s) 无效。
    </string>

    <!-- Dialog title shown when registering and we want to verify they entered the correct number before proceeding. -->
    <string name="RegistrationActivity_phone_number_verification_dialog_title">下方的手机号码是否正确？</string>
    <!-- Dialog title shown when re-registering and skip sms flow failed or was aborted and now need perform additional verification via sms and warn about carrier charges -->
    <string name="RegistrationActivity_additional_verification_required">需要进行额外验证</string>
    <!-- Dialog message shown when we need to verify sms and carrier rates may apply. -->
    <string name="RegistrationActivity_a_verification_code_will_be_sent_to_this_number">此电话号码将会收到一个验证码。发送验证码可能会收取短信费。</string>
    <string name="RegistrationActivity_you_will_receive_a_call_to_verify_this_number">您将收到来电以验证该数字。</string>
    <string name="RegistrationActivity_edit_number">编辑号码</string>
    <string name="RegistrationActivity_missing_google_play_services">Google Play 服务缺失</string>
    <string name="RegistrationActivity_this_device_is_missing_google_play_services">设备缺少 Google Play 服务框架，可使用 Molly，但功能与稳定性将受到影响。\n\n如果您不是高级用户，或者运行的为原厂安卓系统，或者认为该提示有误，请联系 support@molly.im 获取帮助。</string>
    <string name="RegistrationActivity_i_understand">我明白。</string>
    <string name="RegistrationActivity_play_services_error">Google Play 服务错误</string>
    <string name="RegistrationActivity_google_play_services_is_updating_or_unavailable">Google Play 服务正在更新或者暂时不可用，请稍后再试。</string>
    <string name="RegistrationActivity_terms_and_privacy">条款和隐私政策</string>
    <string name="RegistrationActivity_signal_needs_access_to_your_contacts_and_media_in_order_to_connect_with_friends">Signal 需要通讯录和媒体权限以帮助您联系朋友和发送消息。您的通讯录将通过 Signal 的私密联系人发现技术上传，这意味着您的联系人将获得端对端加密保护，对 Signal 服务绝对不可见。</string>
    <string name="RegistrationActivity_signal_needs_access_to_your_contacts_in_order_to_connect_with_friends">Signal 需要通讯录权限以帮助您联系朋友。您的通讯录将通过 Signal 的私密联系人发现技术上传，这意味着您的联系人将获得端对端加密保护，对 Signal 服务绝对不可见。</string>
    <string name="RegistrationActivity_rate_limited_to_service">您尝试注册此号码次数过多，请稍候再试。</string>
    <!--    During registration, if the user attempts (and fails) to register, we display this error message with a number of minutes timer they are allowed to try again.-->
    <string name="RegistrationActivity_rate_limited_to_try_again">您尝试注册此号码的次数过多，请在 %1$s 后再试。</string>
    <string name="RegistrationActivity_unable_to_connect_to_service">无法连接到 Signal 服务，请检查网络连接并重试。</string>
    <!-- A description text for an alert dialog when the entered phone number is not eligible for a verification SMS. -->
    <string name="RegistrationActivity_we_couldnt_send_you_a_verification_code">我们无法通过短信给您发送验证码。请尝试通过语音通话进行接收。</string>
    <!-- Generic error when the app is unable to request an SMS code for an unknown reason. -->
    <string name="RegistrationActivity_unable_to_request_verification_code">无法请求验证码。请检查互联网连接并重试。</string>
    <string name="RegistrationActivity_non_standard_number_format">非标准号码格式</string>
    <string name="RegistrationActivity_the_number_you_entered_appears_to_be_a_non_standard">您输入的号码（%1$s）似乎是非标准格式。\n\n您要输入的是 %2$s 吗？</string>
    <string name="RegistrationActivity_signal_android_phone_number_format">Molly Android - 手机号码格式</string>
    <!--    Small "toast" notification to the user confirming that they have requested a new code via voice call.-->
    <string name="RegistrationActivity_call_requested">已请求通话</string>
    <!--    Small "toast" notification to the user confirming that they have requested a new code via SMS.-->
    <string name="RegistrationActivity_sms_requested">已请求发送短信</string>
    <!--    Small "toast" notification to the user confirming that they have requested a new code (through an unspecified channel).-->
    <string name="RegistrationActivity_code_requested">已请求发送验证码</string>
    <plurals name="RegistrationActivity_debug_log_hint">
        <item quantity="other">距离提交调试日志还有 %1$d 步之遥。</item>
    </plurals>
    <string name="RegistrationActivity_we_need_to_verify_that_youre_human">我们需要验证您是真正的用户。</string>
    <!-- Button label to trigger a phone call to provide the registration code, in lieu of an SMS code -->
    <string name="RegistrationActivity_voice_call">语音通话</string>
    <!-- Dialog button to cancel the pending action and return to the previous state. -->
    <string name="RegistrationActivity_cancel">取消</string>
    <string name="RegistrationActivity_next">下一步</string>
    <string name="RegistrationActivity_continue">继续</string>
    <string name="RegistrationActivity_take_privacy_with_you_be_yourself_in_every_message">让隐私与您形影不离。\n在每一条消息中展现真正的自己。</string>
    <!-- Title of registration screen when asking for the users phone number -->
    <string name="RegistrationActivity_phone_number">手机号码</string>
    <!-- Subtitle of registration screen when asking for the users phone number -->
    <string name="RegistrationActivity_enter_your_phone_number_to_get_started">请输入您的手机号码以开始操作。</string>
    <string name="RegistrationActivity_enter_the_code_we_sent_to_s">请输入 %1$s 收到的验证码</string>

    <string name="RegistrationActivity_phone_number_description">手机号码</string>
    <string name="RegistrationActivity_country_code_description">国家代码</string>
    <string name="RegistrationActivity_call">呼叫</string>
    <string name="RegistrationActivity_verification_code">验证码</string>
    <string name="RegistrationActivity_resend_code">重新发送验证码</string>
    <!--    A title for a bottom sheet dialog offering to help a user having trouble entering their verification code.-->
    <string name="RegistrationActivity_support_bottom_sheet_title">在注册时遇到问题？</string>
    <!--    A list of suggestions to try for a user having trouble entering their verification code.-->
    <string name="RegistrationActivity_support_bottom_sheet_body_suggestions">• 确保您的手机有手机信号，能够接收短信或来电\n • 确认您可以接听拨到该号码的来电\n • 检查您输入的手机号码是否正确无误。</string>
    <!--    A call to action for a user having trouble entering the verification to seek further help. -->
    <string name="RegistrationActivity_support_bottom_sheet_body_call_to_action">如需更多信息，请按照这里列出的故障排查步骤进行操作，或联系支持人员</string>
    <!--    A clickable piece of text that will take the user to our website with additional suggestions.-->
    <string name="RegistrationActivity_support_bottom_sheet_cta_troubleshooting_steps_substring">这里列出的故障排查步骤</string>
    <!--    A clickable piece of text that will pre-fill a request for support email in the user\'s email app.-->
    <string name="RegistrationActivity_support_bottom_sheet_cta_contact_support_substring">联系支持人员</string>

    <!-- RegistrationLockV2Dialog -->
    <string name="RegistrationLockV2Dialog_turn_on_registration_lock">开启注册锁定？</string>
    <string name="RegistrationLockV2Dialog_turn_off_registration_lock">关闭注册锁定？</string>
    <string name="RegistrationLockV2Dialog_if_you_forget_your_signal_pin_when_registering_again">再次注册 Signal 时，如果忘记 Signal PIN，将在 7 天内无法使用你的帐户。</string>
    <string name="RegistrationLockV2Dialog_turn_on">开启</string>
    <string name="RegistrationLockV2Dialog_turn_off">关闭</string>

    <!-- RevealableMessageView -->
    <string name="RevealableMessageView_view_photo">查看图片</string>
    <string name="RevealableMessageView_view_video">查看视频</string>
    <string name="RevealableMessageView_viewed">已查看</string>
    <string name="RevealableMessageView_media">媒体</string>

    <!-- ReviewBannerView -->
    <!-- ReviewBannerView text when a name conflict has been found -->
    <string name="ReviewBannerView__name_conflict_found">发现名字冲突</string>
    <!-- Button label to view name conflicts -->
    <string name="ReviewBannerView__view">查看</string>

    <!-- Search -->
    <string name="SearchFragment_no_results">没有找到关于“%1$s”的信息</string>

    <!-- ShakeToReport -->
  <!-- Removed by excludeNonTranslatables <string name="ShakeToReport_shake_detected" translatable="false">Shake detected</string> -->
  <!-- Removed by excludeNonTranslatables <string name="ShakeToReport_submit_debug_log" translatable="false">Submit debug log?</string> -->
  <!-- Removed by excludeNonTranslatables <string name="ShakeToReport_submit" translatable="false">Submit</string> -->
  <!-- Removed by excludeNonTranslatables <string name="ShakeToReport_failed_to_submit" translatable="false">Failed to submit :(</string> -->
  <!-- Removed by excludeNonTranslatables <string name="ShakeToReport_success" translatable="false">Success!</string> -->
  <!-- Removed by excludeNonTranslatables <string name="ShakeToReport_share" translatable="false">Share</string> -->

    <!-- SharedContactDetailsActivity -->
    <string name="SharedContactDetailsActivity_add_to_contacts">添加到联系人</string>
    <string name="SharedContactDetailsActivity_invite_to_signal">邀请使用 Molly</string>
    <string name="SharedContactDetailsActivity_signal_message">Signal 消息</string>
    <string name="SharedContactDetailsActivity_signal_call">Signal 呼叫</string>

    <!-- SharedContactView -->
    <string name="SharedContactView_add_to_contacts">添加到联系人</string>
    <string name="SharedContactView_invite_to_signal">邀请使用 Molly</string>
    <string name="SharedContactView_message">Signal 消息</string>

    <!-- SignalBottomActionBar -->
    <string name="SignalBottomActionBar_more">更多</string>

    <!-- SignalPinReminders -->
    <string name="SignalPinReminders_well_remind_you_again_later">PIN 码验证成功。我们稍后会再次提醒您。</string>
    <string name="SignalPinReminders_well_remind_you_again_tomorrow">PIN 码验证成功。我们明日会再次提醒您。</string>
    <string name="SignalPinReminders_well_remind_you_again_in_a_few_days">PIN 码验证成功。我们会在几天后再次提醒您。</string>
    <string name="SignalPinReminders_well_remind_you_again_in_a_week">PIN 码验证成功。我们将会在一周后再次提醒您。</string>
    <string name="SignalPinReminders_well_remind_you_again_in_a_couple_weeks">PIN 码验证成功。我们将会在几周后再次提醒您。</string>
    <string name="SignalPinReminders_well_remind_you_again_in_a_month">PIN 码验证成功。我们将会在一个月后再次提醒您。</string>

    <!-- Slide -->
    <string name="Slide_image">图片</string>
    <string name="Slide_sticker">表情</string>
    <string name="Slide_audio">音频</string>
    <string name="Slide_video">视频</string>

    <!-- SmsMessageRecord -->
    <string name="SmsMessageRecord_secure_session_reset">您已重置安全会话。</string>
    <string name="SmsMessageRecord_secure_session_reset_s">%1$s 已重置安全会话。</string>
    <string name="SmsMessageRecord_duplicate_message">重复消息。</string>

    <!-- StickerManagementActivity -->
    <string name="StickerManagementActivity_stickers">表情</string>

    <!-- StickerManagementAdapter -->
    <string name="StickerManagementAdapter_installed_stickers">已安装表情</string>
    <string name="StickerManagementAdapter_stickers_you_received">收到的表情</string>
    <string name="StickerManagementAdapter_signal_artist_series">Signal 艺术家系列</string>
    <string name="StickerManagementAdapter_no_stickers_installed">未安装表情</string>
    <string name="StickerManagementAdapter_stickers_from_incoming_messages_will_appear_here">此处将显示传入消息中的表情</string>
    <string name="StickerManagementAdapter_untitled">未命名</string>
    <string name="StickerManagementAdapter_unknown">未知</string>

    <!-- StickerPackPreviewActivity -->
    <string name="StickerPackPreviewActivity_untitled">未命名</string>
    <string name="StickerPackPreviewActivity_unknown">未知</string>
    <string name="StickerPackPreviewActivity_install">安装</string>
    <!-- Label for a button that, if pressed, will uninstall the sticker pack that is currently being previewed. -->
    <string name="StickerPackPreviewActivity_remove">卸载</string>
    <string name="StickerPackPreviewActivity_stickers">表情</string>
    <string name="StickerPackPreviewActivity_failed_to_load_sticker_pack">加载表情包失败</string>

    <!-- SubmitDebugLogActivity -->
    <string name="SubmitDebugLogActivity_edit">编辑</string>
    <string name="SubmitDebugLogActivity_done">完成</string>
    <!-- Menu option to save a debug log file to disk. -->
    <string name="SubmitDebugLogActivity_save">保存</string>
    <!-- Error that is show in a toast when we fail to save a debug log file to disk. -->
    <string name="SubmitDebugLogActivity_failed_to_save">保存失败</string>
    <!-- Toast that is show to notify that we have saved the debug log file to disk. -->
    <string name="SubmitDebugLogActivity_save_complete">保存完成</string>
    <string name="SubmitDebugLogActivity_tap_a_line_to_delete_it">点击一行删除它</string>
    <string name="SubmitDebugLogActivity_submit">提交</string>
    <string name="SubmitDebugLogActivity_failed_to_submit_logs">未能提交日志</string>
    <string name="SubmitDebugLogActivity_success">成功！</string>
    <string name="SubmitDebugLogActivity_copy_this_url_and_add_it_to_your_issue">复制此 URL 并将其添加到问题报告或支持电子邮件:\n\n<b>%1$s</b></string>
    <string name="SubmitDebugLogActivity_share">分享</string>
    <string name="SubmitDebugLogActivity_this_log_will_be_posted_publicly_online_for_contributors">此日志将会在线上公开发布，供赞助人查看。您可以先仔细检查再上传。</string>

    <!-- SupportEmailUtil -->
  <!-- Removed by excludeNonTranslatables <string name="SupportEmailUtil_support_email" translatable="false">support@molly.im</string> -->
    <string name="SupportEmailUtil_filter">筛选器：</string>
    <string name="SupportEmailUtil_device_info">设备信息：</string>
    <string name="SupportEmailUtil_android_version">Android版本：</string>
    <string name="SupportEmailUtil_signal_version">Molly版本:</string>
    <string name="SupportEmailUtil_signal_package">Molly 软件包：</string>
    <string name="SupportEmailUtil_registration_lock">注册锁定：</string>
    <string name="SupportEmailUtil_locale">语言环境：</string>

    <!-- ThreadRecord -->
    <string name="ThreadRecord_group_updated">群组已更新</string>
    <string name="ThreadRecord_left_the_group">已离开该群组</string>
    <string name="ThreadRecord_secure_session_reset">安全会话已重置。</string>
    <string name="ThreadRecord_draft">草稿：</string>
    <string name="ThreadRecord_media_message">媒体消息</string>
    <string name="ThreadRecord_sticker">表情</string>
    <string name="ThreadRecord_view_once_photo">一次性图片</string>
    <string name="ThreadRecord_view_once_video">一次性视频</string>
    <string name="ThreadRecord_view_once_media">一次性媒体</string>
    <string name="ThreadRecord_this_message_was_deleted">消息已删除。</string>
    <string name="ThreadRecord_you_deleted_this_message">您删除了此消息。</string>
    <!-- Displayed in the notification when the user sends a request to activate payments -->
    <string name="ThreadRecord_you_sent_request">您发送了激活付款请求</string>
    <!-- Displayed in the notification when the recipient wants to activate payments -->
    <string name="ThreadRecord_wants_you_to_activate_payments">%1$s希望您激活付款</string>
    <!-- Displayed in the notification when the user activates payments -->
    <string name="ThreadRecord_you_activated_payments">您已激活付款</string>
    <!-- Displayed in the notification when the recipient can accept payments -->
    <string name="ThreadRecord_can_accept_payments">%1$s现在可以接受付款啦</string>
    <string name="ThreadRecord_s_is_on_signal">%1$s 加入 Signal！</string>
    <string name="ThreadRecord_disappearing_messages_disabled">已禁用阅后即焚</string>
    <string name="ThreadRecord_disappearing_message_time_updated_to_s">设置阅后即焚消失时间为 %1$s</string>
    <string name="ThreadRecord_safety_number_changed">安全码已更改</string>
    <string name="ThreadRecord_your_safety_number_with_s_has_changed">您与 %1$s 的安全码已更改。</string>
    <string name="ThreadRecord_you_marked_verified">已将您标识为已验证</string>
    <string name="ThreadRecord_you_marked_unverified">已将您标识为未验证</string>
    <string name="ThreadRecord_message_could_not_be_processed">无法处理消息</string>
    <string name="ThreadRecord_delivery_issue">发送问题</string>
    <string name="ThreadRecord_message_request">通信请求</string>
    <!-- Thread preview for a recipient that has been hidden -->
    <string name="ThreadRecord_hidden_recipient">你已隐藏该用户，与对方发送消息可以将其重新添加到您的列表中。</string>
    <string name="ThreadRecord_photo">图片</string>
    <string name="ThreadRecord_gif">GIF</string>
    <string name="ThreadRecord_voice_message">语音消息</string>
    <string name="ThreadRecord_file">文件</string>
    <string name="ThreadRecord_video">视频</string>
    <string name="ThreadRecord_chat_session_refreshed">聊天会话已刷新</string>
    <!-- Displayed in the notification when the user is sent a gift -->
    <string name="ThreadRecord__s_donated_for_you">%1$s代您捐了款</string>
    <!-- Displayed in the notification when the user sends a gift -->
    <string name="ThreadRecord__you_donated_for_s">您代%1$s捐了款</string>
    <!-- Displayed in the notification when the user has opened a received gift -->
    <string name="ThreadRecord__you_redeemed_a_badge">您领取了一个徽章</string>
    <!-- Displayed in the conversation list when someone reacted to your story -->
    <string name="ThreadRecord__reacted_s_to_your_story">用 %1$s 回应了您的动态</string>
    <!-- Displayed in the conversation list when you reacted to someone\'s story -->
    <string name="ThreadRecord__reacted_s_to_their_story">用 %1$s 回应了对方的动态</string>
    <!-- Displayed in the conversation list when your most recent message is a payment to or from the person the conversation is with -->
    <string name="ThreadRecord_payment">付款</string>
    <!-- Displayed in the conversation list when your only message in a conversation is a scheduled send. -->
    <string name="ThreadRecord_scheduled_message">定时消息</string>
    <!--  Displayed in the conversation list when your message history has been merged -->
    <string name="ThreadRecord_message_history_has_been_merged">您的消息历史记录已合并</string>
    <!--  Displayed in the conversation list when identities have been merged. The first placeholder is a phone number, and the second is a person\'s name -->
    <string name="ThreadRecord_s_belongs_to_s">%1$s 属于%2$s</string>

    <!-- ApkUpdateNotifications -->
    <string name="ApkUpdateNotifications_prompt_install_title">Molly 更新</string>
    <string name="ApkUpdateNotifications_prompt_install_body">我们推出了 Molly 的新版本。点击更新。</string>
    <string name="ApkUpdateNotifications_failed_general_title">Molly 更新失败</string>
    <string name="ApkUpdateNotifications_failed_general_body">我们稍后会再试一次。</string>
    <string name="ApkUpdateNotifications_auto_update_success_title">Molly 已成功更新</string>
    <string name="ApkUpdateNotifications_auto_update_success_body">您已自动更新到 %1$s 版本。</string>

    <!-- UntrustedSendDialog -->
    <string name="UntrustedSendDialog_send_message">发送消息？</string>
    <string name="UntrustedSendDialog_send">发送</string>

    <!-- UnverifiedSendDialog -->
    <string name="UnverifiedSendDialog_send_message">发送消息？</string>
    <string name="UnverifiedSendDialog_send">发送</string>

    <!-- UsernameEditFragment -->
    <!-- Placeholder text for custom discriminator -->
    <string name="UsernameEditFragment__00">00</string>
    <!-- Toolbar title when entering from registration -->
    <string name="UsernameEditFragment__add_a_username">添加用户名</string>
    <!-- Instructional text at the top of the username edit screen -->
    <string name="UsernameEditFragment__choose_your_username">选择您的用户名</string>
    <string name="UsernameEditFragment_username">用户名</string>
    <string name="UsernameEditFragment_delete">删除</string>
    <string name="UsernameEditFragment_successfully_removed_username">成功移除用户名。</string>
    <string name="UsernameEditFragment_encountered_a_network_error">网络出错。</string>
    <!-- Toast message shown if user exceeds the rate limit for reserving usernames -->
    <string name="UsernameEditFragment_rate_limit_exceeded_error">尝试次数过多，请稍候再试。</string>
    <string name="UsernameEditFragment_this_username_is_taken">该用户名已有人使用。</string>
    <string name="UsernameEditFragment_usernames_can_only_include">用户名仅能包含字母、数字和下划线。</string>
    <string name="UsernameEditFragment_usernames_cannot_begin_with_a_number">用户名不能以数字开头。</string>
    <string name="UsernameEditFragment_username_is_invalid">用户名无效。</string>
    <string name="UsernameEditFragment_usernames_must_be_between_a_and_b_characters">用户名所含字符数量必须在 %1$d 与 %2$d 之间。</string>
    <!-- Explanation about what usernames provide -->
    <string name="UsernameEditFragment__usernames_let_others_message">用户名始终搭配一组数字。</string>
    <!-- Dialog title for explanation about numbers at the end of the username -->
    <string name="UsernameEditFragment__what_is_this_number">这个号码是什么？</string>
    <string name="UsernameEditFragment__these_digits_help_keep">这些数字可以将您的用户名保密，以免您收到骚扰消息。请仅将您的用户名分享给您想要聊天的对象和群组。如果您更改用户名，您将会收到一组新的数字。</string>
    <!-- Button to allow user to skip -->
    <string name="UsernameEditFragment__skip">跳过</string>
    <!-- Content description for done button -->
    <string name="UsernameEditFragment__done">完成</string>
    <!-- Displayed when the chosen discriminator is not available for the given nickname -->
    <string name="UsernameEditFragment__this_username_is_not_available_try_another_number">此用户名不可用，请尝试另一个号码。</string>
    <!-- Displayed when the chosen discriminator is too short -->
    <string name="UsernameEditFragment__invalid_username_enter_a_minimum_of_d_digits">用户名无效，请至少输入 %1$d 位数。</string>
    <!-- Displayed when the chosen discriminator is too long -->
    <string name="UsernameEditFragment__invalid_username_enter_a_maximum_of_d_digits">用户名无效，请至多输入 %1$d 位数。</string>
    <!-- Displayed when the chosen discriminator is 00 -->
    <string name="UsernameEditFragment__this_number_cant_be_00">该数字不能为 00。请输入 1 – 9 之间的数字</string>
    <!-- Displayed when the chosen discriminator starts with 0 and has a length > 2 -->
    <string name="UsernameEditFragment__this_number_cant_start_with_0">两位数以上的数字不能以 0 开头</string>
    <!-- The body of an alert dialog asking the user to confirm that they want to recover their username -->
    <string name="UsernameEditFragment_recovery_dialog_confirmation">恢复您的用户名将会重置您现有的二维码和链接。确定要恢复吗？</string>
    <!-- The body of an alert dialog asking the user to confirm that they want to change their username, even if it resets their link -->
    <string name="UsernameEditFragment_change_confirmation_message">更改用户名将会重置您现有的二维码和链接。确定要更改吗？</string>
    <!-- Text for a button in a dialog asking if the user would like to continue the operation of changing their username -->
    <string name="UsernameEditFragment_continue">继续</string>

    <plurals name="UserNotificationMigrationJob_d_contacts_are_on_signal">
        <item quantity="other">%1$d 个联系人在使用 Signal！</item>
    </plurals>

    <!-- UsernameShareBottomSheet -->
    <!-- Explanation of what the sheet enables the user to do -->
    <string name="UsernameShareBottomSheet__copy_or_share_a_username_link">复制或分享用户名链接</string>

    <!-- VerifyIdentityActivity -->
    <string name="VerifyIdentityActivity_your_contact_is_running_a_newer_version_of_Signal">联系人正在使用较新版本的 Signal，其二维码格式不兼容。请升级并比较。</string>
    <string name="VerifyIdentityActivity_the_scanned_qr_code_is_not_a_correctly_formatted_safety_number">扫描二维码所获的安全码格式有误，请重新扫描。</string>
    <string name="VerifyIdentityActivity_share_safety_number_via">安全码分享方式…</string>
    <string name="VerifyIdentityActivity_our_signal_safety_number">我们的 Signal 安全码：</string>
    <string name="VerifyIdentityActivity_no_app_to_share_to">看起来设备上没有可用于分享的应用。</string>
    <string name="VerifyIdentityActivity_no_safety_number_to_compare_was_found_in_the_clipboard">剪切板没有可比较的安全码</string>
    <string name="VerifyIdentityActivity_signal_needs_the_camera_permission_in_order_to_scan_a_qr_code_but_it_has_been_permanently_denied">Molly 需“相机”权限，来扫描二维码，但该权限已永久禁用。请访问应用设置菜单，选择“权限”并启用“相机”。</string>
    <string name="VerifyIdentityActivity_unable_to_scan_qr_code_without_camera_permission">没有“相机”权限，无法扫描二维码</string>
    <string name="VerifyIdentityActivity_you_must_first_exchange_messages_in_order_to_view">为了查看 %1$s 的安全码，必须首先交换消息。</string>
    <!-- Dialog message explaining to user they must exchange messages first to create a safety number -->
    <string name="VerifyIdentityActivity_dialog_exchange_messages_to_create_safety_number_message">对方与您互发消息后，系统将会针对其生成一个安全码。</string>
    <!-- Confirmation option for dialog explaining to user they must exchange messages first to create a safety number  -->
    <string name="VerifyIdentityActivity_dialog_exchange_messages_to_create_safety_number_ok">好</string>
    <!-- Learn more option for dialog explaining to user they must exchange messages first to create a safety number  -->
    <string name="VerifyIdentityActivity_dialog_exchange_messages_to_create_safety_number_learn_more">了解详情</string>
    <!-- Confirmation button on scan result dialogs -->
    <string name="VerifyDisplayFragment__scan_result_dialog_ok">好</string>

    <!-- ViewOnceMessageActivity -->
  <!-- Removed by excludeNonTranslatables <string name="ViewOnceMessageActivity_video_duration" translatable="false">%1$02d:%2$02d</string> -->

    <!-- AudioView -->
  <!-- Removed by excludeNonTranslatables <string name="AudioView_duration" translatable="false">%1$d:%2$02d</string> -->

    <!-- MessageDisplayHelper -->
    <string name="MessageDisplayHelper_message_encrypted_for_non_existing_session">加密消息的对话不存在</string>

    <!-- MmsMessageRecord -->
    <string name="MmsMessageRecord_bad_encrypted_mms_message">不良加密彩信</string>
    <string name="MmsMessageRecord_mms_message_encrypted_for_non_existing_session">加密彩信的对话不存在</string>

    <!-- MuteDialog -->
    <string name="MuteDialog_mute_notifications">静音通知</string>

    <!-- KeyCachingService -->
    <string name="KeyCachingService_signal_passphrase_cached">点击开启。</string>
    <string name="KeyCachingService_passphrase_cached">Molly 已解锁</string>
    <string name="KeyCachingService_lock">锁定 Molly</string>

    <!-- MediaPreviewActivity -->
    <string name="MediaPreviewActivity_you">您</string>
    <string name="MediaPreviewActivity_unssuported_media_type">不支持的媒体类型</string>
    <string name="MediaPreviewActivity_draft">草稿</string>
    <string name="MediaPreviewActivity_signal_needs_the_storage_permission_in_order_to_write_to_external_storage_but_it_has_been_permanently_denied">Molly 需“存储”权限，来保存文件至外部存储，但该权限已永久禁用。请访问应用设置菜单，选择“权限”并启用“存储”。</string>
    <string name="MediaPreviewActivity_unable_to_write_to_external_storage_without_permission">没有权限，无法保存至外部存储</string>
    <string name="MediaPreviewActivity_media_delete_confirmation_title">删除消息？</string>
    <string name="MediaPreviewActivity_media_delete_confirmation_message">这将永久删除该消息。</string>
    <string name="MediaPreviewActivity_s_to_s">%1$s 至 %2$s</string>
    <!-- All media preview title when viewing media send by you to another recipient (allows changing of \'You\' based on context) -->
    <string name="MediaPreviewActivity_you_to_s">您发送给%1$s</string>
    <!-- All media preview title when viewing media sent by another recipient to you (allows changing of \'You\' based on context) -->
    <string name="MediaPreviewActivity_s_to_you">%1$s发送给您</string>
    <string name="MediaPreviewActivity_media_no_longer_available">媒体已失效。</string>
    <!-- Notifying the user that the device has encountered a technical issue and is unable to render a video. -->
    <string name="MediaPreviewActivity_unable_to_play_media">无法播放媒体。</string>
    <string name="MediaPreviewActivity_error_finding_message">查找消息时出错。</string>
    <string name="MediaPreviewActivity_cant_find_an_app_able_to_share_this_media">未找到可分享此媒体的应用。</string>
    <string name="MediaPreviewActivity_dismiss_due_to_error">关闭</string>
    <string name="MediaPreviewFragment_edit_media_error">媒体错误</string>
    <!-- This is displayed as a toast notification when we encounter an error deleting a message, including potentially on other people\'s devices -->
    <string name="MediaPreviewFragment_media_delete_error">删除消息时出错，消息可能仍然存在。</string>
    <!-- A suffix to be attached to truncated captions that the user may tap onto to view the entire text caption -->
    <string name="MediaPreviewFragment_read_more_overflow_text">查看更多</string>

    <!-- MessageNotifier -->
    <!-- Text shown in a system notification that is used to summarize your notification. The first placeholder is a pluralized string that describes how many messages (e.g. "3 messages"), and the second placeholder is a pluralized string that describes the number of unique chats those message appear in (e.g. "2 chats"). -->
    <string name="MessageNotifier_s_in_s">%2$s中的%1$s</string>
    <!-- Text shown in a system notification that is used to summary how many messages you received. -->
    <plurals name="MessageNotifier_d_messages">
        <item quantity="other">%1$d 条消息</item>
    </plurals>
    <!-- Text shown in a system notification that is used to summary how many chats have new messages. -->
    <plurals name="MessageNotifier_d_chats">
        <item quantity="other">%1$d 个聊天</item>
    </plurals>
    <string name="MessageNotifier_most_recent_from_s">最新消息来自：%1$s</string>
    <string name="MessageNotifier_locked_message">锁定消息</string>
    <string name="MessageNotifier_message_delivery_failed">消息发送失败。</string>
    <!-- Shown in a notification when a story the user tries to send fails to be sent -->
    <string name="MessageNotifier_story_delivery_failed">动态发送失败</string>
    <!-- Shown as notification title for when a notification about a story sent to a group story %1$s replaced with the group name -->
    <string name="MessageNotifier_group_story_title">您发送至%1$s</string>
    <string name="MessageNotifier_failed_to_deliver_message">消息发送失败。</string>
    <string name="MessageNotifier_error_delivering_message">发送消息出错。</string>
    <string name="MessageNotifier_message_delivery_paused">消息发送已暂停。</string>
    <string name="MessageNotifier_verify_to_continue_messaging_on_signal">验证以继续在 Molly 上发送消息。</string>
    <string name="MessageNotifier_mark_all_as_read">全部已读</string>
    <string name="MessageNotifier_mark_read">已读</string>
    <string name="MessageNotifier_turn_off_these_notifications">关闭这些通知</string>
    <string name="MessageNotifier_view_once_photo">一次性图片</string>
    <string name="MessageNotifier_view_once_video">一次性图片</string>
    <string name="MessageNotifier_reply">回复</string>
    <string name="MessageNotifier_signal_message">Signal 消息</string>
    <string name="MessageNotifier_contact_message">%1$s %2$s</string>
    <string name="MessageNotifier_unknown_contact_message">联系人</string>
    <string name="MessageNotifier_reacted_s_to_s">用 %1$s 回应了 “%2$s”。</string>
    <string name="MessageNotifier_reacted_s_to_your_video">用 %1$s 回应了您的视频。</string>
    <string name="MessageNotifier_reacted_s_to_your_image">用 %1$s 回应了您的图片。</string>
    <string name="MessageNotifier_reacted_s_to_your_gif">用 %1$s 回应了您的 GIF。</string>
    <string name="MessageNotifier_reacted_s_to_your_file">用 %1$s 回应了您的文件。</string>
    <string name="MessageNotifier_reacted_s_to_your_audio">用 %1$s 回应了您的音频。</string>
    <string name="MessageNotifier_reacted_s_to_your_view_once_media">用 %1$s 回应了您的阅后即焚媒体。</string>
    <!-- Body of notification shown to user when someone they sent a payment to reacts to it. Placeholder is the emoji used in the reaction. -->
    <string name="MessageNotifier_reacted_s_to_your_payment">用 %1$s 回应了您的付款。</string>
    <string name="MessageNotifier_reacted_s_to_your_sticker">用 %1$s 回应了您的贴纸。</string>
    <string name="MessageNotifier_this_message_was_deleted">消息已删除。</string>

    <string name="TurnOffContactJoinedNotificationsActivity__turn_off_contact_joined_signal">关闭联系人加入 Signal 的通知吗？您可以在 Signal &gt; 设置 &gt; 通知 中再次启用。</string>

    <!-- TurnOnNotificationsBottomSheet -->
    <!-- Title for sheet explaining how to turn on app notifications -->
    <string name="TurnOnNotificationsBottomSheet__turn_on_notifications">启用通知</string>
    <!-- Subtitle  for sheet explaining how to turn on app notifications -->
    <string name="TurnOnNotificationsBottomSheet__to_receive_notifications">如要接收新消息的通知：</string>
    <!-- Sheet step 1  for sheet explaining how to turn on app notifications-->
    <string name="TurnOnNotificationsBottomSheet__1_tap_settings_below">1. 点击下方的“设置”</string>
    <!-- Sheet step 2 with placeholder which will be replaced with an image of a toggle  for sheet explaining how to turn on app notifications -->
    <string name="TurnOnNotificationsBottomSheet__2_s_turn_on_notifications">2. %1$s 启用通知</string>
    <!-- Label for button at the bottom of the sheet which opens system app notification settings for sheet explaining how to turn on app notifications -->
    <string name="TurnOnNotificationsBottomSheet__settings">设置</string>

    <!-- Notification Channels -->
    <string name="NotificationChannel_channel_messages">消息</string>
    <string name="NotificationChannel_calls">通话</string>
    <string name="NotificationChannel_failures">失败</string>
    <string name="NotificationChannel_backups">备份</string>
    <string name="NotificationChannel_locked_status">锁定状态</string>
    <string name="NotificationChannel_app_updates">应用更新</string>
    <string name="NotificationChannel_other">其他</string>
    <string name="NotificationChannel_group_chats">聊天</string>
    <string name="NotificationChannel_missing_display_name">未知</string>
    <string name="NotificationChannel_voice_notes">语音笔记</string>
    <string name="NotificationChannel_contact_joined_signal">联系人加入 Signal</string>
    <string name="NotificationChannels__no_activity_available_to_open_notification_channel_settings">无可用活动以打开通知渠道设置。</string>
    <!-- Notification channel name for showing persistent background connection on devices without push notifications -->
    <string name="NotificationChannel_background_connection">后台连接</string>
    <!-- Notification channel name for showing call status information (like connection, ongoing, etc.) Not ringing. -->
    <string name="NotificationChannel_call_status">通话状态</string>
    <!-- Notification channel name for occasional alerts to the user. Will appear in the system notification settings as the title of this notification channel. -->
    <string name="NotificationChannel_critical_app_alerts">重要应用警报</string>
    <!-- Notification channel name for other notifications related to messages. Will appear in the system notification settings as the title of this notification channel. -->
    <string name="NotificationChannel_additional_message_notifications">其他消息通知</string>

    <!-- ProfileEditNameFragment -->

    <!-- QuickResponseService -->
    <string name="QuickResponseService_quick_response_unavailable_when_Signal_is_locked">Molly 锁定时不可使用快速回复。</string>
    <string name="QuickResponseService_problem_sending_message">发送消息时出现问题！</string>

    <!-- A small toast notification to let the user know their image/video/audio was downloaded and saved to their device, accessible in other apps. -->
    <string name="SaveAttachmentTask_saved">媒体已保存</string>

    <!-- SearchToolbar -->
    <string name="SearchToolbar_search">搜索</string>
    <!-- Hint when searching filtered chat content -->
    <string name="SearchToolbar_search_unread_chats">搜索未读聊天</string>
    <string name="SearchToolbar_search_for_conversations_contacts_and_messages">搜索聊天、联系人和消息</string>

    <!-- Material3 Search Toolbar -->
    <string name="Material3SearchToolbar__close">关闭</string>
    <string name="Material3SearchToolbar__clear">清除</string>

    <!-- ShortcutLauncherActivity -->
    <string name="ShortcutLauncherActivity_invalid_shortcut">无效的快捷方式</string>

    <!-- SingleRecipientNotificationBuilder -->
    <string name="SingleRecipientNotificationBuilder_signal">Molly</string>
    <string name="SingleRecipientNotificationBuilder_new_message">新消息</string>
    <string name="SingleRecipientNotificationBuilder_message_request">消息请求</string>
    <string name="SingleRecipientNotificationBuilder_you">您</string>
    <!-- Notification subtext for group stories -->
    <string name="SingleRecipientNotificationBuilder__s_dot_story">%1$s • 动态</string>

    <!-- NewWaysToConnectDialogFragment -->
    <!-- Fragment title, displayed at the top of the content -->
    <string name="NewWaysToConnectDialogFragment__new_ways_to_connect">联系有新招</string>
    <!-- Row item title for phone number privacy explainer -->
    <string name="NewWaysToConnectDialogFragment__phone_number_privacy">手机号码隐私</string>
    <!-- Row item description for phone number privacy explainer -->
    <string name="NewWaysToConnectDialogFragment__your_phone_number_is_no_longer_shared">您的手机号码在聊天中不再对好友可见。如果您的好友将您的手机号码保存到了通讯录中，那么对方仍然可以看到您的手机号码。</string>
    <!-- Row item title for usernames explainer -->
    <string name="NewWaysToConnectDialogFragment__usernames">用户名</string>
    <!-- Row item description for usernames explainer -->
    <string name="NewWaysToConnectDialogFragment__people_can_now_message_you_using_your_optional_username">用户现在可以通过您的可选用户名给您发送消息，因此您无需给其他用户分享您的手机号码。用户名在您的个人资料中不显示。</string>
    <!-- Row item title for qr code and links explainer -->
    <string name="NewWaysToConnectDialogFragment__qr_codes_and_links">二维码和链接</string>
    <!-- Row item description for qr code and links explainer -->
    <string name="NewWaysToConnectDialogFragment__usernames_have_a_unique_qr_code">用户名有一个唯一的二维码和链接，您可以将其分享给您的朋友以快速开始聊天。</string>
    <!-- Button label for not right now -->
    <string name="NewWaysToConnectDialogFragment__not_now">稍后再说</string>
    <!-- Button label for continue -->
    <string name="NewWaysToConnectDialogFragment__set_up_your_username">设置用户名</string>

    <!-- ThumbnailView -->
    <string name="ThumbnailView_Play_video_description">播放视频</string>
    <string name="ThumbnailView_Has_a_caption_description">带有描述</string>

    <!-- TransferControlView -->
    <plurals name="TransferControlView_n_items">
        <item quantity="other">%1$d 个条目</item>
    </plurals>
    <!-- Status update label used while the device is transcoding video as a prerequisite to uploading -->
    <string name="TransferControlView__processing">正在处理中……</string>
    <!-- Status update label used while the device is transmitting data over the network. Will take the form of "1.0 MB/2.0 MB" -->
    <string name="TransferControlView__download_progress">%1$1.1f MB/%2$2.1f MB</string>
    <!-- Attachment file size label for not-yet-downloaded images and video. Will take the form of "1.0 MB" -->
    <string name="TransferControlView__filesize">%1$1.1f MB</string>


    <!-- UnauthorizedReminder -->
    <!-- Message shown in a reminder banner when the user\'s device is no longer registered -->
    <string name="UnauthorizedReminder_this_is_likely_because_you_registered_your_phone_number_with_Signal_on_a_different_device">此设备已注销。这可能是因为您使用您的手机号码在其他设备上注册了 Signal。</string>
    <!-- Action in reminder banner that will take user to re-register -->
    <string name="UnauthorizedReminder_reregister_action">重新注册设备</string>

    <!-- Push notification when the app is forcibly logged out by the server. -->
    <string name="LoggedOutNotification_you_have_been_logged_out">您在此设备上已被登出 Signal。</string>

    <!-- EnclaveFailureReminder -->
    <!-- Banner message to update app to use payments -->
    <string name="EnclaveFailureReminder_update_signal">更新 Signal 以继续使用付款功能。您的余额可能未刷新。</string>
    <!-- Banner button to update now -->

    <!-- WebRtcCallActivity -->
    <string name="WebRtcCallActivity_to_answer_the_call_give_signal_access_to_your_microphone">如要接通，请允许 Molly 使用您的麦克风。</string>
    <!-- Message shown in permission dialog when attempting to answer a video call without camera or microphone permissions already granted. -->
    <string name="WebRtcCallActivity_to_answer_the_call_give_signal_access_to_your_microphone_and_camera">如要接通视频通话，请允许 Molly 使用您的麦克风和相机。</string>
    <string name="WebRtcCallActivity_signal_requires_microphone_and_camera_permissions_in_order_to_make_or_receive_calls">Molly 需“麦克风”和“相机”权限，来进行通话，但该权限已永久禁用。请访问应用设置菜单，选择“权限”并启用“麦克风”和“相机”。</string>
    <string name="WebRtcCallActivity__answered_on_a_linked_device">已在在其它设备上接听。</string>
    <string name="WebRtcCallActivity__declined_on_a_linked_device">已在其它设备上拒接。</string>
    <string name="WebRtcCallActivity__busy_on_a_linked_device">在其它设备上忙碌未接。</string>
    <!-- Tooltip message shown first time user is in a video call after switch camera button moved -->
    <string name="WebRtcCallActivity__flip_camera_tooltip">翻转摄像头功能移到了这里，赶快点击你的视频试试吧</string>

    <string name="GroupCallSafetyNumberChangeNotification__someone_has_joined_this_call_with_a_safety_number_that_has_changed">有人用变更过的安全码加入了这次通话</string>

    <!-- WebRtcCallScreen -->
    <string name="WebRtcCallScreen_swipe_up_to_change_views">上滑改变显示</string>

    <!-- WebRtcCallScreen V2 -->
    <!-- Label with hyphenation. Translation can use soft hyphen - Unicode U+00AD -->
    <string name="WebRtcCallScreen__decline">拒绝</string>
    <!-- Label with hyphenation. Translation can use soft hyphen - Unicode U+00AD -->
    <string name="WebRtcCallScreen__answer">接听</string>
    <!-- Label with hyphenation. Translation can use soft hyphen - Unicode U+00AD -->
    <string name="WebRtcCallScreen__answer_without_video">关视频接</string>

    <!-- WebRtcAudioOutputToggle -->
    <!-- Label for a dialog asking the user to switch the audio output device during a call -->
    <string name="WebRtcAudioOutputToggle__audio_output">音频输出</string>
    <!-- Audio output option referring to the earpiece built into the phone -->
    <string name="WebRtcAudioOutputToggle__phone_earpiece">电话耳机</string>
    <!-- Audio output option referring to the louder speaker built into the phone -->
    <string name="WebRtcAudioOutputToggle__speaker">扬声器</string>
    <!-- Audio output option referring to an external audio device connected via wireless Bluetooth -->
    <string name="WebRtcAudioOutputToggle__bluetooth">蓝牙</string>
    <!-- Audio output option referring to a pair of headphones that do not contain a microphone connected via a 3.5mm headphone jack -->
    <string name="WebRtcAudioOutputToggle__wired_headphones">有线耳机</string>
    <!-- Audio output option referring to an external headset that contains a microphone connected via a 3.5mm headphone jack -->
    <string name="WebRtcAudioOutputToggle__wired_headset">有线耳机</string>
    <!-- Audio output option referring to an external headset connected via a USB-C data cable -->
    <string name="WebRtcAudioOutputToggle__wired_headset_usb">有线耳机（USB）</string>

    <string name="WebRtcCallControls_answer_call_description">接听来电</string>
    <string name="WebRtcCallControls_reject_call_description">拒接来电</string>

    <!-- change_passphrase_activity -->
    <string name="change_passphrase_activity__old_passphrase">旧密码</string>
    <string name="change_passphrase_activity__new_passphrase">新密码</string>
    <string name="change_passphrase_activity__repeat_new_passphrase">重复新密码</string>

    <!-- contact_selection_activity -->
    <string name="contact_selection_activity__invite_to_signal">邀请使用 Molly</string>
    <string name="contact_selection_activity__new_group">新建群组</string>
    <!-- Row item title for refreshing contacts -->
    <string name="contact_selection_activity__refresh_contacts">刷新联系人</string>
    <!-- Row item description for refreshing contacts -->
    <string name="contact_selection_activity__missing_someone">找不到某个好友？请刷新试试</string>
    <!-- Row header title for more section -->
    <string name="contact_selection_activity__more">更多</string>

    <!-- contact_filter_toolbar -->
    <string name="contact_filter_toolbar__clear_entered_text_description">清除已输入文字</string>
    <string name="contact_filter_toolbar__show_keyboard_description">显示键盘</string>
    <string name="contact_filter_toolbar__show_dial_pad_description">显示拨号键盘</string>

    <!-- contact_selection_group_activity -->
    <string name="contact_selection_group_activity__no_contacts">没有联系人。</string>
    <string name="contact_selection_group_activity__finding_contacts">加载联系人…</string>

    <!-- single_contact_selection_activity -->
    <string name="SingleContactSelectionActivity_contact_photo">联系人图片</string>

    <!-- ContactSelectionListFragment-->
    <string name="ContactSelectionListFragment_signal_requires_the_contacts_permission_in_order_to_display_your_contacts">Molly 需“联系人”权限，来显示联系人，但该权限已永久禁用。请访问应用设置菜单，选择“权限”并启用“联系人”。</string>
    <string name="ContactSelectionListFragment_error_retrieving_contacts_check_your_network_connection">获取联系人出错，请检查您的网络连接</string>
    <string name="ContactSelectionListFragment_username_not_found">未找到该用户名</string>
    <string name="ContactSelectionListFragment_s_is_not_a_signal_user">"“%1$s”不是 Signal 用户，请检查用户名并重试。"</string>
    <string name="ContactSelectionListFragment_you_do_not_need_to_add_yourself_to_the_group">您不需要将自己添加到群组中</string>
    <string name="ContactSelectionListFragment_maximum_group_size_reached">已达到群组人数上限</string>
    <string name="ContactSelectionListFragment_signal_groups_can_have_a_maximum_of_d_members">Signal 群组最多可有 %1$d 个成员。</string>
    <string name="ContactSelectionListFragment_recommended_member_limit_reached">已达到建议成员数上限</string>
    <string name="ContactSelectionListFragment_signal_groups_perform_best_with_d_members_or_fewer">成员不多于 %1$d 时 Signal 群组性能最佳。更多成员可造成消息接发延迟。</string>
    <plurals name="ContactSelectionListFragment_d_members">
        <item quantity="other">%1$d 个成员</item>
    </plurals>
    <!-- Text on row item to find user by phone number -->
    <string name="ContactSelectionListFragment__find_by_phone_number">按手机号码查找</string>
    <!-- Text on row item to find user by username -->
    <string name="ContactSelectionListFragment__find_by_username">按用户名查找</string>

    <!-- contact_selection_list_fragment -->
    <string name="contact_selection_list_fragment__signal_needs_access_to_your_contacts_in_order_to_display_them">为了显示联系人，Molly 需要其访问权限。</string>
    <string name="contact_selection_list_fragment__show_contacts">显示联系人</string>

    <!-- contact_selection_list_item -->
    <plurals name="contact_selection_list_item__number_of_members">
        <item quantity="other">%1$d位成员</item>
    </plurals>
    <!-- Displays number of viewers for a story -->
    <plurals name="contact_selection_list_item__number_of_viewers">
        <item quantity="other">%1$d 位访客</item>
    </plurals>

    <!-- conversation_activity -->
    <string name="conversation_activity__type_message_push">发送 Signal 消息</string>
    <string name="conversation_activity__type_message_sms_insecure">不安全短信</string>
    <string name="conversation_activity__type_message_mms_insecure">不安全彩信</string>
    <!-- Option in send button context menu to schedule the message instead of sending it directly -->
    <string name="conversation_activity__sim_n">SIM %1$d</string>
    <string name="conversation_activity__send">发送</string>
    <string name="conversation_activity__compose_description">编写消息</string>
    <string name="conversation_activity__emoji_toggle_description">切换表情键盘</string>
    <string name="conversation_activity__attachment_thumbnail">附件缩略图</string>
    <string name="conversation_activity__quick_attachment_drawer_toggle_camera_description">切换快速相机附件抽屉</string>
    <string name="conversation_activity__quick_attachment_drawer_record_and_send_audio_description">录音并分享附件</string>
    <string name="conversation_activity__quick_attachment_drawer_lock_record_description">锁定音频附件录音状态</string>
    <string name="conversation_activity__message_could_not_be_sent">无法发送消息，请检查您的网络后再试。</string>

    <!-- conversation_input_panel -->
    <string name="conversation_input_panel__slide_to_cancel">滑动取消</string>
    <string name="conversation_input_panel__cancel">取消</string>

    <!-- conversation_item -->
    <string name="conversation_item__mms_image_description">媒体消息</string>
    <string name="conversation_item__secure_message_description">安全消息</string>

    <!-- conversation_item_sent -->
    <string name="conversation_item_sent__send_failed_indicator_description">发送失败</string>
    <string name="conversation_item_sent__pending_approval_description">待处理审批</string>
    <string name="conversation_item_sent__delivered_description">已送达</string>
    <string name="conversation_item_sent__message_read">消息已读</string>

    <!-- conversation_item_received -->
    <string name="conversation_item_received__contact_photo_description">联系人图片</string>

    <!-- ConversationUpdateItem -->
    <string name="ConversationUpdateItem_loading">正在加载</string>
    <string name="ConversationUpdateItem_learn_more">了解更多</string>
    <string name="ConversationUpdateItem_join_call">加入通话</string>
    <string name="ConversationUpdateItem_return_to_call">回到通话</string>
    <string name="ConversationUpdateItem_call_is_full">通话人数已满</string>
    <string name="ConversationUpdateItem_invite_friends">邀请好友</string>
    <string name="ConversationUpdateItem_enable_call_notifications">启用通话通知</string>
    <string name="ConversationUpdateItem_update_contact">更新联系人</string>
    <!-- Update item button text to show to block a recipient from requesting to join via group link -->
    <string name="ConversationUpdateItem_block_request">屏蔽请求</string>
    <string name="ConversationUpdateItem_no_groups_in_common_review_requests_carefully">无共同群组。请仔细审查请求。</string>
    <string name="ConversationUpdateItem_no_contacts_in_this_group_review_requests_carefully">该群组无联系人。请仔细审查请求。</string>
    <string name="ConversationUpdateItem_view">查看</string>
    <string name="ConversationUpdateItem_the_disappearing_message_time_will_be_set_to_s_when_you_message_them">在您向他们发送消息时，限时消息时间将设置为 %1$s。</string>
    <!-- Update item button text to show to boost a feature -->
    <string name="ConversationUpdateItem_donate">捐款</string>
    <!-- Update item button text to send payment -->
    <string name="ConversationUpdateItem_send_payment">发送付款</string>
    <!-- Update item button text to activate payments -->
    <string name="ConversationUpdateItem_activate_payments">激活付款</string>
    <!-- Update item alerting the user they hid this person and that they can message them to unhide them -->
    <string name="ConversationUpdateItem_hidden_contact_message_to_add_back">你已移除该用户，与对方发送消息会将其重新添加到您的列表中。</string>
    <!-- Update item button text shown for the accepted message request update message -->
    <string name="ConversationUpdateItem_options">选项</string>

    <!-- audio_view -->
    <string name="audio_view__play_pause_accessibility_description">播放 … 暂停</string>
    <string name="audio_view__download_accessibility_description">下载</string>

    <!-- QuoteView -->
    <string name="QuoteView_audio">音频</string>
    <string name="QuoteView_video">视频</string>
    <string name="QuoteView_photo">图片</string>
    <string name="QuoteView_gif">GIF</string>
    <string name="QuoteView_view_once_media">一次性媒体</string>
    <string name="QuoteView_sticker">表情</string>
    <string name="QuoteView_you">您</string>
    <string name="QuoteView_original_missing">未找到原始消息</string>
    <!-- Author formatting for group stories -->
    <string name="QuoteView_s_story">%1$s · 动态</string>
    <!-- Label indicating that a quote is for a reply to a story you created -->
    <string name="QuoteView_your_story">您 · 动态</string>
    <!-- Label indicating that the story being replied to no longer exists -->
    <string name="QuoteView_no_longer_available">已不存在</string>
    <!-- Label for quoted gift -->
    <string name="QuoteView__donation_for_a_friend">代朋友捐款</string>

    <!-- conversation_fragment -->
    <string name="conversation_fragment__scroll_to_the_bottom_content_description">滚动到底部</string>

    <!-- BubbleOptOutTooltip -->
    <!-- Message to inform the user of what Android chat bubbles are -->
    <string name="BubbleOptOutTooltip__description">气泡是 Android 版的功能，您可以为 Molly 聊天关闭该功能。</string>
    <!-- Button to dismiss the tooltip for opting out of using Android bubbles -->
    <string name="BubbleOptOutTooltip__not_now">稍后再说</string>
    <!-- Button to move to the system settings to control the use of Android bubbles -->
    <string name="BubbleOptOutTooltip__turn_off">关闭</string>

    <!-- safety_number_change_dialog -->
    <string name="safety_number_change_dialog__safety_number_changes">安全码更变</string>
    <string name="safety_number_change_dialog__accept">接受</string>
    <string name="safety_number_change_dialog__call_anyway">仍要呼叫</string>
    <string name="safety_number_change_dialog__join_call">加入通话</string>
    <string name="safety_number_change_dialog__continue_call">继续通话</string>
    <string name="safety_number_change_dialog__leave_call">离开通话</string>
    <string name="safety_number_change_dialog__the_following_people_may_have_reinstalled_or_changed_devices">以下用户可能重新安装了 Signal 或更换了设备，请重新与之验证安全码以保护您的隐私。</string>
    <string name="safety_number_change_dialog__view">查看</string>
    <string name="safety_number_change_dialog__previous_verified">已验证</string>

    <!-- EnableCallNotificationSettingsDialog__call_notifications_checklist -->
    <string name="EnableCallNotificationSettingsDialog__call_notifications_enabled">通话通知已启用。</string>
    <string name="EnableCallNotificationSettingsDialog__enable_call_notifications">启用通话通知</string>
    <string name="EnableCallNotificationSettingsDialog__enable_background_activity">启用背景活动</string>
    <string name="EnableCallNotificationSettingsDialog__everything_looks_good_now">目前看起来一切正常！</string>
    <string name="EnableCallNotificationSettingsDialog__to_receive_call_notifications_tap_here_and_turn_on_show_notifications">为了接收通话通知，请点击此处并开启“显示通知”。</string>
    <string name="EnableCallNotificationSettingsDialog__to_receive_call_notifications_tap_here_and_turn_on_notifications">为了接收通话通知，请点击此处并开启通知，以及确保已启用“声音”和“弹出”。</string>
    <string name="EnableCallNotificationSettingsDialog__to_receive_call_notifications_tap_here_and_enable_background_activity_in_battery_settings">为了接收通话通知，请点击此处并启用“电池”设置下的背景活动。 </string>
    <string name="EnableCallNotificationSettingsDialog__settings">设置</string>
    <string name="EnableCallNotificationSettingsDialog__to_receive_call_notifications_tap_settings_and_turn_on_show_notifications">为了接收通话通知，请点击设置并开启“显示通知”。</string>
    <string name="EnableCallNotificationSettingsDialog__to_receive_call_notifications_tap_settings_and_turn_on_notifications">为了接收通话通知，请点击此处并开启通知，以及确保已启用“声音”和“弹出”。</string>
    <string name="EnableCallNotificationSettingsDialog__to_receive_call_notifications_tap_settings_and_enable_background_activity_in_battery_settings">为了接收通话通知，请点击设置并启用“电池”设置下的背景活动。</string>

    <!-- country_selection_fragment -->
    <string name="country_selection_fragment__loading_countries">正在加载国家…</string>
    <string name="country_selection_fragment__search">搜索</string>
    <string name="country_selection_fragment__no_matching_countries">没有相应国家</string>

    <!-- device_add_fragment -->
    <string name="device_add_fragment__scan_the_qr_code_displayed_on_the_device_to_link">扫描设备上显示的二维码进行关联</string>

    <!-- device_link_fragment -->
    <string name="device_link_fragment__link_device">关联设备</string>

    <!-- device_list_fragment -->
    <string name="device_list_fragment__no_devices_linked">无关联设备</string>
    <string name="device_list_fragment__link_new_device">关联新设备</string>

    <!-- expiration -->
    <string name="expiration_off">关</string>

    <plurals name="expiration_seconds">
        <item quantity="other">%1$d 秒</item>
    </plurals>

    <string name="expiration_seconds_abbreviated">%1$d 秒</string>

    <plurals name="expiration_minutes">
        <item quantity="other">%1$d 分钟</item>
    </plurals>

    <string name="expiration_minutes_abbreviated">%1$d 分钟</string>

    <plurals name="expiration_hours">
        <item quantity="other">%1$d 小时</item>
    </plurals>

    <string name="expiration_hours_abbreviated">%1$d 小时</string>

    <plurals name="expiration_days">
        <item quantity="other">%1$d 天</item>
    </plurals>

    <string name="expiration_days_abbreviated">%1$d 天</string>

    <plurals name="expiration_weeks">
        <item quantity="other">%1$d 周</item>
    </plurals>

    <string name="expiration_weeks_abbreviated">%1$d 周</string>
    <string name="expiration_combined">%1$s %2$s</string>

    <!-- unverified safety numbers -->
    <string name="IdentityUtil_unverified_banner_one">您与 %1$s 的安全码已更改，并不再标识为已验证</string>
    <string name="IdentityUtil_unverified_banner_two">您与 %1$s 和 %2$s 的安全码已不再标识未已验证</string>
    <string name="IdentityUtil_unverified_banner_many">您与 %1$s、%2$s 和 %3$s 的安全码已不再标识为已验证</string>

    <string name="IdentityUtil_unverified_dialog_one">您与 %1$s 的安全码已更改，并不再标识为已验证。可能有人试图截获你的通信，或者只是 %1$s 重装了 Signal。</string>
    <string name="IdentityUtil_unverified_dialog_two">您与 %1$s 和 %2$s 的安全码不再标识为已验证。可能有人试图截获你的通信，或者只是他们重装了 Signal。</string>
    <string name="IdentityUtil_unverified_dialog_many">您与 %1$s、%2$s 和 %3$s 的安全码不再标识为已验证。可能有人试图截获你的通信，或者只是他们重装了 Signal。</string>

    <string name="IdentityUtil_untrusted_dialog_one">您与 %1$s 的安全码刚刚更改。</string>
    <string name="IdentityUtil_untrusted_dialog_two">您与 %1$s 和 %2$s 的安全码刚刚更改。</string>
    <string name="IdentityUtil_untrusted_dialog_many">您与 %1$s、%2$s 和 %3$s 的安全码刚刚更改。</string>

    <plurals name="identity_others">
        <item quantity="other">%1$d 个其他人</item>
    </plurals>

    <!-- giphy_activity -->
    <string name="giphy_activity_toolbar__search_gifs">搜索 GIF 图片</string>

    <!-- giphy_fragment -->
    <string name="giphy_fragment__nothing_found">未找到</string>

    <!-- load_more_header -->
    <string name="load_more_header__loading">正在加载</string>

    <!-- media_overview_activity -->
    <string name="media_overview_activity__no_media">无媒体</string>

    <!-- message_recipients_list_item -->
    <string name="message_recipients_list_item__view">查看</string>
    <string name="message_recipients_list_item__resend">重新发送</string>

    <!-- Displayed in a toast when user long presses an item in MyStories -->
    <string name="MyStoriesFragment__copied_sent_timestamp_to_clipboard">发送的时间戳已复制到剪贴板。</string>
    <!-- Displayed when there are no outgoing stories -->
    <string name="MyStoriesFragment__updates_to_your_story_will_show_up_here">您的动态更新将会在这里显示。</string>

    <!-- GroupUtil -->
    <plurals name="GroupUtil_joined_the_group">
        <item quantity="other">%1$s 加入群组。</item>
    </plurals>
    <string name="GroupUtil_group_name_is_now">现在群组名称为“%1$s”。</string>

    <!-- prompt_passphrase_activity -->
    <string name="prompt_passphrase_activity__unlock">解锁</string>

    <!-- prompt_mms_activity -->
    <string name="prompt_mms_activity__signal_requires_mms_settings_to_deliver_media_and_group_messages">为了通过电信运营商发送媒体和群组消息，Signal 需要访问彩信设置。无法从你的设备获取相关信息。对于锁定设备或限制性配置的设备，有时存在这种情况。</string>
    <string name="prompt_mms_activity__to_send_media_and_group_messages_tap_ok">如需发送媒体和群组消息，点击“确定”并完成所需的设置。通常可搜索“运营商 APN”，来找到相应的彩信设置。该操作只需进行一次。</string>

    <!-- BadDecryptLearnMoreDialog -->
    <string name="BadDecryptLearnMoreDialog_delivery_issue">发送问题</string>
    <string name="BadDecryptLearnMoreDialog_couldnt_be_delivered_individual">来自 %1$s 的消息、贴纸、回应或已读回执无法发送给您。对方可能曾经尝试直接发送给您，或在群组中发送。</string>
    <string name="BadDecryptLearnMoreDialog_couldnt_be_delivered_group">来自 %1$s 的消息、贴纸、回应或已读回执无法发送给您。</string>

    <!-- profile_create_activity -->
    <string name="CreateProfileActivity_first_name_required">名字（必需）</string>
    <string name="CreateProfileActivity_last_name_optional">姓氏（可选）</string>
    <string name="CreateProfileActivity_next">下一步</string>
    <string name="CreateProfileActivity_custom_mms_group_names_and_photos_will_only_be_visible_to_you">自定义MMS群组名称和图片将仅对你可见。</string>
    <string name="CreateProfileActivity_group_descriptions_will_be_visible_to_members_of_this_group_and_people_who_have_been_invited">群组描述对于该群组成员以及受邀人可见。</string>

    <!-- EditAboutFragment -->
    <string name="EditAboutFragment_about">关于</string>
    <string name="EditAboutFragment_write_a_few_words_about_yourself">简单介绍下自己…</string>
    <string name="EditAboutFragment_count">%1$d/%2$d</string>
    <string name="EditAboutFragment_speak_freely">畅所欲言</string>
    <string name="EditAboutFragment_encrypted">已加密</string>
    <string name="EditAboutFragment_be_kind">温和且无害</string>
    <string name="EditAboutFragment_coffee_lover">咖啡爱好者</string>
    <string name="EditAboutFragment_free_to_chat">陪聊不收费</string>
    <string name="EditAboutFragment_taking_a_break">休息一下下</string>
    <string name="EditAboutFragment_working_on_something_new">打磨新玩意儿</string>

    <!-- EditProfileFragment -->
    <string name="EditProfileFragment__edit_group">编辑群组</string>
    <string name="EditProfileFragment__group_name">群组名称</string>
    <string name="EditProfileFragment__group_description">群组描述</string>
  <!-- Removed by excludeNonTranslatables <string name="EditProfileFragment__support_link" translatable="false">https://support.signal.org/hc/articles/360007459591</string> -->
    <!-- The title of a dialog prompting user to update to the latest version of Signal. -->
    <string name="EditProfileFragment_deprecated_dialog_title">升级 Signal</string>
    <!-- The body of a dialog prompting user to update to the latest version of Signal. -->
    <string name="EditProfileFragment_deprecated_dialog_body">此 Signal 版本已过期，请立即更新以继续使用 Signal。</string>
    <!-- The button on a dialog prompting user to update to the latest version of Signal. When clicked, the user will be taken to the store to update their app. -->
    <string name="EditProfileFragment_deprecated_dialog_update_button">更新</string>
    <!-- The title of a dialog informing the user that they cannot use this app feature when they are unregistered. -->
    <string name="EditProfileFragment_unregistered_dialog_title">设备未注册</string>
    <!-- The body of a dialog informing the user that they cannot use this app feature when they are unregistered. -->
    <string name="EditProfileFragment_unregistered_dialog_body">此设备已注销。请重新注册以更改您的账户。</string>
    <!-- The button on a dialog informing the user that they cannot use this app feature when they are unregistered. When clicked, the user will be taken to a screen to help them re-register. -->
    <string name="EditProfileFragment_unregistered_dialog_reregister_button">重新注册</string>

    <!-- EditProfileNameFragment -->
    <string name="EditProfileNameFragment_your_name">你的名字</string>
    <string name="EditProfileNameFragment_first_name">名</string>
    <string name="EditProfileNameFragment_last_name_optional">姓氏（可选）</string>
    <string name="EditProfileNameFragment_save">保存</string>
    <string name="EditProfileNameFragment_failed_to_save_due_to_network_issues_try_again_later">因网络故障无法保存，请稍后再试。</string>

    <!-- recipient_preferences_activity -->
    <string name="recipient_preference_activity__shared_media">分享媒体</string>

    <!-- recipients_panel -->

    <!-- verify_display_fragment -->
    <!-- Explanation of how to verify the safety numbers. %s is replaced with the name of the other recipient -->
    <string name="verify_display_fragment__pnp_verify_safety_numbers_explanation_with_s">如要验证您与%1$s的端对端加密功能，请将上方的数字与对方的设备进行比对。您也可以扫描对方设备上的二维码。</string>
    <string name="verify_display_fragment__tap_to_scan">点击扫描</string>
    <string name="verify_display_fragment__successful_match">成功匹配</string>
    <string name="verify_display_fragment__failed_to_verify_safety_number">验证安全码失败</string>
    <string name="verify_display_fragment__loading">正在加载…</string>
    <string name="verify_display_fragment__mark_as_verified">标记为已验证</string>
    <string name="verify_display_fragment__clear_verification">清除验证</string>

    <!-- verity_scan_fragment -->
    <string name="verify_scan_fragment__scan_the_qr_code_on_your_contact">在你联系人设备上扫描QR码</string>

    <!-- webrtc_answer_decline_button -->
    <string name="webrtc_answer_decline_button__swipe_up_to_answer">上滑接听</string>
    <string name="webrtc_answer_decline_button__swipe_down_to_reject">下滑拒接</string>

    <!-- message_details_header -->
    <string name="message_details_header__issues_need_your_attention">出现故障，请注意。</string>
    <string name="message_details_header_sent">发送</string>
    <string name="message_details_header_received">接收</string>
    <string name="message_details_header_disappears">消失</string>
    <string name="message_details_header_via">通道</string>

    <!-- message_details_recipient_header -->
    <string name="message_details_recipient_header__pending_send">处理中</string>
    <string name="message_details_recipient_header__sent_to">已发送</string>
    <string name="message_details_recipient_header__sent_from">收自</string>
    <string name="message_details_recipient_header__delivered_to">送达</string>
    <string name="message_details_recipient_header__read_by">已读</string>
    <string name="message_details_recipient_header__not_sent">未发</string>
    <string name="message_details_recipient_header__viewed">已查看：</string>
    <string name="message_details_recipient_header__skipped">已跳过</string>

    <!-- message_Details_recipient -->
    <string name="message_details_recipient__failed_to_send">发送失败</string>
    <string name="message_details_recipient__new_safety_number">新的安全码</string>
    <!-- Button text shown in message details when the message has an edit history and this will let them view the history -->
    <string name="MessageDetails__view_edit_history">查看编辑历史</string>

    <!-- AndroidManifest.xml -->
    <string name="AndroidManifest__create_passphrase">创建密码</string>
    <string name="AndroidManifest__select_contacts">选择联系人</string>
    <string name="AndroidManifest__change_passphrase">修改密码</string>
    <string name="AndroidManifest__verify_safety_number">验证安全码</string>
    <string name="AndroidManifest__media_preview">媒体预览</string>
    <string name="AndroidManifest__message_details">消息详情</string>
    <string name="AndroidManifest__linked_devices">已关联设备</string>
    <string name="AndroidManifest__invite_friends">邀请好友</string>
    <string name="AndroidManifest_archived_conversations">已存档聊天</string>

    <!-- HelpFragment -->
    <string name="HelpFragment__have_you_read_our_faq_yet">您阅读常见问题了吗？</string>
    <string name="HelpFragment__next">下一步</string>
    <string name="HelpFragment__contact_us">联系我们</string>
    <string name="HelpFragment__tell_us_whats_going_on">告诉我们发生了什么</string>
    <string name="HelpFragment__include_debug_log">包括调试日志。</string>
    <string name="HelpFragment__whats_this">这是什么?</string>
    <string name="HelpFragment__how_do_you_feel">你觉得怎么样？ （可选的）</string>
    <string name="HelpFragment__tell_us_why_youre_reaching_out">请告知您联系我们的因由。</string>
  <!-- Removed by excludeNonTranslatables <string name="HelpFragment__emoji_5" translatable="false">emoji_5</string> -->
  <!-- Removed by excludeNonTranslatables <string name="HelpFragment__emoji_4" translatable="false">emoji_4</string> -->
  <!-- Removed by excludeNonTranslatables <string name="HelpFragment__emoji_3" translatable="false">emoji_3</string> -->
  <!-- Removed by excludeNonTranslatables <string name="HelpFragment__emoji_2" translatable="false">emoji_2</string> -->
  <!-- Removed by excludeNonTranslatables <string name="HelpFragment__emoji_1" translatable="false">emoji_1</string> -->
  <!-- Removed by excludeNonTranslatables <string name="HelpFragment__link__debug_info" translatable="false">https://support.signal.org/hc/articles/360007318591</string> -->
  <!-- Removed by excludeNonTranslatables <string name="HelpFragment__link__faq" translatable="false">https://support.signal.org</string> -->
    <string name="HelpFragment__support_info">支持信息</string>
    <string name="HelpFragment__signal_android_support_request">Signal Android支持请求</string>
    <string name="HelpFragment__debug_log">调试日志：</string>
    <string name="HelpFragment__could_not_upload_logs">无法上传日志</string>
    <string name="HelpFragment__please_be_as_descriptive_as_possible">请尽可能描述一下，以帮助我们理解该问题。</string>
    <string-array name="HelpFragment__categories_5">
        <item>请选择一个选项</item>
        <item>系统异常</item>
        <item>功能请求</item>
        <item>问题</item>
        <item>反馈</item>
        <item>其他</item>
        <item>付款（MobileCoin）</item>
        <item>捐款和徽章</item>
    </string-array>
    <!-- Subject of email when submitting debug logs to help debug slow notifications -->
    <string name="DebugLogsPromptDialogFragment__signal_android_support_request">Signal Android 调试日志提交</string>
    <!-- Category to organize the support email sent -->
    <string name="DebugLogsPromptDialogFragment__slow_notifications_category">通知延迟</string>
    <!-- Category to organize the support email sent -->
    <string name="DebugLogsPromptDialogFragment__crash_category">崩溃</string>
    <!-- Action to submit logs and take user to send an e-mail -->
    <string name="DebugLogsPromptDialogFragment__submit">提交</string>
    <!-- Action to decline to submit logs -->
    <string name="DebugLogsPromptDialogFragment__no_thanks">不，谢谢。</string>

    <!-- ReactWithAnyEmojiBottomSheetDialogFragment -->
    <string name="ReactWithAnyEmojiBottomSheetDialogFragment__this_message">此消息</string>
    <string name="ReactWithAnyEmojiBottomSheetDialogFragment__recently_used">最近使用</string>
    <string name="ReactWithAnyEmojiBottomSheetDialogFragment__smileys_and_people">笑脸和情感</string>
    <string name="ReactWithAnyEmojiBottomSheetDialogFragment__nature">自然</string>
    <string name="ReactWithAnyEmojiBottomSheetDialogFragment__food">食物</string>
    <string name="ReactWithAnyEmojiBottomSheetDialogFragment__activities">活动</string>
    <string name="ReactWithAnyEmojiBottomSheetDialogFragment__places">地点</string>
    <string name="ReactWithAnyEmojiBottomSheetDialogFragment__objects">物品</string>
    <string name="ReactWithAnyEmojiBottomSheetDialogFragment__symbols">符号</string>
    <string name="ReactWithAnyEmojiBottomSheetDialogFragment__flags">旗帜</string>
    <string name="ReactWithAnyEmojiBottomSheetDialogFragment__emoticons">颜文字</string>
    <string name="ReactWithAnyEmojiBottomSheetDialogFragment__no_results_found">未找到结果</string>

    <!-- arrays.xml -->
    <string name="arrays__use_default">使用默认</string>
    <string name="arrays__use_custom">使用自定义</string>

    <string name="arrays__mute_for_one_hour">静音 1 小时</string>
    <string name="arrays__mute_for_eight_hours">静音 8 小时</string>
    <string name="arrays__mute_for_one_day">静音 1 天</string>
    <string name="arrays__mute_for_seven_days">静音 7 天</string>
    <string name="arrays__always">总是</string>

    <string name="arrays__settings_default">默认设置</string>
    <string name="arrays__enabled">启用</string>
    <string name="arrays__disabled">禁用</string>

    <string name="arrays__name_and_message">名字和消息</string>
    <string name="arrays__name_only">仅名字</string>
    <string name="arrays__no_name_or_message">无名字或消息</string>

    <string name="arrays__images">图片</string>
    <string name="arrays__audio">音频</string>
    <string name="arrays__video">视频</string>
    <string name="arrays__documents">文档</string>

    <string name="arrays__small">小尺寸</string>
    <string name="arrays__normal">正常尺寸</string>
    <string name="arrays__large">大尺寸</string>
    <string name="arrays__extra_large">超大尺寸</string>

    <string name="arrays__default">默认</string>
    <string name="arrays__high">高</string>
    <string name="arrays__max">最大</string>

    <!-- plurals.xml -->
    <plurals name="hours_ago">
        <item quantity="other">%1$d 小时</item>
    </plurals>

    <!-- preferences.xml -->
    <string name="preferences_beta">Beta</string>
    <string name="preferences__sms_mms">短信和彩信</string>
    <string name="preferences__pref_use_address_book_photos">使用通讯录图片</string>
    <string name="preferences__display_contact_photos_from_your_address_book_if_available">显示通讯录中联系人图片（若可用）</string>
    <!-- Preference menu item title for a toggle switch for preserving the archived state of muted chats. -->
    <string name="preferences__pref_keep_muted_chats_archived">继续存档静音聊天</string>
    <!-- Preference menu item description for a toggle switch for preserving the archived state of muted chats. -->
    <string name="preferences__muted_chats_that_are_archived_will_remain_archived">当收到新消息时，已存档的静音聊天将会保持存档状态。</string>
    <string name="preferences__generate_link_previews">生成链接预览</string>
    <string name="preferences__retrieve_link_previews_from_websites_for_messages">直接从您发送的链接网站中生成预览。</string>
    <string name="preferences__change_passphrase">修改密码</string>
    <string name="preferences__change_your_passphrase">修改您的密码</string>
    <string name="preferences__enable_passphrase">启用屏幕锁定密码</string>
    <string name="preferences__lock_signal_and_message_notifications_with_a_passphrase">使用密码锁定屏幕和通知</string>
    <string name="preferences__screen_security">屏幕安全</string>
    <string name="preferences__auto_lock_signal_after_a_specified_time_interval_of_inactivity">如果 Signal 非活动状态超过指定时间，自动锁定</string>
    <string name="preferences__inactivity_timeout_passphrase">非活动逾时密码</string>
    <string name="preferences__inactivity_timeout_interval">非活动逾时时长</string>
    <string name="preferences__notifications">通知</string>
    <string name="preferences__led_color">LED 颜色</string>
    <string name="preferences__led_color_unknown">未知</string>
    <string name="preferences__pref_led_blink_title">LED 闪烁模式</string>
    <string name="preferences__customize">自定义</string>
    <string name="preferences__change_sound_and_vibration">更改音效和振动模式</string>
    <string name="preferences__sound">声音</string>
    <string name="preferences__silent">无提示</string>
    <string name="preferences__default">默认</string>
    <string name="preferences__repeat_alerts">通知重复</string>
    <string name="preferences__never">永不</string>
    <string name="preferences__one_time">一次</string>
    <string name="preferences__two_times">两次</string>
    <string name="preferences__three_times">三次</string>
    <string name="preferences__five_times">五次</string>
    <string name="preferences__ten_times">十次</string>
    <string name="preferences__vibrate">振动</string>
    <string name="preferences__green">绿色</string>
    <string name="preferences__red">红色</string>
    <string name="preferences__blue">蓝色</string>
    <string name="preferences__orange">橙色</string>
    <string name="preferences__cyan">蓝绿色</string>
    <string name="preferences__magenta">洋红色</string>
    <string name="preferences__white">白色</string>
    <string name="preferences__none">无</string>
    <string name="preferences__fast">快速</string>
    <string name="preferences__normal">正常</string>
    <string name="preferences__slow">缓慢</string>
    <string name="preferences__help">帮助</string>
    <string name="preferences__advanced">高级</string>
    <string name="preferences__donate_to_signal">捐款给 Molly</string>
    <!-- Preference label for making one-time donations to Signal -->
    <string name="preferences__privacy">隐私</string>
    <!-- Preference label for stories -->
    <string name="preferences__stories">动态</string>
    <string name="preferences__mms_user_agent">彩信用户代理</string>
    <string name="preferences__advanced_mms_access_point_names">手动设置彩信</string>
    <string name="preferences__mmsc_url">MMSC URL</string>
    <string name="preferences__mms_proxy_host">彩信代理主机</string>
    <string name="preferences__mms_proxy_port">彩信代理端口</string>
    <string name="preferences__mmsc_username">MMSC 用户名</string>
    <string name="preferences__mmsc_password">MMSC 密码</string>
    <string name="preferences__sms_delivery_reports">短信送达报告</string>
    <string name="preferences__request_a_delivery_report_for_each_sms_message_you_send">为每一条发送的短信请求送达报告</string>
    <string name="preferences__data_and_storage">数据和存储</string>
    <string name="preferences__storage">存储</string>
    <string name="preferences__payments">付款</string>
    <!-- Privacy settings payments section description -->
    <string name="preferences__payment_lock">付款锁</string>
    <string name="preferences__conversation_length_limit">聊天中的最大消息数量</string>
    <string name="preferences__keep_messages">保留消息</string>
    <string name="preferences__clear_message_history">清除消息记录</string>
    <string name="preferences__linked_devices">已关联设备</string>
    <string name="preferences__light_theme">浅色</string>
    <string name="preferences__dark_theme">深色</string>
    <string name="preferences__appearance">外观</string>
    <string name="preferences__theme">主题</string>
    <string name="preferences__chat_color_and_wallpaper">聊天颜色与墙纸</string>
    <!-- Clickable settings text allowing the user to change the icon visible on their phone\'s home screen. -->
    <string name="preferences__app_icon">应用图标</string>
    <!-- Approval for changing the app icon. -->
    <string name="preferences__app_icon_dialog_ok">好</string>
    <!-- Cancelling the operation of changing the app icon. -->
    <string name="preferences__app_icon_dialog_cancel">取消</string>
    <!-- Title for the confirmation dialog of changing the app icon. -->
    <string name="preferences__app_icon_dialog_title">更改应用图标并将其命名为“%1$s”</string>
    <!-- Description for the confirmation dialog of changing the app icon. -->
    <string name="preferences__app_icon_dialog_description">Molly 需要关闭以更改应用图标和名称。通知将始终显示默认的 Molly 图标和名称。</string>
    <!-- Visible warning label for the limitations of changing the app icon with learn more call to action. -->
    <string name="preferences__app_icon_warning_learn_more">请选择一个应用图标和名称，这将显示在您手机的主屏幕和应用程序抽屉中。通知将始终显示默认的 Molly 图标和名称。了解详情</string>
    <!-- Visible warning label for the limitations of changing the app icon. -->
    <string name="preferences__app_icon_warning">应用图标和名称将显示在主屏幕和应用程序抽屉中。</string>
    <!-- Visible warning label explaining that changing the app icon and name does not affect notifications. -->
    <string name="preferences__app_icon_notification_warning">通知将始终显示默认的 Molly 图标和名称。</string>
    <!--Call to action to get more information about the limitations of the change app icon functionality. -->
    <string name="preferences__app_icon_learn_more">了解详情</string>
    <!--Text description of a graphic illustrating the limitations of the app icon change. -->
    <string name="preferences__graphic_illustrating_where_the_replacement_app_icon_will_be_visible">图片说明了替代的应用图标将在哪里可见。</string>
    <string name="preferences__disable_pin">禁用 PIN 码</string>
    <string name="preferences__enable_pin">启用 PIN 码</string>
    <string name="preferences__if_you_disable_the_pin_you_will_lose_all_data">如果禁用 PIN 码，重新注册 Signal 时全部数据将丢失，除非使用手动备份并还原。PIN 码禁用时，无法启用注册锁定。</string>
    <string name="preferences__pins_keep_information_stored_with_signal_encrypted_so_only_you_can_access_it">PIN 用于加密 Signal 存储的信息，这样只有你可以访问。重装之后，可还原你的个人资料、设置和联系人。打开 Signal 无需使用 PIN。</string>
    <string name="preferences__system_default">系统默认</string>
    <string name="preferences__language">语言</string>
    <string name="preferences__signal_messages_and_calls">Signal 消息和通话</string>
    <string name="preferences__advanced_pin_settings">高级 PIN 设置</string>
    <string name="preferences__free_private_messages_and_calls">Signal 用户可使用免费的加密消息和通话</string>
    <string name="preferences__submit_debug_log">提交调试日志</string>
    <string name="preferences__delete_account">删除账户</string>
    <string name="preferences__support_wifi_calling">“WiFi 呼叫”兼容模式</string>
    <string name="preferences__enable_if_your_device_supports_sms_mms_delivery_over_wifi">当设备通过 WiFi 发送短信或彩信时，请启用（仅当设备启用“WiFi 呼叫”时，启用该选项）</string>
    <string name="preferences__incognito_keyboard">隐身键盘</string>
    <string name="preferences__read_receipts">已读回执</string>
    <string name="preferences__if_read_receipts_are_disabled_you_wont_be_able_to_see_read_receipts">禁用已读回执之后，将无法查看来其他用户的已读回执。</string>
    <string name="preferences__typing_indicators">“正在输入”提示</string>
    <string name="preferences__if_typing_indicators_are_disabled_you_wont_be_able_to_see_typing_indicators">禁用“正在输入”提示之后，无法查看其他用户的正在输入状态。</string>
    <string name="preferences__request_keyboard_to_disable">请求键盘禁用个性化学习。</string>
    <string name="preferences__this_setting_is_not_a_guarantee">该设置并非保证，您的键盘可能忽略该设置。</string>
  <!-- Removed by excludeNonTranslatables <string name="preferences__incognito_keyboard_learn_more" translatable="false">https://support.signal.org/hc/articles/360055276112</string> -->
    <string name="preferences_chats__when_using_mobile_data">当使用移动数据时</string>
    <string name="preferences_chats__when_using_wifi">当使用 WiFi 时</string>
    <string name="preferences_chats__when_roaming">当漫游时</string>
    <string name="preferences_chats__media_auto_download">自动下载媒体</string>
    <string name="preferences_chats__message_history">消息记录</string>
    <string name="preferences_storage__storage_usage">存储使用量</string>
    <string name="preferences_storage__photos">图片</string>
    <string name="preferences_storage__videos">视频</string>
    <string name="preferences_storage__files">文件</string>
    <string name="preferences_storage__audio">音频</string>
    <string name="preferences_storage__review_storage">查看存储</string>
    <string name="preferences_storage__delete_older_messages">删除更早消息？</string>
    <string name="preferences_storage__clear_message_history">要清除消息记录吗？</string>
    <string name="preferences_storage__this_will_permanently_delete_all_message_history_and_media">这将从您的设备中永久删除所有早于 %1$s的消息记录和媒体文件。</string>
    <!-- The body of an alert dialog that is shown when confirming a trim operation. Trimming will delete all but the most recent messages in a chat. The placeholder represents how many messages are kept in each chat. All older messages are deleted. -->
    <plurals name="preferences_storage__this_will_permanently_trim_all_conversations_to_the_d_most_recent_messages">
        <item quantity="other">这将永久删减所有聊天，使之仅保留最近 %1$s 条消息。</item>
    </plurals>
    <string name="preferences_storage__this_will_delete_all_message_history_and_media_from_your_device">这将从您的设备中永久删除所有消息记录和媒体文件。</string>
    <string name="preferences_storage__are_you_sure_you_want_to_delete_all_message_history">您确定要删除所有消息记录吗？</string>
    <string name="preferences_storage__all_message_history_will_be_permanently_removed_this_action_cannot_be_undone">所有消息记录将会被永久删除。此操作无法撤销。</string>
    <string name="preferences_storage__delete_all_now">马上删除所有</string>
    <string name="preferences_storage__forever">永久</string>
    <string name="preferences_storage__one_year">1 年</string>
    <string name="preferences_storage__six_months">6 个月</string>
    <string name="preferences_storage__thirty_days">30 天</string>
    <string name="preferences_storage__none">无</string>
    <plurals name="preferences_storage__s_messages_plural">
        <item quantity="other">%1$s 条消息</item>
    </plurals>

    <string name="preferences_storage__custom">自定义</string>
    <string name="preferences_advanced__use_system_emoji">使用系统表情符号</string>
    <string name="preferences_advanced__relay_all_calls_through_the_signal_server_to_avoid_revealing_your_ip_address">通过 Signal 服务器中转全部通话，避免向联系人显示 IP 地址。启用该选项会降低通话质量。</string>
    <string name="preferences_advanced__always_relay_calls">总是转发通话</string>
    <!-- Privacy settings payments section title -->
    <string name="preferences_app_protection__payments">付款</string>
    <string name="preferences_chats__chats">聊天</string>
    <string name="preferences_app_updates__title">应用更新</string>
    <string name="preferences_data_and_storage__manage_storage">管理存储</string>
    <string name="preferences_data_and_storage__use_less_data_for_calls">通话使用更少数据</string>
    <string name="preferences_data_and_storage__never">永不</string>
    <string name="preferences_data_and_storage__wifi_and_mobile_data">WiFi 和移动数据</string>
    <string name="preferences_data_and_storage__mobile_data_only">仅移动数据</string>
    <string name="preference_data_and_storage__using_less_data_may_improve_calls_on_bad_networks">网络较差时，使用更少数据可能改善通话</string>
    <string name="preferences_notifications__in_chat_sounds">聊天音效</string>
    <string name="preferences_notifications__show">显示</string>
    <string name="preferences_notifications__ringtone">铃声</string>
    <string name="preferences_chats__message_text_size">消息字体大小</string>
    <string name="preferences_notifications__priority">优先级</string>
    <!-- Option in settings to trouble shoot delayed notifications -->
    <string name="preferences_notifications__troubleshoot">针对通知延迟的疑难解答</string>
    <!-- Heading for the \'censorship circumvention\' section of privacy preferences -->
    <string name="preferences_communication__category_censorship_circumvention">审查规避</string>
    <!-- Title of the \'censorship circumvention\' toggle switch -->
    <string name="preferences_communication__censorship_circumvention">审查规避</string>
    <string name="preferences_communication__censorship_circumvention_if_enabled_signal_will_attempt_to_circumvent_censorship">若启用，Molly 会尝试规避审查。除非 Molly 在您所在地受到审查，否则不要打开该功能。</string>
    <!-- Summary text for \'censorship circumvention\' toggle. Indicates that we automatically enabled it because we believe you\'re in a censored country -->
    <string name="preferences_communication__censorship_circumvention_has_been_activated_based_on_your_accounts_phone_number">已根据您的手机号码启动审查规避。</string>
    <!-- Summary text for \'censorship circumvention\' toggle. Indicates that you disabled it even though we believe you\'re in a censored country -->
    <string name="preferences_communication__censorship_circumvention_you_have_manually_disabled">您已手动禁用了审查规避功能</string>
    <!-- Summary text for \'censorship circumvention\' toggle. Indicates that you cannot use it because you\'re already connected to the Signal service -->
    <string name="preferences_communication__censorship_circumvention_is_not_necessary_you_are_already_connected">不需要规避审查；您已连接上了 Signal 服务。</string>
    <!-- Summary text for \'censorship circumvention\' toggle. Indicates that you cannot use it because you\'re not connected to the internet -->
    <string name="preferences_communication__censorship_circumvention_can_only_be_activated_when_connected_to_the_internet">审查规避只能在联网时启动。</string>
    <string name="preferences_communication__category_sealed_sender">密封发送人</string>
    <string name="preferences_communication__sealed_sender_allow_from_anyone">允许来自任何人</string>
    <string name="preferences_communication__sealed_sender_allow_from_anyone_description">对于非联系人和未与其分享个人资料的其他人，启用传入消息的密封发送人功能。</string>
    <string name="preferences_proxy">代理</string>
    <string name="preferences_use_proxy">使用代理</string>
    <string name="preferences_off">关</string>
    <string name="preferences_on">开启</string>
    <string name="preferences_proxy_address">代理地址</string>
    <string name="preferences_only_use_a_proxy_if">仅在无法通过移动数据或 Wi-Fi 连接 Signal 时，使用代理。</string>
    <string name="preferences_share">分享</string>
    <string name="preferences_save">保存</string>
    <string name="preferences_connecting_to_proxy">正在连接代理…</string>
    <string name="preferences_connected_to_proxy">已连接代理</string>
    <string name="preferences_connection_failed">连接失败</string>
    <string name="preferences_couldnt_connect_to_the_proxy">无法连接代理。请检查代理地址并重试。</string>
    <string name="preferences_you_are_connected_to_the_proxy">已连接代理。可在“设置”下随时关闭该代理。</string>
    <string name="preferences_success">成功</string>
    <string name="preferences_failed_to_connect">无法连接</string>
    <string name="preferences_enter_proxy_address">请输入代理地址</string>
    <!-- Preference title for changing navigation (bottom) bar size -->
    <string name="preferences_navigation_bar_size">导航栏大小</string>
    <!-- Preference summary for normal navigation bar size -->
    <string name="preferences_normal">正常</string>
    <!-- Preference summary for compact navigation bar size -->
    <string name="preferences_compact">紧凑</string>


    <string name="configurable_single_select__customize_option">自定义选项</string>

    <!-- Internal only preferences -->
  <!-- Removed by excludeNonTranslatables <string name="preferences__internal_preferences" translatable="false">Internal Preferences</string> -->
  <!-- Removed by excludeNonTranslatables <string name="preferences__internal_details" translatable="false">Internal Details</string> -->
  <!-- Removed by excludeNonTranslatables <string name="preferences__internal_stories_dialog_launcher" translatable="false">Stories dialog launcher</string> -->


    <!-- Payments -->
    <string name="PaymentsActivityFragment__all_activity">全部活动</string>
    <string name="PaymentsAllActivityFragment__all">全部</string>
    <string name="PaymentsAllActivityFragment__sent">发送</string>
    <string name="PaymentsAllActivityFragment__received">接收</string>

    <!-- Displayed on a welcome screen for payments -->
    <string name="PaymentsHomeFragment_introducing_payments">付款功能上线</string>
    <string name="PaymentsHomeFragment__use_signal_to_send_and_receive">使用 Molly 收发 MobileCoin，这是一种注重隐私的新款数字货币。启用以开始体验。</string>
    <string name="PaymentsHomeFragment__activate_payments">激活付款</string>
    <string name="PaymentsHomeFragment__activating_payments">正在激活付款…</string>
    <string name="PaymentsHomeFragment__restore_payments_account">还原付款帐户</string>
    <string name="PaymentsHomeFragment__no_recent_activity_yet">最近无活动</string>
    <string name="PaymentsHomeFragment__recent_activity">最近活动</string>
    <string name="PaymentsHomeFragment__see_all">查看全部</string>
    <string name="PaymentsHomeFragment__add_funds">添加资金</string>
    <string name="PaymentsHomeFragment__send">发送</string>
    <string name="PaymentsHomeFragment__sent_s">发送 %1$s</string>
    <string name="PaymentsHomeFragment__received_s">接收 %1$s</string>
    <string name="PaymentsHomeFragment__transfer_to_exchange">转帐至交易平台</string>
    <string name="PaymentsHomeFragment__currency_conversion">货币转换</string>
    <string name="PaymentsHomeFragment__deactivate_payments">停用付款</string>
    <string name="PaymentsHomeFragment__recovery_phrase">恢复短语</string>
    <string name="PaymentsHomeFragment__help">帮助</string>
    <string name="PaymentsHomeFragment__coin_cleanup_fee">货币清理费</string>
    <string name="PaymentsHomeFragment__sent_payment">已发送付款</string>
    <string name="PaymentsHomeFragment__received_payment">已接收付款</string>
    <string name="PaymentsHomeFragment__processing_payment">正在处理付款</string>
    <string name="PaymentsHomeFragment__unknown_amount">---</string>
    <string name="PaymentsHomeFragment__currency_conversion_not_available">货币转换不可用</string>
    <string name="PaymentsHomeFragment__cant_display_currency_conversion">无法显示货币转换。请检查手机的网络连接并重试。</string>
    <string name="PaymentsHomeFragment__payments_is_not_available_in_your_region">您所在地区付款不可用。</string>
    <string name="PaymentsHomeFragment__could_not_enable_payments">无法启用付款，请稍后重试。</string>
    <string name="PaymentsHomeFragment__deactivate_payments_question">是否停用付款？</string>
    <string name="PaymentsHomeFragment__you_will_not_be_able_to_send">停用付款之后，将无法在 Molly 中收发 MobileCoin。</string>
    <string name="PaymentsHomeFragment__deactivate">停用</string>
    <string name="PaymentsHomeFragment__continue">继续</string>
    <string name="PaymentsHomeFragment__balance_is_not_currently_available">余额当前不可用。</string>
    <string name="PaymentsHomeFragment__payments_deactivated">付款已停用。</string>
    <string name="PaymentsHomeFragment__payment_failed">付款失败</string>
    <string name="PaymentsHomeFragment__details">更多</string>
  <!-- Removed by excludeNonTranslatables <string name="PaymentsHomeFragment__learn_more__activate_payments" translatable="false">https://support.signal.org/hc/articles/360057625692#payments_activate</string> -->
    <!-- Displayed as a description in a dialog when the user tries to activate payments -->
    <string name="PaymentsHomeFragment__you_can_use_signal_to_send_and">您可以使用 Signal 收发 MobileCoin 啦。全部付款均遵守 MobileCoins 以及 MobileCoin Wallet 的使用条款。您可能会遇到一些故障，这可能会导致付款或余额丢失且无法恢复。 </string>
    <string name="PaymentsHomeFragment__activate">激活</string>
    <string name="PaymentsHomeFragment__view_mobile_coin_terms">查看 MobileCoin 条款</string>
    <string name="PaymentsHomeFragment__payments_not_available">Molly 的付款不再可用，不过您仍可将资金转移至交易平台，但是不再能够收发付款或添加资金。</string>

  <!-- Removed by excludeNonTranslatables <string name="PaymentsHomeFragment__mobile_coin_terms_url" translatable="false">https://www.mobilecoin.com/terms-of-use.html</string> -->
    <!-- Alert dialog title which shows up after a payment to turn on payment lock -->
    <string name="PaymentsHomeFragment__turn_on">要为以后的付款开启付款锁吗？</string>
    <!-- Alert dialog description for why payment lock should be enabled before sending payments -->
    <string name="PaymentsHomeFragment__add_an_additional_layer">转账时需要 Android 屏幕锁或指纹识别，多加一重安全保障。</string>
    <!-- Alert dialog button to enable payment lock -->
    <string name="PaymentsHomeFragment__enable">开启</string>
    <!-- Alert dialog button to not enable payment lock for now -->
    <string name="PaymentsHomeFragment__not_now">以后再说</string>
    <!-- Alert dialog title which shows up to update app to send payments -->
    <string name="PaymentsHomeFragment__update_required">需要更新</string>
    <!-- Alert dialog description that app update is required to send payments-->
    <string name="PaymentsHomeFragment__an_update_is_required">如要发送和接收付款，并查看更新的付款余额，您需要更新 Signal。</string>
    <!-- Alert dialog button to cancel -->
    <string name="PaymentsHomeFragment__cancel">取消</string>
    <!-- Alert dialog button to update now -->
    <string name="PaymentsHomeFragment__update_now">现在升级</string>

    <!-- GrantPermissionsFragment -->
    <!-- Displayed as a text-only action button at the bottom start of the screen -->
    <string name="GrantPermissionsFragment__not_now">稍后再说</string>
    <!-- Displayed as an action button at the bottom end of the screen -->
    <string name="GrantPermissionsFragment__next">下一步</string>
    <!-- Displayed as a title at the top of the screen -->
    <string name="GrantPermissionsFragment__allow_permissions">授予权限</string>
    <!-- Displayed as a subtitle at the top of the screen -->
    <string name="GrantPermissionsFragment__to_help_you_message_people_you_know">为了帮助您给认识的人发送消息，Molly 需要下列权限。 </string>
    <!-- Notifications permission row title -->
    <string name="GrantPermissionsFragment__notifications">通知</string>
    <!-- Notifications permission row description -->
    <string name="GrantPermissionsFragment__get_notified_when">收到新消息时通知您。</string>
    <!-- Contacts permission row title -->
    <string name="GrantPermissionsFragment__contacts">联系人</string>
    <!-- Contacts permission row description -->
    <string name="GrantPermissionsFragment__find_people_you_know">帮助您寻找认识的人。您的联系人将会被加密，Signal 服务将无法看到您的联系人。</string>
    <!-- Phone calls permission row title -->
    <string name="GrantPermissionsFragment__phone_calls">电话通话</string>
    <!-- Phone calls permission row description -->
    <string name="GrantPermissionsFragment__make_registering_easier">让注册更简单，并启用其他通话功能。</string>
    <!-- Storage permission row title -->
    <string name="GrantPermissionsFragment__storage">存储</string>
    <!-- Storage permission row description -->
    <string name="GrantPermissionsFragment__send_photos_videos_and_files">用于从您的设备中发送照片、视频和文件。</string>

    <!-- PaymentsSecuritySetupFragment -->
    <!-- Toolbar title -->
    <string name="PaymentsSecuritySetupFragment__security_setup">安全设置</string>
    <!-- Title to enable payment lock -->
    <string name="PaymentsSecuritySetupFragment__protect_your_funds">保护您的资金</string>
    <!-- Description as to why payment lock is required -->
    <string name="PaymentsSecuritySetupFragment__help_prevent">额外增加一层保护，防止接触到您手机的人获取您的资金。您可以在设置中禁用该选项。</string>
    <!-- Option to enable payment lock -->
    <string name="PaymentsSecuritySetupFragment__enable_payment_lock">启用付款锁</string>
    <!-- Option to cancel -->
    <string name="PaymentsSecuritySetupFragment__not_now">稍后再说</string>
    <!-- Dialog title to confirm skipping the step -->
    <string name="PaymentsSecuritySetupFragment__skip_this_step">要跳过这一步吗？</string>
    <!-- Dialog description to let users know why payment lock is required -->
    <string name="PaymentsSecuritySetupFragment__skipping_this_step">如果您跳过这一步，接触您手机的任何人均可以转移您的资金或查看您的恢复短语。</string>
    <!-- Dialog option to cancel -->
    <string name="PaymentsSecuritySetupFragment__cancel">取消</string>
    <!-- Dialog option to skip -->
    <string name="PaymentsSecuritySetupFragment__skip">跳过</string>

    <!-- PaymentsAddMoneyFragment -->
    <string name="PaymentsAddMoneyFragment__add_funds">添加资金</string>
    <string name="PaymentsAddMoneyFragment__your_wallet_address">您的钱包地址</string>
    <string name="PaymentsAddMoneyFragment__copy">复制</string>
    <string name="PaymentsAddMoneyFragment__copied_to_clipboard">已复制到剪切板</string>
    <string name="PaymentsAddMoneyFragment__to_add_funds">为了添加资金，请发送 MobileCoin 至您的钱包地址。在支持 MobileCoin 的交易平台上，从您的帐户开启交易，然后扫描该二维码或复制您的钱包地址。</string>
  <!-- Removed by excludeNonTranslatables <string name="PaymentsAddMoneyFragment__learn_more__information" translatable="false">https://support.signal.org/hc/articles/360057625692#payments_transfer_from_exchange</string> -->

    <!-- PaymentsDetailsFragment -->
    <string name="PaymentsDetailsFragment__details">更多</string>
    <string name="PaymentsDetailsFragment__status">状态</string>
    <string name="PaymentsDetailsFragment__submitting_payment">正在提交付款…</string>
    <string name="PaymentsDetailsFragment__processing_payment">正在处理付款…</string>
    <string name="PaymentsDetailsFragment__payment_complete">付款完成</string>
    <string name="PaymentsDetailsFragment__payment_failed">付款失败</string>
    <string name="PaymentsDetailsFragment__network_fee">网络费</string>
    <string name="PaymentsDetailsFragment__sent_by">发送人</string>
    <string name="PaymentsDetailsFragment__sent_to_s">发送至 %1$s</string>
    <string name="PaymentsDetailsFragment__you_on_s_at_s">您在 %1$s 于 %2$s</string>
    <string name="PaymentsDetailsFragment__s_on_s_at_s">%1$s 在 %2$s 于 %3$s</string>
    <string name="PaymentsDetailsFragment__to">至</string>
    <string name="PaymentsDetailsFragment__from">来自</string>
    <string name="PaymentsDetailsFragment__information">交易详情（包括付款金额和交易时间）是 MobileCoin 账簿的一部分。</string>
    <string name="PaymentsDetailsFragment__coin_cleanup_fee">货币清理费</string>
    <string name="PaymentsDetailsFragment__coin_cleanup_information">当您拥有的货币无法合并以完成交易时，将收取“货币清理费”。清理后可继续发送付款。</string>
    <string name="PaymentsDetailsFragment__no_details_available">该交易无更多详情可用</string>
  <!-- Removed by excludeNonTranslatables <string name="PaymentsDetailsFragment__learn_more__information" translatable="false">https://support.signal.org/hc/articles/360057625692#payments_details</string> -->
  <!-- Removed by excludeNonTranslatables <string name="PaymentsDetailsFragment__learn_more__cleanup_fee" translatable="false">https://support.signal.org/hc/articles/360057625692#payments_details_fees</string> -->
    <string name="PaymentsDetailsFragment__sent_payment">已发送付款</string>
    <string name="PaymentsDetailsFragment__received_payment">已接收付款</string>
    <string name="PaymentsDeatilsFragment__payment_completed_s">付款已完成 %1$s</string>
    <string name="PaymentsDetailsFragment__block_number">区块码</string>

    <!-- PaymentsTransferFragment -->
    <string name="PaymentsTransferFragment__transfer">转帐</string>
    <string name="PaymentsTransferFragment__scan_qr_code">扫描二维码</string>
    <string name="PaymentsTransferFragment__to_scan_or_enter_wallet_address">转至：扫描或输入钱包地址</string>
    <string name="PaymentsTransferFragment__you_can_transfer">向交易平台提供的钱包地址完成一次转帐之后，即可进行 MobileCoin 转帐。钱包地址为数字字母字符串，大多数情况下，位于二维码下方。</string>
    <string name="PaymentsTransferFragment__next">下一步</string>
    <string name="PaymentsTransferFragment__invalid_address">无效地址</string>
    <string name="PaymentsTransferFragment__check_the_wallet_address">请检查转帐至的钱包地址，然后重试。</string>
    <string name="PaymentsTransferFragment__you_cant_transfer_to_your_own_signal_wallet_address">无法向您的 Molly 钱包地址转帐。请输入支持的交易平台帐户的钱包地址。</string>
    <string name="PaymentsTransferFragment__to_scan_a_qr_code_signal_needs">为了扫描二维码，Molly 需摄像头访问权限。</string>
    <string name="PaymentsTransferFragment__signal_needs_the_camera_permission_to_capture_qr_code_go_to_settings">Molly 需“相机”权限，来扫描二维码。请访问设置菜单，选择“权限”并启用“相机”。</string>
    <string name="PaymentsTransferFragment__to_scan_a_qr_code_signal_needs_access_to_the_camera">为了扫描二维码，Molly 需摄像头访问权限。</string>
    <string name="PaymentsTransferFragment__settings">设置</string>

    <!-- PaymentsTransferQrScanFragment -->
    <string name="PaymentsTransferQrScanFragment__scan_address_qr_code">扫描地址二维码</string>
    <string name="PaymentsTransferQrScanFragment__scan_the_address_qr_code_of_the_payee">扫描收款人的地址二维码</string>

    <!-- CreatePaymentFragment -->
    <string name="CreatePaymentFragment__request">入群请求</string>
    <string name="CreatePaymentFragment__pay">付款</string>
    <string name="CreatePaymentFragment__available_balance_s">可用余额：%1$s</string>
    <string name="CreatePaymentFragment__toggle_content_description">切换</string>
    <string name="CreatePaymentFragment__1">1</string>
    <string name="CreatePaymentFragment__2">2</string>
    <string name="CreatePaymentFragment__3">3</string>
    <string name="CreatePaymentFragment__4">4</string>
    <string name="CreatePaymentFragment__5">5</string>
    <string name="CreatePaymentFragment__6">6</string>
    <string name="CreatePaymentFragment__7">7</string>
    <string name="CreatePaymentFragment__8">8</string>
    <string name="CreatePaymentFragment__9">9</string>
    <string name="CreatePaymentFragment__decimal">.</string>
    <string name="CreatePaymentFragment__0">0</string>
    <string name="CreatePaymentFragment__lt">&lt;</string>
    <string name="CreatePaymentFragment__backspace">退格键</string>
    <string name="CreatePaymentFragment__add_note">添加备注</string>
    <string name="CreatePaymentFragment__conversions_are_just_estimates">转换仅为估计，可能并不准确。</string>
  <!-- Removed by excludeNonTranslatables <string name="CreatePaymentFragment__learn_more__conversions" translatable="false">https://support.signal.org/hc/articles/360057625692#payments_currency_conversion</string> -->

    <!-- EditNoteFragment -->
    <string name="EditNoteFragment_note">备注</string>
    <!-- Content descriptor explaining the use of the save note FAB for Android accessibility settings-->
    <string name="EditNoteFragment__content_description_save_note">保存笔记</string>

    <!-- ConfirmPaymentFragment -->
    <string name="ConfirmPayment__confirm_payment">确认付款</string>
    <string name="ConfirmPayment__network_fee">网络费</string>
    <string name="ConfirmPayment__estimated_s">估计 %1$s</string>
    <string name="ConfirmPayment__to">至</string>
    <string name="ConfirmPayment__total_amount">总金额</string>
    <string name="ConfirmPayment__balance_s">余额：%1$s</string>
    <string name="ConfirmPayment__submitting_payment">正在提交付款…</string>
    <string name="ConfirmPayment__processing_payment">正在处理付款…</string>
    <string name="ConfirmPayment__payment_complete">付款完成</string>
    <string name="ConfirmPayment__payment_failed">付款失败</string>
    <string name="ConfirmPayment__payment_will_continue_processing">付款将继续处理</string>
    <string name="ConfirmPaymentFragment__invalid_recipient">无效接收人</string>
    <!-- Title of a dialog show when we were unable to present the user\'s screenlock before sending a payment -->
    <string name="ConfirmPaymentFragment__failed_to_show_payment_lock">无法显示付款锁</string>
    <!-- Body of a dialog show when we were unable to present the user\'s screenlock before sending a payment -->
    <string name="ConfirmPaymentFragment__you_enabled_payment_lock_in_the_settings">您在设置中启用了付款锁，但系统无法显示该锁。</string>
    <!-- Button in a dialog that will take the user to the privacy settings -->
    <string name="ConfirmPaymentFragment__go_to_settings">前往设置</string>
    <string name="ConfirmPaymentFragment__this_person_has_not_activated_payments">此人尚未激活付款</string>
    <string name="ConfirmPaymentFragment__unable_to_request_a_network_fee">无法请求网络费。为了继续付款，请点击“确定”以重试。</string>

    <!-- BiometricDeviceAuthentication -->
    <!-- Biometric/Device authentication prompt title -->
    <string name="BiometricDeviceAuthentication__signal">Signal</string>


    <!-- CurrencyAmountFormatter_s_at_s -->
    <string name="CurrencyAmountFormatter_s_at_s">%1$s 于 %2$s</string>

    <!-- SetCurrencyFragment -->
    <string name="SetCurrencyFragment__set_currency">设置货币</string>
    <string name="SetCurrencyFragment__all_currencies">全部货币</string>

    <!-- **************************************** -->
    <!-- menus -->
    <!-- **************************************** -->

    <!-- contact_selection_list -->
    <!-- Displayed in a row on the new call screen when searching by phone number. -->
    <string name="contact_selection_list__new_call">拨打 Signal 电话给…</string>
    <string name="contact_selection_list__unknown_contact">新消息至…</string>
    <string name="contact_selection_list__unknown_contact_block">屏蔽用户</string>
    <string name="contact_selection_list__unknown_contact_add_to_group">添加至群组</string>

    <!-- conversation_callable_insecure -->
    <string name="conversation_callable_insecure__menu_call">呼叫</string>

    <!-- conversation_callable_secure -->
    <string name="conversation_callable_secure__menu_call">Signal 呼叫</string>
    <string name="conversation_callable_secure__menu_video">Signal 视频通话</string>

    <!-- conversation_context -->

    <!-- Heading which shows how many messages are currently selected -->
    <plurals name="conversation_context__s_selected">
        <item quantity="other">已选择 %1$d 条</item>
    </plurals>

    <!-- conversation_context_image -->
    <!-- Button to save a message attachment (image, file etc.) -->

    <!-- conversation_expiring_off -->
    <string name="conversation_expiring_off__disappearing_messages">阅后即焚</string>

    <!-- conversation_selection -->
    <!-- Button to view detailed information for a message; Action item with hyphenation. Translation can use soft hyphen - Unicode U+00AD  -->
    <string name="conversation_selection__menu_message_details">信息</string>
    <!-- Button to copy a message\'s text to the clipboard; Action item with hyphenation. Translation can use soft hyphen - Unicode U+00AD  -->
    <string name="conversation_selection__menu_copy">复制</string>
    <!-- Button to delete a message; Action item with hyphenation. Translation can use soft hyphen - Unicode U+00AD  -->
    <string name="conversation_selection__menu_delete">删除</string>
    <!-- Button to forward a message to another person or group chat; Action item with hyphenation. Translation can use soft hyphen - Unicode U+00AD  -->
    <string name="conversation_selection__menu_forward">转发</string>
    <!-- Button to reply to a message; Action item with hyphenation. Translation can use soft hyphen - Unicode U+00AD -->
    <string name="conversation_selection__menu_reply">回复</string>
    <!-- Button to edit a message; Action item with hyphenation. Translation can use soft hyphen - Unicode U+00AD -->
    <string name="conversation_selection__menu_edit">编辑</string>
    <!-- Button to save a message attachment (image, file etc.); Action item with hyphenation. Translation can use soft hyphen - Unicode U+00AD  -->
    <string name="conversation_selection__menu_save">保存</string>
    <!-- Button to retry sending a message; Action item with hyphenation. Translation can use soft hyphen - Unicode U+00AD  -->
    <string name="conversation_selection__menu_resend_message">重新发送</string>
    <!-- Button to select a message and enter selection mode; Action item with hyphenation. Translation can use soft hyphen - Unicode U+00AD  -->
    <string name="conversation_selection__menu_multi_select">选择</string>
    <!-- Button to view a in-chat payment message\'s full payment details; Action item with hyphenation. Translation can use soft hyphen - Unicode U+00AD  -->
    <string name="conversation_selection__menu_payment_details">付款详情</string>

    <!-- conversation_expiring_on -->

    <!-- conversation_insecure -->
    <string name="conversation_insecure__invite">邀请</string>

    <!-- conversation_list_batch -->

    <!-- conversation_list -->
    <string name="conversation_list_settings_shortcut">设置快捷方式</string>
    <string name="conversation_list_search_description">搜索</string>
    <string name="conversation_list__pinned">已置顶</string>
    <string name="conversation_list__chats">聊天</string>
    <!-- A warning shown in a toast that tells you that you can\'t pin any more chats. Pinning a chat means keeping the chat at the top of your chat list. The placeholder represents how many chats you\'re allowed to pin. -->
    <string name="conversation_list__you_can_only_pin_up_to_d_chats">您最多只能置顶%1$d个对话。</string>

    <!-- conversation_list_item_view -->
    <string name="conversation_list_item_view__contact_photo_image">联系人图片</string>
    <string name="conversation_list_item_view__archived">已存档</string>


    <!-- conversation_list_fragment -->
    <string name="conversation_list_fragment__fab_content_description">新聊天</string>
    <string name="conversation_list_fragment__open_camera_description">打开相机</string>
    <string name="conversation_list_fragment__no_chats_yet_get_started_by_messaging_a_friend">还没有聊天记录。\n开始使用，给朋友发个消息吧。</string>


    <!-- conversation_secure_verified -->

    <!-- conversation_muted -->
    <string name="conversation_muted__unmute">解除静音</string>

    <!-- conversation_unmuted -->
    <string name="conversation_unmuted__mute_notifications">静音通知</string>

    <!-- conversation -->
    <string name="conversation__menu_group_settings">群组设置</string>
    <string name="conversation__menu_leave_group">离开群组</string>
    <string name="conversation__menu_view_all_media">全部媒体</string>
    <string name="conversation__menu_conversation_settings">聊天设置</string>
    <string name="conversation__menu_add_shortcut">添加到主屏幕</string>
    <string name="conversation__menu_create_bubble">创建气泡</string>
    <!-- Overflow menu option that allows formatting of text -->
    <string name="conversation__menu_format_text">添加格式</string>

    <!-- conversation_popup -->

    <!-- conversation_callable_insecure -->
    <string name="conversation_add_to_contacts__menu_add_to_contacts">添加到联系人</string>

    <!-- conversation scheduled messages bar -->

    <!-- Label for button in a banner to show all messages currently scheduled -->
    <string name="conversation_scheduled_messages_bar__see_all">查看全部</string>
    <!-- Body text for banner to show all scheduled messages for the chat that tells the user how many scheduled messages there are -->
    <plurals name="conversation_scheduled_messages_bar__number_of_messages">
        <item quantity="other">%1$d 条定时消息</item>
    </plurals>

    <!-- conversation_group_options -->
    <string name="convesation_group_options__recipients_list">接收人列表</string>
    <string name="conversation_group_options__delivery">送达</string>
    <!-- Label for a menu item that appears after pressing the three-dot icon in a  -->
    <string name="conversation_group_options__conversation">聊天</string>
    <string name="conversation_group_options__broadcast">广播</string>

    <!-- text_secure_normal -->
    <string name="text_secure_normal__menu_new_group">新建群组</string>
    <string name="text_secure_normal__menu_settings">设置</string>
    <string name="text_secure_normal__menu_clear_passphrase">锁定</string>
    <string name="text_secure_normal__mark_all_as_read">全部已读</string>
    <string name="text_secure_normal__invite_friends">邀请好友</string>
    <!-- Overflow menu entry to filter unread chats -->
    <string name="text_secure_normal__filter_unread_chats">筛选未读的聊天记录</string>
    <!-- Overflow menu entry to disable unread chats filter -->
    <string name="text_secure_normal__clear_unread_filter">清除未读筛选</string>

    <!-- verify_display_fragment -->
    <string name="verify_display_fragment_context_menu__copy_to_clipboard">复制到剪切板</string>
    <string name="verify_display_fragment_context_menu__compare_with_clipboard">与剪切板中的内容进行比较</string>

    <!-- reminder_header -->
    <string name="reminder_header_service_outage_text">Signal 出现技术故障，我们将努力处理尽快恢复服务。</string>
    <string name="reminder_header_progress">%1$d%%</string>
    <!-- Body text of a banner that will show at the top of the chat list when we temporarily cannot process the user\'s contacts -->
    <string name="reminder_cds_warning_body">Signal 的私密式发现联系人功能暂时无法处理您手机中的联系人。</string>
    <!-- Label for a button in a banner to learn more about why we temporarily can\'t process the user\'s contacts -->
    <string name="reminder_cds_warning_learn_more">了解详情</string>
    <!-- Body text of a banner that will show at the top of the chat list when the user has so many contacts that we cannot ever process them -->
    <string name="reminder_cds_permanent_error_body">Signal 的私密式发现联系人功能无法处理您手机中的联系人。</string>
    <!-- Label for a button in a banner to learn more about why we cannot process the user\'s contacts -->
    <string name="reminder_cds_permanent_error_learn_more">了解详情</string>

    <!-- media_preview -->
    <string name="media_preview__save_title">保存</string>
    <string name="media_preview__edit_title">编辑</string>


    <!-- media_preview_activity -->
    <string name="media_preview_activity__media_content_description">媒体预览</string>

    <!-- new_conversation_activity -->
    <string name="new_conversation_activity__refresh">刷新</string>
    <!-- redphone_audio_popup_menu -->

    <!-- Edit KBS Pin -->

    <!-- BaseKbsPinFragment -->
    <string name="BaseKbsPinFragment__next">下一步</string>
    <!-- Button label to prompt them to create a password ("PIN") using numbers and letters rather than only numbers. -->
    <string name="BaseKbsPinFragment__create_alphanumeric_pin">创建字母数字 PIN</string>
    <!-- Button label to prompt them to return to creating a numbers-only password ("PIN") -->
    <string name="BaseKbsPinFragment__create_numeric_pin">创建数字 PIN 码</string>
  <!-- Removed by excludeNonTranslatables <string name="BaseKbsPinFragment__learn_more_url" translatable="false">https://support.signal.org/hc/articles/360007059792</string> -->

    <!-- CreateKbsPinFragment -->
    <plurals name="CreateKbsPinFragment__pin_must_be_at_least_characters">
        <item quantity="other">PIN 必须不少于 %1$d 个字符</item>
    </plurals>
    <plurals name="CreateKbsPinFragment__pin_must_be_at_least_digits">
        <item quantity="other">PIN 必须不少于 %1$d 数字</item>
    </plurals>
    <string name="CreateKbsPinFragment__create_a_new_pin">新建 PIN 码</string>
    <string name="CreateKbsPinFragment__you_can_choose_a_new_pin_as_long_as_this_device_is_registered">只有该设备已注册，你可以更改你的 PIN。</string>
    <string name="CreateKbsPinFragment__create_your_pin">创建 PIN 码</string>
    <string name="CreateKbsPinFragment__pins_can_help_you_restore_your_account">PIN 码可以帮您恢复账户，并保证您在 Signal 上的信息加密。 </string>
    <string name="CreateKbsPinFragment__choose_a_stronger_pin">选择更安全 PIN 码</string>

    <!-- ConfirmKbsPinFragment -->
    <string name="ConfirmKbsPinFragment__pins_dont_match">PIN 码不匹配，请重试。</string>
    <!-- Prompt for the user to repeat entering the PIN in order to help them remember it correctly.   -->
    <string name="ConfirmKbsPinFragment__re_enter_the_pin_you_just_created">重新输入您刚创建的 PIN 码。</string>
    <string name="ConfirmKbsPinFragment__confirm_your_pin">确认 PIN 码。</string>
    <string name="ConfirmKbsPinFragment__pin_creation_failed">PIN 码创建失败</string>
    <string name="ConfirmKbsPinFragment__your_pin_was_not_saved">PIN 码没有保存。我们将稍后提示您创建 PIN 码。</string>
    <string name="ConfirmKbsPinFragment__pin_created">PIN 已创建。</string>
    <string name="ConfirmKbsPinFragment__re_enter_your_pin">重新入您的 PIN</string>
    <string name="ConfirmKbsPinFragment__creating_pin">正在创建 PIN…</string>

    <!-- KbsSplashFragment -->
    <string name="KbsSplashFragment__introducing_pins">新推出 PIN 密码功能</string>
    <string name="KbsSplashFragment__pins_keep_information_stored_with_signal_encrypted">PIN 用于加密 Signal 存储的信息，只有您可以访问。借此可在您重装后还原个人资料、设置和联系人。打开 Signal 无需使用 PIN。</string>
    <string name="KbsSplashFragment__learn_more">了解更多</string>
  <!-- Removed by excludeNonTranslatables <string name="KbsSplashFragment__learn_more_link" translatable="false">https://support.signal.org/hc/articles/360007059792</string> -->
    <string name="KbsSplashFragment__registration_lock_equals_pin">注册锁定 = PIN</string>
    <string name="KbsSplashFragment__your_registration_lock_is_now_called_a_pin">注册锁定现在改名为 PIN，功能更强大，马上更新。</string>
    <string name="KbsSplashFragment__update_pin">更新 PIN</string>
    <string name="KbsSplashFragment__create_your_pin">创建 PIN 码</string>
    <string name="KbsSplashFragment__learn_more_about_pins">了解更多关于 PIN 码的信息</string>
    <string name="KbsSplashFragment__disable_pin">禁用 PIN 码</string>

    <!-- KBS Reminder Dialog -->
    <string name="KbsReminderDialog__enter_your_signal_pin">请输入 Signal PIN 码</string>
    <string name="KbsReminderDialog__to_help_you_memorize_your_pin">为了便于记住 PIN 码，我们将定期提示输入该密码。提示次数将逐渐减少。</string>
    <string name="KbsReminderDialog__skip">跳过</string>
    <string name="KbsReminderDialog__submit">提交</string>
    <string name="KbsReminderDialog__forgot_pin">忘记 PIN 码？</string>
    <string name="KbsReminderDialog__incorrect_pin_try_again">PIN 错误，请重试。</string>

    <!-- AccountLockedFragment -->
    <string name="AccountLockedFragment__account_locked">帐户已锁定</string>
    <string name="AccountLockedFragment__your_account_has_been_locked_to_protect_your_privacy">你的账户已经锁定以保护你的安全及隐私。你的账户在 %1$d 天的不活跃之后，你可以在不需要密码的情况下用重新用手机号码注册。不过所有的数据都会被删除。</string>
    <string name="AccountLockedFragment__next">下一步</string>
    <string name="AccountLockedFragment__learn_more">了解更多</string>
  <!-- Removed by excludeNonTranslatables <string name="AccountLockedFragment__learn_more_url" translatable="false">https://support.signal.org/hc/articles/360007059792</string> -->

    <!-- KbsLockFragment -->
    <string name="RegistrationLockFragment__enter_your_pin">请输入 PIN 码</string>
    <string name="RegistrationLockFragment__enter_the_pin_you_created">输入帐户的 PIN 码。该密码不是短信验证码。</string>
    <!-- Info text shown above a pin entry text box describing what pin they should be entering. -->
    <string name="RegistrationLockFragment__enter_the_pin_you_created_for_your_account">请输入您为您的账户创建的 PIN 码。</string>
    <!-- Button label to prompt the user to switch between an alphanumeric and numeric-only keyboards -->
    <string name="RegistrationLockFragment__switch_keyboard">切换键盘</string>
    <string name="RegistrationLockFragment__incorrect_pin_try_again">PIN 错误，请重试。</string>
    <string name="RegistrationLockFragment__forgot_pin">忘记 PIN？</string>
    <string name="RegistrationLockFragment__incorrect_pin">PIN 错误</string>
    <string name="RegistrationLockFragment__forgot_your_pin">忘记 PIN？</string>
    <string name="RegistrationLockFragment__not_many_tries_left">可尝试的次数不多了！</string>
    <string name="RegistrationLockFragment__signal_registration_need_help_with_pin_for_android_v2_pin">Signal 注册 - 关于 Android 版本 PIN 需要帮助（v2 PIN）</string>

    <plurals name="RegistrationLockFragment__for_your_privacy_and_security_there_is_no_way_to_recover">
        <item quantity="other">为了保护你的隐私和安全，你无法找回你的 PIN 码。如果您记不住您的PIN码，你可以在 %1$d 天的帐户不活跃后用短信重新验证。在这种情况下，你的帐户会被抹除并且所有的信息都会被删除。</item>
    </plurals>

    <plurals name="RegistrationLockFragment__incorrect_pin_d_attempts_remaining">
        <item quantity="other">密码错误。还能尝试%1$d次。</item>
    </plurals>

    <plurals name="RegistrationLockFragment__if_you_run_out_of_attempts_your_account_will_be_locked_for_d_days">
        <item quantity="other">如果尝试次数用尽，你的帐户将会被锁定 %1$d 天。账户在 %1$d 天不活跃后，你可以在没有你的 PIN 码的情况下重新注册。你的帐户会被抹除并且所有数据都会被删除。</item>
    </plurals>

    <plurals name="RegistrationLockFragment__you_have_d_attempts_remaining">
        <item quantity="other">你还能尝试%1$d次。</item>
    </plurals>

    <plurals name="RegistrationLockFragment__d_attempts_remaining">
        <item quantity="other">还能尝试%1$d次。</item>
    </plurals>

    <!-- CalleeMustAcceptMessageRequestDialogFragment -->
    <string name="CalleeMustAcceptMessageRequestDialogFragment__s_will_get_a_message_request_from_you">%1$s 将收到您的消息请求，对发接受邀请后您即可向其发起通话。</string>

    <!-- KBS Megaphone -->
    <string name="KbsMegaphone__create_a_pin">创建 PIN 码</string>
    <string name="KbsMegaphone__pins_keep_information_thats_stored_with_signal_encrytped">Signal 储存的信息使用你的 PIN 码来加密。</string>
    <string name="KbsMegaphone__create_pin">创建 PIN 码</string>

    <!-- CallNotificationBuilder -->
    <!-- Displayed in a notification when a Signal voice call is ringing -->
    <string name="CallNotificationBuilder__incoming_signal_voice_call">Molly 语音来电</string>
    <!-- Displayed in a notification when a Signal video call is ringing -->
    <string name="CallNotificationBuilder__incoming_signal_video_call">Molly 视频来电</string>
    <!-- Displayed in a notification when a Signal group call is ringing -->
    <string name="CallNotificationBuilder__incoming_signal_group_call">Molly 群组通话来电</string>
    <!-- Displayed in a notification when a Signal voice call is in progress -->
    <string name="CallNotificationBuilder__ongoing_signal_voice_call">正在进行 Molly 语音通话</string>
    <!-- Displayed in a notification when a Signal video call is in progress -->
    <string name="CallNotificationBuilder__ongoing_signal_video_call">正在进行 Molly 视频通话</string>
    <!-- Displayed in a notification when a Signal group call is in progress -->
    <string name="CallNotificationBuilder__ongoing_signal_group_call">正在进行 Molly 群组通话</string>

    <!-- transport_selection_list_item -->
    <string name="ConversationListFragment_loading">正在加载…</string>
    <string name="CallNotificationBuilder_connecting">正在连接…</string>
    <string name="Permissions_permission_required">所需权限</string>
    <string name="Permissions_continue">继续</string>
    <string name="Permissions_not_now">稍后再说</string>
    <string name="SQLCipherMigrationHelper_migrating_signal_database">迁移 Signal 数据库</string>
    <string name="enter_backup_passphrase_dialog__backup_passphrase">备份密码</string>
    <string name="backup_enable_dialog__backups_will_be_saved_to_external_storage_and_encrypted_with_the_passphrase_below_you_must_have_this_passphrase_in_order_to_restore_a_backup">备份将保存至外部存储，并使用以下密码加密。备份还原时需使用该密码。</string>
    <string name="backup_enable_dialog__you_must_have_this_passphrase">为了还原备份，必须提供密码。</string>
    <string name="backup_enable_dialog__folder">文件夹</string>
    <string name="backup_enable_dialog__i_have_written_down_this_passphrase">我已记下该密码。没有密码，将无法还原备份。</string>
    <string name="registration_activity__restore_backup">还原备份</string>
    <string name="registration_activity__transfer_or_restore_account">转移或还原帐户</string>
    <string name="registration_activity__transfer_account">转移帐户</string>
    <string name="registration_activity__skip">跳过</string>
    <string name="preferences_chats__chat_backups">聊天备份</string>
    <string name="preferences_chats__transfer_account">转移帐户</string>
    <string name="preferences_chats__transfer_account_to_a_new_android_device">转移帐户至新的 Android 设备</string>
    <string name="RegistrationActivity_enter_backup_passphrase">输入备份密码</string>
    <string name="RegistrationActivity_restore">还原</string>
    <string name="RegistrationActivity_backup_failure_downgrade">无法从较新版本的 Signal 导入备份</string>
    <!-- Error message indicating that we could not restore the user\'s backup. Displayed in a toast at the bottom of the screen. -->
    <string name="RegistrationActivity_backup_failure_foreign_key">备份包含格式错误的数据</string>
    <string name="RegistrationActivity_incorrect_backup_passphrase">备份密码错误</string>
    <string name="RegistrationActivity_checking">正在检查…</string>
    <string name="RegistrationActivity_d_messages_so_far">已处理 %1$d 条消息…</string>
    <string name="RegistrationActivity_restore_from_backup">是否从备份进行还原？</string>
    <string name="RegistrationActivity_restore_your_messages_and_media_from_a_local_backup">从本地备份还原消息和媒体。如果现在不进行还原，以后将无法还原。</string>
    <string name="RegistrationActivity_backup_size_s">备份大小：%1$s</string>
    <string name="RegistrationActivity_backup_timestamp_s">备份时间戳：%1$s</string>
    <string name="BackupDialog_enable_local_backups">启用本地备份？</string>
    <string name="BackupDialog_enable_backups">启用备份</string>
    <string name="BackupDialog_please_acknowledge_your_understanding_by_marking_the_confirmation_check_box">请选择确认复选框，表示您已理解。</string>
    <string name="BackupDialog_delete_backups">删除备份？</string>
    <string name="BackupDialog_disable_and_delete_all_local_backups">禁用并删除全部本地备份？</string>
    <string name="BackupDialog_delete_backups_statement">删除备份</string>
    <string name="BackupDialog_to_enable_backups_choose_a_folder">如需启用备份，请选择用于保存备份的文件夹。</string>
    <string name="BackupDialog_choose_folder">选择文件夹</string>
    <string name="BackupDialog_copied_to_clipboard">已复制到剪切板</string>
    <string name="BackupDialog_no_file_picker_available">无文件选取器可用。</string>
    <string name="BackupDialog_enter_backup_passphrase_to_verify">输入备份密码进行验证</string>
    <string name="BackupDialog_verify">验证</string>
    <string name="BackupDialog_you_successfully_entered_your_backup_passphrase">已成功输入备份密码</string>
    <string name="BackupDialog_passphrase_was_not_correct">密码错误</string>
    <string name="LocalBackupJob_creating_signal_backup">创建 Molly 备份…</string>
    <!-- Title for progress notification shown in a system notification while verifying a recent backup. -->
    <string name="LocalBackupJob_verifying_signal_backup">正在验证 Molly 的备份……</string>
    <string name="LocalBackupJobApi29_backup_failed">备份失败</string>
    <string name="LocalBackupJobApi29_your_backup_directory_has_been_deleted_or_moved">备份目录已删除或移动。</string>
    <string name="LocalBackupJobApi29_your_backup_file_is_too_large">您的备份文件太大，无法保存到此位置。</string>
    <string name="LocalBackupJobApi29_there_is_not_enough_space">没有足够的空间来存放您的备份。</string>
    <!-- Error message shown if a newly created backup could not be verified as accurate -->
    <string name="LocalBackupJobApi29_your_backup_could_not_be_verified">无法创建和验证您最近的备份。请创建一个新的备份。</string>
    <!-- Error message shown if a very large attachment is encountered during the backup creation and causes the backup to fail -->
    <string name="LocalBackupJobApi29_your_backup_contains_a_very_large_file">您的备份中包含一个无法备份的超大文件。请将其删除并创建一个新的备份。</string>
    <string name="LocalBackupJobApi29_tap_to_manage_backups">点击以管理备份。</string>
    <string name="RegistrationActivity_wrong_number">错误的号码？</string>
    <!--    Countdown to when the user can request a new code via phone call during registration.-->
    <string name="RegistrationActivity_call_me_instead_available_in">给我打电话：（%1$02d:%2$02d）</string>
    <!--    Countdown to when the user can request a new SMS code during registration.-->
    <string name="RegistrationActivity_resend_sms_available_in">重发验证码（%1$02d:%2$02d）</string>
    <string name="RegistrationActivity_contact_signal_support">联系 Molly 支持</string>
    <string name="RegistrationActivity_code_support_subject">Molly 注册 - 安卓验证码</string>
    <string name="RegistrationActivity_incorrect_code">验证码不正确</string>
    <string name="BackupUtil_never">永不</string>
    <string name="BackupUtil_unknown">未知</string>
    <!-- Phone number heading displayed as a screen title -->
    <string name="preferences_app_protection__phone_number">手机号码</string>
    <!-- Subtext below option to launch into phone number privacy settings screen -->
    <string name="preferences_app_protection__choose_who_can_see">选择谁可以在 Molly 上看到您的手机号码，以及谁可以通过您的手机号码与您联系。</string>
    <!-- Section title above two radio buttons for enabling and disabling phone number display -->
    <string name="PhoneNumberPrivacySettingsFragment_who_can_see_my_number_heading">谁可以看到我的电话号码</string>
    <!-- Subtext below radio buttons when who can see my number is set to everybody -->
    <string name="PhoneNumberPrivacySettingsFragment_sharing_on_description">您的手机号码将对您发送消息的用户和群组可见。</string>
    <!-- Subtext below radio buttons when who can see my number is set to nobody and who can find me by number is set to everybody -->
    <string name="PhoneNumberPrivacySettingsFragment_sharing_off_discovery_on_description">您的手机号码将对任何人不可见，除非对方已将其保存在自己的手机通讯录中。</string>
    <!-- Subtext below radio buttons when who can see my number is set to nobody and who can find me by number is set to nobody -->
    <string name="PhoneNumberPrivacySettingsFragment_sharing_off_discovery_off_description">您的手机号码将对任何人不可见。</string>
    <!-- Section title above two radio buttons for enabling and disabling whether users can find me by my phone number  -->
    <string name="PhoneNumberPrivacySettingsFragment_who_can_find_me_by_number_heading">谁可以通过电话号码找到我</string>
    <!-- Subtext below radio buttons when who can find me by number is set to everyone -->
    <string name="PhoneNumberPrivacySettingsFragment_discovery_on_description">知道您的手机号码的任何人均可以在 Signal 上看到您的上线状态，并可以开始跟您聊天。</string>
    <!-- Subtext below radio buttons when who can find me by number is set to nobody -->
    <string name="PhoneNumberPrivacySettingsFragment_discovery_off_description">没人能在 Signal 上看到您的上线状态，除非您给对方发送消息，或与对方有一个现有的聊天窗口。</string>
    <!-- Snackbar text when pressing invalid radio item -->
    <string name="PhoneNumberPrivacySettingsFragment__to_change_this_setting">"如要更改此设置，请设置“谁可以看到我的电话号码”。"</string>
    <!-- Dialog title shown when selecting "Nobody" in phone number privacy settings for who can find me by number -->
    <string name="PhoneNumberPrivacySettingsFragment__nobody_can_find_me_warning_title">确定要恢复吗？</string>
    <!-- Dialog warning message shown when selecting "Nobody" in phone number privacy settings for who can find me by number -->
    <string name="PhoneNumberPrivacySettingsFragment__nobody_can_find_me_warning_message">如果将“谁可以通过电话号码找到我”设置为“没有人”，这将会使其他用户更难在 Signal 上找到您。</string>
    <!-- Dialog button text for canceling change action -->
    <string name="PhoneNumberPrivacySettingsFragment__cancel">取消</string>
    <string name="PhoneNumberPrivacy_everyone">所有人</string>
    <string name="PhoneNumberPrivacy_nobody">没有人</string>
    <string name="preferences_app_protection__screen_lock">屏幕锁定</string>
    <string name="preferences_app_protection__lock_signal_access_with_android_screen_lock_or_fingerprint">使用 Android 锁屏或者指纹锁定 Signal</string>
    <string name="preferences_app_protection__screen_lock_inactivity_timeout">不活跃锁屏逾时</string>
    <string name="preferences_app_protection__signal_pin">Signal PIN 码</string>
    <string name="preferences_app_protection__create_a_pin">创建 PIN 码</string>
    <string name="preferences_app_protection__change_your_pin">更改 PIN 码</string>
    <string name="preferences_app_protection__pin_reminders">PIN 码提醒</string>
    <string name="preferences_app_protection__turn_off">关闭</string>
    <string name="preferences_app_protection__confirm_pin">确认 PIN</string>
    <string name="preferences_app_protection__confirm_your_signal_pin">请确认您的 Signal PIN 码</string>
    <string name="preferences_app_protection__make_sure_you_memorize_or_securely_store_your_pin">请确保你能牢记或安全保存好你的 PIN 码，因为它不能被找回。如果你忘记了 PIN 码，你可能会在重新注册 Signal 账号时丢失一些数据。</string>
    <string name="preferences_app_protection__incorrect_pin_try_again">PIN 错误，请重试。</string>
    <string name="preferences_app_protection__failed_to_enable_registration_lock">无法启用注册锁。</string>
    <string name="preferences_app_protection__failed_to_disable_registration_lock">无法禁用注册锁。</string>
    <string name="AppProtectionPreferenceFragment_none">无</string>
    <string name="preferences_app_protection__registration_lock">注册锁定</string>
    <string name="RegistrationActivity_you_must_enter_your_registration_lock_PIN">必须输入注册锁定 PIN</string>
    <string name="RegistrationActivity_your_pin_has_at_least_d_digits_or_characters">您的密码必须是由至少%1$d位数字或字母组成</string>
    <string name="RegistrationActivity_too_many_attempts">尝试次数过多</string>
    <string name="RegistrationActivity_you_have_made_too_many_incorrect_registration_lock_pin_attempts_please_try_again_in_a_day">注册锁定 PIN 输入错误过多，请一天后重试。</string>
    <string name="RegistrationActivity_you_have_made_too_many_attempts_please_try_again_later">您的尝试次数过多，请稍候再试。</string>
    <string name="RegistrationActivity_error_connecting_to_service">连接服务出错</string>
    <string name="preferences_chats__backups">备份</string>
    <string name="prompt_passphrase_activity__signal_is_locked">Molly 已锁定</string>
    <string name="prompt_passphrase_activity__tap_to_unlock">点击解锁</string>
    <string name="Recipient_unknown">未知</string>
    <!-- Name to use for a user across the UI when they are unregistered and have no other name available -->
    <string name="Recipient_deleted_account">删除账户</string>

    <!-- Option in settings that will take use to re-register if they are no longer registered -->
    <string name="preferences_account_reregister">重新注册账户</string>
    <!-- Option in settings that will take user to our website or playstore to update their expired build -->
    <string name="preferences_account_update_signal">升级 Signal</string>
    <!-- Option in settings shown when user is no longer registered or expired client that will WIPE ALL THEIR DATA -->
    <string name="preferences_account_delete_all_data">删除所有数据</string>
    <!-- Title for confirmation dialog confirming user wants to delete all their data -->
    <string name="preferences_account_delete_all_data_confirmation_title">是否删除所有数据？</string>
    <!-- Message in confirmation dialog to delete all data explaining how it works, and that the app will be closed after deletion -->
    <string name="preferences_account_delete_all_data_confirmation_message">这将重置应用并删除所有消息。应用将会在这个过程完成后关闭。</string>
    <!-- Confirmation action to proceed with application data deletion -->
    <string name="preferences_account_delete_all_data_confirmation_proceed">继续</string>
    <!-- Confirmation action to cancel application data deletion -->
    <string name="preferences_account_delete_all_data_confirmation_cancel">取消</string>
    <!-- Error message shown when we fail to delete the data for some unknown reason -->
    <string name="preferences_account_delete_all_data_failed">无法删除数据</string>

    <!-- TransferOrRestoreFragment -->
    <string name="TransferOrRestoreFragment__transfer_or_restore_account">转移或还原帐户</string>
    <string name="TransferOrRestoreFragment__if_you_have_previously_registered_a_signal_account">如果之前已注册 Signal 帐户，可转移或还原您的帐户和消息</string>
    <string name="TransferOrRestoreFragment__transfer_from_android_device">从 Android 设备转移</string>
    <string name="TransferOrRestoreFragment__transfer_your_account_and_messages_from_your_old_android_device">从旧的 Android 设备转移您的帐户和消息。您需要可访问旧设备。</string>
    <string name="TransferOrRestoreFragment__you_need_access_to_your_old_device">您需要可访问旧设备。</string>
    <string name="TransferOrRestoreFragment__restore_from_backup">从备份还原</string>
    <string name="TransferOrRestoreFragment__restore_your_messages_from_a_local_backup">从本地备份还原消息。如果现在不进行还原，以后将无法还原。</string>
    <!-- Button label for more options -->
    <string name="TransferOrRestoreFragment__more_options">更多选项</string>

    <!-- NewDeviceTransferInstructionsFragment -->
    <string name="NewDeviceTransferInstructions__open_signal_on_your_old_android_phone">在旧的 Android 手机上打开 Signal</string>
    <string name="NewDeviceTransferInstructions__continue">继续</string>
    <string name="NewDeviceTransferInstructions__first_bullet">1.</string>
    <string name="NewDeviceTransferInstructions__tap_on_your_profile_photo_in_the_top_left_to_open_settings">点击左上侧个人资料图片，打开设置。</string>
    <string name="NewDeviceTransferInstructions__second_bullet">2.</string>
    <string name="NewDeviceTransferInstructions__tap_on_account">"点击“帐户”。"</string>
    <string name="NewDeviceTransferInstructions__third_bullet">3.</string>
    <string name="NewDeviceTransferInstructions__tap_transfer_account_and_then_continue_on_both_devices">"在两个设备，点击“转移帐户”，然后选择“继续”"</string>

    <!-- NewDeviceTransferSetupFragment -->
    <string name="NewDeviceTransferSetup__preparing_to_connect_to_old_android_device">正在准备连接至旧的 Android 设备…</string>
    <string name="NewDeviceTransferSetup__take_a_moment_should_be_ready_soon">请稍等，将很快准备就绪</string>
    <string name="NewDeviceTransferSetup__waiting_for_old_device_to_connect">正在等待旧的 Android 设备连接…</string>
    <string name="NewDeviceTransferSetup__signal_needs_the_location_permission_to_discover_and_connect_with_your_old_device">Molly 需位置权限，以发现并连接旧的 Android 设备。</string>
    <string name="NewDeviceTransferSetup__signal_needs_location_services_enabled_to_discover_and_connect_with_your_old_device">Molly 需已启用的位置服务，以发现并连接旧的 Android 设备。</string>
    <string name="NewDeviceTransferSetup__signal_needs_wifi_on_to_discover_and_connect_with_your_old_device">Molly 需开启的 Wi-Fi，以发现并连接旧的 Android 设备。Wi-Fi 需开启但不必连接 Wi-Fi 网络。</string>
    <string name="NewDeviceTransferSetup__sorry_it_appears_your_device_does_not_support_wifi_direct">抱歉，该设备好像不支持 Wi-Fi Direct。Molly 通过 Wi-Fi Direct 来发现并连接旧的 Android 设备。仍可通过从旧的 Android 设备还原帐户来还原备份。</string>
    <string name="NewDeviceTransferSetup__restore_a_backup">还原备份</string>
    <string name="NewDeviceTransferSetup__an_unexpected_error_occurred_while_attempting_to_connect_to_your_old_device">尝试连接旧的 Android 设备时，发生意外错误。</string>

    <!-- OldDeviceTransferSetupFragment -->
    <string name="OldDeviceTransferSetup__searching_for_new_android_device">正在搜索新的 Android 设备…</string>
    <string name="OldDeviceTransferSetup__signal_needs_the_location_permission_to_discover_and_connect_with_your_new_device">Molly 需位置权限，以发现并连接新的 Android 设备。</string>
    <string name="OldDeviceTransferSetup__signal_needs_location_services_enabled_to_discover_and_connect_with_your_new_device">Molly 需已启用的位置服务，以发现并连接新的 Android 设备。</string>
    <string name="OldDeviceTransferSetup__signal_needs_wifi_on_to_discover_and_connect_with_your_new_device">Molly 需开启的 Wi-Fi，以发现并连接新的 Android 设备。Wi-Fi 需开启但不必连接 Wi-Fi 网络。</string>
    <string name="OldDeviceTransferSetup__sorry_it_appears_your_device_does_not_support_wifi_direct">抱歉，该设备好像不支持 Wi-Fi Direct。Molly 通过 Wi-Fi Direct 来发现并连接新的 Android 设备。仍可通过从新的 Android 设备还原帐户来还原备份。</string>
    <string name="OldDeviceTransferSetup__create_a_backup">创建备份</string>
    <string name="OldDeviceTransferSetup__an_unexpected_error_occurred_while_attempting_to_connect_to_your_old_device">尝试连接新的 Android 设备时，发生意外错误。</string>

    <!-- DeviceTransferSetupFragment -->
    <string name="DeviceTransferSetup__unable_to_open_wifi_settings">无法打开 Wi-Fi 设置，请手动开启 Wi-Fi。</string>
    <string name="DeviceTransferSetup__grant_location_permission">授予位置权限</string>
    <string name="DeviceTransferSetup__turn_on_location_services">开启位置服务</string>
    <string name="DeviceTransferSetup__turn_on_wifi">开启 Wi-Fi</string>
    <string name="DeviceTransferSetup__error_connecting">连接时出错</string>
    <string name="DeviceTransferSetup__retry">重试</string>
    <string name="DeviceTransferSetup__submit_debug_logs">提交调试日志</string>
    <string name="DeviceTransferSetup__verify_code">验证代码</string>
    <string name="DeviceTransferSetup__verify_that_the_code_below_matches_on_both_of_your_devices">请验证下方代码在两个设备上匹配，然后点击继续。</string>
    <string name="DeviceTransferSetup__the_numbers_do_not_match">代码不匹配</string>
    <string name="DeviceTransferSetup__continue">继续</string>
    <string name="DeviceTransferSetup__if_the_numbers_on_your_devices_do_not_match_its_possible_you_connected_to_the_wrong_device">如果设备上的代码不匹配，可能连接了错误的设备。请停止转移并重试，保持两个设备贴近。</string>
    <string name="DeviceTransferSetup__stop_transfer">停止转移</string>
    <string name="DeviceTransferSetup__unable_to_discover_old_device">找不到旧设备</string>
    <string name="DeviceTransferSetup__unable_to_discover_new_device">找不到新设备</string>
    <string name="DeviceTransferSetup__make_sure_the_following_permissions_are_enabled">请确保启用以下权限和服务：</string>
    <string name="DeviceTransferSetup__location_permission">位置权限</string>
    <string name="DeviceTransferSetup__location_services">位置服务</string>
    <string name="DeviceTransferSetup__wifi">Wi-Fi</string>
    <string name="DeviceTransferSetup__on_the_wifi_direct_screen_remove_all_remembered_groups_and_unlink_any_invited_or_connected_devices">在 WiFi Direct 屏幕，移除全部记住的群组，并取消关联任何邀请或关联的设备。</string>
    <string name="DeviceTransferSetup__wifi_direct_screen">WiFi Direct 屏幕</string>
    <string name="DeviceTransferSetup__try_turning_wifi_off_and_on_on_both_devices">在两个设备上，尝试开启并关闭 Wi-Fi。</string>
    <string name="DeviceTransferSetup__make_sure_both_devices_are_in_transfer_mode">请确保两个设备处于转移模式。</string>
    <string name="DeviceTransferSetup__go_to_support_page">访问支持页面</string>
    <string name="DeviceTransferSetup__try_again">重试</string>
    <string name="DeviceTransferSetup__waiting_for_other_device">正在等待另一个设备</string>
    <string name="DeviceTransferSetup__tap_continue_on_your_other_device_to_start_the_transfer">在另一设备上点击“继续”，开始转移。</string>
    <string name="DeviceTransferSetup__tap_continue_on_your_other_device">在另一设备上点击“继续”…</string>

    <!-- NewDeviceTransferFragment -->
    <string name="NewDeviceTransfer__cannot_transfer_from_a_newer_version_of_signal">无法从较新版 Signal 转移</string>
    <!-- Error message indicating that we could not finish the user\'s device transfer. Displayed in a toast at the bottom of the screen. -->
    <string name="NewDeviceTransfer__failure_foreign_key">传输的数据存在格式错误</string>

    <!-- DeviceTransferFragment -->
    <string name="DeviceTransfer__transferring_data">正在转移数据</string>
    <string name="DeviceTransfer__keep_both_devices_near_each_other">请确保两个设备互相贴近。不要关闭设备，并保持 Molly 运行。转移是端对端加密的。</string>
    <string name="DeviceTransfer__d_messages_so_far">目前 %1$d 消息…</string>
    <!-- Filled in with total percentage of messages transferred -->
    <string name="DeviceTransfer__s_of_messages_so_far">目前已传输 %1$s%%…</string>
    <string name="DeviceTransfer__cancel">取消</string>
    <string name="DeviceTransfer__try_again">重试</string>
    <string name="DeviceTransfer__stop_transfer">停止转移</string>
    <string name="DeviceTransfer__all_transfer_progress_will_be_lost">将丢失全部转移数据。</string>
    <string name="DeviceTransfer__transfer_failed">转移失败</string>
    <string name="DeviceTransfer__unable_to_transfer">无法转移</string>

    <!-- OldDeviceTransferInstructionsFragment -->
    <string name="OldDeviceTransferInstructions__transfer_account">转移帐户</string>
    <string name="OldDeviceTransferInstructions__first_bullet">1.</string>
    <string name="OldDeviceTransferInstructions__download_signal_on_your_new_android_device">在新的 Android 设备上下载 Molly</string>
    <string name="OldDeviceTransferInstructions__second_bullet">2.</string>
    <string name="OldDeviceTransferInstructions__tap_on_transfer_or_restore_account">"点击“转移或还原帐户”"</string>
    <string name="OldDeviceTransferInstructions__third_bullet">3.</string>
    <string name="OldDeviceTransferInstructions__select_transfer_from_android_device_when_prompted_and_then_continue">"出现提示时选择“从 Android 设备转移”，然后选择“继续”。保持两个设备互相贴近。"</string>
    <string name="OldDeviceTransferInstructions__continue">继续</string>

    <!-- OldDeviceTransferComplete -->
    <string name="OldDeviceTransferComplete__go_to_your_new_device">转至新设备</string>
    <string name="OldDeviceTransferComplete__your_signal_data_has_Been_transferred_to_your_new_device">您的 Signal 数据已转移至新设备。为了完成转移流程，必须在新设备上继续注册。</string>
    <string name="OldDeviceTransferComplete__close">关闭</string>

    <!-- NewDeviceTransferComplete -->
    <string name="NewDeviceTransferComplete__transfer_successful">成功转移</string>
    <string name="NewDeviceTransferComplete__transfer_complete">转移完成</string>
    <string name="NewDeviceTransferComplete__to_complete_the_transfer_process_you_must_continue_registration">为了完成转移流程，必须继续注册。</string>
    <string name="NewDeviceTransferComplete__continue_registration">继续注册</string>

    <!-- DeviceToDeviceTransferService -->
    <string name="DeviceToDeviceTransferService_content_title">帐户转移</string>
    <string name="DeviceToDeviceTransferService_status_ready">正在准备连接其他 Android 设备…</string>
    <string name="DeviceToDeviceTransferService_status_starting_up">正在准备连接其他 Android 设备…</string>
    <string name="DeviceToDeviceTransferService_status_discovery">正在搜索其他 Android 设备…</string>
    <string name="DeviceToDeviceTransferService_status_network_connected">正在连接其他 Android 设备…</string>
    <string name="DeviceToDeviceTransferService_status_verification_required">需要验证</string>
    <string name="DeviceToDeviceTransferService_status_service_connected">正在转移帐户…</string>

    <!-- OldDeviceTransferLockedDialog -->
    <string name="OldDeviceTransferLockedDialog__complete_registration_on_your_new_device">在新设备上完成注册</string>
    <string name="OldDeviceTransferLockedDialog__your_signal_account_has_been_transferred_to_your_new_device">您的 Signal 帐户已转移到新设备，但必须在该设备上完成注册以继续。该设备上的 Signal 将停用。</string>
    <string name="OldDeviceTransferLockedDialog__done">完成</string>
    <string name="OldDeviceTransferLockedDialog__cancel_and_activate_this_device">取消并激活该设备</string>

    <!-- AdvancedPreferenceFragment -->

    <!-- RecipientBottomSheet -->
    <string name="RecipientBottomSheet_block">屏蔽</string>
    <string name="RecipientBottomSheet_unblock">取消屏蔽</string>
    <string name="RecipientBottomSheet_add_to_contacts">添加到联系人</string>
    <!-- Error message that displays when a user tries to tap to view system contact details but has no app that supports it -->
    <string name="RecipientBottomSheet_unable_to_open_contacts">找不到可以打开通讯录的应用。</string>
    <string name="RecipientBottomSheet_add_to_a_group">添加至群组</string>
    <string name="RecipientBottomSheet_add_to_another_group">添加至另一群组</string>
    <string name="RecipientBottomSheet_view_safety_number">查看安全码</string>
    <string name="RecipientBottomSheet_make_admin">设为管理员</string>
    <string name="RecipientBottomSheet_remove_as_admin">取消其管理员身份</string>
    <string name="RecipientBottomSheet_remove_from_group">从群组移除</string>

    <string name="RecipientBottomSheet_remove_s_as_group_admin">取消%1$s的管理员身份？</string>
    <string name="RecipientBottomSheet_s_will_be_able_to_edit_group">"“%1$s” 将能编辑此群组及其成员。"</string>

    <string name="RecipientBottomSheet_remove_s_from_the_group">将%1$s从群组移除？</string>
    <!-- Dialog message shown when removing someone from a group with group link being active to indicate they will not be able to rejoin -->
    <string name="RecipientBottomSheet_remove_s_from_the_group_they_will_not_be_able_to_rejoin">要将%1$s移除出群组吗？对方将无法通过群组链接重新加入群组。</string>
    <string name="RecipientBottomSheet_remove">移除</string>
    <string name="RecipientBottomSheet_copied_to_clipboard">已复制到剪切板</string>

    <string name="GroupRecipientListItem_admin">管理员</string>
    <string name="GroupRecipientListItem_approve_description">批准</string>
    <string name="GroupRecipientListItem_deny_description">拒绝</string>


    <!-- GroupsLearnMoreBottomSheetDialogFragment -->
    <string name="GroupsLearnMore_legacy_vs_new_groups">新旧版群组对比</string>
    <string name="GroupsLearnMore_what_are_legacy_groups">什么是旧版群组？</string>
    <string name="GroupsLearnMore_paragraph_1">旧版群组不兼容新版群组的功能，如管理员和更完善群组更新通知。</string>
    <string name="GroupsLearnMore_can_i_upgrade_a_legacy_group">我能升级旧版群组吗？</string>
    <string name="GroupsLearnMore_paragraph_2">旧版群组暂时无法升级为新版群组，但若群成员都已升级到最新版 Signal，您可以创建一个包含相同成员的新版群组。</string>
    <string name="GroupsLearnMore_paragraph_3">Signal 将在未来提供升级旧版群组的渠道。</string>

    <!-- GroupLinkBottomSheetDialogFragment -->
    <string name="GroupLinkBottomSheet_share_hint_requiring_approval">任何人都能凭此链接查看群组名称和头像，并提交入群申请。请仅分享给您信任的人。</string>
    <string name="GroupLinkBottomSheet_share_hint_not_requiring_approval">任何人都能凭此链接查看群组名称和头像，并加入群组。请仅分享给您信任的人。</string>
    <string name="GroupLinkBottomSheet_share_via_signal">通过 Molly 分享</string>
    <string name="GroupLinkBottomSheet_copy">复制</string>
    <string name="GroupLinkBottomSheet_qr_code">QR 代码</string>
    <string name="GroupLinkBottomSheet_share">分享</string>
    <string name="GroupLinkBottomSheet_copied_to_clipboard">已复制到剪切板</string>
    <string name="GroupLinkBottomSheet_the_link_is_not_currently_active">此链接尚未激活</string>

    <!-- VoiceNotePlaybackPreparer -->
    <string name="VoiceNotePlaybackPreparer__failed_to_play_voice_message">无法播放语音消息</string>

    <!-- VoiceNoteMediaDescriptionCompatFactory -->
    <string name="VoiceNoteMediaItemFactory__voice_message">语音消息 · %1$s</string>
    <string name="VoiceNoteMediaItemFactory__s_to_s">%1$s 至 %2$s</string>

    <!-- StorageUtil -->
    <string name="StorageUtil__s_s">%1$s/%2$s</string>
    <string name="BlockedUsersActivity__s_has_been_blocked">已屏蔽“%1$s”。</string>
    <string name="BlockedUsersActivity__failed_to_block_s">无法屏蔽“%1$s”</string>
    <string name="BlockedUsersActivity__s_has_been_unblocked">已取消屏蔽“%1$s”。</string>

    <!-- ReviewCardDialogFragment -->
    <!-- Title of a screen where the user will be prompted to review group members with the same name -->
    <string name="ReviewCardDialogFragment__review_members">查看成员</string>
    <!-- Title of a screen where the user will be prompted to review a message request matching the name of someone they already know -->
    <string name="ReviewCardDialogFragment__review_request">审查请求</string>
    <string name="ReviewCardDialogFragment__d_group_members_have_the_same_name">%1$d 位群组成员的名字相同，请审查以下成员并采取相应措施。</string>
    <string name="ReviewCardDialogFragment__if_youre_not_sure">如果您不确定此请求的来源，请审查以下联系人并采取相应措施。</string>
    <string name="ReviewCardDialogFragment__no_other_groups_in_common">没有其它共同群组。</string>
    <string name="ReviewCardDialogFragment__no_groups_in_common">无共同群组。</string>
    <plurals name="ReviewCardDialogFragment__d_other_groups_in_common">
        <item quantity="other">%1$d 个共同群组</item>
    </plurals>
    <plurals name="ReviewCardDialogFragment__d_groups_in_common">
        <item quantity="other">%1$d 个共同群组</item>
    </plurals>
    <string name="ReviewCardDialogFragment__remove_s_from_group">将%1$s从群组移除？</string>
    <string name="ReviewCardDialogFragment__remove">移除</string>
    <string name="ReviewCardDialogFragment__failed_to_remove_group_member">移除群组成员失败。</string>

    <!-- ReviewCard -->
    <string name="ReviewCard__request">入群请求</string>
    <string name="ReviewCard__your_contact">您的联系人</string>
    <string name="ReviewCard__remove_from_group">从群组移除</string>
    <string name="ReviewCard__update_contact">更新联系人</string>
    <string name="ReviewCard__block">屏蔽</string>
    <string name="ReviewCard__delete">删除</string>
    <!-- Displayed when a recent name change has occurred. First placeholder is new short name, second is previous name, third is new name. -->
    <string name="ReviewCard__s_recently_changed">%1$s最近已将其昵称从%2$s更改为%3$s</string>
    <!-- Displayed when a review user is in your system contacts. Placeholder is short name. -->
    <string name="ReviewCard__s_is_in_your_system_contacts">%1$s在您的系统通讯录中</string>

    <!-- CallParticipantsListUpdatePopupWindow -->
    <string name="CallParticipantsListUpdatePopupWindow__s_joined">%1$s已加入</string>
    <string name="CallParticipantsListUpdatePopupWindow__s_and_s_joined">%1$s与%2$s已加入</string>
    <string name="CallParticipantsListUpdatePopupWindow__s_s_and_s_joined">%1$s、%2$s和 %3$s已加入</string>
    <string name="CallParticipantsListUpdatePopupWindow__s_s_and_d_others_joined">%1$s、%2$s 及其它 %3$d 位用户已加入</string>
    <string name="CallParticipantsListUpdatePopupWindow__s_left">%1$s 已离开</string>
    <string name="CallParticipantsListUpdatePopupWindow__s_and_s_left">%1$s和%2$s已离开</string>
    <string name="CallParticipantsListUpdatePopupWindow__s_s_and_s_left">%1$s、%2$s和%3$s已离开</string>
    <string name="CallParticipantsListUpdatePopupWindow__s_s_and_d_others_left">%1$s、%2$s 及其它 %3$d 位用户已离开</string>

    <string name="CallParticipant__you">您</string>
    <string name="CallParticipant__you_on_another_device">您（其它设备）</string>
    <string name="CallParticipant__s_on_another_device">%1$s（其它设备）</string>

    <!-- WifiToCellularPopupWindow -->
    <!-- Message shown during a call when the WiFi network is unusable, and cellular data starts to be used for the call instead. -->
    <string name="WifiToCellularPopupWindow__weak_wifi_switched_to_cellular">Wi-Fi 信号弱。已切换到蜂窝网络。</string>

    <!-- DeleteAccountFragment -->
    <string name="DeleteAccountFragment__deleting_your_account_will">删除账户将会：</string>
    <string name="DeleteAccountFragment__enter_your_phone_number">输入您的手机号码</string>
    <string name="DeleteAccountFragment__delete_account">删除账户</string>
    <string name="DeleteAccountFragment__delete_your_account_info_and_profile_photo">删除您的账户信息和个人资料照片</string>
    <string name="DeleteAccountFragment__delete_all_your_messages">删除您的全部消息</string>
    <string name="DeleteAccountFragment__delete_s_in_your_payments_account">在您的付款账户中删除 %1$s</string>
    <string name="DeleteAccountFragment__no_country_code">未指定国家代码</string>
    <string name="DeleteAccountFragment__no_number">未指定号码</string>
    <string name="DeleteAccountFragment__the_phone_number">您输入的手机号码和您的账户不符。</string>
    <string name="DeleteAccountFragment__are_you_sure">您确定要删除您的账号吗？</string>
    <string name="DeleteAccountFragment__this_will_delete_your_signal_account">此操作将会删除您的 Signal 账户并重置 Signal 应用。应用将会在这个过程完成后关闭。</string>
    <string name="DeleteAccountFragment__failed_to_delete_local_data">删除本地数据失败。您可以手动在系统的应用设置中进行清除。</string>
    <string name="DeleteAccountFragment__launch_app_settings">打开应用设置</string>
    <!-- Title of progress dialog shown when a user deletes their account and the process is leaving all groups -->
    <string name="DeleteAccountFragment__leaving_groups">正在离开群组…</string>
    <!-- Title of progress dialog shown when a user deletes their account and the process has left all groups -->
    <string name="DeleteAccountFragment__deleting_account">正在删除账户…</string>
    <!-- Message of progress dialog shown when a user deletes their account and the process is canceling their subscription -->
    <string name="DeleteAccountFragment__canceling_your_subscription">正在取消您的定期捐款……</string>
    <!-- Message of progress dialog shown when a user deletes their account and the process is leaving groups -->
    <string name="DeleteAccountFragment__depending_on_the_number_of_groups">这可能需要数分钟，根据您所在的群组人数而定</string>
    <!-- Message of progress dialog shown when a user deletes their account and the process has left all groups -->
    <string name="DeleteAccountFragment__deleting_all_user_data_and_resetting">正在删除用户数据和重置应用</string>
    <!-- Title of error dialog shown when a network error occurs during account deletion -->
    <string name="DeleteAccountFragment__account_not_deleted">帐户未删除</string>
    <!-- Message of error dialog shown when a network error occurs during account deletion -->
    <string name="DeleteAccountFragment__there_was_a_problem">完成删除步骤时出现问题。请检查您的网络连接并重试。</string>

    <!-- DeleteAccountCountryPickerFragment -->
    <string name="DeleteAccountCountryPickerFragment__search_countries">搜索国家</string>

    <!-- CreateGroupActivity -->
    <string name="CreateGroupActivity__skip">跳过</string>
    <plurals name="CreateGroupActivity__d_members">
        <item quantity="other">%1$d 个成员</item>
    </plurals>

    <!-- ShareActivity -->
    <string name="ShareActivity__share">分享</string>
    <string name="ShareActivity__send">发送</string>
    <string name="ShareActivity__comma_s">，%1$s</string>
    <!-- Toast when the incoming intent is invalid -->
    <string name="ShareActivity__could_not_get_share_data_from_intent">无法从意图获取共享数据。</string>

    <!-- MultiShareDialogs -->
    <string name="MultiShareDialogs__failed_to_send_to_some_users">无法发送给某些用户</string>
    <string name="MultiShareDialogs__you_can_only_share_with_up_to">最多只能分享 %1$d 个对话</string>

    <!-- ChatWallpaperActivity -->

    <!-- ChatWallpaperFragment -->
    <string name="ChatWallpaperFragment__chat_color">聊天颜色</string>
    <string name="ChatWallpaperFragment__reset_chat_colors">重置聊天颜色</string>
    <string name="ChatWallpaperFragment__reset_chat_color">重置聊天颜色</string>
    <string name="ChatWallpaperFragment__reset_chat_color_question">是否重置聊天颜色？</string>
    <string name="ChatWallpaperFragment__set_wallpaper">设置墙纸</string>
    <string name="ChatWallpaperFragment__dark_mode_dims_wallpaper">深色模式暗淡墙纸</string>
    <string name="ChatWallpaperFragment__contact_name">联系人名字</string>
    <string name="ChatWallpaperFragment__reset">重置</string>
    <string name="ChatWallpaperFragment__wallpaper_preview_description">墙纸预览</string>
    <string name="ChatWallpaperFragment__would_you_like_to_override_all_chat_colors">是否想要覆盖全部聊天颜色？</string>
    <string name="ChatWallpaperFragment__would_you_like_to_override_all_wallpapers">是否想要覆盖全部墙纸？</string>
    <string name="ChatWallpaperFragment__reset_default_colors">重置默认颜色</string>
    <string name="ChatWallpaperFragment__reset_all_colors">重置全部颜色</string>
    <string name="ChatWallpaperFragment__reset_default_wallpaper">重置默认墙纸</string>
    <string name="ChatWallpaperFragment__reset_all_wallpapers">重置全部墙纸</string>
    <string name="ChatWallpaperFragment__reset_wallpapers">重置墙纸</string>
    <string name="ChatWallpaperFragment__reset_wallpaper">重置墙纸</string>
    <string name="ChatWallpaperFragment__reset_wallpaper_question">是否重置墙纸？</string>

    <!-- ChatWallpaperSelectionFragment -->
    <string name="ChatWallpaperSelectionFragment__choose_from_photos">从图片中选择</string>
    <string name="ChatWallpaperSelectionFragment__presets">预设</string>

    <!-- ChatWallpaperPreviewActivity -->
    <string name="ChatWallpaperPreviewActivity__preview">预览</string>
    <string name="ChatWallpaperPreviewActivity__set_wallpaper">设置墙纸</string>
    <string name="ChatWallpaperPreviewActivity__swipe_to_preview_more_wallpapers">轻扫预览更多墙纸</string>
    <string name="ChatWallpaperPreviewActivity__set_wallpaper_for_all_chats">对全部聊天设置墙纸</string>
    <string name="ChatWallpaperPreviewActivity__set_wallpaper_for_s">对 %1$s 设置墙纸</string>
    <string name="ChatWallpaperPreviewActivity__viewing_your_gallery_requires_the_storage_permission">查看相册需存储权限。</string>

    <!-- WallpaperImageSelectionActivity -->

    <!-- WallpaperCropActivity -->
    <string name="WallpaperCropActivity__pinch_to_zoom_drag_to_adjust">捏合缩放，拖拉调整。</string>
    <string name="WallpaperCropActivity__set_wallpaper_for_all_chats">对全部聊天设置墙纸。</string>
    <string name="WallpaperCropActivity__set_wallpaper_for_s">对 %1$s 设置墙纸。</string>
    <string name="WallpaperCropActivity__error_setting_wallpaper">设置墙纸出错。</string>
    <string name="WallpaperCropActivity__blur_photo">模糊图片</string>

    <!-- InfoCard -->
    <string name="payment_info_card_about_mobilecoin">关于 MobileCoin</string>
    <string name="payment_info_card_mobilecoin_is_a_new_privacy_focused_digital_currency">MobileCoin 是一种注重隐私的新款数字货币。</string>
    <string name="payment_info_card_adding_funds">正在添加资金</string>
    <string name="payment_info_card_you_can_add_funds_for_use_in">通过将 MobileCoin 发送至钱包地址，即可在 Molly 中添加并使用资金。</string>
    <string name="payment_info_card_cashing_out">兑现</string>
    <string name="payment_info_card_you_can_cash_out_mobilecoin">在支持 MobileCoin 的交易平台上，可随时兑现 MobileCoin。只需在该交易平台上，将资金转移至您的帐户。</string>
    <string name="payment_info_card_hide_this_card">是否隐藏该卡片？</string>
    <string name="payment_info_card_hide">隐藏</string>
    <!-- Title of save recovery phrase card -->
    <string name="payment_info_card_save_recovery_phrase">保存恢复短语</string>
    <string name="payment_info_card_your_recovery_phrase_gives_you">恢复短语提供了另一种方式，可用于还原您的付款帐户。</string>
    <!-- Button in save recovery phrase card -->
    <string name="payment_info_card_save_your_phrase">保存您的短语</string>
    <string name="payment_info_card_update_your_pin">更新 PIN 码</string>
    <string name="payment_info_card_with_a_high_balance">余额较高时，可升级为字母数字 PIN 码，更好地保护您的帐号。</string>
    <string name="payment_info_card_update_pin">更新 PIN</string>

  <!-- Removed by excludeNonTranslatables <string name="payment_info_card__learn_more__about_mobilecoin" translatable="false">https://support.signal.org/hc/articles/360057625692#payments_which_ones</string> -->
  <!-- Removed by excludeNonTranslatables <string name="payment_info_card__learn_more__adding_to_your_wallet" translatable="false">https://support.signal.org/hc/articles/360057625692#payments_transfer_from_exchange</string> -->
  <!-- Removed by excludeNonTranslatables <string name="payment_info_card__learn_more__cashing_out" translatable="false">https://support.signal.org/hc/articles/360057625692#payments_transfer_to_exchange</string> -->

    <!-- DeactivateWalletFragment -->
    <string name="DeactivateWalletFragment__deactivate_wallet">停用钱包</string>
    <string name="DeactivateWalletFragment__your_balance">您的余额</string>
    <string name="DeactivateWalletFragment__its_recommended_that_you">我们建议您在停用付款之前将资金转移至其他钱包地址。如果您当前选择不转移，在重新激活付款时，您的资金将保留在 Molly 关联的钱包内。</string>
    <string name="DeactivateWalletFragment__transfer_remaining_balance">转移剩余余额</string>
    <string name="DeactivateWalletFragment__deactivate_without_transferring">停用而不转移</string>
    <string name="DeactivateWalletFragment__deactivate">停用</string>
    <string name="DeactivateWalletFragment__deactivate_without_transferring_question">是否停用而不转移？</string>
    <string name="DeactivateWalletFragment__your_balance_will_remain">当重新激活付款时，您的余额将保留在 Molly 关联的钱包内。</string>
    <string name="DeactivateWalletFragment__error_deactivating_wallet">停用钱包出错。</string>
  <!-- Removed by excludeNonTranslatables <string name="DeactivateWalletFragment__learn_more__we_recommend_transferring_your_funds" translatable="false">https://support.signal.org/hc/articles/360057625692#payments_deactivate</string> -->

    <!-- PaymentsRecoveryStartFragment -->
    <string name="PaymentsRecoveryStartFragment__recovery_phrase">恢复短语</string>
    <string name="PaymentsRecoveryStartFragment__view_recovery_phrase">查看恢复短语</string>
    <!-- Title in save recovery phrase screen -->
    <string name="PaymentsRecoveryStartFragment__save_recovery_phrase">保存恢复短语</string>
    <string name="PaymentsRecoveryStartFragment__enter_recovery_phrase">输入恢复短语</string>
    <plurals name="PaymentsRecoveryStartFragment__your_balance_will_automatically_restore">
        <item quantity="other">重新安装 Signal 并确认 Signal PIN 码后，您的余额将自动恢复。另外您也可以使用恢复短语来恢复您的余额。恢复短语是一个对您具有唯一性的 %1$d 词短语。请将其记下并妥善保存。</item>
    </plurals>
    <!-- Description in save recovery phrase screen which shows up when user has non zero balance -->
    <string name="PaymentsRecoveryStartFragment__got_balance">您还有一部分余额！是时候保存您的恢复短语了——这是一个 24 字/词的密钥，可以用来恢复您的余额。</string>
    <!-- Description in save recovery phrase screen which shows up when user navigates from info card -->
    <string name="PaymentsRecoveryStartFragment__time_to_save">是时候保存您的恢复短语了——这是一个 24 字/词的密钥，可以用来恢复您的余额。</string>
    <string name="PaymentsRecoveryStartFragment__your_recovery_phrase_is_a">恢复短语包含 %1$d 个单词，并且对您是唯一的，可用于还原您的余额。</string>
    <string name="PaymentsRecoveryStartFragment__start">开始</string>
    <string name="PaymentsRecoveryStartFragment__enter_manually">手动输入</string>
    <string name="PaymentsRecoveryStartFragment__paste_from_clipboard">从剪贴板粘贴</string>
    <!-- Alert dialog title which asks before going back if user wants to save recovery phrase -->
    <string name="PaymentsRecoveryStartFragment__continue_without_saving">是否在不保存的情况下继续？</string>
    <!-- Alert dialog description to let user know why recovery phrase needs to be saved -->
    <string name="PaymentsRecoveryStartFragment__your_recovery_phrase">您的恢复短语可以让您在最坏的情况下恢复您的余额。我们强烈建议您保存您的恢复短语。</string>
    <!-- Alert dialog option to skip recovery phrase -->
    <string name="PaymentsRecoveryStartFragment__skip_recovery_phrase">跳过恢复短语</string>
    <!-- Alert dialog option to cancel dialog-->
    <string name="PaymentsRecoveryStartFragment__cancel">取消</string>

    <!-- PaymentsRecoveryPasteFragment -->
    <string name="PaymentsRecoveryPasteFragment__paste_recovery_phrase">粘贴恢复短语</string>
    <string name="PaymentsRecoveryPasteFragment__recovery_phrase">恢复短语</string>
    <string name="PaymentsRecoveryPasteFragment__next">下一步</string>
    <string name="PaymentsRecoveryPasteFragment__invalid_recovery_phrase">无效的恢复短语</string>
    <string name="PaymentsRecoveryPasteFragment__make_sure">请确保输入了 %1$d 单词，然后重试。</string>

  <!-- Removed by excludeNonTranslatables <string name="PaymentsRecoveryStartFragment__learn_more__view" translatable="false">https://support.signal.org/hc/articles/360057625692#payments_wallet_view_passphrase</string> -->
  <!-- Removed by excludeNonTranslatables <string name="PaymentsRecoveryStartFragment__learn_more__restore" translatable="false">https://support.signal.org/hc/articles/360057625692#payments_wallet_restore_passphrase</string> -->

    <!-- PaymentsRecoveryPhraseFragment -->
    <string name="PaymentsRecoveryPhraseFragment__next">下一步</string>
    <string name="PaymentsRecoveryPhraseFragment__edit">编辑</string>
    <string name="PaymentsRecoveryPhraseFragment__your_recovery_phrase">您的恢复短语</string>
    <string name="PaymentsRecoveryPhraseFragment__write_down_the_following_d_words">依次记下以下 %1$d 个单词。请将该列表存储在安全的地方。</string>
    <string name="PaymentsRecoveryPhraseFragment__make_sure_youve_entered">请确保输入短语正确。</string>
    <string name="PaymentsRecoveryPhraseFragment__do_not_screenshot_or_send_by_email">请勿使用屏幕截图或通过电子邮件发送。</string>
    <string name="PaymentsRecoveryPhraseFragment__payments_account_restored">付款帐户已还原。</string>
    <string name="PaymentsRecoveryPhraseFragment__invalid_recovery_phrase">无效的恢复短语</string>
    <string name="PaymentsRecoveryPhraseFragment__make_sure_youve_entered_your_phrase_correctly_and_try_again">请确保输入短语正确，然后重试。</string>
    <string name="PaymentsRecoveryPhraseFragment__copy_to_clipboard">是否复制到剪贴板？</string>
    <string name="PaymentsRecoveryPhraseFragment__if_you_choose_to_store">如果选择以数字方式存储恢复短语，请确保将其安全地存储在可信任之处。</string>
    <string name="PaymentsRecoveryPhraseFragment__copy">复制</string>

    <!-- PaymentsRecoveryPhraseConfirmFragment -->
    <string name="PaymentRecoveryPhraseConfirmFragment__confirm_recovery_phrase">确认恢复短语</string>
    <string name="PaymentRecoveryPhraseConfirmFragment__enter_the_following_words">请输入恢复短语中以下单词。</string>
    <string name="PaymentRecoveryPhraseConfirmFragment__word_d">单词 %1$d</string>
    <string name="PaymentRecoveryPhraseConfirmFragment__see_phrase_again">再次查看短语</string>
    <string name="PaymentRecoveryPhraseConfirmFragment__done">完成</string>
    <string name="PaymentRecoveryPhraseConfirmFragment__recovery_phrase_confirmed">恢复短语已确认</string>

    <!-- PaymentsRecoveryEntryFragment -->
    <string name="PaymentsRecoveryEntryFragment__enter_recovery_phrase">输入恢复短语</string>
    <string name="PaymentsRecoveryEntryFragment__enter_word_d">输入单词 %1$d</string>
    <string name="PaymentsRecoveryEntryFragment__word_d">单词 %1$d</string>
    <string name="PaymentsRecoveryEntryFragment__next">下一步</string>
    <string name="PaymentsRecoveryEntryFragment__invalid_word">无效单词</string>

    <!-- UnreadPayments -->
    <string name="UnreadPayments__s_sent_you_s">%1$s 向您发送了 %2$s</string>
    <string name="UnreadPayments__d_new_payment_notifications">%1$d 个新的付款通知</string>

    <!-- CanNotSendPaymentDialog -->
    <string name="CanNotSendPaymentDialog__cant_send_payment">无法发送付款</string>
    <string name="CanNotSendPaymentDialog__to_send_a_payment_to_this_user">为了发送付款，该用户需接受您的消息请求。请向他们发送消息，来创建消息请求。</string>
    <string name="CanNotSendPaymentDialog__send_a_message">发送消息</string>

    <!-- GroupsInCommonMessageRequest -->
    <string name="GroupsInCommonMessageRequest__you_have_no_groups_in_common_with_this_person">与此人无共同群组。为了避免垃圾消息，请在接受之前仔细审查请求。</string>
    <string name="GroupsInCommonMessageRequest__none_of_your_contacts_or_people_you_chat_with_are_in_this_group">该群组没有您的联系人或曾聊过的人。为了避免垃圾消息，请在接受之前仔细审查请求。</string>
    <string name="GroupsInCommonMessageRequest__about_message_requests">关于消息请求</string>
    <string name="GroupsInCommonMessageRequest__okay">好的</string>
  <!-- Removed by excludeNonTranslatables <string name="GroupsInCommonMessageRequest__support_article" translatable="false">https://support.signal.org/hc/articles/360007459591</string> -->
    <string name="ChatColorSelectionFragment__heres_a_preview_of_the_chat_color">此处为聊天颜色预览。</string>
    <string name="ChatColorSelectionFragment__the_color_is_visible_to_only_you">该颜色仅对您可见。</string>

    <!-- GroupDescriptionDialog -->
    <string name="GroupDescriptionDialog__group_description">群组描述</string>

    <!-- QualitySelectorBottomSheetDialog -->
    <!-- Label for our standard quality media conversion. -->
    <string name="QualitySelectorBottomSheetDialog__standard">标准</string>
    <!-- Description for our standard quality media conversion. -->
    <string name="QualitySelectorBottomSheetDialog__faster_less_data">速度更快，数据更少</string>
    <!-- Label for our high quality media conversion. This has better quality than standard. -->
    <string name="QualitySelectorBottomSheetDialog__high">高</string>
    <!-- Label for our high quality media conversion. This has better quality than standard. -->
    <string name="QualitySelectorBottomSheetDialog__slower_more_data">速度更慢，数据更多</string>
    <!-- Title heading for our media conversion quality selector. -->
    <string name="QualitySelectorBottomSheetDialog__media_quality">媒体质量</string>

    <!-- AppSettingsFragment -->
    <string name="AppSettingsFragment__invite_your_friends">邀请好友</string>
    <string name="AppSettingsFragment__copied_subscriber_id_to_clipboard">定期捐款人 ID 已复制到剪贴板</string>

    <!-- AccountSettingsFragment -->
    <string name="AccountSettingsFragment__account">帐户</string>
    <string name="AccountSettingsFragment__youll_be_asked_less_frequently">提醒次数将逐渐减少</string>
    <string name="AccountSettingsFragment__require_your_signal_pin">再次用您的手机号码注册 Signal，要求输入 Signal 密码</string>
    <string name="AccountSettingsFragment__change_phone_number">更改手机号码</string>
    <!-- Account setting that allows user to request and export their signal account data -->
    <string name="AccountSettingsFragment__request_account_data">您的账户数据</string>

    <!-- ExportAccountDataFragment -->
    <!-- Part of requesting account data flow, this is the section title for requesting that account data -->
    <string name="ExportAccountDataFragment__your_account_data">您的账户数据</string>
    <!-- Explanation of account data the user can request. %1$s is replaced with Learn more with a link -->
    <string name="ExportAccountDataFragment__export_explanation">导出您的 Signal 账户数据报告。该报告不包含任何消息或媒体。%1$s</string>
    <!-- Learn more link to more information about requesting account data -->
    <string name="ExportAccountDataFragment__learn_more">了解详情</string>
    <!-- Button action to export the report data to another app (e.g. email) -->
    <string name="ExportAccountDataFragment__export_report">导出报告</string>

    <!-- Radio option to export the data as a text file .txt -->
    <string name="ExportAccountDataFragment__export_as_txt">导出为 TXT 文件</string>
    <!-- Label for the text file option -->
    <string name="ExportAccountDataFragment__export_as_txt_label">易读文本文件</string>
    <!-- Radio option to export the data as a json (java script object notation) file .json -->
    <string name="ExportAccountDataFragment__export_as_json">导出为 JSON 文件</string>
    <!-- Label for the json file option, the account data in a machine readable file format -->
    <string name="ExportAccountDataFragment__export_as_json_label">机器可读文件</string>

    <!-- Action to cancel (in a dialog) -->
    <string name="ExportAccountDataFragment__cancel_action">取消</string>

    <!-- Acknowledgement for download failure -->
    <string name="ExportAccountDataFragment__ok_action">好</string>
    <!-- Title of dialog shown when report fails to generate -->
    <string name="ExportAccountDataFragment__report_generation_failed">无法生成报告</string>
    <!-- Message of dialog shown when report fails to generate asking user to check network connection -->
    <string name="ExportAccountDataFragment__check_network">请检查您的网络连接并重试。</string>

    <!-- Title for export confirmation dialog -->
    <string name="ExportAccountDataFragment__export_report_confirmation">要导出数据？</string>
    <!-- Message for export confirmation dialog -->
    <string name="ExportAccountDataFragment__export_report_confirmation_message">请只将您的 Signal 账户数据分享给您信任的人或应用。</string>
    <!-- Action to export in for export confirmation dialog -->
    <string name="ExportAccountDataFragment__export_report_action">导出</string>

    <!-- Shown in a dialog with a spinner while the report is downloading -->
    <string name="ExportAccountDataFragment__download_progress">正在生成报告…</string>
    <!-- Explanation that the report is only generated on export and is not saved on the device -->
    <string name="ExportAccountDataFragment__report_not_stored_disclaimer">您的报告只在导出时生成，不会由 Signal 保存在您的设备上。</string>

    <!-- ChangeNumberFragment -->
    <string name="ChangeNumberFragment__use_this_to_change_your_current_phone_number_to_a_new_phone_number">您可以以此将当前的手机号码更改为新号码。变更将无法撤消。\n\n在继续操作之前，请确保您的新号码能接收短信或接听电话。</string>
    <string name="ChangeNumberFragment__continue">继续</string>
    <!-- Message shown on dialog after your number has been changed successfully. -->
    <string name="ChangeNumber__your_phone_number_has_changed_to_s">您的手机号码已被改为 %1$s</string>
    <!-- Confirmation button to dismiss number changed dialog -->
    <string name="ChangeNumber__okay">好的</string>

    <!-- ChangeNumberEnterPhoneNumberFragment -->
    <string name="ChangeNumberEnterPhoneNumberFragment__change_number">更换号码</string>
    <string name="ChangeNumberEnterPhoneNumberFragment__your_old_number">您的旧号码</string>
    <string name="ChangeNumberEnterPhoneNumberFragment__old_phone_number">旧手机号码</string>
    <string name="ChangeNumberEnterPhoneNumberFragment__your_new_number">您的新号码</string>
    <string name="ChangeNumberEnterPhoneNumberFragment__new_phone_number">新手机号码</string>
    <string name="ChangeNumberEnterPhoneNumberFragment__the_phone_number_you_entered_doesnt_match_your_accounts">您输入的手机号码和您的账户不符。</string>
    <string name="ChangeNumberEnterPhoneNumberFragment__you_must_specify_your_old_number_country_code">您必须明确列出旧号码的国家代码</string>
    <string name="ChangeNumberEnterPhoneNumberFragment__you_must_specify_your_old_phone_number">您必须明确列出您的旧手机号码</string>
    <string name="ChangeNumberEnterPhoneNumberFragment__you_must_specify_your_new_number_country_code">您必须明确列出新号码的国家代码</string>
    <string name="ChangeNumberEnterPhoneNumberFragment__you_must_specify_your_new_phone_number">您必须明确列出您的新手机号码</string>

    <!-- ChangeNumberVerifyFragment -->
    <string name="ChangeNumberVerifyFragment__change_number">更换号码</string>
    <string name="ChangeNumberVerifyFragment__verifying_s">正在查验 %1$s</string>
    <string name="ChangeNumberVerifyFragment__captcha_required">需要验证码</string>

    <!-- ChangeNumberConfirmFragment -->
    <string name="ChangeNumberConfirmFragment__change_number">更改号码</string>
    <string name="ChangeNumberConfirmFragment__you_are_about_to_change_your_phone_number_from_s_to_s">您即将把您的手机号码从 %1$s 改为 %2$s。\n\n在继续操作之前，请检查下方的手机号码正确无误。</string>
    <string name="ChangeNumberConfirmFragment__edit_number">编辑号码</string>

    <!-- ChangeNumberRegistrationLockFragment -->
    <string name="ChangeNumberRegistrationLockFragment__signal_change_number_need_help_with_pin_for_android_v2_pin">Signal 更改号码 - Android 版需要 PIN 码帮助（v2 PIN 码）</string>

    <!-- ChangeNumberPinDiffersFragment -->
    <string name="ChangeNumberPinDiffersFragment__pins_do_not_match">PIN 码不正确</string>
    <string name="ChangeNumberPinDiffersFragment__the_pin_associated_with_your_new_number_is_different_from_the_pin_associated_with_your_old_one">关联新号码的 PIN 码与关联旧号码的 PIN 码不符。您想保留旧 PIN 码还是换成新 PIN 码？</string>
    <string name="ChangeNumberPinDiffersFragment__keep_old_pin">保留旧 PIN 码</string>
    <string name="ChangeNumberPinDiffersFragment__update_pin">更新 PIN</string>
    <string name="ChangeNumberPinDiffersFragment__keep_old_pin_question">要保留旧 PIN 码吗?</string>

    <!-- ChangeNumberLockActivity -->
    <!-- Info message shown to user if something crashed the app during the change number attempt and we were unable to confirm the change so we force them into this screen to check before letting them use the app -->
    <string name="ChangeNumberLockActivity__it_looks_like_you_tried_to_change_your_number_but_we_were_unable_to_determine_if_it_was_successful_rechecking_now">您似乎尝试过更改您的电话号码，但我们无法确定电话号码是否已成功更改。\n\n正在重新检查…</string>
    <!-- Dialog title shown if we were able to confirm your change number status (meaning we now know what the server thinks our number is) after a crash during the regular flow -->
    <string name="ChangeNumberLockActivity__change_status_confirmed">更改状态已确认</string>
    <!-- Dialog message shown if we were able to confirm your change number status (meaning we now know what the server thinks our number is) after a crash during the regular flow -->
    <string name="ChangeNumberLockActivity__your_number_has_been_confirmed_as_s">您的电话号码已确认为 %1$s。如果这不是您的新号码，请重新开始号码更改步骤。</string>
    <!-- Dialog title shown if we were not able to confirm your phone number with the server and thus cannot let leave the change flow yet after a crash during the regular flow -->
    <string name="ChangeNumberLockActivity__change_status_unconfirmed">更改状态未确认</string>
    <!-- Dialog message shown when we can\'t verify the phone number on the server, only shown if there was a network error communicating with the server after a crash during the regular flow -->
    <string name="ChangeNumberLockActivity__we_could_not_determine_the_status_of_your_change_number_request">我们无法确认您的号码更改请求处于什么状态。\n\n（错误：%1$s）</string>
    <!-- Dialog button to retry confirming the number on the server -->
    <string name="ChangeNumberLockActivity__retry">重试</string>
    <!-- Dialog button shown to leave the app when in the unconfirmed change status after a crash in the regular flow -->
    <string name="ChangeNumberLockActivity__leave">离开群组</string>
    <string name="ChangeNumberLockActivity__submit_debug_log">提交调试日志</string>

    <!-- ChatsSettingsFragment -->
    <string name="ChatsSettingsFragment__keyboard">键盘</string>
    <string name="ChatsSettingsFragment__enter_key_sends">按回车发送</string>

    <!-- NotificationsSettingsFragment -->
    <string name="NotificationsSettingsFragment__messages">消息</string>
    <string name="NotificationsSettingsFragment__calls">通话</string>
    <string name="NotificationsSettingsFragment__notify_when">发送通知，当…</string>
    <string name="NotificationsSettingsFragment__contact_joins_signal">联系人加入 Signal</string>
    <!-- Notification preference header -->
    <string name="NotificationsSettingsFragment__notification_profiles">通知配置</string>
    <!-- Notification preference option header -->
    <string name="NotificationsSettingsFragment__profiles">配置</string>
    <!-- Notification preference summary text -->
    <string name="NotificationsSettingsFragment__create_a_profile_to_receive_notifications_only_from_people_and_groups_you_choose">创建通知配置，仅接收您选择的用户和群组的通知。</string>

    <!-- NotificationProfilesFragment -->
    <!-- Title for notification profiles screen that shows all existing profiles; Title with hyphenation. Translation can use soft hyphen - Unicode U+00AD -->
    <string name="NotificationProfilesFragment__notification_profiles">通知配置</string>
    <!-- Button text to create a notification profile -->
    <string name="NotificationProfilesFragment__create_profile">创建配置</string>

    <!-- PrivacySettingsFragment -->
    <string name="PrivacySettingsFragment__blocked">已屏蔽</string>
    <string name="PrivacySettingsFragment__d_contacts">%1$d 个联系人</string>
    <string name="PrivacySettingsFragment__messaging">消息传输</string>
    <string name="PrivacySettingsFragment__disappearing_messages">限时消息</string>
    <string name="PrivacySettingsFragment__app_security">应用安全</string>
    <string name="PrivacySettingsFragment__block_screenshots_in_the_recents_list_and_inside_the_app">阻止在最近聊天和应用内进行截图</string>
    <string name="PrivacySettingsFragment__signal_message_and_calls">Signal 消息和通话，总是转发通话以及密封发送人</string>
    <string name="PrivacySettingsFragment__default_timer_for_new_changes">新聊天的默认计时器</string>
    <string name="PrivacySettingsFragment__set_a_default_disappearing_message_timer_for_all_new_chats_started_by_you">对于您开启的全部新聊天，设置默认的限时消息计时器。</string>
    <!-- Summary for stories preference to launch into story privacy settings -->
    <string name="PrivacySettingsFragment__payment_lock_require_lock">转账时需要 Android 屏幕锁或指纹识别</string>
    <!-- Alert dialog title when payment lock cannot be enabled -->
    <string name="PrivacySettingsFragment__cant_enable_title">无法启用付款锁</string>
    <!-- Alert dialog description to setup screen lock or fingerprint in phone settings -->
    <string name="PrivacySettingsFragment__cant_enable_description">如要使用付款锁，您必须首先在您的手机设置中启用屏幕锁或指纹 ID 识别。</string>
    <!-- Shown in a toast when we can\'t navigate to the user\'s system fingerprint settings -->
    <string name="PrivacySettingsFragment__failed_to_navigate_to_system_settings">无法前往系统设置</string>
    <!-- Alert dialog button to go to phone settings -->
    <!-- Alert dialog button to cancel the dialog -->

    <!-- AdvancedPrivacySettingsFragment -->
  <!-- Removed by excludeNonTranslatables <string name="AdvancedPrivacySettingsFragment__sealed_sender_link" translatable="false">https://signal.org/blog/sealed-sender</string> -->
    <string name="AdvancedPrivacySettingsFragment__show_status_icon">显示状态图标</string>
    <string name="AdvancedPrivacySettingsFragment__show_an_icon">当使用密封发送人送达消息时，在详情中显示图标。</string>

    <!-- ExpireTimerSettingsFragment -->
    <string name="ExpireTimerSettingsFragment__when_enabled_new_messages_sent_and_received_in_new_chats_started_by_you_will_disappear_after_they_have_been_seen">如果启用，由您开启的新聊天，收发的新消息将在查看之后消失。</string>
    <string name="ExpireTimerSettingsFragment__when_enabled_new_messages_sent_and_received_in_this_chat_will_disappear_after_they_have_been_seen">如果启用，该聊天中收发的新消息将在查看之后消失。</string>
    <string name="ExpireTimerSettingsFragment__off">关</string>
    <string name="ExpireTimerSettingsFragment__4_weeks">4 周</string>
    <string name="ExpireTimerSettingsFragment__1_week">1 周</string>
    <string name="ExpireTimerSettingsFragment__1_day">1 天</string>
    <string name="ExpireTimerSettingsFragment__8_hours">8 小时</string>
    <string name="ExpireTimerSettingsFragment__1_hour">1 小时</string>
    <string name="ExpireTimerSettingsFragment__5_minutes">5分钟</string>
    <string name="ExpireTimerSettingsFragment__30_seconds">30秒</string>
    <string name="ExpireTimerSettingsFragment__custom_time">自定义时间</string>
    <string name="ExpireTimerSettingsFragment__set">设置</string>
    <string name="ExpireTimerSettingsFragment__save">保存</string>

    <string name="CustomExpireTimerSelectorView__seconds">秒</string>
    <string name="CustomExpireTimerSelectorView__minutes">分钟</string>
    <string name="CustomExpireTimerSelectorView__hours">小时</string>
    <string name="CustomExpireTimerSelectorView__days">天</string>
    <string name="CustomExpireTimerSelectorView__weeks">周</string>

    <!-- HelpSettingsFragment -->
    <string name="HelpSettingsFragment__support_center">支持中心</string>
    <string name="HelpSettingsFragment__contact_us">联系我们</string>
    <string name="HelpSettingsFragment__version">版本</string>
    <string name="HelpSettingsFragment__debug_log">调试日志</string>
    <!--    Header for the screen that displays the licenses of the open-source software dependencies of the Signal app-->
    <string name="HelpSettingsFragment__licenses">许可证</string>
    <string name="HelpSettingsFragment__terms_amp_privacy_policy">条款和隐私政策</string>
    <string name="HelpFragment__copyright_signal_messenger">版权所有 Molly Messenger</string>
    <string name="HelpFragment__licenced_under_the_agplv3">根据 GNU AGPLv3 授权许可</string>

    <!-- DataAndStorageSettingsFragment -->
    <string name="DataAndStorageSettingsFragment__media_quality">媒体质量</string>
    <string name="DataAndStorageSettingsFragment__sent_media_quality">已发送媒体质量</string>
    <string name="DataAndStorageSettingsFragment__sending_high_quality_media_will_use_more_data">发送高质量媒体将会使用更多数据。</string>
    <string name="DataAndStorageSettingsFragment__high">高</string>
    <string name="DataAndStorageSettingsFragment__standard">标准</string>
    <string name="DataAndStorageSettingsFragment__calls">通话</string>

    <!-- ChatColorSelectionFragment -->
    <string name="ChatColorSelectionFragment__auto">自动</string>
    <string name="ChatColorSelectionFragment__use_custom_colors">使用自定义颜色</string>
    <string name="ChatColorSelectionFragment__chat_color">聊天颜色</string>
    <string name="ChatColorSelectionFragment__edit">编辑</string>
    <string name="ChatColorSelectionFragment__duplicate">复制</string>
    <string name="ChatColorSelectionFragment__delete">删除</string>
    <string name="ChatColorSelectionFragment__delete_color">删除颜色</string>
    <plurals name="ChatColorSelectionFragment__this_custom_color_is_used">
        <item quantity="other">该自定义颜色将在 %1$d 个聊天中使用。是否想要对全部聊天删除？</item>
    </plurals>
    <string name="ChatColorSelectionFragment__delete_chat_color">是否删除聊天颜色？</string>

    <!-- CustomChatColorCreatorFragment -->
    <string name="CustomChatColorCreatorFragment__solid">纯色</string>
    <string name="CustomChatColorCreatorFragment__gradient">渐变</string>
    <string name="CustomChatColorCreatorFragment__hue">色调</string>
    <string name="CustomChatColorCreatorFragment__saturation">饱和度</string>

    <!-- CustomChatColorCreatorFragmentPage -->
    <string name="CustomChatColorCreatorFragmentPage__save">保存</string>
    <string name="CustomChatColorCreatorFragmentPage__edit_color">编辑颜色</string>
    <plurals name="CustomChatColorCreatorFragmentPage__this_color_is_used">
        <item quantity="other">该颜色将在 %1$d 个聊天中使用。是否想要对全部聊天保存？</item>
    </plurals>

    <!-- ChatColorGradientTool -->

    <!-- Title text for prompt to donate. Shown in a popup at the bottom of the chat list. -->
    <string name="Donate2022Q2Megaphone_donate_to_signal">捐款给 Signal</string>
    <!-- Body text for prompt to donate. Shown in a popup at the bottom of the chat list. -->
    <string name="Donate2022Q2Megaphone_signal_is_powered_by_people_like_you">Signal 全仰仗您及其他热心用户的支持来维持运营。每月给 Signal 捐款，收获一枚徽章。</string>
    <!-- Button label that brings a user to the donate screen. Shown in a popup at the bottom of the chat list. -->
    <string name="Donate2022Q2Megaphone_donate">捐款</string>
    <!-- Button label that dismissed a prompt to donate. Shown in a popup at the bottom of the chat list. -->
    <string name="Donate2022Q2Megaphone_not_now">稍后再说</string>

    <!-- EditReactionsFragment -->
    <string name="EditReactionsFragment__customize_reactions">自定义回应</string>
    <string name="EditReactionsFragment__tap_to_replace_an_emoji">点击替换表情符号</string>
    <string name="EditReactionsFragment__reset">重置</string>
    <string name="EditReactionsFragment_save">保存</string>
    <string name="ChatColorSelectionFragment__auto_matches_the_color_to_the_wallpaper">颜色自动匹配墙纸</string>
    <string name="CustomChatColorCreatorFragment__drag_to_change_the_direction_of_the_gradient">拖动更改渐变方向</string>

    <!-- AddAProfilePhotoMegaphone -->
    <string name="AddAProfilePhotoMegaphone__add_a_profile_photo">添加个人资料照片</string>
    <string name="AddAProfilePhotoMegaphone__choose_a_look_and_color">选择一个外观和颜色，或自定义您的首字母缩写。</string>
    <string name="AddAProfilePhotoMegaphone__not_now">稍后再说</string>
    <string name="AddAProfilePhotoMegaphone__add_photo">添加照片</string>

    <!-- BecomeASustainerMegaphone -->
    <string name="BecomeASustainerMegaphone__become_a_sustainer">成为定期捐款人</string>
    <!-- Displayed in the Become a Sustainer megaphone -->
    <string name="BecomeASustainerMegaphone__signal_is_powered_by">Signal 全仰仗您及其他热心用户的支持来维持运营。赶快捐款并获取徽章吧。</string>
    <string name="BecomeASustainerMegaphone__not_now">稍后再说</string>
    <string name="BecomeASustainerMegaphone__donate">捐款</string>

    <!-- KeyboardPagerFragment -->
    <string name="KeyboardPagerFragment_emoji">表情符号</string>
    <string name="KeyboardPagerFragment_open_emoji_search">打开表情符号搜索</string>
    <string name="KeyboardPagerFragment_open_sticker_search">打开贴纸搜索</string>
    <string name="KeyboardPagerFragment_open_gif_search">打开 gif 搜索</string>
    <string name="KeyboardPagerFragment_stickers">贴纸</string>
    <string name="KeyboardPagerFragment_backspace">退格键</string>
    <string name="KeyboardPagerFragment_gifs">Gif</string>
    <string name="KeyboardPagerFragment_search_emoji">搜索表情符号</string>
    <string name="KeyboardPagerfragment_back_to_emoji">返回表情符号</string>
    <string name="KeyboardPagerfragment_clear_search_entry">清除搜索条目</string>
    <string name="KeyboardPagerFragment_search_giphy">搜索 GIPHY</string>

    <!-- StickerSearchDialogFragment -->
    <string name="StickerSearchDialogFragment_search_stickers">搜索贴纸</string>
    <string name="StickerSearchDialogFragment_no_results_found">未找到结果</string>
    <string name="EmojiSearchFragment__no_results_found">未找到结果</string>
    <string name="NotificationsSettingsFragment__unknown_ringtone">未知铃声</string>

    <!-- ConversationSettingsFragment -->
    <!-- Dialog title displayed when non-admin tries to add a story to an audience group -->
    <string name="ConversationSettingsFragment__cant_add_to_group_story">无法添加到群组动态</string>
    <!-- Dialog message displayed when non-admin tries to add a story to an audience group -->
    <string name="ConversationSettingsFragment__only_admins_of_this_group_can_add_to_its_story">只有该组管理员才可以添加到群组动态</string>
    <!-- Error toasted when no activity can handle the add contact intent -->
    <string name="ConversationSettingsFragment__contacts_app_not_found">未找到联系人应用</string>
    <string name="ConversationSettingsFragment__start_video_call">发起视频通话</string>
    <string name="ConversationSettingsFragment__start_audio_call">发起语音通话</string>
    <!-- Button label with hyphenation. Translation can use soft hyphen - Unicode U+00AD -->
    <string name="ConversationSettingsFragment__story">动态</string>
    <!-- Button label with hyphenation. Translation can use soft hyphen - Unicode U+00AD -->
    <string name="ConversationSettingsFragment__message">消息</string>
    <!-- Button label with hyphenation. Translation can use soft hyphen - Unicode U+00AD -->
    <string name="ConversationSettingsFragment__video">视频</string>
    <!-- Button label with hyphenation. Translation can use soft hyphen - Unicode U+00AD -->
    <string name="ConversationSettingsFragment__audio">音频</string>
    <!-- Button label with hyphenation. Translation can use soft hyphen - Unicode U+00AD -->
    <string name="ConversationSettingsFragment__call">呼叫</string>
    <!-- Button label with hyphenation. Translation can use soft hyphen - Unicode U+00AD -->
    <string name="ConversationSettingsFragment__mute">静音</string>
    <!-- Button label with hyphenation. Translation can use soft hyphen - Unicode U+00AD -->
    <string name="ConversationSettingsFragment__muted">已静音</string>
    <!-- Button label with hyphenation. Translation can use soft hyphen - Unicode U+00AD -->
    <string name="ConversationSettingsFragment__search">搜索</string>
    <string name="ConversationSettingsFragment__disappearing_messages">限时消息</string>
    <string name="ConversationSettingsFragment__sounds_and_notifications">声音与通知</string>
  <!-- Removed by excludeNonTranslatables <string name="ConversationSettingsFragment__internal_details" translatable="false">Internal details</string> -->
    <string name="ConversationSettingsFragment__contact_details">Phone contact info</string>
    <string name="ConversationSettingsFragment__view_safety_number">查看安全码</string>
    <string name="ConversationSettingsFragment__block">屏蔽</string>
    <string name="ConversationSettingsFragment__block_group">屏蔽群组</string>
    <string name="ConversationSettingsFragment__unblock">取消屏蔽</string>
    <string name="ConversationSettingsFragment__unblock_group">取消屏蔽群组</string>
    <string name="ConversationSettingsFragment__add_to_a_group">添加至群组</string>
    <string name="ConversationSettingsFragment__see_all">查看全部</string>
    <string name="ConversationSettingsFragment__add_members">添加成员</string>
    <string name="ConversationSettingsFragment__permissions">权限</string>
    <string name="ConversationSettingsFragment__requests_and_invites">请求与邀请</string>
    <string name="ConversationSettingsFragment__group_link">群组链接</string>
    <string name="ConversationSettingsFragment__add_as_a_contact">添加为联系人</string>
    <string name="ConversationSettingsFragment__unmute">取消静音</string>
    <!-- The subtitle for a settings item that describes how long the user\'s chat is muted. If a chat is muted, you will not receive notifications unless @mentioned. The placeholder represents a time (e.g. 10pm, March 4, etc). -->
    <string name="ConversationSettingsFragment__conversation_muted_until_s">聊天静音至 %1$s</string>
    <string name="ConversationSettingsFragment__conversation_muted_forever">聊天已永久静音</string>
    <string name="ConversationSettingsFragment__copied_phone_number_to_clipboard">已复制手机号码至剪贴板。</string>
    <string name="ConversationSettingsFragment__phone_number">手机号码</string>
    <string name="ConversationSettingsFragment__get_badges">欢迎给 Signal 捐款，在个人资料中显示捐款徽章。点击徽章了解详情。</string>

    <!-- PermissionsSettingsFragment -->
    <string name="PermissionsSettingsFragment__add_members">添加成员</string>
    <string name="PermissionsSettingsFragment__edit_group_info">编辑群组信息</string>
    <string name="PermissionsSettingsFragment__send_messages">发送消息</string>
    <string name="PermissionsSettingsFragment__all_members">全部成员</string>
    <string name="PermissionsSettingsFragment__only_admins">仅限管理员</string>
    <string name="PermissionsSettingsFragment__who_can_add_new_members">谁能添加新成员？</string>
    <string name="PermissionsSettingsFragment__who_can_edit_this_groups_info">谁能编辑群组信息？</string>
    <string name="PermissionsSettingsFragment__who_can_send_messages">谁可以发送消息？</string>

    <!-- SoundsAndNotificationsSettingsFragment -->
    <string name="SoundsAndNotificationsSettingsFragment__mute_notifications">静音通知</string>
    <string name="SoundsAndNotificationsSettingsFragment__not_muted">未静音</string>
    <string name="SoundsAndNotificationsSettingsFragment__mentions">提及我</string>
    <string name="SoundsAndNotificationsSettingsFragment__always_notify">总是通知</string>
    <string name="SoundsAndNotificationsSettingsFragment__do_not_notify">不通知</string>
    <string name="SoundsAndNotificationsSettingsFragment__custom_notifications">自定义通知</string>

    <!-- StickerKeyboard -->
    <string name="StickerKeyboard__recently_used">最近使用</string>

    <!-- PlaybackSpeedToggleTextView -->
    <string name="PlaybackSpeedToggleTextView__p5x">.5x</string>
    <string name="PlaybackSpeedToggleTextView__1x">1x</string>
    <string name="PlaybackSpeedToggleTextView__1p5x">1.5x</string>
    <string name="PlaybackSpeedToggleTextView__2x">2x</string>

    <!-- PaymentRecipientSelectionFragment -->
    <string name="PaymentRecipientSelectionFragment__new_payment">新付款</string>

    <!-- NewConversationActivity -->
    <string name="NewConversationActivity__new_message">新消息</string>
    <!-- Context menu item message -->
    <string name="NewConversationActivity__message">消息</string>
    <!-- Context menu item audio call -->
    <string name="NewConversationActivity__audio_call">语音通话</string>
    <!-- Context menu item video call -->
    <string name="NewConversationActivity__video_call">视频通话</string>
    <!-- Context menu item remove -->
    <string name="NewConversationActivity__remove">删除</string>
    <!-- Context menu item block -->
    <string name="NewConversationActivity__block">屏蔽</string>
    <!-- Dialog title when removing a contact -->
    <string name="NewConversationActivity__remove_s">要移除%1$s吗？</string>
    <!-- Dialog message when removing a contact -->
    <string name="NewConversationActivity__you_wont_see_this_person">您在搜索时将不会看到此用户。如果对方在日后给您发送消息，您将会收到消息请求。</string>
    <!-- Snackbar message after removing a contact -->
    <string name="NewConversationActivity__s_has_been_removed">已移除%1$s</string>
    <!-- Snackbar message after blocking a contact -->
    <string name="NewConversationActivity__s_has_been_blocked">已屏蔽%1$s</string>
    <!-- Dialog title when remove target contact is in system contacts -->
    <string name="NewConversationActivity__unable_to_remove_s">无法移除%1$s</string>
    <!-- Dialog message when remove target contact is in system contacts -->
    <string name="NewConversationActivity__this_person_is_saved_to_your">此用户已保存到您设备的通讯录中。请在通讯录中删除对方并重试。</string>
    <!-- Dialog action to view contact when they can\'t be removed otherwise -->
    <string name="NewConversationActivity__view_contact">查看联系人</string>
    <!-- Error message shown when looking up a person by phone number and that phone number is not associated with a signal account -->
    <string name="NewConversationActivity__s_is_not_a_signal_user">%1$s不是 Signal 用户</string>
    <!-- Error message shown when we could not get a user from the username link -->
    <string name="NewConversationActivity__">%1$s不是 Signal 用户</string>
    <!-- Error message shown in a dialog when trying to create a new group with non-signal users (e.g., unregistered or phone number only contacts) -->
    <plurals name="CreateGroupActivity_not_signal_users">
        <item quantity="other">%1$s不是 Signal 用户</item>
    </plurals>

    <!-- ContactFilterView -->
    <string name="ContactFilterView__search_name_or_number">搜索名字或号码</string>

    <!-- VoiceNotePlayerView -->
    <string name="VoiceNotePlayerView__dot_s">· %1$s</string>
    <string name="VoiceNotePlayerView__stop_voice_message">停止语音消息</string>
    <string name="VoiceNotePlayerView__change_voice_message_speed">调整语音消息速度</string>
    <string name="VoiceNotePlayerView__pause_voice_message">暂停语音消息</string>
    <string name="VoiceNotePlayerView__play_voice_message">播放语音消息</string>
    <string name="VoiceNotePlayerView__navigate_to_voice_message">前往语音消息</string>


    <!-- AvatarPickerFragment -->
    <string name="AvatarPickerFragment__avatar_preview">头像预览</string>
    <string name="AvatarPickerFragment__camera">相机</string>
    <string name="AvatarPickerFragment__take_a_picture">拍照</string>
    <string name="AvatarPickerFragment__choose_a_photo">选择照片</string>
    <string name="AvatarPickerFragment__photo">图片</string>
    <string name="AvatarPickerFragment__text">文本</string>
    <string name="AvatarPickerFragment__save">保存</string>
    <string name="AvatarPickerFragment__clear_avatar">清除头像</string>
    <string name="AvatarPickerRepository__failed_to_save_avatar">无法保持头像</string>

    <!-- TextAvatarCreationFragment -->
    <string name="TextAvatarCreationFragment__preview">预览</string>
    <string name="TextAvatarCreationFragment__done">完成</string>
    <string name="TextAvatarCreationFragment__text">文本</string>
    <string name="TextAvatarCreationFragment__color">颜色</string>

    <!-- VectorAvatarCreationFragment -->
    <string name="VectorAvatarCreationFragment__select_a_color">选择一种颜色</string>

    <!-- ContactSelectionListItem -->
    <string name="ContactSelectionListItem__sms">短信</string>

    <!-- Displayed in the toolbar when externally sharing text to multiple recipients -->
    <string name="ShareInterstitialActivity__share">分享</string>

    <!-- DSLSettingsToolbar -->
    <string name="DSLSettingsToolbar__navigate_up">向上导航</string>
    <string name="MultiselectForwardFragment__forward_to">转发给</string>
    <!-- Displayed when sharing content via the fragment -->
    <string name="MultiselectForwardFragment__share_with">分享至</string>
    <string name="MultiselectForwardFragment__add_a_message">添加消息</string>
    <string name="MultiselectForwardFragment__faster_forwards">快捷转发</string>
    <!-- Displayed when user selects a video that will be clipped before sharing to a story -->
    <string name="MultiselectForwardFragment__videos_will_be_trimmed">视频将会被剪成 30 秒的片段并以多个动态发送。</string>
    <!-- Displayed when user selects a video that cannot be sent as a story -->
    <string name="MultiselectForwardFragment__videos_sent_to_stories_cant">发送到动态的视频时长不能超过 30 秒。</string>
    <string name="MultiselectForwardFragment__forwarded_messages_are_now">转发的消息现在将立即发送。</string>
    <plurals name="MultiselectForwardFragment_send_d_messages">
        <item quantity="other">发送 %1$d 条消息</item>
    </plurals>
    <plurals name="MultiselectForwardFragment_messages_sent">
        <item quantity="other">消息已发送</item>
    </plurals>
    <plurals name="MultiselectForwardFragment_messages_failed_to_send">
        <item quantity="other">消息发送失败</item>
    </plurals>
    <plurals name="MultiselectForwardFragment__couldnt_forward_messages">
        <item quantity="other">无法转发消息，因为消息已不可用。</item>
    </plurals>
    <!-- Error message shown when attempting to select a group to forward/share but it\'s announcement only and you are not an admin -->
    <string name="MultiselectForwardFragment__only_admins_can_send_messages_to_this_group">只有管理员可发送消息至该群组。</string>
    <string name="MultiselectForwardFragment__limit_reached">已达上限</string>

    <!-- Media V2 -->
    <!-- Dialog message when sending a story via an add to group story button -->
    <string name="MediaReviewFragment__add_to_the_group_story">添加到群组动态“%1$s”</string>
    <!-- Positive dialog action when sending a story via an add to group story button -->
    <string name="MediaReviewFragment__add_to_story">添加到动态</string>
    <string name="MediaReviewFragment__add_a_message">添加消息</string>
    <string name="MediaReviewFragment__add_a_reply">添加回复</string>
    <string name="MediaReviewFragment__send_to">发送给</string>
    <string name="MediaReviewFragment__view_once_message">一次性消息</string>
    <string name="MediaReviewFragment__one_or_more_items_were_too_large">一个或多个项目过大</string>
    <string name="MediaReviewFragment__one_or_more_items_were_invalid">一个或多个项目无效</string>
    <string name="MediaReviewFragment__too_many_items_selected">选择的项目过多</string>
    <!-- Small notification presented to the user when they set their video to view-once mode -->
    <string name="MediaReviewFragment__video_set_to_view_once">视频已设置为阅后即焚</string>
    <!-- Small notification presented to the user when they set their photo to view-once mode -->
    <string name="MediaReviewFragment__photo_set_to_view_once">照片已设置为阅后即焚</string>
    <!-- Small notification presented to the user when they set their video to be sent in high visual quality. -->
    <string name="MediaReviewFragment__video_set_to_high_quality">视频已设置为高清</string>
    <!-- Small notification presented to the user when they set their video to be sent in standard (lower than high) visual quality. -->
    <string name="MediaReviewFragment__video_set_to_standard_quality">视频已设置为标清</string>
    <!-- Small notification presented to the user when they set their still image to be sent in high visual quality. -->
    <string name="MediaReviewFragment__photo_set_to_high_quality">照片已设置为高清</string>
    <!-- Small notification presented to the user when they set their still image to be sent in standard (lower than high) visual quality. -->
    <string name="MediaReviewFragment__photo_set_to_standard_quality">照片已设置为标清</string>
    <!-- Small notification presented to the user when they set multiple media items to be sent in high visual quality. -->
    <plurals name="MediaReviewFragment__items_set_to_high_quality">
        <item quantity="other">%1$d 个项目已设置为高清</item>
    </plurals>
    <!-- Small notification presented to the user when they set multiple media items to be sent in standard (lower than high) visual quality. -->
    <plurals name="MediaReviewFragment__items_set_to_standard_quality">
        <item quantity="other">%1$d 个项目已设置为标清</item>
    </plurals>

    <string name="ImageEditorHud__cancel">取消</string>
    <string name="ImageEditorHud__draw">绘画</string>
    <string name="ImageEditorHud__write_text">编写文本</string>
    <string name="ImageEditorHud__add_a_sticker">添加贴纸</string>
    <string name="ImageEditorHud__blur">模糊</string>
    <string name="ImageEditorHud__done_editing">完成编辑</string>
    <string name="ImageEditorHud__clear_all">全部清除</string>
    <string name="ImageEditorHud__undo">撤消</string>
    <string name="ImageEditorHud__toggle_between_marker_and_highlighter">在马克笔和高亮笔之间切换</string>
    <string name="ImageEditorHud__toggle_between_text_styles">切换文本样式</string>

    <!-- Header for section of featured stickers (location/time stickers) -->
    <string name="ScribbleStickersFragment__featured_stickers">精选</string>

    <string name="MediaCountIndicatorButton__send">发送</string>

    <string name="MediaReviewSelectedItem__tap_to_remove">点击移除</string>
    <string name="MediaReviewSelectedItem__tap_to_select">点击选择</string>

    <string name="MediaReviewImagePageFragment__discard">放弃</string>
    <string name="MediaReviewImagePageFragment__discard_changes">要放弃更改吗？</string>
    <string name="MediaReviewImagePageFragment__youll_lose_any_changes">您将会丢失对这张照片所做的任何更改。</string>

    <!-- The title of a dialog notifying that a user was found matching a scanned QR code. The placeholder is a username. Usernames are always latin characters. -->
    <string name="MediaCaptureFragment_username_dialog_title">找到了 %1$s</string>
    <!-- The body of a dialog notifying that a user was found matching a scanned QR code, prompting the user to start a chat with them. The placeholder is a username. Usernames are always latin characters. -->
    <string name="MediaCaptureFragment_username_dialog_body">向“%1$s”发起聊天</string>
    <!-- The label of a dialog asking the user if they would like to start a chat with a specific user. -->
    <string name="MediaCaptureFragment_username_dialog_go_to_chat_button">前往聊天</string>

    <!-- The title of a dialog notifying that the user scanned a QR code that could be used to link a Signal device. -->
    <string name="MediaCaptureFragment_device_link_dialog_title">连接设备？</string>
    <!-- The body of a dialog notifying that the user scanned a QR code that could be used to link a Signal device. -->
    <string name="MediaCaptureFragment_device_link_dialog_body">您似乎正在尝试连接一个 Signal 设备。请点击继续并再次扫描二维码以进行连接。</string>
    <!-- The label of a dialog asking the user if they would like to continue to the linked device settings screen. -->
    <string name="MediaCaptureFragment_device_link_dialog_continue">继续</string>


    <string name="BadgesOverviewFragment__my_badges">我的徽章</string>
    <string name="BadgesOverviewFragment__featured_badge">精选徽章</string>
    <string name="BadgesOverviewFragment__display_badges_on_profile">在个人资料中显示徽章</string>
    <string name="BadgesOverviewFragment__failed_to_update_profile">无法更新个人资料</string>



    <string name="SelectFeaturedBadgeFragment__select_a_badge">选择一个徽章</string>
    <string name="SelectFeaturedBadgeFragment__you_must_select_a_badge">您必须选择一个徽章</string>
    <string name="SelectFeaturedBadgeFragment__failed_to_update_profile">无法更新个人资料</string>

    <!-- Displayed on primary button in the bottom sheet as a call-to-action to launch into the donation flow -->
    <string name="ViewBadgeBottomSheetDialogFragment__donate_now">立即捐款</string>
    <!-- Title of a page in the bottom sheet. Placeholder is a user\'s short-name -->
    <string name="ViewBadgeBottomSheetDialogFragment__s_supports_signal">%1$s正在支持 Signal</string>
    <!-- Description of a page in the bottom sheet of a monthly badge. Placeholder is a user\'s short-name -->
    <string name="ViewBadgeBottomSheetDialogFragment__s_supports_signal_with_a_monthly">%1$s通过每月定期捐款为 Signal 提供支持。Signal 是一个非盈利机构，没有广告商或投资方，仅凭您和千千万万的用户提供赞助。</string>
    <!-- Description of a page in the bottom sheet of a one-time badge. Placeholder is a user\'s short-name -->
    <string name="ViewBadgeBottomSheetDialogFragment__s_supports_signal_with_a_donation">%1$s正在通过捐款为 Signal 提供支持Signal 是一个非盈利机构，没有广告商或投资方，仅凭您和千千万万的用户提供赞助。</string>

    <string name="ImageView__badge">徽章</string>

    <string name="SubscribeFragment__cancel_subscription">取消定期捐款</string>
    <string name="SubscribeFragment__confirm_cancellation">确定要取消吗？</string>
    <string name="SubscribeFragment__you_wont_be_charged_again">之后您不会再被扣款。您的徽章将会在到期后从您的个人资料中移除。</string>
    <string name="SubscribeFragment__not_now">稍后再说</string>
    <string name="SubscribeFragment__confirm">确认</string>
    <string name="SubscribeFragment__update_subscription">更新定期捐款</string>
    <string name="SubscribeFragment__your_subscription_has_been_cancelled">您的定期捐款已取消。</string>
    <string name="SubscribeFragment__update_subscription_question">要更新定期捐款计划吗？</string>
    <string name="SubscribeFragment__update">更新</string>
    <string name="SubscribeFragment__you_will_be_charged_the_full_amount_s_of">今天您将会被收取新定期捐款的全额（%1$s）。您的新定期捐款将会每月续期。</string>

    <string name="Subscription__s_per_month">%1$s/月</string>
    <!-- Shown when a subscription is active and isn\'t going to expire at the end of the term -->
    <string name="Subscription__renews_s">到 %1$s 续期</string>
    <!-- Shown when a subscription is active and is going to expire at the end of the term -->
    <string name="Subscription__expires_s">%1$s到期</string>

    <!-- Title of learn more sheet -->
    <string name="SubscribeLearnMoreBottomSheetDialogFragment__signal_is_different">Signal 与众不同。</string>
    <!-- First small text blurb on learn more sheet -->
    <string name="SubscribeLearnMoreBottomSheetDialogFragment__private_messaging">私密通信。无广告，无跟踪，无监视。</string>
    <!-- Second small text blurb on learn more sheet -->
    <string name="SubscribeLearnMoreBottomSheetDialogFragment__signal_is_supported_by">Signal 依靠捐款维持运营，这意味着在我们的经营和运作中，保护您的隐私才是我们的重中之重。Signal 为用户而生，不为数据，也不为盈利。</string>
    <!-- Third small text blurb on learn more sheet -->
    <string name="SubscribeLearnMoreBottomSheetDialogFragment__if_you_can">如果可以的话，欢迎立即给 Signal 捐款，让 Signal 继续成为一个充满乐趣和值得信赖的平台，供所有人自由使用。</string>

    <string name="SubscribeThanksForYourSupportBottomSheetDialogFragment__thanks_for_your_support">感谢您的支持！</string>
    <!-- Subtext underneath the dialog title on the thanks sheet -->
    <string name="SubscribeThanksForYourSupportBottomSheetDialogFragment__youve_earned_a_donor_badge">您获得了 Signal 的一个捐款徽章！赶快在个人资料中展示徽章吧，让大家看到您对 Signal 的支持。</string>
    <string name="SubscribeThanksForYourSupportBottomSheetDialogFragment__you_can_also">您还可以</string>
    <string name="SubscribeThanksForYourSupportBottomSheetDialogFragment__become_a_montly_sustainer">成为每月捐款的定期捐款人。</string>
    <string name="SubscribeThanksForYourSupportBottomSheetDialogFragment__display_on_profile">在个人资料中显示</string>
    <string name="SubscribeThanksForYourSupportBottomSheetDialogFragment__make_featured_badge">设为精选徽章</string>
    <string name="SubscribeThanksForYourSupportBottomSheetDialogFragment__continue">继续</string>
    <string name="ThanksForYourSupportBottomSheetFragment__when_you_have_more">当您拥有多个徽章时，您可以选择将其中一个徽章设为精选徽章，在个人资料中向他人展示。</string>

    <string name="BecomeASustainerFragment__get_badges">支持 Signal，为您的个人资料添加徽章吧。</string>
    <string name="BecomeASustainerFragment__signal_is_a_non_profit">Signal 是一个非盈利机构，没有广告商或投资方，仅凭您和千千万万的用户提供赞助。</string>

    <!-- Button label for creating a donation -->
    <string name="ManageDonationsFragment__donate_to_signal">捐款给 Signal</string>
    <!-- Heading for more area of manage subscriptions page -->
    <string name="ManageDonationsFragment__more">更多</string>
    <!-- Heading for receipts area of manage subscriptions page -->
    <!-- Heading for my subscription area of manage subscriptions page -->
    <string name="ManageDonationsFragment__my_support">我的赞助</string>
    <string name="ManageDonationsFragment__manage_subscription">管理定期捐款</string>
    <!-- Label for Donation Receipts button -->
    <string name="ManageDonationsFragment__donation_receipts">捐款收据</string>
    <string name="ManageDonationsFragment__badges">徽章</string>
    <string name="ManageDonationsFragment__subscription_faq">定期捐款常见问题解答</string>
    <!-- Preference heading for other ways to donate -->
    <string name="ManageDonationsFragment__other_ways_to_give">其他赞助方式</string>
    <!-- Preference label to launch badge gifting -->
    <string name="ManageDonationsFragment__donate_for_a_friend">代朋友捐款</string>
    <!-- Dialog title shown when a donation requires verifying/confirmation outside of the app and the user hasn\'t done that yet -->
    <string name="ManageDonationsFragment__couldnt_confirm_donation">无法确认捐款</string>
    <!-- Dialog message shown when a monthly donation requires verifying/confirmation outside of the app and the user hasn\'t done that yet, placeholder is money amount -->
    <string name="ManageDonationsFragment__your_monthly_s_donation_couldnt_be_confirmed">您的 %1$s/月捐款无法确认。请检查您的银行应用以批准您的 iDEAL 付款。</string>
    <!-- Dialog message shown when a one-time donation requires verifying/confirmation outside of the app and the user hasn\'t done that yet, placeholder is money amount -->
    <string name="ManageDonationsFragment__your_one_time_s_donation_couldnt_be_confirmed">您的 %1$s 单次捐款无法确认。请检查您的银行应用以批准您的 iDEAL 付款。</string>

    <string name="Boost__enter_custom_amount">输入自定义金额</string>
    <!-- Error label when the amount is smaller than what we can accept -->
    <string name="Boost__the_minimum_amount_you_can_donate_is_s">捐款的最小金额是 %1$s</string>

    <string name="MySupportPreference__s_per_month">%1$s/月</string>
    <string name="MySupportPreference__renews_s">到 %1$s 续期</string>
    <string name="MySupportPreference__processing_transaction">正在处理交易……</string>
    <!-- Displayed on "My Support" screen when user badge failed to be added to their account -->
    <string name="MySupportPreference__couldnt_add_badge_s">无法添加徽章。%1$s</string>
    <string name="MySupportPreference__please_contact_support">请联系支持人员。</string>
    <!-- Displayed as a subtitle on a row in the Manage Donations screen when payment for a donation is pending -->
    <string name="MySupportPreference__payment_pending">付款待处理</string>
    <!-- Displayed as a dialog message when clicking on a donation row that is pending. Placeholder is a formatted fiat amount -->
    <string name="MySupportPreference__your_bank_transfer_of_s">您的%1$s银行转账正在等待处理。完成银行转账可能需要 1 至 14 个工作日。  </string>
    <!-- Displayed in the pending help dialog, used to launch user to more details about bank transfers -->
    <string name="MySupportPreference__learn_more">了解详情</string>

    <!-- Title of dialog telling user they need to update signal as it expired -->
    <string name="UpdateSignalExpiredDialog__title">升级 Molly</string>
    <!-- Message of dialog telling user they need to update signal as it expired -->
    <string name="UpdateSignalExpiredDialog__message">此 Molly 版本已过期，请立即更新以继续使用 Molly。</string>
    <!-- Button text of expiration dialog, will take user to update the app -->
    <string name="UpdateSignalExpiredDialog__update_action">更新</string>
    <!-- Button text of expiration dialog to cancel the dialog.  -->
    <string name="UpdateSignalExpiredDialog__cancel_action">取消</string>

    <!-- Title of dialog telling user they need to re-register signal -->
    <string name="ReregisterSignalDialog__title">设备未注册</string>
    <!-- Message of dialog telling user they need to re-register signal as it is no longer registered -->
    <string name="ReregisterSignalDialog__message">此设备已注销。请重新注册以继续在此设备上使用 Molly。</string>
    <!-- Button text of re-registration dialog to re-register the device.  -->
    <string name="ReregisterSignalDialog__reregister_action">重新注册</string>
    <!-- Button text of re-registration dialog to cancel the dialog.  -->
    <string name="ReregisterSignalDialog__cancel_action">取消</string>

    <!-- Title of expiry sheet when boost badge falls off profile unexpectedly. -->
    <string name="ExpiredBadgeBottomSheetDialogFragment__boost_badge_expired">随手捐徽章已到期</string>
    <!-- Displayed in the bottom sheet if a monthly donation badge unexpectedly falls off the user\'s profile -->
    <string name="ExpiredBadgeBottomSheetDialogFragment__monthly_donation_cancelled">每月捐款已取消</string>
    <!-- Displayed in the bottom sheet when a boost badge expires -->
    <string name="ExpiredBadgeBottomSheetDialogFragment__your_boost_badge_has_expired_and">您的随手捐徽章已到期，无法显示在您的个人资料中。</string>
    <string name="ExpiredBadgeBottomSheetDialogFragment__you_can_reactivate">您可以给 Signal 单次捐款，将您的随手捐徽章重新激活 30 天。</string>
    <!-- Displayed when we do not think the user is a subscriber when their boost expires -->
    <string name="ExpiredBadgeBottomSheetDialogFragment__you_can_keep">您可以继续使用 Signal，但如果您想支持为用户而生的 Signal 技术，您可以考虑成为定期捐款人，每月给 Signal 捐款。</string>
    <string name="ExpiredBadgeBottomSheetDialogFragment__become_a_sustainer">成为定期捐款人</string>
    <string name="ExpiredBadgeBottomSheetDialogFragment__add_a_boost">增加一次随手捐</string>
    <string name="ExpiredBadgeBottomSheetDialogFragment__not_now">稍后再说</string>
    <!-- Copy displayed when badge expires after user inactivity -->
    <string name="ExpiredBadgeBottomSheetDialogFragment__your_recurring_monthly_donation_was_automatically">由于您长期不活跃，您的每月定期捐款已自动取消。您的个人资料已不再显示您的%1$s徽章。</string>
    <!-- Copy displayed when badge expires after payment failure -->
    <string name="ExpiredBadgeBottomSheetDialogFragment__your_recurring_monthly_donation_was_canceled">由于我们无法处理您的付款，您的每月定期捐款已自动取消。您的个人资料已不再显示您的徽章。</string>
    <!-- Copy displayed when badge expires after a payment failure and we have a displayable charge failure reason -->
    <string name="ExpiredBadgeBottomSheetDialogFragment__your_recurring_monthly_donation_was_canceled_s">您的每月定期捐款已自动取消。%1$s 您的个人资料已不再显示您的%2$s徽章。</string>
    <string name="ExpiredBadgeBottomSheetDialogFragment__you_can">您可以继续使用 Signal，但如果您要支持我们的应用并重新激活您的徽章，请立即为您的定期捐款续期吧。</string>
    <string name="ExpiredBadgeBottomSheetDialogFragment__renew_subscription">定期捐款续期</string>
    <!-- Button label to send user to Google Pay website -->
    <string name="ExpiredBadgeBottomSheetDialogFragment__go_to_google_pay">前往 Google Pay</string>

    <string name="CantProcessSubscriptionPaymentBottomSheetDialogFragment__cant_process_subscription_payment">无法处理定期捐款的付款</string>
    <string name="CantProcessSubscriptionPaymentBottomSheetDialogFragment__were_having_trouble">我们在收取您的 Signal 定期捐款时遇到了问题。请确认您的付款方式依然可用。如不可用，请前往 Google Pay 更新付款方式。Signal 将会在几天后重新尝试收款。</string>
    <string name="CantProcessSubscriptionPaymentBottomSheetDialogFragment__dont_show_this_again">不再显示</string>

    <string name="Subscription__contact_support">联系支持</string>
    <string name="Subscription__get_a_s_badge">获得一个%1$s徽章</string>

    <string name="SubscribeFragment__processing_payment">正在处理捐款……</string>
    <!-- Displayed in notification when user payment fails to process on Stripe -->
    <string name="DonationsErrors__error_processing_payment">处理捐款发生错误</string>
    <!-- Displayed on manage donations screen as a dialog message when payment method failed -->
    <string name="DonationsErrors__try_another_payment_method">请尝试另一种付款方式或联系您的银行了解详情。</string>
    <!-- Displayed on manage donations screen error dialogs as an action label -->
    <string name="DonationsErrors__learn_more">了解详情</string>
    <!-- Displayed on "My Support" screen when user subscription payment method failed. -->
    <string name="DonationsErrors__error_processing_payment_s">处理捐款发生错误。%1$s</string>
    <string name="DonationsErrors__your_payment">系统无法处理您的捐款，并且您尚未被扣款。请重试。</string>
    <string name="DonationsErrors__still_processing">仍在处理中</string>
    <string name="DonationsErrors__couldnt_add_badge">无法添加徽章</string>
    <!-- Displayed when badge credential couldn\'t be verified -->
    <string name="DonationsErrors__failed_to_validate_badge">无法验证徽章</string>
    <!-- Displayed when badge credential couldn\'t be verified -->
    <string name="DonationsErrors__could_not_validate">无法验证服务器响应。请联系支持团队。</string>
    <!-- Displayed as title when some generic error happens during sending donation on behalf of another user -->
    <string name="DonationsErrors__donation_failed">捐款失败</string>
    <!-- Displayed as message when some generic error happens during sending donation on behalf of another user -->
    <string name="DonationsErrors__your_payment_was_processed_but">您的捐款已处理，但 Signal 无法发送您的捐款消息。请联系支持团队。</string>
    <string name="DonationsErrors__your_badge_could_not">您的徽章无法添加到您的帐户中，但您可能已经成功捐款。请联系支持人员。</string>
    <string name="DonationsErrors__your_payment_is_still">您的捐款仍在处理中。这可能需要几分钟时间，视您的网络连接情况而定。</string>
    <string name="DonationsErrors__failed_to_cancel_subscription">无法取消定期捐款</string>
    <string name="DonationsErrors__subscription_cancellation_requires_an_internet_connection">取消定期捐款需要连接互联网。</string>
    <string name="ViewBadgeBottomSheetDialogFragment__your_device_doesn_t_support_google_pay_so_you_can_t_subscribe_to_earn_a_badge_you_can_still_support_signal_by_making_a_donation_on_our_website">您的设备不支持 Google Pay，因此您无法定期捐款和获取徽章。您可以在我们的网站中捐款以支持 Signal。</string>
    <string name="NetworkFailure__network_error_check_your_connection_and_try_again">网络出错。请检查您的网络连接并重试。</string>
    <string name="NetworkFailure__retry">重试</string>
    <!-- Displayed as a dialog title when the selected recipient for a gift doesn\'t support gifting -->
    <string name="DonationsErrors__cannot_send_donation">无法送出捐款</string>
    <!-- Displayed as a dialog message when the selected recipient for a gift doesn\'t support gifting -->
    <string name="DonationsErrors__this_user_cant_receive_donations_until">该用户需要更新 Signal 才能接收送出的捐款。</string>
    <!-- Displayed as a dialog message when the user\'s profile could not be fetched, likely due to lack of internet -->
    <string name="DonationsErrors__your_donation_could_not_be_sent">由于出现网络错误，您的捐款无法送出。请检查您的网络连接并重试。</string>
    <!-- Displayed as a dialog message when the user encounters an error during an iDEAL donation -->
    <string name="DonationsErrors__your_ideal_couldnt_be_processed">您的 iDEAL 捐款无法处理。请尝试另一种付款方式或联系您的银行了解详情。</string>

    <!-- Gift message view title -->
    <string name="GiftMessageView__donation_on_behalf_of_s">代%1$s捐款</string>
    <!-- Gift message view title for incoming donations -->
    <string name="GiftMessageView__s_donated_to_signal_on">%1$s代您给 Signal 捐了款</string>
    <!-- Gift badge redeem action label -->
    <string name="GiftMessageView__redeem">领取</string>
    <!-- Gift badge view action label -->
    <string name="GiftMessageView__view">查看</string>
    <!-- Gift badge redeeming action label -->
    <string name="GiftMessageView__redeeming">正在领取……</string>
    <!-- Gift badge redeemed label -->
    <string name="GiftMessageView__redeemed">已领取</string>


    <!-- Stripe decline code generic_failure -->
    <string name="DeclineCode__try_another_payment_method_or_contact_your_bank">请尝试另一种付款方式或联系您的银行了解详情。</string>
    <!-- PayPal decline code for payment declined -->
    <string name="DeclineCode__try_another_payment_method_or_contact_your_bank_for_more_information_if_this_was_a_paypal">请尝试其他付款方式或联系您的银行了解详情。如果这是 Paypal 交易，请联系 Paypal。</string>
    <!-- Stripe decline code verify on Google Pay and try again -->
    <string name="DeclineCode__verify_your_payment_method_is_up_to_date_in_google_pay_and_try_again">请在 Google Pay 中检查您的付款方式是否仍然可用，然后重试。</string>
    <!-- Stripe decline code learn more action label -->
    <string name="DeclineCode__learn_more">了解更多</string>
    <!-- Stripe decline code contact issuer -->
    <string name="DeclineCode__verify_your_payment_method_is_up_to_date_in_google_pay_and_try_again_if_the_problem">请在 Google Pay 中检查您的付款方式是否仍然可用，然后重试。如果问题仍然存在，请联系您的银行。</string>
    <!-- Stripe decline code purchase not supported -->
    <string name="DeclineCode__your_card_does_not_support_this_type_of_purchase">您的卡不支持此类消费。请尝试其他付款方式。</string>
    <!-- Stripe decline code your card has expired -->
    <string name="DeclineCode__your_card_has_expired">您的卡已过期。请在 Google Pay 中更新您的付款方式，然后重试。</string>
    <!-- Stripe decline code go to google pay action label -->
    <string name="DeclineCode__go_to_google_pay">前往 Google Pay</string>
    <!-- Stripe decline code try credit card again action label -->
    <string name="DeclineCode__try">重试</string>
    <!-- Stripe decline code incorrect card number -->
    <string name="DeclineCode__your_card_number_is_incorrect">您的卡号不正确。请在 Google Pay 中更新卡号，然后重试。</string>
    <!-- Stripe decline code incorrect cvc -->
    <string name="DeclineCode__your_cards_cvc_number_is_incorrect">您卡片的 CVC 码不正确。请在 Google Pay 中更新，然后重试。</string>
    <!-- Stripe decline code insufficient funds -->
    <string name="DeclineCode__your_card_does_not_have_sufficient_funds">您的卡余额不足，无法完成此次消费。请尝试其他付款方式。</string>
    <!-- Stripe decline code incorrect expiration month -->
    <string name="DeclineCode__the_expiration_month">您的付款方式的到期月份不正确。请在 Google Pay 中更新，然后重试。</string>
    <!-- Stripe decline code incorrect expiration year -->
    <string name="DeclineCode__the_expiration_year">您的付款方式的到期年份不正确。请在 Google Pay 中更新，然后重试。</string>
    <!-- Stripe decline code issuer not available -->
    <string name="DeclineCode__try_completing_the_payment_again">请再次尝试完成捐款，或联系您的银行了解详情。</string>
    <!-- Stripe decline code processing error -->
    <string name="DeclineCode__try_again">请重试或联系您的银行了解详情。</string>

    <!-- Credit Card decline code error strings -->
    <!-- Stripe decline code approve_with_id for credit cards displayed in a notification or dialog -->
    <string name="DeclineCode__verify_your_card_details_are_correct_and_try_again">请检查您的卡片信息正确无误并重试。</string>
    <!-- Stripe decline code call_issuer for credit cards displayed in a notification or dialog -->
    <string name="DeclineCode__verify_your_card_details_are_correct_and_try_again_if_the_problem_continues">请检查您的卡片信息正确无误并重试。如果问题仍然存在，请联系您的银行。</string>
    <!-- Stripe decline code expired_card for credit cards displayed in a notification or dialog -->
    <string name="DeclineCode__your_card_has_expired_verify_your_card_details">您的卡片已过期。请检查您的卡片信息正确无误并重试。</string>
    <!-- Stripe decline code incorrect_cvc and invalid_cvc for credit cards displayed in a notification or dialog -->
    <string name="DeclineCode__your_cards_cvc_number_is_incorrect_verify_your_card_details">您卡片的 CVC 码不正确。请检查您的卡片信息正确无误并重试。</string>
    <!-- Stripe decline code invalid_expiry_month for credit cards displayed in a notification or dialog -->
    <string name="DeclineCode__the_expiration_month_on_your_card_is_incorrect">您卡片上的到期月份不正确。请检查您的卡片信息正确无误并重试。</string>
    <!-- Stripe decline code invalid_expiry_year for credit cards displayed in a notification or dialog -->
    <string name="DeclineCode__the_expiration_year_on_your_card_is_incorrect">您卡片上的到期年份不正确。请检查您的卡片信息正确无误并重试。</string>
    <!-- Stripe decline code incorrect_number and invalid_number for credit cards displayed in a notification or dialog -->
    <string name="DeclineCode__your_card_number_is_incorrect_verify_your_card_details">您的卡号不正确。请检查您的卡片信息正确无误并重试。</string>

    <!-- Stripe Failure Codes for failed bank transfers -->
    <!-- Failure code text for insufficient funds, displayed in a dialog or notification -->
    <string name="StripeFailureCode__the_bank_account_provided">您提供的银行账户余额不足，无法完成此次交易。请重试或联系您的银行了解更多信息。</string>
    <!-- Failure code text for revoked authorization of payment, displayed in a dialog or notification -->
    <string name="StripeFailureCode__this_payment_was_revoked">这笔捐款已被账户持有人撤销，无法处理。您尚未被扣款。</string>
    <!-- Failure code text for a payment lacking an authorized mandate or incorrect mandate, displayed in a dialog or notification -->
    <string name="StripeFailureCode__an_error_occurred_while_processing_this_payment">处理这笔捐款时出错了，请重试。</string>
    <!-- Failure code text for a closed account, deceased recipient, or one with blocked direct debits, displayed in a dialog or notification -->
    <string name="StripeFailureCode__the_bank_details_provided_could_not_be_processed">无法处理您提供的银行信息，请联系您的银行了解更多信息。</string>
    <!-- Failure code text for a non-existent bank branch, invalid account holder, invalid iban, generic failure, or unknown bank failure, displayed in a dialog or notification -->
    <string name="StripeFailureCode__verify_your_bank_details_are_correct">请检查您的银行信息正确无误并重试。如果问题仍然存在，请联系您的银行。</string>

    <!-- Title of create notification profile screen -->
    <string name="EditNotificationProfileFragment__name_your_profile">命名配置</string>
    <!-- Hint text for create/edit notification profile name -->
    <string name="EditNotificationProfileFragment__profile_name">昵称</string>
    <!-- Name has a max length, this shows how many characters are used out of the max -->
    <string name="EditNotificationProfileFragment__count">%1$d/%2$d</string>
    <!-- Call to action button to continue to the next step -->
    <string name="EditNotificationProfileFragment__next">下一步</string>
    <!-- Call to action button once the profile is named to create the profile and continue to the customization steps -->
    <string name="EditNotificationProfileFragment__create">创建</string>
    <!-- Call to action button once the profile name is edited -->
    <string name="EditNotificationProfileFragment__save">保存</string>
    <!-- Title of edit notification profile screen -->
    <string name="EditNotificationProfileFragment__edit_this_profile">编辑配置</string>
    <!-- Error message shown when attempting to create or edit a profile name to an existing profile name -->
    <string name="EditNotificationProfileFragment__a_profile_with_this_name_already_exists">此名称的配置已存在。</string>
    <!-- Preset selectable name for a profile name, shown as list in edit/create screen -->
    <string name="EditNotificationProfileFragment__work">工作</string>
    <!-- Preset selectable name for a profile name, shown as list in edit/create screen -->
    <string name="EditNotificationProfileFragment__sleep">睡觉</string>
    <!-- Preset selectable name for a profile name, shown as list in edit/create screen -->
    <string name="EditNotificationProfileFragment__driving">驾驶</string>
    <!-- Preset selectable name for a profile name, shown as list in edit/create screen -->
    <string name="EditNotificationProfileFragment__downtime">休息</string>
    <!-- Preset selectable name for a profile name, shown as list in edit/create screen -->
    <string name="EditNotificationProfileFragment__focus">专注</string>
    <!-- Error message shown when attempting to next/save without a profile name -->
    <string name="EditNotificationProfileFragment__profile_must_have_a_name">必须要有名字</string>

    <!-- Title for add recipients to notification profile screen in create flow -->
    <string name="AddAllowedMembers__allowed_notifications">允许通知</string>
    <!-- Description of what the user should be doing with this screen -->
    <string name="AddAllowedMembers__add_people_and_groups_you_want_notifications_and_calls_from_when_this_profile_is_on">添加您启用此配置时想要接收通知或接到通话的用户和群组</string>
    <!-- Button text that launches the contact picker to select from -->
    <string name="AddAllowedMembers__add_people_or_groups">添加用户或群组</string>
    <!-- Title for exceptions section of add people to notification profile screen in create flow -->
    <string name="AddAllowedMembers__exceptions">例外情况</string>
    <!-- List preference to toggle that allows calls through the notification profile during create flow -->
    <string name="AddAllowedMembers__allow_all_calls">允许所有来电</string>
    <!-- List preference to toggle that allows mentions through the notification profile during create flow -->
    <string name="AddAllowedMembers__notify_for_all_mentions">被提及时均通知</string>

    <!-- Call to action button on contact picker for adding to profile -->
    <string name="SelectRecipientsFragment__add">添加</string>

    <!-- Notification profiles home fragment, shown when no profiles have been created yet -->
    <string name="NotificationProfilesFragment__create_a_profile_to_receive_notifications_and_calls_only_from_the_people_and_groups_you_want_to_hear_from">创建通知配置，仅接收/接听您感兴趣的用户和群组的通知和通话。</string>
    <!-- Header shown above list of all notification profiles -->
    <string name="NotificationProfilesFragment__profiles">配置</string>
    <!-- Button that starts the create new notification profile flow -->
    <string name="NotificationProfilesFragment__new_profile">新配置</string>
    <!-- Profile active status, indicating the current profile is on for an unknown amount of time -->
    <string name="NotificationProfilesFragment__on">开启</string>

    <!-- Button use to permanently delete a notification profile -->
    <string name="NotificationProfileDetails__delete_profile">删除配置</string>
    <!-- Snakbar message shown when removing a recipient from a profile -->
    <string name="NotificationProfileDetails__s_removed">“%1$s”已移除。</string>
    <!-- Snackbar button text that will undo the recipient remove -->
    <string name="NotificationProfileDetails__undo">撤消</string>
    <!-- Dialog message shown to confirm deleting a profile -->
    <string name="NotificationProfileDetails__permanently_delete_profile">要永久删除配置吗？</string>
    <!-- Dialog button to delete profile -->
    <string name="NotificationProfileDetails__delete">删除</string>
    <!-- Title/accessibility text for edit icon to edit profile emoji/name -->
    <string name="NotificationProfileDetails__edit_notification_profile">编辑通知配置</string>
    <!-- Schedule description if all days are selected -->
    <string name="NotificationProfileDetails__everyday">每天</string>
    <!-- Profile status on if it is the active profile -->
    <string name="NotificationProfileDetails__on">开启</string>
    <!-- Profile status on if it is not the active profile -->
    <string name="NotificationProfileDetails__off">关</string>
    <!-- Description of hours for schedule (start to end) times -->
    <string name="NotificationProfileDetails__s_to_s">%1$s 至 %2$s</string>
    <!-- Section header for exceptions to the notification profile -->
    <string name="NotificationProfileDetails__exceptions">例外情况</string>
    <!-- Profile exception to allow all calls through the profile restrictions -->
    <string name="NotificationProfileDetails__allow_all_calls">允许所有来电</string>
    <!-- Profile exception to allow all @mentions through the profile restrictions -->
    <string name="NotificationProfileDetails__notify_for_all_mentions">被提及时均通知</string>
    <!-- Section header for showing schedule information -->
    <string name="NotificationProfileDetails__schedule">时间安排</string>
    <!-- If member list is long, will truncate the list and show an option to then see all when tapped -->
    <string name="NotificationProfileDetails__see_all">查看全部</string>

    <!-- Title for add schedule to profile in create flow -->
    <string name="EditNotificationProfileSchedule__add_a_schedule">添加时间安排</string>
    <!-- Descriptor text indicating what the user can do with this screen -->
    <string name="EditNotificationProfileSchedule__set_up_a_schedule_to_enable_this_notification_profile_automatically">添加自动启用此通知配置的时间安排。</string>
    <!-- Text shown next to toggle switch to enable/disable schedule -->
    <string name="EditNotificationProfileSchedule__schedule">时间安排</string>
    <!-- Label for showing the start time for the schedule -->
    <string name="EditNotificationProfileSchedule__start">开始</string>
    <!-- Label for showing the end time for the schedule -->
    <string name="EditNotificationProfileSchedule__end">结束通话</string>
    <!-- First letter of Sunday -->
    <string name="EditNotificationProfileSchedule__sunday_first_letter">周日</string>
    <!-- First letter of Monday -->
    <string name="EditNotificationProfileSchedule__monday_first_letter">周一</string>
    <!-- First letter of Tuesday -->
    <string name="EditNotificationProfileSchedule__tuesday_first_letter">周二</string>
    <!-- First letter of Wednesday -->
    <string name="EditNotificationProfileSchedule__wednesday_first_letter">周三</string>
    <!-- First letter of Thursday -->
    <string name="EditNotificationProfileSchedule__thursday_first_letter">周四</string>
    <!-- First letter of Friday -->
    <string name="EditNotificationProfileSchedule__friday_first_letter">周五</string>
    <!-- First letter of Saturday -->
    <string name="EditNotificationProfileSchedule__saturday_first_letter">周六</string>
    <!-- Title of select time dialog shown when setting start time for schedule -->
    <string name="EditNotificationProfileSchedule__set_start_time">设置开始时间</string>
    <!-- Title of select time dialog shown when setting end time for schedule -->
    <string name="EditNotificationProfileSchedule__set_end_time">设置结束时间</string>
    <!-- If in edit mode, call to action button text show to save schedule to profile -->
    <string name="EditNotificationProfileSchedule__save">保存</string>
    <!-- If in create mode, call to action button text to show to skip enabling a schedule -->
    <string name="EditNotificationProfileSchedule__skip">跳过</string>
    <!-- If in create mode, call to action button text to show to use the enabled schedule and move to the next screen -->
    <string name="EditNotificationProfileSchedule__next">下一步</string>
    <!-- Error message shown if trying to save/use a schedule with no days selected -->
    <string name="EditNotificationProfileSchedule__schedule_must_have_at_least_one_day">时间安排必须至少涉及一天</string>

    <!-- Title for final screen shown after completing a profile creation -->
    <string name="NotificationProfileCreated__profile_created">配置已创建</string>
    <!-- Call to action button to press to close the created screen and move to the profile details screen -->
    <string name="NotificationProfileCreated__done">完成</string>
    <!-- Descriptor text shown to indicate how to manually turn a profile on/off -->
    <string name="NotificationProfileCreated__you_can_turn_your_profile_on_or_off_manually_via_the_menu_on_the_chat_list">您可以通过聊天列表上的菜单手动开启或关闭通知配置。</string>
    <!-- Descriptor text shown to indicate you can add a schedule later since you did not add one during create flow -->
    <string name="NotificationProfileCreated__add_a_schedule_in_settings_to_automate_your_profile">在设置中添加时间安排以自动管理您的配置。</string>
    <!-- Descriptor text shown to indicate your profile will follow the schedule set during create flow -->
    <string name="NotificationProfileCreated__your_profile_will_turn_on_and_off_automatically_according_to_your_schedule">您的配置将会按照您的时间安排自动开启和关闭。</string>

    <!-- Button text shown in profile selection bottom sheet to create a new profile -->
    <string name="NotificationProfileSelection__new_profile">新配置</string>
    <!-- Manual enable option to manually enable a profile for 1 hour -->
    <string name="NotificationProfileSelection__for_1_hour">持续 1 小时</string>
    <!-- Manual enable option to manually enable a profile until a set time (currently 6pm or 8am depending on what is next) -->
    <string name="NotificationProfileSelection__until_s">直到 %1$s</string>
    <!-- Option to view profile details -->
    <string name="NotificationProfileSelection__view_settings">查看设置</string>
    <!-- Descriptor text indicating how long a profile will be on when there is a time component associated with it -->
    <string name="NotificationProfileSelection__on_until_s">开启到 %1$s</string>

    <!-- Displayed in a toast when we fail to open the ringtone picker -->
    <string name="NotificationSettingsFragment__failed_to_open_picker">无法打开选择器。</string>
    <!-- Banner title when notification permission is disabled -->
    <string name="NotificationSettingsFragment__to_enable_notifications">如要启用通知，Molly 需要获得显示通知的权限。</string>
    <!-- Banner action when notification permission is disabled -->
    <string name="NotificationSettingsFragment__turn_on">开启</string>

    <!-- Description shown for the Signal Release Notes channel -->
    <string name="ReleaseNotes__signal_release_notes_and_news">Signal 版本说明与新闻</string>

    <!-- Donation receipts activity title -->
    <string name="DonationReceiptListFragment__all_activity">全部活动</string>
    <!-- Donation receipts all tab label -->
    <string name="DonationReceiptListFragment__all">全部</string>
    <!-- Donation receipts recurring tab label -->
    <string name="DonationReceiptListFragment__recurring">定期</string>
    <!-- Donation receipts one-time tab label -->
    <string name="DonationReceiptListFragment__one_time">一次性</string>
    <!-- Donation receipts gift tab -->
    <string name="DonationReceiptListFragment__for_a_friend">代朋友</string>
    <!-- Donation receipts gift tab label -->
    <string name="DonationReceiptListFragment__donation_for_a_friend">代朋友捐款</string>
    <!-- Donation receipts donation type heading -->
    <string name="DonationReceiptDetailsFragment__donation_type">捐款类型</string>
    <!-- Donation receipts date paid heading -->
    <string name="DonationReceiptDetailsFragment__date_paid">付款日期</string>
    <!-- Donation receipts share PNG -->
    <string name="DonationReceiptDetailsFragment__share_receipt">分享收据</string>
    <!-- Donation receipts list end note -->
    <string name="DonationReceiptListFragment__if_you_have">如果您重新安装了 Signal，系统将无法提供先前的捐款收据。</string>
    <!-- Donation receipts document title -->
    <string name="DonationReceiptDetailsFragment__donation_receipt">捐款收据</string>
    <!-- Donation receipts amount title -->
    <string name="DonationReceiptDetailsFragment__amount">金额</string>
    <!-- Donation receipts thanks -->
    <string name="DonationReceiptDetailsFragment__thank_you_for_supporting">感谢支持 Signal。您的捐款将助力我们完成开发开源隐私技术的使命，以保护自由表达，实现全球安全通信，让全球数百万用户有一个安全私密的沟通平台。如果您是美国居民，请保留此收据作为您的税务记录。Signal 技术基金会是美国国内税收法第 501c3 条定义的美国免税非盈利组织。我们的联邦税号为 82-4506840。</string>
    <!-- Donation receipt type -->
    <string name="DonationReceiptDetailsFragment__s_dash_s">%1$s - %2$s</string>
    <!-- Donation reciepts screen empty state title -->
    <string name="DonationReceiptListFragment__no_receipts">无收据</string>

    <!-- region "Stories Tab" -->

    <!-- Label for Chats tab in home app screen -->
    <string name="ConversationListTabs__chats">聊天</string>
    <!-- Label for Calls tab in home app screen -->
    <string name="ConversationListTabs__calls">通话</string>
    <!-- Label for Stories tab in home app screen -->
    <string name="ConversationListTabs__stories">动态</string>
    <!-- String for counts above 99 in conversation list tabs -->
    <string name="ConversationListTabs__99p">99+</string>
    <!-- Menu item on stories landing page -->
    <string name="StoriesLandingFragment__story_privacy">动态隐私</string>
    <!-- Title for "My Stories" row item in Stories landing page -->
    <string name="StoriesLandingFragment__my_stories">我的动态</string>
    <!-- Subtitle for "My Stories" row item when user has not added stories -->
    <string name="StoriesLandingFragment__tap_to_add">点击添加</string>
    <!-- Displayed when there are no stories to display -->
    <string name="StoriesLandingFragment__no_recent_updates_to_show_right_now">目前没有可显示的更新。</string>
    <!-- Context menu option to hide a story -->
    <string name="StoriesLandingItem__hide_story">隐藏动态</string>
    <!-- Context menu option to unhide a story -->
    <string name="StoriesLandingItem__unhide_story">取消隐藏动态</string>
    <!-- Context menu option to forward a story -->
    <string name="StoriesLandingItem__forward">转发</string>
    <!-- Context menu option to share a story -->
    <string name="StoriesLandingItem__share">分享……</string>
    <!-- Context menu option to go to story chat -->
    <string name="StoriesLandingItem__go_to_chat">前往聊天</string>
    <!-- Context menu option to go to story info -->
    <string name="StoriesLandingItem__info">信息</string>
    <!-- Label when a story is pending sending -->
    <string name="StoriesLandingItem__sending">正在发送…</string>
    <!-- Label when multiple stories are pending sending -->
    <string name="StoriesLandingItem__sending_d">正在发送%1$d……</string>
    <!-- Label when a story fails to send due to networking -->
    <string name="StoriesLandingItem__send_failed">发送失败</string>
    <!-- Label when a story fails to send due to identity mismatch -->
    <string name="StoriesLandingItem__partially_sent">未完全发送</string>
    <!-- Status label when a story fails to send indicating user action to retry -->
    <string name="StoriesLandingItem__tap_to_retry">点击重试</string>
    <!-- Title of dialog confirming decision to hide a story -->
    <string name="StoriesLandingFragment__hide_story">要隐藏动态吗？</string>
    <!-- Message of dialog confirming decision to hide a story -->
    <string name="StoriesLandingFragment__new_story_updates">隐藏后%1$s的新动态更新将不会显示在动态列表的顶部。</string>
    <!-- Positive action of dialog confirming decision to hide a story -->
    <string name="StoriesLandingFragment__hide">隐藏</string>
    <!-- Displayed in Snackbar after story is hidden -->
    <string name="StoriesLandingFragment__story_hidden">已隐藏的动态</string>
    <!-- Section header for hidden stories -->
    <string name="StoriesLandingFragment__hidden_stories">隐藏的动态</string>
    <!-- Displayed on each sent story under My Stories -->
    <plurals name="MyStories__d_views">
        <item quantity="other">%1$d 次浏览</item>
    </plurals>
    <!-- Forward story label, displayed in My Stories context menu -->
    <string name="MyStories_forward">转发</string>
    <!-- Label for stories for a single user. Format is {given name}\'s Story -->
    <string name="MyStories__ss_story">%1$s的动态</string>
    <!-- Title of dialog to confirm deletion of story -->
    <string name="MyStories__delete_story">要删除动态吗？</string>
    <!-- Message of dialog to confirm deletion of story -->
    <string name="MyStories__this_story_will_be_deleted">您和收到此动态的所有人将看不到此动态。</string>
    <!-- Toast shown when story media cannot be saved -->
    <string name="MyStories__unable_to_save">无法保存</string>
    <!-- Displayed at bottom of story viewer when current item has views -->
    <plurals name="StoryViewerFragment__d_views">
        <item quantity="other">%1$d 次浏览</item>
    </plurals>
    <!-- Displayed at bottom of story viewer when current item has replies -->
    <plurals name="StoryViewerFragment__d_replies">
        <item quantity="other">%1$d 个回复</item>
    </plurals>
    <!-- Label on group stories to add a story -->
    <string name="StoryViewerPageFragment__add">添加</string>
    <!-- Used when view receipts are disabled -->
    <string name="StoryViewerPageFragment__views_off">查看功能关闭</string>
    <!-- Used to join views and replies when both exist on a story item -->
    <string name="StoryViewerFragment__s_s">%1$s %2$s</string>
    <!-- Displayed when viewing a post you sent -->
    <string name="StoryViewerPageFragment__you">您</string>
    <!-- Displayed when viewing a post displayed to a group -->
    <string name="StoryViewerPageFragment__s_to_s">%1$s 至 %2$s</string>
    <!-- Displayed when viewing a post from another user with no replies -->
    <string name="StoryViewerPageFragment__reply">回复</string>
    <!-- Displayed when viewing a post that has failed to send to some users -->
    <string name="StoryViewerPageFragment__partially_sent">未完全发送。点击查看详情</string>
    <!-- Displayed when viewing a post that has failed to send -->
    <string name="StoryViewerPageFragment__send_failed">发送失败。点击重试</string>
    <!-- Label for the reply button in story viewer, which will launch the group story replies bottom sheet. -->
    <string name="StoryViewerPageFragment__reply_to_group">回复群组</string>
    <!-- Displayed when a story has no views -->
    <string name="StoryViewsFragment__no_views_yet">未有浏览</string>
    <!-- Displayed when user has disabled receipts -->
    <string name="StoryViewsFragment__enable_view_receipts_to_see_whos_viewed_your_story">启用浏览回执功能，看看谁浏览了您的动态。</string>
    <!-- Button label displayed when user has disabled receipts -->
    <string name="StoryViewsFragment__go_to_settings">前往设置</string>
    <!-- Dialog action to remove viewer from a story -->
    <string name="StoryViewsFragment__remove">移除</string>
    <!-- Dialog title when removing a viewer from a story -->
    <string name="StoryViewsFragment__remove_viewer">要移除访客吗？</string>
    <!-- Dialog message when removing a viewer from a story -->
    <string name="StoryViewsFragment__s_will_still_be_able">%1$s 仍然能看到这个帖子，但对方将无法看到您之后分享到 %2$s 的任何帖子。</string>
    <!-- Story View context menu action to remove them from a story -->
    <string name="StoryViewItem__remove_viewer">移除访客</string>
    <!-- Displayed when a story has no replies yet -->
    <string name="StoryGroupReplyFragment__no_replies_yet">未有回复</string>
    <!-- Displayed when no longer a group member -->
    <string name="StoryGroupReplyFragment__you_cant_reply">您已不是此群组的成员，因此不能回复此动态。</string>
    <!-- Displayed for each user that reacted to a story when viewing replies -->
    <string name="StoryGroupReactionReplyItem__reacted_to_the_story">回应了此动态</string>
    <!-- Label for story views tab -->
    <string name="StoryViewsAndRepliesDialogFragment__views">浏览</string>
    <!-- Label for story replies tab -->
    <string name="StoryViewsAndRepliesDialogFragment__replies">回复</string>
    <!-- Description of action for reaction button -->
    <string name="StoryReplyComposer__react_to_this_story">回应此动态</string>
    <!-- Displayed when the user is replying privately to someone who replied to one of their stories -->
    <string name="StoryReplyComposer__reply_to_s">回复 %1$s</string>
    <!-- Context menu item to privately reply to a story response -->
    <!-- Context menu item to copy a story response -->
    <string name="StoryGroupReplyItem__copy">复制</string>
    <!-- Context menu item to delete a story response -->
    <string name="StoryGroupReplyItem__delete">删除</string>
    <!-- Page title for My Story options -->
    <string name="MyStorySettingsFragment__my_story">我的动态</string>
    <!-- Number of total signal connections displayed in "All connections" row item -->
    <plurals name="MyStorySettingsFragment__viewers">
        <item quantity="other">%1$d 位访客</item>
    </plurals>
    <!-- Button on all signal connections row to view all signal connections. Please keep as short as possible. -->
    <string name="MyStorySettingsFragment__view">查看</string>
    <!-- Section heading for story visibility -->
    <string name="MyStorySettingsFragment__who_can_view_this_story">谁可以看到此动态</string>
    <!-- Clickable option for selecting people to hide your story from -->
    <!-- Privacy setting title for sending stories to all your signal connections -->
    <string name="MyStorySettingsFragment__all_signal_connections">所有 Signal 密友</string>
    <!-- Privacy setting description for sending stories to all your signal connections -->
    <!-- Privacy setting title for sending stories to all except the specified connections -->
    <string name="MyStorySettingsFragment__all_except">所有人，除了……</string>
    <!-- Privacy setting description for sending stories to all except the specified connections -->
    <string name="MyStorySettingsFragment__hide_your_story_from_specific_people">对特定用户隐藏您的动态</string>
    <!-- Summary of clickable option displaying how many people you have excluded from your story -->
    <plurals name="MyStorySettingsFragment__d_people_excluded">
        <item quantity="other">已排除 %1$d 人</item>
    </plurals>
    <!-- Privacy setting title for only sharing your story with specified connections -->
    <string name="MyStorySettingsFragment__only_share_with">只分享给……</string>
    <!-- Privacy setting description for only sharing your story with specified connections -->
    <string name="MyStorySettingsFragment__only_share_with_selected_people">只分享给选定的人</string>
    <!-- Summary of clickable option displaying how many people you have included to send to in your story -->
    <plurals name="MyStorySettingsFragment__d_people">
        <item quantity="other">%1$d 人</item>
    </plurals>
    <!-- My story privacy fine print about what the privacy settings are for -->
    <string name="MyStorySettingsFragment__choose_who_can_view_your_story">选择谁可以查看您的动态。此更改不会影响您已发送的动态。</string>
    <!-- Section header for options related to replies and reactions -->
    <string name="MyStorySettingsFragment__replies_amp_reactions">回复和回应</string>
    <!-- Switchable option for allowing replies and reactions on your stories -->
    <string name="MyStorySettingsFragment__allow_replies_amp_reactions">允许回复和回应</string>
    <!-- Summary for switchable option allowing replies and reactions on your story -->
    <string name="MyStorySettingsFragment__let_people_who_can_view_your_story_react_and_reply">让动态的可见对象回应和回复</string>
    <!-- Signal connections bolded text in the Signal Connections sheet -->
    <string name="SignalConnectionsBottomSheet___signal_connections">Signal 密友</string>
    <!-- Displayed at the top of the signal connections sheet. Please remember to insert strong tag as required. -->
    <string name="SignalConnectionsBottomSheet__signal_connections_are_people">Signal 密友是您选择信任的人，选择方式有：</string>
    <!-- Signal connections sheet bullet point 1 -->
    <string name="SignalConnectionsBottomSheet__starting_a_conversation">发起聊天</string>
    <!-- Signal connections sheet bullet point 2 -->
    <string name="SignalConnectionsBottomSheet__accepting_a_message_request">接受消息请求</string>
    <!-- Signal connections sheet bullet point 3 -->
    <string name="SignalConnectionsBottomSheet__having_them_in_your_system_contacts">对方在您的系统通讯录中</string>
    <!-- Note at the bottom of the Signal connections sheet -->
    <string name="SignalConnectionsBottomSheet__your_connections_can_see_your_name">"您的密友能看到您的名称和照片，还能看到您在“我的动态”中发布的帖子，除非您向对方隐藏动态。"</string>
    <!-- Clickable option to add a viewer to a custom story -->
    <string name="PrivateStorySettingsFragment__add_viewer">添加访客</string>
    <!-- Clickable option to delete a custom story -->
    <string name="PrivateStorySettingsFragment__delete_custom_story">删除自定义动态</string>
    <!-- Dialog title when attempting to remove someone from a custom story -->
    <string name="PrivateStorySettingsFragment__remove_s">要移除%1$s吗？</string>
    <!-- Dialog message when attempting to remove someone from a custom story -->
    <string name="PrivateStorySettingsFragment__this_person_will_no_longer">此人将无法再看到您的动态。</string>
    <!-- Positive action label when attempting to remove someone from a custom story -->
    <string name="PrivateStorySettingsFragment__remove">移除</string>
    <!-- Dialog title when deleting a custom story -->
    <!-- Dialog message when deleting a custom story -->
    <!-- Page title for editing a custom story name -->
    <string name="EditPrivateStoryNameFragment__edit_story_name">编辑动态名称</string>
    <!-- Input field hint when editing a custom story name -->
    <string name="EditPrivateStoryNameFragment__story_name">动态名称</string>
    <!-- Save button label when editing a custom story name -->
    <!-- Displayed in text post creator before user enters text -->
    <string name="TextStoryPostCreationFragment__tap_to_add_text">点击添加文本</string>
    <!-- Button label for changing font when creating a text post -->
    <!-- Displayed in text post creator when prompting user to enter text -->
    <string name="TextStoryPostTextEntryFragment__add_text">添加文本</string>
    <!-- Content description for \'done\' button when adding text to a story post -->
    <string name="TextStoryPostTextEntryFragment__done_adding_text">添加文本完毕</string>
    <!-- Text label for media selection toggle -->
    <string name="MediaSelectionActivity__text">文本</string>
    <!-- Camera label for media selection toggle -->
    <string name="MediaSelectionActivity__camera">相机</string>
    <!-- Hint for entering a URL for a text post -->
    <string name="TextStoryPostLinkEntryFragment__type_or_paste_a_url">输入或粘贴 URL</string>
    <!-- Displayed prior to the user entering a URL for a text post -->
    <string name="TextStoryPostLinkEntryFragment__share_a_link_with_viewers_of_your_story">向您的动态访客分享链接</string>
    <!-- Hint text for searching for a story text post recipient. -->
    <string name="TextStoryPostSendFragment__search">搜索</string>
    <!-- Toast shown when an unexpected error occurs while sending a text story -->
    <!-- Toast shown when a trying to add a link preview to a text story post and the link/url is not valid (e.g., missing .com at the end) -->
    <string name="TextStoryPostSendFragment__please_enter_a_valid_link">请输入一个有效链接。</string>
    <!-- Title for screen allowing user to exclude "My Story" entries from specific people -->
    <string name="ChangeMyStoryMembershipFragment__all_except">所有人，除了……</string>
    <!-- Title for screen allowing user to only share "My Story" entries with specific people -->
    <string name="ChangeMyStoryMembershipFragment__only_share_with">只分享给……</string>
    <!-- Done button label for hide story from screen -->
    <string name="HideStoryFromFragment__done">完成</string>
    <!-- Dialog title for removing a group story -->
    <string name="StoryDialogs__remove_group_story">要移除群组动态吗？</string>
    <!-- Dialog message for removing a group story -->
    <string name="StoryDialogs__s_will_be_removed">“%1$s”将被移除。</string>
    <!-- Dialog positive action for removing a group story -->
    <string name="StoryDialogs__remove">删除</string>
    <!-- Dialog title for deleting a custom story -->
    <string name="StoryDialogs__delete_custom_story">要删除自定义动态吗？</string>
    <!-- Dialog message for deleting a custom story -->
    <string name="StoryDialogs__s_and_updates_shared">分享到此动态的“%1$s”和更新将被移除。</string>
    <!-- Dialog positive action for deleting a custom story -->
    <string name="StoryDialogs__delete">删除</string>
    <!-- Dialog title for first time sending something to a beta story -->
    <!-- Dialog message for first time sending something to a beta story -->
    <!-- Dialog title for first time adding something to a story -->
    <!-- Dialog message for first time adding something to a story -->
    <!-- First time share to story dialog: Positive action to go ahead and add to story -->
    <!-- First time share to story dialog: Neutral action to edit who can view "My Story" -->
    <!-- Error message shown when a failure occurs during story send -->
    <string name="StoryDialogs__story_could_not_be_sent">动态无法发送。请检查您的网络连接并重试。</string>
    <!-- Error message dialog button to resend a previously failed story send -->
    <string name="StoryDialogs__send">发送</string>
    <!-- Action button for turning off stories when stories are present on the device -->
    <string name="StoryDialogs__turn_off_and_delete">关闭和删除</string>
    <!-- Privacy Settings toggle title for stories -->
    <!-- Privacy Settings toggle summary for stories -->
    <!-- New story viewer selection screen title -->
    <string name="CreateStoryViewerSelectionFragment__choose_viewers">选择访客</string>
    <!-- New story viewer selection action button label -->
    <string name="CreateStoryViewerSelectionFragment__next">下一步</string>
    <!-- New story viewer selection screen title as recipients are selected -->
    <plurals name="SelectViewersFragment__d_viewers">
        <item quantity="other">%1$d 位访客</item>
    </plurals>
    <!-- Name story screen title -->
    <string name="CreateStoryWithViewersFragment__name_story">动态命名</string>
    <!-- Name story screen note under text field -->
    <string name="CreateStoryWithViewersFragment__only_you_can">只有您能看到此动态的名称。</string>
    <!-- Name story screen label hint -->
    <string name="CreateStoryWithViewersFragment__story_name_required">动态名称（必填）</string>
    <!-- Name story screen viewers subheading -->
    <string name="CreateStoryWithViewersFragment__viewers">访客</string>
    <!-- Name story screen create button label -->
    <string name="CreateStoryWithViewersFragment__create">创建</string>
    <!-- Name story screen error when save attempted with no label -->
    <string name="CreateStoryWithViewersFragment__this_field_is_required">必须填写此项。</string>
    <!-- Name story screen error when save attempted but label is duplicate -->
    <string name="CreateStoryWithViewersFragment__there_is_already_a_story_with_this_name">此动态名称已被使用。</string>
    <!-- Text for select all action when editing recipients for a story -->
    <string name="BaseStoryRecipientSelectionFragment__select_all">选择全部</string>
    <!-- Choose story type bottom sheet title -->
    <string name="ChooseStoryTypeBottomSheet__choose_your_story_type">选择您的动态类型</string>
    <!-- Choose story type bottom sheet new story row title -->
    <string name="ChooseStoryTypeBottomSheet__new_custom_story">新自定义动态</string>
    <!-- Choose story type bottom sheet new story row summary -->
    <string name="ChooseStoryTypeBottomSheet__visible_only_to">仅对特定用户可见</string>
    <!-- Choose story type bottom sheet group story title -->
    <string name="ChooseStoryTypeBottomSheet__group_story">群组动态</string>
    <!-- Choose story type bottom sheet group story summary -->
    <string name="ChooseStoryTypeBottomSheet__share_to_an_existing_group">分享给一个现有群组</string>
    <!-- Choose groups bottom sheet title -->
    <string name="ChooseGroupStoryBottomSheet__choose_groups">选择群组</string>
    <!-- Displayed when copying group story reply text to clipboard -->
    <string name="StoryGroupReplyFragment__copied_to_clipboard">已复制到剪切板</string>
    <!-- Displayed in story caption when content is longer than 5 lines -->
    <string name="StoryViewerPageFragment__see_more">查看更多</string>
    <!-- Displayed in toast after sending a direct reply -->
    <string name="StoryDirectReplyDialogFragment__sending_reply">正在发送回复……</string>
    <!-- Displayed in the viewer when a story is no longer available -->
    <string name="StorySlateView__this_story_is_no_longer_available">此动态已不存在。</string>
    <!-- Displayed in the viewer when a story has permanently failed to download. -->
    <string name="StorySlateView__cant_download_story_s_will_need_to_share_it_again">无法下载动态。%1$s需要再分享一遍。</string>
    <!-- Displayed in the viewer when the network is not available -->
    <string name="StorySlateView__no_internet_connection">无可用的互联网连接</string>
    <!-- Displayed in the viewer when network is available but content could not be downloaded -->
    <string name="StorySlateView__couldnt_load_content">无法加载内容</string>
    <!-- Toasted when the user externally shares to a text story successfully -->
    <string name="TextStoryPostCreationFragment__sent_story">已发送动态</string>
    <!-- Toasted when the user external share to a text story fails -->
    <string name="TextStoryPostCreationFragment__failed_to_send_story">无法发送动态</string>
    <!-- Displayed in a dialog to let the user select a given users story -->
    <string name="StoryDialogs__view_story">查看动态</string>
    <!-- Displayed in a dialog to let the user select a given users profile photo -->
    <string name="StoryDialogs__view_profile_photo">查看个人资料照片</string>

    <!-- Title for a notification at the bottom of the chat list suggesting that the user disable censorship circumvention because the service has become reachable -->
    <!-- Body for a notification at the bottom of the chat list suggesting that the user disable censorship circumvention because the service has become reachable -->
    <!-- Label for a button to dismiss a notification at the bottom of the chat list suggesting that the user disable censorship circumvention because the service has become reachable -->
    <!-- Label for a button in a notification at the bottom of the chat list to turn off censorship circumvention -->

    <!-- Conversation Item label for when you react to someone else\'s story -->
    <string name="ConversationItem__you_reacted_to_s_story">您回应了%1$s的动态</string>
    <!-- Conversation Item label for reactions to your story -->
    <string name="ConversationItem__reacted_to_your_story">回应了您的动态</string>
    <!-- Conversation Item label for reactions to an unavailable story -->
    <string name="ConversationItem__reacted_to_a_story">回应了动态</string>

    <!-- endregion -->
    <!-- Content description for expand contacts chevron -->
    <string name="ExpandModel__view_more">查看更多</string>
    <string name="StoriesLinkPopup__visit_link">访问链接</string>

    <!-- Gift price and duration, formatted as: {price} dot {n} day duration -->
    <plurals name="GiftRowItem_s_dot_d_day_duration">
        <item quantity="other">%1$s · %2$d 天期限</item>
    </plurals>
    <!-- Headline text on start fragment for gifting a badge -->
    <string name="GiftFlowStartFragment__donate_for_a_friend">代朋友捐款</string>
    <!-- Description text on start fragment for gifting a badge -->
    <plurals name="GiftFlowStartFragment__support_signal_by">
        <item quantity="other">代使用 Signal 的朋友或家人进行捐款，为 Signal 提供一份支持。对方将会收到捐款徽章并可以在个人资料中展示 %1$d 天。</item>
    </plurals>
    <!-- Action button label for start fragment for gifting a badge -->
    <string name="GiftFlowStartFragment__next">下一步</string>
    <!-- Title text on choose recipient page for badge gifting -->
    <string name="GiftFlowRecipientSelectionFragment__choose_recipient">选择收礼人</string>
    <!-- Title text on confirm gift page -->
    <string name="GiftFlowConfirmationFragment__confirm_donation">确认捐款</string>
    <!-- Heading text specifying who the gift will be sent to -->
    <string name="GiftFlowConfirmationFragment__send_to">发送给</string>
    <!-- Text explaining that gift will be sent to the chosen recipient -->
    <string name="GiftFlowConfirmationFragment__the_recipient_will_be_notified">收礼人将会在一对一消息中看到代捐通知。您可以在下方添加自己的消息。</string>
    <!-- Text explaining that this gift is a one time donation -->
    <string name="GiftFlowConfirmationFragment__one_time_donation">单次捐款</string>
    <!-- Hint for add message input -->
    <string name="GiftFlowConfirmationFragment__add_a_message">添加消息</string>
    <!-- Displayed in the dialog while verifying the chosen recipient -->
    <string name="GiftFlowConfirmationFragment__verifying_recipient">正在验证收礼人……</string>
    <!-- Title for sheet shown when opening a redeemed gift -->
    <string name="ViewReceivedGiftBottomSheet__s_made_a_donation_for_you">%1$s代您捐了款</string>
    <!-- Title for sheet shown when opening a sent gift -->
    <string name="ViewSentGiftBottomSheet__thanks_for_your_support">感谢您的支持！</string>
    <!-- Description for sheet shown when opening a redeemed gift -->
    <string name="ViewReceivedGiftBottomSheet__s_made_a_donation_to_signal">%1$s以您的名义给 Signal 捐了款！在个人资料中显示您对 Signal 的支持吧。</string>
    <!-- Description for sheet shown when opening a sent gift -->
    <string name="ViewSentGiftBottomSheet__youve_made_a_donation_to_signal">您以%1$s的名义给 Signal 捐了款。对方可以选择是否在个人资料中显示自己对 Signal 的支持。</string>
    <!-- Primary action for pending gift sheet to redeem badge now -->
    <string name="ViewReceivedGiftSheet__redeem">领取</string>
    <!-- Primary action for pending gift sheet to redeem badge later -->
    <string name="ViewReceivedGiftSheet__not_now">稍后再说</string>
    <!-- Dialog text while redeeming a gift -->
    <string name="ViewReceivedGiftSheet__redeeming_badge">正在领取徽章…</string>
    <!-- Description text in gift thanks sheet -->
    <string name="GiftThanksSheet__youve_made_a_donation">您以%1$s的名义给 Signal 捐了款。对方可以选择是否在个人资料中显示自己对 Signal 的支持。</string>
    <!-- Expired gift sheet title -->
    <string name="ExpiredGiftSheetConfiguration__your_badge_has_expired">您的徽章已到期</string>
    <!-- Expired gift sheet top description text -->
    <string name="ExpiredGiftSheetConfiguration__your_badge_has_expired_and_is">您的徽章已到期，无法显示在您的个人资料中向大家展示。</string>
    <!-- Expired gift sheet bottom description text -->
    <string name="ExpiredGiftSheetConfiguration__to_continue">如要继续支持为用户而生的 Signal 技术，您可以考虑成为每月定期捐款人。</string>
    <!-- Expired gift sheet make a monthly donation button -->
    <string name="ExpiredGiftSheetConfiguration__make_a_monthly_donation">每月捐款</string>
    <!-- Expired gift sheet not now button -->
    <string name="ExpiredGiftSheetConfiguration__not_now">稍后再说</string>
    <!-- My Story label designating that we will only share with the selected viewers. -->
    <string name="ContactSearchItems__only_share_with">只分享给</string>
    <!-- Label under name for custom stories -->
    <plurals name="ContactSearchItems__custom_story_d_viewers">
        <item quantity="other">自定义动态 · %1$d 位访客</item>
    </plurals>
    <!-- Label under name for group stories -->
    <plurals name="ContactSearchItems__group_story_d_viewers">
        <item quantity="other">群组动态 · %1$d 位访客</item>
    </plurals>
    <!-- Label under name for groups -->
    <plurals name="ContactSearchItems__group_d_members">
        <item quantity="other">%1$d 位成员</item>
    </plurals>
    <!-- Label under name for my story -->
    <plurals name="ContactSearchItems__my_story_s_dot_d_viewers">
        <item quantity="other">%1$s · %2$d 位访客</item>
    </plurals>
    <!-- Label under name for my story -->
    <plurals name="ContactSearchItems__my_story_s_dot_d_excluded">
        <item quantity="other">%1$s · 排除 %2$d 人</item>
    </plurals>
    <!-- Label under name for My Story when first sending to my story -->
    <string name="ContactSearchItems__tap_to_choose_your_viewers">点击选择您的访客</string>
    <!-- Label for context menu item to open story settings -->
    <string name="ContactSearchItems__story_settings">动态设置</string>
    <!-- Label for context menu item to remove a group story from contact results -->
    <string name="ContactSearchItems__remove_story">移除动态</string>
    <!-- Label for context menu item to delete a custom story -->
    <string name="ContactSearchItems__delete_story">删除动态</string>
    <!-- Dialog title for removing a group story -->
    <string name="ContactSearchMediator__remove_group_story">要移除群组动态吗？</string>
    <!-- Dialog message for removing a group story -->
    <string name="ContactSearchMediator__this_will_remove">此操作将会从清单中移除此动态。您仍然可以查看群组的动态。</string>
    <!-- Dialog action item for removing a group story -->
    <string name="ContactSearchMediator__remove">移除</string>
    <!-- Dialog title for deleting a custom story -->
    <string name="ContactSearchMediator__delete_story">要删除动态吗？</string>
    <!-- Dialog message for deleting a custom story -->
    <string name="ContactSearchMediator__delete_the_custom">要删除自定义动态“%1$s”吗？</string>
    <!-- Dialog action item for deleting a custom story -->
    <string name="ContactSearchMediator__delete">删除</string>
    <!-- Donation for a friend expiry days remaining -->
    <plurals name="Gifts__d_days_remaining">
        <item quantity="other">还剩 %1$d 天</item>
    </plurals>
    <!-- Donation for a friend expiry hours remaining -->
    <plurals name="Gifts__d_hours_remaining">
        <item quantity="other">还剩 %1$d 小时</item>
    </plurals>
    <!-- Gift expiry minutes remaining -->
    <plurals name="Gifts__d_minutes_remaining">
        <item quantity="other">还剩 %1$d 分钟</item>
    </plurals>
    <!-- Donation for a friend expiry expired -->
    <string name="Gifts__expired">已过期</string>

    <!-- Label indicating that a user can tap to advance to the next post in a story -->
    <string name="StoryFirstTimeNavigationView__tap_to_advance">点击前进</string>
    <!-- Label indicating swipe direction to skip current story -->
    <string name="StoryFirstTimeNavigationView__swipe_up_to_skip">上滑跳过</string>
    <!-- Label indicating swipe direction to exit story viewer -->
    <string name="StoryFirstTimeNavigationView__swipe_right_to_exit">右滑退出</string>
    <!-- Button label to confirm understanding of story navigation -->
    <string name="StoryFirstTimeNagivationView__got_it">知道了</string>
    <!-- Content description for vertical context menu button in safety number sheet rows -->
    <string name="SafetyNumberRecipientRowItem__open_context_menu">打开上下文菜单</string>
    <!-- Sub-line when a user is verified. -->
    <string name="SafetyNumberRecipientRowItem__s_dot_verified">%1$s · 已验证</string>
    <!-- Sub-line when a user is verified. -->
    <string name="SafetyNumberRecipientRowItem__verified">已验证</string>
    <!-- Title of safety number changes bottom sheet when showing individual records -->
    <string name="SafetyNumberBottomSheetFragment__safety_number_changes">安全码变更</string>
    <!-- Message of safety number changes bottom sheet when showing individual records -->
    <string name="SafetyNumberBottomSheetFragment__the_following_people">以下用户可能已重新安装 Signal 或更改设备。请点击接收人以核实新的安全码。此为非必选操作。</string>
    <!-- Title of safety number changes bottom sheet when not showing individual records -->
    <string name="SafetyNumberBottomSheetFragment__safety_number_checkup">安全码检查</string>
    <!-- Title of safety number changes bottom sheet when not showing individual records and user has seen review screen -->
    <string name="SafetyNumberBottomSheetFragment__safety_number_checkup_complete">安全码检查完成</string>
    <!-- Message of safety number changes bottom sheet when not showing individual records and user has seen review screen -->
    <string name="SafetyNumberBottomSheetFragment__all_connections_have_been_reviewed">已检查所有联系人，请点击发送以继续操作。</string>
    <!-- Message of safety number changes bottom sheet when not showing individual records -->
    <plurals name="SafetyNumberBottomSheetFragment__you_have_d_connections_plural">
        <item quantity="other">%1$d 位密友可能已重新安装 Signal 或更改设备。您可以检查对方的安全码或继续发送。</item>
    </plurals>
    <!-- Menu action to launch safety number verification screen -->
    <string name="SafetyNumberBottomSheetFragment__verify_safety_number">验证安全代码</string>
    <!-- Menu action to remove user from story -->
    <string name="SafetyNumberBottomSheetFragment__remove_from_story">移除出动态</string>
    <!-- Action button at bottom of SafetyNumberBottomSheetFragment to send anyway -->
    <string name="SafetyNumberBottomSheetFragment__send_anyway">仍要发送</string>
    <!-- Action button at bottom of SafetyNumberBottomSheetFragment to review connections -->
    <string name="SafetyNumberBottomSheetFragment__review_connections">检查联系人</string>
    <!-- Empty state copy for SafetyNumberBottomSheetFragment -->
    <string name="SafetyNumberBottomSheetFragment__no_more_recipients_to_show">已经没有可显示的接收人</string>
    <!-- Done button on safety number review fragment -->
    <string name="SafetyNumberReviewConnectionsFragment__done">完成</string>
    <!-- Title of safety number review fragment -->
    <string name="SafetyNumberReviewConnectionsFragment__safety_number_changes">安全码变更</string>
    <!-- Message of safety number review fragment -->
    <plurals name="SafetyNumberReviewConnectionsFragment__d_recipients_may_have">
        <item quantity="other">%1$d 个接收人可能已重新安装 Signal 或更改设备。请点击接收人以核实新的安全码。此为非必选操作。</item>
    </plurals>
    <!-- Section header for 1:1 contacts in review fragment -->
    <string name="SafetyNumberBucketRowItem__contacts">联系人</string>
    <!-- Context menu label for distribution list headers in review fragment -->
    <string name="SafetyNumberReviewConnectionsFragment__remove_all">全部移除</string>
    <!-- Context menu label for 1:1 contacts to remove from send -->
    <string name="SafetyNumberReviewConnectionsFragment__remove">移除</string>

    <!-- Title of initial My Story settings configuration shown when sending to My Story for the first time -->
    <string name="ChooseInitialMyStoryMembershipFragment__my_story_privacy">我的动态隐私</string>
    <!-- Subtitle of initial My Story settings configuration shown when sending to My Story for the first time -->
    <string name="ChooseInitialMyStoryMembershipFragment__choose_who_can_see_posts_to_my_story_you_can_always_make_changes_in_settings">选择谁可以查看“我的动态”帖子。您可以随时在设置中更改。</string>
    <!-- All connections option for initial My Story settings configuration shown when sending to My Story for the first time -->
    <string name="ChooseInitialMyStoryMembershipFragment__all_signal_connections">所有 Signal 密友</string>
    <!-- All connections except option for initial My Story settings configuration shown when sending to My Story for the first time -->
    <string name="ChooseInitialMyStoryMembershipFragment__all_except">所有人，除了……</string>
    <!-- Only with selected connections option for initial My Story settings configuration shown when sending to My Story for the first time -->
    <string name="ChooseInitialMyStoryMembershipFragment__only_share_with">只分享给……</string>

    <!-- Story info header sent heading -->
    <string name="StoryInfoHeader__sent">发送</string>
    <!-- Story info header received heading -->
    <string name="StoryInfoHeader__received">接收</string>
    <!-- Story info header file size heading -->
    <string name="StoryInfoHeader__file_size">文件大小</string>
    <!-- Story info "Sent to" header -->
    <!-- Story info "Sent from" header -->
    <!-- Story info "Failed" header -->
    <!-- Story Info context menu label -->

    <!-- StoriesPrivacySettingsFragment -->
    <!-- Explanation about how stories are deleted and managed -->
    <string name="StoriesPrivacySettingsFragment__story_updates_automatically_disappear">动态更新将会在 24 小时后自动消失。请选择谁可以查看您的动态，或创建对特定访客或群组可见的新动态。</string>
    <!-- Preference title to turn off stories -->
    <string name="StoriesPrivacySettingsFragment__turn_off_stories">关闭动态</string>
    <!-- Preference summary to turn off stories -->
    <string name="StoriesPrivacySettingsFragment__if_you_opt_out">如果您选择关闭动态，您将无法再分享或浏览动态。</string>
    <!-- Preference title to turn on stories -->
    <string name="StoriesPrivacySettingsFragment__turn_on_stories">开启动态</string>
    <!-- Preference summary to turn on stories -->
    <string name="StoriesPrivacySettingsFragment__share_and_view">分享自己的动态和浏览其他人的动态。动态将会在 24 小时后自动消失。</string>
    <!-- Dialog title to turn off stories -->
    <string name="StoriesPrivacySettingsFragment__turn_off_stories_question">要关闭动态吗？</string>
    <!-- Dialog message to turn off stories -->
    <string name="StoriesPrivacySettingsFragment__you_will_no_longer_be_able_to_share">您将无法再分享或浏览动态。您最近发布的动态更新也将会被删除。</string>
    <!-- Page title when launched from stories landing screen -->
    <string name="StoriesPrivacySettingsFragment__story_privacy">动态隐私</string>
    <!-- Header for section that lists out stories -->
    <string name="StoriesPrivacySettingsFragment__stories">动态</string>
    <!-- Story views header -->
    <!-- Story view receipts toggle title -->
    <string name="StoriesPrivacySettingsFragment__view_receipts">浏览回执</string>
    <!-- Story view receipts toggle message -->
    <string name="StoriesPrivacySettingsFragment__see_and_share">当动态被浏览时您可以查看和分享。如果禁用此功能，其他人浏览您的动态时您将看不到浏览情况。</string>

    <!-- NewStoryItem -->
    <string name="NewStoryItem__new_story">新动态</string>

    <!-- GroupStorySettingsFragment -->
    <!-- Section header for who can view a group story -->
    <string name="GroupStorySettingsFragment__who_can_view_this_story">谁可以看到此动态</string>
    <!-- Explanation of who can view a group story -->
    <string name="GroupStorySettingsFragment__members_of_the_group_s">"“%1$s”群组的成员可以浏览和回复此动态。您可以更新此群组聊天的成员资格。"</string>
    <!-- Preference label for removing this group story -->
    <string name="GroupStorySettingsFragment__remove_group_story">移除群组动态</string>

    <!-- Generic title for overflow menus -->
    <string name="OverflowMenu__overflow_menu">溢出菜单</string>

    <!-- First step number/bullet for choose new default sms app instructions -->
    <string name="ChooseANewDefaultSmsAppFragment__bullet_1">1</string>
    <!-- Second step number/bullet for choose new default sms app instructions -->
    <string name="ChooseANewDefaultSmsAppFragment__bullet_2">2</string>
    <!-- Third step number/bullet for choose new default sms app instructions -->
    <string name="ChooseANewDefaultSmsAppFragment__bullet_3">3</string>
    <!-- Fourth step number/bullet for choose new default sms app instructions -->
    <string name="ChooseANewDefaultSmsAppFragment__bullet_4">4</string>
    <!-- BackupSchedulePermission Megaphone -->
    <!-- The title on an alert window that explains to the user that we are unable to backup their messages -->
    <string name="BackupSchedulePermissionMegaphone__cant_back_up_chats">无法备份聊天记录</string>
    <!-- The body text of an alert window that tells the user that we are unable to backup their messages -->
    <string name="BackupSchedulePermissionMegaphone__your_chats_are_no_longer_being_automatically_backed_up">您的聊天记录无法再自动备份。</string>
    <!-- The text on a button in an alert window that, when clicked, will take the user to a screen to re-enable backups -->
    <string name="BackupSchedulePermissionMegaphone__back_up_chats">备份聊天记录</string>
    <!-- The text on a button in an alert window that, when clicked, will take the user to a screen to re-enable backups -->
    <string name="BackupSchedulePermissionMegaphone__not_now">稍后再说</string>
    <!-- Re-enable backup permission bottom sheet title -->
    <string name="BackupSchedulePermissionMegaphone__to_reenable_backups">如要重新启用备份功能：</string>
    <!-- Re-enable backups permission bottom sheet instruction 1 text -->
    <string name="BackupSchedulePermissionMegaphone__tap_the_go_to_settings_button_below">点击下方的“前往设置”按钮</string>
    <!-- Re-enable backups permission bottom sheet instruction 2 text -->
    <string name="BackupSchedulePermissionMegaphone__turn_on_allow_settings_alarms_and_reminders">打开“允许设置警报和提醒。”</string>
    <!-- Re-enable backups permission bottom sheet call to action button to open settings -->
    <string name="BackupSchedulePermissionMegaphone__go_to_settings">前往设置</string>

    <!-- DonateToSignalFragment -->
    <!-- Title below avatar -->
    <string name="DonateToSignalFragment__privacy_over_profit">我们坚信隐私高于盈利。</string>
    <!-- Continue button label -->
    <string name="DonateToSignalFragment__continue">继续</string>
    <!-- Description below title -->
    <string name="DonateToSignalFragment__private_messaging">私密通信平台，依用户而生。无广告，无跟踪，服务不打折。立即捐款支持 Signal。</string>
    <!-- Dialog title when a user tries to donate while they already have a pending donation. -->
    <string name="DonateToSignalFragment__you_have_a_donation_pending">你有一笔捐款正在等待处理</string>
    <!-- Dialog body when a user tries to donate while they already have a pending monthly donation. -->
    <string name="DonateToSignalFragment__bank_transfers_usually_take_1_business_day_to_process_monthly">银行转账可能需要 1 至 14 个工作日。请等待这笔付款完成后再更新您的订阅。</string>
    <!-- Dialog body when a user tries to donate while they already have a pending one time donation. -->
    <string name="DonateToSignalFragment__bank_transfers_usually_take_1_business_day_to_process_onetime">银行转账可能需要 1 至 14 个工作日。请等待这笔付款完成后再进行另一笔捐款。</string>
    <!-- Dialog body when a user tries to donate while they already have a pending monthly donation. -->
    <string name="DonateToSignalFragment__your_payment_is_still_being_processed_monthly">您的捐款仍在处理中。这可能需要几分钟时间，视您的网络连接情况而定。请等待这笔付款完成后再更新您的订阅。</string>
    <!-- Dialog body when a user tries to donate while they already have a pending one time donation. -->
    <string name="DonateToSignalFragment__your_payment_is_still_being_processed_onetime">您的捐款仍在处理中。这可能需要几分钟时间，视您的网络连接情况而定。请等待这笔付款完成后再进行另一笔捐款。</string>
    <!-- Dialog body when a user opens the manage donations main screen and they have a pending iDEAL donation -->
    <string name="DonateToSignalFragment__your_ideal_payment_is_still_processing">您的 iDEAL 捐款仍在处理中。请先检查您的银行应用以批准您的付款，然后再进行另一笔捐款。</string>
    <!-- Dialog title shown when a user tries to donate an amount higher than is allowed for a given payment method. -->
    <string name="DonateToSignal__donation_amount_too_high">捐款金额太高</string>
    <!-- Dialog body shown when a user tries to donate an amount higher than is allowed for a given payment method, place holder is the maximum -->
    <string name="DonateToSignalFragment__you_can_send_up_to_s_via_bank_transfer">通过银行转账捐款的金额最高不超过 %1$s。请尝试其他金额或更换另一种付款方式。</string>

    <!-- Donation pill toggle monthly text -->
    <string name="DonationPillToggle__monthly">每個月的</string>
    <!-- Donation pill toggle one-time text -->
    <string name="DonationPillToggle__one_time">一次性</string>

    <!-- GatewaySelectorBottomSheet -->
    <!-- Sheet title when subscribing -->
    <string name="GatewaySelectorBottomSheet__donate_s_month_to_signal">给 Signal 捐款 %1$s/月</string>
    <!-- Sheet summary when subscribing -->
    <string name="GatewaySelectorBottomSheet__get_a_s_badge">获得一个%1$s徽章</string>
    <!-- Sheet title when giving a one-time donation -->
    <string name="GatewaySelectorBottomSheet__donate_s_to_signal">给 Signal 捐款 %1$s</string>
    <!-- Sheet summary when giving a one-time donation -->
    <plurals name="GatewaySelectorBottomSheet__get_a_s_badge_for_d_days">
        <item quantity="other">获得一个为期 %2$d 天的%1$s徽章</item>
    </plurals>
    <!-- Button label for paying with a bank transfer -->
    <string name="GatewaySelectorBottomSheet__bank_transfer">银行转账</string>
    <!-- Button label for paying with a credit card -->
    <string name="GatewaySelectorBottomSheet__credit_or_debit_card">信用卡或借记卡</string>
    <!-- Sheet summary when giving donating for a friend -->
    <string name="GatewaySelectorBottomSheet__donate_for_a_friend">代朋友捐款</string>
    <!-- Button label for paying with iDEAL -->
    <string name="GatewaySelectorBottomSheet__ideal">iDEAL</string>

    <!-- Dialog title for launching external intent -->
    <string name="ExternalNavigationHelper__leave_signal_to_confirm_payment">要离开 Signal 以确认捐款吗？</string>
    <string name="ExternalNavigationHelper__once_this_payment_is_confirmed">确认捐款后，请返回 Signal 以完成捐款处理。</string>

    <!-- IdealBank -->
    <!-- iDEAL bank name -->
    <string name="IdealBank__abn_amro">ABN AMRO</string>
    <!-- iDEAL bank name -->
    <string name="IdealBank__asn_bank">ASN Bank</string>
    <!-- iDEAL bank name -->
    <string name="IdealBank__bunq">bunq</string>
    <!-- iDEAL bank name -->
    <string name="IdealBank__ing">ING</string>
    <!-- iDEAL bank name -->
    <string name="IdealBank__knab">Knab</string>
    <!-- iDEAL bank name -->
    <string name="IdealBank__n26">N26</string>
    <!-- iDEAL bank name -->
    <string name="IdealBank__rabobank">Rabobank</string>
    <!-- iDEAL bank name -->
    <string name="IdealBank__regiobank">RegioBank</string>
    <!-- iDEAL bank name -->
    <string name="IdealBank__revolut">Revolut</string>
    <!-- iDEAL bank name -->
    <string name="IdealBank__sns_bank">SNS Bank</string>
    <!-- iDEAL bank name -->
    <string name="IdealBank__triodos_bank">Triodos Bank</string>
    <!-- iDEAL bank name -->
    <string name="IdealBank__van_lanschot">Van Lanschot Kempen</string>
    <!-- iDEAL bank name -->
    <string name="IdealBank__yoursafe">Yoursafe</string>

    <!-- BankTransferMandateFragment -->
    <!-- Title of screen displaying the bank transfer mandate -->
    <string name="BankTransferMandateFragment__bank_transfer">银行转账</string>
    <!-- Subtitle of screen displaying the bank transfer mandate, placeholder is \'Learn more\' -->
    <string name="BankTransferMandateFragment__stripe_processes_donations">用户给 Signal 进行的捐款由 Stripe 处理。Signal 不会收集或储存您的个人信息。%1$s</string>
    <!-- Subtitle learn more of screen displaying bank transfer mandate -->
    <string name="BankTransferMandateFragment__learn_more">了解详情</string>
    <!-- Button label to continue with transfer -->
    <string name="BankTransferMandateFragment__agree">同意</string>
    <!-- Button label to read more of the bank mandate that is currently off screen -->
    <string name="BankTransferMandateFragment__read_more">阅读全文</string>
    <!-- Text displayed when mandate load fails -->
    <string name="BankTransferMandateFragment__failed_to_load_mandate">指令加载失败</string>

    <!-- BankTransferDetailsFragment -->
    <!-- Subtext explaining how email is used. Placeholder is \'Learn more\' -->
    <string name="BankTransferDetailsFragment__enter_your_bank_details">请输入您的银行详细信息和电子邮件地址。Stripe 将使用此电子邮件地址给您发送关于您的捐款的最新信息。%1$s</string>
    <!-- Subtext learn more link text -->
    <string name="BankTransferDetailsFragment__learn_more">了解详情</string>
    <!-- Text field label for name on bank account -->
    <string name="BankTransferDetailsFragment__name_on_bank_account">银行账户名称</string>
    <!-- Text field label for IBAN -->
    <string name="BankTransferDetailsFragment__iban">IBAN</string>
    <!-- Text field label for email -->
    <string name="BankTransferDetailsFragment__email">邮箱</string>
    <!-- Text label for button to show user how to find their IBAN -->
    <string name="BankTransferDetailsFragment__find_account_info">查找账户信息</string>
    <!-- Donate button label for monthly subscription -->
    <string name="BankTransferDetailsFragment__donate_s_month">捐款 %1$s/月</string>
    <!-- Donate button label for one-time -->
    <string name="BankTransferDetailsFragment__donate_s">捐款 %1$s</string>
    <!-- Error label for IBAN field when number is too short -->
    <string name="BankTransferDetailsFragment__iban_is_too_short">IBAN 太短</string>
    <!-- Error label for IBAN field when number is too long -->
    <string name="BankTransferDetailsFragment__iban_is_too_long">IBAN 太长</string>
    <!-- Error label for IBAN field when country is not supported -->
    <string name="BankTransferDetailsFragment__iban_country_code_is_not_supported">不支持 IBAN 国家/地区代码</string>
    <!-- Error label for IBAN field when number is invalid -->
    <string name="BankTransferDetailsFragment__invalid_iban">IBAN 无效</string>
    <!-- Error label for name field when name is not at least two characters long -->
    <string name="BankTransferDetailsFragment__minimum_2_characters">至少 2 个字符</string>
    <!-- Error label for email field when email is not valid -->
    <string name="BankTransferDetailsFragment__invalid_email_address">无效的电子邮件地址</string>

    <!-- IdealTransferDetailsFragment -->
    <!-- Title of the screen, displayed in the toolbar -->
    <string name="IdealTransferDetailsFragment__ideal">iDEAL</string>
    <!-- Subtitle of the screen, displayed below the toolbar. Placeholder is for \'learn more\' -->
    <string name="IdealTransferDetailsFragment__enter_your_bank">请输入您的银行、名称和电子邮件地址。Stripe 将使用此电子邮件地址给您发送关于您的捐款的最新信息。%1$s</string>
    <!-- Subtitle of the screen, displayed below the toolbar. Placeholder is for \'learn more\' -->
    <string name="IdealTransferDetailsFragment__enter_your_bank_details_one_time">请输入您的银行信息。Signal 不会收集或储存您的个人信息。%1$s</string>
    <!-- Subtitle learn-more button displayed inline with the subtitle text -->
    <string name="IdealTransferDetailsFragment__learn_more">了解详情</string>
    <!-- Hint label for text entry box for name on bank account -->
    <string name="IdealTransferDetailsFragment__name_on_bank_account">银行账户名称</string>
    <!-- Hint label for text entry box for email -->
    <string name="IdealTransferDetailsFragment__email">邮箱</string>
    <!-- Default label for bank selection -->
    <string name="IdealTransferDetailsFragment__choose_your_bank">选择您的银行</string>
    <!-- Dialog title shown when using iDEAL payment for setting up a monthly donation -->
    <string name="IdealTransferDetailsFragment__confirm_your_donation_with_s">与 %1$s 确认您的捐款</string>
    <!-- Dialog warning shown when using iDEAL payment for setting up a monthly donation -->
    <string name="IdealTransferDetailsFragment__monthly_ideal_warning">如要设置您的定期捐款，请点击“继续”以便与您的银行确认扣除一笔 0.01 欧元的费用。这笔费用将会自动退还，并允许从您的账户中每月扣除 5 欧元用于捐款。</string>
    <!-- Dialog button shown when using iDEAL payment for setting up a monthly donation to continue with the donation -->
    <string name="IdealTransferDetailsFragment__continue">继续</string>

    <!-- IdealTransferDetailsBankSelectionDialogFragment -->
    <!-- Title of the screen, displayed in the toolbar -->
    <string name="IdealTransferDetailsBankSelectionDialogFragment__choose_your_bank">选择您的银行</string>

    <!-- Title of bottom sheet for finding account information -->
    <string name="FindAccountInfoSheet__find_your_account_information">查找您的账户信息</string>
    <!-- Body of bottom sheet for finding account information -->
    <string name="FindAccountInfoSheet__look_for_your_iban_at">您可以在您的银行对账单顶部查看您的 IBAN。IBAN 至多包含 34 个字符。您输入的名称须与您银行账户上的名称一致。如需了解更多信息，请联系您的银行。</string>

    <!-- Title of donation pending sheet displayed after making a bank transfer -->
    <string name="DonationPendingBottomSheet__donation_pending">捐款待处理</string>
    <!-- Top text block of donation pending sheet displayed after subscribing via a bank transfer. Placeholder is the badge name. -->
    <string name="DonationPendingBottomSheet__your_monthly_donation_is_pending">您的每月捐款正在等待处理。当我们收到捐款后，您将可以在个人资料中显示%1$s徽章。</string>
    <!-- Top text block of donation pending sheet displayed after one-time donation via a bank transfer. Placeholder is the badge name. -->
    <string name="DonationPendingBottomSheet__your_one_time_donation_is_pending">您的单次捐款正在等待处理。当我们收到捐款后，您将可以在个人资料中显示%1$s徽章。</string>
    <!-- Bottom text block of donation pending sheet displayed after donating via a bank transfer. Placeholder is for learn more. -->
    <string name="DonationPendingBottomSheet__bank_transfers_usually_take">银行转账可能需要 1 至 14 个工作日。%1$s</string>
    <!-- Learn more text for donation pending sheet displayed after donating via a bank transfer. -->
    <string name="DonationPendingBottomSheet__learn_more">了解详情</string>
    <!-- Confirmation button for donation pending sheet displayed after donating via a bank transfer. -->
    <string name="DonationPendingBottomSheet__done">完成</string>

    <!-- Title of donation error sheet displayed after making a bank transfer that fails -->
    <string name="DonationErrorBottomSheet__donation_couldnt_be_processed">捐款无法处理</string>
    <!-- Text block of donation error sheet displayed after making a bank transfer that fails -->
    <string name="DonationErrorBottomSheet__were_having_trouble">我们在处理您的银行转账时遇到了问题。您尚未被扣款。请尝试另一种付款方式或联系您的银行了解详情。</string>
    <!-- Button label for retry button of donation error sheet displayed after making a bank transfer that fails -->
    <string name="DonationErrorBottomSheet__try_again">重试</string>
    <!-- Button label for not now button of donation error sheet displayed after making a bank transfer that fails -->
    <string name="DonationErrorBottomSheet__not_now">稍后再说</string>

    <!-- Title of \'Donation Complete\' sheet displayed after a bank transfer completes and the badge is redeemed -->
    <string name="DonationCompletedBottomSheet__donation_complete">捐款完成</string>
    <!-- Text block of \'Donation Complete\' sheet displayed after a bank transfer completes and the badge is redeemed -->
    <string name="DonationCompleteBottomSheet__your_bank_transfer_was_received">我们已收到您的银行转账。您可以选择在个人资料中显示此徽章，让大家看到您对 Signal 的支持。</string>
    <!-- Button text of \'Donation Complete\' sheet displayed after a bank transfer completes and the badge is redeemed to dismiss sheet -->
    <string name="DonationCompleteBottomSheet__done">完成</string>

    <!-- StripePaymentInProgressFragment -->
    <string name="StripePaymentInProgressFragment__cancelling">正在取消……</string>

    <!-- The title of a bottom sheet dialog that tells the user we temporarily can\'t process their contacts. -->
    <string name="CdsTemporaryErrorBottomSheet_title">处理的联系人过多</string>
    <!-- The first part of the body text in a bottom sheet dialog that tells the user we temporarily can\'t process their contacts. The placeholder represents the number of days the user will have to wait until they can again. -->
    <plurals name="CdsTemporaryErrorBottomSheet_body1">
        <item quantity="other">我们将会在 %1$d 天内再次尝试处理您的联系人。</item>
    </plurals>
    <!-- The second part of the body text in a bottom sheet dialog that advises the user to remove contacts from their phone to fix the issue. -->
    <string name="CdsTemporaryErrorBottomSheet_body2">为了尽快解决该问题，您可以考虑删除手机上同步大量联系人的联系人或账户。</string>
    <!-- A button label in a bottom sheet that will navigate the user to their contacts settings. -->
    <!-- A toast that will be shown if we are unable to open the user\'s default contacts app. -->

    <!-- The title of a bottom sheet dialog that tells the user we can\'t process their contacts. -->
    <string name="CdsPermanentErrorBottomSheet_title">无法处理您的联系人</string>
    <!-- The first part of the body text in a bottom sheet dialog that tells the user we can\'t process their contacts. -->
    <string name="CdsPermanentErrorBottomSheet_body">您手机上的联系人数量已超过 Signal 的处理极限。如要在 Signal 中寻找您手机上的联系人，您可以考虑删除手机上与大量联系人同步的联系人或账户。</string>
    <!-- The first part of the body text in a bottom sheet dialog that tells the user we can\'t process their contacts. -->
    <string name="CdsPermanentErrorBottomSheet_learn_more">了解详情</string>
    <!-- A button label in a bottom sheet that will navigate the user to their contacts settings. -->
    <string name="CdsPermanentErrorBottomSheet_contacts_button">打开联系人</string>
    <!-- A toast that will be shown if we are unable to open the user\'s default contacts app. -->
    <string name="CdsPermanentErrorBottomSheet_no_contacts_toast">未找到联系人应用</string>

    <!-- PaymentMessageView -->
    <!-- In-chat conversation message shown when you sent a payment to another person, placeholder is the other person name -->
    <string name="PaymentMessageView_you_sent_s">您已向%1$s发送</string>
    <!-- In-chat conversation message shown when another person sent a payment to you, placeholder is the other person name -->
    <string name="PaymentMessageView_s_sent_you">%1$s已向您发送</string>

    <!-- YourInformationIsPrivateBottomSheet -->
    <string name="YourInformationIsPrivateBottomSheet__your_information_is_private">个人信息安全无忧</string>
    <string name="YourInformationIsPrivateBottomSheet__signal_does_not_collect">当您捐款时，Signal 不会收集或储存您的任何个人信息。</string>
    <string name="YourInformationIsPrivateBottomSheet__we_use_stripe">我们使用 Stripe 作为接收捐款的付款处理方。我们不会访问、储存或保存您向 Stripe 提供的任何信息。</string>
    <string name="YourInformationIsPrivateBottomSheet__signal_does_not_and_cannot">Signal 不会也无法关联您的捐款和您的 Signal 账户。</string>
    <string name="YourInformationIsPrivateBottomSheet__thank_you">谢谢您的支持！</string>

    <!-- GroupStoryEducationSheet -->
    <!-- Displayed as the title of the education bottom sheet -->
    <string name="GroupStoryEducationSheet__introducing_group_stories">群组动态火热上线</string>
    <!-- Line item on the sheet explaining group stories -->
    <string name="GroupStoryEducationSheet__share_story_updates_to">您可以在已加入的群组中分享动态更新。</string>
    <!-- Line item on the sheet explaining that anyone in the group can share to group stories -->
    <string name="GroupStoryEducationSheet__anyone_in_the_group">群组中的任何成员均可以追加动态内容。</string>
    <!-- Line item on the sheet explaining that anyone in the group can view replies -->
    <string name="GroupStoryEducationSheet__all_group_chat_members">所有的群组聊天成员均可以查看动态回复记录。</string>
    <!-- Button label to dismiss sheet -->
    <string name="GroupStoryEducationSheet__next">下一步</string>
    <string name="Registration_country_code_entry_hint">+0</string>

    <!-- PaypalCompleteOrderBottomSheet -->
    <string name="PaypalCompleteOrderBottomSheet__donate">捐款</string>
    <string name="PaypalCompleteOrderBottomSheet__payment">付款</string>

    <!-- ChatFilter -->
    <!-- Displayed in a pill at the top of the chat list when it is filtered by unread messages -->
    <string name="ChatFilter__filtered_by_unread">按未读筛选</string>
    <!-- Displayed underneath the filter circle at the top of the chat list when the user pulls at a very low velocity -->
    <string name="ChatFilter__pull_to_filter">下拉筛选</string>
    <!-- Displayed in the "clear filter" item in the chat feed if the user opened the filter from the overflow menu -->
    <string name="ChatFilter__tip_pull_down">提示：下拉聊天列表进行筛选</string>

    <!-- Set up your username megaphone -->
    <!-- Displayed as a title on a megaphone which prompts user to set up a username -->
    <string name="SetUpYourUsername__set_up_your_signal_username">设置您的 Signal 用户名</string>
    <!-- Displayed as a description on a megaphone which prompts user to set up a username -->
    <string name="SetUpYourUsername__introducing_phone_number_privacy">我们推出了手机号码隐私、可选用户名和链接功能。</string>
    <!-- Displayed as an action on a megaphone which prompts user to set up a username -->
    <string name="SetUpYourUsername__dismiss">不予考虑</string>
    <!-- Displayed as an action on a megaphone which prompts user to set up a username -->
    <string name="SetUpYourUsername__learn_more">了解详情</string>

    <!-- Displayed as a title on a megaphone which prompts user to set up a username -->
    <string name="PnpLaunchMegaphone_title">联系有新招</string>
    <!-- Displayed as a description on a megaphone which prompts user to set up a username -->
    <string name="PnpLaunchMegaphone_body">我们推出了电话号码隐私、可选用户名和链接功能。</string>
    <!-- Displayed as an action on a megaphone which prompts user to set up a username. Clicking it will dismiss the megaphone. -->
    <string name="PnpLaunchMegaphone_dismiss">不予考虑</string>
    <!-- Displayed as an action on a megaphone which prompts user to set up a username. Clicking it will open a link. -->
    <string name="PnpLaunchMegaphone_learn_more">了解详情</string>

    <!-- Text Formatting -->
    <!-- Popup menu label for applying bold style -->
    <string name="TextFormatting_bold">加粗</string>
    <!-- Popup menu label for applying italic style -->
    <string name="TextFormatting_italic">斜体</string>
    <!-- Popup menu label for applying strikethrough style -->
    <string name="TextFormatting_strikethrough">删除线</string>
    <!-- Popup menu label for applying monospace font style -->
    <string name="TextFormatting_monospace">等宽字体</string>
    <!-- Popup menu label for applying spoiler style -->
    <string name="TextFormatting_spoiler">防剧透</string>
    <!-- Popup menu label for clearing applied formatting -->
    <string name="TextFormatting_clear_formatting">清除格式</string>

    <!-- Username edit dialog -->
    <!-- Option to open username editor displayed as a list item in a dialog -->
    <string name="UsernameEditDialog__edit_username">编辑用户名</string>
    <!-- Option to delete username displayed as a list item in a dialog -->
    <string name="UsernameEditDialog__delete_username">删除用户名</string>

    <!-- Time duration picker -->
    <!-- Shown in a time duration picker for selecting duration in hours and minutes, label shown after the user input value for hour, e.g., 12h -->
    <string name="TimeDurationPickerDialog_single_letter_hour_abbreviation">小时</string>
    <!-- Shown in a time duration picker for selecting duration in hours and minutes, label shown after the user input value for minute, e.g., 24m -->
    <string name="TimeDurationPickerDialog_single_letter_minute_abbreviation">分钟</string>
    <!-- Shown in a time duration picker for selecting duration in hours and minutes, label for button that will apply the setting -->
    <string name="TimeDurationPickerDialog_positive_button">设置</string>
    <!-- Shown in a time duration picker for selecting duration in hours and minutes, helper text indicating minimum allowable duration -->
    <string name="TimeDurationPickerDialog_minimum_duration_warning">距离屏幕锁定生效的最短时间为 1 分钟。</string>

    <!-- Call Log -->
    <!-- Displayed below the user\'s name in row items on the call log. First placeholder is the call status, second is when it occurred -->
    <string name="CallLogAdapter__s_dot_s">%1$s · %2$s</string>
    <!-- Displayed for incoming calls -->
    <string name="CallLogAdapter__incoming">来电</string>
    <!-- Displayed for outgoing calls -->
    <string name="CallLogAdapter__outgoing">去电</string>
    <!-- Displayed for missed calls -->
    <string name="CallLogAdapter__missed">未接</string>
    <!-- Displayed for missed calls declined by notification profile -->
    <string name="CallLogAdapter__missed_notification_profile">由于开启通知配置而未接通</string>
    <!-- Displayed on Group Call button if user is not in the call -->
    <string name="CallLogAdapter__join">加入</string>
    <!-- Displayed on Group Call button if user is in the call -->
    <string name="CallLogAdapter__return">返回</string>
    <!-- Call state template when there is more than one call collapsed into a single row. D is a number > 1 and S is a call info string (like Missed) -->
    <string name="CallLogAdapter__d_s">(%1$d) %2$s</string>
    <!-- Status text on call links -->
    <string name="CallLogAdapter__call_link">通话链接</string>
    <!-- Accessibility description for the video call button -->
    <string name="CallLogAdapter__start_a_video_call">开始视频通话</string>
    <!-- Accessibility description for the voice call button -->
    <string name="CallLogAdapter__start_a_voice_call">发起语音通话</string>

    <!-- Call Log context menu -->
    <!-- Displayed as a context menu item to start a video call -->
    <string name="CallContextMenu__video_call">视频通话</string>
    <!-- Displayed as a context menu item to start an audio call -->
    <string name="CallContextMenu__audio_call">语音通话</string>
    <!-- Displayed as a context menu item to go to chat -->
    <string name="CallContextMenu__go_to_chat">前往聊天</string>
    <!-- Displayed as a context menu item to see call info -->
    <string name="CallContextMenu__info">详情</string>
    <!-- Displayed as a context menu item to select multiple calls -->
    <string name="CallContextMenu__select">选择</string>
    <!-- Displayed as a context menu item to delete this call -->
    <string name="CallContextMenu__delete">删除</string>

    <!-- Call Log Fragment -->
    <!-- Displayed when deleting call history items -->
    <string name="CallLogFragment__deleting">正在删除…</string>
    <!-- Displayed in a toast when a deletion fails for an unknown reason -->
    <string name="CallLogFragment__deletion_failed">删除失败。</string>
    <!-- Displayed as message in error dialog when can\'t delete links -->
    <plurals name="CallLogFragment__cant_delete_call_link">
        <item quantity="other">有些通话链接无法删除。请检查您的网络连接并重试。</item>
    </plurals>
    <!-- Snackbar text after clearing the call history -->
    <string name="CallLogFragment__cleared_call_history">已清除通话记录</string>
    <!-- Dialog title to clear all call events -->
    <string name="CallLogFragment__clear_call_history_question">要清除通话记录吗？</string>
    <!-- Dialog body to clear all call events -->
    <string name="CallLogFragment__this_will_permanently_delete_all_call_history">此操作将永久删除所有通话记录</string>
    <!-- Action bar menu item to delete all call events -->
    <string name="CallLogFragment__clear_call_history">清除通话记录</string>
    <!-- Action bar menu item to only display missed calls -->
    <string name="CallLogFragment__filter_missed_calls">筛选未接通话</string>
    <!-- Action bar menu item to clear missed call filter -->
    <string name="CallLogFragment__clear_filter">清除筛选</string>
    <!-- Action bar menu item to open settings -->
    <string name="CallLogFragment__settings">设置</string>
    <!-- Action bar menu item to open notification profile settings -->
    <string name="CallLogFragment__notification_profile">通知配置</string>
    <!-- Call log new call content description -->
    <string name="CallLogFragment__start_a_new_call">发起一个新通话</string>
    <!-- Filter pull text when pulled -->
    <string name="CallLogFragment__filtered_by_missed">已按未接通话筛选</string>
    <!-- Bottom bar option to select all call entries -->
    <string name="CallLogFragment__select_all">选择全部</string>
    <!-- Bottom bar option to delete all selected call entries and dialog action to confirm deletion -->
    <string name="CallLogFragment__delete">删除</string>
    <plurals name="CallLogFragment__delete_d_calls">
        <item quantity="other">删除 %1$d 个通话？</item>
    </plurals>
    <!-- Snackbar label after deleting call logs -->
    <plurals name="CallLogFragment__d_calls_deleted">
        <item quantity="other">已删除 %1$d 个通话</item>
    </plurals>
    <!-- Shown during empty state -->
    <string name="CallLogFragment__no_calls">无通话。</string>
    <!-- Shown during empty state -->
    <string name="CallLogFragment__get_started_by_calling_a_friend">呼叫朋友开始互动吧。</string>
    <!-- Displayed as a message in a dialog when deleting multiple items -->
    <string name="CallLogFragment__call_links_youve_created">已拥有您创建的通话链接的用户将无法重复使用此链接。</string>

    <!-- New call activity -->
    <!-- Activity title in title bar -->
    <string name="NewCallActivity__new_call">新通话</string>

    <!-- Call state update popups -->
    <!-- Displayed when the user enables group call ringing -->
    <string name="CallStateUpdatePopupWindow__ringing_on">铃声开启</string>
    <!-- Displayed when the user disables group call ringing -->
    <string name="CallStateUpdatePopupWindow__ringing_off">铃声关闭</string>
    <!-- Displayed when the user cannot enable group call ringing -->
    <string name="CallStateUpdatePopupWindow__group_is_too_large">群组人数过多，无法与参与人通话</string>
    <!-- Displayed when the user turns on their mic -->
    <string name="CallStateUpdatePopupWindow__mic_on">麦克风开启</string>
    <!-- Displayed when the user turns off their mic -->
    <string name="CallStateUpdatePopupWindow__mic_off">麦克风关闭</string>
    <!-- Displayed when the user turns on their speakerphone -->
    <string name="CallStateUpdatePopupWindow__speaker_on">扬声器开启</string>
    <!-- Displayed when the user turns off their speakerphone -->
    <string name="CallStateUpdatePopupWindow__speaker_off">扬声器关闭</string>

    <!-- Accessibility label describing the capture button on the camera screen -->
    <string name="CameraControls_capture_button_accessibility_label">拍照按钮</string>
    <!-- Accessibility label describing the continue button on the camera screen -->
    <string name="CameraControls_continue_button_accessibility_label">继续按钮</string>

    <!-- CallPreference -->
    <!-- Generic group call in call info -->
    <string name="CallPreference__group_call">群组通话</string>
    <!-- Missed group call in call info -->
    <string name="CallPreference__missed_group_call">未接群组通话</string>
    <!-- Missed group call while notification profile on in call info -->
    <string name="CallPreference__missed_group_call_notification_profile">群组通话由于开启通知配置而未接通</string>
    <!-- Incoming group call in call info -->
    <string name="CallPreference__incoming_group_call">拨入群组通话</string>
    <!-- Outgoing group call in call info -->
    <string name="CallPreference__outgoing_group_call">拨出群组通话</string>

    <!-- CreateCallLink -->
    <!-- Call link creation item title on calls tab -->
    <string name="CreateCallLink__create_a_call_link">创建通话链接</string>
    <!-- Call link creation item description on calls tab -->
    <string name="CreateCallLink__share_a_link_for">分享 Signal 通话链接</string>
    <!-- Text inserted when sharing a call link within Signal. Placeholder is a call link url. -->
    <string name="CreateCallLink__use_this_link_to_join_a_signal_call">请使用此链接加入 Signal 通话：%1$s</string>

    <!-- CallLinkInfoSheet -->
    <!-- Sheet title -->
    <string name="CallLinkInfoSheet__call_info">通话信息</string>
    <!-- Dialog title for removing or blocking participants -->
    <string name="CallLinkInfoSheet__remove_s_from_the_call">要将%1$s移除出通话吗？</string>
    <!-- Dialog action to remove participant from the call -->
    <string name="CallLinkInfoSheet__remove">移除</string>
    <!-- Dialog action to block participant from the call -->
    <string name="CallLinkInfoSheet__block_from_call">屏蔽通话</string>

    <!-- CreateCallLinkBottomSheetDialogFragment -->
    <!-- Fragment title -->
    <string name="CreateCallLinkBottomSheetDialogFragment__create_call_link">创建通话链接</string>
    <!-- Displayed as a default name for the signal call -->
    <string name="CreateCallLinkBottomSheetDialogFragment__signal_call">Signal 通话</string>
    <!-- Displayed on a small button to allow user to instantly join call -->
    <string name="CreateCallLinkBottomSheetDialogFragment__join">加入</string>
    <!-- Option to open a full screen dialog to add a call name -->
    <string name="CreateCallLinkBottomSheetDialogFragment__add_call_name">添加通话名称</string>
    <!-- Option to open a full screen dialog to edit a call name -->
    <string name="CreateCallLinkBottomSheetDialogFragment__edit_call_name">编辑通话名称</string>
    <!-- Toggle to require approval for all members before joining -->
    <string name="CreateCallLinkBottomSheetDialogFragment__approve_all_members">批准所有成员</string>
    <!-- Row label to share the link via Signal -->
    <string name="CreateCallLinkBottomSheetDialogFragment__share_link_via_signal">通过 Signal 分享链接</string>
    <!-- Row label to copy the link to the clipboard -->
    <string name="CreateCallLinkBottomSheetDialogFragment__copy_link">复制链接</string>
    <!-- Row label to share the link with the external share sheet -->
    <string name="CreateCallLinkBottomSheetDialogFragment__share_link">分享链接</string>
    <!-- Button text to dismiss the sheet and add it as an upcoming call -->
    <string name="CreateCallLinkBottomSheetDialogFragment__done">完成</string>
    <!-- Displayed when we can\'t find a suitable way to open the system share picker -->
    <string name="CreateCallLinkBottomSheetDialogFragment__failed_to_open_share_sheet">无法分享通话链接。</string>
    <!-- Displayed when we copy the call link to the clipboard -->
    <string name="CreateCallLinkBottomSheetDialogFragment__copied_to_clipboard">已复制到剪贴板</string>

    <!-- CallLinkIncomingRequestSheet -->
    <!-- Displayed as line item in sheet for approving or denying a single user -->
    <string name="CallLinkIncomingRequestSheet__approve_entry">同意加入</string>
    <!-- Displayed as line item in sheet for approving or denying a single user -->
    <string name="CallLinkIncomingRequestSheet__deny_entry">拒绝加入</string>

    <!-- EditCallLinkNameDialogFragment -->
    <!-- App bar title for editing a call name -->
    <string name="EditCallLinkNameDialogFragment__edit_call_name">编辑通话名称</string>
    <!-- Text on button to confirm edit -->
    <string name="EditCallLinkNameDialogFragment__save">保存</string>
    <!-- Placeholder text on input field when editing call name -->
    <string name="EditCallLinkNameDialogFragment__call_name">通话名称</string>

    <!-- ChooseNavigationBarStyleFragment -->
    <!-- Dialog title, displayed below the header image -->
    <string name="ChooseNavigationBarStyleFragment__navigation_bar_size">导航栏大小</string>
    <!-- Toggle button label for normal size -->
    <string name="ChooseNavigationBarStyleFragment__normal">正常</string>
    <!-- Toggle button label for compact size -->
    <string name="ChooseNavigationBarStyleFragment__compact">紧凑</string>

    <!-- Title shown at top of bottom sheet dialog for displaying a message\'s edit history -->
    <string name="EditMessageHistoryDialog_title">编辑历史</string>
    <!-- Title of dialog shown alerting user that edit message is in beta only -->
    <string name="SendingEditMessageBetaOnlyDialog_title">编辑消息</string>
    <!-- Body of dialog shown alerting user that edit message is in beta only and only sent to beta users. -->
    <string name="SendingEditMessageBetaOnlyDialog_body">如果您编辑消息，其将仅对使用最新版 Signal 的用户可见。这些用户将会看到您编辑了消息。</string>
    <!-- Button to cancel sending edit message as it is beta only -->
    <string name="SendingEditMessageBetaOnlyDialog_cancel">取消</string>
    <!-- Button to continue sending edit message despite it being beta only -->
    <string name="SendingEditMessageBetaOnlyDialog_send">发送</string>


    <!-- CallLinkDetailsFragment -->
    <!-- Displayed in action bar at the top of the fragment -->
    <string name="CallLinkDetailsFragment__call_details">通话详情</string>
    <!-- Displayed in a text row, allowing the user to click and edit a call name -->
    <string name="CallLinkDetailsFragment__edit_call_name">编辑通话名称</string>
    <!-- Displayed in a text row, allowing the user to click and add a call name -->
    <string name="CallLinkDetailsFragment__add_call_name">添加通话名称</string>
    <!-- Displayed in a toggle row, allowing the user to click to enable or disable member approval -->
    <string name="CallLinkDetailsFragment__approve_all_members">批准所有成员</string>
    <!-- Displayed in a text row, allowing the user to share the call link -->
    <string name="CallLinkDetailsFragment__share_link">分享链接</string>
    <!-- Displayed in a text row, allowing the user to delete the call link -->
    <string name="CallLinkDetailsFragment__delete_call_link">删除通话链接</string>
    <!-- Displayed whenever a name change, revocation, etc, fails. -->
    <string name="CallLinkDetailsFragment__couldnt_save_changes">无法保存更改，请检查您的互联网连接并重试。</string>
    <!-- Displayed as title in dialog when user attempts to delete the link -->
    <string name="CallLinkDetailsFragment__delete_link">要删除链接吗？</string>
    <!-- Displayed as body in dialog when user attempts to delete the link -->
    <string name="CallLinkDetailsFragment__this_link_will_no_longer_work">删除后，拥有链接的任何人将无法再使用此链接。</string>

    <!-- Button label for the link button in the username link settings -->
    <string name="UsernameLinkSettings_link_button_label">链接</string>
    <!-- Button label for the share button in the username link settings -->
    <string name="UsernameLinkSettings_share_button_label">分享</string>
    <!-- Button label for the color selector button in the username link settings -->
    <string name="UsernameLinkSettings_color_button_label">颜色</string>
    <!-- Description text for QR code and links in the username link settings -->
    <string name="UsernameLinkSettings_qr_description">请只将您的二维码和链接分享给信任的人。分享之后，对方将能看到您的用户名并开始与您聊天。</string>
    <!-- Content of a toast that will show after the username is copied to the clipboard -->
    <string name="UsernameLinkSettings_username_copied_toast">用户名已复制</string>
    <!-- Content of a toast that will show after the username link is copied to the clipboard -->
    <string name="UsernameLinkSettings_link_copied_toast">链接已复制</string>
    <!-- Content of a text field that is shown when the user has not yet set a username link -->
    <string name="UsernameLinkSettings_link_not_set_label">未设置链接</string>
    <!-- Content of a text field that is shown when the user is actively resetting the username link and waiting for the operation to finish -->
    <string name="UsernameLinkSettings_resetting_link_label">正在重置链接……</string>
    <!-- Title of a dialog prompting the user to confirm whether they would like to reset their username link and QR code -->
    <string name="UsernameLinkSettings_reset_link_dialog_title">要重置二维码吗？</string>
    <!-- Body of a dialog prompting the user to confirm whether they would like to reset their username link and QR code -->
    <string name="UsernameLinkSettings_reset_link_dialog_body">如果重置二维码，您现有的二维码和链接将会失效。</string>
    <!-- Label for the confirmation button on a dialog prompting the user to confirm whether they would like to reset their username link and QR code -->
    <string name="UsernameLinkSettings_reset_link_dialog_confirm_button">重置</string>
    <!-- Button label for a button that will reset your username and give you a new link -->
    <string name="UsernameLinkSettings_reset_button_label">重置</string>
    <!-- Button label for a button that indicates that the user is done changing the current setting -->
    <string name="UsernameLinkSettings_done_button_label">完成</string>
    <!-- Label for a tab that shows a screen to view your username QR code -->
    <string name="UsernameLinkSettings_code_tab_name">二维码</string>
    <!-- Label for a tab that shows a screen to scan a QR code -->
    <string name="UsernameLinkSettings_scan_tab_name">扫描</string>
    <!-- Description text shown underneath the username QR code scanner -->
    <string name="UsernameLinkSettings_qr_scan_description">请扫描您的联系人设备上的二维码。</string>
    <!-- App bar title for the username QR code color picker screen -->
    <string name="UsernameLinkSettings_color_picker_app_bar_title">颜色</string>
    <!-- Body of a dialog that is displayed when we failed to read a username QR code. -->
    <string name="UsernameLinkSettings_qr_result_invalid">二维码已失效。</string>
    <!-- Body of a dialog that is displayed when the username we looked up could not be found. -->
    <string name="UsernameLinkSettings_qr_result_not_found">无法找到用户名为%1$s的用户。</string>
    <!-- Body of a dialog that is displayed when the username we looked up could not be found and we also could not parse the username. -->
    <string name="UsernameLinkSettings_qr_result_not_found_no_username">找不到此用户。</string>
    <!-- Body of a dialog that is displayed when we experienced a network error when looking up a username. -->
    <string name="UsernameLinkSettings_qr_result_network_error">网络连接出错，请重试。</string>
    <!-- Body of a dialog that is displayed when we failed to reset your username link because you had no internet. -->
    <string name="UsernameLinkSettings_reset_link_result_network_unavailable">您没有网络，链接未设置。请稍后再试。</string>
    <!-- Body of a dialog that is displayed when we failed to reset your username link because of a transient network issue. -->
    <string name="UsernameLinkSettings_reset_link_result_network_error">尝试重置您的链接时出现网络错误。请稍后再试。</string>
    <!-- Body of a dialog that is displayed when we failed to reset your username link because of an unknown error. -->
    <string name="UsernameLinkSettings_reset_link_result_unknown_error">尝试重置您的链接时出现意外错误。请稍后再试。</string>
    <!-- Body of a dialog that is displayed when we successfully reset you username link. -->
    <string name="UsernameLinkSettings_reset_link_result_success">您的二维码和链接已重置，新的二维码和链接已创建。</string>
    <!-- Shown on the generated username qr code image to explain how to use it. -->
    <string name="UsernameLinkSettings_scan_this_qr_code">如要在 Signal 上与我聊天，请扫描此二维码吧。</string>
    <!-- Dialog title shown when scanning an image from the gallery for a username QR code and there is no qr code in the image. -->
    <string name="UsernameLinkSettings_qr_code_not_found">未找到二维码</string>
    <!-- Dialog message shown when scanning an image from the gallery for a username QR code and there is no qr code in the image. -->
    <string name="UsernameLinkSettings_try_scanning_another_image_containing_a_signal_qr_code">请尝试扫描另一张包含 Signal 二维码的图片。</string>

    <!-- Explanatory text at the top of a bottom sheet describing how username links work -->
    <string name="UsernameLinkShareBottomSheet_title">收到该链接的任何人可以查看您的用户名并与您发起聊天。请仅将其分享给您信任的人。</string>
    <!-- A button label for a button that, when pressed, will copy your username link to the clipboard -->
    <string name="UsernameLinkShareBottomSheet_copy_link">复制链接</string>
    <!-- A button label for a button that, when pressed, will open a share sheet for sharing your username link -->
    <string name="UsernameLinkShareBottomSheet_share">分享</string>

    <!-- PendingParticipantsView -->
    <!-- Displayed in the popup card when a remote user attempts to join a call link -->
    <string name="PendingParticipantsView__would_like_to_join">想要加入……</string>
    <!-- Displayed in a button on the popup card denoting that there are other pending requests to join a call link -->
    <plurals name="PendingParticipantsView__plus_d_requests">
        <item quantity="other">+%1$d 个请求</item>
    </plurals>

    <!-- PendingParticipantsBottomSheet -->
    <!-- Title of the bottom sheet displaying requests to join the call link -->
    <string name="PendingParticipantsBottomSheet__requests_to_join_this_call">加入通话请求</string>
    <!-- Subtitle of the bottom sheet denoting the total number of people waiting -->
    <plurals name="PendingParticipantsBottomSheet__d_people_waiting">
        <item quantity="other">%1$d 个人正在等待</item>
    </plurals>
    <!-- Content description for rejecting a user -->
    <string name="PendingParticipantsBottomSheet__reject">拒绝</string>
    <!-- Content description for confirming a user -->
    <string name="PendingParticipantsBottomSheet__approve">批准</string>

    <!-- Title of a megaphone shown at the bottom of the chat list when a user has disable the system setting for showing full screen notifications used showing incoming calls -->
    <string name="GrantFullScreenIntentPermission_megaphone_title">要开启全屏通知吗？</string>
    <!-- Body of a megaphone shown at the bottom of the chat list when a user has disable the system setting for showing full screen notifications used showing incoming calls -->
    <string name="GrantFullScreenIntentPermission_megaphone_body">不错过联系人和群组的任何通话。</string>
    <!-- Button on the megaphone megaphone shown at the bottom of the chat list when a user has disable the system setting for showing full screen notifications used showing incoming calls that starts the fix process -->
    <string name="GrantFullScreenIntentPermission_megaphone_turn_on">开启</string>
    <!-- Button on the megaphone shown at the bottom of the chatlist when a user has disabled the system setting for showing full screen notifications used showing incoming calls that dismisses the megaphone -->
    <string name="GrantFullScreenIntentPermission_megaphone_not_now">稍后再说</string>
    <!-- Title of bottom sheet shown after tapping "Turn on" from the megaphone to re-enable full screen notifications for incoming call notifications -->
    <string name="GrantFullScreenIntentPermission_bottomsheet_title">开启全屏通知</string>
    <!-- Subtitle of bottom sheet shown after tapping "Turn on" from the megaphone to re-enable full screen notifications for incoming call notifications -->
    <string name="GrantFullScreenIntentPermission_bottomsheet_subtitle">如要接收来自联系人和群组的通话通知：</string>
    <!-- Step 2 of bottom sheet shown after tapping "Turn on" from the megaphone to re-enable full screen notifications for incoming call notifications, it indicates the name of the setting that needs to be re-enabled -->
    <string name="GrantFullScreenIntentPermission_bottomsheet_step2">2. %1$s 允许全屏通知</string>

    <!-- Bottom sheet dialog shown when a monthly donation fails to renew, title for dialog -->
    <string name="MonthlyDonationCanceled__title">每月捐款已取消</string>
    <!-- Bottom sheet dialog shown when a monthly donation fails to renew, body for dialog. First placeholder is a payment related error message. Second placeholder is \'learn more\' -->
    <string name="MonthlyDonationCanceled__message">您的每月捐款已取消。%1$s\n\n您的个人资料将不再显示您的徽章。%2$s</string>
    <!-- Bottom sheet dialog shown when a monthly donation fails to renew, learn more used in placeholder for body for dialog. -->
    <string name="MonthlyDonationCanceled__learn_more">了解详情</string>
    <!-- Bottom sheet dialog shown when a monthly donation fails to renew, primary button to renew subscription with new data -->
    <string name="MonthlyDonationCanceled__renew_button">定期捐款续期</string>
    <!-- Bottom sheet dialog shown when a monthly donation fails to renew, second button to dismiss the dialog entirely -->
    <string name="MonthlyDonationCanceled__not_now_button">稍后再说</string>

    <!-- FindByActivity -->
    <!-- Title of activity when finding by username -->
    <string name="FindByActivity__find_by_username">按用户名查找</string>
    <!-- Title of activity when finding by phone number -->
    <string name="FindByActivity__find_by_phone_number">按手机号码查找</string>
    <!-- Title of screen to select a country code -->
    <string name="FindByActivity__select_country_code">选择国家编码</string>
    <!-- Entry placeholder for find by username -->
    <string name="FindByActivity__username">用户名</string>
    <!-- Entry placeholder for find by phone number -->
    <string name="FindByActivity__phone_number">手机号码</string>
    <!-- Help text under user entry for find by username -->
    <string name="FindByActivity__enter_username_description">请输入带有一个点和一组匹配数字的用户名。</string>
    <!-- Content description for next action button -->
    <string name="FindByActivity__next">下一步</string>
    <!-- Placeholder text for search input for selecting country code -->
    <string name="FindByActivity__search">搜索</string>
    <!-- Dialog title for invalid username -->
    <string name="FindByActivity__invalid_username">用户名无效</string>
    <!-- Dialog title for invalid phone number -->
    <string name="FindByActivity__invalid_phone_number">手机号码无效</string>
    <!-- Dialog title when phone number is not a registered signal user -->
    <string name="FindByActivity__invite_to_signal">邀请使用 Signal</string>
    <!-- Dialog title when username is not found -->
    <string name="FindByActivity__username_not_found">未找到该用户名</string>
    <!-- Dialog body for invalid username. Placeholder is the entered username. -->
    <string name="FindByActivity__s_is_not_a_valid_username">%1$s 不是一个有效的用户名。请确认您输入了完整的用户名和与之搭配的一组数字。</string>
    <!-- Dialog body for an invalid phone number. Placeholder is the entered phone number. -->
    <string name="FindByActivity__s_is_not_a_valid_phone_number">%1$s 不是一个有效的手机号码。请使用有效的手机号码再试一次</string>
    <!-- Dialog body for not found username -->
    <string name="FindByActivity__s_is_not_a_signal_user">“%1$s”不是 Signal 用户，请检查用户名并重试。</string>
    <!-- Dialog body for not found phone number -->
    <string name="FindByActivity__s_is_not_a_signal_user_would">%1$s不是 Signal 用户。您想邀请这个号码加入 Signal 吗？</string>
    <!-- Dialog action to invite the phone number to Signal -->
    <string name="FindByActivity__invite">邀请</string>
    <!-- Button label for a button that will launch a camera to scan a username QR code -->
    <string name="FindByActivity__qr_scan_button">扫描二维码</string>
    <!-- Content of a dialog indicating that we could not perform the requested action because we encountered a network error. -->
    <string name="FindByActivity__network_error_dialog">网络错误，请稍候重试。</string>

    <!-- Title for an alert letting someone know that one of their linked devices is inactive. -->
    <string name="LinkedDeviceInactiveMegaphone_title">已链接设备不活跃</string>
    <!-- Body for an alert letting someone know that one of their linked devices is inactive. The string placeholder is the name of the device, and the number placeholder is the number of days before device is unlinked. -->
    <plurals name="LinkedDeviceInactiveMegaphone_body">
        <item quantity="other">如要继续链接“%1$s”，请在 %2$d 天内打开该设备上的 Signal。</item>
    </plurals>
    <!-- Button label for an alert letting someone know that one of their linked devices is inactive. When clicked, the user will opt out of all future alerts. -->
    <string name="LinkedDeviceInactiveMegaphone_dont_remind_button_label">不提醒我</string>
    <!-- Button label for an alert letting someone know that one of their linked devices is inactive. When clicked, the alert will be dismissed. -->
    <string name="LinkedDeviceInactiveMegaphone_got_it_button_label">知道了</string>

    <!-- NicknameFragment -->
    <!-- Title displayed at the top of the screen -->
    <string name="NicknameActivity__nickname">昵称</string>
    <!-- Subtitle displayed under title -->
    <string name="NicknameActivity__nicknames_amp_notes">昵称和备注通过 Signal 的端对端加密存储服务进行存储。这些内容仅对您可见。</string>
    <!-- Field label for given name -->
    <string name="NicknameActivity__first_name">名</string>
    <!-- Content description for first name clear button -->
    <string name="NicknameActivity__clear_first_name">清除姓氏</string>
    <!-- Field label for family name -->
    <string name="NicknameActivity__last_name">姓氏</string>
    <!-- Content description for last name clear button -->
    <string name="NicknameActivity__clear_last_name">清除名字</string>
    <!-- Field label for note -->
    <string name="NicknameActivity__note">备注</string>
    <!-- Button label to save -->
    <string name="NicknameActivity__save">保存</string>
    <!-- Dialog title for note and name deletion -->
    <string name="NicknameActivity__delete_nickname">要删除昵称吗？</string>
    <!-- Dialog message for note and name deletion -->
    <string name="NicknameActivity__this_will_permanently_delete_this_nickname_and_note">这将永久删除该昵称和备注。</string>

    <!-- ViewNoteBottomSheetDialogFragment -->
    <!-- Sheet title -->
    <string name="ViewNoteSheet__note">备注</string>
    <!-- Content description for opening the note editor -->
    <string name="ViewNoteSheet__edit_note">编辑备注</string>

    <!-- EOF -->
</resources><|MERGE_RESOLUTION|>--- conflicted
+++ resolved
@@ -45,11 +45,6 @@
     <string name="ApplicationPreferencesActivity_disable_passphrase">禁用密码？</string>
     <string name="ApplicationPreferencesActivity_this_will_permanently_unlock_signal_and_message_notifications">这将永久解锁 Molly 和消息通知。</string>
     <string name="ApplicationPreferencesActivity_disable">禁用</string>
-<<<<<<< HEAD
-    <string name="ApplicationPreferencesActivity_disable_signal_messages_and_calls">禁用 Molly 消息和呼叫？</string>
-    <string name="ApplicationPreferencesActivity_disable_signal_messages_and_calls_by_unregistering">从服务器注销将禁用 Molly 消息和呼叫。如果以后想要使用这些功能，那么需使用手机号码重新注册。</string>
-=======
->>>>>>> 6b60a228
     <string name="ApplicationPreferencesActivity_error_connecting_to_server">连接服务出错！</string>
     <string name="ApplicationPreferencesActivity_pins_are_required_for_registration_lock">PIN 对于注册锁定是必需的。如需禁用 PIN，请先禁用注册锁定。</string>
     <string name="ApplicationPreferencesActivity_pin_created">PIN 已创建。</string>
@@ -2837,9 +2832,9 @@
     <string name="EditProfileFragment__group_description">群组描述</string>
   <!-- Removed by excludeNonTranslatables <string name="EditProfileFragment__support_link" translatable="false">https://support.signal.org/hc/articles/360007459591</string> -->
     <!-- The title of a dialog prompting user to update to the latest version of Signal. -->
-    <string name="EditProfileFragment_deprecated_dialog_title">升级 Signal</string>
+    <string name="EditProfileFragment_deprecated_dialog_title">升级 Molly</string>
     <!-- The body of a dialog prompting user to update to the latest version of Signal. -->
-    <string name="EditProfileFragment_deprecated_dialog_body">此 Signal 版本已过期，请立即更新以继续使用 Signal。</string>
+    <string name="EditProfileFragment_deprecated_dialog_body">此 Molly 版本已过期，请立即更新以继续使用 Molly。</string>
     <!-- The button on a dialog prompting user to update to the latest version of Signal. When clicked, the user will be taken to the store to update their app. -->
     <string name="EditProfileFragment_deprecated_dialog_update_button">更新</string>
     <!-- The title of a dialog informing the user that they cannot use this app feature when they are unregistered. -->
