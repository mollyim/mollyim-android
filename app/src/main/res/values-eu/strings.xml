<?xml version="1.0" encoding="UTF-8"?>
<!-- smartling.instruction_comments_enabled = on -->
<resources>
  <!-- Removed by excludeNonTranslatables <string name="app_name" translatable="false">Signal</string> -->

  <!-- Removed by excludeNonTranslatables <string name="install_url" translatable="false">https://signal.org/install</string> -->
  <!-- Removed by excludeNonTranslatables <string name="donate_url" translatable="false">https://signal.org/donate</string> -->
  <!-- Removed by excludeNonTranslatables <string name="backup_support_url" translatable="false">https://support.signal.org/hc/articles/360007059752</string> -->
  <!-- Removed by excludeNonTranslatables <string name="transfer_support_url" translatable="false">https://support.signal.org/hc/articles/360007059752</string> -->
  <!-- Removed by excludeNonTranslatables <string name="support_center_url" translatable="false">https://support.signal.org/</string> -->
  <!-- Removed by excludeNonTranslatables <string name="terms_and_privacy_policy_url" translatable="false">https://signal.org/legal</string> -->
  <!-- Removed by excludeNonTranslatables <string name="google_pay_url" translatable="false">https://pay.google.com</string> -->
  <!-- Removed by excludeNonTranslatables <string name="donation_decline_code_error_url" translatable="false">https://support.signal.org/hc/articles/4408365318426#errors</string> -->
  <!-- Removed by excludeNonTranslatables <string name="sms_export_url" translatable="false">https://support.signal.org/hc/articles/360007321171</string> -->
  <!-- Removed by excludeNonTranslatables <string name="signal_me_username_url" translatable="false">https://signal.me/#u/%1$s</string> -->
  <!-- Removed by excludeNonTranslatables <string name="signal_me_username_url_no_scheme" translatable="false">signal.me/#u/%1$s</string> -->
  <!-- Removed by excludeNonTranslatables <string name="username_support_url" translatable="false">https://support.signal.org/hc/articles/5389476324250</string> -->

    <string name="yes">Bai</string>
    <string name="no">Ez</string>
    <string name="delete">Ezabatu</string>
    <string name="please_wait">Itxaron, mesedez…</string>
    <string name="save">Gorde</string>
    <string name="note_to_self">Norberarentzako oharra</string>

    <!-- AlbumThumbnailView -->
  <!-- Removed by excludeNonTranslatables <string name="AlbumThumbnailView_plus" translatable="false">\+%d</string> -->

    <!-- ApplicationMigrationActivity -->
    <string name="ApplicationMigrationActivity__signal_is_updating">Molly eguneratzen ari da…</string>

    <!-- ApplicationPreferencesActivity -->
    <string name="ApplicationPreferenceActivity_you_havent_set_a_passphrase_yet">Oraindik ez duzu pasaesaldia ezarri!</string>
    <string name="ApplicationPreferencesActivity_disable_passphrase">Desaktibatu nahi duzu pasaesaldia?</string>
    <string name="ApplicationPreferencesActivity_this_will_permanently_unlock_signal_and_message_notifications">Molly eta mezu jakinarazpenak iraunkorki desbloketuako dira.</string>
    <string name="ApplicationPreferencesActivity_disable">Desaktibatu</string>
    <string name="ApplicationPreferencesActivity_disable_signal_messages_and_calls">Desaktibatu Molly-en mezuak eta deiak?</string>
    <string name="ApplicationPreferencesActivity_disable_signal_messages_and_calls_by_unregistering">Desaktibatu Molly-en mezu eta deiak zerbitzaritik deserregistratuz. Zure telefono zenbakia bererregistratu beharko duzu mezu eta deiak berriro erabili ahal izateko.</string>
    <string name="ApplicationPreferencesActivity_error_connecting_to_server">Errorea zerbitzariarekin konektatzerakoan!</string>
    <string name="ApplicationPreferencesActivity_pins_are_required_for_registration_lock">PINak beharrezkoak dira erregistratzeko blokeoa aktibatzeko. Pinak desaktibatzeko, mesedez, lehenago desaktibatu erregistratzeko blokeoa.</string>
    <string name="ApplicationPreferencesActivity_pin_created">Sortu da PINa.</string>
    <string name="ApplicationPreferencesActivity_pin_disabled">PINa desaktibatuta</string>
    <string name="ApplicationPreferencesActivity_record_payments_recovery_phrase">Grabatu ordainketak berreskuratzeko esaldi bat</string>
    <string name="ApplicationPreferencesActivity_record_phrase">Grabatu esaldi bat</string>
    <string name="ApplicationPreferencesActivity_before_you_can_disable_your_pin">PINa desgaitu ahal izateko, ordainketak berreskuratzeko esaldi bat grabatu behar duzu, ordainketen kontua berreskura dezakezula ziurtatzeko.</string>

    <!-- NumericKeyboardView -->
  <!-- Removed by excludeNonTranslatables <string name="NumericKeyboardView__1" translatable="false">1</string> -->
  <!-- Removed by excludeNonTranslatables <string name="NumericKeyboardView__2" translatable="false">2</string> -->
  <!-- Removed by excludeNonTranslatables <string name="NumericKeyboardView__3" translatable="false">3</string> -->
  <!-- Removed by excludeNonTranslatables <string name="NumericKeyboardView__4" translatable="false">4</string> -->
  <!-- Removed by excludeNonTranslatables <string name="NumericKeyboardView__5" translatable="false">5</string> -->
  <!-- Removed by excludeNonTranslatables <string name="NumericKeyboardView__6" translatable="false">6</string> -->
  <!-- Removed by excludeNonTranslatables <string name="NumericKeyboardView__7" translatable="false">7</string> -->
  <!-- Removed by excludeNonTranslatables <string name="NumericKeyboardView__8" translatable="false">8</string> -->
  <!-- Removed by excludeNonTranslatables <string name="NumericKeyboardView__9" translatable="false">9</string> -->
  <!-- Removed by excludeNonTranslatables <string name="NumericKeyboardView__0" translatable="false">0</string> -->
    <!-- Back button on numeric keyboard -->
    <string name="NumericKeyboardView__backspace">Atzerapena</string>

    <!-- DraftDatabase -->
    <string name="DraftDatabase_Draft_image_snippet">(irudia)</string>
    <string name="DraftDatabase_Draft_audio_snippet">(audioa)</string>
    <string name="DraftDatabase_Draft_video_snippet">(bideoa)</string>
    <string name="DraftDatabase_Draft_location_snippet">(kokalekua)</string>
    <string name="DraftDatabase_Draft_quote_snippet">(erantzun)</string>
    <string name="DraftDatabase_Draft_voice_note">(Ahots-mezua)</string>

    <!-- AttachmentKeyboard -->
    <string name="AttachmentKeyboard_gallery">Galeria</string>
    <string name="AttachmentKeyboard_file">Artxiboa</string>
    <string name="AttachmentKeyboard_contact">Kontaktua</string>
    <string name="AttachmentKeyboard_location">Kokalekua</string>
    <string name="AttachmentKeyboard_Signal_needs_permission_to_show_your_photos_and_videos">Mollyek baimena behar du zue argazkiak eta bideoak erakutsi ahal izateko.</string>
    <string name="AttachmentKeyboard_give_access">Eman Baimena</string>
    <string name="AttachmentKeyboard_payment">Ordainketa</string>

    <!-- AttachmentManager -->
    <string name="AttachmentManager_cant_open_media_selection">Ez da multimedia fitxategia aukeratzeko aplikaziorik aurkitu.</string>
    <string name="AttachmentManager_signal_requires_the_external_storage_permission_in_order_to_attach_photos_videos_or_audio">Molly aplikazioak Gordailurako baimena behar du argazkiak, bideoak edo audioak bidaltzeko, baina ukatu egin diozu. Joan aplikazioaren ezarpenetara, aukeratu \"Baimenak\" eta aktibatu \"Gordailua\".</string>
    <string name="AttachmentManager_signal_requires_contacts_permission_in_order_to_attach_contact_information">Molly aplikazioak Kontaktuetarako baimena behar du kontaktuak atzitu ahal izateko, baina ukatu egin diozu. Joan aplikazioaren ezarpenetara, aukeratu \"Baimenak\" eta aktibatu \"Kontaktuak\".</string>
    <string name="AttachmentManager_signal_requires_location_information_in_order_to_attach_a_location">Molly aplikazioak Kokapenerako baimena behar du kokalekuak bidali ahal izateko baina ukatu egin diozu. Joan aplikazioaren ezarpenetara, aukeratu \"Baimenak\" eta aktibatu \"Kokalekua\".</string>
    <!-- Alert dialog title to show the recipient has not activated payments -->
    <string name="AttachmentManager__not_activated_payments">%1$s(e)k ez ditu aktibatu ordainketak </string>
    <!-- Alert dialog description to send the recipient a request to activate payments -->
    <string name="AttachmentManager__request_to_activate_payments">Ordainketak aktibatzeko eskaera bat bidali nahi diozu?</string>
    <!-- Alert dialog button to send request -->
    <string name="AttachmentManager__send_request">Bidali eskaera</string>
    <!-- Alert dialog button to cancel dialog -->
    <string name="AttachmentManager__cancel">Utzi</string>

    <!-- AttachmentUploadJob -->
    <string name="AttachmentUploadJob_uploading_media">Multimedia igotzen…</string>
    <string name="AttachmentUploadJob_compressing_video_start">Bideoa konprimatzen…</string>

    <!-- BackgroundMessageRetriever -->
    <string name="BackgroundMessageRetriever_checking_for_messages">Mezuak dauden bilatzen…</string>

    <!-- BlockedUsersActivity -->
    <string name="BlockedUsersActivity__blocked_users">Blokeatutako erabiltzaileak</string>
    <string name="BlockedUsersActivity__add_blocked_user">Gehitu blokeatutako erabiltzaile bat</string>
    <string name="BlockedUsersActivity__blocked_users_will">Blokeatutako erabiltzaileek ezin izango dizute deitu, ezta mezuak bidali ere.</string>
    <string name="BlockedUsersActivity__no_blocked_users">Ez dago blokeatutako erabiltzailerik</string>
    <string name="BlockedUsersActivity__block_user">Erabiltzailea blokeatu nahi duzu?</string>
    <string name="BlockedUserActivity__s_will_not_be_able_to">\"%1$s\" erabiltzaileak ezingo dizu deitu edo mezurik bidali</string>
    <string name="BlockedUsersActivity__block">Blokeatu</string>

    <!-- CreditCardFragment -->
    <!-- Title of fragment detailing the donation amount for one-time donation, displayed above the credit card text fields -->
    <string name="CreditCardFragment__donation_amount_s">Dohaintzaren zenbatekoa: %1$s</string>
    <!-- Title of fragment detailing the donation amount for monthly donation, displayed above the credit card text fields -->
    <string name="CreditCardFragment__donation_amount_s_per_month">Dohaintzaren zenbatekoa: %1$s/hilabete</string>
    <!-- Explanation of how to fill in the form, displayed above the credit card text fields -->
    <!-- Explanation of how to fill in the form and a note about pii, displayed above the credit card text fields -->
    <string name="CreditCardFragment__enter_your_card_details">Sartu zure txartelaren xehetasunak. Signal-ek ez du biltzen edo gordetzen zure informazio pertsonala.</string>
    <!-- Displayed as a hint in the card number text field -->
    <string name="CreditCardFragment__card_number">Txartel-zenbakia</string>
    <!-- Displayed as a hint in the card expiry text field -->
    <string name="CreditCardFragment__mm_yy">HH/UU</string>
    <!-- Displayed as a hint in the card cvv text field -->
    <string name="CreditCardFragment__cvv">CVVa</string>
    <!-- Error displayed under the card number text field when there is an invalid card number entered -->
    <string name="CreditCardFragment__invalid_card_number">Txartel-zenbaki baliogabea</string>
    <!-- Error displayed under the card expiry text field when the card is expired -->
    <string name="CreditCardFragment__card_has_expired">Txartela iraungita dago</string>
    <!-- Error displayed under the card cvv text field when the cvv is too short -->
    <string name="CreditCardFragment__code_is_too_short">Kodea laburregia da</string>
    <!-- Error displayed under the card cvv text field when the cvv is too long -->
    <string name="CreditCardFragment__code_is_too_long">Kodea luzeegia da</string>
    <!-- Error displayed under the card cvv text field when the cvv is invalid -->
    <string name="CreditCardFragment__invalid_code">Kode baliogabea</string>
    <!-- Error displayed under the card expiry text field when the expiry month is invalid -->
    <string name="CreditCardFragment__invalid_month">Hilabete baliogabea</string>
    <!-- Error displayed under the card expiry text field when the expiry is missing the year -->
    <string name="CreditCardFragment__year_required">Urtea beharrezkoa da</string>
    <!-- Error displayed under the card expiry text field when the expiry year is invalid -->
    <string name="CreditCardFragment__invalid_year">Urte baliogabea</string>
    <!-- Button label to confirm credit card input and proceed with payment -->
    <string name="CreditCardFragment__continue">Jarraitu</string>

    <!-- BlockUnblockDialog -->
    <string name="BlockUnblockDialog_block_and_leave_s">%1$s blokeatu, eta irten nahi duzu?</string>
    <string name="BlockUnblockDialog_block_s">%1$s blokeatu nahi duzu?</string>
    <string name="BlockUnblockDialog_you_will_no_longer_receive_messages_or_updates">Ez duzu talde honetatik mezu edo egunerapen gehiagorik jasoko, eta kideek ezingo zaituzte talde honetara berriro gehitu.</string>
    <string name="BlockUnblockDialog_group_members_wont_be_able_to_add_you">Taldeko kideak ez dira gai izango zu talde honetan berriro sartzeko.</string>
    <string name="BlockUnblockDialog_group_members_will_be_able_to_add_you">Taldeko kideak gai izango dira zu talde honetan berriro sartzeko.</string>
    <!-- Text that is shown when unblocking a Signal contact -->
    <string name="BlockUnblockDialog_you_will_be_able_to_call_and_message_each_other">Elkarri deitzeko eta mezuak bidaltzeko gai izango zarete; horrez gain, zure izena eta argazkia beraiekin partekatuko dira.</string>
    <!-- Text that is shown when unblocking an SMS contact -->
    <string name="BlockUnblockDialog_you_will_be_able_to_message_each_other">Elkarri mezuak bidali ahal izango dizkiozue.</string>
    <string name="BlockUnblockDialog_blocked_people_wont_be_able_to_call_you_or_send_you_messages">Blokeatutako pertsonek ezingo dizute deitu, ezta mezuak bidali ere.</string>
    <string name="BlockUnblockDialog_blocked_people_wont_be_able_to_send_you_messages">Blokeatutako pertsonek ezingo dizute mezurik bidali.</string>
    <!-- Message shown on block dialog when blocking the Signal release notes recipient -->
    <string name="BlockUnblockDialog_block_getting_signal_updates_and_news">Ez jaso Signal-en informazio eguneratua eta albisteak.</string>
    <!-- Message shown on unblock dialog when unblocking the Signal release notes recipient -->
    <string name="BlockUnblockDialog_resume_getting_signal_updates_and_news">Hasi berriro Signal-en informazio eguneratua eta albisteak jasotzen.</string>
    <string name="BlockUnblockDialog_unblock_s">%1$s desblokeatu nahi duzu?</string>
    <string name="BlockUnblockDialog_block">Blokeatu</string>
    <string name="BlockUnblockDialog_block_and_leave">Blokeatu eta irten</string>
    <string name="BlockUnblockDialog_report_spam_and_block">Salatu spama dela eta blokeatu</string>

    <!-- BucketedThreadMedia -->
    <string name="BucketedThreadMedia_Today">Gaur</string>
    <string name="BucketedThreadMedia_Yesterday">Atzo</string>
    <string name="BucketedThreadMedia_This_week">Aste honetan</string>
    <string name="BucketedThreadMedia_This_month">Hilabete honetan</string>
    <string name="BucketedThreadMedia_Large">Handia</string>
    <string name="BucketedThreadMedia_Medium">Multimedia</string>
    <string name="BucketedThreadMedia_Small">Txikia</string>

    <!-- CameraXFragment -->
    <string name="CameraXFragment_tap_for_photo_hold_for_video">Sakatu argazki bat ateratzeko; eduki sakatuta bideo bat grabatzeko</string>
    <string name="CameraXFragment_capture_description">Argazkia</string>
    <string name="CameraXFragment_change_camera_description">Aldatu kamera</string>
    <string name="CameraXFragment_open_gallery_description">Ireki galeria</string>

    <!-- CameraContacts -->
    <string name="CameraContacts_recent_contacts">Azkenaldiko kontaktuak</string>
    <string name="CameraContacts_signal_contacts">Signal kontaktuak</string>
    <string name="CameraContacts_signal_groups">Signal taldeak</string>
    <string name="CameraContacts_you_can_share_with_a_maximum_of_n_conversations">Gehienez ere %1$d solasaldi harirekin parteka dezakezu.</string>
    <string name="CameraContacts_select_signal_recipients">Aukeratu Signal hartzaileak</string>
    <string name="CameraContacts_no_signal_contacts">Signal kontakturik ez</string>
    <string name="CameraContacts_you_can_only_use_the_camera_button">Signal kontaktuei argazkiak bidaltzeko kamerako botoia erabil dezakezu soilik. </string>
    <string name="CameraContacts_cant_find_who_youre_looking_for">Ez al duzu aurkitzen bilatzen ari zarena?</string>
    <string name="CameraContacts_invite_a_contact_to_join_signal">Gonbidatu kontaktu bat Molly aplikazaiora batzeko</string>
    <string name="CameraContacts__menu_search">Bilatu</string>

    <!-- Censorship Circumvention Megaphone -->
    <!-- Title for an alert that shows at the bottom of the chat list letting people know that circumvention is no longer needed -->
    <string name="CensorshipCircumventionMegaphone_turn_off_censorship_circumvention">Zentsura ekiditeko aukera desaktibatu nahi duzu?</string>
    <!-- Body for an alert that shows at the bottom of the chat list letting people know that circumvention is no longer needed -->
    <string name="CensorshipCircumventionMegaphone_you_can_now_connect_to_the_signal_service">Signal zerbitzuarekin zuzenean konekta zaitezke esperientzia hobea izateko.</string>
    <!-- Action to prompt the user to disable circumvention since it is no longer needed -->
    <string name="CensorshipCircumventionMegaphone_turn_off">Desaktibatu</string>
    <!-- Action to prompt the user to dismiss the alert at the bottom of the chat list -->
    <string name="CensorshipCircumventionMegaphone_no_thanks">Ez eskerrik asko</string>

    <!-- ClearProfileActivity -->
    <string name="ClearProfileActivity_remove">Kendu</string>
    <string name="ClearProfileActivity_remove_profile_photo">Profileko argazkia kendu nahi duzu?</string>
    <string name="ClearProfileActivity_remove_group_photo">Taldeko argazkia kendu nahi duzu?</string>

    <!-- ClientDeprecatedActivity -->
    <string name="ClientDeprecatedActivity_update_signal">Eguneratu Molly</string>
    <string name="ClientDeprecatedActivity_this_version_of_the_app_is_no_longer_supported">Aplikazioaren bertsio honek jadanik ez dauka bermerik. Mezuak jasotzen eta bidaltzen jarraitzeko, eguneratu azken bertsiora.</string>
    <string name="ClientDeprecatedActivity_update">Eguneratu</string>
    <string name="ClientDeprecatedActivity_dont_update">Ez Eguneratu</string>
    <string name="ClientDeprecatedActivity_warning">Markatutako zenbakia ez dago Signalen erregistratuta. SMS bidez gonbidatu nahiko zenuke?</string>
    <string name="ClientDeprecatedActivity_your_version_of_signal_has_expired_you_can_view_your_message_history">Signal-en bertsio hau iraungi egin da. Zure mezuen historia ikusi dezakezu, baina, aplikazioa eguneratu arte, ezingo duzu mezurik bidali edo jaso.</string>

    <!-- CommunicationActions -->
    <string name="CommunicationActions_no_browser_found">Ezin izan da nabigatzailerik aurkitu.</string>
    <string name="CommunicationActions_send_email">Emaila bidali</string>
    <string name="CommunicationActions_a_cellular_call_is_already_in_progress">Dei zelular bat abian da dagoeneko</string>
    <string name="CommunicationActions_start_voice_call">Hasi ahots deia?</string>
    <string name="CommunicationActions_cancel">Utzi</string>
    <string name="CommunicationActions_call">Deitu</string>
    <string name="CommunicationActions_insecure_call">Dei ez segurua</string>
    <string name="CommunicationActions_carrier_charges_may_apply">Operadorearen kosteak egon daitezke. Deitzen ari zaren zenbakia ez dago Signal-en erregistratuta. Deia zure operadorearen bitartez egingo da, ez interneta erabiliz.</string>

    <!-- ConfirmIdentityDialog -->

    <!-- ContactsCursorLoader -->
    <string name="ContactsCursorLoader_recent_chats">Azken txatak</string>
    <string name="ContactsCursorLoader_contacts">Kontaktuak</string>
    <string name="ContactsCursorLoader_groups">Taldeak</string>
    <!-- Contact search header for individuals who the user has not started a conversation with but is in a group with -->
    <string name="ContactsCursorLoader_group_members">Taldeko kideak</string>
    <string name="ContactsCursorLoader_phone_number_search">Telefono zenbakia bilatu</string>
    <!-- Header for username search -->
    <string name="ContactsCursorLoader_find_by_username">Bilatu erabiltzaile-izenaren arabera</string>
    <!-- Label for my stories when selecting who to send media to -->
    <string name="ContactsCursorLoader_my_stories">Nire istorioak</string>
    <!-- Text for a button that brings up a bottom sheet to create a new story. -->
    <string name="ContactsCursorLoader_new">Berria</string>
    <!-- Header for conversation search section labeled "Chats" -->
    <string name="ContactsCursorLoader__chats">Txatak</string>
    <!-- Header for conversation search section labeled "Messages" -->
    <string name="ContactsCursorLoader__messages">Mezuak</string>

    <!-- ContactsDatabase -->
    <string name="ContactsDatabase_message_s">Mezu %1$s</string>
    <string name="ContactsDatabase_signal_call_s">Signal Dei %1$s</string>

    <!-- ContactNameEditActivity -->
    <!-- Toolbar title for contact name edit activity -->
    <string name="ContactNameEditActivity_given_name">Izen tipia</string>
    <string name="ContactNameEditActivity_family_name">Abizena</string>
    <string name="ContactNameEditActivity_prefix">Aurrizkia</string>
    <string name="ContactNameEditActivity_suffix">Atzizkia</string>
    <string name="ContactNameEditActivity_middle_name">Bigarren izena</string>

    <!-- ContactShareEditActivity -->
    <!-- ContactShareEditActivity toolbar title -->
    <string name="ContactShareEditActivity__send_contact">Bidali kontaktua</string>
    <string name="ContactShareEditActivity_type_home">Sorlekua</string>
    <string name="ContactShareEditActivity_type_mobile">Telefono mugikorra</string>
    <string name="ContactShareEditActivity_type_work">Lana</string>
    <string name="ContactShareEditActivity_type_missing">Besteak</string>
    <string name="ContactShareEditActivity_invalid_contact">Aukeratutako kontaktua baliogabea da</string>
    <!-- Content descrption for name edit button on contact share edit activity -->
    <string name="ContactShareEditActivity__edit_name">Editatu izena</string>
    <!-- Content description for user avatar in edit activity -->
    <string name="ContactShareEditActivity__avatar">Abatarra</string>

    <!-- ConversationItem -->
    <string name="ConversationItem_error_not_sent_tap_for_details">Ez da bidali; sakatu xehetasunak ikusteko.</string>
    <string name="ConversationItem_error_partially_not_delivered">Partzialki bidalia; sakatu xehetasunak ikusteko</string>
    <string name="ConversationItem_error_network_not_delivered">Bidaltzeak huts egin du</string>
    <string name="ConversationItem_received_key_exchange_message_tap_to_process">Jaso da gako-trukearen mezua; sakatu hura prozesatzeko.</string>
    <string name="ConversationItem_group_action_left">%1$s taldea utzi du</string>
    <string name="ConversationItem_send_paused">Bidalketa eten egin da</string>
    <string name="ConversationItem_click_to_approve_unencrypted">Ezin izan da bidali; sakatu segurtasunik gabeko alternatibarako</string>
    <string name="ConversationItem_click_to_approve_unencrypted_sms_dialog_title">Alternatiba gisa, enkriptatu gabeko SMS mezuak erabili?</string>
    <string name="ConversationItem_click_to_approve_unencrypted_mms_dialog_title">Enkriptatu gabeko MMSaz baliatu?</string>
    <string name="ConversationItem_click_to_approve_unencrypted_dialog_message">Mezu hau <b>ez</b> da enkriptatuko: hartzailea ez da jada Signal aplikazioaren erabiltzailea.\n\nSegurtasunik gabeko mezua bidali?</string>
    <string name="ConversationItem_unable_to_open_media">Ez da euskarri hau irekitzeko gai den aplikaziorik aurkitu.</string>
    <string name="ConversationItem_copied_text">Kopiatuta %1$s</string>
    <string name="ConversationItem_from_s">%1$s-(e)tik</string>
    <string name="ConversationItem_to_s">%1$s-(e)ra</string>
    <string name="ConversationItem_read_more">Irakurri gehiago</string>
    <string name="ConversationItem_download_more">Deskargatu gehiago</string>
    <string name="ConversationItem_pending">  Egiteke</string>
    <string name="ConversationItem_this_message_was_deleted">Mezu hau ezabatu egin da.</string>
    <string name="ConversationItem_you_deleted_this_message">Mezu hau ezabatu duzu.</string>
    <!-- Dialog error message shown when user can\'t download a message from someone else due to a permanent failure (e.g., unable to decrypt), placeholder is other\'s name -->
    <string name="ConversationItem_cant_download_message_s_will_need_to_send_it_again">Ezin da deskargatu mezua. %1$s(e)k berriro bidali beharko du.</string>
    <!-- Dialog error message shown when user can\'t download an image message from someone else due to a permanent failure (e.g., unable to decrypt), placeholder is other\'s name -->
    <string name="ConversationItem_cant_download_image_s_will_need_to_send_it_again">Ezin da deskargatu irudia. %1$s(e)k berriro bidali beharko du.</string>
    <!-- Dialog error message shown when user can\'t download a video message from someone else due to a permanent failure (e.g., unable to decrypt), placeholder is other\'s name -->
    <string name="ConversationItem_cant_download_video_s_will_need_to_send_it_again">Ezin da deskargatu bideoa. %1$s(e)k berriro bidali beharko du.</string>
    <!-- Dialog error message shown when user can\'t download a their own message via a linked device due to a permanent failure (e.g., unable to decrypt) -->
    <string name="ConversationItem_cant_download_message_you_will_need_to_send_it_again">Ezin da deskargatu mezua. Berriro bidali beharko duzu.</string>
    <!-- Dialog error message shown when user can\'t download a their own image message via a linked device due to a permanent failure (e.g., unable to decrypt) -->
    <string name="ConversationItem_cant_download_image_you_will_need_to_send_it_again">Ezin da deskargatu irudia. Berriro bidali beharko duzu.</string>
    <!-- Dialog error message shown when user can\'t download a their own video message via a linked device due to a permanent failure (e.g., unable to decrypt) -->
    <string name="ConversationItem_cant_download_video_you_will_need_to_send_it_again">Ezin da deskargatu bideoa. Berriro bidali beharko duzu.</string>

    <!-- ConversationActivity -->
    <string name="ConversationActivity_add_attachment">Eranskina gehitu</string>
    <string name="ConversationActivity_select_contact_info">Kontaktuaren informazioa aukeratu</string>
    <string name="ConversationActivity_compose_message">Mezua idatzi</string>
    <string name="ConversationActivity_sorry_there_was_an_error_setting_your_attachment">Barkatu, zure eranskina ezartzean errore bat izan da</string>
    <string name="ConversationActivity_recipient_is_not_a_valid_sms_or_email_address_exclamation">Hartzailea SMS edo email baliogabea da!</string>
    <string name="ConversationActivity_message_is_empty_exclamation">Mezua hutsik dago!</string>
    <string name="ConversationActivity_group_members">Taldeko kideak</string>
    <string name="ConversationActivity__tap_here_to_start_a_group_call">Sakatu hau talde-dei bat hasteko</string>

    <string name="ConversationActivity_invalid_recipient">Hartzaile baliogabea!</string>
    <string name="ConversationActivity_added_to_home_screen">Hasiera pantailara gehituta</string>
    <string name="ConversationActivity_calls_not_supported">Deiak ez daude onartuta</string>
    <string name="ConversationActivity_this_device_does_not_appear_to_support_dial_actions">Badirudi gailu honek ez duela onartzen telefono deiekin lotutako ekintzak.</string>
    <string name="ConversationActivity_transport_insecure_sms">SMS ez segurua</string>
    <!-- A title for the option to send an SMS with a placeholder to put the name of their SIM card -->
    <string name="ConversationActivity_transport_insecure_sms_with_sim">SMS ez-segurua (%1$s)</string>
    <string name="ConversationActivity_transport_insecure_mms">MMS ez segurua</string>
    <!-- A title for the option to send an SMS with a placeholder to put the name of their SIM card -->
    <string name="ConversationActivity_transport_signal">Signal mezua</string>
    <string name="ConversationActivity_lets_switch_to_signal">Mollyera aldatu dezagun %1$s</string>
    <string name="ConversationActivity_specify_recipient">Kontaktu bat aukeratu, mesedez</string>
    <string name="ConversationActivity_unblock">Desblokeatu</string>
    <string name="ConversationActivity_attachment_exceeds_size_limits">Eranskina handiegia da bidaltzen ari zaren mezu motarako.</string>
    <string name="ConversationActivity_unable_to_record_audio">Ezgai audioa grabatzeko!</string>
    <string name="ConversationActivity_you_cant_send_messages_to_this_group">Ezin diozu talde honi mezurik bidali dagoeneko kide ez zarelako.</string>
    <string name="ConversationActivity_only_s_can_send_messages">%1$s(e)k soilik bidali ditzake mezuak.</string>
    <string name="ConversationActivity_admins">administratzaileak</string>
    <string name="ConversationActivity_message_an_admin">Bidali mezu bat administratzaile bati</string>
    <string name="ConversationActivity_cant_start_group_call">Ezin da hasi taldeko deia</string>
    <string name="ConversationActivity_only_admins_of_this_group_can_start_a_call">Talde honetako administratzaileek soilik has ditzakete deiak.</string>
    <string name="ConversationActivity_there_is_no_app_available_to_handle_this_link_on_your_device">Ez dago erabil daitekeen aplikaziorik lotura hau kudeatzeko zure gailuan.</string>
    <string name="ConversationActivity_your_request_to_join_has_been_sent_to_the_group_admin">Taldean sartzeko zure eskaera taldeko administratzaileari bidali zaio. Jakinaraziko zaizu erabaki bat hartzen duenean.</string>
    <string name="ConversationActivity_cancel_request">Bertan behera utzi eskaera</string>

    <string name="ConversationActivity_to_send_audio_messages_allow_signal_access_to_your_microphone">Audio mezuak bidaltzeko, zure mikrofonoa erabiltzeko baimena eman Molly-i.</string>
    <string name="ConversationActivity_signal_requires_the_microphone_permission_in_order_to_send_audio_messages">Mollyek Mikrofonorako baimena behar du audio mezuak bidaltzeko, baina ukatu egin diozu. Joan aplikazioaren ezarpenetara, aukeratu \"Baimenak\" eta aktibatu \"Mikrofonoa\"</string>
    <string name="ConversationActivity_signal_needs_the_microphone_and_camera_permissions_in_order_to_call_s">Molly aplikazioak Mikronofoa eta Kamera baimenak behar ditu %1$skontaktuari deitzeko, baina ukatu egin dizkiozu. Joan aplikazioaren ezarpenetara, aukeratu \"Baimenak\" eta aktibatu \"Mikrofonoa\" eta \"Kamera\"</string>
    <string name="ConversationActivity_to_capture_photos_and_video_allow_signal_access_to_the_camera">Argazkiak eta bideoak grabatzeko, eman baimena Mollyi kamera erabiltzeko.</string>
    <string name="ConversationActivity_signal_needs_the_camera_permission_to_take_photos_or_video">Molly aplikazioak Kamera baimena behar du argazkiak eta bideoak egiteko, baina ukatu egin diozu. Joan aplikazioaren ezarpenetara, aukeratu \"Baimenak\" eta aktibatu \"Kamera\".</string>
    <string name="ConversationActivity_signal_needs_camera_permissions_to_take_photos_or_video">Mollyek Kamera baimena behar du argazkiak eta bideoak egiteko</string>
    <string name="ConversationActivity_enable_the_microphone_permission_to_capture_videos_with_sound">Gaitu mikrofonorako baimena soinua duten bideoak grabatu ahal izateko.</string>
    <string name="ConversationActivity_signal_needs_the_recording_permissions_to_capture_video">Molly aplikazioak bideoak grabatu ahal izateko mikrofonorako baimenak behar ditu, baina ukatu egin dira. Mesedez, joan zaitez aplikazioaren ezarpenetara, aukeratu \"Baimenak\" eta gaitu \"Mikrofonoa\" eta \"Kamera\".</string>
    <string name="ConversationActivity_signal_needs_recording_permissions_to_capture_video">Molly aplikazioak mikrofonorako baimena behar du bideoak grabatu ahal izateko.</string>

    <string name="ConversationActivity_quoted_contact_message">%1$s%2$s</string>
    <string name="ConversationActivity_signal_cannot_sent_sms_mms_messages_because_it_is_not_your_default_sms_app">Signal aplikazioak ezin ditu SMS/MMSak bidali zure defektuzko SMS aplikazioa ez delako. Androiden ezarpenetara joan eta hau aldatu nahi duzu?</string>
    <string name="ConversationActivity_yes">Bai</string>
    <string name="ConversationActivity_no">Ez</string>
    <string name="ConversationActivity_search_position">%1$d / %2$d</string>
    <string name="ConversationActivity_no_results">Ez da emaitzarik aurkitu.</string>

    <string name="ConversationActivity_sticker_pack_installed">Eranskailuen multzoa instalatu da</string>
    <string name="ConversationActivity_new_say_it_with_stickers">Berria! Esan eranskailuen bidez</string>

    <string name="ConversationActivity_cancel">Utzi</string>
    <string name="ConversationActivity_delete_conversation">Elkarrizketa ezabatu nahi duzu?</string>
    <string name="ConversationActivity_delete_and_leave_group">Taldea ezabatu, eta bertatik irten nahi duzu?</string>
    <string name="ConversationActivity_this_conversation_will_be_deleted_from_all_of_your_devices">Elkarrizketa hau gailu guztietatik ezabatuko da.</string>
    <string name="ConversationActivity_you_will_leave_this_group_and_it_will_be_deleted_from_all_of_your_devices">Talde honetatik irtengo zara, eta gailu guztietatik ezabatuko da.</string>
    <string name="ConversationActivity_delete">Ezabatu</string>
    <string name="ConversationActivity_delete_and_leave">Ezabatu eta irten</string>
    <string name="ConversationActivity__to_call_s_signal_needs_access_to_your_microphone">%1$s erabiltzaileari deitzeko, Mollyek zure mikrofonoa erabiltzeko baimena behar du</string>


    <string name="ConversationActivity_join">Batu</string>
    <string name="ConversationActivity_full">Beteta</string>

    <string name="ConversationActivity_error_sending_media">Errorea multimedia bidaltzean</string>

    <string name="ConversationActivity__reported_as_spam_and_blocked">Spam gisa salatu, eta blokeatu egin da.</string>

    <!-- Message shown when opening an SMS conversation with SMS disabled and they have unexported sms messages -->
    <string name="ConversationActivity__sms_messaging_is_currently_disabled_you_can_export_your_messages_to_another_app_on_your_phone">Une honetan SMS mezuak desgaituta daude. Mezuak telefonoko beste aplikazio batera esporta ditzakezu.</string>
    <!-- Message shown when opening an SMS conversation with SMS disabled and they have unexported sms messages -->
    <string name="ConversationActivity__sms_messaging_is_no_longer_supported_in_signal_you_can_export_your_messages_to_another_app_on_your_phone">Signal-en jada ez dira onartzen SMS mezuak. Mezuak telefonoko beste aplikazio batera esporta ditzakezu.</string>
    <!-- Action button shown when in sms conversation, sms is disabled, and unexported sms messages are present -->
    <string name="ConversationActivity__export_sms_messages">Esportatu SMS mezuak</string>
    <!-- Message shown when opening an SMS conversation with SMS disabled and there are no exported messages -->
    <string name="ConversationActivity__sms_messaging_is_currently_disabled_invite_s_to_to_signal_to_keep_the_conversation_here">Une honetan SMS mezuak desgaituta daude. %1$s(r)ekin duzun elkarrizketa mantentzeko, gonbida ezazu Signal-era.</string>
    <!-- Message shown when opening an SMS conversation with SMS disabled and there are no exported messages -->
    <string name="ConversationActivity__sms_messaging_is_no_longer_supported_in_signal_invite_s_to_to_signal_to_keep_the_conversation_here">Signal-en jada ez dira onartzen SMS mezuak. %1$s(r)ekin duzun elkarrizketa mantentzeko, gonbida ezazu Signal-era.</string>
    <!-- Action button shown when opening an SMS conversation with SMS disabled and there are no exported messages -->
    <string name="ConversationActivity__invite_to_signal">Gonbidatu Signal erabiltzera</string>
    <!-- Snackbar message shown after dismissing the full screen sms export megaphone indicating we\'ll do it again soon -->
    <string name="ConversationActivity__you_will_be_reminded_again_soon">Laster gogoraraziko zaizu berriro.</string>

    <!-- ConversationAdapter -->
    <plurals name="ConversationAdapter_n_unread_messages">
        <item quantity="one">%1$d mezu irakurri gabe</item>
        <item quantity="other">%1$d mezu irakurri gabe</item>
    </plurals>

    <!-- ConversationFragment -->
    <!-- Toast text when contacts activity is not found -->
    <string name="ConversationFragment__contacts_app_not_found">Ez da aurkitu kontaktu-aplikaziorik.</string>
    <plurals name="ConversationFragment_delete_selected_messages">
        <item quantity="one">Hautatutako mezua ezabatu nahi duzu?</item>
        <item quantity="other">Hautatutako mezuak ezabatu nahi dituzu?</item>
    </plurals>
    <string name="ConversationFragment_save_to_sd_card">Biltegian gorde?</string>
    <plurals name="ConversationFragment_saving_n_media_to_storage_warning">
        <item quantity="one">Multimedia-fitxategi hauek memorian gordetzen badituzu, telefonoan duzun beste edozein aplikaziok ikusi ahal izango ditu.\n\nAurrera egin nahi duzu?</item>
        <item quantity="other">%1$d multimedia-fitxategiak memorian gordetzen badituzu, telefonoan duzun beste edozein aplikaziok ikusi ahal izango ditu.\n\nAurrera egin nahi duzu?</item>
    </plurals>
    <plurals name="ConversationFragment_error_while_saving_attachments_to_sd_card">
        <item quantity="one">Errorea eranskina biltegian gordetzerakoan!</item>
        <item quantity="other">Errorea eranskinak biltegian gordetzerakoan!</item>
    </plurals>
    <string name="ConversationFragment_unable_to_write_to_sd_card_exclamation">Ezgai biltegian idazteko!</string>
    <plurals name="ConversationFragment_saving_n_attachments">
        <item quantity="one">Eraskinak gordetzen</item>
        <item quantity="other">%1$d eranskin gordetzen</item>
    </plurals>
    <plurals name="ConversationFragment_saving_n_attachments_to_sd_card">
        <item quantity="one">Eraskinak biltegian gordetzen…</item>
        <item quantity="other">%1$d eraskin biltegian gordetzen…</item>
    </plurals>
    <string name="ConversationFragment_pending">Zain…</string>
    <string name="ConversationFragment_push">Datuak (Signal)</string>
    <string name="ConversationFragment_mms">MMS</string>
    <string name="ConversationFragment_sms">SMS</string>
    <string name="ConversationFragment_deleting">Ezabatzen</string>
    <string name="ConversationFragment_deleting_messages">Mezuak ezabatzen…</string>
    <string name="ConversationFragment_delete_for_me">Ezabatu niretzat</string>
    <string name="ConversationFragment_delete_for_everyone">Ezabatu guztientzat</string>
    <!-- Dialog button for deleting one or more note-to-self messages only on this device, leaving that same message intact on other devices. -->
    <string name="ConversationFragment_delete_on_this_device">Ezabatu gailu honetan</string>
    <!-- Dialog button for deleting one or more note-to-self messages on all linked devices. -->
    <string name="ConversationFragment_delete_everywhere">Ezabatu gailu guztietan</string>
    <string name="ConversationFragment_this_message_will_be_deleted_for_everyone_in_the_conversation">Elkarrizketan dauden eta Signal-en bertsio berri bat darabilten erabiltzaile guztientzat ezabatuko da mezu hau. Mezua ezabatu duzula ikusi ahalko dute.</string>
    <string name="ConversationFragment_quoted_message_not_found">Jatorrizko mezua ez da aurkitu</string>
    <string name="ConversationFragment_quoted_message_no_longer_available">Jatorrizko mezua ez dago eskuragarri jada</string>
    <string name="ConversationFragment_failed_to_open_message">Akatsa mezua irekitzean</string>
    <string name="ConversationFragment_you_can_swipe_to_the_right_reply">Azkar erantzuteko, irristatu hatza eskuinetara edozein mezuren gainean</string>
    <string name="ConversationFragment_you_can_swipe_to_the_left_reply">Azkar erantzuteko, irristatu hatza ezkerretara edozein mezuren gainean</string>
    <string name="ConversationFragment_outgoing_view_once_media_files_are_automatically_removed">Behin bakarrik ikustekoak diren multimedia-fitxategiak bidali ondoren, automatikoki kenduko dira</string>
    <string name="ConversationFragment_you_already_viewed_this_message">Mezu hau ikusia duzu</string>
    <string name="ConversationFragment__you_can_add_notes_for_yourself_in_this_conversation">Zuretzako oharrak gehitu ditzakezu solasaldi honetan.\nZure kontuak lotutako gailurik badauka, ohar berriak sinkronizatuko dira.</string>
    <string name="ConversationFragment__d_group_members_have_the_same_name">%1$d taldeko kide izen bera dute.</string>
    <string name="ConversationFragment__tap_to_review">Sakatu berrikusteko</string>
    <string name="ConversationFragment__review_requests_carefully">Berrikusi eskaerak kontu handiz</string>
    <string name="ConversationFragment__signal_found_another_contact_with_the_same_name">Molly-ek izen bera duen beste kontaktu bat topatu du.</string>
    <string name="ConversationFragment_contact_us">Harremanetan jarri gurekin</string>
    <string name="ConversationFragment_verify">Baieztatu</string>
    <string name="ConversationFragment_not_now">Orain ez</string>
    <string name="ConversationFragment_your_safety_number_with_s_changed">%1$s erabiltzailearekin duzun segurtasun-zenbakia aldatu egin da.</string>
    <string name="ConversationFragment_your_safety_number_with_s_changed_likey_because_they_reinstalled_signal">%1$s(r)ekin duzun segurtasun-zenbakia aldatu egin da, seguruenik Signal berriro instalatu duelako edo gailua aldatu duelako. Sakatu Egiaztatu segurtasun-zenbaki berria egiaztatzeko. Hau hautazkoa da.</string>
    <!-- Message shown to indicate which notification profile is on/active -->
    <string name="ConversationFragment__s_on">%1$son</string>
    <!-- Dialog title for block group link join requests -->
    <string name="ConversationFragment__block_request">Eskaera blokeatu nahi duzu?</string>
    <!-- Dialog message for block group link join requests -->
    <string name="ConversationFragment__s_will_not_be_able_to_join_or_request_to_join_this_group_via_the_group_link">%1$s ezingo da talde honetan sartu talderako estekaren bidez, eta ezingo du bertan sartzeko eskatu. Hala ere, eskuz gehi daiteke taldean.</string>
    <!-- Dialog confirm block request button -->
    <string name="ConversationFragment__block_request_button">Blokeatu eskaera</string>
    <!-- Dialog cancel block request button -->
    <string name="ConversationFragment__cancel">Utzi</string>
    <!-- Message shown after successfully blocking join requests for a user -->
    <string name="ConversationFragment__blocked">Blokeatuta</string>
    <!-- Label for a button displayed in conversation list to clear the chat filter -->
    <string name="ConversationListFragment__clear_filter">Garbitu iragazkia</string>
    <!-- Notice on chat list when no unread chats are available, centered on display -->
    <string name="ConversationListFragment__no_unread_chats">Ez dago irakurri gabeko txatik</string>
    <plurals name="ConversationListFragment_delete_selected_conversations">
        <item quantity="one">Hautatutako elkarrizketa ezabatu nahi duzu?</item>
        <item quantity="other">Hautatutako elkarrizketak ezabatu nahi dituzu?</item>
    </plurals>
    <plurals name="ConversationListFragment_this_will_permanently_delete_all_n_selected_conversations">
        <item quantity="one">Hautatutako elkarrizketa betiko ezabatuko da.</item>
        <item quantity="other">Hautatutako %1$d elkarrizketak betiko ezabatuko dira.</item>
    </plurals>
    <string name="ConversationListFragment_deleting">Ezabatzen</string>
    <string name="ConversationListFragment_deleting_selected_conversations">Aukeratutako solasaldiak ezabatzen…</string>
    <plurals name="ConversationListFragment_conversations_archived">
        <item quantity="one">Artxibatu da elkarrizketa</item>
        <item quantity="other">%1$d elkarrizketa artxibatu dira</item>
    </plurals>
    <string name="ConversationListFragment_undo">Desegin</string>
    <plurals name="ConversationListFragment_moved_conversations_to_inbox">
        <item quantity="one">Eraman da elkarrizketa sarrera-ontzira</item>
        <item quantity="other">%1$d elkarrizketa eraman dira sarrera-ontzira</item>
    </plurals>
    <plurals name="ConversationListFragment_read_plural">
        <item quantity="one">Irakurrita</item>
        <item quantity="other">Irakurrita</item>
    </plurals>
    <plurals name="ConversationListFragment_unread_plural">
        <item quantity="one">Irakurri gabe</item>
        <item quantity="other">Irakurri gabe</item>
    </plurals>
    <plurals name="ConversationListFragment_pin_plural">
        <item quantity="one">Finkatu</item>
        <item quantity="other">Finkatu</item>
    </plurals>
    <plurals name="ConversationListFragment_unpin_plural">
        <item quantity="one">Kendu finkapena</item>
        <item quantity="other">Kendu finkapena</item>
    </plurals>
    <plurals name="ConversationListFragment_mute_plural">
        <item quantity="one">Desaktibatu jakinarazpenak</item>
        <item quantity="other">Desaktibatu jakinarazpenak</item>
    </plurals>
    <plurals name="ConversationListFragment_unmute_plural">
        <item quantity="one">Aktibatu jakinarazpenak</item>
        <item quantity="other">Aktibatu jakinarazpenak</item>
    </plurals>
    <string name="ConversationListFragment_select">Aukeratu</string>
    <plurals name="ConversationListFragment_archive_plural">
        <item quantity="one">Artxibatu</item>
        <item quantity="other">Artxibatu</item>
    </plurals>
    <plurals name="ConversationListFragment_unarchive_plural">
        <item quantity="one">Desartxibatu</item>
        <item quantity="other">Desartxibatu</item>
    </plurals>
    <plurals name="ConversationListFragment_delete_plural">
        <item quantity="one">Ezabatu</item>
        <item quantity="other">Ezabatu</item>
    </plurals>
    <string name="ConversationListFragment_select_all">Denak hautatu</string>
    <plurals name="ConversationListFragment_s_selected">
        <item quantity="one">%1$d hautatua</item>
        <item quantity="other">%1$d hautatua</item>
    </plurals>

    <!-- Show in conversation list overflow menu to open selection bottom sheet -->
    <string name="ConversationListFragment__notification_profile">Jakinarazpen profila</string>
    <!-- Tooltip shown after you have created your first notification profile -->
    <string name="ConversationListFragment__turn_your_notification_profile_on_or_off_here">Aktibatu edo desaktibatu jakinarazpen-profila hemen.</string>
    <!-- Message shown in top toast to indicate the named profile is on -->
    <string name="ConversationListFragment__s_on">%1$son</string>

    <!-- ConversationListItem -->
    <string name="ConversationListItem_key_exchange_message">Gakoaren trukatzerako mezua</string>

    <!-- ConversationListItemAction -->
    <string name="ConversationListItemAction_archived_conversations_d">Artxibatutako elkarrizketak (%1$d)</string>

    <!-- ConversationTitleView -->
    <string name="ConversationTitleView_verified">Egiaztatua</string>
    <string name="ConversationTitleView_you">Zu</string>

    <!-- ConversationTypingView -->
    <string name="ConversationTypingView__plus_d">+%1$d</string>

    <!-- Title for a reminder bottom sheet to users who have re-registered that they need to go back to re-link their devices. -->
    <string name="RelinkDevicesReminderFragment__relink_your_devices">Lotu gailuak berriro</string>
    <!-- Description for a reminder bottom sheet to users who have re-registered that they need to go back to re-link their devices. -->
    <string name="RelinkDevicesReminderFragment__the_devices_you_added_were_unlinked">Gailua erregistrotik kentzean, gehitutako gailuen lotura kendu egin da. Joan ezarpenetara gailuak berriro lotzeko.</string>
    <!-- Button label for the re-link devices bottom sheet reminder to navigate to the Devices page in the settings. -->
    <string name="RelinkDevicesReminderFragment__open_settings">Ireki ezarpenak</string>
    <!-- Button label for the re-link devices bottom sheet reminder to dismiss the pop up. -->
    <string name="RelinkDevicesReminderFragment__later">Geroago</string>

    <!-- CreateGroupActivity -->
    <string name="CreateGroupActivity__select_members">Hautatu kideak</string>

    <!-- ConversationListFilterPullView -->
    <!-- Note in revealable view before fully revealed -->
    <string name="ConversationListFilterPullView__pull_down_to_filter">Tiratu behera iragazteko</string>
    <!-- Note in revealable view after fully revealed -->
    <string name="ConversationListFilterPullView__release_to_filter">Askatu iragazteko</string>

    <!-- CreateProfileActivity -->
    <string name="CreateProfileActivity__profile">Profila</string>
    <string name="CreateProfileActivity_error_setting_profile_photo">Errorea gertatu da profileko argazkia gordetzean</string>
    <string name="CreateProfileActivity_problem_setting_profile">Profila gordetzean errorea</string>
    <string name="CreateProfileActivity_set_up_your_profile">Ezarri zure profila</string>
    <string name="CreateProfileActivity_signal_profiles_are_end_to_end_encrypted">Zure kontaktuek, taldeek eta zure mezuak jasotzen dituzten guztiek ikusi ahal izango dituzte zure profila eta egiten dizkiozun aldaketak.</string>
    <string name="CreateProfileActivity_set_avatar_description">Ezarri abatarra</string>

    <!-- ProfileCreateFragment -->
    <!-- Displayed at the top of the screen and explains how profiles can be viewed. -->
    <string name="ProfileCreateFragment__profiles_are_visible_to_contacts_and_people_you_message">Zure kontaktuek, taldeek eta zure mezuak jasotzen dituzten guztiek ikusi ahal izango dituzte profilak.</string>
    <!-- Title of clickable row to select phone number privacy settings -->
    <string name="ProfileCreateFragment__who_can_find_me">Nork topa nazake nire telefono-zenbakia bilatuta?</string>

    <!-- WhoCanSeeMyPhoneNumberFragment -->
    <!-- Toolbar title for this screen -->
    <string name="WhoCanSeeMyPhoneNumberFragment__who_can_find_me_by_number">Nork topa nazake nire telefono-zenbakia bilatuta?</string>
    <!-- Description for radio item stating anyone can see your phone number -->
    <string name="WhoCanSeeMyPhoneNumberFragment__anyone_who_has">Zure telefono-zenbakia bere kontaktuetan duen edonork Signal-eko kontaktu gisa ikusi ahal izango zaitu. Gainerakoek zure telefono-zenbakia bilatuta topatu ahalko zaituzte.</string>
    <!-- Description for radio item stating no one will be able to see your phone number -->
    <string name="WhoCanSeeMyPhoneNumberFragment__nobody_on_signal">Signal-eko inork ezingo zaitu topatu zure telefono-zenbakia bilatuta.</string>

    <!-- ChooseBackupFragment -->
    <string name="ChooseBackupFragment__restore_from_backup">Babeskopia berreskuratu?</string>
    <string name="ChooseBackupFragment__restore_your_messages_and_media">Berreskuratu babeskopia lokal bateko mezuak eta multimedia elementuak. Orain ez baduzu egiten, gero ezingo duzu.</string>
    <string name="ChooseBackupFragment__icon_content_description">Babeskopiaren ikonotik leheneratu</string>
    <string name="ChooseBackupFragment__choose_backup">Aukeratu babeskopia</string>
    <string name="ChooseBackupFragment__learn_more">Gehiago jakin</string>
    <string name="ChooseBackupFragment__no_file_browser_available">Ez dago fitxategi-arakatzailerik erabilgarri</string>

    <!-- RestoreBackupFragment -->
    <string name="RestoreBackupFragment__restore_complete">Leheneratzea osatuta</string>
    <string name="RestoreBackupFragment__to_continue_using_backups_please_choose_a_folder">Babeskopiak erabiltzen jarraitzeko, mesedez karpeta bat hautatu. Babeskopia berriak kokapen honetan gordeko dira.</string>
    <string name="RestoreBackupFragment__choose_folder">Aukeratu karpeta</string>
    <string name="RestoreBackupFragment__not_now">Orain ez</string>
    <!-- Couldn\'t find the selected backup -->
    <string name="RestoreBackupFragment__backup_not_found">Ez da aurkitu babeskopia.</string>
    <!-- Couldn\'t read the selected backup -->
    <string name="RestoreBackupFragment__backup_could_not_be_read">Ezin izan da irakurri babeskopia.</string>
    <!-- Backup has an unsupported file extension -->
    <string name="RestoreBackupFragment__backup_has_a_bad_extension">Babeskopiaren luzapenak ez du balio.</string>

    <!-- BackupsPreferenceFragment -->
    <string name="BackupsPreferenceFragment__chat_backups">Txaten babeskopiak</string>
    <string name="BackupsPreferenceFragment__backups_are_encrypted_with_a_passphrase">Babeskopiak pasaesaldi bat erabiliz enkriptatuta daude eta zure gailuan gordetzen dira.</string>
    <string name="BackupsPreferenceFragment__create_backup">Sortu babeskopia</string>
    <string name="BackupsPreferenceFragment__last_backup">Azkenengo babeskopia: %1$s</string>
    <string name="BackupsPreferenceFragment__backup_folder">Babeskopiak gordetzeko karpeta</string>
    <!-- Title for a preference item allowing the user to selected the hour of the day when their chats are backed up. -->
    <string name="BackupsPreferenceFragment__backup_time">Babeskopiak egiteko ordua</string>
    <string name="BackupsPreferenceFragment__verify_backup_passphrase">Egiaztatu babeskopiaren pasaesaldia</string>
    <string name="BackupsPreferenceFragment__test_your_backup_passphrase">Probatu zure babeskopiaren pasaesaldia eta egiaztatu bat datorrela</string>
    <string name="BackupsPreferenceFragment__turn_on">Aktibatu</string>
    <string name="BackupsPreferenceFragment__turn_off">Desaktibatu</string>
    <string name="BackupsPreferenceFragment__to_restore_a_backup">"Babeskopia bat leheneratzeko, instalatu Signl-en kopia berri bat. Ireki aplikazioa, sakatu \"Leheneratu babeskopia\" eta bilatu babeskopia-fitxategia. %1$s"</string>
    <string name="BackupsPreferenceFragment__learn_more">Gehiago jakin</string>
    <string name="BackupsPreferenceFragment__in_progress">Martxan…</string>
    <!-- Status text shown in backup preferences when verifying a backup -->
    <string name="BackupsPreferenceFragment__verifying_backup">Babeskopia egiaztatzen…</string>
    <string name="BackupsPreferenceFragment__d_so_far">%1$d dagoeneko…</string>
    <!-- Show percentage of completion of backup -->
    <string name="BackupsPreferenceFragment__s_so_far">%% %1$s oraingoz…</string>
    <string name="BackupsPreferenceFragment_signal_requires_external_storage_permission_in_order_to_create_backups">Molly-ek kanpoko memorian gordetzeko baimena behar du babeskopiak egin ahal izateko baina baimena ukatuta izan du beti. Joan aplikazioaren ezarpenetara, aukeratu \"Baimenak\" eta gaitu \"Biltegiratzea\".</string>


    <!-- CustomDefaultPreference -->
    <string name="CustomDefaultPreference_using_custom">Pertsonalizatua: %1$s</string>
    <string name="CustomDefaultPreference_using_default">Lehenetsia: %1$s</string>
    <string name="CustomDefaultPreference_none">Bat ere ez</string>

    <!-- AvatarSelectionBottomSheetDialogFragment -->
    <string name="AvatarSelectionBottomSheetDialogFragment__taking_a_photo_requires_the_camera_permission">Argazki bat ateratzeko kamera erabiltzeko baimena behar da.</string>
    <string name="AvatarSelectionBottomSheetDialogFragment__viewing_your_gallery_requires_the_storage_permission">Zure galeria ikusteko biltegian sartzeko baimena behar da.</string>

    <!-- DateUtils -->
    <string name="DateUtils_just_now">Orain</string>
    <string name="DateUtils_minutes_ago">%1$dm</string>
    <string name="DateUtils_today">Gaur</string>
    <string name="DateUtils_yesterday">Atzo</string>
    <!-- When scheduling a message, %1$s replaced with either today, tonight, or tomorrow. %2$s replaced with the time. e.g. Tonight at 9:00pm -->
    <string name="DateUtils_schedule_at">%1$s (%2$s)</string>
    <!-- Used when getting a time in the future. For example, Tomorrow at 9:00pm -->
    <string name="DateUtils_tomorrow">Bihar</string>
    <!-- Used in the context: Tonight at 9:00pm for example. Specifically this is after 7pm -->
    <string name="DateUtils_tonight">Gaur gauean</string>

    <!-- Scheduled Messages -->
    <!-- Title for dialog that shows all the users scheduled messages for a chat -->
    <string name="ScheduledMessagesBottomSheet__schedules_messages">Programatutako mezuak</string>
    <!-- Option when scheduling a message to select a specific date and time to send a message -->
    <string name="ScheduledMessages_pick_time">Aukeratu data eta ordua</string>
    <!-- Title for dialog explaining to users how the scheduled messages work -->
    <string name="ScheduleMessageFTUXBottomSheet__title">Programatutako mezuak</string>
    <!-- Disclaimer text for scheduled messages explaining to users that the scheduled messages will only send if connected to the internet -->
    <string name="ScheduleMessageFTUXBottomSheet__disclaimer">Programatutako mezu bat bidaltzeko, ziurtatu gailua piztuta eta Internetera konektatuta dagoela mezua bidaltzeko unean. Hala ez bada, gailua berriro konektatzen denean bidaliko da mezua.</string>
    <!-- Confirmation button text acknowledging the user understands the disclaimer -->
    <string name="ScheduleMessageFTUXBottomSheet__okay">Ados</string>
    <!-- Title for section asking users to allow alarm permissions for scheduled messages -->
    <string name="ScheduleMessageFTUXBottomSheet_enable_title">Mezuen programazioa gaitzeko:</string>
    <!-- Title for dialog asking users to allow alarm permissions for scheduled messages -->
    <string name="ReenableScheduleMessagesDialogFragment_reenable_title">Mezuen programazioa berriro gaitzeko:</string>
    <!-- Title of dialog with a calendar to select the date the user wants to schedule a message. -->
    <string name="ScheduleMessageTimePickerBottomSheet__select_date_title">Hautatu data</string>
    <!-- Title of dialog with a clock to select the time at which the user wants to schedule a message. -->
    <string name="ScheduleMessageTimePickerBottomSheet__select_time_title">Hautatu ordua</string>
    <!-- Title of dialog that allows user to set the time and day that their message will be sent -->
    <string name="ScheduleMessageTimePickerBottomSheet__dialog_title">Programatu mezua</string>
    <!-- Text for confirmation button when scheduling messages that allows the user to confirm and schedule the sending time -->
    <string name="ScheduleMessageTimePickerBottomSheet__schedule_send">Programatu bidalketa</string>
    <!-- Disclaimer in message scheduling dialog. %1$s replaced with a GMT offset (e.g. GMT-05:00), and %2$s is replaced with the time zone name (e.g. Eastern Standard Time) -->
    <string name="ScheduleMessageTimePickerBottomSheet__timezone_disclaimer">Ordu guztiak (%1$s) %2$s</string>
    <!-- Warning dialog message text shown when select time for scheduled send is in the past resulting in an immediate send if scheduled. -->
    <string name="ScheduleMessageTimePickerBottomSheet__select_time_in_past_dialog_warning">Aukeratutako denbora iraganekoa da. Ondorioz, mezua berehala bidaliko da.</string>
    <!-- Positive button text for warning dialog shown when scheduled send is in the past -->
    <string name="ScheduleMessageTimePickerBottomSheet__select_time_in_past_dialog_positive_button">Bidali berehala</string>

    <!-- Context menu option to send a scheduled message now -->
    <string name="ScheduledMessagesBottomSheet_menu_send_now">Bidali orain</string>
    <!-- Context menu option to reschedule a selected message -->
    <string name="ScheduledMessagesBottomSheet_menu_reschedule">Programatu berriro</string>
    <!-- Button in dialog asking user if they are sure they want to delete the selected scheduled message -->
    <string name="ScheduledMessagesBottomSheet_delete_dialog_action">Ezabatu</string>
    <!-- Button in dialog asking user if they are sure they want to delete the selected scheduled message -->
    <string name="ScheduledMessagesBottomSheet_delete_dialog_message">Hautatutako mezu programatua ezabatu nahi duzu?</string>
    <!-- Progress message shown while deleting selected scheduled message -->
    <string name="ScheduledMessagesBottomSheet_deleting_progress_message">Programatutako mezua ezabatzen…</string>

    <!-- DecryptionFailedDialog -->
    <string name="DecryptionFailedDialog_chat_session_refreshed">Txataren sesioa eguneratu egin da</string>
    <string name="DecryptionFailedDialog_signal_uses_end_to_end_encryption">Signalek muturretik-muturrerako zifratzea erabiltzen dut eta noizbehinka txataren sesioa eguneratu beharko duzu. Honek ez du zure txataren segurtasunean eraginik baina agian kontaktu horren mezuren bat galdu egingo zenuen eta berriz bidaltzeko eskatu beharko zenioke zure kontaktuari.</string>

    <!-- DeviceListActivity -->
    <string name="DeviceListActivity_unlink_s">\'%1$s\'-rekin lotura ezabatu?</string>
    <string name="DeviceListActivity_by_unlinking_this_device_it_will_no_longer_be_able_to_send_or_receive">Gailu hau desparekatu ondoren ezin ditzakezu mezuak bidal eta jaso.</string>
    <string name="DeviceListActivity_network_connection_failed">Internetera konektatzeak huts egin du</string>
    <string name="DeviceListActivity_try_again">Saiatu berriro</string>
    <string name="DeviceListActivity_unlinking_device">Gailuarekin lotura ezabatzen…</string>
    <string name="DeviceListActivity_unlinking_device_no_ellipsis">Gailuarekin lotura ezabatzen</string>
    <string name="DeviceListActivity_network_failed">Sareak huts egin du!</string>

    <!-- DeviceListItem -->
    <string name="DeviceListItem_unnamed_device">Izen gabeko gailua</string>
    <string name="DeviceListItem_linked_s">%1$s lotuta</string>
    <string name="DeviceListItem_last_active_s">Azken konexioa: %1$s</string>
    <string name="DeviceListItem_today">Gaur</string>

    <!-- DocumentView -->
    <string name="DocumentView_unnamed_file">Izenik gabeko fitxategia</string>

    <!-- DozeReminder -->
    <string name="DozeReminder_optimize_for_missing_play_services">Optimizatu Google Play-ren zerbitzuetarko</string>
    <string name="DozeReminder_this_device_does_not_support_play_services_tap_to_disable_system_battery">Gailu honek ez du onartzen Play Services. Molly inaktibo dagoenean mezuak eskuratzea galarazten dioten sistemaren bateria-optimizazioak desgaitzeko, sakatu hau.</string>

    <!-- ExpiredBuildReminder -->
    <string name="ExpiredBuildReminder_this_version_of_signal_has_expired">Signalen bertsio hau iraungi da. Eguneratu orain mezuak bidali eta jaso ahal izateko.</string>
    <string name="ExpiredBuildReminder_update_now">Eguneratu orain</string>

    <!-- PendingGroupJoinRequestsReminder -->
    <plurals name="PendingGroupJoinRequestsReminder_d_pending_member_requests">
        <item quantity="one">Kide %1$den eskaera falta da.</item>
        <item quantity="other">%1$d dira falta diren kideen eskaerak</item>
    </plurals>
    <string name="PendingGroupJoinRequestsReminder_view">Ikusi</string>

    <!-- GcmRefreshJob -->
    <string name="GcmRefreshJob_Permanent_Signal_communication_failure">Signal behin betiko komunikazio hutsegitea!</string>
    <string name="GcmRefreshJob_Signal_was_unable_to_register_with_Google_Play_Services">Molly ez da gai izan Google Play Zerbitzuekin erregistratzeko. Molly mezu eta deiak desgaitu egin dira; mesedez, saiatu bererregistratzen Ezarpenak &gt; Aurreratua menuan.</string>


    <!-- GiphyActivity -->
    <string name="GiphyActivity_error_while_retrieving_full_resolution_gif">Errorea bereizmen osoko GIFa eskuratzerakoan</string>

    <!-- GiphyFragmentPageAdapter -->

    <!-- AddToGroupActivity -->
    <string name="AddToGroupActivity_add_member">Gehitu kidea?</string>
    <string name="AddToGroupActivity_add_s_to_s">\"%1$s\" gehitu \"%2$s\" taldera?</string>
    <string name="AddToGroupActivity_s_added_to_s">\"%1$s\" erabiltzailea \"%2$s\" taldera gehitua.</string>
    <string name="AddToGroupActivity_add_to_group">Gehitu taldera</string>
    <string name="AddToGroupActivity_add_to_groups">Gehitu taldeetara</string>
    <string name="AddToGroupActivity_this_person_cant_be_added_to_legacy_groups">Pertsona hau ezin da jarauntsitako taldeetan gehitu.</string>
    <string name="AddToGroupActivity_add">Gehitu</string>
    <string name="AddToGroupActivity_add_to_a_group">Gehitu taldera</string>

    <!-- ChooseNewAdminActivity -->
    <string name="ChooseNewAdminActivity_choose_new_admin">Hautatu administratzaile berria</string>
    <string name="ChooseNewAdminActivity_done">Eginda</string>
    <string name="ChooseNewAdminActivity_you_left">\"%1$s\" utzi duzu.</string>

    <!-- GroupMembersDialog -->
    <string name="GroupMembersDialog_you">Zu</string>

    <!-- GV2 access levels -->
    <string name="GroupManagement_access_level_anyone">Edozein</string>
    <string name="GroupManagement_access_level_all_members">Partaide guztiak</string>
    <string name="GroupManagement_access_level_only_admins">Administratzaileak bakarrik</string>
    <string name="GroupManagement_access_level_no_one">Inor ez</string>
  <!-- Removed by excludeNonTranslatables <string name="GroupManagement_access_level_unknown" translatable="false">Unknown</string> -->
    <array name="GroupManagement_edit_group_membership_choices">
        <item>@string/GroupManagement_access_level_all_members</item>
        <item>@string/GroupManagement_access_level_only_admins</item>
    </array>
    <array name="GroupManagement_edit_group_info_choices">
        <item>@string/GroupManagement_access_level_all_members</item>
        <item>@string/GroupManagement_access_level_only_admins</item>
    </array>

    <!-- GV2 invites sent -->
    <plurals name="GroupManagement_invitation_sent">
        <item quantity="one">Bidali da gonbidapena</item>
        <item quantity="other">%1$d gonbidapen bidali dira</item>
    </plurals>
    <string name="GroupManagement_invite_single_user">\"%1$s\" erabiltzailea ezin duzu talde honetara modu automatikoan gehitu.\n\nGehitzeko gonbidapena bidali zaie eta ezingo dute talde mezurik ikusi gonbidapena onartu arte.</string>
    <string name="GroupManagement_invite_multiple_users">Ezin duzu modu automatikoan erabiltzaile hauek taldera gehitu. Gehitzeko gonbidapena bidali zaie eta ezingo dute talde mezurik ikusi onartu arte.</string>

    <!-- GroupsV1MigrationLearnMoreBottomSheetDialogFragment -->
    <string name="GroupsV1MigrationLearnMore_what_are_new_groups">Zer dira Talde Berriak?</string>
    <string name="GroupsV1MigrationLearnMore_new_groups_have_features_like_mentions">Talde Berriek ezaugarri berriak dituzte, hala nola, @aipamenak eta talde administrazaileak; etorkizunean ezaugarri gahiago izango dituzte.</string>
    <string name="GroupsV1MigrationLearnMore_all_message_history_and_media_has_been_kept">Eguneratu aurreko mezuen historia eta multimedia-eduki guztiak mantendu dira.</string>
    <string name="GroupsV1MigrationLearnMore_you_will_need_to_accept_an_invite_to_join_this_group_again">Talde honetara berriz sartzeko gonbidapena onartu beharko duzu, eta ez duzu taldeko mezurik jasoko gonbidapen hori onartu arte.</string>
    <plurals name="GroupsV1MigrationLearnMore_these_members_will_need_to_accept_an_invite">
        <item quantity="one">Talde honetan berriro sartzeko, kide honek gonbidapena onartu beharko du; ez du talde mezurik jasoko onartu arte:</item>
        <item quantity="other">Talde honetan berriro sartzeko, kide hauek gonbidapena onartu beharko dute; ez dute talde mezurik jasoko onartu arte:</item>
    </plurals>
    <plurals name="GroupsV1MigrationLearnMore_these_members_were_removed_from_the_group">
        <item quantity="one">Kide hau taldetik kendu da, eta ezingo da berriz sartu aplikazioa bertsio-berritzen duen arte:</item>
        <item quantity="other">Kide hauek taldetik kendu dira, eta ezingo dira berriz sartu aplikazioa bertsio-berritzen duten arte:</item>
    </plurals>

    <!-- GroupsV1MigrationInitiationBottomSheetDialogFragment -->
    <string name="GroupsV1MigrationInitiation_upgrade_to_new_group">Eguneratu Talde Berrira</string>
    <string name="GroupsV1MigrationInitiation_upgrade_this_group">Eguneratu talde hau</string>
    <string name="GroupsV1MigrationInitiation_new_groups_have_features_like_mentions">Talde Berriek ezaugarri berriak dituzte, hala nola, @aipamenak eta talde administrazaileak; etorkizunean ezaugarri gahiago izango dituzte.</string>
    <string name="GroupsV1MigrationInitiation_all_message_history_and_media_will_be_kept">Eguneratu aurreko mezuen historia eta multimedia-eduki guztiak mantenduko dira.</string>
    <string name="GroupsV1MigrationInitiation_encountered_a_network_error">Sare errore bat izan da. Saia zaitez beranduago.</string>
    <string name="GroupsV1MigrationInitiation_failed_to_upgrade">Ezin izan da eguneratu.</string>
    <plurals name="GroupsV1MigrationInitiation_these_members_will_need_to_accept_an_invite">
        <item quantity="one">Talde honetan berriro sartzeko, kide honek gonbidapena onartu beharko du; ez du talde mezurik jasoko onartu arte:</item>
        <item quantity="other">Talde honetan berriro sartzeko, kide hauek gonbidapena onartu beharko dute; ez dute talde mezurik jasoko onartu arte:</item>
    </plurals>
    <plurals name="GroupsV1MigrationInitiation_these_members_are_not_capable_of_joining_new_groups">
        <item quantity="one">Kide hau ezin da talde berrietan sartu, eta talde honetatik kenduko da:</item>
        <item quantity="other">Kide hauek ezin dira talde berrietan sartu, eta talde honetatik kenduko dira:</item>
    </plurals>

    <!-- GroupsV1MigrationSuggestionsReminder -->
    <plurals name="GroupsV1MigrationSuggestionsReminder_members_couldnt_be_added_to_the_new_group">
        <item quantity="one">Kide %1$d kide ezin izan da Talde Berrira gehitu. Gehitu nahi duzu orain?</item>
        <item quantity="other">%1$d kide ezin izan dira Talde Berrira gehitu. Gehitu nahi dituzu orain?</item>
    </plurals>
    <plurals name="GroupsV1MigrationSuggestionsReminder_add_members">
        <item quantity="one">Gehitu kidea</item>
        <item quantity="other">Gehitu kideak</item>
    </plurals>
    <string name="GroupsV1MigrationSuggestionsReminder_no_thanks">Ez, eskerrik asko</string>

    <!-- GroupsV1MigrationSuggestionsDialog -->
    <plurals name="GroupsV1MigrationSuggestionsDialog_add_members_question">
        <item quantity="one">Kidea gehitu?</item>
        <item quantity="other">Kideak gehitu?</item>
    </plurals>
    <plurals name="GroupsV1MigrationSuggestionsDialog_these_members_couldnt_be_automatically_added">
        <item quantity="one">Kide hau ezin izan da Talde Berria eguneratu denean modu automatikoan bertara gehitu.</item>
        <item quantity="other">Kide hauek ezin izan dira Talde Berria eguneratu denean modu automatikoan bertara gehitu.</item>
    </plurals>
    <plurals name="GroupsV1MigrationSuggestionsDialog_add_members">
        <item quantity="one">Gehitu kidea</item>
        <item quantity="other">Gehitu kideak</item>
    </plurals>
    <plurals name="GroupsV1MigrationSuggestionsDialog_failed_to_add_members_try_again_later">
        <item quantity="one">Kidea gehitzeak huts egin du. Saia zaitez beranduago.</item>
        <item quantity="other">Kideak gehitzeak huts egin du. Saia zaitez beranduago.</item>
    </plurals>
    <plurals name="GroupsV1MigrationSuggestionsDialog_cannot_add_members">
        <item quantity="one">Ezin izan da kidea gehitu.</item>
        <item quantity="other">Ezin izan dira kideak gehitu.</item>
    </plurals>

    <!-- LeaveGroupDialog -->
    <string name="LeaveGroupDialog_leave_group">Taldea utzi?</string>
    <string name="LeaveGroupDialog_you_will_no_longer_be_able_to_send_or_receive_messages_in_this_group">Talde honetan ezin izango duzu mezurik bidali eta jaso.</string>
    <string name="LeaveGroupDialog_leave">Utzi</string>
    <string name="LeaveGroupDialog_choose_new_admin">Hautatu administratzaile berria</string>
    <string name="LeaveGroupDialog_before_you_leave_you_must_choose_at_least_one_new_admin_for_this_group">Taldea utzi baino lehenago, gutxienez administratzaile berri bat aukeratu behar duzu talde honetarako.</string>
    <string name="LeaveGroupDialog_choose_admin">Hautatu administratzailea</string>

    <!-- LinkPreviewView -->
    <string name="LinkPreviewView_no_link_preview_available">Ez dago estekaren aurrebistarik</string>
    <string name="LinkPreviewView_this_group_link_is_not_active">Talde esteka hau ez dago indarrean</string>
    <string name="LinkPreviewView_domain_date">%1$s · %2$s</string>

    <!-- LinkPreviewRepository -->
    <plurals name="LinkPreviewRepository_d_members">
        <item quantity="one">Kide %1$d</item>
        <item quantity="other">%1$d kide</item>
    </plurals>

    <!-- PendingMembersActivity -->
    <string name="PendingMembersActivity_pending_group_invites">Falta diren talde gonbidapenak</string>
    <string name="PendingMembersActivity_requests">Eskaerak</string>
    <string name="PendingMembersActivity_invites">Gonbidapenak</string>
    <string name="PendingMembersActivity_people_you_invited">Gondibatu duzun jendea</string>
    <string name="PendingMembersActivity_you_have_no_pending_invites">Ez duzu ikusi gabeko gonbidapenik.</string>
    <string name="PendingMembersActivity_invites_by_other_group_members">Taldeko beste partaideek egindako gonbidapenak</string>
    <string name="PendingMembersActivity_no_pending_invites_by_other_group_members">Taldeko beste partaideek egindako gonbidapenik ez dago.</string>
    <string name="PendingMembersActivity_missing_detail_explanation">Taldeko beste kideek gonbidatutako pertsonen xehetasunak ez dira erakusten. Gonbidatuek taldera gehitzea erabakitzen badute, beraien informazioa une horretan partekatuko da taldearekin. Taldera gehitu arte ez dute mezurik ikusiko.</string>

    <string name="PendingMembersActivity_revoke_invite">Bertan behera utzi gonbidapena</string>
    <string name="PendingMembersActivity_revoke_invites">Bertan behera utzi gonbidapenak</string>
    <plurals name="PendingMembersActivity_revoke_d_invites">
        <item quantity="one">Ezeztatu gonbidapena</item>
        <item quantity="other">Ezeztatu %1$d gonbidapen</item>
    </plurals>
    <plurals name="PendingMembersActivity_error_revoking_invite">
        <item quantity="one">Errorea gonbidapena ezeztatzen</item>
        <item quantity="other">Errorea gonbidapenak ezeztatzen</item>
    </plurals>

    <!-- RequestingMembersFragment -->
    <string name="RequestingMembersFragment_pending_member_requests">Falta diren kideen eskaerak</string>
    <string name="RequestingMembersFragment_no_member_requests_to_show">Ez dago kide eskaerarik.</string>
    <string name="RequestingMembersFragment_explanation">Zerrenda honetan dagoen jendea estekaren bitartez saiatzen ari da sartzen talde honetan.</string>
    <string name="RequestingMembersFragment_added_s">"\"%1$s\" gehitua"</string>
    <string name="RequestingMembersFragment_denied_s">"\"%1$s\" ukatua"</string>

    <!-- AddMembersActivity -->
    <string name="AddMembersActivity__done">Eginda</string>
    <string name="AddMembersActivity__this_person_cant_be_added_to_legacy_groups">Pertsona hau ezin da jarauntsitako taldeetan gehitu.</string>
    <plurals name="AddMembersActivity__add_d_members_to_s">
        <item quantity="one">\"%2$s\" taldean gehitu nahi duzu \"%1$s\"?</item>
        <item quantity="other">\"%2$s\" taldean gehitu nahi dituzu %3$d kide?</item>
    </plurals>
    <string name="AddMembersActivity__add">Gehitu</string>
    <string name="AddMembersActivity__add_members">Gehitu kideak</string>

    <!-- AddGroupDetailsFragment -->
    <string name="AddGroupDetailsFragment__name_this_group">Eman izena talde honi</string>
    <string name="AddGroupDetailsFragment__create_group">Taldea sortu</string>
    <string name="AddGroupDetailsFragment__create">Sortu</string>
    <string name="AddGroupDetailsFragment__members">Kideak</string>
    <string name="AddGroupDetailsFragment__you_can_add_or_invite_friends_after_creating_this_group">Lagunak taldea sortu ondoren gehitu edo gonbidatu ditzakezu:</string>
    <string name="AddGroupDetailsFragment__group_name_required">Taldearen izena (beharrezkoa)</string>
    <string name="AddGroupDetailsFragment__group_name_optional">Taldearen izena (hautazkoa)</string>
    <string name="AddGroupDetailsFragment__this_field_is_required">Eremu hau beharrezkoa da.</string>
    <string name="AddGroupDetailsFragment__group_creation_failed">Taldea sortzeak huts egin du.</string>
    <string name="AddGroupDetailsFragment__try_again_later">Saiatu berriro beranduago.</string>
    <string name="AddGroupDetailsFragment__remove">Kendu</string>
    <string name="AddGroupDetailsFragment__sms_contact">SMS kontaktua</string>
    <string name="AddGroupDetailsFragment__remove_s_from_this_group">%1$s talde honetatik kendu nahi duzu?</string>
    <!-- Info message shown in the middle of the screen, displayed when adding group details to an MMS Group -->
    <string name="AddGroupDetailsFragment__youve_selected_a_contact_that_doesnt_support">Signal-eko taldeak onartzen ez dituen kontaktu bat hautatu duzu; beraz, talde hau MMS bidezkoa izango da. MMS taldeen izen pertsonalizatu eta argazkiak zuk bakarrik ikusi ahalko dituzu.</string>
    <!-- Info message shown in the middle of the screen, displayed when adding group details to an MMS Group after SMS Phase 0 -->
    <string name="AddGroupDetailsFragment__youve_selected_a_contact_that_doesnt_support_signal_groups_mms_removal">Signal-eko taldeak erabiltzeko aukera ez duen kontaktu bat hautatu duzu; hortaz talde hau MMS bidezkoa izango da. MMS bidezko taldeen izen pertsonalizatuak eta irudiak zuk bakarrik ikusi ahalko dituzu. Laster, MMS bidezko taldeak erabiltzeko aukera emateari utzi, eta mezu enkriptatuetan jarriko dugu arreta osoa.</string>

    <!-- ManageGroupActivity -->
    <string name="ManageGroupActivity_who_can_add_new_members">Nork gehitu ditzake kide berriak?</string>
    <string name="ManageGroupActivity_who_can_edit_this_groups_info">Nork edita dezake talde honen informazioa?</string>

    <plurals name="ManageGroupActivity_added">
        <item quantity="one">%1$d kidea gehituta</item>
        <item quantity="other">%1$d kideak gehituta</item>
    </plurals>

    <string name="ManageGroupActivity_you_dont_have_the_rights_to_do_this">Ez duzu hau egiteko baimenik</string>
    <string name="ManageGroupActivity_not_capable">Gehitu duzun partaide batek ez dauka taldeak erabiltzeko gaitasunik eta Signal eguneratu egin behar du</string>
    <string name="ManageGroupActivity_not_announcement_capable">Gehitu duzun norbaitek ez ditu iragarpen-taldeak onartzen eta Signal eguneratu behar du</string>
    <string name="ManageGroupActivity_failed_to_update_the_group">Taldea eguneratzeak huts egin du</string>
    <string name="ManageGroupActivity_youre_not_a_member_of_the_group">Ez zara taldeko kidea</string>
    <string name="ManageGroupActivity_failed_to_update_the_group_please_retry_later">Taldea eguneratzeak huts egin du; mesedez, beranduago saia zaitez</string>
    <string name="ManageGroupActivity_failed_to_update_the_group_due_to_a_network_error_please_retry_later">Ezin izan da taldea eguneratu sare errore bat dela eta; mesedez, beranduago saia zaitez</string>

    <string name="ManageGroupActivity_edit_name_and_picture">Editatu izena eta irudia</string>
    <string name="ManageGroupActivity_legacy_group">Jarauntsitako Taldea</string>
    <string name="ManageGroupActivity_legacy_group_learn_more">Hau Jarauntsitako Talde bat da. Talde administratzaile moduko ezaugarriak Talde Berrietan erabil daitezke bakarrik.</string>
    <string name="ManageGroupActivity_legacy_group_upgrade">Hau Jarauntsitako Talde bat da. Talde administratzaile eta @aipamenak moduko ezaugarriak erabili ahal izateko,</string>
    <string name="ManageGroupActivity_legacy_group_too_large">Jarauntsitako Talde Hau ezin da Talde Berrira eguneratu oso handia delako. Gehienezko talde tamaina %1$d da.</string>
    <string name="ManageGroupActivity_upgrade_this_group">eguneratu talde hau.</string>
    <string name="ManageGroupActivity_this_is_an_insecure_mms_group">Hau segurtasunik gabeko MMS Talde bat da. Modu pribatuan txateatzeko eta gonbidatu Signalera zure kontaktuak.</string>
    <string name="ManageGroupActivity_invite_now">Gonbidatu orain</string>
    <string name="ManageGroupActivity_more">gehiago</string>
    <string name="ManageGroupActivity_add_group_description">Gehitu taldearen deskribapena…</string>

    <!-- GroupMentionSettingDialog -->
    <string name="GroupMentionSettingDialog_notify_me_for_mentions">Nahi dut aipamenak jakinaraztea</string>
    <string name="GroupMentionSettingDialog_receive_notifications_when_youre_mentioned_in_muted_chats">Jakinarazpenak desaktibatuta dauzkaten txatetan aipatzen zaituztenean, jakinarazpenik jaso nahi duzu?</string>
    <string name="GroupMentionSettingDialog_always_notify_me">Beti jakinarazi</string>
    <string name="GroupMentionSettingDialog_dont_notify_me">Ez jakinarazi</string>

    <!-- ManageProfileFragment -->
    <string name="ManageProfileFragment_profile_name">Profilaren izena</string>
    <string name="ManageProfileFragment_username">Erabiltzailearen izena</string>
    <string name="ManageProfileFragment_about">Honi buruz</string>
    <string name="ManageProfileFragment_write_a_few_words_about_yourself">Idatzi zuri buruzko hitz batzuk…</string>
    <string name="ManageProfileFragment_your_name">Zure izena</string>
    <string name="ManageProfileFragment_your_username">Zure erabiltzaile-izena</string>
    <string name="ManageProfileFragment_failed_to_set_avatar">Huts egin du zure irudia ezartzeak</string>
    <string name="ManageProfileFragment_badges">Bereizgarriak</string>
    <string name="ManageProfileFragment__edit_photo">Editatu argazkia</string>
    <!-- Snackbar message after creating username -->
    <string name="ManageProfileFragment__username_created">Sortu da erabiltzaile-izena</string>
    <!-- Snackbar message after copying username -->
    <string name="ManageProfileFragment__username_copied">Kopiatu da erabiltzaile-izena</string>
    <!-- Snackbar message after network failure while trying to delete username -->
    <string name="ManageProfileFragment__couldnt_delete_username">Ezin izan da ezabatu erabiltzaile-izena. Saiatu berriro geroago.</string>
    <!-- Snackbar message after successful deletion of username -->
    <string name="ManageProfileFragment__username_deleted">Ezabatu da erabiltzaile-izena</string>

    <!-- UsernameOutOfSyncReminder -->
    <!-- Displayed above the conversation list when a user needs to address an issue with their username -->
    <string name="UsernameOutOfSyncReminder__something_went_wrong">Zerbait gertatu da erabiltzaile-izenarekin, eta jada ez dago kontuari esleitua. Berriro konfiguratu, edo beste bat aukera dezakezu.</string>
    <!-- Action text to navigate user to manually fix the issue with their username -->
    <string name="UsernameOutOfSyncReminder__fix_now">Konpondu orain</string>


    <!-- ManageRecipientActivity -->
    <string name="ManageRecipientActivity_no_groups_in_common">Ez dago zuen artean komuna den talderik</string>
    <plurals name="ManageRecipientActivity_d_groups_in_common">
        <item quantity="one">Talde %1$d komuna zuen artean</item>
        <item quantity="other">%1$d talde komun zuen artean</item>
    </plurals>

    <plurals name="GroupMemberList_invited">
        <item quantity="one">%1$s(e)k pertsona bat gonbidatu du</item>
        <item quantity="other">%1$s(e)k %2$d pertsona gonbidatu ditu</item>
    </plurals>

    <!-- CustomNotificationsDialogFragment -->
    <string name="CustomNotificationsDialogFragment__custom_notifications">Jakinarazpen pertsonalizatuak</string>
    <string name="CustomNotificationsDialogFragment__messages">Mezuak</string>
    <string name="CustomNotificationsDialogFragment__use_custom_notifications">Erabili jakinarazpen pertsonalizatuak</string>
    <string name="CustomNotificationsDialogFragment__notification_sound">Jakinarazpenaren soinua</string>
    <string name="CustomNotificationsDialogFragment__vibrate">Bibratu</string>
    <!-- Button text for customizing notification options -->
    <string name="CustomNotificationsDialogFragment__customize">Pertsonalizatu</string>
    <string name="CustomNotificationsDialogFragment__change_sound_and_vibration">Aldatu soinua eta dardara</string>
    <string name="CustomNotificationsDialogFragment__call_settings">Dei-ezarpenak</string>
    <string name="CustomNotificationsDialogFragment__ringtone">Doinua</string>
    <string name="CustomNotificationsDialogFragment__default">Lehenetsia</string>
    <string name="CustomNotificationsDialogFragment__unknown">Ezezaguna</string>

    <!-- ShareableGroupLinkDialogFragment -->
    <string name="ShareableGroupLinkDialogFragment__group_link">Talderako esteka</string>
    <string name="ShareableGroupLinkDialogFragment__share">Elkarbanatu</string>
    <string name="ShareableGroupLinkDialogFragment__reset_link">Berrezarri esteka</string>
    <string name="ShareableGroupLinkDialogFragment__approve_new_members">Onartu kide berriak</string>
    <string name="ShareableGroupLinkDialogFragment__require_an_admin_to_approve_new_members_joining_via_the_group_link">Kideak talde esteka bidez sartzen badira taldean, derrigorrezkotzat jo administratzaile batek onartzea.</string>
    <string name="ShareableGroupLinkDialogFragment__are_you_sure_you_want_to_reset_the_group_link">Ziur zaude talde esteka berrezarri nahi izateaz? Eginez gero, jendea ezingo da taldera gehitu oraingo esteka erabiliz.</string>

    <!-- GroupLinkShareQrDialogFragment -->
    <string name="GroupLinkShareQrDialogFragment__qr_code">QR kodea</string>
    <string name="GroupLinkShareQrDialogFragment__people_who_scan_this_code_will">Kode hau eskaneatuz gero jendea zure taldera gehitu ahal izango da. Hala era, administratzaileen baimena eskatzeko aukera aktibatuta baduzu, berauen onespena beharko da taldera gehitzeko.</string>
    <string name="GroupLinkShareQrDialogFragment__share_code">Partekatu kodea</string>

    <!-- GV2 Invite Revoke confirmation dialog -->
    <string name="InviteRevokeConfirmationDialog_revoke_own_single_invite">%1$s erabiltzaileari bidalitako gonbidapena ezeztatu nahi duzu?</string>
    <plurals name="InviteRevokeConfirmationDialog_revoke_others_invites">
        <item quantity="one">%1$s(e)k bidalitako gonbidapena ezeztatu nahi duzu?</item>
        <item quantity="other">%1$s(e)k bidalitako %2$d gonbidapenak ezeztatu nahi dituzu?</item>
    </plurals>

    <!-- GroupJoinBottomSheetDialogFragment -->
    <string name="GroupJoinBottomSheetDialogFragment_you_are_already_a_member">Kidea zara dagoeneko</string>
    <string name="GroupJoinBottomSheetDialogFragment_join">Batu</string>
    <string name="GroupJoinBottomSheetDialogFragment_request_to_join">Eskatu batzea</string>
    <string name="GroupJoinBottomSheetDialogFragment_unable_to_join_group_please_try_again_later">Ezin izan da taldera gehitu. Mesedez, saia zaitez beranduago</string>
    <string name="GroupJoinBottomSheetDialogFragment_encountered_a_network_error">Sare errore bat izan da.</string>
    <string name="GroupJoinBottomSheetDialogFragment_this_group_link_is_not_active">Talde esteka hau ez dago indarrean</string>
    <!-- Title shown when there was an known issue getting group information from a group link -->
    <string name="GroupJoinBottomSheetDialogFragment_cant_join_group">Ezin zara sartu taldean</string>
    <!-- Message shown when you try to get information for a group via link but an admin has removed you -->
    <string name="GroupJoinBottomSheetDialogFragment_you_cant_join_this_group_via_the_group_link_because_an_admin_removed_you">Ezin zara sartu talde honetan taldearen estekaren bidez, administratzaile batek kendu egin zaituelako.</string>
    <!-- Message shown when you try to get information for a group via link but the link is no longer valid -->
    <string name="GroupJoinBottomSheetDialogFragment_this_group_link_is_no_longer_valid">Talde esteka hau dagoeneko ez da baliagarria</string>
    <!-- Title shown when there was an unknown issue getting group information from a group link -->
    <string name="GroupJoinBottomSheetDialogFragment_link_error">Estekaren errorea</string>
    <!-- Message shown when you try to get information for a group via link but an unknown issue occurred -->
    <string name="GroupJoinBottomSheetDialogFragment_joining_via_this_link_failed_try_joining_again_later">Esteka honen bidez sartzeak huts egin du. Saiatu berriro beranduago.</string>

    <string name="GroupJoinBottomSheetDialogFragment_direct_join">Talde honetara sartu eta zure izena eta argazkia kideekin partekatu nahi duzu?</string>
    <string name="GroupJoinBottomSheetDialogFragment_admin_approval_needed">Talde honetako administratzaile batek zure eskaera onartu behar du talde honetara sartu ahal izan aurretik. Sartzeko eskatzen duzunean, zure izena eta argazkia taldeko kideekin partekatuko dira.</string>
    <plurals name="GroupJoinBottomSheetDialogFragment_group_dot_d_members">
        <item quantity="one">Taldea · kide %1$d</item>
        <item quantity="other">Taldea · %1$d kide</item>
    </plurals>

    <!-- GroupJoinUpdateRequiredBottomSheetDialogFragment -->
    <string name="GroupJoinUpdateRequiredBottomSheetDialogFragment_update_signal_to_use_group_links">Talderako estekak erabiltzeko Signal eguneatu behar duzu</string>
    <string name="GroupJoinUpdateRequiredBottomSheetDialogFragment_update_message">Erabiltzen ari zaren Signal bertsioak ez du talde-esteka hau onartzen. Eguneratu azken bertsiora esteka bidez talde honetan sartzeko.</string>
    <string name="GroupJoinUpdateRequiredBottomSheetDialogFragment_update_signal">Eguneratu Signal</string>
    <string name="GroupJoinUpdateRequiredBottomSheetDialogFragment_group_link_is_not_valid">Talde esteka hau ez da baliagarria</string>

    <!-- GroupInviteLinkEnableAndShareBottomSheetDialogFragment -->
    <string name="GroupInviteLinkEnableAndShareBottomSheetDialogFragment_invite_friends">Gonbidatu lagunak</string>
    <string name="GroupInviteLinkEnableAndShareBottomSheetDialogFragment_share_a_link_with_friends_to_let_them_quickly_join_this_group">Partekatu esteka bat zure lagunen artean talde honetara erraz sartzeko.</string>

    <string name="GroupInviteLinkEnableAndShareBottomSheetDialogFragment_enable_and_share_link">Aktibatu eta esteka partekatu</string>
    <string name="GroupInviteLinkEnableAndShareBottomSheetDialogFragment_share_link">Partekatu esteka</string>

    <string name="GroupInviteLinkEnableAndShareBottomSheetDialogFragment_unable_to_enable_group_link_please_try_again_later">Ezin izan da taldearen lotura aktibatu. Saiatu berriz beranduago</string>
    <string name="GroupInviteLinkEnableAndShareBottomSheetDialogFragment_encountered_a_network_error">Sare errore bat izan da.</string>
    <string name="GroupInviteLinkEnableAndShareBottomSheetDialogFragment_you_dont_have_the_right_to_enable_group_link">Ezin duzu taldearen esteka aktibatu. Eskatu kudeatzaile bati.</string>
    <string name="GroupInviteLinkEnableAndShareBottomSheetDialogFragment_you_are_not_currently_a_member_of_the_group">Jada ez zara talde honetako kide.</string>

    <!-- GV2 Request confirmation dialog -->
    <string name="RequestConfirmationDialog_add_s_to_the_group">Nahi duzu \"%1$s\" erabiltzailea taldera gehitu?</string>
    <string name="RequestConfirmationDialog_deny_request_from_s">Ukatu \"%1$s\" erabiltzaileak egindako eskaera?</string>
    <!-- Confirm dialog message shown when deny a group link join request and group link is enabled. -->
    <string name="RequestConfirmationDialog_deny_request_from_s_they_will_not_be_able_to_request">\"%1$s\"(r)en eskaera ukatu nahi duzu? Ezingo du egin taldearen estekaren bidez sartzeko beste eskaerarik.</string>
    <string name="RequestConfirmationDialog_add">Gehitu</string>
    <string name="RequestConfirmationDialog_deny">Ukatu</string>

    <!-- ImageEditorHud -->
    <string name="ImageEditorHud_blur_faces">Zirriborrotu aurpegiak</string>
    <string name="ImageEditorHud_new_blur_faces_or_draw_anywhere_to_blur">Berria: zirriborratu aurpegiak eta marraztu edonon zirriborratzeko</string>
    <string name="ImageEditorHud_draw_anywhere_to_blur">Marraztu edonon zirriborrotzeko</string>
    <string name="ImageEditorHud_draw_to_blur_additional_faces_or_areas">Marraztu aurpegi edo area gehiago zirriborrotzeko</string>

    <!-- InputPanel -->
    <string name="InputPanel_tap_and_hold_to_record_a_voice_message_release_to_send">Eduki sakatuta ahots mezu bat grabatzeko; jaregin bidaltzeko.</string>
    <!-- Message shown if the user tries to switch a conversation from Signal to SMS -->
    <string name="InputPanel__sms_messaging_is_no_longer_supported_in_signal">Signal-en jada ez dira onartzen SMS mezuak.</string>

    <!-- InviteActivity -->
    <string name="InviteActivity_share">Partekatu</string>
    <string name="InviteActivity_share_with_contacts">Partekatu kontaktuekin</string>
    <string name="InviteActivity_share_via">Partekatu honen bidez…</string>

    <string name="InviteActivity_cancel">Utzi</string>
    <string name="InviteActivity_sending">Bidaltzen…</string>
    <string name="InviteActivity_invitations_sent">Gonbidapenak bidali dira!</string>
    <string name="InviteActivity_invite_to_signal">Gonbidatu Molly erabiltzera</string>
    <string name="InviteActivity_send_sms">Bidali SMS bat (%1$d)</string>
    <plurals name="InviteActivity_send_sms_invites">
        <item quantity="one">Bidali SMS gonbidapen %1$d?</item>
        <item quantity="other">Bidali %1$d SMS gonbidapen?</item>
    </plurals>
    <string name="InviteActivity_lets_switch_to_signal">Mollyera alda dezagun: %1$s</string>
    <string name="InviteActivity_no_app_to_share_to">Dirudienez ez duzu partekatzeko aplikazio bakar bat ere.</string>

    <!-- LearnMoreTextView -->
    <string name="LearnMoreTextView_learn_more">Gehiago jakin</string>

    <string name="SpanUtil__read_more">Irakurri gehiago</string>

    <!-- LongMessageActivity -->
    <string name="LongMessageActivity_unable_to_find_message">Ezin izan da mezua aurkitu</string>
    <string name="LongMessageActivity_message_from_s">Honen mezua: %1$s</string>
    <string name="LongMessageActivity_your_message">Zure mezua</string>

    <!-- MessageRetrievalService -->
    <string name="MessageRetrievalService_signal">Molly</string>
    <string name="MessageRetrievalService_background_connection_enabled">Atzeko planoko konexioa gaituta</string>

    <!-- MmsDownloader -->
    <string name="MmsDownloader_error_reading_mms_settings">Errorea hari gabeko hornitzailearen MMS ezarpenak irakurtzerakoan</string>

    <!-- MediaOverviewActivity -->
    <string name="MediaOverviewActivity_Media">Multimedia</string>
    <string name="MediaOverviewActivity_Files">Fitxategiak</string>
    <string name="MediaOverviewActivity_Audio">Audioa</string>
    <string name="MediaOverviewActivity_All">Denak</string>
    <plurals name="MediaOverviewActivity_Media_delete_confirm_title">
        <item quantity="one">Hautatutako elementua ezabatu nahi duzu?</item>
        <item quantity="other">Hautatutako elementuak ezabatu nahi dituzu?</item>
    </plurals>
    <plurals name="MediaOverviewActivity_Media_delete_confirm_message">
        <item quantity="one">Ekintza honen bidez, betiko ezabatuko da hautatutako fitxategia. Fitxategiarekin lotutako mezuak ere ezabatuko dira.</item>
        <item quantity="other">Ekintza honen bidez, betiko ezabatuko dira hautatutako %1$d fitxategiak. Haiekin lotutako mezuak ere ezabatuko dira.</item>
    </plurals>
    <string name="MediaOverviewActivity_Media_delete_progress_title">Ezabatzen</string>
    <string name="MediaOverviewActivity_Media_delete_progress_message">Mezuak ezabatzen…</string>
    <string name="MediaOverviewActivity_collecting_attachments">Eranskinak biltzen…</string>
    <string name="MediaOverviewActivity_Sort_by">Ordenatu honen arabera</string>
    <string name="MediaOverviewActivity_Newest">Berriena</string>
    <string name="MediaOverviewActivity_Oldest">Zaharrena</string>
    <string name="MediaOverviewActivity_Storage_used">Erabilitako biltegia</string>
    <string name="MediaOverviewActivity_All_storage_use">Biltegiaren erabilera guztia</string>
    <string name="MediaOverviewActivity_Grid_view_description">Sareta ikuspegia</string>
    <string name="MediaOverviewActivity_List_view_description">Zerrenda ikuspegia</string>
    <string name="MediaOverviewActivity_Selected_description">Hautatua</string>
    <string name="MediaOverviewActivity_select_all">Denak hautatu</string>
    <plurals name="MediaOverviewActivity_save_plural">
        <item quantity="one">Gorde</item>
        <item quantity="other">Gorde</item>
    </plurals>
    <plurals name="MediaOverviewActivity_delete_plural">
        <item quantity="one">Ezabatu</item>
        <item quantity="other">Ezabatu</item>
    </plurals>

    <plurals name="MediaOverviewActivity_d_selected_s">
        <item quantity="one">%1$dek hautatua (%2$s)</item>
        <item quantity="other">%1$d(e)k hautatua (%2$s)</item>
    </plurals>
    <string name="MediaOverviewActivity_file">Artxiboa</string>
    <string name="MediaOverviewActivity_audio">Audioa</string>
    <string name="MediaOverviewActivity_video">Bideoa</string>
    <string name="MediaOverviewActivity_image">Irudia</string>
  <!-- Removed by excludeNonTranslatables <string name="MediaOverviewActivity_detail_line_2_part" translatable="false">%1$s · %2$s</string> -->
  <!-- Removed by excludeNonTranslatables <string name="MediaOverviewActivity_detail_line_3_part" translatable="false">%1$s · %2$s · %3$s</string> -->

    <string name="MediaOverviewActivity_sent_by_s">%1$s -k bidalia</string>
    <string name="MediaOverviewActivity_sent_by_you">Zuk bidalia</string>
    <string name="MediaOverviewActivity_sent_by_s_to_s">%1$s -k %2$s (r)i bidalia</string>
    <string name="MediaOverviewActivity_sent_by_you_to_s">Zuk %1$s (r)i bidalia</string>

    <!-- Megaphones -->
    <string name="Megaphones_remind_me_later">Gogorarazi iezadazu beranduago</string>
    <string name="Megaphones_verify_your_signal_pin">Zure Signal PINa egiaztatu</string>
    <string name="Megaphones_well_occasionally_ask_you_to_verify_your_pin">Noizean behin eskatuko dizugu zure PINa egiaztatzeko, gogora dezazun.</string>
    <string name="Megaphones_verify_pin">Egiaztatu PINa</string>
    <string name="Megaphones_get_started">Hasi</string>
    <string name="Megaphones_new_group">Talde berria</string>
    <string name="Megaphones_invite_friends">Gonbidatu lagunak</string>
    <string name="Megaphones_use_sms">SMSa erabili</string>
    <string name="Megaphones_chat_colors">Txataren koloreak</string>
    <string name="Megaphones_add_a_profile_photo">Gehitu profileko argazkia</string>

    <!-- Title of a bottom sheet to render messages that all quote a specific message -->
    <string name="MessageQuotesBottomSheet_replies">Erantzunak</string>

    <!-- NotificationBarManager -->
    <string name="NotificationBarManager_signal_call_in_progress">Uneko Signal deia</string>
    <string name="NotificationBarManager__establishing_signal_call">Signal deia finkatzen</string>
    <string name="NotificationBarManager__incoming_signal_call">Sarrerako Signal deia</string>
    <string name="NotificationBarManager__incoming_signal_group_call">Signal-eko sarrerako talde-deia</string>
    <!-- Temporary notification shown when starting the calling service -->
    <string name="NotificationBarManager__starting_signal_call_service">Molly-en dei-zerbitzua abiarazten</string>
    <string name="NotificationBarManager__stopping_signal_call_service">Molly-en dei-zerbitzua geldiarazten</string>
    <string name="NotificationBarManager__decline_call">Baztertu deia</string>
    <string name="NotificationBarManager__answer_call">Erantzun deia</string>
    <string name="NotificationBarManager__end_call">Amaitu deia</string>
    <string name="NotificationBarManager__cancel_call">Deia utzi</string>
    <string name="NotificationBarManager__join_call">Deian sartu</string>

    <!-- NotificationsMegaphone -->
    <string name="NotificationsMegaphone_turn_on_notifications">Aktibatu Jakinarazpenak?</string>
    <string name="NotificationsMegaphone_never_miss_a_message">Zure kontaktu edo taldeen mezu bat ere ez galdu inoiz.</string>
    <string name="NotificationsMegaphone_turn_on">Aktibatu</string>
    <string name="NotificationsMegaphone_not_now">Orain ez</string>

    <!-- NotificationMmsMessageRecord -->
    <string name="NotificationMmsMessageRecord_multimedia_message">Multimedia mezua</string>
    <string name="NotificationMmsMessageRecord_downloading_mms_message">MMS mezu berria deskargatzen</string>
    <string name="NotificationMmsMessageRecord_error_downloading_mms_message">Errore bat gertatu da MMS mezua deskargatzean; sakatu berriro saiatzeko</string>

    <!-- MediaPickerActivity -->
    <string name="MediaPickerActivity__menu_open_camera">Ireki kamera</string>

    <!-- MediaSendActivity -->
    <string name="MediaSendActivity_camera_unavailable">Kamera ez dago eskuragarri</string>

    <!-- MediaRepository -->
    <string name="MediaRepository_all_media">Multimedia fitxategi guztiak</string>
    <string name="MediaRepository__camera">Kamera</string>

    <!-- MessageDecryptionUtil -->
    <string name="MessageDecryptionUtil_failed_to_decrypt_message">Ezin izan da desenkriptatu mezua</string>
    <string name="MessageDecryptionUtil_tap_to_send_a_debug_log">Arazketa-erregistro bat bidaltzeko, sakatu hau</string>

    <!-- MessageRecord -->
    <string name="MessageRecord_unknown">Ezezaguna</string>
    <string name="MessageRecord_message_encrypted_with_a_legacy_protocol_version_that_is_no_longer_supported">Signal bertsio zaharregitik jaso da mezu zifratua. Eskatu igorleari birbidaltzeko mesedez bere Signal egiaztatu ondoren.</string>
    <string name="MessageRecord_left_group">Taldea utzi duzu.</string>
    <string name="MessageRecord_you_updated_group">Taldea eguneratu duzu</string>
    <string name="MessageRecord_the_group_was_updated">Taldea eguneratu egin da.</string>
    <!-- Update message shown when placing an outgoing 1:1 voice/audio call and it\'s answered by the other party -->
    <string name="MessageRecord_outgoing_voice_call">Irteerako ahots-deia</string>
    <!-- Update message shown when placing an outgoing 1:1 video call and it\'s answered by the other party -->
    <string name="MessageRecord_outgoing_video_call">Irteerako bideodeia</string>
    <!-- Update message shown when placing an outgoing 1:1 voice/audio call and it\'s not answered by the other party -->
    <string name="MessageRecord_unanswered_voice_call">Erantzun gabeko ahots-deia</string>
    <!-- Update message shown when placing an outgoing 1:1 video call and it\'s not answered by the other party -->
    <string name="MessageRecord_unanswered_video_call">Erantzun gabeko bideodeia</string>
    <!-- Update message shown when receiving an incoming 1:1 voice/audio call and it\'s answered -->
    <string name="MessageRecord_incoming_voice_call">Sarrerako ahots-deia</string>
    <!-- Update message shown when receiving an incoming 1:1 video call and answered -->
    <string name="MessageRecord_incoming_video_call">Sarrerako bideodeia</string>
    <!-- Update message shown when receiving an incoming 1:1 voice/audio call and not answered -->
    <string name="MessageRecord_missed_voice_call">Ahots-dei galdua</string>
    <!-- Update message shown when receiving an incoming 1:1 video call and not answered -->
    <string name="MessageRecord_missed_video_call">Bideodei galdua</string>
    <!-- Update message shown when receiving an incoming 1:1 voice/audio call and explicitly declined -->
    <string name="MessageRecord_you_declined_a_voice_call">Ahots-dei bat baztertu duzu</string>
    <!-- Update message shown when receiving an incoming 1:1 video call and explicitly declined -->
    <string name="MessageRecord_you_declined_a_video_call">Bideodei bati uko egin diozu</string>
    <!-- Call update formatter string to place the update message next to a time stamp. e.g., \'Incoming voice call · 11:11am\' -->
    <string name="MessageRecord_call_message_with_date">%1$s · %2$s</string>
    <string name="MessageRecord_s_updated_group">%1$s erabiltzaileak taldea eguneratu du.</string>
    <string name="MessageRecord_s_joined_signal">%1$s Signal-en dago!</string>
    <string name="MessageRecord_you_disabled_disappearing_messages">Mezuen desagerpena ezgaitu duzu.</string>
    <string name="MessageRecord_s_disabled_disappearing_messages">%1$s-k mezuen desagerpena ezgaitu du.</string>
    <string name="MessageRecord_you_set_disappearing_message_time_to_s">Mezuen desagerpenaren denbora %1$s-tan ezarrita</string>
    <string name="MessageRecord_s_set_disappearing_message_time_to_s">Mezuen desagerpenaren denbora %2$s-tan ezarri du %1$s erabiltzaileak</string>
    <string name="MessageRecord_disappearing_message_time_set_to_s">Desagertzen diren mezuen tenporizadorea honela ezarri da: %1$s</string>
    <string name="MessageRecord_this_group_was_updated_to_a_new_group">Talde hau eguneratu da eta Talde Berria bilakatu da.</string>
    <string name="MessageRecord_you_couldnt_be_added_to_the_new_group_and_have_been_invited_to_join">Ezin izan zaituzte Talde Berrira gehitu eta taldean sartzeko gonbidapena bidali zaizu.</string>
    <string name="MessageRecord_chat_session_refreshed">Txataren sesioa eguneratu egin da</string>
    <plurals name="MessageRecord_members_couldnt_be_added_to_the_new_group_and_have_been_invited">
        <item quantity="one">Kide bat ezin izan da gehitu Talde Berrian, eta sartzeko gonbidapen bat bidali zaio.</item>
        <item quantity="other">%1$s kide ezin izan dira gehitu Talde Berrian, eta sartzeko gonbidapenak bidali zaizkie.</item>
    </plurals>

    <plurals name="MessageRecord_members_couldnt_be_added_to_the_new_group_and_have_been_removed">
        <item quantity="one">Kide bat ezin izan da gehitu talde berrian, eta kendu egin da.</item>
        <item quantity="other">%1$s kide ezin izan dira gehitu talde berrian, eta kendu egin dira.</item>
    </plurals>

    <!-- Profile change updates -->
    <string name="MessageRecord_changed_their_profile_name_to">%1$s erabiltzaileak bere profilaren izena aldatu du. Orain %2$s da.</string>
    <string name="MessageRecord_changed_their_profile_name_from_to">%1$s erabiltzaileak bere profilaren izena aldatu du. Lehen %2$s zen eta orain %3$s da.</string>
    <string name="MessageRecord_changed_their_profile">%1$s erabiltzaileak bere profila aldatu du.</string>

    <!-- GV2 specific -->
    <string name="MessageRecord_you_created_the_group">Taldea sortu duzu.</string>
    <string name="MessageRecord_group_updated">Taldea eguneratu da.</string>
    <string name="MessageRecord_invite_friends_to_this_group">Gonbidatu lagunak talde honetara talde-esteka bidez sartzeko</string>

    <!-- GV2 member additions -->
    <string name="MessageRecord_you_added_s">%1$s gehitu duzu.</string>
    <string name="MessageRecord_s_added_s">%1$s erabiltzaileak %2$s gehitu du.</string>
    <string name="MessageRecord_s_added_you">%1$s erabiltzaileak taldera gehitu zaitu.</string>
    <string name="MessageRecord_you_joined_the_group">Taldera sartu zara.</string>
    <string name="MessageRecord_s_joined_the_group">%1$s taldera sartu da.</string>

    <!-- GV2 member removals -->
    <string name="MessageRecord_you_removed_s">%1$s kendu duzu.</string>
    <string name="MessageRecord_s_removed_s">%1$s erabiltzaileak %2$s kendu du.</string>
    <string name="MessageRecord_s_removed_you_from_the_group">%1$s erabiltzaileak taldetik kendu zaitu.</string>
    <string name="MessageRecord_you_left_the_group">Taldea utzi duzu.</string>
    <string name="MessageRecord_s_left_the_group">%1$s erabiltzaileak taldea utzi du.</string>
    <string name="MessageRecord_you_are_no_longer_in_the_group">Ez zaude taldean jada.</string>
    <string name="MessageRecord_s_is_no_longer_in_the_group">%1$s jada ez dago taldean.</string>

    <!-- GV2 role change -->
    <string name="MessageRecord_you_made_s_an_admin">%1$s administratzaile bihurtu duzu.</string>
    <string name="MessageRecord_s_made_s_an_admin">%1$s erabiltzaileak %2$s administratzaile bihurtu du.</string>
    <string name="MessageRecord_s_made_you_an_admin">%1$s erabiltzaileak administratzaile bihurtu zaitu.</string>
    <string name="MessageRecord_you_revoked_admin_privileges_from_s">%1$s erabiltzaileari administratzaile eskudibeak kendu dizkiozu.</string>
    <string name="MessageRecord_s_revoked_your_admin_privileges">%1$s(e)k administratzaile-eskubideak kendu dizkizu.</string>
    <string name="MessageRecord_s_revoked_admin_privileges_from_s">%1$s erabiltzaileak %2$s erabiltzaileari administratzaile eskudibeak kendu dizkio.</string>
    <string name="MessageRecord_s_is_now_an_admin">%1$s erabiltzailea administratzailea da orain.</string>
    <string name="MessageRecord_you_are_now_an_admin">Orain administratzailea zara.</string>
    <string name="MessageRecord_s_is_no_longer_an_admin">%1$s erabiltzailea jada ez da administratzailea.</string>
    <string name="MessageRecord_you_are_no_longer_an_admin">Ez zara jada administratzailea.</string>

    <!-- GV2 invitations -->
    <string name="MessageRecord_you_invited_s_to_the_group">%1$s gondibatu duzu taldera.</string>
    <string name="MessageRecord_s_invited_you_to_the_group">%1$s erabiltzaileak gonbidatu zaitu taldera.</string>
    <plurals name="MessageRecord_s_invited_members">
        <item quantity="one">%1$s(e)k pertsona bat gonbidatu du taldera.</item>
        <item quantity="other">%1$s(e)k %2$d pertsona gonbidatu ditu taldera.</item>
    </plurals>
    <string name="MessageRecord_you_were_invited_to_the_group">Taldera gonbidatu zaituzte</string>
    <plurals name="MessageRecord_d_people_were_invited_to_the_group">
        <item quantity="one">Pertsona bat taldera gonbidatu da.</item>
        <item quantity="other">%1$d pertsona taldera gonbidatu dira.</item>
    </plurals>

    <!-- GV2 invitation revokes -->
    <plurals name="MessageRecord_you_revoked_invites">
        <item quantity="one">Taldean sartzeko gonbidapen bat ezeztatu duzu.</item>
        <item quantity="other">Taldean sartzeko %1$d gonbidapen ezeztatu dituzu.</item>
    </plurals>
    <plurals name="MessageRecord_s_revoked_invites">
        <item quantity="one">%1$s(e)k taldean sartzeko gonbidapen bat ezeztatu du.</item>
        <item quantity="other">%1$s(e)k taldean sartzeko %2$d gonbidapen ezeztatu ditu.</item>
    </plurals>
    <string name="MessageRecord_someone_declined_an_invitation_to_the_group">Norbaitek uko egin dio taldean sartzeko gonbidapen bati.</string>
    <string name="MessageRecord_you_declined_the_invitation_to_the_group">Taldean sartzeko gonbidapen bati uko egin diozu.</string>
    <string name="MessageRecord_s_revoked_your_invitation_to_the_group">%1$s erabiltzaileak zuk taldean sartzeko egindako gonbidapena ezeztatu du.</string>
    <string name="MessageRecord_an_admin_revoked_your_invitation_to_the_group">Administratzaile batek taldean sartzeko zenuen gonbidapena ezeztatu du.</string>
    <plurals name="MessageRecord_d_invitations_were_revoked">
        <item quantity="one">Taldean sartzeko gonbidapen bat ezeztatu da.</item>
        <item quantity="other">Taldean sartzeko %1$d gonbidapen ezeztatu dira.</item>
    </plurals>

    <!-- GV2 invitation acceptance -->
    <string name="MessageRecord_you_accepted_invite">Taldean sartzeko gonbidapen bat onartu egin duzu.</string>
    <string name="MessageRecord_s_accepted_invite">%1$s erabiltzaileak taldean sartzeko gonbidapen bat onartu du.</string>
    <string name="MessageRecord_you_added_invited_member_s">Gehitu duzu gonbidatuta zegoen %1$s kidea.</string>
    <string name="MessageRecord_s_added_invited_member_s">%1$s erabiltzaileak gehitu du gonbidatuta zegoen %2$s kidea.</string>

    <!-- GV2 title change -->
    <string name="MessageRecord_you_changed_the_group_name_to_s">Taldearen izena aldatu duzu. Orain \"%1$s\" du izena.</string>
    <string name="MessageRecord_s_changed_the_group_name_to_s">%1$s erabiltzaileak taldearen izena aldatu du. Orain \"%2$s\" du izena.</string>
    <string name="MessageRecord_the_group_name_has_changed_to_s">Taldearen izena aldatu da. Orain \"%1$s\" da.</string>

    <!-- GV2 description change -->
    <string name="MessageRecord_you_changed_the_group_description">Taldearen deskribapena aldatu duzu.</string>
    <string name="MessageRecord_s_changed_the_group_description">%1$s(e)k taldearen deskribapena aldatu du.</string>
    <string name="MessageRecord_the_group_description_has_changed">Taldearen deskribapena aldatu da.</string>

    <!-- GV2 avatar change -->
    <string name="MessageRecord_you_changed_the_group_avatar">Taldearen abatarra aldatu duzu.</string>
    <string name="MessageRecord_s_changed_the_group_avatar">%1$s erabiltzaileak taldearen abatarra aldatu du.</string>
    <string name="MessageRecord_the_group_group_avatar_has_been_changed">Taldearen abatarra aldatua izan da.</string>

    <!-- GV2 attribute access level change -->
    <string name="MessageRecord_you_changed_who_can_edit_group_info_to_s">Aldatu duzu taldearen informazioa edita dezakeen erabiltzailea. Orain \"%1$s\" da.</string>
    <string name="MessageRecord_s_changed_who_can_edit_group_info_to_s">%1$s erabiltzaileak aldatu du taldea edita dezakeen pertsona. Orain \"%2$s\" da.</string>
    <string name="MessageRecord_who_can_edit_group_info_has_been_changed_to_s">Taldearen informazioa aldatu dezakeena aldatu da. Oraint \"%1$s\" da.</string>

    <!-- GV2 membership access level change -->
    <string name="MessageRecord_you_changed_who_can_edit_group_membership_to_s">Aldatu duzu taldearen kidetza aldatu dezakeen pertsona. Orain \"%1$s\" da.</string>
    <string name="MessageRecord_s_changed_who_can_edit_group_membership_to_s">%1$s erabiltzaileak aldatu du taldearen kidetza aldatu dezakeen pertsona. Orain \"%2$s\" da.</string>
    <string name="MessageRecord_who_can_edit_group_membership_has_been_changed_to_s">Taldearen kidetza aldatu dezakeena aldatu da. Orain \"%1$s\" da.</string>

    <!-- GV2 announcement group change -->
    <string name="MessageRecord_you_allow_all_members_to_send">Taldearen ezarpenak aldatu dituzu, kide guztiek bidali ahal izan ditzaten mezuak.</string>
    <string name="MessageRecord_you_allow_only_admins_to_send">Taldearen ezarpenak aldatu dituzu, administratzaileek soilik bidali ahal izan ditzaten mezuak.</string>
    <string name="MessageRecord_s_allow_all_members_to_send">%1$s(e)k taldearen ezarpenak aldatu ditu, kide guztiek bidali ahal izan ditzaten mezuak.</string>
    <string name="MessageRecord_s_allow_only_admins_to_send">%1$s(e)k taldearen ezarpenak aldatu ditu, administratzaileek soilik bidali ahal izan ditzaten mezuak.</string>
    <string name="MessageRecord_allow_all_members_to_send">Taldearen ezarpenak aldatu dira, kide guztiek bidali ahal izan ditzaten mezuak.</string>
    <string name="MessageRecord_allow_only_admins_to_send">Taldearen ezarpenak aldatu dira, administratzaileek soilik bidali ahal izan ditzaten mezuak.</string>

    <!-- GV2 group link invite access level change -->
    <string name="MessageRecord_you_turned_on_the_group_link_with_admin_approval_off">Talde esteka aktibatu duzu administratzailearen baimena behar ez delarik.</string>
    <string name="MessageRecord_you_turned_on_the_group_link_with_admin_approval_on">Talde esteka aktibatu duzu administratzailearen baimena behar delarik.</string>
    <string name="MessageRecord_you_turned_off_the_group_link">Talde esteka desaktibatu duzu.</string>
    <string name="MessageRecord_s_turned_on_the_group_link_with_admin_approval_off">%1$s erabiltzaileak talde esteka aktibatu du administratzailearen baimena behar ez delarik.</string>
    <string name="MessageRecord_s_turned_on_the_group_link_with_admin_approval_on">%1$s erabiltzaileak talde esteka aktibatu du administratzailearen baimena behar delarik.</string>
    <string name="MessageRecord_s_turned_off_the_group_link">%1$s erabiltzaileak talde esteka desaktibatu du.</string>
    <string name="MessageRecord_the_group_link_has_been_turned_on_with_admin_approval_off">Talde esteka aktibatu da administratzailearen baimena behar ez delarik.</string>
    <string name="MessageRecord_the_group_link_has_been_turned_on_with_admin_approval_on">Talde esteka aktibatu da administratzailearen baimena behar delarik.</string>
    <string name="MessageRecord_the_group_link_has_been_turned_off">Talde esteka desaktibatu egin da.</string>
    <string name="MessageRecord_you_turned_off_admin_approval_for_the_group_link">Administratzaile baimenaren beharra desaktibatu duzu talde estekarako.</string>
    <string name="MessageRecord_s_turned_off_admin_approval_for_the_group_link">%1$s erabiltzaileak desaktibatu du talde estekarako administratzailearen onespera behar izatea.</string>
    <string name="MessageRecord_the_admin_approval_for_the_group_link_has_been_turned_off">Administratzailearen onespena behar izatea desaktibatu egin da talde estekarako.</string>
    <string name="MessageRecord_you_turned_on_admin_approval_for_the_group_link">Administratzaile baimenaren beharra aktibatu duzu talde estekarako.</string>
    <string name="MessageRecord_s_turned_on_admin_approval_for_the_group_link">%1$s erabiltzaileak desaktibatu du talde estekarako administratzailearen onespera behar izatea.</string>
    <string name="MessageRecord_the_admin_approval_for_the_group_link_has_been_turned_on">Administratzailearen onespena behar izatea aktibatu egin da talde estekarako.</string>

    <!-- GV2 group link reset -->
    <string name="MessageRecord_you_reset_the_group_link">Talde esteka berrezarri duzu.</string>
    <string name="MessageRecord_s_reset_the_group_link">%1$s erabiltzaileak talde esteka berrezarri du.</string>
    <string name="MessageRecord_the_group_link_has_been_reset">Talde esteka berrezarria izan da.</string>

    <!-- GV2 group link joins -->
    <string name="MessageRecord_you_joined_the_group_via_the_group_link">Taldera sartu zara talde esteka baten bidez.</string>
    <string name="MessageRecord_s_joined_the_group_via_the_group_link">%1$s erabiltzailea taldera sartu da talde esteka baten bidez.</string>

    <!-- GV2 group link requests -->
    <string name="MessageRecord_you_sent_a_request_to_join_the_group">Taldean sartzeko eskaera bat bidali duzu.</string>
    <string name="MessageRecord_s_requested_to_join_via_the_group_link">%1$s erabiltzaileak taldean sartzeko eskatu du talde esteka baten bidez.</string>
    <!-- Update message shown when someone requests to join via group link and cancels the request back to back -->
    <plurals name="MessageRecord_s_requested_and_cancelled_their_request_to_join_via_the_group_link">
        <item quantity="one">%1$s(e)k, esteka bidez taldean sartzeko eskaera egin, eta bertan behera utzi du.</item>
        <item quantity="other">%1$s(e)k, esteka bidez taldean sartzeko %2$d eskaera egin, eta bertan behera utzi ditu.</item>
    </plurals>

    <!-- GV2 group link approvals -->
    <string name="MessageRecord_s_approved_your_request_to_join_the_group">%1$s erabiltzaileak taldean sartzeko zure eskaera onartu du.</string>
    <string name="MessageRecord_s_approved_a_request_to_join_the_group_from_s">%1$s erabiltzaileak taldean sartzeko %2$s erabiltzailearen eskaera onartu du.</string>
    <string name="MessageRecord_you_approved_a_request_to_join_the_group_from_s">%1$s erabiltzaileak taldean sartzeko egindako eskaera onartu duzu.</string>
    <string name="MessageRecord_your_request_to_join_the_group_has_been_approved">Taldeak sartzeko egin duzun eskaera onartua izan da.</string>
    <string name="MessageRecord_a_request_to_join_the_group_from_s_has_been_approved">%1$s erabiltzaileak taldean sartzeko egindako eskaera onartua izan da.</string>

    <!-- GV2 group link deny -->
    <string name="MessageRecord_your_request_to_join_the_group_has_been_denied_by_an_admin">Administratzaileak ukatu du taldean sartzeko egin duzun eskaera.</string>
    <string name="MessageRecord_s_denied_a_request_to_join_the_group_from_s">%1$s erabiltzaileak taldean sartzeko %2$s erabiltzailearen eskaera ukatu du.</string>
    <string name="MessageRecord_a_request_to_join_the_group_from_s_has_been_denied">%1$s erabiltzaileak taldean sartzeko egindako eskaera ukatua izan da.</string>
    <string name="MessageRecord_you_canceled_your_request_to_join_the_group">Taldean sartzeko zuk egindako eskaera bertan behera utzi duzu.</string>
    <string name="MessageRecord_s_canceled_their_request_to_join_the_group">%1$s erabiltzaileak taldean sartzeko eskaera bertan behera utzi du.</string>

    <!-- End of GV2 specific update messages -->

    <string name="MessageRecord_your_safety_number_with_s_has_changed">%1$s erabiltzailearekin duzun segurtasun zenbakia aldatu da.</string>
    <string name="MessageRecord_you_marked_your_safety_number_with_s_verified">%1$s erabiltzailearekin duzun segurtasun zenbakia egiaztatu da</string>
    <string name="MessageRecord_you_marked_your_safety_number_with_s_verified_from_another_device">%1$s erabiltzailearekin duzun segurtasun zenbakia egiaztatutzat markatu duzu beste gailu batetik</string>
    <string name="MessageRecord_you_marked_your_safety_number_with_s_unverified">%1$s erabiltzailearekin duzun segurtasun zenbakia ez egiaztatutzat markatu duzu</string>
    <string name="MessageRecord_you_marked_your_safety_number_with_s_unverified_from_another_device">%1$s erabiltzailearekin duzun segurtasun zenbakia ez egiaztatutzat markatu duzu beste gailu batetik </string>
    <string name="MessageRecord_a_message_from_s_couldnt_be_delivered">Ezin izan da entregatu %1$s(r)en mezu bat</string>
    <string name="MessageRecord_s_changed_their_phone_number">%1$s(e)k bere telefono zenbakia aldatu du.</string>
    <!-- Update item message shown in the release channel when someone is already a sustainer so we ask them if they want to boost. -->
    <string name="MessageRecord_like_this_new_feature_help_support_signal_with_a_one_time_donation">Eginbide berri hau gustatzen zaizu? Lagundu Signal-i dohaintza puntual batekin.</string>
    <!-- Update item message shown when we merge two threads together. First placeholder is a name, second placeholder is a phone number. -->
    <string name="MessageRecord_your_message_history_with_s_and_their_number_s_has_been_merged">%1$s(r)ekin eta %2$s zenbakiarekin izandako mezuen historiak bateratu egin dira.</string>
    <!-- Update item message shown when we merge two threads together and we don\'t know the phone number of the other thread. The placeholder is a person\'s name. -->
    <string name="MessageRecord_your_message_history_with_s_and_another_chat_has_been_merged">%1$s(r)ekin izandako mezuen historia eta hari zegokion beste txat bat bateratu egin dira.</string>
    <!-- Update item message shown when you find out a phone number belongs to a person you had a conversation with. First placeholder is a phone number, second placeholder is a name. -->
    <string name="MessageRecord_s_belongs_to_s">%1$s zenbakia %2$s erabiltzailearena da</string>
    <!-- Message to notify sender that activate payments request has been sent to the recipient -->
    <string name="MessageRecord_you_sent_request">Ordainketak aktibatzeko eskaera bat bidali diozu %1$s(r)i</string>
    <!-- Request message from recipient to activate payments -->
    <string name="MessageRecord_wants_you_to_activate_payments">%1$s(e)k ordainketak aktibatzea nahi du. Bidali ordainketak konfiantzazko pertsonei soilik.</string>
    <!-- Message to inform user that payments was activated-->
    <string name="MessageRecord_you_activated_payments">Ordainketak aktibatu dituzu</string>
    <!-- Message to inform sender that recipient can now accept payments -->
    <string name="MessageRecord_can_accept_payments">%1$s(e)k orain ordainketak onar ditzake</string>

    <!-- Group Calling update messages -->
    <string name="MessageRecord_s_started_a_group_call_s">%1$s erabiltzaileak talde-deia hasi du %2$s</string>
    <string name="MessageRecord_s_is_in_the_group_call_s">%1$s erabiltzailea talde-deian dago %2$s</string>
    <string name="MessageRecord_you_are_in_the_group_call_s1">Talde-deian zaude %1$s</string>
    <string name="MessageRecord_s_and_s_are_in_the_group_call_s1">%1$s eta %2$s talde-deian daude %3$s</string>
    <string name="MessageRecord_group_call_s">Talde-deia %1$s</string>

    <string name="MessageRecord_s_started_a_group_call">%1$s erabiltzaileak talde-deia hasi du</string>
    <string name="MessageRecord_s_is_in_the_group_call">%1$s talde-deian dago</string>
    <string name="MessageRecord_you_are_in_the_group_call">Talde-deian zaude</string>
    <string name="MessageRecord_s_and_s_are_in_the_group_call">%1$s eta %2$s talde-deian daude</string>
    <string name="MessageRecord_group_call">Talde-deia</string>

    <string name="MessageRecord_you">Zu</string>

    <plurals name="MessageRecord_s_s_and_d_others_are_in_the_group_call_s">
        <item quantity="one">%1$s, %2$s eta beste %3$d talde deian daude %4$s</item>
        <item quantity="other">%1$s, %2$s eta beste %3$d talde-deian daude %4$s</item>
    </plurals>

    <plurals name="MessageRecord_s_s_and_d_others_are_in_the_group_call">
        <item quantity="one">%1$s, %2$s eta beste %3$d talde-deian daude</item>
        <item quantity="other">%1$s, %2$s eta beste %3$d talde-deian daude</item>
    </plurals>

    <!-- In-conversation update message to indicate that the current contact is sms only and will need to migrate to signal to continue the conversation in signal. -->
    <string name="MessageRecord__you_will_no_longer_be_able_to_send_sms_messages_from_signal_soon">Laster, ezin izango duzu SMS mezurik bidali Signal-etik. %1$s(r)ekin duzun elkarrizketa mantentzeko, gonbida ezazu Signal-era.</string>
    <!-- In-conversation update message to indicate that the current contact is sms only and will need to migrate to signal to continue the conversation in signal. -->
    <string name="MessageRecord__you_can_no_longer_send_sms_messages_in_signal">Jada ezin duzu SMS mezurik bidali Molly-en. %1$s(r)ekin duzun elkarrizketa mantentzeko, gonbida ezazu Molly-era.</string>
    <!-- Body for quote when message being quoted is an in-app payment message -->
    <string name="MessageRecord__payment_s">Ordainketa: %1$s</string>

    <!-- MessageRequestBottomView -->
    <string name="MessageRequestBottomView_accept">Onartu</string>
    <string name="MessageRequestBottomView_continue">Jarraitu</string>
    <string name="MessageRequestBottomView_delete">Ezabatu</string>
    <string name="MessageRequestBottomView_block">Blokeatu</string>
    <string name="MessageRequestBottomView_unblock">Desblokeatu</string>
    <string name="MessageRequestBottomView_do_you_want_to_let_s_message_you_they_wont_know_youve_seen_their_messages_until_you_accept">%1$s erabiltzaileari baimena eman nahi diozu zuri mezuak bidaltzeko eta zure izena eta argazkia beraiekin partekatzeko. Zuk onartu arte ez dute jakingo beraien mezua ikusi duzunik.</string>
    <!-- Shown in message request flow. Describes what will happen if you unblock a Signal user -->
    <string name="MessageRequestBottomView_do_you_want_to_let_s_message_you_wont_receive_any_messages_until_you_unblock_them">Zuri mezuak bidaltzeko baimena eman nahi diozu %1$s erabiltzaileari, eta zure izena eta argazkia harekin partzekatu? Desblokeatu arte, ez duzu jasoko haren mezurik.</string>
    <!-- Shown in message request flow. Describes what will happen if you unblock an SMS user -->
    <string name="MessageRequestBottomView_do_you_want_to_let_s_message_you_wont_receive_any_messages_until_you_unblock_them_SMS">Zuri mezuak bidaltzeko baimena eman nahi diozu %1$s erabiltzaileari? Desblokeatu arte, ez duzu jasoko haren mezurik.</string>
    <string name="MessageRequestBottomView_get_updates_and_news_from_s_you_wont_receive_any_updates_until_you_unblock_them">%1$s erabiltzailearen berritasun eta albisteak jaso nahi dituzu? Desblokeatzen duzun arte, ez duzu eguneratzerik jasoko.</string>
    <string name="MessageRequestBottomView_continue_your_conversation_with_this_group_and_share_your_name_and_photo">Jarraitu nahi duzu talde honekin duzun solasaldian eta zure izena eta argazkia bere kideekin partekatu?</string>
    <string name="MessageRequestBottomView_upgrade_this_group_to_activate_new_features">Eguneratu talde hau ezaugarri berriak, hala nola @aipamenak eta administratzaileak, aktibatzeko. Bere izen edo argazkia partekatu ez duten kideek taldera sartzeko gonbidatuak izango dira.</string>
    <string name="MessageRequestBottomView_this_legacy_group_can_no_longer_be_used">Jarauntsitako Talde Hau ezin da erabili jadanik oso handia delako. Gehienezko talde tamaina %1$d da.</string>
    <string name="MessageRequestBottomView_continue_your_conversation_with_s_and_share_your_name_and_photo">Jarraitu nahi duzu %1$s erabiltzailearekin duzun solasaldian eta zure izena eta argazkia berarekin partekatu?</string>
    <string name="MessageRequestBottomView_do_you_want_to_join_this_group_they_wont_know_youve_seen_their_messages_until_you_accept">Talde honetara sartu eta zure izena eta argazkia kideekin partekatu nahi duzu? Zuk onartu arte, ez dute jakingo beraien mezuak ikusi duzunik.</string>
    <string name="MessageRequestBottomView_do_you_want_to_join_this_group_you_wont_see_their_messages">Talde honetan sartu, eta izena eta argazkia bertako kideekin partekatu nahi duzu? Onartu arte, ez duzu haien mezurik ikusiko.</string>
    <string name="MessageRequestBottomView_join_this_group_they_wont_know_youve_seen_their_messages_until_you_accept">Talde honetara sartu nahi duzu? Onartu arte ez dute jakingo beraien mezuak ikusi dituzunik.</string>
    <string name="MessageRequestBottomView_unblock_this_group_and_share_your_name_and_photo_with_its_members">Talde hau desblokeatu nahi duzu, eta zure izena eta argazkia hartako kideekin partekatu? Desblokeatu arte, ez duzu mezurik jasoko.</string>
  <!-- Removed by excludeNonTranslatables <string name="MessageRequestBottomView_legacy_learn_more_url" translatable="false">https://support.signal.org/hc/articles/360007459591</string> -->
    <string name="MessageRequestProfileView_view">Ikusi</string>
    <string name="MessageRequestProfileView_member_of_one_group">%1$s taldeko kidea</string>
    <string name="MessageRequestProfileView_member_of_two_groups">%1$s eta %2$s taldeetako kidea</string>
    <string name="MessageRequestProfileView_member_of_many_groups">%1$s, %2$s, eta %3$s taldeetako kidea</string>
    <plurals name="MessageRequestProfileView_members">
        <item quantity="one">partaide %1$d</item>
        <item quantity="other">%1$d partaide</item>
    </plurals>
    <!-- Describes the number of members in a group. The string MessageRequestProfileView_invited is nested in the parentheses. -->
    <plurals name="MessageRequestProfileView_members_and_invited">
        <item quantity="one">kide %1$d (%2$s)</item>
        <item quantity="other">%1$d kide (%2$s)</item>
    </plurals>
    <!-- Describes the number of people invited to a group. Nested inside of the string MessageRequestProfileView_members_and_invited -->
    <plurals name="MessageRequestProfileView_invited">
        <item quantity="one">+ %1$d gonbidatuta</item>
        <item quantity="other">+%1$d gonbidatuta</item>
    </plurals>
    <plurals name="MessageRequestProfileView_member_of_d_additional_groups">
        <item quantity="one">talde %1$d gehiago</item>
        <item quantity="other">%1$d talde gehiago</item>
    </plurals>

    <!-- PassphraseChangeActivity -->
    <string name="PassphraseChangeActivity_passphrases_dont_match_exclamation">Pasaesaldiak ez datoz bat!</string>
    <string name="PassphraseChangeActivity_incorrect_old_passphrase_exclamation">Pasaesaldi zahar ez zuzena!</string>
    <string name="PassphraseChangeActivity_enter_new_passphrase_exclamation">Idatzei pasaesaldi berria!</string>

    <!-- DeviceProvisioningActivity -->
    <string name="DeviceProvisioningActivity_link_this_device">Lotu gailu hau?</string>
    <string name="DeviceProvisioningActivity_continue">JARRAITU</string>

    <string name="DeviceProvisioningActivity_content_intro">Hau egiteko gai izango da</string>
    <string name="DeviceProvisioningActivity_content_bullets">
        • Irakurri zure mezu guztiak \n• Bidali mezuak zuk gisa
    </string>
    <string name="DeviceProvisioningActivity_content_progress_title">Gailua lotzen</string>
    <string name="DeviceProvisioningActivity_content_progress_content">Gailu berria lotzen…</string>
    <string name="DeviceProvisioningActivity_content_progress_success">Gailua onartuta!</string>
    <string name="DeviceProvisioningActivity_content_progress_no_device">Ez da gailurik aurkitu.</string>
    <string name="DeviceProvisioningActivity_content_progress_network_error">Sare errorea.</string>
    <string name="DeviceProvisioningActivity_content_progress_key_error">Baliogabeko QR kodea.</string>
    <string name="DeviceProvisioningActivity_sorry_you_have_too_many_devices_linked_already">Zoritxarrez, gailu gehiegi dauzkazu lotuta, saia zaitez batzuk ezabatzen</string>
    <string name="DeviceActivity_sorry_this_is_not_a_valid_device_link_qr_code">Barkatu, hau ez da gailua lotzeko baliozko QR kodea.</string>
    <string name="DeviceProvisioningActivity_link_a_signal_device">Lotu Signal gailu bat?</string>
    <string name="DeviceProvisioningActivity_it_looks_like_youre_trying_to_link_a_signal_device_using_a_3rd_party_scanner">Signalez kanpoko eskaner batez parekatzen omen duzu Signal gailu bat. Zure segurtasunerako, eskaneatu kodea Signaletik mesedez.</string>

    <string name="DeviceActivity_signal_needs_the_camera_permission_in_order_to_scan_a_qr_code">Mollyek Kamera baimena behar du QR kodea eskaneatzeko baina ukatu egin diozu. Joan aplikazioaren ezarpenetara, aukeratu \"Baimenak\" eta aktibatu \"Kamera\".</string>
    <string name="DeviceActivity_unable_to_scan_a_qr_code_without_the_camera_permission">Ezin da QR koderik eskaneatu Kamera baimen gabe</string>

    <!-- OutdatedBuildReminder -->
    <string name="OutdatedBuildReminder_update_now">Eguneratu orain</string>
    <string name="OutdatedBuildReminder_your_version_of_signal_will_expire_today">Singalen bertsio hau gaur iraungiko da. Eguneratu azken bertsiora.</string>
    <plurals name="OutdatedBuildReminder_your_version_of_signal_will_expire_in_n_days">
        <item quantity="one">Signal-en bertsio hau bihar iraungiko da. Eguneratu azken bertsiora.</item>
        <item quantity="other">Signal-en bertsio hau %1$d egun barru iraungiko da. Eguneratu azken bertsiora.</item>
    </plurals>

    <!-- PassphrasePromptActivity -->
    <string name="PassphrasePromptActivity_enter_passphrase">Pasaesaldia idatzi</string>
    <string name="PassphrasePromptActivity_watermark_content_description">Molly ikonoa</string>
    <string name="PassphrasePromptActivity_ok_button_content_description">Bidali pasaesaldia</string>
    <string name="PassphrasePromptActivity_invalid_passphrase_exclamation">Pasaesaldi baliogabea!</string>
    <string name="PassphrasePromptActivity_unlock_signal">Desblokeatu Molly</string>
    <string name="PassphrasePromptActivity_signal_android_lock_screen">Molly Android - Blokeatu pantaila</string>

    <!-- PlacePickerActivity -->
    <string name="PlacePickerActivity_title">Mapa</string>

    <string name="PlacePickerActivity_drop_pin">Baztertu pin-a</string>
    <string name="PlacePickerActivity_accept_address">Onartu helbidea</string>

    <!-- PlayServicesProblemFragment -->
    <string name="PlayServicesProblemFragment_the_version_of_google_play_services_you_have_installed_is_not_functioning">Instalatutako Google Play Services bertsioa ez dabil ongi. Berrinstalatu Google Play Services eta saiatu berriro mesedez.</string>

    <!-- PinRestoreEntryFragment -->
    <string name="PinRestoreEntryFragment_incorrect_pin">PIN okerra</string>
    <string name="PinRestoreEntryFragment_skip_pin_entry">Saltatu nahi duzu PIN-a sartzeko urratsa?</string>
    <string name="PinRestoreEntryFragment_need_help">Laguntza behar duzu?</string>
    <string name="PinRestoreEntryFragment_your_pin_is_a_d_digit_code">Zure PIN-a %1$d zenbaki baino gehiago duen kode bat da; zenbakiduna edo alfanumerikoa izan dateke. Zure PIN-a ezin baduzu gogoratu, berri bat sortu dezakezu. Zure kontua erregistratu eta erabili dezakezu, baina gordetako ezarpen batzuk galduko dituzu; esate baterako, zure profilaren informazioa.</string>
    <string name="PinRestoreEntryFragment_if_you_cant_remember_your_pin">Zure PIN-a ezin baduzu gogoratu, berri bat sortu dezakezu. Zure kontua erregistratu eta erabili dezakezu, baina gordetako ezarpen batzuk galduko dituzu; esate baterako, zure profilaren informazioa.</string>
    <string name="PinRestoreEntryFragment_create_new_pin">Sortu PIN berria</string>
    <string name="PinRestoreEntryFragment_contact_support">Harremanetan jarri laguntza taldearekin</string>
    <string name="PinRestoreEntryFragment_cancel">Utzi</string>
    <string name="PinRestoreEntryFragment_skip">Saltatu</string>
    <plurals name="PinRestoreEntryFragment_you_have_d_attempt_remaining">
        <item quantity="one">Saiakera %1$d falta zaizu. Saiakerarik gabe gelditzen bazara, PIN berri bat sortu dezakezu. Zure kontua erregistratu eta erabili dezakezu, baina gordetako ezarpen batzuk galduko dituzu; esate baterako, zure profilaren informazioa.</item>
        <item quantity="other">%1$d saiakera falta zaizkizu. Saiakerarik gabe gelditzen bazara, PIN berri bat sortu dezakezu. Zure kontua erregistratu eta erabili dezakezu, baina gordetako ezarpen batzuk galduko dituzu; esate baterako, zure profilaren informazioa.</item>
    </plurals>
    <string name="PinRestoreEntryFragment_signal_registration_need_help_with_pin">Signal Erregistratzea - Laguntza Android PIN-erako.</string>
    <string name="PinRestoreEntryFragment_enter_alphanumeric_pin">Idatzi PIN alfanumerikoa</string>
    <string name="PinRestoreEntryFragment_enter_numeric_pin">Idatzi zenbakizko PINa</string>

    <!-- PinRestoreLockedFragment -->
    <string name="PinRestoreLockedFragment_create_your_pin">Sortu zure PINa</string>
    <string name="PinRestoreLockedFragment_youve_run_out_of_pin_guesses">PIN-a asmatzeko saiakerarik gabe gelditu zara, baina oraindik sartu zaitezke zure Signal kontuan PIN berri bat sortuz. Zure pribatutasun eta segurtasunerako, zure kontua berreskuratuko da ezarpen edo profilari buruzko informaziorik gabe.</string>
    <string name="PinRestoreLockedFragment_create_new_pin">Sortu PIN berria</string>
  <!-- Removed by excludeNonTranslatables <string name="PinRestoreLockedFragment_learn_more_url" translatable="false">https://support.signal.org/hc/articles/360007059792</string> -->

    <!-- Dialog button text indicating user wishes to send an sms code isntead of skipping it -->
    <string name="ReRegisterWithPinFragment_send_sms_code">Bidali SMS kodea</string>
    <!-- Email subject used when user contacts support about an issue with the reregister flow. -->
    <string name="ReRegisterWithPinFragment_support_email_subject">Signal-eko erregistroa: Laguntza behar dut Android-erako PINa berriro erregistratzeko</string>
    <!-- Dialog message shown in reregister flow when tapping a informational button to to learn about pins or contact support for help -->
    <string name="ReRegisterWithPinFragment_need_help_local">PINa zeuk sortutako kode bat da, %1$d digitu baino gehiagokoa, eta zenbakizkoa nahiz alfanumerikoa izan daiteke.\n\nPINa gogoratzen ez baduzu, beste bat sor dezakezu.</string>
    <!-- Dialog message shown in reregister flow when user requests to skip this flow and return to the normal flow -->
    <string name="ReRegisterWithPinFragment_skip_local">PINa gogoratzen ez baduzu, beste bat sor dezakezu.</string>
    <!-- Dialog message shown in reregister flow when user uses up all of their guesses for their pin and we are going to move on -->
    <string name="ReRegisterWithPinFragment_out_of_guesses_local">PINa idazteko saiakerak agortu zaizkizu, baina, beste PIN bat sortzen baduzu, oraindik ere Signal-eko kontuan sar zaitezke.</string>

    <!-- PinOptOutDialog -->
    <string name="PinOptOutDialog_warning">Markatutako zenbakia ez dago Signal-era erregistratuta. SMS bidez gonbidatu nahiko zenuke?</string>
    <string name="PinOptOutDialog_if_you_disable_the_pin_you_will_lose_all_data">PINa desgaitzen baduzu, datu guztiak galduko dituzu Signal berriro erregistratzen duzunean, babeskopiak eskuz egin eta leheneratu ezean. PINa desgaituta badago, ezin duzu aktibatu erregistratzeko blokeoa.</string>
    <string name="PinOptOutDialog_disable_pin">Desaktibatu PINa</string>

    <!-- RatingManager -->
    <string name="RatingManager_rate_this_app">Ebaluatu aplikazio hau</string>
    <string name="RatingManager_if_you_enjoy_using_this_app_please_take_a_moment">Aplikazio hau atsegin bazaizu, baloratu guri laguntzeko mesedez.</string>
    <string name="RatingManager_rate_now">Ebaluatu orain!</string>
    <string name="RatingManager_no_thanks">Ez eskerrik asko</string>
    <string name="RatingManager_later">Geroago</string>

    <!-- ReactionsBottomSheetDialogFragment -->
    <string name="ReactionsBottomSheetDialogFragment_all">Denak - %1$d</string>

    <!-- ReactionsConversationView -->
    <string name="ReactionsConversationView_plus">+%1$d</string>

    <!-- ReactionsRecipientAdapter -->
    <string name="ReactionsRecipientAdapter_you">Zu</string>

    <!-- RecaptchaRequiredBottomSheetFragment -->
    <string name="RecaptchaRequiredBottomSheetFragment_verify_to_continue_messaging">Mezuak bidaltzen jarraitzeko, egiaztatu.</string>
    <string name="RecaptchaRequiredBottomSheetFragment_to_help_prevent_spam_on_signal">Molly-en spamik ez dagoela ziurtatzeko, osatu egiaztapena.</string>
    <string name="RecaptchaRequiredBottomSheetFragment_after_verifying_you_can_continue_messaging">Egiaztatu ondoren, mezuak bidaltzen jarraitu ahalko duzu. Pausatutako mezuak automatikoki bidaliko dira.</string>

    <!-- Recipient -->
    <string name="Recipient_you">Zu</string>
    <!-- Name of recipient representing user\'s \'My Story\' -->
    <string name="Recipient_my_story">Nire istorioa</string>

    <!-- RecipientPreferencesActivity -->
    <string name="RecipientPreferenceActivity_block">Blokeatu</string>
    <string name="RecipientPreferenceActivity_unblock">Desblokeatu</string>

    <!-- RecipientProvider -->

    <!-- RedPhone -->
    <string name="RedPhone_answering">Erantzuten…</string>
    <string name="RedPhone_ending_call">Deia bukatzen…</string>
    <string name="RedPhone_ringing">Deitzen…</string>
    <string name="RedPhone_busy">Lanpetuta</string>
    <string name="RedPhone_recipient_unavailable">Hartzaile eskuraezina</string>
    <string name="RedPhone_network_failed">Sareak huts egin du!</string>
    <string name="RedPhone_number_not_registered">Zenbakia ez da erregistratu!</string>
    <string name="RedPhone_the_number_you_dialed_does_not_support_secure_voice">Markatu duzun zenbakiak ez du dei segururik babesten!</string>
    <string name="RedPhone_got_it">Ulertu dut</string>

    <!-- Valentine\'s Day Megaphone -->
    <!-- Title text for the Valentine\'s Day donation megaphone. The placeholder will always be a heart emoji. Needs to be a placeholder for Android reasons. -->
    <!-- Body text for the Valentine\'s Day donation megaphone. -->

    <!-- WebRtcCallActivity -->
    <string name="WebRtcCallActivity__tap_here_to_turn_on_your_video">Sakatu hau bideoa aktibatzeko</string>
    <string name="WebRtcCallActivity__to_call_s_signal_needs_access_to_your_camera">%1$s erabiltzaileari deitzeko, Mollyek zure kamera erabiltzeko baimena behar du</string>
    <string name="WebRtcCallActivity__signal_s">Molly %1$s</string>
    <string name="WebRtcCallActivity__calling">Deitzen…</string>
    <string name="WebRtcCallActivity__group_is_too_large_to_ring_the_participants">Taldea handiegia da parte-hartzaileei deitzeko.</string>
    <!-- Call status shown when an active call was disconnected (e.g., network hiccup) and is trying to reconnect -->
    <string name="WebRtcCallActivity__reconnecting">Berriro konektatzen…</string>
    <!-- Title for dialog warning about lacking bluetooth permissions during a call -->
    <string name="WebRtcCallActivity__bluetooth_permission_denied">Ez da eman Bluetootha erabiltzeko baimena</string>
    <!-- Message for dialog warning about lacking bluetooth permissions during a call and references the permission needed by name -->
    <string name="WebRtcCallActivity__please_enable_the_nearby_devices_permission_to_use_bluetooth_during_a_call">Deietan Bluetootha erabiltzeko, gaitu \"Inguruko gailuak\" baimena.</string>
    <!-- Positive action for bluetooth warning dialog to open settings -->
    <string name="WebRtcCallActivity__open_settings">Ireki ezarpenak</string>
    <!-- Negative aciton for bluetooth warning dialog to dismiss dialog -->
    <string name="WebRtcCallActivity__not_now">Orain ez</string>

    <!-- WebRtcCallView -->
    <string name="WebRtcCallView__signal_call">Signal deia</string>
    <string name="WebRtcCallView__signal_video_call">Signal-eko bideodeia</string>
    <string name="WebRtcCallView__start_call">Hasi Deia</string>
    <string name="WebRtcCallView__join_call">Deira Sartu</string>
    <string name="WebRtcCallView__call_is_full">Deia beteta dago</string>
    <string name="WebRtcCallView__the_maximum_number_of_d_participants_has_been_Reached_for_this_call">Dei hau gehienezko erabiltzaile kopurura, %1$d, iritsi da. Saiatu beranduago.</string>
    <string name="WebRtcCallView__your_video_is_off">Zure bideoa itzalita dago</string>
    <string name="WebRtcCallView__reconnecting">Berriro konektatzen…</string>
    <string name="WebRtcCallView__joining">Batzen…</string>
    <string name="WebRtcCallView__disconnected">Deskonektatuta</string>

    <string name="WebRtcCallView__signal_will_ring_s">Signal-ek %1$s(r)i deituko dio</string>
    <string name="WebRtcCallView__signal_will_ring_s_and_s">Signal-ek %1$s eta %2$s(r)i deituko die</string>
    <plurals name="WebRtcCallView__signal_will_ring_s_s_and_d_others">
        <item quantity="one">Signal-ek %1$s, %2$s eta %3$d telefonatuko du</item>
        <item quantity="other">Signal-ek %1$s, %2$s eta %3$d(r)i deituko die</item>
    </plurals>

    <string name="WebRtcCallView__s_will_be_notified">%1$s(r)i jakinarazpen bat bidaliko zaio</string>
    <string name="WebRtcCallView__s_and_s_will_be_notified">%1$s eta %2$s(r)i jakinarazpen bat bidaliko zaie</string>
    <plurals name="WebRtcCallView__s_s_and_d_others_will_be_notified">
        <item quantity="one">%1$s, %2$s eta %3$d-ri jakinaraziko zaio</item>
        <item quantity="other">%1$s,%2$s eta %3$d(r)i jakinarazpen bat bidaliko zaie</item>
    </plurals>

    <string name="WebRtcCallView__ringing_s">%1$s(r)i deitzen</string>
    <string name="WebRtcCallView__ringing_s_and_s">%1$s eta %2$s(r)i deitzen</string>
    <plurals name="WebRtcCallView__ringing_s_s_and_d_others">
        <item quantity="one">%1$s, %2$s eta %3$d deitzen</item>
        <item quantity="other">%1$s, %2$s eta %3$d(r)i deitzen</item>
    </plurals>

    <string name="WebRtcCallView__s_is_calling_you">%1$s deika duzu</string>
    <string name="WebRtcCallView__s_is_calling_you_and_s">%1$s zuri eta %2$s(r)i deitzen ari da</string>
    <string name="WebRtcCallView__s_is_calling_you_s_and_s">%1$s zuri, %2$s(r)i eta %3$s(r)i deitzen ari da</string>
    <plurals name="WebRtcCallView__s_is_calling_you_s_s_and_d_others">
        <item quantity="one">%1$s zu, %2$s, %3$s eta beste %4$d deitzen ari da</item>
        <item quantity="other">%1$s zuri, %2$s(r)i, %3$s(r)i eta beste %4$d pertsonari deitzen ari da</item>
    </plurals>

    <string name="WebRtcCallView__no_one_else_is_here">Beste inor ez dago hemen</string>
    <string name="WebRtcCallView__s_is_in_this_call">%1$s dei honetan dago</string>
    <string name="WebRtcCallView__s_are_in_this_call">%1$s dei honetan zaude</string>
    <string name="WebRtcCallView__s_and_s_are_in_this_call">%1$s eta %2$s dei honetan daude</string>

    <plurals name="WebRtcCallView__s_s_and_d_others_are_in_this_call">
        <item quantity="one">%1$s, %2$s, eta beste %3$d dei honetan daude</item>
        <item quantity="other">%1$s, %2$s, eta beste %3$d dei honetan daude.</item>
    </plurals>

    <!-- Toggle label with hyphenation. Translation can use soft hyphen - Unicode U+00AD -->
    <string name="WebRtcCallView__flip">Biratu</string>
    <!-- Toggle label with hyphenation. Translation can use soft hyphen - Unicode U+00AD -->
    <string name="WebRtcCallView__speaker">Bozgorailua</string>
    <!-- Toggle label with hyphenation. Translation can use soft hyphen - Unicode U+00AD -->
    <string name="WebRtcCallView__camera">Kamera</string>
    <!-- Toggle label with hyphenation. Translation can use soft hyphen - Unicode U+00AD -->
    <string name="WebRtcCallView__unmute">Aktibatu jakinarazpenak</string>
    <!-- Toggle label with hyphenation. Translation can use soft hyphen - Unicode U+00AD -->
    <string name="WebRtcCallView__mute">Desaktibatu jakinarazpenak</string>
    <!-- Toggle label with hyphenation. Translation can use soft hyphen - Unicode U+00AD -->
    <string name="WebRtcCallView__ring">Deitu</string>
    <!-- Label with hyphenation. Translation can use soft hyphen - Unicode U+00AD -->
    <string name="WebRtcCallView__end_call">Amaitu deia</string>

    <!-- CallParticipantsListDialog -->
    <plurals name="CallParticipantsListDialog_in_this_call_d_people">
        <item quantity="one">Dei honetan - pertsona %1$d</item>
        <item quantity="other">Dei honetan - %1$d pertsona</item>
    </plurals>

    <!-- CallParticipantView -->
    <string name="CallParticipantView__s_is_blocked">%1$s blokeatuta dago</string>
    <string name="CallParticipantView__more_info">Informazio gehiago</string>
    <string name="CallParticipantView__you_wont_receive_their_audio_or_video">Ez duzu bere audio edo bideorik jasoko eta ez dute zurerik jasoko.</string>
    <string name="CallParticipantView__cant_receive_audio_video_from_s">Ezin da %1$s erabiltzailearen audio eta bideorik jaso.</string>
    <string name="CallParticipantView__cant_receive_audio_and_video_from_s">Ezin da %1$s erabiltzailearen audio eta bideorik jaso.</string>
    <string name="CallParticipantView__this_may_be_Because_they_have_not_verified_your_safety_number_change">Beharbada ez duzu egiaztatu segurtasun-zenbakiaren aldaketa, arazoren bat du gailuan, edo blokeatu egin zaituzte.</string>

    <!-- CallToastPopupWindow -->
    <string name="CallToastPopupWindow__swipe_to_view_screen_share">Pasatu hatza pantaila partekatua ikusteko.</string>

    <!-- ProxyBottomSheetFragment -->
    <string name="ProxyBottomSheetFragment_proxy_server">Proxy zerbitzaria</string>
    <string name="ProxyBottomSheetFragment_proxy_address">Proxyaren helbidea</string>
    <string name="ProxyBottomSheetFragment_do_you_want_to_use_this_proxy_address">Proxy helbide hau erabili nahi duzu?</string>
    <string name="ProxyBottomSheetFragment_use_proxy">Erabili proxya</string>
    <string name="ProxyBottomSheetFragment_successfully_connected_to_proxy">Proxyra ondo konektatuta</string>

    <!-- RecaptchaProofActivity -->
    <string name="RecaptchaProofActivity_failed_to_submit">Ezin izan da bidali</string>
    <string name="RecaptchaProofActivity_complete_verification">Osatu egiaztapena</string>

    <!-- RegistrationActivity -->
    <string name="RegistrationActivity_select_your_country">Aukeratu zure herrialdea</string>
    <string name="RegistrationActivity_you_must_specify_your_country_code">Zure herrialdearen kodea zehaztu behar duzu
    </string>
    <string name="RegistrationActivity_please_enter_a_valid_phone_number_to_register">Erregistratzeko, idatzi balio duen telefono-zenbaki bat.</string>
    <string name="RegistrationActivity_invalid_number">Zenbaki baliogabea</string>
    <string name="RegistrationActivity_the_number_you_specified_s_is_invalid">Zehaztu duzun zenbakia (%1$s) baliogabea da.
    </string>
    <string name="RegistrationActivity_a_verification_code_will_be_sent_to">Egiaztapen-kodea hona bidaliko da:</string>
    <string name="RegistrationActivity_you_will_receive_a_call_to_verify_this_number">Zenbaki hau egiaztatzeko deia jasoko duzu.</string>
    <string name="RegistrationActivity_is_your_phone_number_above_correct">Zure telefono zenbaki hori zuzena da?</string>
    <string name="RegistrationActivity_edit_number">Zenbakia editatu</string>
    <string name="RegistrationActivity_missing_google_play_services">Ez dira topatzen Google Play-ren zerbitzuak</string>
    <string name="RegistrationActivity_this_device_is_missing_google_play_services">Ez dago Google Play Services-ik gailu honetan. Molly erabili dezakezu, baina konfigurazio honek fidagarritasuna edo errendimendua gutxiagotu dezake.\n\nErabiltzaile aurreratua ez bazara, jatorrizkoa ez den Android ROM bat erabiltzen ari ez bazara edo hau errore bat dela uste baduzu, mesedez jarri zaitez harremanetan support@molly.im helbidean.</string>
    <string name="RegistrationActivity_i_understand">Ulertzen dut</string>
    <string name="RegistrationActivity_play_services_error">Play Services-en Errorea</string>
    <string name="RegistrationActivity_google_play_services_is_updating_or_unavailable">Google Play Services eguneratzen ari da edo tenporalki ez dago erabilgarri. Mesedez, berriro saia zaitez.</string>
    <string name="RegistrationActivity_terms_and_privacy">Baldintzak eta Pribatutasun Arauak</string>
    <string name="RegistrationActivity_signal_needs_access_to_your_contacts_and_media_in_order_to_connect_with_friends">Lagunekin konektatzeko eta mezuak bidali ahal izan ditzazun, Signal-ek kontaktuak eta multimedia-edukia atzitzeko baimena behar du. Signal-en kontaktuak aurkitzeko aukera pribatuaren bidez kargatzen dira kontaktuak; hau da, muturretik muturrera enkriptatuta daude, eta Signal zerbitzuak ezin ditu ikusi.</string>
    <string name="RegistrationActivity_signal_needs_access_to_your_contacts_in_order_to_connect_with_friends">Lagunekin konektatzeko, Signal-ek kontaktuak eta multimedia-edukia atzitzeko baimena behar du. Signal-en kontaktuak aurkitzeko aukera pribatuaren bidez kargatzen dira kontaktuak; hau da, muturretik muturrera enkriptatuta daude, eta Signal zerbitzuak ezin ditu ikusi.</string>
    <string name="RegistrationActivity_rate_limited_to_service">Zenbakia erregistratzeko saiakera gehiegi egin dituzu. Mesedez, saia zaitez beranduago.</string>
    <!--    During registration, if the user attempts (and fails) to register, we display this error message with a number of minutes timer they are allowed to try again.-->
    <string name="RegistrationActivity_rate_limited_to_try_again">Saiakera gehiegi egin dituzu zenbaki hau erregistratzeko. Saiatu berriro denbora hau igarotakoan: %1$s.</string>
    <string name="RegistrationActivity_unable_to_connect_to_service">Ezin da zerbitzura konektatu. Egiaztatu sarearen ezarpenak eta saiatu berriz.</string>
    <string name="RegistrationActivity_non_standard_number_format">Zenbaki-formatu ez-estandarra</string>
    <string name="RegistrationActivity_the_number_you_entered_appears_to_be_a_non_standard">Idatzi duzun zenbakiak (%1$s) formatu ez-estandar bat du.\n\n%2$s esan nahi al zenuen?</string>
<<<<<<< HEAD
    <string name="RegistrationActivity_signal_android_phone_number_format">Molly Android - Telefono-zenbakien formatua</string>
=======
    <string name="RegistrationActivity_signal_android_phone_number_format">Signal Android - Telefono-zenbakien formatua</string>
    <!--    Small "toast" notification to the user confirming that they have requested a new code via voice call.-->
>>>>>>> f3c6f2e3
    <string name="RegistrationActivity_call_requested">Deia eskatu da</string>
    <!--    Small "toast" notification to the user confirming that they have requested a new code via SMS.-->
    <string name="RegistrationActivity_sms_requested">SMSa eskatu da</string>
    <!--    Small "toast" notification to the user confirming that they have requested a new code (through an unspecified channel).-->
    <string name="RegistrationActivity_code_requested">Egiaztapen-kodea eskatu da</string>
    <plurals name="RegistrationActivity_debug_log_hint">
        <item quantity="one">Hurrats %1$d falta zaizu arazterko txosten bat bidaltzeko.</item>
        <item quantity="other">%1$d hurrats falta zaizkizu arazterko txosten bat bidaltzeko.</item>
    </plurals>
    <string name="RegistrationActivity_we_need_to_verify_that_youre_human">Gizakia zarela egiaztatu behar dugu.</string>
    <string name="RegistrationActivity_next">Hurrengoa</string>
    <string name="RegistrationActivity_continue">Jarraitu</string>
    <string name="RegistrationActivity_take_privacy_with_you_be_yourself_in_every_message">Pribatutasuna zurekin eraman.\nZu zeu izan mezu bakoitzean.</string>
    <string name="RegistrationActivity_enter_your_phone_number">Idatzi zure telefono zenbakia</string>
    <string name="RegistrationActivity_you_will_receive_a_verification_code">Egiaztapen-kode bat jasoko duzu.\nBaliteke operadoreak tarifa bat kobratzea.</string>
    <string name="RegistrationActivity_enter_the_code_we_sent_to_s">Sartu %1$s telefonora bidali dugun kodea.</string>
    <string name="RegistrationActivity_make_sure_your_phone_has_a_cellular_signal">Ziurtatu zure telefonoa lineara konektatuta dagoela eta SMSak eta dei arruntak jasotzeko gai dela</string>

    <string name="RegistrationActivity_phone_number_description">Telefono zenbakia</string>
    <string name="RegistrationActivity_country_code_description">Herrialde kodea</string>
    <string name="RegistrationActivity_country_code_hint">Herrialdea</string>
    <string name="RegistrationActivity_call">Deitu</string>
    <string name="RegistrationActivity_verification_code">Egiaztapen-kodea</string>
    <string name="RegistrationActivity_resend_code">Bidali kodea berriro</string>
    <!--    A title for a bottom sheet dialog offering to help a user having trouble entering their verification code.-->
    <string name="RegistrationActivity_support_bottom_sheet_title">Erregistratzeko arazoak dituzu?</string>
    <!--    A list of suggestions to try for a user having trouble entering their verification code.-->
    <string name="RegistrationActivity_support_bottom_sheet_body_suggestions">• Ziurtatu telefonoak seinalea duela SMSa edo deia jasotzeko.\n • Egiaztatu zure zenbakian telefono-deiak jaso ditzakezula.\n • Egiaztatu telefono-zenbakia zuzen idatzi duzula.</string>
    <!--    A call to action for a user having trouble entering the verification to seek further help. -->
    <string name="RegistrationActivity_support_bottom_sheet_body_call_to_action">Informazio gehiago lortzeko, jarraitu arazoak konpontzeko urrats hauei edo jarri laguntza-zerbitzuarekin harremanetan</string>
    <!--    A clickable piece of text that will take the user to our website with additional suggestions.-->
    <string name="RegistrationActivity_support_bottom_sheet_cta_troubleshooting_steps_substring">arazoak konpontzeko urrats hauek</string>
    <!--    A clickable piece of text that will pre-fill a request for support email in the user\'s email app.-->
    <string name="RegistrationActivity_support_bottom_sheet_cta_contact_support_substring">Jarri harremanetan laguntza-zerbitzuarekin</string>

    <!-- RegistrationLockV2Dialog -->
    <string name="RegistrationLockV2Dialog_turn_on_registration_lock">Aktibatu Erregistratzeko Blokeoa?</string>
    <string name="RegistrationLockV2Dialog_turn_off_registration_lock">Desaktibatu Erregistratzeko Blokeoa?</string>
    <string name="RegistrationLockV2Dialog_if_you_forget_your_signal_pin_when_registering_again">Signalen berriro erregistratzeko zure PINa ahazten baduzu, 7 egunez ezingo zara zure kontuan sartu.</string>
    <string name="RegistrationLockV2Dialog_turn_on">Aktibatu</string>
    <string name="RegistrationLockV2Dialog_turn_off">Desaktibatu</string>

    <!-- RevealableMessageView -->
    <string name="RevealableMessageView_view_photo">Ikusi argazkia</string>
    <string name="RevealableMessageView_view_video">Bideoa Ikusi</string>
    <string name="RevealableMessageView_viewed">Ikusita</string>
    <string name="RevealableMessageView_media">Multimedia</string>

    <!-- Search -->
    <string name="SearchFragment_no_results">Ez dago emaitzarik \'%1$s\' bilatuta</string>
    <string name="SearchFragment_header_conversations">Txatak</string>
    <string name="SearchFragment_header_contacts">Kontaktuak</string>
    <string name="SearchFragment_header_messages">Mezuak</string>

    <!-- ShakeToReport -->
  <!-- Removed by excludeNonTranslatables <string name="ShakeToReport_shake_detected" translatable="false">Shake detected</string> -->
  <!-- Removed by excludeNonTranslatables <string name="ShakeToReport_submit_debug_log" translatable="false">Submit debug log?</string> -->
  <!-- Removed by excludeNonTranslatables <string name="ShakeToReport_submit" translatable="false">Submit</string> -->
  <!-- Removed by excludeNonTranslatables <string name="ShakeToReport_failed_to_submit" translatable="false">Failed to submit :(</string> -->
  <!-- Removed by excludeNonTranslatables <string name="ShakeToReport_success" translatable="false">Success!</string> -->
  <!-- Removed by excludeNonTranslatables <string name="ShakeToReport_share" translatable="false">Share</string> -->

    <!-- SharedContactDetailsActivity -->
    <string name="SharedContactDetailsActivity_add_to_contacts">Gehitu kontaktu-zerrendan</string>
    <string name="SharedContactDetailsActivity_invite_to_signal">Gonbidatu Molly erabiltzera</string>
    <string name="SharedContactDetailsActivity_signal_message">Signal mezua</string>
    <string name="SharedContactDetailsActivity_signal_call">Signal deia</string>

    <!-- SharedContactView -->
    <string name="SharedContactView_add_to_contacts">Gehitu kontaktu-zerrendan</string>
    <string name="SharedContactView_invite_to_signal">Gonbidatu Molly erabiltzera</string>
    <string name="SharedContactView_message">Signal mezua</string>

    <!-- SignalBottomActionBar -->
    <string name="SignalBottomActionBar_more">Gehiago</string>

    <!-- SignalPinReminders -->
    <string name="SignalPinReminders_well_remind_you_again_later">Egiaztatu da PINa. Geroago gogoraraziko dizugu.</string>
    <string name="SignalPinReminders_well_remind_you_again_tomorrow">Egiaztatu da PINa. Bihar gogoraraziko dizugu.</string>
    <string name="SignalPinReminders_well_remind_you_again_in_a_few_days">Egiaztatu da PINa. Egun batzuen ondoren gogoraraziko dizugu.</string>
    <string name="SignalPinReminders_well_remind_you_again_in_a_week">Egiaztatu da PINa. Datorren astean gogoraraziko dizugu.</string>
    <string name="SignalPinReminders_well_remind_you_again_in_a_couple_weeks">Egiaztatu da PINa. Aste pare batetan gogoraraziko dizugu.</string>
    <string name="SignalPinReminders_well_remind_you_again_in_a_month">Egiaztatu da PINa. Hilabetean gogoraraziko dizugu.</string>

    <!-- Slide -->
    <string name="Slide_image">Irudia</string>
    <string name="Slide_sticker">Eranskailua</string>
    <string name="Slide_audio">Audioa</string>
    <string name="Slide_video">Bideoa</string>

    <!-- SmsMessageRecord -->
    <string name="SmsMessageRecord_received_corrupted_key_exchange_message">Mezuaren elkar-trukerako gakoa hondatuta dago!
    </string>
    <string name="SmsMessageRecord_received_key_exchange_message_for_invalid_protocol_version">
        Gakoaren elkar-trukeraro mezua jaso da protokoloaren bertsio baliogabe baterako.
    </string>
    <string name="SmsMessageRecord_received_message_with_new_safety_number_tap_to_process">Segurtasun-zenbaki berria duen mezu bat jaso da. Sakatu hura prozesatzeko eta bistaratzeko.</string>
    <string name="SmsMessageRecord_secure_session_reset">Saio segurua berrezarri duzu.</string>
    <string name="SmsMessageRecord_secure_session_reset_s">%1$s berrezarri saio segurua.</string>
    <string name="SmsMessageRecord_duplicate_message">Mezu bikoiztua.</string>
    <string name="SmsMessageRecord_this_message_could_not_be_processed_because_it_was_sent_from_a_newer_version">Ezin izan da mezu hau prozesatu Signal aplikazioaren bertsio berriago batekin bidali delako. Signal eguneratu eta gero zure kontaktuari mezua berriro bidaltzea eskatu diezaiokezu.</string>
    <string name="SmsMessageRecord_error_handling_incoming_message">Errorea sarrerako mezua kudeatzen.</string>

    <!-- StickerManagementActivity -->
    <string name="StickerManagementActivity_stickers">Eranskailuak</string>

    <!-- StickerManagementAdapter -->
    <string name="StickerManagementAdapter_installed_stickers">Instalatutako eranskailuak</string>
    <string name="StickerManagementAdapter_stickers_you_received">Jaso dituzun eranskailuak</string>
    <string name="StickerManagementAdapter_signal_artist_series">Signal artisten serieak</string>
    <string name="StickerManagementAdapter_no_stickers_installed">Ez dago eranskailurik instalatuta</string>
    <string name="StickerManagementAdapter_stickers_from_incoming_messages_will_appear_here">Jasotako mezuetako eranskailuak hemen agertuko dira</string>
    <string name="StickerManagementAdapter_untitled">Izenbururi gabe</string>
    <string name="StickerManagementAdapter_unknown">Ezezaguna</string>

    <!-- StickerPackPreviewActivity -->
    <string name="StickerPackPreviewActivity_untitled">Izenbururi gabe</string>
    <string name="StickerPackPreviewActivity_unknown">Ezezaguna</string>
    <string name="StickerPackPreviewActivity_install">Instalatu</string>
    <string name="StickerPackPreviewActivity_remove">Kendu</string>
    <string name="StickerPackPreviewActivity_stickers">Eranskailuak</string>
    <string name="StickerPackPreviewActivity_failed_to_load_sticker_pack">Huts egin du eranskailuen multzoa kargatzean</string>

    <!-- SubmitDebugLogActivity -->
    <string name="SubmitDebugLogActivity_edit">Editatu</string>
    <string name="SubmitDebugLogActivity_done">Eginda</string>
    <!-- Menu option to save a debug log file to disk. -->
    <string name="SubmitDebugLogActivity_save">Gorde</string>
    <!-- Error that is show in a toast when we fail to save a debug log file to disk. -->
    <string name="SubmitDebugLogActivity_failed_to_save">Ezin izan da gorde</string>
    <!-- Toast that is show to notify that we have saved the debug log file to disk. -->
    <string name="SubmitDebugLogActivity_save_complete">Gorde da</string>
    <string name="SubmitDebugLogActivity_tap_a_line_to_delete_it">Lerro bat ezabatzeko, uki ezazu</string>
    <string name="SubmitDebugLogActivity_submit">Bidali</string>
    <string name="SubmitDebugLogActivity_failed_to_submit_logs">Errorea arazteko erregistroak bidaltzerakoan</string>
    <string name="SubmitDebugLogActivity_success">Arrakasta!</string>
    <string name="SubmitDebugLogActivity_copy_this_url_and_add_it_to_your_issue">URL hau kopiatu eta erantsi zure arazoaren txostenari edo laguntza eskatzeko emailari: \n\n<b>%1$s</b></string>
    <string name="SubmitDebugLogActivity_share">Elkarbanatu</string>
    <string name="SubmitDebugLogActivity_this_log_will_be_posted_publicly_online_for_contributors">Erregistro hau publikoki argitaratuko da, laguntzaileek ikus dezaten. Kargatu aurretik azter dezakezu.</string>

    <!-- SupportEmailUtil -->
  <!-- Removed by excludeNonTranslatables <string name="SupportEmailUtil_support_email" translatable="false">support@molly.im</string> -->
    <string name="SupportEmailUtil_filter">Filtroa:</string>
    <string name="SupportEmailUtil_device_info">Gailuari buruzko informazioa:</string>
    <string name="SupportEmailUtil_android_version">Android bertsioa:</string>
    <string name="SupportEmailUtil_signal_version">Molly bertsioa:</string>
    <string name="SupportEmailUtil_signal_package">Molly paketea:</string>
    <string name="SupportEmailUtil_registration_lock">Erregistratzeko blokeoa:</string>
    <string name="SupportEmailUtil_locale">Hizkuntza:</string>

    <!-- ThreadRecord -->
    <string name="ThreadRecord_group_updated">Taldea eguneratu da</string>
    <string name="ThreadRecord_left_the_group">Taldea utzi duzu</string>
    <string name="ThreadRecord_secure_session_reset">Saio segurua berrezarri da.</string>
    <string name="ThreadRecord_draft">Zirriborroa:</string>
    <string name="ThreadRecord_media_message">Multimedia mezua</string>
    <string name="ThreadRecord_sticker">Eranskailua</string>
    <string name="ThreadRecord_view_once_photo">Behin ikusteko argazkia</string>
    <string name="ThreadRecord_view_once_video">Behin ikusteko bideoa</string>
    <string name="ThreadRecord_view_once_media">Behi ikusteko multimedia</string>
    <string name="ThreadRecord_this_message_was_deleted">Mezu hau ezabatu egin da.</string>
    <string name="ThreadRecord_you_deleted_this_message">Mezu hau ezabatu duzu.</string>
    <!-- Displayed in the notification when the user sends a request to activate payments -->
    <string name="ThreadRecord_you_sent_request">Ordainketak aktibatzeko eskaera bat bidali duzu</string>
    <!-- Displayed in the notification when the recipient wants to activate payments -->
    <string name="ThreadRecord_wants_you_to_activate_payments">%1$s(e)k ordainketak aktibatzea nahi du</string>
    <!-- Displayed in the notification when the user activates payments -->
    <string name="ThreadRecord_you_activated_payments">Ordainketak aktibatu dituzu</string>
    <!-- Displayed in the notification when the recipient can accept payments -->
    <string name="ThreadRecord_can_accept_payments">%1$s(e)k orain ordainketak onar ditzake</string>
    <string name="ThreadRecord_s_is_on_signal">%1$s Signal-en dago!</string>
    <string name="ThreadRecord_disappearing_messages_disabled">Mezuen desagerpena ezgaituta dago</string>
    <string name="ThreadRecord_disappearing_message_time_updated_to_s">Desagertzen diren mezuen denbora %1$s-tan ezarrita</string>
    <string name="ThreadRecord_safety_number_changed">Seguratsun zenbakia aldatua</string>
    <string name="ThreadRecord_your_safety_number_with_s_has_changed">%1$s erabiltzailearekin duzun segurtasun zenbakia aldatu da.</string>
    <string name="ThreadRecord_you_marked_verified">Egiaztatutzat markatu duzu</string>
    <string name="ThreadRecord_you_marked_unverified">Ez egiaztatutzat markatu duzu</string>
    <string name="ThreadRecord_message_could_not_be_processed">Ezin izan da mezua prozesatu</string>
    <string name="ThreadRecord_delivery_issue">Entrega-arazoa</string>
    <string name="ThreadRecord_message_request">Mezuaren Eskaera</string>
    <string name="ThreadRecord_photo">Argazkia</string>
    <string name="ThreadRecord_gif">GIF</string>
    <string name="ThreadRecord_voice_message">Ahots-mezua</string>
    <string name="ThreadRecord_file">Artxiboa</string>
    <string name="ThreadRecord_video">Bideoa</string>
    <string name="ThreadRecord_chat_session_refreshed">Txataren sesioa eguneratu egin da</string>
    <!-- Displayed in the notification when the user is sent a gift -->
    <string name="ThreadRecord__s_donated_for_you">%1$s erabiltzaileak dohaintza bat egin dizu</string>
    <!-- Displayed in the notification when the user sends a gift -->
    <string name="ThreadRecord__you_donated_for_s">%1$s erabiltzaileari dohaintza bat egin diozu</string>
    <!-- Displayed in the notification when the user has opened a received gift -->
    <string name="ThreadRecord__you_redeemed_a_badge">Bereizgarri bat aktibatu duzu</string>
    <!-- Displayed in the conversation list when someone reacted to your story -->
    <string name="ThreadRecord__reacted_s_to_your_story">Zure istorioari bidalitako erreakzioa: %1$s</string>
    <!-- Displayed in the conversation list when you reacted to someone\'s story -->
    <string name="ThreadRecord__reacted_s_to_their_story">Haren istorioari bidalitako erreakzioa: %1$s</string>
    <!-- Displayed in the conversation list when your most recent message is a payment to or from the person the conversation is with -->
    <string name="ThreadRecord_payment">Ordainketa</string>
    <!-- Displayed in the conversation list when your only message in a conversation is a scheduled send. -->
    <string name="ThreadRecord_scheduled_message">Programatutako mezua</string>
    <!--  Displayed in the conversation list when your message history has been merged -->
    <string name="ThreadRecord_message_history_has_been_merged">Bateratu da mezuen historia</string>
    <!--  Displayed in the conversation list when identities have been merged. The first placeholder is a phone number, and the second is a person\'s name -->
    <string name="ThreadRecord_s_belongs_to_s">%1$s zenbakia %2$s erabiltzailearena da</string>

    <!-- UpdateApkReadyListener -->
    <string name="UpdateApkReadyListener_Signal_update">Molly eguneratu</string>
    <string name="UpdateApkReadyListener_a_new_version_of_signal_is_available_tap_to_update">Molly-en bertsio berri bat dago; sakatu eguneratzeko</string>

    <!-- UntrustedSendDialog -->
    <string name="UntrustedSendDialog_send_message">Mezua bidali?</string>
    <string name="UntrustedSendDialog_send">Bidali</string>

    <!-- UnverifiedSendDialog -->
    <string name="UnverifiedSendDialog_send_message">Mezua bidali?</string>
    <string name="UnverifiedSendDialog_send">Bidali</string>

    <!-- UsernameEditFragment -->
    <!-- Toolbar title when entering from registration -->
    <string name="UsernameEditFragment__add_a_username">Gehitu erabiltzaile-izen bat</string>
    <!-- Instructional text at the top of the username edit screen -->
    <string name="UsernameEditFragment__choose_your_username">Aukeratu erabiltzaile-izena</string>
    <string name="UsernameEditFragment_username">Erabiltzailearen izena</string>
    <string name="UsernameEditFragment_delete">Ezabatu</string>
    <string name="UsernameEditFragment_successfully_removed_username">Kendu da erabiltzaile-izena.</string>
    <string name="UsernameEditFragment_encountered_a_network_error">Sare errore bat izan da.</string>
    <string name="UsernameEditFragment_this_username_is_taken">Erabiltzaile izen hau hartuta dago.</string>
    <string name="UsernameEditFragment_usernames_can_only_include">Erabiltzaile izenetan bakarrik ondokoak daude onartuta: a-Z, 0-9 eta azpimarrak.</string>
    <string name="UsernameEditFragment_usernames_cannot_begin_with_a_number">Erabiltzaile izenak ezin dira zenbaki batez hasi.</string>
    <string name="UsernameEditFragment_username_is_invalid">Erabiltzaile izena baliogabea da.</string>
    <string name="UsernameEditFragment_usernames_must_be_between_a_and_b_characters">Erabiltzaile izenek %1$d eta %2$d karaktere bitartean egon behar dira.</string>
    <!-- Explanation about what usernames provide -->
    <string name="UsernameEditFragment__usernames_let_others_message">Erabiltzaile-izenei esker, beste erabiltzaileek zure telefono-zenbakiaren beharrik gabe bidal diezazkizukete mezuak. Digitu multzo batekin parekatuta daude, zure helbidea pribatu mantentzeko.</string>
    <!-- Dialog title for explanation about numbers at the end of the username -->
    <string name="UsernameEditFragment__what_is_this_number">Zer da zenbaki hau?</string>
    <string name="UsernameEditFragment__these_digits_help_keep">Digitu hauen bidez, zure erabiltzaile-izena pribatuan mantentzen da, nahi ez dituzun mezuak jaso ez ditzazun. Partekatu erabiltzaile-izena zurekin txateatzea nahi duzun pertsona eta taldeekin bakarrik. Erabiltzaile-izena aldatzen baduzu, digitu multzo berri bat izango duzu.</string>
    <!-- Button to allow user to skip -->
    <string name="UsernameEditFragment__skip">Saltatu</string>
    <!-- Content description for done button -->
    <string name="UsernameEditFragment__done">Eginda</string>

    <plurals name="UserNotificationMigrationJob_d_contacts_are_on_signal">
        <item quantity="one">Kontaktu %1$d Signalen dago!</item>
        <item quantity="other">%1$d kontaktu Signalen daude!</item>
    </plurals>

    <!-- UsernameShareBottomSheet -->
    <!-- Explanation of what the sheet enables the user to do -->
    <string name="UsernameShareBottomSheet__copy_or_share_a_username_link">Kopiatu edo partekatu erabiltzaile-izenaren esteka</string>

    <!-- VerifyIdentityActivity -->
    <string name="VerifyIdentityActivity_your_contact_is_running_an_old_version_of_signal">Zure kontaktua Signal-en bertsio zahar bat erabiltzen ari da. Mesedez, eguneratu dezan eskatu iezaiozu zure segurtasun zenbaki berria egiaztatu aurretik.</string>
    <string name="VerifyIdentityActivity_your_contact_is_running_a_newer_version_of_Signal">Zure kontaktua Signal aplikazioaren bertsio berriago bat erabiltzen ari da eta horrek QR kode formatua eguneratu du. Eguneratu konparazioa egiteko.</string>
    <string name="VerifyIdentityActivity_the_scanned_qr_code_is_not_a_correctly_formatted_safety_number">Eskaneatutako QR kodea ez da formato zuzena duen segurtasun berifikazio kode batena. Mesedez, saia zaitez berriro eskaneatzen.</string>
    <string name="VerifyIdentityActivity_share_safety_number_via">Segurtasun zenbakia partekatu honen bidez…</string>
    <string name="VerifyIdentityActivity_our_signal_safety_number">Gure Signal-en segurtasun zenbakia:</string>
    <string name="VerifyIdentityActivity_no_app_to_share_to">Dirudienez ez duzu partekatzeko aplikazio bakar bat ere.</string>
    <string name="VerifyIdentityActivity_no_safety_number_to_compare_was_found_in_the_clipboard">Ez da aurkitu konparantzeko segurtasun zenbakirik arbelean</string>
    <string name="VerifyIdentityActivity_signal_needs_the_camera_permission_in_order_to_scan_a_qr_code_but_it_has_been_permanently_denied">Mollyek Kamera baimena behar du QR kodea eskaneatzeko baina ukatu egin diozu. Joan aplikazioaren ezarpenetara, aukeratu \"Baimenak\" eta aktibatu \"Kamera\".</string>
    <string name="VerifyIdentityActivity_unable_to_scan_qr_code_without_camera_permission">Ezin da QR kodea eskaneatu Kamera baimen gabe</string>
    <string name="VerifyIdentityActivity_you_must_first_exchange_messages_in_order_to_view">Mezuak trukatu behar duzu %1$s erabiltzailearen segurtasun zenbakia ikusi ahal izateko.</string>

    <!-- ViewOnceMessageActivity -->
  <!-- Removed by excludeNonTranslatables <string name="ViewOnceMessageActivity_video_duration" translatable="false">%1$02d:%2$02d</string> -->

    <!-- AudioView -->
  <!-- Removed by excludeNonTranslatables <string name="AudioView_duration" translatable="false">%1$d:%2$02d</string> -->

    <!-- MessageDisplayHelper -->
    <string name="MessageDisplayHelper_message_encrypted_for_non_existing_session">Existitzen ez den bertsio baterako enkriptatutako mezua</string>

    <!-- MmsMessageRecord -->
    <string name="MmsMessageRecord_bad_encrypted_mms_message">Gaizki enkriptatutako MMS mezua…</string>
    <string name="MmsMessageRecord_mms_message_encrypted_for_non_existing_session">MMS mezua enkriptatuta esistitzen ez den saio baterako</string>

    <!-- MuteDialog -->
    <string name="MuteDialog_mute_notifications">Desaktibatu jakinarazpenak</string>

    <!-- ApplicationMigrationService -->
    <string name="ApplicationMigrationService_import_in_progress">Inportaketa indarrean</string>
    <string name="ApplicationMigrationService_importing_text_messages">Testu mezuak inportatzen</string>
    <string name="ApplicationMigrationService_import_complete">Inportazioa osatuta</string>
    <string name="ApplicationMigrationService_system_database_import_is_complete">Sistemaren datu-basea inportatu da</string>

    <!-- KeyCachingService -->
    <string name="KeyCachingService_signal_passphrase_cached">Ukitu irekitzeko.</string>
    <string name="KeyCachingService_passphrase_cached">Molly desblokeatuta dago</string>
    <string name="KeyCachingService_lock">Blokeatu Molly</string>

    <!-- MediaPreviewActivity -->
    <string name="MediaPreviewActivity_you">Zu</string>
    <string name="MediaPreviewActivity_unssuported_media_type">Multimedia fitxategi mota ez-onartua</string>
    <string name="MediaPreviewActivity_draft">Zirriborroa</string>
    <string name="MediaPreviewActivity_signal_needs_the_storage_permission_in_order_to_write_to_external_storage_but_it_has_been_permanently_denied">Mollyek Gordailu baimena behar du kanpoko gordailuan datuak idazteko baina baimena ukatu egin diozu. Joan aplikazioaren ezarpenetara, aukeratu \"Baimenak\" eta aktibatu \"Gordailua\".</string>
    <string name="MediaPreviewActivity_unable_to_write_to_external_storage_without_permission">Ezin izan da kanpoko gordailuan idatzi baimen faltagatik</string>
    <string name="MediaPreviewActivity_media_delete_confirmation_title">Mezua ezabatu nahi duzu?</string>
    <string name="MediaPreviewActivity_media_delete_confirmation_message">Behin betiko ezabatuko du mezua.</string>
    <string name="MediaPreviewActivity_s_to_s">%1$s tik %2$s ra</string>
    <!-- All media preview title when viewing media send by you to another recipient (allows changing of \'You\' based on context) -->
    <string name="MediaPreviewActivity_you_to_s">Zuk %1$s(r)i</string>
    <!-- All media preview title when viewing media sent by another recipient to you (allows changing of \'You\' based on context) -->
    <string name="MediaPreviewActivity_s_to_you">%1$s(e)k zuri</string>
    <string name="MediaPreviewActivity_media_no_longer_available">Medioa jada ez dago eskuragarri.</string>
    <!-- Notifying the user that the device has encountered a technical issue and is unable to render a video. -->
    <string name="MediaPreviewActivity_unable_to_play_media">Ezin da erreproduzitu multimedia-edukia.</string>
    <string name="MediaPreviewActivity_error_finding_message">Errore bat gertatu da mezua bilatzean.</string>
    <string name="MediaPreviewActivity_cant_find_an_app_able_to_share_this_media">Ez da topatu multimedia eduki hau partekatzeko gai den aplikaziorik.</string>
    <string name="MediaPreviewActivity_dismiss_due_to_error">Itxi</string>
    <string name="MediaPreviewFragment_edit_media_error">Multimedia-errorea</string>
    <!-- This is displayed as a toast notification when we encounter an error deleting a message, including potentially on other people\'s devices -->
    <string name="MediaPreviewFragment_media_delete_error">Errore bat gertatu da mezua ezabatzean; baliteke mezua oraindik existitzea</string>
    <!-- A suffix to be attached to truncated captions that the user may tap onto to view the entire text caption -->
    <string name="MediaPreviewFragment_see_more">%1$s… <b>Irakurri gehiago</b></string>

    <!-- MessageNotifier -->
    <string name="MessageNotifier_d_new_messages_in_d_conversations">%1$d mezu berri %2$d solasalditan</string>
    <string name="MessageNotifier_most_recent_from_s">Berriena %1$s-(e)tik</string>
    <string name="MessageNotifier_locked_message">Mezua blokeatuta</string>
    <string name="MessageNotifier_message_delivery_failed">Mezuaren banaketak huts egin du.</string>
    <string name="MessageNotifier_failed_to_deliver_message">Mezuaren banaketak huts egin du.</string>
    <string name="MessageNotifier_error_delivering_message">Errorea mezua banatzen.</string>
    <string name="MessageNotifier_message_delivery_paused">Mezuaren entrega pausatu egin da.</string>
    <string name="MessageNotifier_verify_to_continue_messaging_on_signal">Molly-en mezuak bidaltzen jarraitzeko, egiaztatu.</string>
    <string name="MessageNotifier_mark_all_as_read">Markatu denak irrakurritako gisa</string>
    <string name="MessageNotifier_mark_read">Markatu irakurritako gisa</string>
    <string name="MessageNotifier_turn_off_these_notifications">Desaktibatu jakinarazpen hauek</string>
    <string name="MessageNotifier_view_once_photo">Behin ikusteko argazkia</string>
    <string name="MessageNotifier_view_once_video">Behin ikusteko bideoa</string>
    <string name="MessageNotifier_reply">Erantzun</string>
    <string name="MessageNotifier_signal_message">Signal mezua</string>
    <string name="MessageNotifier_unsecured_sms">SMS ez segurua</string>
    <string name="MessageNotifier_contact_message">%1$s%2$s</string>
    <string name="MessageNotifier_unknown_contact_message">Kontaktua</string>
    <string name="MessageNotifier_reacted_s_to_s">\"%2$s\" mezuari bidalitako erreakzioa: %1$s.</string>
    <string name="MessageNotifier_reacted_s_to_your_video">Zure bideoari bidalitako erreakzioa: %1$s.</string>
    <string name="MessageNotifier_reacted_s_to_your_image">Zure irudiari bidalitako erreakzioa: %1$s.</string>
    <string name="MessageNotifier_reacted_s_to_your_gif">Zure GIFari bidalitako erreakzioa: %1$s.</string>
    <string name="MessageNotifier_reacted_s_to_your_file">Zure fitxategiari bidalitako erreakzioa: %1$s.</string>
    <string name="MessageNotifier_reacted_s_to_your_audio">Zure audioari bidalitako erreakzioa: %1$s.</string>
    <string name="MessageNotifier_reacted_s_to_your_view_once_media">Zure behin ikusteko multimedia-edukiari bidalitako erreakzioa: %1$s.</string>
    <!-- Body of notification shown to user when someone they sent a payment to reacts to it. Placeholder is the emoji used in the reaction. -->
    <string name="MessageNotifier_reacted_s_to_your_payment">Reacted %1$s to your payment.</string>
    <string name="MessageNotifier_reacted_s_to_your_sticker">Zure eranskailuari bidalitako erreakzioa: %1$s.</string>
    <string name="MessageNotifier_this_message_was_deleted">Mezu hau ezabatu egin da.</string>

    <string name="TurnOffContactJoinedNotificationsActivity__turn_off_contact_joined_signal">Desaktibatu nahi duzu kontaktu bat batzen denean bidaltzen diren jakinarazpenak? Berriro aktiba ditzakezu Signal &gt; Ezarpenak &gt; Jakinarazpenak atalean.</string>

    <!-- Notification Channels -->
    <string name="NotificationChannel_channel_messages">Mezuak</string>
    <string name="NotificationChannel_calls">Deiak</string>
    <string name="NotificationChannel_failures">Hutsegiteak</string>
    <string name="NotificationChannel_backups">Babes-kopiak</string>
    <string name="NotificationChannel_locked_status">Blokeo egoera</string>
    <string name="NotificationChannel_app_updates">Aplikazioaren eguneraketak</string>
    <string name="NotificationChannel_other">Besteak</string>
    <string name="NotificationChannel_group_chats">Txatak</string>
    <string name="NotificationChannel_missing_display_name">Ezezaguna</string>
    <string name="NotificationChannel_voice_notes">Ahots Oharrak</string>
    <string name="NotificationChannel_contact_joined_signal">Kontaktua orain Signalen dago</string>
    <string name="NotificationChannels__no_activity_available_to_open_notification_channel_settings">Ez dago jakinarazpen-kanalaren ezarpenak irekitzeko jarduerarik.</string>
    <!-- Notification channel name for showing persistent background connection on devices without push notifications -->
    <string name="NotificationChannel_background_connection">Atzeko planoko konexioa</string>
    <!-- Notification channel name for showing call status information (like connection, ongoing, etc.) Not ringing. -->
    <string name="NotificationChannel_call_status">Deiaren egoera</string>
    <!-- Notification channel name for occasional alerts to the user. Will appear in the system notification settings as the title of this notification channel. -->
    <string name="NotificationChannel_critical_app_alerts">Funtsezko aplikazioen alertak</string>

    <!-- ProfileEditNameFragment -->

    <!-- QuickResponseService -->
    <string name="QuickResponseService_quick_response_unavailable_when_Signal_is_locked">Erantzun bizkorra eskuraezina Molly blokeatuta badago!</string>
    <string name="QuickResponseService_problem_sending_message">Arazoa mezua bidaltzen!</string>

    <!-- SaveAttachmentTask -->
    <string name="SaveAttachmentTask_saved_to">%1$s helbidean gordeta</string>
    <string name="SaveAttachmentTask_saved">Gordeta</string>

    <!-- SearchToolbar -->
    <string name="SearchToolbar_search">Bilatu</string>
    <!-- Hint when searching filtered chat content -->
    <string name="SearchToolbar_search_unread_chats">Bilatu irakurri gabeko txatak</string>
    <string name="SearchToolbar_search_for_conversations_contacts_and_messages">Bilatu solasaldiak, kontaktuak eta mezuak</string>

    <!-- Material3 Search Toolbar -->
    <string name="Material3SearchToolbar__close">Itxi</string>
    <string name="Material3SearchToolbar__clear">Garbitu</string>

    <!-- ShortcutLauncherActivity -->
    <string name="ShortcutLauncherActivity_invalid_shortcut">Lasterbide baliogabea</string>

    <!-- SingleRecipientNotificationBuilder -->
    <string name="SingleRecipientNotificationBuilder_signal">Molly</string>
    <string name="SingleRecipientNotificationBuilder_new_message">Mezu berria</string>
    <string name="SingleRecipientNotificationBuilder_message_request">Mezu-eskaera</string>
    <string name="SingleRecipientNotificationBuilder_you">Zu</string>
    <!-- Notification subtext for group stories -->
    <string name="SingleRecipientNotificationBuilder__s_dot_story">%1$s • Istorioa</string>

    <!-- ThumbnailView -->
    <string name="ThumbnailView_Play_video_description">Erreproduzitu bideoa</string>
    <string name="ThumbnailView_Has_a_caption_description">Azpititulua dauka</string>

    <!-- TransferControlView -->
    <plurals name="TransferControlView_n_items">
        <item quantity="one">Elementu %1$d</item>
        <item quantity="other">%1$d elementu</item>
    </plurals>

    <!-- UnauthorizedReminder -->
    <string name="UnauthorizedReminder_device_no_longer_registered">Gailua ez dago erregistratuta</string>
    <string name="UnauthorizedReminder_this_is_likely_because_you_registered_your_phone_number_with_Signal_on_a_different_device">Ziurrenik zure telefono-zenbakia beste gailu batean erregistratu duzulako gertatu da hori. Sakatu berriz erregistratzeko.</string>

    <!-- Push notification when the app is forcibly logged out by the server. -->
    <string name="LoggedOutNotification_you_have_been_logged_out">Gailu honetan Signal-eko saioa amaitu duzu.</string>

    <!-- EnclaveFailureReminder -->
    <!-- Banner message to update app to use payments -->
    <string name="EnclaveFailureReminder_update_signal">Eguneratu Signal ordainketak erabiltzen jarraitzeko. Baliteke saldoa eguneratuta ez egotea.</string>
    <!-- Banner button to update now -->

    <!-- WebRtcCallActivity -->
    <string name="WebRtcCallActivity_to_answer_the_call_give_signal_access_to_your_microphone">Deiari erantzuteko, eman Molly-i mikrofonoa atzitzeko baimena.</string>
    <string name="WebRtcCallActivity_to_answer_the_call_from_s_give_signal_access_to_your_microphone">%1$s-ren deiari erantzuteko, eman Mollyi mikrofonoa erabiltzeko baimena.</string>
    <string name="WebRtcCallActivity_signal_requires_microphone_and_camera_permissions_in_order_to_make_or_receive_calls">Mollyek Mikronofoa eta Kamera baimenak behar ditu deiak egin edo jasotzeko baina ukatu egin dizkiozu. Joan aplikazioaren ezarpenetara, aukeratu \"Baimenak\" eta aktibatu \"Mikrofonoa\" eta \"Kamera\"</string>
    <string name="WebRtcCallActivity__answered_on_a_linked_device">Erantzunda lotutako gailu batean.</string>
    <string name="WebRtcCallActivity__declined_on_a_linked_device">Ukatuta lotutako gailu batean.</string>
    <string name="WebRtcCallActivity__busy_on_a_linked_device">Okupatuta lotutako gailu batean.</string>

    <string name="GroupCallSafetyNumberChangeNotification__someone_has_joined_this_call_with_a_safety_number_that_has_changed">Dei honetara sartu den norbaiten segurtasun zenbakia aldatu egin da.</string>

    <!-- WebRtcCallScreen -->
    <string name="WebRtcCallScreen_swipe_up_to_change_views">Egin gora bista aldatzeko</string>

    <!-- WebRtcCallScreen V2 -->
    <!-- Label with hyphenation. Translation can use soft hyphen - Unicode U+00AD -->
    <string name="WebRtcCallScreen__decline">Uko egin</string>
    <!-- Label with hyphenation. Translation can use soft hyphen - Unicode U+00AD -->
    <string name="WebRtcCallScreen__answer">Erantzun</string>
    <!-- Label with hyphenation. Translation can use soft hyphen - Unicode U+00AD -->
    <string name="WebRtcCallScreen__answer_without_video">Erantzun bideoa erabili gabe</string>

    <!-- WebRtcAudioOutputToggle -->
    <string name="WebRtcAudioOutputToggle__audio_output">Soinu irteera</string>
    <string name="WebRtcAudioOutputToggle__phone_earpiece">Telefonoaren aurikularra</string>
    <string name="WebRtcAudioOutputToggle__speaker">Bozgorailua</string>
    <string name="WebRtcAudioOutputToggle__bluetooth">Bluetooth</string>

    <string name="WebRtcCallControls_answer_call_description">Erantzun deia</string>
    <string name="WebRtcCallControls_reject_call_description">Ezetsi deia</string>

    <!-- change_passphrase_activity -->
    <string name="change_passphrase_activity__old_passphrase">Aurreko pasaesaldia</string>
    <string name="change_passphrase_activity__new_passphrase">Pasaesaldi berria</string>
    <string name="change_passphrase_activity__repeat_new_passphrase">Errepikatu pasaesaldi berria</string>

    <!-- contact_selection_activity -->
    <string name="contact_selection_activity__invite_to_signal">Gonbidatu Molly erabiltzera</string>
    <string name="contact_selection_activity__new_group">Talde berria</string>

    <!-- contact_filter_toolbar -->
    <string name="contact_filter_toolbar__clear_entered_text_description">Garbitu idatzitako testua</string>
    <string name="contact_filter_toolbar__show_keyboard_description">Erakutsi teklatua</string>
    <string name="contact_filter_toolbar__show_dial_pad_description">Erakutsi markagailua</string>

    <!-- contact_selection_group_activity -->
    <string name="contact_selection_group_activity__no_contacts">Kontakturik ez.</string>
    <string name="contact_selection_group_activity__finding_contacts">Kontaktuak kargatzen…</string>

    <!-- single_contact_selection_activity -->
    <string name="SingleContactSelectionActivity_contact_photo">Kontaktuaren Argazkia</string>

    <!-- ContactSelectionListFragment-->
    <string name="ContactSelectionListFragment_signal_requires_the_contacts_permission_in_order_to_display_your_contacts">Singnalek Kontaktuen baimena behar du kontaktuak erakusteko baina ukatu egin diozu. Joan aplikazioaren ezarpenetara, aukeratu \"Baimenak\" eta aktibatu \"Kontaktuak\".</string>
    <string name="ContactSelectionListFragment_error_retrieving_contacts_check_your_network_connection">Errorea kontaktuak jasotzean, egiaztatu zure konexioa.</string>
    <string name="ContactSelectionListFragment_username_not_found">Erabiltzaile izena ez da aurkitu</string>
    <string name="ContactSelectionListFragment_s_is_not_a_signal_user">"\"%1$s\" ez da Signal erabiltzaile bat. Mesedez, egiaztatu erabiltzaile izena eta saia zaitez berriro."</string>
    <string name="ContactSelectionListFragment_you_do_not_need_to_add_yourself_to_the_group">Ez daukazu zertan zeure burua taldera gehitu</string>
    <string name="ContactSelectionListFragment_maximum_group_size_reached">Taldearen gehienezko tamainara iritsi da</string>
    <string name="ContactSelectionListFragment_signal_groups_can_have_a_maximum_of_d_members">Signal taldeek izan dezaketen gehienezko kide kopurua %1$d da.</string>
    <string name="ContactSelectionListFragment_recommended_member_limit_reached">Gomendatutako kide kopuru mugara iritsi da</string>
    <string name="ContactSelectionListFragment_signal_groups_perform_best_with_d_members_or_fewer">Signal taldeen errendimendurik onena %1$d kide edo gutxiago dutenean lortzen da. Kide gehiago gehitzeak atzerapenak sortuko ditu mezuak bidaltzerakoan eta jasotzerakoan.</string>
    <plurals name="ContactSelectionListFragment_d_members">
        <item quantity="one">Kide %1$d</item>
        <item quantity="other">%1$d kide</item>
    </plurals>

    <!-- contact_selection_list_fragment -->
    <string name="contact_selection_list_fragment__signal_needs_access_to_your_contacts_in_order_to_display_them">Singalek zure kontaktuak lortzeko baimena behar du erakutsi ahal izateko.</string>
    <string name="contact_selection_list_fragment__show_contacts">Kontaktuak erakutsi</string>

    <!-- contact_selection_list_item -->
    <plurals name="contact_selection_list_item__number_of_members">
        <item quantity="one">kide %1$d</item>
        <item quantity="other">%1$d kide</item>
    </plurals>
    <!-- Displays number of viewers for a story -->
    <plurals name="contact_selection_list_item__number_of_viewers">
        <item quantity="one">Ikusle %1$d</item>
        <item quantity="other">%1$d ikusle</item>
    </plurals>

    <!-- conversation_activity -->
    <string name="conversation_activity__type_message_push">Signal mezua</string>
    <string name="conversation_activity__type_message_sms_insecure">SMS ez segurua</string>
    <string name="conversation_activity__type_message_mms_insecure">MMS ez segurua</string>
    <!-- Option in send button context menu to schedule the message instead of sending it directly -->
    <string name="conversation_activity__option_schedule_message">Programatu mezua</string>
    <string name="conversation_activity__from_sim_name">%1$s-(e)tik</string>
    <string name="conversation_activity__sim_n">%1$d SIM-a</string>
    <string name="conversation_activity__send">Bidali</string>
    <string name="conversation_activity__compose_description">Mezuaren konposizioa</string>
    <string name="conversation_activity__emoji_toggle_description">Emoji teklatua aktibatu/desaktibatu</string>
    <string name="conversation_activity__attachment_thumbnail">Eranskinerako koadro txikia</string>
    <string name="conversation_activity__quick_attachment_drawer_toggle_camera_description">Gaitu/ezgaitu kamera arinaren eranskinen tiradera</string>
    <string name="conversation_activity__quick_attachment_drawer_record_and_send_audio_description">Grabatu eta bidali audio eranskina</string>
    <string name="conversation_activity__quick_attachment_drawer_lock_record_description">Finkatu audio atxikimenduen grabaketa audio mezu luzeak grabatzeko</string>
    <string name="conversation_activity__enable_signal_for_sms">Aktibatu Signal SMSetarako</string>
    <string name="conversation_activity__message_could_not_be_sent">Mezua ezin izan da bidali. Egiazta ezazu zure konexioa eta saia zaitez berriro.</string>

    <!-- conversation_input_panel -->
    <string name="conversation_input_panel__slide_to_cancel">Korritu alde batera ezeztatzeko</string>
    <string name="conversation_input_panel__cancel">Utzi</string>

    <!-- conversation_item -->
    <string name="conversation_item__mms_image_description">Medio mezua</string>
    <string name="conversation_item__secure_message_description">Mezu segurua</string>

    <!-- conversation_item_sent -->
    <string name="conversation_item_sent__send_failed_indicator_description">Bidalketak huts egin du</string>
    <string name="conversation_item_sent__pending_approval_description">Onespenaren Zain</string>
    <string name="conversation_item_sent__delivered_description">Banatua</string>
    <string name="conversation_item_sent__message_read">Mezua irakurrita</string>

    <!-- conversation_item_received -->
    <string name="conversation_item_received__contact_photo_description">Kontaktuaren argazkia</string>

    <!-- ConversationUpdateItem -->
    <string name="ConversationUpdateItem_loading">Kargatzen</string>
    <string name="ConversationUpdateItem_learn_more">Gehiago jakin</string>
    <string name="ConversationUpdateItem_join_call">Deian sartu</string>
    <string name="ConversationUpdateItem_return_to_call">Deira itzuli</string>
    <string name="ConversationUpdateItem_call_is_full">Deia beteta dago</string>
    <string name="ConversationUpdateItem_invite_friends">Gonbidatu lagunak</string>
    <string name="ConversationUpdateItem_enable_call_notifications">Gaitu deien jakinarazpenak</string>
    <string name="ConversationUpdateItem_update_contact">Eguneratu kontaktua</string>
    <!-- Update item button text to show to block a recipient from requesting to join via group link -->
    <string name="ConversationUpdateItem_block_request">Blokeatu eskaera</string>
    <string name="ConversationUpdateItem_no_groups_in_common_review_requests_carefully">Ez duzue talde komunik. Berrikusi eskaerak arretaz.</string>
    <string name="ConversationUpdateItem_no_contacts_in_this_group_review_requests_carefully">Talde honetan ez dago kontakturik. Berrikusi eskaerak arretaz.</string>
    <string name="ConversationUpdateItem_view">Ikusi</string>
    <string name="ConversationUpdateItem_the_disappearing_message_time_will_be_set_to_s_when_you_message_them">Mezuak bidaltzen dizkiozunean, %1$s-an ezarriko da desagertzen diren mezuen tenporizadorea.</string>
    <!-- Update item button text to show to boost a feature -->
    <string name="ConversationUpdateItem_donate">Egin dohaintza</string>
    <!-- Update item button text to send payment -->
    <string name="ConversationUpdateItem_send_payment">Bidali ordainketa</string>
    <!-- Update item button text to activate payments -->
    <string name="ConversationUpdateItem_activate_payments">Aktibatu ordainketak</string>


    <!-- audio_view -->
    <string name="audio_view__play_pause_accessibility_description">Erreproduzitu … Pausatu</string>
    <string name="audio_view__download_accessibility_description">Deskargatu</string>

    <!-- QuoteView -->
    <string name="QuoteView_audio">Audioa</string>
    <string name="QuoteView_video">Bideoa</string>
    <string name="QuoteView_photo">Argazkia</string>
    <string name="QuoteView_gif">GIF</string>
    <string name="QuoteView_view_once_media">Behin ikusteko medioa</string>
    <string name="QuoteView_sticker">Eranskailua</string>
    <string name="QuoteView_you">Zu</string>
    <string name="QuoteView_original_missing">Jatorrizko mezua ez da aurkitu</string>
    <!-- Author formatting for group stories -->
    <string name="QuoteView_s_story">%1$s · Istorioa</string>
    <!-- Label indicating that a quote is for a reply to a story you created -->
    <string name="QuoteView_your_story">Zu · Istorioa</string>
    <!-- Label indicating that the story being replied to no longer exists -->
    <string name="QuoteView_no_longer_available">Jada ez dago eskuragarri</string>
    <!-- Label for quoted gift -->
    <string name="QuoteView__donation_for_a_friend">Lagun batentzako dohaintza</string>

    <!-- conversation_fragment -->
    <string name="conversation_fragment__scroll_to_the_bottom_content_description">Hondora korritu</string>

    <!-- BubbleOptOutTooltip -->
    <!-- Message to inform the user of what Android chat bubbles are -->
    <string name="BubbleOptOutTooltip__description">Burbuilak Android-en eginbide bat dira, eta Molly-eko txatetan desaktibatu egin ditzakezu.</string>
    <!-- Button to dismiss the tooltip for opting out of using Android bubbles -->
    <string name="BubbleOptOutTooltip__not_now">Orain ez</string>
    <!-- Button to move to the system settings to control the use of Android bubbles -->
    <string name="BubbleOptOutTooltip__turn_off">Desaktibatu</string>

    <!-- safety_number_change_dialog -->
    <string name="safety_number_change_dialog__safety_number_changes">Segurtasun Zenbakiaren Aldaketak</string>
    <string name="safety_number_change_dialog__accept">Onartu</string>
    <string name="safety_number_change_dialog__call_anyway">Deitu edonola ere</string>
    <string name="safety_number_change_dialog__join_call">Deian sartu</string>
    <string name="safety_number_change_dialog__continue_call">Deia jarraitu</string>
    <string name="safety_number_change_dialog__leave_call">Deia utzi</string>
    <string name="safety_number_change_dialog__the_following_people_may_have_reinstalled_or_changed_devices">Ondoko pertsonek agian gailuak aldatu edo Signal berrinstalatu egin dute. Egiaztatu beraiekin duzun segurtasun zenbakia pribatutasuna ziurtatzeko.</string>
    <string name="safety_number_change_dialog__view">Ikusi</string>
    <string name="safety_number_change_dialog__previous_verified">Aurretik egiaztatua</string>

    <!-- EnableCallNotificationSettingsDialog__call_notifications_checklist -->
    <string name="EnableCallNotificationSettingsDialog__call_notifications_enabled">Deien jakinarazpenak gaituta daude.</string>
    <string name="EnableCallNotificationSettingsDialog__enable_call_notifications">Gaitu deien jakinarazpenak.</string>
    <string name="EnableCallNotificationSettingsDialog__enable_background_activity">Gaitu atzeko planoko jarduerak</string>
    <string name="EnableCallNotificationSettingsDialog__everything_looks_good_now">Itxura ona du denak!</string>
    <string name="EnableCallNotificationSettingsDialog__to_receive_call_notifications_tap_here_and_turn_on_show_notifications">Deien jakinarazpenak jasotzeko, sakatu hau eta aktibatu \"Erakutsi jakinarazpenak\"</string>
    <string name="EnableCallNotificationSettingsDialog__to_receive_call_notifications_tap_here_and_turn_on_notifications">Deien jakinarazpenak jasotzeko, sakatu hau jakinarazpenak aktibatzeko, eta ziurtatu soinua eta leiho gainerakorrak gaituta daudela.</string>
    <string name="EnableCallNotificationSettingsDialog__to_receive_call_notifications_tap_here_and_enable_background_activity_in_battery_settings">Deien jakinarazpenak jasotzeko, sakatu hau eta gaitu atzeko planoko jarduerak \"Bateria\" ataleko ezarpenetan. </string>
    <string name="EnableCallNotificationSettingsDialog__settings">Ezarpenak</string>
    <string name="EnableCallNotificationSettingsDialog__to_receive_call_notifications_tap_settings_and_turn_on_show_notifications">Deien jakinarazpenak jasotzeko, sakatu Ezarpenak eta aktibatu \"Erakutsi jakinarazpenak\"</string>
    <string name="EnableCallNotificationSettingsDialog__to_receive_call_notifications_tap_settings_and_turn_on_notifications">Deien jakinarazpenak jasotzeko, sakatu Ezarpenak jakinarazpenak gaitzeko, eta ziurtatu soinua eta leiho gainerakorrak gaituta daudela.</string>
    <string name="EnableCallNotificationSettingsDialog__to_receive_call_notifications_tap_settings_and_enable_background_activity_in_battery_settings">Deien jakinarazpenak jasotzeko, sakatu Ezarpenak eta gaitu atzeko planoko jarduerak \"Bateria\" ataleko ezarpenetan.</string>

    <!-- country_selection_fragment -->
    <string name="country_selection_fragment__loading_countries">Herrialdeak kargatzen…</string>
    <string name="country_selection_fragment__search">Bilatu</string>
    <string name="country_selection_fragment__no_matching_countries">Ez dago bat datorren herrialderik</string>

    <!-- device_add_fragment -->
    <string name="device_add_fragment__scan_the_qr_code_displayed_on_the_device_to_link">Eskaneatu gailuan erakutsitako QR kodea parekatzeko.</string>

    <!-- device_link_fragment -->
    <string name="device_link_fragment__link_device">Lotu gailua</string>

    <!-- device_list_fragment -->
    <string name="device_list_fragment__no_devices_linked">Lotuta dagoen gailurik ez dago.</string>
    <string name="device_list_fragment__link_new_device">Lotu gailu berria</string>

    <!-- expiration -->
    <string name="expiration_off">Desaktibatuta</string>

    <plurals name="expiration_seconds">
        <item quantity="one">segundo %1$d</item>
        <item quantity="other">%1$d segundu</item>
    </plurals>

    <string name="expiration_seconds_abbreviated">%1$ds</string>

    <plurals name="expiration_minutes">
        <item quantity="one">minutu %1$d</item>
        <item quantity="other">%1$d minutu</item>
    </plurals>

    <string name="expiration_minutes_abbreviated">%1$dm</string>

    <plurals name="expiration_hours">
        <item quantity="one">Ordu %1$d</item>
        <item quantity="other">%1$d ordu</item>
    </plurals>

    <string name="expiration_hours_abbreviated">%1$do</string>

    <plurals name="expiration_days">
        <item quantity="one">Egun %1$d</item>
        <item quantity="other">%1$d egun</item>
    </plurals>

    <string name="expiration_days_abbreviated">%1$de</string>

    <plurals name="expiration_weeks">
        <item quantity="one">Aste %1$d</item>
        <item quantity="other">%1$d aste</item>
    </plurals>

    <string name="expiration_weeks_abbreviated">%1$da</string>
    <string name="expiration_combined">%1$s%2$s</string>

    <!-- unverified safety numbers -->
    <string name="IdentityUtil_unverified_banner_one">%1$s erabiltzailearekin duzun segurtasun zenbakia aldatu da eta egiaztatu gabe dago</string>
    <string name="IdentityUtil_unverified_banner_two">%1$seta %2$serabiltzaileekin duzun segurtasun zenbakiak egiaztatu gabe daude</string>
    <string name="IdentityUtil_unverified_banner_many">%1$s, %2$s eta %3$s erabiltzaileekin duzun segurtasun zenbakiak egiaztatu gabe daude</string>

    <string name="IdentityUtil_unverified_dialog_one">%1$s erabiltzailearekin duzun segurtasun zenbakia egiaztatu gabe dago. Agian norbait zure komunikazioa atzematen saiatzen ari da edo %1$s erabiltzaileak Signal berrinstalatu du.</string>
    <string name="IdentityUtil_unverified_dialog_two">%1$s eta %2$s erabiltzaileekin duzun segurtasun zenbakiak egiaztatu gabe daude. Agian norbait zure komunikazioa atzematen saiatzen ari da edo aipatutako erabiltzaileok Signal berrinstalatu dute.</string>
    <string name="IdentityUtil_unverified_dialog_many">%1$s, %2$s, eta %3$serabiltzaileekin duzun segurtasun zenbakiak egiaztatu gabe daude. Agian norbait zure komunikazioa atzematen saiatzen ari da edo aipatutako erabiltzaileok Signal berrinstalatu dute.</string>

    <string name="IdentityUtil_untrusted_dialog_one">%1$s erabiltzailearekin duzun segurtasun mezua aldatu berri da.</string>
    <string name="IdentityUtil_untrusted_dialog_two">%1$s eta %2$serabiltzaileekin duzun segurtasun zenbakiak aldatu berri dira.</string>
    <string name="IdentityUtil_untrusted_dialog_many">%1$s, %2$s eta %3$s erabiltzaileekin duzun segurtasun zenbakiak aldatu berri dira.</string>

    <plurals name="identity_others">
        <item quantity="one">%1$d gehiago</item>
        <item quantity="other">%1$d gehiago</item>
    </plurals>

    <!-- giphy_activity -->
    <string name="giphy_activity_toolbar__search_gifs">Bilatu GIFak</string>

    <!-- giphy_fragment -->
    <string name="giphy_fragment__nothing_found">Ez da ezer aurkitu</string>

    <!-- database_migration_activity -->
    <string name="database_migration_activity__would_you_like_to_import_your_existing_text_messages">Oraingo telefonoaren zifratu gabeko mezuak Signalen datu-base zifratura inportatzea gustatuko litzaizuke?</string>
    <string name="database_migration_activity__the_default_system_database_will_not_be_modified">Sistemaren lehenetsitako datubasea ez da inolako moduan aldatuko.</string>
    <string name="database_migration_activity__skip">Saltatu</string>
    <string name="database_migration_activity__import">Inportatu</string>
    <string name="database_migration_activity__this_could_take_a_moment_please_be_patient">Honek denbora tarte bat har lezake. Mesedez, pazientzia izan, jakinaraziko dizugu inportatzea osatuta dagoenean.</string>
    <string name="database_migration_activity__importing">INPORTATZEN</string>


    <!-- load_more_header -->
    <string name="load_more_header__see_full_conversation">Ikusi solasaldi osoa</string>
    <string name="load_more_header__loading">Kargatzen</string>

    <!-- media_overview_activity -->
    <string name="media_overview_activity__no_media">Euskarririk ez</string>

    <!-- message_recipients_list_item -->
    <string name="message_recipients_list_item__view">Ikusi</string>
    <string name="message_recipients_list_item__resend">Birbidali</string>

    <!-- Displayed in a toast when user long presses an item in MyStories -->
    <string name="MyStoriesFragment__copied_sent_timestamp_to_clipboard">Bidalitako denbora-zigilua arbelean kopiatu da .</string>
    <!-- Displayed when there are no outgoing stories -->
    <string name="MyStoriesFragment__updates_to_your_story_will_show_up_here">Zure istorioaren eguneratzeak hemen agertuko dira.</string>

    <!-- GroupUtil -->
    <plurals name="GroupUtil_joined_the_group">
        <item quantity="one">%1$s taldera sartu da.</item>
        <item quantity="other">%1$s taldera sartu dira.</item>
    </plurals>
    <string name="GroupUtil_group_name_is_now">Taldeak \'%1$s\' izena du orain.</string>

    <!-- prompt_passphrase_activity -->
    <string name="prompt_passphrase_activity__unlock">Desblokeatu</string>

    <!-- prompt_mms_activity -->
    <string name="prompt_mms_activity__signal_requires_mms_settings_to_deliver_media_and_group_messages">Signalek MMS ezarpenak behar ditu media eta taldeko mezuak banatu ahal izateko zure hari-gabeko hornitzailearen bitartez. Zure gailuak ez dauka informazio hau eskuragarri. Hau batzuetan gertatzen da blokeatuta dauden eta beste konfigurazio murrizgarriak dituzten gailuetan.</string>
    <string name="prompt_mms_activity__to_send_media_and_group_messages_tap_ok">Multimedia-edukiak eta taldeko mezuak bidaltzeko, sakatu \"Ados\" eta osatu beharrezkoak diren ezarpenak. Operadorearen MMS ezarpenak \"zure operadorearen APNa\" bilatuta aurki daitezke, normalean. Behin bakarrik egin beharko duzu hori.</string>

    <!-- BadDecryptLearnMoreDialog -->
    <string name="BadDecryptLearnMoreDialog_delivery_issue">Entregarekin erlazionatutako arazoa</string>
    <string name="BadDecryptLearnMoreDialog_couldnt_be_delivered_individual">Ezin izan dizugu bidali honen mezu, eranskailu, erreakzio edo irakurragiririk: %1$s. Baliteke zuzenean edo talde batean bidaltzen saiatu izatea.</string>
    <string name="BadDecryptLearnMoreDialog_couldnt_be_delivered_group">Ezin izan dizugu bidali honen mezu, eranskailu, erreakzio edo irakurragiririk: %1$s.</string>

    <!-- profile_create_activity -->
    <string name="CreateProfileActivity_first_name_required">Izena (beharrezkoa)</string>
    <string name="CreateProfileActivity_last_name_optional">Abizena (aukerazkoa)</string>
    <string name="CreateProfileActivity_next">Hurrengoa</string>
    <string name="CreateProfileActivity_custom_mms_group_names_and_photos_will_only_be_visible_to_you">MMS talde izen pertsonalizatuak eta irudiak zuk bakarrik ikusiko dituzu.</string>
    <string name="CreateProfileActivity_group_descriptions_will_be_visible_to_members_of_this_group_and_people_who_have_been_invited">Taldeen deskribapenak talde honetako kide eta gonbidatuentzat egongo dira ikusgai.</string>

    <!-- EditAboutFragment -->
    <string name="EditAboutFragment_about">Honi buruz</string>
    <string name="EditAboutFragment_write_a_few_words_about_yourself">Idatzi zuri buruzko hitz batzuk…</string>
    <string name="EditAboutFragment_count">%1$d / %2$d</string>
    <string name="EditAboutFragment_speak_freely">Hitz egin</string>
    <string name="EditAboutFragment_encrypted">Zifratuta</string>
    <string name="EditAboutFragment_be_kind">Izan atsegina…</string>
    <string name="EditAboutFragment_coffee_lover">Kafea gustatzen zai</string>
    <string name="EditAboutFragment_free_to_chat">Txateatzeko libre</string>
    <string name="EditAboutFragment_taking_a_break">Atsedena hartzen</string>
    <string name="EditAboutFragment_working_on_something_new">Zerbait berrian lanean</string>

    <!-- EditProfileFragment -->
    <string name="EditProfileFragment__edit_group">Taldea editatu</string>
    <string name="EditProfileFragment__group_name">Taldearen izena</string>
    <string name="EditProfileFragment__group_description">Taldearen deskribapena</string>
  <!-- Removed by excludeNonTranslatables <string name="EditProfileFragment__support_link" translatable="false">https://support.signal.org/hc/articles/360007459591</string> -->

    <!-- EditProfileNameFragment -->
    <string name="EditProfileNameFragment_your_name">Zure izena</string>
    <string name="EditProfileNameFragment_first_name">Izena</string>
    <string name="EditProfileNameFragment_last_name_optional">Abizena (aukerazkoa)</string>
    <string name="EditProfileNameFragment_save">Gorde</string>
    <string name="EditProfileNameFragment_failed_to_save_due_to_network_issues_try_again_later">Huts egin du gordetzeak sare-arazoak direla-eta. Saia zaitez beranduago.</string>

    <!-- recipient_preferences_activity -->
    <string name="recipient_preference_activity__shared_media">Partekatutako media</string>

    <!-- recipients_panel -->

    <!-- verify_display_fragment -->
    <string name="verify_display_fragment__to_verify_the_security_of_your_end_to_end_encryption_with_s"><![CDATA[%1$s(r)ekin trukatzen dituzun mezuak muturretik muturrera enkriptatuta dauden egiaztatzeko, konparatu goiko zenbakiak haren gailuan agertzen direnekin. Haren telefonoko kodea eskanea dezakezu, baita ere. <a href=\"https://signal.org/redirect/safety-numbers\">Informazio gehiago</a>.]]></string>
    <string name="verify_display_fragment__tap_to_scan">Sakatu eskaneatzeko</string>
    <string name="verify_display_fragment__successful_match">Konbinazio arrakastatsua</string>
    <string name="verify_display_fragment__failed_to_verify_safety_number">Ezin izan da egiaztatu segurtasun-zenbakia</string>
    <string name="verify_display_fragment__loading">Kargatzen…</string>
    <string name="verify_display_fragment__mark_as_verified">Markatu egiaztatu gisa</string>
    <string name="verify_display_fragment__clear_verification">Garbitu egiaztapena</string>

    <!-- verify_identity -->
    <string name="verify_identity__share_safety_number">Segurtasun zenbakia partekatu</string>

    <!-- verity_scan_fragment -->
    <string name="verify_scan_fragment__scan_the_qr_code_on_your_contact">Eskaneatu QR kodea zure kontaktuaren gailuan.</string>

    <!-- webrtc_answer_decline_button -->
    <string name="webrtc_answer_decline_button__swipe_up_to_answer">Egin gora erantzuteko</string>
    <string name="webrtc_answer_decline_button__swipe_down_to_reject">Egin behera ukatzeko</string>

    <!-- message_details_header -->
    <string name="message_details_header__issues_need_your_attention">Arazo batzuk daude.</string>
    <string name="message_details_header_sent">Bidalita</string>
    <string name="message_details_header_received">Jasota</string>
    <string name="message_details_header_disappears">Desagertzen da</string>
    <string name="message_details_header_via">Honen bidez</string>

    <!-- message_details_recipient_header -->
    <string name="message_details_recipient_header__pending_send">Falta dira</string>
    <string name="message_details_recipient_header__sent_to">Honi bidali zaio:</string>
    <string name="message_details_recipient_header__sent_from">Honengandik bidalia</string>
    <string name="message_details_recipient_header__delivered_to">Honi banatua</string>
    <string name="message_details_recipient_header__read_by">Honek irakurria</string>
    <string name="message_details_recipient_header__not_sent">Ez bidalia</string>
    <string name="message_details_recipient_header__viewed">Nork ikusia:</string>
    <string name="message_details_recipient_header__skipped">Jauzita</string>

    <!-- message_Details_recipient -->
    <string name="message_details_recipient__failed_to_send">Bidalketak huts egin du</string>
    <string name="message_details_recipient__new_safety_number">Segurtasun zenbaki berria</string>

    <!-- AndroidManifest.xml -->
    <string name="AndroidManifest__create_passphrase">Sortu pasaesaldia</string>
    <string name="AndroidManifest__select_contacts">Hautatu kontaktuak</string>
    <string name="AndroidManifest__change_passphrase">Aldatu pasaesaldia</string>
    <string name="AndroidManifest__verify_safety_number">Segurtasun zenbakia baieztatu</string>
    <string name="AndroidManifest__media_preview">Multimediaren aurrebista</string>
    <string name="AndroidManifest__message_details">Mezuaren xehetasunak</string>
    <string name="AndroidManifest__linked_devices">Lotutako gailuak</string>
    <string name="AndroidManifest__invite_friends">Gonbidatu lagunak</string>
    <string name="AndroidManifest_archived_conversations">Artxibatutako solasaldiak</string>
    <string name="AndroidManifest_remove_photo">Kendu argazkia</string>

    <!-- Message Requests Megaphone -->
    <string name="MessageRequestsMegaphone__message_requests">Mezuen eskaerak</string>
    <string name="MessageRequestsMegaphone__users_can_now_choose_to_accept">Erabiltzaileek orain aukeratu dezakete solasaldi bat onartzea ala ez. Profilaren izenei esker jakin daiteke nor bidaltzen ari den mezua.</string>
    <string name="MessageRequestsMegaphone__add_profile_name">Gehitu profilaren izena</string>

    <!-- HelpFragment -->
    <string name="HelpFragment__have_you_read_our_faq_yet">Gure FAQ-a irakurri duzu?</string>
    <string name="HelpFragment__next">Hurrengoa</string>
    <string name="HelpFragment__contact_us">Harremanetan jarri gurekin</string>
    <string name="HelpFragment__tell_us_whats_going_on">Esaiguzu zer gertatzen ari den</string>
    <string name="HelpFragment__include_debug_log">Atxiki arazteko informazioa.</string>
    <string name="HelpFragment__whats_this">Zer da hau?</string>
    <string name="HelpFragment__how_do_you_feel">Nola sentitzen zara? (Aukerazkoa)</string>
    <string name="HelpFragment__tell_us_why_youre_reaching_out">Esaguzu zergatik jarri zaren gurekin harremanetan .</string>
  <!-- Removed by excludeNonTranslatables <string name="HelpFragment__emoji_5" translatable="false">emoji_5</string> -->
  <!-- Removed by excludeNonTranslatables <string name="HelpFragment__emoji_4" translatable="false">emoji_4</string> -->
  <!-- Removed by excludeNonTranslatables <string name="HelpFragment__emoji_3" translatable="false">emoji_3</string> -->
  <!-- Removed by excludeNonTranslatables <string name="HelpFragment__emoji_2" translatable="false">emoji_2</string> -->
  <!-- Removed by excludeNonTranslatables <string name="HelpFragment__emoji_1" translatable="false">emoji_1</string> -->
  <!-- Removed by excludeNonTranslatables <string name="HelpFragment__link__debug_info" translatable="false">https://support.signal.org/hc/articles/360007318591</string> -->
  <!-- Removed by excludeNonTranslatables <string name="HelpFragment__link__faq" translatable="false">https://support.signal.org</string> -->
    <string name="HelpFragment__support_info">Laguntzarako Informazioa</string>
    <string name="HelpFragment__signal_android_support_request">Eskaera Signal Android-ekin Laguntzeko</string>
    <string name="HelpFragment__debug_log">Arazteko Informazioa:</string>
    <string name="HelpFragment__could_not_upload_logs">Ezin izan da arazteko informazioa igo</string>
    <string name="HelpFragment__please_be_as_descriptive_as_possible">Mesedez, deskriba ezazu arazoa ahalik eta ondoen ulertzen laguntzeko.</string>
    <string-array name="HelpFragment__categories_5">
        <item>\\-\\- Hautatu aukera bat \\-\\-</item>
        <item>Zerbait ez dabil ondo</item>
        <item>Eginbide-eskaera</item>
        <item>Galdera</item>
        <item>Feedbacka</item>
        <item>Besteak</item>
        <item>Ordainketak (MobileCoin)</item>
        <item>Dohaintzak eta bereizgarriak</item>
        <item>SMSen esportazioa</item>
    </string-array>

    <!-- ReactWithAnyEmojiBottomSheetDialogFragment -->
    <string name="ReactWithAnyEmojiBottomSheetDialogFragment__this_message">Mezu Hau</string>
    <string name="ReactWithAnyEmojiBottomSheetDialogFragment__recently_used">Arestian erabilia</string>
    <string name="ReactWithAnyEmojiBottomSheetDialogFragment__smileys_and_people">Emojiak &amp; Jendea</string>
    <string name="ReactWithAnyEmojiBottomSheetDialogFragment__nature">Natura</string>
    <string name="ReactWithAnyEmojiBottomSheetDialogFragment__food">Janaria</string>
    <string name="ReactWithAnyEmojiBottomSheetDialogFragment__activities">Aktibitateak</string>
    <string name="ReactWithAnyEmojiBottomSheetDialogFragment__places">Tokiak</string>
    <string name="ReactWithAnyEmojiBottomSheetDialogFragment__objects">Objektuak</string>
    <string name="ReactWithAnyEmojiBottomSheetDialogFragment__symbols">Ikurrak</string>
    <string name="ReactWithAnyEmojiBottomSheetDialogFragment__flags">Banderak</string>
    <string name="ReactWithAnyEmojiBottomSheetDialogFragment__emoticons">Emotikonoak</string>
    <string name="ReactWithAnyEmojiBottomSheetDialogFragment__no_results_found">Ez da emaitzarik aurkitu</string>

    <!-- arrays.xml -->
    <string name="arrays__use_default">Erabili lehenetsia</string>
    <string name="arrays__use_custom">Pertsonalizatua</string>

    <string name="arrays__mute_for_one_hour">Desaktibatu jakinarazpenak ordubetez</string>
    <string name="arrays__mute_for_eight_hours">Desaktibatu jakinarazpenak 8 orduz</string>
    <string name="arrays__mute_for_one_day">Desaktibatu jakinarazpenak egun batez</string>
    <string name="arrays__mute_for_seven_days">Desaktibatu jakinarazpenak 7 egunez</string>
    <string name="arrays__always">Beti</string>

    <string name="arrays__settings_default">Lehenetsia</string>
    <string name="arrays__enabled">Aktibatuta</string>
    <string name="arrays__disabled">Desaktibatua</string>

    <string name="arrays__name_and_message">Izena eta mezua</string>
    <string name="arrays__name_only">Izena bakarrik</string>
    <string name="arrays__no_name_or_message">Ez izena eta ez mezua</string>

    <string name="arrays__images">Irudiak</string>
    <string name="arrays__audio">Audioa</string>
    <string name="arrays__video">Bideoa</string>
    <string name="arrays__documents">Agiriak</string>

    <string name="arrays__small">Txikia</string>
    <string name="arrays__normal">Normala</string>
    <string name="arrays__large">Handia</string>
    <string name="arrays__extra_large">Oso handia</string>

    <string name="arrays__default">Lehenetsia</string>
    <string name="arrays__high">Altua</string>
    <string name="arrays__max">Maximoa</string>

    <!-- plurals.xml -->
    <plurals name="hours_ago">
        <item quantity="one">%1$dh</item>
        <item quantity="other">%1$do</item>
    </plurals>

    <!-- preferences.xml -->
    <string name="preferences_beta">Beta</string>
    <string name="preferences__sms_mms">SMS eta MMS</string>
    <string name="preferences__pref_use_address_book_photos">Erabili kontaktuen-zerrendako irudiak</string>
    <string name="preferences__display_contact_photos_from_your_address_book_if_available">Erakutsi sistemaren kontaktuen irudiak, baldin badaude</string>
    <!-- Preference menu item title for a toggle switch for preserving the archived state of muted chats. -->
    <string name="preferences__pref_keep_muted_chats_archived">Mantendu jakinarazpenak desaktibatuta dauzkaten txatak artxibatuta</string>
    <!-- Preference menu item description for a toggle switch for preserving the archived state of muted chats. -->
    <string name="preferences__muted_chats_that_are_archived_will_remain_archived">Mezu berriak jasotzean, artxibatuta dauden eta jakinarazpenak desaktibatuta dauzkaten txatek artxibatuta jarraituko dute.</string>
    <string name="preferences__generate_link_previews">Sortu esteken aurrebistak</string>
    <string name="preferences__retrieve_link_previews_from_websites_for_messages">Eskuratu esteken aurrebistak zuzenean webguneetatik eta erabili bidaltzen dituzun mezuetan.</string>
    <string name="preferences__change_passphrase">Aldatu pasaesaldia</string>
    <string name="preferences__change_your_passphrase">Aldatu zure pasaesaldia</string>
    <string name="preferences__enable_passphrase">Gaitu pasaesaldia blokeo-pantailan</string>
    <string name="preferences__lock_signal_and_message_notifications_with_a_passphrase">Blokeatu pantaila eta jakinarazpenak pasaesaldi batekin</string>
    <string name="preferences__screen_security">Pantailaren segurtasuna</string>
    <string name="preferences__auto_lock_signal_after_a_specified_time_interval_of_inactivity">Blokeatu Signal automatikoki jarduerarik gabe denbora tarte bat pasa eta gero.</string>
    <string name="preferences__inactivity_timeout_passphrase">Jarduerarik gabeko denbora muga osteko pasaesaldia</string>
    <string name="preferences__inactivity_timeout_interval">Jarduerarik gabeko denbora tartea</string>
    <string name="preferences__notifications">Jakinarazpenak</string>
    <string name="preferences__led_color">LED kolorea</string>
    <string name="preferences__led_color_unknown">Ezezaguna</string>
    <string name="preferences__pref_led_blink_title">LEDaren keinuka eredua</string>
    <string name="preferences__customize">Pertsonalizatu</string>
    <string name="preferences__change_sound_and_vibration">Aldatu soinua eta dardara</string>
    <string name="preferences__sound">Soinua</string>
    <string name="preferences__silent">Isildu</string>
    <string name="preferences__default">Lehenetsia</string>
    <string name="preferences__repeat_alerts">Errepikatu alertak</string>
    <string name="preferences__never">Inoiz ez</string>
    <string name="preferences__one_time">Behin</string>
    <string name="preferences__two_times">Bi aldiz</string>
    <string name="preferences__three_times">Hiru aldiz</string>
    <string name="preferences__five_times">Bost aldiz</string>
    <string name="preferences__ten_times">Hamar aldiz</string>
    <string name="preferences__vibrate">Bibratu</string>
    <string name="preferences__green">Berdea</string>
    <string name="preferences__red">Gorria</string>
    <string name="preferences__blue">Urdina</string>
    <string name="preferences__orange">Laranja</string>
    <string name="preferences__cyan">Cyan</string>
    <string name="preferences__magenta">Magenta</string>
    <string name="preferences__white">Zuria</string>
    <string name="preferences__none">Bat ere ez</string>
    <string name="preferences__fast">Arina</string>
    <string name="preferences__normal">Normala</string>
    <string name="preferences__slow">Motela</string>
    <string name="preferences__help">Laguntza</string>
    <string name="preferences__advanced">Aurreratua</string>
    <string name="preferences__donate_to_signal">Egin dohaintza bat Molly-i</string>
    <!-- Preference label for making one-time donations to Signal -->
    <string name="preferences__privacy">Pribatutasuna</string>
    <!-- Preference label for stories -->
    <string name="preferences__stories">Istorioak</string>
    <string name="preferences__mms_user_agent">MMS erabiltzaile-agentea</string>
    <string name="preferences__advanced_mms_access_point_names">MMS eskuzko ezarpenak</string>
    <string name="preferences__mmsc_url">MMSC URLa</string>
    <string name="preferences__mms_proxy_host">MMS Proxy Ostalaria</string>
    <string name="preferences__mms_proxy_port">MMS Proxy Ataka:</string>
    <string name="preferences__mmsc_username">MMSC Erabiltzailea</string>
    <string name="preferences__mmsc_password">MMSC Pasaesaldia</string>
    <string name="preferences__sms_delivery_reports">SMS banaketaren txostenak</string>
    <string name="preferences__request_a_delivery_report_for_each_sms_message_you_send">Bidaltzen duzun SMS mezu bakoitzeko banaketa txosten bat eskatu</string>
    <string name="preferences__data_and_storage">Datuak eta Biltegiratzea</string>
    <string name="preferences__storage">Biltegia</string>
    <string name="preferences__payments">Ordainketak</string>
    <!-- Privacy settings payments section description -->
    <string name="preferences__payment_lock">Ordainketen babesa</string>
    <string name="preferences__payments_beta">Ordainketak (Beta)</string>
    <string name="preferences__conversation_length_limit">Solasaldiaren luzera muga</string>
    <string name="preferences__keep_messages">Mezuak gorde</string>
    <string name="preferences__clear_message_history">Garbitu mezuen historia</string>
    <string name="preferences__linked_devices">Lotutako gailuak</string>
    <string name="preferences__light_theme">Argia</string>
    <string name="preferences__dark_theme">Iluna</string>
    <string name="preferences__appearance">Itxura</string>
    <string name="preferences__theme">Gaia</string>
    <string name="preferences__chat_color_and_wallpaper">Txataren kolorea eta horma-papera</string>
    <string name="preferences__disable_pin">Desaktibatu PINa</string>
    <string name="preferences__enable_pin">Aktibatu PINa</string>
    <string name="preferences__if_you_disable_the_pin_you_will_lose_all_data">Ez baduzu modu manualean segurtasun kopiak egiten, PINa desaktibatzen baduzu, datu guztiak galduko dituzu signal berriro erregistratzen duzunean. Ezin duzu erregistratzeko blokeoa aktibatu PINa desaktibatuta dagoen bitartean.</string>
    <string name="preferences__pins_keep_information_stored_with_signal_encrypted_so_only_you_can_access_it">PIN-ek zure Signal kontuarekin batera gordetako informazioa enkriptatuta mantentzen dute, zuk bakarrik eskuratu ahal izateko. Zure profila, ezarpenak eta kontaktuak Signal berrinstalatzen duzunean berreskuratuko dira. Ez duzu PINa behar aplikazioa irekitzeko.</string>
    <string name="preferences__system_default">Sisteman lehenetsia</string>
    <string name="preferences__language">Hizkuntza</string>
    <string name="preferences__signal_messages_and_calls">Signal mezu eta deiak</string>
    <string name="preferences__advanced_pin_settings">PINarekin loturiko ezarpen aurreratuak</string>
    <string name="preferences__free_private_messages_and_calls">Mezu eta dei pribatu doanak Signal erabiltzaileri.</string>
    <string name="preferences__submit_debug_log">Arazketaren informazioa bidali</string>
    <string name="preferences__delete_account">Ezabatu kontua</string>
    <string name="preferences__support_wifi_calling">\'WiFi Calling\' bateragarritasunerako modua</string>
    <string name="preferences__enable_if_your_device_supports_sms_mms_delivery_over_wifi">Aktibatu zure gailuak WiFi bidezko SMS/MMS banaketa erabiltzen badu (bakarrik aktibatu \'WiFi Calling\' aktibatuta badago zure gailuan).</string>
    <string name="preferences__incognito_keyboard">Ezkutuko teklatua</string>
    <string name="preferences__read_receipts">Irakurketaren hartu-agiriak</string>
    <string name="preferences__if_read_receipts_are_disabled_you_wont_be_able_to_see_read_receipts">Irakurketaren hartu-agiriak desaktibatuta badaude, ezingo dituzu besteenak ikusi</string>
    <string name="preferences__typing_indicators">Idazketa jakinarazleak</string>
    <string name="preferences__if_typing_indicators_are_disabled_you_wont_be_able_to_see_typing_indicators">Idazketa jakinarazleak desaktibatuta badaude, ezin izango duzu besteak idazten ari diren ikusi</string>
    <string name="preferences__request_keyboard_to_disable">Eskatu teklatuari ikasketa pertsonalizatua desgaitzeko</string>
    <string name="preferences__this_setting_is_not_a_guarantee">Ezarpen honek ez du ezer bermatzen, eta baliteke teklatuak ezikusi egitea.</string>
  <!-- Removed by excludeNonTranslatables <string name="preferences__incognito_keyboard_learn_more" translatable="false">https://support.signal.org/hc/articles/360055276112</string> -->
    <string name="preferences_chats__when_using_mobile_data">Datu mugikorrak erabiltzerakoan</string>
    <string name="preferences_chats__when_using_wifi">Wi-Fia erabiltzerakoan</string>
    <string name="preferences_chats__when_roaming">Ibiltaritzako datuak erabiltzerakoan</string>
    <string name="preferences_chats__media_auto_download">Multimedia edukien deskargatze automatikoa</string>
    <string name="preferences_chats__message_history">Mezuen historia</string>
    <string name="preferences_storage__storage_usage">Biltegiaren erabilera</string>
    <string name="preferences_storage__photos">Argazkiak</string>
    <string name="preferences_storage__videos">Bideoak</string>
    <string name="preferences_storage__files">Fitxategiak</string>
    <string name="preferences_storage__audio">Audioa</string>
    <string name="preferences_storage__review_storage">Berrikusi biltegia</string>
    <string name="preferences_storage__delete_older_messages">Mezu zaharragoak ezabatu nahi dituzu?</string>
    <string name="preferences_storage__clear_message_history">Mezuen historia garbitu nahi duzu?</string>
    <string name="preferences_storage__this_will_permanently_delete_all_message_history_and_media">Betiko ezabatuko dira gailutik %1$s baino zaharragoak diren mezuen historia eta multimedia-edukiak.</string>
    <string name="preferences_storage__this_will_permanently_trim_all_conversations_to_the_d_most_recent_messages">Honek betiko garbituko ditu solasaldi guztiak, beraietako bakoizean azkenengo %1$s mezuak utziz bakarrik.</string>
    <string name="preferences_storage__this_will_delete_all_message_history_and_media_from_your_device">Betiko ezabatuko dira gailutik mezuen historia eta multimedia-edukiak.</string>
    <string name="preferences_storage__are_you_sure_you_want_to_delete_all_message_history">Ziur zaude mezuen historia osoa ezabatu nahi duzula?</string>
    <string name="preferences_storage__all_message_history_will_be_permanently_removed_this_action_cannot_be_undone">Betiko kenduko da mezuen historia osoa. Ekintza hau ezin da desegin.</string>
    <string name="preferences_storage__delete_all_now">Ezabatu dena orain</string>
    <string name="preferences_storage__forever">Betirako</string>
    <string name="preferences_storage__one_year">Urte 1</string>
    <string name="preferences_storage__six_months">6 hilabete</string>
    <string name="preferences_storage__thirty_days">30 egun</string>
    <string name="preferences_storage__none">Bat ere ez</string>
    <string name="preferences_storage__s_messages">%1$s mezu</string>
    <string name="preferences_storage__custom">Pertsonalizatua</string>
    <string name="preferences_advanced__use_system_emoji">Erabili sistemaren emojiak</string>
    <string name="preferences_advanced__relay_all_calls_through_the_signal_server_to_avoid_revealing_your_ip_address">Birtransmititu dei guztiak Signal zerbitzari baten bitartez; horrela ez diozu erakutsiko zure IP helbidea kontaktuari. Aktibatzeak deiaren kalitatea gutxiagotuko du.</string>
    <string name="preferences_advanced__always_relay_calls">Birtransmititu deiak beti</string>
    <string name="preferences_app_protection__who_can">Nork egin dezake…</string>
    <!-- Privacy settings payments section title -->
    <string name="preferences_app_protection__payments">Ordainketak</string>
    <string name="preferences_chats__chats">Txatak</string>
    <string name="preferences_data_and_storage__manage_storage">Kudeatu biltegiratzea</string>
    <string name="preferences_data_and_storage__use_less_data_for_calls">Deientzat datu gutxiago erabili</string>
    <string name="preferences_data_and_storage__never">Inoiz ez</string>
    <string name="preferences_data_and_storage__wifi_and_mobile_data">Wifia eta datu-konexioa</string>
    <string name="preferences_data_and_storage__mobile_data_only">Datu-konexioa soilik</string>
    <string name="preference_data_and_storage__using_less_data_may_improve_calls_on_bad_networks">Datu gutxiago erabiltzeak sare txarretan deiak hobetzea ekarri dezake</string>
    <string name="preferences_notifications__in_chat_sounds">Txat barruko soinuak</string>
    <string name="preferences_notifications__show">Erakutsi</string>
    <string name="preferences_notifications__ringtone">Doinua</string>
    <string name="preferences_chats__message_text_size">Mezuaren letra-tipoaren tamaina</string>
    <string name="preferences_notifications__priority">Lehentasuna</string>
    <!-- Heading for the \'censorship circumvention\' section of privacy preferences -->
    <string name="preferences_communication__category_censorship_circumvention">Zentsura ekiditeko aukera</string>
    <!-- Title of the \'censorship circumvention\' toggle switch -->
    <string name="preferences_communication__censorship_circumvention">Zentsura ekiditeko aukera</string>
    <string name="preferences_communication__censorship_circumvention_if_enabled_signal_will_attempt_to_circumvent_censorship">Aukera aktibatuta egonez gero, Molly zentsura ekiditen saiatuko da. Ez aktibatu aukera hau Molly zentsuratuta dagoen kokaen batean egon ezik.</string>
    <!-- Summary text for \'censorship circumvention\' toggle. Indicates that we automatically enabled it because we believe you\'re in a censored country -->
    <string name="preferences_communication__censorship_circumvention_has_been_activated_based_on_your_accounts_phone_number">Zentsura ekiditeko aukera zure kontuaren telefono zenbakian oinarrituta aktibatu da.</string>
    <!-- Summary text for \'censorship circumvention\' toggle. Indicates that you disabled it even though we believe you\'re in a censored country -->
    <string name="preferences_communication__censorship_circumvention_you_have_manually_disabled">Zentsura ekideteko aukera manualki desaktibatu duzu.</string>
    <!-- Summary text for \'censorship circumvention\' toggle. Indicates that you cannot use it because you\'re already connected to the Signal service -->
    <string name="preferences_communication__censorship_circumvention_is_not_necessary_you_are_already_connected">Zentsura ekiditeko aukera ez da beharrezkoa; Signal zerbitzuarekin konektatuta zaude jada.</string>
    <!-- Summary text for \'censorship circumvention\' toggle. Indicates that you cannot use it because you\'re not connected to the internet -->
    <string name="preferences_communication__censorship_circumvention_can_only_be_activated_when_connected_to_the_internet">Zentsura ekiditeko aukera bakarrik aktiba daiteke internetera konektatuta bazaude.</string>
    <string name="preferences_communication__category_sealed_sender">Igorle Zigilatuta</string>
    <string name="preferences_communication__sealed_sender_allow_from_anyone">Edozeinengandik onartu</string>
    <string name="preferences_communication__sealed_sender_allow_from_anyone_description">Aktibatu igorle zigilatuta zure kontaktuetan ez dauden edo zure profila partekatu ez duzun erabiltzaileek bidaltzen dituzten mezuetarako.</string>
    <string name="preferences_communication__sealed_sender_learn_more">Gehiago jakin</string>
    <string name="preferences_setup_a_username">Ezarri erabiltzaile izena</string>
    <string name="preferences_proxy">Proxya</string>
    <string name="preferences_use_proxy">Erabili proxya</string>
    <string name="preferences_off">Desaktibatuta</string>
    <string name="preferences_on">Aktibatuta</string>
    <string name="preferences_proxy_address">Proxyaren helbidea</string>
    <string name="preferences_only_use_a_proxy_if">Signal-era datu-konexio edo wifi bidez konektatu ezin bazara, erabili proxy bat.</string>
    <string name="preferences_share">Partekatu</string>
    <string name="preferences_save">Gorde</string>
    <string name="preferences_connecting_to_proxy">Proxyra konektatzen…</string>
    <string name="preferences_connected_to_proxy">Proxyra konektatuta</string>
    <string name="preferences_connection_failed">Konexioak huts egin du</string>
    <string name="preferences_couldnt_connect_to_the_proxy">Ezin izan da proxyra konektatu. Egiaztatu helbidea ondo dagoela eta saiatu berriz.</string>
    <string name="preferences_you_are_connected_to_the_proxy">Proxyra konektatuta zaude. Edozein momentutan desaktibatu dezakezu proxya Ezarpenetatik.</string>
    <string name="preferences_success">Ondo</string>
    <string name="preferences_failed_to_connect">Konexioak huts egin du</string>
    <string name="preferences_enter_proxy_address">Idatzi proxyaren helbidea</string>


    <string name="configurable_single_select__customize_option">Pertsonalizatu aukera</string>

    <!-- Internal only preferences -->
  <!-- Removed by excludeNonTranslatables <string name="preferences__internal_preferences" translatable="false">Internal Preferences</string> -->
  <!-- Removed by excludeNonTranslatables <string name="preferences__internal_details" translatable="false">Internal Details</string> -->
  <!-- Removed by excludeNonTranslatables <string name="preferences__internal_stories_dialog_launcher" translatable="false">Stories dialog launcher</string> -->


    <!-- Payments -->
    <string name="PaymentsActivityFragment__all_activity">Jarduera guztiak</string>
    <string name="PaymentsAllActivityFragment__all">Denak</string>
    <string name="PaymentsAllActivityFragment__sent">Bidalita</string>
    <string name="PaymentsAllActivityFragment__received">Jasota</string>

    <string name="PaymentsHomeFragment__introducing_payments">Ordainketak (Beta) eginbidearen aurkezpena</string>
    <string name="PaymentsHomeFragment__use_signal_to_send_and_receive">Erabili Molly MobileCoin-ak bidali eta jasotzeko, pribatutasunaren inguruan ardaztutako dibisa digital berria. Erabiltzen hasteko, aktiba ezazu.</string>
    <string name="PaymentsHomeFragment__activate_payments">Aktibatu Ordainketak</string>
    <string name="PaymentsHomeFragment__activating_payments">Ordainketak aktibatzen…</string>
    <string name="PaymentsHomeFragment__restore_payments_account">Berrezarri ordainketen kontua</string>
    <string name="PaymentsHomeFragment__no_recent_activity_yet">Oraindik ez dago azkenaldiko jarduerarik</string>
    <string name="PaymentsHomeFragment__recent_activity">Azkenaldiko jarduerak</string>
    <string name="PaymentsHomeFragment__see_all">Ikusi denak</string>
    <string name="PaymentsHomeFragment__add_funds">Gehitu funtsak</string>
    <string name="PaymentsHomeFragment__send">Bidali</string>
    <string name="PaymentsHomeFragment__sent_s">Bidaltze-data: %1$s</string>
    <string name="PaymentsHomeFragment__received_s">Jasotze-data: %1$s</string>
    <string name="PaymentsHomeFragment__transfer_to_exchange">Transferitu truke-plataforma batera</string>
    <string name="PaymentsHomeFragment__currency_conversion">Dibisa-bihurketa</string>
    <string name="PaymentsHomeFragment__deactivate_payments">Desaktibatu ordainketak</string>
    <string name="PaymentsHomeFragment__recovery_phrase">Berreskuratze-esaldia</string>
    <string name="PaymentsHomeFragment__help">Laguntza</string>
    <string name="PaymentsHomeFragment__coin_cleanup_fee">Txanponak garbitzeko komisioa</string>
    <string name="PaymentsHomeFragment__sent_payment">Bidalitako ordainketa</string>
    <string name="PaymentsHomeFragment__received_payment">Jasotako ordainketa</string>
    <string name="PaymentsHomeFragment__processing_payment">Ordainketa prozesatzen</string>
    <string name="PaymentsHomeFragment__unknown_amount">---</string>
    <string name="PaymentsHomeFragment__currency_conversion_not_available">Dibisa-bihurketa ez dago erabilgarri</string>
    <string name="PaymentsHomeFragment__cant_display_currency_conversion">Ezin da bistaratu dibisa-bihurketa. Egiaztatu telefonoa konektatuta dagoela eta saiatu berriro.</string>
    <string name="PaymentsHomeFragment__payments_is_not_available_in_your_region">Ordainketak eginbidea ez dago erabilgarri zure lurraldean.</string>
    <string name="PaymentsHomeFragment__could_not_enable_payments">Ezin izan dira gaitu ordainketak. Saiatu geroago.</string>
    <string name="PaymentsHomeFragment__deactivate_payments_question">Ordainketak eginbidea desaktibatu nahi duzu?</string>
    <string name="PaymentsHomeFragment__you_will_not_be_able_to_send">Ordainketak eginbidea desaktibatzen baduzu, ezingo duzu bidali edo jaso MobileCoin-ik Molly-en.</string>
    <string name="PaymentsHomeFragment__deactivate">Desaktibatu</string>
    <string name="PaymentsHomeFragment__continue">Jarraitu</string>
    <string name="PaymentsHomeFragment__balance_is_not_currently_available">Saldoa ez dago erabilgarri une honetan.</string>
    <string name="PaymentsHomeFragment__payments_deactivated">Ordainketak eginbidea desaktibatu egin da.</string>
    <string name="PaymentsHomeFragment__payment_failed">Ezin izan da egin ordainketa</string>
    <string name="PaymentsHomeFragment__details">Xehetasunak</string>
  <!-- Removed by excludeNonTranslatables <string name="PaymentsHomeFragment__learn_more__activate_payments" translatable="false">https://support.signal.org/hc/articles/360057625692#payments_activate </string>
    <string name="PaymentsHomeFragment__you_can_use_signal_to_send">MobileCoin-ak bidali eta jasotzeko erabil dezakezu Molly. MobileCoin eta MobileCoin-en diru-zorroaren Erabilera-baldintzen menpe daude ordainketa guztiak. Beta-eginbide bat da hau; beraz, baliteke arazo batzuk izatea, eta galdutako ordainketa edo saldoak ezin dira berreskuratu. </string> -->
    <string name="PaymentsHomeFragment__activate">Aktibatu</string>
    <string name="PaymentsHomeFragment__view_mobile_coin_terms">Ikusi MobileCoin-en baldintzak</string>
    <string name="PaymentsHomeFragment__payments_not_available">Molly-eko ordainketak jada ez daude erabilgarri. Funtsak truke-plataformetara transferitzen jarrai dezakezu, baina jada ezin dituzu bidali eta jaso ordainketak, ezta funtsak gehitu ere.</string>

  <!-- Removed by excludeNonTranslatables <string name="PaymentsHomeFragment__mobile_coin_terms_url" translatable="false">https://www.mobilecoin.com/terms-of-use.html</string> -->
    <!-- Alert dialog title which shows up after a payment to turn on payment lock -->
    <string name="PaymentsHomeFragment__turn_on">Ordainketen babesa aktibatu nahi duzu hurrengo bidalketetarako?</string>
    <!-- Alert dialog description for why payment lock should be enabled before sending payments -->
    <string name="PaymentsHomeFragment__add_an_additional_layer">Gehitu segurtasun-maila gehigarri bat eta, funtsak transferitzeko, erabili Android-eko pantaila-blokeoa edo hatz-marka.</string>
    <!-- Alert dialog button to enable payment lock -->
    <string name="PaymentsHomeFragment__enable">Aktibatu</string>
    <!-- Alert dialog button to not enable payment lock for now -->
    <string name="PaymentsHomeFragment__not_now">Orain ez</string>
    <!-- Alert dialog title which shows up to update app to send payments -->
    <string name="PaymentsHomeFragment__update_required">Eguneratu behar da</string>
    <!-- Alert dialog description that app update is required to send payments-->
    <string name="PaymentsHomeFragment__an_update_is_required">Ordainketak bidaltzen eta jasotzen jarraitzeko eta ordainketa-saldo eguneratua ikusteko, aplikazioa eguneratu behar da.</string>
    <!-- Alert dialog button to cancel -->
    <string name="PaymentsHomeFragment__cancel">Utzi</string>
    <!-- Alert dialog button to update now -->
    <string name="PaymentsHomeFragment__update_now">Eguneratu</string>

    <!-- PaymentsSecuritySetupFragment -->
    <!-- Toolbar title -->
    <string name="PaymentsSecuritySetupFragment__security_setup">Segurtasun-konfigurazioa</string>
    <!-- Title to enable payment lock -->
    <string name="PaymentsSecuritySetupFragment__protect_your_funds">Babestu zure funtsak</string>
    <!-- Description as to why payment lock is required -->
    <string name="PaymentsSecuritySetupFragment__help_prevent">Gehitu beste segurtasun-geruza bat eta ekidin zure telefonoa darabilen jendeak zure funtsak ikusi ahal izatea. Aukera hau Ezarpenak atalean desaktibatu dezakezu.</string>
    <!-- Option to enable payment lock -->
    <string name="PaymentsSecuritySetupFragment__enable_payment_lock">Gaitu ordainketa-blokeoa</string>
    <!-- Option to cancel -->
    <string name="PaymentsSecuritySetupFragment__not_now">Orain ez</string>
    <!-- Dialog title to confirm skipping the step -->
    <string name="PaymentsSecuritySetupFragment__skip_this_step">Urrats hau saltatu nahi duzu?</string>
    <!-- Dialog description to let users know why payment lock is required -->
    <string name="PaymentsSecuritySetupFragment__skipping_this_step">Urrats hau saltatuz gero, zure telefonorako sarbide fisikoa duen edonork funtsak transferitzeko edo berreskuratze-esaldia ikusteko aukera izango du.</string>
    <!-- Dialog option to cancel -->
    <string name="PaymentsSecuritySetupFragment__cancel">Utzi</string>
    <!-- Dialog option to skip -->
    <string name="PaymentsSecuritySetupFragment__skip">Saltatu</string>

    <!-- PaymentsAddMoneyFragment -->
    <string name="PaymentsAddMoneyFragment__add_funds">Gehitu funtsak</string>
    <string name="PaymentsAddMoneyFragment__your_wallet_address">Zure diru-zorroaren helbidea</string>
    <string name="PaymentsAddMoneyFragment__copy">Kopiatu</string>
    <string name="PaymentsAddMoneyFragment__copied_to_clipboard">Arbelera kopiatuta</string>
    <string name="PaymentsAddMoneyFragment__to_add_funds">Funtsak gehitzeko, bidali MobileCoin-ak zure diru-zorroaren helbidera. Hasi transakzio bat zure kontutik MobileCoin onartzen duen truke-plataforma batean; ondoren, eskaneatu QR kodea edo kopiatu zure diru-zorroaren helbidea.</string>
  <!-- Removed by excludeNonTranslatables <string name="PaymentsAddMoneyFragment__learn_more__information" translatable="false">https://support.signal.org/hc/articles/360057625692#payments_transfer_from_exchange</string> -->

    <!-- PaymentsDetailsFragment -->
    <string name="PaymentsDetailsFragment__details">Xehetasunak</string>
    <string name="PaymentsDetailsFragment__status">Egoera</string>
    <string name="PaymentsDetailsFragment__submitting_payment">Ordainketa bidaltzen…</string>
    <string name="PaymentsDetailsFragment__processing_payment">Ordainketa prozesatzen…</string>
    <string name="PaymentsDetailsFragment__payment_complete">Egin da ordainketa</string>
    <string name="PaymentsDetailsFragment__payment_failed">Ezin izan da egin ordainketa</string>
    <string name="PaymentsDetailsFragment__network_fee">Sare-komisioa</string>
    <string name="PaymentsDetailsFragment__sent_by">Nork bidalia:</string>
    <string name="PaymentsDetailsFragment__sent_to_s">%1$s(r)i bidalia</string>
    <string name="PaymentsDetailsFragment__you_on_s_at_s">Zuk (%1$s, %2$s)</string>
    <string name="PaymentsDetailsFragment__s_on_s_at_s">%1$s(e)k (%2$s, %3$s)</string>
    <string name="PaymentsDetailsFragment__to">Hartzailea:</string>
    <string name="PaymentsDetailsFragment__from">Igorlea:</string>
    <string name="PaymentsDetailsFragment__information">Transakzioaren xehetasunak (ordainketaren zenbatekoa, eta transakzioaren data eta ordua barne) MobileCoin-en liburu nagusian ageri dira.</string>
    <string name="PaymentsDetailsFragment__coin_cleanup_fee">Txanponak garbitzeko komisioa</string>
    <string name="PaymentsDetailsFragment__coin_cleanup_information">\"Txanponen garbiketa\" kobratuko da zure jabetzako txanponak ezin direnean konbinatu transakzio bat burutzeko. Garbiketak ordainketak bidaltzen jarraitzen utziko dizu.</string>
    <string name="PaymentsDetailsFragment__no_details_available">Ez dago xehetasun gehiagorik trakzio honetarako.</string>
  <!-- Removed by excludeNonTranslatables <string name="PaymentsDetailsFragment__learn_more__information" translatable="false">https://support.signal.org/hc/articles/360057625692#payments_details</string> -->
  <!-- Removed by excludeNonTranslatables <string name="PaymentsDetailsFragment__learn_more__cleanup_fee" translatable="false">https://support.signal.org/hc/articles/360057625692#payments_details_fees</string> -->
    <string name="PaymentsDetailsFragment__sent_payment">Bidalitako ordainketa</string>
    <string name="PaymentsDetailsFragment__received_payment">Jasotako ordainketa</string>
    <string name="PaymentsDeatilsFragment__payment_completed_s">%1$sordainketa burututa</string>
    <string name="PaymentsDetailsFragment__block_number">Blokeatu zenbakia</string>

    <!-- PaymentsTransferFragment -->
    <string name="PaymentsTransferFragment__transfer">Transferentzia</string>
    <string name="PaymentsTransferFragment__scan_qr_code">QR kodea eskaneatu</string>
    <string name="PaymentsTransferFragment__to_scan_or_enter_wallet_address">Zertarako: eskaneatzeko edo diru-zorroaren helbidean sartzeko</string>
    <string name="PaymentsTransferFragment__you_can_transfer">MobileCoin alda dezakezu trukeak ematen duen diru-zorroaren helbidera transferentzia bat eginez. Diru-zorroaren helbidea QR kodea baino beherago dauden zenbaki eta letren lokarria da.</string>
    <string name="PaymentsTransferFragment__next">Hurrengoa</string>
    <string name="PaymentsTransferFragment__invalid_address">Helbide baliogabea</string>
    <string name="PaymentsTransferFragment__check_the_wallet_address">Begiratu tranferentzia egin nahi duzun diru-zorroaren helbidea eta saiatu berriro.</string>
    <string name="PaymentsTransferFragment__you_cant_transfer_to_your_own_signal_wallet_address">Ezin duzu zure Molly diru-zorroaren helbidera transferitu. Sartu diru-zorroaren helbidean zure kontutik, baliozko trukean.</string>
    <string name="PaymentsTransferFragment__to_scan_a_qr_code_signal_needs">QR kode bat eskaneatzeko, Molly-ek zure kamera erabiltzeko baimena behar du</string>
    <string name="PaymentsTransferFragment__signal_needs_the_camera_permission_to_capture_qr_code_go_to_settings">Molly-ek kamera erabiltzeko baimena behar du QR kode bat harrapatzeko. Joan ezarpenetara, aukeratu \"baimenak\" eta ahalbidetu \"kamera\".</string>
    <string name="PaymentsTransferFragment__to_scan_a_qr_code_signal_needs_access_to_the_camera">QR kode bat eskaneatzeko, Mollyek zure kamera erabiltzeko baimena behar du</string>
    <string name="PaymentsTransferFragment__settings">Ezarpenak</string>

    <!-- PaymentsTransferQrScanFragment -->
    <string name="PaymentsTransferQrScanFragment__scan_address_qr_code">QR helbide kodea eskaneatu</string>
    <string name="PaymentsTransferQrScanFragment__scan_the_address_qr_code_of_the_payee">Eskaneatu onuradunaren helbidearen QR kodea.</string>

    <!-- CreatePaymentFragment -->
    <string name="CreatePaymentFragment__request">Eskaera</string>
    <string name="CreatePaymentFragment__pay">Ordaindu</string>
    <string name="CreatePaymentFragment__available_balance_s">Balantze eskuragarria :%1$s</string>
    <string name="CreatePaymentFragment__toggle_content_description">Kommutatu</string>
    <string name="CreatePaymentFragment__1">1</string>
    <string name="CreatePaymentFragment__2">2</string>
    <string name="CreatePaymentFragment__3">3</string>
    <string name="CreatePaymentFragment__4">4</string>
    <string name="CreatePaymentFragment__5">5</string>
    <string name="CreatePaymentFragment__6">6</string>
    <string name="CreatePaymentFragment__7">7</string>
    <string name="CreatePaymentFragment__8">8</string>
    <string name="CreatePaymentFragment__9">9</string>
    <string name="CreatePaymentFragment__decimal">.</string>
    <string name="CreatePaymentFragment__0">0</string>
    <string name="CreatePaymentFragment__lt">&lt;</string>
    <string name="CreatePaymentFragment__backspace">Atzerapena</string>
    <string name="CreatePaymentFragment__add_note">Gehitu oharra</string>
    <string name="CreatePaymentFragment__conversions_are_just_estimates">Konbertsioak aurreikuspenak baino ez dira eta agian ez dira zehatzak.</string>
  <!-- Removed by excludeNonTranslatables <string name="CreatePaymentFragment__learn_more__conversions" translatable="false">https://support.signal.org/hc/articles/360057625692#payments_currency_conversion</string> -->

    <!-- EditNoteFragment -->
    <string name="EditNoteFragment_note">Oharra</string>

    <!-- ConfirmPaymentFragment -->
    <string name="ConfirmPayment__confirm_payment">Baieztatu ordainketa</string>
    <string name="ConfirmPayment__network_fee">Sare-komisioa</string>
    <string name="ConfirmPayment__estimated_s">%1$sestimatua</string>
    <string name="ConfirmPayment__to">Hartzailea:</string>
    <string name="ConfirmPayment__total_amount">Zenbatekoa, guztira</string>
    <string name="ConfirmPayment__balance_s">Balantzea: %1$s</string>
    <string name="ConfirmPayment__submitting_payment">Ordainketa bidaltzen…</string>
    <string name="ConfirmPayment__processing_payment">Ordainketa prozesatzen…</string>
    <string name="ConfirmPayment__payment_complete">Egin da ordainketa</string>
    <string name="ConfirmPayment__payment_failed">Ezin izan da egin ordainketa</string>
    <string name="ConfirmPayment__payment_will_continue_processing">Ordainketa prozesatzen jarraituko da</string>
    <string name="ConfirmPaymentFragment__invalid_recipient">Hartzaile baliogabea!</string>
    <!-- Title of a dialog show when we were unable to present the user\'s screenlock before sending a payment -->
    <string name="ConfirmPaymentFragment__failed_to_show_payment_lock">Ezin izan da erakutsi ordainketen babesa</string>
    <!-- Body of a dialog show when we were unable to present the user\'s screenlock before sending a payment -->
    <string name="ConfirmPaymentFragment__you_enabled_payment_lock_in_the_settings">Ezarpenetan ordainketen babesa aktibatu duzu, baina ezin da erakutsi.</string>
    <!-- Button in a dialog that will take the user to the privacy settings -->
    <string name="ConfirmPaymentFragment__go_to_settings">Joan ezarpenetara</string>
    <string name="ConfirmPaymentFragment__this_person_has_not_activated_payments">Pertsona honek ez ditu ordainketak aktibatu</string>
    <string name="ConfirmPaymentFragment__unable_to_request_a_network_fee">Ezin da eskatu sareko kuotarik. Ordainketa honekin aurrera egiteko, sakatu ados berriro saiatzeko.</string>

    <!-- BiometricDeviceAuthentication -->
    <!-- Biometric/Device authentication prompt title -->
    <string name="BiometricDeviceAuthentication__signal">Signal</string>


    <!-- CurrencyAmountFormatter_s_at_s -->
    <string name="CurrencyAmountFormatter_s_at_s">%1$s %2$sn</string>

    <!-- SetCurrencyFragment -->
    <string name="SetCurrencyFragment__set_currency">Ezarri dibisa</string>
    <string name="SetCurrencyFragment__all_currencies">Moneta guztiak</string>

    <!-- **************************************** -->
    <!-- menus -->
    <!-- **************************************** -->

    <!-- contact_selection_list -->
    <string name="contact_selection_list__unknown_contact">Mezu berria honi…</string>
    <string name="contact_selection_list__unknown_contact_block">Blokeatu erabiltzailea</string>
    <string name="contact_selection_list__unknown_contact_add_to_group">Gehitu taldera</string>

    <!-- conversation_callable_insecure -->
    <string name="conversation_callable_insecure__menu_call">Deitu</string>

    <!-- conversation_callable_secure -->
    <string name="conversation_callable_secure__menu_call">Signal deia</string>
    <string name="conversation_callable_secure__menu_video">Signal bideodeia</string>

    <!-- conversation_context -->

    <!-- Heading which shows how many messages are currently selected -->
    <plurals name="conversation_context__s_selected">
        <item quantity="one">%1$d hautatua</item>
        <item quantity="other">%1$d hautatuak</item>
    </plurals>

    <!-- conversation_context_image -->
    <!-- Button to save a message attachment (image, file etc.) -->

    <!-- conversation_expiring_off -->
    <string name="conversation_expiring_off__disappearing_messages">Mezuen desagerpena</string>

    <!-- conversation_selection -->
    <!-- Button to view detailed information for a message; Action item with hyphenation. Translation can use soft hyphen - Unicode U+00AD  -->
    <string name="conversation_selection__menu_message_details">Info</string>
    <!-- Button to copy a message\'s text to the clipboard; Action item with hyphenation. Translation can use soft hyphen - Unicode U+00AD  -->
    <string name="conversation_selection__menu_copy">Kopiatu</string>
    <!-- Button to delete a message; Action item with hyphenation. Translation can use soft hyphen - Unicode U+00AD  -->
    <string name="conversation_selection__menu_delete">Ezabatu</string>
    <!-- Button to forward a message to another person or group chat; Action item with hyphenation. Translation can use soft hyphen - Unicode U+00AD  -->
    <string name="conversation_selection__menu_forward">Birbidali</string>
    <!-- Button to reply to a message; Action item with hyphenation. Translation can use soft hyphen - Unicode U+00AD -->
    <string name="conversation_selection__menu_reply">Erantzun</string>
    <!-- Button to save a message attachment (image, file etc.); Action item with hyphenation. Translation can use soft hyphen - Unicode U+00AD  -->
    <string name="conversation_selection__menu_save">Gorde</string>
    <!-- Button to retry sending a message; Action item with hyphenation. Translation can use soft hyphen - Unicode U+00AD  -->
    <string name="conversation_selection__menu_resend_message">Birbidali</string>
    <!-- Button to select a message and enter selection mode; Action item with hyphenation. Translation can use soft hyphen - Unicode U+00AD  -->
    <string name="conversation_selection__menu_multi_select">Aukeratu</string>
    <!-- Button to view a in-chat payment message\'s full payment details; Action item with hyphenation. Translation can use soft hyphen - Unicode U+00AD  -->
    <string name="conversation_selection__menu_payment_details">Ordainketaren xehetasunak</string>

    <!-- conversation_expiring_on -->

    <!-- conversation_insecure -->
    <string name="conversation_insecure__invite">Gonbidatu</string>

    <!-- conversation_list_batch -->

    <!-- conversation_list -->
    <string name="conversation_list_settings_shortcut">Ezarpenen lasterbidea</string>
    <string name="conversation_list_search_description">Bilatu</string>
    <string name="conversation_list__pinned">Finkatuta</string>
    <string name="conversation_list__chats">Txatak</string>
    <string name="conversation_list__you_can_only_pin_up_to_d_chats">Gehienez %1$d txat finka ditzakezu</string>

    <!-- conversation_list_item_view -->
    <string name="conversation_list_item_view__contact_photo_image">Kontaktuaren argazkia</string>
    <string name="conversation_list_item_view__archived">Artxibatuta</string>


    <!-- conversation_list_fragment -->
    <string name="conversation_list_fragment__fab_content_description">Solasaldi berria</string>
    <string name="conversation_list_fragment__open_camera_description">Ireki kamera</string>
    <string name="conversation_list_fragment__no_chats_yet_get_started_by_messaging_a_friend">Ez dago txatik.\nHasi lagun bati mezua bidaliz.</string>


    <!-- conversation_secure_verified -->

    <!-- conversation_muted -->
    <string name="conversation_muted__unmute">Aktibatu jakinarazpenak</string>

    <!-- conversation_unmuted -->
    <string name="conversation_unmuted__mute_notifications">Desaktibatu jakinarazpenak</string>

    <!-- conversation -->
    <string name="conversation__menu_group_settings">Taldeko ezarpenak</string>
    <string name="conversation__menu_leave_group">Taldea utzi</string>
    <string name="conversation__menu_view_all_media">Multimedia fitxategi guztiak</string>
    <string name="conversation__menu_conversation_settings">Solasaldiaren ezarpenak</string>
    <string name="conversation__menu_add_shortcut">Gehitu hasiera pantailara</string>
    <string name="conversation__menu_create_bubble">Sortu burbuila</string>

    <!-- conversation_popup -->
    <string name="conversation_popup__menu_expand_popup">Zabaldu leihoa</string>

    <!-- conversation_callable_insecure -->
    <string name="conversation_add_to_contacts__menu_add_to_contacts">Kontaktuetara gehitu</string>

    <!-- conversation scheduled messages bar -->

    <!-- Label for button in a banner to show all messages currently scheduled -->
    <string name="conversation_scheduled_messages_bar__see_all">Ikusi denak</string>
    <!-- Body text for banner to show all scheduled messages for the chat that tells the user how many scheduled messages there are -->
    <plurals name="conversation_scheduled_messages_bar__number_of_messages">
        <item quantity="one">%1$d mezu programatuta</item>
        <item quantity="other">%1$d mezu programatuta</item>
    </plurals>

    <!-- conversation_group_options -->
    <string name="convesation_group_options__recipients_list">Hartzaileen zerrenda</string>
    <string name="conversation_group_options__delivery">Banatu</string>
    <string name="conversation_group_options__conversation">Solasaldia</string>
    <string name="conversation_group_options__broadcast">Difusioa</string>

    <!-- text_secure_normal -->
    <string name="text_secure_normal__menu_new_group">Talde berria</string>
    <string name="text_secure_normal__menu_settings">Ezarpenak</string>
    <string name="text_secure_normal__menu_clear_passphrase">Blokeatu</string>
    <string name="text_secure_normal__mark_all_as_read">Irakurritako gisa markatu guztiak</string>
    <string name="text_secure_normal__invite_friends">Gonbidatu lagunak</string>
    <!-- Overflow menu entry to filter unread chats -->
    <string name="text_secure_normal__filter_unread_chats">Iragazi irakurri gabeko txatak</string>
    <!-- Overflow menu entry to disable unread chats filter -->
    <string name="text_secure_normal__clear_unread_filter">Kendu irakurri gabekoen iragazkia</string>

    <!-- verify_display_fragment -->
    <string name="verify_display_fragment_context_menu__copy_to_clipboard">Kopiatu arbelera</string>
    <string name="verify_display_fragment_context_menu__compare_with_clipboard">Arbelarekin konparatu</string>

    <!-- reminder_header -->
    <string name="reminder_header_sms_import_title">Importatu sistemaren SMS mezuak</string>
    <string name="reminder_header_sms_import_text">Telefonoko enkriptatu gabeko SMS mezuak Signal-en datu-base enkriptatuan kopiatzeko, sakatu hau.</string>
    <string name="reminder_header_push_title">Aktibatu Signal mezu eta deiak</string>
    <string name="reminder_header_push_text">Berritu zure komunikazio-esperientzia.</string>
    <string name="reminder_header_service_outage_text">Signal arazo teknikoak izaten ari da. Gogor ari gara lanean zerbitzua ahal bezain laster berriro martxan jartzeko.</string>
    <string name="reminder_header_progress">%1$d%%</string>
    <!-- Body text of a banner that will show at the top of the chat list when we temporarily cannot process the user\'s contacts -->
    <string name="reminder_cds_warning_body">Signal-en kontaktu pribatuak bilatzeko aukerak ezin ditu prozesatu telefonoko kontaktuak aldi baterako.</string>
    <!-- Label for a button in a banner to learn more about why we temporarily can\'t process the user\'s contacts -->
    <string name="reminder_cds_warning_learn_more">Informazio gehiago</string>
    <!-- Body text of a banner that will show at the top of the chat list when the user has so many contacts that we cannot ever process them -->
    <string name="reminder_cds_permanent_error_body">Signal-en kontaktu pribatuak bilatzeko aukerak ezin ditu prozesatu telefonoko kontaktuak.</string>
    <!-- Label for a button in a banner to learn more about why we cannot process the user\'s contacts -->
    <string name="reminder_cds_permanent_error_learn_more">Informazio gehiago</string>

    <!-- media_preview -->
    <string name="media_preview__save_title">Gorde</string>
    <string name="media_preview__edit_title">Editatu</string>


    <!-- media_preview_activity -->
    <string name="media_preview_activity__media_content_description">Multimediaren aurrebista</string>

    <!-- new_conversation_activity -->
    <string name="new_conversation_activity__refresh">Freskatu</string>
    <!-- redphone_audio_popup_menu -->

    <!-- Insights -->
    <string name="Insights__percent">%</string>
    <string name="Insights__title">Estatistikak</string>
    <string name="InsightsDashboardFragment__title">Estatistikak</string>
    <string name="InsightsDashboardFragment__signal_protocol_automatically_protected">Signal protokoloak azkenengo %2$d egunetan bidali duzun mezuen %1$d%% babestu du. Signalen erabiltzaileen arteko solasaldiak muturretik-muturrera daude enkriptatuta beti.</string>
    <string name="InsightsDashboardFragment__spread_the_word">Zabaldu hitza</string>
    <string name="InsightsDashboardFragment__not_enough_data">Ez dago datu nahikorik</string>
    <string name="InsightsDashboardFragment__your_insights_percentage_is_calculated_based_on">Zure estatistiken ehunekoaren kalkulua azkenengo %1$d egunetan bidali diren mezuetan oinarritzen da; desagertu ez diren edo ezabatu ez diren mezuak bakarrik hartzen dira kontuan.</string>
    <string name="InsightsDashboardFragment__start_a_conversation">Solasaldi bat hasieratu</string>
    <string name="InsightsDashboardFragment__invite_your_contacts">Modu seguruan komunikatzen hasi eta SMS mezuen mugak gainditzeko ahalbidetzen duten ezaugarriak gaitu. Horretarako, kontaktu gehiago gonbidatu Signal-era.</string>
    <string name="InsightsDashboardFragment__this_stat_was_generated_locally">Estatistika hauek zure gailuan sortu dira modu lokalean eta bakarrik zuk ikus ditzakezu. Ez dira inoiz inora bidaltzen.</string>
    <string name="InsightsDashboardFragment__encrypted_messages">Enkriptatutako mezuak</string>
    <string name="InsightsDashboardFragment__cancel">Utzi</string>
    <string name="InsightsDashboardFragment__send">Bidali</string>
    <string name="InsightsModalFragment__title">Estatistiken Aurkezpena</string>
    <string name="InsightsModalFragment__description">Ikusi bidali dituzun mezuetatik zenbat bidali diren modu seguruan eta, orduan, arin gonbidatu kontaktu berriak zure Signal ehunekoa handitzeko.</string>
    <string name="InsightsModalFragment__view_insights">Estatistikak Ikusi</string>

    <string name="FirstInviteReminder__title">Gonbidatu Signal erabiltzera</string>
    <string name="FirstInviteReminder__description">Enkriptatuta bidaltzen dituzun mezu kopurua %% %1$d handitu zenezake</string>
    <string name="SecondInviteReminder__title">Egin dohaintza bat Signal-i</string>
    <string name="SecondInviteReminder__description">%1$s gonbidatu</string>
    <string name="InsightsReminder__view_insights">Estatistikak Ikusi</string>
    <string name="InsightsReminder__invite">Gonbidatu</string>

    <!-- Edit KBS Pin -->

    <!-- BaseKbsPinFragment -->
    <string name="BaseKbsPinFragment__next">Hurrengoa</string>
    <string name="BaseKbsPinFragment__create_alphanumeric_pin">PIN alfanumerikoa sortu</string>
    <string name="BaseKbsPinFragment__create_numeric_pin">Zenbakizko PINa sortu</string>
  <!-- Removed by excludeNonTranslatables <string name="BaseKbsPinFragment__learn_more_url" translatable="false">https://support.signal.org/hc/articles/360007059792</string> -->

    <!-- CreateKbsPinFragment -->
    <plurals name="CreateKbsPinFragment__pin_must_be_at_least_characters">
        <item quantity="one">PINak gutxienez karatere%1$dez osatua izan behar da</item>
        <item quantity="other">PINak gutxienez %1$d karakterrez osatua izan behar da.</item>
    </plurals>
    <plurals name="CreateKbsPinFragment__pin_must_be_at_least_digits">
        <item quantity="one">PINa behintzat zenbaki %1$d izan behar du</item>
        <item quantity="other">PINa gutxienez%1$d zenbakiz osatua izan behar da</item>
    </plurals>
    <string name="CreateKbsPinFragment__create_a_new_pin">Sortu PIN berria</string>
    <string name="CreateKbsPinFragment__you_can_choose_a_new_pin_as_long_as_this_device_is_registered">Zure PIN-a alda dezakezu gailua erregistratuta dagoen bitartean.</string>
    <string name="CreateKbsPinFragment__create_your_pin">Sortu zure PINa</string>
    <string name="CreateKbsPinFragment__pins_can_help_you_restore_your_account">PINei esker, kontua leheneratu, eta Signal-eko informazioa enkriptatuta mantendu ahalko duzu. </string>
    <string name="CreateKbsPinFragment__choose_a_stronger_pin">Aukeratu PIN hobea</string>

    <!-- ConfirmKbsPinFragment -->
    <string name="ConfirmKbsPinFragment__pins_dont_match">PINak ez datoz bat. Saia zaitez berriro</string>
    <!-- Prompt for the user to repeat entering the PIN in order to help them remember it correctly.   -->
    <string name="ConfirmKbsPinFragment__re_enter_the_pin_you_just_created">Idatzi berriro sortu berri duzun PINa.</string>
    <string name="ConfirmKbsPinFragment__confirm_your_pin">Baieztatu zure PIN-a.</string>
    <string name="ConfirmKbsPinFragment__pin_creation_failed">PIN-a sortzeak huts egin du</string>
    <string name="ConfirmKbsPinFragment__your_pin_was_not_saved">Zure PIN-a ez da gorde. Beranduago PIN bat sortzea eskatuko dizugu.</string>
    <string name="ConfirmKbsPinFragment__pin_created">PIN-a sortua.</string>
    <string name="ConfirmKbsPinFragment__re_enter_your_pin">Idatzi berriro zure PIN-a</string>
    <string name="ConfirmKbsPinFragment__creating_pin">PINa sortzen…</string>

    <!-- KbsSplashFragment -->
    <string name="KbsSplashFragment__introducing_pins">PIN-ak sartzen</string>
    <string name="KbsSplashFragment__pins_keep_information_stored_with_signal_encrypted">PIN-ek zure Signal kontuarekin batera gordetako informazioa enkriptatuta mantentzen dute, zuk bakarrik eskuratu ahal izateko. Zure profila, ezarpenak eta kontaktuak Signal berrinstalatzen duzunean berreskuratuko dira. Ez duzu PINa behar aplikazioa irekitzeko.</string>
    <string name="KbsSplashFragment__learn_more">Gehiago jakin</string>
  <!-- Removed by excludeNonTranslatables <string name="KbsSplashFragment__learn_more_link" translatable="false">https://support.signal.org/hc/articles/360007059792</string> -->
    <string name="KbsSplashFragment__registration_lock_equals_pin">Errejistratze-blokeoa = PIN</string>
    <string name="KbsSplashFragment__your_registration_lock_is_now_called_a_pin">Zure Errejistrate-blokeoa orain PIN deitzen da eta gehiago egin dezake. Eguneratu orain.</string>
    <string name="KbsSplashFragment__update_pin">Eguneratu PIN-a</string>
    <string name="KbsSplashFragment__create_your_pin">Sortu zure PINa</string>
    <string name="KbsSplashFragment__learn_more_about_pins">Gehiago ikasi PINei buruz</string>
    <string name="KbsSplashFragment__disable_pin">Desaktibatu PINa</string>

    <!-- KBS Reminder Dialog -->
    <string name="KbsReminderDialog__enter_your_signal_pin">Idatzi zure Signal PIN-a</string>
    <string name="KbsReminderDialog__to_help_you_memorize_your_pin">Zure PINa gogoratzen laguntzeko, sartzeko eskatuko dizugu noizbehinka. Gero eta gutxiago eskatuko dizugu denbora igaro ahala.</string>
    <string name="KbsReminderDialog__skip">Saltatu</string>
    <string name="KbsReminderDialog__submit">Bidali</string>
    <string name="KbsReminderDialog__forgot_pin">PINa ahaztu al duzu?</string>
    <string name="KbsReminderDialog__incorrect_pin_try_again">PIN okerra. Saia zaitez berriro.</string>

    <!-- AccountLockedFragment -->
    <string name="AccountLockedFragment__account_locked">Kontua blokeatuta</string>
    <string name="AccountLockedFragment__your_account_has_been_locked_to_protect_your_privacy">Zure kontua blokeatu egin da zure pribatutasuna eta segurtasuna babesteko. %1$d egun jarduerarik gabe egon ondoren, berriro erregistratu ahal izango duzutelefono-zenbaki hau, PIN bat erabili gabe. Eduki guztia ezabatuko da.</string>
    <string name="AccountLockedFragment__next">Hurrengoa</string>
    <string name="AccountLockedFragment__learn_more">Gehiago jakin</string>
  <!-- Removed by excludeNonTranslatables <string name="AccountLockedFragment__learn_more_url" translatable="false">https://support.signal.org/hc/articles/360007059792</string> -->

    <!-- KbsLockFragment -->
    <string name="RegistrationLockFragment__enter_your_pin">Idatzi zure PINa</string>
    <string name="RegistrationLockFragment__enter_the_pin_you_created">Idatzi konturako sortu duzun PIN-a. PIN hau ez da zure SMS berifikazio gakoa.</string>
    <!-- Info text shown above a pin entry text box describing what pin they should be entering. -->
    <string name="RegistrationLockFragment__enter_the_pin_you_created_for_your_account">Idatzi zure konturako sortu duzun PINa.</string>
    <string name="RegistrationLockFragment__enter_alphanumeric_pin">Idatzi PIN alfanumerikoa</string>
    <string name="RegistrationLockFragment__enter_numeric_pin">Idatzi zenbakizko PINa</string>
    <string name="RegistrationLockFragment__incorrect_pin_try_again">PIN okerra. Saia zaitez berriro.</string>
    <string name="RegistrationLockFragment__forgot_pin">PINa ahaztu al duzu?</string>
    <string name="RegistrationLockFragment__incorrect_pin">PIN okerra</string>
    <string name="RegistrationLockFragment__forgot_your_pin">Zure PINa ahaztu duzu?</string>
    <string name="RegistrationLockFragment__not_many_tries_left">Ez dira saiakera asko gelditzen!</string>
    <string name="RegistrationLockFragment__signal_registration_need_help_with_pin_for_android_v2_pin">Signal Erregistroa - Laguntza behar dut Androideko PINarekina (PIN v2)</string>

    <plurals name="RegistrationLockFragment__for_your_privacy_and_security_there_is_no_way_to_recover">
        <item quantity="one">Zure pribatutasuna eta segurtasuna babesteko, ez dago PINa berreskuratzeko beste modurik. PINa gogoratzen ez baduzu, berriro egin dezakezu egiaztapena SMS bidez %1$d egun jarduerarik gabe egon ondoren. Kasu horretan, zure kontua eta edukia ezabatu egingo dira.</item>
        <item quantity="other">Zure pribatutasuna eta segurtasuna babesteko, ez dago PINa berreskuratzeko beste modurik. PINa gogoratzen ez baduzu, berriro egin dezakezu egiaztapena SMS bidez %1$d egun jarduerarik gabe egon ondoren. Kasu horretan, zure kontua eta edukia ezabatu egingo dira.</item>
    </plurals>

    <plurals name="RegistrationLockFragment__incorrect_pin_d_attempts_remaining">
        <item quantity="one">PIN okerra. Saiakera %1$d falta da.</item>
        <item quantity="other">PIN okerra. %1$d saiakera dauzkazu.</item>
    </plurals>

    <plurals name="RegistrationLockFragment__if_you_run_out_of_attempts_your_account_will_be_locked_for_d_days">
        <item quantity="one">Saiakerarik gabe gelditzen bazara, zure kontua %1$d egunez blokeatuko da. %1$d egunez jarduerarik gabe egon ondoren, berriro erregistra zaitezke PINik erabili gabe. Zure kontua eta eduki guztia ezabatu egingo dira.</item>
        <item quantity="other">Saiakerarik gabe gelditzen bazara, zure kontua %1$d egunez blokeatuko da. %1$d egunez jarduerarik gabe egon ondoren, berriro erregistra zaitezke PINik erabili gabe. Zure kontua eta eduki guztia ezabatu egingo dira.</item>
    </plurals>

    <plurals name="RegistrationLockFragment__you_have_d_attempts_remaining">
        <item quantity="one">Saiakera %1$d daukazu.</item>
        <item quantity="other">%1$d saikera dauzkazu.</item>
    </plurals>

    <plurals name="RegistrationLockFragment__d_attempts_remaining">
        <item quantity="one">Saiakera %1$d daukazu</item>
        <item quantity="other">%1$d saiakera dauzkazu</item>
    </plurals>

    <!-- CalleeMustAcceptMessageRequestDialogFragment -->
    <string name="CalleeMustAcceptMessageRequestDialogFragment__s_will_get_a_message_request_from_you">%1$s erabiltzaileak zure izenean bidalitako eskaera mezu bat jasoko du. Deitu dezakezu behin zure eskaera mezua onartuta egonez gero.</string>

    <!-- KBS Megaphone -->
    <string name="KbsMegaphone__create_a_pin">PIN bat sortu</string>
    <string name="KbsMegaphone__pins_keep_information_thats_stored_with_signal_encrytped">PIN-ek Signalekin batera gordetako informazioa enkriptatuta mantentzen dute.</string>
    <string name="KbsMegaphone__create_pin">PINa sortu</string>

    <!-- transport_selection_list_item -->
    <string name="transport_selection_list_item__transport_icon">Garraio ikonoa</string>
    <string name="ConversationListFragment_loading">Kargatzen…</string>
    <string name="CallNotificationBuilder_connecting">Konektatzen…</string>
    <string name="Permissions_permission_required">Baimena behar da</string>
    <string name="ConversationActivity_signal_needs_sms_permission_in_order_to_send_an_sms">Signalek SMS baimena behar du SMS mezuak bidaltzeko baina ukatu egin diozu. Joan aplikazioaren ezarpenetara, aukeratu \"Baimenak\" eta aktibatu \"SMS\".</string>
    <string name="Permissions_continue">Jarraitu</string>
    <string name="Permissions_not_now">Orain ez</string>
    <string name="conversation_activity__enable_signal_messages">GAITU SIGNAL MEZUAK</string>
    <string name="SQLCipherMigrationHelper_migrating_signal_database">Signal-en datu-basea migratzen</string>
    <string name="PushDecryptJob_new_locked_message">Blokeatutako mezu berria</string>
    <string name="PushDecryptJob_unlock_to_view_pending_messages">Desblokeatu begiratu gabeko mezuak ikusteko</string>
    <string name="enter_backup_passphrase_dialog__backup_passphrase">Babeskopiaren pasaesaldia</string>
    <string name="backup_enable_dialog__backups_will_be_saved_to_external_storage_and_encrypted_with_the_passphrase_below_you_must_have_this_passphrase_in_order_to_restore_a_backup">Babeskopiak kanpoko memoria batean gordeko dira beheko pasaesaldiarekin enkriptatuta. Pasaesaldi hau eduki behar duzu babeskopia bat berreskuratzeko.</string>
    <string name="backup_enable_dialog__you_must_have_this_passphrase">Pasaesaldi hau eduki behar duzu babeskopia bat leheneratzeko.</string>
    <string name="backup_enable_dialog__folder">Karpeta</string>
    <string name="backup_enable_dialog__i_have_written_down_this_passphrase">Pasaesaldia gorde dut. Hori gabe, ezin izango dut babeskopia bat berreskuratu.</string>
    <string name="registration_activity__restore_backup">Berreskuratu babeskopia</string>
    <string name="registration_activity__transfer_or_restore_account">Transferitu edo berrezarri kontua</string>
    <string name="registration_activity__transfer_account">Transferitu kontua</string>
    <string name="registration_activity__skip">Saltatu</string>
    <string name="preferences_chats__chat_backups">Txaten babeskopiak</string>
    <string name="preferences_chats__transfer_account">Transferitu kontua</string>
    <string name="preferences_chats__transfer_account_to_a_new_android_device">Transferitu kontua Android gailu berri batera</string>
    <string name="RegistrationActivity_enter_backup_passphrase">Idatzi babeskopiaren pasaesaldia</string>
    <string name="RegistrationActivity_restore">Berreskuratu</string>
    <string name="RegistrationActivity_backup_failure_downgrade">Ezin dira babeskopiak inportatu Signal-en bertsio berriagoetatik</string>
    <string name="RegistrationActivity_incorrect_backup_passphrase">Babeskopiaren pasaesaldia okerra da</string>
    <string name="RegistrationActivity_checking">Egiaztatzen…</string>
    <string name="RegistrationActivity_d_messages_so_far">%1$d mezu orain arte…</string>
    <string name="RegistrationActivity_restore_from_backup">Babeskopia berreskuratu?</string>
    <string name="RegistrationActivity_restore_your_messages_and_media_from_a_local_backup">Berreskuratu babeskopia lokal bateko mezuak eta multimedia elementuak. Orain ez baduzu egiten, gero ezingo duzu.</string>
    <string name="RegistrationActivity_backup_size_s">Babeskopiaren tamaina: %1$s</string>
    <string name="RegistrationActivity_backup_timestamp_s">Babeskopiaren denbora-zigilua: %1$s</string>
    <string name="BackupDialog_enable_local_backups">Babeskopia lokalak gaitu?</string>
    <string name="BackupDialog_enable_backups">Gaitu babeskopiak</string>
    <string name="BackupDialog_please_acknowledge_your_understanding_by_marking_the_confirmation_check_box">Baieztatu ulertu duzula berrespenaren kontrol-laukia markatuz.</string>
    <string name="BackupDialog_delete_backups">Babeskopiak ezabatu nahi dituzu?</string>
    <string name="BackupDialog_disable_and_delete_all_local_backups">Babeskopia lokal guztiak desgaitu eta ezabatu nahi dituzu?</string>
    <string name="BackupDialog_delete_backups_statement">Ezabatu babeskopiak</string>
    <string name="BackupDialog_to_enable_backups_choose_a_folder">Babeskopian gaitzeko, karpeta bat hautatu. Babeskopian kokapen honetan gordeko dira.</string>
    <string name="BackupDialog_choose_folder">Aukeratu karpeta</string>
    <string name="BackupDialog_copied_to_clipboard">Arbelera kopiatuta</string>
    <string name="BackupDialog_no_file_picker_available">Ez dago fitxategiak-aukeratzekorik.</string>
    <string name="BackupDialog_enter_backup_passphrase_to_verify">Idatzi zure babeskopiaren pasaesaldia, egiaztatzeko</string>
    <string name="BackupDialog_verify">Baieztatu</string>
    <string name="BackupDialog_you_successfully_entered_your_backup_passphrase">Ondo sartu duzu zure babeskopiaren pasaesaldia</string>
    <string name="BackupDialog_passphrase_was_not_correct">Pasaesaldi ez da zuzena</string>
    <string name="LocalBackupJob_creating_signal_backup">Molly babeskopia sortzen…</string>
    <!-- Title for progress notification shown in a system notification while verifying a recent backup. -->
    <string name="LocalBackupJob_verifying_signal_backup">Molly-en babeskopia egiaztatzen…</string>
    <string name="LocalBackupJobApi29_backup_failed">Babeskopiak huts egin du</string>
    <string name="LocalBackupJobApi29_your_backup_directory_has_been_deleted_or_moved">Babeskopiak gordetzeko karpeta ezabatu edo mugitu egin da.</string>
    <string name="LocalBackupJobApi29_your_backup_file_is_too_large">Zure babeskopia duen fitxategia handiegia da bolumen honetan gordetzeko.</string>
    <string name="LocalBackupJobApi29_there_is_not_enough_space">Ez dago leku nahikorik zure babeskopia gordetzeko.</string>
    <!-- Error message shown if a newly created backup could not be verified as accurate -->
    <string name="LocalBackupJobApi29_your_backup_could_not_be_verified">Ezin izan da sortu eta egiaztatu azken babeskopia. Sortu beste bat.</string>
    <!-- Error message shown if a very large attachment is encountered during the backup creation and causes the backup to fail -->
    <string name="LocalBackupJobApi29_your_backup_contains_a_very_large_file">Babeskopiak oso handia den fitxategi bat dauka, eta ezin da egin haren babeskopia. Ezaba ezazu eta sortu beste babeskopia bat.</string>
    <string name="LocalBackupJobApi29_tap_to_manage_backups">Sakatu babeskopiak kudeatzeko.</string>
    <string name="RegistrationActivity_wrong_number">Zenbaki okerra?</string>
    <!--    Countdown to when the user can request a new code via phone call during registration.-->
    <string name="RegistrationActivity_call_me_instead_available_in">Dei iezadazu (%1$02d:%2$02d)</string>
    <!--    Countdown to when the user can request a new SMS code during registration.-->
    <string name="RegistrationActivity_resend_sms_available_in">Bidali berriro kodea (%1$02d:%2$02d)</string>
    <string name="RegistrationActivity_contact_signal_support">Harremanetan jarri Signal Laguntza Taldearekin</string>
    <string name="RegistrationActivity_code_support_subject">Signal Errejistratzea - Androiderako Egiaztatze Kodea</string>
    <string name="RegistrationActivity_incorrect_code">Kodea ez da zuzena</string>
    <string name="BackupUtil_never">Inoiz ez</string>
    <string name="BackupUtil_unknown">Ezezaguna</string>
    <string name="preferences_app_protection__see_my_phone_number">Ikusi nire telefono zenbakia</string>
    <string name="preferences_app_protection__find_me_by_phone_number">Topa nazazu telefono zenbakia erabiliz</string>
    <!-- Phone number heading displayed as a screen title -->
    <string name="preferences_app_protection__phone_number">Telefono-zenbakia</string>
    <!-- Subtext below option to launch into phone number privacy settings screen -->
    <string name="preferences_app_protection__choose_who_can_see">Aukeratu nork ikus dezakeen zure telefono-zenbakia eta nor jar daitekeen zurekin harremanetan Signal-en.</string>
    <!-- Section title above two radio buttons for enabling and disabling phone number display -->
    <string name="PhoneNumberPrivacySettingsFragment__who_can_see_my_number">Nork ikus dezake nire zenbakia?</string>
    <!-- Subtext below radio buttons when who can see my number is set to nobody -->
    <string name="PhoneNumberPrivacySettingsFragment__nobody_will_see">Ez du inork ikusiko zure telefonoa Signal-en.</string>
    <!-- Section title above two radio buttons for enabling and disabling whether users can find me by my phone number  -->
    <string name="PhoneNumberPrivacySettingsFragment__who_can_find_me_by_number">Nork aurki nazake zenbakia erabiliz?</string>
    <!-- Subtext below radio buttons when who can see my number is set to everyone -->
    <string name="PhoneNumberPrivacySettingsFragment__your_phone_number">Zure mezuak jasotzen dituzten pertsonek zure telefono-zenbakia ikusi ahalko dute. Telefonoko kontaktuetan zure zenbakia duten pertsonek Signal-en ere ikusiko dute.</string>
    <string name="PhoneNumberPrivacy_everyone">Guztiak</string>
    <string name="PhoneNumberPrivacy_my_contacts">Nire kontaktuak</string>
    <string name="PhoneNumberPrivacy_nobody">Inor ez</string>
    <string name="PhoneNumberPrivacy_everyone_see_description">Zure telefono zenbakia ikusgarri egongo da mezuak bidaltzen dituzunean, erabiltzaileen zein taldeen kasuan.</string>
    <string name="PhoneNumberPrivacy_everyone_find_description">Zure telefono zenbakia bere kontaktuetan duen edonork ikusi ahal izango zaitu kontaktu gisa Signalen. Beste batzuk gai izango dira zu topatzeko bilaketa bidez.</string>
    <string name="preferences_app_protection__screen_lock">Blokeo-pantaila</string>
    <string name="preferences_app_protection__lock_signal_access_with_android_screen_lock_or_fingerprint">Blokeatu Signal-era sartzea Androiden pantaila-blokeoa edo hatz-markak erabiliz</string>
    <string name="preferences_app_protection__screen_lock_inactivity_timeout">Blokeo-pantailaren inaktibitate denbora-muga</string>
    <string name="preferences_app_protection__signal_pin">Signal PIN</string>
    <string name="preferences_app_protection__create_a_pin">Sortu PIN-a</string>
    <string name="preferences_app_protection__change_your_pin">Aldatu zure PINa</string>
    <string name="preferences_app_protection__pin_reminders">PIN gogorarazleak</string>
    <string name="preferences_app_protection__turn_off">Desaktibatu</string>
    <string name="preferences_app_protection__confirm_pin">Berretsi PINa</string>
    <string name="preferences_app_protection__confirm_your_signal_pin">Berretsi zure Signal PIN-a</string>
    <string name="preferences_app_protection__make_sure_you_memorize_or_securely_store_your_pin">Ziurta zaitez zure PIN-a gogoratzeaz edo modu seguruan gordetzeaz, ezin baita berreskuratu. Zure PIN-a ahazten baduzu, zure datuak galdu ditzakezu Signal kontua berriro erregistratzen duzunean.</string>
    <string name="preferences_app_protection__incorrect_pin_try_again">PIN okerra. Saia zaitez berriro.</string>
    <string name="preferences_app_protection__failed_to_enable_registration_lock">Erresgistratzea blokeatzea aktibatzeak huts egin du.</string>
    <string name="preferences_app_protection__failed_to_disable_registration_lock">Erresgistratzea blokeatzea desaktibatzeak huts egin du.</string>
    <string name="AppProtectionPreferenceFragment_none">Bat ere ez</string>
    <string name="preferences_app_protection__registration_lock">Erregistratze-blokeoa</string>
    <string name="RegistrationActivity_you_must_enter_your_registration_lock_PIN">Erregistratzea blokeatzeko zure PINa idatzi behar duzu</string>
    <string name="RegistrationActivity_your_pin_has_at_least_d_digits_or_characters">Zure PINak gutxienez %1$d zenbaki edo karaktere dauzka</string>
    <string name="RegistrationActivity_too_many_attempts">Saikera gehiegi</string>
    <string name="RegistrationActivity_you_have_made_too_many_incorrect_registration_lock_pin_attempts_please_try_again_in_a_day">Erregistratzea blokeatzeko PINarekin okerreko saiakera gehiegi egin dituzu. Saiatu berriro egun bat barru.</string>
    <string name="RegistrationActivity_you_have_made_too_many_attempts_please_try_again_later">Saiakera asko egin dituzu. Mesedez, saia zaitez berriro beranduago.</string>
    <string name="RegistrationActivity_error_connecting_to_service">Errorea zerbitzura konektatzean</string>
    <string name="preferences_chats__backups">Babes-kopiak</string>
    <string name="prompt_passphrase_activity__signal_is_locked">Molly blokeatuta dago</string>
    <string name="prompt_passphrase_activity__tap_to_unlock">SAKATU DESBLOKEATZEKO</string>
    <string name="Recipient_unknown">Ezezaguna</string>

    <!-- TransferOrRestoreFragment -->
    <string name="TransferOrRestoreFragment__transfer_or_restore_account">Transferitu edo berrezarri kontua</string>
    <string name="TransferOrRestoreFragment__if_you_have_previously_registered_a_signal_account">Aurretik Signal kontu bat erregistratu baduzu, zure kontua eta mezuak transferitu edo leheneratu ditzakezu</string>
    <string name="TransferOrRestoreFragment__transfer_from_android_device">Transferitu Android gailu berri batetik</string>
    <string name="TransferOrRestoreFragment__transfer_your_account_and_messages_from_your_old_android_device">Transferitu zure kontua eta mezuak zure Android gailu zaharretik. Zure gailu zaharrerako sarbidea behar duzu.</string>
    <string name="TransferOrRestoreFragment__you_need_access_to_your_old_device">Zure gailu zaharrerako sarbidea behar duzu.</string>
    <string name="TransferOrRestoreFragment__restore_from_backup">Babeskopia berreskuratu</string>
    <string name="TransferOrRestoreFragment__restore_your_messages_from_a_local_backup">Berreskuratu babeskopia lokal bateko mezuak. Orain ez baduzu egiten, ezingo duzu geroago berreskuratu.</string>

    <!-- NewDeviceTransferInstructionsFragment -->
    <string name="NewDeviceTransferInstructions__open_signal_on_your_old_android_phone">Ireki Signal zure Android telefono zaharrean</string>
    <string name="NewDeviceTransferInstructions__continue">Jarraitu</string>
    <string name="NewDeviceTransferInstructions__first_bullet">1.</string>
    <string name="NewDeviceTransferInstructions__tap_on_your_profile_photo_in_the_top_left_to_open_settings">Sakatu goiko ezkerreko profileko argazkia Ezarpenak irekitzeko</string>
    <string name="NewDeviceTransferInstructions__second_bullet">2.</string>
    <string name="NewDeviceTransferInstructions__tap_on_account">"Sakatu \"Kontua\""</string>
    <string name="NewDeviceTransferInstructions__third_bullet">3.</string>
    <string name="NewDeviceTransferInstructions__tap_transfer_account_and_then_continue_on_both_devices">"Sakatu \"Transferitu kontua\" eta gero \"Jarraitu\" bi gailuetan"</string>

    <!-- NewDeviceTransferSetupFragment -->
    <string name="NewDeviceTransferSetup__preparing_to_connect_to_old_android_device">Android gailu zaharrera konektatzeko prestatzen…</string>
    <string name="NewDeviceTransferSetup__take_a_moment_should_be_ready_soon">Itxaron momentu batez, laster prest egon beharko litzateke</string>
    <string name="NewDeviceTransferSetup__waiting_for_old_device_to_connect">Android gailu zaharra konektatzeko zain…</string>
    <string name="NewDeviceTransferSetup__signal_needs_the_location_permission_to_discover_and_connect_with_your_old_device">Molly-ek kokapen-baimena behar du zure Android gailu zaharra ezagutzeko eta konektatzeko.</string>
    <string name="NewDeviceTransferSetup__signal_needs_location_services_enabled_to_discover_and_connect_with_your_old_device">Molly-ek kokapen-zerbitzu gaituak behar ditu zure Android gailu zaharra ezagutzeko eta harekin konektatzeko.</string>
    <string name="NewDeviceTransferSetup__signal_needs_wifi_on_to_discover_and_connect_with_your_old_device">Molly-ek Wi-Fi aktibatuta behar du zure Android gailu zaharra ezagutzeko eta harekin konektatzeko. Wi-Fi-a aktibatuta egon behar da, baina ez da zertan Wi-Fi sare batera konektatuta egon behar.</string>
    <string name="NewDeviceTransferSetup__sorry_it_appears_your_device_does_not_support_wifi_direct">Barkatu, badirudi gailu honek ez duela Wi-Fi Direct onartzen. Molly-ek Wi-Fi Direct erabiltzen du zure Android gailu zaharra ezagutzeko eta harekin konektatzeko. Hala ere, babeskopia bat leheneratu dezakezu zure kontua zure Android gailu zaharretik leheneratzeko.</string>
    <string name="NewDeviceTransferSetup__restore_a_backup">Berreskuratu babeskopia</string>
    <string name="NewDeviceTransferSetup__an_unexpected_error_occurred_while_attempting_to_connect_to_your_old_device">Ustekabeko errore bat gertatu da Android gailu zaharrera konektatzen saiatzean.</string>

    <!-- OldDeviceTransferSetupFragment -->
    <string name="OldDeviceTransferSetup__searching_for_new_android_device">Android gailu berri baten bila…</string>
    <string name="OldDeviceTransferSetup__signal_needs_the_location_permission_to_discover_and_connect_with_your_new_device">Molly-ek kokapen-baimena behar du zure Android gailu berria ezagutzeko eta konektatzeko.</string>
    <string name="OldDeviceTransferSetup__signal_needs_location_services_enabled_to_discover_and_connect_with_your_new_device">Molly-ek kokapen-zerbitzu gaituak behar ditu zure Android gailu berria ezagutzeko eta harekin konektatzeko.</string>
    <string name="OldDeviceTransferSetup__signal_needs_wifi_on_to_discover_and_connect_with_your_new_device">Molly-ek Wi-Fi aktibatuta behar du zure Android gailu berria ezagutzeko eta harekin konektatzeko. Wi-Fi-a aktibatuta egon behar da, baina ez da zertan Wi-Fi sare batera konektatuta egon behar.</string>
    <string name="OldDeviceTransferSetup__sorry_it_appears_your_device_does_not_support_wifi_direct">Barkatu, badirudi gailu honek ez duela Wi-Fi Direct onartzen. Molly-ek Wi-Fi Direct erabiltzen du zure Android gailu berria ezagutzeko eta harekin konektatzeko. Hala ere, babeskopia bat leheneratu dezakezu zure kontua zure Android gailu berritik leheneratzeko.</string>
    <string name="OldDeviceTransferSetup__create_a_backup">Sortu babeskopia</string>
    <string name="OldDeviceTransferSetup__an_unexpected_error_occurred_while_attempting_to_connect_to_your_old_device">Ustekabeko errore bat gertatu da Android gailu berrira konektatzen saiatzean.</string>

    <!-- DeviceTransferSetupFragment -->
    <string name="DeviceTransferSetup__unable_to_open_wifi_settings">Ezin dira Wi-Fi ezarpenak ireki. Mesedez, aktibatu Wi-Fi eskuz.</string>
    <string name="DeviceTransferSetup__grant_location_permission">Eman kokapen-baimena</string>
    <string name="DeviceTransferSetup__turn_on_location_services">Aktibatu kokapen zerbitzuak</string>
    <string name="DeviceTransferSetup__turn_on_wifi">Aktibatu Wi-Fi-a</string>
    <string name="DeviceTransferSetup__error_connecting">Errorea konektatzean</string>
    <string name="DeviceTransferSetup__retry">Berriro saiatu</string>
    <string name="DeviceTransferSetup__submit_debug_logs">Arazketaren informazioa bidali</string>
    <string name="DeviceTransferSetup__verify_code">Egiaztatu kodea</string>
    <string name="DeviceTransferSetup__verify_that_the_code_below_matches_on_both_of_your_devices">Egiaztatu beheko kodea bat datorrela zure bi gailuetan. Ondoren, sakatu jarraitu.</string>
    <string name="DeviceTransferSetup__the_numbers_do_not_match">Zenbakiak ez datoz bat</string>
    <string name="DeviceTransferSetup__continue">Jarraitu</string>
    <string name="DeviceTransferSetup__if_the_numbers_on_your_devices_do_not_match_its_possible_you_connected_to_the_wrong_device">Zure gailuetako zenbakiak bat ez badatoz, baliteke gailu okerra konektatu izana. Hau konpontzeko, gelditu transferentzia eta saiatu berriro, eta mantendu bi gailuak itxita.</string>
    <string name="DeviceTransferSetup__stop_transfer">Gelditu tranferentzia</string>
    <string name="DeviceTransferSetup__unable_to_discover_old_device">Ezin da gailu zaharra aurkitu</string>
    <string name="DeviceTransferSetup__unable_to_discover_new_device">Ezin da gailu berria aurkitu</string>
    <string name="DeviceTransferSetup__make_sure_the_following_permissions_are_enabled">Ziurtatu baimen eta zerbitzu hauek gaituta daudela:</string>
    <string name="DeviceTransferSetup__location_permission">Kokapen-baimena</string>
    <string name="DeviceTransferSetup__location_services">Kokapen-zerbitzuak</string>
    <string name="DeviceTransferSetup__wifi">Wi-Fi</string>
    <string name="DeviceTransferSetup__on_the_wifi_direct_screen_remove_all_remembered_groups_and_unlink_any_invited_or_connected_devices">WiFi Direct pantailan, kendu gogoratzen dituzun talde guztiak eta deskonektatu gonbidatutako edo konektatutako gailuak.</string>
    <string name="DeviceTransferSetup__wifi_direct_screen">WiFi Direct pantaila</string>
    <string name="DeviceTransferSetup__try_turning_wifi_off_and_on_on_both_devices">Saiatu bi gailuetan WiFi-a itzaltzen eta pizten</string>
    <string name="DeviceTransferSetup__make_sure_both_devices_are_in_transfer_mode">Ziurtatu bi gailuak transferentzia moduan daudela.</string>
    <string name="DeviceTransferSetup__go_to_support_page">Joan laguntza orrira</string>
    <string name="DeviceTransferSetup__try_again">Saiatu berriro</string>
    <string name="DeviceTransferSetup__waiting_for_other_device">Beste gailu baten zain</string>
    <string name="DeviceTransferSetup__tap_continue_on_your_other_device_to_start_the_transfer">Transferentzia hasteko, sakatu Jarraitu beste gailuan.</string>
    <string name="DeviceTransferSetup__tap_continue_on_your_other_device">Sakatu Jarraitu beste gailuan…</string>

    <!-- NewDeviceTransferFragment -->
    <string name="NewDeviceTransfer__cannot_transfer_from_a_newer_version_of_signal">Ezin da Signal-en bertsio berriago batetik transferitu</string>

    <!-- DeviceTransferFragment -->
    <string name="DeviceTransfer__transferring_data">Datuak transferitzen</string>
    <string name="DeviceTransfer__keep_both_devices_near_each_other">Mantendu bi gailuak elkarrengandik gertu. Ez itzali gailuak eta Molly irekita mantendu. Tranferentziak muturretik-muturrera enkriptatuta daude.</string>
    <string name="DeviceTransfer__d_messages_so_far">%1$d mezu orain arte…</string>
    <!-- Filled in with total percentage of messages transferred -->
    <string name="DeviceTransfer__s_of_messages_so_far">%1$s%% mezu orain arte…</string>
    <string name="DeviceTransfer__cancel">Utzi</string>
    <string name="DeviceTransfer__try_again">Saiatu berriro</string>
    <string name="DeviceTransfer__stop_transfer">Gelditu tranferentzia</string>
    <string name="DeviceTransfer__all_transfer_progress_will_be_lost">Transferentzia aurrerapen guztia galduko da.</string>
    <string name="DeviceTransfer__transfer_failed">Transferentziak huts egin du</string>
    <string name="DeviceTransfer__unable_to_transfer">Ezin da transferitu</string>

    <!-- OldDeviceTransferInstructionsFragment -->
    <string name="OldDeviceTransferInstructions__transfer_account">Transferitu kontua</string>
    <string name="OldDeviceTransferInstructions__first_bullet">1.</string>
    <string name="OldDeviceTransferInstructions__download_signal_on_your_new_android_device">Deskargatu Molly zure Android gailu berrian</string>
    <string name="OldDeviceTransferInstructions__second_bullet">2.</string>
    <string name="OldDeviceTransferInstructions__tap_on_transfer_or_restore_account">"Sakatu \"Transferitu edo leheneratu kontua\""</string>
    <string name="OldDeviceTransferInstructions__third_bullet">3.</string>
    <string name="OldDeviceTransferInstructions__select_transfer_from_android_device_when_prompted_and_then_continue">"Hautatu \"Transferitu Android gailutik\" eskatzen zaizunean eta gero \"Jarraitu\". Mantendu bi gailuak gertu."</string>
    <string name="OldDeviceTransferInstructions__continue">Jarraitu</string>

    <!-- OldDeviceTransferComplete -->
    <string name="OldDeviceTransferComplete__go_to_your_new_device">Joan zure gailu berrira</string>
    <string name="OldDeviceTransferComplete__your_signal_data_has_Been_transferred_to_your_new_device">Zure Signal datuak zure gailu berrira transferitu dira. Transferentzia prozesua amaitzeko, zure gailu berrian erregistratzen jarraitu behar duzu.</string>
    <string name="OldDeviceTransferComplete__close">Itxi</string>

    <!-- NewDeviceTransferComplete -->
    <string name="NewDeviceTransferComplete__transfer_successful">Transferentzia arrakastatsua da</string>
    <string name="NewDeviceTransferComplete__transfer_complete">Transferentzia amaituta</string>
    <string name="NewDeviceTransferComplete__to_complete_the_transfer_process_you_must_continue_registration">Transferentzia prozesua amaitzeko, erregistratzen jarraitu behar duzu.</string>
    <string name="NewDeviceTransferComplete__continue_registration">Jarraitu erregistratzen</string>

    <!-- DeviceToDeviceTransferService -->
    <string name="DeviceToDeviceTransferService_content_title">Kontuaren transferentzia</string>
    <string name="DeviceToDeviceTransferService_status_ready">Beste Android gailura konektatzeko prestatzen…</string>
    <string name="DeviceToDeviceTransferService_status_starting_up">Beste Android gailura konektatzeko prestatzen…</string>
    <string name="DeviceToDeviceTransferService_status_discovery">Zure beste Android gailuaren bila…</string>
    <string name="DeviceToDeviceTransferService_status_network_connected">Zure beste Android gailura konektatzen…</string>
    <string name="DeviceToDeviceTransferService_status_verification_required">Baieztapena behar da</string>
    <string name="DeviceToDeviceTransferService_status_service_connected">Kontua transferitzen…</string>

    <!-- OldDeviceTransferLockedDialog -->
    <string name="OldDeviceTransferLockedDialog__complete_registration_on_your_new_device">Osatu erregistroa zure gailu berrian</string>
    <string name="OldDeviceTransferLockedDialog__your_signal_account_has_been_transferred_to_your_new_device">Zure Signal kontua zure gailu berrira transferitu da, baina bertan erregistratu behar duzu jarraitzeko. Signal inaktibo egongo da gailu honetan.</string>
    <string name="OldDeviceTransferLockedDialog__done">Eginda</string>
    <string name="OldDeviceTransferLockedDialog__cancel_and_activate_this_device">Utzi eta aktibatu gailua</string>

    <!-- AdvancedPreferenceFragment -->

    <!-- RecipientBottomSheet -->
    <string name="RecipientBottomSheet_block">Blokeatu</string>
    <string name="RecipientBottomSheet_unblock">Desblokeatu</string>
    <string name="RecipientBottomSheet_add_to_contacts">Kontaktuetara gehitu</string>
    <!-- Error message that displays when a user tries to tap to view system contact details but has no app that supports it -->
    <string name="RecipientBottomSheet_unable_to_open_contacts">Ezin da aurkitu kontaktuak irekitzeko gai den aplikaziorik.</string>
    <string name="RecipientBottomSheet_add_to_a_group">Gehitu taldera</string>
    <string name="RecipientBottomSheet_add_to_another_group">Gehitu beste talde batera</string>
    <string name="RecipientBottomSheet_view_safety_number">Erakutsi segurtasun zenbakia</string>
    <string name="RecipientBottomSheet_make_admin">Bihurtu administratzaile</string>
    <string name="RecipientBottomSheet_remove_as_admin">Kendu administratzaile-maila</string>
    <string name="RecipientBottomSheet_remove_from_group">Kendu taldetik</string>

    <string name="RecipientBottomSheet_remove_s_as_group_admin">%1$s erabiltzaileari taldeko administratzaile-maila kendu nahi diozu?</string>
    <string name="RecipientBottomSheet_s_will_be_able_to_edit_group">"\"%1$s\" erabiltzailea talde hau eta bere kideak editatzeko gai izango da."</string>

    <string name="RecipientBottomSheet_remove_s_from_the_group">%1$s taldetik kendu nahi duzu?</string>
    <!-- Dialog message shown when removing someone from a group with group link being active to indicate they will not be able to rejoin -->
    <string name="RecipientBottomSheet_remove_s_from_the_group_they_will_not_be_able_to_rejoin">%1$s taldetik kendu nahi duzu? Ezin izango da berriro sartu taldearen estekaren bidez.</string>
    <string name="RecipientBottomSheet_remove">Kendu</string>
    <string name="RecipientBottomSheet_copied_to_clipboard">Arbelera kopiatuta</string>

    <string name="GroupRecipientListItem_admin">Administratzailea</string>
    <string name="GroupRecipientListItem_approve_description">Onartu</string>
    <string name="GroupRecipientListItem_deny_description">Ukatu</string>


    <!-- GroupsLearnMoreBottomSheetDialogFragment -->
    <string name="GroupsLearnMore_legacy_vs_new_groups">Jarauntsitako Taldeak vs. Talde Berriak</string>
    <string name="GroupsLearnMore_what_are_legacy_groups">Zer dira Jarauntsitako Taldeak?</string>
    <string name="GroupsLearnMore_paragraph_1">Jarauntsitako Taldeak ez dira taldeen ezaugarri berriekin bateragarriak; esate baterako, administratzaileak eta taldeen egunerapenei buruzko informazio zehatzagoa izateko aukerak.</string>
    <string name="GroupsLearnMore_can_i_upgrade_a_legacy_group">Eguneratu dezaket Jarauntsitako Taldea?</string>
    <string name="GroupsLearnMore_paragraph_2">Jarauntsitako Taldeak oraindik ezin dira Talde Berrietara eguneratu, baina Signalen azkenengo bertsioa baduzu, kide berak dituen Talde Berri bat sortu dezakezu.</string>
    <string name="GroupsLearnMore_paragraph_3">Signalek Jarauntsitako Taldeak eguneratzeko modu bat eskainiko du aurrerantzean.</string>

    <!-- GroupLinkBottomSheetDialogFragment -->
    <string name="GroupLinkBottomSheet_share_hint_requiring_approval">Esteka hau duen edonork ikus ditzake taldearen izena eta argazkia eta sartzeko eska dezake. Partekatu konfiantzako jendearekin.</string>
    <string name="GroupLinkBottomSheet_share_hint_not_requiring_approval">Esteka hau duen edonork taldearen izena eta argazkia ikus ditzake eta taldean sartu. Partekatu konfiantzako jendearekin</string>
    <string name="GroupLinkBottomSheet_share_via_signal">Partekatu Molly bidez</string>
    <string name="GroupLinkBottomSheet_copy">Kopiatu</string>
    <string name="GroupLinkBottomSheet_qr_code">QR Kodea</string>
    <string name="GroupLinkBottomSheet_share">Elkarbanatu</string>
    <string name="GroupLinkBottomSheet_copied_to_clipboard">Arbelera kopiatuta</string>
    <string name="GroupLinkBottomSheet_the_link_is_not_currently_active">Esteka hau ez dago indarrean</string>

    <!-- VoiceNotePlaybackPreparer -->
    <string name="VoiceNotePlaybackPreparer__failed_to_play_voice_message">Akatsa ahots mezua irekitzean</string>

    <!-- VoiceNoteMediaDescriptionCompatFactory -->
    <string name="VoiceNoteMediaItemFactory__voice_message">Ahots-mezua · %1$s</string>
    <string name="VoiceNoteMediaItemFactory__s_to_s">%1$s tik %2$s ra</string>

    <!-- StorageUtil -->
    <string name="StorageUtil__s_s">%1$s/%2$s</string>
    <string name="BlockedUsersActivity__s_has_been_blocked">\"%1$s\" blokeatu da.</string>
    <string name="BlockedUsersActivity__failed_to_block_s">Ezin izan da blokeatu \"%1$s\"</string>
    <string name="BlockedUsersActivity__s_has_been_unblocked">\"%1$s\" desblokeatu da.</string>

    <!-- ReviewCardDialogFragment -->
    <string name="ReviewCardDialogFragment__review_members">Berrikusi Kideak</string>
    <string name="ReviewCardDialogFragment__review_request">Berrikusi Eskaera</string>
    <string name="ReviewCardDialogFragment__d_group_members_have_the_same_name">Taldean %1$d kide izen bera dute; egiaztatu azpian agertzen diren kideak eta ekintza bat hautatu.</string>
    <string name="ReviewCardDialogFragment__if_youre_not_sure">Ziur ez bazaude eskaera nork bidali duen, egiaztatu azpian agertzen diren kontaktuak eta ekintza bat hautatu.</string>
    <string name="ReviewCardDialogFragment__no_other_groups_in_common">Ez dago komuna den beste talderik.</string>
    <string name="ReviewCardDialogFragment__no_groups_in_common">Ez dago komuna den talderik.</string>
    <plurals name="ReviewCardDialogFragment__d_other_groups_in_common">
        <item quantity="one">Talde %1$d komuna</item>
        <item quantity="other">%1$d talde komun</item>
    </plurals>
    <plurals name="ReviewCardDialogFragment__d_groups_in_common">
        <item quantity="one">Talde %1$d komuna</item>
        <item quantity="other">%1$d talde komun</item>
    </plurals>
    <string name="ReviewCardDialogFragment__remove_s_from_group">%1$s taldetik kendu nahi duzu?</string>
    <string name="ReviewCardDialogFragment__remove">Kendu</string>
    <string name="ReviewCardDialogFragment__failed_to_remove_group_member">Ezin izan da kendu taldeko kidea.</string>

    <!-- ReviewCard -->
    <string name="ReviewCard__member">Kidea</string>
    <string name="ReviewCard__request">Eskaera</string>
    <string name="ReviewCard__your_contact">Zure kontaktua</string>
    <string name="ReviewCard__remove_from_group">Kendu taldetik</string>
    <string name="ReviewCard__update_contact">Eguneratu kontaktua</string>
    <string name="ReviewCard__block">Blokeatu</string>
    <string name="ReviewCard__delete">Ezabatu</string>
    <string name="ReviewCard__recently_changed">Duela gutxi bere profilaren izena aldatu du. Lehen %1$s zen eta orain %2$s da.</string>

    <!-- CallParticipantsListUpdatePopupWindow -->
    <string name="CallParticipantsListUpdatePopupWindow__s_joined">%1$s batu da</string>
    <string name="CallParticipantsListUpdatePopupWindow__s_and_s_joined">%1$s eta %2$s batu dira</string>
    <string name="CallParticipantsListUpdatePopupWindow__s_s_and_s_joined">%1$s, %2$s eta %3$s batu dira</string>
    <string name="CallParticipantsListUpdatePopupWindow__s_s_and_d_others_joined">%1$s, %2$s eta beste %3$d batu dira</string>
    <string name="CallParticipantsListUpdatePopupWindow__s_left">%1$s joan da</string>
    <string name="CallParticipantsListUpdatePopupWindow__s_and_s_left">%1$s eta %2$s joan dira</string>
    <string name="CallParticipantsListUpdatePopupWindow__s_s_and_s_left">%1$s, %2$s eta %3$s joan dira</string>
    <string name="CallParticipantsListUpdatePopupWindow__s_s_and_d_others_left">%1$s, %2$s eta beste %3$d joan dira</string>

    <string name="CallParticipant__you">Zu</string>
    <string name="CallParticipant__you_on_another_device">Zu (beste gailu batean)</string>
    <string name="CallParticipant__s_on_another_device">%1$s (beste gailu baten)</string>

    <!-- WifiToCellularPopupWindow -->
    <!-- Message shown during a call when the WiFi network is unusable, and cellular data starts to be used for the call instead. -->
    <string name="WifiToCellularPopupWindow__weak_wifi_switched_to_cellular">Wifi-konexio ahula. Datu-konexiora aldatu da.</string>

    <!-- DeleteAccountFragment -->
    <string name="DeleteAccountFragment__deleting_your_account_will">Kontua ezabatuz gero:</string>
    <string name="DeleteAccountFragment__enter_your_phone_number">Idatzi zure telefono zenbakia</string>
    <string name="DeleteAccountFragment__delete_account">Ezabatu kontua</string>
    <string name="DeleteAccountFragment__delete_your_account_info_and_profile_photo">Ezabatu kontuko informazioa eta profileko argazkia</string>
    <string name="DeleteAccountFragment__delete_all_your_messages">Ezabatu mezu guztiak</string>
    <string name="DeleteAccountFragment__delete_s_in_your_payments_account">Ezabatu %1$s ordainketa-kontuan</string>
    <string name="DeleteAccountFragment__no_country_code">Ez duzu herrialde-kodea idatzi</string>
    <string name="DeleteAccountFragment__no_number">Ez duzu zenbakia idatzi</string>
    <string name="DeleteAccountFragment__the_phone_number">Idatzi duzun telefono zenbakia eta zure kontuarena ez datoz bat.</string>
    <string name="DeleteAccountFragment__are_you_sure">Ziur zaude kontua ezabatu nahi duzula?</string>
    <string name="DeleteAccountFragment__this_will_delete_your_signal_account">Signal-eko kontua ezabatuko da, eta aplikazioa berrezarriko. Aplikazioa itxi egingo da prozesua amaitu ondoren.</string>
    <string name="DeleteAccountFragment__failed_to_delete_local_data">Ezin izan dira ezabatu datu lokalak. Sistemaren aplikazioen ezarpenetan ezabatu beharko dituzu.</string>
    <string name="DeleteAccountFragment__launch_app_settings">Aplikazioaren Ezarpenak Ireki</string>
    <!-- Title of progress dialog shown when a user deletes their account and the process is leaving all groups -->
    <string name="DeleteAccountFragment__leaving_groups">Taldeak uzten…</string>
    <!-- Title of progress dialog shown when a user deletes their account and the process has left all groups -->
    <string name="DeleteAccountFragment__deleting_account">Kontua ezabatzen…</string>
    <!-- Message of progress dialog shown when a user deletes their account and the process is canceling their subscription -->
    <string name="DeleteAccountFragment__canceling_your_subscription">Harpidetza bertan behera uzten…</string>
    <!-- Message of progress dialog shown when a user deletes their account and the process is leaving groups -->
    <string name="DeleteAccountFragment__depending_on_the_number_of_groups">Parte hartzen ari zaren talde kopuruaren arabera, minutu batzuk behar izan ditzake</string>
    <!-- Message of progress dialog shown when a user deletes their account and the process has left all groups -->
    <string name="DeleteAccountFragment__deleting_all_user_data_and_resetting">Erabiltzailearen datuak ezabatzen eta aplikazioa berrezartzen</string>
    <!-- Title of error dialog shown when a network error occurs during account deletion -->
    <string name="DeleteAccountFragment__account_not_deleted">Ez da ezabatu kontua</string>
    <!-- Message of error dialog shown when a network error occurs during account deletion -->
    <string name="DeleteAccountFragment__there_was_a_problem">Arazo bat izan da ezabatze-prozesua osatzean. Egiaztatu sareko konexioa eta saiatu berriro.</string>

    <!-- DeleteAccountCountryPickerFragment -->
    <string name="DeleteAccountCountryPickerFragment__search_countries">Herrialdeak bilatu</string>

    <!-- CreateGroupActivity -->
    <string name="CreateGroupActivity__skip">Saltatu</string>
    <plurals name="CreateGroupActivity__d_members">
        <item quantity="one">kide %1$d</item>
        <item quantity="other">%1$dkide</item>
    </plurals>

    <!-- ShareActivity -->
    <string name="ShareActivity__share">Elkarbanatu</string>
    <string name="ShareActivity__send">Bidali</string>
    <string name="ShareActivity__comma_s">, %1$s</string>
    <!-- Toast when the incoming intent is invalid -->
    <string name="ShareActivity__could_not_get_share_data_from_intent">Ezin izan dira partekatu datuak.</string>

    <!-- MultiShareDialogs -->
    <string name="MultiShareDialogs__failed_to_send_to_some_users">Huts egin du erabiltzaile batzuei bidaltzean</string>
    <string name="MultiShareDialogs__you_can_only_share_with_up_to">Gehienez ere %1$d elkarrizketarekin parteka dezakezu</string>

    <!-- ChatWallpaperActivity -->

    <!-- ChatWallpaperFragment -->
    <string name="ChatWallpaperFragment__chat_color">Txat-aren kolorea</string>
    <string name="ChatWallpaperFragment__reset_chat_colors">Berrezarri txataren koloreak</string>
    <string name="ChatWallpaperFragment__reset_chat_color">Berrezarri txataren kolorea</string>
    <string name="ChatWallpaperFragment__reset_chat_color_question">Berrezarri txataren kolorea?</string>
    <string name="ChatWallpaperFragment__set_wallpaper">Ezarri hormairudia</string>
    <string name="ChatWallpaperFragment__dark_mode_dims_wallpaper">Itxura ilunak hormairudia leundu egingo du</string>
    <string name="ChatWallpaperFragment__contact_name">Kontaktuaren izena</string>
    <string name="ChatWallpaperFragment__reset">Berrabiarazi</string>
    <string name="ChatWallpaperFragment__wallpaper_preview_description">Aurreikusi hormairudia</string>
    <string name="ChatWallpaperFragment__would_you_like_to_override_all_chat_colors">Txat-kolore guztiak gainidatzi nahi dituzu?</string>
    <string name="ChatWallpaperFragment__would_you_like_to_override_all_wallpapers">Txat-kolore guztiak gainidatzi nahi dituzu?</string>
    <string name="ChatWallpaperFragment__reset_default_colors">Berrezarri kolore lehenetsiak</string>
    <string name="ChatWallpaperFragment__reset_all_colors">Berrezarri kolore guztiak</string>
    <string name="ChatWallpaperFragment__reset_default_wallpaper">Berrezarri hormairudi lehenetsia</string>
    <string name="ChatWallpaperFragment__reset_all_wallpapers">Berrezarri hormairudi guztiak</string>
    <string name="ChatWallpaperFragment__reset_wallpapers">Berrezarri hormairudiak</string>
    <string name="ChatWallpaperFragment__reset_wallpaper">Berrezarri hormairudia</string>
    <string name="ChatWallpaperFragment__reset_wallpaper_question">Berrezarri hormairudia?</string>

    <!-- ChatWallpaperSelectionFragment -->
    <string name="ChatWallpaperSelectionFragment__choose_from_photos">Aukeratu argazkietatik</string>
    <string name="ChatWallpaperSelectionFragment__presets">Aurre-ezarpenak</string>

    <!-- ChatWallpaperPreviewActivity -->
    <string name="ChatWallpaperPreviewActivity__preview">Aurrebista</string>
    <string name="ChatWallpaperPreviewActivity__set_wallpaper">Ezarri hormairudia</string>
    <string name="ChatWallpaperPreviewActivity__swipe_to_preview_more_wallpapers">Mugitu alde batera hormairudi gehiago ikusteko</string>
    <string name="ChatWallpaperPreviewActivity__set_wallpaper_for_all_chats">Ezarri hormairudia elkarrizketa guztientzat</string>
    <string name="ChatWallpaperPreviewActivity__set_wallpaper_for_s">Ezarri hormairudia %1$s elkarrizketarentzat</string>
    <string name="ChatWallpaperPreviewActivity__viewing_your_gallery_requires_the_storage_permission">Zure galeria ikusteko biltegian sartzeko baimena behar da.</string>

    <!-- WallpaperImageSelectionActivity -->

    <!-- WallpaperCropActivity -->
    <string name="WallpaperCropActivity__pinch_to_zoom_drag_to_adjust">Egin zoom, arrastatu doitzeko</string>
    <string name="WallpaperCropActivity__set_wallpaper_for_all_chats">Ezarri hormairudia elkarrizketa guztientzat</string>
    <string name="WallpaperCropActivity__set_wallpaper_for_s">Errorea gertatu da %1$s elkarrizketan hormairudia ezartzean.</string>
    <string name="WallpaperCropActivity__error_setting_wallpaper">Errorea gertatu da hormairudia ezartzean.</string>
    <string name="WallpaperCropActivity__blur_photo">Lausotu argazkia</string>

    <!-- InfoCard -->
    <string name="payment_info_card_about_mobilecoin">MobileCoin-i buruz</string>
    <string name="payment_info_card_mobilecoin_is_a_new_privacy_focused_digital_currency">MobileCoin pribatutasunean ardaztutako dibisa digital berri bat da.</string>
    <string name="payment_info_card_adding_funds">Funtsak gehitzen</string>
    <string name="payment_info_card_you_can_add_funds_for_use_in">Molly-en erabiltzeko funtsak gehi ditzakezu MobileCoin zure diru-zorroaren helbidera bidalita.</string>
    <string name="payment_info_card_cashing_out">Kobratzen</string>
    <string name="payment_info_card_you_can_cash_out_mobilecoin">MobileCoin edonoiz atera dezakezu MobileCoin onartzen duen truke batean. Egin transferentzia bat truke horretan zure kontura.</string>
    <string name="payment_info_card_hide_this_card">Txartel hau ezkutatu?</string>
    <string name="payment_info_card_hide">Ezkutatu</string>
    <!-- Title of save recovery phrase card -->
    <string name="payment_info_card_save_recovery_phrase">Gorde berreskuratze-esaldia</string>
    <string name="payment_info_card_your_recovery_phrase_gives_you">Berreskuratzeko esaldiak zure ordainketa-kontua leheneratzeko beste modu bat eskaintzen dizu.</string>
    <!-- Button in save recovery phrase card -->
    <string name="payment_info_card_save_your_phrase">Gorde zure esaldia</string>
    <string name="payment_info_card_update_your_pin">Eguneratu zure PINa</string>
    <string name="payment_info_card_with_a_high_balance">Balantze handia izanez gero, baliteke PIN alfanumeriko batera eguneratu nahi izatea zure kontuari babes gehiago emateko.</string>
    <string name="payment_info_card_update_pin">Eguneratu PINa</string>

  <!-- Removed by excludeNonTranslatables <string name="payment_info_card__learn_more__about_mobilecoin" translatable="false">https://support.signal.org/hc/articles/360057625692#payments_which_ones</string> -->
  <!-- Removed by excludeNonTranslatables <string name="payment_info_card__learn_more__adding_to_your_wallet" translatable="false">https://support.signal.org/hc/articles/360057625692#payments_transfer_from_exchange</string> -->
  <!-- Removed by excludeNonTranslatables <string name="payment_info_card__learn_more__cashing_out" translatable="false">https://support.signal.org/hc/articles/360057625692#payments_transfer_to_exchange</string> -->

    <!-- DeactivateWalletFragment -->
    <string name="DeactivateWalletFragment__deactivate_wallet">Diru-zorroa deskatibatu</string>
    <string name="DeactivateWalletFragment__your_balance">Zure balantzea</string>
<<<<<<< HEAD
    <string name="DeactivateWalletFragment__its_recommended_that_you">Ordainketak desaktibatu aurretik, zure fondoak beste diru-zorro helbide batera transferitzea gomendatzen da. Zure funtsak orain ez transferitzea aukeratzen baduzu, zure diru-zorroan geratuko dira Molly-i lotuta, ordainketak berriro aktibatzen badituzu.</string>
=======
    <string name="DeactivateWalletFragment__its_recommended_that_you">Ordainketak desaktibatu aurretik, funtsak beste zorro baten helbidera transferitzea gomendatzen da. Dirua orain ez transferitzea aukeratzen baduzu, ordainketak berriro aktibatzen badituzu, Signal-ekin lotutako zorroan jarraituko du.</string>
>>>>>>> f3c6f2e3
    <string name="DeactivateWalletFragment__transfer_remaining_balance">Transferitu gainerako balantzea</string>
    <string name="DeactivateWalletFragment__deactivate_without_transferring">Desaktibatu transferitu gabe</string>
    <string name="DeactivateWalletFragment__deactivate">Desaktibatu</string>
    <string name="DeactivateWalletFragment__deactivate_without_transferring_question">Desaktibatu transferitu gabe?</string>
<<<<<<< HEAD
    <string name="DeactivateWalletFragment__your_balance_will_remain">Zure saldoa Molly-i lotutako diru-zorroan geratuko da ordainketak berriro aktibatzea aukeratzen baduzu.</string>
=======
    <string name="DeactivateWalletFragment__your_balance_will_remain">Ordainketak berriro aktibatzea aukeratzen baduzu, saldoa Signal-ekin lotutako zorroan geratuko da.</string>
>>>>>>> f3c6f2e3
    <string name="DeactivateWalletFragment__error_deactivating_wallet">Errorea diru-zorroa desaktibatzean.</string>
  <!-- Removed by excludeNonTranslatables <string name="DeactivateWalletFragment__learn_more__we_recommend_transferring_your_funds" translatable="false">https://support.signal.org/hc/articles/360057625692#payments_deactivate</string> -->

    <!-- PaymentsRecoveryStartFragment -->
    <string name="PaymentsRecoveryStartFragment__recovery_phrase">Berreskuratze-esaldia</string>
    <string name="PaymentsRecoveryStartFragment__view_recovery_phrase">Ikusi berreskuratzeko esaldia</string>
    <!-- Title in save recovery phrase screen -->
    <string name="PaymentsRecoveryStartFragment__save_recovery_phrase">Gorde berreskuratze-esaldia</string>
    <string name="PaymentsRecoveryStartFragment__enter_recovery_phrase">Sartu berreskuratzeko esaldia</string>
    <plurals name="PaymentsRecoveryStartFragment__your_balance_will_automatically_restore">
        <item quantity="one">Signal-eko PINa berresten baduzu, saldoa automatikoki berrezarriko da Signal berriro instalatzen duzunean. Halaber, saldoa berrezartzeko berreskuratze-esaldi bat erabil dezakezu (hau da, zuk bakarrik darabilzun %1$d hitzeko esaldi bat). Idatzi eta gorde ezazu leku seguru batean.</item>
        <item quantity="other">Signal-eko PINa berresten baduzu, saldoa automatikoki berrezarriko da Signal berriro instalatzen duzunean. Halaber, saldoa berrezartzeko berreskuratze-esaldi bat erabil dezakezu (hau da, zuk bakarrik darabilzun %1$d hitzeko esaldi bat). Idatzi eta gorde ezazu leku seguru batean.</item>
    </plurals>
    <!-- Description in save recovery phrase screen which shows up when user has non zero balance -->
    <string name="PaymentsRecoveryStartFragment__got_balance">Saldoa duzu! Gorde berreskuratze-esaldi bat; hots, saldoa berrezartzeko erabil daitekeen 24 hitzeko gako bat.</string>
    <!-- Description in save recovery phrase screen which shows up when user navigates from info card -->
    <string name="PaymentsRecoveryStartFragment__time_to_save">Gorde berreskuratze-esaldi bat; hots, saldoa berrezartzeko erabil daitekeen 24 hitzeko gako bat. Informazio gehiago</string>
    <string name="PaymentsRecoveryStartFragment__your_recovery_phrase_is_a">Zure berreskurapen-esaldia %1$d-hitz esaldi bat da zuretzat esklusiboki. Erabili esaldi hau oreka berrezartzeko.</string>
    <string name="PaymentsRecoveryStartFragment__start">Hasi</string>
    <string name="PaymentsRecoveryStartFragment__enter_manually">Eskuz sartu</string>
    <string name="PaymentsRecoveryStartFragment__paste_from_clipboard">Itsatsi arbeletik</string>
    <!-- Alert dialog title which asks before going back if user wants to save recovery phrase -->
    <string name="PaymentsRecoveryStartFragment__continue_without_saving">Gorde gabe egin nahi duzu aurrera?</string>
    <!-- Alert dialog description to let user know why recovery phrase needs to be saved -->
    <string name="PaymentsRecoveryStartFragment__your_recovery_phrase">Berreskuratze-esaldiari esker, kasurik txarrenean, saldoa berreskuratu ahal izango duzu. Gordetzea gomendatzen dizugu.</string>
    <!-- Alert dialog option to skip recovery phrase -->
    <string name="PaymentsRecoveryStartFragment__skip_recovery_phrase">Ez gorde berreskuratze-esaldia</string>
    <!-- Alert dialog option to cancel dialog-->
    <string name="PaymentsRecoveryStartFragment__cancel">Utzi</string>

    <!-- PaymentsRecoveryPasteFragment -->
    <string name="PaymentsRecoveryPasteFragment__paste_recovery_phrase">Itsatsi berreskuratzeko esaldia</string>
    <string name="PaymentsRecoveryPasteFragment__recovery_phrase">Berreskuratze-esaldia</string>
    <string name="PaymentsRecoveryPasteFragment__next">Hurrengoa</string>
    <string name="PaymentsRecoveryPasteFragment__invalid_recovery_phrase">Berreskuratzeko esaldi baliogabea</string>
    <string name="PaymentsRecoveryPasteFragment__make_sure">Ziurtatu %1$dhitz sartu dituzula eta saiatu berriro.</string>

  <!-- Removed by excludeNonTranslatables <string name="PaymentsRecoveryStartFragment__learn_more__view" translatable="false">https://support.signal.org/hc/articles/360057625692#payments_wallet_view_passphrase</string> -->
  <!-- Removed by excludeNonTranslatables <string name="PaymentsRecoveryStartFragment__learn_more__restore" translatable="false">https://support.signal.org/hc/articles/360057625692#payments_wallet_restore_passphrase</string> -->

    <!-- PaymentsRecoveryPhraseFragment -->
    <string name="PaymentsRecoveryPhraseFragment__next">Hurrengoa</string>
    <string name="PaymentsRecoveryPhraseFragment__edit">Editatu</string>
    <string name="PaymentsRecoveryPhraseFragment__your_recovery_phrase">Zure berreskuratzeko esaldia</string>
    <string name="PaymentsRecoveryPhraseFragment__write_down_the_following_d_words">Idatzi %1$dondoko hitzak ordenan. Gorde zure zerrenda leku seguru batean.</string>
    <string name="PaymentsRecoveryPhraseFragment__make_sure_youve_entered">Ziurtatu zure esaldia behar bezala sartu duzula.</string>
    <string name="PaymentsRecoveryPhraseFragment__do_not_screenshot_or_send_by_email">Ez egin pantaila-argazkirik edo bidali posta elektronikoz.</string>
    <string name="PaymentsRecoveryPhraseFragment__payments_account_restored">Ordainketen kontua leheneratu da.</string>
    <string name="PaymentsRecoveryPhraseFragment__invalid_recovery_phrase">Berreskuratzeko esaldi baliogabea</string>
    <string name="PaymentsRecoveryPhraseFragment__make_sure_youve_entered_your_phrase_correctly_and_try_again">Ziurtatu esaldia behar bezala idatzi duzula eta saiatu berriro.</string>
    <string name="PaymentsRecoveryPhraseFragment__copy_to_clipboard">Kopiatu arbelera?</string>
    <string name="PaymentsRecoveryPhraseFragment__if_you_choose_to_store">Berreskuratzeko esaldia digitalki gordetzea erabakitzen baduzu, ziurtatu konfiantzazko leku batean segurtasunez gordeta dagoela.</string>
    <string name="PaymentsRecoveryPhraseFragment__copy">Kopiatu</string>

    <!-- PaymentsRecoveryPhraseConfirmFragment -->
    <string name="PaymentRecoveryPhraseConfirmFragment__confirm_recovery_phrase">Berretsi berreskuratzeko esaldia</string>
    <string name="PaymentRecoveryPhraseConfirmFragment__enter_the_following_words">Sartu zure berreskurapen esaldiko hitz hauek.</string>
    <string name="PaymentRecoveryPhraseConfirmFragment__word_d">%1$dhitza</string>
    <string name="PaymentRecoveryPhraseConfirmFragment__see_phrase_again">Ikusi esaldia berriro</string>
    <string name="PaymentRecoveryPhraseConfirmFragment__done">Eginda</string>
    <string name="PaymentRecoveryPhraseConfirmFragment__recovery_phrase_confirmed">Berreskuratzeko esaldia berretsi da</string>

    <!-- PaymentsRecoveryEntryFragment -->
    <string name="PaymentsRecoveryEntryFragment__enter_recovery_phrase">Sartu berreskuratzeko esaldia</string>
    <string name="PaymentsRecoveryEntryFragment__enter_word_d">%1$dhitza sartu</string>
    <string name="PaymentsRecoveryEntryFragment__word_d">%1$dhitza</string>
    <string name="PaymentsRecoveryEntryFragment__next">Hurrengoa</string>
    <string name="PaymentsRecoveryEntryFragment__invalid_word">Baliogabeko hitza</string>

    <!-- ClearClipboardAlarmReceiver -->

    <!-- PaymentNotificationsView -->
    <string name="PaymentNotificationsView__view">Ikusi</string>

    <!-- UnreadPayments -->
    <string name="UnreadPayments__s_sent_you_s">%1$sk %2$s bidali dizu</string>
    <string name="UnreadPayments__d_new_payment_notifications">%1$d ordainketa jakinarazpen berri</string>

    <!-- CanNotSendPaymentDialog -->
    <string name="CanNotSendPaymentDialog__cant_send_payment">Ezin da ordainketa bidali</string>
    <string name="CanNotSendPaymentDialog__to_send_a_payment_to_this_user">Erabiltzaile honi ordainketa bat bidaltzeko, zure mezu-eskaera onartu behar du. Bidali mezu bat mezu eskaera bat sortzeko.</string>
    <string name="CanNotSendPaymentDialog__send_a_message">Bidali mezua</string>

    <!-- GroupsInCommonMessageRequest -->
    <string name="GroupsInCommonMessageRequest__you_have_no_groups_in_common_with_this_person">Ez duzu talde komunik pertsona honekin. Eskaerak onartu aurretik, azter itzazu ondo, nahi ez diren mezuak saihesteko.</string>
    <string name="GroupsInCommonMessageRequest__none_of_your_contacts_or_people_you_chat_with_are_in_this_group">Zure kontaktuak edo txateatzen duzun pertsona bat ere ez dago talde honetan. Berrikusi eskaerak arretaz onartu aurretik, nahi ez diren mezuak saihesteko.</string>
    <string name="GroupsInCommonMessageRequest__about_message_requests">Mezu-eskaerei buruz</string>
    <string name="GroupsInCommonMessageRequest__okay">Ados</string>
  <!-- Removed by excludeNonTranslatables <string name="GroupsInCommonMessageRequest__support_article" translatable="false">https://support.signal.org/hc/articles/360007459591</string> -->
    <string name="ChatColorSelectionFragment__heres_a_preview_of_the_chat_color">Hona hemen txataren kolorearen aurrebista.</string>
    <string name="ChatColorSelectionFragment__the_color_is_visible_to_only_you">Kolorea zuk bakarrik ikusten duzu.</string>

    <!-- GroupDescriptionDialog -->
    <string name="GroupDescriptionDialog__group_description">Taldearen deskribapena</string>

    <!-- QualitySelectorBottomSheetDialog -->
    <string name="QualitySelectorBottomSheetDialog__standard">Estandarra</string>
    <string name="QualitySelectorBottomSheetDialog__faster_less_data">Azkarrago, datu gutxiago</string>
    <string name="QualitySelectorBottomSheetDialog__high">Altua</string>
    <string name="QualitySelectorBottomSheetDialog__slower_more_data">Mantsoago, datu gehiago</string>
    <string name="QualitySelectorBottomSheetDialog__photo_quality">Argazki kalitatea</string>

    <!-- AppSettingsFragment -->
    <string name="AppSettingsFragment__invite_your_friends">Gonbidatu zure lagunak</string>
    <string name="AppSettingsFragment__copied_subscriber_id_to_clipboard">Harpidedun ID arbelean kopiatu da</string>

    <!-- AccountSettingsFragment -->
    <string name="AccountSettingsFragment__account">Kontua</string>
    <string name="AccountSettingsFragment__youll_be_asked_less_frequently">Gero eta gutxiago galdetuko dizute denbora joan ahala</string>
    <string name="AccountSettingsFragment__require_your_signal_pin">Eskatu Signal PIN zure telefono-zenbakia Signal-en berriro erregistratzeko</string>
    <string name="AccountSettingsFragment__change_phone_number">Aldatu telefono zenbakia</string>

    <!-- ChangeNumberFragment -->
    <string name="ChangeNumberFragment__use_this_to_change_your_current_phone_number_to_a_new_phone_number">Erabili hau zure oraingo telefono-zenbakia telefono-zenbaki berri batera aldatzeko. Ezin duzu aldaketa hau desegin.\n\nJarraitu aurretik, ziurtatu zure zenbaki berriak SMSak edo deiak jaso ditzakeela.</string>
    <string name="ChangeNumberFragment__continue">Jarraitu</string>
    <!-- Message shown on dialog after your number has been changed successfully. -->
    <string name="ChangeNumber__your_phone_number_has_changed_to_s">Zure telefono-zenbakia %1$sra aldatu da</string>
    <!-- Confirmation button to dismiss number changed dialog -->
    <string name="ChangeNumber__okay">Ados</string>

    <!-- ChangeNumberEnterPhoneNumberFragment -->
    <string name="ChangeNumberEnterPhoneNumberFragment__change_number">Aldatu zenbakia</string>
    <string name="ChangeNumberEnterPhoneNumberFragment__your_old_number">Zure zenbaki zaharra</string>
    <string name="ChangeNumberEnterPhoneNumberFragment__old_phone_number">Telefono zenbaki zaharra</string>
    <string name="ChangeNumberEnterPhoneNumberFragment__your_new_number">Zure zenbaki berria</string>
    <string name="ChangeNumberEnterPhoneNumberFragment__new_phone_number">Telefono zenbaki berria</string>
    <string name="ChangeNumberEnterPhoneNumberFragment__the_phone_number_you_entered_doesnt_match_your_accounts">Idatzi duzun telefono zenbakia eta zure kontuarena ez datoz bat.</string>
    <string name="ChangeNumberEnterPhoneNumberFragment__you_must_specify_your_old_number_country_code">Zure zenbaki zaharraren herrialde-kodea zehaztu behar duzu</string>
    <string name="ChangeNumberEnterPhoneNumberFragment__you_must_specify_your_old_phone_number">Zure telefono-zenbaki zaharra zehaztu behar duzu</string>
    <string name="ChangeNumberEnterPhoneNumberFragment__you_must_specify_your_new_number_country_code">Zure zenbaki berriaren herrialde-kodea zehaztu behar duzu</string>
    <string name="ChangeNumberEnterPhoneNumberFragment__you_must_specify_your_new_phone_number">Zure telefono-zenbaki zaharra zehaztu behar duzu</string>

    <!-- ChangeNumberVerifyFragment -->
    <string name="ChangeNumberVerifyFragment__change_number">Aldatu zenbakia</string>
    <string name="ChangeNumberVerifyFragment__verifying_s">%1$segiaztatzen</string>
    <string name="ChangeNumberVerifyFragment__captcha_required">Captcha behar da</string>

    <!-- ChangeNumberConfirmFragment -->
    <string name="ChangeNumberConfirmFragment__change_number">Aldatu zenbakia</string>
    <string name="ChangeNumberConfirmFragment__you_are_about_to_change_your_phone_number_from_s_to_s">Telefono-zenbakia%1$stik%2$sra aldatzera zoaz.\n\nJarraitu aurretik, egiaztatu beheko zenbakia zuzena dela.</string>
    <string name="ChangeNumberConfirmFragment__edit_number">Zenbakia editatu</string>

    <!-- ChangeNumberRegistrationLockFragment -->
    <string name="ChangeNumberRegistrationLockFragment__signal_change_number_need_help_with_pin_for_android_v2_pin">Signal aldaketa zenbakia - Laguntza behar duzu Android-erako PINarekin (v2 PINa)</string>

    <!-- ChangeNumberPinDiffersFragment -->
    <string name="ChangeNumberPinDiffersFragment__pins_do_not_match">PIN-ak ez dator bat.</string>
    <string name="ChangeNumberPinDiffersFragment__the_pin_associated_with_your_new_number_is_different_from_the_pin_associated_with_your_old_one">Zure zenbaki berriarekin erlazionatutako PINa zure zaharrarekin erlazionatutako PIN desberdina da. PIN zaharra mantendu edo eguneratu nahi duzu?</string>
    <string name="ChangeNumberPinDiffersFragment__keep_old_pin">Mantendu PIN zaharra</string>
    <string name="ChangeNumberPinDiffersFragment__update_pin">Eguneratu PINa</string>
    <string name="ChangeNumberPinDiffersFragment__keep_old_pin_question">Mantendu PIN zaharra?</string>

    <!-- ChangeNumberLockActivity -->
    <!-- Info message shown to user if something crashed the app during the change number attempt and we were unable to confirm the change so we force them into this screen to check before letting them use the app -->
    <string name="ChangeNumberLockActivity__it_looks_like_you_tried_to_change_your_number_but_we_were_unable_to_determine_if_it_was_successful_rechecking_now">Zure zenbakia aldatzen saiatu zarela dirudi, baina ezin izan dugu zehaztu arrakasta izan duen ala ez.\n\nBerriro egiaztatzen…</string>
    <!-- Dialog title shown if we were able to confirm your change number status (meaning we now know what the server thinks our number is) after a crash during the regular flow -->
    <string name="ChangeNumberLockActivity__change_status_confirmed">Aldaketa egoera berretsi da</string>
    <!-- Dialog message shown if we were able to confirm your change number status (meaning we now know what the server thinks our number is) after a crash during the regular flow -->
    <string name="ChangeNumberLockActivity__your_number_has_been_confirmed_as_s">Zure zenbakia %1$s bezala baieztatu da. Hau ez bada zure zenbaki berria, mesedez berrabiarazi aldaketa-zenbakiaren prozesua.</string>
    <!-- Dialog title shown if we were not able to confirm your phone number with the server and thus cannot let leave the change flow yet after a crash during the regular flow -->
    <string name="ChangeNumberLockActivity__change_status_unconfirmed">Aldatu egoera berretsi gabe</string>
    <!-- Dialog message shown when we can\'t verify the phone number on the server, only shown if there was a network error communicating with the server after a crash during the regular flow -->
    <string name="ChangeNumberLockActivity__we_could_not_determine_the_status_of_your_change_number_request">Ezin izan dugu aldaketa-zenbakiaren eskaeraren egoera zehaztu.\n\n(Errorea: %1$s)</string>
    <!-- Dialog button to retry confirming the number on the server -->
    <string name="ChangeNumberLockActivity__retry">Berriro saiatu</string>
    <!-- Dialog button shown to leave the app when in the unconfirmed change status after a crash in the regular flow -->
    <string name="ChangeNumberLockActivity__leave">Utzi</string>
    <string name="ChangeNumberLockActivity__submit_debug_log">Arazketaren informazioa bidali</string>

    <!-- ChatsSettingsFragment -->
    <string name="ChatsSettingsFragment__keyboard">Teklatua</string>
    <string name="ChatsSettingsFragment__enter_key_sends">Enter tekla sakatutakoan</string>

    <!--SmsSettingsFragment -->
    <string name="SmsSettingsFragment__use_as_default_sms_app">Lehenetsitako SMS aplikazio gisa erabili</string>
    <!-- Preference title to export sms -->
    <string name="SmsSettingsFragment__export_sms_messages">Esportatu SMS mezuak</string>
    <!-- Preference title to re-export sms -->
    <string name="SmsSettingsFragment__export_sms_messages_again">Esportatu berriro SMS mezuak</string>
    <!-- Preference title to delete sms -->
    <string name="SmsSettingsFragment__remove_sms_messages">Kendu SMS mezuak</string>
    <!-- Snackbar text to confirm deletion -->
    <string name="SmsSettingsFragment__removing_sms_messages_from_signal">SMS mezuak Signal-etik kentzen…</string>
    <!-- Snackbar text to indicate can delete later -->
    <string name="SmsSettingsFragment__you_can_remove_sms_messages_from_signal_in_settings">SMS mezuak Signal-etik kentzeko, joan ezarpenetara.</string>
    <!-- Description for export sms preference -->
    <string name="SmsSettingsFragment__you_can_export_your_sms_messages_to_your_phones_sms_database">SMS mezuak telefonoko SMSen datu-basera esporta ditzakezu.</string>
    <!-- Description for re-export sms preference -->
    <string name="SmsSettingsFragment__exporting_again_can_result_in_duplicate_messages">Berriro esportatzen badituzu, baliteke mezuak bikoiztea.</string>
    <!-- Description for remove sms preference -->
    <string name="SmsSettingsFragment__remove_sms_messages_from_signal_to_clear_up_storage_space">Biltegian tokia egiteko, kendu SMS mezuak Signal-etik.</string>
    <!-- Information message shown at the top of sms settings to indicate it is being removed soon. -->
    <string name="SmsSettingsFragment__sms_support_will_be_removed_soon_to_focus_on_encrypted_messaging">Laster, SMSak erabiltzeko aukera emateari utzi, eta mezu enkriptatuetan jarriko dugu arreta osoa.</string>

    <!-- NotificationsSettingsFragment -->
    <string name="NotificationsSettingsFragment__messages">Mezuak</string>
    <string name="NotificationsSettingsFragment__calls">Deiak</string>
    <string name="NotificationsSettingsFragment__notify_when">Jakinarazi…</string>
    <string name="NotificationsSettingsFragment__contact_joins_signal">Kontaktua Signalen dago</string>
    <!-- Notification preference header -->
    <string name="NotificationsSettingsFragment__notification_profiles">Jakinarazpen profilak</string>
    <!-- Notification preference option header -->
    <string name="NotificationsSettingsFragment__profiles">Profilak</string>
    <!-- Notification preference summary text -->
    <string name="NotificationsSettingsFragment__create_a_profile_to_receive_notifications_only_from_people_and_groups_you_choose">Sortu profil bat aukeratzen dituzun pertsonen eta taldeen jakinarazpenak soilik jasotzeko.</string>

    <!-- NotificationProfilesFragment -->
    <!-- Title for notification profiles screen that shows all existing profiles; Title with hyphenation. Translation can use soft hyphen - Unicode U+00AD -->
    <string name="NotificationProfilesFragment__notification_profiles">Jakinarazpen profilak</string>
    <!-- Button text to create a notification profile -->
    <string name="NotificationProfilesFragment__create_profile">Sortu profila</string>

    <!-- PrivacySettingsFragment -->
    <string name="PrivacySettingsFragment__blocked">Blokeatuta</string>
    <string name="PrivacySettingsFragment__d_contacts">%1$dkontaktu</string>
    <string name="PrivacySettingsFragment__messaging">Mezularitza</string>
    <string name="PrivacySettingsFragment__disappearing_messages">Mezuen desagerpena</string>
    <string name="PrivacySettingsFragment__app_security">App segurtasuna</string>
    <string name="PrivacySettingsFragment__block_screenshots_in_the_recents_list_and_inside_the_app">Blokeatu pantaila-argazkiak azkenaldikoen zerrendan eta aplikazioaren barruan</string>
    <string name="PrivacySettingsFragment__signal_message_and_calls">Signal mezuak eta deiak, beti deiak transmititu, eta igorle zigilatua</string>
    <string name="PrivacySettingsFragment__default_timer_for_new_changes">Txat berrietarako tenporizadore lehenetsia</string>
    <string name="PrivacySettingsFragment__set_a_default_disappearing_message_timer_for_all_new_chats_started_by_you">Ezarri lehenetsitako desagerpen mezuen tenporizadore bat zuk hasitako txat berri guztientzat.</string>
    <!-- Summary for stories preference to launch into story privacy settings -->
    <string name="PrivacySettingsFragment__payment_lock_require_lock">Funtsak transferitzeko, Android-eko pantaila-blokeoa edo hatz-marka behar da</string>
    <!-- Alert dialog title when payment lock cannot be enabled -->
    <string name="PrivacySettingsFragment__cant_enable_title">Ezin da gaitu ordainketen babesa</string>
    <!-- Alert dialog description to setup screen lock or fingerprint in phone settings -->
    <string name="PrivacySettingsFragment__cant_enable_description">Ordainketen babesa erabiltzeko, lehenik eta behin pantaila-blokeoa edo hatz-marken ID bat gaitu behar duzu telefonoaren ezarpenetan.</string>
    <!-- Shown in a toast when we can\'t navigate to the user\'s system fingerprint settings -->
    <string name="PrivacySettingsFragment__failed_to_navigate_to_system_settings">Ezin da nabigatu sistemaren ezarpenetan</string>
    <!-- Alert dialog button to go to phone settings -->
    <!-- Alert dialog button to cancel the dialog -->

    <!-- AdvancedPrivacySettingsFragment -->
  <!-- Removed by excludeNonTranslatables <string name="AdvancedPrivacySettingsFragment__sealed_sender_link" translatable="false">https://signal.org/blog/sealed-sender</string> -->
    <string name="AdvancedPrivacySettingsFragment__show_status_icon">Erakutsi ikono egoera</string>
    <string name="AdvancedPrivacySettingsFragment__show_an_icon">Erakutsi ikono bat mezuen xehetasunetan bidaltzaile itxia erabiliz bidaltzen direnean.</string>

    <!-- ExpireTimerSettingsFragment -->
    <string name="ExpireTimerSettingsFragment__when_enabled_new_messages_sent_and_received_in_new_chats_started_by_you_will_disappear_after_they_have_been_seen">Gaituta dagoenean, zuk hasitako txat berrietan bidalitako eta jasotako mezu berriak desagertuko dira ikusi ondoren.</string>
    <string name="ExpireTimerSettingsFragment__when_enabled_new_messages_sent_and_received_in_this_chat_will_disappear_after_they_have_been_seen">Aktibatuta dagoenean, txat honetan bidalitako eta jasotako mezuak desagertuko dira behin ikusita.</string>
    <string name="ExpireTimerSettingsFragment__off">Desaktibatuta</string>
    <string name="ExpireTimerSettingsFragment__4_weeks">4 aste</string>
    <string name="ExpireTimerSettingsFragment__1_week">astebete</string>
    <string name="ExpireTimerSettingsFragment__1_day">egun 1</string>
    <string name="ExpireTimerSettingsFragment__8_hours">8 ordu</string>
    <string name="ExpireTimerSettingsFragment__1_hour">ordubete</string>
    <string name="ExpireTimerSettingsFragment__5_minutes">5 minutu</string>
    <string name="ExpireTimerSettingsFragment__30_seconds">30 segundo</string>
    <string name="ExpireTimerSettingsFragment__custom_time">Denbora pertsonalizatua</string>
    <string name="ExpireTimerSettingsFragment__set">Ezarri</string>
    <string name="ExpireTimerSettingsFragment__save">Gorde</string>

    <string name="CustomExpireTimerSelectorView__seconds">segunduak</string>
    <string name="CustomExpireTimerSelectorView__minutes">minutuak</string>
    <string name="CustomExpireTimerSelectorView__hours">orduak</string>
    <string name="CustomExpireTimerSelectorView__days">egunak</string>
    <string name="CustomExpireTimerSelectorView__weeks">asteak</string>

    <!-- HelpSettingsFragment -->
    <string name="HelpSettingsFragment__support_center">Laguntza zentroa</string>
    <string name="HelpSettingsFragment__contact_us">Harremanetan jarri gurekin</string>
    <string name="HelpSettingsFragment__version">Bertsioa</string>
    <string name="HelpSettingsFragment__debug_log">Arazteko informazioa</string>
    <string name="HelpSettingsFragment__terms_amp_privacy_policy">Baldintzak eta Pribatutasun Arauak</string>
    <string name="HelpFragment__copyright_signal_messenger">Copyright Molly Messenger</string>
    <string name="HelpFragment__licenced_under_the_gplv3">GPLv3 lizentziapean</string>

    <!-- DataAndStorageSettingsFragment -->
    <string name="DataAndStorageSettingsFragment__media_quality">Media kalitatea</string>
    <string name="DataAndStorageSettingsFragment__sent_media_quality">Bidali media kalitatea</string>
    <string name="DataAndStorageSettingsFragment__sending_high_quality_media_will_use_more_data">Kalitate handiko multimedia bidaltzeak datu gehiago erabiliko ditu.</string>
    <string name="DataAndStorageSettingsFragment__high">Altua</string>
    <string name="DataAndStorageSettingsFragment__standard">Estandarra</string>
    <string name="DataAndStorageSettingsFragment__calls">Deiak</string>

    <!-- ChatColorSelectionFragment -->
    <string name="ChatColorSelectionFragment__auto">Auto</string>
    <string name="ChatColorSelectionFragment__use_custom_colors">Erabili kolore pertsonalizatuak</string>
    <string name="ChatColorSelectionFragment__chat_color">Txat-aren kolorea</string>
    <string name="ChatColorSelectionFragment__edit">Editatu</string>
    <string name="ChatColorSelectionFragment__duplicate">Bikoiztu</string>
    <string name="ChatColorSelectionFragment__delete">Ezabatu</string>
    <string name="ChatColorSelectionFragment__delete_color">Ezabatu kolorea</string>
    <plurals name="ChatColorSelectionFragment__this_custom_color_is_used">
        <item quantity="one">Kolore pertsonalizatu hau %1$d txatetan erabiltzen da. Txat guztietarako ezabatu nahi duzu?</item>
        <item quantity="other">Kolore pertsonalizatu hau %1$d txatetan erabiltzen da. Txat guztietarako ezabatu nahi duzu?</item>
    </plurals>
    <string name="ChatColorSelectionFragment__delete_chat_color">Txataren kolorea ezabatu nahi duzu?</string>

    <!-- CustomChatColorCreatorFragment -->
    <string name="CustomChatColorCreatorFragment__solid">Solidoa</string>
    <string name="CustomChatColorCreatorFragment__gradient">Gradientea</string>
    <string name="CustomChatColorCreatorFragment__hue">Tonua</string>
    <string name="CustomChatColorCreatorFragment__saturation">Saturazioa</string>

    <!-- CustomChatColorCreatorFragmentPage -->
    <string name="CustomChatColorCreatorFragmentPage__save">Gorde</string>
    <string name="CustomChatColorCreatorFragmentPage__edit_color">Editatu kolorea</string>
    <plurals name="CustomChatColorCreatorFragmentPage__this_color_is_used">
        <item quantity="one">Kolore hau txat %1$dean erabilia izan da. Txat guztietarako ezabatu nahi duzu?</item>
        <item quantity="other">Kolore hau %1$d txatetan erabilia izan da. Txat guztietarako ezabatu nahi duzu?</item>
    </plurals>

    <!-- ChatColorGradientTool -->

    <!-- Title text for prompt to donate. Shown in a popup at the bottom of the chat list. -->
    <string name="Donate2022Q2Megaphone_donate_to_signal">Egin dohaintza bat Signal-i</string>
    <!-- Body text for prompt to donate. Shown in a popup at the bottom of the chat list. -->
    <string name="Donate2022Q2Megaphone_signal_is_powered_by_people_like_you">Signal zure moduko jendeari esker da posible. Egin dohaintzak hilero eta jaso bereizgarri bat.</string>
    <!-- Button label that brings a user to the donate screen. Shown in a popup at the bottom of the chat list. -->
    <string name="Donate2022Q2Megaphone_donate">Egin dohaintza</string>
    <!-- Button label that dismissed a prompt to donate. Shown in a popup at the bottom of the chat list. -->
    <string name="Donate2022Q2Megaphone_not_now">Orain ez</string>

    <!-- EditReactionsFragment -->
    <string name="EditReactionsFragment__customize_reactions">Pertsonalizatu erreakzioak</string>
    <string name="EditReactionsFragment__tap_to_replace_an_emoji">Emoji bat ordezkatzeko, saka ezazu</string>
    <string name="EditReactionsFragment__reset">Berrabiarazi</string>
    <string name="EditReactionsFragment_save">Gorde</string>
    <string name="ChatColorSelectionFragment__auto_matches_the_color_to_the_wallpaper">Auto-k kolorea horma-paperarekin lotzen du</string>
    <string name="CustomChatColorCreatorFragment__drag_to_change_the_direction_of_the_gradient">Arrastatu gradientearen norabidea aldatzeko</string>

    <!-- AddAProfilePhotoMegaphone -->
    <string name="AddAProfilePhotoMegaphone__add_a_profile_photo">Gehitu profileko argazki bat</string>
    <string name="AddAProfilePhotoMegaphone__choose_a_look_and_color">Aukeratu itxura eta kolorea edo pertsonalizatu zure inizialak.</string>
    <string name="AddAProfilePhotoMegaphone__not_now">Orain ez</string>
    <string name="AddAProfilePhotoMegaphone__add_photo">Gehitu argazki bat</string>

    <!-- BecomeASustainerMegaphone -->
    <string name="BecomeASustainerMegaphone__become_a_sustainer">Bilaka zaitez sostengatzaile</string>
    <!-- Displayed in the Become a Sustainer megaphone -->
    <string name="BecomeASustainerMegaphone__signal_is_powered_by">Signal zure moduko jendeari esker da posible. Lagundu eta jaso bereizgarri bat.</string>
    <string name="BecomeASustainerMegaphone__not_now">Orain ez</string>
    <string name="BecomeASustainerMegaphone__donate">Egin dohaintza</string>

    <!-- KeyboardPagerFragment -->
    <string name="KeyboardPagerFragment_emoji">Emoji</string>
    <string name="KeyboardPagerFragment_open_emoji_search">Ireki emoji-en bilaketa</string>
    <string name="KeyboardPagerFragment_open_sticker_search">Ireki emoji-en bilaketa</string>
    <string name="KeyboardPagerFragment_open_gif_search">Ireki gif bilaketa</string>
    <string name="KeyboardPagerFragment_stickers">Eranskailuak</string>
    <string name="KeyboardPagerFragment_backspace">Atzerapena</string>
    <string name="KeyboardPagerFragment_gifs">GIFak</string>
    <string name="KeyboardPagerFragment_search_emoji">Bilatu emoji-a</string>
    <string name="KeyboardPagerfragment_back_to_emoji">Bueltatu emoji-etara</string>
    <string name="KeyboardPagerfragment_clear_search_entry">Garbitu bilaketa-sarrera</string>
    <string name="KeyboardPagerFragment_search_giphy">Bilatu GIPHY</string>

    <!-- StickerSearchDialogFragment -->
    <string name="StickerSearchDialogFragment_search_stickers">Bilatu eranskailuak</string>
    <string name="StickerSearchDialogFragment_no_results_found">Ez da emaitzarik aurkitu</string>
    <string name="EmojiSearchFragment__no_results_found">Ez da emaitzarik aurkitu</string>
    <string name="NotificationsSettingsFragment__unknown_ringtone">Dei-tonu ezezaguna</string>

    <!-- ConversationSettingsFragment -->
    <!-- Dialog title displayed when non-admin tries to add a story to an audience group -->
    <string name="ConversationSettingsFragment__cant_add_to_group_story">Ezin da gehitu taldeko istorioan</string>
    <!-- Dialog message displayed when non-admin tries to add a story to an audience group -->
    <string name="ConversationSettingsFragment__only_admins_of_this_group_can_add_to_its_story">Taldeko administratzaileek soilik gehi dezakete edukia taldeko istorioan</string>
    <!-- Error toasted when no activity can handle the add contact intent -->
    <string name="ConversationSettingsFragment__contacts_app_not_found">Ez da aurkitu kontaktu-aplikaziorik</string>
    <string name="ConversationSettingsFragment__start_video_call">Hasi bideo-deia</string>
    <string name="ConversationSettingsFragment__start_audio_call">Hasi bideo deia</string>
    <!-- Button label with hyphenation. Translation can use soft hyphen - Unicode U+00AD -->
    <string name="ConversationSettingsFragment__story">Istorioa</string>
    <!-- Button label with hyphenation. Translation can use soft hyphen - Unicode U+00AD -->
    <string name="ConversationSettingsFragment__message">Mezua</string>
    <!-- Button label with hyphenation. Translation can use soft hyphen - Unicode U+00AD -->
    <string name="ConversationSettingsFragment__video">Bideoa</string>
    <!-- Button label with hyphenation. Translation can use soft hyphen - Unicode U+00AD -->
    <string name="ConversationSettingsFragment__audio">Audioa</string>
    <!-- Button label with hyphenation. Translation can use soft hyphen - Unicode U+00AD -->
    <string name="ConversationSettingsFragment__call">Deitu</string>
    <!-- Button label with hyphenation. Translation can use soft hyphen - Unicode U+00AD -->
    <string name="ConversationSettingsFragment__mute">Desaktibatu jakinarazpenak</string>
    <!-- Button label with hyphenation. Translation can use soft hyphen - Unicode U+00AD -->
    <string name="ConversationSettingsFragment__muted">Jakinarazpenak desaktibatuta</string>
    <!-- Button label with hyphenation. Translation can use soft hyphen - Unicode U+00AD -->
    <string name="ConversationSettingsFragment__search">Bilatu</string>
    <string name="ConversationSettingsFragment__disappearing_messages">Mezuen desagerpena</string>
    <string name="ConversationSettingsFragment__sounds_and_notifications">Soinuak &amp; jakinarazpenak</string>
  <!-- Removed by excludeNonTranslatables <string name="ConversationSettingsFragment__internal_details" translatable="false">Internal details</string> -->
    <string name="ConversationSettingsFragment__contact_details">Kontaktuaren xehetasunak</string>
    <string name="ConversationSettingsFragment__view_safety_number">Erakutsi segurtasun zenbakia</string>
    <string name="ConversationSettingsFragment__block">Blokeatu</string>
    <string name="ConversationSettingsFragment__block_group">Blokeatu taldea</string>
    <string name="ConversationSettingsFragment__unblock">Desblokeatu</string>
    <string name="ConversationSettingsFragment__unblock_group">Desblokeatu taldea</string>
    <string name="ConversationSettingsFragment__add_to_a_group">Gehitu taldera</string>
    <string name="ConversationSettingsFragment__see_all">Ikusi denak</string>
    <string name="ConversationSettingsFragment__add_members">Gehitu kideak</string>
    <string name="ConversationSettingsFragment__permissions">Baimenak</string>
    <string name="ConversationSettingsFragment__requests_and_invites">Eskaerak &amp; gonbidapenak</string>
    <string name="ConversationSettingsFragment__group_link">Talderako esteka</string>
    <string name="ConversationSettingsFragment__add_as_a_contact">Gehitu kontaktu gisa</string>
    <string name="ConversationSettingsFragment__unmute">Aktibatu jakinarazpenak</string>
    <string name="ConversationSettingsFragment__conversation_muted_until_s">Desaktibatu elkarrizketaren jakinarazpenak %1$s arte</string>
    <string name="ConversationSettingsFragment__conversation_muted_forever">Elkarrizketaren jakinarazpenak betiko desaktibatu dira</string>
    <string name="ConversationSettingsFragment__copied_phone_number_to_clipboard">Telefono-zenbakia arbelean kopiatu da.</string>
    <string name="ConversationSettingsFragment__phone_number">Telefono zenbakia</string>
    <string name="ConversationSettingsFragment__get_badges">Lortu zure profilerako bereizgarriak Signal-i lagunduz. Sakatu bereizgarri bat gehiago jakiteko.</string>

    <!-- PermissionsSettingsFragment -->
    <string name="PermissionsSettingsFragment__add_members">Gehitu kideak</string>
    <string name="PermissionsSettingsFragment__edit_group_info">Editatu taldeari buruzko informazioa</string>
    <string name="PermissionsSettingsFragment__send_messages">Bidali mezuak</string>
    <string name="PermissionsSettingsFragment__all_members">Partaide guztiak</string>
    <string name="PermissionsSettingsFragment__only_admins">Administratzaileak bakarrik</string>
    <string name="PermissionsSettingsFragment__who_can_add_new_members">Nork gehitu ditzake kide berriak?</string>
    <string name="PermissionsSettingsFragment__who_can_edit_this_groups_info">Nork edita dezake talde honen informazioa?</string>
    <string name="PermissionsSettingsFragment__who_can_send_messages">Nork bidali ditzake mezuak?</string>

    <!-- SoundsAndNotificationsSettingsFragment -->
    <string name="SoundsAndNotificationsSettingsFragment__mute_notifications">Desaktibatu jakinarazpenak</string>
    <string name="SoundsAndNotificationsSettingsFragment__not_muted">Jakinarazpenak ez daude desaktibatuta</string>
    <string name="SoundsAndNotificationsSettingsFragment__mentions">Aipamenak</string>
    <string name="SoundsAndNotificationsSettingsFragment__always_notify">Jakinarazi beti</string>
    <string name="SoundsAndNotificationsSettingsFragment__do_not_notify">Ez jakinarazi</string>
    <string name="SoundsAndNotificationsSettingsFragment__custom_notifications">Jakinarazpen pertsonalizatuak</string>

    <!-- StickerKeyboard -->
    <string name="StickerKeyboard__recently_used">Duela gutxi erabilia</string>

    <!-- PlaybackSpeedToggleTextView -->
    <string name="PlaybackSpeedToggleTextView__p5x">.5x</string>
    <string name="PlaybackSpeedToggleTextView__1x">1x</string>
    <string name="PlaybackSpeedToggleTextView__1p5x">1.5x</string>
    <string name="PlaybackSpeedToggleTextView__2x">2x</string>

    <!-- PaymentRecipientSelectionFragment -->
    <string name="PaymentRecipientSelectionFragment__new_payment">Ordainketa berria</string>

    <!-- NewConversationActivity -->
    <string name="NewConversationActivity__new_message">Mezu berria</string>
    <!-- Context menu item message -->
    <string name="NewConversationActivity__message">Mezua</string>
    <!-- Context menu item audio call -->
    <string name="NewConversationActivity__audio_call">Audio Deia</string>
    <!-- Context menu item video call -->
    <string name="NewConversationActivity__video_call">Bideodeia</string>
    <!-- Context menu item remove -->
    <string name="NewConversationActivity__remove">Kendu</string>
    <!-- Context menu item block -->
    <string name="NewConversationActivity__block">Blokeatu</string>
    <!-- Dialog title when removing a contact -->
    <string name="NewConversationActivity__remove_s">%1$s kendu nahi duzu?</string>
    <!-- Dialog message when removing a contact -->
    <string name="NewConversationActivity__you_wont_see_this_person">Bilaketak egitean, ez duzu pertsona hau ikusiko. Etorkizunean mezu bat bidaltzen badizu, mezu-eskaera bat jasoko duzu.</string>
    <!-- Snackbar message after removing a contact -->
    <string name="NewConversationActivity__s_has_been_removed">Kendu da %1$s</string>
    <!-- Snackbar message after blocking a contact -->
    <string name="NewConversationActivity__s_has_been_blocked">%1$s blokeatu da</string>
    <!-- Dialog title when remove target contact is in system contacts -->
    <string name="NewConversationActivity__unable_to_remove_s">Ezin da kendu %1$s</string>
    <!-- Dialog message when remove target contact is in system contacts -->
    <string name="NewConversationActivity__this_person_is_saved_to_your">Pertsona hau zure gailuko Kontaktuak aplikazioan dago gordeta. Ezaba ezazu bertatik eta saiatu berriro.</string>
    <!-- Dialog action to view contact when they can\'t be removed otherwise -->
    <string name="NewConversationActivity__view_contact">Ikusi kontaktua</string>
    <!-- Error message shown when looking up a person by phone number and that phone number is not associated with a signal account -->
    <string name="NewConversationActivity__s_is_not_a_signal_user">%1$s ez da Signal-en erabiltzailea</string>

    <!-- ContactFilterView -->
    <string name="ContactFilterView__search_name_or_number">Bilatu izena edo zenbakia</string>

    <!-- VoiceNotePlayerView -->
    <string name="VoiceNotePlayerView__dot_s">. %1$s</string>
    <string name="VoiceNotePlayerView__stop_voice_message">Ahots-mezua ezereztu</string>
    <string name="VoiceNotePlayerView__change_voice_message_speed">Aldatu ahots mezuaren abiadura</string>
    <string name="VoiceNotePlayerView__pause_voice_message">Gelditu ahots mezua</string>
    <string name="VoiceNotePlayerView__play_voice_message">Erreproduzitu ahots-mezua</string>
    <string name="VoiceNotePlayerView__navigate_to_voice_message">Nabigatu ahots-mezura</string>


    <!-- AvatarPickerFragment -->
    <string name="AvatarPickerFragment__avatar_preview">Abatarren aurrebista</string>
    <string name="AvatarPickerFragment__camera">Kamera</string>
    <string name="AvatarPickerFragment__take_a_picture">Argazki bat atera</string>
    <string name="AvatarPickerFragment__choose_a_photo">Aukeratu argazkia</string>
    <string name="AvatarPickerFragment__photo">Argazkia</string>
    <string name="AvatarPickerFragment__text">Testua</string>
    <string name="AvatarPickerFragment__save">Gorde</string>
    <string name="AvatarPickerFragment__clear_avatar">Garbitu abatarra</string>
    <string name="AvatarPickerRepository__failed_to_save_avatar">Ezin izan da gorde abatarra</string>

    <!-- TextAvatarCreationFragment -->
    <string name="TextAvatarCreationFragment__preview">Aurrebista</string>
    <string name="TextAvatarCreationFragment__done">Eginda</string>
    <string name="TextAvatarCreationFragment__text">Testua</string>
    <string name="TextAvatarCreationFragment__color">Kolorea</string>

    <!-- VectorAvatarCreationFragment -->
    <string name="VectorAvatarCreationFragment__select_a_color">Hautatu kolorea</string>

    <!-- ContactSelectionListItem -->
    <string name="ContactSelectionListItem__sms">SMS</string>
    <string name="ContactSelectionListItem__dot_s">. %1$s</string>

    <!-- Displayed in the toolbar when externally sharing text to multiple recipients -->
    <string name="ShareInterstitialActivity__share">Partekatu</string>

    <!-- DSLSettingsToolbar -->
    <string name="DSLSettingsToolbar__navigate_up">Nabigatu gora</string>
    <string name="MultiselectForwardFragment__forward_to">Aurreratu hona</string>
    <!-- Displayed when sharing content via the fragment -->
    <string name="MultiselectForwardFragment__share_with">Honekin partekatu:</string>
    <string name="MultiselectForwardFragment__add_a_message">Gehitu mezu bat</string>
    <string name="MultiselectForwardFragment__faster_forwards">Aurrera azkarrago</string>
    <!-- Displayed when user selects a video that will be clipped before sharing to a story -->
    <string name="MultiselectForwardFragment__videos_will_be_trimmed">Bideoak 30 s-ko klipetan moztuko dira, eta hainbat istorio gisa bidaliko.</string>
    <!-- Displayed when user selects a video that cannot be sent as a story -->
    <string name="MultiselectForwardFragment__videos_sent_to_stories_cant">Istorioetara bidalitako bideoak ezin dira 30 s baino luzeagoak izan.</string>
    <string name="MultiselectForwardFragment__forwarded_messages_are_now">Birbidalitako mezuak berehala bidaltzen dira.</string>
    <plurals name="MultiselectForwardFragment_send_d_messages">
        <item quantity="one">Bidali mezu %1$d</item>
        <item quantity="other">Bidali %1$d mezu</item>
    </plurals>
    <plurals name="MultiselectForwardFragment_messages_sent">
        <item quantity="one">Bidalitako mezua</item>
        <item quantity="other">Bidalitako mezuak</item>
    </plurals>
    <plurals name="MultiselectForwardFragment_messages_failed_to_send">
        <item quantity="one">Ezin izan da mezua bidali.</item>
        <item quantity="other">Ezin izan dira mezuak bidali.</item>
    </plurals>
    <plurals name="MultiselectForwardFragment__couldnt_forward_messages">
        <item quantity="one">Ezin izan da mezua birbidali eskuragarri ez dagoelako.</item>
        <item quantity="other">Ezin izan dira mezuak birbidali eskuragarri ez daudelako.</item>
    </plurals>
    <!-- Error message shown when attempting to select a group to forward/share but it\'s announcement only and you are not an admin -->
    <string name="MultiselectForwardFragment__only_admins_can_send_messages_to_this_group">Administratzaileek soilik bidali ditzakete mezuak talde honetara.</string>
    <string name="MultiselectForwardFragment__limit_reached">Muga iritsi da</string>

    <!-- Media V2 -->
    <!-- Dialog message when sending a story via an add to group story button -->
    <string name="MediaReviewFragment__add_to_the_group_story">Gehitu \" %1$s \" taldeko istorioan</string>
    <!-- Positive dialog action when sending a story via an add to group story button -->
    <string name="MediaReviewFragment__add_to_story">Gehitu istorioan</string>
    <string name="MediaReviewFragment__add_a_message">Gehitu mezu bat</string>
    <string name="MediaReviewFragment__add_a_reply">Gehitu erantzun bat</string>
    <string name="MediaReviewFragment__send_to">Bidali honi:</string>
    <string name="MediaReviewFragment__view_once_message">Mezua behin ikusi</string>
    <string name="MediaReviewFragment__one_or_more_items_were_too_large">Elementu bat edo gehiago handiegiak dira</string>
    <string name="MediaReviewFragment__one_or_more_items_were_invalid">Elementu bat edo gehiago handiegiak dira</string>
    <string name="MediaReviewFragment__too_many_items_selected">Elementu gehiegi hautatu dira</string>

    <string name="ImageEditorHud__cancel">Utzi</string>
    <string name="ImageEditorHud__draw">Marraztu</string>
    <string name="ImageEditorHud__write_text">Idatzi testua</string>
    <string name="ImageEditorHud__add_a_sticker">Gehitu eranskailu bat</string>
    <string name="ImageEditorHud__blur">Lausotu</string>
    <string name="ImageEditorHud__done_editing">Edizioa eginda</string>
    <string name="ImageEditorHud__clear_all">Garbitu dena</string>
    <string name="ImageEditorHud__undo">Desegin</string>
    <string name="ImageEditorHud__toggle_between_marker_and_highlighter">Aldatu markatzaile eta azpimarragailu artean</string>
    <string name="ImageEditorHud__toggle_between_text_styles">Aldatu testu-estiloen artean</string>

    <string name="MediaCountIndicatorButton__send">Bidali</string>

    <string name="MediaReviewSelectedItem__tap_to_remove">Sakatu kentzeko</string>
    <string name="MediaReviewSelectedItem__tap_to_select">Sakatu hautatzeko</string>

    <string name="MediaReviewImagePageFragment__discard">Baztertu</string>
    <string name="MediaReviewImagePageFragment__discard_changes">Aldaketak baztertu?</string>
    <string name="MediaReviewImagePageFragment__youll_lose_any_changes">Argazki honetan egin dituzun aldaketak galduko dituzu.</string>


    <string name="BadgesOverviewFragment__my_badges">Nire bereizgarriak</string>
    <string name="BadgesOverviewFragment__featured_badge">Nabarmendutako bereizgarria</string>
    <string name="BadgesOverviewFragment__display_badges_on_profile">Erakutsi bereizgarriak profilean</string>
    <string name="BadgesOverviewFragment__failed_to_update_profile">Ezin izan da eguneratu profila</string>



    <string name="SelectFeaturedBadgeFragment__select_a_badge">Hautatu bereizgarri bat</string>
    <string name="SelectFeaturedBadgeFragment__you_must_select_a_badge">Bereizgarri bat hautatu behar duzu</string>
    <string name="SelectFeaturedBadgeFragment__failed_to_update_profile">Ezin izan da eguneratu profila</string>

    <!-- Displayed on primary button in the bottom sheet as a call-to-action to launch into the donation flow -->
    <string name="ViewBadgeBottomSheetDialogFragment__donate_now">Egin dohaintza orain</string>
    <!-- Title of a page in the bottom sheet. Placeholder is a user\'s short-name -->
    <string name="ViewBadgeBottomSheetDialogFragment__s_supports_signal">%1$s(e)k Signal-i laguntzen dio</string>
    <!-- Description of a page in the bottom sheet of a monthly badge. Placeholder is a user\'s short-name -->
    <string name="ViewBadgeBottomSheetDialogFragment__s_supports_signal_with_a_monthly">%1$s(e)k Signal-i laguntzen dio hileroko dohaintza batekin. Signal zu bezalako pertsonek sostengatutako erakunde bat da, eta ez du irabazi-asmorik, iragarlerik edo inbertitzailerik.</string>
    <!-- Description of a page in the bottom sheet of a one-time badge. Placeholder is a user\'s short-name -->
    <string name="ViewBadgeBottomSheetDialogFragment__s_supports_signal_with_a_donation">%1$s(e)k Signal-i laguntzen dio dohaintza batekin. Signal zu bezalako pertsonek sostengatutako erakunde bat da, eta ez du irabazi-asmorik, iragarlerik edo inbertitzailerik.</string>

    <string name="ImageView__badge">Bereizgarria</string>

    <string name="SubscribeFragment__cancel_subscription">Ezereztu harpidetza</string>
    <string name="SubscribeFragment__confirm_cancellation">Bertan behera uzteko ekintza berretsi nahi duzu?</string>
    <string name="SubscribeFragment__you_wont_be_charged_again">Ez zaizu berriro kobratuko. Bereizgarria profiletik kenduko da fakturazio-aldia amaitzean.</string>
    <string name="SubscribeFragment__not_now">Orain ez</string>
    <string name="SubscribeFragment__confirm">Onartu</string>
    <string name="SubscribeFragment__update_subscription">Eguneratu harpidetza</string>
    <string name="SubscribeFragment__your_subscription_has_been_cancelled">Harpidetza bertan behera utzi da.</string>
    <string name="SubscribeFragment__update_subscription_question">Harpidetza eguneratu nahi duzu?</string>
    <string name="SubscribeFragment__update">Eguneratu</string>
    <string name="SubscribeFragment__you_will_be_charged_the_full_amount_s_of">Harpidetza berriaren prezioaren zenbateko osoa (%1$s) kobratuko zaizu gaur. Harpidetza hilero berrituko da.</string>

    <string name="Subscription__s_per_month">%1$s/hilabetea</string>
    <!-- Shown when a subscription is active and isn\'t going to expire at the end of the term -->
    <string name="Subscription__renews_s">Berritze-data: %1$s</string>
    <!-- Shown when a subscription is active and is going to expire at the end of the term -->
    <string name="Subscription__expires_s">Iraungitze-data: %1$s</string>

    <!-- Title of learn more sheet -->
    <string name="SubscribeLearnMoreBottomSheetDialogFragment__signal_is_different">Signal ezberdina da.</string>
    <!-- First small text blurb on learn more sheet -->
    <string name="SubscribeLearnMoreBottomSheetDialogFragment__private_messaging">Mezularitza pribatua. Iragarkirik gabe, jarraipen-tresnarik gabe, zaintzarik gabe.</string>
    <!-- Second small text blurb on learn more sheet -->
    <string name="SubscribeLearnMoreBottomSheetDialogFragment__signal_is_supported_by">Signal dohaintzen bidez sostengatzen da; horrek esan nahidu zure pribatutasuna dela egiten dugun guztiaren ardatza. Signal zuretzat egina dago, ez zure datuak edo irabaziak lortzeko.</string>
    <!-- Third small text blurb on learn more sheet -->
    <string name="SubscribeLearnMoreBottomSheetDialogFragment__if_you_can">Ahal baduzu, egin dohaintza bat gaur, Signal-ek dibertigarria, fidagarria eta denontzakoa izaten jarrai dezan.</string>

    <string name="SubscribeThanksForYourSupportBottomSheetDialogFragment__thanks_for_your_support">Eskerrik asko zure laguntzagatik!</string>
    <!-- Subtext underneath the dialog title on the thanks sheet -->
    <string name="SubscribeThanksForYourSupportBottomSheetDialogFragment__youve_earned_a_donor_badge">Signal-en emaile-bereizgarri bat irabazi duzu! Bistara ezazu profilean, Signal-i laguntzen diozula erakusteko.</string>
    <string name="SubscribeThanksForYourSupportBottomSheetDialogFragment__you_can_also">Honakoa ere egin dezakezu</string>
    <string name="SubscribeThanksForYourSupportBottomSheetDialogFragment__become_a_montly_sustainer">Bilaka zaitez hileroko sostengatzaile</string>
    <string name="SubscribeThanksForYourSupportBottomSheetDialogFragment__display_on_profile">Erakutsi profilean</string>
    <string name="SubscribeThanksForYourSupportBottomSheetDialogFragment__make_featured_badge">Ezarri nabarmendutako bereizgarri gisa</string>
    <string name="SubscribeThanksForYourSupportBottomSheetDialogFragment__continue">Jarraitu</string>
    <string name="ThanksForYourSupportBottomSheetFragment__when_you_have_more">Bereizgarri bat baino gehiago dituzunean, bat nabarmen dezakezu, beste erabiltzaileek zure profilean ikus dezaten.</string>

    <string name="BecomeASustainerFragment__get_badges">Lortu profilerako bereizgarriak Signal-i lagunduta.</string>
    <string name="BecomeASustainerFragment__signal_is_a_non_profit">Signal irabazi-asmorik gabeko iragarlerik edo inbertitzailerik gabekoa da, zu bezalako pertsonek soilik sostengatzen dute.</string>

    <!-- Button label for creating a donation -->
    <string name="ManageDonationsFragment__donate_to_signal">Egin dohaintza bat Signal-i</string>
    <!-- Heading for more area of manage subscriptions page -->
    <string name="ManageDonationsFragment__more">Gehiago</string>
    <!-- Heading for receipts area of manage subscriptions page -->
    <!-- Heading for my subscription area of manage subscriptions page -->
    <string name="ManageDonationsFragment__my_support">My Support</string>
    <string name="ManageDonationsFragment__manage_subscription">Kudeatu harpidetza</string>
    <!-- Label for Donation Receipts button -->
    <string name="ManageDonationsFragment__donation_receipts">Dohaintzen ordainagiriak</string>
    <string name="ManageDonationsFragment__badges">Bereizgarriak</string>
    <string name="ManageDonationsFragment__subscription_faq">Harpidetzari buruz maiz egiten diren galderak</string>
    <!-- Preference heading for other ways to donate -->
    <string name="ManageDonationsFragment__other_ways_to_give">Emateko beste modu batzuk</string>
    <!-- Preference label to launch badge gifting -->
    <string name="ManageDonationsFragment__donate_for_a_friend">Egin dohaitza lagun bati</string>

    <string name="Boost__enter_custom_amount">Adierazi zenbateko pertsonalizatu bat</string>
    <string name="Boost__one_time_contribution">Behin-behineko ekarpena</string>
    <!-- Error label when the amount is smaller than what we can accept -->
    <string name="Boost__the_minimum_amount_you_can_donate_is_s">Dohaintzan eman daitekeen gutxieneko zenbatekoa %1$s da</string>

    <string name="MySupportPreference__s_per_month">%1$s/hilabete</string>
    <string name="MySupportPreference__renews_s">Berritze-data: %1$s</string>
    <string name="MySupportPreference__processing_transaction">Transakzioa prozesatzen…</string>
    <!-- Displayed on "My Support" screen when user badge failed to be added to their account -->
    <string name="MySupportPreference__couldnt_add_badge_s">Ezin izan da gehitu bereizgarria. %1$s</string>
    <string name="MySupportPreference__please_contact_support">Mesedez, jarri harremanetan laguntzarekin.</string>

    <!-- Title of expiry sheet when boost badge falls off profile unexpectedly. -->
    <string name="ExpiredBadgeBottomSheetDialogFragment__boost_badge_expired">Emaile-bereizgarria iraungi egin da</string>
    <!-- Displayed in the bottom sheet if a monthly donation badge unexpectedly falls off the user\'s profile -->
    <string name="ExpiredBadgeBottomSheetDialogFragment__monthly_donation_cancelled">Hileko dohaintza bertan behera utzi da</string>
    <!-- Displayed in the bottom sheet when a boost badge expires -->
    <string name="ExpiredBadgeBottomSheetDialogFragment__your_boost_badge_has_expired_and">Emaile-bereizgarria iraungi egin da, eta jada ez dago ikusgai profilean.</string>
    <string name="ExpiredBadgeBottomSheetDialogFragment__you_can_reactivate">Ekarpen bat eginda, bultzada-bereizgarria beste 30 egunez berraktiba dezakezu.</string>
    <!-- Displayed when we do not think the user is a subscriber when their boost expires -->
    <string name="ExpiredBadgeBottomSheetDialogFragment__you_can_keep">Signal erabiltzen jarrai dezakezu, baina, zuretzat eraikitako teknologiari laguntzeko, hilero dohaintza bat eginez dohaintza-emaile bihurtzea eskertuko genizuke.</string>
    <string name="ExpiredBadgeBottomSheetDialogFragment__become_a_sustainer">Bilaka zaitez sostengatzaile</string>
    <string name="ExpiredBadgeBottomSheetDialogFragment__add_a_boost">Egin dohaintza bat</string>
    <string name="ExpiredBadgeBottomSheetDialogFragment__not_now">Orain ez</string>
    <!-- Copy displayed when badge expires after user inactivity -->
    <string name="ExpiredBadgeBottomSheetDialogFragment__your_recurring_monthly_donation_was_automatically">Hileroko dohaintza bertan behera utzi da automatikoki, denbora gehiegi egon baitzara inaktibo. %1$s bereizgarria jada ez dago ikusgai profilean.</string>
    <!-- Copy displayed when badge expires after payment failure -->
    <string name="ExpiredBadgeBottomSheetDialogFragment__your_recurring_monthly_donation_was_canceled">Hileroko dohaintza bertan behera utzi da, ezin izan dugulako prozesatu ordainketa. Bereizgarria jada ez dago ikusgai profilean.</string>
    <!-- Copy displayed when badge expires after a payment failure and we have a displayable charge failure reason -->
    <string name="ExpiredBadgeBottomSheetDialogFragment__your_recurring_monthly_donation_was_canceled_s">Hileroko dohaintza bertan behera utzi da. %1$s Aurrerantzean, %2$s bereizgarria ez da ikusgai egongo profilean.</string>
    <string name="ExpiredBadgeBottomSheetDialogFragment__you_can">Signal erabiltzen jarrai dezakezu, baina, aplikazioari laguntzeko eta bereizgarria berriro aktibatzeko, berritu orain.</string>
    <string name="ExpiredBadgeBottomSheetDialogFragment__renew_subscription">Berritu harpidetza</string>
    <!-- Button label to send user to Google Pay website -->
    <string name="ExpiredBadgeBottomSheetDialogFragment__go_to_google_pay">Joan Google Play-ra</string>

    <string name="CantProcessSubscriptionPaymentBottomSheetDialogFragment__cant_process_subscription_payment">Ezin da prozesatu harpidetzaren ordainketa</string>
    <string name="CantProcessSubscriptionPaymentBottomSheetDialogFragment__were_having_trouble">Arazoak ditugu Signal sostengatzaile ordainketa kobratzeko. Ziurtatu ordainketa-metodoa eguneratuta dagoela. Hala ez bada, eguneratu Google Pay-n. Signal ordainketa berriro prozesatzen saiatuko da egun batzuk barru.</string>
    <string name="CantProcessSubscriptionPaymentBottomSheetDialogFragment__dont_show_this_again">Ez erakutsi hau berriro</string>

    <string name="Subscription__contact_support">Harremanetan jarri laguntza taldearekin</string>
    <string name="Subscription__get_a_s_badge">Lortu %1$s bereizgarria</string>

    <string name="SubscribeFragment__processing_payment">Ordainketa prozesatzen…</string>
    <!-- Displayed in notification when user payment fails to process on Stripe -->
    <string name="DonationsErrors__error_processing_payment">Errorea ordainketa prozesatzean</string>
    <!-- Displayed on "My Support" screen when user subscription payment method failed. -->
    <string name="DonationsErrors__error_processing_payment_s">Errorea ordainketa prozesatzean. %1$s</string>
    <string name="DonationsErrors__your_payment">Ezin izan da prozesatu ordainketa, eta ez zaizu ezer kobratu. Saiatu berriro.</string>
    <string name="DonationsErrors__still_processing">Oraindik prozesatzen</string>
    <string name="DonationsErrors__couldnt_add_badge">Ezin izan da gehitu bereizgarria.</string>
    <!-- Displayed when badge credential couldn\'t be verified -->
    <string name="DonationsErrors__failed_to_validate_badge">Ezin izan da baliozkotu bereizgarria</string>
    <!-- Displayed when badge credential couldn\'t be verified -->
    <string name="DonationsErrors__could_not_validate">Ezin izan da zerbitzariaren erantzuna balioztatu. Mesedez, jarri harremanetan laguntzarekin.</string>
    <!-- Displayed as title when some generic error happens during sending donation on behalf of another user -->
    <string name="DonationsErrors__donation_failed">Ezin izan da egin dohaintza</string>
    <!-- Displayed as message when some generic error happens during sending donation on behalf of another user -->
    <string name="DonationsErrors__your_payment_was_processed_but">Prozesatu da ordainketa, baina Signal-ek ezin izan du bidali zure dohaintzaren mezua. Mesedez, jarri harremanetan laguntza-zerbitzuarekin.</string>
    <string name="DonationsErrors__your_badge_could_not">Ezin izan da gehitu bereizgarria kontuan, baina baliteke kobratu izatea. Jarri harremanetan laguntza-zerbitzuarekin.</string>
    <string name="DonationsErrors__your_payment_is_still">Zure ordainketa prozesatzen ari da oraindik. Minutu batzuk iraun ditzake zure konexioaren arabera.</string>
    <string name="DonationsErrors__failed_to_cancel_subscription">Ezin izan da bertan behera utzi harpidetza</string>
    <string name="DonationsErrors__subscription_cancellation_requires_an_internet_connection">Harpidetza bertan behera uzteko, Internetera konektatuta egon behar duzu.</string>
    <string name="ViewBadgeBottomSheetDialogFragment__your_device_doesn_t_support_google_pay_so_you_can_t_subscribe_to_earn_a_badge_you_can_still_support_signal_by_making_a_donation_on_our_website">Zure gailua ez da bateragarria Google Pay-rekin; beraz, ezin zara harpidetu bereizgarri bat irabazteko. Hala ere, Signal-i lagundu diezaiokezu, gure webgunean dohaintza bat eginez.</string>
    <string name="NetworkFailure__network_error_check_your_connection_and_try_again">Sareko errorea. Egiaztatu konexioa eta saiatu berriro.</string>
    <string name="NetworkFailure__retry">Berriro saiatu</string>
    <!-- Displayed as a dialog title when the selected recipient for a gift doesn\'t support gifting -->
    <string name="DonationsErrors__cannot_send_donation">Ezin da bidali dohaintza</string>
    <!-- Displayed as a dialog message when the selected recipient for a gift doesn\'t support gifting -->
    <string name="DonationsErrors__this_user_cant_receive_donations_until">Signal berritzen duen arte, erabiltzaile honek ezin du dohaintzarik jaso.</string>
    <!-- Displayed as a dialog message when the user\'s profile could not be fetched, likely due to lack of internet -->
    <string name="DonationsErrors__your_donation_could_not_be_sent">Sareko errore bat dela eta, ezin izan da bidali dohaintza. Egiaztatu Internetera konektatuta zaudela eta saiatu berriro.</string>

    <!-- Gift message view title -->
    <string name="GiftMessageView__donation_on_behalf_of_s">Dohaintza honen izenean: %1$s</string>
    <!-- Gift message view title for incoming donations -->
    <string name="GiftMessageView__s_donated_to_signal_on">%1$s erabiltzaileak dohaitza bat egin dio Signal-i zure izenean</string>
    <!-- Gift badge redeem action label -->
    <string name="GiftMessageView__redeem">Berreskuratu</string>
    <!-- Gift badge view action label -->
    <string name="GiftMessageView__view">Ikusi</string>
    <!-- Gift badge redeeming action label -->
    <string name="GiftMessageView__redeeming">Berreskuratzen…</string>
    <!-- Gift badge redeemed label -->
    <string name="GiftMessageView__redeemed">Ordaindua</string>


    <!-- Stripe decline code generic_failure -->
    <string name="DeclineCode__try_another_payment_method_or_contact_your_bank">Saiatu beste ordainketa-metodo bat edo jarri harremanetan zure bankuarekin informazio gehiago lortzeko.</string>
    <!-- Stripe decline code verify on Google Pay and try again -->
    <string name="DeclineCode__verify_your_payment_method_is_up_to_date_in_google_pay_and_try_again">Egiaztatu ordainketa-metodoa eguneratuta dagoela Google Pay-n eta saiatu berriro.</string>
    <!-- Stripe decline code learn more action label -->
    <string name="DeclineCode__learn_more">Gehiago jakin</string>
    <!-- Stripe decline code contact issuer -->
    <string name="DeclineCode__verify_your_payment_method_is_up_to_date_in_google_pay_and_try_again_if_the_problem">Egiaztatu ordainketa-metodoa eguneratuta dagoela Google Pay-n eta saiatu berriro. Arazoak jarraitzen badu, jarri harremanetan zure bankuarekin.</string>
    <!-- Stripe decline code purchase not supported -->
    <string name="DeclineCode__your_card_does_not_support_this_type_of_purchase">Zure txartelak ez du erosketa mota hau onartzen. Saiatu beste ordainketa-metodo bat.</string>
    <!-- Stripe decline code your card has expired -->
    <string name="DeclineCode__your_card_has_expired">Zure txartela iraungi da. Eguneratu ordainketa-metodoa Google Pay-n eta saiatu berriro.</string>
    <!-- Stripe decline code go to google pay action label -->
    <string name="DeclineCode__go_to_google_pay">Joan Google Play-ra</string>
    <!-- Stripe decline code try credit card again action label -->
    <string name="DeclineCode__try">Saiatu berriro</string>
    <!-- Stripe decline code incorrect card number -->
    <string name="DeclineCode__your_card_number_is_incorrect">Zure txartelaren zenbakia ez da zuzena. Eguneratu Google Pay-n eta saiatu berriro.</string>
    <!-- Stripe decline code incorrect cvc -->
    <string name="DeclineCode__your_cards_cvc_number_is_incorrect">Zure txartelaren zenbakia ez da zuzena. Eguneratu Google Pay-n eta saiatu berriro.</string>
    <!-- Stripe decline code insufficient funds -->
    <string name="DeclineCode__your_card_does_not_have_sufficient_funds">Zure txartelak ez du diru nahikorik erosketa hau burutzeko. Saiatu beste ordainketa-metodo bat.</string>
    <!-- Stripe decline code incorrect expiration month -->
    <string name="DeclineCode__the_expiration_month">Ordainketa-metodoaren iraungitze hilabetea ez da zuzena. Eguneratu Google Pay-n eta saiatu berriro.</string>
    <!-- Stripe decline code incorrect expiration year -->
    <string name="DeclineCode__the_expiration_year">Zure ordainketa-metodoaren iraungitze-urtea ez da zuzena. Eguneratu Google Pay-n eta saiatu berriro.</string>
    <!-- Stripe decline code issuer not available -->
    <string name="DeclineCode__try_completing_the_payment_again">Saiatu berriro ordainketa egiten edo jarri harremanetan zure bankuarekin informazio gehiago lortzeko.</string>
    <!-- Stripe decline code processing error -->
    <string name="DeclineCode__try_again">Saiatu berriro edo jarri harremanetan zure bankuarekin informazio gehiago lortzeko.</string>

    <!-- Credit Card decline code error strings -->
    <!-- Stripe decline code approve_with_id for credit cards displayed in a notification or dialog -->
    <string name="DeclineCode__verify_your_card_details_are_correct_and_try_again">Egiaztatu txartelaren xehetasunak zuzenak direla eta saiatu berriro.</string>
    <!-- Stripe decline code call_issuer for credit cards displayed in a notification or dialog -->
    <string name="DeclineCode__verify_your_card_details_are_correct_and_try_again_if_the_problem_continues">Egiaztatu txartelaren xehetasunak zuzenak direla eta saiatu berriro. Arazoak bere horretan jarraitzen badu, jarri harremanetan bankuarekin.</string>
    <!-- Stripe decline code expired_card for credit cards displayed in a notification or dialog -->
    <string name="DeclineCode__your_card_has_expired_verify_your_card_details">Txartela iraungi egin da. Egiaztatu txartelaren xehetasunak zuzenak direla eta saiatu berriro.</string>
    <!-- Stripe decline code incorrect_cvc and invalid_cvc for credit cards displayed in a notification or dialog -->
    <string name="DeclineCode__your_cards_cvc_number_is_incorrect_verify_your_card_details">Txartelaren CVC zenbakia ez da zuzena. Egiaztatu txartelaren xehetasunak zuzenak direla eta saiatu berriro.</string>
    <!-- Stripe decline code invalid_expiry_month for credit cards displayed in a notification or dialog -->
    <string name="DeclineCode__the_expiration_month_on_your_card_is_incorrect">Txartelaren iraungitze-hilabetea ez da zuzena. Egiaztatu txartelaren xehetasunak zuzenak direla eta saiatu berriro.</string>
    <!-- Stripe decline code invalid_expiry_year for credit cards displayed in a notification or dialog -->
    <string name="DeclineCode__the_expiration_year_on_your_card_is_incorrect">Ttxartelaren iraungitze-urtea ez da zuzena. Egiaztatu txartelaren xehetasunak zuzenak direla eta saiatu berriro.</string>
    <!-- Stripe decline code incorrect_number and invalid_number for credit cards displayed in a notification or dialog -->
    <string name="DeclineCode__your_card_number_is_incorrect_verify_your_card_details">Txartelaren zenbakia ez da zuzena. Egiaztatu txartelaren xehetasunak zuzenak direla eta saiatu berriro.</string>

    <!-- Title of create notification profile screen -->
    <string name="EditNotificationProfileFragment__name_your_profile">Izena eman zure profilari</string>
    <!-- Hint text for create/edit notification profile name -->
    <string name="EditNotificationProfileFragment__profile_name">Profilaren izena</string>
    <!-- Name has a max length, this shows how many characters are used out of the max -->
    <string name="EditNotificationProfileFragment__count">%1$d / %2$d</string>
    <!-- Call to action button to continue to the next step -->
    <string name="EditNotificationProfileFragment__next">Hurrengoa</string>
    <!-- Call to action button once the profile is named to create the profile and continue to the customization steps -->
    <string name="EditNotificationProfileFragment__create">Sortu</string>
    <!-- Call to action button once the profile name is edited -->
    <string name="EditNotificationProfileFragment__save">Gorde</string>
    <!-- Title of edit notification profile screen -->
    <string name="EditNotificationProfileFragment__edit_this_profile">Editatau profil hau</string>
    <!-- Error message shown when attempting to create or edit a profile name to an existing profile name -->
    <string name="EditNotificationProfileFragment__a_profile_with_this_name_already_exists">Dagoeneko badago izen hau duen profil bat</string>
    <!-- Preset selectable name for a profile name, shown as list in edit/create screen -->
    <string name="EditNotificationProfileFragment__work">Lana</string>
    <!-- Preset selectable name for a profile name, shown as list in edit/create screen -->
    <string name="EditNotificationProfileFragment__sleep">Lo egin</string>
    <!-- Preset selectable name for a profile name, shown as list in edit/create screen -->
    <string name="EditNotificationProfileFragment__driving">Gidatzen</string>
    <!-- Preset selectable name for a profile name, shown as list in edit/create screen -->
    <string name="EditNotificationProfileFragment__downtime">Atsedenaldia</string>
    <!-- Preset selectable name for a profile name, shown as list in edit/create screen -->
    <string name="EditNotificationProfileFragment__focus">Kontzentratu</string>
    <!-- Error message shown when attempting to next/save without a profile name -->
    <string name="EditNotificationProfileFragment__profile_must_have_a_name">Izena izan behar du</string>

    <!-- Title for add recipients to notification profile screen in create flow -->
    <string name="AddAllowedMembers__allowed_notifications">Baimendutako jakinarazpenak</string>
    <!-- Description of what the user should be doing with this screen -->
    <string name="AddAllowedMembers__add_people_and_groups_you_want_notifications_and_calls_from_when_this_profile_is_on">Gehitu profila aktibatuta dagoenean jakinarazpenak eta deiak jaso nahi dituzun pertsonak eta taldeak</string>
    <!-- Button text that launches the contact picker to select from -->
    <string name="AddAllowedMembers__add_people_or_groups">Gehitu pertsonak edo taldeak</string>

    <!-- Call to action button on contact picker for adding to profile -->
    <string name="SelectRecipientsFragment__add">Gehitu</string>

    <!-- Notification profiles home fragment, shown when no profiles have been created yet -->
    <string name="NotificationProfilesFragment__create_a_profile_to_receive_notifications_and_calls_only_from_the_people_and_groups_you_want_to_hear_from">Sortu profil bat entzun nahi dituzun pertsonen eta taldeen jakinarazpenak eta deiak jasotzeko.</string>
    <!-- Header shown above list of all notification profiles -->
    <string name="NotificationProfilesFragment__profiles">Profilak</string>
    <!-- Button that starts the create new notification profile flow -->
    <string name="NotificationProfilesFragment__new_profile">Profil berria</string>
    <!-- Profile active status, indicating the current profile is on for an unknown amount of time -->
    <string name="NotificationProfilesFragment__on">Aktibatuta</string>

    <!-- Button use to permanently delete a notification profile -->
    <string name="NotificationProfileDetails__delete_profile">Ezabatu profila</string>
    <!-- Snakbar message shown when removing a recipient from a profile -->
    <string name="NotificationProfileDetails__s_removed">Kendu da \"%1$s\".</string>
    <!-- Snackbar button text that will undo the recipient remove -->
    <string name="NotificationProfileDetails__undo">Desegin</string>
    <!-- Dialog message shown to confirm deleting a profile -->
    <string name="NotificationProfileDetails__permanently_delete_profile">Betiko ezabatu nahi duzu profila?</string>
    <!-- Dialog button to delete profile -->
    <string name="NotificationProfileDetails__delete">Ezabatu</string>
    <!-- Title/accessibility text for edit icon to edit profile emoji/name -->
    <string name="NotificationProfileDetails__edit_notification_profile">Editatu jakinarazpen-profila</string>
    <!-- Schedule description if all days are selected -->
    <string name="NotificationProfileDetails__everyday">Egunero</string>
    <!-- Profile status on if it is the active profile -->
    <string name="NotificationProfileDetails__on">Aktibatuta</string>
    <!-- Profile status on if it is not the active profile -->
    <string name="NotificationProfileDetails__off">Desaktibatuta</string>
    <!-- Description of hours for schedule (start to end) times -->
    <string name="NotificationProfileDetails__s_to_s">%1$s tik %2$s ra</string>
    <!-- Section header for exceptions to the notification profile -->
    <string name="NotificationProfileDetails__exceptions">Salbuespenak</string>
    <!-- Profile exception to allow all calls through the profile restrictions -->
    <string name="NotificationProfileDetails__allow_all_calls">Baimendu dei guztiak</string>
    <!-- Profile exception to allow all @mentions through the profile restrictions -->
    <string name="NotificationProfileDetails__notify_for_all_mentions">Jakinarazi aipamen guztiengatik</string>
    <!-- Section header for showing schedule information -->
    <string name="NotificationProfileDetails__schedule">Ordutegia</string>
    <!-- If member list is long, will truncate the list and show an option to then see all when tapped -->
    <string name="NotificationProfileDetails__see_all">Ikusi denak</string>

    <!-- Title for add schedule to profile in create flow -->
    <string name="EditNotificationProfileSchedule__add_a_schedule">Gehitu ordutegi bat</string>
    <!-- Descriptor text indicating what the user can do with this screen -->
    <string name="EditNotificationProfileSchedule__set_up_a_schedule_to_enable_this_notification_profile_automatically">Konfiguratu ordutegi bat jakinarazpen-profil hau automatikoki gaitzeko.</string>
    <!-- Text shown next to toggle switch to enable/disable schedule -->
    <string name="EditNotificationProfileSchedule__schedule">Ordutegia</string>
    <!-- Label for showing the start time for the schedule -->
    <string name="EditNotificationProfileSchedule__start">Hasi</string>
    <!-- Label for showing the end time for the schedule -->
    <string name="EditNotificationProfileSchedule__end">Amaiera</string>
    <!-- First letter of Sunday -->
    <string name="EditNotificationProfileSchedule__sunday_first_letter">S</string>
    <!-- First letter of Monday -->
    <string name="EditNotificationProfileSchedule__monday_first_letter">M</string>
    <!-- First letter of Tuesday -->
    <string name="EditNotificationProfileSchedule__tuesday_first_letter">T</string>
    <!-- First letter of Wednesday -->
    <string name="EditNotificationProfileSchedule__wednesday_first_letter">W</string>
    <!-- First letter of Thursday -->
    <string name="EditNotificationProfileSchedule__thursday_first_letter">T</string>
    <!-- First letter of Friday -->
    <string name="EditNotificationProfileSchedule__friday_first_letter">F</string>
    <!-- First letter of Saturday -->
    <string name="EditNotificationProfileSchedule__saturday_first_letter">S</string>
    <!-- Title of select time dialog shown when setting start time for schedule -->
    <string name="EditNotificationProfileSchedule__set_start_time">Ezarri hasiera ordua</string>
    <!-- Title of select time dialog shown when setting end time for schedule -->
    <string name="EditNotificationProfileSchedule__set_end_time">Ezarri bukaera ordua</string>
    <!-- If in edit mode, call to action button text show to save schedule to profile -->
    <string name="EditNotificationProfileSchedule__save">Gorde</string>
    <!-- If in create mode, call to action button text to show to skip enabling a schedule -->
    <string name="EditNotificationProfileSchedule__skip">Saltatu</string>
    <!-- If in create mode, call to action button text to show to use the enabled schedule and move to the next screen -->
    <string name="EditNotificationProfileSchedule__next">Hurrengoa</string>
    <!-- Error message shown if trying to save/use a schedule with no days selected -->
    <string name="EditNotificationProfileSchedule__schedule_must_have_at_least_one_day">Ordutegiak egun bat izan behar du gutxienez</string>

    <!-- Title for final screen shown after completing a profile creation -->
    <string name="NotificationProfileCreated__profile_created">Profila sortu da</string>
    <!-- Call to action button to press to close the created screen and move to the profile details screen -->
    <string name="NotificationProfileCreated__done">Eginda</string>
    <!-- Descriptor text shown to indicate how to manually turn a profile on/off -->
    <string name="NotificationProfileCreated__you_can_turn_your_profile_on_or_off_manually_via_the_menu_on_the_chat_list">Zure profila eskuz aktibatu edo desaktibatu dezakezu txat zerrendako menuaren bidez.</string>
    <!-- Descriptor text shown to indicate you can add a schedule later since you did not add one during create flow -->
    <string name="NotificationProfileCreated__add_a_schedule_in_settings_to_automate_your_profile">Gehitu programazio bat ezarpenetan zure profila automatizatzeko.</string>
    <!-- Descriptor text shown to indicate your profile will follow the schedule set during create flow -->
    <string name="NotificationProfileCreated__your_profile_will_turn_on_and_off_automatically_according_to_your_schedule">Zure profila automatikoki piztu eta itzaliko da zure ordutegiaren arabera.</string>

    <!-- Button text shown in profile selection bottom sheet to create a new profile -->
    <string name="NotificationProfileSelection__new_profile">Profil berria</string>
    <!-- Manual enable option to manually enable a profile for 1 hour -->
    <string name="NotificationProfileSelection__for_1_hour">Ordu batez</string>
    <!-- Manual enable option to manually enable a profile until a set time (currently 6pm or 8am depending on what is next) -->
    <string name="NotificationProfileSelection__until_s">%1$s dataraino</string>
    <!-- Option to view profile details -->
    <string name="NotificationProfileSelection__view_settings">Ikusi ezarpenak</string>
    <!-- Descriptor text indicating how long a profile will be on when there is a time component associated with it -->
    <string name="NotificationProfileSelection__on_until_s">%1$s arte</string>

    <!-- Displayed in a toast when we fail to open the ringtone picker -->
    <string name="NotificationSettingsFragment__failed_to_open_picker">Ezin izan da hautatzailea ireki.</string>

    <!-- Description shown for the Signal Release Notes channel -->
    <string name="ReleaseNotes__signal_release_notes_and_news">Seinalearen oharrak &amp; Berriak</string>

    <!-- Donation receipts activity title -->
    <string name="DonationReceiptListFragment__all_activity">Jarduera guztiak</string>
    <!-- Donation receipts all tab label -->
    <string name="DonationReceiptListFragment__all">Denak</string>
    <!-- Donation receipts recurring tab label -->
    <string name="DonationReceiptListFragment__recurring">Errepikatzen</string>
    <!-- Donation receipts one-time tab label -->
    <string name="DonationReceiptListFragment__one_time">Behin</string>
    <!-- Donation receipts gift tab label -->
    <string name="DonationReceiptListFragment__donation_for_a_friend">Lagun batentzako dohaintza</string>
    <!-- Donation receipts boost row label -->
    <!-- Donation receipts details title -->
    <!-- Donation receipts donation type heading -->
    <string name="DonationReceiptDetailsFragment__donation_type">Dohaintza mota</string>
    <!-- Donation receipts date paid heading -->
    <string name="DonationReceiptDetailsFragment__date_paid">Ordainketa data</string>
    <!-- Donation receipts share PNG -->
    <string name="DonationReceiptDetailsFragment__share_receipt">Partekatu ordainagiria</string>
    <!-- Donation receipts list end note -->
    <string name="DonationReceiptListFragment__if_you_have">Signal berriro instalatu baduzu, aurreko dohaintzen ordainagiriak ez dira erabilgarri egongo.</string>
    <!-- Donation receipts document title -->
    <string name="DonationReceiptDetailsFragment__donation_receipt">Dohaintzaren ordainagiria</string>
    <!-- Donation receipts amount title -->
    <string name="DonationReceiptDetailsFragment__amount">Zenbatekoa</string>
    <!-- Donation receipts thanks -->
    <string name="DonationReceiptDetailsFragment__thank_you_for_supporting">Eskerrik asko Signal laguntzeagatik. Zure ekarpenak adierazpen askea babesten duen eta mundu osoko milioika pertsonen komunikazio global segurua ahalbidetzen duen kode irekiko pribatutasun teknologia garatzeko eginkizuna sustatzen laguntzen du. Estatu Batuetako bizilaguna bazara, gorde ordainagiria zure zerga-erregistroetarako. Signal Technology Foundation Estatu Batuetako irabazi-asmorik gabeko zerga-salbuespeneko erakunde bat da, Barne Diru-bilketa Kodearen 501c3 artikuluaren arabera. Gure Zerga-IF Federala 82–4506840 da.</string>
    <!-- Donation receipt type -->
    <string name="DonationReceiptDetailsFragment__s_dash_s">%1$s - %2$s</string>
    <!-- Donation reciepts screen empty state title -->
    <string name="DonationReceiptListFragment__no_receipts">Ordainagiririk ez</string>

    <!-- region "Stories Tab" -->

    <!-- Label for Chats tab in home app screen -->
    <string name="ConversationListTabs__chats">Txatak</string>
    <!-- Label for Stories tab in home app screen -->
    <string name="ConversationListTabs__stories">Istorioak</string>
    <!-- String for counts above 99 in conversation list tabs -->
    <string name="ConversationListTabs__99p">99+</string>
    <!-- Menu item on stories landing page -->
    <string name="StoriesLandingFragment__story_privacy">Istorioen pribatutasuna</string>
    <!-- Title for "My Stories" row item in Stories landing page -->
    <string name="StoriesLandingFragment__my_stories">Nire istorioak</string>
    <!-- Subtitle for "My Stories" row item when user has not added stories -->
    <string name="StoriesLandingFragment__tap_to_add">Sakatu gehitzeko</string>
    <!-- Displayed when there are no stories to display -->
    <string name="StoriesLandingFragment__no_recent_updates_to_show_right_now">Une honetan ez dago azken eguneratzerik erakusteko.</string>
    <!-- Context menu option to hide a story -->
    <string name="StoriesLandingItem__hide_story">Ezkutatu istorioa</string>
    <!-- Context menu option to unhide a story -->
    <string name="StoriesLandingItem__unhide_story">Erakutsi istorioa</string>
    <!-- Context menu option to forward a story -->
    <string name="StoriesLandingItem__forward">Birbidali</string>
    <!-- Context menu option to share a story -->
    <string name="StoriesLandingItem__share">Partekatu…</string>
    <!-- Context menu option to go to story chat -->
    <string name="StoriesLandingItem__go_to_chat">Joan txatera</string>
    <!-- Context menu option to go to story info -->
    <string name="StoriesLandingItem__info">Info</string>
    <!-- Label when a story is pending sending -->
    <string name="StoriesLandingItem__sending">Bidaltzen…</string>
    <!-- Label when multiple stories are pending sending -->
    <string name="StoriesLandingItem__sending_d">%1$dbidaltzen…</string>
    <!-- Label when a story fails to send due to networking -->
    <string name="StoriesLandingItem__send_failed">Bidaltzeak huts egin du</string>
    <!-- Label when a story fails to send due to identity mismatch -->
    <string name="StoriesLandingItem__partially_sent">Partzialki bidalia</string>
    <!-- Status label when a story fails to send indicating user action to retry -->
    <string name="StoriesLandingItem__tap_to_retry">Sakatu berriro saiatzeko</string>
    <!-- Title of dialog confirming decision to hide a story -->
    <string name="StoriesLandingFragment__hide_story">Istorioa ezkuratu nahi duzu?</string>
    <!-- Message of dialog confirming decision to hide a story -->
    <string name="StoriesLandingFragment__new_story_updates">%1$s(r)en istorio-eguneratze berriak ez dira agertuko istorioen zerrendaren goialdean.</string>
    <!-- Positive action of dialog confirming decision to hide a story -->
    <string name="StoriesLandingFragment__hide">Ezkutatu</string>
    <!-- Displayed in Snackbar after story is hidden -->
    <string name="StoriesLandingFragment__story_hidden">Istorioa ezkutatuta dago</string>
    <!-- Section header for hidden stories -->
    <string name="StoriesLandingFragment__hidden_stories">Ezkutuko istorioak</string>
    <!-- Displayed on each sent story under My Stories -->
    <plurals name="MyStories__d_views">
        <item quantity="one">Ikustaldi %1$d</item>
        <item quantity="other">%1$dikustaldi</item>
    </plurals>
    <!-- Forward story label, displayed in My Stories context menu -->
    <string name="MyStories_forward">Birbidali</string>
    <!-- Label for stories for a single user. Format is {given name}\'s Story -->
    <string name="MyStories__ss_story">%1$s(r)en istorioa</string>
    <!-- Title of dialog to confirm deletion of story -->
    <string name="MyStories__delete_story">Istorioa ezabatu nahi duzu?</string>
    <!-- Message of dialog to confirm deletion of story -->
    <string name="MyStories__this_story_will_be_deleted">Istorio hau ezabatu egingo da zuretzat eta jaso dutenentzat.</string>
    <!-- Toast shown when story media cannot be saved -->
    <string name="MyStories__unable_to_save">Ezin izan da gorde</string>
    <!-- Displayed at bottom of story viewer when current item has views -->
    <plurals name="StoryViewerFragment__d_views">
        <item quantity="one">Ikustaldi %1$d</item>
        <item quantity="other">%1$dikustaldi</item>
    </plurals>
    <!-- Displayed at bottom of story viewer when current item has replies -->
    <plurals name="StoryViewerFragment__d_replies">
        <item quantity="one">Erantzun %1$d</item>
        <item quantity="other">%1$d erantzun</item>
    </plurals>
    <!-- Label on group stories to add a story -->
    <string name="StoryViewerPageFragment__add">Gehitu</string>
    <!-- Used when view receipts are disabled -->
    <string name="StoryViewerPageFragment__views_off">Irakurragiriak desaktibatuta daude</string>
    <!-- Used to join views and replies when both exist on a story item -->
    <string name="StoryViewerFragment__s_s">%1$s%2$s</string>
    <!-- Displayed when viewing a post you sent -->
    <string name="StoryViewerPageFragment__you">Zu</string>
    <!-- Displayed when viewing a post displayed to a group -->
    <string name="StoryViewerPageFragment__s_to_s">%1$s tik %2$s ra</string>
    <!-- Displayed when viewing a post from another user with no replies -->
    <string name="StoryViewerPageFragment__reply">Erantzun</string>
    <!-- Displayed when viewing a post that has failed to send to some users -->
    <string name="StoryViewerPageFragment__partially_sent">Partzialki bidalia. Sakatu xehetasunak ikusteko</string>
    <!-- Displayed when viewing a post that has failed to send -->
    <string name="StoryViewerPageFragment__send_failed">Ezin izan da bidali. Sakatu berriro saiatzeko</string>
    <!-- Label for the reply button in story viewer, which will launch the group story replies bottom sheet. -->
    <string name="StoryViewerPageFragment__reply_to_group">Taldera erantzun</string>
    <!-- Displayed when a story has no views -->
    <string name="StoryViewsFragment__no_views_yet">Ikustaldirik ez oraindik</string>
    <!-- Displayed when user has disabled receipts -->
    <string name="StoryViewsFragment__enable_view_receipts_to_see_whos_viewed_your_story">Gaitu irakurragiriak zure istorioak nork ikusi dituen jakiteko.</string>
    <!-- Button label displayed when user has disabled receipts -->
    <string name="StoryViewsFragment__go_to_settings">Joan ezarpenetara</string>
    <!-- Dialog action to remove viewer from a story -->
    <string name="StoryViewsFragment__remove">Kendu</string>
    <!-- Dialog title when removing a viewer from a story -->
    <string name="StoryViewsFragment__remove_viewer">Ikuslea kendu nahi duzu?</string>
    <!-- Dialog message when removing a viewer from a story -->
    <string name="StoryViewsFragment__s_will_still_be_able">Kentzen baduzu ere, %1$s(e)k argitalpen hau ikusi ahalko du, baina ezingo ditu ikusi etorkizunean hemen egiten dituzun argitalpenak: %2$s.</string>
    <!-- Story View context menu action to remove them from a story -->
    <string name="StoryViewItem__remove_viewer">Kendu ikuslea</string>
    <!-- Displayed when a story has no replies yet -->
    <string name="StoryGroupReplyFragment__no_replies_yet">Erantzunik ez oraindik</string>
    <!-- Displayed when no longer a group member -->
    <string name="StoryGroupReplyFragment__you_cant_reply">Ezin diozu erantzun istorio honi, jada ez zarelako talde honetako kidea.</string>
    <!-- Displayed for each user that reacted to a story when viewing replies -->
    <string name="StoryGroupReactionReplyItem__reacted_to_the_story">Erreakzio bat bidali dio istorioari</string>
    <!-- Label for story views tab -->
    <string name="StoryViewsAndRepliesDialogFragment__views">Ikustaldiak</string>
    <!-- Label for story replies tab -->
    <string name="StoryViewsAndRepliesDialogFragment__replies">Erantzunak</string>
    <!-- Description of action for reaction button -->
    <string name="StoryReplyComposer__react_to_this_story">Bidali erreakzio bat istorio honi</string>
    <!-- Displayed when the user is replying privately to someone who replied to one of their stories -->
    <string name="StoryReplyComposer__replying_privately_to_s">%1$sri modu pribatuan erantzuten</string>
    <!-- Displayed when the user is replying privately to someone who replied to one of their stories -->
    <string name="StoryReplyComposer__reply_to_s">Erantzun %1$s erabiltzaileari</string>
    <!-- Context menu item to privately reply to a story response -->
    <!-- Context menu item to copy a story response -->
    <string name="StoryGroupReplyItem__copy">Kopiatu</string>
    <!-- Context menu item to delete a story response -->
    <string name="StoryGroupReplyItem__delete">Ezabatu</string>
    <!-- Page title for My Story options -->
    <string name="MyStorySettingsFragment__my_story">Nire istorioa</string>
    <!-- Number of total signal connections displayed in "All connections" row item -->
    <plurals name="MyStorySettingsFragment__viewers">
        <item quantity="one">Ikusle %1$d</item>
        <item quantity="other">%1$d ikusle</item>
    </plurals>
    <!-- Button on all signal connections row to view all signal connections. Please keep as short as possible. -->
    <string name="MyStorySettingsFragment__view">Ikusi</string>
    <!-- Section heading for story visibility -->
    <string name="MyStorySettingsFragment__who_can_view_this_story">Nork ikus dezake istorio hau?</string>
    <!-- Clickable option for selecting people to hide your story from -->
    <!-- Privacy setting title for sending stories to all your signal connections -->
    <string name="MyStorySettingsFragment__all_signal_connections">Signal-eko konexio guztiak</string>
    <!-- Privacy setting description for sending stories to all your signal connections -->
    <!-- Privacy setting title for sending stories to all except the specified connections -->
    <string name="MyStorySettingsFragment__all_except">Denak hauek izan ezik…</string>
    <!-- Privacy setting description for sending stories to all except the specified connections -->
    <string name="MyStorySettingsFragment__hide_your_story_from_specific_people">Ezkutatu istorioa pertsona jakinei</string>
    <!-- Summary of clickable option displaying how many people you have excluded from your story -->
    <plurals name="MyStorySettingsFragment__d_people_excluded">
        <item quantity="one">pertsona %1$d baztertuta</item>
        <item quantity="other">%1$d kanpoan utzi da</item>
    </plurals>
    <!-- Privacy setting title for only sharing your story with specified connections -->
    <string name="MyStorySettingsFragment__only_share_with">Partekatu hauekin bakarrik…</string>
    <!-- Privacy setting description for only sharing your story with specified connections -->
    <string name="MyStorySettingsFragment__only_share_with_selected_people">Partekatu hautatutako pertsonekin bakarrik</string>
    <!-- Summary of clickable option displaying how many people you have included to send to in your story -->
    <plurals name="MyStorySettingsFragment__d_people">
        <item quantity="one">Pertsona %1$d</item>
        <item quantity="other">%1$d pertsona</item>
    </plurals>
    <!-- My story privacy fine print about what the privacy settings are for -->
    <string name="MyStorySettingsFragment__choose_who_can_view_your_story">Aukeratu nork ikus dezakeen istorioa. Aldaketek ez dute eraginik izango lehenago bidalitako istorioetan.</string>
    <!-- Section header for options related to replies and reactions -->
    <string name="MyStorySettingsFragment__replies_amp_reactions">Erantzunak eta erreakzioak</string>
    <!-- Switchable option for allowing replies and reactions on your stories -->
    <string name="MyStorySettingsFragment__allow_replies_amp_reactions">Baimendu erantzunak eta erreakzioak</string>
    <!-- Summary for switchable option allowing replies and reactions on your story -->
    <string name="MyStorySettingsFragment__let_people_who_can_view_your_story_react_and_reply">Utzi zure istorioa ikus dezakeen jendeari erreakzioak bidaltzen eta erantzuten</string>
    <!-- Signal connections bolded text in the Signal Connections sheet -->
    <string name="SignalConnectionsBottomSheet___signal_connections">Signal-eko konexioak</string>
    <!-- Displayed at the top of the signal connections sheet. Please remember to insert strong tag as required. -->
    <string name="SignalConnectionsBottomSheet__signal_connections_are_people">Signal-eko konexioak fidagarri deritzezun pertsonak dira, arrazoi hauengatik:</string>
    <!-- Signal connections sheet bullet point 1 -->
    <string name="SignalConnectionsBottomSheet__starting_a_conversation">Elkarrizketa bat hasten</string>
    <!-- Signal connections sheet bullet point 2 -->
    <string name="SignalConnectionsBottomSheet__accepting_a_message_request">Mezu eskaera onartzen</string>
    <!-- Signal connections sheet bullet point 3 -->
    <string name="SignalConnectionsBottomSheet__having_them_in_your_system_contacts">Zure sistemako kontaktuetan edukitzen</string>
    <!-- Note at the bottom of the Signal connections sheet -->
    <string name="SignalConnectionsBottomSheet__your_connections_can_see_your_name">"Zure konexioek zure izena eta argazkia ikus ditzakete, eta \"Nire istorioa\" ataleko argitalpenak ikus ditzakete (haientzat ezkutatu ezean)."</string>
    <!-- Clickable option to add a viewer to a custom story -->
    <string name="PrivateStorySettingsFragment__add_viewer">Gehitu ikuslea</string>
    <!-- Clickable option to delete a custom story -->
    <string name="PrivateStorySettingsFragment__delete_custom_story">Ezabatu istorio pertsonalizatua</string>
    <!-- Dialog title when attempting to remove someone from a custom story -->
    <string name="PrivateStorySettingsFragment__remove_s">%1$s kendu nahi duzu?</string>
    <!-- Dialog message when attempting to remove someone from a custom story -->
    <string name="PrivateStorySettingsFragment__this_person_will_no_longer">Aurrerantzean, pertsona honek ez du ikusiko zure istorioa.</string>
    <!-- Positive action label when attempting to remove someone from a custom story -->
    <string name="PrivateStorySettingsFragment__remove">Kendu</string>
    <!-- Dialog title when deleting a custom story -->
    <!-- Dialog message when deleting a custom story -->
    <!-- Page title for editing a custom story name -->
    <string name="EditPrivateStoryNameFragment__edit_story_name">Editatu istorioaren izena</string>
    <!-- Input field hint when editing a custom story name -->
    <string name="EditPrivateStoryNameFragment__story_name">Istorioaren izena</string>
    <!-- Save button label when editing a custom story name -->
    <!-- Displayed in text post creator before user enters text -->
    <string name="TextStoryPostCreationFragment__tap_to_add_text">Testua gehitzeko, sakatu</string>
    <!-- Button label for changing font when creating a text post -->
    <!-- Displayed in text post creator when prompting user to enter text -->
    <string name="TextStoryPostTextEntryFragment__add_text">Gehitu testua</string>
    <!-- Content description for \'done\' button when adding text to a story post -->
    <string name="TextStoryPostTextEntryFragment__done_adding_text">Testua gehitzen amaitu da</string>
    <!-- Text label for media selection toggle -->
    <string name="MediaSelectionActivity__text">Testua</string>
    <!-- Camera label for media selection toggle -->
    <string name="MediaSelectionActivity__camera">Kamera</string>
    <!-- Hint for entering a URL for a text post -->
    <string name="TextStoryPostLinkEntryFragment__type_or_paste_a_url">Idatzi edo itsatsi URL bat</string>
    <!-- Displayed prior to the user entering a URL for a text post -->
    <string name="TextStoryPostLinkEntryFragment__share_a_link_with_viewers_of_your_story">Partekatu esteka bat istorioaren ikusleekin</string>
    <!-- Hint text for searching for a story text post recipient. -->
    <string name="TextStoryPostSendFragment__search">Bilatu</string>
    <!-- Toast shown when an unexpected error occurs while sending a text story -->
    <!-- Toast shown when a trying to add a link preview to a text story post and the link/url is not valid (e.g., missing .com at the end) -->
    <string name="TextStoryPostSendFragment__please_enter_a_valid_link">Mesedez, sartu baliozko esteka bat.</string>
    <!-- Title for screen allowing user to exclude "My Story" entries from specific people -->
    <string name="ChangeMyStoryMembershipFragment__all_except">Denak hauek izan ezik…</string>
    <!-- Title for screen allowing user to only share "My Story" entries with specific people -->
    <string name="ChangeMyStoryMembershipFragment__only_share_with">Partekatu hauekin bakarrik…</string>
    <!-- Done button label for hide story from screen -->
    <string name="HideStoryFromFragment__done">Eginda</string>
    <!-- Dialog title for removing a group story -->
    <string name="StoryDialogs__remove_group_story">Taldeko istorioa kendu nahi duzu?</string>
    <!-- Dialog message for removing a group story -->
    <string name="StoryDialogs__s_will_be_removed">\" %1$s \" kendu egingo da.</string>
    <!-- Dialog positive action for removing a group story -->
    <string name="StoryDialogs__remove">Kendu</string>
    <!-- Dialog title for deleting a custom story -->
    <string name="StoryDialogs__delete_custom_story">Istorio pertsonalizatua ezabatu nahi duzu?</string>
    <!-- Dialog message for deleting a custom story -->
    <string name="StoryDialogs__s_and_updates_shared">\" %1$s \" eta istorio honetan partekatutako eguneratzeak ezabatu egingo dira.</string>
    <!-- Dialog positive action for deleting a custom story -->
    <string name="StoryDialogs__delete">Ezabatu</string>
    <!-- Dialog title for first time sending something to a beta story -->
    <!-- Dialog message for first time sending something to a beta story -->
    <!-- Dialog title for first time adding something to a story -->
    <!-- Dialog message for first time adding something to a story -->
    <!-- First time share to story dialog: Positive action to go ahead and add to story -->
    <!-- First time share to story dialog: Neutral action to edit who can view "My Story" -->
    <!-- Error message shown when a failure occurs during story send -->
    <string name="StoryDialogs__story_could_not_be_sent">Ezin izan da bidali istorioa. Egiaztatu konexioa eta saiatu berriro.</string>
    <!-- Error message dialog button to resend a previously failed story send -->
    <string name="StoryDialogs__send">Bidali</string>
    <!-- Action button for turning off stories when stories are present on the device -->
    <string name="StoryDialogs__turn_off_and_delete">Itzali eta ezabatu</string>
    <!-- Privacy Settings toggle title for stories -->
    <!-- Privacy Settings toggle summary for stories -->
    <!-- New story viewer selection screen title -->
    <string name="CreateStoryViewerSelectionFragment__choose_viewers">Aukeratu ikusleak</string>
    <!-- New story viewer selection action button label -->
    <string name="CreateStoryViewerSelectionFragment__next">Hurrengoa</string>
    <!-- New story viewer selection screen title as recipients are selected -->
    <plurals name="SelectViewersFragment__d_viewers">
        <item quantity="one">Ikusle %1$d</item>
        <item quantity="other">%1$d ikusle</item>
    </plurals>
    <!-- Name story screen title -->
    <string name="CreateStoryWithViewersFragment__name_story">Jarri izena istorioari</string>
    <!-- Name story screen note under text field -->
    <string name="CreateStoryWithViewersFragment__only_you_can">Zuk bakarrik ikus dezakezu istorio honen izena.</string>
    <!-- Name story screen label hint -->
    <string name="CreateStoryWithViewersFragment__story_name_required">Istorioaren izena (beharrezkoa)</string>
    <!-- Name story screen viewers subheading -->
    <string name="CreateStoryWithViewersFragment__viewers">Ikusleak</string>
    <!-- Name story screen create button label -->
    <string name="CreateStoryWithViewersFragment__create">Sortu</string>
    <!-- Name story screen error when save attempted with no label -->
    <string name="CreateStoryWithViewersFragment__this_field_is_required">Eremu hau beharrezkoa da.</string>
    <!-- Name story screen error when save attempted but label is duplicate -->
    <string name="CreateStoryWithViewersFragment__there_is_already_a_story_with_this_name">Lehendik dago izen hori duen istorio bat.</string>
    <!-- Text for select all action when editing recipients for a story -->
    <string name="BaseStoryRecipientSelectionFragment__select_all">Denak hautatu</string>
    <!-- Choose story type bottom sheet title -->
    <string name="ChooseStoryTypeBottomSheet__choose_your_story_type">Aukeratu istorio mota</string>
    <!-- Choose story type bottom sheet new story row title -->
    <string name="ChooseStoryTypeBottomSheet__new_custom_story">Istorio pertsonalizatu berria</string>
    <!-- Choose story type bottom sheet new story row summary -->
    <string name="ChooseStoryTypeBottomSheet__visible_only_to">Pertsona zehatzentzat bakarrik ikusgai</string>
    <!-- Choose story type bottom sheet group story title -->
    <string name="ChooseStoryTypeBottomSheet__group_story">Taldeko istorioa</string>
    <!-- Choose story type bottom sheet group story summary -->
    <string name="ChooseStoryTypeBottomSheet__share_to_an_existing_group">Partekatu lehendik dagoen talde batean</string>
    <!-- Choose groups bottom sheet title -->
    <string name="ChooseGroupStoryBottomSheet__choose_groups">Aukeratu taldeak</string>
    <!-- Displayed when copying group story reply text to clipboard -->
    <string name="StoryGroupReplyFragment__copied_to_clipboard">Arbelera kopiatuta</string>
    <!-- Displayed in story caption when content is longer than 5 lines -->
    <string name="StoryViewerPageFragment__see_more">…Irakurri gehiago</string>
    <!-- Displayed in toast after sending a direct reply -->
    <string name="StoryDirectReplyDialogFragment__sending_reply">Erantzuna bidaltzen…</string>
    <!-- Displayed in the viewer when a story is no longer available -->
    <string name="StorySlateView__this_story_is_no_longer_available">Istorio hau jada ez dago erabilgarri.</string>
    <!-- Displayed in the viewer when a story has permanently failed to download. -->
    <string name="StorySlateView__cant_download_story_s_will_need_to_share_it_again">Ezin da deskargatu istorioa. %1$s(e)k berriro partekatu beharko du.</string>
    <!-- Displayed in the viewer when the network is not available -->
    <string name="StorySlateView__no_internet_connection">Ez dago Interneteko konexiorik</string>
    <!-- Displayed in the viewer when network is available but content could not be downloaded -->
    <string name="StorySlateView__couldnt_load_content">Ezin izan da edukia kargatu</string>
    <!-- Toasted when the user externally shares to a text story successfully -->
    <string name="TextStoryPostCreationFragment__sent_story">Bidali da istorioa</string>
    <!-- Toasted when the user external share to a text story fails -->
    <string name="TextStoryPostCreationFragment__failed_to_send_story">Ezin izan da bidali istorioa</string>
    <!-- Displayed in a dialog to let the user select a given users story -->
    <string name="StoryDialogs__view_story">Ikusi istorioa</string>
    <!-- Displayed in a dialog to let the user select a given users profile photo -->
    <string name="StoryDialogs__view_profile_photo">Bistaratu profileko argazkia</string>

    <!-- Title for a notification at the bottom of the chat list suggesting that the user disable censorship circumvention because the service has become reachable -->
    <!-- Body for a notification at the bottom of the chat list suggesting that the user disable censorship circumvention because the service has become reachable -->
    <!-- Label for a button to dismiss a notification at the bottom of the chat list suggesting that the user disable censorship circumvention because the service has become reachable -->
    <!-- Label for a button in a notification at the bottom of the chat list to turn off censorship circumvention -->

    <!-- Conversation Item label for when you react to someone else\'s story -->
    <string name="ConversationItem__you_reacted_to_s_story">%1$s erabiltzailearen istorioari erreakzio bat bidali diozu</string>
    <!-- Conversation Item label for reactions to your story -->
    <string name="ConversationItem__reacted_to_your_story">Zure istorioari erreakzio bat bidali dio</string>
    <!-- Conversation Item label for reactions to an unavailable story -->
    <string name="ConversationItem__reacted_to_a_story">Istorio bati erreakzio bat bidali dio</string>

    <!-- endregion -->
    <!-- Content description for expand contacts chevron -->
    <string name="ExpandModel__view_more">Ikusi gehiago</string>
    <string name="StoriesLinkPopup__visit_link">Ikusi linka</string>

    <!-- Gift price and duration, formatted as: {price} dot {n} day duration -->
    <plurals name="GiftRowItem_s_dot_d_day_duration">
        <item quantity="one">%1$s · %2$d eguneko iraupena</item>
        <item quantity="other">%1$s · %2$d eguneko iraupena</item>
    </plurals>
    <!-- Headline text on start fragment for gifting a badge -->
    <string name="GiftFlowStartFragment__donate_for_a_friend">Egin dohaitza lagun bati</string>
    <!-- Description text on start fragment for gifting a badge -->
    <plurals name="GiftFlowStartFragment__support_signal_by">
        <item quantity="one">Signal-i laguntzeko, egin dohaintza bat Signal erabiltzen duen lagun edo senide bati. Bere profilean %1$d egunez bistaratzeko bereizgarri bat jasoko du.</item>
        <item quantity="other">Signal-i laguntzeko, egin dohaintza bat Signal erabiltzen duen lagun edo senide bati. Bere profilean %1$d egunez bistaratzeko bereizgarri bat jasoko du.</item>
    </plurals>
    <!-- Action button label for start fragment for gifting a badge -->
    <string name="GiftFlowStartFragment__next">Hurrengoa</string>
    <!-- Title text on choose recipient page for badge gifting -->
    <string name="GiftFlowRecipientSelectionFragment__choose_recipient">Aukeratu hartzailea</string>
    <!-- Title text on confirm gift page -->
    <string name="GiftFlowConfirmationFragment__confirm_donation">Berretsi dohaintza</string>
    <!-- Heading text specifying who the gift will be sent to -->
    <string name="GiftFlowConfirmationFragment__send_to">Bidali honi:</string>
    <!-- Text explaining that gift will be sent to the chosen recipient -->
    <string name="GiftFlowConfirmationFragment__the_recipient_will_be_notified">Mezu pribatu baten bidez emango zaio hartzaileari dohaintzaren berri. Gehitu mezua behean.</string>
    <!-- Text explaining that this gift is a one time donation -->
    <string name="GiftFlowConfirmationFragment__one_time_donation">Dohaintza puntuala</string>
    <!-- Hint for add message input -->
    <string name="GiftFlowConfirmationFragment__add_a_message">Gehitu mezu bat</string>
    <!-- Displayed in the dialog while verifying the chosen recipient -->
    <string name="GiftFlowConfirmationFragment__verifying_recipient">Hartzailea egiaztatzen…</string>
    <!-- Title for sheet shown when opening a redeemed gift -->
    <string name="ViewReceivedGiftBottomSheet__s_made_a_donation_for_you">%1$s erabiltzaileak dohaintza bat egin dizu</string>
    <!-- Title for sheet shown when opening a sent gift -->
    <string name="ViewSentGiftBottomSheet__thanks_for_your_support">Eskerrik asko zure laguntzagatik!</string>
    <!-- Description for sheet shown when opening a redeemed gift -->
    <string name="ViewReceivedGiftBottomSheet__s_made_a_donation_to_signal">%1$s erabiltzaileak dohaintza bat egin dio Signal-i zure izenean! Erakutsi Signal-i emandako laguntza zure profilean.</string>
    <!-- Description for sheet shown when opening a sent gift -->
    <string name="ViewSentGiftBottomSheet__youve_made_a_donation_to_signal">Dohaintza bat egin diozu Signal-i %1$s erabiltzailearen izenean. Bere profilean emandako laguntza erakusteko aukera emango zaio.</string>
    <!-- Primary action for pending gift sheet to redeem badge now -->
    <string name="ViewReceivedGiftSheet__redeem">Berreskuratu</string>
    <!-- Primary action for pending gift sheet to redeem badge later -->
    <string name="ViewReceivedGiftSheet__not_now">Orain ez</string>
    <!-- Dialog text while redeeming a gift -->
    <string name="ViewReceivedGiftSheet__redeeming_badge">Bereizgarria aktibatzen…</string>
    <!-- Snackbar text when user presses "not now" on redemption sheet -->
    <string name="ConversationFragment__you_can_redeem_your_badge_later">Bereizgarria geroago eska dezakezu.</string>
    <!-- Description text in gift thanks sheet -->
    <string name="GiftThanksSheet__youve_made_a_donation">Dohaintza bat egin diozu Signal-i %1$s ren izenean. Bere profilean emandako laguntza erakusteko aukera emango zaio.</string>
    <!-- Expired gift sheet title -->
    <string name="ExpiredGiftSheetConfiguration__your_badge_has_expired">Zure bereizgarria iraungi egin da</string>
    <!-- Expired gift sheet top description text -->
    <string name="ExpiredGiftSheetConfiguration__your_badge_has_expired_and_is">Zure bereizgarria iraungi egin da, eta aurrerantzean beste erabiltzaileek ez dute ikusiko zure profilean.</string>
    <!-- Expired gift sheet bottom description text -->
    <string name="ExpiredGiftSheetConfiguration__to_continue">Zuretzat eraikitako teknologia onartzen jarraitzeko, kontuan hartu hileroko sostengatzaile bihurtzea.</string>
    <!-- Expired gift sheet make a monthly donation button -->
    <string name="ExpiredGiftSheetConfiguration__make_a_monthly_donation">Egin hilean dohaintza bat</string>
    <!-- Expired gift sheet not now button -->
    <string name="ExpiredGiftSheetConfiguration__not_now">Orain ez</string>
    <!-- My Story label designating that we will only share with the selected viewers. -->
    <string name="ContactSearchItems__only_share_with">Partekatu hauekin:</string>
    <!-- Label under name for custom stories -->
    <plurals name="ContactSearchItems__custom_story_d_viewers">
        <item quantity="one">Istorio pertsonalizatua · %1$d ikusle</item>
        <item quantity="other">Istorio pertsonalizatua · %1$d ikusle</item>
    </plurals>
    <!-- Label under name for group stories -->
    <plurals name="ContactSearchItems__group_story_d_viewers">
        <item quantity="one">Taldeko istorioa · %1$d ikusle</item>
        <item quantity="other">Taldeko istorioa · %1$d ikusle</item>
    </plurals>
    <!-- Label under name for groups -->
    <plurals name="ContactSearchItems__group_d_members">
        <item quantity="one">%1$d kide</item>
        <item quantity="other">%1$d kide</item>
    </plurals>
    <!-- Label under name for my story -->
    <plurals name="ContactSearchItems__my_story_s_dot_d_viewers">
        <item quantity="one">%1$s · %2$dikusle</item>
        <item quantity="other">%1$s · %2$d ikusle</item>
    </plurals>
    <!-- Label under name for my story -->
    <plurals name="ContactSearchItems__my_story_s_dot_d_excluded">
        <item quantity="one">%1$s · %2$d baztertuta</item>
        <item quantity="other">%1$s · %2$d baztertuta</item>
    </plurals>
    <!-- Label under name for My Story when first sending to my story -->
    <string name="ContactSearchItems__tap_to_choose_your_viewers">Sakatu zure ikusleak aukeratzeko</string>
    <!-- Label for context menu item to open story settings -->
    <string name="ContactSearchItems__story_settings">Istorioen ezarpenak</string>
    <!-- Label for context menu item to remove a group story from contact results -->
    <string name="ContactSearchItems__remove_story">Kendu istorioa</string>
    <!-- Label for context menu item to delete a custom story -->
    <string name="ContactSearchItems__delete_story">Ezabatu istorioa</string>
    <!-- Dialog title for removing a group story -->
    <string name="ContactSearchMediator__remove_group_story">Taldeko istorioa kendu nahi duzu?</string>
    <!-- Dialog message for removing a group story -->
    <string name="ContactSearchMediator__this_will_remove">Istorioa zerrenda honetatik kenduko da. Talde honetako istorioak ikusten jarraitu ahalko duzu.</string>
    <!-- Dialog action item for removing a group story -->
    <string name="ContactSearchMediator__remove">Kendu</string>
    <!-- Dialog title for deleting a custom story -->
    <string name="ContactSearchMediator__delete_story">Istorioa ezabatu nahi duzu?</string>
    <!-- Dialog message for deleting a custom story -->
    <string name="ContactSearchMediator__delete_the_custom">\" %1$s \" istorio pertsonalizatua ezabatu nahi duzu?</string>
    <!-- Dialog action item for deleting a custom story -->
    <string name="ContactSearchMediator__delete">Ezabatu</string>
    <!-- Donation for a friend expiry days remaining -->
    <plurals name="Gifts__d_days_remaining">
        <item quantity="one">Egun %1$d falta da</item>
        <item quantity="other">%1$d egun falta dira</item>
    </plurals>
    <!-- Donation for a friend expiry hours remaining -->
    <plurals name="Gifts__d_hours_remaining">
        <item quantity="one">Ordu %1$d falta da</item>
        <item quantity="other">%1$d ordu falta dira</item>
    </plurals>
    <!-- Gift expiry minutes remaining -->
    <plurals name="Gifts__d_minutes_remaining">
        <item quantity="one">Minutu %1$d falta da</item>
        <item quantity="other">%1$dminutu falta dira</item>
    </plurals>
    <!-- Donation for a friend expiry expired -->
    <string name="Gifts__expired">Iraungita</string>

    <!-- Label indicating that a user can tap to advance to the next post in a story -->
    <string name="StoryFirstTimeNavigationView__tap_to_advance">Sakatu aurrera egiteko</string>
    <!-- Label indicating swipe direction to skip current story -->
    <string name="StoryFirstTimeNavigationView__swipe_up_to_skip">Saltatzeko, pasatu hatza</string>
    <!-- Label indicating swipe direction to exit story viewer -->
    <string name="StoryFirstTimeNavigationView__swipe_right_to_exit">Saltatzeko, pasatu hatza eskuinera</string>
    <!-- Button label to confirm understanding of story navigation -->
    <string name="StoryFirstTimeNagivationView__got_it">Ulertu dut</string>
    <!-- Content description for vertical context menu button in safety number sheet rows -->
    <string name="SafetyNumberRecipientRowItem__open_context_menu">Ireki laster-menua</string>
    <!-- Sub-line when a user is verified. -->
    <string name="SafetyNumberRecipientRowItem__s_dot_verified">%1$s · Egiaztatuta</string>
    <!-- Sub-line when a user is verified. -->
    <string name="SafetyNumberRecipientRowItem__verified">Egiaztatuta</string>
    <!-- Title of safety number changes bottom sheet when showing individual records -->
    <string name="SafetyNumberBottomSheetFragment__safety_number_changes">Segurtasun-zenbakiaren aldaketak</string>
    <!-- Message of safety number changes bottom sheet when showing individual records -->
    <string name="SafetyNumberBottomSheetFragment__the_following_people">Baliteke pertsona hauek Signal berriro instalatu edo gailuak aldatu izatea. Sakatu hartzaile bat segurtasun-zenbaki berria berresteko. Hau hautazkoa da.</string>
    <!-- Title of safety number changes bottom sheet when not showing individual records -->
    <string name="SafetyNumberBottomSheetFragment__safety_number_checkup">Segurtasun-zenbakiaren egiaztapena</string>
    <!-- Title of safety number changes bottom sheet when not showing individual records and user has seen review screen -->
    <string name="SafetyNumberBottomSheetFragment__safety_number_checkup_complete">Osatu da segurtasun-zenbakiaren egiaztapena</string>
    <!-- Message of safety number changes bottom sheet when not showing individual records and user has seen review screen -->
    <string name="SafetyNumberBottomSheetFragment__all_connections_have_been_reviewed">Konexio guztiak berrikusi dira. Aurrera egiteko, sakatu Bidali.</string>
    <!-- Message of safety number changes bottom sheet when not showing individual records -->
    <string name="SafetyNumberBottomSheetFragment__you_have_d_connections">Agian Signal berriro instalatu duten edo gailuz aldatu diren %1$d konexio dituzu. Istorioa haiekin partekatu aurretik, berrikusi haien segurtasun-zenbakiak edo ken itzazu istoriorik.</string>
    <!-- Menu action to launch safety number verification screen -->
    <string name="SafetyNumberBottomSheetFragment__verify_safety_number">Segurtasun zenbakia baieztatu</string>
    <!-- Menu action to remove user from story -->
    <string name="SafetyNumberBottomSheetFragment__remove_from_story">Kendu istoriotik</string>
    <!-- Action button at bottom of SafetyNumberBottomSheetFragment to send anyway -->
    <string name="SafetyNumberBottomSheetFragment__send_anyway">Bidali hala eta guztiz ere</string>
    <!-- Action button at bottom of SafetyNumberBottomSheetFragment to review connections -->
    <string name="SafetyNumberBottomSheetFragment__review_connections">Berrikusi konexioak</string>
    <!-- Empty state copy for SafetyNumberBottomSheetFragment -->
    <string name="SafetyNumberBottomSheetFragment__no_more_recipients_to_show">Ez dago beste hartzailerik erakusteko</string>
    <!-- Done button on safety number review fragment -->
    <string name="SafetyNumberReviewConnectionsFragment__done">Eginda</string>
    <!-- Title of safety number review fragment -->
    <string name="SafetyNumberReviewConnectionsFragment__safety_number_changes">Segurtasun-zenbakiaren aldaketak</string>
    <!-- Message of safety number review fragment -->
    <plurals name="SafetyNumberReviewConnectionsFragment__d_recipients_may_have">
        <item quantity="one">Baliteke %1$d hartzaileak Signal berriro instalatu edo gailuak aldatu izatea. Sakatu hartzaile bat segurtasun-zenbaki berria berresteko. Hau hautazkoa da.</item>
        <item quantity="other">Baliteke %1$d hartzailek Signal berriro instalatu edo gailuak aldatu izatea. Sakatu hartzaile bat segurtasun-zenbaki berria berresteko. Hau hautazkoa da.</item>
    </plurals>
    <!-- Section header for 1:1 contacts in review fragment -->
    <string name="SafetyNumberBucketRowItem__contacts">Kontaktuak</string>
    <!-- Context menu label for distribution list headers in review fragment -->
    <string name="SafetyNumberReviewConnectionsFragment__remove_all">Kendu guztiak</string>
    <!-- Context menu label for 1:1 contacts to remove from send -->
    <string name="SafetyNumberReviewConnectionsFragment__remove">Kendu</string>

    <!-- Title of initial My Story settings configuration shown when sending to My Story for the first time -->
    <string name="ChooseInitialMyStoryMembershipFragment__my_story_privacy">Nire istorioen pribatutasuna</string>
    <!-- Subtitle of initial My Story settings configuration shown when sending to My Story for the first time -->
    <string name="ChooseInitialMyStoryMembershipFragment__choose_who_can_see_posts_to_my_story_you_can_always_make_changes_in_settings">Aukeratu nork ikus ditzakeen \"Nire istorioa\" ataleko argitalpenak. Nahi duzunean alda ditzakezu ezarpenak.</string>
    <!-- All connections option for initial My Story settings configuration shown when sending to My Story for the first time -->
    <string name="ChooseInitialMyStoryMembershipFragment__all_signal_connections">Signal konexio guztiak</string>
    <!-- All connections except option for initial My Story settings configuration shown when sending to My Story for the first time -->
    <string name="ChooseInitialMyStoryMembershipFragment__all_except">Denak hauek izan ezik…</string>
    <!-- Only with selected connections option for initial My Story settings configuration shown when sending to My Story for the first time -->
    <string name="ChooseInitialMyStoryMembershipFragment__only_share_with">…rekin bakarrik partekatu</string>

    <!-- Story info header sent heading -->
    <string name="StoryInfoHeader__sent">Bidalita</string>
    <!-- Story info header received heading -->
    <string name="StoryInfoHeader__received">Jasota</string>
    <!-- Story info header file size heading -->
    <string name="StoryInfoHeader__file_size">Fitxategiaren tamaina</string>
    <!-- Story info "Sent to" header -->
    <!-- Story info "Sent from" header -->
    <!-- Story info "Failed" header -->
    <!-- Story Info context menu label -->

    <!-- StoriesPrivacySettingsFragment -->
    <!-- Explanation about how stories are deleted and managed -->
    <string name="StoriesPrivacySettingsFragment__story_updates_automatically_disappear">Istorioen eguneratzeak automatikoki desagertzen dira 24 ordu igaro ondoren. Aukeratu nork ikus dezakeen zure istorioa, edo sortu istorioak ikusle edo talde zehatzekin.</string>
    <!-- Preference title to turn off stories -->
    <string name="StoriesPrivacySettingsFragment__turn_off_stories">Desaktibatu istorioak</string>
    <!-- Preference summary to turn off stories -->
    <string name="StoriesPrivacySettingsFragment__if_you_opt_out">Istorioak desaktibatuz gero, ezingo duzu istoriorik partekatu edo ikusi.</string>
    <!-- Preference title to turn on stories -->
    <string name="StoriesPrivacySettingsFragment__turn_on_stories">Aktibatu istorioak</string>
    <!-- Preference summary to turn on stories -->
    <string name="StoriesPrivacySettingsFragment__share_and_view">Partekatu eta ikusi besteen istorioak. Istorioak automatikoki desagertzen dira 24 orduren buruan.</string>
    <!-- Dialog title to turn off stories -->
    <string name="StoriesPrivacySettingsFragment__turn_off_stories_question">Istorioak desaktibatu nahi dituzu?</string>
    <!-- Dialog message to turn off stories -->
    <string name="StoriesPrivacySettingsFragment__you_will_no_longer_be_able_to_share">Aurrerantzean ezingo dituzu partekatu edo ikusi istorioak. Duela gutxi partekatu dituzun istorio-eguneratzeak ere ezabatuko dira.</string>
    <!-- Page title when launched from stories landing screen -->
    <string name="StoriesPrivacySettingsFragment__story_privacy">Istorioen pribatutasuna</string>
    <!-- Header for section that lists out stories -->
    <string name="StoriesPrivacySettingsFragment__stories">Istorioak</string>
    <!-- Story views header -->
    <!-- Story view receipts toggle title -->
    <string name="StoriesPrivacySettingsFragment__view_receipts">Ikusi irakurragiriak</string>
    <!-- Story view receipts toggle message -->
    <string name="StoriesPrivacySettingsFragment__see_and_share">Ikusi eta partekatu istorioak ikusten direnean. Desgaituta badago, ez duzu jakingo besteek noiz ikusten dituzten zure istorioak.</string>

    <!-- NewStoryItem -->
    <string name="NewStoryItem__new_story">Istorio berria</string>

    <!-- GroupStorySettingsFragment -->
    <!-- Section header for who can view a group story -->
    <string name="GroupStorySettingsFragment__who_can_view_this_story">Nork ikus dezake istorio hau?</string>
    <!-- Explanation of who can view a group story -->
    <string name="GroupStorySettingsFragment__members_of_the_group_s">"\"%1$s\" taldeko kideek, istorio hau ikusi, eta hari erantzun diezaiokete. Txat honetako kidetza taldean egunera dezakezu."</string>
    <!-- Preference label for removing this group story -->
    <string name="GroupStorySettingsFragment__remove_group_story">Ezabatu taldeko istorioa</string>

    <!-- Generic title for overflow menus -->
    <string name="OverflowMenu__overflow_menu">Menuaren luzapena</string>

    <!-- SMS Export Service -->
    <!-- Displayed in the notification while export is running -->
    <string name="SignalSmsExportService__exporting_messages">Mezuak esportatzen…</string>
    <!-- Displayed in the notification title when export completes -->
    <string name="SignalSmsExportService__signal_sms_export_complete">Osatu da Signal-eko SMSen esportazioa</string>
    <!-- Displayed in the notification message when export completes -->
    <string name="SignalSmsExportService__tap_to_return_to_signal">Ukitu Signal-era itzultzeko</string>

    <!-- ExportYourSmsMessagesFragment -->
    <!-- Title of the screen -->
    <string name="ExportYourSmsMessagesFragment__export_your_sms_messages">Esportatu zure SMS mezuak</string>
    <!-- Message of the screen -->
    <string name="ExportYourSmsMessagesFragment__you_can_export_your_sms_messages_to_your_phones_sms_database_and_youll_have_the_option_to_keep_or_remove_them_from_signal">SMS mezuak telefonoko SMSen datu-basera esportatu ditzakezu, eta haiek Signal-en gorde edo bertatik kentzeko aukera izango duzu. Horrela, telefonoko SMSetarako beste aplikazio batzuek inportatu ahalko dituzte. Ez da sortuko SMSen historiaren fitxategi partekagarririk.</string>
    <!-- Button label to begin export -->
    <string name="ExportYourSmsMessagesFragment__continue">Jarraitu</string>

    <!-- ExportingSmsMessagesFragment -->
    <!-- Title of the screen -->
    <string name="ExportingSmsMessagesFragment__exporting_sms_messages">SMS mezuak esportatzen</string>
    <!-- Message of the screen when exporting sms messages -->
    <string name="ExportingSmsMessagesFragment__this_may_take_awhile">Baliteke denbora apur bat behar izatea</string>
    <!-- Progress indicator for export -->
    <plurals name="ExportingSmsMessagesFragment__exporting_d_of_d">
        <item quantity="one">%1$d/%2$d esportatzen…</item>
        <item quantity="other">%1$d/%2$d esportatzen…</item>
    </plurals>
    <!-- Alert dialog title shown when we think a user may not have enough local storage available to export sms messages -->
    <string name="ExportingSmsMessagesFragment__you_may_not_have_enough_disk_space">Baliteke diskoan leku nahikorik ez izatea</string>
    <!-- Alert dialog message shown when we think a user may not have enough local storage available to export sms messages, placeholder is the file size, e.g., 128kB -->
    <string name="ExportingSmsMessagesFragment__you_need_approximately_s_to_export_your_messages_ensure_you_have_enough_space_before_continuing">Gutxi gorabehera %1$s behar dituzu mezuak esportatzeko. Jarraitu aurretik, ziurtatu behar adina leku duzula.</string>
    <!-- Alert dialog button to continue with exporting sms after seeing the lack of storage warning -->
    <string name="ExportingSmsMessagesFragment__continue_anyway">Jarraitu hala ere</string>
    <!-- Dialog text shown when Signal isn\'t granted the sms permission needed to export messages, different than being selected as the sms app -->
    <string name="ExportingSmsMessagesFragment__signal_needs_the_sms_permission_to_be_able_to_export_your_sms_messages">Signal-ek SMS mezuak atzitzeko baimena behar du SMS mezuak esportatu ahal izateko.</string>

    <!-- ChooseANewDefaultSmsAppFragment -->
    <!-- Title of the screen -->
    <string name="ChooseANewDefaultSmsAppFragment__choose_a_new">Aukeratu SMS app lehenetsi berri bat</string>
    <!-- Button label to launch picker -->
    <string name="ChooseANewDefaultSmsAppFragment__continue">Jarraitu</string>
    <!-- Button label for when done with changing default SMS app -->
    <string name="ChooseANewDefaultSmsAppFragment__done">Eginda</string>
    <!-- First step number/bullet for choose new default sms app instructions -->
    <string name="ChooseANewDefaultSmsAppFragment__bullet_1">1</string>
    <!-- Second step number/bullet for choose new default sms app instructions -->
    <string name="ChooseANewDefaultSmsAppFragment__bullet_2">2</string>
    <!-- Third step number/bullet for choose new default sms app instructions -->
    <string name="ChooseANewDefaultSmsAppFragment__bullet_3">3</string>
    <!-- Fourth step number/bullet for choose new default sms app instructions -->
    <string name="ChooseANewDefaultSmsAppFragment__bullet_4">4</string>
    <!-- Instruction step for choosing a new default sms app -->
    <string name="ChooseANewDefaultSmsAppFragment__tap_continue_to_open_the_defaults_apps_screen_in_settings">Ezarpenetan \"Aplikazio lehenetsiak\" pantaila irekitzeko, sakatu \"Egin aurrera\".</string>
    <!-- Instruction step for choosing a new default sms app -->
    <string name="ChooseANewDefaultSmsAppFragment__select_sms_app_from_the_list">Hautatu \"SMS aplikazioa\" zerrendan</string>
    <!-- Instruction step for choosing a new default sms app -->
    <string name="ChooseANewDefaultSmsAppFragment__choose_another_app_to_use_for_sms_messaging">Aukeratu beste aplikazio bat SMS mezuekin erabiltzeko</string>
    <!-- Instruction step for choosing a new default sms app -->
    <string name="ChooseANewDefaultSmsAppFragment__return_to_signal">Itzuli Signal-era</string>
    <!-- Instruction step for choosing a new default sms app -->
    <string name="ChooseANewDefaultSmsAppFragment__open_your_phones_settings_app">Ireki telefonoko Ezarpenak aplikazioa</string>
    <!-- Instruction step for choosing a new default sms app -->
    <string name="ChooseANewDefaultSmsAppFragment__navigate_to_apps_default_apps_sms_app">Joan \"Aplikazioak\" &gt; \"Aplikazio lehenetsiak\" &gt; \"SMS aplikazioa\" atalera</string>

    <!-- RemoveSmsMessagesDialogFragment -->
    <!-- Action button to keep messages -->
    <string name="RemoveSmsMessagesDialogFragment__keep_messages">Mezuak gorde</string>
    <!-- Action button to remove messages -->
    <string name="RemoveSmsMessagesDialogFragment__remove_messages">Ezabatu mezuak</string>
    <!-- Title of dialog -->
    <string name="RemoveSmsMessagesDialogFragment__remove_sms_messages">SMS mezuak Signal-etik kendu nahi dituzu?</string>
    <!-- Message of dialog -->
    <string name="RemoveSmsMessagesDialogFragment__you_can_now_remove_sms_messages_from_signal">Orain, SMS mezuak Signal-etik ken ditzakezu, memorian tokia egiteko. Signal-etik kendu arren, telefonoan SMSetarako dauzkazun beste aplikazioetan egoten jarraituko dute.</string>

    <!-- ReExportSmsMessagesDialogFragment -->
    <!-- Action button to re-export messages -->
    <string name="ReExportSmsMessagesDialogFragment__continue">Jarraitu</string>
    <!-- Action button to cancel re-export process -->
    <string name="ReExportSmsMessagesDialogFragment__cancel">Utzi</string>
    <!-- Title of dialog -->
    <string name="ReExportSmsMessagesDialogFragment__export_sms_again">SMSak berriro esportatu nahi dituzu?</string>
    <!-- Message of dialog -->
    <string name="ReExportSmsMessagesDialogFragment__you_already_exported_your_sms_messages">Dagoeneko esportatu dituzu SMS mezuak.\nOHARRA: Aurrera egiten baduzu, baliteke mezuak bikoiztea.</string>

    <!-- SetSignalAsDefaultSmsAppFragment -->
    <!-- Title of the screen -->
    <string name="SetSignalAsDefaultSmsAppFragment__set_signal_as_the_default_sms_app">Ezarri Signal SMS aplikazio lehenetsi gisa</string>
    <!-- Message of the screen -->
    <string name="SetSignalAsDefaultSmsAppFragment__to_export_your_sms_messages">SMS mezuak esportatzeko, Signal ezarri behar duzu SMS aplikazio lehenetsi gisa.</string>
    <!-- Button label to start export -->
    <string name="SetSignalAsDefaultSmsAppFragment__next">Hurrengoa</string>

    <!-- BackupSchedulePermission Megaphone -->
    <!-- The title on an alert window that explains to the user that we are unable to backup their messages -->
    <string name="BackupSchedulePermissionMegaphone__cant_back_up_chats">Ezin dira egin txaten babeskopiak</string>
    <!-- The body text of an alert window that tells the user that we are unable to backup their messages -->
    <string name="BackupSchedulePermissionMegaphone__your_chats_are_no_longer_being_automatically_backed_up">Jada ez da egiten txaten babeskopia automatikorik.</string>
    <!-- The text on a button in an alert window that, when clicked, will take the user to a screen to re-enable backups -->
    <string name="BackupSchedulePermissionMegaphone__back_up_chats">Egin txaten babeskopiak</string>
    <!-- The text on a button in an alert window that, when clicked, will take the user to a screen to re-enable backups -->
    <string name="BackupSchedulePermissionMegaphone__not_now">Orain ez</string>
    <!-- Re-enable backup permission bottom sheet title -->
    <string name="BackupSchedulePermissionMegaphone__to_reenable_backups">Babeskopiak berriro gaitzeko:</string>
    <!-- Re-enable backups permission bottom sheet instruction 1 text -->
    <string name="BackupSchedulePermissionMegaphone__tap_the_go_to_settings_button_below">Sakatu beheko \"Joan ezarpenetara\" botoia.</string>
    <!-- Re-enable backups permission bottom sheet instruction 2 text -->
    <string name="BackupSchedulePermissionMegaphone__turn_on_allow_settings_alarms_and_reminders">Aktibatu \"Baimendu ezarpenen alarmak eta abisuak\".</string>
    <!-- Re-enable backups permission bottom sheet call to action button to open settings -->
    <string name="BackupSchedulePermissionMegaphone__go_to_settings">Joan ezarpenetara</string>

    <!-- SmsExportMegaphoneActivity -->
    <!-- Phase 2 title of full screen megaphone indicating sms will no longer be supported in the near future -->
    <string name="SmsExportMegaphoneActivity__signal_will_no_longer_support_sms">Signal-ek SMSak onartzeari utziko dio</string>
    <!-- Phase 3 title of full screen megaphone indicating sms is longer supported  -->
    <string name="SmsExportMegaphoneActivity__signal_no_longer_supports_sms">Signal-ek jada ez ditu onartzen SMSak</string>
    <!-- Phase 2 message describing that sms is going away soon -->
    <string name="SmsExportMegaphoneActivity__signal_will_soon_remove_support_for_sending_sms_messages">Signal-ek SMS mezuak bidaltzeko aukera emateari utziko dio laster, Signal-eko mezuek muturretik muturrerako enkriptatzea eta pribatutasun sendoa eskaintzen baitute, SMS mezuek ez bezala. Horrela, gainera, Signal-eko mezularitza-esperientzia hobetzeko aukera izango dugu.</string>
    <!-- Phase 3 message describing that sms has gone away -->
    <string name="SmsExportMegaphoneActivity__signal_has_removed_support_for_sending_sms_messages">Signal-ek SMS mezuak bidaltzeko aukera emateari utzi dio, Signal-eko mezuek muturretik muturrerako enkriptatzea eta pribatutasun sendoa eskaintzen baitute, SMS mezuek ez bezala. Horrela, gainera, Signal-eko mezularitza-esperientzia hobetzeko aukera izango dugu.</string>
    <!-- The text on a button in a popup that, when clicked, will take the user to a screen to export their SMS messages -->
    <string name="SmsExportMegaphoneActivity__export_sms">Esportatu SMSak</string>
    <!-- The text on a button in a popup that, when clicked, will dismiss the popup and schedule the prompt to occur at a later time. -->
    <string name="SmsExportMegaphoneActivity__remind_me_later">Gogorarazi iezadazu beranduago</string>
    <!-- The text on a button in a popup that, when clicked, will navigate the user to a web article on SMS removal -->
    <string name="SmsExportMegaphoneActivity__learn_more">Informazio gehiago</string>

    <!-- Phase 1 Small megaphone title indicating sms is going away -->
    <string name="SmsExportMegaphone__sms_support_going_away">SMSak erabiltzeko aukera desagertu egingo da</string>
    <!-- Phase 1 small megaphone description indicating sms is going away -->
    <string name="SmsExportMegaphone__dont_worry_encrypted_signal_messages_will_continue_to_work">Ez kezkatu, Signal-eko mezu enkriptatuek funtzionatzen jarraituko dute.</string>
    <!-- Phase 1 small megaphone button that takes the user to the sms export flow -->
    <string name="SmsExportMegaphone__continue">Jarraitu</string>
    <!-- Title for screen shown after sms export has completed -->
    <string name="ExportSmsCompleteFragment__export_complete">Osatu da esportazioa</string>
    <!-- Button to continue to next screen -->
    <string name="ExportSmsCompleteFragment__next">Hurrengoa</string>
    <!-- Message showing summary of sms export counts -->
    <plurals name="ExportSmsCompleteFragment__d_of_d_messages_exported">
        <item quantity="one">%1$d/%2$d mezu esportatu da</item>
        <item quantity="other">%1$d/%2$d mezu esportatu dira</item>
    </plurals>

    <!-- Title of screen shown when some sms messages did not export -->
    <string name="ExportSmsPartiallyComplete__export_partially_complete">Esportazioa partzialki osatu da</string>
    <!-- Debug step 1 on screen shown when some sms messages did not export -->
    <string name="ExportSmsPartiallyComplete__ensure_you_have_an_additional_s_free_on_your_phone_to_export_your_messages">Mezuak esportatzeko, ziurtatu beste %1$s dituzula libre telefonoan</string>
    <!-- Debug step 2 on screen shown when some sms messages dit not export -->
    <string name="ExportSmsPartiallyComplete__retry_export_which_will_only_retry_messages_that_have_not_yet_been_exported">Saiatu berriro esportatzen, eta oraindik esportatu ez diren mezuak soilik esportatuko dira</string>
    <!-- Partial sentence for Debug step 3 on screen shown when some sms messages did not export, is combined with \'contact us\' -->
    <string name="ExportSmsPartiallyComplete__if_the_problem_persists">Arazoak bere horretan jarraitzen badu, </string>
    <!-- Partial sentence for deubg step 3 on screen shown when some sms messages did not export, combined with \'If the problem persists\', link text to open contact support view -->
    <string name="ExportSmsPartiallyComplete__contact_us">Harremanetan jarri gurekin</string>
    <!-- Button text to retry sms export -->
    <string name="ExportSmsPartiallyComplete__retry">Berriro saiatu</string>
    <!-- Button text to continue sms export flow and not retry failed message exports -->
    <string name="ExportSmsPartiallyComplete__continue_anyway">Jarraitu hala ere</string>
    <!-- Title of screen shown when all sms messages failed to export -->
    <string name="ExportSmsFullError__error_exporting_sms_messages">Errorea SMS mezuak esportatzean</string>
    <!-- Helper text shown when all sms messages failed to export -->
    <string name="ExportSmsFullError__please_try_again_if_the_problem_persists">Saiatu berriro. Arazoak bere horretan jarraitzen badu, </string>


    <!-- DonateToSignalFragment -->
    <!-- Title below avatar -->
    <string name="DonateToSignalFragment__privacy_over_profit">Pribatutasuna irabazien gainetik.</string>
    <!-- Continue button label -->
    <string name="DonateToSignalFragment__continue">Jarraitu</string>
    <!-- Description below title -->
    <string name="DonateToSignalFragment__private_messaging">Mezularitza pribatua, zuk finantzatua. Iragarkirik gabe, jarraipen-tresnarik gabe, konpromisorik gabe. Egin dohaintza bat orain Signal-i laguntzeko.</string>
    <!-- Donation pill toggle monthly text -->
    <string name="DonationPillToggle__monthly">Hilero</string>
    <!-- Donation pill toggle one-time text -->
    <string name="DonationPillToggle__one_time">Behin</string>

    <!-- GatewaySelectorBottomSheet -->
    <!-- Sheet title when subscribing -->
    <string name="GatewaySelectorBottomSheet__donate_s_month_to_signal">Eman hilean %1$s Signal-i</string>
    <!-- Sheet summary when subscribing -->
    <string name="GatewaySelectorBottomSheet__get_a_s_badge">Lortu %1$s bereizgarri bat</string>
    <!-- Sheet title when giving a one-time donation -->
    <string name="GatewaySelectorBottomSheet__donate_s_to_signal">Eman %1$s Signal-i</string>
    <!-- Sheet summary when giving a one-time donation -->
    <plurals name="GatewaySelectorBottomSheet__get_a_s_badge_for_d_days">
        <item quantity="one">Lortu %1$s bereizgarri bat %2$d egunez</item>
        <item quantity="other">Lortu %1$s bereizgarri bat %2$d egunez</item>
    </plurals>
    <!-- Button label for paying with a credit card -->
    <string name="GatewaySelectorBottomSheet__credit_or_debit_card">Kreditu- edo zordunketa-txartela</string>
    <!-- Sheet summary when giving donating for a friend -->
    <string name="GatewaySelectorBottomSheet__donate_for_a_friend">Egin dohaitza lagun bati</string>

    <!-- StripePaymentInProgressFragment -->
    <string name="StripePaymentInProgressFragment__cancelling">Bertan behera uzten…</string>

    <!-- The title of a bottom sheet dialog that tells the user we temporarily can\'t process their contacts. -->
    <string name="CdsTemporaryErrorBottomSheet_title">Kontaktu gehiegi prozesatu dira</string>
    <!-- The first part of the body text in a bottom sheet dialog that tells the user we temporarily can\'t process their contacts. The placeholder represents the number of days the user will have to wait until they can again. -->
    <plurals name="CdsTemporaryErrorBottomSheet_body1">
        <item quantity="one">%1$d egun barru saiatuko gara kontaktuak berriro prozesatzen.</item>
        <item quantity="other">%1$d egun barru saiatuko gara kontaktuak berriro prozesatzen.</item>
    </plurals>
    <!-- The second part of the body text in a bottom sheet dialog that advises the user to remove contacts from their phone to fix the issue. -->
    <string name="CdsTemporaryErrorBottomSheet_body2">Arazoa lehenago konpontzeko, kontaktuak ken ditzakezu telefonoan, edo kontaktu asko sinkronizatzen ari diren kontuak.</string>
    <!-- A button label in a bottom sheet that will navigate the user to their contacts settings. -->
    <!-- A toast that will be shown if we are unable to open the user\'s default contacts app. -->

    <!-- The title of a bottom sheet dialog that tells the user we can\'t process their contacts. -->
    <string name="CdsPermanentErrorBottomSheet_title">Ezin dira prozesatu kontaktuak</string>
    <!-- The first part of the body text in a bottom sheet dialog that tells the user we can\'t process their contacts. -->
    <string name="CdsPermanentErrorBottomSheet_body">Telefonoko kontaktu kopuruak Signal-ek prozesa dezakeen kopurua gainditzen du. Kontaktuak Signal-en bilatzeko, kontaktuak ken ditzakezu telefonoan, edo kontaktu asko sinkronizatzen ari diren kontuak.</string>
    <!-- The first part of the body text in a bottom sheet dialog that tells the user we can\'t process their contacts. -->
    <string name="CdsPermanentErrorBottomSheet_learn_more">Informazio gehiago</string>
    <!-- A button label in a bottom sheet that will navigate the user to their contacts settings. -->
    <string name="CdsPermanentErrorBottomSheet_contacts_button">Ireki kontaktuak</string>
    <!-- A toast that will be shown if we are unable to open the user\'s default contacts app. -->
    <string name="CdsPermanentErrorBottomSheet_no_contacts_toast">Ez da aurkitu kontaktu-aplikaziorik</string>

    <!-- PaymentMessageView -->
    <!-- In-chat conversation message shown when you sent a payment to another person, placeholder is the other person name -->
    <string name="PaymentMessageView_you_sent_s">Hau bidali diozu %1$s(r)i:</string>
    <!-- In-chat conversation message shown when another person sent a payment to you, placeholder is the other person name -->
    <string name="PaymentMessageView_s_sent_you">%1$s(e)k hau bidali dizu:</string>

    <!-- YourInformationIsPrivateBottomSheet -->
    <string name="YourInformationIsPrivateBottomSheet__your_information_is_private">Zure informazioa pribatua da</string>
    <string name="YourInformationIsPrivateBottomSheet__signal_does_not_collect">Dohaintzak egiten dituzunean, Signal-ek ez du zure informazio pertsonalik biltzen edo gordetzen.</string>
    <string name="YourInformationIsPrivateBottomSheet__we_use_stripe">Dohaintzak jasotzeko, Stripe erabiltzen dugu ordainketen prozesatzaile gisa. Ez dugu atzitzen, biltegiratzen edo gordetzen ematen diezun informazioa.</string>
    <string name="YourInformationIsPrivateBottomSheet__signal_does_not_and_cannot">Signal-ek ez ditu lotzen (eta ezin ditu lotu) dohaintzak zure Signal-eko kontuarekin.</string>
    <string name="YourInformationIsPrivateBottomSheet__thank_you">Eskerrik asko laguntzeagatik!</string>

    <!-- GroupStoryEducationSheet -->
    <!-- Displayed as the title of the education bottom sheet -->
    <string name="GroupStoryEducationSheet__introducing_group_stories">Aurkezpena: Taldeko istorioak</string>
    <!-- Line item on the sheet explaining group stories -->
    <string name="GroupStoryEducationSheet__share_story_updates_to">Partekatu istorioen eguneratzeak kide zaituen taldeko txat batean.</string>
    <!-- Line item on the sheet explaining that anyone in the group can share to group stories -->
    <string name="GroupStoryEducationSheet__anyone_in_the_group">Taldeko txatean dagoen edonork gehi dezake edukia istorioan.</string>
    <!-- Line item on the sheet explaining that anyone in the group can view replies -->
    <string name="GroupStoryEducationSheet__all_group_chat_members">Taldeko txateko kide guztiek ikus ditzakete istorioaren erantzunak.</string>
    <!-- Button label to dismiss sheet -->
    <string name="GroupStoryEducationSheet__next">Hurrengoa</string>
    <string name="Registration_country_code_entry_hint">+0</string>

    <!-- PaypalCompleteOrderBottomSheet -->
    <string name="PaypalCompleteOrderBottomSheet__donate">Egin dohaintza</string>
    <string name="PaypalCompleteOrderBottomSheet__payment">Ordainketa</string>

    <!-- ChatFilter -->
    <!-- Displayed in a pill at the top of the chat list when it is filtered by unread messages -->
    <string name="ChatFilter__filtered_by_unread">Irakurri gabekoen arabera iragazita</string>
    <!-- Displayed underneath the filter circle at the top of the chat list when the user pulls at a very low velocity -->
    <string name="ChatFilter__pull_to_filter">Tiratu iragazteko</string>
    <!-- Displayed in the "clear filter" item in the chat feed if the user opened the filter from the overflow menu -->
    <string name="ChatFilter__tip_pull_down">Aholkua: iragazteko, tiratu beherantz txat-zerrendan</string>

    <!-- Title for screen describing that sms support is going to be removed soon -->
    <string name="SmsRemoval_title_going_away">Laster, ezingo dira SMSak erabili</string>
    <!-- Bullet point message shown on describing screen as first bullet why sms is being removed, placeholder with be date of removal (e.g., March 21st) -->
    <string name="SmsRemoval_info_bullet_1_s">%1$s ezkero, SMS mezuak ez dira onartuko Signal aplikazioan.</string>
    <!-- Bullet point message shown on describing screen as second bullet why sms is being removed -->
    <string name="SmsRemoval_info_bullet_2">SMS mezuak ez dira Signal-eko mezuen berdinak. <b>Honek ez die eragingo Signal-eko mezu enkriptatuei; beti bezala funtzionatzen dute. </b></string>
    <!-- Bullet point message shown on describing screen as third bullet why sms is being removed -->
    <string name="SmsRemoval_info_bullet_3">SMS mezuak esportatu, eta SMSetarako aplikazio berri bat aukera dezakezu.</string>
    <!-- Bullet point message shown on describing screen as first bullet variant why sms is being removed when user is locked out of sms -->
    <string name="SmsRemoval_info_bullet_1_phase_3">Signal-ek SMS mezuak bidaltzeko aukera kendu du.</string>
    <!-- Button label on sms removal info/megaphone to start the export SMS flow -->
    <string name="SmsRemoval_export_sms">Esportatu SMSak</string>

    <!-- Set up your username megaphone -->
    <!-- Displayed as a title on a megaphone which prompts user to set up a username -->
    <string name="SetUpYourUsername__set_up_your_signal_username">Konfiguratu Signal-eko erabiltzaile-izena</string>
    <!-- Displayed as a description on a megaphone which prompts user to set up a username -->
    <string name="SetUpYourUsername__usernames_let_others">Erabiltzaile-izenei esker, telefono-zenbakia erabili beharrik gabe bidal diezazkizukete mezuak beste erabiltzaileek</string>
    <!-- Displayed as an action on a megaphone which prompts user to set up a username -->
    <string name="SetUpYourUsername__not_now">Orain ez</string>
    <!-- Displayed as an action on a megaphone which prompts user to set up a username -->
    <string name="SetUpYourUsername__continue">Jarraitu</string>

    <!-- Text Formatting -->
    <!-- Popup menu label for applying bold style -->
    <string name="TextFormatting_bold">Lodia</string>
    <!-- Popup menu label for applying italic style -->
    <string name="TextFormatting_italic">Etzana</string>
    <!-- Popup menu label for applying strikethrough style -->
    <string name="TextFormatting_strikethrough">Marratua</string>
    <!-- Popup menu label for applying monospace font style -->
    <string name="TextFormatting_monospace">Tarte bakarrekoa</string>

    <!-- UsernameEducationFragment -->
    <!-- Continue button which takes the user to the add a username screen -->
    <string name="UsernameEducationFragment__continue">Jarraitu</string>
    <!-- Displayed as a title on the username education screen -->
    <string name="UsernameEducationFragment__set_up_your_signal_username">Konfiguratu Signal-eko erabiltzaile-izena</string>

    <!-- Username edit dialog -->
    <!-- Option to open username editor displayed as a list item in a dialog -->
    <string name="UsernameEditDialog__edit_username">Editatu erabiltzaile-izena</string>
    <!-- Option to delete username displayed as a list item in a dialog -->
    <string name="UsernameEditDialog__delete_username">Ezabatu erabiltzaile-izena</string>

    <!-- Time duration picker -->
    <!-- Shown in a time duration picker for selecting duration in hours and minutes, label shown after the user input value for hour, e.g., 12h -->
    <string name="TimeDurationPickerDialog_single_letter_hour_abbreviation">h</string>
    <!-- Shown in a time duration picker for selecting duration in hours and minutes, label shown after the user input value for minute, e.g., 24m -->
    <string name="TimeDurationPickerDialog_single_letter_minute_abbreviation">min</string>
    <!-- Shown in a time duration picker for selecting duration in hours and minutes, label for button that will apply the setting -->
    <string name="TimeDurationPickerDialog_positive_button">Ezarri</string>
    <!-- Shown in a time duration picker for selecting duration in hours and minutes, helper text indicating minimum allowable duration -->
    <string name="TimeDurationPickerDialog_minimum_duration_warning">Pantaila blokeatzeko gutxieneko denbora minutu bat da.</string>

    <!-- EOF -->
</resources><|MERGE_RESOLUTION|>--- conflicted
+++ resolved
@@ -1804,12 +1804,8 @@
     <string name="RegistrationActivity_unable_to_connect_to_service">Ezin da zerbitzura konektatu. Egiaztatu sarearen ezarpenak eta saiatu berriz.</string>
     <string name="RegistrationActivity_non_standard_number_format">Zenbaki-formatu ez-estandarra</string>
     <string name="RegistrationActivity_the_number_you_entered_appears_to_be_a_non_standard">Idatzi duzun zenbakiak (%1$s) formatu ez-estandar bat du.\n\n%2$s esan nahi al zenuen?</string>
-<<<<<<< HEAD
     <string name="RegistrationActivity_signal_android_phone_number_format">Molly Android - Telefono-zenbakien formatua</string>
-=======
-    <string name="RegistrationActivity_signal_android_phone_number_format">Signal Android - Telefono-zenbakien formatua</string>
     <!--    Small "toast" notification to the user confirming that they have requested a new code via voice call.-->
->>>>>>> f3c6f2e3
     <string name="RegistrationActivity_call_requested">Deia eskatu da</string>
     <!--    Small "toast" notification to the user confirming that they have requested a new code via SMS.-->
     <string name="RegistrationActivity_sms_requested">SMSa eskatu da</string>
@@ -3473,15 +3469,15 @@
     <!-- Phone number heading displayed as a screen title -->
     <string name="preferences_app_protection__phone_number">Telefono-zenbakia</string>
     <!-- Subtext below option to launch into phone number privacy settings screen -->
-    <string name="preferences_app_protection__choose_who_can_see">Aukeratu nork ikus dezakeen zure telefono-zenbakia eta nor jar daitekeen zurekin harremanetan Signal-en.</string>
+    <string name="preferences_app_protection__choose_who_can_see">Aukeratu nork ikus dezakeen zure telefono-zenbakia eta nor jar daitekeen zurekin harremanetan Molly-en.</string>
     <!-- Section title above two radio buttons for enabling and disabling phone number display -->
     <string name="PhoneNumberPrivacySettingsFragment__who_can_see_my_number">Nork ikus dezake nire zenbakia?</string>
     <!-- Subtext below radio buttons when who can see my number is set to nobody -->
-    <string name="PhoneNumberPrivacySettingsFragment__nobody_will_see">Ez du inork ikusiko zure telefonoa Signal-en.</string>
+    <string name="PhoneNumberPrivacySettingsFragment__nobody_will_see">Ez du inork ikusiko zure telefonoa Molly-en.</string>
     <!-- Section title above two radio buttons for enabling and disabling whether users can find me by my phone number  -->
     <string name="PhoneNumberPrivacySettingsFragment__who_can_find_me_by_number">Nork aurki nazake zenbakia erabiliz?</string>
     <!-- Subtext below radio buttons when who can see my number is set to everyone -->
-    <string name="PhoneNumberPrivacySettingsFragment__your_phone_number">Zure mezuak jasotzen dituzten pertsonek zure telefono-zenbakia ikusi ahalko dute. Telefonoko kontaktuetan zure zenbakia duten pertsonek Signal-en ere ikusiko dute.</string>
+    <string name="PhoneNumberPrivacySettingsFragment__your_phone_number">Zure mezuak jasotzen dituzten pertsonek zure telefono-zenbakia ikusi ahalko dute. Telefonoko kontaktuetan zure zenbakia duten pertsonek Molly-en ere ikusiko dute.</string>
     <string name="PhoneNumberPrivacy_everyone">Guztiak</string>
     <string name="PhoneNumberPrivacy_my_contacts">Nire kontaktuak</string>
     <string name="PhoneNumberPrivacy_nobody">Inor ez</string>
@@ -3860,20 +3856,12 @@
     <!-- DeactivateWalletFragment -->
     <string name="DeactivateWalletFragment__deactivate_wallet">Diru-zorroa deskatibatu</string>
     <string name="DeactivateWalletFragment__your_balance">Zure balantzea</string>
-<<<<<<< HEAD
-    <string name="DeactivateWalletFragment__its_recommended_that_you">Ordainketak desaktibatu aurretik, zure fondoak beste diru-zorro helbide batera transferitzea gomendatzen da. Zure funtsak orain ez transferitzea aukeratzen baduzu, zure diru-zorroan geratuko dira Molly-i lotuta, ordainketak berriro aktibatzen badituzu.</string>
-=======
-    <string name="DeactivateWalletFragment__its_recommended_that_you">Ordainketak desaktibatu aurretik, funtsak beste zorro baten helbidera transferitzea gomendatzen da. Dirua orain ez transferitzea aukeratzen baduzu, ordainketak berriro aktibatzen badituzu, Signal-ekin lotutako zorroan jarraituko du.</string>
->>>>>>> f3c6f2e3
+    <string name="DeactivateWalletFragment__its_recommended_that_you">Ordainketak desaktibatu aurretik, funtsak beste zorro baten helbidera transferitzea gomendatzen da. Dirua orain ez transferitzea aukeratzen baduzu, ordainketak berriro aktibatzen badituzu, Molly-ekin lotutako zorroan jarraituko du.</string>
     <string name="DeactivateWalletFragment__transfer_remaining_balance">Transferitu gainerako balantzea</string>
     <string name="DeactivateWalletFragment__deactivate_without_transferring">Desaktibatu transferitu gabe</string>
     <string name="DeactivateWalletFragment__deactivate">Desaktibatu</string>
     <string name="DeactivateWalletFragment__deactivate_without_transferring_question">Desaktibatu transferitu gabe?</string>
-<<<<<<< HEAD
-    <string name="DeactivateWalletFragment__your_balance_will_remain">Zure saldoa Molly-i lotutako diru-zorroan geratuko da ordainketak berriro aktibatzea aukeratzen baduzu.</string>
-=======
-    <string name="DeactivateWalletFragment__your_balance_will_remain">Ordainketak berriro aktibatzea aukeratzen baduzu, saldoa Signal-ekin lotutako zorroan geratuko da.</string>
->>>>>>> f3c6f2e3
+    <string name="DeactivateWalletFragment__your_balance_will_remain">Ordainketak berriro aktibatzea aukeratzen baduzu, saldoa Molly-ekin lotutako zorroan geratuko da.</string>
     <string name="DeactivateWalletFragment__error_deactivating_wallet">Errorea diru-zorroa desaktibatzean.</string>
   <!-- Removed by excludeNonTranslatables <string name="DeactivateWalletFragment__learn_more__we_recommend_transferring_your_funds" translatable="false">https://support.signal.org/hc/articles/360057625692#payments_deactivate</string> -->
 
