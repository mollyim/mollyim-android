<?xml version='1.0' encoding='UTF-8'?>
<resources>
  <string name="yes">Ναι</string>
  <string name="no">Όχι</string>
  <string name="delete">Διαγραφή</string>
  <string name="please_wait">Παρακαλώ περίμενε…</string>
  <string name="save">Αποθήκευση</string>
  <string name="note_to_self">Μήνυμα σε μένα</string>
  <!--AbstractNotificationBuilder-->
  <string name="AbstractNotificationBuilder_new_message">Νέο μήνυμα</string>
  <!--AlbumThumbnailView-->
  <!--ApplicationMigrationActivity-->
  <string name="ApplicationMigrationActivity__signal_is_updating">Το Molly αναβαθμίζεται…</string>
  <!--ApplicationPreferencesActivity-->
  <string name="ApplicationPreferencesActivity_currently_s">Αυτή τη στιγμή: %s</string>
  <string name="ApplicationPreferenceActivity_you_havent_set_a_passphrase_yet">Δεν έχεις ακόμα ορίσει συνθηματικό!</string>
  <string name="ApplicationPreferencesActivity_disable_passphrase">Απενεργοποίηση συνθηματικού;</string>
  <string name="ApplicationPreferencesActivity_this_will_permanently_unlock_signal_and_message_notifications">Αυτό θα ξεκλειδώσει μόνιμα το Molly και τις ειδοποιήσεις μηνυμάτων.</string>
  <string name="ApplicationPreferencesActivity_disable">Απενεργοποίηση</string>
  <string name="ApplicationPreferencesActivity_unregistering">Απεγγραφή</string>
  <string name="ApplicationPreferencesActivity_unregistering_from_signal_messages_and_calls">Πραγματοποιείται η απεγγραφή απ\' τα μηνύματα και τις κλήσεις Molly…</string>
  <string name="ApplicationPreferencesActivity_disable_signal_messages_and_calls">Απενεργοποίηση μηνυμάτων και κλήσεων Molly;</string>
  <string name="ApplicationPreferencesActivity_disable_signal_messages_and_calls_by_unregistering">Απενεργοποίησε τα μηνύματα και τις κλήσεις Molly, με απεγγραφή απ\' τον διακομιστή. Θα χρειαστεί να επανεγγράψεις τον αριθμό τηλεφώνου σου για να τα ξαναχρησιμοποιήσεις στο μέλλον.</string>
  <string name="ApplicationPreferencesActivity_error_connecting_to_server">Σφάλμα κατά τη σύνδεση με το διακομιστή!</string>
  <string name="ApplicationPreferencesActivity_sms_enabled">SMS ενεργοποιημένα</string>
  <string name="ApplicationPreferencesActivity_touch_to_change_your_default_sms_app">Πάτα για να αλλάξεις την προεπιλεγμένη εφαρμογή για SMS</string>
  <string name="ApplicationPreferencesActivity_sms_disabled">SMS απενεργοποιημένα</string>
  <string name="ApplicationPreferencesActivity_touch_to_make_signal_your_default_sms_app">Πάτα για να γίνει το Signal η προκαθορισμένη εφαρμογή SMS</string>
  <string name="ApplicationPreferencesActivity_on">ενεργό</string>
  <string name="ApplicationPreferencesActivity_On">Ενεργό</string>
  <string name="ApplicationPreferencesActivity_off">ανενεργό</string>
  <string name="ApplicationPreferencesActivity_Off">Ανενεργό</string>
  <string name="ApplicationPreferencesActivity_sms_mms_summary">SMS %1$s, MMS %2$s</string>
  <string name="ApplicationPreferencesActivity_privacy_summary">Κλείδωμα οθόνης %1$s, Κλείδωμα εγγραφής %2$s</string>
  <string name="ApplicationPreferencesActivity_appearance_summary">Θέμα %1$s, Γλώσσα %2$s</string>
  <string name="ApplicationPreferencesActivity_pins_are_required_for_registration_lock">Τα PIN χρειάζονται για το κλείδωμα εγγραφής. Για να απενεργοποιήσεις τα PIN, παρακαλώ πρώτα να απενεργοποιήσεις το κλείδωμα εγγραφής.</string>
  <string name="ApplicationPreferencesActivity_pin_created">Το PIN δημιουργήθηκε.</string>
  <string name="ApplicationPreferencesActivity_pin_disabled">PIN απενεργοποιημένο.</string>
  <string name="ApplicationPreferencesActivity_hide">Απόκρυψη</string>
  <string name="ApplicationPreferencesActivity_hide_reminder">Απόκρυψη υπενθύμισης;</string>
  <string name="ApplicationPreferencesActivity_record_payments_recovery_phrase">Ηχογραφήστε το συνθηματικό της αποκατάστασης των πληρωμών</string>
  <string name="ApplicationPreferencesActivity_record_phrase">Καταγραφή φράσης</string>
  <string name="ApplicationPreferencesActivity_before_you_can_disable_your_pin">Πριν μπορέσετε να απενεργοποιήσετε το PIN σας, πρέπει να καταγράψετε τη φράση ανάκτησης πληρωμών για να διασφαλίσετε ότι μπορείτε να ανακτήσετε τον λογαριασμό πληρωμών σας.</string>
  <!--AppProtectionPreferenceFragment-->
  <plurals name="AppProtectionPreferenceFragment_minutes">
    <item quantity="one">%d λεπτό</item>
    <item quantity="other">%d λεπτά</item>
  </plurals>
  <!--DraftDatabase-->
  <string name="DraftDatabase_Draft_image_snippet">(εικόνα)</string>
  <string name="DraftDatabase_Draft_audio_snippet">(ήχος)</string>
  <string name="DraftDatabase_Draft_video_snippet">(βίντεο)</string>
  <string name="DraftDatabase_Draft_location_snippet">(τοποθεσία)</string>
  <string name="DraftDatabase_Draft_quote_snippet">(απάντηση)</string>
  <string name="DraftDatabase_Draft_voice_note">(Μήνυμα φωνής)</string>
  <!--AttachmentKeyboard-->
  <string name="AttachmentKeyboard_gallery">Πινακοθήκη</string>
  <string name="AttachmentKeyboard_file">Αρχείο</string>
  <string name="AttachmentKeyboard_contact">Επαφή</string>
  <string name="AttachmentKeyboard_location">Τοποθεσία</string>
  <string name="AttachmentKeyboard_Signal_needs_permission_to_show_your_photos_and_videos">Το Molly χρειάζεται άδεια για να εμφανίσει τις φωτογραφίες και τα βίντεό σου.</string>
  <string name="AttachmentKeyboard_give_access">Να δοθεί πρόσβαση</string>
  <string name="AttachmentKeyboard_payment">Πληρωμή</string>
  <!--AttachmentManager-->
  <string name="AttachmentManager_cant_open_media_selection">Δεν μπορεί να βρεθεί εφαρμογή για επιλογή πολυμέσων.</string>
  <string name="AttachmentManager_signal_requires_the_external_storage_permission_in_order_to_attach_photos_videos_or_audio"> Το Molly χρειάζεται τα δικαιώματα Αποθηκευτικού Χώρου για την επισύναψη φωτογραφιών, βίντεο ή κομματιών ήχου, αλλά αυτά δεν έχουν δοθεί μόνιμα. Παρακαλώ πήγαινε στις ρυθμίσεις εφαρμογών, επέλεξε τα \"Δικαιώματα\", και ενεργοποίησε το \"Αποθηκευτικός Χώρος\". </string>
  <string name="AttachmentManager_signal_requires_contacts_permission_in_order_to_attach_contact_information">Το Molly χρειάζεται τα δικαιώματα Επαφών για την επισύναψη πληροφοριών επαφών, αλλά αυτά δεν έχουν δοθεί μόνιμα. Παρακαλώ πήγαινε στις ρυθμίσεις εφαρμογών, επέλεξε τα \"Δικαιώματα\", και ενεργοποίησε τις \"Επαφές\".</string>
  <string name="AttachmentManager_signal_requires_location_information_in_order_to_attach_a_location">Το Molly χρειάζεται τα δικαιώματα Τοποθεσίας για την επισύναψη τοποθεσιών, αλλά αυτά δεν έχουν δοθεί μόνιμα. Παρακαλώ πήγαινε στις ρυθμίσεις εφαρμογών, επέλεξε τα \"Δικαιώματα\", και ενεργοποίησε την \"Τοποθεσία\".</string>
  <!--AttachmentUploadJob-->
  <string name="AttachmentUploadJob_uploading_media">Ανέβασμα πολυμέσου…</string>
  <string name="AttachmentUploadJob_compressing_video_start">Το βίντεο συμπιέζεται…</string>
  <!--BackgroundMessageRetriever-->
  <string name="BackgroundMessageRetriever_checking_for_messages">Ελέγχουμε για μηνύματα…</string>
  <!--BlockedUsersActivity-->
  <string name="BlockedUsersActivity__blocked_users">Αποκλεισμένοι χρήστες/τριες</string>
  <string name="BlockedUsersActivity__add_blocked_user">Προσθήκη αποκλεισμένου/ης χρήστη/τριας</string>
  <string name="BlockedUsersActivity__blocked_users_will">Οι αποκλεισμένοι χρήστες δεν θα μπορούν να σε καλέσουν ή να σου στείλουν μηνύματα.</string>
  <string name="BlockedUsersActivity__no_blocked_users">Δεν υπάρχουν αποκλεισμένοι χρήστες/τριες</string>
  <string name="BlockedUsersActivity__block_user">Αποκλεισμός χρήστη/τριας;</string>
  <string name="BlockedUserActivity__s_will_not_be_able_to">Ο/Η \"%1$s\" δεν θα μπορεί να σε καλέσει ή να σου στείλει μηνύματα.</string>
  <string name="BlockedUsersActivity__block">Φραγή</string>
  <string name="BlockedUsersActivity__unblock_user">Κατάργηση αποκλεισμού χρήστη/τριας;</string>
  <string name="BlockedUsersActivity__do_you_want_to_unblock_s">Κατάργηση αποκλεισμού του/της \"%1$s\";</string>
  <string name="BlockedUsersActivity__unblock">Κατάργηση αποκλεισμού</string>
  <!--BlockUnblockDialog-->
  <string name="BlockUnblockDialog_block_and_leave_s">Αποκλεισμός και αποχώρηση από %1$s;</string>
  <string name="BlockUnblockDialog_block_s">Αποκλεισμός του/της %1$s;</string>
  <string name="BlockUnblockDialog_you_will_no_longer_receive_messages_or_updates">Δεν θα λαμβάνεις άλλα μηνύματα ή ενημερώσεις από αυτή την ομάδα, και τα μέλη της δεν θα μπορούν να σε ξαναπροσθέσουν σε αυτήν.</string>
  <string name="BlockUnblockDialog_group_members_wont_be_able_to_add_you">Τα μέλη της ομάδας δεν θα μπορούν να σε ξαναπροσθέσουν σε αυτήν.</string>
  <string name="BlockUnblockDialog_group_members_will_be_able_to_add_you">Τα μέλη της ομάδας θα μπορούν να σε ξαναπροσθέσουν σε αυτήν.</string>
  <string name="BlockUnblockDialog_you_will_be_able_to_call_and_message_each_other">Θα μπορείτε να στέλνετε μηνύματα και να καλείτε ο ένας τον άλλον, και το όνομα και η φωτογραφία σου θα μοιραστεί μαζί του/της.`</string>
  <string name="BlockUnblockDialog_blocked_people_wont_be_able_to_call_you_or_send_you_messages">Τα αποκλεισμένα άτομα δεν θα μπορούν να σε καλέσουν ή να σου στείλουν μηνύματα.</string>
  <!--Message shown on block dialog when blocking the Signal release notes recipient-->
  <string name="BlockUnblockDialog_block_getting_signal_updates_and_news">Φραγή της λήψης ενημερώσεων και νέων του Signal.</string>
  <!--Message shown on unblock dialog when unblocking the Signal release notes recipient-->
  <string name="BlockUnblockDialog_resume_getting_signal_updates_and_news">Επαναφορά της λήψης ενημερώσεων και νέων του Signal.</string>
  <string name="BlockUnblockDialog_unblock_s">Κατάργηση αποκλεισμού του/της %1$s;</string>
  <string name="BlockUnblockDialog_block">Αποκλεισμός</string>
  <string name="BlockUnblockDialog_block_and_leave">Αποκλεισμός και αποχώρηση</string>
  <string name="BlockUnblockDialog_report_spam_and_block">Αναφορά ως ανεπιθύμητο και φραγή</string>
  <!--BucketedThreadMedia-->
  <string name="BucketedThreadMedia_Today">Σήμερα</string>
  <string name="BucketedThreadMedia_Yesterday">Χθες</string>
  <string name="BucketedThreadMedia_This_week">Αυτήν την εβδομάδα</string>
  <string name="BucketedThreadMedia_This_month">Αυτόν το μήνα</string>
  <string name="BucketedThreadMedia_Large">Μεγάλο</string>
  <string name="BucketedThreadMedia_Medium">Μεσαίο</string>
  <string name="BucketedThreadMedia_Small">Μικρό</string>
  <!--CameraXFragment-->
  <string name="CameraXFragment_tap_for_photo_hold_for_video">Πάτα για φωτογραφία, παρατεταμένα για βίντεο</string>
  <string name="CameraXFragment_capture_description">Λήψη</string>
  <string name="CameraXFragment_change_camera_description">Αλλαγή κάμερας</string>
  <string name="CameraXFragment_open_gallery_description">Άνοιγμα πινακοθήκης</string>
  <!--CameraContacts-->
  <string name="CameraContacts_recent_contacts">Πρόσφατες επαφές</string>
  <string name="CameraContacts_signal_contacts">Επαφές Signal</string>
  <string name="CameraContacts_signal_groups">Ομάδες Signal</string>
  <string name="CameraContacts_you_can_share_with_a_maximum_of_n_conversations">Μπορείς να μοιραστείς το πολύ με %d συνομιλίες.</string>
  <string name="CameraContacts_select_signal_recipients">Επιλογή παραληπτών Signal</string>
  <string name="CameraContacts_no_signal_contacts">Δεν υπάρχουν επαφές Signal</string>
  <string name="CameraContacts_you_can_only_use_the_camera_button">Μπορείς να στείλεις φωτογραφίες σε επαφές Signal μόνο χρησιμοποιώντας το κουμπί της κάμερας.</string>
  <string name="CameraContacts_cant_find_who_youre_looking_for">Δεν βρήκες αυτόν ή αυτήν που ψάχνεις;</string>
  <string name="CameraContacts_invite_a_contact_to_join_signal">Προσκάλεσε μια επαφή σου να έρθει στο Molly</string>
  <string name="CameraContacts__menu_search">Αναζήτηση</string>
  <!--Censorship Circumvention Megaphone-->
  <!--Title for an alert that shows at the bottom of the chat list letting people know that circumvention is no longer needed-->
  <string name="CensorshipCircumventionMegaphone_turn_off_censorship_circumvention">Απενεργοποίηση της παράκαμψης λογοκρισίας;</string>
  <!--Body for an alert that shows at the bottom of the chat list letting people know that circumvention is no longer needed-->
  <string name="CensorshipCircumventionMegaphone_you_can_now_connect_to_the_signal_service">Μπορείς πλέον να συνδεθείς απευθείας στην υπηρεσία του Signal, για καλύτερη εμπειρία χρήσης.</string>
  <!--Action to prompt the user to disable circumvention since it is no longer needed-->
  <string name="CensorshipCircumventionMegaphone_turn_off">Απενεργοποίηση</string>
  <!--Action to prompt the user to dismiss the alert at the bottom of the chat list-->
  <string name="CensorshipCircumventionMegaphone_no_thanks">Όχι, ευχαριστώ</string>
  <!--ClearProfileActivity-->
  <string name="ClearProfileActivity_remove">Αφαίρεση</string>
  <string name="ClearProfileActivity_remove_profile_photo">Αφαίρεση φωτογραφίας προφίλ;</string>
  <string name="ClearProfileActivity_remove_group_photo">Αφαίρεση φωτογραφίας ομάδας;</string>
  <!--ClientDeprecatedActivity-->
  <string name="ClientDeprecatedActivity_update_signal">Αναβάθμιση του Molly</string>
  <string name="ClientDeprecatedActivity_this_version_of_the_app_is_no_longer_supported">Αυτή η έκδοση της εφαρμογής δεν υποστηρίζεται πιά. Για να συνεχίσεις να στέλνεις και να λαμβάνεις μηνύματα, αναβάθμισε στη πιο πρόσφατη έκδοση.</string>
  <string name="ClientDeprecatedActivity_update">Ενημέρωση</string>
  <string name="ClientDeprecatedActivity_dont_update">Να μην αναβαθμιστεί</string>
  <string name="ClientDeprecatedActivity_warning">Προσοχή</string>
  <string name="ClientDeprecatedActivity_your_version_of_signal_has_expired_you_can_view_your_message_history">Η έκδοση του Signal έχει λήξει. Μπορείς να δεις το ιστορικό μηνυμάτων αλλά δεν θα μπορείς να στείλεις ή να λάβεις μηνύματα μέχρι να την αναβάθμιση.</string>
  <!--CommunicationActions-->
  <string name="CommunicationActions_no_browser_found">Δεν βρέθηκε περιηγητής.</string>
  <string name="CommunicationActions_send_email">Αποστολή email</string>
  <string name="CommunicationActions_a_cellular_call_is_already_in_progress">Κάποια τηλεφωνική κλήση είναι ήδη σε εξέλιξη.</string>
  <string name="CommunicationActions_start_voice_call">Έναρξη κλήσης φωνής;</string>
  <string name="CommunicationActions_cancel">Ακύρωση</string>
  <string name="CommunicationActions_call">Κλήση</string>
  <string name="CommunicationActions_insecure_call">Μη ασφαλής κλήση</string>
  <string name="CommunicationActions_carrier_charges_may_apply">Ενδέχεται να ισχύουν χρεώσεις παρόχου. Ο αριθμός που καλείς δεν έχει εγγραφτεί στο Signal. Η κλήση θα πραγματοποιηθεί μέσω του παρόχου κινητής τηλεφωνίας, όχι μέσω του διαδικτύου.</string>
  <!--ConfirmIdentityDialog-->
  <string name="ConfirmIdentityDialog_your_safety_number_with_s_has_changed">Ο αριθμός ασφαλείας σου με τον/την %1$s άλλαξε. Είτε κάποιος προσπαθεί να υποκλέψει τις επικοινωνίες σου, είτε ο/η %2$s απλά επανεγκατέστησε το Signal.</string>
  <string name="ConfirmIdentityDialog_you_may_wish_to_verify_your_safety_number_with_this_contact">Ίσως να θες να επιβεβαιώσεις τον αριθμό ασφαλείας σου με αυτή την επαφή.</string>
  <string name="ConfirmIdentityDialog_accept">Αποδοχή</string>
  <!--ContactsCursorLoader-->
  <string name="ContactsCursorLoader_recent_chats">Πρόσφατες συνομιλίες</string>
  <string name="ContactsCursorLoader_contacts">Επαφές</string>
  <string name="ContactsCursorLoader_groups">Ομάδες</string>
  <string name="ContactsCursorLoader_phone_number_search">Εύρεση τηλεφωνικού αριθμού</string>
  <string name="ContactsCursorLoader_username_search">Εύρεση ονόματος χρήστη</string>
  <!--Label for my stories when selecting who to send media to-->
  <string name="ContactsCursorLoader_my_stories">Οι ιστορίες μου</string>
  <!--Action for creating a new story-->
  <string name="ContactsCursorLoader_new_story">Νέα ιστορία</string>
  <!--ContactsDatabase-->
  <string name="ContactsDatabase_message_s">Μήνυμα %s</string>
  <string name="ContactsDatabase_signal_call_s">Κλήση Signal %s</string>
  <!--ContactNameEditActivity-->
  <string name="ContactNameEditActivity_given_name">Όνομα</string>
  <string name="ContactNameEditActivity_family_name">Επώνυμο</string>
  <string name="ContactNameEditActivity_prefix">Πρόθεμα</string>
  <string name="ContactNameEditActivity_suffix">Κατάληξη</string>
  <string name="ContactNameEditActivity_middle_name">Μεσαίο όνομα</string>
  <!--ContactShareEditActivity-->
  <string name="ContactShareEditActivity_type_home">Σπίτι</string>
  <string name="ContactShareEditActivity_type_mobile">Κινητό</string>
  <string name="ContactShareEditActivity_type_work">Εργασία</string>
  <string name="ContactShareEditActivity_type_missing">Άλλο</string>
  <string name="ContactShareEditActivity_invalid_contact">Η επιλεγμένη επαφή δεν ήταν έγκυρη</string>
  <!--ConversationItem-->
  <string name="ConversationItem_error_not_sent_tap_for_details">Δεν στάλθηκε, πάτα για λεπτομέρειες</string>
  <string name="ConversationItem_error_partially_not_delivered">Στάλθηκε εν μέρει, πάτα για λεπτομέρειες</string>
  <string name="ConversationItem_error_network_not_delivered">Αποτυχία αποστολής</string>
  <string name="ConversationItem_received_key_exchange_message_tap_to_process">Ελήφθη μήνυμα ανταλλαγής κλειδιών, πάτα για να επεξεργαστεί.</string>
  <string name="ConversationItem_group_action_left">Ο/Η %1$s έφυγε απ\' την ομάδα.</string>
  <string name="ConversationItem_send_paused">Η αποστολή βρίσκεται σε αναμονή</string>
  <string name="ConversationItem_click_to_approve_unencrypted">Η αποστολή απέτυχε, πάτα για εναλλακτική, μη ασφαλή αποστολή</string>
  <string name="ConversationItem_click_to_approve_unencrypted_sms_dialog_title">Να σταλεί ΜΗ κρυπτογραφημένο μήνυμα SMS;</string>
  <string name="ConversationItem_click_to_approve_unencrypted_mms_dialog_title">Να σταλεί ΜΗ κρυπτογραφημένο μήνυμα πολυμέσων MMS;</string>
  <string name="ConversationItem_click_to_approve_unencrypted_dialog_message">Αυτό το μήνυμα <b>δε</b> θα κρυπτογραφηθεί, επειδή ο παραλήπτης δεν είναι πλέον χρήστης του Signal.\n\nΝα σταλεί το μήνυμα μη κρυπτογραφημένο;</string>
  <string name="ConversationItem_unable_to_open_media">Δεν μπορεί να βρεθεί κατάλληλη εφαρμογή για το άνοιγμα αυτού του πολυμέσου.</string>
  <string name="ConversationItem_copied_text">Αντιγράφτηκε: %s</string>
  <string name="ConversationItem_from_s">από %s</string>
  <string name="ConversationItem_to_s">προς %s</string>
  <string name="ConversationItem_read_more"> Διάβασε περισσότερα</string>
  <string name="ConversationItem_download_more"> Κατέβασε περισσότερα</string>
  <string name="ConversationItem_pending"> Εκκρεμεί</string>
  <string name="ConversationItem_this_message_was_deleted">Αυτο το μήνυμα διαγράφτηκε.</string>
  <string name="ConversationItem_you_deleted_this_message">Διέγραψες αυτό το μήνυμα.</string>
  <!--ConversationActivity-->
  <string name="ConversationActivity_add_attachment">Προσθήκη συνημμένου</string>
  <string name="ConversationActivity_select_contact_info">Επιλογή πληροφοριών επαφής</string>
  <string name="ConversationActivity_compose_message">Νέο μήνυμα</string>
  <string name="ConversationActivity_sorry_there_was_an_error_setting_your_attachment">Συγγνώμη, υπήρξε κάποιο σφάλμα με τη σύναψη αρχείου.</string>
  <string name="ConversationActivity_recipient_is_not_a_valid_sms_or_email_address_exclamation">Ο παραλήπτης δεν είναι έγκυρη διεύθυνση SMS ή email!</string>
  <string name="ConversationActivity_message_is_empty_exclamation">Το μήνυμα είναι κενό!</string>
  <string name="ConversationActivity_group_members">Μέλη ομάδας</string>
  <string name="ConversationActivity__tap_here_to_start_a_group_call">Πάτα εδώ για να ξεκινήσεις μια ομαδική κλήση</string>
  <string name="ConversationActivity_invalid_recipient">Μη έγκυρος/η παραλήπτης/τρια!</string>
  <string name="ConversationActivity_added_to_home_screen">Προστέθηκε στην κεντρική οθόνη</string>
  <string name="ConversationActivity_calls_not_supported">Οι κλήσεις δεν υποστηρίζονται</string>
  <string name="ConversationActivity_this_device_does_not_appear_to_support_dial_actions">Αυτή η συσκευή δε φαίνεται να υποστηρίζει ενέργειες κλήσης.</string>
  <string name="ConversationActivity_transport_insecure_sms">Μη ασφαλές μήνυμα SMS</string>
  <string name="ConversationActivity_transport_insecure_mms">Μη ασφαλές μήνυμα πολυμέσων MMS</string>
  <string name="ConversationActivity_transport_signal">Signal</string>
  <string name="ConversationActivity_lets_switch_to_signal">Έλα να χρησιμοποιήσουμε το Molly %1$s</string>
  <string name="ConversationActivity_specify_recipient">Παρακαλούμε επέλεξε επαφή</string>
  <string name="ConversationActivity_unblock">Κατάργηση φραγής</string>
  <string name="ConversationActivity_attachment_exceeds_size_limits">Το συνημμένο υπερβαίνει τα όρια μεγέθους για τον τύπο μηνύματος που στέλνεις.</string>
  <string name="ConversationActivity_unable_to_record_audio">Η ηχογράφηση απέτυχε!</string>
  <string name="ConversationActivity_you_cant_send_messages_to_this_group">Δεν μπορείς να στείλεις μηνύματα σε αυτή την ομάδα γιατί δεν είσαι πια μέλος.</string>
  <string name="ConversationActivity_only_s_can_send_messages">Μόνο %1$s μπορούν να στέλνουν μηνύματα.</string>
  <string name="ConversationActivity_admins">διαχειριστές</string>
  <string name="ConversationActivity_message_an_admin">Αποστολή μηνύματος σε διαχειριστή</string>
  <string name="ConversationActivity_cant_start_group_call">Αδυναμία πραγματοποίησης ομαδικής κλήσης</string>
  <string name="ConversationActivity_only_admins_of_this_group_can_start_a_call">Μόνο οι διαχειριστές της ομάδας μπορούν να ξεκινήσουν κλήσεις.</string>
  <string name="ConversationActivity_there_is_no_app_available_to_handle_this_link_on_your_device">Δεν έχεις κάποια εφαρμογή στην συσκευή σου που να μπορεί να διαχειριστεί αυτό τον σύνδεσμο.</string>
  <string name="ConversationActivity_your_request_to_join_has_been_sent_to_the_group_admin">Το αίτημά σου για να μπεις στην ομάδα στάλθηκε στον διαχειριστή/τρια της ομάδας. Θα ενημερωθείς όταν λάβει απόφαση.</string>
  <string name="ConversationActivity_cancel_request">Ακύρωση αιτήματος</string>
  <string name="ConversationActivity_to_send_audio_messages_allow_signal_access_to_your_microphone">Για να στείλεις μηνύματα ήχου, δώσε στο Molly πρόσβαση στο μικρόφωνο.</string>
  <string name="ConversationActivity_signal_requires_the_microphone_permission_in_order_to_send_audio_messages">Το Molly χρειάζεται τα δικαιώματα Μικροφώνου για την αποστολή μηνυμάτων ήχου, αλλά αυτά δεν έχουν δοθεί μόνιμα. Παρακαλώ πήγαινε στις ρυθμίσεις εφαρμογών, επέλεξε τα \"Δικαιώματα\", και ενεργοποίησε το \"Μικρόφωνο\".</string>
  <string name="ConversationActivity_signal_needs_the_microphone_and_camera_permissions_in_order_to_call_s">Το Molly χρειάζεται τα δικαιώματα Μικροφώνου και Κάμερας για να καλέσεις τον/την %s, αλλά αυτά δεν έχουν δοθεί μόνιμα. Παρακαλώ πήγαινε στις ρυθμίσεις εφαρμογών, επέλεξε τα \"Δικαιώματα\", και ενεργοποίησε το \"Μικρόφωνο\" και \"Κάμερα\".</string>
  <string name="ConversationActivity_to_capture_photos_and_video_allow_signal_access_to_the_camera">Για να τραβήξεις φωτογραφίες και βίντεο, δώσε στο Molly πρόσβαση στην κάμερα.</string>
  <string name="ConversationActivity_signal_needs_the_camera_permission_to_take_photos_or_video">Το Molly χρειάζεται τα δικαιώματα Κάμερας για τη λήψη φωτογραφίων και βίντεο, αλλά αυτά δεν έχουν δοθεί μόνιμα. Παρακαλώ πήγαινε στις ρυθμίσεις εφαρμογών, επέλεξε τα \"Δικαιώματα\", και ενεργοποίησε την \"Κάμερα\".</string>
  <string name="ConversationActivity_signal_needs_camera_permissions_to_take_photos_or_video">Το Molly χρειάζεται τα δικαιώματα Κάμερας για λήψη φωτογραφιών ή βίντεο</string>
  <string name="ConversationActivity_enable_the_microphone_permission_to_capture_videos_with_sound">Ενεργοποίησε την άδεια μικροφώνου για λήψη βίντεο με ήχο.</string>
  <string name="ConversationActivity_signal_needs_the_recording_permissions_to_capture_video">Το Molly χρειάζεται τα δικαιώματα μικροφώνου για τη λήψη βίντεο , αλλά αυτά δεν έχουν δοθεί. Παρακαλώ πήγαινε στις ρυθμίσεις εφαρμογών, επέλεξε τα \"Δικαιώματα\", και ενεργοποίησε το \"Μικρόφωνο\" και \"Κάμερα\".</string>
  <string name="ConversationActivity_signal_needs_recording_permissions_to_capture_video">Το Molly χρειάζεται τα δικαιώματα μικροφώνου για να τραβήξει βίντεο. </string>
  <string name="ConversationActivity_quoted_contact_message">%1$s %2$s</string>
  <string name="ConversationActivity_signal_cannot_sent_sms_mms_messages_because_it_is_not_your_default_sms_app">Το Signal δεν μπορεί να στείλει μηνύματα SMS/MMS επειδή δεν είναι η προκαθορισμένη εφαρμογή για SMS. Θέλεις να το αλλάξεις στις ρυθμίσεις Android;</string>
  <string name="ConversationActivity_yes">Ναι</string>
  <string name="ConversationActivity_no">Όχι</string>
  <string name="ConversationActivity_search_position">%1$d από %2$d</string>
  <string name="ConversationActivity_no_results">Δεν υπάρχουν αποτελέσματα</string>
  <string name="ConversationActivity_sticker_pack_installed">Το πακέτο αυτοκολλήτων εγκαταστάθηκε</string>
  <string name="ConversationActivity_new_say_it_with_stickers">Νέο! Πες το με αυτοκόλλητα</string>
  <string name="ConversationActivity_cancel">Ακύρωση</string>
  <string name="ConversationActivity_delete_conversation">Διαγραφή συνομιλίας;</string>
  <string name="ConversationActivity_delete_and_leave_group">Διαγραφή και αποχώρηση απ\' την ομάδα;</string>
  <string name="ConversationActivity_this_conversation_will_be_deleted_from_all_of_your_devices">Η συνομιλία θα διαγραφεί από όλες τις συσκευές σου.</string>
  <string name="ConversationActivity_you_will_leave_this_group_and_it_will_be_deleted_from_all_of_your_devices">Θα αποχωρήσεις από αυτήν την ομάδα, και θα διαγραφεί από όλες τις συσκευές σου.</string>
  <string name="ConversationActivity_delete">Διαγραφή</string>
  <string name="ConversationActivity_delete_and_leave">Διαγραφή και αποχώρηση</string>
  <string name="ConversationActivity__to_call_s_signal_needs_access_to_your_microphone">Για να καλέσεις τον/την %1$s, το Molly χρειάζεται πρόσβαση στο μικρόφωνό σου.</string>
  <string name="ConversationActivity__more_options_now_in_group_settings">Περισσότερες επιλογές στις \"Ρυθμίσεις ομάδας\"</string>
  <string name="ConversationActivity_join">Γίνε μέλος</string>
  <string name="ConversationActivity_full">Γεμάτο</string>
  <string name="ConversationActivity_error_sending_media">Σφάλμα στην αποστολή πολυμέσων</string>
  <string name="ConversationActivity__reported_as_spam_and_blocked">Αναφέρθηκε ως ανεπιθύμητο και είναι σε φραγή</string>
  <!--ConversationAdapter-->
  <plurals name="ConversationAdapter_n_unread_messages">
    <item quantity="one">%d μη αναγνωσμένο μήνυμα</item>
    <item quantity="other">%d μη αναγνωσμένα μηνύματα</item>
  </plurals>
  <!--ConversationFragment-->
  <plurals name="ConversationFragment_delete_selected_messages">
    <item quantity="one">Διαγραφή επιλεγμένου μηνύματος;</item>
    <item quantity="other">Διαγραφή επιλεγμένων μηνυμάτων;</item>
  </plurals>
  <string name="ConversationFragment_save_to_sd_card">Να αποθηκευτεί στη μνήμη;</string>
  <plurals name="ConversationFragment_saving_n_media_to_storage_warning">
    <item quantity="one">Αποθηκεύοντας αυτό το πολυμέσο στην μνήμη θα επιτρέψει σε άλλες εφαρμογές της συσκευής σου να έχουν πρόσβαση σε αυτό.\n\nΣυνέχεια;</item>
    <item quantity="other">Αποθηκεύοντας τα %1$d πολυμέσα στη μνήμη θα επιτρέψει σε άλλες εφαρμογές της συσκευής σου να έχουν πρόσβαση σε αυτά.\n\nΣυνέχεια;</item>
  </plurals>
  <plurals name="ConversationFragment_error_while_saving_attachments_to_sd_card">
    <item quantity="one">Σφάλμα με την αποθήκευση του συνημμένου στην μνήμη!</item>
    <item quantity="other">Σφάλμα κατά την αποθήκευση των συνημμένων στη μνήμη!</item>
  </plurals>
  <string name="ConversationFragment_unable_to_write_to_sd_card_exclamation">Αδύνατη η εγγραφή στη μνήμη!</string>
  <plurals name="ConversationFragment_saving_n_attachments">
    <item quantity="one">Το συνημμένο αποθηκεύεται</item>
    <item quantity="other">%1$d συνημμένα αποθηκεύονται</item>
  </plurals>
  <plurals name="ConversationFragment_saving_n_attachments_to_sd_card">
    <item quantity="one"> Το συνημμένο αποθηκεύεται στην μνήμη…</item>
    <item quantity="other">%1$d συνημμένα αποθηκεύονται στη μνήμη…</item>
  </plurals>
  <string name="ConversationFragment_pending">Εν αναμονή…</string>
  <string name="ConversationFragment_push">Δεδομένων (Signal)</string>
  <string name="ConversationFragment_mms">MMS</string>
  <string name="ConversationFragment_sms">SMS</string>
  <string name="ConversationFragment_deleting">Γίνεται διαγραφή</string>
  <string name="ConversationFragment_deleting_messages">Διαγραφή μηνυμάτων…</string>
  <string name="ConversationFragment_delete_for_me">Διαγραφή για εμένα</string>
  <string name="ConversationFragment_delete_for_everyone">Διαγραφή για όλους</string>
  <string name="ConversationFragment_this_message_will_be_deleted_for_everyone_in_the_conversation">Αυτό το μήνυμα θα διαγραφεί για όλους/ες σε αυτή  τη συνομιλία, αν έχουν μια πρόσφατη έκδοση του Signal. Θα μπορούν να δούν ότι διέγραψες ένα μήνυμα.</string>
  <string name="ConversationFragment_quoted_message_not_found">Το αρχικό μήνυμα δε βρέθηκε</string>
  <string name="ConversationFragment_quoted_message_no_longer_available">Το αρχικό μήνυμα δεν είναι πια διαθέσιμο</string>
  <string name="ConversationFragment_failed_to_open_message">Αποτυχία ανοίγματος μηνύματος</string>
  <string name="ConversationFragment_you_can_swipe_to_the_right_reply">Μπορείς να σύρεις οποιοδήποτε μήνυμα προς τα δεξιά για γρήγορη απάντηση</string>
  <string name="ConversationFragment_you_can_swipe_to_the_left_reply">Μπορείς να σύρεις οποιοδήποτε μήνυμα προς τα αριστερά για γρήγορη απάντηση</string>
  <string name="ConversationFragment_outgoing_view_once_media_files_are_automatically_removed">Τα εξερχόμενα πολυμέσα μιας μόνο προβολής αφαιρούνται αυτόματα αφού αποσταλθούν</string>
  <string name="ConversationFragment_you_already_viewed_this_message">Έχεις ήδη δει αυτό το μήνυμα</string>
  <string name="ConversationFragment__you_can_add_notes_for_yourself_in_this_conversation">Σε αυτή τη συνομιλία, μπορείς να γράψεις προσωπικές σημειώσεις. \nΑν έχεις συνδεμένες συσκευές στο λογαριασμό σου, οι νέες σημειώσεις θα συγχρονίζονται. </string>
  <string name="ConversationFragment__d_group_members_have_the_same_name">%1$d μέλη της ομάδας έχουν το ίδιο όνομα.</string>
  <string name="ConversationFragment__tap_to_review">Πάτα για εξέταση</string>
  <string name="ConversationFragment__review_requests_carefully">Εξέτασε τα αιτήματα προσεκτικά</string>
  <string name="ConversationFragment__signal_found_another_contact_with_the_same_name">Το Molly βρήκε και άλλη επαφή με το ίδιο όνομα.</string>
  <string name="ConversationFragment_contact_us">Επικοινώνησε μαζί μας</string>
  <string name="ConversationFragment_verify">Επιβεβαίωση</string>
  <string name="ConversationFragment_not_now">Όχι τώρα</string>
  <string name="ConversationFragment_your_safety_number_with_s_changed">Ο κωδικός ασφαλείας σου με τον/την %s άλλαξε</string>
  <string name="ConversationFragment_your_safety_number_with_s_changed_likey_because_they_reinstalled_signal">Ο αριθμός ασφαλείας σου με τον/την %s άλλαξε, πιθανώς επειδή επανεγκατέστησε το Signal ή άλλαξε συσκευή. Πάτα Επιβεβαίωση για να επιβεβαιώσεις τον νέο αριθμό ασφαλείας. Αυτό είναι προαιρετικό.</string>
  <!--Message shown to indicate which notification profile is on/active-->
  <string name="ConversationFragment__s_on">%1$s ενεργό</string>
  <!--Dialog title for block group link join requests-->
  <string name="ConversationFragment__block_request">Μπλοκάρισμα αιτήματος;</string>
  <!--Dialog message for block group link join requests-->
  <string name="ConversationFragment__s_will_not_be_able_to_join_or_request_to_join_this_group_via_the_group_link">Ο/Η %1$s δεν θα μπορέσει να γίνει μέλος ή να ζητήσει να γίνει μέλος αυτής της ομάδας μέσω του συνδέσμου ομάδας. Θα μπορεί να προστεθεί παρόλα αυτά στην ομάδα χειροκίνητα.</string>
  <!--Dialog confirm block request button-->
  <string name="ConversationFragment__block_request_button">Μπλοκάρισμα αιτήματος</string>
  <!--Dialog cancel block request button-->
  <string name="ConversationFragment__cancel">Ακύρωση</string>
  <!--Message shown after successfully blocking join requests for a user-->
  <string name="ConversationFragment__blocked">Λίστα Φραγής</string>
  <plurals name="ConversationListFragment_delete_selected_conversations">
    <item quantity="one">Διαγραφή της επιλεγμένης συνομιλίας;</item>
    <item quantity="other">Διαγραφή των επιλεγμένων συνομιλιών;</item>
  </plurals>
  <plurals name="ConversationListFragment_this_will_permanently_delete_all_n_selected_conversations">
    <item quantity="one">Αυτό θα διαγράψει οριστικά την επιλεγμένη συνομιλία.</item>
    <item quantity="other">Αυτό θα διαγράψει οριστικά τις %1$d επιλεγμένες συνομιλίες.</item>
  </plurals>
  <string name="ConversationListFragment_deleting">Γίνεται διαγραφή</string>
  <string name="ConversationListFragment_deleting_selected_conversations">Διαγραφή επιλεγμένων συνομιλιών…</string>
  <plurals name="ConversationListFragment_conversations_archived">
    <item quantity="one">Η συνομιλία αρχειοθετήθηκε</item>
    <item quantity="other">Αρχειοθετήθηκαν %d συνομιλίες</item>
  </plurals>
  <string name="ConversationListFragment_undo">ΑΝΑΙΡΕΣΗ</string>
  <plurals name="ConversationListFragment_moved_conversations_to_inbox">
    <item quantity="one">Η συνομιλία μεταφέρθηκε στα εισερχόμενα</item>
    <item quantity="other">%d συνομιλίες μεταφέρθηκαν στα εισερχόμενα</item>
  </plurals>
  <plurals name="ConversationListFragment_read_plural">
    <item quantity="one">Σημ. αναγνωσμ.</item>
    <item quantity="other">Σημ. αναγνωσμ.</item>
  </plurals>
  <plurals name="ConversationListFragment_unread_plural">
    <item quantity="one">Σημ. μη αναγν.</item>
    <item quantity="other">Σημ. μη αναγν.</item>
  </plurals>
  <plurals name="ConversationListFragment_pin_plural">
    <item quantity="one">Καρφίτσωμα</item>
    <item quantity="other">Καρφίτσωμα</item>
  </plurals>
  <plurals name="ConversationListFragment_unpin_plural">
    <item quantity="one">Ξεκαρφίτσωμα</item>
    <item quantity="other">Ξεκαρφίτσωμα</item>
  </plurals>
  <plurals name="ConversationListFragment_mute_plural">
    <item quantity="one">Σίγαση</item>
    <item quantity="other">Σίγαση</item>
  </plurals>
  <plurals name="ConversationListFragment_unmute_plural">
    <item quantity="one">Αποσίγαση</item>
    <item quantity="other">Αποσίγαση</item>
  </plurals>
  <string name="ConversationListFragment_select">Επιλογή</string>
  <plurals name="ConversationListFragment_archive_plural">
    <item quantity="one">Αρχειοθ.</item>
    <item quantity="other">Αρχειοθ.</item>
  </plurals>
  <plurals name="ConversationListFragment_unarchive_plural">
    <item quantity="one">Αποαρχειοθ.</item>
    <item quantity="other">Αποαρχειοθ.</item>
  </plurals>
  <plurals name="ConversationListFragment_delete_plural">
    <item quantity="one">Διαγραφή</item>
    <item quantity="other">Διαγραφή</item>
  </plurals>
  <string name="ConversationListFragment_select_all">Επιλογή όλων</string>
  <plurals name="ConversationListFragment_s_selected">
    <item quantity="one">%d επιλεγμένο</item>
    <item quantity="other">%d επιλεγμένα</item>
  </plurals>
  <!--Show in conversation list overflow menu to open selection bottom sheet-->
  <string name="ConversationListFragment__notification_profile">Προφίλ ειδοποιήσεων</string>
  <!--Tooltip shown after you have created your first notification profile-->
  <string name="ConversationListFragment__turn_your_notification_profile_on_or_off_here">Ενεργοποίησε ή απενεργοποίησε το προφίλ ειδοποιήσεων εδώ.</string>
  <!--Message shown in top toast to indicate the named profile is on-->
  <string name="ConversationListFragment__s_on">%1$s ενεργό</string>
  <!--ConversationListItem-->
  <string name="ConversationListItem_key_exchange_message">Μήνυμα ανταλλαγής κλειδιού</string>
  <!--ConversationListItemAction-->
  <string name="ConversationListItemAction_archived_conversations_d">Αρχειοθετημένες συνομιλίες (%d)</string>
  <!--ConversationTitleView-->
  <string name="ConversationTitleView_verified">Επιβεβαιωμένος</string>
  <string name="ConversationTitleView_you">Εσύ</string>
  <!--ConversationTypingView-->
  <string name="ConversationTypingView__plus_d">+%1$d</string>
  <!--CreateGroupActivity-->
  <string name="CreateGroupActivity__select_members">Επιλογή μελών</string>
  <!--CreateProfileActivity-->
  <string name="CreateProfileActivity__profile">Προφίλ</string>
  <string name="CreateProfileActivity_error_setting_profile_photo">Σφάλμα κατά τον ορισμό φωτογραφίας προφίλ</string>
  <string name="CreateProfileActivity_problem_setting_profile">Πρόβλημα στον καθορισμό του προφίλ</string>
  <string name="CreateProfileActivity_set_up_your_profile">Δημιούργησε το προφίλ σου</string>
  <string name="CreateProfileActivity_signal_profiles_are_end_to_end_encrypted">Το προφίλ σου είναι κρυπτογραφημένο από άκρο σε άκρο. Το προφίλ σου και οι αλλαγές του θα είναι ορατά στις επαφές σου, όταν ξεκινάς ή αποδέχεσαι νέες συνομιλίες, και όταν μπαίνεις σε νέες ομάδες.</string>
  <string name="CreateProfileActivity_set_avatar_description">Ορισμός εικόνας προφίλ</string>
  <!--ChooseBackupFragment-->
  <string name="ChooseBackupFragment__restore_from_backup">Επαναφορά από αντίγραφο ασφαλείας;</string>
  <string name="ChooseBackupFragment__restore_your_messages_and_media">Επανάφερε τα μηνύματα και τα πολυμέσα σου από ένα τοπικό αντίγραφο ασφαλείας. Αν δεν τα επαναφέρεις τώρα, δε θα μπορείς να τα επαναφέρεις αργότερα.</string>
  <string name="ChooseBackupFragment__icon_content_description">Εικονίδιο ανάκτησης από αντίγραφο ασφαλείας</string>
  <string name="ChooseBackupFragment__choose_backup">Επιλογή αντιγράφου ασφαλείας</string>
  <string name="ChooseBackupFragment__learn_more">Μάθε περισσότερα</string>
  <string name="ChooseBackupFragment__no_file_browser_available">Δεν υπάρχει διαθέσιμη εφαρμογή περιήγησης αρχείων</string>
  <!--RestoreBackupFragment-->
  <string name="RestoreBackupFragment__restore_complete">Η ανάκτηση ολοκληρώθηκε</string>
  <string name="RestoreBackupFragment__to_continue_using_backups_please_choose_a_folder">Για να συνεχίσεις να χρησιμοποιείς τα αντίγραφα ασφαλείας, παρακαλώ επέλεξε ένα φάκελο. Τα νέα αντίγραφα θα αποθηκεύονται σε αυτή την τοποθεσία.</string>
  <string name="RestoreBackupFragment__choose_folder">Επιλογή φακέλου</string>
  <string name="RestoreBackupFragment__not_now">Όχι τώρα</string>
  <!--Couldn\'t find the selected backup-->
  <string name="RestoreBackupFragment__backup_not_found">Το αντίγραφο ασφαλείας δε βρέθηκε.</string>
  <!--Couldn\'t read the selected backup-->
  <string name="RestoreBackupFragment__backup_could_not_be_read">Το αντίγραφο ασφαλείας δεν μπόρεσε να αναγνωστεί.</string>
  <!--Backup has an unsupported file extension-->
  <string name="RestoreBackupFragment__backup_has_a_bad_extension">Το αντίγραφο ασφαλείας έχει κακή επέκταση.</string>
  <!--BackupsPreferenceFragment-->
  <string name="BackupsPreferenceFragment__chat_backups">Αντίγραφα ασφαλείας συνομιλιών</string>
  <string name="BackupsPreferenceFragment__backups_are_encrypted_with_a_passphrase">Τα αντίγραφα ασφαλείας κρυπτογραφούνται με ένα συνθηματικό και αποθηκεύονται στη συσκευή σου.</string>
  <string name="BackupsPreferenceFragment__create_backup">Δημιουργία αντίγραφου ασφαλείας</string>
  <string name="BackupsPreferenceFragment__last_backup">Τελευταίο αντίγραφο ασφαλείας: %1$s</string>
  <string name="BackupsPreferenceFragment__backup_folder">Φάκελος αντίγραφου ασφαλείας</string>
  <string name="BackupsPreferenceFragment__verify_backup_passphrase">Επιβεβαίωση συνθηματικού αντιγράφου ασφαλείας</string>
  <string name="BackupsPreferenceFragment__test_your_backup_passphrase">Δοκίμασε το συνθηματικό του αντιγράφου ασφαλείας σου και επιβεβαίωσε ότι ταιριάζει.</string>
  <string name="BackupsPreferenceFragment__turn_on">Ενεργοποίηση</string>
  <string name="BackupsPreferenceFragment__turn_off">Απενεργοποίηση</string>
  <string name="BackupsPreferenceFragment__to_restore_a_backup">Για να ανακτήσεις ένα αντίγραφο ασφαλείας, εγκατέστησε από την αρχή το Molly. Άνοιξε την εφαρμογή, πάτα \"Επαναφορά αντίγραφου ασφαλείας\" και εντόπισε ένα αρχείο - αντίγραφο ασφαλείας. %1$s</string>
  <string name="BackupsPreferenceFragment__learn_more">Μάθε περισσότερα</string>
  <string name="BackupsPreferenceFragment__in_progress">Σε εξέλιξη…</string>
  <string name="BackupsPreferenceFragment__d_so_far">%1$d μέχρι τώρα…</string>
  <!--Show percentage of completion of backup-->
  <string name="BackupsPreferenceFragment__s_so_far">%1$s%% μέχρι τώρα…</string>
  <string name="BackupsPreferenceFragment_signal_requires_external_storage_permission_in_order_to_create_backups">Το Molly χρειάζεται τα δικαιώματα πρόσβασης εξωτερικής μνήμης για τη δημιουργία αντιγράφων ασφαλείας, αλλά αυτά δεν έχουν δοθεί μόνιμα. Παρακαλώ πήγαινε στις ρυθμίσεις εφαρμογών, επέλεξε τα \"Δικαιώματα\", και ενεργοποίησε το \"Αποθηκευτικός Χώρος\".</string>
  <!--CustomDefaultPreference-->
  <string name="CustomDefaultPreference_using_custom">Χρησιμοποιείται το προσαρμοσμένο: %s</string>
  <string name="CustomDefaultPreference_using_default">Χρησιμοποιείται το προκαθορισμένο: %s</string>
  <string name="CustomDefaultPreference_none">Κανένα</string>
  <!--AvatarSelectionBottomSheetDialogFragment-->
  <string name="AvatarSelectionBottomSheetDialogFragment__choose_photo">Επιλογή φωτογραφίας</string>
  <string name="AvatarSelectionBottomSheetDialogFragment__take_photo">Λήψη φωτογραφίας</string>
  <string name="AvatarSelectionBottomSheetDialogFragment__choose_from_gallery">Επιλογή από τη συλλογή</string>
  <string name="AvatarSelectionBottomSheetDialogFragment__remove_photo">Αφαίρεση φωτογραφίας</string>
  <string name="AvatarSelectionBottomSheetDialogFragment__taking_a_photo_requires_the_camera_permission">Η λήψη φωτογραφίας απαιτεί την άδεια της κάμερας.</string>
  <string name="AvatarSelectionBottomSheetDialogFragment__viewing_your_gallery_requires_the_storage_permission">Η προβολή της βιβλιοθήκης σου απαιτεί την άδεια αποθηκευτικού χώρου.</string>
  <!--DateUtils-->
  <string name="DateUtils_just_now">Τώρα</string>
  <string name="DateUtils_minutes_ago">%dλ</string>
  <string name="DateUtils_today">Σήμερα</string>
  <string name="DateUtils_yesterday">Χθες</string>
  <!--DecryptionFailedDialog-->
  <string name="DecryptionFailedDialog_chat_session_refreshed">Η συνομιλία ανανεώθηκε</string>
  <string name="DecryptionFailedDialog_signal_uses_end_to_end_encryption">Το Signal χρησιμοποιεί κρυπτογράφηση από άκρο σε άκρο και ίσως χρειάζεται να ανανεώσει τη συνέδρια της συνομιλίας σου μερικές φορές. Αυτό δεν επηρεάζει την ασφάλεια της συνομιλίας, αλλά ίσως χάσεις κάποιο μήνυμα από αυτή την επαφή, οπότε μπορείς να του/της ζητήσεις να το ξαναστείλει.</string>
  <!--DeviceListActivity-->
  <string name="DeviceListActivity_unlink_s">Αποσύνδεση του \'%s\';</string>
  <string name="DeviceListActivity_by_unlinking_this_device_it_will_no_longer_be_able_to_send_or_receive">Άν αποσυνδεθεί η συσκευή, δε θα μπορεί πλέον να λάβει ή να στείλει μηνύματα.</string>
  <string name="DeviceListActivity_network_connection_failed">Αποτυχία σύνδεσης στο δίκτυο</string>
  <string name="DeviceListActivity_try_again">Ξαναπροσπάθησε</string>
  <string name="DeviceListActivity_unlinking_device">Η συσκευή αποσυνδέεται…</string>
  <string name="DeviceListActivity_unlinking_device_no_ellipsis">Η συσκευή αποσυνδέεται</string>
  <string name="DeviceListActivity_network_failed">Αποτυχία δικτύου!</string>
  <!--DeviceListItem-->
  <string name="DeviceListItem_unnamed_device">Ανώνυμη συσκευή</string>
  <string name="DeviceListItem_linked_s">Συνδέθηκε: %s</string>
  <string name="DeviceListItem_last_active_s">Τελευταία ενεργή: %s</string>
  <string name="DeviceListItem_today">Σήμερα</string>
  <!--DocumentView-->
  <string name="DocumentView_unnamed_file">Ανώνυμο αρχείο</string>
  <!--DozeReminder-->
  <string name="DozeReminder_optimize_for_missing_play_services">Βελτιστοποίηση για τις υπηρεσίες Play που λείπουν</string>
  <string name="DozeReminder_this_device_does_not_support_play_services_tap_to_disable_system_battery">Αυτή η συσκευή δεν υποστηρίζει τις υπηρεσίες Play. Πάτα για απενεργοποίηση των βελτιστοποιήσεων μπαταρίας του συστήματος που εμποδίζουν το Molly από το να λαμβάνει μηνύματα όταν είναι ανενεργό.</string>
  <!--ExpiredBuildReminder-->
  <string name="ExpiredBuildReminder_this_version_of_signal_has_expired">Αυτή η έκδοση Signal έχει λήξει. Αναβάθμισε τώρα για να στείλεις και να λάβεις μηνύματα.</string>
  <string name="ExpiredBuildReminder_update_now">Αναβάθμιση τώρα</string>
  <!--PendingGroupJoinRequestsReminder-->
  <plurals name="PendingGroupJoinRequestsReminder_d_pending_member_requests">
    <item quantity="one">%d αίτημα μέλους σε εκκρεμότητα</item>
    <item quantity="other">%d αιτήματα μελών σε εκκρεμότητα</item>
  </plurals>
  <string name="PendingGroupJoinRequestsReminder_view">Εμφάνιση</string>
  <!--GcmRefreshJob-->
  <string name="GcmRefreshJob_Permanent_Signal_communication_failure">Μόνιμη αποτυχία επικοινωνίας του Signal!</string>
  <string name="GcmRefreshJob_Signal_was_unable_to_register_with_Google_Play_Services">Το Molly δεν μπόρεσε να εγγραφτεί στις Υπηρεσίες Google Play. Τα μηνύματα και οι κλήσεις του Molly έχουν απενεργοποιηθεί. Παρακαλώ προσπάθησε να επανεγγραφτείς στις Ρυθμίσεις &gt; Προχωρημένες Ρυθμίσεις.</string>
  <!--GiphyActivity-->
  <string name="GiphyActivity_error_while_retrieving_full_resolution_gif">Σφάλμα κατά την ανάκτηση της πλήρους ανάλυσης της εικόνας GIF</string>
  <!--GiphyFragmentPageAdapter-->
  <string name="GiphyFragmentPagerAdapter_gifs">Εικόνες GIF</string>
  <string name="GiphyFragmentPagerAdapter_stickers">Αυτοκόλλητα</string>
  <!--AddToGroupActivity-->
  <string name="AddToGroupActivity_add_member">Προσθήκη μέλους;</string>
  <string name="AddToGroupActivity_add_s_to_s">Προσθήκη του/της \"%1$s\" στο \"%2$s\";</string>
  <string name="AddToGroupActivity_s_added_to_s">Ο/Η \"%1$s\" προστέθηκε στο \"%2$s\".</string>
  <string name="AddToGroupActivity_add_to_group">Προσθήκη σε ομάδα</string>
  <string name="AddToGroupActivity_add_to_groups">Προσθήκη σε ομάδες</string>
  <string name="AddToGroupActivity_this_person_cant_be_added_to_legacy_groups">Αυτό το άτομο δεν μπορεί να προστεθεί σε ομάδες παλαιού τύπου.</string>
  <string name="AddToGroupActivity_add">Προσθήκη</string>
  <string name="AddToGroupActivity_add_to_a_group">Προσθήκη σε μια ομάδα</string>
  <!--ChooseNewAdminActivity-->
  <string name="ChooseNewAdminActivity_choose_new_admin">Επιλογή νέου διαχειριστή</string>
  <string name="ChooseNewAdminActivity_done">Τέλος</string>
  <string name="ChooseNewAdminActivity_you_left">Έφυγες από \"%1$s\".</string>
  <!--GroupMembersDialog-->
  <string name="GroupMembersDialog_you">Εσύ</string>
  <!--GV2 access levels-->
  <string name="GroupManagement_access_level_anyone">Οποιοσδήποτε</string>
  <string name="GroupManagement_access_level_all_members">Όλα τα μέλη</string>
  <string name="GroupManagement_access_level_only_admins">Μόνο διαχειριστές</string>
  <string name="GroupManagement_access_level_no_one">Κανένας</string>
  <!--GV2 invites sent-->
  <plurals name="GroupManagement_invitation_sent">
    <item quantity="one">Η πρόσκληση στάλθηκε</item>
    <item quantity="other">Στάλθηκαν %d προσκλήσεις</item>
  </plurals>
  <string name="GroupManagement_invite_single_user">Δεν μπορείς να προσθέσεις τον/την \"%1$s\"  αυτόματα στην ομάδα.\n\nΈχει λάβει πρόσκληση, και δεν θα βλέπει τα μηνύματα της ομάδας μέχρι να την αποδεχτεί.</string>
  <string name="GroupManagement_invite_multiple_users">Δεν μπορείς να προσθέσεις αυτόματα αυτούς τους χρήστες στην ομάδα.\n\nΈχουν λάβει πρ΄σκληση, και δεν θα βλέπουν τα μηνύματα της ομάδας μέχρι να την αποδεχτούν.</string>
  <!--GroupsV1MigrationLearnMoreBottomSheetDialogFragment-->
  <string name="GroupsV1MigrationLearnMore_what_are_new_groups">Τι είναι οι Ομάδες νέου τύπου;</string>
  <string name="GroupsV1MigrationLearnMore_new_groups_have_features_like_mentions">Οι ομάδες νέου τύπου έχουν δυνατότητες όπως οι @αναφορές και οι διαχειριστές ομάδας, και θα αποκτήσουν παραπάνω δυνατότητες στο μέλλον.</string>
  <string name="GroupsV1MigrationLearnMore_all_message_history_and_media_has_been_kept">Όλο το ιστορικό της συζήτησης και τα πολυμέσα διατηρήθηκαν ως είχαν πριν την αναβάθμιση.</string>
  <string name="GroupsV1MigrationLearnMore_you_will_need_to_accept_an_invite_to_join_this_group_again">Θα χρειαστεί να αποδεχτείς πάλι μια πρόσκληση για να μπεις στην ομάδα, και δεν θα λαμβάνεις μηνύματα της ομάδας μέχρι να αποδεχτείς.</string>
  <plurals name="GroupsV1MigrationLearnMore_these_members_will_need_to_accept_an_invite">
    <item quantity="one">Αυτό το μέλος θα πρέπει να αποδεχτεί την πρόσκληση να ξαναμπεί στην ομάδα, και δεν θα λαμβάνει τα μηνύματα της ομάδας μέχρι να αποδεχτεί:</item>
    <item quantity="other">Αυτά τα μέλη θα πρέπει να αποδεχτούν την πρόσκληση να ξαναμπούν στην ομάδα, και δεν θα λαμβάνουν τα μηνύματα της ομάδας μέχρι να αποδεχτούν:</item>
  </plurals>
  <plurals name="GroupsV1MigrationLearnMore_these_members_were_removed_from_the_group">
    <item quantity="one">Αυτό το μέλος αφαιρέθηκε από την ομάδα και δεν θα μπορέσει να ξαναμπεί μέχρι να αναβαθμίσει:</item>
    <item quantity="other">Αυτά τα μέλη αφαιρέθηκαν από την ομάδα και δεν θα μπορέσουν να ξαναμπούν μέχρι να αναβαθμίσουν:</item>
  </plurals>
  <!--GroupsV1MigrationInitiationBottomSheetDialogFragment-->
  <string name="GroupsV1MigrationInitiation_upgrade_to_new_group">Αναβάθμιση σε Ομάδα νέου τύπου</string>
  <string name="GroupsV1MigrationInitiation_upgrade_this_group">Αναβάθμισε την ομάδα</string>
  <string name="GroupsV1MigrationInitiation_new_groups_have_features_like_mentions">Οι ομάδες νέου τύπου έχουν δυνατότητες όπως οι @αναφορές και οι διαχειριστές ομάδας, και θα αποκτήσουν παραπάνω δυνατότητες στο μέλλον.</string>
  <string name="GroupsV1MigrationInitiation_all_message_history_and_media_will_be_kept">Όλο το ιστορικό των μηνυμάτων και τα πολυμέσα θα διατηρηθούν ως έχουν πριν την αναβάθμιση.</string>
  <string name="GroupsV1MigrationInitiation_encountered_a_network_error">Υπήρξε σφάλμα δικτύου. Δοκίμασε ξανά αργότερα.</string>
  <string name="GroupsV1MigrationInitiation_failed_to_upgrade">Αποτυχία αναβάθμισης.</string>
  <plurals name="GroupsV1MigrationInitiation_these_members_will_need_to_accept_an_invite">
    <item quantity="one">Αυτό το μέλος θα πρέπει να αποδεχτεί την πρόσκληση να ξαναμπεί στην ομάδα, και δεν θα λαμβάνει τα μηνύματα της ομάδας μέχρι να αποδεχτεί:</item>
    <item quantity="other">Αυτά τα μέλη θα πρέπει να αποδεχτούν την πρόσκληση να ξαναμπούν στην ομάδα, και δεν θα λαμβάνουν τα μηνύματα της ομάδας μέχρι να αποδεχτούν:</item>
  </plurals>
  <plurals name="GroupsV1MigrationInitiation_these_members_are_not_capable_of_joining_new_groups">
    <item quantity="one">Αυτό το μέλος δεν μπορεί να μπει σε Ομάδες νέου τύπου, και θα αφαιρεθεί από την ομάδα:</item>
    <item quantity="other">Αυτά τα μέλη δεν μπορούν να μπουν σε Ομάδες νέου τύπου, και θα αφαιρεθούν από την ομάδα:</item>
  </plurals>
  <!--GroupsV1MigrationSuggestionsReminder-->
  <plurals name="GroupsV1MigrationSuggestionsReminder_members_couldnt_be_added_to_the_new_group">
    <item quantity="one">%1$d μέλος δεν μπόρεσε να επαναπροστεθεί στην Ομάδα νέου τύπου. Θέλεις να τον/την προσθέσεις τώρα;</item>
    <item quantity="other">%1$d μέλη δεν μπόρεσαν να επαναπροστεθούν στην Ομάδα νέου τύπου. Θέλεις να τα προσθέσεις τώρα;</item>
  </plurals>
  <plurals name="GroupsV1MigrationSuggestionsReminder_add_members">
    <item quantity="one">Προσθήκη μέλους</item>
    <item quantity="other">Προσθήκη μελών</item>
  </plurals>
  <string name="GroupsV1MigrationSuggestionsReminder_no_thanks">Όχι, ευχαριστώ</string>
  <!--GroupsV1MigrationSuggestionsDialog-->
  <plurals name="GroupsV1MigrationSuggestionsDialog_add_members_question">
    <item quantity="one">Προσθήκη μέλους;</item>
    <item quantity="other">Προσθήκη μελών;</item>
  </plurals>
  <plurals name="GroupsV1MigrationSuggestionsDialog_these_members_couldnt_be_automatically_added">
    <item quantity="one">Αυτό το μέλος δεν μπορεσε να προστεθεί αυτόματα στην Ομάδα νέου τύπου αυτόματα κατά την αναβάθμιση:</item>
    <item quantity="other">Αυτά τα μέλη δεν μπόρεσαν να προστεθούν αυτόματα στην Ομάδα νέου τύπου αυτόματα κατά την αναβάθμιση:</item>
  </plurals>
  <plurals name="GroupsV1MigrationSuggestionsDialog_add_members">
    <item quantity="one">Προσθήκη μέλους</item>
    <item quantity="other">Προσθήκη μελών</item>
  </plurals>
  <plurals name="GroupsV1MigrationSuggestionsDialog_failed_to_add_members_try_again_later">
    <item quantity="one">Αποτυχία προσθήκης μέλους. Προσπάθησε ξανά αργότερα.</item>
    <item quantity="other">Αποτυχία προσθήκης μελών. Προσπάθησε ξανά αργότερα.</item>
  </plurals>
  <plurals name="GroupsV1MigrationSuggestionsDialog_cannot_add_members">
    <item quantity="one">Το μέλος δεν μπορεί να προστεθεί.</item>
    <item quantity="other">Τα μέλη δεν μπορούν να προστεθούν.</item>
  </plurals>
  <!--LeaveGroupDialog-->
  <string name="LeaveGroupDialog_leave_group">Αποχώρηση απ\' την ομάδα;</string>
  <string name="LeaveGroupDialog_you_will_no_longer_be_able_to_send_or_receive_messages_in_this_group">Δε θα μπορείς πια να στείλεις ή να λάβεις μηνύματα σε αυτήν την ομάδα.</string>
  <string name="LeaveGroupDialog_leave">Αποχώρηση</string>
  <string name="LeaveGroupDialog_choose_new_admin">Επιλογή νέου διαχειριστή</string>
  <string name="LeaveGroupDialog_before_you_leave_you_must_choose_at_least_one_new_admin_for_this_group">Πριν αποχωρήσεις, θα πρέπει να επιλέξεις τουλάχιστον έναν νέο διαχειριστή ή διαχειρίστρια για την ομάδα.</string>
  <string name="LeaveGroupDialog_choose_admin">Επιλογή διαχειριστή</string>
  <!--LinkPreviewView-->
  <string name="LinkPreviewView_no_link_preview_available">Δεν υπάρχει διαθέσιμη προεπισκόπιση συνδέσμου</string>
  <string name="LinkPreviewView_this_group_link_is_not_active">Ο σύνδεσμος της ομάδας δεν είναι ενεργός</string>
  <string name="LinkPreviewView_domain_date">%1$s · %2$s</string>
  <!--LinkPreviewRepository-->
  <plurals name="LinkPreviewRepository_d_members">
    <item quantity="one">%1$d μέλος</item>
    <item quantity="other">%1$d μέλη</item>
  </plurals>
  <!--PendingMembersActivity-->
  <string name="PendingMembersActivity_pending_group_invites">Προσκλήσεις σε ομάδες που εκκρεμούν</string>
  <string name="PendingMembersActivity_requests">Αιτήματα</string>
  <string name="PendingMembersActivity_invites">Προσκλήσεις</string>
  <string name="PendingMembersActivity_people_you_invited">Άτομα που έχεις προσκαλέσει</string>
  <string name="PendingMembersActivity_you_have_no_pending_invites">Δεν έχεις προσκλήσεις που εκκρεμούν.</string>
  <string name="PendingMembersActivity_invites_by_other_group_members">Προσκλήσεις από άλλα μέλη της ομάδας</string>
  <string name="PendingMembersActivity_no_pending_invites_by_other_group_members">Δεν υπάρχουν προσκλήσεις που εκκρεμούν από άλλα μέλη της ομάδας.</string>
  <string name="PendingMembersActivity_missing_detail_explanation">Δεν εμφανίζονται λεπτομέρειες των ατόμων που έχουν προσκληθεί από άλλα μέλη της ομάδας. Αν οι προσκεκλημένοι επιλέξουν να δεχτούν την πρόσκληση, οι πληροφορίες τους θα μοιραστούν με την ομάδα εκείνη την ώρα. Δεν θα μπορούν να δουν οποιαδήποτε μηνύματα μέχρι να δεχτούν την πρόσκληση.</string>
  <string name="PendingMembersActivity_revoke_invite">Ανάκληση πρόσκλησης</string>
  <string name="PendingMembersActivity_revoke_invites">Ανάκληση προσκλήσεων</string>
  <plurals name="PendingMembersActivity_revoke_d_invites">
    <item quantity="one">Ανάκληση πρόσκλησης</item>
    <item quantity="other">Ανάκληση %1$d προσκλήσεων</item>
  </plurals>
  <plurals name="PendingMembersActivity_error_revoking_invite">
    <item quantity="one">Σφάλμα στην ανάκληση της πρόσκλησης</item>
    <item quantity="other">Σφάλμα στην ανάκληση προσκλήσεων</item>
  </plurals>
  <!--RequestingMembersFragment-->
  <string name="RequestingMembersFragment_pending_member_requests">Αιτήματα μελών σε εκκρεμότητα</string>
  <string name="RequestingMembersFragment_no_member_requests_to_show">Δεν υπάρχουν αιτήματα μελών.</string>
  <string name="RequestingMembersFragment_explanation">Τα άτομα σε αυτή τη λίστα έχουν προσπαθήσει να μπουν στην ομάδα μέσω του συνδέσμου της ομάδας.</string>
  <string name="RequestingMembersFragment_added_s">Ο/Η \"%1$s\" προστέθηκε</string>
  <string name="RequestingMembersFragment_denied_s">Ο/Η \"%1$s\" απορρίφθηκε</string>
  <!--AddMembersActivity-->
  <string name="AddMembersActivity__done">Τέλος</string>
  <string name="AddMembersActivity__this_person_cant_be_added_to_legacy_groups">Αυτό το άτομο δεν μπορεί να προστεθεί σε ομάδες παλαιού τύπου.</string>
  <string name="AddMembersActivity__this_person_cant_be_added_to_announcement_groups">Αυτό το άτομο δεν μπορεί να προστεθεί στην ομάδα ανακοινώσεων.</string>
  <plurals name="AddMembersActivity__add_d_members_to_s">
    <item quantity="one">Προσθήκη του/της \"%1$s\" στο \"%2$s\";</item>
    <item quantity="other">Προσθήκη %3$d μελών στο \"%2$s\";</item>
  </plurals>
  <string name="AddMembersActivity__add">Προσθήκη</string>
  <string name="AddMembersActivity__add_members">Προσθήκη μελών</string>
  <!--AddGroupDetailsFragment-->
  <string name="AddGroupDetailsFragment__name_this_group">Ονομασία ομάδας</string>
  <string name="AddGroupDetailsFragment__create_group">Δημιουργία ομάδας</string>
  <string name="AddGroupDetailsFragment__create">Δημιουργία</string>
  <string name="AddGroupDetailsFragment__members">Μέλη</string>
  <string name="AddGroupDetailsFragment__you_can_add_or_invite_friends_after_creating_this_group">Μπορείς να προσθέσεις ή να προσκαλέσεις φίλους σου αφού δημιουργήσεις την ομάδα.</string>
  <string name="AddGroupDetailsFragment__group_name_required">Όνομα ομάδας (απαιτείται)</string>
  <string name="AddGroupDetailsFragment__group_name_optional">Όνομα ομάδας (προαιρετικά)</string>
  <string name="AddGroupDetailsFragment__this_field_is_required">Αυτό το πεδίο απαιτείται.</string>
  <string name="AddGroupDetailsFragment__group_creation_failed">Η δημιουργία της ομάδας απέτυχε.</string>
  <string name="AddGroupDetailsFragment__try_again_later">Ξαναδοκίμασε αργότερα.</string>
  <string name="AddGroupDetailsFragment__youve_selected_a_contact_that_doesnt">Επέλεξες μια επαφή που δεν υποστηρίζει τις ομάδες του Signal, οπότε αυτή η ομάδα θα είναι με MMS.</string>
  <string name="AddGroupDetailsFragment_custom_mms_group_names_and_photos_will_only_be_visible_to_you">Τα προσαρμοσμένα ονόματα και φωτογραφίες των ομαδών MMS θα είναι ορατά μόνο σε εσένα.</string>
  <string name="AddGroupDetailsFragment__remove">Αφαίρεση</string>
  <string name="AddGroupDetailsFragment__sms_contact">Επαφή SMS</string>
  <string name="AddGroupDetailsFragment__remove_s_from_this_group">Αφαίρεση του/της %1$s από την ομάδα;</string>
  <!--ManageGroupActivity-->
  <string name="ManageGroupActivity_member_requests_and_invites">Αιτήματα μελών &amp; προσκλήσεις</string>
  <string name="ManageGroupActivity_add_members">Προσθήκη μελών</string>
  <string name="ManageGroupActivity_edit_group_info">Επεξεργασία πληροφοριών ομάδας</string>
  <string name="ManageGroupActivity_who_can_add_new_members">Ποιοί μπορούν να προσθέσουν νέα μέλη;</string>
  <string name="ManageGroupActivity_who_can_edit_this_groups_info">Ποιοί μπορούν να επεξεργαστούν τις πληροφορίες της ομάδας;</string>
  <string name="ManageGroupActivity_group_link">Σύνδεσμος ομάδας</string>
  <string name="ManageGroupActivity_block_group">Φραγή ομάδας</string>
  <string name="ManageGroupActivity_unblock_group">Κατάργηση φραγής ομάδας</string>
  <string name="ManageGroupActivity_leave_group">Αποχώρηση απ\' την ομάδα</string>
  <string name="ManageGroupActivity_mute_notifications">Σίγαση ειδοποιήσεων</string>
  <string name="ManageGroupActivity_custom_notifications">Προσαρμοσμένες ειδοποιήσεις</string>
  <string name="ManageGroupActivity_mentions">Αναφορές</string>
  <string name="ManageGroupActivity_chat_color_and_wallpaper">Χρώμα και ταπετσαρία συνομιλίας</string>
  <string name="ManageGroupActivity_until_s">Μέχρι %1$s</string>
  <string name="ManageGroupActivity_always">Πάντα</string>
  <string name="ManageGroupActivity_off">Ανενεργό</string>
  <string name="ManageGroupActivity_on">Ενεργό</string>
  <string name="ManageGroupActivity_view_all_members">Προβολή όλων των μελών</string>
  <string name="ManageGroupActivity_see_all">Προβολή όλων</string>
  <plurals name="ManageGroupActivity_added">
    <item quantity="one">Προστέθηκε %d μέλος.</item>
    <item quantity="other">Προστέθηκαν %d μέλη.</item>
  </plurals>
  <string name="ManageGroupActivity_only_admins_can_enable_or_disable_the_sharable_group_link">Μόνο οι διαχειριστές μπορούν να ενεργοποιούν και να απενεργοποιούν τον σύνδεσμο της ομάδας.</string>
  <string name="ManageGroupActivity_only_admins_can_enable_or_disable_the_option_to_approve_new_members">Μόνο οι διαχειριστές μπορούν να ενεργοποιούν και να απενεργοποιούν την επιλογή της έγκρισης νέων μελών.</string>
  <string name="ManageGroupActivity_only_admins_can_reset_the_sharable_group_link">Μόνο οι διαχειριστές μπορούν να επαναφέρουν τον σύνδεσμο της ομάδας.</string>
  <string name="ManageGroupActivity_you_dont_have_the_rights_to_do_this">Δεν έχεις το δικαίωμα να το κάνεις</string>
  <string name="ManageGroupActivity_not_capable">Κάποιος/α που πρόσθεσες δεν υποστηρίζει τις νέες ομάδες και πρέπει να αναβαθμίσει το Signal</string>
  <string name="ManageGroupActivity_not_announcement_capable">Κάποιος που πρόσθεσες δεν έχει υποστήριξη για ομάδες ανακοινώσεων και θα πρέπει να αναβαθμίσει το Signal</string>
  <string name="ManageGroupActivity_failed_to_update_the_group">Αποτυχία ενημέρωσης της ομάδας</string>
  <string name="ManageGroupActivity_youre_not_a_member_of_the_group">Δεν είσαι μέλος της ομάδας</string>
  <string name="ManageGroupActivity_failed_to_update_the_group_please_retry_later">Αποτυχία ανανέωσης της ομάδας, παρακαλώ προσπάθησε ξανά αργότερα</string>
  <string name="ManageGroupActivity_failed_to_update_the_group_due_to_a_network_error_please_retry_later">Αποτυχία ανανέωσης της ομάδας λόγω σφάλματος δικτύου, παρακαλώ προσπάθησε ξανά αργότερα</string>
  <string name="ManageGroupActivity_edit_name_and_picture">Επεξεργασία ονόματος και φωτογραφίας</string>
  <string name="ManageGroupActivity_legacy_group">Ομάδα παλαιού τύπου</string>
  <string name="ManageGroupActivity_legacy_group_learn_more">Αυτή είναι ομάδα παλαιού τύπου. Δυνατότητες όπως οι διαχειριστές ομάδας είναι διαθέσιμα μόνο στις ομάδες νέου τύπου.</string>
  <string name="ManageGroupActivity_legacy_group_upgrade">Αυτή είναι μια ομάδα παλαιού τύπου. Για πρόσβαση σε δυνατότητες όπως οι @αναφορές και οι διαχειριστές ομάδας,</string>
  <string name="ManageGroupActivity_legacy_group_too_large">Αυτή η ομάδα παλαιού τύπου δεν μπορεί να αναβαθμιστεί σε Ομάδα νέου τύπου επειδή είναι πολύ μεγάλη. Το μέγιστο μέγεθος της ομάδας είναι %1$d.</string>
  <string name="ManageGroupActivity_upgrade_this_group">αναβάθμισε την ομάδα.</string>
  <string name="ManageGroupActivity_this_is_an_insecure_mms_group">Αυτή είναι μια ομάδα με μη ασφαλή MMS. Για προστατευμένες ιδιωτικές συνομιλίες, προσκάλεσε τις επαφές σου στο Signal.</string>
  <string name="ManageGroupActivity_invite_now">Πρόσκληση τώρα</string>
  <string name="ManageGroupActivity_more">περισσότερα</string>
  <string name="ManageGroupActivity_add_group_description">Εισαγωγή περιγραφής της ομάδας…</string>
  <!--GroupMentionSettingDialog-->
  <string name="GroupMentionSettingDialog_notify_me_for_mentions">Να ειδοποιούμαι για αναφορές</string>
  <string name="GroupMentionSettingDialog_receive_notifications_when_youre_mentioned_in_muted_chats">Θέλεις να λαμβάνεις ειδοποιήσεις όταν σε αναφέρουν σε σιγασμένες συνομιλίες;</string>
  <string name="GroupMentionSettingDialog_always_notify_me">Να ειδοποιούμαι πάντα</string>
  <string name="GroupMentionSettingDialog_dont_notify_me">Να μην ειδοποιούμαι</string>
  <!--ManageProfileFragment-->
  <string name="ManageProfileFragment_profile_name">Όνομα προφίλ</string>
  <string name="ManageProfileFragment_username">Όνομα χρήστη</string>
  <string name="ManageProfileFragment_about">Πληροφορίες</string>
  <string name="ManageProfileFragment_write_a_few_words_about_yourself">Γράψε μερικές λέξεις για σένα</string>
  <string name="ManageProfileFragment_your_name">Το όνομά σου</string>
  <string name="ManageProfileFragment_your_username">Το όνομα χρήστη σου</string>
  <string name="ManageProfileFragment_failed_to_set_avatar">Αποτυχία ορισμού εικόνας προφίλ</string>
  <string name="ManageProfileFragment_badges">Εμβλήματα</string>
  <string name="ManageProfileFragment__edit_photo">Επεξεργασία φωτογραφίας</string>
  <!--ManageRecipientActivity-->
  <string name="ManageRecipientActivity_no_groups_in_common">Καμία κοινή ομάδα</string>
  <plurals name="ManageRecipientActivity_d_groups_in_common">
    <item quantity="one">%d κοινή ομάδα</item>
    <item quantity="other">%d κοινές ομάδες</item>
  </plurals>
  <plurals name="GroupMemberList_invited">
    <item quantity="one">Ο/Η %1$s προσκάλεσε 1 άτομο</item>
    <item quantity="other">Ο/Η %1$s προσκάλεσε %2$d άτομα</item>
  </plurals>
  <!--CustomNotificationsDialogFragment-->
  <string name="CustomNotificationsDialogFragment__custom_notifications">Προσαρμογή ειδοποιήσεων</string>
  <string name="CustomNotificationsDialogFragment__messages">Μηνύματα</string>
  <string name="CustomNotificationsDialogFragment__use_custom_notifications">Χρήση προσαρμοσμένων ειδοποιήσεων</string>
  <string name="CustomNotificationsDialogFragment__notification_sound">Ήχος ειδοποίησης</string>
  <string name="CustomNotificationsDialogFragment__vibrate">Δόνηση</string>
  <string name="CustomNotificationsDialogFragment__call_settings">Ρυθμίσεις κλήσεων</string>
  <string name="CustomNotificationsDialogFragment__ringtone">Ήχος κλήσης</string>
  <string name="CustomNotificationsDialogFragment__enabled">Ενεργοποιημένο</string>
  <string name="CustomNotificationsDialogFragment__disabled">Απενεργοποιημένο</string>
  <string name="CustomNotificationsDialogFragment__default">Προκαθορισμένη</string>
  <string name="CustomNotificationsDialogFragment__unknown">Άγνωστο</string>
  <!--ShareableGroupLinkDialogFragment-->
  <string name="ShareableGroupLinkDialogFragment__shareable_group_link">Σύνδεσμος για είσοδο στην ομάδα</string>
  <string name="ShareableGroupLinkDialogFragment__manage_and_share">Διαχείριση &amp; διαμοιρασμός</string>
  <string name="ShareableGroupLinkDialogFragment__group_link">Σύνδεσμος ομάδας</string>
  <string name="ShareableGroupLinkDialogFragment__share">Μοιράσου</string>
  <string name="ShareableGroupLinkDialogFragment__reset_link">Επαναφορά συνδέσμου</string>
  <string name="ShareableGroupLinkDialogFragment__member_requests">Αιτήματα μελών</string>
  <string name="ShareableGroupLinkDialogFragment__approve_new_members">Έγκριση νέων μελών</string>
  <string name="ShareableGroupLinkDialogFragment__require_an_admin_to_approve_new_members_joining_via_the_group_link">Να απαιτείται η έγκριση απο διαχειριστή/τρια για νέα μέλη που μπαίνουν από το σύνδεσμο της ομάδας.</string>
  <string name="ShareableGroupLinkDialogFragment__are_you_sure_you_want_to_reset_the_group_link">Είσαι σίγουρος/η πως θέλεις να επαναφέρεις το σύνδεσμο της ομάδας; Δεν θα μπορεί να μπει κανένας άλλος στην ομάδα χρησιμοποιώντας τον τωρινό σύνδεσμο.</string>
  <!--GroupLinkShareQrDialogFragment-->
  <string name="GroupLinkShareQrDialogFragment__qr_code">Κωδικός QR</string>
  <string name="GroupLinkShareQrDialogFragment__people_who_scan_this_code_will">Τα άτομα που σκανάρουν αυτό τον κωδικό θα μπορούν να μπουν στην ομάδα. Οι διαχειριστές θα πρέπει να εγκρίνουν τα νέα μέλη αν αυτή η ρύθμιση είναι ενεργοποιημένη.</string>
  <string name="GroupLinkShareQrDialogFragment__share_code">Μοιράσου τον κωδικό</string>
  <!--GV2 Invite Revoke confirmation dialog-->
  <string name="InviteRevokeConfirmationDialog_revoke_own_single_invite">Θέλεις να ανακαλέσεις την πρόσκληση που έστειλες στον/στην %1$s;</string>
  <plurals name="InviteRevokeConfirmationDialog_revoke_others_invites">
    <item quantity="one">Θέλεις να ανακαλέσεις την πρόσκληση που στάλθηκε από τον/την %1$s;</item>
    <item quantity="other">Θέλεις να ανακαλέσεις %2$d προσκλήσεις που στάλθηκαν από τον/την %1$s;</item>
  </plurals>
  <!--GroupJoinBottomSheetDialogFragment-->
  <string name="GroupJoinBottomSheetDialogFragment_you_are_already_a_member">Είσαι ήδη μέλος</string>
  <string name="GroupJoinBottomSheetDialogFragment_join">Μπες</string>
  <string name="GroupJoinBottomSheetDialogFragment_request_to_join">Αίτηση εισόδου</string>
  <string name="GroupJoinBottomSheetDialogFragment_unable_to_join_group_please_try_again_later">Αποτυχία εισόδου στην ομάδα. Παρακαλώ ξαναπροσπάθησε αργότερα</string>
  <string name="GroupJoinBottomSheetDialogFragment_encountered_a_network_error">Υπήρξε σφάλμα δικτύου.</string>
  <string name="GroupJoinBottomSheetDialogFragment_this_group_link_is_not_active">Ο σύνδεσμος της ομάδας δεν είναι ενεργός</string>
  <!--Title shown when there was an known issue getting group information from a group link-->
  <string name="GroupJoinBottomSheetDialogFragment_cant_join_group">Αδυναμία εισόδου στην ομάδα</string>
  <!--Message shown when you try to get information for a group via link but an admin has removed you-->
  <string name="GroupJoinBottomSheetDialogFragment_you_cant_join_this_group_via_the_group_link_because_an_admin_removed_you">Δεν μπορείς να μπεις στην ομάδα μέσω του συνδέσμου της ομάδας, επειδή ένας/μια διαχειριστής σε αφαίρεσε.</string>
  <!--Message shown when you try to get information for a group via link but the link is no longer valid-->
  <string name="GroupJoinBottomSheetDialogFragment_this_group_link_is_no_longer_valid">Ο σύνδεσμος ομάδας δεν είναι πια έγκυρος</string>
  <!--Title shown when there was an unknown issue getting group information from a group link-->
  <string name="GroupJoinBottomSheetDialogFragment_link_error">Σφάλμα συνδέσμου</string>
  <!--Message shown when you try to get information for a group via link but an unknown issue occurred-->
  <string name="GroupJoinBottomSheetDialogFragment_joining_via_this_link_failed_try_joining_again_later">Η σύνδεση μέσω του συνδέσμου απέτυχε. Προσπάθησε να ξαναμπείς αργότερα.</string>
  <string name="GroupJoinBottomSheetDialogFragment_direct_join">Θέλεις να μπεις σε αυτή την ομάδα και να μοιραστείς το όνομα και τη φωτογραφία σου με τα μέλη της;</string>
  <string name="GroupJoinBottomSheetDialogFragment_admin_approval_needed">Κάποιος διαχειριστής/τρια αυτής της ομάδας θα πρέπει να εγκρίνει το αίτημά σου για να μπορέσεις να μπεις στην ομάδα. Όταν ζητήσεις να μπεις, το όνομα και η φωτογραφία σου θα μοιραστούν με τα μέλη της.</string>
  <plurals name="GroupJoinBottomSheetDialogFragment_group_dot_d_members">
    <item quantity="one">Ομάδα · %1$d μέλος</item>
    <item quantity="other">Ομάδα · %1$d μέλη</item>
  </plurals>
  <!--GroupJoinUpdateRequiredBottomSheetDialogFragment-->
  <string name="GroupJoinUpdateRequiredBottomSheetDialogFragment_update_signal_to_use_group_links">Αναβάθμσε το Signal για να χρησιμοποιήσεις συνδέσμους ομαδών.</string>
  <string name="GroupJoinUpdateRequiredBottomSheetDialogFragment_update_message">Η έκδοση Signal που χρησιμοποιείς δεν υποστηρίζει αυτό τον σύνδεσμο ομάδας. Αναβάθμισε στη πιο πρόσφατη έκδοση για να μπεις στην ομάδα μέσω του συνδέσμου.</string>
  <string name="GroupJoinUpdateRequiredBottomSheetDialogFragment_update_signal">Αναβάθμιση του Signal</string>
  <string name="GroupJoinUpdateRequiredBottomSheetDialogFragment_update_linked_device_message">Μια ή παραπάνω από τις συνδεμένες συσκευές σου έχουν κάποια έκδοση του Signal που δεν υποστηρίζει τους συνδέσμους ομάδων. Αναβάθμισε το Signal στη συνδεμένη συσκευή/ές σου για να μπεις σε αυτή την ομάδα.</string>
  <string name="GroupJoinUpdateRequiredBottomSheetDialogFragment_group_link_is_not_valid">Ο σύνδεσμος ομάδας δεν είναι έγκυρος</string>
  <!--GroupInviteLinkEnableAndShareBottomSheetDialogFragment-->
  <string name="GroupInviteLinkEnableAndShareBottomSheetDialogFragment_invite_friends">Πρόσκληση φίλων</string>
  <string name="GroupInviteLinkEnableAndShareBottomSheetDialogFragment_share_a_link_with_friends_to_let_them_quickly_join_this_group">Μοιράσου τον σύνδεσμο με τους φίλους σου, για να μπορέσουν να μπουν γρήγορα στην ομάδα.</string>
  <string name="GroupInviteLinkEnableAndShareBottomSheetDialogFragment_enable_and_share_link">Ενεργοποίηση και διαμοιρασμός συνδέσμου</string>
  <string name="GroupInviteLinkEnableAndShareBottomSheetDialogFragment_share_link">Διαμοιρασμός συνδέσμου</string>
  <string name="GroupInviteLinkEnableAndShareBottomSheetDialogFragment_unable_to_enable_group_link_please_try_again_later">Αποτυχία ενεργοποίησης του συνδέσμου ομάδας. Παρακαλώ ξαναπροσπάθησε αργότερα.</string>
  <string name="GroupInviteLinkEnableAndShareBottomSheetDialogFragment_encountered_a_network_error">Υπήρξε σφάλμα δικτύου.</string>
  <string name="GroupInviteLinkEnableAndShareBottomSheetDialogFragment_you_dont_have_the_right_to_enable_group_link">Δεν έχεις το δικαίωμα να ενεργοποιήσεις το σύνδεσμο της ομάδας. Παρακαλώ ζήτα το από κάποιον/α διαχειριστή/τρια.</string>
  <string name="GroupInviteLinkEnableAndShareBottomSheetDialogFragment_you_are_not_currently_a_member_of_the_group">Δεν είσαι μέλος της ομάδας αυτή τη στιγμή.</string>
  <!--GV2 Request confirmation dialog-->
  <string name="RequestConfirmationDialog_add_s_to_the_group">Προσθήκη του/της \"%1$s\" στην ομάδα;</string>
  <string name="RequestConfirmationDialog_deny_request_from_s">Απόρριψη του αιτήματος του/της \"%1$s\";</string>
  <!--Confirm dialog message shown when deny a group link join request and group link is enabled.-->
  <string name="RequestConfirmationDialog_deny_request_from_s_they_will_not_be_able_to_request">Απόρριψη αιτήματος του/της \"%1$s\"; Δεν θα μπορεί να ξαναζητήσει να μπει στην ομάδα μέσω του συνδέσμου ομάδας.</string>
  <string name="RequestConfirmationDialog_add">Προσθήκη</string>
  <string name="RequestConfirmationDialog_deny">Απόρριψη</string>
  <!--ImageEditorHud-->
  <string name="ImageEditorHud_blur_faces">Θόλωμα προσώπων</string>
  <string name="ImageEditorHud_new_blur_faces_or_draw_anywhere_to_blur">Νέο: Θόλωσε τα πρόσωπα ή ζωγράφισε οπουδήποτε για να θολώσεις</string>
  <string name="ImageEditorHud_draw_anywhere_to_blur">Ζωγράφισε οπουδήποτε για να θολώσεις</string>
  <string name="ImageEditorHud_draw_to_blur_additional_faces_or_areas">Ζωγράφισε για να θολώσεις επιπλέον πρόσωπα ή περιοχές</string>
  <!--InputPanel-->
  <string name="InputPanel_tap_and_hold_to_record_a_voice_message_release_to_send">Πάτα και κράτα πατημένο για να ηχογραφήσεις ένα μήνυμα φωνής, άφησε το κουμπί για αποστολή</string>
  <!--InviteActivity-->
  <string name="InviteActivity_share">Μοιράσου</string>
  <string name="InviteActivity_share_with_contacts">Μοιράσου με επαφές</string>
  <string name="InviteActivity_share_via">Διαμοιρασμός μέσω…</string>
  <string name="InviteActivity_cancel">Ακύρωση</string>
  <string name="InviteActivity_sending">Στέλνεται…</string>
  <string name="InviteActivity_invitations_sent">Οι προσκλήσεις στάλθηκαν!</string>
  <string name="InviteActivity_invite_to_signal">Πρόσκληση στο Molly</string>
  <string name="InviteActivity_send_sms">Αποστολή SMS (%d)</string>
  <plurals name="InviteActivity_send_sms_invites">
    <item quantity="one">Αποστολή %d πρόσκλησης με SMS;</item>
    <item quantity="other">Αποστολή %d προσκλήσεων με SMS;</item>
  </plurals>
  <string name="InviteActivity_lets_switch_to_signal">Έλα να χρησιμοποιήσουμε το Molly: %1$s</string>
  <string name="InviteActivity_no_app_to_share_to">Φαίνεται πως δεν έχεις κάποια εφαρμογή στην οποία μπορείς να μοιραστείς.</string>
  <!--LearnMoreTextView-->
  <string name="LearnMoreTextView_learn_more">Μάθε περισσότερα</string>
  <string name="SpanUtil__read_more">Δες περισσότερα</string>
  <!--LongMessageActivity-->
  <string name="LongMessageActivity_unable_to_find_message">Δεν βρέθηκε μήνυμα</string>
  <string name="LongMessageActivity_message_from_s">Μήνυμα από τον/την %1$s</string>
  <string name="LongMessageActivity_your_message">Το μήνυμά σου</string>
  <!--MessageRetrievalService-->
  <string name="MessageRetrievalService_signal">Molly</string>
  <string name="MessageRetrievalService_background_connection_enabled">Η σύνδεση στο παρασκήνιο ενεργοποιήθηκε</string>
  <!--MmsDownloader-->
  <string name="MmsDownloader_error_reading_mms_settings">Σφάλμα κατά την ανάκτηση ρυθμίσεων από τον πάροχο για τα MMS </string>
  <!--MediaOverviewActivity-->
  <string name="MediaOverviewActivity_Media">Πολυμέσα</string>
  <string name="MediaOverviewActivity_Files">Αρχεία</string>
  <string name="MediaOverviewActivity_Audio">Ήχος</string>
  <string name="MediaOverviewActivity_All">Όλα</string>
  <plurals name="MediaOverviewActivity_Media_delete_confirm_title">
    <item quantity="one">Διαγραφή επιλεγμένου αντικειμένου;</item>
    <item quantity="other">Διαγραφή επιλεγμένων αντικειμένων;</item>
  </plurals>
  <plurals name="MediaOverviewActivity_Media_delete_confirm_message">
    <item quantity="one">Αυτό θα διαγράψει μόνιμα το επιλεγμένο αρχείο. Οποιοδήποτε κείμενο μηνύματος που σχετίζεται με αυτό το αρχείο θα διαγραφτεί επίσης.</item>
    <item quantity="other">Αυτό θα διαγράψει μόνιμα τα %1$d επιλεγμένα αρχεία. Οποιοδήποτε κείμενο μηνύματος που σχετίζεται με αυτά τα αρχεία θα διαγραφτεί επίσης.</item>
  </plurals>
  <string name="MediaOverviewActivity_Media_delete_progress_title">Γίνεται διαγραφή</string>
  <string name="MediaOverviewActivity_Media_delete_progress_message">Διαγραφή μηνυμάτων…</string>
  <string name="MediaOverviewActivity_Select_all">Επιλογή όλων</string>
  <string name="MediaOverviewActivity_collecting_attachments">Τα συνημμένα συλλέγονται…</string>
  <string name="MediaOverviewActivity_Sort_by">Ταξινόμηση ανά</string>
  <string name="MediaOverviewActivity_Newest">Νεότερο</string>
  <string name="MediaOverviewActivity_Oldest">Παλαιότερο</string>
  <string name="MediaOverviewActivity_Storage_used">Χρήση χώρου</string>
  <string name="MediaOverviewActivity_All_storage_use">Όλη η χρήση χώρου</string>
  <string name="MediaOverviewActivity_Grid_view_description">Προβολή σε πλέγμα</string>
  <string name="MediaOverviewActivity_List_view_description">Προβολή σε λίστα</string>
  <string name="MediaOverviewActivity_Selected_description">Επιλεγμένα</string>
  <string name="MediaOverviewActivity_select_all">Επιλογή όλων</string>
  <plurals name="MediaOverviewActivity_save_plural">
    <item quantity="one">Αποθήκευση</item>
    <item quantity="other">Αποθήκευση</item>
  </plurals>
  <plurals name="MediaOverviewActivity_delete_plural">
    <item quantity="one">Διαγραφή</item>
    <item quantity="other">Διαγραφή</item>
  </plurals>
  <plurals name="MediaOverviewActivity_d_selected_s">
    <item quantity="one">%1$d επιλεγμένο (%2$s)</item>
    <item quantity="other">%1$d επιλεγμένα (%2$s)</item>
  </plurals>
  <string name="MediaOverviewActivity_file">Αρχείο</string>
  <string name="MediaOverviewActivity_audio">Ήχος</string>
  <string name="MediaOverviewActivity_video">Βίντεο</string>
  <string name="MediaOverviewActivity_image">Εικόνα</string>
  <string name="MediaOverviewActivity_voice_message">Μήνυμα φωνής</string>
  <string name="MediaOverviewActivity_sent_by_s">Στάλθηκε από τον/την %1$s</string>
  <string name="MediaOverviewActivity_sent_by_you">Στάλθηκε από εσένα</string>
  <string name="MediaOverviewActivity_sent_by_s_to_s">Στάλθηκε από τον/την %1$s προς τον/την %2$s</string>
  <string name="MediaOverviewActivity_sent_by_you_to_s">Στάλθηκε από εσένα προς τον/την %1$s</string>
  <!--Megaphones-->
  <string name="Megaphones_remind_me_later">Θύμισέ μου αργότερα</string>
  <string name="Megaphones_verify_your_signal_pin">Επιβεβαίωσε το PIN του Signal σου</string>
  <string name="Megaphones_well_occasionally_ask_you_to_verify_your_pin">Θα σου ζητάμε κάθε τόσο να επιβεβαιώσεις το PIN σου, για να το θυμάσαι.</string>
  <string name="Megaphones_verify_pin">Επιβεβαίωση PIN</string>
  <string name="Megaphones_get_started">Ξεκινήστε</string>
  <string name="Megaphones_new_group">Νέα ομάδα</string>
  <string name="Megaphones_invite_friends">Πρόσκληση φίλων</string>
  <string name="Megaphones_use_sms">Χρήση SMS</string>
  <string name="Megaphones_appearance">Εμφάνιση</string>
  <string name="Megaphones_add_photo">Προσθήκη φωτογραφίας</string>
  <!--NotificationBarManager-->
  <string name="NotificationBarManager_signal_call_in_progress">Κλήση Signal σε εξέλιξη</string>
  <string name="NotificationBarManager__establishing_signal_call">Γίνεται κλήση Signal</string>
  <string name="NotificationBarManager__incoming_signal_call">Εισερχόμενη κλήση Signal</string>
  <string name="NotificationBarManager__incoming_signal_group_call">Εισερχόμενη ομαδική κλήση Signal</string>
  <string name="NotificationBarManager__stopping_signal_call_service">Η υπηρεσία κλήσεων του Signal σταματάει</string>
  <string name="NotificationBarManager__decline_call">Απόρριψη κλήσης</string>
  <string name="NotificationBarManager__answer_call">Απάντηση</string>
  <string name="NotificationBarManager__end_call">Τερματισμός κλήσης</string>
  <string name="NotificationBarManager__cancel_call">Ακύρωση κλήσης</string>
  <string name="NotificationBarManager__join_call">Είσοδος στην κλήση</string>
  <!--NotificationsMegaphone-->
  <string name="NotificationsMegaphone_turn_on_notifications">Ενεργοποίηση Ειδοποιήσεων;</string>
  <string name="NotificationsMegaphone_never_miss_a_message">Μην χάσεις κανένα μήνυμα από τις επαφές και τις ομάδες σου.</string>
  <string name="NotificationsMegaphone_turn_on">Ενεργοποίηση</string>
  <string name="NotificationsMegaphone_not_now">Όχι τώρα</string>
  <!--NotificationMmsMessageRecord-->
  <string name="NotificationMmsMessageRecord_multimedia_message">Μήνυμα πολυμέσων</string>
  <string name="NotificationMmsMessageRecord_downloading_mms_message">Το μήνυμα MMS κατεβαίνει</string>
  <string name="NotificationMmsMessageRecord_error_downloading_mms_message">Σφάλμα κατά τη λήψη μηνύματος MMS, πάτα για να ξαναδοκιμάσουμε</string>
  <!--MediaPickerActivity-->
  <string name="MediaPickerActivity_send_to">Αποστολή σε %s</string>
  <string name="MediaPickerActivity__menu_open_camera">Άνοιγμα κάμερας</string>
  <!--MediaSendActivity-->
  <string name="MediaSendActivity_add_a_caption">Προσθήκη λεζάντας…</string>
  <string name="MediaSendActivity_an_item_was_removed_because_it_exceeded_the_size_limit">Ένα αντικείμενο αφαιρέθηκε επειδή ήταν μεγαλύτερο από το όριο μεγέθους</string>
  <string name="MediaSendActivity_an_item_was_removed_because_it_had_an_unknown_type">Ένα αντικείμενο αφαιρέθηκε επειδή είχε άγνωστο τύπο</string>
  <string name="MediaSendActivity_an_item_was_removed_because_it_exceeded_the_size_limit_or_had_an_unknown_type">Ένα αντικείμενο αφαιρέθηκε επειδή είχε υπερβεί το όριο μεγέθους ή επειδή είχε άγνωστο τύπο</string>
  <string name="MediaSendActivity_camera_unavailable">Η κάμερα δεν είναι διαθέσιμη.</string>
  <string name="MediaSendActivity_message_to_s">Μήνυμα προς τον/την %s</string>
  <string name="MediaSendActivity_message">Μήνυμα</string>
  <string name="MediaSendActivity_select_recipients">Επιλογή παραληπτών</string>
  <string name="MediaSendActivity_signal_needs_access_to_your_contacts">Το Molly χρειάζεται πρόσβαση στις επαφές σου για να μπορέσει να τις εμφανίσει. </string>
  <string name="MediaSendActivity_signal_needs_contacts_permission_in_order_to_show_your_contacts_but_it_has_been_permanently_denied">Το Molly χρειάζεται τα δικαιώματα Επαφών για την εμφάνιση των επαφών σου, αλλά αυτά δεν έχουν δοθεί μόνιμα. Παρακαλώ πήγαινε στις ρυθμίσεις εφαρμογών, επέλεξε τα \"Δικαιώματα\", και ενεργοποίησε τις \"Επαφές\".</string>
  <plurals name="MediaSendActivity_cant_share_more_than_n_items">
    <item quantity="one">Δεν μπορείς να μοιραστείς πάνω από %d αντικείμενο.</item>
    <item quantity="other">Δεν μπορείς να μοιραστείς πάνω από %d αντικείμενα.</item>
  </plurals>
  <string name="MediaSendActivity_select_recipients_description">Επιλογή παραληπτών</string>
  <string name="MediaSendActivity_tap_here_to_make_this_message_disappear_after_it_is_viewed">Πάτα εδώ για να κάνεις αυτό το μήνυμα να εξαφανιστεί αφού διαβαστεί.</string>
  <!--MediaRepository-->
  <string name="MediaRepository_all_media">Όλα τα πολυμέσα</string>
  <string name="MediaRepository__camera">Κάμερα</string>
  <!--MessageDecryptionUtil-->
  <string name="MessageDecryptionUtil_failed_to_decrypt_message">Αποτυχία αποκρυπτογράφησης μηνύματος</string>
  <string name="MessageDecryptionUtil_tap_to_send_a_debug_log">Πάτα για την αποστολή του αρχείου καταγραφής αποσφαλμάτωσης</string>
  <!--MessageRecord-->
  <string name="MessageRecord_unknown">Άγνωστο</string>
  <string name="MessageRecord_message_encrypted_with_a_legacy_protocol_version_that_is_no_longer_supported">Λήφθηκε ένα μήνυμα που είναι κρυπτογραφημένο με μια παλιά έκδοση του Signal που πλέον δεν υποστηρίζεται. Παρακαλώ ζήτα από τον αποστολέα να αναβαθμίσει στην πιο πρόσφατη έκδοση και να σου ξαναστείλει το μήνυμα.</string>
  <string name="MessageRecord_left_group">Αποχώρησες απ\' την ομάδα.</string>
  <string name="MessageRecord_you_updated_group">Ενημέρωσες την ομάδα</string>
  <string name="MessageRecord_the_group_was_updated">Η ομάδα ανανεώθηκε.</string>
  <string name="MessageRecord_you_called_date">Κάλεσες · %1$s</string>
  <string name="MessageRecord_missed_audio_call_date">Αναπάντητη κλήση · %1$s</string>
  <string name="MessageRecord_missed_video_call_date">Αναπάντητη βιντεοκλήση · %1$s</string>
  <string name="MessageRecord_s_updated_group">Ο/Η %s ενημέρωσε την ομάδα.</string>
  <string name="MessageRecord_s_called_you_date">Ο/Η %1$s σε κάλεσε · %2$s</string>
  <string name="MessageRecord_s_joined_signal">Ο/Η %s ήρθε στο Signal!</string>
  <string name="MessageRecord_you_disabled_disappearing_messages">Απενεργοποίησες τα μηνύματα που εξαφανίζονται.</string>
  <string name="MessageRecord_s_disabled_disappearing_messages">Ο/Η %1$s απενεργοποίησε τα μηνύματα που εξαφανίζονται.</string>
  <string name="MessageRecord_you_set_disappearing_message_time_to_s">Όρισες το χρόνο εξαφάνισης των μηνυμάτων σε %1$s.</string>
  <string name="MessageRecord_s_set_disappearing_message_time_to_s">Ο/Η %1$s όρισε το χρόνο εξαφάνισης των μηνυμάτων σε %2$s.</string>
  <string name="MessageRecord_disappearing_message_time_set_to_s">Ο χρόνος εξαφάνισης των μηνυμάτων ορίστηκε σε %1$s.</string>
  <string name="MessageRecord_this_group_was_updated_to_a_new_group">Αυτή η ομάδα αναβαθμίστηκε σε Ομάδα νέου τύπου.</string>
  <string name="MessageRecord_you_couldnt_be_added_to_the_new_group_and_have_been_invited_to_join">Δεν μπόρεσες να προστεθείς στην Ομάδα νέου τύπου, και προσκλήθηκες να μπεις.</string>
  <string name="MessageRecord_chat_session_refreshed">Η συνομιλία ανανεώθηκε</string>
  <plurals name="MessageRecord_members_couldnt_be_added_to_the_new_group_and_have_been_invited">
    <item quantity="one">Ένα μέλος δεν μπόρεσε να προστεθεί στην Ομάδα νέου τύπου και προσκλήθηκε να μπει.</item>
    <item quantity="other">%1$s μέλη δεν μπόρεσαν να προστεθούν στην Ομάδα νέου τύπου, και προσκλήθηκαν να μπουν.</item>
  </plurals>
  <plurals name="MessageRecord_members_couldnt_be_added_to_the_new_group_and_have_been_removed">
    <item quantity="one">Ένα μέλος δεν μπόρεσε να προστεθεί στην Ομάδα νέου τύπου και αφαιρέθηκε.</item>
    <item quantity="other">%1$s δεν μπόρεσαν να προστεθούν στην Ομάδα νέου τύπου και αφαιρέθηκαν.</item>
  </plurals>
  <!--Profile change updates-->
  <string name="MessageRecord_changed_their_profile_name_to">Ο/Η %1$s άλλαξε το όνομα προφίλ του/της σε %2$s.</string>
  <string name="MessageRecord_changed_their_profile_name_from_to">Ο/Η %1$s άλλαξε το όνομα προφίλ του/της από %2$s σε %3$s.</string>
  <string name="MessageRecord_changed_their_profile">Ο/Η %1$s άλλαξε το προφίλ του/της.</string>
  <!--GV2 specific-->
  <string name="MessageRecord_you_created_the_group">Δημιούργησες την ομάδα.</string>
  <string name="MessageRecord_group_updated">Η ομάδα ενημερώθηκε.</string>
  <string name="MessageRecord_invite_friends_to_this_group">Προσκάλεσε φίλους/ες στην ομάδα μέσω ενός συνδέσμου της ομάδας</string>
  <!--GV2 member additions-->
  <string name="MessageRecord_you_added_s">Πρόσθεσες τον/την %1$s.</string>
  <string name="MessageRecord_s_added_s">Ο/Η %1$s πρόσθεσε τον/την %2$s.</string>
  <string name="MessageRecord_s_added_you">Ο/Η %1$s σε πρόσθεσε στην ομάδα</string>
  <string name="MessageRecord_you_joined_the_group">Μπήκες στην ομάδα.</string>
  <string name="MessageRecord_s_joined_the_group">Ο/Η %1$s μπήκε στην ομάδα.</string>
  <!--GV2 member removals-->
  <string name="MessageRecord_you_removed_s">Αφαίρεσες τον/την %1$s.</string>
  <string name="MessageRecord_s_removed_s">Ο/Η %1$s αφαίρεσε τον/την %2$s.</string>
  <string name="MessageRecord_s_removed_you_from_the_group">Ο/Η %1$s σε αφαίρεσε απ\' την ομάδα.</string>
  <string name="MessageRecord_you_left_the_group">Έφυγες απ\' την ομάδα.</string>
  <string name="MessageRecord_s_left_the_group">Ο/Η %1$s έφυγε απ\' την ομαδα.</string>
  <string name="MessageRecord_you_are_no_longer_in_the_group">Δεν είσαι στην ομάδα πια.</string>
  <string name="MessageRecord_s_is_no_longer_in_the_group">Ο/Η %1$s δεν είναι στην ομάδα πια.</string>
  <!--GV2 role change-->
  <string name="MessageRecord_you_made_s_an_admin">Έκανες τον/την %1$s διαχειριστή.</string>
  <string name="MessageRecord_s_made_s_an_admin">Ο/Η %1$s έκανε τον/την %2$s διαχειριστή.</string>
  <string name="MessageRecord_s_made_you_an_admin">Ο/Η %1$s σε έκανε διαχειριστή.</string>
  <string name="MessageRecord_you_revoked_admin_privileges_from_s">Αφαίρεσες τα δικαιώματα διαχείρισης από τον/την %1$s</string>
  <string name="MessageRecord_s_revoked_your_admin_privileges">Ο/Η %1$s αφαίρεσε τα δικαιώματα διαχείρισής σου.</string>
  <string name="MessageRecord_s_revoked_admin_privileges_from_s">Ο/Η %1$s αφαίρεσε τα δικαιώματα διαχείρισης του/της %2$s.</string>
  <string name="MessageRecord_s_is_now_an_admin">Ο/Η %1$s έγινε διαχειριστής.</string>
  <string name="MessageRecord_you_are_now_an_admin">Είσαι πλέον διαχειριστής.</string>
  <string name="MessageRecord_s_is_no_longer_an_admin">Ο/Η %1$s δεν είναι πια διαχειριστής.</string>
  <string name="MessageRecord_you_are_no_longer_an_admin">Δεν είσαι πια διαχειριστής.</string>
  <!--GV2 invitations-->
  <string name="MessageRecord_you_invited_s_to_the_group">Προσκάλεσες τον/την %1$s στην ομάδα.</string>
  <string name="MessageRecord_s_invited_you_to_the_group">Ο/Η %1$s σε προσκάλεσε στην ομάδα.</string>
  <plurals name="MessageRecord_s_invited_members">
    <item quantity="one">Ο/Η %1$s προσκάλεσε 1 άτομο στην ομάδα.</item>
    <item quantity="other">Ο/Η %1$s προσκάλεσε %2$d άτομα στην ομάδα.</item>
  </plurals>
  <string name="MessageRecord_you_were_invited_to_the_group">Σε προσκάλεσαν στην ομάδα.</string>
  <plurals name="MessageRecord_d_people_were_invited_to_the_group">
    <item quantity="one">1 άτομο προσκαλέστηκε στην ομάδα.</item>
    <item quantity="other">%1$d άτομα προσκαλέστηκαν στην ομάδα.</item>
  </plurals>
  <!--GV2 invitation revokes-->
  <plurals name="MessageRecord_you_revoked_invites">
    <item quantity="one">Ανακαλέσατε μια πρόσκληση στον ομάδα.</item>
    <item quantity="other">Ανακάλεσες %1$d προσκλήσεις στην ομάδα.</item>
  </plurals>
  <plurals name="MessageRecord_s_revoked_invites">
    <item quantity="one">Ο/Η %1$s ανακάλεσε μια πρόσκληση στην ομάδα.</item>
    <item quantity="other">Ο/Η %1$s ανακάλεσε %2$d προσκλήσεις στην ομάδα.</item>
  </plurals>
  <string name="MessageRecord_someone_declined_an_invitation_to_the_group">Κάποιος απέρριψε μια πρόσκληση στην ομάδα.</string>
  <string name="MessageRecord_you_declined_the_invitation_to_the_group">Απέρριψες την πρόσκληση στην ομάδα.</string>
  <string name="MessageRecord_s_revoked_your_invitation_to_the_group">Ο/Η %1$s ανακάλεσε την πρόσκλησή σου στην ομάδα.</string>
  <string name="MessageRecord_an_admin_revoked_your_invitation_to_the_group">Ένας διαχειριστής ανακάλεσε την πρόσκλησή σου στην ομάδα.</string>
  <plurals name="MessageRecord_d_invitations_were_revoked">
    <item quantity="one">Μια πρόσκληση στην ομάδα ανακλήθηκε.</item>
    <item quantity="other">%1$d προσκλήσεις στην ομάδα ανακλήθηκαν.</item>
  </plurals>
  <!--GV2 invitation acceptance-->
  <string name="MessageRecord_you_accepted_invite">Δέχτηκες την πρόσκληση στην ομάδα.</string>
  <string name="MessageRecord_s_accepted_invite">Ο/Η %1$s δέχτηκε την πρόσκληση στην ομάδα.</string>
  <string name="MessageRecord_you_added_invited_member_s">Πρόσθεσες το προσκεκλημένο μέλος %1$s.</string>
  <string name="MessageRecord_s_added_invited_member_s">Ο/Η %1$s προσέθεσε το προσκεκλημένο μέλος %2$s.</string>
  <!--GV2 title change-->
  <string name="MessageRecord_you_changed_the_group_name_to_s">Άλλαξες το όνομα της ομάδας σε \"%1$s\".</string>
  <string name="MessageRecord_s_changed_the_group_name_to_s">Ο/Η %1$s άλλαξε το όνομα της ομάδας σε \"%2$s\".</string>
  <string name="MessageRecord_the_group_name_has_changed_to_s">Το όνομα της ομάδας άλλαξε σε \"%1$s\".</string>
  <!--GV2 description change-->
  <string name="MessageRecord_you_changed_the_group_description">Άλλαξες την περιγραφή της ομάδας.</string>
  <string name="MessageRecord_s_changed_the_group_description">Ο/Η %1$s άλλαξε την περιγραφή της ομάδας.</string>
  <string name="MessageRecord_the_group_description_has_changed">Η περιγραφή της ομάδας άλλαξε.</string>
  <!--GV2 avatar change-->
  <string name="MessageRecord_you_changed_the_group_avatar">Άλλαξες το εικονίδιο της ομάδας.</string>
  <string name="MessageRecord_s_changed_the_group_avatar">Ο/Η %1$s άλλαξε το εικονίδιο της ομάδας.</string>
  <string name="MessageRecord_the_group_group_avatar_has_been_changed">Το εικονίδιο της ομάδας άλλαξε.</string>
  <!--GV2 attribute access level change-->
  <string name="MessageRecord_you_changed_who_can_edit_group_info_to_s">Άλλαξες το ποιός μπορεί να επεξεργάζεται τις πληροφορίες της ομάδας σε \"%1$s\".</string>
  <string name="MessageRecord_s_changed_who_can_edit_group_info_to_s">Ο/Η %1$s άλλαξε το ποιός μπορεί να επεξεργάζεται τις πληροφορίες της ομάδας σε \"%2$s\".</string>
  <string name="MessageRecord_who_can_edit_group_info_has_been_changed_to_s">Άλλαξε το ποιός μπορεί να επεξεργάζεται τις πληροφορίες της ομάδας σε \"%1$s\".</string>
  <!--GV2 membership access level change-->
  <string name="MessageRecord_you_changed_who_can_edit_group_membership_to_s">Άλλαξες το ποιός μπορεί να επεξεργάζεται τα μέλη της ομάδας σε \"%1$s\".</string>
  <string name="MessageRecord_s_changed_who_can_edit_group_membership_to_s">Ο/Η %1$s άλλαξε το ποιός μπορεί να επεξεργάζεται τα μέλη της ομάδας σε \"%2$s\".</string>
  <string name="MessageRecord_who_can_edit_group_membership_has_been_changed_to_s">Άλλαξε το ποιός μπορεί να επεξεργάζεται τα μέλη της ομάδας σε \"%1$s\".</string>
  <!--GV2 announcement group change-->
  <string name="MessageRecord_you_allow_all_members_to_send">Άλλαξες τις ρυθμίσεις της ομάδας για να επιτρέπεται σε όλα τα μέλη να στέλνουν μηνύματα.</string>
  <string name="MessageRecord_you_allow_only_admins_to_send">Άλλαξες τις ρυθμίσεις της ομάδας για να επιτρέπεται μόνο σε διαχειριστές να στέλνουν μηνύματα.</string>
  <string name="MessageRecord_s_allow_all_members_to_send">Ο/Η %1$s άλλαξε τις ρυθμίσεις της ομάδας για να επιτρέπεται σε όλα τα μέλη να στέλνουν μηνύματα.</string>
  <string name="MessageRecord_s_allow_only_admins_to_send">O/H %1$s άλλαξε τις ρυθμίσεις της ομάδας για να επιτρέπεται μόνο σε διαχειριστές να στέλνουν μηνύματα.</string>
  <string name="MessageRecord_allow_all_members_to_send">Οι ρυθμίσεις της ομάδας άλλαξαν για να επιτρέπεται σε όλα τα μέλη να στέλνουν μηνύματα.</string>
  <string name="MessageRecord_allow_only_admins_to_send">Οι ρυθμίσεις της ομάδας άλλαξαν για να επιτρέπεται μόνο σε διαχειριστές να στέλνουν μηνύματα.</string>
  <!--GV2 group link invite access level change-->
  <string name="MessageRecord_you_turned_on_the_group_link_with_admin_approval_off">Ενεργοποίησες το σύνδεσμο της ομάδας με απενεργοποιημένη την έγκριση διαχειριστή.</string>
  <string name="MessageRecord_you_turned_on_the_group_link_with_admin_approval_on">Ενεργοποίησες το σύνδεσμο της ομάδας με ενεργοποιημένη την έγκριση διαχειριστή.</string>
  <string name="MessageRecord_you_turned_off_the_group_link">Απενεργοποίησες το σύνδεσμο της ομάδας.</string>
  <string name="MessageRecord_s_turned_on_the_group_link_with_admin_approval_off">Ο/Η %1$s ενεργοποίησε το σύνδεσμο της ομάδας με απενεργοποιημένη την έγκριση διαχειριστή.</string>
  <string name="MessageRecord_s_turned_on_the_group_link_with_admin_approval_on">Ο/Η %1$s ενεργοποίησε το σύνδεσμο της ομάδας με ενεργοποιημένη την έγκριση διαχειριστή.</string>
  <string name="MessageRecord_s_turned_off_the_group_link">Ο/Η %1$s απενεργοποίησε το σύνδεσμο της ομάδας.</string>
  <string name="MessageRecord_the_group_link_has_been_turned_on_with_admin_approval_off">Ενεργοποιήθηκε ο σύνδεσμος της ομάδας με απενεργοποιημένη την έγκριση διαχειριστή.</string>
  <string name="MessageRecord_the_group_link_has_been_turned_on_with_admin_approval_on">Ενεργοποιήθηκε ο σύνδεσμος της ομάδας με ενεργοποιημένη την έγκριση διαχειριστή.</string>
  <string name="MessageRecord_the_group_link_has_been_turned_off">Ο σύνδεσμος της ομάδας απενεργοποιήθηκε.</string>
  <string name="MessageRecord_you_turned_off_admin_approval_for_the_group_link">Απενεργοποίησες την έγκριση διαχειριστή για το σύνδεσμο της ομάδας.</string>
  <string name="MessageRecord_s_turned_off_admin_approval_for_the_group_link">Ο/Η %1$s απενεργοποίησε την έγκριση διαχειριστή για το σύνδεσμο της ομάδας.</string>
  <string name="MessageRecord_the_admin_approval_for_the_group_link_has_been_turned_off">Η έγκριση διαχειριστή για το σύνδεσμο της ομάδας απενεργοποιήθηκε.</string>
  <string name="MessageRecord_you_turned_on_admin_approval_for_the_group_link">Ενεργοποίησες την έγκριση διαχειριστή για το σύνδεσμο της ομάδας.</string>
  <string name="MessageRecord_s_turned_on_admin_approval_for_the_group_link">Ο/Η %1$s ενεργοποίησε την έγκριση διαχειριστή για το σύνδεσμο της ομάδας.</string>
  <string name="MessageRecord_the_admin_approval_for_the_group_link_has_been_turned_on">Η έγκριση διαχειριστή για το σύνδεσμο της ομάδας ενεργοποιήθηκε.</string>
  <!--GV2 group link reset-->
  <string name="MessageRecord_you_reset_the_group_link">Επανέφερες το σύνδεσμο της ομάδας.</string>
  <string name="MessageRecord_s_reset_the_group_link">Ο/Η %1$s επανέφερε το σύνδεσμο της ομάδας.</string>
  <string name="MessageRecord_the_group_link_has_been_reset">Ο σύνδεσμος της ομάδας επαναφέρθηκε.</string>
  <!--GV2 group link joins-->
  <string name="MessageRecord_you_joined_the_group_via_the_group_link">Μπήκες στην ομάδα μέσω του συνδέσμου της ομάδας.</string>
  <string name="MessageRecord_s_joined_the_group_via_the_group_link">Ο/Η %1$s μπήκε στην ομάδα μέσω του συνδέσμου της ομάδας.</string>
  <!--GV2 group link requests-->
  <string name="MessageRecord_you_sent_a_request_to_join_the_group">Έστειλες αίτημα για να μπείς στην ομάδα.</string>
  <string name="MessageRecord_s_requested_to_join_via_the_group_link">Ο/Η %1$s ζήτησε να μπει στην ομάδα μέσω του συνδέσμου της ομάδας.</string>
  <!--Update message shown when someone requests to join via group link and cancels the request back to back-->
  <plurals name="MessageRecord_s_requested_and_cancelled_their_request_to_join_via_the_group_link">
    <item quantity="one">Ο/Η %1$s έκανε και ακύρωσε το αίτημά του/της να μπει μέσω του συνδέσμου της ομάδας.</item>
    <item quantity="other">Ο/Η %1$s έκανε και ακύρωσε %2$d αιτήματα να μπει μέσω του συνδέσμου της ομάδας.</item>
  </plurals>
  <!--GV2 group link approvals-->
  <string name="MessageRecord_s_approved_your_request_to_join_the_group">Ο/Η %1$s ενέκρινε το αίτημά σου να μπεις στην ομάδα.</string>
  <string name="MessageRecord_s_approved_a_request_to_join_the_group_from_s">Ο/Η %1$s ενέκρινε το αίτημα του/της %2$s να μπει στην ομάδα.</string>
  <string name="MessageRecord_you_approved_a_request_to_join_the_group_from_s">Ενέκρινες το αίτημα του/της %1$s να μπει στην ομάδα.</string>
  <string name="MessageRecord_your_request_to_join_the_group_has_been_approved">Το αίτημά σου για να μπεις στην ομάδα εγκρίθηκε.</string>
  <string name="MessageRecord_a_request_to_join_the_group_from_s_has_been_approved">Το αίτημα του/της %1$s να μπει στην ομάδα εγκρίθηκε.</string>
  <!--GV2 group link deny-->
  <string name="MessageRecord_your_request_to_join_the_group_has_been_denied_by_an_admin">Το αίτημά σου να μπεις στην ομάδα απορρίφθηκε από κάποιον διαχειριστή.</string>
  <string name="MessageRecord_s_denied_a_request_to_join_the_group_from_s">Ο/Η %1$s απέρριψε το αίτημα του/της %2$s να μπει στην ομάδα.</string>
  <string name="MessageRecord_a_request_to_join_the_group_from_s_has_been_denied">Το αίτημα του/της %1$s να μπει στην ομάδα απορρίφθηκε.</string>
  <string name="MessageRecord_you_canceled_your_request_to_join_the_group">Ακύρωσες το αίτημά σου για είσοδο στην ομάδα.</string>
  <string name="MessageRecord_s_canceled_their_request_to_join_the_group">Ο/Η %1$s ακύρωσε το αίτημά του/της για είσοδο στην ομάδα.</string>
  <!--End of GV2 specific update messages-->
  <string name="MessageRecord_your_safety_number_with_s_has_changed">Ο αριθμός ασφαλείας σου με τον/την %s έχει αλλάξει.</string>
  <string name="MessageRecord_you_marked_your_safety_number_with_s_verified">Σημείωσες τον αριθμό ασφαλείας σου με τον/την %s ως επιβεβαιωμένο</string>
  <string name="MessageRecord_you_marked_your_safety_number_with_s_verified_from_another_device">Σημείωσες τον αριθμό ασφαλείας σου με τον/την %s ως επιβεβαιωμένο από άλλη συσκευή</string>
  <string name="MessageRecord_you_marked_your_safety_number_with_s_unverified">Σημείωσες τον αριθμό ασφαλείας σου με τον/την %s ως μη επιβεβαιωμένο</string>
  <string name="MessageRecord_you_marked_your_safety_number_with_s_unverified_from_another_device">Σημείωσες τον αριθμό ασφαλείας σου με τον/την %s ως μη επιβεβαιωμένο από άλλη συσκευή</string>
  <string name="MessageRecord_a_message_from_s_couldnt_be_delivered">Ένα μήνυμα από τον/την %s δεν μπόρεσε να παραδοθεί</string>
  <string name="MessageRecord_s_changed_their_phone_number">Ο/Η %1$s άλλαξε τον αριθμό τηλεφώνου του/της.</string>
  <!--Update item message shown in the release channel when someone is already a sustainer so we ask them if they want to boost.-->
  <string name="MessageRecord_like_this_new_feature_say_thanks_with_a_boost">Σου αρέσει το νέο χαρακτηριστικό; Πες ευχαριστώ με μια Ενίσχυση.</string>
  <!--Update item message shown in the release channel when someone is not a sustainer so we ask them to consider becoming one-->
  <string name="MessageRecord_signal_is_powered_by_people_like_you_become_a_sustainer_today">Το Signal στηρίζεται σε άτομα σαν κι εσένα. Γίνε υποστηρικτής/τρια σήμερα.</string>
  <!--Group Calling update messages-->
  <string name="MessageRecord_s_started_a_group_call_s">Ο/Η %1$s ξεκίνησε μια ομαδική κλήση · %2$s</string>
  <string name="MessageRecord_s_is_in_the_group_call_s">Ο/Η %1$s είναι στην ομαδική κλήση · %2$s</string>
  <string name="MessageRecord_you_are_in_the_group_call_s1">Είσαι στην ομαδική κλήση · %1$s</string>
  <string name="MessageRecord_s_and_s_are_in_the_group_call_s1">Οι %1$s και %2$s είναι στην ομαδική κλήση · %3$s</string>
  <string name="MessageRecord_group_call_s">Ομαδική κλήση · %1$s</string>
  <string name="MessageRecord_s_started_a_group_call">Ο/Η %1$s ξεκίνησε μια ομαδική κλήση</string>
  <string name="MessageRecord_s_is_in_the_group_call"> Ο/Η %1$s είναι στην ομαδική κλήση</string>
  <string name="MessageRecord_you_are_in_the_group_call">Είσαι στην ομαδική κλήση</string>
  <string name="MessageRecord_s_and_s_are_in_the_group_call">Οι %1$s και %2$s είναι στην ομαδική κλήση</string>
  <string name="MessageRecord_group_call">Ομαδική κλήση</string>
  <string name="MessageRecord_you">Εσύ</string>
  <plurals name="MessageRecord_s_s_and_d_others_are_in_the_group_call_s">
    <item quantity="one">Οι %1$s, %2$s και %3$d ακόμα είναι στην κλήση · %4$s</item>
    <item quantity="other">Οι %1$s, %2$s και %3$d ακόμα είναι στην ομαδική κλήση · %4$s</item>
  </plurals>
  <plurals name="MessageRecord_s_s_and_d_others_are_in_the_group_call">
    <item quantity="one">Οι %1$s, %2$s και %3$d ακόμα είναι στην ομαδική κλήση</item>
    <item quantity="other">Οι %1$s, %2$s και %3$d ακόμα είναι στην ομαδική κλήση </item>
  </plurals>
  <!--MessageRequestBottomView-->
  <string name="MessageRequestBottomView_accept">Αποδοχή</string>
  <string name="MessageRequestBottomView_continue">Συνέχεια</string>
  <string name="MessageRequestBottomView_delete">Διαγραφή</string>
  <string name="MessageRequestBottomView_block">Φραγή</string>
  <string name="MessageRequestBottomView_unblock">Κατάργηση φραγής</string>
  <string name="MessageRequestBottomView_do_you_want_to_let_s_message_you_they_wont_know_youve_seen_their_messages_until_you_accept">Να επιτραπεί στον/στην %1$s να σου στείλει μηνύματα, και να μοιραστεί το όνομα και η φωτογραφία σου μαζί του/της; Δεν θα γνωρίζει ότι έχεις δει τα μηνύματα που έστειλε μέχρι να δεχτείς.</string>
  <string name="MessageRequestBottomView_do_you_want_to_let_s_message_you_wont_receive_any_messages_until_you_unblock_them">Να επιτραπεί στον/στην %1$s να σου στείλει μηνύματα, και να μοιραστεί το όνομα και η φωτογραφία σου μαζί του/της; Δεν θα λάβεις κανένα μήνυμα μέχρι να καταργήσεις τη φραγή του/της.</string>
  <string name="MessageRequestBottomView_get_updates_and_news_from_s_you_wont_receive_any_updates_until_you_unblock_them">Λήψη ενημερώσεων και νέων από τον/την %1$s; Δεν θα λαμβάνεις καμία ενημέρωση μέχρι να τον/την ξεμπλοκάρεις.</string>
  <string name="MessageRequestBottomView_continue_your_conversation_with_this_group_and_share_your_name_and_photo">Να συνεχίσεις τη συνομιλία με αυτή την ομάδα, και να μοιραστείς το όνομα και τη φωτογραφία σου με τα μέλη της;</string>
  <string name="MessageRequestBottomView_upgrade_this_group_to_activate_new_features">Αναβάθμισε την ομάδα για να αποκτήσεις νέες δυνατότητες όπως οι @αναφορές και οι διαχειριστές. Τα μέλη που δεν έχουν μοιραστεί τη φωτογραφία ή το όνομά τους με την ομάδα θα προσκληθούν να μπουν.</string>
  <string name="MessageRequestBottomView_this_legacy_group_can_no_longer_be_used">Αυτή η ομάδα παλαιού τύπου δεν μπορεί πλέον να χρησιμοποιηθεί επειδή είναι πολύ μεγάλη. Το μέγιστο μέγεθος της ομάδας είναι %1$d.</string>
  <string name="MessageRequestBottomView_continue_your_conversation_with_s_and_share_your_name_and_photo">Να συνεχίσεις τη συνομιλία σου με τον/την %1$s και να μοιραστείς το όνομα και τη φωτογραφία σου μαζί του/της;</string>
  <string name="MessageRequestBottomView_do_you_want_to_join_this_group_they_wont_know_youve_seen_their_messages_until_you_accept">Θέλεις να μπεις στην ομάδα και να μοιραστείς το όνομα και τη φωτογραφία σου με τα μέλη της; Δεν θα ξέρουν ότι έχεις δει τα μηνύματά τους μέχρι να δεχτείς.</string>
  <string name="MessageRequestBottomView_join_this_group_they_wont_know_youve_seen_their_messages_until_you_accept">Θέλεις να μπεις σε αυτή την ομάδα; Δεν θα γνωρίζουν οτι έχεις δει τα μηνυματά τους μέχρι να δεχτείς.</string>
  <string name="MessageRequestBottomView_unblock_this_group_and_share_your_name_and_photo_with_its_members">Θέλεις να καταργηθεί η φραγή αυτής της ομάδας και να μοιραστεί το όνομα και η φωτογραφία σου με τα μέλη της; Δεν θα λάβεις κανένα μήνυμα μέχρι να καταργήσεις τη φραγή της.</string>
  <string name="MessageRequestProfileView_view">Εμφάνιση</string>
  <string name="MessageRequestProfileView_member_of_one_group">Μέλος του %1$s</string>
  <string name="MessageRequestProfileView_member_of_two_groups">Μέλος των %1$s και %2$s</string>
  <string name="MessageRequestProfileView_member_of_many_groups">Μέλος των %1$s, %2$s, και %3$s</string>
  <plurals name="MessageRequestProfileView_members">
    <item quantity="one"> %1$dμέλος</item>
    <item quantity="other">%1$d μέλη</item>
  </plurals>
  <plurals name="MessageRequestProfileView_members_and_invited">
    <item quantity="one">%1$d μέλος (+%2$d προσκεκλημένοι)</item>
    <item quantity="other">%1$d μέλη (+%2$d προσκεκλημένοι)</item>
  </plurals>
  <plurals name="MessageRequestProfileView_member_of_d_additional_groups">
    <item quantity="one">%d επιπλέον ομάδα</item>
    <item quantity="other">%d επιπλέον ομάδες</item>
  </plurals>
  <!--PassphraseChangeActivity-->
  <string name="PassphraseChangeActivity_passphrases_dont_match_exclamation">Τα συνθηματικά δεν ταιριάζουν!</string>
  <string name="PassphraseChangeActivity_incorrect_old_passphrase_exclamation">Λάθος παλιό συνθηματικό!</string>
  <string name="PassphraseChangeActivity_enter_new_passphrase_exclamation">Εισαγωγή νέου συνθηματικού! </string>
  <!--DeviceProvisioningActivity-->
  <string name="DeviceProvisioningActivity_link_this_device">Σύνδεση αυτής της συσκευής;</string>
  <string name="DeviceProvisioningActivity_continue">ΣΥΝΕΧΕΙΑ</string>
  <string name="DeviceProvisioningActivity_content_intro">Θα μπορεί πλέον να</string>
  <string name="DeviceProvisioningActivity_content_bullets">
• Να διαβάζει όλα τα μηνύματά σου
\n• Να στέλνει μηνύματα σαν να είσαι εσύ</string>
  <string name="DeviceProvisioningActivity_content_progress_title">Σύνδεση συσκευής</string>
  <string name="DeviceProvisioningActivity_content_progress_content">Σύνδεση νέας συσκευής…</string>
  <string name="DeviceProvisioningActivity_content_progress_success">Η συσκευή εγκρίθηκε!</string>
  <string name="DeviceProvisioningActivity_content_progress_no_device">Δεν βρέθηκε συσκευή.</string>
  <string name="DeviceProvisioningActivity_content_progress_network_error">Σφάλμα δικτύου.</string>
  <string name="DeviceProvisioningActivity_content_progress_key_error">Μη έγκυρος QR κωδικός.</string>
  <string name="DeviceProvisioningActivity_sorry_you_have_too_many_devices_linked_already">Δυστυχώς έχεις πάρα πολλές συσκευές συνδεμένες, προσπάθησε να διαγράψεις κάποιες</string>
  <string name="DeviceActivity_sorry_this_is_not_a_valid_device_link_qr_code">Συγγνώμη, αυτός δεν είναι ένας έγκυρος κωδικός QR για σύνδεση συσκευών.</string>
  <string name="DeviceProvisioningActivity_link_a_signal_device">Σύνδεση κάποιας συσκευής Signal;</string>
  <string name="DeviceProvisioningActivity_it_looks_like_youre_trying_to_link_a_signal_device_using_a_3rd_party_scanner">Φαίνεται πως προσπαθείς να συνδέσεις μια συσκευή Signal χρησιμοποιώντας κάποιο άλλο πρόγραμμα σκαναρίσματος. Για την προστασία σου, παρακαλώ σκάναρε ξανά τον κωδικό μέσω του Signal.</string>
  <string name="DeviceActivity_signal_needs_the_camera_permission_in_order_to_scan_a_qr_code">Το Molly χρειάζεται τα δικαιώματα Κάμερας για το σκανάρισμα του κωδικού QR, αλλά αυτά δεν έχουν δοθεί μόνιμα. Παρακαλώ πήγαινε στις ρυθμίσεις εφαρμογών, επέλεξε τα \"Δικαιώματα\", και ενεργοποίησε την \"Κάμερα\".</string>
  <string name="DeviceActivity_unable_to_scan_a_qr_code_without_the_camera_permission">Δεν μπορούμε να σκανάρουμε QR κωδικούς χωρίς τα δικαιώματα Κάμερας</string>
  <!--OutdatedBuildReminder-->
  <string name="OutdatedBuildReminder_update_now">Αναβάθμιση τώρα</string>
  <string name="OutdatedBuildReminder_your_version_of_signal_will_expire_today">Αυτή η έκδοση Signal θα λήξει τώρα. Αναβάθμισε στη πιο πρόσφατη έκδοση.</string>
  <plurals name="OutdatedBuildReminder_your_version_of_signal_will_expire_in_n_days">
    <item quantity="one">Αυτή η έκδοση του Signal θα λήξει αύριο. Αναβάθμισε στη πιο πρόσφατη έκδοση.</item>
    <item quantity="other">Αυτή η έκδοση του Signal θα λήξει σε %d ημέρες. Αναβάθμισε στη πιο πρόσφατη έκδοση.</item>
  </plurals>
  <!--PassphrasePromptActivity-->
  <string name="PassphrasePromptActivity_enter_passphrase">Εισαγωγή συνθηματικού</string>
  <string name="PassphrasePromptActivity_watermark_content_description">Εικονίδιο Molly</string>
  <string name="PassphrasePromptActivity_ok_button_content_description">Καταχώρηση συνθηματικού</string>
  <string name="PassphrasePromptActivity_invalid_passphrase_exclamation">Μη έγκυρο συνθηματικό!</string>
  <string name="PassphrasePromptActivity_unlock_signal">Ξεκλείδωσε το Molly</string>
  <string name="PassphrasePromptActivity_signal_android_lock_screen">Molly Android - Κλείδωμα οθόνης</string>
  <!--PlacePickerActivity-->
  <string name="PlacePickerActivity_title">Χάρτης</string>
  <string name="PlacePickerActivity_drop_pin">Καρφίτσωμα τοποθεσίας</string>
  <string name="PlacePickerActivity_accept_address">Αποδοχή διεύθυνσης</string>
  <!--PlayServicesProblemFragment-->
  <string name="PlayServicesProblemFragment_the_version_of_google_play_services_you_have_installed_is_not_functioning">Η έκδοση των Υπηρεσιών Google Play που έχεις εγκατεστημένη δε λειτουργεί σωστά. Παρακαλούμε επανεγκατέστησε τις Υπηρεσίες Google Play και ξαναδοκίμασε.</string>
  <!--PinRestoreEntryFragment-->
  <string name="PinRestoreEntryFragment_incorrect_pin">Λάθος ΡΙΝ</string>
  <string name="PinRestoreEntryFragment_skip_pin_entry">Παράλειψη της εισαγωγής του PIN;</string>
  <string name="PinRestoreEntryFragment_need_help">Χρειάζεσαι βοήθεια;</string>
  <string name="PinRestoreEntryFragment_your_pin_is_a_d_digit_code">Το PIN σου είναι ένας κωδικός με %1$d ή παραπάνω ψηφία, που μπορεί να είναι αριθμητικός ή αλφαριθμητικός.\n\nΑν δεν μπορείς να θυμηθείς το PIN σου, μπορείς να δημιουργήσεις ένα νέο. Θα έχεις τη δυνατότητα να εγγραφτείς και να χρησιμοποιήσεις τον λογαριασμό σου, αλλά θα χάσεις κάποιες αποθηκευμένες ρυθμίσεις όπως οι πληροφορίες προφίλ σου.</string>
  <string name="PinRestoreEntryFragment_if_you_cant_remember_your_pin">Αν δεν μπορείς να θυμηθείς το PIN σου, μπορείς να δημιουργήσεις ένα νέο. Θα έχεις τη δυνατότητα να εγγραφτείς και να χρησιμοποιήσεις τον λογαριασμό σου, αλλά θα χάσεις κάποιες αποθηκευμένες ρυθμίσεις όπως οι πληροφορίες προφίλ σου.</string>
  <string name="PinRestoreEntryFragment_create_new_pin">Δημιουργία νέου PIN</string>
  <string name="PinRestoreEntryFragment_contact_support">Επικοινωνία με την υποστήριξη</string>
  <string name="PinRestoreEntryFragment_cancel">Ακύρωση</string>
  <string name="PinRestoreEntryFragment_skip">Παράλειψη</string>
  <plurals name="PinRestoreEntryFragment_you_have_d_attempt_remaining">
    <item quantity="one">Έχεις ακόμα %1$d προσπάθεια. Αν τις εξαντλήσεις, θα πρέπει να δημιουργήσεις ένα νέο PIN. Θα έχεις τη δυνατότητα να εγγραφτείς και να χρησιμοποιήσεις τον λογαριασμό σου, αλλά θα χάσεις κάποιες αποθηκευμένες ρυθμίσεις όπως οι πληροφορίες προφίλ σου.</item>
    <item quantity="other">Έχεις ακόμα %1$d προσπάθειες. Αν τις εξαντλήσεις, θα πρέπει να δημιουργήσεις ένα νέο PIN. Θα έχεις τη δυνατότητα να εγγραφτείς και να χρησιμοποιήσεις τον λογαριασμό σου, αλλά θα χάσεις κάποιες αποθηκευμένες ρυθμίσεις όπως οι πληροφορίες προφίλ σου.</item>
  </plurals>
  <string name="PinRestoreEntryFragment_signal_registration_need_help_with_pin">Εγγραφή στο Signal - Βοήθεια με το PIN σε Android</string>
  <string name="PinRestoreEntryFragment_enter_alphanumeric_pin">Εισαγωγή αλφαριθμητικού PIN</string>
  <string name="PinRestoreEntryFragment_enter_numeric_pin">Εισαγωγή αριθμητικού PIN</string>
  <!--PinRestoreLockedFragment-->
  <string name="PinRestoreLockedFragment_create_your_pin">Δημιούργησε το PIN σου</string>
  <string name="PinRestoreLockedFragment_youve_run_out_of_pin_guesses">Ξέμεινες από απόπειρες για το PIN σου, αλλά μπορείς ακόμα να έχεις πρόσβαση στο λογαριασμό Signal σου, δημιουργώντας ένα νέο PIN. Για την ιδιωτικότητα και την ασφάλειά σου, ο λογαριασμός σου θα επαναφερθεί χωρις καμία αποθηκευμένη πληροφορία προφίλ ή ρυθμίσεις.</string>
  <string name="PinRestoreLockedFragment_create_new_pin">Δημιουργία νέου PIN</string>
  <!--PinOptOutDialog-->
  <string name="PinOptOutDialog_warning">Προσοχή</string>
  <string name="PinOptOutDialog_if_you_disable_the_pin_you_will_lose_all_data">Αν απενεργοποιήσεις το PIN, θα χάσεις όλα τα δεδομένα όταν επανεγγραφτείς στο Signal, εκτός εάν δημιουργήσεις χειροκίνητα αντίγραφο ασφαλείας και το ανακτήσεις. Δεν μπορείς να ενεργοποιήσεις το Κλείδωμα Εγγραφής όσο το PIN είναι απενεργοποιημένο.</string>
  <string name="PinOptOutDialog_disable_pin">Απενεργοποίηση PIN</string>
  <!--RatingManager-->
  <string name="RatingManager_rate_this_app">Αξιολόγησε αυτή την εφαρμογή</string>
  <string name="RatingManager_if_you_enjoy_using_this_app_please_take_a_moment">Αν σου αρέσει αυτή η εφαρμογή, βοήθησέ μας βαθμολογώντας την - δε θα σου πάρει πολύ χρόνο.</string>
  <string name="RatingManager_rate_now">Βαθμολόγηση τώρα!</string>
  <string name="RatingManager_no_thanks">Όχι, ευχαριστώ</string>
  <string name="RatingManager_later">Αργότερα</string>
  <!--ReactionsBottomSheetDialogFragment-->
  <string name="ReactionsBottomSheetDialogFragment_all">Όλα · %1$d</string>
  <!--ReactionsConversationView-->
  <string name="ReactionsConversationView_plus">+%1$d</string>
  <!--ReactionsRecipientAdapter-->
  <string name="ReactionsRecipientAdapter_you">Εσύ</string>
  <!--RecaptchaRequiredBottomSheetFragment-->
  <string name="RecaptchaRequiredBottomSheetFragment_verify_to_continue_messaging">Επιβεβαίωσε για να συνεχίσεις να συνομιλείς</string>
  <string name="RecaptchaRequiredBottomSheetFragment_to_help_prevent_spam_on_signal">Για να περιορίσουμε το spam στο Molly, παρακαλούμε ολοκλήρωσε την επιβεβαίωση.</string>
  <string name="RecaptchaRequiredBottomSheetFragment_after_verifying_you_can_continue_messaging">Αφού επιβεβαιώσεις, θα μπορέσεις να συνεχίσεις να στέλνεις μηνύματα. Όσα μηνύματα βρίσκονται σε αναμονή θα αποσταλλούν αυτόματα.</string>
  <!--Recipient-->
  <string name="Recipient_you">Εσύ</string>
  <!--Name of recipient representing user\'s \'My Story\'-->
  <string name="Recipient_my_story">Η ιστορία μου</string>
  <!--RecipientPreferencesActivity-->
  <string name="RecipientPreferenceActivity_block">Φραγή</string>
  <string name="RecipientPreferenceActivity_unblock">Κατάργηση φραγής</string>
  <!--RecipientProvider-->
  <string name="RecipientProvider_unnamed_group">Ανώνυμη ομάδα</string>
  <!--RedPhone-->
  <string name="RedPhone_answering">Απάντηση…</string>
  <string name="RedPhone_ending_call">Λήξη κλήσης…</string>
  <string name="RedPhone_ringing">Χτυπάει…</string>
  <string name="RedPhone_busy">Απασχολημένος/η</string>
  <string name="RedPhone_recipient_unavailable">Μη διαθέσιμος αποδέκτης</string>
  <string name="RedPhone_network_failed">Αποτυχία δικτύου!</string>
  <string name="RedPhone_number_not_registered">Ο αριθμός δεν είναι εγγεγραμμένος!</string>
  <string name="RedPhone_the_number_you_dialed_does_not_support_secure_voice">Ο αριθμός που κάλεσες δεν υποστηρίζει ασφαλή φωνή!</string>
  <string name="RedPhone_got_it">Εντάξει</string>
  <!--Valentine\'s Day Megaphone-->
  <!--Title text for the Valentine\'s Day donation megaphone. The placeholder will always be a heart emoji. Needs to be a placeholder for Android reasons.-->
  <string name="ValentinesDayMegaphone_happy_heart_day">Καλημέρα 💜!</string>
  <!--Body text for the Valentine\'s Day donation megaphone.-->
  <string name="ValentinesDayMegaphone_show_your_affection">Δείξε την αγάπη σου με το να γίνεις υποστηρικτής/τρια του Molly.</string>
  <!--WebRtcCallActivity-->
  <string name="WebRtcCallActivity__tap_here_to_turn_on_your_video">Πάτα εδώ για να ενεργοποιήσεις το βίντεό σου</string>
  <string name="WebRtcCallActivity__to_call_s_signal_needs_access_to_your_camera">Για να καλέσεις τον/την %1$s, το Molly χρειάζεται πρόσβαση στην κάμερά σου</string>
  <string name="WebRtcCallActivity__signal_s">Molly %1$s</string>
  <string name="WebRtcCallActivity__calling">Καλεί…</string>
  <string name="WebRtcCallActivity__group_is_too_large_to_ring_the_participants">Η ομάδα είναι πολύ μεγάλη ώστε να χρησιμοποιηθεί κουδούνισμα κλήσης για τους συμμετέχοντες.</string>
  <!--Call status shown when an active call was disconnected (e.g., network hiccup) and is trying to reconnect-->
  <string name="WebRtcCallActivity__reconnecting">Επανασύνδεση…</string>
  <!--WebRtcCallView-->
  <string name="WebRtcCallView__signal_call">Κλήση Signal</string>
  <string name="WebRtcCallView__signal_video_call">Βιντεοκλήση Signal</string>
  <string name="WebRtcCallView__start_call">Έναρξη κλήσης</string>
  <string name="WebRtcCallView__join_call">Είσοδος στην κλήση</string>
  <string name="WebRtcCallView__call_is_full">Η κλήση είναι γεμάτη</string>
  <string name="WebRtcCallView__the_maximum_number_of_d_participants_has_been_Reached_for_this_call">Έχει συμπληρωθεί ο μέγιστος αριθμός %1$d συμμετεχόντων για αυτή την κλήση. Δοκίμασε ξανά αργότερα.</string>
  <string name="WebRtcCallView__view_participants_list">Προβολή συμμετέχοντων</string>
  <string name="WebRtcCallView__your_video_is_off">Το βίντεό σου είναι απενεργοποιημένο</string>
  <string name="WebRtcCallView__reconnecting">Επανασύνδεση…</string>
  <string name="WebRtcCallView__joining">Εισέρχεσαι…</string>
  <string name="WebRtcCallView__disconnected">Αποσυνδέθηκε</string>
  <string name="WebRtcCallView__signal_will_ring_s">Το Signal θα καλέσει με κουδόυνισμα τον/την %1$s</string>
  <string name="WebRtcCallView__signal_will_ring_s_and_s">Το Signal θα καλέσει με κουδόυνισμα τους %1$s και %2$s</string>
  <plurals name="WebRtcCallView__signal_will_ring_s_s_and_d_others">
    <item quantity="one">Το Signal θα καλέσει με κουδόυνισμα τους %1$s, %2$s και %3$d ακόμα</item>
    <item quantity="other">Το Signal θα καλέσει με κουδόυνισμα τους %1$s, %2$s και %3$d ακόμα</item>
  </plurals>
  <string name="WebRtcCallView__s_will_be_notified">Ο/Η %1$s θα ειδοποιηθεί</string>
  <string name="WebRtcCallView__s_and_s_will_be_notified">Οι %1$s και %2$s θα ειδοποιηθούν</string>
  <plurals name="WebRtcCallView__s_s_and_d_others_will_be_notified">
    <item quantity="one">Οι %1$s, %2$s και %3$d ακόμα θα ειδοποιηθούν</item>
    <item quantity="other">Οι %1$s, %2$s και %3$d ακόμα θα ειδοποιηθούν</item>
  </plurals>
  <string name="WebRtcCallView__ringing_s">Ο/Η %1$s καλείται με κουδούνισμα</string>
  <string name="WebRtcCallView__ringing_s_and_s">Οι %1$s και %2$s καλούνται με κουδούνισμα</string>
  <plurals name="WebRtcCallView__ringing_s_s_and_d_others">
    <item quantity="one">Οι %1$s, %2$s και %3$d ακόμα καλούνται με κουδούνισμα</item>
    <item quantity="other">Οι %1$s, %2$s και %3$d ακόμα καλούνται με κουδούνισμα</item>
  </plurals>
  <string name="WebRtcCallView__s_is_calling_you">Ο/Η %1$s σε καλεί</string>
  <string name="WebRtcCallView__s_is_calling_you_and_s">Ο/Η %1$s καλεί εσένα και τον/την%2$s</string>
  <string name="WebRtcCallView__s_is_calling_you_s_and_s">Ο/Η %1$s καλεί εσένα και τους %2$s και %3$s</string>
  <plurals name="WebRtcCallView__s_is_calling_you_s_s_and_d_others">
    <item quantity="one">Ο/Η %1$s καλεί εσένα, τους %2$s, %3$s και %4$d ακόμα</item>
    <item quantity="other">Ο/Η %1$s καλεί εσένα, τους %2$s, %3$s και %4$d ακόμα </item>
  </plurals>
  <string name="WebRtcCallView__no_one_else_is_here">Δεν είναι κανένας άλλος εδώ</string>
  <string name="WebRtcCallView__s_is_in_this_call">Ο/Η %1$s είναι στην κλήση</string>
  <string name="WebRtcCallView__s_are_in_this_call">%1$s είσαι στη κλήση</string>
  <string name="WebRtcCallView__s_and_s_are_in_this_call">Οι %1$s και %2$s είναι στην κλήση</string>
  <string name="WebRtcCallView__s_is_presenting">Ο/Η %1$s παρουσιάζει</string>
  <plurals name="WebRtcCallView__s_s_and_d_others_are_in_this_call">
    <item quantity="one">Οι %1$s, %2$s και %3$d ακόμα είναι στην κλήση</item>
    <item quantity="other">Οι %1$s, %2$s και %3$d ακόμα είναι στην κλήση</item>
  </plurals>
  <string name="WebRtcCallView__flip">Εναλλαγή</string>
  <string name="WebRtcCallView__speaker">Μεγάφωνο</string>
  <string name="WebRtcCallView__camera">Κάμερα</string>
  <string name="WebRtcCallView__unmute">Αποσίγαση</string>
  <string name="WebRtcCallView__mute">Σίγαση</string>
  <string name="WebRtcCallView__ring">Κουδούνισμα</string>
  <string name="WebRtcCallView__end_call">Τερματισμός κλήσης</string>
  <!--CallParticipantsListDialog-->
  <plurals name="CallParticipantsListDialog_in_this_call_d_people">
    <item quantity="one">Σε αυτή τη κλήση · %1$d άτομο</item>
    <item quantity="other">Σε αυτή τη κλήση · %1$d άτομα</item>
  </plurals>
  <!--CallParticipantView-->
  <string name="CallParticipantView__s_is_blocked">Ο/Η %1$s έχει φραγεί</string>
  <string name="CallParticipantView__more_info">Περισσότερες πληροφορίες</string>
  <string name="CallParticipantView__you_wont_receive_their_audio_or_video">Δεν θα μπορείς να λάβεις τον ήχο ή την εικόνα του/της και αυτός/ή δεν θα λαμβάνει τα δικά σου.</string>
  <string name="CallParticipantView__cant_receive_audio_video_from_s">Δεν μπορείς να λάβεις ήχο &amp; βίντεο από τον/την %1$s</string>
  <string name="CallParticipantView__cant_receive_audio_and_video_from_s">Δεν μπορείς να λάβεις ήχο και βίντεο από τον/την %1$s</string>
  <string name="CallParticipantView__this_may_be_Because_they_have_not_verified_your_safety_number_change">Αυτό ίσως οφείλεται στο ότι δεν έχει επιβεβαιώσει την αλλαγή του αριθμού ασφαλείας σου, ότι υπάρχει πρόβλημα με τη συσκευή του/της ή ότι σε έχει μπλοκάρει.</string>
  <!--CallToastPopupWindow-->
  <string name="CallToastPopupWindow__swipe_to_view_screen_share">Σύρε για να δεις την διαμοιρασμένη οθόνη</string>
  <!--ProxyBottomSheetFragment-->
  <string name="ProxyBottomSheetFragment_proxy_server">Διακομιστής proxy</string>
  <string name="ProxyBottomSheetFragment_proxy_address">Διεύθυνση proxy</string>
  <string name="ProxyBottomSheetFragment_do_you_want_to_use_this_proxy_address">Θέλεις να χρησιμοποιήσεις αυτή τη διεύθυνση proxy;</string>
  <string name="ProxyBottomSheetFragment_use_proxy">Χρήση proxy</string>
  <string name="ProxyBottomSheetFragment_successfully_connected_to_proxy">Επιτυχής σύνδεση στο proxy.</string>
  <!--RecaptchaProofActivity-->
  <string name="RecaptchaProofActivity_failed_to_submit">Αποτυχία υποβολής</string>
  <string name="RecaptchaProofActivity_complete_verification">Ολοκλήρωση επιβεβαίωσης</string>
  <!--RegistrationActivity-->
  <string name="RegistrationActivity_select_your_country">Διάλεξε τη χώρα σου</string>
  <string name="RegistrationActivity_you_must_specify_your_country_code">Πρέπει να γράψεις τον
κωδικό της χώρας σου</string>
  <string name="RegistrationActivity_you_must_specify_your_phone_number">Πρέπει να γράψεις τον
αριθμό του κινητού σου</string>
  <string name="RegistrationActivity_invalid_number">Μη έγκυρος αριθμός</string>
  <string name="RegistrationActivity_the_number_you_specified_s_is_invalid">Ο αριθμός που έγραψες (%s)
δεν είναι έγκυρος.</string>
  <string name="RegistrationActivity_a_verification_code_will_be_sent_to">Θα σταλεί κωδικός επαλήθευσης στο:</string>
  <string name="RegistrationActivity_you_will_receive_a_call_to_verify_this_number">Θα λάβεις μια κλήση για την επαλήθευση αυτού του αριθμού.</string>
  <string name="RegistrationActivity_is_your_phone_number_above_correct">Είναι ο παραπάνω αριθμός τηλεφώνου σωστός;</string>
  <string name="RegistrationActivity_edit_number">Επεξεργασία αριθμού</string>
  <string name="RegistrationActivity_missing_google_play_services">Υπηρεσίες Google Play που λείπουν</string>
  <string name="RegistrationActivity_this_device_is_missing_google_play_services">Αυτή η συσκευή δεν έχει τις Υπηρεσίες Google Play. Μπορείς και πάλι να χρησιμοποιήσεις το Molly, αλλά αυτή η διαμόρφωση μπορεί να οδηγήσει σε μειωμένη αξιοπιστία και επιδόσεις.\n\nΑν δεν είσαι προηγμένος/η χρήστης, αν δεν έχεις εγκαταστήσει κάποιο εναλλακτικό Android ROM, ή αν νομίζεις πως βλέπεις αυτό το μήνυμα από λάθος, παρακαλώ επικοινώνησε με το support@molly.im για να σε βοηθήσουμε με την αποσφαλμάτωση.</string>
  <string name="RegistrationActivity_i_understand">Καταλαβαίνω</string>
  <string name="RegistrationActivity_play_services_error">Σφάλμα υπηρεσιών Play</string>
  <string name="RegistrationActivity_google_play_services_is_updating_or_unavailable">Οι υπηρεσίες Google Play αναβαθμίζονται ή είναι προσωρινά μη διαθέσιμες. Παρακαλώ ξαναπροσπάθησε.</string>
  <string name="RegistrationActivity_terms_and_privacy">Όροι &amp; Πολιτική Απορρήτου</string>
  <string name="RegistrationActivity_signal_needs_access_to_your_contacts_and_media_in_order_to_connect_with_friends">Το Signal χρειάζεται τα δικαιώματα επαφών και πολυμέσων για να σας βοηθήσει να συνδεθείτε με φίλους και να στείλετε μηνύματα. Οι επαφές σας μεταφορτώνονται χρησιμοποιώντας τον ιδιωτικό εντοπισμό επαφών του Signal, πράγμα που σημαίνει ότι είναι κρυπτογραφημένες end-to-end και ποτέ ορατές από την υπηρεσία Signal.</string>
  <string name="RegistrationActivity_signal_needs_access_to_your_contacts_in_order_to_connect_with_friends">Το Signal χρειάζεται την άδεια επαφών για να σας βοηθήσει να συνδεθείτε με φίλους. Οι επαφές σας μεταφορτώνονται χρησιμοποιώντας τον ιδιωτικό εντοπισμό επαφών του Signal, πράγμα που σημαίνει ότι είναι κρυπτογραφημένες end-to-end και ποτέ ορατές από την υπηρεσία Signal.</string>
  <string name="RegistrationActivity_rate_limited_to_service">Έχεις προσπαθήσει πάρα πολλές φορές να εγγράψεις αυτόν τον αριθμό. Παρακαλώ ξαναπροσπάθησε αργότερα.</string>
  <string name="RegistrationActivity_unable_to_connect_to_service">Αδυναμία σύνδεσης στην υπηρεσία. Παρακαλώ έλεγξε τη σύνδεση στο δίκτυο και ξαναπροσπάθησε.</string>
  <string name="RegistrationActivity_non_standard_number_format">Μη-τυπική μορφή αριθμού</string>
  <string name="RegistrationActivity_the_number_you_entered_appears_to_be_a_non_standard">Ο αριθμός που έγραψες (%1$s) φαίνεται να μην έχει μια τυπική μορφή.n\nΜήπως εννοούσες %2$s;</string>
  <string name="RegistrationActivity_signal_android_phone_number_format">Molly Android - Μορφή αριθμού τηλεφώνου</string>
  <string name="RegistrationActivity_call_requested">Ζητήθηκε κλήση</string>
  <plurals name="RegistrationActivity_debug_log_hint">
    <item quantity="one">Είσαι %d βήμα μακριά από την καταχώρηση ενός αρχείου αποσφαλμάτωσης.</item>
    <item quantity="other">Είσαι %d βήματα μακριά από την καταχώρηση ενός αρχείου αποσφαλμάτωσης.</item>
  </plurals>
  <string name="RegistrationActivity_we_need_to_verify_that_youre_human">Πρέπει να επιβεβαιώσουμε ότι είσαι άνθρωπος.</string>
  <string name="RegistrationActivity_next">Επόμενο</string>
  <string name="RegistrationActivity_continue">Συνέχεια</string>
  <string name="RegistrationActivity_take_privacy_with_you_be_yourself_in_every_message">Πάρε την ιδιωτικότητα μαζί σου.\nΝα είσαι ο εαυτός σου σε κάθε μήνυμα.</string>
  <string name="RegistrationActivity_enter_your_phone_number_to_get_started">Γράψε τον αριθμό σου για να ξεκινήσεις</string>
  <string name="RegistrationActivity_enter_your_phone_number">Εισαγωγή αριθμού τηλεφώνου</string>
  <string name="RegistrationActivity_you_will_receive_a_verification_code">Θα λάβεις έναν κωδικό επαλήθευσης. Μπορεί να υπάρξουν χρεώσεις παρόχου.</string>
  <string name="RegistrationActivity_enter_the_code_we_sent_to_s">Γράψε τον κωδικό που σου στείλαμε στο %s</string>
  <string name="RegistrationActivity_make_sure_your_phone_has_a_cellular_signal">Επιβεβαίωσε πως το τηλέφωνό σου έχει σήμα κινητής για να λάβεις το SMS ή την κλήση</string>
  <string name="RegistrationActivity_phone_number_description">Αριθμός τηλεφώνου</string>
  <string name="RegistrationActivity_country_code_description">Κωδικός χώρας</string>
  <string name="RegistrationActivity_call">Κλήση</string>
  <!--RegistrationLockV2Dialog-->
  <string name="RegistrationLockV2Dialog_turn_on_registration_lock">Ενεργοποίηση του Κλειδώματος εγγραφής;</string>
  <string name="RegistrationLockV2Dialog_turn_off_registration_lock">Απενεργοποίηση του Κλειδώματος εγγραφής;</string>
  <string name="RegistrationLockV2Dialog_if_you_forget_your_signal_pin_when_registering_again">Αν ξεχάσεις το PIN του Signal σου όταν επανεγγραφτείς στο Signal, θα κλειδωθείς έξω απ\' τον λογαριασμό σου για 7 ημέρες.</string>
  <string name="RegistrationLockV2Dialog_turn_on">Ενεργοποίηση</string>
  <string name="RegistrationLockV2Dialog_turn_off">Απενεργοποίηση</string>
  <!--RevealableMessageView-->
  <string name="RevealableMessageView_view_photo">Προβολή φωτογραφίας</string>
  <string name="RevealableMessageView_view_video">Προβολή βίντεο</string>
  <string name="RevealableMessageView_viewed">Διαβάστηκε</string>
  <string name="RevealableMessageView_media">Πολυμέσα</string>
  <!--Search-->
  <string name="SearchFragment_no_results">Δε βρέθηκαν αποτελέσματα για \"%s\"</string>
  <string name="SearchFragment_header_conversations">Συνομιλίες</string>
  <string name="SearchFragment_header_contacts">Επαφές</string>
  <string name="SearchFragment_header_messages">Μηνύματα</string>
  <!--ShakeToReport-->
  <!--SharedContactDetailsActivity-->
  <string name="SharedContactDetailsActivity_add_to_contacts">Προσθήκη στις επαφές</string>
  <string name="SharedContactDetailsActivity_invite_to_signal">Πρόσκληση στο Molly</string>
  <string name="SharedContactDetailsActivity_signal_message">Μήνυμα Signal</string>
  <string name="SharedContactDetailsActivity_signal_call">Κλήση Signal</string>
  <!--SharedContactView-->
  <string name="SharedContactView_add_to_contacts">Προσθήκη στις επαφές</string>
  <string name="SharedContactView_invite_to_signal">Πρόσκληση στο Molly</string>
  <string name="SharedContactView_message">Μήνυμα Signal</string>
  <!--SignalBottomActionBar-->
  <string name="SignalBottomActionBar_more">Περισσότερα</string>
  <!--SignalPinReminders-->
  <string name="SignalPinReminders_well_remind_you_again_later">Το PIN επιβεβαιώθηκε επιτυχώς. Θα στο ξαναθυμίσουμε αργότερα.</string>
  <string name="SignalPinReminders_well_remind_you_again_tomorrow">Το PIN επιβεβαιώθηκε επιτυχώς. Θα στο ξαναθυμίσουμε αύριο.</string>
  <string name="SignalPinReminders_well_remind_you_again_in_a_few_days">Το PIN επιβεβαιώθηκε επιτυχώς. Θα στο ξαναθυμίσουμε σε μερικές ημέρες.</string>
  <string name="SignalPinReminders_well_remind_you_again_in_a_week">Το PIN επιβεβαιώθηκε επιτυχώς. Θα στο ξαναθυμίσουμε σε μια εβδομάδα.</string>
  <string name="SignalPinReminders_well_remind_you_again_in_a_couple_weeks">Το PIN επιβεβαιώθηκε επιτυχώς. Θα στο ξαναθυμίσουμε σε μερικές εβδομάδες.</string>
  <string name="SignalPinReminders_well_remind_you_again_in_a_month">Το PIN επιβεβαιώθηκε επιτυχώς. Θα στο ξαναθυμίσουμε σε ένα μήνα.</string>
  <!--Slide-->
  <string name="Slide_image">Εικόνα</string>
  <string name="Slide_sticker">Αυτοκόλλητο</string>
  <string name="Slide_audio">Ήχος</string>
  <string name="Slide_video">Βίντεο</string>
  <!--SmsMessageRecord-->
  <string name="SmsMessageRecord_received_corrupted_key_exchange_message">Ελήφθη προβληματικό μήνυμα
ανταλλαγής κλειδιών!
    </string>
  <string name="SmsMessageRecord_received_key_exchange_message_for_invalid_protocol_version">
Ελήφθη μήνυμα ανταλλαγής κλειδιών για μη έγκυρη έκδοση του πρωτόκολλου.</string>
  <string name="SmsMessageRecord_received_message_with_new_safety_number_tap_to_process">Λάβαμε μήνυμα με καινούργιο αριθμό ασφαλείας. Πάτα για προβολή.</string>
  <string name="SmsMessageRecord_secure_session_reset">Επανεκκίνησες την ασφαλή συνεδρία.</string>
  <string name="SmsMessageRecord_secure_session_reset_s">Ο/Η %s επανεκκίνησε την ασφαλή συνεδρία.</string>
  <string name="SmsMessageRecord_duplicate_message">Διπλότυπο μήνυμα.</string>
  <string name="SmsMessageRecord_this_message_could_not_be_processed_because_it_was_sent_from_a_newer_version">Αυτό το μήνυμα δεν μπόρεσε να επεξεργαστεί γιατί στάλθηκε από νεότερη έκδοση του Signal. Μπορείς να ζητήσεις από την επαφή να σου ξαναστείλει το μήνυμα, αφού την αναβαθμίσεις.</string>
  <string name="SmsMessageRecord_error_handling_incoming_message">Σφάλμα κατά την διαχείριση εισερχόμενου μηνύματος.</string>
  <!--StickerManagementActivity-->
  <string name="StickerManagementActivity_stickers">Αυτοκόλλητα</string>
  <!--StickerManagementAdapter-->
  <string name="StickerManagementAdapter_installed_stickers">Εγκατεστημένα αυτοκόλλητα</string>
  <string name="StickerManagementAdapter_stickers_you_received">Αυτοκόλλητα που έχετε λάβει</string>
  <string name="StickerManagementAdapter_signal_artist_series">Σειρά καλλιτεχνών Signal</string>
  <string name="StickerManagementAdapter_no_stickers_installed">Δεν έχουν εγκατασταθεί αυτοκόλλητα</string>
  <string name="StickerManagementAdapter_stickers_from_incoming_messages_will_appear_here">Αυτοκόλλητα από εισερχόμενα μηνύματα θα εμφανίζονται εδώ</string>
  <string name="StickerManagementAdapter_untitled">Χωρίς τίτλο</string>
  <string name="StickerManagementAdapter_unknown">Άγνωστο</string>
  <!--StickerPackPreviewActivity-->
  <string name="StickerPackPreviewActivity_untitled">Χωρίς τίτλο</string>
  <string name="StickerPackPreviewActivity_unknown">Άγνωστο</string>
  <string name="StickerPackPreviewActivity_install">Εγκατάσταση</string>
  <string name="StickerPackPreviewActivity_remove">Αφαίρεση</string>
  <string name="StickerPackPreviewActivity_stickers">Αυτοκόλλητα</string>
  <string name="StickerPackPreviewActivity_failed_to_load_sticker_pack">Αποτυχία φόρτωσης του πακέτου αυτοκολλήτων</string>
  <!--SubmitDebugLogActivity-->
  <string name="SubmitDebugLogActivity_edit">Eπεξεργασία</string>
  <string name="SubmitDebugLogActivity_done">Τέλος</string>
  <string name="SubmitDebugLogActivity_tap_a_line_to_delete_it">Πάτα πάνω σε μία γραμμή για να τη διαγράψεις</string>
  <string name="SubmitDebugLogActivity_submit">Αποστολή</string>
  <string name="SubmitDebugLogActivity_failed_to_submit_logs">Αποτυχία υποβολής αρχείων καταγραφής</string>
  <string name="SubmitDebugLogActivity_success">Επιτυχία!</string>
  <string name="SubmitDebugLogActivity_copy_this_url_and_add_it_to_your_issue">Αντέγραψε αυτό το URL και προσθεσέ το στην αναφορά σφάλματος ή στο email υποστήριξης:\n\n<b>%1$s</b></string>
  <string name="SubmitDebugLogActivity_share">Διαμοιρασμός</string>
  <string name="SubmitDebugLogActivity_this_log_will_be_posted_publicly_online_for_contributors">Αυτό το αρχείο καταγραφής συμβάντων θα αναρτηθεί δημόσια στο διαδίκτυο για προβολή από τους συνεισφέροντες. Μπορείς να το εξετάσεις πριν το υποβάλλεις.</string>
  <!--SupportEmailUtil-->
  <string name="SupportEmailUtil_filter">Φίλτρο:</string>
  <string name="SupportEmailUtil_device_info">Πληροφορίες συσκευής:</string>
  <string name="SupportEmailUtil_android_version">Έκδοση Android:</string>
  <string name="SupportEmailUtil_signal_version">Έκδοση Molly:</string>
  <string name="SupportEmailUtil_signal_package">Πακέτο Molly:</string>
  <string name="SupportEmailUtil_registration_lock">Κλείδωμα εγγραφής:</string>
  <string name="SupportEmailUtil_locale">Τοπικές ρυθμίσεις:</string>
  <!--ThreadRecord-->
  <string name="ThreadRecord_group_updated">Η ομάδα ενημερώθηκε</string>
  <string name="ThreadRecord_left_the_group">Έφυγες απ\' την ομάδα</string>
  <string name="ThreadRecord_secure_session_reset">Η ασφαλής συνεδρία επανεκκινήθηκε.</string>
  <string name="ThreadRecord_draft">Πρόχειρο:</string>
  <string name="ThreadRecord_called">Τον/την κάλεσες</string>
  <string name="ThreadRecord_called_you">Σε κάλεσε</string>
  <string name="ThreadRecord_missed_audio_call">Αναπάντητη κλήση φωνής</string>
  <string name="ThreadRecord_missed_video_call">Αναπάντητη βιντεοκλήση</string>
  <string name="ThreadRecord_media_message">Μήνυμα πολυμέσων</string>
  <string name="ThreadRecord_sticker">Αυτοκόλλητο</string>
  <string name="ThreadRecord_view_once_photo">Φωτογραφία μιας μόνο προβολής</string>
  <string name="ThreadRecord_view_once_video">Βίντεο μιας μόνο προβολής</string>
  <string name="ThreadRecord_view_once_media">Πολυμέσο μιας μόνο προβολής</string>
  <string name="ThreadRecord_this_message_was_deleted">Αυτο το μήνυμα διαγράφτηκε.</string>
  <string name="ThreadRecord_you_deleted_this_message">Διέγραψες αυτό το μήνυμα.</string>
  <string name="ThreadRecord_s_is_on_signal">Ο/Η %s είναι στο Signal!</string>
  <string name="ThreadRecord_disappearing_messages_disabled">Τα μηνύματα που εξαφανίζονται απενεργοποιήθηκαν</string>
  <string name="ThreadRecord_disappearing_message_time_updated_to_s">Τα μηνύματα εξαφανίζονται σε %s</string>
  <string name="ThreadRecord_safety_number_changed">Ο αριθμός ασφαλείας άλλαξε</string>
  <string name="ThreadRecord_your_safety_number_with_s_has_changed">Ο αριθμός ασφαλείας σου με τον/την %s έχει αλλάξει.</string>
  <string name="ThreadRecord_you_marked_verified">Σημείωσες ως επιβεβαιωμένο</string>
  <string name="ThreadRecord_you_marked_unverified">Σημείωσες ως μη επιβεβαιωμένο</string>
  <string name="ThreadRecord_message_could_not_be_processed">Αποτυχία επεξεργασίας μηνύματος</string>
  <string name="ThreadRecord_delivery_issue">Θέμα κατά τη παράδοση</string>
  <string name="ThreadRecord_message_request">Αίτημα μηνύματος</string>
  <string name="ThreadRecord_photo">Φωτογραφία</string>
  <string name="ThreadRecord_gif">GIF</string>
  <string name="ThreadRecord_voice_message">Μήνυμα φωνής</string>
  <string name="ThreadRecord_file">Αρχείο</string>
  <string name="ThreadRecord_video">Βίντεο</string>
  <string name="ThreadRecord_chat_session_refreshed">Η συνομιλία ανανεώθηκε</string>
  <!--UpdateApkReadyListener-->
  <string name="UpdateApkReadyListener_Signal_update">Αναβάθμιση Molly</string>
  <string name="UpdateApkReadyListener_a_new_version_of_signal_is_available_tap_to_update">Μια νέα έκδοση του Molly είναι διαθέσιμη, πάτα για αναβάθμιση</string>
  <!--UntrustedSendDialog-->
  <string name="UntrustedSendDialog_send_message">Αποστολή μηνύματος;</string>
  <string name="UntrustedSendDialog_send">Αποστολή</string>
  <!--UnverifiedSendDialog-->
  <string name="UnverifiedSendDialog_send_message">Αποστολή μηνύματος;</string>
  <string name="UnverifiedSendDialog_send">Αποστολή</string>
  <!--UsernameEditFragment-->
  <string name="UsernameEditFragment_username">Όνομα χρήστη</string>
  <string name="UsernameEditFragment_delete">Διαγραφή</string>
  <string name="UsernameEditFragment_successfully_set_username">Το όνομα χρήστη ορίστηκε με επιτυχία.</string>
  <string name="UsernameEditFragment_successfully_removed_username">Το όνομα χρήστη αφαιρέθηκε με επιτυχία.</string>
  <string name="UsernameEditFragment_encountered_a_network_error">Υπήρξε σφάλμα δικτύου.</string>
  <string name="UsernameEditFragment_this_username_is_taken">Αυτό το όνομα χρήστη χρησιμοποιείται ήδη.</string>
  <string name="UsernameEditFragment_this_username_is_available">Αυτό το όνομα χρήστη είναι διαθέσιμο.</string>
  <string name="UsernameEditFragment_usernames_can_only_include">Τα ονόματα χρήστη μπορούν να περιέχουν μόνο λατινικούς χαρακτήρες a-Z, αριθμούς 0-9 και κάτω παύλες.</string>
  <string name="UsernameEditFragment_usernames_cannot_begin_with_a_number">Τα ονόματα χρήστη δεν μπορούν να αρχίζουν με αριθμό</string>
  <string name="UsernameEditFragment_username_is_invalid">Το όνομα χρήστη δεν είναι έγκυρο.</string>
  <string name="UsernameEditFragment_usernames_must_be_between_a_and_b_characters">Τα ονόματα χρήστη πρέπει να είναι από %1$d εώς %2$d χαρακτήρες.</string>
  <string name="UsernameEditFragment_usernames_on_signal_are_optional">Τα ονόματα χρήστη στο Signal είναι προαιρετικά. Αν επιλέξεις να δημιουργήσεις ένα όνομα χρήστη, τότε άλλοι χρήστες του Signal θα μπορούν να σε βρουν με αυτό το όνομα και να επικοινωνήσουν μαζί σου χωρίς να γνωρίζουν τον αριθμό τηλεφώνου σου.</string>
  <plurals name="UserNotificationMigrationJob_d_contacts_are_on_signal">
    <item quantity="one">%d επαφή είναι στο Signal!</item>
    <item quantity="other">%d επαφές είναι στο Signal!</item>
  </plurals>
  <!--VerifyIdentityActivity-->
  <string name="VerifyIdentityActivity_your_contact_is_running_an_old_version_of_signal">Η επαφή σου χρησιμοποιεί παλιά έκδοση του Signal. Παρακαλούμε ζήτα του/της να ανανεώσει την εφαρμογή πριν επιβεβαιώσεις τον αριθμό ασφαλείας.</string>
  <string name="VerifyIdentityActivity_your_contact_is_running_a_newer_version_of_Signal">Η επαφή σου χρησιμοποιεί μια νεότερη έκδοση του Signal και ο κώδικας QR δεν έχει συμβατή μορφοποίηση. Παρακαλώ ενημέρωσε την εφαρμογή.</string>
  <string name="VerifyIdentityActivity_the_scanned_qr_code_is_not_a_correctly_formatted_safety_number">Η μορφοποίηση του κώδικα QR που σκάναρες δεν είναι σωστή για την επιβεβαίωση του αριθμού ασφαλείας. Παρακαλώ ξαναδοκίμασε.</string>
  <string name="VerifyIdentityActivity_share_safety_number_via">Μοιράσου τον αριθμό ασφαλείας μέσω…</string>
  <string name="VerifyIdentityActivity_our_signal_safety_number">Ο αριθμός ασφαλείας μας:</string>
  <string name="VerifyIdentityActivity_no_app_to_share_to">Φαινεται πως δεν έχεις κάποια εφαρμογή με την οποία να μπορείς να μοιραστείς.</string>
  <string name="VerifyIdentityActivity_no_safety_number_to_compare_was_found_in_the_clipboard">Δε βρέθηκε αριθμός ασφαλείας στο πρόχειρο για να γίνει σύγκριση</string>
  <string name="VerifyIdentityActivity_signal_needs_the_camera_permission_in_order_to_scan_a_qr_code_but_it_has_been_permanently_denied">Το Molly χρειάζεται τα δικαιώματα Κάμερας για το σκανάρισμα του κωδικού QR, αλλά αυτά δεν έχουν δοθεί μόνιμα. Παρακαλώ πήγαινε στις ρυθμίσεις εφαρμογών, επέλεξε τα \"Δικαιώματα\", και ενεργοποίησε την \"Κάμερα\".</string>
  <string name="VerifyIdentityActivity_unable_to_scan_qr_code_without_camera_permission">Δεν μπορούμε να σκανάρουμε τον QR κωδικό χωρίς τα δικαιώματα Κάμερας</string>
  <string name="VerifyIdentityActivity_you_must_first_exchange_messages_in_order_to_view">Θα πρέπει πρώτα να ανταλλάξετε μηνύματα για να δείς τον αριθμό ασφαλείας του/της %1$s.</string>
  <!--ViewOnceMessageActivity-->
  <!--AudioView-->
  <!--MessageDisplayHelper-->
  <string name="MessageDisplayHelper_message_encrypted_for_non_existing_session">Το μήνυμα κρυπτογραφήθηκε για μη υπάρχουσα συνεδρία</string>
  <!--MmsMessageRecord-->
  <string name="MmsMessageRecord_bad_encrypted_mms_message">Μήνυμα MMS με πρόβλημα στην κρυπτογράφησή του</string>
  <string name="MmsMessageRecord_mms_message_encrypted_for_non_existing_session">Το μήνυμα MMS κρυπτογραφήθηκε για μη υπάρχουσα συνεδρία</string>
  <!--MuteDialog-->
  <string name="MuteDialog_mute_notifications">Σίγαση ειδοποιήσεων</string>
  <!--ApplicationMigrationService-->
  <string name="ApplicationMigrationService_import_in_progress">Εισαγωγή σε εξέλιξη</string>
  <string name="ApplicationMigrationService_importing_text_messages">Εισαγωγή μηνυμάτων κειμένου</string>
  <string name="ApplicationMigrationService_import_complete">Η εισαγωγή ολοκληρώθηκε</string>
  <string name="ApplicationMigrationService_system_database_import_is_complete">Η εισαγωγή της βάσης δεδομένων του συστήματος ολοκληρώθηκε.</string>
  <!--KeyCachingService-->
  <string name="KeyCachingService_signal_passphrase_cached">Πάτα για άνοιγμα.</string>
  <string name="KeyCachingService_passphrase_cached">Το Molly ξεκλειδώθηκε</string>
  <string name="KeyCachingService_lock">Κλείδωμα του Molly</string>
  <!--MediaPreviewActivity-->
  <string name="MediaPreviewActivity_you">Εσύ</string>
  <string name="MediaPreviewActivity_unssuported_media_type">Μη υποστηριζόμενος τύπος πολυμέσων</string>
  <string name="MediaPreviewActivity_draft">Πρόχειρο</string>
  <string name="MediaPreviewActivity_signal_needs_the_storage_permission_in_order_to_write_to_external_storage_but_it_has_been_permanently_denied">Το Molly χρειάζεται τα δικαιώματα Αποθηκευτικού Χώρου για αποθήκευση στην εξωτερική μνήμη, αλλά αυτά δεν έχουν δοθεί μόνιμα. Παρακαλώ πήγαινε στις ρυθμίσεις εφαρμογών, επέλεξε τα \"Δικαιώματα\", και ενεργοποίησε το \"Αποθηκευτικός Χώρος\".</string>
  <string name="MediaPreviewActivity_unable_to_write_to_external_storage_without_permission">Αδυναμία αποθήκευσης στην εξωτερική μνήμη χωρίς δικαιώματα</string>
  <string name="MediaPreviewActivity_media_delete_confirmation_title">Διαγραφή μηνύματος;</string>
  <string name="MediaPreviewActivity_media_delete_confirmation_message">Αυτή η επιλογή θα διαγράψει οριστικά αυτό το μήνυμα.</string>
  <string name="MediaPreviewActivity_s_to_s">%1$s προς %2$s</string>
  <!--All media preview title when viewing media send by you to another recipient (allows changing of \'You\' based on context)-->
  <string name="MediaPreviewActivity_you_to_s">Εσύ προς %1$s</string>
  <!--All media preview title when viewing media sent by another recipient to you (allows changing of \'You\' based on context)-->
  <string name="MediaPreviewActivity_s_to_you">%1$s προς εσένα</string>
  <string name="MediaPreviewActivity_media_no_longer_available">Το πολυμέσο δεν είναι πια διαθέσιμο.</string>
  <string name="MediaPreviewActivity_cant_find_an_app_able_to_share_this_media">Δεν βρέθηκε εφαρμογή που να μπορεί να διαμοιραστεί αυτό το πολυμέσο.</string>
  <!--MessageNotifier-->
  <string name="MessageNotifier_d_new_messages_in_d_conversations">%1$d νέα μηνύματα σε %2$d συνομιλίες</string>
  <string name="MessageNotifier_most_recent_from_s">Τελευταίο μήνυμα από: %1$s</string>
  <string name="MessageNotifier_locked_message">Κλειδωμένο μήνυμα</string>
  <string name="MessageNotifier_message_delivery_failed">Η παράδοση του μηνύματος απέτυχε.</string>
  <string name="MessageNotifier_failed_to_deliver_message">Αποτυχία παράδοσης του μηνύματος.</string>
  <string name="MessageNotifier_error_delivering_message">Σφάλμα κατά την παράδοση του μηνύματος.</string>
  <string name="MessageNotifier_message_delivery_paused">Αποστολή μηνύματος σε παύση.</string>
  <string name="MessageNotifier_verify_to_continue_messaging_on_signal">Επαληθεύστε για να συνεχίσετε να αποστέλλετε μηνύματα στο Molly.</string>
  <string name="MessageNotifier_mark_all_as_read">Σημείωση όλων ως αναγνωσμένα</string>
  <string name="MessageNotifier_mark_read">Σημείωση ως αναγνωσμένο</string>
  <string name="MessageNotifier_turn_off_these_notifications">Απενεργοποίηση αυτών των ειδοποιήσεων</string>
  <string name="MessageNotifier_view_once_photo">Φωτογραφία μιας μόνο προβολής</string>
  <string name="MessageNotifier_view_once_video">Βίντεο μιας μόνο προβολής</string>
  <string name="MessageNotifier_reply">Απάντηση</string>
  <string name="MessageNotifier_signal_message">Μήνυμα Signal</string>
  <string name="MessageNotifier_unsecured_sms">Μη ασφαλές SMS</string>
  <string name="MessageNotifier_you_may_have_new_messages">Ίσως έχεις νέα μηνύματα</string>
  <string name="MessageNotifier_open_signal_to_check_for_recent_notifications">Ανοιξε το Molly για δεις αν υπάρχουν πρόσφατες ειδοποιήσεις.</string>
  <string name="MessageNotifier_contact_message">%1$s %2$s</string>
  <string name="MessageNotifier_unknown_contact_message">Επαφή</string>
  <string name="MessageNotifier_reacted_s_to_s">Αντέδρασε με %1$s στο \"%2$s\".</string>
  <string name="MessageNotifier_reacted_s_to_your_video">Αντέδρασε με %1$s στο βίντεό σου.</string>
  <string name="MessageNotifier_reacted_s_to_your_image">Αντέδρασε με %1$s στη φωτογραφία σου.</string>
  <string name="MessageNotifier_reacted_s_to_your_gif">Αντέδρασε με %1$s στο GIF σου.</string>
  <string name="MessageNotifier_reacted_s_to_your_file">Αντέδρασε με %1$s στο αρχείο σου.</string>
  <string name="MessageNotifier_reacted_s_to_your_audio">Αντέδρασε με %1$s στο ηχητικό σου.</string>
  <string name="MessageNotifier_reacted_s_to_your_view_once_media">Αντέδρασε με %1$s στο πολυμέσο μιας μόνο προβολής</string>
  <string name="MessageNotifier_reacted_s_to_your_sticker">Αντέδρασε με %1$s στο αυτοκόλλητό σου.</string>
  <string name="MessageNotifier_this_message_was_deleted">Αυτο το μήνυμα διαγράφτηκε.</string>
  <string name="TurnOffContactJoinedNotificationsActivity__turn_off_contact_joined_signal">Απενεργοποίηση των ειδοποιήσεων για επαφές που έρχονται στο Signal; Μπορείς να τις ενεργοποιήσεις ξανά στο Signal &gt; Ρυθμίσεις &gt; Ειδοποιήσεις.</string>
  <!--Notification Channels-->
  <string name="NotificationChannel_channel_messages">Μηνύματα</string>
  <string name="NotificationChannel_calls">Κλήσεις</string>
  <string name="NotificationChannel_failures">Αποτυχίες</string>
  <string name="NotificationChannel_backups">Αντίγραφα ασφαλείας</string>
  <string name="NotificationChannel_locked_status">Κατάσταση κλειδώματος</string>
  <string name="NotificationChannel_app_updates">Αναβαθμίσεις εφαρμογής</string>
  <string name="NotificationChannel_other">Άλλο</string>
  <string name="NotificationChannel_group_chats">Συνομιλίες</string>
  <string name="NotificationChannel_missing_display_name">Άγνωστο</string>
  <string name="NotificationChannel_voice_notes">Ηχητικές σημειώσεις</string>
  <string name="NotificationChannel_contact_joined_signal">Επαφή που εγκατέστησε το Signal</string>
  <string name="NotificationChannels__no_activity_available_to_open_notification_channel_settings">Δεν υπάρχει διαθέσιμη δραστηριότητα για το άνοιγμα ρυθμίσεων του καναλιού ειδοποίησης.</string>
  <!--Notification channel name for showing persistent background connection on devices without push notifications-->
  <string name="NotificationChannel_background_connection">Σύνδεση στο υπόβαθρο</string>
  <!--Notification channel name for showing call status information (like connection, ongoing, etc.) Not ringing.-->
  <string name="NotificationChannel_call_status">Κατάσταση κλήσης</string>
  <!--ProfileEditNameFragment-->
  <!--QuickResponseService-->
  <string name="QuickResponseService_quick_response_unavailable_when_Signal_is_locked">Η γρήγορη απάντηση δεν είναι διαθέσιμη όταν το Molly είναι κλειδωμένο!</string>
  <string name="QuickResponseService_problem_sending_message">Πρόβλημα με την αποστολή μηνύματος!</string>
  <!--SaveAttachmentTask-->
  <string name="SaveAttachmentTask_saved_to">Αποθηκεύτηκε στο %s</string>
  <string name="SaveAttachmentTask_saved">Αποθηκεύτηκε</string>
  <!--SearchToolbar-->
  <string name="SearchToolbar_search">Αναζήτηση</string>
  <string name="SearchToolbar_search_for_conversations_contacts_and_messages">Αναζήτησε συνομιλίες, επαφές και μηνύματα</string>
  <!--ShortcutLauncherActivity-->
  <string name="ShortcutLauncherActivity_invalid_shortcut">Μη έγκυρη συντόμευση</string>
  <!--SingleRecipientNotificationBuilder-->
  <string name="SingleRecipientNotificationBuilder_signal">Molly</string>
  <string name="SingleRecipientNotificationBuilder_new_message">Νέο μήνυμα</string>
  <string name="SingleRecipientNotificationBuilder_message_request">Αίτημα μηνύματος</string>
  <string name="SingleRecipientNotificationBuilder_you">Εσύ</string>
  <!--ThumbnailView-->
  <string name="ThumbnailView_Play_video_description">Αναπαραγωγή βίντεο</string>
  <string name="ThumbnailView_Has_a_caption_description">Έχει λεζάντα</string>
  <!--TransferControlView-->
  <plurals name="TransferControlView_n_items">
    <item quantity="one">%d αντικείμενο</item>
    <item quantity="other">%d αντικείμενα</item>
  </plurals>
  <!--UnauthorizedReminder-->
  <string name="UnauthorizedReminder_device_no_longer_registered">Η συσκευή δεν είναι πλέον εγγεγραμμένη</string>
  <string name="UnauthorizedReminder_this_is_likely_because_you_registered_your_phone_number_with_Signal_on_a_different_device">Αυτό συνέβη μάλλον επειδή καταχώρησες τον αριθμό τηλεφώνου σου στο Signal σε άλλη συσκευή. Πάτα για επανεγγραφή.</string>
  <!--WebRtcCallActivity-->
  <string name="WebRtcCallActivity_to_answer_the_call_give_signal_access_to_your_microphone">Για να απαντήσεις στη κλήση, δώσε στο Molly πρόσβαση στο μικρόφωνο.</string>
  <string name="WebRtcCallActivity_to_answer_the_call_from_s_give_signal_access_to_your_microphone">Για να απαντήσεις την κλήση από τον/την %s, δώσε στο Molly πρόσβαση στο μικρόφωνο.</string>
  <string name="WebRtcCallActivity_signal_requires_microphone_and_camera_permissions_in_order_to_make_or_receive_calls">Το Molly χρειάζεται τα δικαιώματα Μικροφώνου και Κάμερας για την πραγματοποίηση κλήσεων, αλλά αυτά δεν έχουν δοθεί μόνιμα. Παρακαλώ πήγαινε στις ρυθμίσεις εφαρμογών, επέλεξε τα \"Δικαιώματα\", και ενεργοποίησε το \"Μικρόφωνο\" και \"Κάμερα\".</string>
  <string name="WebRtcCallActivity__answered_on_a_linked_device">Απαντήθηκε από συνδεμένη συσκευή.</string>
  <string name="WebRtcCallActivity__declined_on_a_linked_device">Απορρίφθηκε απο συνδεμένη συσκευή.</string>
  <string name="WebRtcCallActivity__busy_on_a_linked_device">Απασχολημένος/η από συνδεμένη συσκευή.</string>
  <string name="GroupCallSafetyNumberChangeNotification__someone_has_joined_this_call_with_a_safety_number_that_has_changed">Κάποιος μπήκε στην κλήση με κάποιον αριθμό ασφαλείας που έχει αλλάξει.</string>
  <!--WebRtcCallScreen-->
  <string name="WebRtcCallScreen_swipe_up_to_change_views">Σύρε προς τα πάνω για αλλαγή οπτικής</string>
  <!--WebRtcCallScreen V2-->
  <string name="WebRtcCallScreen__decline">Απόρριψη</string>
  <string name="WebRtcCallScreen__answer">Απάντηση</string>
  <string name="WebRtcCallScreen__answer_without_video">Απάντηση χωρίς βίντεο</string>
  <!--WebRtcAudioOutputToggle-->
  <string name="WebRtcAudioOutputToggle__audio_output">Έξοδος ήχου</string>
  <string name="WebRtcAudioOutputToggle__phone_earpiece">Ακουστικό συσκευής</string>
  <string name="WebRtcAudioOutputToggle__speaker">Μεγάφωνο</string>
  <string name="WebRtcAudioOutputToggle__bluetooth">Bluetooth</string>
  <string name="WebRtcCallControls_answer_call_description">Απάντηση</string>
  <string name="WebRtcCallControls_reject_call_description">Απόρριψη κλήσης</string>
  <!--change_passphrase_activity-->
  <string name="change_passphrase_activity__old_passphrase">Παλιό συνθηματικό</string>
  <string name="change_passphrase_activity__new_passphrase">Νέο συνθηματικό</string>
  <string name="change_passphrase_activity__repeat_new_passphrase">Νέο συνθηματικό (ξανά)</string>
  <!--contact_selection_activity-->
  <string name="contact_selection_activity__enter_name_or_number">Εισαγωγή ονόματος ή αριθμού</string>
  <string name="contact_selection_activity__invite_to_signal">Πρόσκληση στο Molly</string>
  <string name="contact_selection_activity__new_group">Νέα ομάδα</string>
  <!--contact_filter_toolbar-->
  <string name="contact_filter_toolbar__clear_entered_text_description">Καθαρισμός πληκτρολογημένου κειμένου</string>
  <string name="contact_filter_toolbar__show_keyboard_description">Εμφάνιση πληκτρολογίου</string>
  <string name="contact_filter_toolbar__show_dial_pad_description">Εμφάνιση αριθμητικού πληκτρολογίου</string>
  <!--contact_selection_group_activity-->
  <string name="contact_selection_group_activity__no_contacts">Δεν υπάρχουν επαφές.</string>
  <string name="contact_selection_group_activity__finding_contacts">Φόρτωση των επαφών…</string>
  <!--single_contact_selection_activity-->
  <string name="SingleContactSelectionActivity_contact_photo">Φωτογραφία επαφής</string>
  <!--ContactSelectionListFragment-->
  <string name="ContactSelectionListFragment_signal_requires_the_contacts_permission_in_order_to_display_your_contacts">Το Molly χρειάζεται τα δικαιώματα Επαφών για την εμφάνιση των επαφών σου, αλλά αυτά δεν έχουν δοθεί μόνιμα. Παρακαλώ πήγαινε στις ρυθμίσεις εφαρμογών, επέλεξε τα \"Δικαιώματα\", και ενεργοποίησε τις \"Επαφές\".</string>
  <string name="ContactSelectionListFragment_error_retrieving_contacts_check_your_network_connection">Σφάλμα κατά τη λήψη επαφών, έλεγξε τη σύνδεσή σου στο δίκτυο</string>
  <string name="ContactSelectionListFragment_username_not_found">Το όνομα χρήστη δε βρέθηκε</string>
  <string name="ContactSelectionListFragment_s_is_not_a_signal_user">Ο/Η \"%1$s\" δεν είναι χρήστης του Signal. Παρακαλώ επιβεβαίωσε το όνομα χρήστη και ξαναδοκίμασε.</string>
  <string name="ContactSelectionListFragment_you_do_not_need_to_add_yourself_to_the_group">Δεν χρειάζεται να προσθέσεις τον εαυτό σου στην ομάδα</string>
  <string name="ContactSelectionListFragment_maximum_group_size_reached">Έφτασες το μέγιστο όριο μεγέθους ομάδας</string>
  <string name="ContactSelectionListFragment_signal_groups_can_have_a_maximum_of_d_members">Οι ομάδες του Signal μπορούν να έχουν μέχρι %1$d μέλη.</string>
  <string name="ContactSelectionListFragment_recommended_member_limit_reached">Έφτασες το προτεινόμενο όριο μελών</string>
  <string name="ContactSelectionListFragment_signal_groups_perform_best_with_d_members_or_fewer">Οι ομάδες του Signal λειτουργούν καλύτερα με %1$d μέλη ή λιγότερα. Αν προσθέσεις παραπάνω μέλη, θα υπάρξουν καθυστερήσεις στην αποστολή και λήψη μηνυμάτων.</string>
  <plurals name="ContactSelectionListFragment_d_members">
    <item quantity="one">%1$d μέλος</item>
    <item quantity="other">%1$d μέλη</item>
  </plurals>
  <!--contact_selection_list_fragment-->
  <string name="contact_selection_list_fragment__signal_needs_access_to_your_contacts_in_order_to_display_them">Το Molly χρειάζεται πρόσβαση στις επαφές σου για να μπορέσει να τις εμφανίσει. </string>
  <string name="contact_selection_list_fragment__show_contacts">Εμφάνιση επαφών</string>
  <!--contact_selection_list_item-->
  <plurals name="contact_selection_list_item__number_of_members">
    <item quantity="one">%1$d μέλος</item>
    <item quantity="other">%1$d μέλη</item>
  </plurals>
  <!--Displays number of viewers for a story-->
  <plurals name="contact_selection_list_item__number_of_viewers">
    <item quantity="one">%1$d θεατής</item>
    <item quantity="other">%1$d θεατές</item>
  </plurals>
  <!--conversation_activity-->
  <string name="conversation_activity__type_message_push">Μήνυμα Signal</string>
  <string name="conversation_activity__type_message_sms_insecure">Μη ασφαλές SMS</string>
  <string name="conversation_activity__type_message_mms_insecure">Μη ασφαλές MMS</string>
  <string name="conversation_activity__from_sim_name">Από%1$s</string>
  <string name="conversation_activity__sim_n">SIM %1$d</string>
  <string name="conversation_activity__send">Αποστολή</string>
  <string name="conversation_activity__compose_description">Σύνθεση μηνύματος</string>
  <string name="conversation_activity__emoji_toggle_description">Εναλλαγή πληκτρολογίου emoji</string>
  <string name="conversation_activity__attachment_thumbnail">Μικρογραφία συνημμένου</string>
  <string name="conversation_activity__quick_attachment_drawer_toggle_camera_description">Εναλλαγή συρταριού συνημμένων κάμερας</string>
  <string name="conversation_activity__quick_attachment_drawer_record_and_send_audio_description">Ηχογράφησε και στείλε το συνημμένο αρχείο ήχου</string>
  <string name="conversation_activity__quick_attachment_drawer_lock_record_description">Κλείδωσε την ηχογράφηση του συνημμένου αρχείου ήχου</string>
  <string name="conversation_activity__enable_signal_for_sms">Χρήση του Signal για SMS</string>
  <string name="conversation_activity__message_could_not_be_sent">Το μήνυμα δεν στάλθηκε. Έλεγξε τη σύνδεσή σου και ξαναπροσπάθησε.</string>
  <!--conversation_input_panel-->
  <string name="conversation_input_panel__slide_to_cancel">Σύρε για ακύρωση</string>
  <string name="conversation_input_panel__cancel">Ακύρωση</string>
  <!--conversation_item-->
  <string name="conversation_item__mms_image_description">Μήνυμα πολυμέσων</string>
  <string name="conversation_item__secure_message_description">Ασφαλές μήνυμα</string>
  <!--conversation_item_sent-->
  <string name="conversation_item_sent__send_failed_indicator_description">Η αποστολή απέτυχε</string>
  <string name="conversation_item_sent__pending_approval_description">Η έγκριση εκκρεμεί</string>
  <string name="conversation_item_sent__delivered_description">Παραδόθηκε</string>
  <string name="conversation_item_sent__message_read">Το μήνυμα διαβάστηκε</string>
  <!--conversation_item_received-->
  <string name="conversation_item_received__contact_photo_description">Φωτογραφία επαφής</string>
  <!--ConversationUpdateItem-->
  <string name="ConversationUpdateItem_loading">Φορτώνει</string>
  <string name="ConversationUpdateItem_learn_more">Μάθε περισσότερα</string>
  <string name="ConversationUpdateItem_join_call">Είσοδος στην κλήση</string>
  <string name="ConversationUpdateItem_return_to_call">Επιστροφή στην κλήση</string>
  <string name="ConversationUpdateItem_call_is_full">Η κλήση είναι γεμάτη</string>
  <string name="ConversationUpdateItem_invite_friends">Πρόσκληση φίλων</string>
  <string name="ConversationUpdateItem_enable_call_notifications">Ενεργοποίηση ειδοποιήσεων κλήσεων</string>
  <string name="ConversationUpdateItem_update_contact">Ανανέωση επαφής</string>
  <!--Update item button text to show to block a recipient from requesting to join via group link-->
  <string name="ConversationUpdateItem_block_request">Μπλοκάρισμα αιτήματος</string>
  <string name="ConversationUpdateItem_no_groups_in_common_review_requests_carefully">Χωρίς κοινές ομάδες. Εξέτασε τα αιτήματα προσεκτικά.</string>
  <string name="ConversationUpdateItem_no_contacts_in_this_group_review_requests_carefully">Ομάδα με καμία γνωστή επαφή. Εξέτασε τα αιτήματα προσεκτικά.</string>
  <string name="ConversationUpdateItem_view">Εμφάνιση</string>
  <string name="ConversationUpdateItem_the_disappearing_message_time_will_be_set_to_s_when_you_message_them">Ο χρόνος εξαφάνισης μηνυμάτων θα οριστεί σε %1$s όταν του/της στείλεις μήνύμα.</string>
  <!--Update item button text to show to boost a feature-->
  <string name="ConversationUpdateItem_signal_boost">Ενίσχυση Signal</string>
  <!--Update item button text to show to become a sustainer in the release notes channel-->
  <string name="ConversationUpdateItem_become_a_sustainer">Γίνε υποστηρικτής/τρια</string>
  <!--audio_view-->
  <string name="audio_view__play_pause_accessibility_description">Αναπαραγωγή … Παύση</string>
  <string name="audio_view__download_accessibility_description">Λήψη</string>
  <!--QuoteView-->
  <string name="QuoteView_audio">Ήχος</string>
  <string name="QuoteView_video">Βίντεο</string>
  <string name="QuoteView_photo">Φωτογραφία</string>
  <string name="QuoteView_gif">GIF</string>
  <string name="QuoteView_view_once_media">Πολυμέσο μιας μόνο προβολής</string>
  <string name="QuoteView_sticker">Αυτοκόλλητο</string>
  <string name="QuoteView_you">Εσύ</string>
  <string name="QuoteView_original_missing">Το αρχικό μήνυμα δε βρέθηκε</string>
  <!--Author formatting for group stories-->
  <string name="QuoteView_s_story">%1$s · Ιστορία</string>
  <!--Label indicating that a quote is for a reply to a story you created-->
  <string name="QuoteView_your_story">Εσύ · Ιστορία</string>
  <!--Label indicating that the story being replied to no longer exists-->
  <string name="QuoteView_no_longer_available">Δεν είναι πλέον διαθέσιμη</string>
  <!--conversation_fragment-->
  <string name="conversation_fragment__scroll_to_the_bottom_content_description">Πήγαινε στο τέρμα</string>
  <!--BubbleOptOutTooltip-->
  <!--Message to inform the user of what Android chat bubbles are-->
  <string name="BubbleOptOutTooltip__description">Τα Bubbles είναι ένα χαρακτηριστικό του Android που μπορείς να απενεργοποιήσεις για συνομιλίες Molly</string>
  <!--Button to dismiss the tooltip for opting out of using Android bubbles-->
  <string name="BubbleOptOutTooltip__not_now">Όχι τώρα</string>
  <!--Button to move to the system settings to control the use of Android bubbles-->
  <string name="BubbleOptOutTooltip__turn_off">Απενεργοποίηση</string>
  <!--safety_number_change_dialog-->
  <string name="safety_number_change_dialog__safety_number_changes">Αλλαγές αριθμού ασφαλείας</string>
  <string name="safety_number_change_dialog__accept">Αποδοχή</string>
  <string name="safety_number_change_dialog__send_anyway">Αποστόλη παρ\' όλα αυτά</string>
  <string name="safety_number_change_dialog__call_anyway">Κλήση παρ\' όλα αυτά</string>
  <string name="safety_number_change_dialog__join_call">Είσοδος στην κλήση</string>
  <string name="safety_number_change_dialog__continue_call">Συνέχεια κλήσης</string>
  <string name="safety_number_change_dialog__leave_call">Αποχώρηση από την κλήση</string>
  <string name="safety_number_change_dialog__the_following_people_may_have_reinstalled_or_changed_devices">Τα παρακάτω άτομα ίσως επανεγκατεστησαν το Signal ή άλλαξαν συσκευή. Επιβεβαίωσε τους αριθμούς ασφαλείας με αυτά, για να διασφαλίσεις την ιδιωτικότητα.</string>
  <string name="safety_number_change_dialog__view">Εμφάνιση</string>
  <string name="safety_number_change_dialog__previous_verified">Προηγουμένως επιβεβαιωμένοι</string>
  <!--EnableCallNotificationSettingsDialog__call_notifications_checklist-->
  <string name="EnableCallNotificationSettingsDialog__call_notifications_enabled">Ειδοποιήσεις κλήσεων ενεργοποιημένες.</string>
  <string name="EnableCallNotificationSettingsDialog__enable_call_notifications">Ενεργοποίηση ειδοποιήσεων κλήσεων</string>
  <string name="EnableCallNotificationSettingsDialog__enable_background_activity">Ενεργοποίηση δραστηριότητας στο υπόβαθρο</string>
  <string name="EnableCallNotificationSettingsDialog__everything_looks_good_now">Τώρα όλα φαίνοντει εντάξει!</string>
  <string name="EnableCallNotificationSettingsDialog__to_receive_call_notifications_tap_here_and_turn_on_show_notifications">Για να λαμβάνεις ειδοποιήσεις κλήσεων, πάτα εδώ και ενεργοποίησε την \"Εμφάνιση ειδοποιήσεων\".</string>
  <string name="EnableCallNotificationSettingsDialog__to_receive_call_notifications_tap_here_and_turn_on_notifications">Για να λαμβάνεις ειδοποιήσεις κλήσεων, πάτα εδώ, ενεργοποίησε τις ειδοποιήσεις και επιβεβαίωσε πως ο Ηχος και τα Pop-up είναι ενεργοποιημένα.</string>
  <string name="EnableCallNotificationSettingsDialog__to_receive_call_notifications_tap_here_and_enable_background_activity_in_battery_settings">Για να λαμβάνεις ειδοποιήσεις κλήσεων, πάτα εδώ και ενεργοποίησε τη δραστηριότητα στο υπόβαθρο στις ρυθμίσεις Μπαταρίας.</string>
  <string name="EnableCallNotificationSettingsDialog__settings">Ρυθμίσεις</string>
  <string name="EnableCallNotificationSettingsDialog__to_receive_call_notifications_tap_settings_and_turn_on_show_notifications">Για να λαμβάνεις ειδοποιήσεις κλήσεων, πάτα στις Ρυθμίσεις και ενεργοποίησε την \"Εμφάνιση ειδοποιήσεων\".</string>
  <string name="EnableCallNotificationSettingsDialog__to_receive_call_notifications_tap_settings_and_turn_on_notifications">Για να λαμβάνεις ειδοποιήσεις κλήσεων, πάτα στις Ρυθμίσεις, ενεργοποίησε τις ειδοποιήσεις και επιβεβαίωσε πως ο Ηχος και τα Pop-up είναι ενεργοποιημένα.</string>
  <string name="EnableCallNotificationSettingsDialog__to_receive_call_notifications_tap_settings_and_enable_background_activity_in_battery_settings">Για να λαμβάνεις ειδοποιήσεις κλήσεων, πάτα στις Ρυθμίσεις και ενεργοποίησε τη δραστηριότητα στο υπόβαθρο στις ρυθμίσεις Μπαταρίας.</string>
  <!--country_selection_fragment-->
  <string name="country_selection_fragment__loading_countries">Γίνεται φόρτωση χωρών…</string>
  <string name="country_selection_fragment__search">Αναζήτηση</string>
  <string name="country_selection_fragment__no_matching_countries">Καμία χώρα που να ταιριάζει</string>
  <!--device_add_fragment-->
  <string name="device_add_fragment__scan_the_qr_code_displayed_on_the_device_to_link">Σκάναρε το QR code που εμφανίζεται στη συσκευή για να γίνει η σύνδεση</string>
  <!--device_link_fragment-->
  <string name="device_link_fragment__link_device">Σύνδεση συσκευής</string>
  <!--device_list_fragment-->
  <string name="device_list_fragment__no_devices_linked">Καμία συνδεμένη συσκευή</string>
  <string name="device_list_fragment__link_new_device">Σύνδεση νέας συσκευής</string>
  <!--expiration-->
  <string name="expiration_off">Ανενεργό</string>
  <plurals name="expiration_seconds">
    <item quantity="one">%d δευτερόλεπτο</item>
    <item quantity="other">%d δευτερόλεπτα</item>
  </plurals>
  <string name="expiration_seconds_abbreviated">%dδ</string>
  <plurals name="expiration_minutes">
    <item quantity="one">%d λεπτό</item>
    <item quantity="other">%d λεπτά</item>
  </plurals>
  <string name="expiration_minutes_abbreviated">%dλ</string>
  <plurals name="expiration_hours">
    <item quantity="one">%d ώρα</item>
    <item quantity="other">%d ώρες</item>
  </plurals>
  <string name="expiration_hours_abbreviated">%dώρ</string>
  <plurals name="expiration_days">
    <item quantity="one">%d ημέρα</item>
    <item quantity="other">%d ημέρες</item>
  </plurals>
  <string name="expiration_days_abbreviated">%dημ</string>
  <plurals name="expiration_weeks">
    <item quantity="one">%d εβδομάδα</item>
    <item quantity="other">%d εβδομάδες</item>
  </plurals>
  <string name="expiration_weeks_abbreviated">%dεβ</string>
  <string name="expiration_combined">%1$s %2$s</string>
  <!--unverified safety numbers-->
  <string name="IdentityUtil_unverified_banner_one">Ο αριθμός ασφαλείας σου με τον/την %s άλλαξε και δεν είναι πια επιβεβαιωμένος</string>
  <string name="IdentityUtil_unverified_banner_two">Οι αριθμοί ασφαλείας σου με τους/τις %1$s και %2$s δεν είναι πια επιβεβαιωμένοι</string>
  <string name="IdentityUtil_unverified_banner_many">Οι αριθμοί ασφαλείας σου με τους/τις %1$s, %2$s και %3$s δεν είναι πια επιβεβαιωμένοι</string>
  <string name="IdentityUtil_unverified_dialog_one">Ο αριθμός ασφαλείας σου με τον/την %1$s άλλαξε και δεν είναι πια επιβεβαιωμένος. Αυτό μπορεί να σημαίνει πως είτε κάποιος προσπαθεί να υποκλέψει τις επικοινωνίες σου, είτε απλά ο/η %1$s επανεγκατέστησε το Signal.</string>
  <string name="IdentityUtil_unverified_dialog_two">Οι αριθμοί ασφαλείας σου με τους/τις %1$s και %2$s δεν είναι πια επιβεβαιωμένοι. Αυτό μπορεί να σημαίνει πως είτε κάποιος προσπαθεί να υποκλέψει τις επικοινωνίες σου, είτε απλά επανεγκατέστησαν το Signal.</string>
  <string name="IdentityUtil_unverified_dialog_many">Οι αριθμοί ασφαλείας σου με τους/τις %1$s, %2$s και %3$s δεν είναι πια επιβεβαιωμένοι. Αυτό μπορεί να σημαίνει πως είτε κάποιος προσπαθεί να υποκλέψει τις επικοινωνίες σου, είτε απλά επανεγκατέστησαν το Signal.</string>
  <string name="IdentityUtil_untrusted_dialog_one">Ο αριθμός ασφαλείας σου με τον/την %s μόλις άλλαξε.</string>
  <string name="IdentityUtil_untrusted_dialog_two">Οι αριθμοί ασφαλείας σου με τους/τις %1$s και %2$s μόλις άλλαξαν.</string>
  <string name="IdentityUtil_untrusted_dialog_many">Οι αριθμοί ασφαλείας σου με τους/τις %1$s, %2$s και %3$s μόλις άλλαξαν.</string>
  <plurals name="identity_others">
    <item quantity="one">%d άλλος/η</item>
    <item quantity="other">%d άλλοι/ες</item>
  </plurals>
  <!--giphy_activity-->
  <string name="giphy_activity_toolbar__search_gifs">Αναζήτηση GIF</string>
  <!--giphy_fragment-->
  <string name="giphy_fragment__nothing_found">Δε βρέθηκε τίποτα</string>
  <!--database_migration_activity-->
  <string name="database_migration_activity__would_you_like_to_import_your_existing_text_messages">Θέλεις να εισάγεις τα υπάρχοντα μηνύματά σου στην κρυπτογραφημένη βάση δεδομένων του Signal;</string>
  <string name="database_migration_activity__the_default_system_database_will_not_be_modified">Η προκαθορισμένη βάση δεδομένων του συστήματος δε θα αλλαχθεί καθόλου.</string>
  <string name="database_migration_activity__skip">Παράλειψη</string>
  <string name="database_migration_activity__import">Εισαγωγή</string>
  <string name="database_migration_activity__this_could_take_a_moment_please_be_patient">Παρακαλώ περίμενε, αυτό μπορεί να πάρει λίγη ώρα. Θα σε ειδοποιήσουμε μόλις ολοκληρωθεί η εισαγωγή.</string>
  <string name="database_migration_activity__importing">ΕΙΣΑΓΩΓΗ</string>
  <!--load_more_header-->
  <string name="load_more_header__see_full_conversation">Προβολή ολόκληρης της συνομιλίας</string>
  <string name="load_more_header__loading">Φορτώνει</string>
  <!--media_overview_activity-->
  <string name="media_overview_activity__no_media">Κανένα πολυμέσο</string>
  <!--message_recipients_list_item-->
  <string name="message_recipients_list_item__view">ΠΡΟΒΟΛΗ</string>
  <string name="message_recipients_list_item__resend">ΕΠΑΝΑΠΟΣΤΟΛΗ</string>
  <!--Displayed in a toast when user long presses an item in MyStories-->
  <string name="MyStoriesFragment__copied_sent_timestamp_to_clipboard">Η ημερομηνία και ώρα αποστολής αντιγράφτηκε στο πρόχειρο.</string>
  <!--Displayed when there are no outgoing stories-->
  <string name="MyStoriesFragment__updates_to_your_story_will_show_up_here">Εδώ θα εμφανίζονται ενημερώσεις για την ιστορία σου.</string>
  <!--GroupUtil-->
  <plurals name="GroupUtil_joined_the_group">
    <item quantity="one">Ο/Η %1$s μπήκε στην ομάδα.</item>
    <item quantity="other">Οι %1$s μπήκαν στην ομάδα.</item>
  </plurals>
  <string name="GroupUtil_group_name_is_now">Η ομάδα λέγεται πλέον \'%1$s\'.</string>
  <!--prompt_passphrase_activity-->
  <string name="prompt_passphrase_activity__unlock">Ξεκλείδωμα</string>
  <!--prompt_mms_activity-->
  <string name="prompt_mms_activity__signal_requires_mms_settings_to_deliver_media_and_group_messages">Το Signal χρειάζεται τις ρυθμίσεις MMS για την αποστολή μηνυμάτων πολυμέσων και ομαδικών συνομιλιών μέσω του παρόχου σου. Η συσκευή σου δεν παρέχει αυτές τις πληροφορίες, το οποίο μερικές φορές γίνεται σε κλειδωμένες συσκευές ή λόγω άλλων περιοριστικών ρυθμίσεων.</string>
  <string name="prompt_mms_activity__to_send_media_and_group_messages_tap_ok">Για να στείλεις μηνύματα πολυμέσων, πάτα \'ΟΚ\' και συμπλήρωσε τις ρυθμίσεις. Θα βρεις τις σωστές ρυθμίσεις MMS για τον πάροχό σου ψάχνοντας στο ίντερνετ για \"όνομα του παρόχου σου\" + APN. Αυτές οι ρυθμίσεις πρέπει να γίνουν μόνο μια φορά.</string>
  <!--BadDecryptLearnMoreDialog-->
  <string name="BadDecryptLearnMoreDialog_delivery_issue">Θέμα κατά τη παράδοση</string>
  <string name="BadDecryptLearnMoreDialog_couldnt_be_delivered_individual">Ένα μήνυμα, αυτοκόλλητο, αντίδραση ή αποδεικτικό ανάγνωσης δεν μπόρεσε να σου παραδοθεί από τον/την %s. Είτε προσπάθησαν να σου στείλουν απ\'ευθείας, είτε σε κάποια ομάδα.</string>
  <string name="BadDecryptLearnMoreDialog_couldnt_be_delivered_group">Ένα μήνυμα, αυτοκόλλητο, αντίδραση ή αποδεικτικό ανάγνωσης δεν μπόρεσε να σου παραδοθεί από τον/την %s.</string>
  <!--profile_create_activity-->
  <string name="CreateProfileActivity_first_name_required">Όνομα (απαιτείται)</string>
  <string name="CreateProfileActivity_last_name_optional">Επώνυμο (προαιρετικό)</string>
  <string name="CreateProfileActivity_next">Επόμενο</string>
  <string name="CreateProfileActivity__username">Όνομα χρήστη</string>
  <string name="CreateProfileActivity__create_a_username">Δημιουργία ονόματος χρήστη</string>
  <string name="CreateProfileActivity_custom_mms_group_names_and_photos_will_only_be_visible_to_you">Τα προσαρμοσμένα ονόματα και φωτογραφίες των ομαδών MMS θα είναι ορατά μόνο από εσένα.</string>
  <string name="CreateProfileActivity_group_descriptions_will_be_visible_to_members_of_this_group_and_people_who_have_been_invited">Οι περιγραφές ομάδας θα είναι ορατές στα μέλη της ομάδας και στα άτομα που έχουν προσκληθεί.</string>
  <!--EditAboutFragment-->
  <string name="EditAboutFragment_about">Πληροφορίες</string>
  <string name="EditAboutFragment_write_a_few_words_about_yourself">Γράψε δυο πράγματα για σένα…</string>
  <string name="EditAboutFragment_count">%1$d/%2$d</string>
  <string name="EditAboutFragment_speak_freely">Μίλα ελεύθερα</string>
  <string name="EditAboutFragment_encrypted">Έχει κρυπτογραφηθεί</string>
  <string name="EditAboutFragment_be_kind">Κάνε το καλό και ρίξτο στο γιαλό</string>
  <string name="EditAboutFragment_coffee_lover">Λάτρης του καφέ</string>
  <string name="EditAboutFragment_free_to_chat">Ελάτε να συζητήσουμε</string>
  <string name="EditAboutFragment_taking_a_break">Κάνω διάλειμμα</string>
  <string name="EditAboutFragment_working_on_something_new">Ετοιμάζω κάτι καινούργιο</string>
  <!--EditProfileFragment-->
  <string name="EditProfileFragment__edit_group">Επεξεργασία ομάδας</string>
  <string name="EditProfileFragment__group_name">Όνομα ομάδας</string>
  <string name="EditProfileFragment__group_description">Περιγραφή ομάδας</string>
  <!--EditProfileNameFragment-->
  <string name="EditProfileNameFragment_your_name">Το όνομά σου</string>
  <string name="EditProfileNameFragment_first_name">Όνομα</string>
  <string name="EditProfileNameFragment_last_name_optional">Επώνυμο (προαιρετικό)</string>
  <string name="EditProfileNameFragment_save">Αποθήκευση</string>
  <string name="EditProfileNameFragment_failed_to_save_due_to_network_issues_try_again_later">Αποτυχία αποθήκευσης λόγω προβλημάτων δικτύου. Προσπάθησε ξανά αργότερα.</string>
  <!--recipient_preferences_activity-->
  <string name="recipient_preference_activity__shared_media">Μοιρασμένα πολυμέσα</string>
  <!--recipients_panel-->
  <string name="recipients_panel__to"><small>Εισαγωγή ονόματος ή αριθμού</small></string>
  <!--verify_display_fragment-->
  <string name="verify_display_fragment__to_verify_the_security_of_your_end_to_end_encryption_with_s"><![CDATA[ Για να επιβεβαιώσεις την ασφάλεια της κρυπτογράφησης από άκρο σε άκρο με τον/την %s, σύγκρινε τον παραπάνω αριθμό με αυτόν στη συσκευή του/της. Μπορείς επίσης να σκανάρεις τον κωδικό στο τηλέφωνό του/της. <a href="https://signal.org/redirect/safety-numbers">Μάθε περισσότερα.</a>]]></string>
  <string name="verify_display_fragment__tap_to_scan">Πάτα για σκανάρισμα</string>
  <string name="verify_display_fragment__successful_match">Επιτυχής σύγκριση</string>
  <string name="verify_display_fragment__failed_to_verify_safety_number">Αποτυχία επιβεβαίωσης αριθμού ασφαλείας</string>
  <string name="verify_display_fragment__loading">Φόρτωση…</string>
  <string name="verify_display_fragment__mark_as_verified">Σημείωση ως επιβεβαιωμένο</string>
  <string name="verify_display_fragment__clear_verification">Αφαίρεση επιβεβαίωσης</string>
  <!--verify_identity-->
  <string name="verify_identity__share_safety_number">Μοιράσου τον αριθμό ασφαλείας</string>
  <!--verity_scan_fragment-->
  <string name="verify_scan_fragment__scan_the_qr_code_on_your_contact">Σκάναρε τον κωδικό QR στη συσκευή του άλλου χρήστη.</string>
  <!--webrtc_answer_decline_button-->
  <string name="webrtc_answer_decline_button__swipe_up_to_answer">Σύρε προς τα πάνω για απάντηση</string>
  <string name="webrtc_answer_decline_button__swipe_down_to_reject">Σύρε προς τα κάτω για απόρριψη</string>
  <!--message_details_header-->
  <string name="message_details_header__issues_need_your_attention">Ορισμένα ζητήματα χρειάζονται την προσοχή σου.</string>
  <string name="message_details_header__sent">Στάλθηκε:</string>
  <string name="message_details_header__received">Ελήφθη:</string>
  <string name="message_details_header__disappears">Εξαφανίζεται:</string>
  <string name="message_details_header__via">Μέσω:</string>
  <!--message_details_recipient_header-->
  <string name="message_details_recipient_header__pending_send">Εκκρεμεί</string>
  <string name="message_details_recipient_header__sent_to">Στάλθηκε σε</string>
  <string name="message_details_recipient_header__sent_from">Στάλθηκε από</string>
  <string name="message_details_recipient_header__delivered_to">Παραδόθηκε σε</string>
  <string name="message_details_recipient_header__read_by">Διαβάστηκε από</string>
  <string name="message_details_recipient_header__not_sent">Δε στάλθηκε</string>
  <string name="message_details_recipient_header__viewed">Διαβάστηκε από</string>
  <string name="message_details_recipient_header__skipped">Παραλείφθηκε</string>
  <!--message_Details_recipient-->
  <string name="message_details_recipient__failed_to_send">Αποτυχία αποστολής</string>
  <string name="message_details_recipient__new_safety_number">Νέος αριθμός ασφαλείας</string>
  <!--AndroidManifest.xml-->
  <string name="AndroidManifest__create_passphrase">Δημιουργία συνθηματικού</string>
  <string name="AndroidManifest__select_contacts">Επιλογή επαφών</string>
  <string name="AndroidManifest__change_passphrase">Αλλαγή συνθηματικού</string>
  <string name="AndroidManifest__verify_safety_number">Επαλήθευση αριθμού ασφαλείας</string>
  <string name="AndroidManifest__log_submit">Αποστολή αρχείου συμβάντων αποσφαλμάτωσης</string>
  <string name="AndroidManifest__media_preview">Προεπισκόπιση</string>
  <string name="AndroidManifest__message_details">Λεπτομέρειες μηνύματος</string>
  <string name="AndroidManifest__linked_devices">Συνδεμένες συσκευές</string>
  <string name="AndroidManifest__invite_friends">Πρόσκληση φίλων</string>
  <string name="AndroidManifest_archived_conversations">Αρχειοθετημένες συνομιλίες</string>
  <string name="AndroidManifest_remove_photo">Αφαίρεση φωτογραφίας</string>
  <!--Message Requests Megaphone-->
  <string name="MessageRequestsMegaphone__message_requests">Αιτήματα μηνυμάτων</string>
  <string name="MessageRequestsMegaphone__users_can_now_choose_to_accept">Οι χρήστες μπορούν πλέον να επιλέξουν να αποδεχθούν μία νέα συνομιλία. Τα ονόματα προφίλ επιτρέπουν στους χρήστες να γνωρίζουν ποιος τους στέλνει μηνύματα.</string>
  <string name="MessageRequestsMegaphone__add_profile_name">Προσθήκη ονόματος προφίλ</string>
  <!--HelpFragment-->
  <string name="HelpFragment__have_you_read_our_faq_yet">Έχεις διαβάσει τις Συχνές ερωτήσεις;</string>
  <string name="HelpFragment__next">Επόμενο</string>
  <string name="HelpFragment__contact_us">Επικοινώνησε μαζί μας</string>
  <string name="HelpFragment__tell_us_whats_going_on">Πες μας τι συμβαίνει</string>
  <string name="HelpFragment__include_debug_log">Συμπερίληψη αρχείου εντοπισμού σφαλμάτων.</string>
  <string name="HelpFragment__whats_this">Τι είναι αυτό;</string>
  <string name="HelpFragment__how_do_you_feel">Πώς αισθάνεσαι; (Προαιρετικό)</string>
  <string name="HelpFragment__tell_us_why_youre_reaching_out">Πες μας γιατί επικοινωνείς μαζί μας.</string>
  <string name="HelpFragment__support_info">Πληροφορίες υποστήριξης</string>
  <string name="HelpFragment__signal_android_support_request">Αίτημα υποστήριξης Signal Android</string>
  <string name="HelpFragment__debug_log">Αρχείο εντοπισμού σφαλμάτων:</string>
  <string name="HelpFragment__could_not_upload_logs">Δεν μπόρεσαν να ανέβουν τα αρχεία καταγραφής</string>
  <string name="HelpFragment__please_be_as_descriptive_as_possible">Παρακαλούμε να είσαι όσο γίνεται πιο περιγραφικός/ή για να μας βοηθήσεις να καταλάβουμε το πρόβλημα.</string>
  <string-array name="HelpFragment__categories_3">
    <item>\-\- Παρακαλώ επιλέξτε μια επιλογή \-\-</item>
    <item>Κάτι δεν δουλεύει</item>
    <item>Αίτημα νέου χαρακτηριστικού</item>
    <item>Ερώτηση</item>
    <item>Σχόλια</item>
    <item>Άλλα</item>
    <item>Payments (MobileCoin)</item>
    <item>Υποστηρικτές &amp; Ενίσχυση Signal</item>
  </string-array>
  <!--ReactWithAnyEmojiBottomSheetDialogFragment-->
  <string name="ReactWithAnyEmojiBottomSheetDialogFragment__this_message">Αυτό το μήνυμα</string>
  <string name="ReactWithAnyEmojiBottomSheetDialogFragment__recently_used">Πρόσφατα χρησιμοποιημένα</string>
  <string name="ReactWithAnyEmojiBottomSheetDialogFragment__smileys_and_people">Φατσούλες &amp; Άνθρωποι</string>
  <string name="ReactWithAnyEmojiBottomSheetDialogFragment__nature">Φύση</string>
  <string name="ReactWithAnyEmojiBottomSheetDialogFragment__food">Φαγητό</string>
  <string name="ReactWithAnyEmojiBottomSheetDialogFragment__activities">Δραστηριότητες</string>
  <string name="ReactWithAnyEmojiBottomSheetDialogFragment__places">Τοποθεσίες</string>
  <string name="ReactWithAnyEmojiBottomSheetDialogFragment__objects">Αντικείμενα</string>
  <string name="ReactWithAnyEmojiBottomSheetDialogFragment__symbols">Σύμβολα</string>
  <string name="ReactWithAnyEmojiBottomSheetDialogFragment__flags">Σημαίες</string>
  <string name="ReactWithAnyEmojiBottomSheetDialogFragment__emoticons">Emoticons</string>
  <string name="ReactWithAnyEmojiBottomSheetDialogFragment__no_results_found">Δε βρέθηκαν αποτελέσματα</string>
  <!--arrays.xml-->
  <string name="arrays__use_default">Χρήση προκαθορισμένου</string>
  <string name="arrays__use_custom">Χρήση προσαρμοσμένου</string>
  <string name="arrays__mute_for_one_hour">Σίγαση για 1 ώρα</string>
  <string name="arrays__mute_for_eight_hours">Σίγαση για 8 ώρες</string>
  <string name="arrays__mute_for_one_day">Σίγαση για 1 ημέρα</string>
  <string name="arrays__mute_for_seven_days">Σίγαση για 7 ημέρες</string>
  <string name="arrays__always">Πάντα</string>
  <string name="arrays__settings_default">Προκαθορισμένες ρυθμίσεις</string>
  <string name="arrays__enabled">Ενεργοποιημένο</string>
  <string name="arrays__disabled">Απενεργοποιημένο</string>
  <string name="arrays__name_and_message">Όνομα και μήνυμα</string>
  <string name="arrays__name_only">Μόνο όνομα</string>
  <string name="arrays__no_name_or_message">Χωρίς όνομα ή μήνυμα</string>
  <string name="arrays__images">Εικόνες</string>
  <string name="arrays__audio">Ήχοι</string>
  <string name="arrays__video">Βίντεο</string>
  <string name="arrays__documents">Αρχεία</string>
  <string name="arrays__small">Μικρό</string>
  <string name="arrays__normal">Κανονικό</string>
  <string name="arrays__large">Μεγάλο</string>
  <string name="arrays__extra_large">Πολύ μεγάλο</string>
  <string name="arrays__default">Προκαθορισμένη</string>
  <string name="arrays__high">Υψηλή</string>
  <string name="arrays__max">Μέγιστη</string>
  <!--plurals.xml-->
  <plurals name="hours_ago">
    <item quantity="one">%dώ</item>
    <item quantity="other">%dώ</item>
  </plurals>
  <!--preferences.xml-->
  <string name="preferences_beta">Beta</string>
  <string name="preferences__sms_mms">SMS και MMS</string>
  <string name="preferences__pref_all_sms_title">Λήψη όλων των SMS</string>
  <string name="preferences__pref_all_mms_title">Λήψη όλων των MMS</string>
  <string name="preferences__use_signal_for_viewing_and_storing_all_incoming_text_messages">Χρήση του Signal για όλα τα εισερχόμενα μηνύματα</string>
  <string name="preferences__use_signal_for_viewing_and_storing_all_incoming_multimedia_messages">Χρήση του Signal για όλα τα εισερχόμενα μηνύματα πολυμέσων</string>
  <string name="preferences__pref_enter_sends_title">Το Enter στέλνει</string>
  <string name="preferences__pressing_the_enter_key_will_send_text_messages">Τα μηνύματα θα στέλνονται με το πάτημα του Enter</string>
  <string name="preferences__pref_use_address_book_photos">Χρήση φωτογραφιών λίστας επαφών</string>
  <string name="preferences__display_contact_photos_from_your_address_book_if_available">Εμφάνιση φωτογραφιών επαφών από τη λίστα επαφών αν είναι διαθέσιμες</string>
  <string name="preferences__generate_link_previews">Προεπισκόπηση συνδέσμων</string>
  <string name="preferences__retrieve_link_previews_from_websites_for_messages">Λάβε προεπισκόπεις συνδέσμων απ\' ευθείας από σελίδες για τα μηνύματα που στέλνεις.</string>
  <string name="preferences__choose_identity">Επέλεξε ταυτότητα</string>
  <string name="preferences__choose_your_contact_entry_from_the_contacts_list">Διάλεξε την επαφή σου από τη λίστα επαφών.</string>
  <string name="preferences__change_passphrase">Αλλαγή συνθηματικού</string>
  <string name="preferences__change_your_passphrase">Αλλαγή του συνθηματικού σου</string>
  <string name="preferences__enable_passphrase">Ενεργοποίηση κλειδώματος οθόνης με συνθηματικό</string>
  <string name="preferences__lock_signal_and_message_notifications_with_a_passphrase">Κλείδωμα οθόνης και ειδοποιήσεων με συνθηματικό</string>
  <string name="preferences__screen_security">Ασφάλεια οθόνης</string>
  <string name="preferences__disable_screen_security_to_allow_screen_shots">Να μην επιτρέπεται η καταγραφή της οθόνης (screenshots) στη λίστα με τα πρόσφατα και μέσα στην εφαρμογή</string>
  <string name="preferences__auto_lock_signal_after_a_specified_time_interval_of_inactivity">Αυτόματο κλείδωμα του Signal μετά απο κάποιο συγκεκριμένο χρόνο αδράνειας</string>
  <string name="preferences__inactivity_timeout_passphrase">Συνθηματικό χρόνου αδράνειας</string>
  <string name="preferences__inactivity_timeout_interval">Χρονικό διάστημα χρόνου αδράνειας</string>
  <string name="preferences__notifications">Ειδοποιήσεις</string>
  <string name="preferences__led_color">Χρώμα LED</string>
  <string name="preferences__led_color_unknown">Άγνωστο</string>
  <string name="preferences__pref_led_blink_title">Μοτίβο LED</string>
  <string name="preferences__sound">Ήχος</string>
  <string name="preferences__silent">Σε σίγαση</string>
  <string name="preferences__default">Προκαθορισμένη</string>
  <string name="preferences__repeat_alerts">Επανάληψη ειδοποιήσεων</string>
  <string name="preferences__never">Ποτέ</string>
  <string name="preferences__one_time">Μια φορά</string>
  <string name="preferences__two_times">Δύο φορές</string>
  <string name="preferences__three_times">Τρεις φορές</string>
  <string name="preferences__five_times">Πέντε φορές</string>
  <string name="preferences__ten_times">Δέκα φορές</string>
  <string name="preferences__vibrate">Δόνηση</string>
  <string name="preferences__green">Πράσινο</string>
  <string name="preferences__red">Κόκκινο</string>
  <string name="preferences__blue">Μπλε</string>
  <string name="preferences__orange">Πορτοκαλί</string>
  <string name="preferences__cyan">Γαλάζιο</string>
  <string name="preferences__magenta">Φούξια</string>
  <string name="preferences__white">Λευκό</string>
  <string name="preferences__none">Κανένα</string>
  <string name="preferences__fast">Γρήγορο</string>
  <string name="preferences__normal">Κανονικό</string>
  <string name="preferences__slow">Αργό</string>
  <string name="preferences__help">Βοήθεια</string>
  <string name="preferences__advanced">Για προχωρημένους</string>
<<<<<<< HEAD
  <string name="preferences__donate_to_signal">Κάνε μια δωρεά στο Molly</string>
=======
  <string name="preferences__donate_to_signal">Κάνε μια δωρεά στο Signal</string>
  <!--Preference label when someone is already a subscriber-->
>>>>>>> c4bc2162
  <string name="preferences__subscription">Συνδρομή</string>
  <!--Preference label for making a monthly donation to Signal-->
  <!--Preference label for making one-time donations to Signal-->
  <string name="preferences__privacy">Ιδιωτικότητα</string>
  <string name="preferences__mms_user_agent">MMS User Agent</string>
  <string name="preferences__advanced_mms_access_point_names">Ρυθμίσεις MMS</string>
  <string name="preferences__mmsc_url">MMSC URL</string>
  <string name="preferences__mms_proxy_host">MMS Διακομιστής Διαμεσολάβησης</string>
  <string name="preferences__mms_proxy_port">Θύρα Διακομιστή Μεσολάβησης MMS</string>
  <string name="preferences__mmsc_username">Όνομα Χρήστη MMSC</string>
  <string name="preferences__mmsc_password">Κωδικός MMSC</string>
  <string name="preferences__sms_delivery_reports">Αναφορές παράδοσης SMS</string>
  <string name="preferences__request_a_delivery_report_for_each_sms_message_you_send">Αίτημα αναφοράς παράδοσης για κάθε SMS που στέλνεις</string>
  <string name="preferences__data_and_storage">Δεδομένα και αποθηκευτικός χώρος</string>
  <string name="preferences__storage">Αποθηκευτικός χώρος</string>
  <string name="preferences__payments">Πληρωμές</string>
  <string name="preferences__payments_beta">Πληρωμή (Beta)</string>
  <string name="preferences__conversation_length_limit">Όριο μεγέθους συνομιλίας</string>
  <string name="preferences__keep_messages">Διατήρηση μηνυμάτων</string>
  <string name="preferences__clear_message_history">Εκκαθάριση ιστορικού μηνυμάτων</string>
  <string name="preferences__linked_devices">Συνδεμένες συσκευές</string>
  <string name="preferences__light_theme">Φωτεινό</string>
  <string name="preferences__dark_theme">Σκοτεινό</string>
  <string name="preferences__appearance">Εμφάνιση</string>
  <string name="preferences__theme">Θέμα</string>
  <string name="preferences__chat_wallpaper">Ταπετσαρία συνομιλίας</string>
  <string name="preferences__chat_color_and_wallpaper">Χρώμα και ταπετσαρία συνομιλίας</string>
  <string name="preferences__disable_pin">Απενεργοποίηση PIN</string>
  <string name="preferences__enable_pin">Ενεργοποίηση PIN</string>
  <string name="preferences__if_you_disable_the_pin_you_will_lose_all_data">Αν απενεργοποιήσεις το PIN, θα χάσεις όλα τα δεδομένα όταν επανεγγραφτείς στο Signal, εκτός εάν δημιουργήσεις χειροκίνητα αντίγραφο ασφαλείας και το ανακτήσεις. Δεν μπορείς να ενεργοποιήσεις το Κλείδωμα Εγγραφής όσο το PIN είναι απενεργοποιημένο.</string>
  <string name="preferences__pins_keep_information_stored_with_signal_encrypted_so_only_you_can_access_it">Τα PIN κρατούν τις πληροφορίες που αποθηκεύονται στο Signal κρυπτογραφημένες, οπότε μόνο εσύ έχεις πρόσβαση σε αυτές. Το προφίλ σου, οι ρυθμίσεις και οι επαφές να επαναφερθούν όταν επανεγκαταστήσεις το Signal. Δεν θα χρειάζεται να γράψεις το PIN για να ανοίξεις την εφαρμογή.</string>
  <string name="preferences__system_default">Προκαθορισμένο του συστήματος</string>
  <string name="preferences__language">Γλώσσα</string>
  <string name="preferences__signal_messages_and_calls">Μηνύματα και κλήσεις του Signal</string>
  <string name="preferences__advanced_pin_settings">Ρυθμίσεις PIN για προχωρημένους</string>
  <string name="preferences__free_private_messages_and_calls">Δωρεάν προσωπικά μηνύματα και κλήσεις προς τους χρήστες και τις χρήστριες του Signal</string>
  <string name="preferences__submit_debug_log">Αποστολή αρχείου συμβάντων αποσφαλμάτωσης</string>
  <string name="preferences__delete_account">Διαγραφή λογαριασμού</string>
  <string name="preferences__support_wifi_calling">Λειτουργία συμβατότητας \"WiFi Calling\' </string>
  <string name="preferences__enable_if_your_device_supports_sms_mms_delivery_over_wifi">Ενεργοποίησέ το αν η συσκευή σου χρησιμοποιεί παράδοση SMS/MMS μέσω WiFi (ενεργοποίηση μόνο αν το \'WiFi Calling\' είναι ενεργοποιημένο στη συσκευή σου)</string>
  <string name="preferences__incognito_keyboard">Κρυφό πληκτρολόγιο</string>
  <string name="preferences__read_receipts">Αποδεικτικά ανάγνωσης</string>
  <string name="preferences__if_read_receipts_are_disabled_you_wont_be_able_to_see_read_receipts">Αν τα αποδεικτικά ανάγνωσης είναι απενεργοποιημένα, δε θα μπορείς να δεις αποδεικτικά ανάγνωσης από άλλους/ες.</string>
  <string name="preferences__typing_indicators">Δείκτες πληκτρολόγησης</string>
  <string name="preferences__if_typing_indicators_are_disabled_you_wont_be_able_to_see_typing_indicators">Αν οι δείκτες πληκτρολόγησης είναι απενεργοποιημένοι, δε θα μπορείς να δεις δείκτες πληκτρολόγησης από άλλους/ες.</string>
  <string name="preferences__request_keyboard_to_disable">Να ζητηθεί από το πληκτρολόγιο να απενεργοποιήσει τη προσωποποιημένη μάθηση.</string>
  <string name="preferences__this_setting_is_not_a_guarantee">Αυτή η ρύθμιση δεν αποτελεί εγγύηση, και το πληκτρολόγιό σου μπορεί να την αγνοήσει.</string>
  <string name="preferences_app_protection__blocked_users">Φραγμένοι χρήστες/τριες</string>
  <string name="preferences_chats__when_using_mobile_data">Όταν χρησιμοποιούνται δεδομένα</string>
  <string name="preferences_chats__when_using_wifi">Όταν χρησιμοποιείται WiFi</string>
  <string name="preferences_chats__when_roaming">Κατά το roaming</string>
  <string name="preferences_chats__media_auto_download">Αυτόματη λήψη πολυμέσων</string>
  <string name="preferences_chats__message_history">Ιστορικό μηνυμάτων</string>
  <string name="preferences_storage__storage_usage">Χρήση αποθηκευτικού χώρου</string>
  <string name="preferences_storage__photos">Φωτογραφίες</string>
  <string name="preferences_storage__videos">Βίντεο</string>
  <string name="preferences_storage__files">Αρχεία</string>
  <string name="preferences_storage__audio">Ήχος</string>
  <string name="preferences_storage__review_storage">Ανασκόπηση χώρου</string>
  <string name="preferences_storage__delete_older_messages">Διαγραφή παλαιότερων μηνυμάτων;</string>
  <string name="preferences_storage__clear_message_history">Εκκαθάριση του ιστορικού μηνυμάτων;</string>
  <string name="preferences_storage__this_will_permanently_delete_all_message_history_and_media">Αυτό θα διαγράψει μόνιμα όλο το ιστορικό μηνυμάτων και τα πολυμέσα από τη συσκευή σου, τα οποία είναι παλαιότερα από %1$s.</string>
  <string name="preferences_storage__this_will_permanently_trim_all_conversations_to_the_d_most_recent_messages">Αυτό θα περικόψει όλες τις συνομιλίες στα %1$s πιο πρόσφατα μηνύματα.</string>
  <string name="preferences_storage__this_will_delete_all_message_history_and_media_from_your_device">Αυτό θα διαγράψει μόνιμα όλο το ιστορικό μηνυμάτων και τα πολυμέσα από τη συσκευή σου.</string>
  <string name="preferences_storage__are_you_sure_you_want_to_delete_all_message_history">Είσαι σίγουρος/η πως θέλεις να διαγράψεις όλο το ιστορικό των μηνυμάτων;</string>
  <string name="preferences_storage__all_message_history_will_be_permanently_removed_this_action_cannot_be_undone">Όλο το ιστορικό των μηνυμάτων θα σβηστεί μόνιμα. Αυτή η ενέργεια δεν μπορεί να ανακληθεί.</string>
  <string name="preferences_storage__delete_all_now">Διαγραφή όλων τώρα</string>
  <string name="preferences_storage__forever">Για πάντα</string>
  <string name="preferences_storage__one_year">1 έτος</string>
  <string name="preferences_storage__six_months">6 μήνες</string>
  <string name="preferences_storage__thirty_days">30 ημέρες</string>
  <string name="preferences_storage__none">Κανένα</string>
  <string name="preferences_storage__s_messages">%1$s μηνύματα</string>
  <string name="preferences_storage__custom">Προσαρμοσμένο</string>
  <string name="preferences_advanced__use_system_emoji">Χρήση emoji συστήματος</string>
  <string name="preferences_advanced__disable_signal_built_in_emoji_support">Απενεργοποίηση της ενσωματωμένης υποστήριξης για emoji του Signal</string>
  <string name="preferences_advanced__relay_all_calls_through_the_signal_server_to_avoid_revealing_your_ip_address">Αναμετάδοση όλων των κλήσεων μέσω του σέρβερ Signal για να αποφύγεις την αποκάλυψη της διεύθυνσης IP σου στην επαφή. Η ενεργοποίηση θα ρίξει την ποιότητα των κλήσεων.</string>
  <string name="preferences_advanced__always_relay_calls">Αναμετάδοση κλήσεων πάντα</string>
  <string name="preferences_app_protection__who_can">Ποιοί μπορούν…</string>
  <string name="preferences_app_protection__app_access">Πρόσβαση εφαρμογής</string>
  <string name="preferences_app_protection__communication">Επικοινωνία</string>
  <string name="preferences_chats__chats">Συνομιλίες</string>
  <string name="preferences_data_and_storage__manage_storage">Διαχείριση χώρου αποθήκευσης</string>
  <string name="preferences_data_and_storage__calls">Κλήσεις</string>
  <string name="preferences_data_and_storage__use_less_data_for_calls">Χρήση λιγότερων δεδομένων για τις κλήσεις</string>
  <string name="preferences_data_and_storage__never">Ποτέ</string>
  <string name="preferences_data_and_storage__wifi_and_mobile_data">WiFi και δεδομένα κινητής</string>
  <string name="preferences_data_and_storage__mobile_data_only">Μόνο δεδομένα κινητής</string>
  <string name="preference_data_and_storage__using_less_data_may_improve_calls_on_bad_networks">Η χρήση λιγότερων δεδομένων ίσως βελτιώσει τη ποιότητα των κλήσεων σε δίκτυα με κακή σύνδεση</string>
  <string name="preferences_notifications__messages">Μηνύματα</string>
  <string name="preferences_notifications__events">Συμβάντα</string>
  <string name="preferences_notifications__in_chat_sounds">Ήχοι μέσα στη συνομιλία</string>
  <string name="preferences_notifications__show">Εμφάνιση</string>
  <string name="preferences_notifications__calls">Κλήσεις</string>
  <string name="preferences_notifications__ringtone">Ήχος κλήσης</string>
  <string name="preferences_chats__show_invitation_prompts">Προβολή υπενθυμίσεων πρόσκλησης</string>
  <string name="preferences_chats__display_invitation_prompts_for_contacts_without_signal">Εμφάνιση υπενθυμίσεων πρόσκλησης για επαφές που δεν έχουν Signal</string>
  <string name="preferences_chats__message_text_size">Μέγεθος γραμματοσειράς μηνύματος</string>
  <string name="preferences_events__contact_joined_signal">Επαφή που εγκατέστησε το Signal</string>
  <string name="preferences_notifications__priority">Προτεραιότητα</string>
  <!--Heading for the \'censorship circumvention\' section of privacy preferences-->
  <string name="preferences_communication__category_censorship_circumvention">Παράκαμψη λογοκρισίας</string>
  <!--Title of the \'censorship circumvention\' toggle switch-->
  <string name="preferences_communication__censorship_circumvention">Παράκαμψη λογοκρισίας</string>
  <string name="preferences_communication__censorship_circumvention_if_enabled_signal_will_attempt_to_circumvent_censorship">Αν είναι ενεργοποιημένο, το Signal θα προσπαθήσει να παρακάμψει την λογοκρισία. Μην ενεργοποιήσεις αυτή την επιλογή εκτός και αν βρίσκεσαι σε περιοχή όπου το Signal έχει λογοκριθεί/μπλοκαριστεί.</string>
  <!--Summary text for \'censorship circumvention\' toggle. Indicates that we automatically enabled it because we believe you\'re in a censored country-->
  <string name="preferences_communication__censorship_circumvention_has_been_activated_based_on_your_accounts_phone_number">Η παράκαμψη λογοκρισίας ενεργοποιήθηκε βάσει του αριθμού τηλεφώνου του λογαριασμού σου.</string>
  <!--Summary text for \'censorship circumvention\' toggle. Indicates that you disabled it even though we believe you\'re in a censored country-->
  <string name="preferences_communication__censorship_circumvention_you_have_manually_disabled">Απενεργοποίησες χειροκίνητα την παράκαμψη λογοκρισίας.</string>
  <!--Summary text for \'censorship circumvention\' toggle. Indicates that you cannot use it because you\'re already connected to the Signal service-->
  <string name="preferences_communication__censorship_circumvention_is_not_necessary_you_are_already_connected">Η παράκαμψη λογοκρισίας δεν είναι απαραίτητη, είσαι ήδη συνδεμένος/η στις υπηρεσίες του Signal.</string>
  <!--Summary text for \'censorship circumvention\' toggle. Indicates that you cannot use it because you\'re not connected to the internet-->
  <string name="preferences_communication__censorship_circumvention_can_only_be_activated_when_connected_to_the_internet">Η παράκαμψη λογοκρισίας μπορεί να ενεργοποιηθεί μόνο όταν υπάρχει σύνδεση στο διαδίκτυο.</string>
  <string name="preferences_communication__category_sealed_sender">Προστατευμένος αποστολέας</string>
  <string name="preferences_communication__sealed_sender_display_indicators">Προβολή δεικτών</string>
  <string name="preferences_communication__sealed_sender_display_indicators_description">Εμφάνιση εικονιδίου κατάστασης όταν επιλέγεις τις \"Λεπτομέρειες μηνύματος\" για μηνύματα που παραδίδονται χρησιμοποιώντας τον προστατευμένο αποστολέα.</string>
  <string name="preferences_communication__sealed_sender_allow_from_anyone">Να επιτρέπεται από οποιονδήποτε</string>
  <string name="preferences_communication__sealed_sender_allow_from_anyone_description">Ενεργοποίηση του προστατευμένου αποστολέα για εισερχόμενα μηνύματα από άτομα που δεν έχεις στις επαφές σου και άτομα με τα οποία δεν έχεις μοιραστεί το προφίλ σου.</string>
  <string name="preferences_communication__sealed_sender_learn_more">Μάθε περισσότερα</string>
  <string name="preferences_setup_a_username">Ορισμός ονόματος χρήστη`</string>
  <string name="preferences_proxy">Proxy</string>
  <string name="preferences_use_proxy">Χρήση proxy</string>
  <string name="preferences_off">Ανενεργό</string>
  <string name="preferences_on">Ενεργό</string>
  <string name="preferences_proxy_address">Διεύθυνση proxy</string>
  <string name="preferences_only_use_a_proxy_if">Χρησιμοποίησε proxy μόνο αν δεν μπορείς να συνδεθείς στο Signal από δεδομένα κινητής ή Wi-Fi.</string>
  <string name="preferences_share">Μοιράσου</string>
  <string name="preferences_save">Αποθήκευση</string>
  <string name="preferences_connecting_to_proxy">Συνδεόμαστε στο proxy…</string>
  <string name="preferences_connected_to_proxy">Συνδεθήκαμε στο proxy</string>
  <string name="preferences_connection_failed">Αποτυχία σύνδεσης</string>
  <string name="preferences_couldnt_connect_to_the_proxy">Αποτυχία σύνδεσης το proxy. Έλεγξε τη διεύθυνση proxy και ξαναπροσπάθησε.</string>
  <string name="preferences_you_are_connected_to_the_proxy">Έχεις συνδεθεί στο proxy. Μπορείς να το απενεργοποιήσεις οποιαδήποτε στιγμή στις Ρυθμίσεις.</string>
  <string name="preferences_success">Επιτυχία</string>
  <string name="preferences_failed_to_connect">Αποτυχία σύνδεσης</string>
  <string name="preferences_enter_proxy_address">Εισαγωγή διεύθυνσης proxy</string>
  <string name="configurable_single_select__customize_option">Προσαρμογή ρύθμισης</string>
  <!--Internal only preferences-->
  <!--Payments-->
  <string name="PaymentsActivityFragment__all_activity">Όλη η δραστηριότητα</string>
  <string name="PaymentsAllActivityFragment__all">Όλοι/ες</string>
  <string name="PaymentsAllActivityFragment__sent">Στάλθηκε στις</string>
  <string name="PaymentsAllActivityFragment__received">Ελήφθη</string>
  <string name="PaymentsHomeFragment__introducing_payments">Παρουσίαση των πληρωμών (Beta)</string>
  <string name="PaymentsHomeFragment__use_signal_to_send_and_receive">Χρησιμοποιήστε το Molly για να στείλετε και να λάβετε MobileCoin, ένα νέο ψηφιακό νόμισμα που επικεντρώνεται στο απόρρητο. Ενεργοποιήστε για να ξεκινήσετε.</string>
  <string name="PaymentsHomeFragment__activate_payments">Ενεργοποίηση πληρωμών</string>
  <string name="PaymentsHomeFragment__activating_payments">Ενεργοποίηση πληρωμών…</string>
  <string name="PaymentsHomeFragment__restore_payments_account">Επαναφορά λογαριασμού πληρωμών</string>
  <string name="PaymentsHomeFragment__no_recent_activity_yet">Καμία πρόσφατη δραστηριότητα ακόμα</string>
  <string name="PaymentsHomeFragment__pending_requests">Εκκρεμή αιτήματα</string>
  <string name="PaymentsHomeFragment__recent_activity">Πρόσφατη δραστηριότητα</string>
  <string name="PaymentsHomeFragment__see_all">Προβολή όλων</string>
  <string name="PaymentsHomeFragment__add_funds">Προσθήκη κεφαλαίων</string>
  <string name="PaymentsHomeFragment__send">Αποστολή</string>
  <string name="PaymentsHomeFragment__sent_s">Στάλθηκαν %1$s</string>
  <string name="PaymentsHomeFragment__received_s">Λήφθηκαν %1$s</string>
  <string name="PaymentsHomeFragment__transfer_to_exchange">Μεταφορά για ανταλλαγή</string>
  <string name="PaymentsHomeFragment__currency_conversion">Μετατροπή νομίσματος</string>
  <string name="PaymentsHomeFragment__deactivate_payments">Απενεργοποίηση πληρωμών</string>
  <string name="PaymentsHomeFragment__recovery_phrase">Φράση ανάκτησης</string>
  <string name="PaymentsHomeFragment__help">Βοήθεια</string>
  <string name="PaymentsHomeFragment__coin_cleanup_fee">Τέλος εκκαθάρισης νομισμάτων</string>
  <string name="PaymentsHomeFragment__sent_payment">Αποστολή πληρωμής</string>
  <string name="PaymentsHomeFragment__received_payment">Ληφθείσα πληρωμή</string>
  <string name="PaymentsHomeFragment__processing_payment">Επεξεργασία πληρωμής</string>
  <string name="PaymentsHomeFragment__unknown_amount">---</string>
  <string name="PaymentsHomeFragment__currency_conversion_not_available">Μετατροπή συνα΄αλλάγματος μη διαθέσιμη</string>
  <string name="PaymentsHomeFragment__cant_display_currency_conversion">Αδυναμία προβολής μετατροπής νομίσματος. Ελέγξτε τη σύνδεση του τηλεφώνου σας και δοκιμάστε ξανά.</string>
  <string name="PaymentsHomeFragment__payments_is_not_available_in_your_region">Οι πληρωμές δεν είναι διαθέσιμες στην περιοχή σας.</string>
  <string name="PaymentsHomeFragment__could_not_enable_payments">Δεν ήταν δυνατή η ενεργοποίηση πληρωμών. Δοκιμάστε ξανά αργότερα.</string>
  <string name="PaymentsHomeFragment__deactivate_payments_question">Απενεργοποίηση πληρωμών;</string>
  <string name="PaymentsHomeFragment__you_will_not_be_able_to_send">Δεν θα μπορείτε να στείλετε ή να λάβετε MobileCoin στο Molly εάν απενεργοποιήσετε τις πληρωμές.</string>
  <string name="PaymentsHomeFragment__deactivate">Απενεργοποίηση</string>
  <string name="PaymentsHomeFragment__continue">Συνέχεια</string>
  <string name="PaymentsHomeFragment__balance_is_not_currently_available">Το υπόλοιπο δεν είναι διαθέσιμο αυτήν τη στιγμή.</string>
  <string name="PaymentsHomeFragment__payments_deactivated">Οι πληρωμές απενεργοποιήθηκαν.</string>
  <string name="PaymentsHomeFragment__payment_failed">Η πληρωμή απέτυχε</string>
  <string name="PaymentsHomeFragment__details">Λεπτομέρειες</string>
  <string name="PaymentsHomeFragment__you_can_use_signal_to_send">Μπορείτε να χρησιμοποιήσετε το Molly για να στείλετε και να λάβετε MobileCoin. Όλες οι πληρωμές υπόκεινται στους Όρους Χρήσης MobileCoin και Πορτοφολιού MobileCoin. Αυτή είναι μια λειτουργία beta, επομένως ενδέχεται να αντιμετωπίσετε ορισμένα ζητήματα και οι πληρωμές ή τα υπόλοιπα που μπορεί να χάσετε δεν μπορούν να ανακτηθούν.</string>
  <string name="PaymentsHomeFragment__activate">Ενεργοποίηση</string>
  <string name="PaymentsHomeFragment__view_mobile_coin_terms">Προβολή όρων MobileCoin</string>
  <string name="PaymentsHomeFragment__payments_not_available">Οι πληρωμές στο Molly δεν είναι πλέον διαθέσιμες. Μπορείτε ακόμα να μεταφέρετε χρήματα προς ένα ανταλλακτήριο, αλλά δεν μπορείτε πλέον να στέλνετε και να λαμβάνετε πληρωμές ή να προσθέτετε χρήματα.</string>
  <!--PaymentsAddMoneyFragment-->
  <string name="PaymentsAddMoneyFragment__add_funds">Προσθήκη χρημάτων</string>
  <string name="PaymentsAddMoneyFragment__your_wallet_address">Η διεύθυνση πορτοφολιού σας</string>
  <string name="PaymentsAddMoneyFragment__copy">Αντιγραφή</string>
  <string name="PaymentsAddMoneyFragment__copied_to_clipboard">Αντιγράφηκε στο πρόχειρο</string>
  <string name="PaymentsAddMoneyFragment__to_add_funds">Για να προσθέσετε χρήματα, στείλτε MobileCoin στη διεύθυνση πορτοφολιού σας. Ξεκινήστε μια συναλλαγή από το λογαριασμό σας σε ένα ανταλλακτήριο που υποστηρίζει το MobileCoin και, στη συνέχεια, σαρώστε τον κωδικό QR ή αντιγράψτε τη διεύθυνση πορτοφολιού σας.</string>
  <!--PaymentsDetailsFragment-->
  <string name="PaymentsDetailsFragment__details">Λεπτομέρειες</string>
  <string name="PaymentsDetailsFragment__status">Κατάσταση</string>
  <string name="PaymentsDetailsFragment__submitting_payment">Υποβολή πληρωμής…</string>
  <string name="PaymentsDetailsFragment__processing_payment">Επεξεργασία πληρωμής…</string>
  <string name="PaymentsDetailsFragment__payment_complete">Η πληρωμή ολοκληρώθηκε</string>
  <string name="PaymentsDetailsFragment__payment_failed">Η πληρωμή απέτυχε</string>
  <string name="PaymentsDetailsFragment__network_fee">Χρέωση δικτύου</string>
  <string name="PaymentsDetailsFragment__sent_by">Αποστολή από</string>
  <string name="PaymentsDetailsFragment__sent_to_s">Στάλθηκε σε %1$s</string>
  <string name="PaymentsDetailsFragment__you_on_s_at_s">Εσείς στις %1$s στις %2$s</string>
  <string name="PaymentsDetailsFragment__s_on_s_at_s">%1$s στις %2$s στις %3$s</string>
  <string name="PaymentsDetailsFragment__to">Προς</string>
  <string name="PaymentsDetailsFragment__from">Από</string>
  <string name="PaymentsDetailsFragment__information">Τα στοιχεία της συναλλαγής, συμπεριλαμβανομένου του ποσού πληρωμής και του χρόνου συναλλαγής, αποτελούν μέρος του Καθολικού MobileCoin.</string>
  <string name="PaymentsDetailsFragment__coin_cleanup_fee">Τέλος καθαρισμού νομισμάτων</string>
  <string name="PaymentsDetailsFragment__coin_cleanup_information">Ένα «τέλος καθαρισμού κερμάτων» χρεώνεται όταν τα κέρματα που έχετε στην κατοχή σας δεν μπορούν να συνδυαστούν για να ολοκληρωθεί μια συναλλαγή. Ο καθαρισμός θα σας επιτρέψει να συνεχίσετε να στέλνετε πληρωμές.</string>
  <string name="PaymentsDetailsFragment__no_details_available">Δεν υπάρχουν περισσότερες λεπτομέρειες για αυτήν τη συναλλαγή</string>
  <string name="PaymentsDetailsFragment__sent_payment">Αποστολή πληρωμής</string>
  <string name="PaymentsDetailsFragment__received_payment">Ληφθείσα πληρωμή</string>
  <string name="PaymentsDeatilsFragment__payment_completed_s">Πληρωμή ολοκληρώθηκε %1$s</string>
  <string name="PaymentsDetailsFragment__block_number">Φραγή αριθμού</string>
  <!--PaymentsTransferFragment-->
  <string name="PaymentsTransferFragment__transfer">Μεταφορά</string>
  <string name="PaymentsTransferFragment__scan_qr_code">Σκανάρισμα κωδικού QR</string>
  <string name="PaymentsTransferFragment__to_scan_or_enter_wallet_address">Προς: Σαρώστε ή εισαγάγετε διεύθυνση πορτοφολιού</string>
  <string name="PaymentsTransferFragment__you_can_transfer">Μπορείτε να μεταφέρετε MobileCoin ολοκληρώνοντας μια μεταφορά στη διεύθυνση πορτοφολιού που παρέχεται από το ανταλλακτήριο. Η διεύθυνση πορτοφολιού είναι η ακολουθία αριθμών και γραμμάτων που βρίσκεται συνήθως κάτω από τον κωδικό QR.</string>
  <string name="PaymentsTransferFragment__next">Επόμενο</string>
  <string name="PaymentsTransferFragment__invalid_address">Μη έγκυρη διεύθυνση</string>
  <string name="PaymentsTransferFragment__check_the_wallet_address">Ελέγξτε τη διεύθυνση πορτοφολιού στην οποία προσπαθείτε να μεταφέρετε και δοκιμάστε ξανά.</string>
  <string name="PaymentsTransferFragment__you_cant_transfer_to_your_own_signal_wallet_address">Δεν μπορείτε να πραγματοποιήσετε μεταφορά στη δική σας διεύθυνση πορτοφολιού Molly. Εισαγάγετε τη διεύθυνση πορτοφολιού στον λογαριασμό σας σε ένα υποστηριζόμενο ανταλλακτήριο.</string>
  <string name="PaymentsTransferFragment__to_scan_a_qr_code_signal_needs">Για να σαρώσει έναν κωδικό QR, το Molly χρειάζεται πρόσβαση στην κάμερα.</string>
  <string name="PaymentsTransferFragment__signal_needs_the_camera_permission_to_capture_qr_code_go_to_settings">Το Molly χρειάζεται την άδεια της κάμερας για να καταγράψει έναν κωδικό QR. Μεταβείτε στις ρυθμίσεις, επιλέξτε Άδειες και ενεργοποιήστε την Κάμερα. </string>
  <string name="PaymentsTransferFragment__to_scan_a_qr_code_signal_needs_access_to_the_camera">Για να σαρώσετε έναν κωδικό QR, το Molly χρειάζεται πρόσβαση στην κάμερά σας.</string>
  <string name="PaymentsTransferFragment__settings">Ρυθμίσεις</string>
  <!--PaymentsTransferQrScanFragment-->
  <string name="PaymentsTransferQrScanFragment__scan_address_qr_code">Σάρωση Κωδικού QR Διεύθυνσης</string>
  <string name="PaymentsTransferQrScanFragment__scan_the_address_qr_code_of_the_payee">Σαρώστε τον κωδικό QR της διεύθυνσης του δικαιούχου πληρωμής</string>
  <!--CreatePaymentFragment-->
  <string name="CreatePaymentFragment__request">Αίτημα</string>
  <string name="CreatePaymentFragment__pay">Πληρωμή</string>
  <string name="CreatePaymentFragment__available_balance_s">Εναπομείναν υπόλοιπο: %1$s</string>
  <string name="CreatePaymentFragment__toggle_content_description">Ενεργοποίηση</string>
  <string name="CreatePaymentFragment__1">1</string>
  <string name="CreatePaymentFragment__2">2</string>
  <string name="CreatePaymentFragment__3">3</string>
  <string name="CreatePaymentFragment__4">4</string>
  <string name="CreatePaymentFragment__5">5</string>
  <string name="CreatePaymentFragment__6">6</string>
  <string name="CreatePaymentFragment__7">7</string>
  <string name="CreatePaymentFragment__8">8</string>
  <string name="CreatePaymentFragment__9">9</string>
  <string name="CreatePaymentFragment__decimal">.</string>
  <string name="CreatePaymentFragment__0">0</string>
  <string name="CreatePaymentFragment__lt">&lt;</string>
  <string name="CreatePaymentFragment__backspace">Backspace</string>
  <string name="CreatePaymentFragment__add_note">Προσθήκη σημείωσης</string>
  <string name="CreatePaymentFragment__conversions_are_just_estimates">Οι μετατροπές είναι απλώς εκτιμήσεις και μπορεί να μην είναι ακριβείς.</string>
  <!--EditNoteFragment-->
  <string name="EditNoteFragment_note">Σημείωση</string>
  <!--ConfirmPaymentFragment-->
  <string name="ConfirmPayment__confirm_payment">Επιβεβαίωση πληρωμής</string>
  <string name="ConfirmPayment__network_fee">Χρέωση δικτύου</string>
  <string name="ConfirmPayment__error_getting_fee">Σφάλμα λήψης του τέλους</string>
  <string name="ConfirmPayment__estimated_s">Εκτιμώμενο %1$s</string>
  <string name="ConfirmPayment__to">Προς</string>
  <string name="ConfirmPayment__total_amount">Συνολικό ποσό</string>
  <string name="ConfirmPayment__balance_s">Υπόλοιπο: %1$s</string>
  <string name="ConfirmPayment__submitting_payment">Υποβολή πληρωμής…</string>
  <string name="ConfirmPayment__processing_payment">Επεξεργασία πληρωμής…</string>
  <string name="ConfirmPayment__payment_complete">Η πληρωμή ολοκληρώθηκε</string>
  <string name="ConfirmPayment__payment_failed">Η πληρωμή απέτυχε</string>
  <string name="ConfirmPayment__payment_will_continue_processing">Η επεξεργασία της πληρωμής θα συνεχιστεί</string>
  <string name="ConfirmPaymentFragment__invalid_recipient">Μη έγκυρος παραλήπτης</string>
  <string name="ConfirmPaymentFragment__this_person_has_not_activated_payments">Αυτό το άτομο δεν έχει ενεργοποιήσει τις πληρωμές</string>
  <string name="ConfirmPaymentFragment__unable_to_request_a_network_fee">Δεν είναι δυνατή η αίτηση χρέωσης δικτύου. Για να συνεχίσετε αυτήν την πληρωμή, πατήστε Εντάξει για να προσπαθήσετε ξανά.</string>
  <!--CurrencyAmountFormatter_s_at_s-->
  <string name="CurrencyAmountFormatter_s_at_s">%1$s στις %2$s</string>
  <!--SetCurrencyFragment-->
  <string name="SetCurrencyFragment__set_currency">Ορισμός νομίσματος</string>
  <string name="SetCurrencyFragment__all_currencies">Όλα τα νομίσματα</string>
  <!--****************************************-->
  <!--menus-->
  <!--****************************************-->
  <!--contact_selection_list-->
  <string name="contact_selection_list__unknown_contact">Νέο μήνυμα προς…</string>
  <string name="contact_selection_list__unknown_contact_block">Φραγή χρήστη/τριας</string>
  <string name="contact_selection_list__unknown_contact_add_to_group">Προσθήκη στην ομάδα</string>
  <!--conversation_callable_insecure-->
  <string name="conversation_callable_insecure__menu_call">Κλήση</string>
  <!--conversation_callable_secure-->
  <string name="conversation_callable_secure__menu_call">Κλήση Signal</string>
  <string name="conversation_callable_secure__menu_video">Βιντεοκλήση Signal</string>
  <!--conversation_context-->
  <!--Heading which shows how many messages are currently selected-->
  <plurals name="conversation_context__s_selected">
    <item quantity="one">%d επιλεγμένο</item>
    <item quantity="other">%d επιλεγμένα</item>
  </plurals>
  <!--conversation_context_image-->
  <!--Button to save a message attachment (image, file etc.)-->
  <string name="conversation_context_image__save_attachment">Αποθήκευση</string>
  <!--conversation_expiring_off-->
  <string name="conversation_expiring_off__disappearing_messages">Μηνύματα που εξαφανίζονται</string>
  <!--conversation_selection-->
  <!--Button to view detailed information for a message-->
  <string name="conversation_selection__menu_message_details">Πληροφορίες</string>
  <!--Button to copy a message\'s text to the clipboard-->
  <string name="conversation_selection__menu_copy">Αντιγραφή</string>
  <!--Button to delete a message-->
  <string name="conversation_selection__menu_delete">Διαγραφή</string>
  <!--Button to forward a message to another person or group chat-->
  <string name="conversation_selection__menu_forward">Προώθηση</string>
  <!--Button to reply to a message-->
  <string name="conversation_selection__menu_reply">Απάντηση</string>
  <!--Button to save a message attachment (image, file etc.)-->
  <string name="conversation_selection__menu_save">Αποθήκευση</string>
  <!--Button to retry sending a message-->
  <string name="conversation_selection__menu_resend_message">Επαναποστολή</string>
  <!--Button to select a message and enter selection mode-->
  <string name="conversation_selection__menu_multi_select">Επιλογή</string>
  <!--conversation_expiring_on-->
  <!--conversation_insecure-->
  <string name="conversation_insecure__invite">Πρόσκληση</string>
  <!--conversation_list_batch-->
  <string name="conversation_list_batch__menu_delete_selected">Διαγραφή επιλεγμένων</string>
  <string name="conversation_list_batch__menu_pin_selected">Καρφίτσωμα επιλεγμένων</string>
  <string name="conversation_list_batch__menu_unpin_selected">Ξεκαρφίτσωμα επιλεγμένων</string>
  <string name="conversation_list_batch__menu_select_all">Επιλογή όλων</string>
  <string name="conversation_list_batch_archive__menu_archive_selected">Αρχειοθέτηση επιλεγμένων</string>
  <string name="conversation_list_batch_unarchive__menu_unarchive_selected">Απαρχειοθέτηση επιλεγμένων</string>
  <string name="conversation_list_batch__menu_mark_as_read">Σημείωση ως αναγνωσμένα</string>
  <string name="conversation_list_batch__menu_mark_as_unread">Σημείωση ως μη αναγνωσμένα</string>
  <!--conversation_list-->
  <string name="conversation_list_settings_shortcut">Συντόμευση Ρυθμίσεων</string>
  <string name="conversation_list_search_description">Αναζήτηση</string>
  <string name="conversation_list__pinned">Καρφιτσωμένο</string>
  <string name="conversation_list__chats">Συνομιλίες</string>
  <string name="conversation_list__you_can_only_pin_up_to_d_chats">Μπορείς να καρφιτσώσεις μέχρι %1$d συνομιλίες</string>
  <!--conversation_list_item_view-->
  <string name="conversation_list_item_view__contact_photo_image">Φωτογραφία επαφής</string>
  <string name="conversation_list_item_view__archived">Αρχειοθετημένα</string>
  <!--conversation_list_fragment-->
  <string name="conversation_list_fragment__fab_content_description">Νέα συνομιλία</string>
  <string name="conversation_list_fragment__open_camera_description">Άνοιγμα κάμερας</string>
  <string name="conversation_list_fragment__no_chats_yet_get_started_by_messaging_a_friend">Δεν υπάρχουν ακόμα συνομιλίες.\nΞεκίνα στέλνοντας μήνυμα σε κάποιον/α φίλο/η σου.</string>
  <!--conversation_secure_verified-->
  <string name="conversation_secure_verified__menu_reset_secure_session">Επανεκκίνηση ασφαλούς συνεδρίας</string>
  <!--conversation_muted-->
  <string name="conversation_muted__unmute">Αποσίγαση</string>
  <!--conversation_unmuted-->
  <string name="conversation_unmuted__mute_notifications">Σίγαση ειδοποιήσεων</string>
  <!--conversation-->
  <string name="conversation__menu_group_settings">Ρυθμίσεις ομάδας</string>
  <string name="conversation__menu_leave_group">Αποχώρηση απ\' την ομάδα</string>
  <string name="conversation__menu_view_all_media">Όλα τα πολυμέσα</string>
  <string name="conversation__menu_conversation_settings">Επιλογές συνομιλίας</string>
  <string name="conversation__menu_add_shortcut">Προσθήκη στην κεντρική οθόνη</string>
  <string name="conversation__menu_create_bubble">Δημιουργία bubble</string>
  <!--conversation_popup-->
  <string name="conversation_popup__menu_expand_popup">Επέκταση popup</string>
  <!--conversation_callable_insecure-->
  <string name="conversation_add_to_contacts__menu_add_to_contacts">Προσθήκη στις επαφές</string>
  <!--conversation_group_options-->
  <string name="convesation_group_options__recipients_list">Λίστα παραλήπτων</string>
  <string name="conversation_group_options__delivery">Παράδοση</string>
  <string name="conversation_group_options__conversation">Συνομιλία</string>
  <string name="conversation_group_options__broadcast">Αποστολή σε όλους/ες</string>
  <!--text_secure_normal-->
  <string name="text_secure_normal__menu_new_group">Νέα ομάδα</string>
  <string name="text_secure_normal__menu_settings">Ρυθμίσεις</string>
  <string name="text_secure_normal__menu_clear_passphrase">Κλείδωμα</string>
  <string name="text_secure_normal__mark_all_as_read">Σημείωση όλων ως αναγνωσμένα</string>
  <string name="text_secure_normal__invite_friends">Πρόσκληση φίλων</string>
  <!--verify_display_fragment-->
  <string name="verify_display_fragment_context_menu__copy_to_clipboard">Αντιγραφή στο πρόχειρο</string>
  <string name="verify_display_fragment_context_menu__compare_with_clipboard">Σύγκριση με το πρόχειρο</string>
  <!--reminder_header-->
  <string name="reminder_header_sms_import_title">Εισαγωγή SMS συστήματος</string>
  <string name="reminder_header_sms_import_text">Πάτα για να αντιγράψεις τα μηνύματα SMS του κινητού σου στην κρυπτογραφημένη βάση δεδομένων του Signal.</string>
  <string name="reminder_header_push_title">Ενεργοποίηση των μηνημάτων και κλήσεων Signal</string>
  <string name="reminder_header_push_text">Αναβάθμισε την εμπειρία επικοινωνίας σου.</string>
  <string name="reminder_header_service_outage_text">Το Signal αντιμετωπίζει τεχνικές δυσκολίες. Εργαζόμαστε σκληρά για να αποκαταστήσουμε την υπηρεσία όσο πιο γρήγορα γίνεται.</string>
  <string name="reminder_header_progress">%1$d%%</string>
  <!--media_preview-->
  <string name="media_preview__save_title">Αποθήκευση</string>
  <string name="media_preview__forward_title">Προώθηση</string>
  <string name="media_preview__share_title">Μοιράσου</string>
  <string name="media_preview__all_media_title">Όλα τα πολυμέσα</string>
  <!--media_preview_activity-->
  <string name="media_preview_activity__media_content_description">Προεπισκόπιση</string>
  <!--new_conversation_activity-->
  <string name="new_conversation_activity__refresh">Ανανέωση</string>
  <!--redphone_audio_popup_menu-->
  <!--Insights-->
  <string name="Insights__percent">%</string>
  <string name="Insights__title">Στατιστικά</string>
  <string name="InsightsDashboardFragment__title">Στατιστικά</string>
  <string name="InsightsDashboardFragment__signal_protocol_automatically_protected">Το Signal Protocol προστάτευσε αυτόματα το %1$d%% των εξερχόμενων μηνυμάτων σου, τις τελευταίες %2$d ημέρες. Οι συνομιλίες μεταξύ χρηστών του Signal είναι πάντα κρυπτογραφημένες από άκρο σε άκρο.</string>
  <string name="InsightsDashboardFragment__spread_the_word">Διαδώστε το</string>
  <string name="InsightsDashboardFragment__not_enough_data">Δεν υπάρχουν αρκετά δεδομένα</string>
  <string name="InsightsDashboardFragment__your_insights_percentage_is_calculated_based_on">Το ποσοστό στα στατιστικά σου υπολογίζεται με βάση τα εξερχόμενα μηνυμάτων τις τελευταίες %1$d ημέρες, που δεν έχουν εξαφανιστεί ή διαγραφτεί.</string>
  <string name="InsightsDashboardFragment__start_a_conversation">Ξεκίνα μια συνομιλία</string>
  <string name="InsightsDashboardFragment__invite_your_contacts">Ξεκίνα να επικοινωνείς με ασφάλεια και ενεργοποίησε νέες δυνατότητες πέρα από τους περιορισμούς των μη κρυπτογραφημένων SMS, προσκαλώντας περισσότερες επαφές να έρθουν στο Signal. </string>
  <string name="InsightsDashboardFragment__this_stat_was_generated_locally">Αυτά τα στατιστικά υπολογίστηκαν τοπικά, στη συσκευή σου, και μόνο εσύ μπορείς να τα δεις. Δεν αποστέλλονται πουθενά ποτέ.</string>
  <string name="InsightsDashboardFragment__encrypted_messages">Κρυπτογραφημένα μηνύματα</string>
  <string name="InsightsDashboardFragment__cancel">Ακύρωση</string>
  <string name="InsightsDashboardFragment__send">Αποστολή</string>
  <string name="InsightsModalFragment__title">Υποδέξου τα Στατιστικά</string>
  <string name="InsightsModalFragment__description">Ανακάλυψε πόσα απ\' τα εξερχόμενα μηνύματά σου στάλθηκαν με ασφαλή τρόπο, και μετά προσκάλεσε γρήγορα νέες επαφές για να ενισχύσεις το ποσοστό του Signal.</string>
  <string name="InsightsModalFragment__view_insights">Προβολή στατιστικών</string>
  <string name="FirstInviteReminder__title">Πρόσκληση στο Signal</string>
  <string name="FirstInviteReminder__description">Μπορείς να αυξήσεις τον αριθμό κρυπτογραφημένων μηνυμάτων που στέλνεις κατά %1$d%%.</string>
  <string name="SecondInviteReminder__title">Ενίσχυση του Signal</string>
  <string name="SecondInviteReminder__description">Προσκάλεσε τον/την %1$s</string>
  <string name="InsightsReminder__view_insights">Προβολή στατιστικών</string>
  <string name="InsightsReminder__invite">Πρόσκληση</string>
  <!--Edit KBS Pin-->
  <!--BaseKbsPinFragment-->
  <string name="BaseKbsPinFragment__next">Επόμενο</string>
  <string name="BaseKbsPinFragment__create_alphanumeric_pin">Δημιουργία αλφαριθμητικού PIN</string>
  <string name="BaseKbsPinFragment__create_numeric_pin">Δημιουργία αριθμητικού PIN</string>
  <!--CreateKbsPinFragment-->
  <plurals name="CreateKbsPinFragment__pin_must_be_at_least_characters">
    <item quantity="one">Το PIN πρέπει να είναι τουλάχιστον %1$d χαρακτήρας</item>
    <item quantity="other">Το PIN πρέπει να είναι τουλάχιστον %1$d χαρακτήρες</item>
  </plurals>
  <plurals name="CreateKbsPinFragment__pin_must_be_at_least_digits">
    <item quantity="one">Το PIN πρέπει να είναι τουλάχιστον %1$d ψηφίο</item>
    <item quantity="other">Το PIN πρέπει να είναι τουλάχιστον %1$d ψηφία</item>
  </plurals>
  <string name="CreateKbsPinFragment__create_a_new_pin">Δημιουργία νέου PIN</string>
  <string name="CreateKbsPinFragment__you_can_choose_a_new_pin_as_long_as_this_device_is_registered">Μπορείς να αλλάξεις το PIN σου εφ\' όσον αυτή η συσκευή είναι εγγεγραμμένη.</string>
  <string name="CreateKbsPinFragment__create_your_pin">Δημιουργία του PIN σου</string>
  <string name="CreateKbsPinFragment__pins_keep_information_stored_with_signal_encrypted">Τα PIN κρατούν τις πληροφορίες που αποθηκεύονται στο Signal κρυπτογραφημένες, οπότε μόνο εσύ έχεις πρόσβαση σε αυτές. Το προφίλ σου, οι ρυθμίσεις και οι επαφές να επαναφερθούν όταν επανεγκαταστήσεις το Signal. Δεν θα χρειάζεται να γράψεις το PIN για να ανοίξεις την εφαρμογή.</string>
  <string name="CreateKbsPinFragment__choose_a_stronger_pin">Επέλεξε ενα δυνατότερο PIN</string>
  <!--ConfirmKbsPinFragment-->
  <string name="ConfirmKbsPinFragment__pins_dont_match">Τα PIN δεν ταιριάζουν. Ξαναδοκίμασε.</string>
  <string name="ConfirmKbsPinFragment__confirm_your_pin">Επιβεβαίωσε το PIN σου.</string>
  <string name="ConfirmKbsPinFragment__pin_creation_failed">Η δημιουργία PIN απέτυχε</string>
  <string name="ConfirmKbsPinFragment__your_pin_was_not_saved">Το PIN δεν αποθηκεύτηκε. Θα σου ζητήσουμε να ορίσεις ένα PIN αργότερα.</string>
  <string name="ConfirmKbsPinFragment__pin_created">Το PIN δημιουργήθηκε.</string>
  <string name="ConfirmKbsPinFragment__re_enter_your_pin">Επανάληψη του PIN</string>
  <string name="ConfirmKbsPinFragment__creating_pin">Δημιουργία PIN…</string>
  <!--KbsSplashFragment-->
  <string name="KbsSplashFragment__introducing_pins">Υποδέξου τα PIN</string>
  <string name="KbsSplashFragment__pins_keep_information_stored_with_signal_encrypted">Τα PIN κρατούν τις πληροφορίες που αποθηκεύονται στο Signal κρυπτογραφημένες, οπότε μόνο εσύ έχεις πρόσβαση σε αυτές. Το προφίλ σου, οι ρυθμίσεις και οι επαφές να επαναφερθούν όταν επανεγκαταστήσεις το Signal. Δεν θα χρειάζεται να γράψεις το PIN για να ανοίξεις την εφαρμογή.</string>
  <string name="KbsSplashFragment__learn_more">Μάθε περισσότερα</string>
  <string name="KbsSplashFragment__registration_lock_equals_pin">Κλείδωμα εγγραφής = PIN</string>
  <string name="KbsSplashFragment__your_registration_lock_is_now_called_a_pin">Το Κλείδωμα εγγραφής πλέον ονομάζεται PIN, και κάνει περισσότερα. Ανανέωσέ το τώρα.</string>
  <string name="KbsSplashFragment__update_pin">Ανανέωση PIN</string>
  <string name="KbsSplashFragment__create_your_pin">Δημιουργία του PIN σου</string>
  <string name="KbsSplashFragment__learn_more_about_pins">Μάθε περισσότερα για τα PIN</string>
  <string name="KbsSplashFragment__disable_pin">Απενεργοποίηση PIN</string>
  <!--KBS Reminder Dialog-->
  <string name="KbsReminderDialog__enter_your_signal_pin">Γράψε το PIN του Signal σου</string>
  <string name="KbsReminderDialog__to_help_you_memorize_your_pin">Για να σε βοηθήσουμε να απομνημονεύσεις το PIN σου, θα σου ζητάμε κάθε τόσο να το γράψεις. Θα σ\' το ζητάμε λιγότερο όσο περνάει ο καιρός.</string>
  <string name="KbsReminderDialog__skip">Παράλειψη</string>
  <string name="KbsReminderDialog__submit">Αποστολή</string>
  <string name="KbsReminderDialog__forgot_pin">Ξέχασες το PIN;</string>
  <string name="KbsReminderDialog__incorrect_pin_try_again">Λάθος PIN. Ξαναδοκίμασε.</string>
  <!--AccountLockedFragment-->
  <string name="AccountLockedFragment__account_locked">Κλειδωμένος λογαριασμός</string>
  <string name="AccountLockedFragment__your_account_has_been_locked_to_protect_your_privacy">Ο λογαριασμός σου έχει κλειδωθεί για να προστατεύσουμε την ιδιωτικότητα και την ασφάλειά σου. Μετά από %1$d ημέρες αδράνειας του λογαριασμού σου, θα μπορείς να επανεγγράψεις αυτό τον αριθμό τηλεφώνου χωρίς να χρειάζεται το PIN σου. Όλα τα περιεχόμενα θα διαγραφτούν.</string>
  <string name="AccountLockedFragment__next">Επόμενο</string>
  <string name="AccountLockedFragment__learn_more">Μάθε περισσότερα</string>
  <!--KbsLockFragment-->
  <string name="RegistrationLockFragment__enter_your_pin">Γράψε το PIN σου</string>
  <string name="RegistrationLockFragment__enter_the_pin_you_created">Γράψε το PIN που δημιούργησες για το λογαριασμό σου. Αυτό είναι διαφορετικό από τον κωδικό επαλήθευσης που έλαβες μέσω SMS.</string>
  <string name="RegistrationLockFragment__enter_alphanumeric_pin">Εισαγωγή αλφαριθμητικού PIN</string>
  <string name="RegistrationLockFragment__enter_numeric_pin">Εισαγωγή αριθμητικού PIN</string>
  <string name="RegistrationLockFragment__incorrect_pin_try_again">Λάθος PIN. Ξαναδοκίμασε.</string>
  <string name="RegistrationLockFragment__forgot_pin">Ξέχασες το PIN;</string>
  <string name="RegistrationLockFragment__incorrect_pin">Λάθος ΡΙΝ</string>
  <string name="RegistrationLockFragment__forgot_your_pin">Ξέχασες το PIN σου;</string>
  <string name="RegistrationLockFragment__not_many_tries_left">Δεν απομένουν πολλές προσπάθειες!</string>
  <string name="RegistrationLockFragment__signal_registration_need_help_with_pin_for_android_v1_pin">Εγγραφή Signal - Βοήθεια με το PIN στο Android (v1 PIN)</string>
  <string name="RegistrationLockFragment__signal_registration_need_help_with_pin_for_android_v2_pin">Εγγραφή Signal - Βοήθεια με το PIN στο Android (v2 PIN)</string>
  <plurals name="RegistrationLockFragment__for_your_privacy_and_security_there_is_no_way_to_recover">
    <item quantity="one">Για την ασφάλεια και ιδιωτικότητά σου, δεν υπάρχει τρόπος να επανακτήσεις το PIN σου. Αν δεν μπορείς να το θυμηθείς, μπορείς να επανεπιβεβαιώσεις μέσω SMS μετά από %1$d ημέρα αδράνειας. Σε αυτή την περίπτωση, ο λογαριασμός σου θα καθαριστεί και όλα τα περιεχόμενα θα διαγραφτούν.</item>
    <item quantity="other">Για την ασφάλεια και ιδιωτικότητά σου, δεν υπάρχει τρόπος να επανακτήσεις το PIN σου. Αν δεν μπορείς να το θυμηθείς, μπορείς να επανεπιβεβαιώσεις μέσω SMS μετά από %1$d ημέρες αδράνειας. Σε αυτή την περίπτωση, ο λογαριασμός σου θα καθαριστεί και όλα τα περιεχόμενα θα διαγραφτούν.</item>
  </plurals>
  <plurals name="RegistrationLockFragment__incorrect_pin_d_attempts_remaining">
    <item quantity="one">Λάθος PIN. Απομένει %1$d προσπάθεια.</item>
    <item quantity="other">Λάθος PIN. Απομένουν %1$d προσπάθειες.</item>
  </plurals>
  <plurals name="RegistrationLockFragment__if_you_run_out_of_attempts_your_account_will_be_locked_for_d_days">
    <item quantity="one">Άν τελειώσουν οι προσπάθειές σου, ο λογαριασμός σου θα κλειδωθεί για %1$d ημέρα. Μετά από %1$d ημέρα αδράνειας, θα μπορείς να επανεγγραφτείς χωρίς το PIN σου. Ο λογαριασμός σου θα καθαριστεί και όλα τα περιεχόμενα θα διαγραφτούν.</item>
    <item quantity="other">Άν τελειώσουν οι προσπάθειες, ο λογαριασμός σου θα κλειδωθεί για %1$d ημέρες. Μετά από %1$d ημέρες αδράνειας, θα μπορείς να επανεγγραφτείς χωρίς το PIN σου. Ο λογαριασμός σου θα καθαριστεί και όλα τα περιεχόμενα θα διαγραφτούν.</item>
  </plurals>
  <plurals name="RegistrationLockFragment__you_have_d_attempts_remaining">
    <item quantity="one">Έχεις ακόμα %1$d προσπάθεια.</item>
    <item quantity="other">Έχεις ακόμα %1$d προσπάθειες.</item>
  </plurals>
  <plurals name="RegistrationLockFragment__d_attempts_remaining">
    <item quantity="one">Απομένει %1$d προσπάθεια.</item>
    <item quantity="other">Απομένουν %1$d προσπάθειες.</item>
  </plurals>
  <!--CalleeMustAcceptMessageRequestDialogFragment-->
  <string name="CalleeMustAcceptMessageRequestDialogFragment__s_will_get_a_message_request_from_you">Ο/Η %1$s θα λάβει ένα αίτημα μηνύματος από σένα. Θα μπορέσεις να τον/την καλέσεις όταν αποδεχτεί αυτό το αίτημα.</string>
  <!--KBS Megaphone-->
  <string name="KbsMegaphone__create_a_pin">Δημιούργησε ένα PIN</string>
  <string name="KbsMegaphone__pins_keep_information_thats_stored_with_signal_encrytped">Τα PIN κρατούν τις πληροφορίες που αποθηκεύονται στο Signal κρυπτογραφημένες.</string>
  <string name="KbsMegaphone__create_pin">Δημιουργία PIN</string>
  <!--transport_selection_list_item-->
  <string name="transport_selection_list_item__transport_icon">Μεταφορά εικονίδιου</string>
  <string name="ConversationListFragment_loading">Φόρτωση…</string>
  <string name="CallNotificationBuilder_connecting">Συνδέεται…</string>
  <string name="Permissions_permission_required">Χρειάζονται δικαιώματα πρόσβασης</string>
  <string name="ConversationActivity_signal_needs_sms_permission_in_order_to_send_an_sms">Το Signal χρειάζεται τα δικαιώματα SMS για την αποστολή SMS, αλλά αυτά δεν έχουν δοθεί μόνιμα. Παρακαλώ πήγαινε στις ρυθμίσεις εφαρμογών, επέλεξε τα \"Δικαιώματα\", και ενεργοποίησε τα \"SMS\".</string>
  <string name="Permissions_continue">Συνέχεια</string>
  <string name="Permissions_not_now">Όχι τώρα</string>
  <string name="conversation_activity__enable_signal_messages">ΕΝΕΡΓΟΠΟΙΗΣΗ ΜΗΝΥΜΑΤΩΝ SIGNAL</string>
  <string name="SQLCipherMigrationHelper_migrating_signal_database">Μετεγκατάσταση της βάσης δεδομένων του Signal</string>
  <string name="PushDecryptJob_new_locked_message">Νέο κλειδωμένο μήνυμα</string>
  <string name="PushDecryptJob_unlock_to_view_pending_messages">Ξεκλείδωμα για να δεις τα εκκρεμή μηνύματα</string>
  <string name="enter_backup_passphrase_dialog__backup_passphrase">Συνθηματικό αντίγραφου ασφαλείας</string>
  <string name="backup_enable_dialog__backups_will_be_saved_to_external_storage_and_encrypted_with_the_passphrase_below_you_must_have_this_passphrase_in_order_to_restore_a_backup">Τα αντίγραφα ασφαλείας αποθηκεύονται στην εξωτερική μνήμη και κρυπτογραφούνται με το παρακάτω συνθηματικό. Πρέπει να γνωρίζεις αυτό το συνθηματικό για να επανακτήσεις το αντίγραφο ασφαλείας.</string>
  <string name="backup_enable_dialog__you_must_have_this_passphrase">Θα πρέπει να έχεις αυτο το συνθηματικό για να επανακτήσεις αντίγραφα ασφαλείας.</string>
  <string name="backup_enable_dialog__folder">Φάκελος</string>
  <string name="backup_enable_dialog__i_have_written_down_this_passphrase">Σημείωσα σε χαρτί αυτό το συνθηματικό. Χωρίς αυτό, δε θα μπορέσω να επανακτήσω το αντίγραφο ασφαλείας.</string>
  <string name="registration_activity__restore_backup">Επαναφορά αντίγραφου ασφαλείας</string>
  <string name="registration_activity__transfer_or_restore_account">Μεταφορά ή επαναφορά λογαριασμού</string>
  <string name="registration_activity__transfer_account">Μεταφορά λογαριασμού</string>
  <string name="registration_activity__skip">Παράλειψη</string>
  <string name="preferences_chats__chat_backups">Αντίγραφα ασφαλείας συνομιλιών</string>
  <string name="preferences_chats__backup_chats_to_external_storage">Δημιουργία αντίγραφου ασφαλείας συνομιλιών στην εξωτερική μνήμη</string>
  <string name="preferences_chats__transfer_account">Μεταφορά λογαριασμού</string>
  <string name="preferences_chats__transfer_account_to_a_new_android_device">Μεταφορά λογαριασμού σε νέα συσκευή Android</string>
  <string name="RegistrationActivity_enter_backup_passphrase">Εισαγωγή συνθηματικό αντίγραφου ασφαλείας</string>
  <string name="RegistrationActivity_restore">Επαναφορά</string>
  <string name="RegistrationActivity_backup_failure_downgrade">Δεν μπορούμε να εισάγουμε αντίγραφα ασφαλείας από νεότερες εκδόσεις του Signal</string>
  <string name="RegistrationActivity_incorrect_backup_passphrase">Λάθος συνθηματικό αντίγραφου ασφαλείας</string>
  <string name="RegistrationActivity_checking">Έλεγχος…</string>
  <string name="RegistrationActivity_d_messages_so_far">%d μηνύματα μέχρι τώρα…</string>
  <string name="RegistrationActivity_restore_from_backup">Επαναφορά από αντίγραφο ασφαλείας;</string>
  <string name="RegistrationActivity_restore_your_messages_and_media_from_a_local_backup">Επανάφερε τα μηνύματα και τα πολυμέσα σου από ένα τοπικό αντίγραφο ασφαλείας. Αν δεν τα επαναφέρεις τώρα, δε θα μπορείς να τα επαναφέρεις αργότερα.</string>
  <string name="RegistrationActivity_backup_size_s">Μέγεθος αντίγραφου ασφαλείας: %s</string>
  <string name="RegistrationActivity_backup_timestamp_s">Χρόνος δημιουργίας αντίγραφου ασφαλείας: %s</string>
  <string name="BackupDialog_enable_local_backups">Ενεργοποίηση τοπικών αντίγραφων ασφαλείας;</string>
  <string name="BackupDialog_enable_backups">Ενεργοποίηση αντίγραφων ασφαλείας</string>
  <string name="BackupDialog_please_acknowledge_your_understanding_by_marking_the_confirmation_check_box">Παρακαλώ επιβεβαίωσε ότι κατάλαβες τσεκάροντας το κουτί επιβεβαίωσης.</string>
  <string name="BackupDialog_delete_backups">Διαγραφή αντίγραφων ασφαλείας;</string>
  <string name="BackupDialog_disable_and_delete_all_local_backups">Απενεργοποίηση και διαγραφή όλων των τοπικών αντίγραφων ασφαλείας;</string>
  <string name="BackupDialog_delete_backups_statement">Διαγραφή αντίγραφων ασφαλείας</string>
  <string name="BackupDialog_to_enable_backups_choose_a_folder">Για να ενεργοποιήσεις τα αντίγραφα ασφαλείας, επέλεξε ένα φάκελο. Τα αντίγραφα θα αποθηκεύονται σε αυτή την τοποθεσία.</string>
  <string name="BackupDialog_choose_folder">Επιλογή φακέλου</string>
  <string name="BackupDialog_copied_to_clipboard">Αντιγράφηκε στο πρόχειρο</string>
  <string name="BackupDialog_no_file_picker_available">Δεν υπάρχει διαθέσιμη εφαρμογή επιλογής αρχείων.</string>
  <string name="BackupDialog_enter_backup_passphrase_to_verify">Εισάγετε το συνθηματικό αντιγράφου ασφαλείας για επιβεβαίωση</string>
  <string name="BackupDialog_verify">Επιβεβαίωση</string>
  <string name="BackupDialog_you_successfully_entered_your_backup_passphrase">Εισάγατε το συνθηματικό αντιγράφου ασφαλείας με επιτυχία</string>
  <string name="BackupDialog_passphrase_was_not_correct">Το συνθηματικό δεν ήταν σωστό</string>
  <string name="LocalBackupJob_creating_signal_backup">Δημιουργείται το αντίγραφο ασφαλείας Molly…</string>
  <string name="LocalBackupJobApi29_backup_failed">Ή δημιουργία αντίγραφου ασφαλείας απέτυχε</string>
  <string name="LocalBackupJobApi29_your_backup_directory_has_been_deleted_or_moved">Ο φάκελος αντίγραφων ασφαλείας έχει διαγραφεί ή μετακινηθεί.</string>
  <string name="LocalBackupJobApi29_your_backup_file_is_too_large">Το αρχείο - αντίγραφο ασφαλείας είναι πολύ μεγάλο για να αποθηκευτεί σε αυτή τη συσκευή.</string>
  <string name="LocalBackupJobApi29_there_is_not_enough_space">Δεν υπάρχει αρκετός χώρος για την αποθήκευση του αντίγραφου ασφαλείας.</string>
  <string name="LocalBackupJobApi29_tap_to_manage_backups">Πάτα για διαχείριση αντίγραφων ασφαλείας.</string>
  <string name="ProgressPreference_d_messages_so_far">%d μηνύματα μέχρι τώρα</string>
  <string name="RegistrationActivity_wrong_number">Λάθος αριθμός</string>
  <string name="RegistrationActivity_call_me_instead_available_in">Καλέστε με \n (Διαθέσιμο σε %1$02d:%2$02d)</string>
  <string name="RegistrationActivity_contact_signal_support">Επικοινωνία με την Υποστήριξη Signal</string>
  <string name="RegistrationActivity_code_support_subject">Εγγραφή Signal - Κωδικός επαλήθευσης για Android</string>
  <string name="RegistrationActivity_incorrect_code">Λάθος κωδικός</string>
  <string name="BackupUtil_never">Ποτέ</string>
  <string name="BackupUtil_unknown">Άγνωστο</string>
  <string name="preferences_app_protection__see_my_phone_number">Να δουν τον αριθμό τηλεφώνου μου</string>
  <string name="preferences_app_protection__find_me_by_phone_number">Να με βρίσκουν με τον αριθμό τηλεφώνου μου</string>
  <string name="PhoneNumberPrivacy_everyone">Όλοι</string>
  <string name="PhoneNumberPrivacy_my_contacts">Οι επαφές μου</string>
  <string name="PhoneNumberPrivacy_nobody">Κανένας</string>
  <string name="PhoneNumberPrivacy_everyone_see_description">Ο αριθμός τηλεφώνου σου θα είναι ορατός σε όλα τα άτομα και τις ομάδες που στέλνεις μηνύματα.</string>
  <string name="PhoneNumberPrivacy_everyone_find_description">Οποιοσδήποτε έχει τον αριθμό τηλεφώνου σου στις επαφές του/της, θα μπορεί να σε δει ως επαφή στο Signal. Άλλοι θα μπορούν να σε βρουν στην αναζήτηση.</string>
  <string name="preferences_app_protection__screen_lock">Κλείδωμα οθόνης</string>
  <string name="preferences_app_protection__lock_signal_access_with_android_screen_lock_or_fingerprint">Κλείδωμα της πρόσβασης στο Signal με την οθόνη κλειδώματος του Android ή με δακτυλικό αποτύπωμα</string>
  <string name="preferences_app_protection__screen_lock_inactivity_timeout">Χρονικό όριο αδράνειας κλειδώματος οθόνης</string>
  <string name="preferences_app_protection__signal_pin">PIN Signal</string>
  <string name="preferences_app_protection__create_a_pin">Δημιουργία PIN</string>
  <string name="preferences_app_protection__change_your_pin">Αλλαγή του PIN σου</string>
  <string name="preferences_app_protection__pin_reminders">Υπενθυμίσεις PIN</string>
  <string name="preferences_app_protection__pins_keep_information_stored_with_signal_encrypted">Τα PIN κρατούν τις πληροφορίες που αποθηκεύονται στο Signal κρυπτογραφημένες, οπότε μόνο εσύ έχεις πρόσβαση σε αυτές. Το προφίλ σου, οι ρυθμίσεις και οι επαφές να επαναφερθούν όταν επανεγκαταστήσεις το Signal.</string>
  <string name="preferences_app_protection__add_extra_security_by_requiring_your_signal_pin_to_register">Απόκτησε επιπλέον ασφάλεια, κάνοντας τη χρήση του Signal PIN σου υποχρεωτική για να επανεγγράψεις τον αριθμό τηλεφώνου σου στο Signal.</string>
  <string name="preferences_app_protection__reminders_help_you_remember_your_pin">Οι υπενθυμίσεις σε βοηθάνε να θυμάσαι το PIN σου, καθώς αυτό δεν μπορεί να ανακτηθεί. Θα σ\' το ζητάμε πιο σπάνια όσο περνάει ο καιρός.</string>
  <string name="preferences_app_protection__turn_off">Απενεργοποίηση</string>
  <string name="preferences_app_protection__confirm_pin">Επιβεβαίωση PIN</string>
  <string name="preferences_app_protection__confirm_your_signal_pin">Επιβεβαίωση PIN Signal</string>
  <string name="preferences_app_protection__make_sure_you_memorize_or_securely_store_your_pin">Επιβεβαιώσου πως θυμάσαι ή πως έχεις αποθηκεύσει σε ασφαλές μέρος το PIN σου, καθώς αυτό δεν μπορεί να ανακτηθεί. Αν ξεχάσεις το PIN σου, ίσως χαθούν δεδομένα κατά την επανεγγραφή του λογαριασμού Signal σου.</string>
  <string name="preferences_app_protection__incorrect_pin_try_again">Λάθος PIN. Ξαναδοκίμασε.</string>
  <string name="preferences_app_protection__failed_to_enable_registration_lock">Αποτυχία ενεργοποίησης Κλειδώματος εγγραφής.</string>
  <string name="preferences_app_protection__failed_to_disable_registration_lock">Αποτυχία απενεργοποίησης Κλειδώματος εγγραφής.</string>
  <string name="AppProtectionPreferenceFragment_none">Κανένα</string>
  <string name="preferences_app_protection__registration_lock">Κλείδωμα εγγραφής</string>
  <string name="RegistrationActivity_you_must_enter_your_registration_lock_PIN">Πρέπει να εισάγεις το PIN Κλειδώματος εγγραφής σου</string>
  <string name="RegistrationActivity_your_pin_has_at_least_d_digits_or_characters">Το PIN έχει τουλάχιστον %d ψηφία ή χαρακτήρες</string>
  <string name="RegistrationActivity_too_many_attempts">Υπερβολικά πολλές προσπάθειες</string>
  <string name="RegistrationActivity_you_have_made_too_many_incorrect_registration_lock_pin_attempts_please_try_again_in_a_day">Έκανες πάρα πολλές λάθος προσπάθειες εισαγωγής του PIN Κλειδώματος εγγραφής. Παρακαλώ ξαναδοκίμασε σε μια ημέρα.</string>
  <string name="RegistrationActivity_you_have_made_too_many_attempts_please_try_again_later">Προσπάθησες πάρα πολλές φορές. Παρακαλώ ξαναδοκίμασε αργότερα.</string>
  <string name="RegistrationActivity_error_connecting_to_service">Σφάλμα κατά τη σύνδεση στην υπηρεσία</string>
  <string name="preferences_chats__backups">Αντίγραφα ασφαλείας</string>
  <string name="prompt_passphrase_activity__signal_is_locked">Το Molly είναι κλειδωμένο</string>
  <string name="prompt_passphrase_activity__tap_to_unlock">ΠΑΤΑ ΓΙΑ ΞΕΚΛΕΙΔΩΜΑ</string>
  <string name="Recipient_unknown">Άγνωστο</string>
  <!--TransferOrRestoreFragment-->
  <string name="TransferOrRestoreFragment__transfer_or_restore_account">Μεταφορά ή επαναφορά λογαριασμού</string>
  <string name="TransferOrRestoreFragment__if_you_have_previously_registered_a_signal_account">Αν έχεις ήδη δημιουργήσει έναν λογαριασμό Signal στο παρελθόν, μπορείς να μεταφέρεις ή να επαναφέρεις τον λογαριασμό σου και τα μηνύματα</string>
  <string name="TransferOrRestoreFragment__transfer_from_android_device">Μεταφορά από συσκευή Android</string>
  <string name="TransferOrRestoreFragment__transfer_your_account_and_messages_from_your_old_android_device">Μετέφερε τον λογαριασμό και τα μηνύματά σου από τη παλιά σου συσκευή Android. Χρειάζεται να έχεις πρόσβαση στη παλιά σου συσκευή.</string>
  <string name="TransferOrRestoreFragment__you_need_access_to_your_old_device">Χρειάζεται να έχεις πρόσβαση στη παλιά σου συσκευή.</string>
  <string name="TransferOrRestoreFragment__restore_from_backup">Επαναφορά από αντίγραφο ασφαλείας</string>
  <string name="TransferOrRestoreFragment__restore_your_messages_from_a_local_backup">Επανάφερε τα μηνύματά σου από ένα τοπικό αντίγραφο ασφαλείας. Αν δεν τα επαναφέρεις τώρα, δε θα μπορείς να τα επαναφέρεις αργότερα.</string>
  <!--NewDeviceTransferInstructionsFragment-->
  <string name="NewDeviceTransferInstructions__open_signal_on_your_old_android_phone">Άνοιξε το Signal στη παλιά σου συσκευή Android</string>
  <string name="NewDeviceTransferInstructions__continue">Συνέχεια</string>
  <string name="NewDeviceTransferInstructions__first_bullet">1.</string>
  <string name="NewDeviceTransferInstructions__tap_on_your_profile_photo_in_the_top_left_to_open_settings">Πάτα στη φωτογραφία προφίλ σου πάνω αριστερά για να ανοίξεις τις Ρυθμίσεις</string>
  <string name="NewDeviceTransferInstructions__second_bullet">2.</string>
  <string name="NewDeviceTransferInstructions__tap_on_account">Πατήστε στο «Λογαριασμός»</string>
  <string name="NewDeviceTransferInstructions__third_bullet">3.</string>
  <string name="NewDeviceTransferInstructions__tap_transfer_account_and_then_continue_on_both_devices">Πάτα \"Μεταφορά λογαριασμού\" και μετά \"Συνέχεια\" και στις δύο συσκευές</string>
  <!--NewDeviceTransferSetupFragment-->
  <string name="NewDeviceTransferSetup__preparing_to_connect_to_old_android_device">Προετοιμαζόμαστε να συνδεθούμε με τη παλιά συσκευή Android…</string>
  <string name="NewDeviceTransferSetup__take_a_moment_should_be_ready_soon">Θα πάρει μερικές στιγμές, θα είμαστε έτοιμοι σύντομα</string>
  <string name="NewDeviceTransferSetup__waiting_for_old_device_to_connect">Περιμένουμε να συνδεθεί η παλιά συσκευή Android…</string>
  <string name="NewDeviceTransferSetup__signal_needs_the_location_permission_to_discover_and_connect_with_your_old_device">Το Molly χρειάζεται την άδεια τοποθεσίας για να ανακαλύψει και να συνδεθεί στη παλιά σου συσκευή Android.</string>
  <string name="NewDeviceTransferSetup__signal_needs_location_services_enabled_to_discover_and_connect_with_your_old_device">Το Molly χρειάζεται να έχεις την τοποθεσία ενεργοποιημένη για να ανακαλύψει και να συνδεθεί στη παλιά σου συσκευή Android.</string>
  <string name="NewDeviceTransferSetup__signal_needs_wifi_on_to_discover_and_connect_with_your_old_device">Το Molly χρειάζεται ενεργοποιημένο το Wi-Fi για να ανακαλύψει και να συνδεθεί στη παλιά σου συσκευή Android. Το Wi-Fi χρειάζεται να είναι ενεργοποιημένο αλλά δεν χρειάζεται να είναι συνδεδεμένο σε κάποιο δίκτυο Wi-Fi.</string>
  <string name="NewDeviceTransferSetup__sorry_it_appears_your_device_does_not_support_wifi_direct">Συγγνώμη, φαίνεται πως αυτή η συσκευή δεν υποστηρίζει το Wi-Fi Direct. Το Molly χρησιμοποιεί το Wi-Fi Direct για να ανακαλύψει και να συνδεθεί με τη παλιά σου συσκευή Android. Μπορείς παρ\' όλα αυτά να επαναφέρεις ένα αντίγραφο ασφαλείας, για να επαναφέρεις τον λογαριασμό σου από τη παλιά σου συσκευή Android.</string>
  <string name="NewDeviceTransferSetup__restore_a_backup">Επαναφορά αντίγραφου ασφαλείας</string>
  <string name="NewDeviceTransferSetup__an_unexpected_error_occurred_while_attempting_to_connect_to_your_old_device">Συνέβη ένα μη αναμενόμενο σφάλμα κατά την απόπειρα σύνδεσης στη παλιά σου συσκευή Android.</string>
  <!--OldDeviceTransferSetupFragment-->
  <string name="OldDeviceTransferSetup__searching_for_new_android_device">Αναζητούμε τη νέα συσκευή Android…</string>
  <string name="OldDeviceTransferSetup__signal_needs_the_location_permission_to_discover_and_connect_with_your_new_device">Το Molly χρειάζεται την άδεια τοποθεσίας για να ανακαλύψει και να συνδεθεί στη νέα σου συσκευή Android.</string>
  <string name="OldDeviceTransferSetup__signal_needs_location_services_enabled_to_discover_and_connect_with_your_new_device">Το Molly χρειάζεται να έχεις την τοποθεσία ενεργοποιημένη για να ανακαλύψει και να συνδεθεί στη νέα σου συσκευή Android.</string>
  <string name="OldDeviceTransferSetup__signal_needs_wifi_on_to_discover_and_connect_with_your_new_device">Το Molly χρειάζεται ενεργοποιημένο το Wi-Fi για να ανακαλύψει και να συνδεθεί στη νέα σου συσκευή Android. Το Wi-Fi χρειάζεται να είναι ενεργοποιημένο αλλά δεν χρειάζεται να είναι συνδεδεμένο σε κάποιο δίκτυο Wi-Fi.</string>
  <string name="OldDeviceTransferSetup__sorry_it_appears_your_device_does_not_support_wifi_direct">Συγγνώμη, φαίνεται πως αυτή η συσκευή δεν υποστηρίζει το Wi-Fi Direct. Το Molly χρησιμοποιεί το Wi-Fi Direct για να ανακαλύψει και να συνδεθεί με τη νέα σου συσκευή Android. Μπορείς παρ\' όλα αυτά να επαναφέρεις ένα αντίγραφο ασφαλείας, για να επαναφέρεις τον λογαριασμό σου από τη παλιά σου συσκευή Android.</string>
  <string name="OldDeviceTransferSetup__create_a_backup">Δημιουργία αντίγραφου ασφαλείας</string>
  <string name="OldDeviceTransferSetup__an_unexpected_error_occurred_while_attempting_to_connect_to_your_old_device">Συνέβη ένα μη αναμενόμενο σφάλμα κατά την απόπειρα σύνδεσης στη νέα σου συσκευή Android.</string>
  <!--DeviceTransferSetupFragment-->
  <string name="DeviceTransferSetup__unable_to_open_wifi_settings">Δεν μπορέσαμε να ανοίξουμε τις Ρυθμίσεις Wi-Fi. Παρακαλώ ενεργοποίησε το Wi-Fi χειροκίνητα.</string>
  <string name="DeviceTransferSetup__grant_location_permission">Παραχώρηση άδειας τοποθεσίας</string>
  <string name="DeviceTransferSetup__turn_on_location_services">Ενεργοποίηση υπηρεσιών τοποθεσίας</string>
  <string name="DeviceTransferSetup__unable_to_open_location_settings">Αδυναμία ανοίγματος ρυθμίσεων τοποθεσίας.</string>
  <string name="DeviceTransferSetup__turn_on_wifi">Ενεργοποίηση Wi-Fi</string>
  <string name="DeviceTransferSetup__error_connecting">Σφάλμα σύνδεσης</string>
  <string name="DeviceTransferSetup__retry">Επανάληψη</string>
  <string name="DeviceTransferSetup__submit_debug_logs">Αποστολή αρχείων συμβάντων αποσφαλμάτωσης</string>
  <string name="DeviceTransferSetup__verify_code">Επιβεβαίωση κωδικού</string>
  <string name="DeviceTransferSetup__verify_that_the_code_below_matches_on_both_of_your_devices">Επιβεβαίωσε πως ο παρακάτω κωδικός είναι ίδιος και στις δύο συσκευές. Μετά πάτα συνέχεια.</string>
  <string name="DeviceTransferSetup__the_numbers_do_not_match">Οι αριθμοί δεν ταιριάζουν.</string>
  <string name="DeviceTransferSetup__continue">Συνέχεια</string>
  <string name="DeviceTransferSetup__number_is_not_the_same">Ο αριθμός δεν είναι ο ίδιος</string>
  <string name="DeviceTransferSetup__if_the_numbers_on_your_devices_do_not_match_its_possible_you_connected_to_the_wrong_device">Αν οι αριθμοι στις συσκευές σου δεν είναι ο ίδιος, είναι πιθανό πως συνδέθηκες στη λάθος συσκευή. Για να το φτιάξεις, σταμάτησε τη μεταφορά και προσπάθησε ξανά έχοντας τις δυο συσκευές κοντά τη μια στην άλλη.</string>
  <string name="DeviceTransferSetup__stop_transfer">Ακυρωση μεταφοράς</string>
  <string name="DeviceTransferSetup__unable_to_discover_old_device">Αδυναμία ανακάλυψης παλιάς συσκευής</string>
  <string name="DeviceTransferSetup__unable_to_discover_new_device">Αδυναμία ανακάλυψης νέας συσκευής</string>
  <string name="DeviceTransferSetup__make_sure_the_following_permissions_are_enabled">Επιβεβαίωσε πως οι ακόλουθες υπηρεσίες και δικαιώματα είναι ενεργοποιημένα:</string>
  <string name="DeviceTransferSetup__location_permission">Δικαιώματα τοποθεσίας</string>
  <string name="DeviceTransferSetup__location_services">Υπηρεσίες τοποθεσίας</string>
  <string name="DeviceTransferSetup__wifi">Wi-Fi</string>
  <string name="DeviceTransferSetup__on_the_wifi_direct_screen_remove_all_remembered_groups_and_unlink_any_invited_or_connected_devices">Στην οθόνη του Wi-Fi Direct, αφαίρεσε όλες τις ομάδες στη μνήμη και αποσύνδεσε οποιαδήποτε προσκεκλημένη ή συνδεδεμένη συσκευή.</string>
  <string name="DeviceTransferSetup__wifi_direct_screen">Οθόνη Wi-Fi Direct</string>
  <string name="DeviceTransferSetup__try_turning_wifi_off_and_on_on_both_devices">Δοκίμασε να κλείσεις και να ξανανοίξεις το Wi-Fi και στις δύο συσκευές.</string>
  <string name="DeviceTransferSetup__make_sure_both_devices_are_in_transfer_mode">Επιβεβαίωσε πως και οι δύο συσκευές είναι στη κατάσταση μεταφοράς.</string>
  <string name="DeviceTransferSetup__go_to_support_page">Πήγαινε στη σελίδα υποστήριξης</string>
  <string name="DeviceTransferSetup__try_again">Ξαναπροσπάθησε</string>
  <string name="DeviceTransferSetup__waiting_for_other_device">Αναμονή για την άλλη συσκευή</string>
  <string name="DeviceTransferSetup__tap_continue_on_your_other_device_to_start_the_transfer">Πάτα Συνέχεια στην άλλη σου συσκευή για να ξεκινήσεις τη μεταφορά.</string>
  <string name="DeviceTransferSetup__tap_continue_on_your_other_device">Πάτα Συνέχεια στην άλλη σου συσκευή…</string>
  <!--NewDeviceTransferFragment-->
  <string name="NewDeviceTransfer__cannot_transfer_from_a_newer_version_of_signal">Δεν μπορεί να γίνει μεταφορά από νεότερη έκδοση του Signal</string>
  <!--DeviceTransferFragment-->
  <string name="DeviceTransfer__transferring_data">Μεταφορά δεδομένων</string>
  <string name="DeviceTransfer__keep_both_devices_near_each_other">Κράτα και τις δύο συσκευές κοντά τη μια στην άλλη. Μην απενεργοποιήσεις τις συσκευές και άφησε το Molly ανοιχτό. Οι μεταφορές είναι κρυπτογραφημένες από άκρο σε άκρο.</string>
  <string name="DeviceTransfer__d_messages_so_far">%1$d μηνύματα μέχρι τώρα…</string>
  <!--Filled in with total percentage of messages transferred-->
  <string name="DeviceTransfer__s_of_messages_so_far">%1$s%% των μηνυμάτων μέχρι τώρα…</string>
  <string name="DeviceTransfer__cancel">Ακύρωση</string>
  <string name="DeviceTransfer__try_again">Ξαναπροσπάθησε</string>
  <string name="DeviceTransfer__stop_transfer_question">Ακύρωση μεταφοράς;</string>
  <string name="DeviceTransfer__stop_transfer">Ακυρωση μεταφοράς</string>
  <string name="DeviceTransfer__all_transfer_progress_will_be_lost">Θα χαθεί όλη η πρόοδος της μεταφοράς.</string>
  <string name="DeviceTransfer__transfer_failed">Η μεταφορά απέτυχε</string>
  <string name="DeviceTransfer__unable_to_transfer">Αδυναμία μεταφοράς</string>
  <!--OldDeviceTransferInstructionsFragment-->
  <string name="OldDeviceTransferInstructions__transfer_account">Μεταφορά Λογαριασμού</string>
  <string name="OldDeviceTransferInstructions__you_can_transfer_your_signal_account_when_setting_up_signal_on_a_new_android_device">Μπορείς να μεταφέρεις τον λογαριασμό Signal σου όταν παραμετροποιείς το Signal σε μια νέα συσκευή Android. Πριν συνεχίσεις:</string>
  <string name="OldDeviceTransferInstructions__first_bullet">1.</string>
  <string name="OldDeviceTransferInstructions__download_signal_on_your_new_android_device">Κατέβασε το Molly στη νέα σου συσκευή Android</string>
  <string name="OldDeviceTransferInstructions__second_bullet">2.</string>
  <string name="OldDeviceTransferInstructions__tap_on_transfer_or_restore_account">Πάτα \"Μεταφορά ή επαναφορά λογαριασμού\"</string>
  <string name="OldDeviceTransferInstructions__third_bullet">3.</string>
  <string name="OldDeviceTransferInstructions__select_transfer_from_android_device_when_prompted_and_then_continue">Επέλεξε \"Μεταφορά από συσκευή Android\" όταν σου ζητηθεί, και μετά \"Συνέχεια\". Κράτα τις δυο συσκευές κοντά τη μια στην άλλη.</string>
  <string name="OldDeviceTransferInstructions__continue">Συνέχεια</string>
  <!--OldDeviceTransferComplete-->
  <string name="OldDeviceTransferComplete__transfer_complete">Η μεταφορά ολοκληρώθηκε</string>
  <string name="OldDeviceTransferComplete__go_to_your_new_device">Πήγαινε στη νέα σου συσκευή</string>
  <string name="OldDeviceTransferComplete__your_signal_data_has_Been_transferred_to_your_new_device">Τα δεδομένα του Signal σου έχουν μεταφερθεί στη νέα σου συσκευή. Για να ολοκληρώσεις τη διαδικασία μεταφοράς, πρέπει να συνεχίσεις την εγγραφή στη νέα σου συσκευή.</string>
  <string name="OldDeviceTransferComplete__close">Κλείσιμο</string>
  <!--NewDeviceTransferComplete-->
  <string name="NewDeviceTransferComplete__transfer_successful">Επιτυχία μεταφοράς</string>
  <string name="NewDeviceTransferComplete__transfer_complete">Η μεταφορά ολοκληρώθηκε</string>
  <string name="NewDeviceTransferComplete__to_complete_the_transfer_process_you_must_continue_registration">Για να ολοκληρώσεις τη διαδικασία μεταφοράς, πρέπει να συνεχίσεις με την εγγραφή.</string>
  <string name="NewDeviceTransferComplete__continue_registration">Συνέχεια εγγραφής</string>
  <!--DeviceToDeviceTransferService-->
  <string name="DeviceToDeviceTransferService_content_title">Μεταφορά λογαριασμού</string>
  <string name="DeviceToDeviceTransferService_status_ready">Προετοιμάζουμε τη σύνδεση στην άλλη σου συσκευή Android…</string>
  <string name="DeviceToDeviceTransferService_status_starting_up">Προετοιμάζουμε τη σύνδεση στην άλλη σου συσκευή Android…</string>
  <string name="DeviceToDeviceTransferService_status_discovery">Αναζητούμε την άλλη σου συσκευή Android…</string>
  <string name="DeviceToDeviceTransferService_status_network_connected">Σύνδεόμαστε στην άλλη σου συσκευή Android…</string>
  <string name="DeviceToDeviceTransferService_status_verification_required">Απαιτείται επαλήθευση</string>
  <string name="DeviceToDeviceTransferService_status_service_connected">Μεταφέρουμε τον λογαριασμό…</string>
  <!--OldDeviceTransferLockedDialog-->
  <string name="OldDeviceTransferLockedDialog__complete_registration_on_your_new_device">Ολοκλήρωσε την εγγραφή στη νέα σου συσκευή</string>
  <string name="OldDeviceTransferLockedDialog__your_signal_account_has_been_transferred_to_your_new_device">Ο λογαριασμός Signal σου έχουν μεταφερθεί στη νέα σου συσκευή, αλλά  πρέπει να συνεχίσεις την εγγραφή εκεί για να συνεχίσεις. Το Signal θα είναι ανενεργό σε αυτή τη συσκευή.</string>
  <string name="OldDeviceTransferLockedDialog__done">Τέλος</string>
  <string name="OldDeviceTransferLockedDialog__cancel_and_activate_this_device">Ακύρωση και ενεργοποίηση αυτής της συσκευής</string>
  <!--AdvancedPreferenceFragment-->
  <string name="AdvancedPreferenceFragment__transfer_mob_balance">Μεταφορά υπολοίπου MOB;</string>
  <string name="AdvancedPreferenceFragment__you_have_a_balance_of_s">Έχετε υπόλοιπο %1$s. Εάν δεν μεταφέρετε τα χρήματά σας σε άλλη διεύθυνση πορτοφολιού πριν διαγράψετε τον λογαριασμό σας, θα τα χάσετε για πάντα.</string>
  <string name="AdvancedPreferenceFragment__dont_transfer">Όχι μεταφορά</string>
  <string name="AdvancedPreferenceFragment__transfer">Μεταφορά</string>
  <!--RecipientBottomSheet-->
  <string name="RecipientBottomSheet_block">Φραγή</string>
  <string name="RecipientBottomSheet_unblock">Κατάργηση φραγής</string>
  <string name="RecipientBottomSheet_add_to_contacts">Προσθήκη στις επαφές</string>
  <!--Error message that displays when a user tries to tap to view system contact details but has no app that supports it-->
  <string name="RecipientBottomSheet_unable_to_open_contacts">Δεν βρέθηκε εφαρμογή για το άνοιγμα των επαφών.</string>
  <string name="RecipientBottomSheet_add_to_a_group">Προσθήκη σε μια ομάδα</string>
  <string name="RecipientBottomSheet_add_to_another_group">Προσθήκη σε άλλη ομάδα</string>
  <string name="RecipientBottomSheet_view_safety_number">Προβολή αριθμού ασφαλείας</string>
  <string name="RecipientBottomSheet_make_admin">Ορισμός ως διαχειριστή</string>
  <string name="RecipientBottomSheet_remove_as_admin">Αφαίρεση διαχειριστή</string>
  <string name="RecipientBottomSheet_remove_from_group">Αφαίρεση απ\' την ομάδα</string>
  <string name="RecipientBottomSheet_message_description">Μήνυμα</string>
  <string name="RecipientBottomSheet_voice_call_description">Βιντεοκλήση</string>
  <string name="RecipientBottomSheet_insecure_voice_call_description">Μη ασφαλής κλήση φωνής</string>
  <string name="RecipientBottomSheet_video_call_description">Βιντεοκλήση</string>
  <string name="RecipientBottomSheet_remove_s_as_group_admin">Αφαίρεση των δικαιωμάτων διαχείρισης της ομάδας από τον/την %1$s;</string>
  <string name="RecipientBottomSheet_s_will_be_able_to_edit_group">Ο/Η \"%1$s\" θα μπορεί να επεξεργάζεται αυτή την ομάδα και τα μέλη της.</string>
  <string name="RecipientBottomSheet_remove_s_from_the_group">Αφαίρεση του/της %1$s από την ομάδα;</string>
  <!--Dialog message shown when removing someone from a group with group link being active to indicate they will not be able to rejoin-->
  <string name="RecipientBottomSheet_remove_s_from_the_group_they_will_not_be_able_to_rejoin">Αφαίρεση του/της %1$s από την ομάδα; Δεν θα μπορεί να ξαναζητήσει να μπει στην ομάδα μέσω του συνδέσμου ομάδας.</string>
  <string name="RecipientBottomSheet_remove">Αφαίρεση</string>
  <string name="RecipientBottomSheet_copied_to_clipboard">Αντιγράφηκε στο πρόχειρο</string>
  <string name="GroupRecipientListItem_admin">Διαχειριστής/τρια</string>
  <string name="GroupRecipientListItem_approve_description">Έγκριση</string>
  <string name="GroupRecipientListItem_deny_description">Απόρριψη</string>
  <!--GroupsLearnMoreBottomSheetDialogFragment-->
  <string name="GroupsLearnMore_legacy_vs_new_groups">Ομάδες παλαιού τύπου και νέες ομάδες</string>
  <string name="GroupsLearnMore_what_are_legacy_groups">Τι είναι οι ομάδες παλαιού τύπου;</string>
  <string name="GroupsLearnMore_paragraph_1">Οι ομάδες παλαιού τύπου είναι ομάδες που δεν είναι συμβατές με δυνατότητες των νέων ομαδών, όπως οι διαχειριστές και οι πιο περιγραφικές ανανεώσεις της ομάδας.</string>
  <string name="GroupsLearnMore_can_i_upgrade_a_legacy_group">Μπορώ να αναβαθμίσω μια ομάδα παλαιού τύπου;</string>
  <string name="GroupsLearnMore_paragraph_2">Οι ομάδες παλαιού τύπου δεν μπορούν ακόμα να αναβαθμιστούν σε νέου τύπου, αλλά μπορείς να δημιουργήσεις μια καινούργια ομάδα νέου τύπου, με τα ίδια μέλη, εφ\' όσον έχουν την πιο πρόσφατη έκδοση του Signal.</string>
  <string name="GroupsLearnMore_paragraph_3">Το Signal θα προσφέρει τη δυνατότητα αναβάθμισης των ομάδων παλαιού τύπου στο μέλλον.</string>
  <!--GroupLinkBottomSheetDialogFragment-->
  <string name="GroupLinkBottomSheet_share_hint_requiring_approval">Με αυτό τον σύνδεσμο, οποιοσδήποτε μπορεί να δεί το όνομα και τη φωτογραφία της ομάδας, και να ζητήσει να μπει σε αυτήν. Μοιράσου τον μόνο με άτομα που εμπιστεύεσαι.</string>
  <string name="GroupLinkBottomSheet_share_hint_not_requiring_approval">Με αυτό τον σύνδεσμο, οποιοσδήποτε μπορεί να δεί το όνομα και τη φωτογραφία της ομάδας, και να μπει σε αυτήν. Μοιράσου τον μόνο με άτομα που εμπιστεύεσαι.</string>
  <string name="GroupLinkBottomSheet_share_via_signal">Μοιράσου μέσω Molly</string>
  <string name="GroupLinkBottomSheet_copy">Αντιγραφή</string>
  <string name="GroupLinkBottomSheet_qr_code">Κωδικός QR</string>
  <string name="GroupLinkBottomSheet_share">Μοιράσου</string>
  <string name="GroupLinkBottomSheet_copied_to_clipboard">Αντιγράφηκε στο πρόχειρο</string>
  <string name="GroupLinkBottomSheet_the_link_is_not_currently_active">Ο σύνδεσμος δεν είναι ενεργός αυτή τη στιγμή</string>
  <!--VoiceNotePlaybackPreparer-->
  <string name="VoiceNotePlaybackPreparer__failed_to_play_voice_message">Αποτυχία αναπαραγωγής μηνύματος φωνής</string>
  <!--VoiceNoteMediaDescriptionCompatFactory-->
  <string name="VoiceNoteMediaItemFactory__voice_message">Μήνυμα φωνής · %1$s</string>
  <string name="VoiceNoteMediaItemFactory__s_to_s">%1$s προς %2$s</string>
  <!--StorageUtil-->
  <string name="StorageUtil__s_s">%1$s/%2$s</string>
  <string name="BlockedUsersActivity__s_has_been_blocked">Ο/Η \"%1$s\" έχει φραγεί</string>
  <string name="BlockedUsersActivity__failed_to_block_s">Αποτυχία φραγής του/της \"%1$s\"</string>
  <string name="BlockedUsersActivity__s_has_been_unblocked">Η φραγή του/της \"%1$s\" καταργήθηκε.</string>
  <!--ReviewCardDialogFragment-->
  <string name="ReviewCardDialogFragment__review_members">Ανασκόπηση μελών</string>
  <string name="ReviewCardDialogFragment__review_request">Εξέταση αιτήματος</string>
  <string name="ReviewCardDialogFragment__d_group_members_have_the_same_name">%1$d μέλη της ομάδας έχουν το ίδιο όνομα, εξέτασε τα παρακάτω μέλη, και διάλεξε τί ενέργεια να κάνεις.</string>
  <string name="ReviewCardDialogFragment__if_youre_not_sure">Αν δεν είσαι σίγουρος/η από ποιόν είναι το αίτημα, εξέτασε τις παρακάτω επαφές, και κάνε κάποια ενέργεια.</string>
  <string name="ReviewCardDialogFragment__no_other_groups_in_common">Καμμία άλλη κοινή ομάδα</string>
  <string name="ReviewCardDialogFragment__no_groups_in_common">Καμμία κοινή ομάδα.</string>
  <plurals name="ReviewCardDialogFragment__d_other_groups_in_common">
    <item quantity="one">%d κοινή ομάδα</item>
    <item quantity="other">%d κοινές ομάδες</item>
  </plurals>
  <plurals name="ReviewCardDialogFragment__d_groups_in_common">
    <item quantity="one">%d κοινή ομάδα</item>
    <item quantity="other">%d κοινές ομάδες</item>
  </plurals>
  <string name="ReviewCardDialogFragment__remove_s_from_group">Αφαίρεση του/της %1$s από την ομάδα;</string>
  <string name="ReviewCardDialogFragment__remove">Αφαίρεση</string>
  <string name="ReviewCardDialogFragment__failed_to_remove_group_member">Αποτυχία αφαίρεσης μέλους της ομάδας.</string>
  <!--ReviewCard-->
  <string name="ReviewCard__member">Μέλος</string>
  <string name="ReviewCard__request">Αίτημα</string>
  <string name="ReviewCard__your_contact">Επαφή σου</string>
  <string name="ReviewCard__remove_from_group">Αφαίρεση απ\' την ομάδα</string>
  <string name="ReviewCard__update_contact">Ανανέωση επαφής</string>
  <string name="ReviewCard__block">Φραγή</string>
  <string name="ReviewCard__delete">Διαγραφή</string>
  <string name="ReviewCard__recently_changed">Άλλαξε πρόσφατα το όνομα προφίλ του/της από %1$s σε %2$s</string>
  <!--CallParticipantsListUpdatePopupWindow-->
  <string name="CallParticipantsListUpdatePopupWindow__s_joined">Ο/Η %1$s μπήκε</string>
  <string name="CallParticipantsListUpdatePopupWindow__s_and_s_joined">Οι %1$s και %2$s μπήκαν</string>
  <string name="CallParticipantsListUpdatePopupWindow__s_s_and_s_joined">Οι %1$s, %2$s και %3$s μπήκαν</string>
  <string name="CallParticipantsListUpdatePopupWindow__s_s_and_d_others_joined">Οι %1$s, %2$s και %3$d ακόμα μπήκαν</string>
  <string name="CallParticipantsListUpdatePopupWindow__s_left">Ο/Η %1$s έφυγε</string>
  <string name="CallParticipantsListUpdatePopupWindow__s_and_s_left">Οι %1$s και %2$s έφυγαν</string>
  <string name="CallParticipantsListUpdatePopupWindow__s_s_and_s_left">Οι %1$s, %2$s και %3$s έφυγαν</string>
  <string name="CallParticipantsListUpdatePopupWindow__s_s_and_d_others_left">Οι %1$s, %2$s και %3$d ακόμα έφυγαν</string>
  <string name="CallParticipant__you">Εσύ</string>
  <string name="CallParticipant__you_on_another_device">Εσύ (από άλλη συσκευή)</string>
  <string name="CallParticipant__s_on_another_device">%1$s (από άλλη συσκευή)</string>
  <!--DeleteAccountFragment-->
  <string name="DeleteAccountFragment__deleting_your_account_will">Με τη διαγραφή του λογαριασμού σου θα γίνουν τα εξής:</string>
  <string name="DeleteAccountFragment__enter_your_phone_number">Εισαγωγή αριθμού τηλεφώνου</string>
  <string name="DeleteAccountFragment__delete_account">Διαγραφή λογαριασμού</string>
  <string name="DeleteAccountFragment__delete_your_account_info_and_profile_photo">Διαγραφη των πληροφοριών του λογαριασμού σου και της φωτογραφίας προφίλ σου</string>
  <string name="DeleteAccountFragment__delete_all_your_messages">Διαγραφή όλων των μηνυμάτων σου</string>
  <string name="DeleteAccountFragment__delete_s_in_your_payments_account">Διαγραφή %1$s στον λογαριασμό πληρωμών σας</string>
  <string name="DeleteAccountFragment__no_country_code">Δεν διευκρινίστηκε κωδικός χώρας</string>
  <string name="DeleteAccountFragment__no_number">Δεν διευκρινίστηκε αριθμός</string>
  <string name="DeleteAccountFragment__the_phone_number">Ο αριθμός τηλεφώνου που έγραψες δεν αντιστοιχεί στο λογαριασμό σου.</string>
  <string name="DeleteAccountFragment__are_you_sure">Είσαι σίγουρος/η ότι θέλεις να διαγράψεις το λογαριασμό σου;</string>
  <string name="DeleteAccountFragment__this_will_delete_your_signal_account">Αυτό θα διαγράψει το λογαριασμό Signal σου και θα επαναφέρει την εφαρμογή στις αρχικές ρυθμίσεις. Η εφαρμογή θα κλείσει με την ολοκλήρωση της διαδικασίας.</string>
  <string name="DeleteAccountFragment__failed_to_delete_account">Αποτυχία διαγραφής λογαριασμού. Είσαι συνδεμένος/η στο διαδίκτυο;</string>
  <string name="DeleteAccountFragment__failed_to_delete_local_data">Αποτυχία διαγραφής τοπικών δεδομένων. Μπορείς να τα σβήσεις χειροκίνητα στις ρυθμίσεις εφαρμογής του συστήματος.</string>
  <string name="DeleteAccountFragment__launch_app_settings">Άνοιγμα ρυθμίσεων εφαρμογής</string>
  <!--Title of progress dialog shown when a user deletes their account and the process is leaving all groups-->
  <string name="DeleteAccountFragment__leaving_groups">Αποχώρηση από ομάδες…</string>
  <!--Title of progress dialog shown when a user deletes their account and the process has left all groups-->
  <string name="DeleteAccountFragment__deleting_account">Διαγραφή λογαριασμού…</string>
  <!--Message of progress dialog shown when a user deletes their account and the process is canceling their subscription-->
  <string name="DeleteAccountFragment__canceling_your_subscription">Η συνδρομή σου ακυρώνεται…</string>
  <!--Message of progress dialog shown when a user deletes their account and the process is leaving groups-->
  <string name="DeleteAccountFragment__depending_on_the_number_of_groups">Ανάλογα με τον αριθμό ομάδων που είσαι μέλος, αυτό μπορεί να πάρει μέχρι μερικά λεπτά</string>
  <!--Message of progress dialog shown when a user deletes their account and the process has left all groups-->
  <string name="DeleteAccountFragment__deleting_all_user_data_and_resetting">Τα δεδομένα χρήστη διαγράφονται και η εφαρμογή επαναφέρεται</string>
  <!--Title of error dialog shown when a network error occurs during account deletion-->
  <string name="DeleteAccountFragment__account_not_deleted">Ο λογαριασμός δεν διαγράφηκε</string>
  <!--Message of error dialog shown when a network error occurs during account deletion-->
  <string name="DeleteAccountFragment__there_was_a_problem">Υπήρξε κάποιο σφάλμα κατά την ολοκλήρωση της διαδικασίας διαγραφής. Έλεγξε τη σύνδεση στο διαδίκτυο και προσπάθησε ξανά.</string>
  <!--DeleteAccountCountryPickerFragment-->
  <string name="DeleteAccountCountryPickerFragment__search_countries">Εύρεση χωρών</string>
  <!--CreateGroupActivity-->
  <string name="CreateGroupActivity__skip">Παράλειψη</string>
  <plurals name="CreateGroupActivity__d_members">
    <item quantity="one">%1$d μέλος</item>
    <item quantity="other">%1$d μέλη</item>
  </plurals>
  <!--ShareActivity-->
  <string name="ShareActivity__share">Μοιράσου</string>
  <string name="ShareActivity__send">Αποστολή</string>
  <string name="ShareActivity__comma_s">, %1$s</string>
  <string name="ShareActivity__sharing_to_multiple_chats_is">Ο διαμοιρασμός σε πολλαπλές συνομιλίες υποστηρίζεται μόνο για μηνύματα Signal.</string>
  <!--MultiShareDialogs-->
  <string name="MultiShareDialogs__failed_to_send_to_some_users">Αποτυχία αποστολής σε μερικούς χρήστες</string>
  <string name="MultiShareDialogs__you_can_only_share_with_up_to">Μπορείς να μοιραστείς με μέχρι %1$d συνομιλίες</string>
  <!--ChatWallpaperActivity-->
  <string name="ChatWallpaperActivity__chat_wallpaper">Ταπετσαρία συνομιλίας</string>
  <!--ChatWallpaperFragment-->
  <string name="ChatWallpaperFragment__chat_color">Χρώμα συνομιλίας</string>
  <string name="ChatWallpaperFragment__reset_chat_colors">Επαναφορά χρωμάτων συνομιλιών</string>
  <string name="ChatWallpaperFragment__reset_chat_color">Επαναφορά χρώματος συνομιλίας</string>
  <string name="ChatWallpaperFragment__reset_chat_color_question">Επαναφορά χρώματος συνομιλίας;</string>
  <string name="ChatWallpaperFragment__set_wallpaper">Ορισμός ταπετσαρίας</string>
  <string name="ChatWallpaperFragment__dark_mode_dims_wallpaper">Το Σκοτεινό θέμα σκουραίνει την ταπετσαρία.</string>
  <string name="ChatWallpaperFragment__contact_name">Όνομα επαφής</string>
  <string name="ChatWallpaperFragment__reset">Επαναφορά</string>
  <string name="ChatWallpaperFragment__clear">Εκκαθάριση</string>
  <string name="ChatWallpaperFragment__wallpaper_preview_description">Προεπισκόπηση ταπετσαρίας</string>
  <string name="ChatWallpaperFragment__would_you_like_to_override_all_chat_colors">Θέλεις να παρακάμψεις όλα τα χρώματα συνομιλιών;</string>
  <string name="ChatWallpaperFragment__would_you_like_to_override_all_wallpapers">Θέλεις να παρακάμψεις όλες τις ταπετσαρίες;</string>
  <string name="ChatWallpaperFragment__reset_default_colors">Επαναφορά προκαθορισμένων χρωμάτων</string>
  <string name="ChatWallpaperFragment__reset_all_colors">Επαναφορά όλων των χρωμάτων</string>
  <string name="ChatWallpaperFragment__reset_default_wallpaper">Επαναφορά προκαθορισμένης ταπετσαρίας</string>
  <string name="ChatWallpaperFragment__reset_all_wallpapers">Επαναφορά όλων των ταπετσαριών</string>
  <string name="ChatWallpaperFragment__reset_wallpapers">Επαναφορά ταπετσαριών</string>
  <string name="ChatWallpaperFragment__reset_wallpaper">Επαναφορά ταπετσαριών</string>
  <string name="ChatWallpaperFragment__reset_wallpaper_question">Επαναφορά ταπετσαρίας;</string>
  <!--ChatWallpaperSelectionFragment-->
  <string name="ChatWallpaperSelectionFragment__choose_from_photos">Επιλογή από φωτογραφίες</string>
  <string name="ChatWallpaperSelectionFragment__presets">Προεπιλογές</string>
  <!--ChatWallpaperPreviewActivity-->
  <string name="ChatWallpaperPreviewActivity__preview">Προεπισκόπηση</string>
  <string name="ChatWallpaperPreviewActivity__set_wallpaper">Ορισμός ταπετσαρίας</string>
  <string name="ChatWallpaperPreviewActivity__swipe_to_preview_more_wallpapers">Σύρε για προεπισκόπηση περισσότερων ταπετσαριών.</string>
  <string name="ChatWallpaperPreviewActivity__set_wallpaper_for_all_chats">Ορισμός ταπετσαρίας για όλες τις συνομιλίες</string>
  <string name="ChatWallpaperPreviewActivity__set_wallpaper_for_s">Ορισμός ταπετσαρίας για %1$s</string>
  <string name="ChatWallpaperPreviewActivity__viewing_your_gallery_requires_the_storage_permission">Η προβολή της βιβλιοθήκης σου απαιτεί την άδεια αποθηκευτικού χώρου.</string>
  <!--WallpaperImageSelectionActivity-->
  <string name="WallpaperImageSelectionActivity__choose_wallpaper_image">Επιλογή εικόνας ταπετσαρίας</string>
  <!--WallpaperCropActivity-->
  <string name="WallpaperCropActivity__pinch_to_zoom_drag_to_adjust">Τσίμπα για ζουμ, σύρε για ρύθμιση</string>
  <string name="WallpaperCropActivity__set_wallpaper_for_all_chats">Ορισμός ταπετσαρίας για όλες τις συνομιλίες.</string>
  <string name="WallpaperCropActivity__set_wallpaper_for_s">Ορισμός ταπετσαρίας για %s.</string>
  <string name="WallpaperCropActivity__error_setting_wallpaper">Σφάλμα κατά τον ορισμό ταπετσαρίας.</string>
  <string name="WallpaperCropActivity__blur_photo">Θόλωμα φωτογραφίας</string>
  <!--InfoCard-->
  <string name="payment_info_card_about_mobilecoin">Σχετικά με το MobileCoin</string>
  <string name="payment_info_card_mobilecoin_is_a_new_privacy_focused_digital_currency">Το MobileCoin είναι ένα νέο ψηφιακό νόμισμα που επικεντρώνεται στο απόρρητο.</string>
  <string name="payment_info_card_adding_funds">Προσθήκη χρημάτων</string>
  <string name="payment_info_card_you_can_add_funds_for_use_in">Μπορείτε να προσθέσετε χρήματα για χρήση στο Molly στέλνοντας MobileCoin στη διεύθυνση πορτοφολιού σας.</string>
  <string name="payment_info_card_cashing_out">Εξαργύρωση</string>
  <string name="payment_info_card_you_can_cash_out_mobilecoin">Μπορείτε να εξαργυρώσετε MobileCoin ανά πάσα στιγμή σε ένα ανταλλακτήριο που υποστηρίζει το MobileCoin. Απλά κάντε μεταφορά στον λογαριασμό σας στο εν λόγω ανταλλακτήριο.</string>
  <string name="payment_info_card_hide_this_card">Απόκρυψη αυτής της κάρτας;</string>
  <string name="payment_info_card_hide">Απόκρυψη</string>
  <string name="payment_info_card_record_recovery_phrase">Καταγραφή φράσης ανάκτησης</string>
  <string name="payment_info_card_your_recovery_phrase_gives_you">Η φράση ανάκτησης παρέχει έναν ακόμη τρόπο επαναφοράς του λογαριασμού πληρωμών σας.</string>
  <string name="payment_info_card_record_your_phrase">Καταγράψτε τη φράση σας</string>
  <string name="payment_info_card_update_your_pin">Ενημέρωση του PIN</string>
  <string name="payment_info_card_with_a_high_balance">Με υψηλό υπόλοιπο, ίσως θελήσετε να αλλάξετε σε ένα αλφαριθμητικό PIN για να προσθέσετε μεγαλύτερη προστασία στον λογαριασμό σας.</string>
  <string name="payment_info_card_update_pin">Ανανέωση PIN</string>
  <!--DeactivateWalletFragment-->
  <string name="DeactivateWalletFragment__deactivate_wallet">Απενεργοποίηση Πορτοφολιού</string>
  <string name="DeactivateWalletFragment__your_balance">Το Υπόλοιπό Σας</string>
  <string name="DeactivateWalletFragment__its_recommended_that_you">Συνιστάται να μεταφέρετε τα χρήματά σας σε άλλη διεύθυνση πορτοφολιού πριν απενεργοποιήσετε τις πληρωμές. Εάν επιλέξετε να μην μεταφέρετε τα χρήματά σας τώρα, θα παραμείνουν στο πορτοφόλι σας που είναι συνδεδεμένο με το Molly εάν ενεργοποιήσετε εκ νέου τις πληρωμές.</string>
  <string name="DeactivateWalletFragment__transfer_remaining_balance">Μεταφορά εναπομείναντος υπολοίπου</string>
  <string name="DeactivateWalletFragment__deactivate_without_transferring">Απενεργοποίηση χωρίς μεταφορά</string>
  <string name="DeactivateWalletFragment__deactivate">Απενεργοποίηση</string>
  <string name="DeactivateWalletFragment__deactivate_without_transferring_question">Απενεργοποίηση χωρίς μεταφορά;</string>
  <string name="DeactivateWalletFragment__your_balance_will_remain">Το υπόλοιπό σας θα παραμείνει στο πορτοφόλι που είναι συνδεδεμένο με το Molly, εάν επιλέξετε να ενεργοποιήσετε εκ νέου τις πληρωμές.</string>
  <string name="DeactivateWalletFragment__error_deactivating_wallet">Σφάλμα κατά την απενεργοποίηση πορτοφολιού.</string>
  <!--PaymentsRecoveryStartFragment-->
  <string name="PaymentsRecoveryStartFragment__recovery_phrase">Φράση ανάκτησης</string>
  <string name="PaymentsRecoveryStartFragment__view_recovery_phrase">Προβολή φράσης ανάκτησης</string>
  <string name="PaymentsRecoveryStartFragment__enter_recovery_phrase">Εισαγάγετε τη φράση ανάκτησης</string>
  <string name="PaymentsRecoveryStartFragment__your_balance_will_automatically_restore">Το υπόλοιπό σας θα αποκατασταθεί αυτόματα όταν εγκαταστήσετε ξανά το Signal, εάν επιβεβαιώσετε το Signal PIN. Μπορείτε επίσης να επαναφέρετε το υπόλοιπό σας χρησιμοποιώντας μια φράση ανάκτησης, η οποία είναι μια φράση %1$d λέξεων, μοναδική για εσάς. Σημειώστε την και αποθηκεύστε την σε ασφαλές μέρος.</string>
  <string name="PaymentsRecoveryStartFragment__your_recovery_phrase_is_a">Η φράση ανάκτησης είναι μια φράση %1$d λέξεων, μοναδική για εσάς. Χρησιμοποιήστε αυτή τη φράση για να επαναφέρετε το υπόλοιπό σας.</string>
  <string name="PaymentsRecoveryStartFragment__start">Εκκίνηση</string>
  <string name="PaymentsRecoveryStartFragment__enter_manually">Χειροκίνητη εισαγωγή</string>
  <string name="PaymentsRecoveryStartFragment__paste_from_clipboard">Επικόλληση από πρόχειρο</string>
  <!--PaymentsRecoveryPasteFragment-->
  <string name="PaymentsRecoveryPasteFragment__paste_recovery_phrase">Επικόλληση φράσης ανάκτησης</string>
  <string name="PaymentsRecoveryPasteFragment__recovery_phrase">Φράση ανάκτησης</string>
  <string name="PaymentsRecoveryPasteFragment__next">Επόμενο</string>
  <string name="PaymentsRecoveryPasteFragment__invalid_recovery_phrase">Μη έγκυρη φράση ανάκτησης</string>
  <string name="PaymentsRecoveryPasteFragment__make_sure">Βεβαιωθείτε ότι πληκτρολογήσατε %1$d λέξεις και δοκιμάστε ξανά.</string>
  <!--PaymentsRecoveryPhraseFragment-->
  <string name="PaymentsRecoveryPhraseFragment__next">Επόμενο</string>
  <string name="PaymentsRecoveryPhraseFragment__edit">Eπεξεργασία</string>
  <string name="PaymentsRecoveryPhraseFragment__previous">Προηγούμενο</string>
  <string name="PaymentsRecoveryPhraseFragment__your_recovery_phrase">Η φράση σας ανάκτησης</string>
  <string name="PaymentsRecoveryPhraseFragment__write_down_the_following_d_words">Γράψτε τις ακόλουθες %1$d λέξεις με τη σειρά. Αποθηκεύστε τη λίστα σας σε ασφαλές μέρος.</string>
  <string name="PaymentsRecoveryPhraseFragment__make_sure_youve_entered">Βεβαιωθείτε ότι έχετε εισαγάγει σωστά τη φράση σας.</string>
  <string name="PaymentsRecoveryPhraseFragment__do_not_screenshot_or_send_by_email">Μην τραβάτε στιγμιότυπα ή στέλνετε με email.</string>
  <string name="PaymentsRecoveryPhraseFragment__payments_account_restored">Ο λογαριασμός πληρωμών αποκαταστάθηκε.</string>
  <string name="PaymentsRecoveryPhraseFragment__invalid_recovery_phrase">Μη έγκυρη φράση ανάκτησης</string>
  <string name="PaymentsRecoveryPhraseFragment__make_sure_youve_entered_your_phrase_correctly_and_try_again">Βεβαιωθείτε ότι έχετε εισαγάγει σωστά τη φράση σας και προσπαθήστε ξανά.</string>
  <string name="PaymentsRecoveryPhraseFragment__copy_to_clipboard">Αντιγραφή στο πρόχειρο;</string>
  <string name="PaymentsRecoveryPhraseFragment__if_you_choose_to_store">Εάν επιλέξετε να αποθηκεύσετε τη φράση ανάκτησης ψηφιακά, βεβαιωθείτε ότι είναι αποθηκευμένη με ασφάλεια σε μέρος που εμπιστεύεστε.</string>
  <string name="PaymentsRecoveryPhraseFragment__copy">Αντιγραφή</string>
  <!--PaymentsRecoveryPhraseConfirmFragment-->
  <string name="PaymentRecoveryPhraseConfirmFragment__confirm_recovery_phrase">Επιβεβαίωση φράσης ανάκτησης</string>
  <string name="PaymentRecoveryPhraseConfirmFragment__enter_the_following_words">Εισαγάγετε τις ακόλουθες λέξεις από τη φράση ανάκτησής σας.</string>
  <string name="PaymentRecoveryPhraseConfirmFragment__word_d">Λέξη %1$d</string>
  <string name="PaymentRecoveryPhraseConfirmFragment__see_phrase_again">Επαναπροβολή της φράσης</string>
  <string name="PaymentRecoveryPhraseConfirmFragment__done">Τέλος</string>
  <string name="PaymentRecoveryPhraseConfirmFragment__recovery_phrase_confirmed">Η φράση ανάκτησης επιβεβαιώθηκε</string>
  <!--PaymentsRecoveryEntryFragment-->
  <string name="PaymentsRecoveryEntryFragment__enter_recovery_phrase">Πληκτρολογήστε φράση ανάκτησης</string>
  <string name="PaymentsRecoveryEntryFragment__enter_word_d">Εισαγάγετε τη λέξη %1$d</string>
  <string name="PaymentsRecoveryEntryFragment__word_d">Λέξη %1$d</string>
  <string name="PaymentsRecoveryEntryFragment__next">Επόμενο</string>
  <string name="PaymentsRecoveryEntryFragment__invalid_word">Μη έγκυρη λέξη</string>
  <!--ClearClipboardAlarmReceiver-->
  <string name="ClearClipboardAlarmReceiver__clipboard_cleared">Το πρόχειρο εκκαθαρίστηκε.</string>
  <!--PaymentNotificationsView-->
  <string name="PaymentNotificationsView__view">Εμφάνιση</string>
  <!--UnreadPayments-->
  <string name="UnreadPayments__s_sent_you_s">%1$s σας έστειλε %2$s</string>
  <string name="UnreadPayments__d_new_payment_notifications">%1$d νέες ειδοποιήσεις πληρωμών</string>
  <!--CanNotSendPaymentDialog-->
  <string name="CanNotSendPaymentDialog__cant_send_payment">Δεν είναι δυνατή η αποστολή πληρωμής</string>
  <string name="CanNotSendPaymentDialog__to_send_a_payment_to_this_user">Για να στείλετε μια πληρωμή σε αυτόν τον χρήστη πρέπει να αποδεχτεί ένα μήνυμα με αίτημα από εσάς. Στείλτε τους μήνυμα για δημιουργία μηνύματος με αίτημα.</string>
  <string name="CanNotSendPaymentDialog__send_a_message">Στείλε ένα μήνυμα</string>
  <!--GroupsInCommonMessageRequest-->
  <string name="GroupsInCommonMessageRequest__you_have_no_groups_in_common_with_this_person">Δεν είσαι σε κοινές ομάδες με αυτό το άτομο. Εξέτασε τα αιτήματα προσεκτικά πριν αποδεχτείς, για να γλιτώσεις ανεπιθύμητα μηνύματα.</string>
  <string name="GroupsInCommonMessageRequest__none_of_your_contacts_or_people_you_chat_with_are_in_this_group">Καμία από τις επαφές σου ή τα άτομα με τα οποία συνομιλείς δεν είναι σε αυτή την ομάδα. Εξέτασε τα αιτήματα προσεκτικά πριν αποδεχτείς, για να γλιτώσεις ανεπιθύμητα μηνύματα.</string>
  <string name="GroupsInCommonMessageRequest__about_message_requests">Σχετικά με αιτήματα μηνυμάτων</string>
  <string name="GroupsInCommonMessageRequest__okay">Εντάξει</string>
  <string name="ChatColorSelectionFragment__heres_a_preview_of_the_chat_color">Να μια προεπισκόπηση του χρώματος της συνομιλίας.</string>
  <string name="ChatColorSelectionFragment__the_color_is_visible_to_only_you">Μόνο εσύ βλέπεις αυτό το χρώμα.</string>
  <!--GroupDescriptionDialog-->
  <string name="GroupDescriptionDialog__group_description">Περιγραφή ομάδας</string>
  <!--QualitySelectorBottomSheetDialog-->
  <string name="QualitySelectorBottomSheetDialog__standard">Κανονική</string>
  <string name="QualitySelectorBottomSheetDialog__faster_less_data">Γρηγορότερα, λιγότερα δεδομένα</string>
  <string name="QualitySelectorBottomSheetDialog__high">Υψηλή</string>
  <string name="QualitySelectorBottomSheetDialog__slower_more_data">Πιο αργά, περισσότερα δεδομένα</string>
  <string name="QualitySelectorBottomSheetDialog__photo_quality">Ποιότητα φωτογραφίας</string>
  <!--AppSettingsFragment-->
  <string name="AppSettingsFragment__invite_your_friends">Προσκάλεσε τους φίλους σου</string>
  <!--AccountSettingsFragment-->
  <string name="AccountSettingsFragment__account">Λογαριασμός</string>
  <string name="AccountSettingsFragment__youll_be_asked_less_frequently">Θα στο ζητάμε όχι τόσο συχνά όσο περνάει ο καιρός</string>
  <string name="AccountSettingsFragment__require_your_signal_pin">Να απαιτείται το PIN Signal σου για να εγγράψεις ξανά τον αριθμό τηλεφώνου σου στο Signal</string>
  <string name="AccountSettingsFragment__change_phone_number">Αλλαγή αριθμού τηλεφώνου</string>
  <!--ChangeNumberFragment-->
  <string name="ChangeNumberFragment__use_this_to_change_your_current_phone_number_to_a_new_phone_number">Με αυτό μπορείς να αλλάξεις τον τωρινό αριθμό τηλεφώνου σου σε κάποιον καινούργιο. Δεν μπορείς να αναιρέσεις αυτή την αλλαγή.\n\nΠριν συνεχίσεις, επιβεβαίωσε πως μπορείς να λάβεις SMS ή κλήσεις στο νέο αριθμό.</string>
  <string name="ChangeNumberFragment__continue">Συνέχεια</string>
  <!--Message shown on dialog after your number has been changed successfully.-->
  <string name="ChangeNumber__your_phone_number_has_changed_to_s">Ο αριθμός τηλεφώνου σου άλλαξε σε %1$s</string>
  <!--Confirmation button to dismiss number changed dialog-->
  <string name="ChangeNumber__okay">Εντάξει</string>
  <!--ChangeNumberEnterPhoneNumberFragment-->
  <string name="ChangeNumberEnterPhoneNumberFragment__change_number">Αλλαγή αριθμού</string>
  <string name="ChangeNumberEnterPhoneNumberFragment__your_old_number">Ο παλιός σου αριθμός</string>
  <string name="ChangeNumberEnterPhoneNumberFragment__old_phone_number">Παλιός αριθμός τηλεφώνου</string>
  <string name="ChangeNumberEnterPhoneNumberFragment__your_new_number">Ο νέος σου αριθμός</string>
  <string name="ChangeNumberEnterPhoneNumberFragment__new_phone_number">Νέος αριθμός τηλεφώνου</string>
  <string name="ChangeNumberEnterPhoneNumberFragment__the_phone_number_you_entered_doesnt_match_your_accounts">Ο αριθμός τηλεφώνου που έγραψες δεν αντιστοιχεί στο λογαριασμό σου.</string>
  <string name="ChangeNumberEnterPhoneNumberFragment__you_must_specify_your_old_number_country_code">Πρέπει να προσδιορίσεις τον κωδικό χώρας του παλιού σου αριθμού</string>
  <string name="ChangeNumberEnterPhoneNumberFragment__you_must_specify_your_old_phone_number">Πρέπει να προσδιορίσεις τον παλιό σου αριθμό</string>
  <string name="ChangeNumberEnterPhoneNumberFragment__you_must_specify_your_new_number_country_code">Πρέπει να προσδιορίσεις τον κωδικό χώρας του νέου σου αριθμού</string>
  <string name="ChangeNumberEnterPhoneNumberFragment__you_must_specify_your_new_phone_number">Πρέπει να προσδιορίσεις το νέο σου αριθμό</string>
  <!--ChangeNumberVerifyFragment-->
  <string name="ChangeNumberVerifyFragment__change_number">Αλλαγή αριθμού</string>
  <string name="ChangeNumberVerifyFragment__verifying_s">Επιβεβαίωση του %1$s</string>
  <string name="ChangeNumberVerifyFragment__captcha_required">Απαιτείται Captcha</string>
  <!--ChangeNumberConfirmFragment-->
  <string name="ChangeNumberConfirmFragment__change_number">Αλλαγή αριθμού</string>
  <string name="ChangeNumberConfirmFragment__you_are_about_to_change_your_phone_number_from_s_to_s">Πρόκειται να αλλάξεις τον αριθμό σου από τον %1$s στον %2$s.\n\nΠριν συνεχίσεις, παρακαλώ επιβεβαίωσε πως ο παρακάτω αριθμός είναι σωστός.</string>
  <string name="ChangeNumberConfirmFragment__edit_number">Επεξεργασία αριθμού</string>
  <!--ChangeNumberRegistrationLockFragment-->
  <string name="ChangeNumberRegistrationLockFragment__signal_change_number_need_help_with_pin_for_android_v2_pin">Signal Αλλαγή Αριθμού - Βοήθεια με το PIN για Android (v2 PIN)</string>
  <!--ChangeNumberPinDiffersFragment-->
  <string name="ChangeNumberPinDiffersFragment__pins_do_not_match">Τα PIN δεν ταιριάζουν</string>
  <string name="ChangeNumberPinDiffersFragment__the_pin_associated_with_your_new_number_is_different_from_the_pin_associated_with_your_old_one">Το PIN που χρησιμοποιείται με το νέο σου αριθμό είναι διαφορετικό από το PIN που χρησιμοποιείται με τον παλιό σου αριθμό. Θέλεις να κρατήσεις το παλιό PIN ή να το ανανεώσεις;</string>
  <string name="ChangeNumberPinDiffersFragment__keep_old_pin">Διατήρηση παλιού PIN</string>
  <string name="ChangeNumberPinDiffersFragment__update_pin">Ανανέωση PIN</string>
  <string name="ChangeNumberPinDiffersFragment__keep_old_pin_question">Διατήρηση παλιού PIN;</string>
  <!--ChangeNumberLockActivity-->
  <!--Info message shown to user if something crashed the app during the change number attempt and we were unable to confirm the change so we force them into this screen to check before letting them use the app-->
  <string name="ChangeNumberLockActivity__it_looks_like_you_tried_to_change_your_number_but_we_were_unable_to_determine_if_it_was_successful_rechecking_now">Φαίνεται πως προσπάθησες να αλλάξεις τον αριθμό σου αλλά δεν μπορέσαμε να επαληθεύσουμε ότι η αλλαγή ήταν επιτυχημένη.\n\nΕλέγχουμε ξανά…</string>
  <!--Dialog title shown if we were able to confirm your change number status (meaning we now know what the server thinks our number is) after a crash during the regular flow-->
  <string name="ChangeNumberLockActivity__change_status_confirmed">Αλλαγή κατάστασης επαληθευμένη</string>
  <!--Dialog message shown if we were able to confirm your change number status (meaning we now know what the server thinks our number is) after a crash during the regular flow-->
  <string name="ChangeNumberLockActivity__your_number_has_been_confirmed_as_s">Ο αριθμός σου επαληθεύτηκε ως %1$s. Αν αυτός δεν είναι ο νέος σου αριθμός, παρακαλώ ακολούθησε ξανά τη διαδικασία της αλλαγής αριθμού.</string>
  <!--Dialog title shown if we were not able to confirm your phone number with the server and thus cannot let leave the change flow yet after a crash during the regular flow-->
  <string name="ChangeNumberLockActivity__change_status_unconfirmed">Αλλαγή κατάστασης μη επαληθευμένη</string>
  <!--Dialog message shown when we can\'t verify the phone number on the server, only shown if there was a network error communicating with the server after a crash during the regular flow-->
  <string name="ChangeNumberLockActivity__we_could_not_determine_the_status_of_your_change_number_request">Δεν μπορέσαμε να προσδιορίσουμε την κατάσταση του αιτήματός σου για αλλαγή αριθμού.n\n(Σφάλμα: %1$s)</string>
  <!--Dialog button to retry confirming the number on the server-->
  <string name="ChangeNumberLockActivity__retry">Επανάληψη</string>
  <!--Dialog button shown to leave the app when in the unconfirmed change status after a crash in the regular flow-->
  <string name="ChangeNumberLockActivity__leave">Αποχώρηση</string>
  <string name="ChangeNumberLockActivity__submit_debug_log">Αποστολή αρχείου συμβάντων αποσφαλμάτωσης</string>
  <!--ChatsSettingsFragment-->
  <string name="ChatsSettingsFragment__keyboard">Πληκτρολόγιο</string>
  <string name="ChatsSettingsFragment__enter_key_sends">Το Enter στέλνει</string>
  <!--SmsSettingsFragment-->
  <string name="SmsSettingsFragment__use_as_default_sms_app">Χρήση ως προκαθορισμένη εφαρμογή για τα SMS</string>
  <!--NotificationsSettingsFragment-->
  <string name="NotificationsSettingsFragment__messages">Μηνύματα</string>
  <string name="NotificationsSettingsFragment__calls">Κλήσεις</string>
  <string name="NotificationsSettingsFragment__notify_when">Να ειδοποιούμαι όταν…</string>
  <string name="NotificationsSettingsFragment__contact_joins_signal">Νέα επαφή έρχεται στο Signal</string>
  <!--Notification preference header-->
  <string name="NotificationsSettingsFragment__notification_profiles">Προφίλ ειδοποιήσεων</string>
  <!--Notification preference option header-->
  <string name="NotificationsSettingsFragment__profiles">Προφίλ</string>
  <!--Notification preference summary text-->
  <string name="NotificationsSettingsFragment__create_a_profile_to_receive_notifications_only_from_people_and_groups_you_choose">Δημιούργησε ένα προφίλ για να λαμβάνεις ειδοποιήσεις μόνο από τα άτομα και τις ομάδες που επιλέγεις.</string>
  <!--NotificationProfilesFragment-->
  <!--Title for notification profiles screen that shows all existing profiles-->
  <string name="NotificationProfilesFragment__notification_profiles">Προφίλ ειδοποιήσεων</string>
  <!--Button text to create a notification profile-->
  <string name="NotificationProfilesFragment__create_profile">Δημιουργία προφίλ</string>
  <!--PrivacySettingsFragment-->
  <string name="PrivacySettingsFragment__blocked">Λίστα Φραγής</string>
  <string name="PrivacySettingsFragment__d_contacts">%1$d επαφές</string>
  <string name="PrivacySettingsFragment__messaging">Συνομιλίες</string>
  <string name="PrivacySettingsFragment__disappearing_messages">Μηνύματα που εξαφανίζονται</string>
  <string name="PrivacySettingsFragment__app_security">Ασφάλεια εφαρμογής</string>
  <string name="PrivacySettingsFragment__block_screenshots_in_the_recents_list_and_inside_the_app">Να μην επιτρέπεται η καταγραφή της οθόνης (screenshots) στη λίστα με τα πρόσφατα και μέσα στην εφαρμογή</string>
  <string name="PrivacySettingsFragment__signal_message_and_calls">Κλήσεις και μηνύματα Signal, κλήσεις που πάντα αναμεταδίδονται, και προστατευμένος αποστολέας</string>
  <string name="PrivacySettingsFragment__default_timer_for_new_changes">Προκαθορισμένο χρονόμετρο για νέες συνομιλίες</string>
  <string name="PrivacySettingsFragment__set_a_default_disappearing_message_timer_for_all_new_chats_started_by_you">Ορισμός ενός προκαθορισμένου χρόνου εξαφάνισης μηνυμάτων για όλες τις συνομιλίες που ξεκινάς εσύ.</string>
  <!--AdvancedPrivacySettingsFragment-->
  <string name="AdvancedPrivacySettingsFragment__show_status_icon">Εμφάνιση εικονιδίου κατάστασης</string>
  <string name="AdvancedPrivacySettingsFragment__show_an_icon">Εμφάνιση εικονιδίου στις λεπτομέρειες μηνύματος όταν αυτά έχουν παραδοθεί με χρήση του προστατευμένου αποστολέα.</string>
  <!--ExpireTimerSettingsFragment-->
  <string name="ExpireTimerSettingsFragment__when_enabled_new_messages_sent_and_received_in_new_chats_started_by_you_will_disappear_after_they_have_been_seen">Όταν ενεργοποιηθεί, τα νέα μηνύματα που στέλνονται και λαμβάνονται σε σε νέες συνομιλίες που ξεκινάς εσύ θα εξαφανίζονται αφού διαβαστούν.</string>
  <string name="ExpireTimerSettingsFragment__when_enabled_new_messages_sent_and_received_in_this_chat_will_disappear_after_they_have_been_seen">Όταν ενεργοποιηθεί, τα νέα μηνύματα που στέλνονται και λαμβάνονται σε αυτή τη συνομιλία θα εξαφανίζονται αφού διαβαστούν.</string>
  <string name="ExpireTimerSettingsFragment__off">Ανενεργό</string>
  <string name="ExpireTimerSettingsFragment__4_weeks">4 εβδομάδες</string>
  <string name="ExpireTimerSettingsFragment__1_week">1 εβδομάδα</string>
  <string name="ExpireTimerSettingsFragment__1_day">1 ημέρα</string>
  <string name="ExpireTimerSettingsFragment__8_hours">8 ώρες</string>
  <string name="ExpireTimerSettingsFragment__1_hour">1 ώρα</string>
  <string name="ExpireTimerSettingsFragment__5_minutes">5 λεπτά</string>
  <string name="ExpireTimerSettingsFragment__30_seconds">30 δευτερόλεπτα</string>
  <string name="ExpireTimerSettingsFragment__custom_time">Προσαρμοσμένος χρόνος</string>
  <string name="ExpireTimerSettingsFragment__set">Ορισμός</string>
  <string name="ExpireTimerSettingsFragment__save">Αποθήκευση</string>
  <string name="CustomExpireTimerSelectorView__seconds">δευτερόλεπτα</string>
  <string name="CustomExpireTimerSelectorView__minutes">λεπτά</string>
  <string name="CustomExpireTimerSelectorView__hours">ώρες</string>
  <string name="CustomExpireTimerSelectorView__days">ημέρες</string>
  <string name="CustomExpireTimerSelectorView__weeks">εβδομάδες</string>
  <!--HelpSettingsFragment-->
  <string name="HelpSettingsFragment__support_center">Κέντρο υποστήριξης</string>
  <string name="HelpSettingsFragment__contact_us">Επικοινώνησε μαζί μας</string>
  <string name="HelpSettingsFragment__version">Έκδοση</string>
  <string name="HelpSettingsFragment__debug_log">Αρχείο καταγραφής αποσφαλμάτωσης</string>
  <string name="HelpSettingsFragment__terms_amp_privacy_policy">Όροι &amp; Πολιτική Απορρήτου</string>
  <string name="HelpFragment__copyright_signal_messenger">Copyright Molly Messenger</string>
  <string name="HelpFragment__licenced_under_the_gplv3">Υπό τους όρους της άδειας GPLv3</string>
  <!--DataAndStorageSettingsFragment-->
  <string name="DataAndStorageSettingsFragment__media_quality">Ποιότητα πολυμέσων</string>
  <string name="DataAndStorageSettingsFragment__sent_media_quality">Ποιότητα απεσταλμένων πολυμέσων</string>
  <string name="DataAndStorageSettingsFragment__sending_high_quality_media_will_use_more_data">Η αποστολή πολυμέσων υψηλής ποιότητας θα καταναλώνει περισσότερα δεδομένα.</string>
  <string name="DataAndStorageSettingsFragment__high">Υψηλή</string>
  <string name="DataAndStorageSettingsFragment__standard">Κανονική</string>
  <string name="DataAndStorageSettingsFragment__calls">Κλήσεις</string>
  <!--ChatColorSelectionFragment-->
  <string name="ChatColorSelectionFragment__auto">Αυτόματο</string>
  <string name="ChatColorSelectionFragment__use_custom_colors">Χρήση προσαρμοσένων χρωμάτων</string>
  <string name="ChatColorSelectionFragment__chat_color">Χρώμα συνομιλίας</string>
  <string name="ChatColorSelectionFragment__edit">Eπεξεργασία</string>
  <string name="ChatColorSelectionFragment__duplicate">Δημιουργία αντιγράφου</string>
  <string name="ChatColorSelectionFragment__delete">Διαγραφή</string>
  <string name="ChatColorSelectionFragment__delete_color">Διαγραφή χρώματος</string>
  <plurals name="ChatColorSelectionFragment__this_custom_color_is_used">
    <item quantity="one">Αυτό το προσαρμοσμένο χρώμα χρησιμοποιείται σε %1$d συνομιλία. Θέλεις να το διαγράψεις για όλες τις συνομιλίες;</item>
    <item quantity="other">Αυτό το προσαρμοσμένο χρώμα χρησιμοποιείται σε %1$d συνομιλίες. Θέλεις να το διαγράψεις για όλες τις συνομιλίες;</item>
  </plurals>
  <string name="ChatColorSelectionFragment__delete_chat_color">Διαγραφή του χρώματος της συνομιλίας;</string>
  <!--CustomChatColorCreatorFragment-->
  <string name="CustomChatColorCreatorFragment__solid">Μονόχρωμο</string>
  <string name="CustomChatColorCreatorFragment__gradient">Διαβάθμιση</string>
  <string name="CustomChatColorCreatorFragment__hue">Απόχρωση</string>
  <string name="CustomChatColorCreatorFragment__saturation">Saturation</string>
  <!--CustomChatColorCreatorFragmentPage-->
  <string name="CustomChatColorCreatorFragmentPage__save">Αποθήκευση</string>
  <string name="CustomChatColorCreatorFragmentPage__edit_color">Επεξεργασία χρώματος</string>
  <plurals name="CustomChatColorCreatorFragmentPage__this_color_is_used">
    <item quantity="one">Αυτό το χρώμα χρησιμοποιείται σε %1$d συνομιλία. Θέλεις να αποθηκεύσεις τις αλλαγές για όλες τις συνομιλίες;</item>
    <item quantity="other">Αυτό το χρώμα χρησιμοποιείται σε %1$d συνομιλίες. Θέλεις να αποθηκεύσεις τις αλλαγές για όλες τις συνομιλίες;</item>
  </plurals>
  <!--ChatColorGradientTool-->
  <string name="ChatColorGradientTool_top_edge_selector">Επιλογή πάνω γωνίας</string>
  <string name="ChatColorGradientTool_bottom_edge_selector">Επιλογή κάτω γωνίας</string>
  <!--EditReactionsFragment-->
  <string name="EditReactionsFragment__customize_reactions">Προσαρμογή αντιδράσεων</string>
  <string name="EditReactionsFragment__tap_to_replace_an_emoji">Πάτα για αντικατάσταση ενός emoji</string>
  <string name="EditReactionsFragment__reset">Επαναφορά</string>
  <string name="EditReactionsFragment_save">Αποθήκευση</string>
  <string name="ChatColorSelectionFragment__auto_matches_the_color_to_the_wallpaper">Αυτόματο ταίριασμα του χρώματος με την ταπετσαρία</string>
  <string name="CustomChatColorCreatorFragment__drag_to_change_the_direction_of_the_gradient">Σύρε για να αλλάξεις τη φορά της διαβάθμισης</string>
  <!--ChatColorsMegaphone-->
  <string name="ChatColorsMegaphone__new_chat_colors">Χρώματα νέων συνομιλιών</string>
  <string name="ChatColorsMegaphone__we_switched_up_chat_colors">Βελτιώσαμε τα χρώματα των συνομιλιών για να σου δώσουμε περισσότερες επιλογές και για να κάνουμε τις συνομιλίες πιο ευανάγνωστες.</string>
  <string name="ChatColorsMegaphone__appearance">Εμφάνιση</string>
  <string name="ChatColorsMegaphone__not_now">Όχι τώρα</string>
  <!--AddAProfilePhotoMegaphone-->
  <string name="AddAProfilePhotoMegaphone__add_a_profile_photo">Προσθήκη φωτογραφίας πρφίλ</string>
  <string name="AddAProfilePhotoMegaphone__choose_a_look_and_color">Επέλεξε ένα στυλ και χρώμα, ή επεξεργάσου τα αρχικά σου.</string>
  <string name="AddAProfilePhotoMegaphone__not_now">Όχι τώρα</string>
  <string name="AddAProfilePhotoMegaphone__add_photo">Προσθήκη φωτογραφίας</string>
  <!--BecomeASustainerMegaphone-->
  <string name="BecomeASustainerMegaphone__become_a_sustainer">Γίνε υποστηρικτής/τρια</string>
  <!--Displayed in the Become a Sustainer megaphone-->
  <string name="BecomeASustainerMegaphone__not_now">Όχι τώρα</string>
  <string name="BecomeASustainerMegaphone__donate">Δωρεά</string>
  <!--KeyboardPagerFragment-->
  <string name="KeyboardPagerFragment_emoji">Emoji</string>
  <string name="KeyboardPagerFragment_open_emoji_search">Άνοιγμα αναζήτησης emoji</string>
  <string name="KeyboardPagerFragment_open_sticker_search">Άνοιγμα αναζήτησης αυτοκολλήτων</string>
  <string name="KeyboardPagerFragment_open_gif_search">Άνοιγμα αναζήτησης GIF</string>
  <string name="KeyboardPagerFragment_stickers">Αυτοκόλλητα</string>
  <string name="KeyboardPagerFragment_backspace">Backspace</string>
  <string name="KeyboardPagerFragment_gifs">GIF</string>
  <string name="KeyboardPagerFragment_search_emoji">Αναζήτηση emoji</string>
  <string name="KeyboardPagerfragment_back_to_emoji">Πίσω στα emoji</string>
  <string name="KeyboardPagerfragment_clear_search_entry">Εκκαθάριση αναζήτησης</string>
  <string name="KeyboardPagerFragment_search_giphy">Αναζήτηση στο GIPHY</string>
  <!--StickerSearchDialogFragment-->
  <string name="StickerSearchDialogFragment_search_stickers">Αναζήτηση αυτοκολλήτων</string>
  <string name="StickerSearchDialogFragment_no_results_found">Δε βρέθηκαν αποτελέσματα</string>
  <string name="EmojiSearchFragment__no_results_found">Δε βρέθηκαν αποτελέσματα</string>
  <string name="NotificationsSettingsFragment__unknown_ringtone">Άγνωστος ήχος κλήσης</string>
  <!--ConversationSettingsFragment-->
  <string name="ConversationSettingsFragment__send_message">Αποστολή μηνύματος</string>
  <string name="ConversationSettingsFragment__start_video_call">Έναρξη βιντεοκλήσης</string>
  <string name="ConversationSettingsFragment__start_audio_call">Έναρξη κλήσης ήχου</string>
  <string name="ConversationSettingsFragment__message">Μήνυμα</string>
  <string name="ConversationSettingsFragment__video">Βίντεο</string>
  <string name="ConversationSettingsFragment__audio">Αρχείο ήχου</string>
  <string name="ConversationSettingsFragment__call">Κλήση</string>
  <string name="ConversationSettingsFragment__mute">Σίγαση</string>
  <string name="ConversationSettingsFragment__muted">Σε σίγαση</string>
  <string name="ConversationSettingsFragment__search">Αναζήτηση</string>
  <string name="ConversationSettingsFragment__disappearing_messages">Μηνύματα που εξαφανίζονται</string>
  <string name="ConversationSettingsFragment__sounds_and_notifications">Ήχοι &amp; ειδοποιήσεις</string>
  <string name="ConversationSettingsFragment__contact_details">Λεπτομέρειες επαφής</string>
  <string name="ConversationSettingsFragment__view_safety_number">Προβολή αριθμού ασφαλείας</string>
  <string name="ConversationSettingsFragment__block">Αποκλεισμός</string>
  <string name="ConversationSettingsFragment__block_group">Φραγή ομάδας</string>
  <string name="ConversationSettingsFragment__unblock">Κατάργηση αποκλεισμού</string>
  <string name="ConversationSettingsFragment__unblock_group">Κατάργηση φραγής ομάδας</string>
  <string name="ConversationSettingsFragment__add_to_a_group">Προσθήκη σε μια ομάδα</string>
  <string name="ConversationSettingsFragment__see_all">Προβολή όλων</string>
  <string name="ConversationSettingsFragment__add_members">Προσθήκη μελών</string>
  <string name="ConversationSettingsFragment__permissions">Άδειες</string>
  <string name="ConversationSettingsFragment__requests_and_invites">Αιτήματα &amp; προσκλήσεις</string>
  <string name="ConversationSettingsFragment__group_link">Σύνδεσμος ομάδας</string>
  <string name="ConversationSettingsFragment__add_as_a_contact">Προσθήκη ως επαφή</string>
  <string name="ConversationSettingsFragment__unmute">Αναίρεση σίγασης</string>
  <string name="ConversationSettingsFragment__conversation_muted_until_s">Η συνομιλία είναι σε σίγαση έως %1$s</string>
  <string name="ConversationSettingsFragment__conversation_muted_forever">Η συνομιλία είνα σε σίγαση για πάντα</string>
  <string name="ConversationSettingsFragment__copied_phone_number_to_clipboard">Ο αριθμός τηλεφώνου αντιγράφτηκε στο πρόχειρο.</string>
  <string name="ConversationSettingsFragment__phone_number">Αριθμός τηλεφώνου</string>
  <string name="ConversationSettingsFragment__get_badges">Πάρε εμβλήματα για το προφίλ σου στηρίζοντας το Signal. Πάτα σε ένα έμβλημα για να μάθεις περισσότερα.</string>
  <!--PermissionsSettingsFragment-->
  <string name="PermissionsSettingsFragment__add_members">Προσθήκη μελών</string>
  <string name="PermissionsSettingsFragment__edit_group_info">Επεξεργασία πληροφοριών ομάδας</string>
  <string name="PermissionsSettingsFragment__send_messages">Αποστολή μηνυμάτων</string>
  <string name="PermissionsSettingsFragment__all_members">Όλα τα μέλη</string>
  <string name="PermissionsSettingsFragment__only_admins">Μόνο διαχειριστές</string>
  <string name="PermissionsSettingsFragment__who_can_add_new_members">Ποιοί μπορούν να προσθέσουν νέα μέλη;</string>
  <string name="PermissionsSettingsFragment__who_can_edit_this_groups_info">Ποιοί μπορούν να επεξεργαστούν τις πληροφορίες της ομάδας;</string>
  <string name="PermissionsSettingsFragment__who_can_send_messages">Ποιοί μπορούν να στέλνουν μηνύματα;</string>
  <!--SoundsAndNotificationsSettingsFragment-->
  <string name="SoundsAndNotificationsSettingsFragment__mute_notifications">Σίγαση ειδοποιήσεων</string>
  <string name="SoundsAndNotificationsSettingsFragment__not_muted">Μη σιγασμένο</string>
  <string name="SoundsAndNotificationsSettingsFragment__muted_until_s">Σε σίγαση έως %1$s</string>
  <string name="SoundsAndNotificationsSettingsFragment__mentions">Αναφορές</string>
  <string name="SoundsAndNotificationsSettingsFragment__always_notify">Πάντα να ειδοποιούμαι</string>
  <string name="SoundsAndNotificationsSettingsFragment__do_not_notify">Να μην ειδοποιούμαι</string>
  <string name="SoundsAndNotificationsSettingsFragment__custom_notifications">Προσαρμογή ειδοποιήσεων</string>
  <!--StickerKeyboard-->
  <string name="StickerKeyboard__recently_used">Πρόσφατα χρησιμοποιημένα</string>
  <!--PlaybackSpeedToggleTextView-->
  <string name="PlaybackSpeedToggleTextView__p5x">.5x</string>
  <string name="PlaybackSpeedToggleTextView__1x">1x</string>
  <string name="PlaybackSpeedToggleTextView__1p5x">1.5x</string>
  <string name="PlaybackSpeedToggleTextView__2x">2x</string>
  <!--PaymentRecipientSelectionFragment-->
  <string name="PaymentRecipientSelectionFragment__new_payment">Νέα πληρωμή</string>
  <!--NewConversationActivity-->
  <string name="NewConversationActivity__new_message">Νέο μήνυμα</string>
  <!--ContactFilterView-->
  <string name="ContactFilterView__search_name_or_number">Αναζήτηση ονόματος ή άριθμού</string>
  <!--VoiceNotePlayerView-->
  <string name="VoiceNotePlayerView__dot_s">· %1$s</string>
  <string name="VoiceNotePlayerView__stop_voice_message">Διακοπή αναπαραγωγής μηνύματος φωνής</string>
  <string name="VoiceNotePlayerView__change_voice_message_speed">Αλλαγή ταχύτητας μηνύματος φωνής</string>
  <string name="VoiceNotePlayerView__pause_voice_message">Παύση μηνύματος φωνής</string>
  <string name="VoiceNotePlayerView__play_voice_message">Αναπαραγωγή μηνύματος φωνής</string>
  <string name="VoiceNotePlayerView__navigate_to_voice_message">Πλοήγηση στο μήνυμα φωνής</string>
  <!--AvatarPickerFragment-->
  <string name="AvatarPickerFragment__avatar_preview">Προεπισκόπηση εικόνας προφίλ</string>
  <string name="AvatarPickerFragment__camera">Κάμερα</string>
  <string name="AvatarPickerFragment__take_a_picture">Λήψη φωτογραφίας</string>
  <string name="AvatarPickerFragment__choose_a_photo">Επιλογή φωτογραφίας</string>
  <string name="AvatarPickerFragment__photo">Φωτογραφία</string>
  <string name="AvatarPickerFragment__text">Κείμενο</string>
  <string name="AvatarPickerFragment__save">Αποθήκευση</string>
  <string name="AvatarPickerFragment__select_an_avatar">Επιλογή εικόνας προφίλ</string>
  <string name="AvatarPickerFragment__clear_avatar">Εκκαθάριση εικόνας προφίλ</string>
  <string name="AvatarPickerFragment__edit">Eπεξεργασία</string>
  <string name="AvatarPickerRepository__failed_to_save_avatar">Αποτυχία αποθήκευσης της εικόνας προφίλ</string>
  <!--TextAvatarCreationFragment-->
  <string name="TextAvatarCreationFragment__preview">Προεπισκόπηση</string>
  <string name="TextAvatarCreationFragment__done">Τέλος</string>
  <string name="TextAvatarCreationFragment__text">Κείμενο</string>
  <string name="TextAvatarCreationFragment__color">Χρώμα</string>
  <!--VectorAvatarCreationFragment-->
  <string name="VectorAvatarCreationFragment__select_a_color">Επιλογή χρώματος</string>
  <!--ContactSelectionListItem-->
  <string name="ContactSelectionListItem__sms">SMS</string>
  <string name="ContactSelectionListItem__dot_s">· %1$s</string>
  <!--Displayed in the toolbar when externally sharing text to multiple recipients-->
  <string name="ShareInterstitialActivity__share">Μοιράσου</string>
  <!--DSLSettingsToolbar-->
  <string name="DSLSettingsToolbar__navigate_up">Μετάβαση προς τα πάνω</string>
  <string name="MultiselectForwardFragment__forward_to">Προώθηση σε</string>
  <!--Displayed when sharing content via the fragment-->
  <string name="MultiselectForwardFragment__share_with">Μοιράσου με</string>
  <string name="MultiselectForwardFragment__add_a_message">Προσθήκη μηνύματος</string>
  <string name="MultiselectForwardFragment__faster_forwards">Γρηγορότερες προωθήσεις</string>
  <string name="MultiselectForwardFragment__forwarded_messages_are_now">Πλέον τα προωθημένα μηνύματα στέλνονται αμέσως.</string>
  <plurals name="MultiselectForwardFragment_send_d_messages">
    <item quantity="one">Αποστολή %1$d μηνύματος</item>
    <item quantity="other">Αποστολή %1$d μηνυμάτων</item>
  </plurals>
  <plurals name="MultiselectForwardFragment_messages_sent">
    <item quantity="one">Το μήνυμα στάλθηκε</item>
    <item quantity="other">Τα μηνύματα στάλθηκαν</item>
  </plurals>
  <plurals name="MultiselectForwardFragment_messages_failed_to_send">
    <item quantity="one">Αποτυχία αποστολής μηνύματος</item>
    <item quantity="other">Αποτυχία αποστολής μηνυμάτων</item>
  </plurals>
  <plurals name="MultiselectForwardFragment__couldnt_forward_messages">
    <item quantity="one">Αδυναμία προώθησης μηνύματος επειδή δεν είναι πλέον διαθέσιμο.</item>
    <item quantity="other">Αδυναμία προώθησης μηνυμάτων επειδή δεν είναι πλέον διαθέσιμα.</item>
  </plurals>
  <string name="MultiselectForwardFragment__limit_reached">Το όριο ξεπεράστηκε</string>
  <!--Media V2-->
  <string name="MediaReviewFragment__add_a_message">Προσθήκη μηνύματος</string>
  <string name="MediaReviewFragment__add_a_reply">Προσθήκη απάντησης</string>
  <string name="MediaReviewFragment__send_to">Αποστολή σε</string>
  <string name="MediaReviewFragment__view_once_message">Μήνυμα μιας μόνο προβολής</string>
  <string name="MediaReviewFragment__one_or_more_items_were_too_large">Ένα ή περισσότερα αντικείμενα ήταν πολύ μεγάλα</string>
  <string name="MediaReviewFragment__one_or_more_items_were_invalid">Ένα ή περισσότερα αντικείμενα δεν ήταν έγκυρα</string>
  <string name="MediaReviewFragment__too_many_items_selected">Επιλέχθηκαν πάρα πολλά αντικείμενα</string>
  <string name="ImageEditorHud__cancel">Ακύρωση</string>
  <string name="ImageEditorHud__draw">Σχεδίαση</string>
  <string name="ImageEditorHud__write_text">Σύνταξη κειμένου</string>
  <string name="ImageEditorHud__add_a_sticker">Προσθήκη αυτοκολλήτου</string>
  <string name="ImageEditorHud__blur">Θόλωμα</string>
  <string name="ImageEditorHud__done_editing">Τέλος επεξεργασίας</string>
  <string name="ImageEditorHud__clear_all">Εκκαθάριση όλων</string>
  <string name="ImageEditorHud__undo">Αναίρεση</string>
  <string name="ImageEditorHud__toggle_between_marker_and_highlighter">Εναλλαγή μεταξύ μαρκαδόρου και υπογραμμιστικού</string>
  <string name="ImageEditorHud__delete">Διαγραφή</string>
  <string name="ImageEditorHud__toggle_between_text_styles">Εναλλαγή μεταξύ στυλ κειμένου</string>
  <string name="MediaCountIndicatorButton__send">Αποστολή</string>
  <string name="MediaReviewSelectedItem__tap_to_remove">Πάτα για αφαίρεση</string>
  <string name="MediaReviewSelectedItem__tap_to_select">Πάτα για επιλογή</string>
  <string name="MediaReviewImagePageFragment__discard">Απόρριψη</string>
  <string name="MediaReviewImagePageFragment__discard_changes">Απόρριψη αλλαγών;</string>
  <string name="MediaReviewImagePageFragment__youll_lose_any_changes">Θα χάσεις όλες τις αλλαγές που έχεις κάνει σε αυτή τη φωτογραφία.</string>
  <string name="CameraFragment__failed_to_open_camera">Αποτυχία ενεργοποίησης κάμερας</string>
  <string name="BadgesOverviewFragment__my_badges">Τα εμβλήματά μου</string>
  <string name="BadgesOverviewFragment__featured_badge">Βασικό έμβλημα</string>
  <string name="BadgesOverviewFragment__display_badges_on_profile">Εμφάνιση εμβλημάτων στο προφίλ</string>
  <string name="BadgesOverviewFragment__failed_to_update_profile">Αποτυχία ανανέωσης προφίλ</string>
  <string name="BadgeSelectionFragment__select_badges">Επιλογή εμβλημάτων</string>
  <string name="SelectFeaturedBadgeFragment__preview">Προεπισκόπηση</string>
  <string name="SelectFeaturedBadgeFragment__select_a_badge">Επιλογή εμβλήματος</string>
  <string name="SelectFeaturedBadgeFragment__you_must_select_a_badge">Πρέπει να επιλέξεις έμβλημα</string>
  <string name="SelectFeaturedBadgeFragment__failed_to_update_profile">Αποτυχία ανανέωσης προφίλ</string>
  <string name="ViewBadgeBottomSheetDialogFragment__become_a_sustainer">Γίνε συνεχόμενα υποστηρικτής/τρια</string>
  <string name="ImageView__badge">Έμβλημα</string>
  <string name="SubscribeFragment__signal_is_powered_by_people_like_you">Το Signal στηρίζεται σε άτομα σαν κι εσένα.</string>
  <string name="SubscribeFragment__support_technology_that_is_built_for_you">Στήριξε τεχνολογίες που έχουν φτιαχτεί για εσένα - όχι για τα δεδομένα σου. Έλα στη κοινότητα ανθρώπων που το στηρίζουν.</string>
  <string name="SubscribeFragment__support_technology_that_is_built_for_you_not">Στήριξε τεχνολογίες που έχουν φτιαχτεί για εσένα, όχι για τα δεδομένα σου. Έλα στη κοινότητα ανθρώπων που το στηρίζουν το Signal.</string>
  <string name="SubscribeFragment__currency">Νόμισμα</string>
  <string name="SubscribeFragment__more_payment_options">Περισσότεροι τρόποι πληρωμής</string>
  <string name="SubscribeFragment__cancel_subscription">Ακύρωση συνδρομής</string>
  <string name="SubscribeFragment__confirm_cancellation">Επιβεβαίωση ακύρωσης;</string>
  <string name="SubscribeFragment__you_wont_be_charged_again">Δεν θα χρεωθείς ξανά. Το έμβλημά σου θα αφαιρεθεί από το προφίλ σου στο τέλος της περιόδου για την οποία έχεις χρεωθεί.</string>
  <string name="SubscribeFragment__not_now">Όχι τώρα</string>
  <string name="SubscribeFragment__confirm">Επιβεβαίωση</string>
  <string name="SubscribeFragment__update_subscription">Ανανέωση συνδρομής</string>
  <string name="SubscribeFragment__your_subscription_has_been_cancelled">Η συνδρομή σου ακυρώθηκε.</string>
  <string name="SubscribeFragment__update_subscription_question">Ανανέωση συνδρομής;</string>
  <string name="SubscribeFragment__update">Ενημέρωση</string>
  <string name="SubscribeFragment__you_will_be_charged_the_full_amount_s_of">Θα χρεωθείς το πλήρες ποσό (%1$s) της τιμής νέας συνδρομής σήμερα. Η συνδρομή σου θα ανανεώνεται μηνιαία.</string>
  <string name="Subscription__s_per_month">%s/μήνα</string>
  <string name="Subscription__s_per_month_dot_renews_s">%1$s/μήνα · Ανανεώνεται %2$s</string>
  <string name="Subscription__s_per_month_dot_expires_s">%1$s/μήνα · Λήγει %2$s</string>
  <!--First small text blurb on learn more sheet-->
  <string name="SubscribeLearnMoreBottomSheetDialogFragment__why_donate">Γιατί να κάνω δωρεά;</string>
  <string name="SubscribeLearnMoreBottomSheetDialogFragment__signal_is_committed_to_developing">Το Signal δεσμεύεται να αναπτύσσει τεχνολογία ιδιωτικότητας ανοικτού κώδικα, που προστατεύει την ελεύθερη έκφραση και επιτρέπει την ασφαλή επικοινωνία παγκοσμίως.</string>
  <string name="SubscribeThanksForYourSupportBottomSheetDialogFragment__thanks_for_your_support">Ευχαριστούμε για την υποστήριξη!</string>
  <string name="SubscribeThanksForYourSupportBottomSheetDialogFragment__thanks_for_the_boost">Ευχαριστούμε για την ενίσχυση!</string>
  <string name="SubscribeThanksForYourSupportBottomSheetDialogFragment__you_can_also">Μπορείς επίσης</string>
  <string name="SubscribeThanksForYourSupportBottomSheetDialogFragment__become_a_montly_sustainer">Να γίνεις μηνιαίος υποστηρικτής/τρια.</string>
  <string name="SubscribeThanksForYourSupportBottomSheetDialogFragment__display_on_profile">Εμφάνιση στο προφίλ</string>
  <string name="SubscribeThanksForYourSupportBottomSheetDialogFragment__make_featured_badge">Να γίνει το βασικό έμβλημα</string>
  <string name="SubscribeThanksForYourSupportBottomSheetDialogFragment__done">Τέλος</string>
  <string name="ThanksForYourSupportBottomSheetFragment__when_you_have_more">Όταν έχεις πάνω από ένα έμβλημα, μπορείς να επιλέξεις ποιο μπορούν να δουν τα άλλα άτομα στο προφίλ σου.</string>
  <string name="BecomeASustainerFragment__get_badges">Στηρίζοντας το Signal παίρνεις εμβλήματα για το προφίλ σου. </string>
  <string name="BecomeASustainerFragment__signal_is_a_non_profit">Το Signal είναι μια μη κερδοσκοπική οργάνωση, χωρίς διαφημιστές και επενδυτές, που υποστηρίζεται από άτομα σαν κι εσένα.</string>
  <string name="ManageDonationsFragment__my_support">Η υποστήριξή μου</string>
  <string name="ManageDonationsFragment__manage_subscription">Διαχείριση συνδρομής</string>
  <!--Label for Donation Receipts button-->
  <string name="ManageDonationsFragment__donation_receipts">Αποδείξεις δωρεών</string>
  <string name="ManageDonationsFragment__badges">Εμβλήματα</string>
  <string name="ManageDonationsFragment__subscription_faq">Συχνές ερωτήσεις συνδρομών</string>
  <string name="ManageDonationsFragment__error_getting_subscription">Σφάλμα λήψης συνδρομής</string>
  <string name="BoostFragment__give_signal_a_boost">Δώσε Ενίσχυση στο Signal</string>
  <!--Description text in boost sheet-->
  <string name="Boost__enter_custom_amount">Εισαγωγή προσαρμοσμένου ποσού</string>
  <string name="Boost__one_time_contribution">Υποστήριξη μια φορά</string>
  <string name="MySupportPreference__add_a_signal_boost">Προσθήκη Ενίσχυσης Signal</string>
  <string name="MySupportPreference__s_per_month">%1$s/μήνα</string>
  <string name="MySupportPreference__renews_s">Ανανεώνεται %1$s</string>
  <string name="MySupportPreference__processing_transaction">Επεξεργασία συναλλαγής…</string>
  <!--Displayed on "My Support" screen when user badge failed to be added to their account-->
  <string name="MySupportPreference__couldnt_add_badge_s">Αδυναμία προσθήκης εμβλήματος. %1$s</string>
  <string name="MySupportPreference__please_contact_support">Παρακαλώ επικοινώνησε με την υποστήριξη.</string>
  <!--Title of expiry sheet when boost badge falls off profile unexpectedly.-->
  <!--Displayed in the bottom sheet if a monthly donation badge unexpectedly falls off the user\'s profile-->
  <!--Displayed in the bottom sheet when a boost badge expires-->
  <string name="ExpiredBadgeBottomSheetDialogFragment__you_can_reactivate">Μπορείς να επανενεργοποιήσεις το έμβλημα Ενίσχυσης για ακόμα 30 ημέρες, με μια μεμονωμένη συνεισφορά.</string>
  <!--Displayed when we do not think the user is a subscriber when their boost expires-->
  <string name="ExpiredBadgeBottomSheetDialogFragment__become_a_sustainer">Γίνε υποστηρικτής/τρια</string>
  <string name="ExpiredBadgeBottomSheetDialogFragment__add_a_boost">Προσθήκη Ενίσχυσης</string>
  <string name="ExpiredBadgeBottomSheetDialogFragment__not_now">Όχι τώρα</string>
  <!--Copy displayed when badge expires after user inactivity-->
  <!--Copy displayed when badge expires after payment failure-->
  <string name="ExpiredBadgeBottomSheetDialogFragment__you_can">Μπορείς να συνεχίσεις να χρησιμοποιείς το Signal αλλά για να υποστηρίξεις την εφαρμογή και να επανενεργοποιήσεις το έμβλημά σου, ανανέωσε τώρα.</string>
  <string name="ExpiredBadgeBottomSheetDialogFragment__renew_subscription">Ανανέωση συνδρομής</string>
  <string name="CantProcessSubscriptionPaymentBottomSheetDialogFragment__cant_process_subscription_payment">Αδυναμία εκτέλεσης πληρωμής συνδρομής</string>
  <string name="CantProcessSubscriptionPaymentBottomSheetDialogFragment__were_having_trouble">Έχουμε δυσκολίες με το να λάβουμε την πληρωμή για την Υποστήριξη του Signal. Επιβεβαίωσε πως η μέθοδος πληρωμής είναι επικαιροποιημένη. Αν δεν είναι, επικαιροποίησέ την στο Google Pay. Το Signal θα προσπαθήσει να πραγματοποιήσει αυτή τη πληρωμή ξανά σε μερικές ημέρες.</string>
  <string name="CantProcessSubscriptionPaymentBottomSheetDialogFragment__dont_show_this_again">Να μην εμφανιστεί ξανά</string>
  <string name="Subscription__please_contact_support_for_more_information">Παρακαλούμε επικοινώνησε με την υποστήριξη για περισσότερες πληροφορίες.</string>
  <string name="Subscription__contact_support">Επικοινωνία με την υποστήριξη</string>
  <string name="Subscription__earn_a_s_badge">Κέρδισε ένα έμβλημα %1$s</string>
  <string name="SubscribeFragment__processing_payment">Επεξεργασία πληρωμής…</string>
  <!--Displayed in notification when user payment fails to process on Stripe-->
  <string name="DonationsErrors__error_processing_payment">Σφάλμα κατά την επεξεργασία της πληρωμής</string>
  <!--Displayed on "My Support" screen when user subscription payment method failed.-->
  <string name="DonationsErrors__error_processing_payment_s">Σφάλμα κατά την επεξεργασία της πληρωμής. %1$s</string>
  <string name="DonationsErrors__your_badge_could_not_be_added">Το έμβλημά σου δεν μπόρεσε να προστεθεί στο λογαριασμό σου, αλλά ενδέχεται να έχεις χρεωθεί. Παρακαλώ επικοινώνησε με την υποστήριξη.</string>
  <string name="DonationsErrors__your_payment">Η πληρωμή σου δεν μπόρεσε να διεκπεραιωθεί και δεν έχεις χρεωθεί. Παρακαλούμε προσπάθησε ξανά.</string>
  <string name="DonationsErrors__still_processing">Ακόμα επεξεργάζεται</string>
  <string name="DonationsErrors__couldnt_add_badge">Αδυναμία προσθήκης εμβλήματος</string>
  <string name="DonationsErrors__your_badge_could_not">Το έμβλημά σου δεν μπόρεσε να προστεθεί στο λογαριασμό σου, αλλά ενδέχεται να έχεις χρεωθεί. Παρακαλώ επικοινώνησε με την υποστήριξη.</string>
  <string name="DonationsErrors__your_payment_is_still">Η πληρωμή σου βρίσκεται ακόμα σε επεξεργασία. Μπορεί να πάρει ακόμα μερικά λεπτά, ανάλογα με τη σύνδεσή σου.</string>
  <string name="DonationsErrors__google_pay_unavailable">Google Pay μη διαθέσιμο</string>
  <string name="DonationsErrors__you_have_to_set_up_google_pay_to_donate_in_app">Πρέπει να ενεργοποιήσεις το Google Pay για να κάνεις δωρεά μέσω της εφαρμογής.</string>
  <string name="DonationsErrors__failed_to_cancel_subscription">Αποτυχία ακύρωσης συνδρομής</string>
  <string name="DonationsErrors__subscription_cancellation_requires_an_internet_connection">Πρέπει να υπάρχει σύνδεση στο διαδίκτυο για την ακύρωση της συνδρομής.</string>
  <string name="ViewBadgeBottomSheetDialogFragment__your_device_doesn_t_support_google_pay_so_you_can_t_subscribe_to_earn_a_badge_you_can_still_support_signal_by_making_a_donation_on_our_website">Η συσκευή σου δεν υποστηρίζει το Google Pay, οπότε δεν μπορείς να γίνεις συνδρομητής για να λάβεις έμβλημα. Μπορείς όμως να υποστηρίξεις το Signal κάνοντας μια δωρεά στην ιστοσελίδα μας.</string>
  <string name="NetworkFailure__network_error_check_your_connection_and_try_again">Σφάλμα δικτύου. Έλεγξε τη σύνδεσή σου και ξαναπροσπάθησε.</string>
  <string name="NetworkFailure__retry">Επανάληψη</string>
  <!--Stripe decline code generic_failure-->
  <string name="DeclineCode__try_another_payment_method_or_contact_your_bank">Δοκίμασε άλλο τρόπο πληρωμής ή επικοινώνησε με την τράπεζά σου για περισσότερες πληροφορίες.</string>
  <!--Stripe decline code verify on Google Pay and try again-->
  <string name="DeclineCode__verify_your_payment_method_is_up_to_date_in_google_pay_and_try_again">Επιβεβαίωσε πως ο τρόπος πληρωμής σου στο Google Pay είναι επικαιροποιημένος, και προσπάθησε ξανά.</string>
  <!--Stripe decline code learn more action label-->
  <string name="DeclineCode__learn_more">Μάθε περισσότερα</string>
  <!--Stripe decline code contact issuer-->
  <string name="DeclineCode__verify_your_payment_method_is_up_to_date_in_google_pay_and_try_again_if_the_problem">Επιβεβαίωσε πως ο τρόπος πληρωμής σου στο Google Pay είναι επικαιροποιημένος, και προσπάθησε ξανά. Αν δεν λυθεί το πρόβλημα, επικοινώνησε με τη τράπεζά σου.</string>
  <!--Stripe decline code purchase not supported-->
  <string name="DeclineCode__your_card_does_not_support_this_type_of_purchase">Η κάρτα σου δεν υποστηρίζει αυτού του είδους τη πληρωμή. Δοκίμασε άλλο τρόπο πληρωμής.</string>
  <!--Stripe decline code your card has expired-->
  <string name="DeclineCode__your_card_has_expired">Η κάρτα σου έχει λήξει. Ανανέωσε τον τρόπο πληρωμής στο Google Pay και προσπάθησε ξανά.</string>
  <!--Stripe decline code go to google pay action label-->
  <string name="DeclineCode__go_to_google_pay">Μετάβαση στο Google Pay</string>
  <!--Stripe decline code incorrect card number-->
  <string name="DeclineCode__your_card_number_is_incorrect">Ο αριθμός της κάρτας σου είναι λάθος. Ανανέωσέ τον στο Google Pay και προσπάθησε ξανά.</string>
  <!--Stripe decline code incorrect cvc-->
  <string name="DeclineCode__your_cards_cvc_number_is_incorrect">Ο κωδικός CVC της κάρτας σου είναι λάθος. Ανανέωσέ τον στο Google Pay και προσπάθησε ξανά.</string>
  <!--Stripe decline code insufficient funds-->
  <string name="DeclineCode__your_card_does_not_have_sufficient_funds">Η κάρτα σου δεν έχει αρκετό υπόλοιπο για την ολοκλήρωση της πληρωμής. Δοκίμασε άλλο τρόπο πληρωμής.</string>
  <!--Stripe decline code incorrect expiration month-->
  <string name="DeclineCode__the_expiration_month">Ο μήνας λήξης της κάρτας σου είναι λάθος. Ανανέωσέ τον στο Google Pay και προσπάθησε ξανά.</string>
  <!--Stripe decline code incorrect expiration year-->
  <string name="DeclineCode__the_expiration_year">Το έτος λήξης της κάρτας σου είναι λάθος. Ανανέωσέ το στο Google Pay και προσπάθησε ξανά.</string>
  <!--Stripe decline code issuer not available-->
  <string name="DeclineCode__try_completing_the_payment_again">Δοκίμασε να ολοκληρώσεις τη πληρωμή ξανά, ή επικοινώνησε με την τράπεζά σου για περισσότερες πληροφορίες.</string>
  <!--Stripe decline code processing error-->
  <string name="DeclineCode__try_again">Δοκίμασε ξανά ή επικοινώνησε με την τράπεζά σου για περισσότερες πληροφορίες.</string>
  <!--Title of create notification profile screen-->
  <string name="EditNotificationProfileFragment__name_your_profile">Ονομασία προφίλ</string>
  <!--Hint text for create/edit notification profile name-->
  <string name="EditNotificationProfileFragment__profile_name">Όνομα προφίλ</string>
  <!--Name has a max length, this shows how many characters are used out of the max-->
  <string name="EditNotificationProfileFragment__count">%1$d/%2$d</string>
  <!--Call to action button to continue to the next step-->
  <string name="EditNotificationProfileFragment__next">Επόμενο</string>
  <!--Call to action button once the profile is named to create the profile and continue to the customization steps-->
  <string name="EditNotificationProfileFragment__create">Δημιουργία</string>
  <!--Call to action button once the profile name is edited-->
  <string name="EditNotificationProfileFragment__save">Αποθήκευση</string>
  <!--Title of edit notification profile screen-->
  <string name="EditNotificationProfileFragment__edit_this_profile">Επεξεργασία του προφίλ</string>
  <!--Error message shown when attempting to create or edit a profile name to an existing profile name-->
  <string name="EditNotificationProfileFragment__a_profile_with_this_name_already_exists">Ένα προφίλ με αυτό το όνομα υπάρχει ήδη</string>
  <!--Preset selectable name for a profile name, shown as list in edit/create screen-->
  <string name="EditNotificationProfileFragment__work">Εργασία</string>
  <!--Preset selectable name for a profile name, shown as list in edit/create screen-->
  <string name="EditNotificationProfileFragment__sleep">Ύπνος</string>
  <!--Preset selectable name for a profile name, shown as list in edit/create screen-->
  <string name="EditNotificationProfileFragment__driving">Οδήγηση</string>
  <!--Preset selectable name for a profile name, shown as list in edit/create screen-->
  <string name="EditNotificationProfileFragment__downtime">Χαλάρωση</string>
  <!--Preset selectable name for a profile name, shown as list in edit/create screen-->
  <string name="EditNotificationProfileFragment__focus">Συγκέντρωση</string>
  <!--Error message shown when attempting to next/save without a profile name-->
  <string name="EditNotificationProfileFragment__profile_must_have_a_name">Πρέπει να έχει όνομα</string>
  <!--Title for add recipients to notification profile screen in create flow-->
  <string name="AddAllowedMembers__allowed_notifications">Επιτρεπόμενες ειδοποιήσεις</string>
  <!--Description of what the user should be doing with this screen-->
  <string name="AddAllowedMembers__add_people_and_groups_you_want_notifications_and_calls_from_when_this_profile_is_on">Πρόσθεσε άτομα και ομάδες από τις οποίες θέλεις να λαμβάνεις ειδοποιήσεις όταν είναι ενεργό αυτό το προφίλ</string>
  <!--Button text that launches the contact picker to select from-->
  <string name="AddAllowedMembers__add_people_or_groups">Προσθήκη ατόμων ή ομάδων</string>
  <!--Call to action button on contact picker for adding to profile-->
  <string name="SelectRecipientsFragment__add">Προσθήκη</string>
  <!--Notification profiles home fragment, shown when no profiles have been created yet-->
  <string name="NotificationProfilesFragment__create_a_profile_to_receive_notifications_and_calls_only_from_the_people_and_groups_you_want_to_hear_from">Δημιούργησε ένα προφίλ για να λαμβάνεις ειδοποιήσεις και κλήσεις μόνο από τα άτομα και τις ομάδες που θέλεις.</string>
  <!--Header shown above list of all notification profiles-->
  <string name="NotificationProfilesFragment__profiles">Προφίλ</string>
  <!--Button that starts the create new notification profile flow-->
  <string name="NotificationProfilesFragment__new_profile">Νέο προφίλ</string>
  <!--Profile active status, indicating the current profile is on for an unknown amount of time-->
  <string name="NotificationProfilesFragment__on">Ενεργό</string>
  <!--Button use to permanently delete a notification profile-->
  <string name="NotificationProfileDetails__delete_profile">Διαγραφή προφίλ</string>
  <!--Snakbar message shown when removing a recipient from a profile-->
  <string name="NotificationProfileDetails__s_removed">Το \"%1$s\" αφαιρέθηκε.</string>
  <!--Snackbar button text that will undo the recipient remove-->
  <string name="NotificationProfileDetails__undo">Αναίρεση</string>
  <!--Dialog message shown to confirm deleting a profile-->
  <string name="NotificationProfileDetails__permanently_delete_profile">Οριστική διαγραφή προφίλ;</string>
  <!--Dialog button to delete profile-->
  <string name="NotificationProfileDetails__delete">Διαγραφή</string>
  <!--Title/accessibility text for edit icon to edit profile emoji/name-->
  <string name="NotificationProfileDetails__edit_notification_profile">Επεξεργασία προφίλ ειδοποιήσεων</string>
  <!--Schedule description if all days are selected-->
  <string name="NotificationProfileDetails__everyday">Κάθε ημέρα</string>
  <!--Profile status on if it is the active profile-->
  <string name="NotificationProfileDetails__on">Ενεργό</string>
  <!--Profile status on if it is not the active profile-->
  <string name="NotificationProfileDetails__off">Ανενεργό</string>
  <!--Description of hours for schedule (start to end) times-->
  <string name="NotificationProfileDetails__s_to_s">%1$s έως %2$s</string>
  <!--Section header for exceptions to the notification profile-->
  <string name="NotificationProfileDetails__exceptions">Εξαιρέσεις</string>
  <!--Profile exception to allow all calls through the profile restrictions-->
  <string name="NotificationProfileDetails__allow_all_calls">Να επιτρέπονται όλες οι κλήσεις</string>
  <!--Profile exception to allow all @mentions through the profile restrictions-->
  <string name="NotificationProfileDetails__notify_for_all_mentions">Ειδοποίηση για όλες τις αναφορές</string>
  <!--Section header for showing schedule information-->
  <string name="NotificationProfileDetails__schedule">Πρόγραμμα</string>
  <!--If member list is long, will truncate the list and show an option to then see all when tapped-->
  <string name="NotificationProfileDetails__see_all">Προβολή όλων</string>
  <!--Title for add schedule to profile in create flow-->
  <string name="EditNotificationProfileSchedule__add_a_schedule">Προσθήκη προγράμματος</string>
  <!--Descriptor text indicating what the user can do with this screen-->
  <string name="EditNotificationProfileSchedule__set_up_a_schedule_to_enable_this_notification_profile_automatically">Όρισε ένα πρόγραμμα για να ενεργοποιείται αυτό το προφίλ ειδοποιήσεων αυτόματα.</string>
  <!--Text shown next to toggle switch to enable/disable schedule-->
  <string name="EditNotificationProfileSchedule__schedule">Πρόγραμμα</string>
  <!--Label for showing the start time for the schedule-->
  <string name="EditNotificationProfileSchedule__start">Εκκίνηση</string>
  <!--Label for showing the end time for the schedule-->
  <string name="EditNotificationProfileSchedule__end">Τέλος</string>
  <!--First letter of Sunday-->
  <string name="EditNotificationProfileSchedule__sunday_first_letter">Κ</string>
  <!--First letter of Monday-->
  <string name="EditNotificationProfileSchedule__monday_first_letter">Δ</string>
  <!--First letter of Tuesday-->
  <string name="EditNotificationProfileSchedule__tuesday_first_letter">Τ</string>
  <!--First letter of Wednesday-->
  <string name="EditNotificationProfileSchedule__wednesday_first_letter">Τ</string>
  <!--First letter of Thursday-->
  <string name="EditNotificationProfileSchedule__thursday_first_letter">Π</string>
  <!--First letter of Friday-->
  <string name="EditNotificationProfileSchedule__friday_first_letter">Π</string>
  <!--First letter of Saturday-->
  <string name="EditNotificationProfileSchedule__saturday_first_letter">Σ</string>
  <!--Title of select time dialog shown when setting start time for schedule-->
  <string name="EditNotificationProfileSchedule__set_start_time">Ορισμός ώρας έναρξης</string>
  <!--Title of select time dialog shown when setting end time for schedule-->
  <string name="EditNotificationProfileSchedule__set_end_time">Ορισμός ώρας λήξης</string>
  <!--If in edit mode, call to action button text show to save schedule to profile-->
  <string name="EditNotificationProfileSchedule__save">Αποθήκευση</string>
  <!--If in create mode, call to action button text to show to skip enabling a schedule-->
  <string name="EditNotificationProfileSchedule__skip">Παράλειψη</string>
  <!--If in create mode, call to action button text to show to use the enabled schedule and move to the next screen-->
  <string name="EditNotificationProfileSchedule__next">Επόμενο</string>
  <!--Error message shown if trying to save/use a schedule with no days selected-->
  <string name="EditNotificationProfileSchedule__schedule_must_have_at_least_one_day">Τα προγράμματα πρέπει να έχουν τουλάχιστον μια ημέρα</string>
  <!--Title for final screen shown after completing a profile creation-->
  <string name="NotificationProfileCreated__profile_created">Το προφίλ δημιουργήθηκε</string>
  <!--Call to action button to press to close the created screen and move to the profile details screen-->
  <string name="NotificationProfileCreated__done">Τέλος</string>
  <!--Descriptor text shown to indicate how to manually turn a profile on/off-->
  <string name="NotificationProfileCreated__you_can_turn_your_profile_on_or_off_manually_via_the_menu_on_the_chat_list">Μπορείς να ενεργοποιήσεις και να απενεργοποιήσει το προφίλ χειροκίνητα μέσω του μενού στη λίστα συνομιλιών.</string>
  <!--Descriptor text shown to indicate you can add a schedule later since you did not add one during create flow-->
  <string name="NotificationProfileCreated__add_a_schedule_in_settings_to_automate_your_profile">Πρόσθεσε ένα πρόγραμμα στις ρυθμίσεις για να αυτοματοποιήσεις το προφίλ σου.</string>
  <!--Descriptor text shown to indicate your profile will follow the schedule set during create flow-->
  <string name="NotificationProfileCreated__your_profile_will_turn_on_and_off_automatically_according_to_your_schedule">Το προφίλ σου θα ενεργοποιείται και θα απενεργοποιείται αυτόματα σύμφωνα με το πρόγραμμά σου.</string>
  <!--Button text shown in profile selection bottom sheet to create a new profile-->
  <string name="NotificationProfileSelection__new_profile">Νέο προφίλ</string>
  <!--Manual enable option to manually enable a profile for 1 hour-->
  <string name="NotificationProfileSelection__for_1_hour">Για 1 ώρα</string>
  <!--Manual enable option to manually enable a profile until a set time (currently 6pm or 8am depending on what is next)-->
  <string name="NotificationProfileSelection__until_s">Μέχρι τις %1$s</string>
  <!--Option to view profile details-->
  <string name="NotificationProfileSelection__view_settings">Προβολή ρυθμίσεων</string>
  <!--Descriptor text indicating how long a profile will be on when there is a time component associated with it-->
  <string name="NotificationProfileSelection__on_until_s">Ενεργό μέχρι %1$s</string>
  <!--Title for notification profile megaphone-->
  <string name="NotificationProfilesMegaphone__notification_profiles">Προφίλ ειδοποιήσεων</string>
  <!--Description for notification profile megaphone-->
  <string name="NotificationProfilesMegaphone__only_get_notifications_from_the_people_and_groups_you_choose">Λήψη ειδοποιήσεων μόνο από τα άτομα και τις ομάδες που επιλέγεις.</string>
  <!--Call to action button to create a profile from megaphone-->
  <string name="NotificationProfilesMegaphone__create_a_profile">Δημιουργία προφίλ</string>
  <!--Button to dismiss notification profile megaphone-->
  <string name="NotificationProfilesMegaphone__not_now">Όχι τώρα</string>
  <!--Displayed in a toast when we fail to open the ringtone picker-->
  <string name="NotificationSettingsFragment__failed_to_open_picker">Αποτυχία ανοίγματος επιλογέα.</string>
  <!--Description shown for the Signal Release Notes channel-->
  <string name="ReleaseNotes__signal_release_notes_and_news">Σημειώσεις έκδοσης &amp; Νέα του Signal</string>
  <!--Donation receipts activity title-->
  <string name="DonationReceiptListFragment__all_activity">Όλη η δραστηριότητα</string>
  <!--Donation receipts all tab label-->
  <string name="DonationReceiptListFragment__all">Όλοι/ες</string>
  <!--Donation receipts recurring tab label-->
  <string name="DonationReceiptListFragment__recurring">Επαναλαμβανόμενη</string>
  <!--Donation receipts one-time tab label-->
  <!--Donation receipts boost row label-->
  <string name="DonationReceiptListFragment__boost">Ενίσχυση</string>
  <!--Donation receipts details title-->
  <string name="DonationReceiptDetailsFragment__details">Λεπτομέρειες</string>
  <!--Donation receipts donation type heading-->
  <string name="DonationReceiptDetailsFragment__donation_type">Τύπος δωρεάς</string>
  <!--Donation receipts date paid heading-->
  <string name="DonationReceiptDetailsFragment__date_paid">Ημερομηνία πληρωμής</string>
  <!--Donation receipts share PNG-->
  <string name="DonationReceiptDetailsFragment__share_receipt">Διαμοιρασμός απόδειξης</string>
  <!--Donation receipts list end note-->
  <string name="DonationReceiptListFragment__if_you_have">Αν έχεις επανεγκαταστήσει το Signal, οι αποδείξεις από προηγούμενες δωρεές δεν θα είναι διαθέσιμες.</string>
  <!--Donation receipts document title-->
  <string name="DonationReceiptDetailsFragment__donation_receipt">Απόδειξη δωρεάς</string>
  <!--Donation receipts amount title-->
  <string name="DonationReceiptDetailsFragment__amount">Ποσό</string>
  <!--Donation receipts thanks-->
  <string name="DonationReceiptDetailsFragment__thank_you_for_supporting">Ευχαριστούμε που υποστηρίζεις το Signal. Η συνεισφορά σου βοηθά στην αποστολή της ανάπτυξης τεχνολογίας ιδιωτικότητας ανοιχτού κώδικα, που προστατεύει την ελευθερία της έκφρασης και δίνει τη δυνατότητα ασφαλών διεθνών επικοινωνιών για εκατομμύρια ανθρώπους σε όλο τον κόσμο. Αν είσαι κάτοικος των Ηνωμένων Πολιτειών, παρακαλούμε κράτα αυτή την απόδειξη για τα φορολογικά σου αρχεία. Το Signal Technology Foundation ένας μη κερδοσκοπικός οργανισμός στις Ηνωμένες Πολιτείες, με tax–exemption σύμφωνα με την ενότητα 501c3 του Internal Revenue Code. Το Federal Tax ID μας είναι 82–4506840.</string>
  <!--Donation receipt type-->
  <string name="DonationReceiptDetailsFragment__s_dash_s">%1$s - %2$s</string>
  <!--region "Stories Tab"-->
  <!--Label for Chats tab in home app screen-->
  <string name="ConversationListTabs__chats">Συνομιλίες</string>
  <!--Label for Stories tab in home app screen-->
  <string name="ConversationListTabs__stories">Ιστορίες</string>
  <!--String for counts above 99 in conversation list tabs-->
  <string name="ConversationListTabs__99p">99+</string>
  <!--Title for "My Stories" row item in Stories landing page-->
  <string name="StoriesLandingFragment__my_stories">Οι ιστορίες μου</string>
  <!--Subtitle for "My Stories" row item when user has not added stories-->
  <string name="StoriesLandingFragment__add_a_story">Προσθήκη ιστορίας</string>
  <!--Displayed when there are no stories to display-->
  <string name="StoriesLandingFragment__no_recent_updates_to_show_right_now_tap_plus_to_add_to_your_story">Δεν υπάρχουν πρόσφατες ενημερώσεις αυτή τη στιγμή. Πάτα το + για να προσθέσεις στην ιστορία σου.</string>
  <!--Context menu option to hide a story-->
  <string name="StoriesLandingItem__hide_story">Απόκρυψη ιστορίας</string>
  <!--Context menu option to unhide a story-->
  <string name="StoriesLandingItem__unhide_story">Επανεμφάνιση ιστορίας</string>
  <!--Context menu option to forward a story-->
  <string name="StoriesLandingItem__forward">Προώθηση</string>
  <!--Context menu option to share a story-->
  <string name="StoriesLandingItem__share">Διαμοιρασμός…</string>
  <!--Context menu option to go to story chat-->
  <string name="StoriesLandingItem__go_to_chat">Μετάβαση στη συνομιλία</string>
  <!--Label when a story is pending sending-->
  <string name="StoriesLandingItem__sending">Στέλνεται…</string>
  <!--Label when multiple stories are pending sending-->
  <!--Label when a story fails to send-->
  <string name="StoriesLandingItem__send_failed">Αποτυχία αποστολής</string>
  <!--Status label when a story fails to send indicating user action to retry-->
  <!--Title of dialog confirming decision to hide a story-->
  <string name="StoriesLandingFragment__hide_story">Απόκρυψη ιστορίας;</string>
  <!--Message of dialog confirming decision to hide a story-->
  <string name="StoriesLandingFragment__new_story_updates">Νέες ιστορίες από τον/την %1$s δεν θα εμφανίζονται πλέον στη κορυφή της λίστας ιστοριών.</string>
  <!--Positive action of dialog confirming decision to hide a story-->
  <string name="StoriesLandingFragment__hide">Απόκρυψη</string>
  <!--Displayed in Snackbar after story is hidden-->
  <string name="StoriesLandingFragment__story_hidden">Ιστορία σε απόκρυψη</string>
  <!--Section header for hidden stories-->
  <string name="StoriesLandingFragment__hidden_stories">Κρυμμένες ιστορίες</string>
  <!--Displayed on each sent story under My Stories-->
  <plurals name="MyStories__d_views">
    <item quantity="one">%1$d προβολή</item>
    <item quantity="other">%1$d προβολές</item>
  </plurals>
  <!--Forward story label, displayed in My Stories context menu-->
  <string name="MyStories_forward">Προώθηση</string>
  <!--Label for stories for a single user. Format is {given name}\'s Story-->
  <string name="MyStories__ss_story">Η ιστορία του/της %1$s</string>
  <!--Title of dialog to confirm deletion of story-->
  <string name="MyStories__delete_story">Διαγραφή ιστορίας;</string>
  <!--Message of dialog to confirm deletion of story-->
  <string name="MyStories__this_story_will_be_deleted">Η ιστορία θα διαγραφτεί για εσένα και όλα τα άτομα που την έχουν λάβει.</string>
  <!--Displayed at bottom of story viewer when current item has views-->
  <plurals name="StoryViewerFragment__d_views">
    <item quantity="one">%1$d προβολή</item>
    <item quantity="other">%1$d προβολές</item>
  </plurals>
  <!--Displayed at bottom of story viewer when current item has replies-->
  <plurals name="StoryViewerFragment__d_replies">
    <item quantity="one">%1$d απάντηση</item>
    <item quantity="other">%1$d απαντήσεις</item>
  </plurals>
  <!--Used to join views and replies when both exist on a story item-->
  <string name="StoryViewerFragment__s_s">%1$s %2$s</string>
  <!--Displayed when viewing a post you sent-->
  <string name="StoryViewerPageFragment__you">Εσύ</string>
  <!--Displayed when viewing a post displayed to a group-->
  <string name="StoryViewerPageFragment__s_to_s">%1$s έως %2$s</string>
  <!--Displayed when viewing a post from another user with no replies-->
  <string name="StoryViewerPageFragment__reply">Απάντηση</string>
  <!--Displayed when a story has no views-->
  <string name="StoryViewsFragment__no_views_yet">Καμία προβολή ακόμα</string>
  <!--Displayed when a story has no replies yet-->
  <string name="StoryGroupReplyFragment__no_replies_yet">Καμία απάντηση ακόμα</string>
  <!--Displayed for each user that reacted to a story when viewing replies-->
  <string name="StoryGroupReactionReplyItem__reacted_to_the_story">Αντέδρασε στην ιστορία</string>
  <!--Label for story views tab-->
  <string name="StoryViewsAndRepliesDialogFragment__views">Προβολές</string>
  <!--Label for story replies tab-->
  <string name="StoryViewsAndRepliesDialogFragment__replies">Απαντήσεις</string>
  <!--Description of action for reaction button-->
  <string name="StoryReplyComposer__react_to_this_story">Απαντήσεις σε αυτή την ιστορία</string>
  <!--Displayed when the user is replying privately to someone who replied to one of their stories-->
  <string name="StoryReplyComposer__replying_privately_to_s">Ιδιωτική απάντηση στον/στην %1$s</string>
  <!--Context menu item to privately reply to a story response-->
  <string name="StoryGroupReplyItem__private_reply">Ιδιωτική απάντηση</string>
  <!--Context menu item to copy a story response-->
  <string name="StoryGroupReplyItem__copy">Αντιγραφή</string>
  <!--Context menu item to delete a story response-->
  <string name="StoryGroupReplyItem__delete">Διαγραφή</string>
  <!--Story settings page title-->
  <string name="StorySettingsFragment__story_settings">Ρυθμίσεις ιστορίας</string>
  <!--Story settings private stories heading-->
  <string name="StorySettingsFragment__private_stories">Ιδιωτικές ιστορίες</string>
  <!--Option label for creating a new private story-->
  <string name="StorySettingsFragment__new_private_story">Νέα ιδιωτική ιστορία</string>
  <!--Page title for My Story options-->
  <string name="MyStorySettingsFragment__my_story">Η ιστορία μου</string>
  <!--Section heading for story visibility-->
  <string name="MyStorySettingsFragment__who_can_see_this_story">Ποιοι μπορούν να δουν αυτή την ιστορία</string>
  <!--Clickable option for selecting people to hide your story from-->
  <string name="MyStorySettingsFragment__hide_story_from">Απόκρυψη ιστορίας από</string>
  <!--Summary of clickable option displaying how many people you have hidden your story from-->
  <plurals name="MyStorySettingsFragment__d_people">
    <item quantity="one">%1$d άτομο</item>
    <item quantity="other">%1$d άτομα</item>
  </plurals>
  <!--Section header for options related to replies and reactions-->
  <string name="MyStorySettingsFragment__replies_amp_reactions">Απαντήσεις &amp; αντιδράσεις</string>
  <!--Switchable option for allowing replies and reactions on your stories-->
  <string name="MyStorySettingsFragment__allow_replies_amp_reactions">Να επιτρέπονται απαντήσεις &amp; αντιδράσεις</string>
  <!--Summary for switchable option allowing replies and reactions on your story-->
  <string name="MyStorySettingsFragment__let_people_who_can_view_your_story_react_and_reply">Να επιτρέπεται στα άτομα που μπορούν να δουν τις ιστορίες σου, να αντιδράσουν και να απαντήσουν</string>
  <!--Note about default sharing-->
  <string name="MyStorySettingsFragment__hide_your_story_from">Απόκρυψη της ιστορίας σου από συγκεκριμένα άτομα. Η προεπιλογή είναι η ιστορία σου να μοιράζεται με τις %1$s</string>
  <!--Signal connections linked text that opens the Signal Connections sheet-->
  <string name="MyStorySettingsFragment__signal_connections">Επαφές Signal σου.</string>
  <!--Displayed at the top of the signal connections sheet. Please remember to insert strong tag as required.-->
  <string name="SignalConnectionsBottomSheet__signal_connections_are_people">Οι <strong>Επαφές Signal</strong> είναι άτομα που έχεις επιλέξει να εμπιστεύεσαι, με τους εξής τρόπους:</string>
  <!--Signal connections sheet bullet point 1-->
  <string name="SignalConnectionsBottomSheet__starting_a_conversation">Έχετε ξεκινήσει μια συνομιλία</string>
  <!--Signal connections sheet bullet point 2-->
  <string name="SignalConnectionsBottomSheet__accepting_a_message_request">Έχεις αποδεχτεί ένα αίτημα μηνύματος</string>
  <!--Signal connections sheet bullet point 3-->
  <string name="SignalConnectionsBottomSheet__having_them_in_your_system_contacts">Τα έχεις στις επαφές της συσκευής σου</string>
  <!--Note at the bottom of the Signal connections sheet-->
  <string name="SignalConnectionsBottomSheet__your_connections_can_see_your_name">Οι επαφές σου μπορούν να δουν το όνομα και τη φωτογραφία σου, και μπορούν να δουν δημοσιεύσεις στην \"Ιστορία μου\", εκτός αν την κρύψεις από αυτούς.</string>
  <!--Clickable option to add a viewer to a private story-->
  <string name="PrivateStorySettingsFragment__add_viewer">Προσθήκη θεατή</string>
  <!--Clickable option to delete a custom story-->
  <string name="PrivateStorySettingsFragment__delete_private_story">Διαγραφή ιδιωτικής ιστορίας</string>
  <!--Dialog title when attempting to remove someone from a private story-->
  <string name="PrivateStorySettingsFragment__remove_s">Αφαίρεση του/της %1$s;</string>
  <!--Dialog message when attempting to remove someone from a private story-->
  <string name="PrivateStorySettingsFragment__this_person_will_no_longer">Αυτό το άτομο δεν θα βλέπει πλέον την ιστορία σου.</string>
  <!--Positive action label when attempting to remove someone from a private story-->
  <string name="PrivateStorySettingsFragment__remove">Αφαίρεση</string>
  <!--Dialog title when deleting a private story-->
  <string name="PrivateStorySettingsFragment__are_you_sure">Είσαι σίγουρος/η;</string>
  <!--Dialog message when deleting a private story-->
  <string name="PrivateStorySettingsFragment__this_action_cannot">Αυτή η ενέργεια δεν μπορεί να αναιρεθεί.</string>
  <!--Page title for editing a private story name-->
  <string name="EditPrivateStoryNameFragment__edit_story_name">Επεξεργασία ονόματος ιστορίας.</string>
  <!--Input field hint when editing a private story name-->
  <string name="EditPrivateStoryNameFragment__story_name">Όνομα ιστορίας</string>
  <!--Save button label when editing a private story name-->
  <string name="EditPrivateStoryNameFragment__save">Αποθήκευση</string>
  <!--Displayed in text post creator before user enters text-->
  <string name="TextStoryPostCreationFragment__tap_to_add_text">Πάτα για προσθήκη κειμένου</string>
  <!--Button label for changing font when creating a text post-->
  <string name="TextStoryPostTextEntryFragment__aa">Aa</string>
  <!--Displayed in text post creator when prompting user to enter text-->
  <string name="TextStoryPostTextEntryFragment__add_text">Προσθήκη κειμένου</string>
  <!--Content description for \'done\' button when adding text to a story post-->
  <string name="TextStoryPostTextEntryFragment__done_adding_text">Ολοκλήρωση προσθήκης κειμένου</string>
  <!--Text label for media selection toggle-->
  <string name="MediaSelectionActivity__text">Κείμενο</string>
  <!--Camera label for media selection toggle-->
  <string name="MediaSelectionActivity__camera">Κάμερα</string>
  <!--Hint for entering a URL for a text post-->
  <string name="TextStoryPostLinkEntryFragment__type_or_paste_a_url">Πληκτρολόγησε ή επικόλλησε ένα URL</string>
  <!--Displayed prior to the user entering a URL for a text post-->
  <string name="TextStoryPostLinkEntryFragment__share_a_link_with_viewers_of_your_story">Μοιράσου έναν σύνδεσμο με τους θεατές της ιστορίας σου</string>
  <!--Hint text for searching for a story text post recipient.-->
  <string name="TextStoryPostSendFragment__search">Αναζήτηση</string>
  <!--Title for screen allowing user to hide "My Story" entries from specific people-->
  <string name="HideStoryFromFragment__hide_story_from">Απόκρυψη ιστορίας από…</string>
  <!--Done button label for hide story from screen-->
  <string name="HideStoryFromFragment__done">Τέλος</string>
  <!--Dialog title for first time adding something to a story-->
  <string name="StoryDialogs__add_to_story_q">Προσθήκη στην ιστορία;</string>
  <!--Dialog message for first time adding something to a story-->
  <string name="StoryDialogs__adding_content">Προσθέτοντας περιεχόμενο στην ιστορία σου, επιτρέπεις στις επαφές Signal σου να το δουν για 24 ώρες. Μπορείς επίσης να αλλάξεις το ποιοι μπορούν να δουν την ιστορία σου στις Ρυθμίσεις.</string>
  <!--First time share to story dialog: Positive action to go ahead and add to story-->
  <string name="StoryDialogs__add_to_story">Προσθήκη στην ιστορία</string>
  <!--First time share to story dialog: Neutral action to edit who can view "My Story"-->
  <string name="StoryDialogs__edit_viewers">Επεξεργασία θεατών</string>
  <!--Error message shown when a failure occurs during story send-->
  <!--Error message dialog button to resend a previously failed story send-->
  <string name="StoryDialogs__send">Αποστολή</string>
  <!--Privacy Settings toggle title for stories-->
  <string name="PrivacySettingsFragment__share_and_view_stories">Διαμοιρασμός &amp; Προβολή Ιστοριών</string>
  <!--Privacy Settings toggle summary for stories-->
  <string name="PrivacySettingsFragment__you_will_no_longer_be_able">Δεν θα μπορείς πια να μοιραστείς ή να δεις Ιστορίες όταν αυτή η επιλογή είναι απενεργοποιημένη.</string>
  <!--New story viewer selection screen title-->
  <string name="CreateStoryViewerSelectionFragment__choose_viewers">Επιλογή θεατών</string>
  <!--New story viewer selection action button label-->
  <string name="CreateStoryViewerSelectionFragment__next">Επόμενο</string>
  <!--New story viewer selection screen title as recipients are selected-->
  <plurals name="SelectViewersFragment__d_viewers">
    <item quantity="one">%1$d θεατής</item>
    <item quantity="other">%1$d θεατές</item>
  </plurals>
  <!--Name story screen title-->
  <string name="CreateStoryWithViewersFragment__name_story">Όνομα ιστορίας</string>
  <!--Name story screen label hint-->
  <string name="CreateStoryWithViewersFragment__story_name_required">Όνομα ιστορίας (υποχρεωτικό)</string>
  <!--Name story screen viewers subheading-->
  <string name="CreateStoryWithViewersFragment__viewers">Θεατές</string>
  <!--Name story screen create button label-->
  <string name="CreateStoryWithViewersFragment__create">Δημιουργία</string>
  <!--Name story screen error when save attempted with no label-->
  <string name="CreateStoryWithViewersFragment__this_field_is_required">Αυτό το πεδίο απαιτείται.</string>
  <!--Name story screen error when save attempted but label is duplicate-->
  <string name="CreateStoryWithViewersFragment__there_is_already_a_story_with_this_name">Υπάρχει ήδη ιστορία με αυτό το όνομα.</string>
  <!--Text for select all action when editing recipients for a story-->
  <string name="BaseStoryRecipientSelectionFragment__select_all">Επιλογή όλων</string>
  <!--Choose story type bottom sheet title-->
  <string name="ChooseStoryTypeBottomSheet__choose_your_story_type">Επέλεξε τον τύπο της ιστορίας σου</string>
  <!--Choose story type bottom sheet new story row title-->
  <string name="ChooseStoryTypeBottomSheet__new_private_story">Νέα ιδιωτική ιστορία</string>
  <!--Choose story type bottom sheet new story row summary-->
  <string name="ChooseStoryTypeBottomSheet__visible_only_to">Ορατή μόνο σε συγκεκριμένα άτομα</string>
  <!--Choose story type bottom sheet group story title-->
  <string name="ChooseStoryTypeBottomSheet__group_story">Ιστορία ομάδας</string>
  <!--Choose story type bottom sheet group story summary-->
  <string name="ChooseStoryTypeBottomSheet__share_to_an_existing_group">Διαμοιρασμός με υφιστάμενη ομάδα</string>
  <!--Choose groups bottom sheet title-->
  <string name="ChooseGroupStoryBottomSheet__choose_groups">Επιλογή ομάδας</string>
  <!--Displayed when copying group story reply text to clipboard-->
  <string name="StoryGroupReplyFragment__copied_to_clipboard">Αντιγράφηκε στο πρόχειρο</string>
  <!--Displayed in story caption when content is longer than 5 lines-->
  <string name="StoryViewerPageFragment__see_more">… Δες περισσότερα</string>
  <!--Displayed in toast after sending a direct reply-->
  <string name="StoryDirectReplyDialogFragment__reply_sent">Η απάντηση στάλθηκε</string>
  <!--Displayed in toast after sending a direct reaction-->
  <string name="StoryDirectReplyDialogFragment__reaction_sent">Η αντίδραση στάλθηκε</string>
  <!--Displayed in the viewer when a story is no longer available-->
  <string name="StorySlateView__this_story_is_no_longer_available">Η ιστορία δεν είναι πια διαθέσιμη.</string>
  <!--Displayed in the viewer when the network is not available-->
  <string name="StorySlateView__no_internet_connection">Δεν υπάρχει σύνδεση στο διαδίκτυο</string>
  <!--Displayed in the viewer when network is available but content could not be downloaded-->
  <string name="StorySlateView__couldnt_load_content">Αποτυχία φόρτωσης περιεχομένου</string>
  <!--Toasted when the user externally shares to a text story successfully-->
  <!--Toasted when the user external share to a text story fails-->
  <!--Title for a notification at the bottom of the chat list suggesting that the user disable censorship circumvention because the service has become reachable-->
  <string name="TurnOffCircumventionMegaphone_turn_off_censorship_circumvention">Απενεργοποίηση της παράκαμψης λογοκρισίας;</string>
  <!--Body for a notification at the bottom of the chat list suggesting that the user disable censorship circumvention because the service has become reachable-->
  <string name="TurnOffCircumventionMegaphone_you_can_now_connect_to_the_signal_service_directly">Μπορείς πλέον να συνδεθείς απευθείας στην υπηρεσία του Signal, για καλύτερη εμπειρία χρήσης.</string>
  <!--Label for a button to dismiss a notification at the bottom of the chat list suggesting that the user disable censorship circumvention because the service has become reachable-->
  <string name="TurnOffCircumventionMegaphone_no_thanks">Όχι, ευχαριστώ</string>
  <!--Label for a button in a notification at the bottom of the chat list to turn off censorship circumvention-->
  <string name="TurnOffCircumventionMegaphone_turn_off">Απενεργοποίηση</string>
  <!--Conversation Item label for when you react to someone else\'s story-->
  <string name="ConversationItem__you_reacted_to_s_story">Αντέδρασες στην ιστορία του/της %1$s</string>
  <!--Conversation Item label for reactions to your story-->
  <string name="ConversationItem__reacted_to_your_story">Αντέδρασε στην ιστορία σου</string>
  <!--Conversation Item label for reactions to an unavailable story-->
  <string name="ConversationItem__reacted_to_a_story">Αντέδρασε σε μια ιστορία</string>
  <!--endregion-->
  <!--Content description for expand contacts chevron-->
  <string name="ExpandModel__view_more">Προβολή περισσότερων</string>
  <string name="StoriesLinkPopup__visit_link">Επίσκεψη συνδέσμου</string>
  <!--EOF-->
</resources><|MERGE_RESOLUTION|>--- conflicted
+++ resolved
@@ -2120,12 +2120,8 @@
   <string name="preferences__slow">Αργό</string>
   <string name="preferences__help">Βοήθεια</string>
   <string name="preferences__advanced">Για προχωρημένους</string>
-<<<<<<< HEAD
   <string name="preferences__donate_to_signal">Κάνε μια δωρεά στο Molly</string>
-=======
-  <string name="preferences__donate_to_signal">Κάνε μια δωρεά στο Signal</string>
   <!--Preference label when someone is already a subscriber-->
->>>>>>> c4bc2162
   <string name="preferences__subscription">Συνδρομή</string>
   <!--Preference label for making a monthly donation to Signal-->
   <!--Preference label for making one-time donations to Signal-->
