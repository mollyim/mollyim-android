--- conflicted
+++ resolved
@@ -1404,13 +1404,9 @@
     <!-- In-conversation update message to indicate that the current contact is sms only and will need to migrate to signal to continue the conversation in signal. -->
     <string name="MessageRecord__you_will_no_longer_be_able_to_send_sms_messages_from_signal_soon">Anda tidak lagi boleh menghantar mesej SMS daripada Signal tidak lama lagi. Jemput %1$s ke Signal untuk meneruskan perbualan di sini.</string>
     <!-- In-conversation update message to indicate that the current contact is sms only and will need to migrate to signal to continue the conversation in signal. -->
-<<<<<<< HEAD
     <string name="MessageRecord__you_can_no_longer_send_sms_messages_in_signal">Anda tidak lagi boleh menghantar mesej SMS dalam Molly. Jemput %1$s ke Molly untuk meneruskan perbualan di sini.</string>
-=======
-    <string name="MessageRecord__you_can_no_longer_send_sms_messages_in_signal">Anda tidak lagi boleh menghantar mesej SMS dalam Signal. Jemput %1$s ke Signal untuk meneruskan perbualan di sini.</string>
     <!-- Body for quote when message being quoted is an in-app payment message -->
     <string name="MessageRecord__payment_s">Payment: %1$s</string>
->>>>>>> 09afb1be
 
     <!-- MessageRequestBottomView -->
     <string name="MessageRequestBottomView_accept">Terima</string>
@@ -2642,11 +2638,7 @@
     <string name="preferences__slow">Lambat</string>
     <string name="preferences__help">Bantu</string>
     <string name="preferences__advanced">Lanjutan</string>
-<<<<<<< HEAD
-    <string name="preferences__donate_to_signal">Sumbang kepada Molly</string>
-=======
-    <string name="preferences__donate_to_signal">Derma kepada Signal</string>
->>>>>>> 09afb1be
+    <string name="preferences__donate_to_signal">Derma kepada Molly</string>
     <!-- Preference label for making one-time donations to Signal -->
     <string name="preferences__one_time_donation">Derma Sekali</string>
     <string name="preferences__privacy">Privasi</string>
@@ -2806,11 +2798,7 @@
     <string name="PaymentsAllActivityFragment__received">Diterima</string>
 
     <string name="PaymentsHomeFragment__introducing_payments">Memperkenalkan pembayaran (Beta)</string>
-<<<<<<< HEAD
-    <string name="PaymentsHomeFragment__use_signal_to_send_and_receive">Gunakan Molly untuk menghantar dan menerima MobileCoin, mata wang digital yang tertumpu pada privasi. Aktifkan untuk memulakan.</string>
-=======
-    <string name="PaymentsHomeFragment__use_signal_to_send_and_receive">Gunakan Signal untuk menghantar dan menerima MobileCoin, mata wang digital yang mementingkan privasi. Aktifkan untuk bermula.</string>
->>>>>>> 09afb1be
+    <string name="PaymentsHomeFragment__use_signal_to_send_and_receive">Gunakan Molly untuk menghantar dan menerima MobileCoin, mata wang digital yang mementingkan privasi. Aktifkan untuk bermula.</string>
     <string name="PaymentsHomeFragment__activate_payments">Aktifkan Pembayaran</string>
     <string name="PaymentsHomeFragment__activating_payments">Mengaktifkan pembayaran…</string>
     <string name="PaymentsHomeFragment__restore_payments_account">Pulihkan akaun pembayaran</string>
