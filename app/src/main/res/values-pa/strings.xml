--- conflicted
+++ resolved
@@ -18,19 +18,11 @@
   <string name="ApplicationPreferencesActivity_this_will_permanently_unlock_signal_and_message_notifications">ਇਹ ਹਮੇਸ਼ਾ ਲਈ Molly ਅਤੇ ਸੁਨੇਹਾ ਸੂਚਨਾਵਾਂ ਨੂੰ ਖੋਲ ਦੇਵੇਗਾ</string>
   <string name="ApplicationPreferencesActivity_disable">ਅਸਮਰੱਥ ਕਰੋ</string>
   <string name="ApplicationPreferencesActivity_unregistering">ਅਣ-ਰਜਿਸਟਰ ਹੋ ਰਿਹਾ ਹੈ </string>
-<<<<<<< HEAD
   <string name="ApplicationPreferencesActivity_unregistering_from_signal_messages_and_calls">Molly ਸੁਨੇਹਿਆਂ ਅਤੇ ਕਾਲਾਂ ਤੋਂ ਅਣ-ਰਜਿਸਟਰ ਹੋ ਰਿਹਾ ਹੈ…</string>
   <string name="ApplicationPreferencesActivity_disable_signal_messages_and_calls">ਕੀ Molly ਦੇ ਸੁਨੇਹਿਆਂ ਅਤੇ ਕਾਲਾਂ ਨੂੰ ਅਸਮਰੱਥ ਕਰਨਾ ਹੈ?</string>
   <string name="ApplicationPreferencesActivity_disable_signal_messages_and_calls_by_unregistering">Molly ਦੇ ਸੁਨੇਹਿਆਂ ਅਤੇ ਕਾਲਾਂ ਨੂੰ ਬੰਦ ਕਰਨ ਲਈ ਸਰਵਰ ਤੋਂ ਅਣ-ਰਜਿਸਟਰ ਕਰੋ। ਭਵਿੱਖ ਵਿੱਚ ਦੁਬਾਰਾ ਵਰਤਣ ਲਈ ਤੁਹਾਨੂੰ ਆਪਣੇ ਫ਼ੋਨ ਨੰਬਰ ਨਾਲ ਦੁਬਾਰਾ ਰਜਿਸਟਰ ਕਰਨਾ ਪਵੇਗਾ।</string>
-  <string name="ApplicationPreferencesActivity_error_connecting_to_server">ਸਰਵਰ ਨਾਲ ਜੁੜਨ ਵਿਚ ਤਰੁੱਟੀ!</string>
-  <string name="ApplicationPreferencesActivity_sms_enabled">SMS ਸਮਰੱਥ</string>
-=======
-  <string name="ApplicationPreferencesActivity_unregistering_from_signal_messages_and_calls">Signal ਸੁਨੇਹਿਆਂ ਅਤੇ ਕਾਲਾਂ ਤੋਂ ਅਣ-ਰਜਿਸਟਰ ਹੋ ਰਿਹਾ ਹੈ…</string>
-  <string name="ApplicationPreferencesActivity_disable_signal_messages_and_calls">ਕੀ Signal ਦੇ ਸੁਨੇਹਿਆਂ ਅਤੇ ਕਾਲਾਂ ਨੂੰ ਅਸਮਰੱਥ ਕਰਨਾ ਹੈ?</string>
-  <string name="ApplicationPreferencesActivity_disable_signal_messages_and_calls_by_unregistering">Signal ਦੇ ਸੁਨੇਹਿਆਂ ਅਤੇ ਕਾਲਾਂ ਨੂੰ ਬੰਦ ਕਰਨ ਲਈ ਸਰਵਰ ਤੋਂ ਅਣ-ਰਜਿਸਟਰ ਕਰੋ। ਭਵਿੱਖ ਵਿੱਚ ਦੁਬਾਰਾ ਵਰਤਣ ਲਈ ਤੁਹਾਨੂੰ ਆਪਣੇ ਫ਼ੋਨ ਨੰਬਰ ਨਾਲ ਦੁਬਾਰਾ ਰਜਿਸਟਰ ਕਰਨਾ ਪਵੇਗਾ।</string>
   <string name="ApplicationPreferencesActivity_error_connecting_to_server">ਸਰਵਰ ਨਾਲ ਜੁੜਨ ਵਿਚ ਗਲਤੀ!</string>
   <string name="ApplicationPreferencesActivity_sms_enabled">SMS ਸਮਰੱਥ ਹਨ</string>
->>>>>>> 343aadcd
   <string name="ApplicationPreferencesActivity_touch_to_change_your_default_sms_app">ਆਪਣੀ ਡਿਫ਼ਾਲਟ SMS ਐਪ ਨੂੰ ਬਦਲਣ ਲਈ ਛੂਹੋ</string>
   <string name="ApplicationPreferencesActivity_sms_disabled">SMS ਅਸਮਰੱਥ</string>
   <string name="ApplicationPreferencesActivity_touch_to_make_signal_your_default_sms_app">Signal ਨੂੰ ਆਪਣਾ ਡਿਫ਼ਾਲਟ ਐਪ ਬਣਾਉਣ ਲਈ ਛੂਹੋ।</string>
@@ -71,15 +63,9 @@
   <string name="AttachmentKeyboard_payment">ਭੁਗਤਾਨ</string>
   <!--AttachmentManager-->
   <string name="AttachmentManager_cant_open_media_selection">ਮੀਡੀਆ ਨੂੰ ਚੁਣਨ ਲਈ ਕੋਈ ਐਪ ਨਹੀਂ ਮਿਲ ਸਕੀ</string>
-<<<<<<< HEAD
   <string name="AttachmentManager_signal_requires_the_external_storage_permission_in_order_to_attach_photos_videos_or_audio">Molly ਨੂੰ ਫ਼ੋਟੋਆਂ, ਵੀਡੀਓ ਜਾਂ ਆਡੀਓ ਜੋੜਨ ਲਈ ਸਟੋਰੇਜ ਦੀ ਇਜਾਜ਼ਤ ਦੀ ਲੋੜ ਹੈ, ਪਰ ਇਸਨੂੰ ਸਥਾਈ ਤੌਰ ’ਤੇ ਇਨਕਾਰ ਕਰ ਦਿੱਤਾ ਗਿਆ ਹੈ। ਕਿਰਪਾ ਕਰਕੇ ਐਪ ਸੈਟਿੰਗਾਂ ਮੇਨੂ ’ਤੇ ਜਾਰੀ ਰੱਖੋ, \"ਇਜਾਜ਼ਤਾਂ\" ਚੁਣੋ ਅਤੇ \"ਸਟੋਰੇਜ\" ਨੂੰ ਸਮਰੱਥ ਕਰੋ।</string>
   <string name="AttachmentManager_signal_requires_contacts_permission_in_order_to_attach_contact_information">Molly ਨੂੰ ਸੰਪਰਕ ਜਾਣਕਾਰੀ ਜੋੜਨ ਲਈ ਸੰਪਰਕਾਂ ਲਈ ਇਜਾਜ਼ਤ ਦੀ ਲੋੜ ਹੈ, ਪਰ ਇਸਨੂੰ ਸਥਾਈ ਤੌਰ ’ਤੇ ਇਨਕਾਰ ਕਰ ਦਿੱਤਾ ਗਿਆ ਹੈ। ਕਿਰਪਾ ਕਰਕੇ ਐਪ ਸੈਟਿੰਗਾਂ ਮੇਨੂ ’ਤੇ ਜਾਰੀ ਰੱਖੋ, \"ਇਜਾਜ਼ਤਾਂ\" ਚੁਣੋ ਅਤੇ \"ਸੰਪਰਕ\" ਨੂੰ ਸਮਰੱਥ ਕਰੋ।</string>
-  <string name="AttachmentManager_signal_requires_location_information_in_order_to_attach_a_location">Molly ਨੂੰ ਕੋਈ ਟਿਕਾਣਾ ਜੋੜਨ ਲਈ ਟਿਕਾਣੇ ਲਈ ਇਜਾਜ਼ਤ ਦੀ ਲੋੜ ਹੈ, ਪਰ ਇਸਨੂੰ ਸਥਾਈ ਤੌਰ ’ਤੇ ਇਨਕਾਰ ਕਰ ਦਿੱਤਾ ਗਿਆ ਹੈ। ਕਿਰਪਾ ਕਰਕੇ ਐਪ ਸੈਟਿੰਗ ਮੇਨੂ ’ਤੇ ਜਾਰੀ ਰੱਖੋ, \"ਇਜਾਜ਼ਤਾਂ\" ਚੁਣੋ ਅਤੇ \"ਟਿਕਾਣਾ\" ਸਮਰੱਥ ਕਰੋ।</string>
-=======
-  <string name="AttachmentManager_signal_requires_the_external_storage_permission_in_order_to_attach_photos_videos_or_audio">Signal ਨੂੰ ਫ਼ੋਟੋਆਂ, ਵੀਡੀਓ ਜਾਂ ਆਡੀਓ ਜੋੜਨ ਲਈ ਸਟੋਰੇਜ ਦੀ ਇਜਾਜ਼ਤ ਦੀ ਲੋੜ ਹੈ, ਪਰ ਇਸਨੂੰ ਸਥਾਈ ਤੌਰ ’ਤੇ ਇਨਕਾਰ ਕਰ ਦਿੱਤਾ ਗਿਆ ਹੈ। ਕਿਰਪਾ ਕਰਕੇ ਐਪ ਸੈਟਿੰਗਾਂ ਮੇਨੂ ’ਤੇ ਜਾਰੀ ਰੱਖੋ, \"ਇਜਾਜ਼ਤਾਂ\" ਚੁਣੋ ਅਤੇ \"ਸਟੋਰੇਜ\" ਨੂੰ ਸਮਰੱਥ ਕਰੋ।</string>
-  <string name="AttachmentManager_signal_requires_contacts_permission_in_order_to_attach_contact_information">Signal ਨੂੰ ਸੰਪਰਕ ਜਾਣਕਾਰੀ ਜੋੜਨ ਲਈ ਸੰਪਰਕਾਂ ਲਈ ਇਜਾਜ਼ਤ ਦੀ ਲੋੜ ਹੈ, ਪਰ ਇਸਨੂੰ ਸਥਾਈ ਤੌਰ ’ਤੇ ਇਨਕਾਰ ਕਰ ਦਿੱਤਾ ਗਿਆ ਹੈ। ਕਿਰਪਾ ਕਰਕੇ ਐਪ ਸੈਟਿੰਗਾਂ ਮੇਨੂ ’ਤੇ ਜਾਰੀ ਰੱਖੋ, \"ਇਜਾਜ਼ਤਾਂ\" ਚੁਣੋ ਅਤੇ \"ਸੰਪਰਕ\" ਨੂੰ ਸਮਰੱਥ ਕਰੋ।</string>
-  <string name="AttachmentManager_signal_requires_location_information_in_order_to_attach_a_location">Signal ਨੂੰ ਕੋਈ ਟਿਕਾਣਾ ਜੋੜਨ ਲਈ ਟਿਕਾਣੇ ਲਈ ਇਜਾਜ਼ਤ ਦੀ ਲੋੜ ਹੈ, ਪਰ ਇਸਨੂੰ ਸਥਾਈ ਤੌਰ ’ਤੇ ਇਨਕਾਰ ਕਰ ਦਿੱਤਾ ਗਿਆ ਹੈ। ਕਿਰਪਾ ਕਰਕੇ ਐਪ ਸੈਟਿੰਗਾਂ ਮੇਨੂ ’ਤੇ ਜਾਰੀ ਰੱਖੋ, \"ਇਜਾਜ਼ਤਾਂ\" ਚੁਣੋ ਅਤੇ \"ਟਿਕਾਣਾ\" ਸਮਰੱਥ ਕਰੋ।</string>
->>>>>>> 343aadcd
+  <string name="AttachmentManager_signal_requires_location_information_in_order_to_attach_a_location">Molly ਨੂੰ ਕੋਈ ਟਿਕਾਣਾ ਜੋੜਨ ਲਈ ਟਿਕਾਣੇ ਲਈ ਇਜਾਜ਼ਤ ਦੀ ਲੋੜ ਹੈ, ਪਰ ਇਸਨੂੰ ਸਥਾਈ ਤੌਰ ’ਤੇ ਇਨਕਾਰ ਕਰ ਦਿੱਤਾ ਗਿਆ ਹੈ। ਕਿਰਪਾ ਕਰਕੇ ਐਪ ਸੈਟਿੰਗਾਂ ਮੇਨੂ ’ਤੇ ਜਾਰੀ ਰੱਖੋ, \"ਇਜਾਜ਼ਤਾਂ\" ਚੁਣੋ ਅਤੇ \"ਟਿਕਾਣਾ\" ਸਮਰੱਥ ਕਰੋ।</string>
   <!--AttachmentUploadJob-->
   <string name="AttachmentUploadJob_uploading_media">ਮੀਡੀਆ ਅਪਲੋਡ ਹੋ ਰਿਹਾ ਹੈ…</string>
   <string name="AttachmentUploadJob_compressing_video_start">ਵੀਡੀਓ ਕੰਪਰੈਸ ਕੀਤੀ ਜਾ ਰਹੀ ਹੈ…</string>
@@ -439,11 +425,7 @@
   <string name="ShareActivity_you_do_not_have_permission_to_send_to_this_group">ਤੁਹਾਡੇ ਕੋਲ ਇਸ ਗਰੁੱਪ ਨੂੰ ਭੇਜਣ ਦੀ ਇਜਾਜ਼ਤ ਨਹੀਂ ਹੈ</string>
   <!--GcmRefreshJob-->
   <string name="GcmRefreshJob_Permanent_Signal_communication_failure">ਸਥਾਈ Signal ਸੰਚਾਰ ਅਸਫ਼ਲ!</string>
-<<<<<<< HEAD
-  <string name="GcmRefreshJob_Signal_was_unable_to_register_with_Google_Play_Services">Molly Google Play ਸੇਵਾਵਾਂ ਨਾਲ ਰਜਿਸਟਰ ਕਰਨ ਵਿੱਚ ਅਸਮਰੱਥ ਸੀ। Molly ਸੁਨੇਹੇ ਅਤੇ ਕਾਲਾਂ ਅਸਮਰੱਥ ਕੀਤੇ ਗਏ ਹਨ, ਕਿਰਪਾ ਕਰਕੇ ਸੈਟਿੰਗਾਂ ਵਿੱਚ ਦੁਬਾਰਾ ਰਜਿਸਟਰ ਕਰੋ &gt; ਵਿਕਸਤ।</string>
-=======
-  <string name="GcmRefreshJob_Signal_was_unable_to_register_with_Google_Play_Services">Signal Google Play ਸੇਵਾਵਾਂ ਨਾਲ ਰਜਿਸਟਰ ਕਰਨ ਵਿੱਚ ਅਸਮਰੱਥ ਸੀ। Signal ਸੁਨੇਹੇ ਅਤੇ ਕਾਲਾਂ ਅਸਮਰੱਥ ਕੀਤੇ ਗਏ ਹਨ, ਕਿਰਪਾ ਕਰਕੇ ਸੈਟਿੰਗਾਂ &gt; ਤਕਨੀਕੀ ਵਿੱਚੋਂ ਮੁੜ-ਰਜਿਸਟਰ ਕਰੋ।</string>
->>>>>>> 343aadcd
+  <string name="GcmRefreshJob_Signal_was_unable_to_register_with_Google_Play_Services">Molly Google Play ਸੇਵਾਵਾਂ ਨਾਲ ਰਜਿਸਟਰ ਕਰਨ ਵਿੱਚ ਅਸਮਰੱਥ ਸੀ। Molly ਸੁਨੇਹੇ ਅਤੇ ਕਾਲਾਂ ਅਸਮਰੱਥ ਕੀਤੇ ਗਏ ਹਨ, ਕਿਰਪਾ ਕਰਕੇ ਸੈਟਿੰਗਾਂ &gt; ਤਕਨੀਕੀ ਵਿੱਚੋਂ ਮੁੜ-ਰਜਿਸਟਰ ਕਰੋ।</string>
   <!--GiphyActivity-->
   <string name="GiphyActivity_error_while_retrieving_full_resolution_gif">ਪੂਰੇ ਰੈਜ਼ੋਲੂਸ਼ਨ GIF ਨੂੰ ਪ੍ਰਾਪਤ ਕਰਨ ਵੇਲੇ ਤਰੁੱਟੀ</string>
   <!--GiphyFragmentPageAdapter-->
@@ -773,12 +755,8 @@
   <string name="InviteActivity_cancel">ਰੱਦ ਕਰੋ</string>
   <string name="InviteActivity_sending">ਭੇਜਿਆ ਜਾ ਰਿਹਾ ਹੈ…</string>
   <string name="InviteActivity_invitations_sent">ਸੱਦੇ ਭੇਜੇ ਗਏ!</string>
-<<<<<<< HEAD
   <string name="InviteActivity_invite_to_signal">Molly ਲਈ ਸੱਦਾ ਦਿਓ</string>
-=======
-  <string name="InviteActivity_invite_to_signal">Signal ਲਈ ਸੱਦਾ ਦਿਓ</string>
   <string name="InviteActivity_send_sms">SMS (%d) ਭੇਜੋ</string>
->>>>>>> 343aadcd
   <plurals name="InviteActivity_send_sms_invites">
     <item quantity="one">ਕੀ %d ਨੂੰ SMS ਸੱਦਾ ਭੇਜਣਾ ਹੈ?</item>
     <item quantity="other">ਕੀ %d ਨੂੰ SMS ਸੱਦੇ ਭੇਜਣੇ ਹਨ?</item>
