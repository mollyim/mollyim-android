--- conflicted
+++ resolved
@@ -14,37 +14,15 @@
   <!--ApplicationPreferencesActivity-->
   <string name="ApplicationPreferencesActivity_currently_s">ਇਸ ਵੇਲੇ: %s</string>
   <string name="ApplicationPreferenceActivity_you_havent_set_a_passphrase_yet">ਤੁਸੀਂ ਅਜੇ ਆਪਣਾ ਪਾਸਫਰੇਜ ਨਹੀਂ ਸੈੱਟ ਕੀਤਾ ਹੈ!</string>
-<<<<<<< HEAD
-  <plurals name="ApplicationPreferencesActivity_messages_per_conversation">
-    <item quantity="one">%d ਸੁਨੇਹੇ ਪ੍ਰਤੀ ਗੱਲਬਾਤ </item>
-    <item quantity="other">%d ਸੁਨੇਹੇ ਪ੍ਰਤੀ ਗੱਲਬਾਤ  </item>
-  </plurals>
-  <string name="ApplicationPreferencesActivity_delete_all_old_messages_now">ਕੀ ਤੁਸੀਂ ਸਾਰੇ ਪੁਰਾਣੇ ਸੁਨੇਹਾਂ ਨੂੰ ਮਿਟੌਣਾ ਚਾਹੁੰਦੇ ਹੋ ?</string>
-  <plurals name="ApplicationPreferencesActivity_this_will_immediately_trim_all_conversations_to_the_d_most_recent_messages">
-    <item quantity="one">ਇਹ ਤੁਰੰਤ ਸਾਰੀਆਂ ਗੱਲਾਬਾਤਾਂ ਨੂੰ ਤਾਜ਼ਾ ਸੰਦੇਸ਼ ਵਿਚ  ਛਾਪੇਗਾ. </item>
-    <item quantity="other">ਇਹ ਤੁਰੰਤ ਸਾਰੀਆਂ ਗੱਲਾਬਾਤਾਂ ਨੂੰ %d ਤਾਜ਼ਾ ਸੰਦੇਸ਼ ਵਿਚ ਛਾਪੇਗਾ. </item>
-  </plurals>
-  <string name="ApplicationPreferencesActivity_delete">ਕੱਟ</string>
-  <string name="ApplicationPreferencesActivity_disable_passphrase">ਪਾਸਫਰੇਜ ਨੂੰ ਅਸਮਰੱਥ ਕਰੋ ?</string>
+  <string name="ApplicationPreferencesActivity_disable_passphrase">ਪਾਸਫਰੇਜ ਨੂੰ ਅਸਮਰੱਥ ਕਰਨਾ ਹੈ?</string>
   <string name="ApplicationPreferencesActivity_this_will_permanently_unlock_signal_and_message_notifications">ਇਹ ਹਮੇਸ਼ਾ ਲਈ Molly ਅਤੇ ਸੂਚਨਾਵਾਂ ਨੂੰ ਖੋਲ ਦਏਗਾ </string>
   <string name="ApplicationPreferencesActivity_disable">ਅਸਮਰੱਥ ਕਰੋ</string>
-  <string name="ApplicationPreferencesActivity_unregistering">ਅਨਰਜਿਸਰ ਹੋ ਰਿਹਾ ਹੈ </string>
-  <string name="ApplicationPreferencesActivity_unregistering_from_signal_messages_and_calls">Molly ਸੰਦੇਸ਼ਾਂ ਅਤੇ ਕਾਲਾਂ ਤੋਂ ਅਨਰਜਿਸਰ ਹੋ ਰਿਹਾ ਹੈ </string>
-  <string name="ApplicationPreferencesActivity_disable_signal_messages_and_calls">Molly ਦੇ ਸੰਦੇਸ਼ਾਂ ਅਤੇ ਕਾਲਾਂ ਨੂੰ ਬੰਦ ਕਰੋ </string>
+  <string name="ApplicationPreferencesActivity_unregistering">ਅਣ-ਰਜਿਸਰ ਹੋ ਰਿਹਾ ਹੈ </string>
+  <string name="ApplicationPreferencesActivity_unregistering_from_signal_messages_and_calls">Molly ਸੁਨੇਹਿਆਂ ਅਤੇ ਕਾਲਾਂ ਤੋਂ ਅਣ-ਰਜਿਸਰ ਹੋ ਰਿਹਾ ਹੈ…</string>
+  <string name="ApplicationPreferencesActivity_disable_signal_messages_and_calls">ਕੀ Molly ਦੇ ਸੁਨੇਹਿਆਂ ਅਤੇ ਕਾਲਾਂ ਨੂੰ ਅਸਮਰੱਥ ਕਰਨਾ ਹੈ?</string>
   <string name="ApplicationPreferencesActivity_disable_signal_messages_and_calls_by_unregistering">Molly ਦੇ ਸੰਦੇਸ਼ਾਂ ਅਤੇ ਕਾਲਾਂ ਨੂੰ ਬੰਦ ਕਰਨ ਲਈ ਸਰਵਰ ਤੋਂ ਅਨਰਜਿਸਰ  ਕਰੋ | ਭਵਿੱਖ ਵਿਚ ਦੋਬਾਰਾ ਵਰਤਣ ਲਈ ਤੁਹਾਨੂੰ ਆਪਣੇ ਫੋਨ ਨੰਬਰ ਨਾਲ ਪੰਜੀਕਰਨ ਕਰਨਾ ਪੈਣਾ ਹੈ </string>
-  <string name="ApplicationPreferencesActivity_error_connecting_to_server">ਸਰਵਰ ਨਾਲ ਜੁੜਣ ਵਿਚ ਦਿੱਕਤ ਹੋ ਰਹੀ ਹੈ </string>
-  <string name="ApplicationPreferencesActivity_sms_enabled">ਸਮਸ ਚੱਲ ਰਹੇ ਹਨ  </string>
-=======
-  <string name="ApplicationPreferencesActivity_disable_passphrase">ਪਾਸਫਰੇਜ ਨੂੰ ਅਸਮਰੱਥ ਕਰਨਾ ਹੈ?</string>
-  <string name="ApplicationPreferencesActivity_this_will_permanently_unlock_signal_and_message_notifications">ਇਹ ਹਮੇਸ਼ਾ ਲਈ Signal ਅਤੇ ਸੂਚਨਾਵਾਂ ਨੂੰ ਖੋਲ ਦਏਗਾ </string>
-  <string name="ApplicationPreferencesActivity_disable">ਅਸਮਰੱਥ ਕਰੋ</string>
-  <string name="ApplicationPreferencesActivity_unregistering">ਅਣ-ਰਜਿਸਰ ਹੋ ਰਿਹਾ ਹੈ </string>
-  <string name="ApplicationPreferencesActivity_unregistering_from_signal_messages_and_calls">Signal ਸੁਨੇਹਿਆਂ ਅਤੇ ਕਾਲਾਂ ਤੋਂ ਅਣ-ਰਜਿਸਰ ਹੋ ਰਿਹਾ ਹੈ…</string>
-  <string name="ApplicationPreferencesActivity_disable_signal_messages_and_calls">ਕੀ Signal ਦੇ ਸੁਨੇਹਿਆਂ ਅਤੇ ਕਾਲਾਂ ਨੂੰ ਅਸਮਰੱਥ ਕਰਨਾ ਹੈ?</string>
-  <string name="ApplicationPreferencesActivity_disable_signal_messages_and_calls_by_unregistering">Signal ਦੇ ਸੰਦੇਸ਼ਾਂ ਅਤੇ ਕਾਲਾਂ ਨੂੰ ਬੰਦ ਕਰਨ ਲਈ ਸਰਵਰ ਤੋਂ ਅਨਰਜਿਸਰ  ਕਰੋ | ਭਵਿੱਖ ਵਿਚ ਦੋਬਾਰਾ ਵਰਤਣ ਲਈ ਤੁਹਾਨੂੰ ਆਪਣੇ ਫੋਨ ਨੰਬਰ ਨਾਲ ਪੰਜੀਕਰਨ ਕਰਨਾ ਪੈਣਾ ਹੈ </string>
   <string name="ApplicationPreferencesActivity_error_connecting_to_server">ਸਰਵਰ ਨਾਲ ਜੁੜਣ ਵਿਚ ਗਲਤੀ ਹੈ!</string>
   <string name="ApplicationPreferencesActivity_sms_enabled">SMS ਸਮਰੱਥ ਹੈ</string>
->>>>>>> 5852a508
   <string name="ApplicationPreferencesActivity_touch_to_change_your_default_sms_app">ਆਪਣੀ ਮੁੱਖ SMS ਐੱਪ ਨੂੰ ਬਦਲਣ ਲਈ ਛੂਹੋ</string>
   <string name="ApplicationPreferencesActivity_sms_disabled">SMS ਅਸਮਰੱਥ ਹੈ</string>
   <string name="ApplicationPreferencesActivity_touch_to_make_signal_your_default_sms_app">Signal ਨੂੰ ਆਪਣਾ ਮੁੱਖ ਐੱਪ ਬਣਾਉਣ ਲਈ ਛੂਹੋ।</string>
@@ -76,26 +54,14 @@
   <string name="AttachmentKeyboard_gif">GIF</string>
   <string name="AttachmentKeyboard_file">ਫਾਇਲ</string>
   <string name="AttachmentKeyboard_contact">ਸੰਪਰਕ </string>
-<<<<<<< HEAD
-  <string name="AttachmentKeyboard_location">ਥਾਉਂ</string>
-  <string name="AttachmentKeyboard_Signal_needs_permission_to_show_your_photos_and_videos">Molly ਨੂੰ ਤੁਹਾਡੀਆਂ ਫੋਟੋਆਂ ਅਤੇ ਵੀਡਿਓ ਦਿਖਾਉਣ ਲਈ ਅਨੁਮਤੀ ਦੀ ਲੋੜ ਹੈ.</string>
+  <string name="AttachmentKeyboard_location">ਟਿਕਾਣਾ</string>
+  <string name="AttachmentKeyboard_Signal_needs_permission_to_show_your_photos_and_videos">Molly ਨੂੰ ਤੁਹਾਡੀਆਂ ਫੋਟੋਆਂ ਅਤੇ ਵੀਡਿਓ ਦਿਖਾਉਣ ਲਈ ਇਜਾਜ਼ਤ ਚਾਹੀਦੀ ਹੈ।</string>
   <string name="AttachmentKeyboard_give_access">ਪਹੁੰਚ ਦਿਓ</string>
   <!--AttachmentManager-->
   <string name="AttachmentManager_cant_open_media_selection">ਇਸ ਮੀਡੀਆ ਨੂੰ ਚੁਣਨ ਲਈ ਕੋਈ ਐਪ ਨਹੀਂ ਹੈ</string>
-  <string name="AttachmentManager_signal_requires_the_external_storage_permission_in_order_to_attach_photos_videos_or_audio">Molly ਨੂੰ ਫੋਟੋਜ਼, ਵਿਡੀਓ ਜਾਂ ਆਡੀਓ ਜੋੜਨ ਲਈ ਸਟੋਰੇਜ ਦੀ ਇਜਾਜ਼ਤ ਦੀ ਲੋੜ ਹੈ, ਜੋ ਇਸ ਕੋਲ ਨਹੀਂ ਹਨ | ਕਿਰਪਾ ਕਰਕੇ ਐਪ ਸੈਟਿੰਗ ਮੇਨੂ  ਤੇ ਜਾਓ, \"ਅਨੁਮਤੀਆਂ\" ਚੁਣੋ ਅਤੇ \"ਸਟੋਰੇਜ\" ਸਮਰੱਥ ਕਰੋ.</string>
-  <string name="AttachmentManager_signal_requires_contacts_permission_in_order_to_attach_contact_information">Molly ਨੂੰ ਸੰਪਰਕ ਜਾਣਕਾਰੀ  ਜੋੜਨ ਲਈ ਸੰਪਰਕਾਂ  ਦੀ ਇਜਾਜ਼ਤ ਦੀ ਲੋੜ ਹੈ, ਜੋ ਇਸ ਕੋਲ ਨਹੀਂ ਹਨ | ਕਿਰਪਾ ਕਰਕੇ ਐਪ ਸੈਟਿੰਗ ਮੇਨੂ  ਤੇ ਜਾਓ, \"ਅਨੁਮਤੀਆਂ\" ਚੁਣੋ ਅਤੇ \"ਸੰਪਰਕ\" ਸਮਰੱਥ ਕਰੋ.</string>
-  <string name="AttachmentManager_signal_requires_location_information_in_order_to_attach_a_location">Molly ਨੂੰ ਸਥਾਨ ਜੋੜਨ ਲਈ ਸਥਾਨ ਦੀ ਇਜਾਜ਼ਤ ਦੀ ਲੋੜ ਹੈ, ਜੋ ਇਸ ਕੋਲ ਨਹੀਂ ਹਨ | ਕਿਰਪਾ ਕਰਕੇ ਐਪ ਸੈਟਿੰਗ ਮੇਨੂ  ਤੇ ਜਾਓ, \"ਅਨੁਮਤੀਆਂ\" ਚੁਣੋ ਅਤੇ \"ਸਥਾਨ\" ਸਮਰੱਥ ਕਰੋ.</string>
-  <string name="AttachmentManager_signal_requires_the_camera_permission_in_order_to_take_photos_but_it_has_been_permanently_denied">ਫੋਟੋਆਂ ਖਿੱਚਣ ਲਈ Molly ਨੂੰ ਕੈਮਰੇ ਦੀ ਅਨੁਮਤੀ ਦੀ ਲੋੜ ਹੈ, ਜੋ ਇਸ ਕੋਲ ਨਹੀਂ ਹਨ | ਕਿਰਪਾ ਕਰਕੇ ਐਪ ਸੈਟਿੰਗਾਂ ਚ ਜਾਓ , \"ਅਨੁਮਤੀਆਂ\" ਚੁਣੋ ਅਤੇ \"ਕੈਮਰਾ\" ਨੂੰ ਸਮਰੱਥ ਕਰੋ.</string>
-=======
-  <string name="AttachmentKeyboard_location">ਟਿਕਾਣਾ</string>
-  <string name="AttachmentKeyboard_Signal_needs_permission_to_show_your_photos_and_videos">Signal ਨੂੰ ਤੁਹਾਡੀਆਂ ਫੋਟੋਆਂ ਅਤੇ ਵੀਡਿਓ ਦਿਖਾਉਣ ਲਈ ਇਜਾਜ਼ਤ ਚਾਹੀਦੀ ਹੈ।</string>
-  <string name="AttachmentKeyboard_give_access">ਪਹੁੰਚ ਦਿਓ</string>
-  <!--AttachmentManager-->
-  <string name="AttachmentManager_cant_open_media_selection">ਇਸ ਮੀਡੀਆ ਨੂੰ ਚੁਣਨ ਲਈ ਕੋਈ ਐਪ ਨਹੀਂ ਹੈ</string>
-  <string name="AttachmentManager_signal_requires_the_external_storage_permission_in_order_to_attach_photos_videos_or_audio">Signal ਨੂੰ ਫੋਟੋਆਂ, ਵੀਡੀਓ ਜਾਂ ਆਡੀਓ ਜੋੜਨ ਲਈ ਸਟੋਰੇਜ ਦੀ ਇਜਾਜ਼ਤ ਦੀ ਲੋੜ ਹੈ, ਜੋ ਇਸ ਕੋਲ ਨਹੀਂ ਹਨ | ਕਿਰਪਾ ਕਰਕੇ ਐਪ ਸੈਟਿੰਗਾਂ ਮੇਨੂ ਤੇ ਜਾਓ, \"ਇਜਾਜ਼ਤ\" ਚੁਣੋ ਅਤੇ \"ਸਟੋਰੇਜ\" ਸਮਰੱਥ ਕਰੋ।</string>
-  <string name="AttachmentManager_signal_requires_contacts_permission_in_order_to_attach_contact_information">Signal ਨੂੰ ਸੰਪਰਕ ਜਾਣਕਾਰੀ ਜੋੜਨ ਲਈ ਸੰਪਰਕਾਂ ਲਈ ਇਜਾਜ਼ਤ ਦੀ ਲੋੜ ਹੈ, ਜੋ ਇਸ ਕੋਲ ਨਹੀਂ ਹਨ | ਕਿਰਪਾ ਕਰਕੇ ਐਪ ਸੈਟਿੰਗਾਂ ਮੇਨੂ ਤੇ ਜਾਓ, \"ਇਜਾਜ਼ਤਾਂ\" ਚੁਣੋ ਅਤੇ \"ਸੰਪਰਕ\" ਸਮਰੱਥ ਕਰੋ।</string>
-  <string name="AttachmentManager_signal_requires_location_information_in_order_to_attach_a_location">Signal ਨੂੰ ਟਿਕਾਣਾ ਜੋੜਨ ਲਈ ਟਿਕਾਣੇ ਲਈ ਇਜਾਜ਼ਤ ਦੀ ਲੋੜ ਹੈ, ਜੋ ਇਸ ਕੋਲ ਨਹੀਂ ਹਨ | ਕਿਰਪਾ ਕਰਕੇ ਐਪ ਸੈਟਿੰਗ ਮੇਨੂ ਤੇ ਜਾਓ, \"ਇਜਾਜਤਾਂ\" ਚੁਣੋ ਅਤੇ \"ਸਥਾਨ\" ਸਮਰੱਥ ਕਰੋ।</string>
->>>>>>> 5852a508
+  <string name="AttachmentManager_signal_requires_the_external_storage_permission_in_order_to_attach_photos_videos_or_audio">Molly ਨੂੰ ਫੋਟੋਆਂ, ਵੀਡੀਓ ਜਾਂ ਆਡੀਓ ਜੋੜਨ ਲਈ ਸਟੋਰੇਜ ਦੀ ਇਜਾਜ਼ਤ ਦੀ ਲੋੜ ਹੈ, ਜੋ ਇਸ ਕੋਲ ਨਹੀਂ ਹਨ | ਕਿਰਪਾ ਕਰਕੇ ਐਪ ਸੈਟਿੰਗਾਂ ਮੇਨੂ ਤੇ ਜਾਓ, \"ਇਜਾਜ਼ਤ\" ਚੁਣੋ ਅਤੇ \"ਸਟੋਰੇਜ\" ਸਮਰੱਥ ਕਰੋ।</string>
+  <string name="AttachmentManager_signal_requires_contacts_permission_in_order_to_attach_contact_information">Molly ਨੂੰ ਸੰਪਰਕ ਜਾਣਕਾਰੀ ਜੋੜਨ ਲਈ ਸੰਪਰਕਾਂ ਲਈ ਇਜਾਜ਼ਤ ਦੀ ਲੋੜ ਹੈ, ਜੋ ਇਸ ਕੋਲ ਨਹੀਂ ਹਨ | ਕਿਰਪਾ ਕਰਕੇ ਐਪ ਸੈਟਿੰਗਾਂ ਮੇਨੂ ਤੇ ਜਾਓ, \"ਇਜਾਜ਼ਤਾਂ\" ਚੁਣੋ ਅਤੇ \"ਸੰਪਰਕ\" ਸਮਰੱਥ ਕਰੋ।</string>
+  <string name="AttachmentManager_signal_requires_location_information_in_order_to_attach_a_location">Molly ਨੂੰ ਟਿਕਾਣਾ ਜੋੜਨ ਲਈ ਟਿਕਾਣੇ ਲਈ ਇਜਾਜ਼ਤ ਦੀ ਲੋੜ ਹੈ, ਜੋ ਇਸ ਕੋਲ ਨਹੀਂ ਹਨ | ਕਿਰਪਾ ਕਰਕੇ ਐਪ ਸੈਟਿੰਗ ਮੇਨੂ ਤੇ ਜਾਓ, \"ਇਜਾਜਤਾਂ\" ਚੁਣੋ ਅਤੇ \"ਸਥਾਨ\" ਸਮਰੱਥ ਕਰੋ।</string>
   <!--AttachmentUploadJob-->
   <string name="AttachmentUploadJob_uploading_media">ਮੀਡੀਆ ਅਪਲੋਡ ਹੋ ਰਿਹਾ ਹੈ</string>
   <string name="AttachmentUploadJob_compressing_video_start">ਕੰਪ੍ਰੈਸਿੰਗ ਵੀਡੀਓ …</string>
@@ -235,29 +201,17 @@
   <string name="ConversationActivity_unable_to_record_audio">ਆਡੀਓ ਰਿਕਾਰਡ ਕਰਨ ਵਿੱਚ ਅਸਮਰੱਥ!</string>
   <string name="ConversationActivity_you_cant_send_messages_to_this_group">ਤੁਸੀਂ ਇਸ ਸਮੂਹ ਨੂੰ ਸੁਨੇਹੇ ਨਹੀਂ ਭੇਜ ਸਕਦੇ ਕਿਉਂਕਿ ਤੁਸੀਂ ਹੁਣ ਮੈਂਬਰ ਨਹੀਂ ਹੋ.</string>
   <string name="ConversationActivity_there_is_no_app_available_to_handle_this_link_on_your_device">ਇਸ ਲਿੰਕ ਨੂੰ ਚਲੌਨ ਲਈ ਕੋਈ ਐੱਪ ਨਹੀਂ ਹੈ ਤੁਹਾਡੇ ਫੋਨ ਤੇ </string>
-<<<<<<< HEAD
+  <string name="ConversationActivity_your_request_to_join_has_been_sent_to_the_group_admin">ਤੁਹਾਡੀ ਜੁੜਨ ਦੀ ਬੇਨਤੀ ਗਰੁੱਪ ਐਡਮਿਨ ਨੂੰ ਭੇਜ ਦਿੱਤੀ ਗਈ ਹੈ । ਜਦੋੰ ਉਹ ਕਾਰਵਾਈ ਕਰਨਗੇ ਤਾਂ ਤੂਹਾਨੂੰ ਸੂਚਿਤ ਕਰ ਦਿੱਤਾ ਜਾਏਗਾ । </string>
+  <string name="ConversationActivity_cancel_request">ਬੇਨਤੀ ਨੂੰ ਰੱਦ ਕਰੋ</string>
   <string name="ConversationActivity_to_send_audio_messages_allow_signal_access_to_your_microphone">ਆਡੀਓ ਸੁਨੇਹਾ ਭੇਜਣ ਲਈ, Molly ਨੂੰ ਮਾਈਕ੍ਰੋਫੋਨ ਦੀ ਆਗਿਆ ਦਿਓ </string>
   <string name="ConversationActivity_signal_requires_the_microphone_permission_in_order_to_send_audio_messages">ਆਡੀਓ ਸੁਨੇਹਾ ਭੇਜਣ ਲਈ ਲਈ Molly ਨੂੰ ਮਾਈਕ੍ਰੋਫੋਨ ਅਨੁਮਤੀ ਦੀ ਲੋੜ ਹੈ,ਜੋ ਇਸ ਕੋਲ ਨਹੀਂ ਹਨ | ਕਿਰਪਾ ਕਰਕੇ ਐਪ ਸੈਟਿੰਗਾਂ ਚ ਜਾਓ, \"ਅਨੁਮਤੀਆਂ\" ਚੁਣੋ ਅਤੇ \"ਮਾਈਕ੍ਰੋਫੋਨ\" ਨੂੰ ਸਮਰੱਥ ਕਰੋ.</string>
   <string name="ConversationActivity_signal_needs_the_microphone_and_camera_permissions_in_order_to_call_s">%s ਨੂੰ ਕਾਲ ਕਰਨ ਲਈ Molly ਨੂੰ ਮਾਈਕ੍ਰੋਫੋਨ ਅਤੇ ਕੈਮਰਾ ਅਨੁਮਤੀਆਂ ਦੀ ਲੋੜ ਹੈ,ਜੋ ਇਸ ਕੋਲ ਨਹੀਂ ਹਨ | ਕਿਰਪਾ ਕਰਕੇ ਐਪ ਸੈਟਿੰਗਾਂ ਚ ਜਾਓ, \"ਅਨੁਮਤੀਆਂ\" ਚੁਣੋ ਅਤੇ \"ਮਾਈਕ੍ਰੋਫੋਨ\" ਅਤੇ \"ਕੈਮਰਾ\" ਨੂੰ ਸਮਰੱਥ ਕਰੋ.</string>
-  <string name="ConversationActivity_to_capture_photos_and_video_allow_signal_access_to_the_camera">ਵੀਡੀਓ ਅਤੇ ਫੋਟੋਆਂ ਖਿੱਚਣ ਲਈ Molly ਨੂੰ ਕੈਮਰੇ ਦੀ ਅਨੁਮਤੀ ਦਿਓ </string>
-  <string name="ConversationActivity_signal_needs_the_camera_permission_to_take_photos_or_video">ਵੀਡੀਓ ਅਤੇ ਫੋਟੋਆਂ ਖਿੱਚਣ ਲਈ Molly ਨੂੰ ਕੈਮਰੇ ਦੀ ਅਨੁਮਤੀ ਦੀ ਲੋੜ ਹੈ, ਜੋ ਇਸ ਕੋਲ ਨਹੀਂ ਹਨ | ਕਿਰਪਾ ਕਰਕੇ ਐਪ ਸੈਟਿੰਗਾਂ ਚ ਜਾਓ , \"ਅਨੁਮਤੀਆਂ\" ਚੁਣੋ ਅਤੇ \"ਕੈਮਰਾ\" ਨੂੰ ਸਮਰੱਥ ਕਰੋ.</string>
-  <string name="ConversationActivity_signal_needs_camera_permissions_to_take_photos_or_video">Molly ਨੂੰ ਫੋਟੋਆਂ ਜਾਂ ਵੀਡੀਓ ਲੈਣ ਲਈ ਕੈਮਰਾ ਅਨੁਮਤੀਆਂ ਦੀ ਲੋੜ ਹੈ</string>
-  <string name="ConversationActivity_enable_the_microphone_permission_to_capture_videos_with_sound">ਆਵਾਜ਼ ਦੇ ਨਾਲ ਵੀਡੀਓ ਕੈਪਚਰ ਕਰਨ ਲਈ ਮਾਈਕ੍ਰੋਫੋਨ ਅਨੁਮਤੀ ਨੂੰ ਸਮਰੱਥ ਕਰੋ.</string>
-  <string name="ConversationActivity_signal_needs_the_recording_permissions_to_capture_video">ਵੀਡੀਓ ਨੂੰ ਰਿਕਾਰਡ ਕਰਨ ਲਈ Molly ਨੂੰ ਮਾਈਕ੍ਰੋਫੋਨ ਅਨੁਮਤੀਆਂ ਦੀ ਜਰੂਰਤ ਹੈ,ਜੋ ਇਸ ਕੋਲ ਨਹੀਂ ਹਨ | ਕਿਰਪਾ ਕਰਕੇ ਐਪ ਸੈਟਿੰਗਾਂ ਚ ਜਾਓ, \"ਅਨੁਮਤੀਆਂ\" ਚੁਣੋ ਅਤੇ \"ਮਾਈਕ੍ਰੋਫੋਨ\" ਅਤੇ \"ਕੈਮਰਾ\" ਨੂੰ ਸਮਰੱਥ ਕਰੋ.</string>
-  <string name="ConversationActivity_signal_needs_recording_permissions_to_capture_video">ਵੀਡੀਓ ਰਿਕਾਰਡ ਕਰਨ ਲਈ Molly ਨੂੰ ਮਾਈਕ੍ਰੋਫੋਨ ਅਨੁਮਤੀਆਂ ਦੀ ਜ਼ਰੂਰਤ ਹੈ.</string>
-=======
-  <string name="ConversationActivity_your_request_to_join_has_been_sent_to_the_group_admin">ਤੁਹਾਡੀ ਜੁੜਨ ਦੀ ਬੇਨਤੀ ਗਰੁੱਪ ਐਡਮਿਨ ਨੂੰ ਭੇਜ ਦਿੱਤੀ ਗਈ ਹੈ । ਜਦੋੰ ਉਹ ਕਾਰਵਾਈ ਕਰਨਗੇ ਤਾਂ ਤੂਹਾਨੂੰ ਸੂਚਿਤ ਕਰ ਦਿੱਤਾ ਜਾਏਗਾ । </string>
-  <string name="ConversationActivity_cancel_request">ਬੇਨਤੀ ਨੂੰ ਰੱਦ ਕਰੋ</string>
-  <string name="ConversationActivity_to_send_audio_messages_allow_signal_access_to_your_microphone">ਆਡੀਓ ਸੁਨੇਹਾ ਭੇਜਣ ਲਈ, Signal ਨੂੰ ਮਾਈਕ੍ਰੋਫੋਨ ਦੀ ਆਗਿਆ ਦਿਓ </string>
-  <string name="ConversationActivity_signal_requires_the_microphone_permission_in_order_to_send_audio_messages">ਆਡੀਓ ਸੁਨੇਹਾ ਭੇਜਣ ਲਈ ਲਈ Signal ਨੂੰ ਮਾਈਕ੍ਰੋਫੋਨ ਅਨੁਮਤੀ ਦੀ ਲੋੜ ਹੈ,ਜੋ ਇਸ ਕੋਲ ਨਹੀਂ ਹਨ | ਕਿਰਪਾ ਕਰਕੇ ਐਪ ਸੈਟਿੰਗਾਂ ਚ ਜਾਓ, \"ਅਨੁਮਤੀਆਂ\" ਚੁਣੋ ਅਤੇ \"ਮਾਈਕ੍ਰੋਫੋਨ\" ਨੂੰ ਸਮਰੱਥ ਕਰੋ.</string>
-  <string name="ConversationActivity_signal_needs_the_microphone_and_camera_permissions_in_order_to_call_s">%s ਨੂੰ ਕਾਲ ਕਰਨ ਲਈ Signal ਨੂੰ ਮਾਈਕ੍ਰੋਫੋਨ ਅਤੇ ਕੈਮਰਾ ਅਨੁਮਤੀਆਂ ਦੀ ਲੋੜ ਹੈ,ਜੋ ਇਸ ਕੋਲ ਨਹੀਂ ਹਨ | ਕਿਰਪਾ ਕਰਕੇ ਐਪ ਸੈਟਿੰਗਾਂ ਚ ਜਾਓ, \"ਅਨੁਮਤੀਆਂ\" ਚੁਣੋ ਅਤੇ \"ਮਾਈਕ੍ਰੋਫੋਨ\" ਅਤੇ \"ਕੈਮਰਾ\" ਨੂੰ ਸਮਰੱਥ ਕਰੋ.</string>
-  <string name="ConversationActivity_to_capture_photos_and_video_allow_signal_access_to_the_camera">ਵੀਡੀਓ ਅਤੇ ਫੋਟੋਆਂ ਖਿੱਚਣ ਲਈ Signal ਨੂੰ ਕੈਮਰੇ ਦੀ ਇਜਾਜ਼ਤ ਦਿਓ।</string>
-  <string name="ConversationActivity_signal_needs_the_camera_permission_to_take_photos_or_video">ਵੀਡੀਓ ਅਤੇ ਫੋਟੋਆਂ ਖਿੱਚਣ ਲਈ Signal ਨੂੰ ਕੈਮਰੇ ਦੀ ਇਜਾਜ਼ਤ ਦੀ ਲੋੜ ਹੈ, ਜੋ ਇਸ ਕੋਲ ਨਹੀਂ ਹਨ। ਕਿਰਪਾ ਕਰਕੇ ਐਪ ਸੈਟਿੰਗਾਂ ਚ ਜਾਓ , \"ਇਜਾਜਤਾਂ\" ਚੁਣੋ ਅਤੇ \"ਕੈਮਰਾ\" ਨੂੰ ਸਮਰੱਥ ਕਰੋ।</string>
-  <string name="ConversationActivity_signal_needs_camera_permissions_to_take_photos_or_video">Signal ਨੂੰ ਫੋਟੋਆਂ ਜਾਂ ਵੀਡੀਓ ਲੈਣ ਲਈ ਕੈਮਰਾ ਇਜਾਜ਼ਤਾਂ ਦੀ ਲੋੜ ਹੈ</string>
+  <string name="ConversationActivity_to_capture_photos_and_video_allow_signal_access_to_the_camera">ਵੀਡੀਓ ਅਤੇ ਫੋਟੋਆਂ ਖਿੱਚਣ ਲਈ Molly ਨੂੰ ਕੈਮਰੇ ਦੀ ਇਜਾਜ਼ਤ ਦਿਓ।</string>
+  <string name="ConversationActivity_signal_needs_the_camera_permission_to_take_photos_or_video">ਵੀਡੀਓ ਅਤੇ ਫੋਟੋਆਂ ਖਿੱਚਣ ਲਈ Molly ਨੂੰ ਕੈਮਰੇ ਦੀ ਇਜਾਜ਼ਤ ਦੀ ਲੋੜ ਹੈ, ਜੋ ਇਸ ਕੋਲ ਨਹੀਂ ਹਨ। ਕਿਰਪਾ ਕਰਕੇ ਐਪ ਸੈਟਿੰਗਾਂ ਚ ਜਾਓ , \"ਇਜਾਜਤਾਂ\" ਚੁਣੋ ਅਤੇ \"ਕੈਮਰਾ\" ਨੂੰ ਸਮਰੱਥ ਕਰੋ।</string>
+  <string name="ConversationActivity_signal_needs_camera_permissions_to_take_photos_or_video">Molly ਨੂੰ ਫੋਟੋਆਂ ਜਾਂ ਵੀਡੀਓ ਲੈਣ ਲਈ ਕੈਮਰਾ ਇਜਾਜ਼ਤਾਂ ਦੀ ਲੋੜ ਹੈ</string>
   <string name="ConversationActivity_enable_the_microphone_permission_to_capture_videos_with_sound">ਆਵਾਜ਼ ਦੇ ਨਾਲ ਵੀਡੀਓ ਕੈਪਚਰ ਕਰਨ ਲਈ ਮਾਈਕ੍ਰੋਫੋਨ ਇਜਾਜ਼ਤ ਨੂੰ ਸਮਰੱਥ ਕਰੋ।</string>
-  <string name="ConversationActivity_signal_needs_the_recording_permissions_to_capture_video">ਵੀਡੀਓ ਨੂੰ ਰਿਕਾਰਡ ਕਰਨ ਲਈ Signal ਨੂੰ ਮਾਈਕ੍ਰੋਫੋਨ ਇਜਾਜ਼ਤ ਦੀ ਲੋੜ ਹੈ, ਜੋ ਇਸ ਕੋਲ ਨਹੀਂ ਹਨ| ਕਿਰਪਾ ਕਰਕੇ ਐਪ ਸੈਟਿੰਗਾਂ ਚ ਜਾਓ, \"ਇਜਾਜ਼ਤਾਂ\" ਚੁਣੋ ਅਤੇ \"ਮਾਈਕ੍ਰੋਫੋਨ\" ਅਤੇ \"ਕੈਮਰਾ\" ਨੂੰ ਸਮਰੱਥ ਕਰੋ।</string>
-  <string name="ConversationActivity_signal_needs_recording_permissions_to_capture_video">ਵੀਡੀਓ ਰਿਕਾਰਡ ਕਰਨ ਲਈ Signal ਨੂੰ ਮਾਈਕ੍ਰੋਫੋਨ ਇਜਾਜ਼ਤਾਂ ਚਾਹੀਦੀਆਂ ਹਨ।</string>
->>>>>>> 5852a508
+  <string name="ConversationActivity_signal_needs_the_recording_permissions_to_capture_video">ਵੀਡੀਓ ਨੂੰ ਰਿਕਾਰਡ ਕਰਨ ਲਈ Molly ਨੂੰ ਮਾਈਕ੍ਰੋਫੋਨ ਇਜਾਜ਼ਤ ਦੀ ਲੋੜ ਹੈ, ਜੋ ਇਸ ਕੋਲ ਨਹੀਂ ਹਨ| ਕਿਰਪਾ ਕਰਕੇ ਐਪ ਸੈਟਿੰਗਾਂ ਚ ਜਾਓ, \"ਇਜਾਜ਼ਤਾਂ\" ਚੁਣੋ ਅਤੇ \"ਮਾਈਕ੍ਰੋਫੋਨ\" ਅਤੇ \"ਕੈਮਰਾ\" ਨੂੰ ਸਮਰੱਥ ਕਰੋ।</string>
+  <string name="ConversationActivity_signal_needs_recording_permissions_to_capture_video">ਵੀਡੀਓ ਰਿਕਾਰਡ ਕਰਨ ਲਈ Molly ਨੂੰ ਮਾਈਕ੍ਰੋਫੋਨ ਇਜਾਜ਼ਤਾਂ ਚਾਹੀਦੀਆਂ ਹਨ।</string>
   <string name="ConversationActivity_quoted_contact_message">%1$s %2$s</string>
   <string name="ConversationActivity_signal_cannot_sent_sms_mms_messages_because_it_is_not_your_default_sms_app">Signal SMS/MMS ਸੁਨੇਹੇ ਨਹੀਂ ਭੇਜ ਸਕਦਾ ਹੈ, ਕਿਉਂਕਿ ਇਹ ਤੁਹਾਡਾ ਮੂਲ SMS ਐਪ ਨਹੀਂ ਹੈ | ਕੀ ਤੁਸੀਂ ਇਸਨੂੰ ਆਪਣੀ Android ਸੈਟਿੰਗਾਂ ਵਿੱਚ ਬਦਲਣਾ ਚਾਹੁੰਦੇ ਹੋ?</string>
   <string name="ConversationActivity_yes">ਹਾਂ</string>
@@ -271,19 +225,12 @@
   <string name="ConversationActivity_delete_and_leave_group">ਸਮੂਹ ਨੂੰ ਮਿਟਾਓ ਅਤੇ ਛੱਡੋ?</string>
   <string name="ConversationActivity_this_conversation_will_be_deleted_from_all_of_your_devices">ਇਹ ਵਾਰਤਾਲਾਪ ਤੁਹਾਡੇ ਸਾਰੇ ਡਿਵਾਈਸਾਂ ਵਿੱਚੋਂ ਮਿਟਾ ਦਿੱਤੀ ਜਾਵੇਗੀ.</string>
   <string name="ConversationActivity_you_will_leave_this_group_and_it_will_be_deleted_from_all_of_your_devices">ਤੁਸੀਂ ਇਸ ਗਰੁੱਪ ਨੂੰ ਛੱਡ ਦਿਓਗੇ, ਅਤੇ ਇਹ ਤੁਹਾਡੇ ਸਾਰੇ ਡਿਵਾਈਸਾਂ ਵਿੱਚੋਂ ਮਿਟਾ ਦਿੱਤਾ ਜਾਵੇਗਾ.</string>
-<<<<<<< HEAD
-  <string name="ConversationActivity_delete">ਮਿਟਾਓ </string>
-  <string name="ConversationActivity_delete_and_leave">ਮਿਟਾਓ ਅਤੇ ਛੱਡੋ</string>
-  <string name="ConversationActivity__to_call_s_signal_needs_access_to_your_microphone">%1$s ਨੂੰ ਕਾਲ ਕਰਨ ਲਈ, Molly ਨੂੰ ਤੁਹਾਡੇ ਮਾਈਕ੍ਰੋਫੋਨ ਤੱਕ ਪਹੁੰਚ ਦੀ ਜ਼ਰੂਰਤ ਹੈ</string>
-  <string name="ConversationActivity__to_call_s_signal_needs_access_to_your_microphone_and_camera">%1$s ਨੂੰ ਕਾਲ ਕਰਨ ਲਈ, Molly ਨੂੰ ਤੁਹਾਡੇ ਮਾਈਕ੍ਰੋਫੋਨ ਅਤੇ ਕੈਮਰੇ ਤਕ ਪਹੁੰਚ ਦੀ ਜ਼ਰੂਰਤ ਹੈ.</string>
-=======
   <string name="ConversationActivity_delete">ਹਟਾਓ</string>
   <string name="ConversationActivity_delete_and_leave">ਹਟਾਓ ਅਤੇ ਛੱਡੋ</string>
-  <string name="ConversationActivity__to_call_s_signal_needs_access_to_your_microphone">%1$s ਨੂੰ ਕਾਲ ਕਰਨ ਲਈ, Signal ਨੂੰ ਤੁਹਾਡੇ ਮਾਈਕ੍ਰੋਫੋਨ ਤੱਕ ਪਹੁੰਚ ਦੀ ਲੋੜ ਹੈ</string>
+  <string name="ConversationActivity__to_call_s_signal_needs_access_to_your_microphone">%1$s ਨੂੰ ਕਾਲ ਕਰਨ ਲਈ, Molly ਨੂੰ ਤੁਹਾਡੇ ਮਾਈਕ੍ਰੋਫੋਨ ਤੱਕ ਪਹੁੰਚ ਦੀ ਲੋੜ ਹੈ</string>
   <string name="ConversationActivity__more_options_now_in_group_settings">ਹੋਰ ਚੋਣਾਂ ਨੂੰ ਹੁਣ \"ਗਰੁੱਪ ਸੈਟਿੰਗਾਂ\" ਵਿੱਚ ਵੇਖੋ</string>
   <string name="ConversationActivity_join">ਜੁੜੋ</string>
   <string name="ConversationActivity_full">ਪੂਰਾ</string>
->>>>>>> 5852a508
   <!--ConversationAdapter-->
   <plurals name="ConversationAdapter_n_unread_messages">
     <item quantity="one">%d ਨਾ ਪੜੇ ਸੁਨੇਹੇ </item>
@@ -331,7 +278,7 @@
   <string name="ConversationFragment__d_group_members_have_the_same_name">ਸਮੂਹ ਦੇ %1$d ਮੈਂਬਰਾਂ ਦਾ ਇਕੋ ਨਾਮ ਹੈ.</string>
   <string name="ConversationFragment__tap_to_review">ਸਮੀਖਿਆ ਕਰਨ ਲਈ ਟੈਪ ਕਰੋ</string>
   <string name="ConversationFragment__review_requests_carefully">ਬੇਨਤੀਆਂ ਦੀ ਧਿਆਨ ਨਾਲ ਸਮੀਖਿਆ ਕਰੋ</string>
-  <string name="ConversationFragment__signal_found_another_contact_with_the_same_name">Signal ਨੂੰ ਇਸ ਨਾਮ ਨਾਲ ਇਕ ਹੋਰ ਸੰਪਰਕ ਮਿਲਿਆ.</string>
+  <string name="ConversationFragment__signal_found_another_contact_with_the_same_name">Molly ਨੂੰ ਇਸ ਨਾਮ ਨਾਲ ਇਕ ਹੋਰ ਸੰਪਰਕ ਮਿਲਿਆ.</string>
   <string name="ConversationFragment_contact_us">ਸਾਡੇ ਨਾਲ ਸੰਪਰਕ ਕਰੋ</string>
   <string name="ConversationFragment_verify">ਤਸਦੀਕ ਕਰੋ</string>
   <string name="ConversationFragment_not_now">ਹਾਲੇ ਨਹੀਂ</string>
@@ -397,7 +344,7 @@
   <string name="BackupsPreferenceFragment__learn_more">ਜਿਆਦਾ ਜਾਣੋ</string>
   <string name="BackupsPreferenceFragment__in_progress">ਤਰੱਕੀ ਹੋ ਰਹੀ ਹੈ…</string>
   <string name="BackupsPreferenceFragment__d_so_far">%1$d ਹੁਣ ਤਕ ..</string>
-  <string name="BackupsPreferenceFragment_signal_requires_external_storage_permission_in_order_to_create_backups">ਬੈਕਅਪ ਬਣਾਉਣ ਲਈ Signal ਨੂੰ ਬਾਹਰੀ ਸਟੋਰੇਜ ਇਜਾਜ਼ਤ ਲੋੜ ਹੁੰਦੀ ਹੈ, ਪਰ ਇਸਨੂੰ ਪੱਕੇ ਤੌਰ ਤੇ ਨਾਮਨਜ਼ੂਰ ਕਰ ਦਿੱਤਾ ਗਿਆ ਹੈ। ਕਿਰਪਾ ਕਰਕੇ ਐਪ ਸੈਟਿੰਗਾਂ ਨੂੰ ਜਾਰੀ ਰੱਖੋ, \"ਇਜਾਜ਼ਤਾਂ\" ਚੁਣੋ ਅਤੇ \"ਸਟੋਰੇਜ\" ਸਮਰੱਥ ਕਰੋ।</string>
+  <string name="BackupsPreferenceFragment_signal_requires_external_storage_permission_in_order_to_create_backups">ਬੈਕਅਪ ਬਣਾਉਣ ਲਈ Molly ਨੂੰ ਬਾਹਰੀ ਸਟੋਰੇਜ ਇਜਾਜ਼ਤ ਲੋੜ ਹੁੰਦੀ ਹੈ, ਪਰ ਇਸਨੂੰ ਪੱਕੇ ਤੌਰ ਤੇ ਨਾਮਨਜ਼ੂਰ ਕਰ ਦਿੱਤਾ ਗਿਆ ਹੈ। ਕਿਰਪਾ ਕਰਕੇ ਐਪ ਸੈਟਿੰਗਾਂ ਨੂੰ ਜਾਰੀ ਰੱਖੋ, \"ਇਜਾਜ਼ਤਾਂ\" ਚੁਣੋ ਅਤੇ \"ਸਟੋਰੇਜ\" ਸਮਰੱਥ ਕਰੋ।</string>
   <!--CustomDefaultPreference-->
   <string name="CustomDefaultPreference_using_custom">ਕਸਟਮ ਦੀ ਵਰਤੋਂ: %s</string>
   <string name="CustomDefaultPreference_using_default">ਮੂਲ ਦੀ ਵਰਤੋਂ: %s</string>
@@ -441,12 +388,8 @@
   <string name="GroupCallingMegaphone__introducing_group_calls">ਆ ਰਹੀਆਂ ਗਰੁੱਪ ਕਾਲਾਂ</string>
   <string name="GroupCallingMegaphone__open_a_new_group_to_start">ਮੁਫਤ ਇੰਕ੍ਰਿਪਟ ਕੀਤੀ ਗਰੁੱਪ ਕਾਲ ਅਰੰਭ ਕਰਨ ਲਈ ਇੱਕ ਨਵਾਂ ਗਰੁੱਪ ਖੋਲ੍ਹੋ</string>
   <!--DozeReminder-->
-<<<<<<< HEAD
-  <string name="DozeReminder_optimize_for_missing_play_services">ਗੁਮੀਆਂ ਪਲੇ ਸਰਵਿਸਜ਼ ਨੂੰ ਅਨੁਕੂਲ ਬਣਾਉ </string>
+  <string name="DozeReminder_optimize_for_missing_play_services">ਗੁੰਮ ਪਲੇ ਸਰਵਿਸਜ਼ ਨੂੰ ਅਨੁਕੂਲ ਬਣਾਓ</string>
   <string name="DozeReminder_this_device_does_not_support_play_services_tap_to_disable_system_battery">ਇਹ ਡਿਵਾਈਸ ਪਲੇ ਸੇਵਾਵਾਂ ਦਾ ਸਮਰਥਨ ਨਹੀਂ ਕਰਦੀ. ਸਿਸਟਮ ਬੈਟਰੀ ਅਨੁਕੂਲਤਾ ਨੂੰ ਅਸਮਰੱਥ ਬਣਾਉਣ ਲਈ ਟੈਪ ਕਰੋ ਜੋ ਕਿ Molly ਨੂੰ ਨਾ-ਸਰਗਰਮ ਹੋਣ ਵੇਲੇ ਸੁਨੇਹਿਆਂ ਨੂੰ ਮੁੜ ਪ੍ਰਾਪਤ ਕਰਨ ਤੋਂ ਰੋਕਦੇ ਹਨ.</string>
-=======
-  <string name="DozeReminder_optimize_for_missing_play_services">ਗੁੰਮ ਪਲੇ ਸਰਵਿਸਜ਼ ਨੂੰ ਅਨੁਕੂਲ ਬਣਾਓ</string>
-  <string name="DozeReminder_this_device_does_not_support_play_services_tap_to_disable_system_battery">ਇਹ ਡਿਵਾਈਸ ਪਲੇ ਸੇਵਾਵਾਂ ਦਾ ਸਮਰਥਨ ਨਹੀਂ ਕਰਦੀ. ਸਿਸਟਮ ਬੈਟਰੀ ਅਨੁਕੂਲਤਾ ਨੂੰ ਅਸਮਰੱਥ ਬਣਾਉਣ ਲਈ ਟੈਪ ਕਰੋ ਜੋ ਕਿ Signal ਨੂੰ ਨਾ-ਸਰਗਰਮ ਹੋਣ ਵੇਲੇ ਸੁਨੇਹਿਆਂ ਨੂੰ ਮੁੜ ਪ੍ਰਾਪਤ ਕਰਨ ਤੋਂ ਰੋਕਦੇ ਹਨ.</string>
   <!--ExpiredBuildReminder-->
   <string name="ExpiredBuildReminder_update_now">ਹੁਣ ਅੱਪਡੇਟ ਕਰੋ</string>
   <!--PendingGroupJoinRequestsReminder-->
@@ -455,7 +398,6 @@
     <item quantity="other">%d ਬਾਕੀ ਮੈਂਬਰ ਬੇਨਤੀਆਂ</item>
   </plurals>
   <string name="PendingGroupJoinRequestsReminder_view">ਵੇਖੋ</string>
->>>>>>> 5852a508
   <!--ShareActivity-->
   <string name="ShareActivity_share_with">ਨਾਲ ਸ਼ੇਅਰ ਕਰੋ</string>
   <string name="ShareActivity_multiple_attachments_are_only_supported">ਮਲਟੀਪਲ ਅਟੈਚਮੈਂਟ ਸਿਰਫ ਚਿੱਤਰਾਂ ਅਤੇ ਵਿਡੀਓਜ਼ ਲਈ ਸਮਰਥਿਤ ਹਨ</string>
@@ -974,12 +916,8 @@
   <string name="RedPhone_got_it">ਮਿਲ ਗਿਆ</string>
   <!--WebRtcCallActivity-->
   <string name="WebRtcCallActivity__tap_here_to_turn_on_your_video">ਆਪਣੀ ਵੀਡੀਓ ਨੂੰ ਚਾਲੂ ਕਰਨ ਲਈ ਇੱਥੇ ਟੈਪ ਕਰੋ</string>
-<<<<<<< HEAD
+  <string name="WebRtcCallActivity__to_call_s_signal_needs_access_to_your_camera">%1$s ਕਾਲ ਕਰਨ ਲਈ, Molly ਨੂੰ ਤੁਹਾਡੇ ਕੈਮਰੇ ਲਈ ਪਹੁੰਚ ਚਾਹੀਦੀ ਹੈ</string>
   <string name="WebRtcCallActivity__signal_s">Molly %1$s</string>
-=======
-  <string name="WebRtcCallActivity__to_call_s_signal_needs_access_to_your_camera">%1$s ਕਾਲ ਕਰਨ ਲਈ, Signal ਨੂੰ ਤੁਹਾਡੇ ਕੈਮਰੇ ਲਈ ਪਹੁੰਚ ਚਾਹੀਦੀ ਹੈ</string>
-  <string name="WebRtcCallActivity__signal_s">Signal %1$s</string>
->>>>>>> 5852a508
   <string name="WebRtcCallActivity__calling">ਕਾਲ ਕੀਤੀ ਜਾ ਰਹੀ ਹੈ…</string>
   <!--WebRtcCallView-->
   <string name="WebRtcCallView__signal_voice_call">Signal ਵੌਇਸ ਕਾਲ…</string>
@@ -998,12 +936,12 @@
   <string name="CallParticipantView__more_info">ਹੋਰ ਜਾਣਕਾਰੀ</string>
   <!--RegistrationActivity-->
   <string name="RegistrationActivity_select_your_country">ਆਪਣਾ ਦੇਸ਼ ਚੁਣੋ</string>
-  <string name="RegistrationActivity_you_must_specify_your_country_code">ਤੁਹਾਨੂੰ ਇਹ ਦੱਸਣ ਦੀ ਜਰੂਰਤ ਹੈ
+  <string name="RegistrationActivity_you_must_specify_your_country_code">ਤੁਹਾਨੂੰ ਇਹ ਦੱਸਣ ਦੀ ਜਰੂਰਤ ਹੈ 
 ਦੇਸ਼ ਕੋਡ</string>
-  <string name="RegistrationActivity_you_must_specify_your_phone_number">ਤੁਹਾਨੂੰ ਇਹ ਦੱਸਣ ਦੀ ਜਰੂਰਤ ਹੈ
+  <string name="RegistrationActivity_you_must_specify_your_phone_number">ਤੁਹਾਨੂੰ ਇਹ ਦੱਸਣ ਦੀ ਜਰੂਰਤ ਹੈ 
 ਫੋਨ ਨੰਬਰ</string>
   <string name="RegistrationActivity_invalid_number">ਅਵੈਧ ਨੰਬਰ</string>
-  <string name="RegistrationActivity_the_number_you_specified_s_is_invalid">ਤੁਹਾਡੇ ਵਲੋਂ ਦਿੱਤਾ ਗਿਆ ਨੰਬਰ
+  <string name="RegistrationActivity_the_number_you_specified_s_is_invalid">ਤੁਹਾਡੇ ਵਲੋਂ ਦਿੱਤਾ ਗਿਆ ਨੰਬਰ 
 (%s) ਅਵੈਧ ਹੈ </string>
   <string name="RegistrationActivity_a_verification_code_will_be_sent_to">ਇੱਕ ਤਸਦੀਕ ਕੋਡ ਇਹਨਾਂ ਨੂੰ ਭੇਜਿਆ ਜਾਵੇਗਾ:</string>
   <string name="RegistrationActivity_you_will_receive_a_call_to_verify_this_number">ਤੁਹਾਨੂੰ ਇਸ ਨੰਬਰ ਨੂੰ ਤਸਦੀਕ ਕਰਨ ਲਈ ਇੱਕ ਕਾਲ ਆਵੇਗੀ।</string>
@@ -1014,21 +952,11 @@
   <string name="RegistrationActivity_i_understand">ਮੈਂ ਸੱਮਝਦਾ ਹਾਂ</string>
   <string name="RegistrationActivity_play_services_error">Play ਸੇਵਾਵਾਂ ਚ ਗਲਤੀ</string>
   <string name="RegistrationActivity_google_play_services_is_updating_or_unavailable">Google Play ਸੇਵਾਵਾਂ ਅਪਡੇਟ ਕਰ ਰਹੀਆਂ ਹਨ ਜਾਂ ਅਸਥਾਈ ਤੌਰ ਤੇ ਅਣਉਪਲਬਧ ਹਨ ਮੁੜ ਕੋਸ਼ਿਸ ਕਰੋ ਜੀ</string>
-<<<<<<< HEAD
-  <string name="RegistrationActivity_terms_and_privacy">ਸ਼ਰਤਾਂ  &amp; ਪਰਾਈਵੇਟ ਨੀਤੀ</string>
-  <string name="RegistrationActivity_no_browser">ਇਹ ਲਿੰਕ ਖੋਲ੍ਹਣ ਵਿੱਚ ਅਸਮਰੱਥ | ਕੋਈ ਵੈੱਬ ਬਰਾਊਜ਼ਰ ਨਹੀਂ ਲੱਭਿਆ </string>
-  <string name="RegistrationActivity_more_information">ਹੋਰ ਜਾਣਕਾਰੀ</string>
-  <string name="RegistrationActivity_less_information">ਘੱਟ ਜਾਣਕਾਰੀ</string>
+  <string name="RegistrationActivity_terms_and_privacy">ਸ਼ਰਤਾਂ  &amp; ਪਰਦੇਦਾਰੀ ਨੀਤੀ</string>
   <string name="RegistrationActivity_signal_needs_access_to_your_contacts_and_media_in_order_to_connect_with_friends">Molly ਨੂੰ ਦੋਸਤਾਂ ਨਾਲ ਜੁੜਨ, ਸੁਨੇਹਿਆਂ ਦਾ ਮੁਲਾਂਕਣ ਕਰਨ ਅਤੇ ਸੁਰੱਖਿਅਤ ਕਾਲ ਕਰਨ ਲਈ ਤੁਹਾਡੇ ਸੰਪਰਕਾਂ ਅਤੇ ਮੀਡੀਆ ਦੀ ਪਹੁੰਚ ਦੀ ਲੋੜ ਹੈ</string>
-  <string name="RegistrationActivity_unable_to_connect_to_service">ਸੇਵਾ ਨਾਲ ਜੁੜਨ ਵਿੱਚ ਅਸਮਰੱਥ ਕਿਰਪਾ ਕਰਕੇ ਨੈਟਵਰਕ ਕਨੈਕਸ਼ਨ ਦੀ ਜਾਂਚ ਕਰੋ ਅਤੇ ਦੁਬਾਰਾ ਕੋਸ਼ਿਸ਼ ਕਰੋ.</string>
-  <string name="RegistrationActivity_to_easily_verify_your_phone_number_signal_can_automatically_detect_your_verification_code">ਆਪਣੇ ਫੋਨ ਨੰਬਰ ਨੂੰ ਆਸਾਨੀ ਨਾਲ ਤਸਦੀਕ ਕਰਨ ਲਈ, ਜੇਕਰ ਤੁਸੀਂ Molly ਨੂੰ ਐਸਐਮਐਸ ਸੁਨੇਹੇ ਵੇਖਣ ਦੀ ਇਜਾਜ਼ਤ ਦਿੰਦੇ ਹੋ ਤਾਂ Molly ਆਟੋਮੈਟਿਕਲੀ ਤੁਹਾਡੇ ਤਸਦੀਕੀ ਕੋਡ ਨੂੰ ਪਛਾਣ ਸਕਦਾ  ਹੈ </string>
-=======
-  <string name="RegistrationActivity_terms_and_privacy">ਸ਼ਰਤਾਂ  &amp; ਪਰਦੇਦਾਰੀ ਨੀਤੀ</string>
-  <string name="RegistrationActivity_signal_needs_access_to_your_contacts_and_media_in_order_to_connect_with_friends">Signal ਨੂੰ ਦੋਸਤਾਂ ਨਾਲ ਜੁੜਨ, ਸੁਨੇਹਿਆਂ ਦਾ ਮੁਲਾਂਕਣ ਕਰਨ ਅਤੇ ਸੁਰੱਖਿਅਤ ਕਾਲ ਕਰਨ ਲਈ ਤੁਹਾਡੇ ਸੰਪਰਕਾਂ ਅਤੇ ਮੀਡੀਆ ਦੀ ਪਹੁੰਚ ਦੀ ਲੋੜ ਹੈ</string>
-  <string name="RegistrationActivity_signal_needs_access_to_your_contacts_in_order_to_connect_with_friends">Signal ਨੂੰ ਦੋਸਤਾਂ ਨਾਲ ਜੁੜਨ, ਸੁਨੇਹੇ ਭੇਜਣ-ਪ੍ਰਾਪਤ ਕਰਨ, ਅਤੇ ਸੁਰੱਖਿਅਤ ਕਾਲਾਂ ਕਰਨ ਲਈ ਤੁਹਾਡੇ ਸੰਪਰਕਾਂ ਤਾਈਂ ਪਹੁੰਚ ਕਰਨ ਦੀ ਲੋੜ ਹੈ।</string>
+  <string name="RegistrationActivity_signal_needs_access_to_your_contacts_in_order_to_connect_with_friends">Molly ਨੂੰ ਦੋਸਤਾਂ ਨਾਲ ਜੁੜਨ, ਸੁਨੇਹੇ ਭੇਜਣ-ਪ੍ਰਾਪਤ ਕਰਨ, ਅਤੇ ਸੁਰੱਖਿਅਤ ਕਾਲਾਂ ਕਰਨ ਲਈ ਤੁਹਾਡੇ ਸੰਪਰਕਾਂ ਤਾਈਂ ਪਹੁੰਚ ਕਰਨ ਦੀ ਲੋੜ ਹੈ।</string>
   <string name="RegistrationActivity_rate_limited_to_service">ਤੁਸੀਂ ਇਸ ਨੰਬਰ ਨੂੰ ਰਜਿਸਟਰ ਕਰਨ ਦੀਆਂ ਬਹੁਤ ਸਾਰੀਆਂ ਕੋਸ਼ਿਸ਼ਾਂ ਕਰ ਲਈਆਂ ਹਨ। ਕਿਰਪਾ ਕਰਕੇ ਬਾਅਦ ਵਿੱਚ ਦੁਬਾਰਾ ਕੋਸ਼ਿਸ਼ ਕਰੋ।</string>
   <string name="RegistrationActivity_unable_to_connect_to_service">ਸੇਵਾ ਨਾਲ ਜੁੜਨ ਵਿੱਚ ਅਸਮਰੱਥ ਕਿਰਪਾ ਕਰਕੇ ਨੈਟਵਰਕ ਕਨੈਕਸ਼ਨ ਦੀ ਜਾਂਚ ਕਰੋ ਅਤੇ ਦੁਬਾਰਾ ਕੋਸ਼ਿਸ਼ ਕਰੋ.</string>
->>>>>>> 5852a508
   <plurals name="RegistrationActivity_debug_log_hint">
     <item quantity="one">ਹੁਣ ਤੁਸੀਂ ਡੀਬੱਗ ਲਾਗ ਨੂੰ ਸਬਮਿਟ ਕਰਨ ਤੋਂ %d ਕਦਮ ਦੂਰ ਹੋ.</item>
     <item quantity="other">ਹੁਣ ਤੁਸੀਂ ਡੀਬੱਗ ਲਾਗ ਨੂੰ ਸਬਮਿਟ ਕਰਨ ਤੋਂ %d ਕਦਮ ਦੂਰ ਹੋ.</item>
@@ -1113,12 +1041,8 @@
   <!--SupportEmailUtil-->
   <string name="SupportEmailUtil_device_info">ਡਿਵਾਈਸ ਜਾਣਕਾਰੀ:</string>
   <string name="SupportEmailUtil_android_version">Android ਵਰਜ਼ਨ:</string>
-<<<<<<< HEAD
   <string name="SupportEmailUtil_signal_version">Molly ਵਰਜ਼ਨ:</string>
-=======
-  <string name="SupportEmailUtil_signal_version">Signal ਵਰਜ਼ਨ:</string>
   <string name="SupportEmailUtil_registration_lock">ਰਜਿਸਟ੍ਰੇਸ਼ਨ ਲੌਕ:</string>
->>>>>>> 5852a508
   <string name="SupportEmailUtil_locale">ਭਾਸ਼ਾ:</string>
   <!--ThreadRecord-->
   <string name="ThreadRecord_group_updated">ਗਰੁੱਪ ਅਪਡੇਟ ਕੀਤਾ</string>
@@ -1198,14 +1122,8 @@
   <string name="ApplicationMigrationService_system_database_import_is_complete">ਸਿਸਟਮ ਡਾਟਾਬੇਸ ਇੰਪੋਰਟ ਮੁਕੰਮਲ ਹੈ.</string>
   <!--KeyCachingService-->
   <string name="KeyCachingService_signal_passphrase_cached">ਖੋਲ੍ਹਣ ਲਈ ਛੋਹਵੋ</string>
-<<<<<<< HEAD
-  <string name="KeyCachingService_signal_passphrase_cached_with_lock">ਖੋਲ੍ਹਣ ਲਈ, ਜਾਂ ਬੰਦ ਕਰਨ ਲਈ ਲਾਕ ਨੂੰ ਛੋਹਵੋ.</string>
   <string name="KeyCachingService_passphrase_cached">Molly ਅਨਲੌਕ ਹੈ</string>
-  <string name="KeyCachingService_lock">ਲੌਕ Molly</string>
-=======
-  <string name="KeyCachingService_passphrase_cached">Signal ਅਨਲੌਕ ਹੈ</string>
-  <string name="KeyCachingService_lock">ਲੌਕ  Signal</string>
->>>>>>> 5852a508
+  <string name="KeyCachingService_lock">ਲੌਕ  Molly</string>
   <!--MediaPreviewActivity-->
   <string name="MediaPreviewActivity_you">ਤੁਸੀਂ</string>
   <string name="MediaPreviewActivity_unssuported_media_type">ਗ਼ੈਰਸਮਰਥਿਤ ਮੀਡੀਆ ਕਿਸਮ</string>
@@ -1278,16 +1196,11 @@
   <string name="UnauthorizedReminder_device_no_longer_registered">ਜੰਤਰ ਰਜਿਸਟਰ ਨਹੀਂ ਹੈ </string>
   <string name="UnauthorizedReminder_this_is_likely_because_you_registered_your_phone_number_with_Signal_on_a_different_device">ਇਹ ਸੰਭਾਵਿਤ ਹੈ ਕਿਉਂਕਿ ਤੁਸੀਂ ਇੱਕ ਵੱਖਰੇ ਡਿਵਾਈਸ ਤੇ Signal ਨਾਲ ਆਪਣਾ ਫੋਨ ਨੰਬਰ ਰਜਿਸਟਰ ਕੀਤਾ ਸੀ. ਦੁਬਾਰਾ ਰਜਿਸਟਰ ਕਰਨ ਲਈ ਟੈਪ ਕਰੋ</string>
   <!--WebRtcCallActivity-->
-<<<<<<< HEAD
   <string name="WebRtcCallActivity_to_answer_the_call_from_s_give_signal_access_to_your_microphone">%s ਵੱਲੋਂ ਕਾਲ ਦਾ ਜਵਾਬ ਦੇਣ ਲਈ, Molly ਨੂੰ ਮਾਈਕ੍ਰੋਫੋਨ ਦੀ ਆਗਿਆ ਦਿਓ</string>
   <string name="WebRtcCallActivity_signal_requires_microphone_and_camera_permissions_in_order_to_make_or_receive_calls">Molly ਨੂੰ ਕਾਲ ਕਰਨ ਲਈ ਮਾਈਕ੍ਰੋਫੋਨ ਅਤੇ ਕੈਮਰਾ ਅਨੁਮਤੀਆਂ ਦੀ ਲੋੜ ਹੈ,ਜੋ ਇਸ ਕੋਲ ਨਹੀਂ ਹਨ | ਕਿਰਪਾ ਕਰਕੇ ਐਪ ਸੈਟਿੰਗਾਂ ਚ ਜਾਓ, \"ਅਨੁਮਤੀਆਂ\" ਚੁਣੋ ਅਤੇ \"ਮਾਈਕ੍ਰੋਫੋਨ\" ਅਤੇ \"ਕੈਮਰਾ\" ਨੂੰ ਸਮਰੱਥ ਕਰੋ.</string>
-=======
-  <string name="WebRtcCallActivity_to_answer_the_call_from_s_give_signal_access_to_your_microphone">%s ਵੱਲੋਂ ਕਾਲ ਦਾ ਜਵਾਬ ਦੇਣ ਲਈ, Signal ਨੂੰ ਮਾਈਕ੍ਰੋਫੋਨ ਦੀ ਆਗਿਆ ਦਿਓ</string>
-  <string name="WebRtcCallActivity_signal_requires_microphone_and_camera_permissions_in_order_to_make_or_receive_calls">Signal ਨੂੰ ਕਾਲ ਕਰਨ ਲਈ ਮਾਈਕ੍ਰੋਫੋਨ ਅਤੇ ਕੈਮਰਾ ਅਨੁਮਤੀਆਂ ਦੀ ਲੋੜ ਹੈ,ਜੋ ਇਸ ਕੋਲ ਨਹੀਂ ਹਨ | ਕਿਰਪਾ ਕਰਕੇ ਐਪ ਸੈਟਿੰਗਾਂ ਚ ਜਾਓ, \"ਅਨੁਮਤੀਆਂ\" ਚੁਣੋ ਅਤੇ \"ਮਾਈਕ੍ਰੋਫੋਨ\" ਅਤੇ \"ਕੈਮਰਾ\" ਨੂੰ ਸਮਰੱਥ ਕਰੋ.</string>
   <string name="WebRtcCallActivity__answered_on_a_linked_device">ਜੁੜੇ ਹੋਏ ਡਿਵਾਈਸ ਤੇ ਜਵਾਬ ਦਿੱਤਾ.</string>
   <string name="WebRtcCallActivity__declined_on_a_linked_device">ਲਿੰਕ ਕੀਤੇ ਡਿਵਾਈਸ ਤੇ ਅਸਵੀਕਾਰ ਕਰ ਦਿੱਤਾ.</string>
   <string name="GroupCallSafetyNumberChangeNotification__someone_has_joined_this_call_with_a_safety_number_that_has_changed">ਕਾਲ ਵਿੱਚ ਕਿਸੇ ਦੇ ਸ਼ਾਮਲ ਹੋਣ ਕਰਕੇ ਸੁਰੱਖਿਆ ਨੰਬਰ ਬਦਲਿਆ ਗਿਆ ਹੈ।</string>
->>>>>>> 5852a508
   <!--WebRtcCallScreen-->
   <string name="WebRtcCallScreen_swipe_up_to_change_views">ਵਿਚਾਰ ਬਦਲਣ ਲਈ ਸਵਾਈਪ ਕਰੋ</string>
   <!--WebRtcCallScreen V2-->
@@ -1497,16 +1410,6 @@
   <string name="EditProfileNameFragment_save">ਸੰਭਾਲੋ</string>
   <!--recipient_preferences_activity-->
   <string name="recipient_preference_activity__shared_media">ਸ਼ੇਅਰਡ ਮੀਡੀਆ</string>
-<<<<<<< HEAD
-  <!--- redphone_call_controls-->
-  <string name="redphone_call_card__signal_call">Signal ਕਾਲ </string>
-  <!--registration_activity-->
-  <string name="registration_activity__phone_number">ਫੋਨ ਨੰਬਰ</string>
-  <string name="registration_activity__registration_will_transmit_some_contact_information_to_the_server_temporariliy">Molly ਤੁਹਾਡੇ ਮੌਜੂਦਾ ਫੋਨ ਨੰਬਰ ਅਤੇ ਐਡਰੈੱਸ ਬੁੱਕ ਦੀ ਵਰਤੋਂ ਕਰਕੇ ਸੰਚਾਰ ਕਰਨਾ ਸੌਖਾ ਬਣਾਉਂਦਾ ਹੈ. ਦੋਸਤ ਅਤੇ ਸੰਪਰਕ ਜੋ ਪਹਿਲਾਂ ਹੀ ਜਾਣਦੇ ਹਨ ਕਿ ਤੁਸੀਂ ਫੋਨ ਦੁਆਰਾ ਕਿਸ ਤਰ੍ਹਾਂ ਸੰਪਰਕ ਕਰਨਾ ਹੈ, Molly ਦੁਆਰਾ ਆਸਾਨੀ ਨਾਲ ਸੰਪਰਕ ਵਿੱਚ ਆਉਣ ਦੇ ਯੋਗ ਹੋਵੇਗਾ. \n\n ਰਜਿਸਟਰਡ ਕੁਝ ਸੰਪਰਕ ਜਾਣਕਾਰੀ ਨੂੰ ਸਰਵਰ ਤੇ ਸੰਚਾਰਿਤ ਕਰਦਾ ਹੈ. ਇਹ ਸਟੋਰ ਨਹੀਂ ਕੀਤਾ ਗਿਆ ਹੈ.</string>
-  <string name="registration_activity__verify_your_number">ਆਪਣਾ ਨੰਬਰ ਪ੍ਰਮਾਣਿਤ ਕਰੋ</string>
-  <string name="registration_activity__please_enter_your_mobile_number_to_receive_a_verification_code_carrier_rates_may_apply">ਕਿਰਪਾ ਕਰਕੇ ਇੱਕ ਪੁਸ਼ਟੀਕਰਣ ਕੋਡ ਪ੍ਰਾਪਤ ਕਰਨ ਲਈ ਆਪਣਾ ਮੋਬਾਈਲ ਨੰਬਰ ਦਰਜ ਕਰੋ. ਕੈਰੀਅਰ ਦਰ ਲਾਗੂ ਹੋ ਸਕਦੀ ਹੈ</string>
-=======
->>>>>>> 5852a508
   <!--recipients_panel-->
   <string name="recipients_panel__to"><small>ਨਾਮ ਜਾਂ ਨੰਬਰ ਦਰਜ ਕਰੋ</small></string>
   <!--verify_display_fragment-->
@@ -1838,13 +1741,6 @@
   <string name="reminder_header_sms_import_text">ਆਪਣੇ ਫੋਨ ਦੇ SMS ਸੁਨੇਹਿਆਂ ਨੂੰ Signal ਦੇ ਏਨਕ੍ਰਿਪਟ ਕੀਤੇ ਡੇਟਾਬੇਸ ਵਿੱਚ ਕਾਪੀ ਕਰਨ ਲਈ ਟੈਪ ਕਰੋ.</string>
   <string name="reminder_header_push_title">Signal ਸੁਨੇਹਿਆਂ ਅਤੇ ਕਾਲਾਂ ਨੂੰ ਸਮਰੱਥ ਬਣਾਓ</string>
   <string name="reminder_header_push_text">ਆਪਣੇ ਸੰਚਾਰ ਅਨੁਭਵ ਨੂੰ ਅਪਗ੍ਰੇਡ ਕਰੋ</string>
-<<<<<<< HEAD
-  <string name="reminder_header_invite_title">Molly ਲਈ ਸੱਦੋ</string>
-  <string name="reminder_header_invite_text">ਅਗਲੇ ਪੱਧਰ ਤੱਕ %1$s ਨਾਲ ਆਪਣੀ ਗੱਲ ਕਰੋ.</string>
-  <string name="reminder_header_share_title">ਦੋਸਤਾਂ ਨੂੰ ਸੱਦਾ ਦਿਓ</string>
-  <string name="reminder_header_share_text">ਜਿਹਨੇ ਜ਼ਿਆਦਾ ਦੋਸਤ Molly ਵਰਤਣਗੇ ਓਹਨਾ ਬੇਹਤਰ ਬਣੇਗੀ </string>
-=======
->>>>>>> 5852a508
   <string name="reminder_header_service_outage_text">Signal ਤਕਨੀਕੀ ਮੁਸ਼ਕਲਾਂ ਦਾ ਸਾਹਮਣਾ ਕਰ ਰਿਹਾ ਹੈ ਅਸੀਂ ਜਿੰਨੀ ਛੇਤੀ ਸੰਭਵ ਹੋ ਸਕੇ ਸੇਵਾ ਨੂੰ ਬਹਾਲ ਕਰਨ ਲਈ ਸਖ਼ਤ ਮਿਹਨਤ ਕਰ ਰਹੇ ਹਾਂ</string>
   <string name="reminder_header_progress">%1$d%%</string>
   <!--media_preview-->
@@ -1976,12 +1872,7 @@
   <string name="ConversationActivity_signal_needs_sms_permission_in_order_to_send_an_sms">SMS ਭੇਜਣ ਲਈ Signal ਨੂੰ SMS ਅਨੁਮਤੀ ਦੀ ਲੋੜ ਹੁੰਦੀ ਹੈ, ਪਰ ਇਸਨੂੰ ਪੱਕੇ ਤੌਰ ਤੇ ਨਾਮਨਜ਼ੂਰ ਕਰ ਦਿੱਤਾ ਗਿਆ ਹੈ. ਕਿਰਪਾ ਕਰਕੇ ਐਪ ਸੈਟਿੰਗਾਂ ਨੂੰ ਜਾਰੀ ਰੱਖੋ, \"ਅਨੁਮਤੀਆਂ\" ਚੁਣੋ ਅਤੇ \"SMS\" ਨੂੰ ਸਮਰੱਥ ਕਰੋ</string>
   <string name="Permissions_continue">ਜਾਰੀ ਰੱਖੋ</string>
   <string name="Permissions_not_now">ਹਾਲੇ ਨਹੀਂ</string>
-<<<<<<< HEAD
-  <string name="ConversationListActivity_signal_needs_contacts_permission_in_order_to_search_your_contacts_but_it_has_been_permanently_denied">Molly ਨੂੰ ਸੰਪਰਕ ਲੱਭਣ ਲਈ ਸੰਪਰਕਾਂ ਦੀ ਇਜਾਜ਼ਤ ਦੀ ਲੋੜ ਹੈ, ਜੋ ਇਸ ਕੋਲ ਨਹੀਂ ਹਨ | ਕਿਰਪਾ ਕਰਕੇ ਐਪ ਸੈਟਿੰਗ ਮੇਨੂ  ਤੇ ਜਾਓ, \"ਅਨੁਮਤੀਆਂ\" ਚੁਣੋ ਅਤੇ \"ਸੰਪਰਕ\" ਸਮਰੱਥ ਕਰੋ.</string>
-  <string name="conversation_activity__enable_signal_messages">Signal ਸੁਨੇਹੇ ਯੋਗ ਕਰੋ</string>
-=======
   <string name="conversation_activity__enable_signal_messages">Signal ਸੁਨੇਹੇ ਸਮਰੱਥ ਕਰੋ</string>
->>>>>>> 5852a508
   <string name="SQLCipherMigrationHelper_migrating_signal_database">Signal ਡਾਟਾਬੇਸ ਮਾਈਗ੍ਰੇਟ ਹੋ ਰਿਹਾ ਹੈ</string>
   <string name="PushDecryptJob_new_locked_message">ਨਵਾਂ ਲੌਕ ਕੀਤਾ ਸੁਨੇਹਾ</string>
   <string name="PushDecryptJob_unlock_to_view_pending_messages">ਬਕਾਇਆ ਸੁਨੇਹੇ ਵੇਖਣ ਲਈ ਅਨਲੌਕ ਕਰੋ</string>
@@ -2016,14 +1907,8 @@
   <string name="BackupDialog_no_file_picker_available">ਕੋਈ ਫਾਇਲ ਚੁਣਨ ਵਾਲਾ ਮੌਜੂਦ ਨਹੀਂ ਹੈ।</string>
   <string name="BackupDialog_enter_backup_passphrase_to_verify">ਤਸਦੀਕ ਕਰਨ ਲਈ ਆਪਣਾ ਬੈਕਅੱਪ ਵਾਕ ਦਿਓ</string>
   <string name="BackupDialog_verify">ਤਸਦੀਕ ਕਰੋ</string>
-<<<<<<< HEAD
-  <string name="ChatsPreferenceFragment_signal_requires_external_storage_permission_in_order_to_create_backups">ਬੈਕਅਪ ਬਣਾਉਣ ਲਈ Molly ਨੂੰ ਬਾਹਰੀ ਸਟੋਰੇਜ ਅਨੁਮਤੀ ਦੀ ਲੋੜ ਹੁੰਦੀ ਹੈ, ਪਰ ਇਸਨੂੰ ਪੱਕੇ ਤੌਰ ਤੇ ਨਾਮਨਜ਼ੂਰ ਕਰ ਦਿੱਤਾ ਗਿਆ ਹੈ | ਕਿਰਪਾ ਕਰਕੇ ਐਪ ਸੈਟਿੰਗਾਂ ਨੂੰ ਜਾਰੀ ਰੱਖੋ, \"ਅਨੁਮਤੀਆਂ\" ਚੁਣੋ ਅਤੇ \"ਸਟੋਰੇਜ\" ਸਮਰੱਥ ਕਰੋ.</string>
-  <string name="ChatsPreferenceFragment_last_backup_s">ਆਖਰੀ ਬੈਕਅਪ: %s</string>
-  <string name="ChatsPreferenceFragment_in_progress">ਤਰੱਕੀ ਹੋ ਰਹੀ ਹੈ</string>
-=======
   <string name="BackupDialog_you_successfully_entered_your_backup_passphrase">ਤੁਸੀਂ ਆਪਣਾ ਬੈਕਅੱਪ ਵਾਕ ਕਾਮਯਾਬੀ ਨਾਲ ਭਰਿਆ ਹੈ</string>
   <string name="BackupDialog_passphrase_was_not_correct">ਵਾਕ ਸਹੀ ਨਹੀ ਹੈ</string>
->>>>>>> 5852a508
   <string name="LocalBackupJob_creating_backup">ਬੈਕਅਪ ਬਣਾ ਰਿਹਾ ਹੈ …</string>
   <string name="LocalBackupJobApi29_backup_failed">ਬੈਕਅੱਪ ਅਸਫ਼ਲ ਹੈ</string>
   <string name="LocalBackupJobApi29_your_backup_directory_has_been_deleted_or_moved">ਤੁਹਾਡੀ ਬੈਕਅੱਪ ਡਾਇਰੈਕਟਰੀ ਜਾਂ ਤਾਂ ਹਟਾਈ ਗਈ ਜਾਂ ਹਿਲਾਈ ਗਈ ਹੈ।</string>
@@ -2095,7 +1980,7 @@
   <string name="GroupsLearnMore_what_are_legacy_groups">ਪੁਰਾਣੇ ਗਰੁੱਪ ਕੀ ਹਨ?</string>
   <string name="GroupsLearnMore_can_i_upgrade_a_legacy_group">ਕੀ ਮੈਂ ਪੁਰਾਣਾ ਗਰੁੱਪ ਅੱਪਡੇਟ ਕਰ ਸਕਦਾ/ਸਕਦੀ ਹਾਂ?</string>
   <!--GroupLinkBottomSheetDialogFragment-->
-  <string name="GroupLinkBottomSheet_share_via_signal">Signal ਰਾਹੀਂ ਸਾਂਝਾ ਕਰੋ</string>
+  <string name="GroupLinkBottomSheet_share_via_signal">Molly ਰਾਹੀਂ ਸਾਂਝਾ ਕਰੋ</string>
   <string name="GroupLinkBottomSheet_copy">ਕਾਪੀ ਕਰੋ</string>
   <string name="GroupLinkBottomSheet_qr_code">QR ਕੋਡ</string>
   <string name="GroupLinkBottomSheet_share">ਸਾਂਝਾ ਕਰੋ</string>
