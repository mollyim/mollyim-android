<?xml version='1.0' encoding='UTF-8'?>
<resources>
  <string name="yes">Oui</string>
  <string name="no">Non</string>
  <string name="delete">Supprimer</string>
  <string name="please_wait">Veuillez patienter…</string>
  <string name="save">Enregistrer</string>
  <string name="note_to_self">Note à mon intention</string>
  <!--AbstractNotificationBuilder-->
  <string name="AbstractNotificationBuilder_new_message">Nouveau message</string>
  <!--AlbumThumbnailView-->
  <!--ApplicationMigrationActivity-->
  <string name="ApplicationMigrationActivity__signal_is_updating">Mise à jour de Molly…</string>
  <!--ApplicationPreferencesActivity-->
  <string name="ApplicationPreferencesActivity_currently_s">Actuellement : %s</string>
  <string name="ApplicationPreferenceActivity_you_havent_set_a_passphrase_yet">Vous n’avez pas encore défini de phrase de passe.</string>
  <string name="ApplicationPreferencesActivity_disable_passphrase">Désactiver la phrase de passe ?</string>
  <string name="ApplicationPreferencesActivity_this_will_permanently_unlock_signal_and_message_notifications">Molly et les notifications de message seront déverrouillées en permanence.</string>
  <string name="ApplicationPreferencesActivity_disable">Désactiver</string>
  <string name="ApplicationPreferencesActivity_unregistering">Annulation de l’inscription</string>
  <string name="ApplicationPreferencesActivity_unregistering_from_signal_messages_and_calls">Annulation de l’inscription aux messages et appels Molly…</string>
  <string name="ApplicationPreferencesActivity_disable_signal_messages_and_calls">Désactiver les messages et appels Molly ?</string>
  <string name="ApplicationPreferencesActivity_disable_signal_messages_and_calls_by_unregistering">Désactiver les messages et appels Molly en vous désinscrivant du serveur. Vous devrez réinscrire votre numéro de téléphone pour les utiliser de nouveau à l’avenir.</string>
  <string name="ApplicationPreferencesActivity_error_connecting_to_server">Erreur de connexion au serveur.</string>
  <string name="ApplicationPreferencesActivity_sms_enabled">Les textos sont activés</string>
  <string name="ApplicationPreferencesActivity_touch_to_change_your_default_sms_app">Touchez pour changer votre appli de texto par défaut</string>
  <string name="ApplicationPreferencesActivity_sms_disabled">Les textos sont désactivés</string>
  <string name="ApplicationPreferencesActivity_touch_to_make_signal_your_default_sms_app">Toucher pour faire de Signal votre appli de texto par défaut</string>
  <string name="ApplicationPreferencesActivity_on">activé</string>
  <string name="ApplicationPreferencesActivity_On">Activé</string>
  <string name="ApplicationPreferencesActivity_off">désactivé</string>
  <string name="ApplicationPreferencesActivity_Off">Désactivé</string>
  <string name="ApplicationPreferencesActivity_sms_mms_summary">Textos %1$s, messages multimédias %2$s</string>
  <string name="ApplicationPreferencesActivity_privacy_summary">Verrou d’écran %1$s, blocage de l’inscription %2$s</string>
  <string name="ApplicationPreferencesActivity_appearance_summary">Thème %1$s, langue %2$s</string>
  <string name="ApplicationPreferencesActivity_pins_are_required_for_registration_lock">Un NIP est requis pour le blocage de l’inscription. Pour désactiver le NIP, veuillez d’abord désactiver le blocage de l’inscription.</string>
  <string name="ApplicationPreferencesActivity_pin_created">Le NIP a été créé.</string>
  <string name="ApplicationPreferencesActivity_pin_disabled">Le NIP a été désactivé.</string>
  <string name="ApplicationPreferencesActivity_hide">Cacher</string>
  <string name="ApplicationPreferencesActivity_hide_reminder">Cacher le rappel ?</string>
  <string name="ApplicationPreferencesActivity_record_payments_recovery_phrase">Enregistrer une phrase de récupération des paiements</string>
  <string name="ApplicationPreferencesActivity_record_phrase">Enregistrez la phrase</string>
  <string name="ApplicationPreferencesActivity_before_you_can_disable_your_pin">Avant de pouvoir désactiver votre NIP, vous devez enregistrer votre phrase de récupération des paiements pour vous permettre de récupérer votre compte de paiements.</string>
  <!--AppProtectionPreferenceFragment-->
  <plurals name="AppProtectionPreferenceFragment_minutes">
    <item quantity="one">%d minute</item>
    <item quantity="other">%d minutes</item>
  </plurals>
  <!--DraftDatabase-->
  <string name="DraftDatabase_Draft_image_snippet">(image)</string>
  <string name="DraftDatabase_Draft_audio_snippet">(son)</string>
  <string name="DraftDatabase_Draft_video_snippet">(vidéo)</string>
  <string name="DraftDatabase_Draft_location_snippet">(position)</string>
  <string name="DraftDatabase_Draft_quote_snippet">(réponse)</string>
  <string name="DraftDatabase_Draft_voice_note">(Message vocal)</string>
  <!--AttachmentKeyboard-->
  <string name="AttachmentKeyboard_gallery">Galerie</string>
  <string name="AttachmentKeyboard_file">Fichier</string>
  <string name="AttachmentKeyboard_contact">Contact</string>
  <string name="AttachmentKeyboard_location">Position</string>
  <string name="AttachmentKeyboard_Signal_needs_permission_to_show_your_photos_and_videos">Molly a besoin d’une autorisation pour afficher vos photos et vidéos.</string>
  <string name="AttachmentKeyboard_give_access">Accorder l’accès</string>
  <string name="AttachmentKeyboard_payment">Paiement</string>
  <!--AttachmentManager-->
  <string name="AttachmentManager_cant_open_media_selection">Impossible de trouver une appli pour sélectionner le média.</string>
  <string name="AttachmentManager_signal_requires_the_external_storage_permission_in_order_to_attach_photos_videos_or_audio">Molly exige l’autorisation Stockage afin de joindre des photos, des vidéos ou du son, mais elle a été refusée définitivement. Veuillez accéder au menu des paramètres des applis, sélectionner « Autorisations » et activer « Stockage ».</string>
  <string name="AttachmentManager_signal_requires_contacts_permission_in_order_to_attach_contact_information">Molly exige l’autorisation Contacts afin de joindre des renseignements de contact, mais elle a été refusée définitivement. Veuillez accéder au menu des paramètres des applis, sélectionner « Autorisations » et activer « Contacts ».</string>
  <string name="AttachmentManager_signal_requires_location_information_in_order_to_attach_a_location">Molly exige l’autorisation Position afin de joindre une position géographique, mais elle a été refusée définitivement. Veuillez accéder au menu des paramètres des applis, sélectionner « Autorisations » et activer « Position ».</string>
  <!--AttachmentUploadJob-->
  <string name="AttachmentUploadJob_uploading_media">Téléversement du média…</string>
  <string name="AttachmentUploadJob_compressing_video_start">Compression de la vidéo…</string>
  <!--BackgroundMessageRetriever-->
  <string name="BackgroundMessageRetriever_checking_for_messages">Vérification de la présence de messages…</string>
  <!--BlockedUsersActivity-->
  <string name="BlockedUsersActivity__blocked_users">Utilisateurs bloqués</string>
  <string name="BlockedUsersActivity__add_blocked_user">Ajouter un utilisateur bloqué</string>
  <string name="BlockedUsersActivity__blocked_users_will">Les utilisateurs bloqués ne pourront ni vous appeler ni vous envoyer des messages.</string>
  <string name="BlockedUsersActivity__no_blocked_users">Aucun utilisateur bloqué</string>
  <string name="BlockedUsersActivity__block_user">Bloquer cet utilisateur ?</string>
  <string name="BlockedUserActivity__s_will_not_be_able_to">« %1$s » ne pourra ni vous appeler ni vous envoyer des messages.</string>
  <string name="BlockedUsersActivity__block">Bloquer</string>
  <string name="BlockedUsersActivity__unblock_user">Débloquer cet utilisateur ?</string>
  <string name="BlockedUsersActivity__do_you_want_to_unblock_s">Voulez-vous débloquer « %1$s » ?</string>
  <string name="BlockedUsersActivity__unblock">Débloquer</string>
  <!--BlockUnblockDialog-->
  <string name="BlockUnblockDialog_block_and_leave_s">Bloquer et quitter %1$s ?</string>
  <string name="BlockUnblockDialog_block_s">Bloquer %1$s ?</string>
  <string name="BlockUnblockDialog_you_will_no_longer_receive_messages_or_updates">Vous ne recevrez plus ni message ni mise à jour de ce groupe et les membres ne pourront plus vous rajouter à ce groupe.</string>
  <string name="BlockUnblockDialog_group_members_wont_be_able_to_add_you">Les membres du groupe ne pourront plus vous rajouter à ce groupe.</string>
  <string name="BlockUnblockDialog_group_members_will_be_able_to_add_you">Les membres du groupe pourront vous rajouter à ce groupe.</string>
  <string name="BlockUnblockDialog_you_will_be_able_to_call_and_message_each_other">Vous pourrez échanger des messages et des appels, et vos nom et photo seront partagés avec eux.</string>
  <string name="BlockUnblockDialog_blocked_people_wont_be_able_to_call_you_or_send_you_messages">Les personnes bloquées ne pourront ni vous appeler ni vous envoyer de messages.</string>
  <string name="BlockUnblockDialog_unblock_s">Débloquer %1$s ?</string>
  <string name="BlockUnblockDialog_block">Bloquer</string>
  <string name="BlockUnblockDialog_block_and_leave">Bloquer et quitter</string>
  <string name="BlockUnblockDialog_report_spam_and_block">Signaler comme indésirable et bloquer</string>
  <!--BucketedThreadMedia-->
  <string name="BucketedThreadMedia_Today">Aujourd’hui</string>
  <string name="BucketedThreadMedia_Yesterday">Hier</string>
  <string name="BucketedThreadMedia_This_week">Cette semaine</string>
  <string name="BucketedThreadMedia_This_month">Ce mois</string>
  <string name="BucketedThreadMedia_Large">Volumineux</string>
  <string name="BucketedThreadMedia_Medium">Taille moyenne</string>
  <string name="BucketedThreadMedia_Small">Petite taille</string>
  <!--CameraXFragment-->
  <string name="CameraXFragment_tap_for_photo_hold_for_video">Touchez pour une photo, maintenez pour une vidéo</string>
  <string name="CameraXFragment_capture_description">Prendre</string>
  <string name="CameraXFragment_change_camera_description">Changer d’appareil photo</string>
  <string name="CameraXFragment_open_gallery_description">Ouvrir la galerie</string>
  <!--CameraContacts-->
  <string name="CameraContacts_recent_contacts">Contacts récents</string>
  <string name="CameraContacts_signal_contacts">Contacts Signal</string>
  <string name="CameraContacts_signal_groups">Groupes Signal</string>
  <string name="CameraContacts_you_can_share_with_a_maximum_of_n_conversations">Vous ne pouvez partager qu’avec %d conversations, au plus</string>
  <string name="CameraContacts_select_signal_recipients">Sélectionner les destinataires Signal</string>
  <string name="CameraContacts_no_signal_contacts">Aucun contact Signal</string>
  <string name="CameraContacts_you_can_only_use_the_camera_button">Vous ne pouvez utiliser le bouton Appareil photo que pour envoyer des photos à des contacts Signal.</string>
  <string name="CameraContacts_cant_find_who_youre_looking_for">Éprouvez-vous des difficultés à trouver qui vous cherchiez ?</string>
  <string name="CameraContacts_invite_a_contact_to_join_signal">Inviter un contact à se joindre à Molly</string>
  <string name="CameraContacts__menu_search">Chercher</string>
  <!--ClearProfileActivity-->
  <string name="ClearProfileActivity_remove">Supprimer</string>
  <string name="ClearProfileActivity_remove_profile_photo">Supprimer la photo de profil ?</string>
  <string name="ClearProfileActivity_remove_group_photo">Supprimer la photo du groupe ?</string>
  <!--ClientDeprecatedActivity-->
  <string name="ClientDeprecatedActivity_update_signal">Mettre Molly à jour</string>
  <string name="ClientDeprecatedActivity_this_version_of_the_app_is_no_longer_supported">Cette version de l’appli n’est plus prise en charge. Pour continuer à échanger des messages, veuillez mettre Signal à jour vers la version la plus récente.</string>
  <string name="ClientDeprecatedActivity_update">Mise à jour</string>
  <string name="ClientDeprecatedActivity_dont_update">Ne pas mettre à jour</string>
  <string name="ClientDeprecatedActivity_warning">Avertissement</string>
  <string name="ClientDeprecatedActivity_your_version_of_signal_has_expired_you_can_view_your_message_history">Votre version de Signal est expirée. Vous pouvez afficher l’historique de vos messages, mais vous ne pourrez pas échanger de messages tant que vous n’aurez pas mis Signal à jour.</string>
  <!--CommunicationActions-->
  <string name="CommunicationActions_no_browser_found">Aucun navigateur Web n’a été trouvé.</string>
  <string name="CommunicationActions_send_email">Envoyer un courriel</string>
  <string name="CommunicationActions_a_cellular_call_is_already_in_progress">Un appel cellulaire est déjà en cours.</string>
  <string name="CommunicationActions_start_voice_call">Lancer un appel vocal ?</string>
  <string name="CommunicationActions_cancel">Annuler</string>
  <string name="CommunicationActions_call">Appeler</string>
  <string name="CommunicationActions_insecure_call">Appel non sécurisé</string>
  <string name="CommunicationActions_carrier_charges_may_apply">Les frais de l’opérateur pourraient s’appliquer. Le numéro que vous appelez n’est pas inscrit auprès de Signal. Cet appel sera effectué par votre opérateur de réseau mobile et non par Internet.</string>
  <!--ConfirmIdentityDialog-->
  <string name="ConfirmIdentityDialog_your_safety_number_with_s_has_changed">Votre numéro de sécurité avec %1$s a changé. Cela pourrait signifier soit que quelqu’un tente d’intercepter votre communication, soit que %2$s a simplement réinstallé Signal.</string>
  <string name="ConfirmIdentityDialog_you_may_wish_to_verify_your_safety_number_with_this_contact">Vous devriez peut-être confirmer votre numéro de sécurité avec ce contact.</string>
  <string name="ConfirmIdentityDialog_accept">Accepter</string>
  <!--ContactsCursorLoader-->
  <string name="ContactsCursorLoader_recent_chats">Conversations récentes</string>
  <string name="ContactsCursorLoader_contacts">Contacts</string>
  <string name="ContactsCursorLoader_groups">Groupes</string>
  <string name="ContactsCursorLoader_phone_number_search">Recherche par numéro de téléphone</string>
  <string name="ContactsCursorLoader_username_search">Recherche par nom d’utilisateur</string>
  <!--ContactsDatabase-->
  <string name="ContactsDatabase_message_s">Message %s</string>
  <string name="ContactsDatabase_signal_call_s">Appel Signal %s</string>
  <!--ContactNameEditActivity-->
  <string name="ContactNameEditActivity_given_name">Prénom</string>
  <string name="ContactNameEditActivity_family_name">Nom de famille</string>
  <string name="ContactNameEditActivity_prefix">Titre</string>
  <string name="ContactNameEditActivity_suffix">Suffixe</string>
  <string name="ContactNameEditActivity_middle_name">Deuxième prénom</string>
  <!--ContactShareEditActivity-->
  <string name="ContactShareEditActivity_type_home">Domicile</string>
  <string name="ContactShareEditActivity_type_mobile">Mobile</string>
  <string name="ContactShareEditActivity_type_work">Travail</string>
  <string name="ContactShareEditActivity_type_missing">Autre</string>
  <string name="ContactShareEditActivity_invalid_contact">Le contact sélectionné était invalide</string>
  <!--ConversationItem-->
  <string name="ConversationItem_error_not_sent_tap_for_details">N’a pas été envoyé, toucher pour obtenir des détails</string>
  <string name="ConversationItem_error_partially_not_delivered">Envoyé partiellement, toucher pour obtenir des détails</string>
  <string name="ConversationItem_error_network_not_delivered">Échec d’envoi</string>
  <string name="ConversationItem_received_key_exchange_message_tap_to_process">Vous avez reçu un message d’échange de clés. Touchez pour le traiter.</string>
  <string name="ConversationItem_group_action_left">%1$s a quitté le groupe.</string>
  <string name="ConversationItem_send_paused">L’envoi a été mis en pause</string>
  <string name="ConversationItem_click_to_approve_unencrypted">Échec d’envoi, touchez pour utiliser la solution de rechange non sécurisée</string>
  <string name="ConversationItem_click_to_approve_unencrypted_sms_dialog_title">Se replier sur un texto non chiffré ?</string>
  <string name="ConversationItem_click_to_approve_unencrypted_mms_dialog_title">Se replier sur un message multimédia non chiffré ?</string>
  <string name="ConversationItem_click_to_approve_unencrypted_dialog_message">Ce message ne sera <b>pas</b> chiffré, car le destinataire n’est plus un utilisateur de Signal.\n\nEnvoyer un message non sécurisé ?</string>
  <string name="ConversationItem_unable_to_open_media">Impossible de trouver une appli pour ouvrir ce média.</string>
  <string name="ConversationItem_copied_text">Copié %s</string>
  <string name="ConversationItem_from_s">de %s</string>
  <string name="ConversationItem_to_s">à %s</string>
  <string name="ConversationItem_read_more">  En afficher plus</string>
  <string name="ConversationItem_download_more">   Télécharger plus</string>
  <string name="ConversationItem_pending">  En attente</string>
  <string name="ConversationItem_this_message_was_deleted">Ce message a été supprimé.</string>
  <string name="ConversationItem_you_deleted_this_message">Vous avez supprimé ce message.</string>
  <!--ConversationActivity-->
  <string name="ConversationActivity_add_attachment">Ajouter un fichier joint</string>
  <string name="ConversationActivity_select_contact_info">Sélectionner les renseignements du contact</string>
  <string name="ConversationActivity_compose_message">Rédiger un message</string>
  <string name="ConversationActivity_sorry_there_was_an_error_setting_your_attachment">Désolé, une erreur de mise en place de votre fichier joint est survenue.</string>
  <string name="ConversationActivity_recipient_is_not_a_valid_sms_or_email_address_exclamation">Le destinataire n’est pas une adresse texto ou courriel valide.</string>
  <string name="ConversationActivity_message_is_empty_exclamation">Le message est vide.</string>
  <string name="ConversationActivity_group_members">Membres du groupe</string>
  <string name="ConversationActivity__tap_here_to_start_a_group_call">Touchez ici pour lancer un appel de groupe</string>
  <string name="ConversationActivity_invalid_recipient">Le destinataire est invalide</string>
  <string name="ConversationActivity_added_to_home_screen">A été ajoutée à l’écran d’accueil</string>
  <string name="ConversationActivity_calls_not_supported">Les appels ne sont pas pris en charge</string>
  <string name="ConversationActivity_this_device_does_not_appear_to_support_dial_actions">Cet appareil ne semble pas prendre en charge les actions de numérotation.</string>
  <string name="ConversationActivity_transport_insecure_sms">Texto non sécurisé</string>
  <string name="ConversationActivity_transport_insecure_mms">Message multimédia non sécurisé</string>
  <string name="ConversationActivity_transport_signal">Signal</string>
  <string name="ConversationActivity_lets_switch_to_signal">Passons à Molly %1$s</string>
  <string name="ConversationActivity_specify_recipient">Veuillez choisir un contact</string>
  <string name="ConversationActivity_unblock">Débloquer</string>
  <string name="ConversationActivity_attachment_exceeds_size_limits">Le fichier joint dépasse la limite de taille pour le type de message que vous envoyez.</string>
  <string name="ConversationActivity_unable_to_record_audio">Impossible d’enregistrer le son.</string>
  <string name="ConversationActivity_you_cant_send_messages_to_this_group">Vous ne pouvez pas envoyer de messages à ce groupe, car vous n’en faites plus partie.</string>
  <string name="ConversationActivity_only_s_can_send_messages">Seuls les %1$s peuvent envoyer des messages.</string>
  <string name="ConversationActivity_admins">administrateurs</string>
  <string name="ConversationActivity_message_an_admin">Envoyer un message à un administrateur</string>
  <string name="ConversationActivity_cant_start_group_call">Impossible de démarrer l’appel de groupe</string>
  <string name="ConversationActivity_only_admins_of_this_group_can_start_a_call">Seuls les administrateurs de ce groupe peuvent démarrer un appel.</string>
  <string name="ConversationActivity_there_is_no_app_available_to_handle_this_link_on_your_device">Il n’y a aucune appli pour gérer ce lien sur votre appareil.</string>
  <string name="ConversationActivity_your_request_to_join_has_been_sent_to_the_group_admin">Votre demande de vous joindre au groupe a été envoyée à son administrateur. Vous serez averti de sa décision.</string>
  <string name="ConversationActivity_cancel_request">Annuler la demande</string>
  <string name="ConversationActivity_to_send_audio_messages_allow_signal_access_to_your_microphone">Pour envoyer des messages audio, autorisez l’accès de Molly à votre microphone.</string>
  <string name="ConversationActivity_signal_requires_the_microphone_permission_in_order_to_send_audio_messages">Molly exige l’autorisation Microphone afin d’envoyer des messages audio, mais elle a été refusée définitivement. Veuillez accéder au menu des paramètres des applis, sélectionner Autorisations et activer Microphone.</string>
  <string name="ConversationActivity_signal_needs_the_microphone_and_camera_permissions_in_order_to_call_s">Molly a besoin des autorisations Microphone et Appareil photo pour appeler %s, mais elles ont été refusées définitivement. Veuillez accéder aux paramètres de l’appli, sélectionner Autorisations et activer Microphone et Appareil photo.</string>
  <string name="ConversationActivity_to_capture_photos_and_video_allow_signal_access_to_the_camera">Pour prendre des photos et des vidéos, autorisez l’accès de Molly à l’appareil photo.</string>
  <string name="ConversationActivity_signal_needs_the_camera_permission_to_take_photos_or_video">Molly a besoin de l’autorisation Appareil photo afin de prendre des photos ou des vidéos, mais elle a été refusée définitivement. Veuillez accéder aux paramètres de l’appli, sélectionner Autorisations et activer Appareil photo.</string>
  <string name="ConversationActivity_signal_needs_camera_permissions_to_take_photos_or_video">Molly a besoin de l’autorisation Appareil photo pour prendre des photos ou des vidéos</string>
  <string name="ConversationActivity_enable_the_microphone_permission_to_capture_videos_with_sound">Autoriser l’accès au microphone afin de prendre des vidéos avec du son.</string>
  <string name="ConversationActivity_signal_needs_the_recording_permissions_to_capture_video">Molly a besoin de l’autorisation Microphone afin d’enregistrer des vidéos, mais elle a été refusée. Veuillez accéder aux paramètres de l’appli, sélectionner Autorisations et activer Microphone et Appareil photo.</string>
  <string name="ConversationActivity_signal_needs_recording_permissions_to_capture_video">Molly a besoin de l’autorisation Microphone afin d’enregistrer des vidéos.</string>
  <string name="ConversationActivity_quoted_contact_message">%1$s %2$s</string>
  <string name="ConversationActivity_signal_cannot_sent_sms_mms_messages_because_it_is_not_your_default_sms_app">Signal ne peut ni envoyer de textos ni de messages multimédias, car ce n’est pas votre appli de textos par défaut. Voulez-vous changer cela dans vos paramètres d’Android ?</string>
  <string name="ConversationActivity_yes">Oui</string>
  <string name="ConversationActivity_no">Non</string>
  <string name="ConversationActivity_search_position">%1$d sur %2$d</string>
  <string name="ConversationActivity_no_results">Il n’y a aucun résultat</string>
  <string name="ConversationActivity_sticker_pack_installed">Le paquet d’autocollants a été installé</string>
  <string name="ConversationActivity_new_say_it_with_stickers">Nouveauté ! Dites-le avec des autocollants</string>
  <string name="ConversationActivity_cancel">Annuler</string>
  <string name="ConversationActivity_delete_conversation">Supprimer la conversation ?</string>
  <string name="ConversationActivity_delete_and_leave_group">Supprimer et quitter le groupe ?</string>
  <string name="ConversationActivity_this_conversation_will_be_deleted_from_all_of_your_devices">Cette conversation sera supprimée de tous vos appareils.</string>
  <string name="ConversationActivity_you_will_leave_this_group_and_it_will_be_deleted_from_all_of_your_devices">Vous quitterez ce groupe et il sera supprimé de tous vos appareils.</string>
  <string name="ConversationActivity_delete">Supprimer</string>
  <string name="ConversationActivity_delete_and_leave">Supprimer et quitter</string>
  <string name="ConversationActivity__to_call_s_signal_needs_access_to_your_microphone">Pour appeler %1$s, Molly a besoin d’accéder à votre microphone</string>
  <string name="ConversationActivity__more_options_now_in_group_settings">Désormais plus d’options dans paramètre « Paramètres du groupe »</string>
  <string name="ConversationActivity_join">Me joindre</string>
  <string name="ConversationActivity_full">Complet</string>
  <string name="ConversationActivity_error_sending_media">Erreur d’envoi du média</string>
  <string name="ConversationActivity__reported_as_spam_and_blocked">Signalé comme spam et bloqué.</string>
  <!--ConversationAdapter-->
  <plurals name="ConversationAdapter_n_unread_messages">
    <item quantity="one">%d message non lu</item>
    <item quantity="other">%d messages non lus</item>
  </plurals>
  <!--ConversationFragment-->
  <plurals name="ConversationFragment_delete_selected_messages">
    <item quantity="one">Supprimer le message sélectionné ?</item>
    <item quantity="other">Supprimer les messages sélectionnés ?</item>
  </plurals>
  <string name="ConversationFragment_save_to_sd_card">Enregistrer dans la mémoire ?</string>
  <plurals name="ConversationFragment_saving_n_media_to_storage_warning">
    <item quantity="one">L’enregistrement de ce média dans la mémoire permettra à n’importe quelle autre appli de votre appareil d’y accéder.\n\nPoursuivre ?</item>
    <item quantity="other">L’enregistrement des %1$d médias dans la mémoire permettra à n’importe quelle autre appli de votre appareil d’y accéder.\n\nPoursuivre ?</item>
  </plurals>
  <plurals name="ConversationFragment_error_while_saving_attachments_to_sd_card">
    <item quantity="one">Erreur d’enregistrement du fichier joint dans la mémoire.</item>
    <item quantity="other">Erreur d’enregistrement des fichiers joints dans la mémoire.</item>
  </plurals>
  <string name="ConversationFragment_unable_to_write_to_sd_card_exclamation">Impossible d’écrire dans la mémoire.</string>
  <plurals name="ConversationFragment_saving_n_attachments">
    <item quantity="one">Enregistrement du fichier joint</item>
    <item quantity="other">Enregistrement de %1$d fichiers joints</item>
  </plurals>
  <plurals name="ConversationFragment_saving_n_attachments_to_sd_card">
    <item quantity="one">Enregistrement du fichier joint dans la mémoire…</item>
    <item quantity="other">Enregistrement de %1$d fichiers joints dans la mémoire…</item>
  </plurals>
  <string name="ConversationFragment_pending">En attente…</string>
  <string name="ConversationFragment_push">Données (Signal)</string>
  <string name="ConversationFragment_mms">Message multimédia</string>
  <string name="ConversationFragment_sms">Texto</string>
  <string name="ConversationFragment_deleting">Suppression</string>
  <string name="ConversationFragment_deleting_messages">Suppression des messages…</string>
  <string name="ConversationFragment_delete_for_me">Supprimer pour moi</string>
  <string name="ConversationFragment_delete_for_everyone">Supprimer pour tous</string>
  <string name="ConversationFragment_this_message_will_be_deleted_for_everyone_in_the_conversation">Ce message sera supprimé pour tout le monde dans la conversation s’ils utilisent une version récente de Signal. Ils pourront voir que vous avez supprimé un message.</string>
  <string name="ConversationFragment_quoted_message_not_found">Le message original est introuvable</string>
  <string name="ConversationFragment_quoted_message_no_longer_available">Le message original n’est plus disponible</string>
  <string name="ConversationFragment_failed_to_open_message">Échec d’ouverture du message</string>
  <string name="ConversationFragment_you_can_swipe_to_the_right_reply">Vous pouvez balayer un message vers la droite pour y répondre rapidement</string>
  <string name="ConversationFragment_you_can_swipe_to_the_left_reply">Vous pouvez balayer un message vers la gauche pour y répondre rapidement</string>
  <string name="ConversationFragment_outgoing_view_once_media_files_are_automatically_removed">Les fichiers multimédias éphémères sortants sont supprimés automatiquement après l’envoi</string>
  <string name="ConversationFragment_you_already_viewed_this_message">Vous avez déjà visualisé ce message</string>
  <string name="ConversationFragment__you_can_add_notes_for_yourself_in_this_conversation">Vous pouvez ajouter des notes à votre intention dans cette conversation.\nSi des appareils sont reliés à votre compte, les nouvelles notes seront synchronisées.</string>
  <string name="ConversationFragment__d_group_members_have_the_same_name">%1$d membres du groupe portent le même nom.</string>
  <string name="ConversationFragment__tap_to_review">Toucher pour examiner</string>
  <string name="ConversationFragment__review_requests_carefully">Examinez les demandes avec attention</string>
  <string name="ConversationFragment__signal_found_another_contact_with_the_same_name">Molly a trouvé un autre contact avec le même nom.</string>
  <string name="ConversationFragment_contact_us">Nous contacter</string>
  <string name="ConversationFragment_verify">Confirmer</string>
  <string name="ConversationFragment_not_now">Pas maintenant</string>
  <string name="ConversationFragment_your_safety_number_with_s_changed">Votre numéro de sécurité avec %s a changé</string>
  <string name="ConversationFragment_your_safety_number_with_s_changed_likey_because_they_reinstalled_signal">Votre numéro de sécurité avec %s a changé, car cette personne a probablement réinstallé Signal ou changé d’appareil. Touchez Confirmer pour valider le nouveau numéro de sécurité. Cette action est facultative.</string>
  <!--Message shown to indicate which notification profile is on/active-->
  <string name="ConversationFragment__s_on">%1$s activé</string>
  <plurals name="ConversationListFragment_delete_selected_conversations">
    <item quantity="one">Supprimer la conversation sélectionnée ?</item>
    <item quantity="other">Supprimer les conversations sélectionnées ?</item>
  </plurals>
  <plurals name="ConversationListFragment_this_will_permanently_delete_all_n_selected_conversations">
    <item quantity="one">La conversation sélectionnée sera irrémédiablement supprimée.</item>
    <item quantity="other">Les %1$d conversations sélectionnées seront irrémédiablement supprimées.</item>
  </plurals>
  <string name="ConversationListFragment_deleting">Suppression</string>
  <string name="ConversationListFragment_deleting_selected_conversations">Suppression des conversations sélectionnées…</string>
  <plurals name="ConversationListFragment_conversations_archived">
    <item quantity="one">La conversation a été archivée</item>
    <item quantity="other">%d conversations ont été archivées</item>
  </plurals>
  <string name="ConversationListFragment_undo">ANNULER</string>
  <plurals name="ConversationListFragment_moved_conversations_to_inbox">
    <item quantity="one">La conversation a été déplacée vers la boîte de réception</item>
    <item quantity="other">%d conversations ont été déplacées vers la boîte de réception</item>
  </plurals>
  <plurals name="ConversationListFragment_read_plural">
    <item quantity="one">Lue</item>
    <item quantity="other">Lues</item>
  </plurals>
  <plurals name="ConversationListFragment_unread_plural">
    <item quantity="one">Non lue</item>
    <item quantity="other">Non lues</item>
  </plurals>
  <plurals name="ConversationListFragment_pin_plural">
    <item quantity="one">Épingler</item>
    <item quantity="other">Épingler</item>
  </plurals>
  <plurals name="ConversationListFragment_unpin_plural">
    <item quantity="one">Désépingler</item>
    <item quantity="other">Désépingler</item>
  </plurals>
  <plurals name="ConversationListFragment_mute_plural">
    <item quantity="one">Désactiver</item>
    <item quantity="other">Désactiver</item>
  </plurals>
  <plurals name="ConversationListFragment_unmute_plural">
    <item quantity="one">Réactiver</item>
    <item quantity="other">Réactiver</item>
  </plurals>
  <string name="ConversationListFragment_select">Sélectionner</string>
  <plurals name="ConversationListFragment_archive_plural">
    <item quantity="one">Archiver</item>
    <item quantity="other">Archiver</item>
  </plurals>
  <plurals name="ConversationListFragment_unarchive_plural">
    <item quantity="one">Désarchiver</item>
    <item quantity="other">Désarchiver</item>
  </plurals>
  <plurals name="ConversationListFragment_delete_plural">
    <item quantity="one">Supprimer</item>
    <item quantity="other">Supprimer</item>
  </plurals>
  <string name="ConversationListFragment_select_all">Tout sélectionner</string>
  <plurals name="ConversationListFragment_s_selected">
    <item quantity="one">%d sélectionnée</item>
    <item quantity="other">%d sélectionnées</item>
  </plurals>
  <!--Show in conversation list overflow menu to open selection bottom sheet-->
  <string name="ConversationListFragment__notification_profile">Profil de notification</string>
  <!--Tooltip shown after you have created your first notification profile-->
  <string name="ConversationListFragment__turn_your_notification_profile_on_or_off_here">Activez ou désactivez vos profils de notification ici</string>
  <!--Message shown in top toast to indicate the named profile is on-->
  <string name="ConversationListFragment__s_on">%1$s activé</string>
  <!--ConversationListItem-->
  <string name="ConversationListItem_key_exchange_message">Message d’échange de clés</string>
  <!--ConversationListItemAction-->
  <string name="ConversationListItemAction_archived_conversations_d">Conversations archivées (%d)</string>
  <!--ConversationTitleView-->
  <string name="ConversationTitleView_verified">Confirmé</string>
  <string name="ConversationTitleView_you">Vous</string>
  <!--ConversationTypingView-->
  <string name="ConversationTypingView__plus_d">+%1$d</string>
  <!--CreateGroupActivity-->
  <string name="CreateGroupActivity_some_contacts_cannot_be_in_legacy_groups">Certains contacts ne peuvent pas être dans des groupes hérités.</string>
  <string name="CreateGroupActivity__select_members">Sélectionnez des membres</string>
  <!--CreateProfileActivity-->
  <string name="CreateProfileActivity__profile">Profil</string>
  <string name="CreateProfileActivity_error_setting_profile_photo">Erreur de définition de la photo de profil</string>
  <string name="CreateProfileActivity_problem_setting_profile">Problème de définition du profil</string>
  <string name="CreateProfileActivity_set_up_your_profile">Configurez votre profil</string>
  <string name="CreateProfileActivity_signal_profiles_are_end_to_end_encrypted">Votre profil est chiffré de bout en bout. Votre profil et les modifications qui y sont apportées seront visibles par vos contacts quand vous lancerez ou accepterez de nouvelles conversations et quand vous vous joindrez à de nouveaux groupes.</string>
  <string name="CreateProfileActivity_set_avatar_description">Définir un avatar</string>
  <!--ChooseBackupFragment-->
  <string name="ChooseBackupFragment__restore_from_backup">Restaurer d’une sauvegarde ?</string>
  <string name="ChooseBackupFragment__restore_your_messages_and_media">Restaurez vos messages et médias d’une sauvegarde locale. Si vous ne les restaurez pas maintenant, vous ne pourrez pas le faire plus tard.</string>
  <string name="ChooseBackupFragment__icon_content_description">Restaurez à partir de l’icône de sauvegarde</string>
  <string name="ChooseBackupFragment__choose_backup">Choisir une sauvegarde</string>
  <string name="ChooseBackupFragment__learn_more">En apprendre davantage</string>
  <string name="ChooseBackupFragment__no_file_browser_available">Aucun navigateur de fichiers n’est proposé</string>
  <!--RestoreBackupFragment-->
  <string name="RestoreBackupFragment__restore_complete">La restauration est terminée.</string>
  <string name="RestoreBackupFragment__to_continue_using_backups_please_choose_a_folder">Pour continuer à utiliser les sauvegardes, veuillez choisir un dossier. Les nouvelles sauvegardes seront enregistrées dans cet emplacement.</string>
  <string name="RestoreBackupFragment__choose_folder">Sélectionner un dossier</string>
  <string name="RestoreBackupFragment__not_now">Pas maintenant</string>
  <!--BackupsPreferenceFragment-->
  <string name="BackupsPreferenceFragment__chat_backups">Sauvegardes des conversations</string>
  <string name="BackupsPreferenceFragment__backups_are_encrypted_with_a_passphrase">Les sauvegardes sont chiffrées avec une phrase de passe et stockées sur votre appareil.</string>
  <string name="BackupsPreferenceFragment__create_backup">Créer une sauvegarde</string>
  <string name="BackupsPreferenceFragment__last_backup">Dernière sauvegarde : %1$s</string>
  <string name="BackupsPreferenceFragment__backup_folder">Dossier de sauvegarde</string>
  <string name="BackupsPreferenceFragment__verify_backup_passphrase">Confirmer la phrase de passe de la sauvegarde</string>
  <string name="BackupsPreferenceFragment__test_your_backup_passphrase">Essayez la phrase de passe de la sauvegarde et confirmez qu’elle correspond</string>
  <string name="BackupsPreferenceFragment__turn_on">Activer</string>
  <string name="BackupsPreferenceFragment__turn_off">Désactiver</string>
  <string name="BackupsPreferenceFragment__to_restore_a_backup">Pour restaurer une sauvegarde, installez un nouvel exemplaire de Molly. Ouvrez l’appli, touchez « Restaurer la sauvegarde », puis trouvez un fichier de sauvegarde. %1$s</string>
  <string name="BackupsPreferenceFragment__learn_more">En apprendre davantage</string>
  <string name="BackupsPreferenceFragment__in_progress">En cours…</string>
  <string name="BackupsPreferenceFragment__d_so_far">%1$d jusqu’à présent…</string>
  <!--Show percentage of completion of backup-->
  <string name="BackupsPreferenceFragment__s_so_far">%1$s%% jusqu’à présent…</string>
  <string name="BackupsPreferenceFragment_signal_requires_external_storage_permission_in_order_to_create_backups">Molly exige l’autorisation d’accès à la mémoire externe afin de créer des sauvegardes, mais elle a été refusée définitivement. Veuillez accéder au menu des paramètres des applis, sélectionner « Autorisations » et activer « Stockage ».</string>
  <!--CustomDefaultPreference-->
  <string name="CustomDefaultPreference_using_custom">Personnalisé utilisé : %s</string>
  <string name="CustomDefaultPreference_using_default">Valeur par défaut utilisée : %s</string>
  <string name="CustomDefaultPreference_none">Aucun</string>
  <!--AvatarSelectionBottomSheetDialogFragment-->
  <string name="AvatarSelectionBottomSheetDialogFragment__choose_photo">Choisir une photo</string>
  <string name="AvatarSelectionBottomSheetDialogFragment__take_photo">Prendre une photo</string>
  <string name="AvatarSelectionBottomSheetDialogFragment__choose_from_gallery">Choisir dans la galerie</string>
  <string name="AvatarSelectionBottomSheetDialogFragment__remove_photo">Supprimer la photo</string>
  <string name="AvatarSelectionBottomSheetDialogFragment__taking_a_photo_requires_the_camera_permission">L’autorisation d’accès à l’appareil photo est requise pour prendre une photo.</string>
  <string name="AvatarSelectionBottomSheetDialogFragment__viewing_your_gallery_requires_the_storage_permission">L’autorisation Stockage est exigée pour afficher votre galerie.</string>
  <!--DateUtils-->
  <string name="DateUtils_just_now">À l’instant</string>
  <string name="DateUtils_minutes_ago">%d min</string>
  <string name="DateUtils_today">Aujourd’hui</string>
  <string name="DateUtils_yesterday">Hier</string>
  <!--DecryptionFailedDialog-->
  <string name="DecryptionFailedDialog_chat_session_refreshed">La session de dialogue en ligne a été actualisée</string>
  <string name="DecryptionFailedDialog_signal_uses_end_to_end_encryption">Signal utilise un chiffrement de bout en bout, et l’actualisation de votre session de dialogue en ligne pourrait parfois être nécessaire. Cela n’affecte pas la sécurité de votre conversation, mais vous pourriez avoir manqué un message de ce contact. Vous pouvez lui demander de vous le renvoyer.</string>
  <!--DeviceListActivity-->
  <string name="DeviceListActivity_unlink_s">Annuler le lien avec « %s » ?</string>
  <string name="DeviceListActivity_by_unlinking_this_device_it_will_no_longer_be_able_to_send_or_receive">En annulant le lien avec cet appareil, il ne pourra plus ni envoyer ni recevoir de messages.</string>
  <string name="DeviceListActivity_network_connection_failed">Échec de connexion au réseau</string>
  <string name="DeviceListActivity_try_again">Réessayer</string>
  <string name="DeviceListActivity_unlinking_device">Annulation du lien avec l’appareil…</string>
  <string name="DeviceListActivity_unlinking_device_no_ellipsis">Annulation du lien avec l’appareil</string>
  <string name="DeviceListActivity_network_failed">Échec du réseau.</string>
  <!--DeviceListItem-->
  <string name="DeviceListItem_unnamed_device">Appareil sans nom</string>
  <string name="DeviceListItem_linked_s">A été relié le %s</string>
  <string name="DeviceListItem_last_active_s">Dernière activité %s</string>
  <string name="DeviceListItem_today">Aujourd’hui</string>
  <!--DocumentView-->
  <string name="DocumentView_unnamed_file">Fichier sans nom</string>
  <!--DozeReminder-->
  <string name="DozeReminder_optimize_for_missing_play_services">Optimiser pour palier l’absence des Services Play</string>
<<<<<<< HEAD
  <string name="DozeReminder_this_device_does_not_support_play_services_tap_to_disable_system_battery">Cet appareil ne prend pas les Services Google Play en charge. Touchez pour désactiver les optimisations système de la batterie qui empêchent à Molly de récupérer les messages lors d’inactivité.</string>
=======
  <string name="DozeReminder_this_device_does_not_support_play_services_tap_to_disable_system_battery">Cet appareil ne prend pas les Services Google Play en charge. Touchez pour désactiver les optimisations système de la batterie/pile qui empêchent à Signal de récupérer les messages lors d’inactivité.</string>
>>>>>>> c0008f73
  <!--ExpiredBuildReminder-->
  <string name="ExpiredBuildReminder_this_version_of_signal_has_expired">Votre version de Signal est expirée. Mettez-la à jour maintenant afin d’échanger des messages.</string>
  <string name="ExpiredBuildReminder_update_now">Mettre Signal à jour maintenant</string>
  <!--PendingGroupJoinRequestsReminder-->
  <plurals name="PendingGroupJoinRequestsReminder_d_pending_member_requests">
    <item quantity="one">%d demande de membre en attente.</item>
    <item quantity="other">%d demandes de membres en attente.</item>
  </plurals>
  <string name="PendingGroupJoinRequestsReminder_view">Afficher</string>
  <!--ShareActivity-->
  <string name="ShareActivity_share_with">Partager avec</string>
  <string name="ShareActivity_multiple_attachments_are_only_supported">Les fichiers joints multiples ne sont pris en charge que pour les images et les vidéos</string>
  <string name="ShareActivity_you_do_not_have_permission_to_send_to_this_group">Vous n’avez pas l’autorisation d’envoyer à ce groupe</string>
  <!--GcmRefreshJob-->
  <string name="GcmRefreshJob_Permanent_Signal_communication_failure">Échec permanent de communication de Signal.</string>
  <string name="GcmRefreshJob_Signal_was_unable_to_register_with_Google_Play_Services">Molly n’a pas réussi à s’inscrire auprès des services Google Play. Les appels et messages Molly ont été désactivés. Veuillez essayer de vous réinscrire dans Paramètres &gt; Avancé.</string>
  <!--GiphyActivity-->
  <string name="GiphyActivity_error_while_retrieving_full_resolution_gif">Erreur de récupération du GIF à pleine résolution</string>
  <!--GiphyFragmentPageAdapter-->
  <string name="GiphyFragmentPagerAdapter_gifs">GIF</string>
  <string name="GiphyFragmentPagerAdapter_stickers">Autocollants</string>
  <!--AddToGroupActivity-->
  <string name="AddToGroupActivity_add_member">Ajouter un membre ?</string>
  <string name="AddToGroupActivity_add_s_to_s">Ajouter « %1$s » à « %2$s » ?</string>
  <string name="AddToGroupActivity_s_added_to_s">« %1$s » a été ajouté à « %2$s ».</string>
  <string name="AddToGroupActivity_add_to_group">Ajouter au groupe</string>
  <string name="AddToGroupActivity_add_to_groups">Ajouter aux groupes</string>
  <string name="AddToGroupActivity_this_person_cant_be_added_to_legacy_groups">Cette personne ne peut pas être ajoutée à des groupes hérités.</string>
  <string name="AddToGroupActivity_add">Ajouter</string>
  <string name="AddToGroupActivity_add_to_a_group">Ajouter à un groupe</string>
  <!--ChooseNewAdminActivity-->
  <string name="ChooseNewAdminActivity_choose_new_admin">Choisir un nouvel administrateur</string>
  <string name="ChooseNewAdminActivity_done">Terminé</string>
  <string name="ChooseNewAdminActivity_you_left">Vous avez quitté « %1$s ».</string>
  <!--GroupMembersDialog-->
  <string name="GroupMembersDialog_you">Vous</string>
  <!--GV2 access levels-->
  <string name="GroupManagement_access_level_anyone">Quiconque</string>
  <string name="GroupManagement_access_level_all_members">Tous les membres</string>
  <string name="GroupManagement_access_level_only_admins">Les administrateurs</string>
  <string name="GroupManagement_access_level_no_one">Personne</string>
  <!--GV2 invites sent-->
  <plurals name="GroupManagement_invitation_sent">
    <item quantity="one">L’invitation a été envoyée</item>
    <item quantity="other">%d invitations ont été envoyées</item>
  </plurals>
  <string name="GroupManagement_invite_single_user">« %1$s » ne peut pas être ajouté automatiquement par vous à ce groupe.\n\nUne invitation a été envoyée et l’utilisateur ne verra aucun message du groupe tant que l’invitation n’aura pas été acceptée.</string>
  <string name="GroupManagement_invite_multiple_users">Ces utilisateurs ne peuvent pas être ajoutés automatiquement par vous à ce groupe.\n\nDes invitations ont été envoyées et ces utilisateurs ne verront aucun message du groupe tant que les invitations n’auront pas été acceptées.</string>
  <!--GroupsV1MigrationLearnMoreBottomSheetDialogFragment-->
  <string name="GroupsV1MigrationLearnMore_what_are_new_groups">Que sont les Nouveaux groupes ?</string>
  <string name="GroupsV1MigrationLearnMore_new_groups_have_features_like_mentions">Les Nouveaux groupes offrent des fonctions telles que les @mentions et les administrateurs de groupes et en offriront d’autres dans le futur.</string>
  <string name="GroupsV1MigrationLearnMore_all_message_history_and_media_has_been_kept">Tout l’historique des messages et tous les médias d’avant la conversion ont été conservés.</string>
  <string name="GroupsV1MigrationLearnMore_you_will_need_to_accept_an_invite_to_join_this_group_again">Vous devrez accepter une invitation afin de vous joindre à ce groupe de nouveau et vous ne recevrez aucun message du groupe avant d’en avoir accepté une.</string>
  <plurals name="GroupsV1MigrationLearnMore_these_members_will_need_to_accept_an_invite">
    <item quantity="one">Ce membre devra accepter une invitation afin de se joindre à ce groupe de nouveau et ne recevra aucun message du groupe avant d’en avoir accepté une :</item>
    <item quantity="other">Ces membres devront accepter une invitation afin de se joindre à ce groupe de nouveau et ne recevront aucun message du groupe avant d’en avoir accepté une :</item>
  </plurals>
  <plurals name="GroupsV1MigrationLearnMore_these_members_were_removed_from_the_group">
    <item quantity="one">Ce membre a été supprimé du groupe et ne pourra pas s’y joindre de nouveau avant d’avoir effectué une mise à niveau :</item>
    <item quantity="other">Ces membres ont été supprimés du groupe et ne pourront pas s’y joindre de nouveau avant d’avoir effectué une mise à niveau :</item>
  </plurals>
  <!--GroupsV1MigrationInitiationBottomSheetDialogFragment-->
  <string name="GroupsV1MigrationInitiation_upgrade_to_new_group">Convertir en Nouveau groupe</string>
  <string name="GroupsV1MigrationInitiation_upgrade_this_group">Convertir ce groupe</string>
  <string name="GroupsV1MigrationInitiation_new_groups_have_features_like_mentions">Les Nouveaux groupes offrent des fonctions telles que les @mentions et les administrateurs de groupes et en offriront d’autres dans le futur.</string>
  <string name="GroupsV1MigrationInitiation_all_message_history_and_media_will_be_kept">Tout l’historique des messages et tous les médias d’avant la conversion seront conservés.</string>
  <string name="GroupsV1MigrationInitiation_encountered_a_network_error">Une erreur réseau est survenue. Veuillez réessayer ultérieurement plus tard.</string>
  <string name="GroupsV1MigrationInitiation_failed_to_upgrade">Échec de conversion</string>
  <plurals name="GroupsV1MigrationInitiation_these_members_will_need_to_accept_an_invite">
    <item quantity="one">Ce membre devra accepter une invitation afin de se joindre à ce groupe de nouveau et ne recevra aucun message du groupe avant d’en avoir accepté une :</item>
    <item quantity="other">Ces membres devront accepter une invitation afin de se joindre à ce groupe de nouveau et ne recevront aucun message du groupe avant d’en avoir accepté une :</item>
  </plurals>
  <plurals name="GroupsV1MigrationInitiation_these_members_are_not_capable_of_joining_new_groups">
    <item quantity="one">Ce membre ne peut pas se joindre aux Nouveaux groupes et sera supprimé du groupe :</item>
    <item quantity="other">Ces membres ne peuvent pas se joindre aux Nouveaux groupes et seront supprimés du groupe :</item>
  </plurals>
  <!--GroupsV1MigrationSuggestionsReminder-->
  <plurals name="GroupsV1MigrationSuggestionsReminder_members_couldnt_be_added_to_the_new_group">
    <item quantity="one">%1$d membre n’a pas pu être rajouté au Nouveau groupe. Voulez-vous l’ajouter maintenant ?</item>
    <item quantity="other">%1$d membres n’ont pas pu être rajoutés au Nouveau groupe. Voulez-vous les ajouter maintenant ?</item>
  </plurals>
  <plurals name="GroupsV1MigrationSuggestionsReminder_add_members">
    <item quantity="one">Ajouter un membre</item>
    <item quantity="other">Ajouter des membres</item>
  </plurals>
  <string name="GroupsV1MigrationSuggestionsReminder_no_thanks">Non merci</string>
  <!--GroupsV1MigrationSuggestionsDialog-->
  <plurals name="GroupsV1MigrationSuggestionsDialog_add_members_question">
    <item quantity="one">Ajouter le membre ?</item>
    <item quantity="other">Ajouter les membres ?</item>
  </plurals>
  <plurals name="GroupsV1MigrationSuggestionsDialog_these_members_couldnt_be_automatically_added">
    <item quantity="one">Ce membre n’a pas pu être ajouté automatiquement au Nouveau groupe lors de sa conversion :</item>
    <item quantity="other">Ces membres n’ont pas pu être ajoutés automatiquement au Nouveau groupe lors de sa conversion :</item>
  </plurals>
  <plurals name="GroupsV1MigrationSuggestionsDialog_add_members">
    <item quantity="one">Ajouter un membre</item>
    <item quantity="other">Ajouter des membres</item>
  </plurals>
  <plurals name="GroupsV1MigrationSuggestionsDialog_failed_to_add_members_try_again_later">
    <item quantity="one">Échec d’ajout du membre. Veuillez réessayer plus tard.</item>
    <item quantity="other">Échec d’ajout des membres. Veuillez réessayer plus tard.</item>
  </plurals>
  <plurals name="GroupsV1MigrationSuggestionsDialog_cannot_add_members">
    <item quantity="one">Impossible d’ajouter un membre.</item>
    <item quantity="other">Impossible d’ajouter des membres.</item>
  </plurals>
  <!--LeaveGroupDialog-->
  <string name="LeaveGroupDialog_leave_group">Quitter le groupe ?</string>
  <string name="LeaveGroupDialog_you_will_no_longer_be_able_to_send_or_receive_messages_in_this_group">Vous ne pourrez plus ni recevoir ni envoyer de messages dans ce groupe.</string>
  <string name="LeaveGroupDialog_leave">Quitter</string>
  <string name="LeaveGroupDialog_choose_new_admin">Choisir un nouvel administrateur</string>
  <string name="LeaveGroupDialog_before_you_leave_you_must_choose_at_least_one_new_admin_for_this_group">Avant de quitter le groupe, vous devez choisir au moins un nouvel administrateur pour ce groupe.</string>
  <string name="LeaveGroupDialog_choose_admin">Choisir un administrateur</string>
  <!--LinkPreviewView-->
  <string name="LinkPreviewView_no_link_preview_available">Aucun aperçu du lien n’est proposé</string>
  <string name="LinkPreviewView_this_group_link_is_not_active">Ce lien de groupe est inactif</string>
  <string name="LinkPreviewView_domain_date">%1$s · %2$s</string>
  <!--LinkPreviewRepository-->
  <plurals name="LinkPreviewRepository_d_members">
    <item quantity="one">%1$d membre</item>
    <item quantity="other">%1$d membres</item>
  </plurals>
  <!--PendingMembersActivity-->
  <string name="PendingMembersActivity_pending_group_invites">Invitations au groupe en attente</string>
  <string name="PendingMembersActivity_requests">Demandes</string>
  <string name="PendingMembersActivity_invites">Invitations</string>
  <string name="PendingMembersActivity_people_you_invited">Personnes que vous avez invitées</string>
  <string name="PendingMembersActivity_you_have_no_pending_invites">Vous n’avez aucune invitation en attente.</string>
  <string name="PendingMembersActivity_invites_by_other_group_members">Invitations par d’autres membres du groupe</string>
  <string name="PendingMembersActivity_no_pending_invites_by_other_group_members">Il n’y a aucune invitation par d’autres membres du groupe en attente.</string>
  <string name="PendingMembersActivity_missing_detail_explanation">Les détails des personnes invitées par d’autres membres du groupe ne sont pas affichés. Si les invités choisissent de se joindre au groupe, leurs renseignements seront alors communiqués au groupe. Ils ne verront aucun message dans le groupe avant de s’y être joints.</string>
  <string name="PendingMembersActivity_revoke_invite">Révoquer l’invitation</string>
  <string name="PendingMembersActivity_revoke_invites">Révoquer les invitations</string>
  <plurals name="PendingMembersActivity_revoke_d_invites">
    <item quantity="one">Révoquer l’invitation</item>
    <item quantity="other">Révoquer %1$d invitations</item>
  </plurals>
  <plurals name="PendingMembersActivity_error_revoking_invite">
    <item quantity="one">Erreur de révocation de l’invitation</item>
    <item quantity="other">Erreur de révocation des invitations</item>
  </plurals>
  <!--RequestingMembersFragment-->
  <string name="RequestingMembersFragment_pending_member_requests">Demandes de membres en attente</string>
  <string name="RequestingMembersFragment_no_member_requests_to_show">Il n’y a aucune demande de membre à afficher.</string>
  <string name="RequestingMembersFragment_explanation">Des personnes de cette liste tentent de se joindre à ce groupe grâce au lien du groupe.</string>
  <string name="RequestingMembersFragment_added_s">« %1$s » a été ajouté</string>
  <string name="RequestingMembersFragment_denied_s">« %1$s » a été refusé</string>
  <!--AddMembersActivity-->
  <string name="AddMembersActivity__done">Terminé</string>
  <string name="AddMembersActivity__this_person_cant_be_added_to_legacy_groups">Cette personne ne peut pas être ajoutée à des groupes hérités.</string>
  <string name="AddMembersActivity__this_person_cant_be_added_to_announcement_groups">Cette personne ne peut pas être ajoutée à des groupes de diffusion.</string>
  <plurals name="AddMembersActivity__add_d_members_to_s">
    <item quantity="one">Ajouter « %1$s » à « %2$s » ?</item>
    <item quantity="other">Ajouter %3$d membres à « %2$s » ?</item>
  </plurals>
  <string name="AddMembersActivity__add">Ajouter</string>
  <string name="AddMembersActivity__add_members">Ajouter des membres</string>
  <!--AddGroupDetailsFragment-->
  <string name="AddGroupDetailsFragment__name_this_group">Nommez ce groupe</string>
  <string name="AddGroupDetailsFragment__create_group">Créer un groupe</string>
  <string name="AddGroupDetailsFragment__create">Créer</string>
  <string name="AddGroupDetailsFragment__members">Membres</string>
  <string name="AddGroupDetailsFragment__you_can_add_or_invite_friends_after_creating_this_group">Vous pouvez ajouter ou inviter des amis après avoir créé ce groupe.</string>
  <string name="AddGroupDetailsFragment__group_name_required">Nom du groupe (requis)</string>
  <string name="AddGroupDetailsFragment__group_name_optional">Nom du groupe (facultatif)</string>
  <string name="AddGroupDetailsFragment__this_field_is_required">Ce champ est requis.</string>
  <string name="AddGroupDetailsFragment__group_creation_failed">Échec de création du groupe.</string>
  <string name="AddGroupDetailsFragment__try_again_later">Réessayez plus tard.</string>
  <string name="AddGroupDetailsFragment__youve_selected_a_contact_that_doesnt">Vous avez sélectionné un contact qui ne prend pas en charge les groupes Signal, donc ce groupe sera un groupe de messages multimédias.</string>
  <string name="AddGroupDetailsFragment_custom_mms_group_names_and_photos_will_only_be_visible_to_you">Les noms et les photos des groupes de messages multimédias personnalisés ne seront visibles que par vous.</string>
  <string name="AddGroupDetailsFragment__remove">Supprimer</string>
  <string name="AddGroupDetailsFragment__sms_contact">Contact texto</string>
  <string name="AddGroupDetailsFragment__remove_s_from_this_group">Supprimer %1$s de ce groupe ?</string>
  <plurals name="AddGroupDetailsFragment__d_members_do_not_support_new_groups">
    <item quantity="one">%d membre ne prend pas en charge les Nouveaux groupes, ce sera donc un groupe hérité.</item>
    <item quantity="other">%d membres ne prennent pas en charge les Nouveaux groupes, ce sera donc un groupe hérité.</item>
  </plurals>
  <plurals name="AddGroupDetailsFragment__d_members_do_not_support_new_groups_so_this_group_cannot_be_created">
    <item quantity="one">%d membre ne prend pas en charge les Nouveaux groupes. Ce groupe ne peut donc pas être créé.</item>
    <item quantity="other">%d membres ne prennent pas en charge les Nouveaux groupes. Ce groupe ne peut donc pas être créé.</item>
  </plurals>
  <!--NonGv2MemberDialog-->
  <string name="NonGv2MemberDialog_single_users_are_non_gv2_capable">Un groupe hérité sera créé, car « %1$s » utilise une ancienne version de Signal. Vous pourrez créer un nouveau groupe avec cette personne une fois qu’elle aura mis Signal à jour, ou supprimez-la avant de créer le groupe.</string>
  <plurals name="NonGv2MemberDialog_d_users_are_non_gv2_capable">
    <item quantity="one">Un groupe hérité sera créé, car %1$d membre utilise une ancienne version de Signal. Vous pourrez créer un nouveau groupe avec ce membre une fois qu’il aura mis Signal à jour, ou supprimez-le avant de créer le groupe.</item>
    <item quantity="other">Un groupe hérité sera créé, car %1$d membres utilisent une ancienne version de Signal. Vous pourrez créer un nouveau groupe avec eux une fois qu’ils auront mis Signal à jour, ou supprimez-les avant de créer le groupe.</item>
  </plurals>
  <string name="NonGv2MemberDialog_single_users_are_non_gv2_capable_forced_migration">Ce groupe ne peut pas être créé, car « %1$s » utilise une ancienne version de Signal. Vous devez supprimer ce membre avant de créer le groupe.</string>
  <plurals name="NonGv2MemberDialog_d_users_are_non_gv2_capable_forced_migration">
    <item quantity="one">Ce groupe ne peut pas être créé, car %1$d membre utilise une ancienne version de Signal. Vous devez le supprimer avant de créer le groupe.</item>
    <item quantity="other">Ce groupe ne peut pas être créé, car %1$d membres utilisent une ancienne version de Signal. Vous devez les supprimer avant de créer le groupe.</item>
  </plurals>
  <!--ManageGroupActivity-->
  <string name="ManageGroupActivity_member_requests_and_invites">Demandes et invitations de membres</string>
  <string name="ManageGroupActivity_add_members">Ajouter des membres</string>
  <string name="ManageGroupActivity_edit_group_info">Modifier les renseignements</string>
  <string name="ManageGroupActivity_who_can_add_new_members">Qui peut ajouter de nouveaux membres ?</string>
  <string name="ManageGroupActivity_who_can_edit_this_groups_info">Qui peut modifier les renseignements de ce groupe ?</string>
  <string name="ManageGroupActivity_group_link">Lien de groupe</string>
  <string name="ManageGroupActivity_block_group">Bloquer le groupe</string>
  <string name="ManageGroupActivity_unblock_group">Débloquer le groupe</string>
  <string name="ManageGroupActivity_leave_group">Quitter le groupe</string>
  <string name="ManageGroupActivity_mute_notifications">Notifications en sourdine</string>
  <string name="ManageGroupActivity_custom_notifications">Notifications personnalisées</string>
  <string name="ManageGroupActivity_mentions">Mentions</string>
  <string name="ManageGroupActivity_chat_color_and_wallpaper">Couleur et fond d’écran de la conversation</string>
  <string name="ManageGroupActivity_until_s">Jusqu’à %1$s</string>
  <string name="ManageGroupActivity_always">Toujours</string>
  <string name="ManageGroupActivity_off">Désactivé</string>
  <string name="ManageGroupActivity_on">Activé</string>
  <string name="ManageGroupActivity_view_all_members">Visualiser tous les membres</string>
  <string name="ManageGroupActivity_see_all">Tout afficher</string>
  <plurals name="ManageGroupActivity_added">
    <item quantity="one">%d membre a été ajouté.</item>
    <item quantity="other">%d membres ont été ajoutés.</item>
  </plurals>
  <string name="ManageGroupActivity_only_admins_can_enable_or_disable_the_sharable_group_link">Seuls les administrateurs peuvent activer ou désactiver le lien de groupe partageable.</string>
  <string name="ManageGroupActivity_only_admins_can_enable_or_disable_the_option_to_approve_new_members">Seuls les administrateurs peuvent activer ou désactiver l’option d’approbation des nouveaux membres.</string>
  <string name="ManageGroupActivity_only_admins_can_reset_the_sharable_group_link">Seuls les administrateurs peuvent réinitialiser le lien de groupe partageable.</string>
  <string name="ManageGroupActivity_you_dont_have_the_rights_to_do_this">Vous n’avez pas les droits pour ce faire</string>
  <string name="ManageGroupActivity_not_capable">Une personne que vous avez ajoutée ne prend pas en charge les Nouveaux groupes et doit mettre Signal à jour.</string>
  <string name="ManageGroupActivity_not_announcement_capable">Une personne que vous avez ajoutée ne prend pas en charge les groupes de diffusion et doit mettre à jour Signal</string>
  <string name="ManageGroupActivity_failed_to_update_the_group">Échec de mise à jour du groupe</string>
  <string name="ManageGroupActivity_youre_not_a_member_of_the_group">Vous n’êtes pas un membre du groupe</string>
  <string name="ManageGroupActivity_failed_to_update_the_group_please_retry_later">Échec de mise à jour du groupe, veuillez réessayer plus tard</string>
  <string name="ManageGroupActivity_failed_to_update_the_group_due_to_a_network_error_please_retry_later">Échec de mise à jour du groupe en raison d’une erreur réseau, veuillez réessayer plus tard</string>
  <string name="ManageGroupActivity_edit_name_and_picture">Modifier le nom et l’image</string>
  <string name="ManageGroupActivity_legacy_group">Groupe hérité</string>
  <string name="ManageGroupActivity_legacy_group_learn_more">Ce groupe est un groupe hérité. Les fonctions telles que l’administration des groupes ne sont proposées que pour les Nouveaux groupes.</string>
  <string name="ManageGroupActivity_legacy_group_upgrade">Ce groupe est un groupe hérité. Pour accéder aux nouvelles fonctions telles que les @mentions et l’administration,</string>
  <string name="ManageGroupActivity_legacy_group_too_large">Ce groupe hérité ne peut pas être converti en Nouveau groupe, car il comporte trop de membres. Le nombre maximal de membres d’un groupe est %1$d.</string>
  <string name="ManageGroupActivity_upgrade_this_group">convertissez ce groupe</string>
  <string name="ManageGroupActivity_this_is_an_insecure_mms_group">Ce groupe est un groupe de messages multimédias non sécurisé. Pour converser en toute confidentialité, invitez vos contacts sur Signal.</string>
  <string name="ManageGroupActivity_invite_now">Inviter maintenant</string>
  <string name="ManageGroupActivity_more">plus</string>
  <string name="ManageGroupActivity_add_group_description">Ajouter une description au groupe…</string>
  <!--GroupMentionSettingDialog-->
  <string name="GroupMentionSettingDialog_notify_me_for_mentions">Me signaler les mentions</string>
  <string name="GroupMentionSettingDialog_receive_notifications_when_youre_mentioned_in_muted_chats">Recevoir des notifications si vous êtes mentionné dans des conversations en sourdine ?</string>
  <string name="GroupMentionSettingDialog_always_notify_me">Toujours me prévenir</string>
  <string name="GroupMentionSettingDialog_dont_notify_me">Ne pas me prévenir</string>
  <!--ManageProfileFragment-->
  <string name="ManageProfileFragment_profile_name">Nom de profil</string>
  <string name="ManageProfileFragment_username">Nom d’utilisateur</string>
  <string name="ManageProfileFragment_about">À propos</string>
  <string name="ManageProfileFragment_write_a_few_words_about_yourself">Écrivez quelques mots à votre sujet</string>
  <string name="ManageProfileFragment_your_name">Votre nom</string>
  <string name="ManageProfileFragment_your_username">Votre nom d’utilisateur</string>
  <string name="ManageProfileFragment_failed_to_set_avatar">Échec de définition de l’avatar</string>
  <string name="ManageProfileFragment_badges">Macarons</string>
  <string name="ManageProfileFragment__edit_photo">Modifier la photo</string>
  <!--ManageRecipientActivity-->
  <string name="ManageRecipientActivity_no_groups_in_common">Aucun groupe en commun</string>
  <plurals name="ManageRecipientActivity_d_groups_in_common">
    <item quantity="one">%d groupe en commun</item>
    <item quantity="other">%d groupes en commun</item>
  </plurals>
  <plurals name="GroupMemberList_invited">
    <item quantity="one">%1$s a invité une personne</item>
    <item quantity="other">%1$s a invité %2$d personnes</item>
  </plurals>
  <!--CustomNotificationsDialogFragment-->
  <string name="CustomNotificationsDialogFragment__custom_notifications">Notifications personnalisées</string>
  <string name="CustomNotificationsDialogFragment__messages">Messages</string>
  <string name="CustomNotificationsDialogFragment__use_custom_notifications">Utiliser des notifications personnalisées</string>
  <string name="CustomNotificationsDialogFragment__notification_sound">Son de notification</string>
  <string name="CustomNotificationsDialogFragment__vibrate">Vibrer</string>
  <string name="CustomNotificationsDialogFragment__call_settings">Paramètres des appels</string>
  <string name="CustomNotificationsDialogFragment__ringtone">Sonnerie</string>
  <string name="CustomNotificationsDialogFragment__enabled">Activé</string>
  <string name="CustomNotificationsDialogFragment__disabled">Désactivées</string>
  <string name="CustomNotificationsDialogFragment__default">Valeur par défaut</string>
  <string name="CustomNotificationsDialogFragment__unknown">Inconnu</string>
  <!--ShareableGroupLinkDialogFragment-->
  <string name="ShareableGroupLinkDialogFragment__shareable_group_link">Lien de groupe partageable</string>
  <string name="ShareableGroupLinkDialogFragment__manage_and_share">Gérer et partager</string>
  <string name="ShareableGroupLinkDialogFragment__group_link">Lien de groupe</string>
  <string name="ShareableGroupLinkDialogFragment__share">Partager</string>
  <string name="ShareableGroupLinkDialogFragment__reset_link">Réinitialiser le lien</string>
  <string name="ShareableGroupLinkDialogFragment__member_requests">Demandes de membres</string>
  <string name="ShareableGroupLinkDialogFragment__approve_new_members">Approuver les nouveaux membres</string>
  <string name="ShareableGroupLinkDialogFragment__require_an_admin_to_approve_new_members_joining_via_the_group_link">Exiger qu’un administrateur approuve les nouveaux membres qui se joignent grâce au lien du groupe.</string>
  <string name="ShareableGroupLinkDialogFragment__are_you_sure_you_want_to_reset_the_group_link">Voulez-vous vraiment réinitialiser le lien du groupe ? Personne ne pourra plus se joindre au groupe grâce au lien actuel.</string>
  <!--GroupLinkShareQrDialogFragment-->
  <string name="GroupLinkShareQrDialogFragment__qr_code">Code QR</string>
  <string name="GroupLinkShareQrDialogFragment__people_who_scan_this_code_will">Les personnes qui balaieront ce code pourront se joindre à votre groupe. Les administrateurs devront quand même approuver les nouveaux membres si vous avez activé ce paramètre.</string>
  <string name="GroupLinkShareQrDialogFragment__share_code">Partager le code</string>
  <!--GV2 Invite Revoke confirmation dialog-->
  <string name="InviteRevokeConfirmationDialog_revoke_own_single_invite">Voulez-vous révoquer l’invitation envoyée à %1$s ?</string>
  <plurals name="InviteRevokeConfirmationDialog_revoke_others_invites">
    <item quantity="one">Voulez-vous révoquer l’invitation envoyée par %1$s ?</item>
    <item quantity="other">Voulez-vous révoquer %2$d invitations envoyées par %1$s ?</item>
  </plurals>
  <!--GroupJoinBottomSheetDialogFragment-->
  <string name="GroupJoinBottomSheetDialogFragment_you_are_already_a_member">Vous êtes déjà membre</string>
  <string name="GroupJoinBottomSheetDialogFragment_join">Me joindre</string>
  <string name="GroupJoinBottomSheetDialogFragment_request_to_join">Demander à me joindre</string>
  <string name="GroupJoinBottomSheetDialogFragment_unable_to_join_group_please_try_again_later">Impossible de vous joindre au groupe. Veuillez réessayer plus tard</string>
  <string name="GroupJoinBottomSheetDialogFragment_encountered_a_network_error">Une erreur réseau est survenue.</string>
  <string name="GroupJoinBottomSheetDialogFragment_this_group_link_is_not_active">Ce lien de groupe est inactif</string>
  <string name="GroupJoinBottomSheetDialogFragment_unable_to_get_group_information_please_try_again_later">Impossible de récupérer les renseignements du groupe, veuillez réessayer plus tard</string>
  <string name="GroupJoinBottomSheetDialogFragment_direct_join">Voulez-vous vous joindre à ce groupe et partager votre nom et votre photo avec ses membres ?</string>
  <string name="GroupJoinBottomSheetDialogFragment_admin_approval_needed">Un administrateur de ce groupe doit approuver votre demande avant que vous puissiez vous joindre à ce groupe. Si vous demandez à vous joindre, vos nom et photo seront partagés avec ses membres.</string>
  <plurals name="GroupJoinBottomSheetDialogFragment_group_dot_d_members">
    <item quantity="one">Groupe · %1$d membre</item>
    <item quantity="other">Groupe · %1$d membres</item>
  </plurals>
  <!--GroupJoinUpdateRequiredBottomSheetDialogFragment-->
  <string name="GroupJoinUpdateRequiredBottomSheetDialogFragment_update_signal_to_use_group_links">Mettez Signal à jour pour utiliser les liens de groupe</string>
  <string name="GroupJoinUpdateRequiredBottomSheetDialogFragment_update_message">La version de Signal que vous utilisez ne prend pas en charge ce lien de groupe. Installez la dernière version de Signal pour vous joindre à ce groupe grâce à un lien.</string>
  <string name="GroupJoinUpdateRequiredBottomSheetDialogFragment_update_signal">Mettre Signal à jour</string>
  <string name="GroupJoinUpdateRequiredBottomSheetDialogFragment_update_linked_device_message">Un ou plusieurs de vos appareils reliés utilisent une version de Signal qui ne prend pas en charge les liens de groupe. Mettez Signal à jour sur vos appareils reliés pour vous joindre à ce groupe.</string>
  <string name="GroupJoinUpdateRequiredBottomSheetDialogFragment_group_link_is_not_valid">Le lien de groupe est invalide</string>
  <!--GroupInviteLinkEnableAndShareBottomSheetDialogFragment-->
  <string name="GroupInviteLinkEnableAndShareBottomSheetDialogFragment_invite_friends">Inviter des amis</string>
  <string name="GroupInviteLinkEnableAndShareBottomSheetDialogFragment_share_a_link_with_friends_to_let_them_quickly_join_this_group">Partagez un lien avec des amis pour leur permettre de se joindre rapidement à ce groupe.</string>
  <string name="GroupInviteLinkEnableAndShareBottomSheetDialogFragment_enable_and_share_link">Activer et partager le lien</string>
  <string name="GroupInviteLinkEnableAndShareBottomSheetDialogFragment_share_link">Partager le lien</string>
  <string name="GroupInviteLinkEnableAndShareBottomSheetDialogFragment_unable_to_enable_group_link_please_try_again_later">Impossible d’activer le lien de groupe. Veuillez réessayer plus tard</string>
  <string name="GroupInviteLinkEnableAndShareBottomSheetDialogFragment_encountered_a_network_error">Une erreur réseau est survenue.</string>
  <string name="GroupInviteLinkEnableAndShareBottomSheetDialogFragment_you_dont_have_the_right_to_enable_group_link">Vous n’avez pas le droit d’activer le lien du groupe. Veuillez demander à un administrateur.</string>
  <string name="GroupInviteLinkEnableAndShareBottomSheetDialogFragment_you_are_not_currently_a_member_of_the_group">Vous n’êtes actuellement pas membre du groupe.</string>
  <!--GV2 Request confirmation dialog-->
  <string name="RequestConfirmationDialog_add_s_to_the_group">Ajouter « %1$s » au groupe ?</string>
  <string name="RequestConfirmationDialog_deny_request_from_s">Refuser la demande de « %1$s » ?</string>
  <string name="RequestConfirmationDialog_add">Ajouter</string>
  <string name="RequestConfirmationDialog_deny">Refuser</string>
  <!--ImageEditorHud-->
  <string name="ImageEditorHud_blur_faces">Rendre les visages flous</string>
  <string name="ImageEditorHud_new_blur_faces_or_draw_anywhere_to_blur">Nouveau : Rendez les visages flous ou dessinez n’importe où pour les rendre flous.</string>
  <string name="ImageEditorHud_draw_anywhere_to_blur">Dessinez n’importe où pour rendre flou.</string>
  <string name="ImageEditorHud_draw_to_blur_additional_faces_or_areas">Dessinez pour rendre d’autres visages et zones flous</string>
  <!--InputPanel-->
  <string name="InputPanel_tap_and_hold_to_record_a_voice_message_release_to_send">Touchez et maintenez pour enregistrer un message vocal, relâchez pour l’envoyer.</string>
  <!--InviteActivity-->
  <string name="InviteActivity_share">Partager</string>
  <string name="InviteActivity_share_with_contacts">Partager avec des contacts</string>
  <string name="InviteActivity_share_via">Partager via…</string>
  <string name="InviteActivity_cancel">Annuler</string>
  <string name="InviteActivity_sending">Envoi…</string>
  <string name="InviteActivity_invitations_sent">L’invitation a été envoyée.</string>
  <string name="InviteActivity_invite_to_signal">Inviter à Molly</string>
  <string name="InviteActivity_send_sms">Envoyer un texto (%d)</string>
  <plurals name="InviteActivity_send_sms_invites">
    <item quantity="one">Envoyer %d texto d’invitations ?</item>
    <item quantity="other">Envoyer %d textos d’invitations ?</item>
  </plurals>
  <string name="InviteActivity_lets_switch_to_signal">Passons à Molly : %1$s</string>
  <string name="InviteActivity_no_app_to_share_to">Vous semblez n’avoir aucune appli vers laquelle partager.</string>
  <!--LearnMoreTextView-->
  <string name="LearnMoreTextView_learn_more">En apprendre davantage</string>
  <string name="SpanUtil__read_more">Lire la suite</string>
  <!--LongMessageActivity-->
  <string name="LongMessageActivity_unable_to_find_message">Impossible de trouver le message.</string>
  <string name="LongMessageActivity_message_from_s">Message de %1$s</string>
  <string name="LongMessageActivity_your_message">Votre message</string>
  <!--MessageRetrievalService-->
  <string name="MessageRetrievalService_signal">Molly</string>
  <string name="MessageRetrievalService_background_connection_enabled">La connexion d’arrière-plan est activée</string>
  <!--MmsDownloader-->
  <string name="MmsDownloader_error_reading_mms_settings">Erreur de lecture des paramètres de message multimédia du fournisseur sans fil</string>
  <!--MediaOverviewActivity-->
  <string name="MediaOverviewActivity_Media">Médias</string>
  <string name="MediaOverviewActivity_Files">Fichiers</string>
  <string name="MediaOverviewActivity_Audio">Son</string>
  <string name="MediaOverviewActivity_All">Tout</string>
  <plurals name="MediaOverviewActivity_Media_delete_confirm_title">
    <item quantity="one">Supprimer l’élément sélectionné ?</item>
    <item quantity="other">Supprimer les éléments sélectionnés ?</item>
  </plurals>
  <plurals name="MediaOverviewActivity_Media_delete_confirm_message">
    <item quantity="one">Cela supprimera définitivement le fichier sélectionné. Tout texto associé à cet élément sera aussi supprimé.</item>
    <item quantity="other">Cela supprimera définitivement les %1$d fichiers sélectionnés. Tout texto associé à ces éléments sera aussi supprimé.</item>
  </plurals>
  <string name="MediaOverviewActivity_Media_delete_progress_title">Suppression</string>
  <string name="MediaOverviewActivity_Media_delete_progress_message">Suppression des messages…</string>
  <string name="MediaOverviewActivity_Select_all">Tout sélectionner</string>
  <string name="MediaOverviewActivity_collecting_attachments">Récupération des fichiers joints…</string>
  <string name="MediaOverviewActivity_Sort_by">Trier par</string>
  <string name="MediaOverviewActivity_Newest">Le plus récent</string>
  <string name="MediaOverviewActivity_Oldest">Le plus ancien</string>
  <string name="MediaOverviewActivity_Storage_used">Mémoire utilisée</string>
  <string name="MediaOverviewActivity_All_storage_use">Utilisation totale de la mémoire</string>
  <string name="MediaOverviewActivity_Grid_view_description">Vue en grille</string>
  <string name="MediaOverviewActivity_List_view_description">Vue en liste</string>
  <string name="MediaOverviewActivity_Selected_description">Sélectionné</string>
  <string name="MediaOverviewActivity_select_all">Tout sélectionner</string>
  <plurals name="MediaOverviewActivity_save_plural">
    <item quantity="one">Enregistré</item>
    <item quantity="other">Enregistrés</item>
  </plurals>
  <plurals name="MediaOverviewActivity_delete_plural">
    <item quantity="one">Supprimé</item>
    <item quantity="other">Supprimés</item>
  </plurals>
  <plurals name="MediaOverviewActivity_d_selected_s">
    <item quantity="one">%1$d sélectionnée (%2$s)</item>
    <item quantity="other">%1$d sélectionnées (%2$s)</item>
  </plurals>
  <string name="MediaOverviewActivity_file">Fichier</string>
  <string name="MediaOverviewActivity_audio">Son</string>
  <string name="MediaOverviewActivity_video">Vidéo</string>
  <string name="MediaOverviewActivity_image">Image</string>
  <string name="MediaOverviewActivity_voice_message">Message vocal</string>
  <string name="MediaOverviewActivity_sent_by_s">Envoyé par %1$s</string>
  <string name="MediaOverviewActivity_sent_by_you">Envoyé par vous</string>
  <string name="MediaOverviewActivity_sent_by_s_to_s">Envoyé par %1$s à %2$s</string>
  <string name="MediaOverviewActivity_sent_by_you_to_s">Envoyé par vous à %1$s</string>
  <!--Megaphones-->
  <string name="Megaphones_remind_me_later">Me le rappeler plus tard</string>
  <string name="Megaphones_verify_your_signal_pin">Confirmer votre NIP Signal</string>
  <string name="Megaphones_well_occasionally_ask_you_to_verify_your_pin">Nous vous demanderons de temps en temps de confirmer votre NIP afin que vous vous en souveniez.</string>
  <string name="Megaphones_verify_pin">Confirmer le NIP</string>
  <string name="Megaphones_get_started">Commençons</string>
  <string name="Megaphones_new_group">Nouveau groupe</string>
  <string name="Megaphones_invite_friends">Inviter des amis</string>
  <string name="Megaphones_use_sms">Utiliser les textos</string>
  <string name="Megaphones_appearance">Apparence</string>
  <string name="Megaphones_add_photo">Ajouter une photo</string>
  <!--NotificationBarManager-->
  <string name="NotificationBarManager_signal_call_in_progress">Appel Signal en cours</string>
  <string name="NotificationBarManager__establishing_signal_call">Établissement de l’appel Signal</string>
  <string name="NotificationBarManager__incoming_signal_call">Appel Signal entrant</string>
  <string name="NotificationBarManager__incoming_signal_group_call">Appel de groupe entrant sur Signal</string>
  <string name="NotificationBarManager__stopping_signal_call_service">Arrêt du service d’appel de Signal</string>
  <string name="NotificationBarManager__decline_call">Rejeter l’appel</string>
  <string name="NotificationBarManager__answer_call">Répondre à l’appel</string>
  <string name="NotificationBarManager__end_call">Raccrocher</string>
  <string name="NotificationBarManager__cancel_call">Annuler l’appel</string>
  <string name="NotificationBarManager__join_call">Me joindre à l’appel</string>
  <!--NotificationsMegaphone-->
  <string name="NotificationsMegaphone_turn_on_notifications">Activer les notifications ?</string>
  <string name="NotificationsMegaphone_never_miss_a_message">Ne manquez jamais un message de vos contacts ni de vos groupes.</string>
  <string name="NotificationsMegaphone_turn_on">Activer</string>
  <string name="NotificationsMegaphone_not_now">Pas maintenant</string>
  <!--NotificationMmsMessageRecord-->
  <string name="NotificationMmsMessageRecord_multimedia_message">Message multimédia</string>
  <string name="NotificationMmsMessageRecord_downloading_mms_message">Téléchargement du message multimédia</string>
  <string name="NotificationMmsMessageRecord_error_downloading_mms_message">Erreur de téléchargement du message multimédia. Touchez pour réessayer</string>
  <!--MediaPickerActivity-->
  <string name="MediaPickerActivity_send_to">Envoyer à %s</string>
  <string name="MediaPickerActivity__menu_open_camera">Ouvrir l’appareil photo</string>
  <!--MediaSendActivity-->
  <string name="MediaSendActivity_add_a_caption">Ajouter une légende…</string>
  <string name="MediaSendActivity_an_item_was_removed_because_it_exceeded_the_size_limit">Un élément a été supprimé, car il dépassait la taille limite</string>
  <string name="MediaSendActivity_an_item_was_removed_because_it_had_an_unknown_type">Un élément a été supprimé parce qu\'il avait un type inconnu.</string>
  <string name="MediaSendActivity_an_item_was_removed_because_it_exceeded_the_size_limit_or_had_an_unknown_type">Un élément a été supprimé car il dépassait la taille limite ou avait un type inconnu.</string>
  <string name="MediaSendActivity_camera_unavailable">L’appareil photo n’est pas disponible</string>
  <string name="MediaSendActivity_message_to_s">Message à %s</string>
  <string name="MediaSendActivity_message">Message</string>
  <string name="MediaSendActivity_select_recipients">Sélectionner les destinataires</string>
  <string name="MediaSendActivity_signal_needs_access_to_your_contacts">Molly a besoin d’accéder à vos contacts afin de les afficher.</string>
  <string name="MediaSendActivity_signal_needs_contacts_permission_in_order_to_show_your_contacts_but_it_has_been_permanently_denied">Molly a besoin de l’autorisation Contacts afin d’afficher vos contacts, mais elle a été refusée définitivement. Veuillez accéder aux paramètres de l’appli, sélectionner Autorisations et activer Contacts.</string>
  <plurals name="MediaSendActivity_cant_share_more_than_n_items">
    <item quantity="one">Vous ne pouvez pas partager plus d’%d élément.</item>
    <item quantity="other">Vous ne pouvez pas partager plus de %d éléments.</item>
  </plurals>
  <string name="MediaSendActivity_select_recipients_description">Sélectionner les destinataires</string>
  <string name="MediaSendActivity_tap_here_to_make_this_message_disappear_after_it_is_viewed">Touchez ici pour faire disparaître ce message après qu’il a été visualisé.</string>
  <!--MediaRepository-->
  <string name="MediaRepository_all_media">Tous les médias</string>
  <string name="MediaRepository__camera">Appareil photo</string>
  <!--MessageDecryptionUtil-->
  <string name="MessageDecryptionUtil_failed_to_decrypt_message">Échec de déchiffrement du message</string>
  <string name="MessageDecryptionUtil_tap_to_send_a_debug_log">Touchez pour envoyer un journal de débogage</string>
  <!--MessageRecord-->
  <string name="MessageRecord_unknown">Inconnu</string>
  <string name="MessageRecord_message_encrypted_with_a_legacy_protocol_version_that_is_no_longer_supported">Vous avez reçu un message chiffré avec une ancienne version de Signal qui n’est plus prise en charge. Veuillez demander à l’expéditeur de mettre Signal à jour vers la version la plus récente et de renvoyer le message.</string>
  <string name="MessageRecord_left_group">Vous avez quitté le groupe</string>
  <string name="MessageRecord_you_updated_group">Vous avez mis le groupe à jour.</string>
  <string name="MessageRecord_the_group_was_updated">Le groupe a été mis à jour.</string>
  <string name="MessageRecord_you_called_date">Vous avez appelé – %1$s</string>
  <string name="MessageRecord_missed_audio_call_date">Appel vocal manqué –· %1$s</string>
  <string name="MessageRecord_missed_video_call_date">Appel vidéo manqué – %1$s</string>
  <string name="MessageRecord_s_updated_group">%s a mis le groupe à jour.</string>
  <string name="MessageRecord_s_called_you_date">%1$s vous a appelé – %2$s</string>
  <string name="MessageRecord_s_joined_signal">%s est sur Signal.</string>
  <string name="MessageRecord_you_disabled_disappearing_messages">Vous avez désactivé les messages éphémères.</string>
  <string name="MessageRecord_s_disabled_disappearing_messages">%1$s a désactivé les messages éphémères.</string>
  <string name="MessageRecord_you_set_disappearing_message_time_to_s">Vous avez défini l’expiration des messages éphémères à %1$s.</string>
  <string name="MessageRecord_s_set_disappearing_message_time_to_s">%1$s a défini l’expiration des messages éphémères à %2$s.</string>
  <string name="MessageRecord_disappearing_message_time_set_to_s">L’expiration des messages éphémères a été définie à %1$s.</string>
  <string name="MessageRecord_this_group_was_updated_to_a_new_group">Ce groupe a été converti en Nouveau groupe.</string>
  <string name="MessageRecord_you_couldnt_be_added_to_the_new_group_and_have_been_invited_to_join">Vous n’avez pas pu être ajouté au Nouveau groupe et avez été invité à vous y joindre</string>
  <string name="MessageRecord_chat_session_refreshed">La session de dialogue en ligne a été actualisée</string>
  <plurals name="MessageRecord_members_couldnt_be_added_to_the_new_group_and_have_been_invited">
    <item quantity="one">Un membre n’a pas pu être ajouté au Nouveau groupe et a été invité à s’y joindre</item>
    <item quantity="other">%1$s membres n’ont pas pu être ajoutés au Nouveau groupe et ont été invités à s’y joindre.</item>
  </plurals>
  <plurals name="MessageRecord_members_couldnt_be_added_to_the_new_group_and_have_been_removed">
    <item quantity="one">Un membre n’a pas pu être ajouté au Nouveau groupe et a été supprimé du groupe.</item>
    <item quantity="other">%1$s membres n’ont pas pu être ajoutés au Nouveau groupe et ont été supprimé du groupe.</item>
  </plurals>
  <!--Profile change updates-->
  <string name="MessageRecord_changed_their_profile_name_to">%1$s a changé son nom de profil en %2$s.</string>
  <string name="MessageRecord_changed_their_profile_name_from_to">%1$s a changé son nom de profil de %2$s à %3$s.</string>
  <string name="MessageRecord_changed_their_profile">%1$s a changé son profil.</string>
  <!--GV2 specific-->
  <string name="MessageRecord_you_created_the_group">Vous avez créé le groupe.</string>
  <string name="MessageRecord_group_updated">Le groupe a été mis à jour.</string>
  <string name="MessageRecord_invite_friends_to_this_group">Invitez des amis à ce groupe grâce à un lien de groupe</string>
  <!--GV2 member additions-->
  <string name="MessageRecord_you_added_s">Vous avez ajouté %1$s.</string>
  <string name="MessageRecord_s_added_s">%1$s a ajouté %2$s.</string>
  <string name="MessageRecord_s_added_you">%1$s vous a ajouté au groupe.</string>
  <string name="MessageRecord_you_joined_the_group">Vous vous êtes joint au groupe.</string>
  <string name="MessageRecord_s_joined_the_group">%1$s s’est joint au groupe.</string>
  <!--GV2 member removals-->
  <string name="MessageRecord_you_removed_s">Vous avez supprimé %1$s.</string>
  <string name="MessageRecord_s_removed_s">%1$s a supprimé %2$s.</string>
  <string name="MessageRecord_s_removed_you_from_the_group">%1$s vous a supprimé du groupe.</string>
  <string name="MessageRecord_you_left_the_group">Vous avez quitté le groupe.</string>
  <string name="MessageRecord_s_left_the_group">%1$s a quitté le groupe.</string>
  <string name="MessageRecord_you_are_no_longer_in_the_group">Vous n’êtes plus dans le groupe.</string>
  <string name="MessageRecord_s_is_no_longer_in_the_group">%1$s n’est plus dans le groupe.</string>
  <!--GV2 role change-->
  <string name="MessageRecord_you_made_s_an_admin">Vous avez nommé %1$s en tant qu’administrateur.</string>
  <string name="MessageRecord_s_made_s_an_admin">%1$s a nommé %2$s en tant qu’administrateur.</string>
  <string name="MessageRecord_s_made_you_an_admin">%1$s vous a nommé administrateur.</string>
  <string name="MessageRecord_you_revoked_admin_privileges_from_s">Vous avez révoqué les privilèges d’administrateur de %1$s.</string>
  <string name="MessageRecord_s_revoked_your_admin_privileges">%1$s a révoqué vos privilèges d’administrateur.</string>
  <string name="MessageRecord_s_revoked_admin_privileges_from_s">%1$s a révoqué les privilèges d’administrateur de %2$s.</string>
  <string name="MessageRecord_s_is_now_an_admin">%1$s est désormais administrateur.</string>
  <string name="MessageRecord_you_are_now_an_admin">Vous êtes désormais administrateur.</string>
  <string name="MessageRecord_s_is_no_longer_an_admin">%1$s n’est plus administrateur.</string>
  <string name="MessageRecord_you_are_no_longer_an_admin">Vous n’êtes plus administrateur.</string>
  <!--GV2 invitations-->
  <string name="MessageRecord_you_invited_s_to_the_group">Vous avez invité %1$s au groupe.</string>
  <string name="MessageRecord_s_invited_you_to_the_group">%1$s vous a invité au groupe.</string>
  <plurals name="MessageRecord_s_invited_members">
    <item quantity="one">%1$s a invité une personne au groupe.</item>
    <item quantity="other">%1$s a invité %2$d personnes au groupe.</item>
  </plurals>
  <string name="MessageRecord_you_were_invited_to_the_group">Vous avez été invité au groupe.</string>
  <plurals name="MessageRecord_d_people_were_invited_to_the_group">
    <item quantity="one">Une personne a été invitée au groupe.</item>
    <item quantity="other">%1$d personnes ont été invitées au groupe.</item>
  </plurals>
  <!--GV2 invitation revokes-->
  <plurals name="MessageRecord_you_revoked_invites">
    <item quantity="one">Vous avez révoqué une invitation au groupe.</item>
    <item quantity="other">Vous avez révoqué %1$d invitations au groupe.</item>
  </plurals>
  <plurals name="MessageRecord_s_revoked_invites">
    <item quantity="one">%1$s a révoqué une invitation au groupe.</item>
    <item quantity="other">%1$s a révoqué %2$d invitations au groupe.</item>
  </plurals>
  <string name="MessageRecord_someone_declined_an_invitation_to_the_group">Quelqu’un a décliné une invitation au groupe.</string>
  <string name="MessageRecord_you_declined_the_invitation_to_the_group">Vous avez décliné l’invitation au groupe.</string>
  <string name="MessageRecord_s_revoked_your_invitation_to_the_group">%1$s a révoqué votre invitation au groupe.</string>
  <string name="MessageRecord_an_admin_revoked_your_invitation_to_the_group">Un administrateur a révoqué votre invitation au groupe.</string>
  <plurals name="MessageRecord_d_invitations_were_revoked">
    <item quantity="one">Une invitation au groupe a été révoquée.</item>
    <item quantity="other">%1$d invitations au groupe ont été révoquées.</item>
  </plurals>
  <!--GV2 invitation acceptance-->
  <string name="MessageRecord_you_accepted_invite">Vous avez accepté l’invitation du groupe.</string>
  <string name="MessageRecord_s_accepted_invite">%1$s a accepté une invitation au groupe.</string>
  <string name="MessageRecord_you_added_invited_member_s">Vous avez ajouté le membre invité %1$s.</string>
  <string name="MessageRecord_s_added_invited_member_s">%1$s a ajouté le membre invité %2$s.</string>
  <!--GV2 title change-->
  <string name="MessageRecord_you_changed_the_group_name_to_s">Vous avez changé le nom du groupe à « %1$s ».</string>
  <string name="MessageRecord_s_changed_the_group_name_to_s">%1$s a changé le nom du groupe à « %2$s ».</string>
  <string name="MessageRecord_the_group_name_has_changed_to_s">Le nom du groupe a été changé à « %1$s ».</string>
  <!--GV2 description change-->
  <string name="MessageRecord_you_changed_the_group_description">Vous avez changé la description du groupe.</string>
  <string name="MessageRecord_s_changed_the_group_description">%1$s a changé la description du groupe.</string>
  <string name="MessageRecord_the_group_description_has_changed">La description du groupe a changé.</string>
  <!--GV2 avatar change-->
  <string name="MessageRecord_you_changed_the_group_avatar">Vous avez changé l’avatar du groupe.</string>
  <string name="MessageRecord_s_changed_the_group_avatar">%1$s a changé l’avatar du groupe.</string>
  <string name="MessageRecord_the_group_group_avatar_has_been_changed">L’avatar du groupe a été changé.</string>
  <!--GV2 attribute access level change-->
  <string name="MessageRecord_you_changed_who_can_edit_group_info_to_s">Vous avez changé qui peut modifier les renseignements du groupe en « %1$s ».</string>
  <string name="MessageRecord_s_changed_who_can_edit_group_info_to_s">%1$s a changé qui peut modifier les renseignements du groupe en « %2$s ».</string>
  <string name="MessageRecord_who_can_edit_group_info_has_been_changed_to_s">Qui peut modifier les renseignements du groupe a été changé en « %1$s ».</string>
  <!--GV2 membership access level change-->
  <string name="MessageRecord_you_changed_who_can_edit_group_membership_to_s">Vous avez changé qui peut modifier les membres du groupe en « %1$s ».</string>
  <string name="MessageRecord_s_changed_who_can_edit_group_membership_to_s">%1$s a changé qui peut modifier les membres du groupe en « %2$s ».</string>
  <string name="MessageRecord_who_can_edit_group_membership_has_been_changed_to_s">Qui peut modifier les membres du groupe a été changé en « %1$s ».</string>
  <!--GV2 announcement group change-->
  <string name="MessageRecord_you_allow_all_members_to_send">Vous avez changé les paramètres du groupe afin d’autoriser tous les membres à envoyer des messages.</string>
  <string name="MessageRecord_you_allow_only_admins_to_send">Vous avez modifié les paramètres du groupe pour que seuls les administrateurs puissent envoyer des messages.</string>
  <string name="MessageRecord_s_allow_all_members_to_send">%1$s a changé les paramètres du groupe afin d\'autoriser tous les membres à envoyer des messages.</string>
  <string name="MessageRecord_s_allow_only_admins_to_send">%1$s a changé les paramètres du groupe afin de n’autoriser que les administrateurs à envoyer des messages.</string>
  <string name="MessageRecord_allow_all_members_to_send">Les paramètres du groupe ont été changés afin d’autoriser tous les membres à envoyer des messages.</string>
  <string name="MessageRecord_allow_only_admins_to_send">Les paramètres du groupe ont été modifiés pour permettre uniquement aux administrateurs d\'envoyer des messages.</string>
  <!--GV2 group link invite access level change-->
  <string name="MessageRecord_you_turned_on_the_group_link_with_admin_approval_off">Vous avez activé le lien du groupe et l’approbation d’un administrateur est désactivée.</string>
  <string name="MessageRecord_you_turned_on_the_group_link_with_admin_approval_on">Vous avez activé le lien du groupe et l’approbation d’un administrateur est activée.</string>
  <string name="MessageRecord_you_turned_off_the_group_link">Vous avez désactivé le lien du groupe.</string>
  <string name="MessageRecord_s_turned_on_the_group_link_with_admin_approval_off">%1$s a activé le lien du groupe et l’approbation d’un administrateur est désactivée.</string>
  <string name="MessageRecord_s_turned_on_the_group_link_with_admin_approval_on">%1$s a activé le lien du groupe et l’approbation d’un administrateur est activée.</string>
  <string name="MessageRecord_s_turned_off_the_group_link">%1$s a désactivé le lien du groupe.</string>
  <string name="MessageRecord_the_group_link_has_been_turned_on_with_admin_approval_off">Le lien du groupe a été activé et l’approbation d’un administrateur est désactivée.</string>
  <string name="MessageRecord_the_group_link_has_been_turned_on_with_admin_approval_on">Le lien du groupe a été activé et l’approbation d’un administrateur est activée.</string>
  <string name="MessageRecord_the_group_link_has_been_turned_off">Le lien du groupe a été désactivé.</string>
  <string name="MessageRecord_you_turned_off_admin_approval_for_the_group_link">Vous avez désactivé l’approbation d’un administrateur pour le lien du groupe.</string>
  <string name="MessageRecord_s_turned_off_admin_approval_for_the_group_link">%1$s a désactivé l’approbation d’un administrateur pour le lien du groupe.</string>
  <string name="MessageRecord_the_admin_approval_for_the_group_link_has_been_turned_off">L’approbation d’un administrateur pour le lien du groupe a été désactivée.</string>
  <string name="MessageRecord_you_turned_on_admin_approval_for_the_group_link">Vous avez activé l’approbation d’un administrateur pour le lien du groupe.</string>
  <string name="MessageRecord_s_turned_on_admin_approval_for_the_group_link">%1$s a activé l’approbation d’un administrateur pour le lien du groupe.</string>
  <string name="MessageRecord_the_admin_approval_for_the_group_link_has_been_turned_on">L’approbation d’un administrateur a été activée pour le lien du groupe.</string>
  <!--GV2 group link reset-->
  <string name="MessageRecord_you_reset_the_group_link">Vous avez réinitialisé le lien du groupe.</string>
  <string name="MessageRecord_s_reset_the_group_link">%1$s a réinitialisé le lien du groupe.</string>
  <string name="MessageRecord_the_group_link_has_been_reset">Le lien du groupe a été réinitialisé.</string>
  <!--GV2 group link joins-->
  <string name="MessageRecord_you_joined_the_group_via_the_group_link">Vous vous êtes joint au groupe grâce au lien du groupe.</string>
  <string name="MessageRecord_s_joined_the_group_via_the_group_link">%1$s s’est joint au groupe grâce au lien du groupe.</string>
  <!--GV2 group link requests-->
  <string name="MessageRecord_you_sent_a_request_to_join_the_group">Vous avez demandé à vous joindre au groupe.</string>
  <string name="MessageRecord_s_requested_to_join_via_the_group_link">%1$s a demandé à se joindre au groupe grâce au lien du groupe.</string>
  <!--GV2 group link approvals-->
  <string name="MessageRecord_s_approved_your_request_to_join_the_group">%1$s a approuvé votre demande de vous joindre au groupe.</string>
  <string name="MessageRecord_s_approved_a_request_to_join_the_group_from_s">%1$s a approuvé une demande de %2$s de se joindre au groupe.</string>
  <string name="MessageRecord_you_approved_a_request_to_join_the_group_from_s">Vous avez approuvé une demande de %1$s de se joindre au groupe.</string>
  <string name="MessageRecord_your_request_to_join_the_group_has_been_approved">Votre demande de vous joindre au groupe a été approuvée.</string>
  <string name="MessageRecord_a_request_to_join_the_group_from_s_has_been_approved">Une demande de %1$s de se joindre au groupe a été approuvée.</string>
  <!--GV2 group link deny-->
  <string name="MessageRecord_your_request_to_join_the_group_has_been_denied_by_an_admin">Votre demande de vous joindre au groupe a été refusée par un administrateur.</string>
  <string name="MessageRecord_s_denied_a_request_to_join_the_group_from_s">%1$s a refusé une demande de %2$s de se joindre au groupe.</string>
  <string name="MessageRecord_a_request_to_join_the_group_from_s_has_been_denied">Une demande de %1$s de se joindre au groupe a été refusée.</string>
  <string name="MessageRecord_you_canceled_your_request_to_join_the_group">Vous avez annulé votre demande de vous joindre au groupe.</string>
  <string name="MessageRecord_s_canceled_their_request_to_join_the_group">%1$s a annulé sa demande de se joindre au groupe.</string>
  <!--End of GV2 specific update messages-->
  <string name="MessageRecord_your_safety_number_with_s_has_changed">Votre numéro de sécurité avec %s a changé.</string>
  <string name="MessageRecord_you_marked_your_safety_number_with_s_verified">Vous avez marqué votre numéro de sécurité avec %s comme confirmé</string>
  <string name="MessageRecord_you_marked_your_safety_number_with_s_verified_from_another_device">Vous avez marqué votre numéro de sécurité avec %s comme confirmé à partir d’un autre appareil</string>
  <string name="MessageRecord_you_marked_your_safety_number_with_s_unverified">Vous avez marqué votre numéro de sécurité avec %s comme non confirmé</string>
  <string name="MessageRecord_you_marked_your_safety_number_with_s_unverified_from_another_device">Vous avez marqué votre numéro de sécurité avec %s comme non confirmé à partir d’un autre appareil</string>
  <string name="MessageRecord_a_message_from_s_couldnt_be_delivered">Un message de %s n’a pas pu être remis</string>
  <string name="MessageRecord_s_changed_their_number_to_a_new_number">%1$s a changé son numéro pour un nouveau.</string>
  <!--Group Calling update messages-->
  <string name="MessageRecord_s_started_a_group_call_s">%1$s a lancé un appel de groupe · %2$s</string>
  <string name="MessageRecord_s_is_in_the_group_call_s">%1$s fait partie de l’appel de groupe · %2$s</string>
  <string name="MessageRecord_you_are_in_the_group_call_s1">Vous faites partie de l’appel de groupe · %1$s</string>
  <string name="MessageRecord_s_and_s_are_in_the_group_call_s1">%1$s et %2$s font partie de l’appel de groupe · %3$s</string>
  <string name="MessageRecord_group_call_s">Appel de groupe · %1$s</string>
  <string name="MessageRecord_s_started_a_group_call">%1$s a lancé un appel de groupe</string>
  <string name="MessageRecord_s_is_in_the_group_call">%1$s fait partie de l’appel de groupe</string>
  <string name="MessageRecord_you_are_in_the_group_call">Vous faites partie de l’appel de groupe</string>
  <string name="MessageRecord_s_and_s_are_in_the_group_call">%1$s et %2$s font partie de l’appel de groupe</string>
  <string name="MessageRecord_group_call">Appel de groupe</string>
  <string name="MessageRecord_you">Vous</string>
  <plurals name="MessageRecord_s_s_and_d_others_are_in_the_group_call_s">
    <item quantity="one">%1$s, %2$s, et %3$d autre personne font partie de l’appel de groupe · %4$s</item>
    <item quantity="other">%1$s, %2$s, et %3$d autres personnes font partie de l’appel de groupe · %4$s</item>
  </plurals>
  <plurals name="MessageRecord_s_s_and_d_others_are_in_the_group_call">
    <item quantity="one">%1$s, %2$s, et %3$d autre personne font partie de l’appel de groupe</item>
    <item quantity="other">%1$s, %2$s, et %3$d autres personnes font partie de l’appel de groupe</item>
  </plurals>
  <!--MessageRequestBottomView-->
  <string name="MessageRequestBottomView_accept">Accepter</string>
  <string name="MessageRequestBottomView_continue">Poursuivre</string>
  <string name="MessageRequestBottomView_delete">Supprimer</string>
  <string name="MessageRequestBottomView_block">Bloquer</string>
  <string name="MessageRequestBottomView_unblock">Débloquer</string>
  <string name="MessageRequestBottomView_do_you_want_to_let_s_message_you_they_wont_know_youve_seen_their_messages_until_you_accept">Autoriser %1$s à échanger des messages et partager votre nom et votre photo avec ce contact ? Ce contact ne saura pas que vous avez vu ses messages tant que vous n’aurez pas accepté.</string>
  <string name="MessageRequestBottomView_do_you_want_to_let_s_message_you_wont_receive_any_messages_until_you_unblock_them">Autoriser %1$s à échanger des messages et partager votre nom et votre photo avec ce contact ? Vous ne recevrez aucun message tant que vous ne l’aurez pas débloqué.</string>
  <string name="MessageRequestBottomView_continue_your_conversation_with_this_group_and_share_your_name_and_photo">Poursuivre votre conversation avec ce groupe et partager vos nom et photo avec ses membres ?</string>
  <string name="MessageRequestBottomView_upgrade_this_group_to_activate_new_features">Convertissez ce groupe pour activer de nouvelles fonctions telles que les @mentions et l’administration. Les membres qui n’ont pas partagé leur nom ou leur photo dans ce groupe seront invités à s’y joindre.</string>
  <string name="MessageRequestBottomView_this_legacy_group_can_no_longer_be_used">Ce groupe hérité ne peut plus être utilisé, car il comporte trop de membres. Le nombre maximal de membres d’un groupe est %1$d.</string>
  <string name="MessageRequestBottomView_continue_your_conversation_with_s_and_share_your_name_and_photo">Poursuivre votre conversation avec %1$s et partager vos nom et photo avec cette personne ?</string>
  <string name="MessageRequestBottomView_do_you_want_to_join_this_group_they_wont_know_youve_seen_their_messages_until_you_accept">Vous joindre à ce groupe et partager votre nom et votre photo avec ses membres ? Ils ne sauront pas que vous avez vu leurs messages tant que vous n’aurez pas accepté.</string>
  <string name="MessageRequestBottomView_join_this_group_they_wont_know_youve_seen_their_messages_until_you_accept">Vous joindre à ce groupe ? Ses membres ne sauront pas que vous avez lu leurs messages tant que vous n’aurez pas accepté.</string>
  <string name="MessageRequestBottomView_unblock_this_group_and_share_your_name_and_photo_with_its_members">Débloquer ce groupe et partager votre nom et votre photo avec ses membres ? Vous ne recevrez aucun message tant que vous ne l’aurez pas débloqué.</string>
  <string name="MessageRequestProfileView_view">Afficher</string>
  <string name="MessageRequestProfileView_member_of_one_group">Membre de %1$s</string>
  <string name="MessageRequestProfileView_member_of_two_groups">Membre de %1$s et de %2$s</string>
  <string name="MessageRequestProfileView_member_of_many_groups">Membre de %1$s, de %2$s et de %3$s</string>
  <plurals name="MessageRequestProfileView_members">
    <item quantity="one">%1$d membre</item>
    <item quantity="other">%1$d membres</item>
  </plurals>
  <plurals name="MessageRequestProfileView_members_and_invited">
    <item quantity="one">%1$d membre (+%2$d invités)</item>
    <item quantity="other">%1$d membres (+%2$d invités)</item>
  </plurals>
  <plurals name="MessageRequestProfileView_member_of_d_additional_groups">
    <item quantity="one">%d autre groupe</item>
    <item quantity="other">%d autres groupes</item>
  </plurals>
  <!--PassphraseChangeActivity-->
  <string name="PassphraseChangeActivity_passphrases_dont_match_exclamation">Les phrases de passe ne correspondent pas.</string>
  <string name="PassphraseChangeActivity_incorrect_old_passphrase_exclamation">L’ancienne phrase de passe est erronée.</string>
  <string name="PassphraseChangeActivity_enter_new_passphrase_exclamation">Saisissez la nouvelle phrase de passe.</string>
  <!--DeviceProvisioningActivity-->
  <string name="DeviceProvisioningActivity_link_this_device">Relier cet appareil ?</string>
  <string name="DeviceProvisioningActivity_continue">POURSUIVRE</string>
  <string name="DeviceProvisioningActivity_content_intro">Il pourra</string>
  <string name="DeviceProvisioningActivity_content_bullets">
        • Lire tous vos messages
       \n• Envoyer des messages en votre nom
</string>
  <string name="DeviceProvisioningActivity_content_progress_title">Liaison de l’appareil</string>
  <string name="DeviceProvisioningActivity_content_progress_content">Liaison du nouvel appareil…</string>
  <string name="DeviceProvisioningActivity_content_progress_success">L’appareil a été approuvé.</string>
  <string name="DeviceProvisioningActivity_content_progress_no_device">Aucun appareil n’a été trouvé.</string>
  <string name="DeviceProvisioningActivity_content_progress_network_error">Erreur réseau.</string>
  <string name="DeviceProvisioningActivity_content_progress_key_error">Le code QR est invalide</string>
  <string name="DeviceProvisioningActivity_sorry_you_have_too_many_devices_linked_already">Désolé, trop d’appareils sont déjà reliés. Essayez d’en supprimer</string>
  <string name="DeviceActivity_sorry_this_is_not_a_valid_device_link_qr_code">Désolé, ce n’est pas un code QR valide de liaison d’appareil.</string>
  <string name="DeviceProvisioningActivity_link_a_signal_device">Relier un appareil Signal ?</string>
  <string name="DeviceProvisioningActivity_it_looks_like_youre_trying_to_link_a_signal_device_using_a_3rd_party_scanner">Il semble que vous tentiez de relier un appareil Signal en utilisant un lecteur tiers. Pour votre protection, veuillez balayer le code de nouveau à partir Signal.</string>
  <string name="DeviceActivity_signal_needs_the_camera_permission_in_order_to_scan_a_qr_code">Molly a besoin de l’autorisation Appareil photo afin de balayer un code QR, mais elle a été refusée définitivement. Veuillez accéder aux paramètres de l’appli, sélectionner Autorisations et activer Appareil photo.</string>
  <string name="DeviceActivity_unable_to_scan_a_qr_code_without_the_camera_permission">Impossible de balayer un code QR sans l’autorisation Appareil photo</string>
  <!--OutdatedBuildReminder-->
  <string name="OutdatedBuildReminder_update_now">Mettre Signal à jour maintenant</string>
  <string name="OutdatedBuildReminder_your_version_of_signal_will_expire_today">Cette version de Signal expirera aujourd’hui. Passez à la version la plus récente.</string>
  <plurals name="OutdatedBuildReminder_your_version_of_signal_will_expire_in_n_days">
    <item quantity="one">Cette version de Signal expirera demain. Passez à la version la plus récente.</item>
    <item quantity="other">Cette version de Signal expirera dans %d jours. Passez à la version la plus récente.</item>
  </plurals>
  <!--PassphrasePromptActivity-->
  <string name="PassphrasePromptActivity_enter_passphrase">Saisissez la phrase de passe</string>
  <string name="PassphrasePromptActivity_watermark_content_description">Icône de Molly</string>
  <string name="PassphrasePromptActivity_ok_button_content_description">Envoyer la phrase de passe</string>
  <string name="PassphrasePromptActivity_invalid_passphrase_exclamation">La phrase de passe est erronée.</string>
  <string name="PassphrasePromptActivity_unlock_signal">Déverrouiller Molly</string>
  <string name="PassphrasePromptActivity_signal_android_lock_screen">Signal pour Android – Écran de verrouillage</string>
  <!--PlacePickerActivity-->
  <string name="PlacePickerActivity_title">Carte</string>
  <string name="PlacePickerActivity_drop_pin">Marquer</string>
  <string name="PlacePickerActivity_accept_address">Accepter l’adresse</string>
  <!--PlayServicesProblemFragment-->
  <string name="PlayServicesProblemFragment_the_version_of_google_play_services_you_have_installed_is_not_functioning">La version des services Google Play installée ne fonctionne pas correctement. Veuillez réinstaller les Services Google Play et réessayer.</string>
  <!--PinRestoreEntryFragment-->
  <string name="PinRestoreEntryFragment_incorrect_pin">Le NIP est erroné</string>
  <string name="PinRestoreEntryFragment_skip_pin_entry">Ignorer la saisie du NIP ?</string>
  <string name="PinRestoreEntryFragment_need_help">Besoin d’aide ?</string>
  <string name="PinRestoreEntryFragment_your_pin_is_a_d_digit_code">Votre NIP est un code à %1$d chiffres ou plus que vous avez créé et qui peut être numérique ou alphanumérique. Si vous avez oublié votre NIP, vous pouvez en créer un nouveau. Vous pouvez vous inscrire et utiliser votre compte, mais vous perdrez certains paramètres enregistrés tels que les renseignements de votre profil.</string>
  <string name="PinRestoreEntryFragment_if_you_cant_remember_your_pin">Si vous ne vous souvenez pas de votre NIP, vous pouvez en créer un nouveau. Vous pouvez vous inscrire et utiliser votre compte, mais vous perdrez certains paramètres enregistrés tels que les renseignements de votre profil.</string>
  <string name="PinRestoreEntryFragment_create_new_pin">Créer un nouveau NIP</string>
  <string name="PinRestoreEntryFragment_contact_support">Contacter l’assistance</string>
  <string name="PinRestoreEntryFragment_cancel">Annuler</string>
  <string name="PinRestoreEntryFragment_skip">Ignorer</string>
  <plurals name="PinRestoreEntryFragment_you_have_d_attempt_remaining">
    <item quantity="one">Il vous reste %1$d essai. Si vous épuisez le nombre limite d’essais, vous pouvez créer un nouveau NIP. Vous pouvez vous inscrire et utiliser votre compte, mais vous perdrez certains paramètres enregistrés tels que les renseignements de votre profil.</item>
    <item quantity="other">Il vous reste %1$d essai. Si vous épuisez le nombre limite d’essais, vous pouvez créer un nouveau NIP. Vous pouvez vous inscrire et utiliser votre compte, mais vous perdrez certains paramètres enregistrés tels que les renseignements de votre profil.</item>
  </plurals>
  <string name="PinRestoreEntryFragment_signal_registration_need_help_with_pin">Inscription à Signal – Besoin d’aide avec le NIP sur Android</string>
  <string name="PinRestoreEntryFragment_enter_alphanumeric_pin">Saisir un NIP alphanumérique</string>
  <string name="PinRestoreEntryFragment_enter_numeric_pin">Saisir un NIP numérique</string>
  <!--PinRestoreLockedFragment-->
  <string name="PinRestoreLockedFragment_create_your_pin">Créer votre NIP</string>
  <string name="PinRestoreLockedFragment_youve_run_out_of_pin_guesses">Vous avez épuisé tous vos essais de NIP, mais vous pouvez encore accéder à votre compte Signal en créant un nouveau NIP. Afin de protéger vos données personnelles et votre sécurité, votre compte sera restauré sans renseignements de profil enregistrés ni préférences.</string>
  <string name="PinRestoreLockedFragment_create_new_pin">Créer un nouveau NIP</string>
  <!--PinOptOutDialog-->
  <string name="PinOptOutDialog_warning">Avertissement</string>
  <string name="PinOptOutDialog_if_you_disable_the_pin_you_will_lose_all_data">Si vous désactivez le NIP, vous perdrez toutes vos données lors de votre réinscription sur Signal, à moins que vous ne les sauvegardiez et les restauriez manuellement. Vous ne pouvez pas activer le blocage de l’inscription si le NIP est désactivé.</string>
  <string name="PinOptOutDialog_disable_pin">Désactiver le NIP</string>
  <!--RatingManager-->
  <string name="RatingManager_rate_this_app">Notez cette appli</string>
  <string name="RatingManager_if_you_enjoy_using_this_app_please_take_a_moment">Si vous aimez cette appli, veuillez prendre quelques instants pour nous aider en la notant.</string>
  <string name="RatingManager_rate_now">Notez Signal maintenant.</string>
  <string name="RatingManager_no_thanks">Non merci</string>
  <string name="RatingManager_later">Plus tard</string>
  <!--ReactionsBottomSheetDialogFragment-->
  <string name="ReactionsBottomSheetDialogFragment_all">Tous · %1$d</string>
  <!--ReactionsConversationView-->
  <string name="ReactionsConversationView_plus">+%1$d</string>
  <!--ReactionsRecipientAdapter-->
  <string name="ReactionsRecipientAdapter_you">Vous</string>
  <!--RecaptchaRequiredBottomSheetFragment-->
  <string name="RecaptchaRequiredBottomSheetFragment_verify_to_continue_messaging">Confirmer pour continuer à communiquer</string>
  <string name="RecaptchaRequiredBottomSheetFragment_to_help_prevent_spam_on_signal">Pour aider à prévenir le spam sur Molly, veuillez procéder à la confirmation.</string>
  <string name="RecaptchaRequiredBottomSheetFragment_after_verifying_you_can_continue_messaging">Après la confirmation, vous pourrez continuer à communiquer. Tout les messages en attente seront automatiquement envoyés.</string>
  <!--Recipient-->
  <string name="Recipient_you">Vous</string>
  <!--RecipientPreferencesActivity-->
  <string name="RecipientPreferenceActivity_block">Bloquer</string>
  <string name="RecipientPreferenceActivity_unblock">Débloquer</string>
  <!--RecipientProvider-->
  <string name="RecipientProvider_unnamed_group">Groupe sans nom</string>
  <!--RedPhone-->
  <string name="RedPhone_answering">Réponse…</string>
  <string name="RedPhone_ending_call">Fin de l’appel…</string>
  <string name="RedPhone_ringing">Sonnerie…</string>
  <string name="RedPhone_busy">Occupé</string>
  <string name="RedPhone_recipient_unavailable">Le destinataire n’est pas disponible</string>
  <string name="RedPhone_network_failed">Erreur du réseau.</string>
  <string name="RedPhone_number_not_registered">Le numéro n’est pas inscrit.</string>
  <string name="RedPhone_the_number_you_dialed_does_not_support_secure_voice">Le numéro que vous avez composé ne prend pas en charge les communications vocales sécurisées.</string>
  <string name="RedPhone_got_it">Compris</string>
  <!--WebRtcCallActivity-->
  <string name="WebRtcCallActivity__tap_here_to_turn_on_your_video">Touchez ici pour activer votre vidéo</string>
  <string name="WebRtcCallActivity__to_call_s_signal_needs_access_to_your_camera">Pour appeler %1$s, Molly a besoin d’accéder à votre appareil photo</string>
  <string name="WebRtcCallActivity__signal_s">Molly %1$s</string>
  <string name="WebRtcCallActivity__calling">Appel…</string>
  <string name="WebRtcCallActivity__group_is_too_large_to_ring_the_participants">Le groupe est trop grand pour appeler tous les participants.</string>
  <!--WebRtcCallView-->
  <string name="WebRtcCallView__signal_call">Appel Signal</string>
  <string name="WebRtcCallView__signal_video_call">Appel vidéo Signal</string>
  <string name="WebRtcCallView__start_call">Démarrer un appel</string>
  <string name="WebRtcCallView__join_call">Me joindre à l’appel</string>
  <string name="WebRtcCallView__call_is_full">L’appel est complet</string>
  <string name="WebRtcCallView__the_maximum_number_of_d_participants_has_been_Reached_for_this_call">Le nombre maximal de %1$d participants a été atteint pour cet appel. Veuillez réessayer plus tard.</string>
  <string name="WebRtcCallView__view_participants_list">Afficher les participants</string>
  <string name="WebRtcCallView__your_video_is_off">La vidéo est désactivée</string>
  <string name="WebRtcCallView__reconnecting">Reconnexion…</string>
  <string name="WebRtcCallView__joining">Connexion…</string>
  <string name="WebRtcCallView__disconnected">L’application est déconnectée</string>
  <string name="WebRtcCallView__signal_will_ring_s">Signal sonnera chez %1$s</string>
  <string name="WebRtcCallView__signal_will_ring_s_and_s">Signal sonnera chez %1$s et %2$s</string>
  <plurals name="WebRtcCallView__signal_will_ring_s_s_and_d_others">
    <item quantity="one">Signal appellera %1$s, %2$s et %3$d autre</item>
    <item quantity="other">Signal sonnera chez %1$s, %2$s et %3$d autres</item>
  </plurals>
  <string name="WebRtcCallView__s_will_be_notified">%1$s sera notifié</string>
  <string name="WebRtcCallView__s_and_s_will_be_notified">%1$s et %2$s seront notifiés</string>
  <plurals name="WebRtcCallView__s_s_and_d_others_will_be_notified">
    <item quantity="one">%1$s, %2$s et %3$d autre seront notifiés</item>
    <item quantity="other">%1$s, %2$s et %3$d autres seront notifiés</item>
  </plurals>
  <string name="WebRtcCallView__ringing_s">Sonne chez %1$s</string>
  <string name="WebRtcCallView__ringing_s_and_s">Sonne chez %1$s et %2$s</string>
  <plurals name="WebRtcCallView__ringing_s_s_and_d_others">
    <item quantity="one">Sonne chez %1$s, %2$s et %3$d autre</item>
    <item quantity="other">Sonne chez %1$s, %2$s et %3$d autres</item>
  </plurals>
  <string name="WebRtcCallView__s_is_calling_you">%1$s vous appelle</string>
  <string name="WebRtcCallView__s_is_calling_you_and_s">%1$s vous appelle avec %2$s</string>
  <string name="WebRtcCallView__s_is_calling_you_s_and_s">%1$s vous appelle avec %2$s et %3$s</string>
  <plurals name="WebRtcCallView__s_is_calling_you_s_s_and_d_others">
    <item quantity="one">%1$s vous appelle avec %2$s, %3$s et %4$d autre</item>
    <item quantity="other">%1$s vous appelle avec %2$s, %3$s et %4$d autres</item>
  </plurals>
  <string name="WebRtcCallView__no_one_else_is_here">Il n’y a personne d’autre ici</string>
  <string name="WebRtcCallView__s_is_in_this_call">%1$s est dans cet appel</string>
  <string name="WebRtcCallView__s_are_in_this_call">%1$s sont dans cet appel</string>
  <string name="WebRtcCallView__s_and_s_are_in_this_call">%1$s et %2$s font partie de cet appel</string>
  <string name="WebRtcCallView__s_is_presenting">%1$s présente actuellement</string>
  <plurals name="WebRtcCallView__s_s_and_d_others_are_in_this_call">
    <item quantity="one">%1$s, %2$s et %3$d autre personne font partie de cet appel</item>
    <item quantity="other">%1$s, %2$s et %3$d autres personnes font partie de cet appel</item>
  </plurals>
  <string name="WebRtcCallView__flip">Basculer</string>
  <string name="WebRtcCallView__speaker">Haut-parleur</string>
  <string name="WebRtcCallView__camera">Caméra</string>
  <string name="WebRtcCallView__mute">Sourdine</string>
  <string name="WebRtcCallView__ring">Sonnerie</string>
  <string name="WebRtcCallView__end_call">Raccrocher</string>
  <!--CallParticipantsListDialog-->
  <plurals name="CallParticipantsListDialog_in_this_call_d_people">
    <item quantity="one">Dans cet appel · %1$d personne</item>
    <item quantity="other">Dans cet appel · %1$d personnes</item>
  </plurals>
  <!--CallParticipantView-->
  <string name="CallParticipantView__s_is_blocked">%1$s est bloqué</string>
  <string name="CallParticipantView__more_info">Plus de précisions</string>
  <string name="CallParticipantView__you_wont_receive_their_audio_or_video">Vous ne recevrez ni leur son ni leur vidéo et ils ne recevront pas les vôtres.</string>
  <string name="CallParticipantView__cant_receive_audio_video_from_s">Impossible de recevoir ni le son ni la vidéo de %1$s</string>
  <string name="CallParticipantView__cant_receive_audio_and_video_from_s">Impossible de recevoir ni le son ni la vidéo de %1$s</string>
  <string name="CallParticipantView__this_may_be_Because_they_have_not_verified_your_safety_number_change">Cette personne n’a peut-être pas confirmé le changement de votre numéro de sécurité, il y a peut-être un problème avec son appareil ou elle vous a bloqué.</string>
  <!--CallToastPopupWindow-->
  <string name="CallToastPopupWindow__swipe_to_view_screen_share">Balayez pour afficher le partage d\'écran</string>
  <!--ProxyBottomSheetFragment-->
  <string name="ProxyBottomSheetFragment_proxy_server">Serveur mandataire</string>
  <string name="ProxyBottomSheetFragment_proxy_address">Adresse du mandataire</string>
  <string name="ProxyBottomSheetFragment_do_you_want_to_use_this_proxy_address">Voulez-vous utiliser cette adresse de mandataire ?</string>
  <string name="ProxyBottomSheetFragment_use_proxy">Utiliser un mandataire</string>
  <string name="ProxyBottomSheetFragment_successfully_connected_to_proxy">Connectée avec succès au mandataire.</string>
  <!--RecaptchaProofActivity-->
  <string name="RecaptchaProofActivity_failed_to_submit">Échec de l’envoi</string>
  <string name="RecaptchaProofActivity_complete_verification">Procéder à la confirmation</string>
  <!--RegistrationActivity-->
  <string name="RegistrationActivity_select_your_country">Sélectionner votre pays</string>
  <string name="RegistrationActivity_you_must_specify_your_country_code">Vous devez indiquer votre indicatif de pays</string>
  <string name="RegistrationActivity_you_must_specify_your_phone_number">Vous devez indiquer votre numéro de téléphone</string>
  <string name="RegistrationActivity_invalid_number">Le numéro est invalide</string>
  <string name="RegistrationActivity_the_number_you_specified_s_is_invalid">Le numéro que vous avez indiqué (%s) n’est pas valide.</string>
  <string name="RegistrationActivity_a_verification_code_will_be_sent_to">Un code de confirmation sera envoyé à :</string>
  <string name="RegistrationActivity_you_will_receive_a_call_to_verify_this_number">Vous recevrez un appel afin de confirmer ce numéro.</string>
  <string name="RegistrationActivity_is_your_phone_number_above_correct">Votre numéro de téléphone ci-dessus est-il correct ?</string>
  <string name="RegistrationActivity_edit_number">Modifier le numéro</string>
  <string name="RegistrationActivity_missing_google_play_services">Absence des services Google Play</string>
  <string name="RegistrationActivity_this_device_is_missing_google_play_services">Cet appareil ne dispose pas des services Google Play. Vous pouvez quand même utiliser Molly, mais cette configuration pourrait entraîner une fiabilité ou des performances moindres.\n\nSi vous n’êtes pas un utilisateur expérimenté, que vous n’utilisez pas une image Android de remplacement ou si vous pensez voir cela par erreur, veuillez contacter support@molly.im pour obtenir une aide au dépannage.</string>
  <string name="RegistrationActivity_i_understand">Je comprends</string>
  <string name="RegistrationActivity_play_services_error">Erreur des Services Google Play</string>
  <string name="RegistrationActivity_google_play_services_is_updating_or_unavailable">Les services Google Play sont en cours de mise à jour ou temporairement non disponibles. Veuillez réessayer.</string>
  <string name="RegistrationActivity_terms_and_privacy">Conditions générales et politique de confidentialité</string>
  <string name="RegistrationActivity_signal_needs_access_to_your_contacts_and_media_in_order_to_connect_with_friends">Signal a besoin des autorisations Contacts et Médias pour vous aider à vous connecter avec vos amis et à envoyer des messages. Vos contacts sont téléversés en utilisant la découverte confidentielle des contacts de Signal, ce qui signifie qu’ils sont chiffrés de bout en bout et ne sont jamais visibles par le service Signal.</string>
  <string name="RegistrationActivity_signal_needs_access_to_your_contacts_in_order_to_connect_with_friends">Signal a besoin de l’autorisation Contacts pour vous aider à vous connecter avec vos amis. Vos contacts sont téléversés en utilisant la découverte confidentielle des contacts de Signal, ce qui signifie qu’ils sont chiffrés de bout en bout et ne sont jamais visibles par le service Signal.</string>
  <string name="RegistrationActivity_rate_limited_to_service">Vous avez fait trop d’essais pour inscrire ce numéro. Veuillez réessayer plus tard.</string>
  <string name="RegistrationActivity_unable_to_connect_to_service">Impossible de se connecter au service. Veuillez vérifier la connexion réseau et réessayer.</string>
  <string name="RegistrationActivity_non_standard_number_format">Format de numéro non standard</string>
  <string name="RegistrationActivity_the_number_you_entered_appears_to_be_a_non_standard">Le numéro que vous avez saisi (%1$s) semble avoir un format non standard.\n\nVouliez-vous dire %2$s ?</string>
  <string name="RegistrationActivity_signal_android_phone_number_format">Molly pour Android – format de numéro de téléphone</string>
  <string name="RegistrationActivity_call_requested">Appel demandé</string>
  <plurals name="RegistrationActivity_debug_log_hint">
    <item quantity="one">Vous êtes maintenant à %d étape d’envoyer un journal de débogage.</item>
    <item quantity="other">Vous êtes maintenant à %d étapes d’envoyer un journal de débogage.</item>
  </plurals>
  <string name="RegistrationActivity_we_need_to_verify_that_youre_human">Nous devons confirmer que vous êtes un être humain.</string>
  <string name="RegistrationActivity_next">Suivant</string>
  <string name="RegistrationActivity_continue">Poursuivre</string>
  <string name="RegistrationActivity_take_privacy_with_you_be_yourself_in_every_message">La confidentialité dans votre poche.\nPour que chaque message reflète qui vous êtes.</string>
  <string name="RegistrationActivity_enter_your_phone_number_to_get_started">Saisir votre numéro de téléphone pour commencer</string>
  <string name="RegistrationActivity_enter_your_phone_number">Saisir votre numéro de téléphone</string>
  <string name="RegistrationActivity_you_will_receive_a_verification_code">Vous recevrez un code de confirmation. Les frais de l’opérateur peuvent s’appliquer.</string>
  <string name="RegistrationActivity_enter_the_code_we_sent_to_s">Saisissez le code que nous avons envoyé au %s</string>
  <string name="RegistrationActivity_make_sure_your_phone_has_a_cellular_signal">Afin de recevoir un texto ou un appel, assurez-vous que votre téléphone est connecté au réseau cellulaire</string>
  <string name="RegistrationActivity_phone_number_description">Numéro de téléphone</string>
  <string name="RegistrationActivity_country_code_description">Indicatif de pays</string>
  <string name="RegistrationActivity_call">Appeler</string>
  <!--RegistrationLockV2Dialog-->
  <string name="RegistrationLockV2Dialog_turn_on_registration_lock">Activer le blocage de l’inscription ?</string>
  <string name="RegistrationLockV2Dialog_turn_off_registration_lock">Désactiver le blocage de l’inscription ?</string>
  <string name="RegistrationLockV2Dialog_if_you_forget_your_signal_pin_when_registering_again">Si vous oubliez votre NIP Signal lors d’une nouvelle inscription à Signal, vous ne pourrez pas accéder à votre compte pendant sept jours.</string>
  <string name="RegistrationLockV2Dialog_turn_on">Activer</string>
  <string name="RegistrationLockV2Dialog_turn_off">Désactiver</string>
  <!--RevealableMessageView-->
  <string name="RevealableMessageView_view_photo">Visualiser la photo</string>
  <string name="RevealableMessageView_view_video">Visualiser la vidéo</string>
  <string name="RevealableMessageView_viewed">Visualisé</string>
  <string name="RevealableMessageView_media">Médias</string>
  <!--Search-->
  <string name="SearchFragment_no_results">Aucun résultat n’a été trouvé pour « %s »</string>
  <string name="SearchFragment_header_conversations">Conversations</string>
  <string name="SearchFragment_header_contacts">Contacts</string>
  <string name="SearchFragment_header_messages">Messages</string>
  <!--ShakeToReport-->
  <!--SharedContactDetailsActivity-->
  <string name="SharedContactDetailsActivity_add_to_contacts">Ajouter aux contacts</string>
  <string name="SharedContactDetailsActivity_invite_to_signal">Inviter à Molly</string>
  <string name="SharedContactDetailsActivity_signal_message">Message Signal</string>
  <string name="SharedContactDetailsActivity_signal_call">Appel Signal</string>
  <!--SharedContactView-->
  <string name="SharedContactView_add_to_contacts">Ajouter aux contacts</string>
  <string name="SharedContactView_invite_to_signal">Inviter à Molly</string>
  <string name="SharedContactView_message">Message Signal</string>
  <!--SignalBottomActionBar-->
  <string name="SignalBottomActionBar_more">Plus</string>
  <!--SignalPinReminders-->
  <string name="SignalPinReminders_well_remind_you_again_later">Nous vous le rappellerons plus tard.</string>
  <string name="SignalPinReminders_well_remind_you_again_tomorrow">Nous vous le rappellerons demain.</string>
  <string name="SignalPinReminders_well_remind_you_again_in_a_few_days">Nous vous le rappellerons dans quelques jours.</string>
  <string name="SignalPinReminders_well_remind_you_again_in_a_week">Nous vous le rappellerons dans une semaine.</string>
  <string name="SignalPinReminders_well_remind_you_again_in_a_couple_weeks">Nous vous le rappellerons dans quelques semaines.</string>
  <string name="SignalPinReminders_well_remind_you_again_in_a_month">Nous vous le rappellerons dans un mois.</string>
  <!--Slide-->
  <string name="Slide_image">Image</string>
  <string name="Slide_sticker">Autocollant</string>
  <string name="Slide_audio">Son</string>
  <string name="Slide_video">Vidéo</string>
  <!--SmsMessageRecord-->
  <string name="SmsMessageRecord_received_corrupted_key_exchange_message">Vous avez reçu un message d’échange de clés corrompu.</string>
  <string name="SmsMessageRecord_received_key_exchange_message_for_invalid_protocol_version">
        Vous avez reçu un message d’échange de clés pour une version de protocole invalide.</string>
  <string name="SmsMessageRecord_received_message_with_new_safety_number_tap_to_process">Vous avez reçu un message avec un nouveau numéro de sécurité. Touchez pour le traiter et l’afficher.</string>
  <string name="SmsMessageRecord_secure_session_reset">Vous avez réinitialisé la session sécurisée.</string>
  <string name="SmsMessageRecord_secure_session_reset_s">%s a réinitialisé la session sécurisée.</string>
  <string name="SmsMessageRecord_duplicate_message">Message en double.</string>
  <string name="SmsMessageRecord_this_message_could_not_be_processed_because_it_was_sent_from_a_newer_version">Ce message n’a pas pu être traité, car il a été envoyé à partir d’une version plus récente de Signal. Vous pourrez demander à votre contact de renvoyer ce message une fois que vous aurez mis Signal à jour.</string>
  <string name="SmsMessageRecord_error_handling_incoming_message">Erreur de traitement du message entrant.</string>
  <!--StickerManagementActivity-->
  <string name="StickerManagementActivity_stickers">Autocollants</string>
  <!--StickerManagementAdapter-->
  <string name="StickerManagementAdapter_installed_stickers">Autocollants installés</string>
  <string name="StickerManagementAdapter_stickers_you_received">Autocollants que vous avez reçus</string>
  <string name="StickerManagementAdapter_signal_artist_series">Séries des artistes de Signal</string>
  <string name="StickerManagementAdapter_no_stickers_installed">Aucun autocollant n’est installé</string>
  <string name="StickerManagementAdapter_stickers_from_incoming_messages_will_appear_here">Les autocollants des messages entrants apparaîtront ici</string>
  <string name="StickerManagementAdapter_untitled">Sans titre</string>
  <string name="StickerManagementAdapter_unknown">Inconnu</string>
  <!--StickerPackPreviewActivity-->
  <string name="StickerPackPreviewActivity_untitled">Sans titre</string>
  <string name="StickerPackPreviewActivity_unknown">Inconnu</string>
  <string name="StickerPackPreviewActivity_install">Installer</string>
  <string name="StickerPackPreviewActivity_remove">Supprimer</string>
  <string name="StickerPackPreviewActivity_stickers">Autocollants</string>
  <string name="StickerPackPreviewActivity_failed_to_load_sticker_pack">Échec de chargement du paquet d’autocollants</string>
  <!--SubmitDebugLogActivity-->
  <string name="SubmitDebugLogActivity_edit">Modifier</string>
  <string name="SubmitDebugLogActivity_done">Terminé</string>
  <string name="SubmitDebugLogActivity_tap_a_line_to_delete_it">Toucher une ligne pour la supprimer</string>
  <string name="SubmitDebugLogActivity_submit">Envoyer</string>
  <string name="SubmitDebugLogActivity_failed_to_submit_logs">Échec d’envoi des journaux</string>
  <string name="SubmitDebugLogActivity_success">C’est réussi !</string>
  <string name="SubmitDebugLogActivity_copy_this_url_and_add_it_to_your_issue">Copiez cette URL et ajoutez-la à votre relevé d’erreur ou à votre courriel de demande d’assistance :\n\n<b>%1$s</b></string>
  <string name="SubmitDebugLogActivity_share">Partager</string>
  <string name="SubmitDebugLogActivity_this_log_will_be_posted_publicly_online_for_contributors">Ce journal sera publié publiquement sur Internet pour être consulté par les contributeurs. Vous pouvez l’examiner avant de le téléverser.</string>
  <!--SupportEmailUtil-->
  <string name="SupportEmailUtil_filter">Filtre :</string>
  <string name="SupportEmailUtil_device_info">Renseignements sur l’appareil :</string>
  <string name="SupportEmailUtil_android_version">Version d’Android :</string>
  <string name="SupportEmailUtil_signal_version">Version de Molly :</string>
  <string name="SupportEmailUtil_signal_package">Paquet Molly :</string>
  <string name="SupportEmailUtil_registration_lock">Blocage de l’inscription :</string>
  <string name="SupportEmailUtil_locale">Paramètres régionaux :</string>
  <!--ThreadRecord-->
  <string name="ThreadRecord_group_updated">Le groupe a été mis à jour</string>
  <string name="ThreadRecord_left_the_group">A quitté le groupe</string>
  <string name="ThreadRecord_secure_session_reset">La session sécurisée a été réinitialisée.</string>
  <string name="ThreadRecord_draft">Brouillon :</string>
  <string name="ThreadRecord_called">Vous avez appelé</string>
  <string name="ThreadRecord_called_you">Vous a appelé</string>
  <string name="ThreadRecord_missed_audio_call">Appel vocal manqué</string>
  <string name="ThreadRecord_missed_video_call">Appel vidéo manqué</string>
  <string name="ThreadRecord_media_message">Message multimédia</string>
  <string name="ThreadRecord_sticker">Autocollant</string>
  <string name="ThreadRecord_view_once_photo">Photo éphémère</string>
  <string name="ThreadRecord_view_once_video">Vidéo éphémère</string>
  <string name="ThreadRecord_view_once_media">Média éphémère</string>
  <string name="ThreadRecord_this_message_was_deleted">Ce message a été supprimé.</string>
  <string name="ThreadRecord_you_deleted_this_message">Vous avez supprimé ce message.</string>
  <string name="ThreadRecord_s_is_on_signal">%s est sur Signal.</string>
  <string name="ThreadRecord_disappearing_messages_disabled">Les messages éphémères sont désactivés</string>
  <string name="ThreadRecord_disappearing_message_time_updated_to_s">L’expiration des messages éphémères a été définie à %s</string>
  <string name="ThreadRecord_safety_number_changed">Le numéro de sécurité a changé</string>
  <string name="ThreadRecord_your_safety_number_with_s_has_changed">Votre numéro de sécurité avec %s a changé.</string>
  <string name="ThreadRecord_you_marked_verified">Vous avez marqué comme confirmé</string>
  <string name="ThreadRecord_you_marked_unverified">Vous avez marqué comme non confirmé</string>
  <string name="ThreadRecord_message_could_not_be_processed">Le message n’a pas pu être traité</string>
  <string name="ThreadRecord_delivery_issue">Problème de remise</string>
  <string name="ThreadRecord_message_request">Demande de message</string>
  <string name="ThreadRecord_photo">Photo</string>
  <string name="ThreadRecord_gif">GIF</string>
  <string name="ThreadRecord_voice_message">Message vocal</string>
  <string name="ThreadRecord_file">Fichier</string>
  <string name="ThreadRecord_video">Vidéo</string>
  <string name="ThreadRecord_chat_session_refreshed">La session de dialogue en ligne a été actualisée</string>
  <!--UpdateApkReadyListener-->
  <string name="UpdateApkReadyListener_Signal_update">Mise à jour de Molly</string>
  <string name="UpdateApkReadyListener_a_new_version_of_signal_is_available_tap_to_update">Une nouvelle version de Molly est proposée, touchez pour lancer la mise à jour</string>
  <!--UntrustedSendDialog-->
  <string name="UntrustedSendDialog_send_message">Envoyer le message ?</string>
  <string name="UntrustedSendDialog_send">Envoyer</string>
  <!--UnverifiedSendDialog-->
  <string name="UnverifiedSendDialog_send_message">Envoyer le message ?</string>
  <string name="UnverifiedSendDialog_send">Envoyer</string>
  <!--UsernameEditFragment-->
  <string name="UsernameEditFragment_username">Nom d’utilisateur</string>
  <string name="UsernameEditFragment_delete">Supprimer</string>
  <string name="UsernameEditFragment_successfully_set_username">Le nom d’utilisateur a été défini avec succès.</string>
  <string name="UsernameEditFragment_successfully_removed_username">Le nom d’utilisateur a été supprimé avec succès.</string>
  <string name="UsernameEditFragment_encountered_a_network_error">Une erreur réseau est survenue.</string>
  <string name="UsernameEditFragment_this_username_is_taken">Ce nom d’utilisateur existe déjà.</string>
  <string name="UsernameEditFragment_this_username_is_available">Ce nom d’utilisateur est disponible.</string>
  <string name="UsernameEditFragment_usernames_can_only_include">Les noms d’utilisateur ne peuvent comprendre que a à Z, 0 à 9 et des traits de soulignement.</string>
  <string name="UsernameEditFragment_usernames_cannot_begin_with_a_number">Les noms d’utilisateur ne peuvent pas commencer par un numéro.</string>
  <string name="UsernameEditFragment_username_is_invalid">Le nom d’utilisateur est invalide.</string>
  <string name="UsernameEditFragment_usernames_must_be_between_a_and_b_characters">Les noms d’utilisateur doivent comporter entre %1$d et %2$d caractères.</string>
  <string name="UsernameEditFragment_usernames_on_signal_are_optional">Sur Signal, les noms d’utilisateur sont facultatifs. Si vous choisissez de créer un nom d’utilisateur, les autres utilisateurs de Signal pourront vous trouver avec ce nom d’utilisateur et vous contacter sans connaître votre numéro de téléphone.</string>
  <plurals name="UserNotificationMigrationJob_d_contacts_are_on_signal">
    <item quantity="one">%d contact est sur Signal</item>
    <item quantity="other">%d contacts sont sur Signal</item>
  </plurals>
  <!--VerifyIdentityActivity-->
  <string name="VerifyIdentityActivity_your_contact_is_running_an_old_version_of_signal">Votre contact utilise une ancienne version de Signal. Veuillez lui demander de la mettre à jour avant de confirmer votre numéro de sécurité.</string>
  <string name="VerifyIdentityActivity_your_contact_is_running_a_newer_version_of_Signal">Votre contact utilise une version plus récente de Signal dont le format de code QR est incompatible. Veuillez mettre Signal à jour pour comparer.</string>
  <string name="VerifyIdentityActivity_the_scanned_qr_code_is_not_a_correctly_formatted_safety_number">Le code QR balayé n’est pas un code de confirmation du numéro de sécurité correctement formaté. Veuillez réessayer de le balayer.</string>
  <string name="VerifyIdentityActivity_share_safety_number_via">Partager le numéro de sécurité par…</string>
  <string name="VerifyIdentityActivity_our_signal_safety_number">Notre numéro de sécurité Signal :</string>
  <string name="VerifyIdentityActivity_no_app_to_share_to">Vous semblez n’avoir aucune appli vers laquelle partager.</string>
  <string name="VerifyIdentityActivity_no_safety_number_to_compare_was_found_in_the_clipboard">Aucun numéro de sécurité à comparer n’a été trouvé dans le presse-papiers</string>
  <string name="VerifyIdentityActivity_signal_needs_the_camera_permission_in_order_to_scan_a_qr_code_but_it_has_been_permanently_denied">Molly a besoin de l’autorisation Appareil photo afin de balayer un code QR, mais elle a été refusée définitivement. Veuillez accéder aux paramètres de l’appli, sélectionner Autorisations et activer Appareil photo.</string>
  <string name="VerifyIdentityActivity_unable_to_scan_qr_code_without_camera_permission">Impossible de balayer le code QR sans l’autorisation Appareil photo</string>
  <string name="VerifyIdentityActivity_you_must_first_exchange_messages_in_order_to_view">Vous devez d’abord échanger des messages afin d’afficher le numéro de sécurité de %1$s.</string>
  <!--ViewOnceMessageActivity-->
  <!--AudioView-->
  <!--MessageDisplayHelper-->
  <string name="MessageDisplayHelper_message_encrypted_for_non_existing_session">Message chiffré pour une session non existante</string>
  <!--MmsMessageRecord-->
  <string name="MmsMessageRecord_bad_encrypted_mms_message">Mauvais message multimédia chiffré</string>
  <string name="MmsMessageRecord_mms_message_encrypted_for_non_existing_session">Le message multimédia est chiffré pour une session inexistante</string>
  <!--MuteDialog-->
  <string name="MuteDialog_mute_notifications">Notifications en sourdine</string>
  <!--ApplicationMigrationService-->
  <string name="ApplicationMigrationService_import_in_progress">Importation en cours</string>
  <string name="ApplicationMigrationService_importing_text_messages">Importation des textos</string>
  <string name="ApplicationMigrationService_import_complete">L’importation est terminée</string>
  <string name="ApplicationMigrationService_system_database_import_is_complete">L’importation de la base de données du système est terminée.</string>
  <!--KeyCachingService-->
  <string name="KeyCachingService_signal_passphrase_cached">Touchez pour ouvrir</string>
  <string name="KeyCachingService_passphrase_cached">Molly est déverrouillée</string>
  <string name="KeyCachingService_lock">Verrouiller Molly</string>
  <!--MediaPreviewActivity-->
  <string name="MediaPreviewActivity_you">Vous</string>
  <string name="MediaPreviewActivity_unssuported_media_type">Type de média non pris en charge</string>
  <string name="MediaPreviewActivity_draft">Brouillon</string>
  <string name="MediaPreviewActivity_signal_needs_the_storage_permission_in_order_to_write_to_external_storage_but_it_has_been_permanently_denied">Molly a besoin de l’autorisation Stockage afin d’enregistrer sur la mémoire externe, mais elle a été refusée définitivement. Veuillez accéder aux paramètres de l’appli, sélectionner Autorisations et activer Stockage.</string>
  <string name="MediaPreviewActivity_unable_to_write_to_external_storage_without_permission">Impossible d’enregistrer sur la mémoire externe sans autorisation</string>
  <string name="MediaPreviewActivity_media_delete_confirmation_title">Supprimer le message ?</string>
  <string name="MediaPreviewActivity_media_delete_confirmation_message">Ce message sera irrémédiablement supprimé.</string>
  <string name="MediaPreviewActivity_s_to_s">%1$s à %2$s</string>
  <string name="MediaPreviewActivity_media_no_longer_available">Le média n’est plus disponible.</string>
  <string name="MediaPreviewActivity_cant_find_an_app_able_to_share_this_media">Impossible de trouver une appli qui peut partager ce média.</string>
  <!--MessageNotifier-->
  <string name="MessageNotifier_d_new_messages_in_d_conversations">%1$d nouveaux messages dans %2$d conversations</string>
  <string name="MessageNotifier_most_recent_from_s">Le plus récent de : %1$s</string>
  <string name="MessageNotifier_locked_message">Message verrouillé</string>
  <string name="MessageNotifier_message_delivery_failed">Échec de remise du message.</string>
  <string name="MessageNotifier_failed_to_deliver_message">Échec de remise du message.</string>
  <string name="MessageNotifier_error_delivering_message">Erreur de remise du message.</string>
  <string name="MessageNotifier_message_delivery_paused">Remise des messages en attente.</string>
  <string name="MessageNotifier_verify_to_continue_messaging_on_signal">Confirmez pour continuer à communiquer sur Molly.</string>
  <string name="MessageNotifier_mark_all_as_read">Tout marquer comme lu</string>
  <string name="MessageNotifier_mark_read">Marquer comme lu</string>
  <string name="MessageNotifier_turn_off_these_notifications">Désactiver ces notifications</string>
  <string name="MessageNotifier_view_once_photo">Photo éphémère</string>
  <string name="MessageNotifier_view_once_video">Vidéo éphémère</string>
  <string name="MessageNotifier_reply">Répondre</string>
  <string name="MessageNotifier_signal_message">Message Signal</string>
  <string name="MessageNotifier_unsecured_sms">Texto non sécurisé</string>
  <string name="MessageNotifier_you_may_have_new_messages">Vous pourriez avoir de nouveaux messages</string>
  <string name="MessageNotifier_open_signal_to_check_for_recent_notifications">Ouvrez Molly pour vérifier les notifications récentes.</string>
  <string name="MessageNotifier_contact_message">%1$s %2$s</string>
  <string name="MessageNotifier_unknown_contact_message">Contact</string>
  <string name="MessageNotifier_reacted_s_to_s">A réagi %1$s à : « %2$s ».</string>
  <string name="MessageNotifier_reacted_s_to_your_video">A réagi %1$s à votre vidéo.</string>
  <string name="MessageNotifier_reacted_s_to_your_image">A réagi %1$s à votre image.</string>
  <string name="MessageNotifier_reacted_s_to_your_gif">A réagi avec %1$s à votre GIF.</string>
  <string name="MessageNotifier_reacted_s_to_your_file">A réagi %1$s à votre fichier.</string>
  <string name="MessageNotifier_reacted_s_to_your_audio">A réagi %1$s à votre son.</string>
  <string name="MessageNotifier_reacted_s_to_your_view_once_media">A réagi %1$s à votre média éphémère.</string>
  <string name="MessageNotifier_reacted_s_to_your_sticker">A réagi %1$s à votre autocollant.</string>
  <string name="MessageNotifier_this_message_was_deleted">Ce message a été supprimé.</string>
  <string name="TurnOffContactJoinedNotificationsActivity__turn_off_contact_joined_signal">Désactiver les notifications pour les contacts qui se sont joints à Signal ? Vous pouvez les réactiver dans Signal &gt; Paramètres &gt; Notifications</string>
  <!--Notification Channels-->
  <string name="NotificationChannel_channel_messages">Messages</string>
  <string name="NotificationChannel_calls">Appels</string>
  <string name="NotificationChannel_failures">Échecs</string>
  <string name="NotificationChannel_backups">Sauvegardes</string>
  <string name="NotificationChannel_locked_status">État de verrouillage</string>
  <string name="NotificationChannel_app_updates">Mises à jour de l’appli</string>
  <string name="NotificationChannel_other">Autre</string>
  <string name="NotificationChannel_group_chats">Conversations</string>
  <string name="NotificationChannel_missing_display_name">Inconnu</string>
  <string name="NotificationChannel_voice_notes">Notes vocales</string>
  <string name="NotificationChannel_contact_joined_signal">Un contact s’est joint à Signal</string>
  <string name="NotificationChannels__no_activity_available_to_open_notification_channel_settings">Aucune activité n’est disponible pour ouvrir les paramètres du canal de notification.</string>
  <!--ProfileEditNameFragment-->
  <!--QuickResponseService-->
  <string name="QuickResponseService_quick_response_unavailable_when_Signal_is_locked">La réponse rapide n’est pas proposée quand Molly est verrouillée.</string>
  <string name="QuickResponseService_problem_sending_message">Un problème d’envoi du message est survenu.</string>
  <!--SaveAttachmentTask-->
  <string name="SaveAttachmentTask_saved_to">Enregistrée dans %s</string>
  <string name="SaveAttachmentTask_saved">Enregistrée</string>
  <!--SearchToolbar-->
  <string name="SearchToolbar_search">Recherche</string>
  <string name="SearchToolbar_search_for_conversations_contacts_and_messages">Chercher des conversations, des contacts ou des messages</string>
  <!--ShortcutLauncherActivity-->
  <string name="ShortcutLauncherActivity_invalid_shortcut">Le raccourci est invalide</string>
  <!--SingleRecipientNotificationBuilder-->
  <string name="SingleRecipientNotificationBuilder_signal">Molly</string>
  <string name="SingleRecipientNotificationBuilder_new_message">Nouveau message</string>
  <string name="SingleRecipientNotificationBuilder_message_request">Demande d’échange de messages</string>
  <string name="SingleRecipientNotificationBuilder_you">Vous</string>
  <!--ThumbnailView-->
  <string name="ThumbnailView_Play_video_description">Lire la vidéo</string>
  <string name="ThumbnailView_Has_a_caption_description">A une légende.</string>
  <!--TransferControlView-->
  <plurals name="TransferControlView_n_items">
    <item quantity="one">%délément</item>
    <item quantity="other">%déléments</item>
  </plurals>
  <!--UnauthorizedReminder-->
  <string name="UnauthorizedReminder_device_no_longer_registered">L’appareil n’est plus inscrit</string>
  <string name="UnauthorizedReminder_this_is_likely_because_you_registered_your_phone_number_with_Signal_on_a_different_device">C’est probablement parce que vous avez inscrit votre numéro de téléphone à Signal sur un autre appareil. Touchez pour vous réinscrire.</string>
  <!--WebRtcCallActivity-->
  <string name="WebRtcCallActivity_to_answer_the_call_give_signal_access_to_your_microphone">Pour répondre à l’appel, accordez à Molly l’accès à votre microphone.</string>
  <string name="WebRtcCallActivity_to_answer_the_call_from_s_give_signal_access_to_your_microphone">Pour répondre à l’appel de %s, accordez à Molly l’accès à votre microphone.</string>
  <string name="WebRtcCallActivity_signal_requires_microphone_and_camera_permissions_in_order_to_make_or_receive_calls">Molly exige les autorisations Microphone et Appareil photo afin d’effectuer et de recevoir des appels, mais elles ont été refusées définitivement. Veuillez accéder au menu des paramètres des applis, sélectionner « Autorisations » et activer « Microphone » et « Appareil photo ».</string>
  <string name="WebRtcCallActivity__answered_on_a_linked_device">L’appel a été pris sur un appareil relié.</string>
  <string name="WebRtcCallActivity__declined_on_a_linked_device">L’appel a été refusé sur un appareil relié.</string>
  <string name="WebRtcCallActivity__busy_on_a_linked_device">Occupé sur un appareil relié.</string>
  <string name="GroupCallSafetyNumberChangeNotification__someone_has_joined_this_call_with_a_safety_number_that_has_changed">Quelqu’un s’est joint à cet appel avec un numéro de sécurité qui a changé.</string>
  <!--WebRtcCallScreen-->
  <string name="WebRtcCallScreen_swipe_up_to_change_views">Balayer vers le haut pour changer de vue</string>
  <!--WebRtcCallScreen V2-->
  <string name="WebRtcCallScreen__decline">Refuser</string>
  <string name="WebRtcCallScreen__answer">Répondre</string>
  <string name="WebRtcCallScreen__answer_without_video">Répondre sans vidéo</string>
  <!--WebRtcAudioOutputToggle-->
  <string name="WebRtcAudioOutputToggle__audio_output">Sortie son</string>
  <string name="WebRtcAudioOutputToggle__phone_earpiece">Écouteur de téléphone</string>
  <string name="WebRtcAudioOutputToggle__speaker">Haut-parleur</string>
  <string name="WebRtcAudioOutputToggle__bluetooth">Bluetooth</string>
  <string name="WebRtcCallControls_answer_call_description">Répondre à l’appel</string>
  <string name="WebRtcCallControls_reject_call_description">Refuser l’appel</string>
  <!--change_passphrase_activity-->
  <string name="change_passphrase_activity__old_passphrase">Ancienne phrase de passe</string>
  <string name="change_passphrase_activity__new_passphrase">Nouvelle phrase de passe</string>
  <string name="change_passphrase_activity__repeat_new_passphrase">Répéter la nouvelle phrase de passe</string>
  <!--contact_selection_activity-->
  <string name="contact_selection_activity__enter_name_or_number">Saisissez un nom ou un numéro</string>
  <string name="contact_selection_activity__invite_to_signal">Inviter à Molly</string>
  <string name="contact_selection_activity__new_group">Nouveau groupe</string>
  <!--contact_filter_toolbar-->
  <string name="contact_filter_toolbar__clear_entered_text_description">Effacer le texte saisi</string>
  <string name="contact_filter_toolbar__show_keyboard_description">Afficher le clavier</string>
  <string name="contact_filter_toolbar__show_dial_pad_description">Afficher le pavé numérique</string>
  <!--contact_selection_group_activity-->
  <string name="contact_selection_group_activity__no_contacts">Aucun contact.</string>
  <string name="contact_selection_group_activity__finding_contacts">Chargement des contacts…</string>
  <!--single_contact_selection_activity-->
  <string name="SingleContactSelectionActivity_contact_photo">Photo du contact</string>
  <!--ContactSelectionListFragment-->
  <string name="ContactSelectionListFragment_signal_requires_the_contacts_permission_in_order_to_display_your_contacts">Molly exige l’autorisation Contacts afin d’afficher vos contacts, mais elle a été refusée définitivement. Veuillez accéder au menu des paramètres des applis, sélectionner « Autorisations » et activer « Contacts ».</string>
  <string name="ContactSelectionListFragment_error_retrieving_contacts_check_your_network_connection">Erreur de récupération des contacts, veuillez vérifier votre connexion réseau</string>
  <string name="ContactSelectionListFragment_username_not_found">Le nom d’utilisateur est introuvable</string>
  <string name="ContactSelectionListFragment_s_is_not_a_signal_user">« %1$s » n’est pas un utilisateur de Signal. Veuillez confirmer le nom d’utilisateur et réessayer.</string>
  <string name="ContactSelectionListFragment_you_do_not_need_to_add_yourself_to_the_group">Vous n’avez pas besoin de vous ajouter au groupe</string>
  <string name="ContactSelectionListFragment_maximum_group_size_reached">La taille maximale du groupe est atteinte</string>
  <string name="ContactSelectionListFragment_signal_groups_can_have_a_maximum_of_d_members">Les groupes Signal ne peuvent pas comporter plus de %1$d membres.</string>
  <string name="ContactSelectionListFragment_recommended_member_limit_reached">La limite de membres recommandée est atteinte</string>
  <string name="ContactSelectionListFragment_signal_groups_perform_best_with_d_members_or_fewer">Les groupes Signal fonctionnent mieux avec %1$d membres ou moins. Ajouter davantage de membres entraînera des retards d’envoi et de réception des messages.</string>
  <plurals name="ContactSelectionListFragment_d_members">
    <item quantity="one">%1$d membre</item>
    <item quantity="other">%1$d membres</item>
  </plurals>
  <!--contact_selection_list_fragment-->
  <string name="contact_selection_list_fragment__signal_needs_access_to_your_contacts_in_order_to_display_them">Molly a besoin d’accéder à vos contacts afin de les afficher.</string>
  <string name="contact_selection_list_fragment__show_contacts">Afficher les contacts</string>
  <!--contact_selection_list_item-->
  <plurals name="contact_selection_list_item__number_of_members">
    <item quantity="one">%1$d membre</item>
    <item quantity="other">%1$d membres</item>
  </plurals>
  <!--conversation_activity-->
  <string name="conversation_activity__type_message_push">Message Signal</string>
  <string name="conversation_activity__type_message_sms_insecure">Texto non sécurisé</string>
  <string name="conversation_activity__type_message_mms_insecure">Message multimédia non sécurisé</string>
  <string name="conversation_activity__from_sim_name">De %1$s</string>
  <string name="conversation_activity__sim_n">SIM %1$d</string>
  <string name="conversation_activity__send">Envoyer</string>
  <string name="conversation_activity__compose_description">Rédaction d’un message</string>
  <string name="conversation_activity__emoji_toggle_description">Afficher/masquer le clavier des émojis</string>
  <string name="conversation_activity__attachment_thumbnail">Imagette de fichiers joints</string>
  <string name="conversation_activity__quick_attachment_drawer_toggle_camera_description">Afficher/masquer le tiroir de l’appareil photo à basse résolution</string>
  <string name="conversation_activity__quick_attachment_drawer_record_and_send_audio_description">Enregistrer et envoyer une fichier son joint</string>
  <string name="conversation_activity__quick_attachment_drawer_lock_record_description">Verrouiller l’enregistrement de fichiers son joints</string>
  <string name="conversation_activity__enable_signal_for_sms">Gérer les textos avec Signal</string>
  <string name="conversation_activity__message_could_not_be_sent">Le message n’a pas pu être envoyé. Veuillez vérifier votre connexion et réessayez.</string>
  <!--conversation_input_panel-->
  <string name="conversation_input_panel__slide_to_cancel">Faire glisser pour annuler</string>
  <string name="conversation_input_panel__cancel">Annuler</string>
  <!--conversation_item-->
  <string name="conversation_item__mms_image_description">Message multimédia</string>
  <string name="conversation_item__secure_message_description">Message sécurisé</string>
  <!--conversation_item_sent-->
  <string name="conversation_item_sent__send_failed_indicator_description">Échec d’envoi</string>
  <string name="conversation_item_sent__pending_approval_description">En attente d’approbation</string>
  <string name="conversation_item_sent__delivered_description">Remis</string>
  <string name="conversation_item_sent__message_read">Message lu</string>
  <!--conversation_item_received-->
  <string name="conversation_item_received__contact_photo_description">Photo du contact</string>
  <!--ConversationUpdateItem-->
  <string name="ConversationUpdateItem_loading">Chargement</string>
  <string name="ConversationUpdateItem_learn_more">En apprendre davantage</string>
  <string name="ConversationUpdateItem_join_call">Me joindre à l’appel</string>
  <string name="ConversationUpdateItem_return_to_call">Revenir à l’appel</string>
  <string name="ConversationUpdateItem_call_is_full">L’appel est complet</string>
  <string name="ConversationUpdateItem_invite_friends">Inviter des amis</string>
  <string name="ConversationUpdateItem_enable_call_notifications">Activer les notifications d’appels</string>
  <string name="ConversationUpdateItem_update_contact">Mettre le contact à jour</string>
  <string name="ConversationUpdateItem_no_groups_in_common_review_requests_carefully">Aucun groupe en commun. Examinez les demandes avec attention.</string>
  <string name="ConversationUpdateItem_no_contacts_in_this_group_review_requests_carefully">Aucun contact dans ce groupe. Examinez les demandes avec attention.</string>
  <string name="ConversationUpdateItem_view">Afficher</string>
  <string name="ConversationUpdateItem_the_disappearing_message_time_will_be_set_to_s_when_you_message_them">La minuterie des messages éphémères sera définie sur %1$s quand vous échangez des messages avec cette personne.</string>
  <!--audio_view-->
  <string name="audio_view__play_pause_accessibility_description">Lecture … Mettre en pause</string>
  <string name="audio_view__download_accessibility_description">Télécharger</string>
  <!--QuoteView-->
  <string name="QuoteView_audio">Son</string>
  <string name="QuoteView_video">Vidéo</string>
  <string name="QuoteView_photo">Photo</string>
  <string name="QuoteView_gif">GIF</string>
  <string name="QuoteView_view_once_media">Média éphémère</string>
  <string name="QuoteView_sticker">Autocollant</string>
  <string name="QuoteView_you">Vous</string>
  <string name="QuoteView_original_missing">Le message original est introuvable</string>
  <!--conversation_fragment-->
  <string name="conversation_fragment__scroll_to_the_bottom_content_description">Faire défiler vers le bas</string>
  <!--BubbleOptOutTooltip-->
  <!--Message to inform the user of what Android chat bubbles are-->
  <string name="BubbleOptOutTooltip__description">Les bulles sont une fonctionnalité d’Android que vous pouvez désactiver pour les conversations de Molly.</string>
  <!--Button to dismiss the tooltip for opting out of using Android bubbles-->
  <string name="BubbleOptOutTooltip__not_now">Pas maintenant</string>
  <!--Button to move to the system settings to control the use of Android bubbles-->
  <string name="BubbleOptOutTooltip__turn_off">Désactiver</string>
  <!--safety_number_change_dialog-->
  <string name="safety_number_change_dialog__safety_number_changes">Changements des numéros de sécurité</string>
  <string name="safety_number_change_dialog__accept">Accepter</string>
  <string name="safety_number_change_dialog__send_anyway">Envoyer quand même</string>
  <string name="safety_number_change_dialog__call_anyway">Appeler quand même</string>
  <string name="safety_number_change_dialog__join_call">Me joindre à l’appel</string>
  <string name="safety_number_change_dialog__continue_call">Poursuivre l’appel</string>
  <string name="safety_number_change_dialog__leave_call">Quitter l’appel</string>
  <string name="safety_number_change_dialog__the_following_people_may_have_reinstalled_or_changed_devices">Les personnes suivantes ont peut-être réinstallé Signal ou changé d’appareil. Pour assurer la confidentialité, confirmez votre numéro de sécurité avec elles.</string>
  <string name="safety_number_change_dialog__view">Afficher</string>
  <string name="safety_number_change_dialog__previous_verified">Confirmé précédemment</string>
  <!--EnableCallNotificationSettingsDialog__call_notifications_checklist-->
  <string name="EnableCallNotificationSettingsDialog__call_notifications_enabled">Notifications d’appels activées.</string>
  <string name="EnableCallNotificationSettingsDialog__enable_call_notifications">Activer les notifications d’appels</string>
  <string name="EnableCallNotificationSettingsDialog__enable_background_activity">Activer l’activité d’arrière-plan</string>
  <string name="EnableCallNotificationSettingsDialog__everything_looks_good_now">Tout semble en ordre maintenant !</string>
  <string name="EnableCallNotificationSettingsDialog__to_receive_call_notifications_tap_here_and_turn_on_show_notifications">Pour recevoir les notifications d’appel, touchez ici et activez l’option « Afficher les notifications ».</string>
  <string name="EnableCallNotificationSettingsDialog__to_receive_call_notifications_tap_here_and_turn_on_notifications">Pour recevoir les notifications d\'appel, touchez ici, activez les notifications et assurez-vous que le son et les fenêtres surgissantes sont activées.</string>
  <string name="EnableCallNotificationSettingsDialog__to_receive_call_notifications_tap_here_and_enable_background_activity_in_battery_settings">Pour recevoir les notifications d’appel, touchez ici et activez l’activité d’arrière-plan dans la section « Batterie/Pile » des paramètres.</string>
  <string name="EnableCallNotificationSettingsDialog__settings">Paramètres</string>
  <string name="EnableCallNotificationSettingsDialog__to_receive_call_notifications_tap_settings_and_turn_on_show_notifications">Pour recevoir les notifications d’appel, touchez Réglages et activez l’option « Afficher les notifications ».</string>
  <string name="EnableCallNotificationSettingsDialog__to_receive_call_notifications_tap_settings_and_turn_on_notifications">Pour recevoir les notifications d\'appel, touchez Paramètres, activez les notifications et assurez-vous que le son et les fenêtres surgissantes sont activées.</string>
  <string name="EnableCallNotificationSettingsDialog__to_receive_call_notifications_tap_settings_and_enable_background_activity_in_battery_settings">Pour recevoir les notifications d’appel, touchez Paramètres et activez l’activité d’arrière-plan dans la section « Batterie/Pile » des paramètres.</string>
  <!--country_selection_fragment-->
  <string name="country_selection_fragment__loading_countries">Chargement des pays…</string>
  <string name="country_selection_fragment__search">Chercher</string>
  <string name="country_selection_fragment__no_matching_countries">Aucun pays ne correspond</string>
  <!--device_add_fragment-->
  <string name="device_add_fragment__scan_the_qr_code_displayed_on_the_device_to_link">Balayez le code QR affiché sur l’appareil pour le relier</string>
  <!--device_link_fragment-->
  <string name="device_link_fragment__link_device">Relier l’appareil</string>
  <!--device_list_fragment-->
  <string name="device_list_fragment__no_devices_linked">Aucun appareil n’est relié</string>
  <string name="device_list_fragment__link_new_device">Relier un nouvel appareil</string>
  <!--expiration-->
  <string name="expiration_off">Désactivés</string>
  <plurals name="expiration_seconds">
    <item quantity="one">%d seconde</item>
    <item quantity="other">%d secondes</item>
  </plurals>
  <string name="expiration_seconds_abbreviated">%d s</string>
  <plurals name="expiration_minutes">
    <item quantity="one">%d minute</item>
    <item quantity="other">%d minutes</item>
  </plurals>
  <string name="expiration_minutes_abbreviated">%d min</string>
  <plurals name="expiration_hours">
    <item quantity="one">%d heure</item>
    <item quantity="other">%d heures</item>
  </plurals>
  <string name="expiration_hours_abbreviated">%d h</string>
  <plurals name="expiration_days">
    <item quantity="one">%d jour</item>
    <item quantity="other">%d jours</item>
  </plurals>
  <string name="expiration_days_abbreviated">%d j</string>
  <plurals name="expiration_weeks">
    <item quantity="one">%d semaine</item>
    <item quantity="other">%d semaines</item>
  </plurals>
  <string name="expiration_weeks_abbreviated">%d sem.</string>
  <string name="expiration_combined">%1$s %2$s</string>
  <!--unverified safety numbers-->
  <string name="IdentityUtil_unverified_banner_one">Votre numéro de sécurité avec %s a changé et n’est plus confirmé</string>
  <string name="IdentityUtil_unverified_banner_two">Vos numéros de sécurité avec %1$s et %2$s ont changé et ne sont plus confirmés</string>
  <string name="IdentityUtil_unverified_banner_many">Vos numéros de sécurité avec %1$s, %2$s et %3$s ont changé et ne sont plus confirmés</string>
  <string name="IdentityUtil_unverified_dialog_one">Votre numéro de sécurité avec %1$s a changé et n’est plus confirmé. Cela pourrait signifier soit que quelqu’un tente d’intercepter votre communication, soit que %1$s a simplement réinstallé Signal.</string>
  <string name="IdentityUtil_unverified_dialog_two">Vos numéros de sécurité avec %1$s et %2$s ont changé et ne sont plus confirmés. Cela pourrait signifier soit que quelqu’un tente d’intercepter vos communications, soit qu’ils ont simplement réinstallé Signal.</string>
  <string name="IdentityUtil_unverified_dialog_many">Vos numéros de sécurité avec %1$s, %2$s et %3$s ont changé et ne sont plus confirmés. Cela pourrait signifier soit que quelqu’un tente d’intercepter vos communications, soit qu’ils ont simplement réinstallé Signal.</string>
  <string name="IdentityUtil_untrusted_dialog_one">Votre numéro de sécurité avec %s vient de changer.</string>
  <string name="IdentityUtil_untrusted_dialog_two">Vos numéros de sécurité avec %1$s et %2$s viennent de changer.</string>
  <string name="IdentityUtil_untrusted_dialog_many">Vos numéros de sécurité avec %1$s, %2$s et %3$s viennent de changer.</string>
  <plurals name="identity_others">
    <item quantity="one">%d autre</item>
    <item quantity="other">%d autres</item>
  </plurals>
  <!--giphy_activity-->
  <string name="giphy_activity_toolbar__search_gifs">Chercher des GIF</string>
  <!--giphy_fragment-->
  <string name="giphy_fragment__nothing_found">Aucun résultat</string>
  <!--database_migration_activity-->
  <string name="database_migration_activity__would_you_like_to_import_your_existing_text_messages">Voulez-vous importer vos textos existants dans la base de données chiffrée de Signal ?</string>
  <string name="database_migration_activity__the_default_system_database_will_not_be_modified">La base de données par défaut du système ne sera aucunement modifiée ni altérée.</string>
  <string name="database_migration_activity__skip">Ignorer</string>
  <string name="database_migration_activity__import">Importer</string>
  <string name="database_migration_activity__this_could_take_a_moment_please_be_patient">Cela pourrait prendre un moment. Veuillez être patient, nous vous préviendrons quand l’importation sera terminée.</string>
  <string name="database_migration_activity__importing">IMPORTATION</string>
  <!--load_more_header-->
  <string name="load_more_header__see_full_conversation">Voir la conversation complète</string>
  <string name="load_more_header__loading">Chargement</string>
  <!--media_overview_activity-->
  <string name="media_overview_activity__no_media">Aucun média</string>
  <!--message_recipients_list_item-->
  <string name="message_recipients_list_item__view">VISUALISER</string>
  <string name="message_recipients_list_item__resend">RENVOYER</string>
  <!--GroupUtil-->
  <plurals name="GroupUtil_joined_the_group">
    <item quantity="one">%1$s s’est joint au groupe.</item>
    <item quantity="other">%1$s se sont joints au groupe.</item>
  </plurals>
  <string name="GroupUtil_group_name_is_now">Le nom du groupe est désormais « %1$s ».</string>
  <!--prompt_passphrase_activity-->
  <string name="prompt_passphrase_activity__unlock">Déverrouiller</string>
  <!--prompt_mms_activity-->
  <string name="prompt_mms_activity__signal_requires_mms_settings_to_deliver_media_and_group_messages">Signal exige que les paramètres de messages multimédias remettent les messages multimédias et de groupe en utilisant votre opérateur de réseau mobile. Votre appareil n’offre pas ces renseignements, ce qui arrive parfois pour les appareils verrouillés ou d’autres configurations restrictives.</string>
  <string name="prompt_mms_activity__to_send_media_and_group_messages_tap_ok">Pour envoyer des messages multimédias ou de groupe, touchez Valider et remplissez les paramètres demandés. Les paramètres de messages multimédias pour votre opérateur peuvent habituellement être trouvés en cherchant l’APN (nom du point d’accès) de votre opérateur. Vous n’aurez à le faire qu’une seule fois.</string>
  <!--BadDecryptLearnMoreDialog-->
  <string name="BadDecryptLearnMoreDialog_delivery_issue">Problème de remise</string>
  <string name="BadDecryptLearnMoreDialog_couldnt_be_delivered_individual">Un message, un autocollant, une réaction ou un accusé de lecture de %s n’a pas pu vous être remis. Cette personne pourrait avoir tenté de vous l’envoyer directement ou dans un groupe.</string>
  <string name="BadDecryptLearnMoreDialog_couldnt_be_delivered_group">Un message, un autocollant, une réaction ou un accusé de lecture de %s n’a pas pu vous être remis.</string>
  <!--profile_create_activity-->
  <string name="CreateProfileActivity_first_name_required">Prénom (requis)</string>
  <string name="CreateProfileActivity_last_name_optional">Nom de famille (facultatif)</string>
  <string name="CreateProfileActivity_next">Suivant</string>
  <string name="CreateProfileActivity__username">Nom d’utilisateur</string>
  <string name="CreateProfileActivity__create_a_username">Créer un nom d’utilisateur</string>
  <string name="CreateProfileActivity_custom_mms_group_names_and_photos_will_only_be_visible_to_you">Les noms et les photos des groupes de messages multimédias personnalisés ne seront visibles que par vous.</string>
  <string name="CreateProfileActivity_group_descriptions_will_be_visible_to_members_of_this_group_and_people_who_have_been_invited">Les descriptions de groupe seront visibles aux membres de ce groupe et aux personnes qui ont été invitées.</string>
  <!--EditAboutFragment-->
  <string name="EditAboutFragment_about">À propos</string>
  <string name="EditAboutFragment_write_a_few_words_about_yourself">Écrivez quelques mots à votre sujet…</string>
  <string name="EditAboutFragment_count">%1$d/%2$d</string>
  <string name="EditAboutFragment_speak_freely">Exprimez-vous librement</string>
  <string name="EditAboutFragment_encrypted">Chiffré</string>
  <string name="EditAboutFragment_be_kind">Sois gentil</string>
  <string name="EditAboutFragment_coffee_lover">Amateur de café</string>
  <string name="EditAboutFragment_free_to_chat">Prêt à converser</string>
  <string name="EditAboutFragment_taking_a_break">Je prend une pause</string>
  <string name="EditAboutFragment_working_on_something_new">Je travaille sur quelque chose de nouveau </string>
  <!--EditProfileFragment-->
  <string name="EditProfileFragment__edit_group">Modifier le groupe</string>
  <string name="EditProfileFragment__group_name">Nom du groupe</string>
  <string name="EditProfileFragment__group_description">Description du groupe</string>
  <!--EditProfileNameFragment-->
  <string name="EditProfileNameFragment_your_name">Votre nom</string>
  <string name="EditProfileNameFragment_first_name">Prénom</string>
  <string name="EditProfileNameFragment_last_name_optional">Nom de famille (facultatif)</string>
  <string name="EditProfileNameFragment_save">Enregistrer</string>
  <string name="EditProfileNameFragment_failed_to_save_due_to_network_issues_try_again_later">Échec d’enregistrement en raison d’erreurs réseau. Veuillez réessayer plus tard.</string>
  <!--recipient_preferences_activity-->
  <string name="recipient_preference_activity__shared_media">Médias partagés</string>
  <!--recipients_panel-->
  <string name="recipients_panel__to"><small>Saisir un nom ou un numéro</small></string>
  <!--verify_display_fragment-->
  <string name="verify_display_fragment__to_verify_the_security_of_your_end_to_end_encryption_with_s"><![CDATA[Pour confirmer la sécurité de votre chiffrement de bout en bout avec %s, comparez les chiffres ci-dessous avec ceux de son appareil. Vous pouvez aussi balayer le code sur son téléphone. <a href="https://signal.org/redirect/safety-numbers">En apprendre davantage.</a>]]></string>
  <string name="verify_display_fragment__tap_to_scan">Touchez pour balayer</string>
  <string name="verify_display_fragment__successful_match">Correspondance effective</string>
  <string name="verify_display_fragment__failed_to_verify_safety_number">Échec de la confirmation du numéro de sécurité.</string>
  <string name="verify_display_fragment__loading">Chargement…</string>
  <string name="verify_display_fragment__mark_as_verified">Marquer comme confirmé</string>
  <string name="verify_display_fragment__clear_verification">Annuler la confirmation</string>
  <!--verify_identity-->
  <string name="verify_identity__share_safety_number">Partager le numéro de sécurité</string>
  <!--verity_scan_fragment-->
  <string name="verify_scan_fragment__scan_the_qr_code_on_your_contact">Balayez le code QR sur l’appareil de votre contact.</string>
  <!--webrtc_answer_decline_button-->
  <string name="webrtc_answer_decline_button__swipe_up_to_answer">Balayer vers le haut pour répondre</string>
  <string name="webrtc_answer_decline_button__swipe_down_to_reject">Balayer vers le bas pour refuser</string>
  <!--message_details_header-->
  <string name="message_details_header__issues_need_your_attention">Des problèmes demandent votre attention</string>
  <string name="message_details_header__sent">Envoyé :</string>
  <string name="message_details_header__received">Reçu :</string>
  <string name="message_details_header__disappears">Disparaît :</string>
  <string name="message_details_header__via">Par :</string>
  <!--message_details_recipient_header-->
  <string name="message_details_recipient_header__pending_send">En attente</string>
  <string name="message_details_recipient_header__sent_to">Envoyé à</string>
  <string name="message_details_recipient_header__sent_from">Envoyé de</string>
  <string name="message_details_recipient_header__delivered_to">Remis à</string>
  <string name="message_details_recipient_header__read_by">Lu par</string>
  <string name="message_details_recipient_header__not_sent">N’a pas été envoyé</string>
  <string name="message_details_recipient_header__viewed">Vu par</string>
  <!--message_Details_recipient-->
  <string name="message_details_recipient__failed_to_send">Échec d’envoi</string>
  <string name="message_details_recipient__new_safety_number">Nouveau numéro de sécurité</string>
  <!--AndroidManifest.xml-->
  <string name="AndroidManifest__create_passphrase">Créer une phrase de passe</string>
  <string name="AndroidManifest__select_contacts">Sélectionner des contacts</string>
  <string name="AndroidManifest__change_passphrase">Changer la phrase de passe</string>
  <string name="AndroidManifest__verify_safety_number">Confirmer le numéro de sécurité</string>
  <string name="AndroidManifest__log_submit">Envoyer le journal de débogage</string>
  <string name="AndroidManifest__media_preview">Aperçu du média</string>
  <string name="AndroidManifest__message_details">Détails du message</string>
  <string name="AndroidManifest__linked_devices">Appareils reliés</string>
  <string name="AndroidManifest__invite_friends">Inviter des amis</string>
  <string name="AndroidManifest_archived_conversations">Conversations archivées</string>
  <string name="AndroidManifest_remove_photo">Supprimer la photo</string>
  <!--Message Requests Megaphone-->
  <string name="MessageRequestsMegaphone__message_requests">Demande de message</string>
  <string name="MessageRequestsMegaphone__users_can_now_choose_to_accept">Les utilisateurs peuvent désormais choisir d’accepter une nouvelle conversation. Les noms de profil permettent de savoir qui envoie les messages.</string>
  <string name="MessageRequestsMegaphone__add_profile_name">Ajouter un nom de profil</string>
  <!--HelpFragment-->
  <string name="HelpFragment__have_you_read_our_faq_yet">Avez-vous déjà lu notre FAQ ?</string>
  <string name="HelpFragment__next">Suivant</string>
  <string name="HelpFragment__contact_us">Nous contacter</string>
  <string name="HelpFragment__tell_us_whats_going_on">Expliquez-nous ce qu’il se passe</string>
  <string name="HelpFragment__include_debug_log">Inclure le journal de débogage.</string>
  <string name="HelpFragment__whats_this">Qu’est-ce donc ?</string>
  <string name="HelpFragment__how_do_you_feel">Comment vous sentez-vous ? (facultatif)</string>
  <string name="HelpFragment__tell_us_why_youre_reaching_out">Dites-nous pourquoi vous nous contactez.</string>
  <string name="HelpFragment__support_info">Renseignements d’assistance</string>
  <string name="HelpFragment__signal_android_support_request">Demande d’assistance – Signal pour Android</string>
  <string name="HelpFragment__debug_log">Journal de débogage :</string>
  <string name="HelpFragment__could_not_upload_logs">Impossible de téléverser les journaux</string>
  <string name="HelpFragment__please_be_as_descriptive_as_possible">Veuillez nous donner autant de détails que possible, afin de nous aider à comprendre la situation.</string>
  <string-array name="HelpFragment__categories_3">
    <item>\-\- Veuillez sélectionner une option \-\-\-</item>
    <item>Quelque chose ne fonctionne pas</item>
    <item>Demande de fonction</item>
    <item>Question</item>
    <item>Rétroaction</item>
    <item>Autre</item>
    <item>Paiements (MobileCoin)</item>
    <item>Donateurs mensuels et coups de pouce à Signal</item>
  </string-array>
  <!--ReactWithAnyEmojiBottomSheetDialogFragment-->
  <string name="ReactWithAnyEmojiBottomSheetDialogFragment__this_message">Ce message</string>
  <string name="ReactWithAnyEmojiBottomSheetDialogFragment__recently_used">Utilisés récemment</string>
  <string name="ReactWithAnyEmojiBottomSheetDialogFragment__smileys_and_people">Frimousses et personnes</string>
  <string name="ReactWithAnyEmojiBottomSheetDialogFragment__nature">Nature</string>
  <string name="ReactWithAnyEmojiBottomSheetDialogFragment__food">Nourriture</string>
  <string name="ReactWithAnyEmojiBottomSheetDialogFragment__activities">Activités</string>
  <string name="ReactWithAnyEmojiBottomSheetDialogFragment__places">Lieux</string>
  <string name="ReactWithAnyEmojiBottomSheetDialogFragment__objects">Objets</string>
  <string name="ReactWithAnyEmojiBottomSheetDialogFragment__symbols">Symboles</string>
  <string name="ReactWithAnyEmojiBottomSheetDialogFragment__flags">Drapeaux</string>
  <string name="ReactWithAnyEmojiBottomSheetDialogFragment__emoticons">Émoticônes</string>
  <string name="ReactWithAnyEmojiBottomSheetDialogFragment__no_results_found">Aucun résultat trouvé</string>
  <!--arrays.xml-->
  <string name="arrays__use_default">Utiliser la valeur par défaut</string>
  <string name="arrays__use_custom">Personnalisé</string>
  <string name="arrays__mute_for_one_hour">Sourdine pendant 1 heure</string>
  <string name="arrays__mute_for_eight_hours">Sourdine pendant 8 heures</string>
  <string name="arrays__mute_for_one_day">Sourdine pendant 1 jour</string>
  <string name="arrays__mute_for_seven_days">Sourdine pendant 7 jours</string>
  <string name="arrays__always">Toujours</string>
  <string name="arrays__settings_default">Paramètre par défaut</string>
  <string name="arrays__enabled">Activé</string>
  <string name="arrays__disabled">Désactivé</string>
  <string name="arrays__name_and_message">Nom et message</string>
  <string name="arrays__name_only">Nom seulement</string>
  <string name="arrays__no_name_or_message">Ni nom ni message</string>
  <string name="arrays__images">Images</string>
  <string name="arrays__audio">Son</string>
  <string name="arrays__video">Vidéo</string>
  <string name="arrays__documents">Documents</string>
  <string name="arrays__small">Petite</string>
  <string name="arrays__normal">Normale</string>
  <string name="arrays__large">Grande</string>
  <string name="arrays__extra_large">Très grande</string>
  <string name="arrays__default">Valeur par défaut</string>
  <string name="arrays__high">Élevée</string>
  <string name="arrays__max">Maximale</string>
  <!--plurals.xml-->
  <plurals name="hours_ago">
    <item quantity="one">%d h</item>
    <item quantity="other">%d h</item>
  </plurals>
  <!--preferences.xml-->
  <string name="preferences_beta">Bêta</string>
  <string name="preferences__sms_mms">Textos et messages multimédias</string>
  <string name="preferences__pref_all_sms_title">Recevoir tous les textos</string>
  <string name="preferences__pref_all_mms_title">Recevoir tous les messages multimédias</string>
  <string name="preferences__use_signal_for_viewing_and_storing_all_incoming_text_messages">Utiliser Signal pour tous textos entrants</string>
  <string name="preferences__use_signal_for_viewing_and_storing_all_incoming_multimedia_messages">Utiliser Signal pour tous les messages multimédias entrants</string>
  <string name="preferences__pref_enter_sends_title">La touche Entrée envoie</string>
  <string name="preferences__pressing_the_enter_key_will_send_text_messages">Appuyer sur la touche Entrée enverra les textos</string>
  <string name="preferences__pref_use_address_book_photos">Utiliser les photos du carnet d’adresses</string>
  <string name="preferences__display_contact_photos_from_your_address_book_if_available">Si présentes, afficher les photos des contacts du carnet d’adresses</string>
  <string name="preferences__generate_link_previews">Générer des aperçus de lien</string>
  <string name="preferences__retrieve_link_previews_from_websites_for_messages">Pour les messages que vous envoyez, récupérez des aperçus de lien directement des sites Web.</string>
  <string name="preferences__choose_identity">Choisir une identité</string>
  <string name="preferences__choose_your_contact_entry_from_the_contacts_list">Choisissez votre entrée de contact dans la liste de contacts.</string>
  <string name="preferences__change_passphrase">Changer la phrase de passe</string>
  <string name="preferences__change_your_passphrase">Changer votre phrase de passe</string>
  <string name="preferences__enable_passphrase">Activer le verrou d’écran avec phrase de passe</string>
  <string name="preferences__lock_signal_and_message_notifications_with_a_passphrase">Verrouiller l’écran et les notifications avec une phrase de passe</string>
  <string name="preferences__screen_security">Sécurité de l’écran</string>
  <string name="preferences__disable_screen_security_to_allow_screen_shots">Bloquer les captures d’écran dans la liste des récents et dans l’appli</string>
  <string name="preferences__auto_lock_signal_after_a_specified_time_interval_of_inactivity">Verrouiller Signal automatiquement après un délai d’inactivité déterminé</string>
  <string name="preferences__inactivity_timeout_passphrase">Phrase de passe du délai d’inactivité</string>
  <string name="preferences__inactivity_timeout_interval">Délai d’inactivité</string>
  <string name="preferences__notifications">Notifications</string>
  <string name="preferences__led_color">Couleur de la DEL</string>
  <string name="preferences__led_color_unknown">Inconnue</string>
  <string name="preferences__pref_led_blink_title">Rythme de clignotement de la DEL</string>
  <string name="preferences__sound">Son</string>
  <string name="preferences__silent">Silencieux</string>
  <string name="preferences__default">Valeur par défaut</string>
  <string name="preferences__repeat_alerts">Répéter les alertes</string>
  <string name="preferences__never">Jamais</string>
  <string name="preferences__one_time">Une fois</string>
  <string name="preferences__two_times">Deux fois</string>
  <string name="preferences__three_times">Trois fois</string>
  <string name="preferences__five_times">Cinq fois</string>
  <string name="preferences__ten_times">Dix fois</string>
  <string name="preferences__vibrate">Vibrer</string>
  <string name="preferences__green">Verte</string>
  <string name="preferences__red">Rouge</string>
  <string name="preferences__blue">Bleue</string>
  <string name="preferences__orange">Orange</string>
  <string name="preferences__cyan">Cyan</string>
  <string name="preferences__magenta">Magenta</string>
  <string name="preferences__white">Blanche</string>
  <string name="preferences__none">Aucun</string>
  <string name="preferences__fast">Rapide</string>
  <string name="preferences__normal">Normal</string>
  <string name="preferences__slow">Lent</string>
  <string name="preferences__help">Aide </string>
  <string name="preferences__advanced">Avancés</string>
  <string name="preferences__donate_to_signal">Faire un don à Molly</string>
  <string name="preferences__subscription">Abonnement</string>
  <string name="preferences__become_a_signal_sustainer">Devenir donateur mensuel de Signal</string>
  <string name="preferences__signal_boost">Coup de pouce à Signal</string>
  <string name="preferences__privacy">Confidentialité</string>
  <string name="preferences__mms_user_agent">Agent utilisateur MMS</string>
  <string name="preferences__advanced_mms_access_point_names">Paramètres manuels de messagerie multimédia</string>
  <string name="preferences__mmsc_url">URL MMSC</string>
  <string name="preferences__mms_proxy_host">Hôte du mandataire MMS</string>
  <string name="preferences__mms_proxy_port">Port du mandataire MMS</string>
  <string name="preferences__mmsc_username">Nom d’utilisateur MMSC</string>
  <string name="preferences__mmsc_password">Mot de passe MMSC</string>
  <string name="preferences__sms_delivery_reports">Relevés de remise des textos</string>
  <string name="preferences__request_a_delivery_report_for_each_sms_message_you_send">Demander un relevé de remise pour chaque texto envoyé</string>
  <string name="preferences__data_and_storage">Données et mémoire</string>
  <string name="preferences__storage">Mémoire</string>
  <string name="preferences__payments">Paiements</string>
  <string name="preferences__payments_beta">Paiements (bêta)</string>
  <string name="preferences__conversation_length_limit">Taille maximale des conversations</string>
  <string name="preferences__keep_messages">Conserver les messages</string>
  <string name="preferences__clear_message_history">Effacer l’historique des messages</string>
  <string name="preferences__linked_devices">Appareils reliés</string>
  <string name="preferences__light_theme">Clair</string>
  <string name="preferences__dark_theme">Sombre</string>
  <string name="preferences__appearance">Apparence</string>
  <string name="preferences__theme">Thème</string>
  <string name="preferences__chat_wallpaper">Fond d’écran de la conversation</string>
  <string name="preferences__chat_color_and_wallpaper">Couleur et fond d’écran des conversations</string>
  <string name="preferences__disable_pin">Désactiver le NIP</string>
  <string name="preferences__enable_pin">Activer le NIP</string>
  <string name="preferences__if_you_disable_the_pin_you_will_lose_all_data">Si vous désactivez le NIP, vous perdrez toutes vos données lors de votre réinscription sur Signal, à moins que vous ne les sauvegardiez et les restauriez manuellement. Vous ne pouvez pas activer le blocage de l’inscription si le NIP est désactivé.</string>
  <string name="preferences__pins_keep_information_stored_with_signal_encrypted_so_only_you_can_access_it">Les NIP font en sorte que les renseignements sont enregistrés chiffrés dans Signal afin que vous seul puissiez y accéder. Votre profil, vos paramètres et vos contacts seront restaurés quand vous réinstallerez Signal. Vous n’aurez pas besoin de votre NIP pour ouvrir l’appli.</string>
  <string name="preferences__system_default">Valeur par défaut du système</string>
  <string name="preferences__language">Langue</string>
  <string name="preferences__signal_messages_and_calls">Appels et messages Signal</string>
  <string name="preferences__advanced_pin_settings">Paramètres de NIP avancés</string>
  <string name="preferences__free_private_messages_and_calls">Messages et appels gratuits et confidentiels vers les utilisateurs de Signal</string>
  <string name="preferences__submit_debug_log">Envoyer le journal de débogage</string>
  <string name="preferences__delete_account">Supprimer le compte</string>
  <string name="preferences__support_wifi_calling">Mode de compatibilité « Appels Wi-Fi »</string>
  <string name="preferences__enable_if_your_device_supports_sms_mms_delivery_over_wifi">Activer si votre appareil transmet les textos et les messages multimédias par Wi-Fi (n’activer que si les « Appels Wi-Fi » sont activés sur votre appareil)</string>
  <string name="preferences__incognito_keyboard">Clavier incognito</string>
  <string name="preferences__read_receipts">Accusés de lecture</string>
  <string name="preferences__if_read_receipts_are_disabled_you_wont_be_able_to_see_read_receipts">Si les accusés de lecture sont désactivés, vous ne pourrez pas voir les accusés de lecture d’autrui.</string>
  <string name="preferences__typing_indicators">Indicateurs de saisie</string>
  <string name="preferences__if_typing_indicators_are_disabled_you_wont_be_able_to_see_typing_indicators">Si les indicateurs de saisie sont désactivés, vous ne serez pas en mesure de voir les indicateurs de saisie d’autrui.</string>
  <string name="preferences__request_keyboard_to_disable">Demander au clavier de désactiver l’apprentissage personnalisé.</string>
  <string name="preferences__this_setting_is_not_a_guarantee">Ce paramètre n’est pas une garantie et votre clavier peut l’ignorer.</string>
  <string name="preferences_app_protection__blocked_users">Utilisateurs bloqués</string>
  <string name="preferences_chats__when_using_mobile_data">En utilisant les données mobiles</string>
  <string name="preferences_chats__when_using_wifi">En utilisant le WI-FI</string>
  <string name="preferences_chats__when_roaming">En itinérance</string>
  <string name="preferences_chats__media_auto_download">Téléchargement automatique des médias</string>
  <string name="preferences_chats__message_history">Historique des messages</string>
  <string name="preferences_storage__storage_usage">Utilisation de la mémoire</string>
  <string name="preferences_storage__photos">Photos</string>
  <string name="preferences_storage__videos">Vidéos</string>
  <string name="preferences_storage__files">Fichiers</string>
  <string name="preferences_storage__audio">Son</string>
  <string name="preferences_storage__review_storage">État de la mémoire</string>
  <string name="preferences_storage__delete_older_messages">Supprimer les anciens messages ?</string>
  <string name="preferences_storage__clear_message_history">Effacer l’historique des messages ?</string>
  <string name="preferences_storage__this_will_permanently_delete_all_message_history_and_media">L’historique et les contenus multimédias des messages de plus de %1$s seront irrémédiablement supprimés de votre appareil.</string>
  <string name="preferences_storage__this_will_permanently_trim_all_conversations_to_the_d_most_recent_messages">Toutes les conversations seront irrémédiablement réduites aux %1$s messages les plus récents.</string>
  <string name="preferences_storage__this_will_delete_all_message_history_and_media_from_your_device">Tout l’historique et tous les contenus multimédias des messages seront irrémédiablement supprimés de votre appareil.</string>
  <string name="preferences_storage__are_you_sure_you_want_to_delete_all_message_history">Voulez-vous vraiment supprimer tout l’historique des messages ?</string>
  <string name="preferences_storage__all_message_history_will_be_permanently_removed_this_action_cannot_be_undone">Tout l’historique des messages sera irrémédiablement supprimé. Cette action ne peut pas être annulée.</string>
  <string name="preferences_storage__delete_all_now">Tout supprimer maintenant</string>
  <string name="preferences_storage__forever">Pour toujours</string>
  <string name="preferences_storage__one_year">1 an</string>
  <string name="preferences_storage__six_months">6 mois</string>
  <string name="preferences_storage__thirty_days">30 jours</string>
  <string name="preferences_storage__none">Aucune</string>
  <string name="preferences_storage__s_messages">%1$s messages</string>
  <string name="preferences_storage__custom">Personnalisée</string>
  <string name="preferences_advanced__use_system_emoji">Utiliser les émojis du système</string>
  <string name="preferences_advanced__disable_signal_built_in_emoji_support">Désactiver la prise en charge des émojis intégrés à Signal</string>
  <string name="preferences_advanced__relay_all_calls_through_the_signal_server_to_avoid_revealing_your_ip_address">Relayer tous les appels par le serveur Signal pour éviter de divulguer votre adresse IP à votre contact. L’activation de cette option réduira la qualité des appels.</string>
  <string name="preferences_advanced__always_relay_calls">Toujours relayer les appels</string>
  <string name="preferences_app_protection__who_can">Qui peut…</string>
  <string name="preferences_app_protection__app_access">Accès à l’appli</string>
  <string name="preferences_app_protection__communication">Communication</string>
  <string name="preferences_chats__chats">Conversations</string>
  <string name="preferences_data_and_storage__manage_storage">Gérer la mémoire</string>
  <string name="preferences_data_and_storage__calls">Appels</string>
  <string name="preferences_data_and_storage__use_less_data_for_calls">Utiliser moins de données pour les appels</string>
  <string name="preferences_data_and_storage__never">Jamais</string>
  <string name="preferences_data_and_storage__wifi_and_mobile_data">Wi-Fi et données mobiles</string>
  <string name="preferences_data_and_storage__mobile_data_only">Données mobiles uniquement</string>
  <string name="preference_data_and_storage__using_less_data_may_improve_calls_on_bad_networks">Sur les réseaux peu performants, utiliser moins de données pourrait améliorer la qualité des appels</string>
  <string name="preferences_notifications__messages">Messages</string>
  <string name="preferences_notifications__events">Évènements</string>
  <string name="preferences_notifications__in_chat_sounds">Sons des conversations</string>
  <string name="preferences_notifications__show">Afficher</string>
  <string name="preferences_notifications__calls">Appels</string>
  <string name="preferences_notifications__ringtone">Sonnerie</string>
  <string name="preferences_chats__show_invitation_prompts">Afficher les invitations</string>
  <string name="preferences_chats__display_invitation_prompts_for_contacts_without_signal">Afficher les invitations pour les contacts qui n’utilisent pas Signal</string>
  <string name="preferences_chats__message_text_size">Taille de police des messages</string>
  <string name="preferences_events__contact_joined_signal">Un contact s’est joint à Signal</string>
  <string name="preferences_notifications__priority">Priorité</string>
  <string name="preferences_communication__category_sealed_sender">Expéditeur scellé</string>
  <string name="preferences_communication__sealed_sender_display_indicators">Afficher les indicateurs</string>
  <string name="preferences_communication__sealed_sender_display_indicators_description">Afficher une icône d’état quand vous sélectionnez « Détails du message » pour les messages qui ont été remis avec l’option « expéditeur scellé ».</string>
  <string name="preferences_communication__sealed_sender_allow_from_anyone">Autoriser de n’importe qui</string>
  <string name="preferences_communication__sealed_sender_allow_from_anyone_description">Activer l’option « expéditeur scellé » pour les messages entrants provenant d’expéditeurs qui ne sont pas dans vos contacts et de personnes avec qui vous n’avez pas partagé votre profil.</string>
  <string name="preferences_communication__sealed_sender_learn_more">En apprendre davantage</string>
  <string name="preferences_setup_a_username">Définir un nom d’utilisateur</string>
  <string name="preferences_proxy">Mandataire</string>
  <string name="preferences_use_proxy">Utiliser un mandataire</string>
  <string name="preferences_off">Désactivé</string>
  <string name="preferences_on">Activé</string>
  <string name="preferences_proxy_address">Adresse du mandataire</string>
  <string name="preferences_only_use_a_proxy_if">N’utilisez un mandataire que si vous n’arrivez pas à vous connecter à Signal par les données mobiles ou par Wi-Fi.</string>
  <string name="preferences_share">Partager</string>
  <string name="preferences_save">Enregistrer</string>
  <string name="preferences_connecting_to_proxy">Connexion au mandataire…</string>
  <string name="preferences_connected_to_proxy">Connectée au mandataire</string>
  <string name="preferences_connection_failed">Échec de connexion</string>
  <string name="preferences_couldnt_connect_to_the_proxy">Impossible de se connecter au mandataire. Veuillez vérifier l’adresse du mandataire et réessayer.</string>
  <string name="preferences_you_are_connected_to_the_proxy">Signal est connectée au mandataire. Vous pouvez désactiver le mandataire n’importe quand dans les paramètres.</string>
  <string name="preferences_success">Réussite</string>
  <string name="preferences_failed_to_connect">Échec de connexion</string>
  <string name="preferences_enter_proxy_address">Saisissez l’adresse du mandataire</string>
  <string name="configurable_single_select__customize_option">Personnaliser l’option</string>
  <!--Internal only preferences-->
  <!--Payments-->
  <string name="PaymentsActivityFragment__all_activity">Toutes les activités</string>
  <string name="PaymentsAllActivityFragment__all">Tous</string>
  <string name="PaymentsAllActivityFragment__sent">Envoyé</string>
  <string name="PaymentsAllActivityFragment__received">Reçu</string>
  <string name="PaymentsHomeFragment__introducing_payments">Nous présentons les paiements (bêta)</string>
  <string name="PaymentsHomeFragment__use_signal_to_send_and_receive">Utilisez Molly pour envoyer et recevoir des MobileCoin, une nouvelle monnaie numérique centrée sur la protection des renseignements personnels. Activez pour commencer.</string>
  <string name="PaymentsHomeFragment__activate_payments">Activer les paiements</string>
  <string name="PaymentsHomeFragment__activating_payments">Activation des paiements…</string>
  <string name="PaymentsHomeFragment__restore_payments_account">Restaurer un compte de paiements</string>
  <string name="PaymentsHomeFragment__no_recent_activity_yet">Aucune activité récente pour le moment</string>
  <string name="PaymentsHomeFragment__pending_requests">Demandes en attente</string>
  <string name="PaymentsHomeFragment__recent_activity">Activité récente</string>
  <string name="PaymentsHomeFragment__see_all">Tout afficher</string>
  <string name="PaymentsHomeFragment__add_funds">Ajouter des fonds</string>
  <string name="PaymentsHomeFragment__send">Envoyer</string>
  <string name="PaymentsHomeFragment__sent_s">Envoyé %1$s</string>
  <string name="PaymentsHomeFragment__received_s">Reçu %1$s</string>
  <string name="PaymentsHomeFragment__transfer_to_exchange">Transférer vers la plateforme de change</string>
  <string name="PaymentsHomeFragment__currency_conversion">Conversion des devises</string>
  <string name="PaymentsHomeFragment__deactivate_payments">Désactiver les paiements</string>
  <string name="PaymentsHomeFragment__recovery_phrase">Phrase de récupération</string>
  <string name="PaymentsHomeFragment__help">Aide </string>
  <string name="PaymentsHomeFragment__coin_cleanup_fee">Frais de nettoyage des pièces</string>
  <string name="PaymentsHomeFragment__sent_payment">Paiement envoyé</string>
  <string name="PaymentsHomeFragment__received_payment">Paiement reçu</string>
  <string name="PaymentsHomeFragment__processing_payment">Traitement du paiement</string>
  <string name="PaymentsHomeFragment__unknown_amount">---</string>
  <string name="PaymentsHomeFragment__currency_conversion_not_available">Conversion des devises non disponible</string>
  <string name="PaymentsHomeFragment__cant_display_currency_conversion">Impossible d’afficher la conversion des devises. Vérifiez la connexion de votre téléphone et réessayez.</string>
  <string name="PaymentsHomeFragment__payments_is_not_available_in_your_region">Paiements n’est pas disponible dans votre région.</string>
  <string name="PaymentsHomeFragment__could_not_enable_payments">Échec de l’activation des paiements. Veuillez réessayer plus tard.</string>
  <string name="PaymentsHomeFragment__deactivate_payments_question">Désactiver Paiements ?</string>
  <string name="PaymentsHomeFragment__you_will_not_be_able_to_send">Vous ne pourrez plus ni envoyer ni recevoir de MobileCoin dans Molly si vous désactivez les paiements.</string>
  <string name="PaymentsHomeFragment__deactivate">Désactiver</string>
  <string name="PaymentsHomeFragment__continue">Poursuivre</string>
  <string name="PaymentsHomeFragment__balance_is_not_currently_available">Le solde n’est pas disponible actuellement.</string>
  <string name="PaymentsHomeFragment__payments_deactivated">Paiements désactivés.</string>
  <string name="PaymentsHomeFragment__payment_failed">Échec du paiement</string>
  <string name="PaymentsHomeFragment__details">Détails</string>
  <string name="PaymentsHomeFragment__you_can_use_signal_to_send">Vous pouvez utiliser Molly pour envoyer et recevoir des MobileCoins. Tous les paiements sont soumis aux conditions générales d’utilisation de MobileCoin et du porte-monnaie MobileCoin. Il s’agit d’une fonction bêta et des problèmes pourraient donc survenir. Les paiements et les soldes que vous pourriez perdre ne peuvent pas être récupérés.</string>
  <string name="PaymentsHomeFragment__activate">Activer</string>
  <string name="PaymentsHomeFragment__view_mobile_coin_terms">Afficher les CGU de MobileCoin</string>
  <string name="PaymentsHomeFragment__payments_not_available">Les paiements ne sont plus proposés dans Molly. Vous pouvez encore transférer des fonds vers une plateforme de change, mais vous ne pouvez plus ni envoyer, ni recevoir de paiements, ni ajouter de fonds.</string>
  <!--PaymentsAddMoneyFragment-->
  <string name="PaymentsAddMoneyFragment__add_funds">Ajouter des fonds</string>
  <string name="PaymentsAddMoneyFragment__your_wallet_address">L’adresse de votre portefeuille</string>
  <string name="PaymentsAddMoneyFragment__copy">Copier</string>
  <string name="PaymentsAddMoneyFragment__copied_to_clipboard">A été copié dans le presse-papiers</string>
  <string name="PaymentsAddMoneyFragment__to_add_funds">Pour ajouter des fonds, envoyez des MobileCoins à l’adresse de votre porte-monnaie. Lancez une transaction de votre compte vers une plateforme de change qui accepte les MobileCoins, puis balayez le code QR ou copiez l’adresse de votre porte-monnaie.</string>
  <!--PaymentsDetailsFragment-->
  <string name="PaymentsDetailsFragment__details">Détails</string>
  <string name="PaymentsDetailsFragment__status">État</string>
  <string name="PaymentsDetailsFragment__submitting_payment">Soumission du paiement…</string>
  <string name="PaymentsDetailsFragment__processing_payment">Traitement du paiement…</string>
  <string name="PaymentsDetailsFragment__payment_complete">Le paiement est finalisé</string>
  <string name="PaymentsDetailsFragment__payment_failed">Échec du paiement</string>
  <string name="PaymentsDetailsFragment__network_fee">Frais de réseau</string>
  <string name="PaymentsDetailsFragment__sent_by">Envoyé par</string>
  <string name="PaymentsDetailsFragment__sent_to_s">Envoyé à %1$s</string>
  <string name="PaymentsDetailsFragment__you_on_s_at_s">Vous, le %1$s à %2$s</string>
  <string name="PaymentsDetailsFragment__s_on_s_at_s">%1$s, le %2$s à %3$s</string>
  <string name="PaymentsDetailsFragment__to">À</string>
  <string name="PaymentsDetailsFragment__from">De</string>
  <string name="PaymentsDetailsFragment__information">Le détail des transactions, dont le montant des paiements et l’heure des transactions font partie du Grand-livre MobileCoin.</string>
  <string name="PaymentsDetailsFragment__coin_cleanup_fee">Frais de nettoyage des pièces</string>
  <string name="PaymentsDetailsFragment__coin_cleanup_information">Des « frais de nettoyage des pièces » sont facturés quand les pièces en votre possession ne peuvent pas être combinées pour finaliser une transaction. Le nettoyage vous permettra de poursuivre l’envoi de paiements.</string>
  <string name="PaymentsDetailsFragment__no_details_available">Aucun autre détail disponible pour cette transaction</string>
  <string name="PaymentsDetailsFragment__sent_payment">Paiement envoyé</string>
  <string name="PaymentsDetailsFragment__received_payment">Paiement reçu</string>
  <string name="PaymentsDeatilsFragment__payment_completed_s">Le paiement est finalisé %1$s</string>
  <string name="PaymentsDetailsFragment__block_number">Bloquer le numéro</string>
  <!--PaymentsTransferFragment-->
  <string name="PaymentsTransferFragment__transfer">Transférer</string>
  <string name="PaymentsTransferFragment__scan_qr_code">Balayer le code QR</string>
  <string name="PaymentsTransferFragment__to_scan_or_enter_wallet_address">À : balayez ou saisissez l’adresse du portefeuille</string>
  <string name="PaymentsTransferFragment__you_can_transfer">Vous pouvez transférer des MobileCoins en finalisant un transfert vers l’adresse de porte-monnaie indiquée par la plateforme de change. L’adresse de porte-monnaie est une chaîne de chiffres et de lettres généralement située sous le code QR.</string>
  <string name="PaymentsTransferFragment__next">Suivant</string>
  <string name="PaymentsTransferFragment__invalid_address">Adresse invalide</string>
  <string name="PaymentsTransferFragment__check_the_wallet_address">Vérifiez l’adresse de porte-monnaie vers laquelle vous tentez de faire un transfert, puis réessayez.</string>
  <string name="PaymentsTransferFragment__you_cant_transfer_to_your_own_signal_wallet_address">Vous ne pouvez pas effectuer de transferts vers l’adresse de votre propre porte-monnaie Molly. Saisissez l’adresse de porte-monnaie de votre compte sur une plateforme de change prise en charge.</string>
  <string name="PaymentsTransferFragment__to_scan_a_qr_code_signal_needs">Pour balayer un code QR, Molly a besoin d’accéder à l’appareil photo.</string>
  <string name="PaymentsTransferFragment__signal_needs_the_camera_permission_to_capture_qr_code_go_to_settings">Molly a besoin de l’autorisation Appareil photo afin de capturer un code QR. Veuillez accéder aux paramètres, sélectionnez Autorisations et activez Appareil photo.</string>
  <string name="PaymentsTransferFragment__to_scan_a_qr_code_signal_needs_access_to_the_camera">Pour balayer un code QR, Molly a besoin d’accéder à l’appareil photo.</string>
  <string name="PaymentsTransferFragment__settings">Paramètres</string>
  <!--PaymentsTransferQrScanFragment-->
  <string name="PaymentsTransferQrScanFragment__scan_address_qr_code">Balayer le code QR de l’adresse</string>
  <string name="PaymentsTransferQrScanFragment__scan_the_address_qr_code_of_the_payee">Balayez le code QR de l’adresse du bénéficiaire</string>
  <!--CreatePaymentFragment-->
  <string name="CreatePaymentFragment__request">Demande</string>
  <string name="CreatePaymentFragment__pay">Payer</string>
  <string name="CreatePaymentFragment__available_balance_s">Solde disponible : %1$s</string>
  <string name="CreatePaymentFragment__toggle_content_description">Activer/désactiver</string>
  <string name="CreatePaymentFragment__1">1</string>
  <string name="CreatePaymentFragment__2">2</string>
  <string name="CreatePaymentFragment__3">3</string>
  <string name="CreatePaymentFragment__4">4</string>
  <string name="CreatePaymentFragment__5">5</string>
  <string name="CreatePaymentFragment__6">6</string>
  <string name="CreatePaymentFragment__7">7</string>
  <string name="CreatePaymentFragment__8">8</string>
  <string name="CreatePaymentFragment__9">9</string>
  <string name="CreatePaymentFragment__decimal">.</string>
  <string name="CreatePaymentFragment__0">0</string>
  <string name="CreatePaymentFragment__lt">&lt;</string>
  <string name="CreatePaymentFragment__backspace">Retour en arrière</string>
  <string name="CreatePaymentFragment__add_note">Ajouter une note</string>
  <string name="CreatePaymentFragment__conversions_are_just_estimates">Les conversions ne sont que des estimations et peuvent être imprécises.</string>
  <!--EditNoteFragment-->
  <string name="EditNoteFragment_note">Note</string>
  <!--ConfirmPaymentFragment-->
  <string name="ConfirmPayment__confirm_payment">Confirmer le paiement</string>
  <string name="ConfirmPayment__network_fee">Frais de réseau</string>
  <string name="ConfirmPayment__error_getting_fee">Erreur dans l’obtention des frais</string>
  <string name="ConfirmPayment__estimated_s">%1$s estimés</string>
  <string name="ConfirmPayment__to">À</string>
  <string name="ConfirmPayment__total_amount">Montant total</string>
  <string name="ConfirmPayment__balance_s">Solde : %1$s</string>
  <string name="ConfirmPayment__submitting_payment">Soumission du paiement…</string>
  <string name="ConfirmPayment__processing_payment">Traitement du paiement…</string>
  <string name="ConfirmPayment__payment_complete">Le paiement est finalisé</string>
  <string name="ConfirmPayment__payment_failed">Échec de paiement</string>
  <string name="ConfirmPayment__payment_will_continue_processing">Le traitement du paiement va se poursuivre</string>
  <string name="ConfirmPaymentFragment__invalid_recipient">Le destinataire est invalide</string>
  <string name="ConfirmPaymentFragment__this_person_has_not_activated_payments">Cette personne n’a pas activé les paiements</string>
  <string name="ConfirmPaymentFragment__unable_to_request_a_network_fee">Impossible de demander des frais de réseau. Pour poursuivre ce paiement, touchez Valider pour réessayer.</string>
  <!--CurrencyAmountFormatter_s_at_s-->
  <string name="CurrencyAmountFormatter_s_at_s">%1$s à %2$s</string>
  <!--SetCurrencyFragment-->
  <string name="SetCurrencyFragment__set_currency">Définir la devise</string>
  <string name="SetCurrencyFragment__all_currencies">Toutes les devise</string>
  <!--****************************************-->
  <!--menus-->
  <!--****************************************-->
  <!--contact_selection_list-->
  <string name="contact_selection_list__unknown_contact">Nouveau message à…</string>
  <string name="contact_selection_list__unknown_contact_block">Bloquer l’utilisateur</string>
  <string name="contact_selection_list__unknown_contact_add_to_group">Ajouter au groupe</string>
  <!--conversation_callable_insecure-->
  <string name="conversation_callable_insecure__menu_call">Appeler</string>
  <!--conversation_callable_secure-->
  <string name="conversation_callable_secure__menu_call">Appel Signal</string>
  <string name="conversation_callable_secure__menu_video">Appel vidéo Signal</string>
  <!--conversation_context-->
  <!--Button to view detailed information for a message-->
  <string name="conversation_context__menu_message_details">Renseignements</string>
  <!--Button to copy a message\'s text to the clipboard-->
  <string name="conversation_context__menu_copy_text">Copier</string>
  <!--Button to delete a message-->
  <string name="conversation_context__menu_delete_message">Supprimer</string>
  <!--Button to forward a message to another person or group chat-->
  <string name="conversation_context__menu_forward_message">Transférer</string>
  <!--Button to retry sending a message-->
  <string name="conversation_context__menu_resend_message">Renvoyer le message</string>
  <string name="conversation_context__menu_reply_to_message">Répondre au message</string>
  <!--conversation_context_reacction-->
  <string name="conversation_context__reaction_multi_select">Sélection multiple</string>
  <!--conversation_context_image-->
  <string name="conversation_context_image__save_attachment">Enregistrer le fichier joint</string>
  <!--conversation_expiring_off-->
  <string name="conversation_expiring_off__disappearing_messages">Messages éphémères</string>
  <!--conversation_expiring_on-->
  <!--conversation_insecure-->
  <string name="conversation_insecure__invite">Inviter</string>
  <!--conversation_list_batch-->
  <string name="conversation_list_batch__menu_delete_selected">Supprimer la sélection</string>
  <string name="conversation_list_batch__menu_pin_selected">Épingler la sélection</string>
  <string name="conversation_list_batch__menu_unpin_selected">Désépingler la sélection</string>
  <string name="conversation_list_batch__menu_select_all">Tout sélectionner</string>
  <string name="conversation_list_batch_archive__menu_archive_selected">Archiver la sélection</string>
  <string name="conversation_list_batch_unarchive__menu_unarchive_selected">Désarchiver la sélection</string>
  <string name="conversation_list_batch__menu_mark_as_read">Marquer comme lu</string>
  <string name="conversation_list_batch__menu_mark_as_unread">Marquer comme non lu</string>
  <!--conversation_list-->
  <string name="conversation_list_settings_shortcut">Raccourci des paramètres</string>
  <string name="conversation_list_search_description">Chercher</string>
  <string name="conversation_list__pinned">Épinglées</string>
  <string name="conversation_list__chats">Conversations</string>
  <string name="conversation_list__you_can_only_pin_up_to_d_chats">Vous ne pouvez épingler plus de %1$d conversations</string>
  <!--conversation_list_item_view-->
  <string name="conversation_list_item_view__contact_photo_image">Photo du contact</string>
  <string name="conversation_list_item_view__archived">Archivée</string>
  <!--conversation_list_fragment-->
  <string name="conversation_list_fragment__fab_content_description">Nouvelle conversation</string>
  <string name="conversation_list_fragment__open_camera_description">Ouvrir l’appareil photo</string>
  <string name="conversation_list_fragment__no_chats_yet_get_started_by_messaging_a_friend">Aucune conversation pour l’instant.\nCommencez en envoyant un message à un ami.</string>
  <!--conversation_secure_verified-->
  <string name="conversation_secure_verified__menu_reset_secure_session">Réinitialiser la session sécurisée</string>
  <!--conversation_muted-->
  <string name="conversation_muted__unmute">Réactiver les notifications</string>
  <!--conversation_unmuted-->
  <string name="conversation_unmuted__mute_notifications">Notifications en sourdine</string>
  <!--conversation-->
  <string name="conversation__menu_group_settings">Paramètres de groupe</string>
  <string name="conversation__menu_leave_group">Quitter le groupe</string>
  <string name="conversation__menu_view_all_media">Tous les médias</string>
  <string name="conversation__menu_conversation_settings">Paramètres de la conversation</string>
  <string name="conversation__menu_add_shortcut">Ajouter à l’écran d’accueil</string>
  <string name="conversation__menu_create_bubble">Créer une bulle</string>
  <!--conversation_popup-->
  <string name="conversation_popup__menu_expand_popup">Étendre la fenêtre surgissante</string>
  <!--conversation_callable_insecure-->
  <string name="conversation_add_to_contacts__menu_add_to_contacts">Ajouter aux contacts</string>
  <!--conversation_group_options-->
  <string name="convesation_group_options__recipients_list">Liste des destinataires</string>
  <string name="conversation_group_options__delivery">Remise</string>
  <string name="conversation_group_options__conversation">Conversation</string>
  <string name="conversation_group_options__broadcast">Diffusion</string>
  <!--text_secure_normal-->
  <string name="text_secure_normal__menu_new_group">Nouveau groupe</string>
  <string name="text_secure_normal__menu_settings">Paramètres</string>
  <string name="text_secure_normal__menu_clear_passphrase">Verrouiller</string>
  <string name="text_secure_normal__mark_all_as_read">Tout marquer comme lu</string>
  <string name="text_secure_normal__invite_friends">Inviter des amis</string>
  <!--verify_display_fragment-->
  <string name="verify_display_fragment_context_menu__copy_to_clipboard">Copier dans le presse-papiers</string>
  <string name="verify_display_fragment_context_menu__compare_with_clipboard">Comparer avec le presse-papiers</string>
  <!--reminder_header-->
  <string name="reminder_header_sms_import_title">Importer les textos du système</string>
  <string name="reminder_header_sms_import_text">Touchez pour copier les textos de votre téléphone dans la base de données chiffrée de Signal.</string>
  <string name="reminder_header_push_title">Activer les messages et appels Signal</string>
  <string name="reminder_header_push_text">Survoltez votre expérience de communication.</string>
  <string name="reminder_header_service_outage_text">Signal éprouve des difficultés techniques. Nous mettons tout en œuvre pour restaurer le service aussi rapidement que possible.</string>
  <string name="reminder_header_progress">%1$d %%</string>
  <!--media_preview-->
  <string name="media_preview__save_title">Enregistrer</string>
  <string name="media_preview__forward_title">Transférer</string>
  <string name="media_preview__share_title">Partager</string>
  <string name="media_preview__all_media_title">Tous les médias</string>
  <!--media_preview_activity-->
  <string name="media_preview_activity__media_content_description">Aperçu du média</string>
  <!--new_conversation_activity-->
  <string name="new_conversation_activity__refresh">Actualiser</string>
  <!--redphone_audio_popup_menu-->
  <!--Insights-->
  <string name="Insights__percent"> %</string>
  <string name="Insights__title">Aperçu</string>
  <string name="InsightsDashboardFragment__title">Aperçu</string>
  <string name="InsightsDashboardFragment__signal_protocol_automatically_protected">Le protocole Signal a protégé automatiquement %1$d %% de vos messages sortants au cours des %2$d derniers jours. Les conversations entre les utilisateurs de Signal sont toujours chiffrées de bout en bout.</string>
  <string name="InsightsDashboardFragment__spread_the_word">Faites passer le mot</string>
  <string name="InsightsDashboardFragment__not_enough_data">Pas assez de données</string>
  <string name="InsightsDashboardFragment__your_insights_percentage_is_calculated_based_on">Votre pourcentage d’Aperçu est calculé d’après le nombre de messages sortants qui n’ont ni disparu ni été supprimés au cours des %1$d derniers jours.</string>
  <string name="InsightsDashboardFragment__start_a_conversation">Lancer une conversation</string>
  <string name="InsightsDashboardFragment__invite_your_contacts">Commencez à communiquer en toute sécurité et activez de nouvelles fonctions qui dépassent les limites des textos non chiffrés en invitant plus de contacts à se joindre à Signal.</string>
  <string name="InsightsDashboardFragment__this_stat_was_generated_locally">Ces statistiques ont été générées localement sur votre appareil et ne peuvent être vues que par vous. Elles ne sont jamais transmises où que ce soit.</string>
  <string name="InsightsDashboardFragment__encrypted_messages">Messages chiffrés</string>
  <string name="InsightsDashboardFragment__cancel">Annuler</string>
  <string name="InsightsDashboardFragment__send">Envoyer</string>
  <string name="InsightsModalFragment__title">Nous présentons Aperçu</string>
  <string name="InsightsModalFragment__description">Découvrez combien de vos messages sortants ont été envoyés de manière sécurisée, puis invitez rapidement de nouveaux contacts pour améliorer votre pourcentage Signal.</string>
  <string name="InsightsModalFragment__view_insights">Visualiser Aperçu</string>
  <string name="FirstInviteReminder__title">Inviter à Signal</string>
  <string name="FirstInviteReminder__description">Vous pourriez augmenter le nombre de messages chiffrés que vous envoyez de %1$d %%</string>
  <string name="SecondInviteReminder__title">Améliorez votre Signal</string>
  <string name="SecondInviteReminder__description">Inviter %1$s</string>
  <string name="InsightsReminder__view_insights">Visualiser Aperçu</string>
  <string name="InsightsReminder__invite">Inviter</string>
  <!--Edit KBS Pin-->
  <!--BaseKbsPinFragment-->
  <string name="BaseKbsPinFragment__next">Suivant</string>
  <string name="BaseKbsPinFragment__create_alphanumeric_pin">Créer un NIP alphanumérique</string>
  <string name="BaseKbsPinFragment__create_numeric_pin">Créer un NIP numérique</string>
  <!--CreateKbsPinFragment-->
  <plurals name="CreateKbsPinFragment__pin_must_be_at_least_characters">
    <item quantity="one">Votre NIP doit comporter au moins %1$d caractère</item>
    <item quantity="other">Votre NIP doit comporter au moins %1$d caractères</item>
  </plurals>
  <plurals name="CreateKbsPinFragment__pin_must_be_at_least_digits">
    <item quantity="one">Votre NIP doit comporter au moins %1$d chiffre</item>
    <item quantity="other">Votre NIP doit comporter au moins %1$d chiffres</item>
  </plurals>
  <string name="CreateKbsPinFragment__create_a_new_pin">Créer un nouveau NIP</string>
  <string name="CreateKbsPinFragment__you_can_choose_a_new_pin_as_long_as_this_device_is_registered">Vous pouvez changer votre NIP tant que cet appareil est inscrit.</string>
  <string name="CreateKbsPinFragment__create_your_pin">Créer votre NIP</string>
  <string name="CreateKbsPinFragment__pins_keep_information_stored_with_signal_encrypted">Les NIP font en sorte que les renseignements sont enregistrés chiffrés dans Signal afin que vous seul puissiez y accéder. Votre profil, vos paramètres et vos contacts seront restaurés quand vous réinstallerez Signal. Vous n’aurez pas besoin de votre NIP pour ouvrir l’appli.</string>
  <string name="CreateKbsPinFragment__choose_a_stronger_pin">Choisissez une NIP plus robuste</string>
  <!--ConfirmKbsPinFragment-->
  <string name="ConfirmKbsPinFragment__pins_dont_match">Les NIP ne correspondent pas. Veuillez réessayez.</string>
  <string name="ConfirmKbsPinFragment__confirm_your_pin">Confirmez votre NIP</string>
  <string name="ConfirmKbsPinFragment__pin_creation_failed">Échec de création du NIP</string>
  <string name="ConfirmKbsPinFragment__your_pin_was_not_saved">Votre NIP n’a pas été enregistré. Nous vous inviterons à en créer un plus tard.</string>
  <string name="ConfirmKbsPinFragment__pin_created">Le NIP a été créé.</string>
  <string name="ConfirmKbsPinFragment__re_enter_your_pin">Saisissez votre NIP de nouveau.</string>
  <string name="ConfirmKbsPinFragment__creating_pin">Création du NIP…</string>
  <!--KbsSplashFragment-->
  <string name="KbsSplashFragment__introducing_pins">Nous présentons les NIP</string>
  <string name="KbsSplashFragment__pins_keep_information_stored_with_signal_encrypted">Les NIP font en sorte que les renseignements sont enregistrés chiffrés dans Signal afin que vous seul puissiez y accéder. Votre profil, vos paramètres et vos contacts seront restaurés quand vous réinstallerez Signal. Vous n’aurez pas besoin de votre NIP pour ouvrir l’appli.</string>
  <string name="KbsSplashFragment__learn_more">En apprendre davantage</string>
  <string name="KbsSplashFragment__registration_lock_equals_pin">Blocage de l’inscription = NIP</string>
  <string name="KbsSplashFragment__your_registration_lock_is_now_called_a_pin">Votre blocage de l’inscription s’appelle désormais un NIP et il accomplit encore plus. Mettez-le à jour maintenant.</string>
  <string name="KbsSplashFragment__update_pin">Mettre le NIP à jour</string>
  <string name="KbsSplashFragment__create_your_pin">Créer votre NIP</string>
  <string name="KbsSplashFragment__learn_more_about_pins">En apprendre davantage sur les NIP</string>
  <string name="KbsSplashFragment__disable_pin">Désactiver le NIP</string>
  <!--KBS Reminder Dialog-->
  <string name="KbsReminderDialog__enter_your_signal_pin">Saisissez votre NIP Signal</string>
  <string name="KbsReminderDialog__to_help_you_memorize_your_pin">Pour vous aider à mémoriser votre NIP, nous vous demanderons de le saisir régulièrement. Nous vous le demanderons de moins en moins souvent.</string>
  <string name="KbsReminderDialog__skip">Ignorer</string>
  <string name="KbsReminderDialog__submit">Envoyer</string>
  <string name="KbsReminderDialog__forgot_pin">Avez-vous oublié votre NIP ?</string>
  <string name="KbsReminderDialog__incorrect_pin_try_again">Le NIP est erroné. Veuillez réessayer.</string>
  <!--AccountLockedFragment-->
  <string name="AccountLockedFragment__account_locked">Le compte est verrouillé</string>
  <string name="AccountLockedFragment__your_account_has_been_locked_to_protect_your_privacy">Votre compte a été verrouillé afin de protéger vos données personnelles et votre sécurité. Après %1$d jours d’inactivité dans votre compte, vous pourrez réinscrire ce numéro de téléphone sans avoir besoin de votre NIP. Tout le contenu sera supprimé.</string>
  <string name="AccountLockedFragment__next">Suivant</string>
  <string name="AccountLockedFragment__learn_more">En apprendre davantage</string>
  <!--KbsLockFragment-->
  <string name="RegistrationLockFragment__enter_your_pin">Saisissez votre NIP</string>
  <string name="RegistrationLockFragment__enter_the_pin_you_created">Saisissez le NIP que vous avez créé pour votre compte. Il est différent de votre code de confirmation reçu par texto.</string>
  <string name="RegistrationLockFragment__enter_alphanumeric_pin">Saisissez un NIP alphanumérique</string>
  <string name="RegistrationLockFragment__enter_numeric_pin">Saisissez un NIP numérique</string>
  <string name="RegistrationLockFragment__incorrect_pin_try_again">Le NIP est erroné. Veuillez réessayer.</string>
  <string name="RegistrationLockFragment__forgot_pin">Avez-vous oublié votre NIP ?</string>
  <string name="RegistrationLockFragment__incorrect_pin">Le NIP est erroné</string>
  <string name="RegistrationLockFragment__forgot_your_pin">Avez-vous oublié votre NIP ?</string>
  <string name="RegistrationLockFragment__not_many_tries_left">Il vous reste peu d’essais</string>
  <string name="RegistrationLockFragment__signal_registration_need_help_with_pin_for_android_v1_pin">Inscription à Signal – Besoin d’aide avec le NIP sur Android (NIP v1)</string>
  <string name="RegistrationLockFragment__signal_registration_need_help_with_pin_for_android_v2_pin">Inscription à Signal – Besoin d’aide avec le NIP sur Android (NIP v2)</string>
  <plurals name="RegistrationLockFragment__for_your_privacy_and_security_there_is_no_way_to_recover">
    <item quantity="one">Pour des raisons de sécurité et de protection de vos données personnelles, votre NIP ne peut pas être récupéré. Si vous avez oublié votre NIP, vous pourrez reconfirmer votre numéro par texto après %1$d jour d’inactivité. Dans ce cas, votre compte sera effacé et toutes ses données supprimées.</item>
    <item quantity="other">Pour des raisons de sécurité et de protection de vos données personnelles, votre NIP ne peut pas être récupéré. Si vous avez oublié votre NIP, vous pourrez reconfirmer votre numéro par texto après %1$d jours d’inactivité. Dans ce cas, votre compte sera effacé et toutes ses données supprimées.</item>
  </plurals>
  <plurals name="RegistrationLockFragment__incorrect_pin_d_attempts_remaining">
    <item quantity="one">Le NIP est erroné. Il reste %1$d essai.</item>
    <item quantity="other">Le NIP est erroné. Il reste %1$d essais.</item>
  </plurals>
  <plurals name="RegistrationLockFragment__if_you_run_out_of_attempts_your_account_will_be_locked_for_d_days">
    <item quantity="one">Si vous épuisez le nombre d’essais, votre compte sera verrouillé pendant %1$d jour. Après %1$d jour d’inactivité, vous pourrez vous réinscrire sans votre NIP. Votre compte sera effacé et son contenu supprimé.</item>
    <item quantity="other">Si vous épuisez le nombre d’essais, votre compte sera verrouillé pendant %1$d jours. Après %1$d jours d’inactivité, vous pourrez vous réinscrire sans votre NIP. Votre compte sera effacé et son contenu supprimé.</item>
  </plurals>
  <plurals name="RegistrationLockFragment__you_have_d_attempts_remaining">
    <item quantity="one">Il vous reste %1$d essai.</item>
    <item quantity="other">Il vous reste %1$d essais.</item>
  </plurals>
  <plurals name="RegistrationLockFragment__d_attempts_remaining">
    <item quantity="one">Il reste %1$d essai.</item>
    <item quantity="other">Il reste %1$d essais.</item>
  </plurals>
  <!--CalleeMustAcceptMessageRequestDialogFragment-->
  <string name="CalleeMustAcceptMessageRequestDialogFragment__s_will_get_a_message_request_from_you">%1$s recevra une demande de message de votre part. Vous pourrez appeler une fois la demande de message acceptée.</string>
  <!--KBS Megaphone-->
  <string name="KbsMegaphone__create_a_pin">Créer un NIP</string>
  <string name="KbsMegaphone__pins_keep_information_thats_stored_with_signal_encrytped">Les NIP font en sorte que les renseignements sont enregistrés chiffrés dans Signal.</string>
  <string name="KbsMegaphone__create_pin">Créer un NIP</string>
  <!--transport_selection_list_item-->
  <string name="transport_selection_list_item__transport_icon">Icône de transport</string>
  <string name="ConversationListFragment_loading">Chargement…</string>
  <string name="CallNotificationBuilder_connecting">Connexion…</string>
  <string name="Permissions_permission_required">Une autorisation est requise</string>
  <string name="ConversationActivity_signal_needs_sms_permission_in_order_to_send_an_sms">Signal a besoin de l’autorisation Messagerie texte afin d’envoyer un texto, mais elle a été refusée définitivement. Veuillez accéder aux paramètres de l’appli, sélectionner Autorisations et activer Messagerie texte.</string>
  <string name="Permissions_continue">Poursuivre</string>
  <string name="Permissions_not_now">Pas maintenant</string>
  <string name="conversation_activity__enable_signal_messages">ACTIVER LES MESSAGES SIGNAL</string>
  <string name="SQLCipherMigrationHelper_migrating_signal_database">Migration de la base de données de Signal</string>
  <string name="PushDecryptJob_new_locked_message">Nouveau message verrouillé</string>
  <string name="PushDecryptJob_unlock_to_view_pending_messages">Déverrouiller pour visualiser les messages en attente</string>
  <string name="enter_backup_passphrase_dialog__backup_passphrase">Phrase de passe de la sauvegarde</string>
  <string name="backup_enable_dialog__backups_will_be_saved_to_external_storage_and_encrypted_with_the_passphrase_below_you_must_have_this_passphrase_in_order_to_restore_a_backup">Les sauvegardes sont enregistrées dans la mémoire externe et chiffrées avec la phrase de passe ci-dessous. Vous devez avoir cette phrase de passe afin de restaurer la sauvegarde.</string>
  <string name="backup_enable_dialog__you_must_have_this_passphrase">Cette phrase de passe est requise afin de restaurer une sauvegarde.</string>
  <string name="backup_enable_dialog__folder">Dossier</string>
  <string name="backup_enable_dialog__i_have_written_down_this_passphrase">J’ai noté cette phrase de passe. Sans elle, je ne pourrai pas restaurer une sauvegarde.</string>
  <string name="registration_activity__restore_backup">Restaurer une sauvegarde</string>
  <string name="registration_activity__transfer_or_restore_account">Transférer ou restaurer le compte</string>
  <string name="registration_activity__transfer_account">Transfert de compte</string>
  <string name="registration_activity__skip">Ignorer</string>
  <string name="preferences_chats__chat_backups">Sauvegardes des conversations</string>
  <string name="preferences_chats__backup_chats_to_external_storage">Sauvegarder les conversations dans la mémoire externe</string>
  <string name="preferences_chats__transfer_account">Transfert de compte</string>
  <string name="preferences_chats__transfer_account_to_a_new_android_device">Transférer le compte vers un nouvel appareil Android</string>
  <string name="RegistrationActivity_enter_backup_passphrase">Saisissez la phrase de passe de la sauvegarde</string>
  <string name="RegistrationActivity_restore">Restaurer</string>
  <string name="RegistrationActivity_backup_failure_downgrade">Impossible d’importer des sauvegardes de versions de Signal plus récentes.</string>
  <string name="RegistrationActivity_incorrect_backup_passphrase">La phrase de passe de la sauvegarde est erronée</string>
  <string name="RegistrationActivity_checking">Confirmation…</string>
  <string name="RegistrationActivity_d_messages_so_far">%d messages jusqu’à présent…</string>
  <string name="RegistrationActivity_restore_from_backup">Restaurer de la sauvegarde ?</string>
  <string name="RegistrationActivity_restore_your_messages_and_media_from_a_local_backup">Restaurez vos messages et médias d’une sauvegarde locale. Si vous ne les restaurez pas maintenant, vous ne pourrez pas le faire plus tard.</string>
  <string name="RegistrationActivity_backup_size_s">Taille de la sauvegarde : %s</string>
  <string name="RegistrationActivity_backup_timestamp_s">Estampille temporelle de la sauvegarde : %s</string>
  <string name="BackupDialog_enable_local_backups">Activer les sauvegardes locales ?</string>
  <string name="BackupDialog_enable_backups">Activer les sauvegardes</string>
  <string name="BackupDialog_please_acknowledge_your_understanding_by_marking_the_confirmation_check_box">Veuillez reconnaître que vous comprenez en cochant la case de confirmation ci-dessous.</string>
  <string name="BackupDialog_delete_backups">Supprimer les sauvegardes ?</string>
  <string name="BackupDialog_disable_and_delete_all_local_backups">Désactiver et supprimer toutes les sauvegardes locales ?</string>
  <string name="BackupDialog_delete_backups_statement">Supprimer les sauvegardes</string>
  <string name="BackupDialog_to_enable_backups_choose_a_folder">Pour activer les sauvegardes, choisissez un dossier. Les sauvegardes seront enregistrées dans cet emplacement.</string>
  <string name="BackupDialog_choose_folder">Sélectionner un dossier</string>
  <string name="BackupDialog_copied_to_clipboard">A été copié dans le presse-papiers</string>
  <string name="BackupDialog_no_file_picker_available">Aucun sélecteur de fichiers n’est proposé.</string>
  <string name="BackupDialog_enter_backup_passphrase_to_verify">Saisissez la phrase de passe de la sauvegarde pour la confirmer</string>
  <string name="BackupDialog_verify">Confirmer</string>
  <string name="BackupDialog_you_successfully_entered_your_backup_passphrase">Vous avez saisi avec succès la phrase de passe de votre sauvegarde</string>
  <string name="BackupDialog_passphrase_was_not_correct">La phrase de passe était erronée</string>
  <string name="LocalBackupJob_creating_signal_backup">Création de la sauvegarde de Molly…</string>
  <string name="LocalBackupJobApi29_backup_failed">La sauvegarde a échoué</string>
  <string name="LocalBackupJobApi29_your_backup_directory_has_been_deleted_or_moved">Votre répertoire de sauvegarde a été supprimé ou déplacé.</string>
  <string name="LocalBackupJobApi29_your_backup_file_is_too_large">Votre fichier de sauvegarde est trop gros pour être enregistré sur ce volume.</string>
  <string name="LocalBackupJobApi29_there_is_not_enough_space">Il manque d’espace pour enregistrer votre sauvegarde.</string>
  <string name="LocalBackupJobApi29_tap_to_manage_backups">Toucher pour gérer les sauvegardes</string>
  <string name="ProgressPreference_d_messages_so_far">%d messages jusqu’à présent</string>
  <string name="RegistrationActivity_wrong_number">Mauvais numéro</string>
  <string name="RegistrationActivity_call_me_instead_available_in">Appelez-moi plutôt\n(Proposé dans %1$02d:%2$02d)</string>
  <string name="RegistrationActivity_contact_signal_support">Contacter l’assistance de Signal</string>
  <string name="RegistrationActivity_code_support_subject">Inscription à Signal – Code de confirmation pour Android</string>
  <string name="RegistrationActivity_incorrect_code">Code incorrect</string>
  <string name="BackupUtil_never">Jamais</string>
  <string name="BackupUtil_unknown">Inconnu</string>
  <string name="preferences_app_protection__see_my_phone_number">Voir mon numéro de téléphone</string>
  <string name="preferences_app_protection__find_me_by_phone_number">Me trouver d’après mon numéro de téléphone</string>
  <string name="PhoneNumberPrivacy_everyone">Tout le monde</string>
  <string name="PhoneNumberPrivacy_my_contacts">Mes contacts</string>
  <string name="PhoneNumberPrivacy_nobody">Personne</string>
  <string name="PhoneNumberPrivacy_everyone_see_description">Votre numéro de téléphone sera visible par toutes les personnes et tous les groupes avec lesquels vous échangez des messages.</string>
  <string name="PhoneNumberPrivacy_everyone_find_description">Quiconque a votre numéro de téléphone dans ses contacts vous verra comme contact sur Signal. Les autres pourront vous trouver dans Recherche.</string>
  <string name="preferences_app_protection__screen_lock">Verrou d’écran</string>
  <string name="preferences_app_protection__lock_signal_access_with_android_screen_lock_or_fingerprint">Verrouiller l’accès à Signal avec le verrou d’écran d’Android ou avec une empreinte</string>
  <string name="preferences_app_protection__screen_lock_inactivity_timeout">Délai d’inactivité avant verrouillage de l’écran</string>
  <string name="preferences_app_protection__signal_pin">NIP Signal</string>
  <string name="preferences_app_protection__create_a_pin">Créer un NIP</string>
  <string name="preferences_app_protection__change_your_pin">Changer votre NIP</string>
  <string name="preferences_app_protection__pin_reminders">Rappels du NIP</string>
  <string name="preferences_app_protection__pins_keep_information_stored_with_signal_encrypted">Les NIP font en sorte que les renseignements sont enregistrés chiffrés dans Signal afin que vous seul puissiez y accéder. Votre profil, vos paramètres et vos contacts seront restaurés quand vous réinstallerez Signal.</string>
  <string name="preferences_app_protection__add_extra_security_by_requiring_your_signal_pin_to_register">Pour une sécurité accrue, exigez votre NIP Signal pour réinscrire votre numéro de téléphone auprès de Signal.</string>
  <string name="preferences_app_protection__reminders_help_you_remember_your_pin">Les rappels vous aident à vous souvenir de votre NIP, car il ne peut pas être récupéré. Il vous sera demandé de moins en moins souvent.</string>
  <string name="preferences_app_protection__turn_off">Désactiver</string>
  <string name="preferences_app_protection__confirm_pin">Confirmer le NIP</string>
  <string name="preferences_app_protection__confirm_your_signal_pin">Confirmer votre NIP Signal</string>
  <string name="preferences_app_protection__make_sure_you_memorize_or_securely_store_your_pin">Assurez-vous de mémoriser votre NIP ou de le conserver à l’abri, car il ne peut pas être récupéré. Si vous oubliez votre NIP, vous risquez de perdre des données lors de la réinscription de votre compte Signal. </string>
  <string name="preferences_app_protection__incorrect_pin_try_again">Le NIP est erroné. Veuillez réessayer.</string>
  <string name="preferences_app_protection__failed_to_enable_registration_lock">Échec d’activation du blocage de l’inscription.</string>
  <string name="preferences_app_protection__failed_to_disable_registration_lock">Échec de désactivation du blocage de l’inscription.</string>
  <string name="AppProtectionPreferenceFragment_none">Aucun</string>
  <string name="preferences_app_protection__registration_lock">Blocage de l’inscription</string>
  <string name="RegistrationActivity_you_must_enter_your_registration_lock_PIN">Vous devez saisir votre NIP de blocage de l’inscription</string>
  <string name="RegistrationActivity_your_pin_has_at_least_d_digits_or_characters">Votre NIP comporte au moins %d chiffres ou caractères</string>
  <string name="RegistrationActivity_too_many_attempts">Trop d’essais</string>
  <string name="RegistrationActivity_you_have_made_too_many_incorrect_registration_lock_pin_attempts_please_try_again_in_a_day">Vous avez fait trop d’essais infructueux de saisie du NIP de blocage de l’inscription. Veuillez réessayer dans un jour.</string>
  <string name="RegistrationActivity_you_have_made_too_many_attempts_please_try_again_later">Vous avez fait trop d’essais. Veuillez réessayer plus tard.</string>
  <string name="RegistrationActivity_error_connecting_to_service">Erreur de connexion au service</string>
  <string name="preferences_chats__backups">Sauvegardes</string>
  <string name="prompt_passphrase_activity__signal_is_locked">Molly est verrouillée</string>
  <string name="prompt_passphrase_activity__tap_to_unlock">TOUCHEZ POUR DÉVERROUILLER</string>
  <string name="Recipient_unknown">Inconnu</string>
  <!--TransferOrRestoreFragment-->
  <string name="TransferOrRestoreFragment__transfer_or_restore_account">Transférer ou restaurer le compte</string>
  <string name="TransferOrRestoreFragment__if_you_have_previously_registered_a_signal_account">Si vous avez créé un compte Signal auparavant, vous pouvez transférer ou restaurer votre compte et vos messages.</string>
  <string name="TransferOrRestoreFragment__transfer_from_android_device">Transférer d’un appareil Android</string>
  <string name="TransferOrRestoreFragment__transfer_your_account_and_messages_from_your_old_android_device">Transférez votre compte et vos messages d’un ancien appareil Android. Vous devez avoir accès à votre ancien appareil.</string>
  <string name="TransferOrRestoreFragment__you_need_access_to_your_old_device">Vous avez besoin d’accéder à votre ancien appareil.</string>
  <string name="TransferOrRestoreFragment__restore_from_backup">Restaurer depuis une sauvegarde</string>
  <string name="TransferOrRestoreFragment__restore_your_messages_from_a_local_backup">Restaurez vos messages d’une sauvegarde locale. Si vous ne les restaurez pas maintenant, vous ne pourrez pas le faire plus tard.</string>
  <!--NewDeviceTransferInstructionsFragment-->
  <string name="NewDeviceTransferInstructions__open_signal_on_your_old_android_phone">Ouvrez Signal sur votre ancien téléphone Android</string>
  <string name="NewDeviceTransferInstructions__continue">Poursuivre</string>
  <string name="NewDeviceTransferInstructions__first_bullet">1.</string>
  <string name="NewDeviceTransferInstructions__tap_on_your_profile_photo_in_the_top_left_to_open_settings">Touchez votre photo de profil dans le coin supérieur gauche pour ouvrir les paramètres</string>
  <string name="NewDeviceTransferInstructions__second_bullet">2.</string>
  <string name="NewDeviceTransferInstructions__tap_on_account">Touchez « Compte »</string>
  <string name="NewDeviceTransferInstructions__third_bullet">3.</string>
  <string name="NewDeviceTransferInstructions__tap_transfer_account_and_then_continue_on_both_devices">Touchez « Transfert de compte » puis « Continuer » sur les deux appareils</string>
  <!--NewDeviceTransferSetupFragment-->
  <string name="NewDeviceTransferSetup__preparing_to_connect_to_old_android_device">Préparation de la connexion à votre ancien appareil Android…</string>
  <string name="NewDeviceTransferSetup__take_a_moment_should_be_ready_soon">Cela prend un moment, mais ça devrait bientôt être prêt</string>
  <string name="NewDeviceTransferSetup__waiting_for_old_device_to_connect">Attente de connexion de l’ancien appareil Android…</string>
  <string name="NewDeviceTransferSetup__signal_needs_the_location_permission_to_discover_and_connect_with_your_old_device">Molly a besoin de l’autorisation de localisation pour découvrir et se connecter à votre ancien appareil Android.</string>
  <string name="NewDeviceTransferSetup__signal_needs_location_services_enabled_to_discover_and_connect_with_your_old_device">Molly nécessite l’activation des services de localisation pour découvrir et se connecter à votre ancien appareil Android.</string>
  <string name="NewDeviceTransferSetup__signal_needs_wifi_on_to_discover_and_connect_with_your_old_device">Le Wi-Fi doit être activé pour que Molly découvre votre ancien appareil Android et s’y connecte. Le Wi-Fi doit être activé, mais il n’a pas à être connecté à un réseau Wi-Fi.</string>
  <string name="NewDeviceTransferSetup__sorry_it_appears_your_device_does_not_support_wifi_direct">Désolé, il semble que cet appareil ne prend pas Wi-Fi Direct en charge. Molly utilise Wi-Fi Direct pour découvrir votre ancien appareil Android et s’y connecter. Il vous est aussi possible de restaurer une sauvegarde pour récupérer votre compte de votre ancien appareil Android.</string>
  <string name="NewDeviceTransferSetup__restore_a_backup">Restaurer une sauvegarde</string>
  <string name="NewDeviceTransferSetup__an_unexpected_error_occurred_while_attempting_to_connect_to_your_old_device">Une erreur inattendu s’est produite lors de la tentative de connexion à votre ancien appareil Android.</string>
  <!--OldDeviceTransferSetupFragment-->
  <string name="OldDeviceTransferSetup__searching_for_new_android_device">Recherche d’un nouvel appareil Android…</string>
  <string name="OldDeviceTransferSetup__signal_needs_the_location_permission_to_discover_and_connect_with_your_new_device">Molly a besoin de l’autorisation Localisation pour découvrir votre ancien appareil Android et s’y connecter.</string>
  <string name="OldDeviceTransferSetup__signal_needs_location_services_enabled_to_discover_and_connect_with_your_new_device">Molly a besoin que les services de localisation soient activés pour découvrir votre ancien appareil Android et s’y connecter.</string>
  <string name="OldDeviceTransferSetup__signal_needs_wifi_on_to_discover_and_connect_with_your_new_device">Le Wi-Fi doit être activé pour que Molly découvre votre nouvel appareil Android et s’y connecte. Le Wi-Fi doit être activé, mais il n’a pas à être connecté à un réseau Wi-Fi.</string>
  <string name="OldDeviceTransferSetup__sorry_it_appears_your_device_does_not_support_wifi_direct">Désolé, il semble que cet appareil ne prend pas Wi-Fi Direct en charge. Molly utilise Wi-Fi Direct pour découvrir votre nouvel appareil Android et s’y connecter. Il vous est toujours possible de créer une sauvegarde pour restaurer votre compte sur votre nouvel appareil Android.</string>
  <string name="OldDeviceTransferSetup__create_a_backup">Créer une sauvegarde</string>
  <string name="OldDeviceTransferSetup__an_unexpected_error_occurred_while_attempting_to_connect_to_your_old_device">Une erreur inattendue s’est produite lors de la tentative de connexion à votre nouvel appareil Android.</string>
  <!--DeviceTransferSetupFragment-->
  <string name="DeviceTransferSetup__unable_to_open_wifi_settings">Impossible d’ouvrir les paramètres du Wi-Fi. Veuillez activer le Wi-Fi manuellement.</string>
  <string name="DeviceTransferSetup__grant_location_permission">Accorder l’autorisation pour la localisation</string>
  <string name="DeviceTransferSetup__turn_on_location_services">Activer les services de localisation</string>
  <string name="DeviceTransferSetup__unable_to_open_location_settings">Impossible d’ouvrir les paramètres de localisation.</string>
  <string name="DeviceTransferSetup__turn_on_wifi">Activer le Wi-Fi</string>
  <string name="DeviceTransferSetup__error_connecting">Erreur de connexion</string>
  <string name="DeviceTransferSetup__retry">Réessayer</string>
  <string name="DeviceTransferSetup__submit_debug_logs">Envoyer les journaux de débogage</string>
  <string name="DeviceTransferSetup__verify_code">Code de confirmation</string>
  <string name="DeviceTransferSetup__verify_that_the_code_below_matches_on_both_of_your_devices">Confirmiez que le code ci-dessous est le même sur chacun de vos appareils. Puis, touchez Continuer.</string>
  <string name="DeviceTransferSetup__the_numbers_do_not_match">Les chiffres ne correspondent pas</string>
  <string name="DeviceTransferSetup__continue">Poursuivre</string>
  <string name="DeviceTransferSetup__number_is_not_the_same">Le nombre n’est pas le même</string>
  <string name="DeviceTransferSetup__if_the_numbers_on_your_devices_do_not_match_its_possible_you_connected_to_the_wrong_device">Si les chiffres sur vos appareils ne correspondent pas, il est possible que vous vous soyez connecté au mauvais appareil. Pour résoudre ce problème, arrêtez le transfert et réessayez en gardant vos deux appareils à proximité.</string>
  <string name="DeviceTransferSetup__stop_transfer">Arrêter le transfert</string>
  <string name="DeviceTransferSetup__unable_to_discover_old_device">Impossible de découvrir l’ancien appareil</string>
  <string name="DeviceTransferSetup__unable_to_discover_new_device">Impossible de découvrir le nouvel appareil</string>
  <string name="DeviceTransferSetup__make_sure_the_following_permissions_are_enabled">Assurez vous que les autorisations et services suivants sont activés :</string>
  <string name="DeviceTransferSetup__location_permission">Autorisation de localisation</string>
  <string name="DeviceTransferSetup__location_services">Services de localisation</string>
  <string name="DeviceTransferSetup__wifi">Wi-Fi</string>
  <string name="DeviceTransferSetup__on_the_wifi_direct_screen_remove_all_remembered_groups_and_unlink_any_invited_or_connected_devices">Sur l’écran du Wi-Fi Direct, supprimez tous les groupes mémorisés et annulé le lien de tout appareil invité ou connecté.</string>
  <string name="DeviceTransferSetup__wifi_direct_screen">Écran Wi-Fi Direct</string>
  <string name="DeviceTransferSetup__try_turning_wifi_off_and_on_on_both_devices">Essayez d’activer et de désactiver le Wi-Fi sur les deux appareils.</string>
  <string name="DeviceTransferSetup__make_sure_both_devices_are_in_transfer_mode">Assurez-vous que les deux appareils soient en mode transfert.</string>
  <string name="DeviceTransferSetup__go_to_support_page">Accédez à la page d’assistance</string>
  <string name="DeviceTransferSetup__try_again">Réessayer</string>
  <string name="DeviceTransferSetup__waiting_for_other_device">En attente d’un autre appareil</string>
  <string name="DeviceTransferSetup__tap_continue_on_your_other_device_to_start_the_transfer">Touchez Continuer sur votre autre appareil pour commencer le transfert.</string>
  <string name="DeviceTransferSetup__tap_continue_on_your_other_device">Touchez Continuer sur votre autre appareil…</string>
  <!--NewDeviceTransferFragment-->
  <string name="NewDeviceTransfer__cannot_transfer_from_a_newer_version_of_signal">Impossible de transférer d’une nouvelle version de Signal</string>
  <!--DeviceTransferFragment-->
  <string name="DeviceTransfer__transferring_data">Transfert des données</string>
  <string name="DeviceTransfer__keep_both_devices_near_each_other">Gardez les deux appareils proches l’un de l’autre. N’éteignez ni l’un ni l’autre des appareils et gardez Molly ouvert. Les transferts sont chiffrés de bout en bout.</string>
  <string name="DeviceTransfer__d_messages_so_far">%1$d messages jusqu’à présent…</string>
  <!--Filled in with total percentage of messages transferred-->
  <string name="DeviceTransfer__s_of_messages_so_far">%1$s%% messages jusqu’à présent…</string>
  <string name="DeviceTransfer__cancel">Annuler</string>
  <string name="DeviceTransfer__try_again">Réessayer</string>
  <string name="DeviceTransfer__stop_transfer_question">Arrêter le transfert ?</string>
  <string name="DeviceTransfer__stop_transfer">Arrêter le transfert</string>
  <string name="DeviceTransfer__all_transfer_progress_will_be_lost">La totalité de la progression du transfert sera perdue.</string>
  <string name="DeviceTransfer__transfer_failed">Échec du transfert</string>
  <string name="DeviceTransfer__unable_to_transfer">Impossible de transférer</string>
  <!--OldDeviceTransferInstructionsFragment-->
  <string name="OldDeviceTransferInstructions__transfer_account">Transférer le compte</string>
  <string name="OldDeviceTransferInstructions__you_can_transfer_your_signal_account_when_setting_up_signal_on_a_new_android_device">Vous pouvez transférer votre compte Signal lors de la configuration de Signal sur un nouvel appareil Android. Avec de continuer :</string>
  <string name="OldDeviceTransferInstructions__first_bullet">1.</string>
  <string name="OldDeviceTransferInstructions__download_signal_on_your_new_android_device">Téléchargez Molly sur votre nouvel appareil Android</string>
  <string name="OldDeviceTransferInstructions__second_bullet">2.</string>
  <string name="OldDeviceTransferInstructions__tap_on_transfer_or_restore_account">Touchez « Transférer ou restaurer le compte »</string>
  <string name="OldDeviceTransferInstructions__third_bullet">3.</string>
  <string name="OldDeviceTransferInstructions__select_transfer_from_android_device_when_prompted_and_then_continue">Sélectionnez « Transférer depuis un appareil Android » quand vous y êtes invité, puis « Continuer ». Gardez les deux appareils à proximité.</string>
  <string name="OldDeviceTransferInstructions__continue">Poursuivre</string>
  <!--OldDeviceTransferComplete-->
  <string name="OldDeviceTransferComplete__transfer_complete">Transfert terminé</string>
  <string name="OldDeviceTransferComplete__go_to_your_new_device">Allez sur votre nouvel appareil</string>
  <string name="OldDeviceTransferComplete__your_signal_data_has_Been_transferred_to_your_new_device">Vos données relatives à Signal ont été transférées vers votre nouvel appareil. Pour terminer le processus de transfert, vous devez poursuivre l’inscription sur votre nouvel appareil.</string>
  <string name="OldDeviceTransferComplete__close">Fermer</string>
  <!--NewDeviceTransferComplete-->
  <string name="NewDeviceTransferComplete__transfer_successful">Transfert réussi</string>
  <string name="NewDeviceTransferComplete__transfer_complete">Transfert terminé</string>
  <string name="NewDeviceTransferComplete__to_complete_the_transfer_process_you_must_continue_registration">Pour terminer le processus de transfert, vous devez poursuivre l’inscription.</string>
  <string name="NewDeviceTransferComplete__continue_registration">Poursuivre l’inscription</string>
  <!--DeviceToDeviceTransferService-->
  <string name="DeviceToDeviceTransferService_content_title">Transfert de compte</string>
  <string name="DeviceToDeviceTransferService_status_ready">Preparing to connect to your other Android device…</string>
  <string name="DeviceToDeviceTransferService_status_starting_up">Préparation de la connexion à votre autre appareil Android…</string>
  <string name="DeviceToDeviceTransferService_status_discovery">Recherche de votre autre appareil Android…</string>
  <string name="DeviceToDeviceTransferService_status_network_connected">Connexion à votre autre appareil Android…</string>
  <string name="DeviceToDeviceTransferService_status_verification_required">Confirmation requise</string>
  <string name="DeviceToDeviceTransferService_status_service_connected">Transfert du compte…</string>
  <!--OldDeviceTransferLockedDialog-->
  <string name="OldDeviceTransferLockedDialog__complete_registration_on_your_new_device">Terminez l’inscription sur votre nouvel appareil</string>
  <string name="OldDeviceTransferLockedDialog__your_signal_account_has_been_transferred_to_your_new_device">Votre compte Signal a été transféré sur votre nouvel appareil, mais vous devez terminer l’inscription dessus pour continuer. Signal sera inactif sur cet appareil.</string>
  <string name="OldDeviceTransferLockedDialog__done">Terminé</string>
  <string name="OldDeviceTransferLockedDialog__cancel_and_activate_this_device">Annuler et activer cette appareil</string>
  <!--AdvancedPreferenceFragment-->
  <string name="AdvancedPreferenceFragment__transfer_mob_balance">Transférer le solde de MOB ?</string>
  <string name="AdvancedPreferenceFragment__you_have_a_balance_of_s">Votre solde est de %1$s. Si vous ne transférez pas vos fonds vers une autre adresse de porte-monnaie avant de supprimer votre compte, vous les perdrez irrémédiablement.</string>
  <string name="AdvancedPreferenceFragment__dont_transfer">Ne pas transférer</string>
  <string name="AdvancedPreferenceFragment__transfer">Transférer</string>
  <!--RecipientBottomSheet-->
  <string name="RecipientBottomSheet_block">Bloquer</string>
  <string name="RecipientBottomSheet_unblock">Débloquer</string>
  <string name="RecipientBottomSheet_add_to_contacts">Ajouter aux contacts</string>
  <!--Error message that displays when a user tries to tap to view system contact details but has no app that supports it-->
  <string name="RecipientBottomSheet_unable_to_open_contacts">Impossible de trouver une appli pour ouvrir les contacts</string>
  <string name="RecipientBottomSheet_add_to_a_group">Ajouter à un groupe</string>
  <string name="RecipientBottomSheet_add_to_another_group">Ajouter à un autre groupe</string>
  <string name="RecipientBottomSheet_view_safety_number">Afficher le numéro de sécurité</string>
  <string name="RecipientBottomSheet_make_admin">Nommer administrateur</string>
  <string name="RecipientBottomSheet_remove_as_admin">Supprimer en tant qu’administrateur</string>
  <string name="RecipientBottomSheet_remove_from_group">Supprimer du groupe</string>
  <string name="RecipientBottomSheet_message_description">Message</string>
  <string name="RecipientBottomSheet_voice_call_description">Appel vocal</string>
  <string name="RecipientBottomSheet_insecure_voice_call_description">Appel vocal non sécurisé</string>
  <string name="RecipientBottomSheet_video_call_description">Appel vidéo</string>
  <string name="RecipientBottomSheet_remove_s_as_group_admin">Supprimer %1$s en tant qu’administrateur du groupe ?</string>
  <string name="RecipientBottomSheet_s_will_be_able_to_edit_group">%1$s pourra modifier ce groupe et ses membres.</string>
  <string name="RecipientBottomSheet_remove_s_from_the_group">Supprimer %1$s du groupe ?</string>
  <string name="RecipientBottomSheet_remove">Supprimer</string>
  <string name="RecipientBottomSheet_copied_to_clipboard">A été copié dans le presse-papiers</string>
  <string name="GroupRecipientListItem_admin">Administrateur</string>
  <string name="GroupRecipientListItem_approve_description">Approuver</string>
  <string name="GroupRecipientListItem_deny_description">Refuser</string>
  <!--GroupsLearnMoreBottomSheetDialogFragment-->
  <string name="GroupsLearnMore_legacy_vs_new_groups">Les groupes hérités comparés aux Nouveaux groupes</string>
  <string name="GroupsLearnMore_what_are_legacy_groups">Que sont les groupes hérités ?</string>
  <string name="GroupsLearnMore_paragraph_1">Les groupes hérités sont des groupes qui ne sont pas compatibles avec les fonctions des Nouveaux groupes, telles que les administrateurs et les mises à jour plus descriptives des groupes.</string>
  <string name="GroupsLearnMore_can_i_upgrade_a_legacy_group">Puis-je convertir un groupe hérité en nouveau groupe ?</string>
  <string name="GroupsLearnMore_paragraph_2">Les groupes hérités ne peuvent pas encore être convertis en Nouveaux groupes, mais vous pouvez créer un Nouveau groupe avec les mêmes membres s’ils utilisent la version la plus récente de Signal.</string>
  <string name="GroupsLearnMore_paragraph_3">Signal offrira dans le futur un moyen de convertir les groupes hérités.</string>
  <!--GroupLinkBottomSheetDialogFragment-->
  <string name="GroupLinkBottomSheet_share_hint_requiring_approval">Toute personne disposant de ce lien peut visualiser le nom et la photo du groupe et demander à s’y joindre. Partagez-le avec les personnes en qui vous avez confiance.</string>
  <string name="GroupLinkBottomSheet_share_hint_not_requiring_approval">Toute personne disposant de ce lien peut visualiser le nom et la photo du groupe et s’y joindre. Partagez-le avec les personnes en qui vous avez confiance.</string>
  <string name="GroupLinkBottomSheet_share_via_signal">Partager avec Molly</string>
  <string name="GroupLinkBottomSheet_copy">Copier</string>
  <string name="GroupLinkBottomSheet_qr_code">Code QR</string>
  <string name="GroupLinkBottomSheet_share">Partager</string>
  <string name="GroupLinkBottomSheet_copied_to_clipboard">A été copié dans le presse-papiers</string>
  <string name="GroupLinkBottomSheet_the_link_is_not_currently_active">Ce lien est actuellement inactif</string>
  <!--VoiceNotePlaybackPreparer-->
  <string name="VoiceNotePlaybackPreparer__failed_to_play_voice_message">Échec de lecture du message vocal</string>
  <!--VoiceNoteMediaDescriptionCompatFactory-->
  <string name="VoiceNoteMediaItemFactory__voice_message">Message vocal – %1$s</string>
  <string name="VoiceNoteMediaItemFactory__s_to_s">%1$s à %2$s</string>
  <!--StorageUtil-->
  <string name="StorageUtil__s_s">%1$s/%2$s</string>
  <string name="BlockedUsersActivity__s_has_been_blocked">« %1$s » a été bloqué.</string>
  <string name="BlockedUsersActivity__failed_to_block_s">Échec de blocage pour « %1$s »</string>
  <string name="BlockedUsersActivity__s_has_been_unblocked">« %1$s » a été débloqué.</string>
  <!--ReviewCardDialogFragment-->
  <string name="ReviewCardDialogFragment__review_members">Examiner les membres</string>
  <string name="ReviewCardDialogFragment__review_request">Examiner la demande</string>
  <string name="ReviewCardDialogFragment__d_group_members_have_the_same_name">%1$d membres du groupe portent le même nom. Examinez-les ci-dessous et choisissez l’action appropriée.</string>
  <string name="ReviewCardDialogFragment__if_youre_not_sure">Si vous n’êtes pas certain de qui la demande provient, examinez les contacts ci-dessous et agissez en conséquence.</string>
  <string name="ReviewCardDialogFragment__no_other_groups_in_common">Aucun autre groupe en commun.</string>
  <string name="ReviewCardDialogFragment__no_groups_in_common">Aucun groupe en commun.</string>
  <plurals name="ReviewCardDialogFragment__d_other_groups_in_common">
    <item quantity="one">%d groupe en commun</item>
    <item quantity="other">%d groupes en commun</item>
  </plurals>
  <plurals name="ReviewCardDialogFragment__d_groups_in_common">
    <item quantity="one">%d groupe en commun</item>
    <item quantity="other">%d groupes en commun</item>
  </plurals>
  <string name="ReviewCardDialogFragment__remove_s_from_group">Supprimer %1$s du groupe ?</string>
  <string name="ReviewCardDialogFragment__remove">Supprimer</string>
  <string name="ReviewCardDialogFragment__failed_to_remove_group_member">Échec de suppression du membre du groupe.</string>
  <!--ReviewCard-->
  <string name="ReviewCard__member">Membre</string>
  <string name="ReviewCard__request">Demande</string>
  <string name="ReviewCard__your_contact">Votre contact</string>
  <string name="ReviewCard__remove_from_group">Supprimer du groupe</string>
  <string name="ReviewCard__update_contact">Mettre le contact à jour</string>
  <string name="ReviewCard__block">Bloquer</string>
  <string name="ReviewCard__delete">Supprimer</string>
  <string name="ReviewCard__recently_changed">A récemment changé son nom de profil de %1$sà %2$s</string>
  <!--CallParticipantsListUpdatePopupWindow-->
  <string name="CallParticipantsListUpdatePopupWindow__s_joined">%1$s s’est joint</string>
  <string name="CallParticipantsListUpdatePopupWindow__s_and_s_joined">%1$s et %2$s se sont joints</string>
  <string name="CallParticipantsListUpdatePopupWindow__s_s_and_s_joined">%1$s, %2$s et %3$s se sont joints</string>
  <string name="CallParticipantsListUpdatePopupWindow__s_s_and_d_others_joined">%1$s, %2$s et %3$d se sont joints</string>
  <string name="CallParticipantsListUpdatePopupWindow__s_left">%1$s a quitté l’appel</string>
  <string name="CallParticipantsListUpdatePopupWindow__s_and_s_left">%1$s et %2$s ont quitté l’appel</string>
  <string name="CallParticipantsListUpdatePopupWindow__s_s_and_s_left">%1$s, %2$s et %3$s ont quitté l’appel</string>
  <string name="CallParticipantsListUpdatePopupWindow__s_s_and_d_others_left">%1$s, %2$s et %3$d autres ont quitté l’appel</string>
  <string name="CallParticipant__you">Vous</string>
  <string name="CallParticipant__you_on_another_device">Vous (sur un autre appareil)</string>
  <string name="CallParticipant__s_on_another_device">%1$s (sur un autre appareil)</string>
  <!--DeleteAccountFragment-->
  <string name="DeleteAccountFragment__deleting_your_account_will">Supprimer votre compte implique :</string>
  <string name="DeleteAccountFragment__enter_your_phone_number">Saisir votre numéro de téléphone</string>
  <string name="DeleteAccountFragment__delete_account">Supprimer le compte</string>
  <string name="DeleteAccountFragment__delete_your_account_info_and_profile_photo">Supprimer les renseignements de votre compte et votre photo de profil</string>
  <string name="DeleteAccountFragment__delete_all_your_messages">Supprimer tous vos messages</string>
  <string name="DeleteAccountFragment__delete_s_in_your_payments_account">Supprimer %1$s de votre compte de paiements</string>
  <string name="DeleteAccountFragment__no_country_code">Aucun indicatif de pays n’a été indiqué</string>
  <string name="DeleteAccountFragment__no_number">Aucun numéro n’a été indiqué</string>
  <string name="DeleteAccountFragment__the_phone_number">Le numéro de téléphone que vous avez saisi ne correspond pas à celui de votre compte.</string>
  <string name="DeleteAccountFragment__are_you_sure">Voulez-vous vraiment supprimer votre compte ?</string>
  <string name="DeleteAccountFragment__this_will_delete_your_signal_account">Cela supprimera votre compte Signal et réinitialisera l’application. L’appli se fermera une fois le processus terminé.</string>
  <string name="DeleteAccountFragment__failed_to_delete_account">Échec de suppression du compte. Avez-vous une connexion réseau ?</string>
  <string name="DeleteAccountFragment__failed_to_delete_local_data">Échec de suppression des données locales. Vous pouvez les effacer manuellement dans les paramètres des applications du système.</string>
  <string name="DeleteAccountFragment__launch_app_settings">Lancer les paramètres des applis</string>
  <!--Title of progress dialog shown when a user deletes their account and the process is leaving all groups-->
  <string name="DeleteAccountFragment__leaving_groups">Sortie des groupes…</string>
  <!--Title of progress dialog shown when a user deletes their account and the process has left all groups-->
  <string name="DeleteAccountFragment__deleting_account">Suppression du compte…</string>
  <!--Message of progress dialog shown when a user deletes their account and the process is leaving groups-->
  <string name="DeleteAccountFragment__depending_on_the_number_of_groups">En fonction du nombre de groupes auxquels vous appartenez, cela peut prendre quelques minutes</string>
  <!--Message of progress dialog shown when a user deletes their account and the process has left all groups-->
  <string name="DeleteAccountFragment__deleting_all_user_data_and_resetting">Suppression des données de l’utilisateur et réinitialisation de l’appli</string>
  <!--Title of error dialog shown when a network error occurs during account deletion-->
  <string name="DeleteAccountFragment__account_not_deleted">Compte non supprimé</string>
  <!--Message of error dialog shown when a network error occurs during account deletion-->
  <string name="DeleteAccountFragment__there_was_a_problem">Il y a eu un problème lors de la suppression. Vérifiez votre connexion réseau et réessayez.</string>
  <!--DeleteAccountCountryPickerFragment-->
  <string name="DeleteAccountCountryPickerFragment__search_countries">Chercher les pays</string>
  <!--CreateGroupActivity-->
  <string name="CreateGroupActivity__skip">Ignorer</string>
  <plurals name="CreateGroupActivity__d_members">
    <item quantity="one">%1$d membre</item>
    <item quantity="other">%1$d membres</item>
  </plurals>
  <!--ShareActivity-->
  <string name="ShareActivity__share">Partager</string>
  <string name="ShareActivity__send">Envoyer</string>
  <string name="ShareActivity__comma_s">, %1$s</string>
  <string name="ShareActivity__sharing_to_multiple_chats_is">Le partage vers plusieurs conversations n’est pris en charge que pour les messages Signal.</string>
  <!--MultiShareDialogs-->
  <string name="MultiShareDialogs__failed_to_send_to_some_users">Échec d’envoi vers certains utilisateurs</string>
  <string name="MultiShareDialogs__you_can_only_share_with_up_to">Vous ne pouvez partager qu’avec %1$d conversations, au plus</string>
  <!--ShareInterstitialActivity-->
  <string name="ShareInterstitialActivity__forward_message">Transférer le message</string>
  <!--ChatWallpaperActivity-->
  <string name="ChatWallpaperActivity__chat_wallpaper">Fond d’écran de la conversation</string>
  <!--ChatWallpaperFragment-->
  <string name="ChatWallpaperFragment__chat_color">Couleur de la conversation</string>
  <string name="ChatWallpaperFragment__reset_chat_colors">Réinitialiser les couleurs des conversations</string>
  <string name="ChatWallpaperFragment__reset_chat_color">Réinitialiser la couleur de la conversation</string>
  <string name="ChatWallpaperFragment__reset_chat_color_question">Réinitialiser la couleur de la conversation ?</string>
  <string name="ChatWallpaperFragment__set_wallpaper">Définir un fond d’écran</string>
  <string name="ChatWallpaperFragment__dark_mode_dims_wallpaper">Le mode sombre atténue le fond d’écran</string>
  <string name="ChatWallpaperFragment__contact_name">Nom du contact</string>
  <string name="ChatWallpaperFragment__reset">Réinitialiser</string>
  <string name="ChatWallpaperFragment__clear">Réinitialiser</string>
  <string name="ChatWallpaperFragment__wallpaper_preview_description">Aperçu du fond d’écran</string>
  <string name="ChatWallpaperFragment__would_you_like_to_override_all_chat_colors">Voulez-vous remplacer toutes les couleurs des conversations ?</string>
  <string name="ChatWallpaperFragment__would_you_like_to_override_all_wallpapers">Voulez-vous remplacer tous les fonds d’écran ?</string>
  <string name="ChatWallpaperFragment__reset_default_colors">Réinitialiser les couleurs par défaut</string>
  <string name="ChatWallpaperFragment__reset_all_colors">Réinitialiser toutes les couleurs</string>
  <string name="ChatWallpaperFragment__reset_default_wallpaper">Réinitialiser le fond d’écran par défaut</string>
  <string name="ChatWallpaperFragment__reset_all_wallpapers">Réinitialiser tous les fonds d’écran</string>
  <string name="ChatWallpaperFragment__reset_wallpapers">Réinitialiser les fonds d’écran</string>
  <string name="ChatWallpaperFragment__reset_wallpaper">Réinitialiser le fond d\'écran</string>
  <string name="ChatWallpaperFragment__reset_wallpaper_question">Réinitialiser le fond d\'écran ?</string>
  <!--ChatWallpaperSelectionFragment-->
  <string name="ChatWallpaperSelectionFragment__choose_from_photos">Choisir parmi les photos</string>
  <string name="ChatWallpaperSelectionFragment__presets">Préréglages</string>
  <!--ChatWallpaperPreviewActivity-->
  <string name="ChatWallpaperPreviewActivity__preview">Aperçu</string>
  <string name="ChatWallpaperPreviewActivity__set_wallpaper">Définir le fond d’écran</string>
  <string name="ChatWallpaperPreviewActivity__swipe_to_preview_more_wallpapers">Balayez pour prévisualiser d’autres fonds d’écran</string>
  <string name="ChatWallpaperPreviewActivity__set_wallpaper_for_all_chats">Définir le fond d’écran pour toutes les conversations</string>
  <string name="ChatWallpaperPreviewActivity__set_wallpaper_for_s">Définir le fond d’écran pour %1$s</string>
  <string name="ChatWallpaperPreviewActivity__viewing_your_gallery_requires_the_storage_permission">L’autorisation Stockage est exigée pour afficher votre galerie.</string>
  <!--WallpaperImageSelectionActivity-->
  <string name="WallpaperImageSelectionActivity__choose_wallpaper_image">Choisissez une image de fond d’écran</string>
  <!--WallpaperCropActivity-->
  <string name="WallpaperCropActivity__pinch_to_zoom_drag_to_adjust">Pincer pour zoomer, glisser pour ajuster.</string>
  <string name="WallpaperCropActivity__set_wallpaper_for_all_chats">Définir le fond d’écran pour toutes les conversations.</string>
  <string name="WallpaperCropActivity__set_wallpaper_for_s">Définir le fond d’écran pour %s.</string>
  <string name="WallpaperCropActivity__error_setting_wallpaper">Erreur de définition du fond d’écran.</string>
  <string name="WallpaperCropActivity__blur_photo">Rendre la photo floue</string>
  <!--InfoCard-->
  <string name="payment_info_card_about_mobilecoin">À propos de MobileCoin</string>
  <string name="payment_info_card_mobilecoin_is_a_new_privacy_focused_digital_currency">MobileCoin est une nouvelle monnaie numérique centrée sur la protection des renseignements personnels.</string>
  <string name="payment_info_card_adding_funds">Ajouter des fonds</string>
  <string name="payment_info_card_you_can_add_funds_for_use_in">Vous pouvez ajouter des fonds à utiliser dans Molly en envoyant des MobileCoin à l’adresse de votre portefeuille.</string>
  <string name="payment_info_card_cashing_out">Encaisser</string>
  <string name="payment_info_card_you_can_cash_out_mobilecoin">Vous pouvez encaisser des MobileCoins n’importe quand sur une plateforme de change qui accepte les MobileCoins. Il vous suffit d’effectuer un transfert vers votre compte sur cette plateforme de change.</string>
  <string name="payment_info_card_hide_this_card">Cacher cette carte ?</string>
  <string name="payment_info_card_hide">Cacher</string>
  <string name="payment_info_card_record_recovery_phrase">Enregistrer une phrase de récupération</string>
  <string name="payment_info_card_your_recovery_phrase_gives_you">Votre phrase de récupération vous offre une autre façon de restaurer votre compte de paiements.</string>
  <string name="payment_info_card_record_your_phrase">Enregistrez votre phrase</string>
  <string name="payment_info_card_update_your_pin">Mettez votre NIP à jour</string>
  <string name="payment_info_card_with_a_high_balance">Si votre solde est élevé, vous pouvez opter pour un NIP alphanumérique afin de renforcer la protection de votre compte.</string>
  <string name="payment_info_card_update_pin">Mettre le NIP à jour</string>
  <!--DeactivateWalletFragment-->
  <string name="DeactivateWalletFragment__deactivate_wallet">Désactiver le portefeuille</string>
  <string name="DeactivateWalletFragment__your_balance">Votre solde</string>
  <string name="DeactivateWalletFragment__its_recommended_that_you">Il est recommandé de transférer vos fonds vers une autre adresse de portefeuille avant de désactiver les paiements. Si vous choisissez de ne pas transférer vos fonds maintenant, ils resteront dans votre portefeuille lié à Molly si vous réactivez les paiements.</string>
  <string name="DeactivateWalletFragment__transfer_remaining_balance">Transférer le solde restant</string>
  <string name="DeactivateWalletFragment__deactivate_without_transferring">Désactiver dans transférer</string>
  <string name="DeactivateWalletFragment__deactivate">Désactiver</string>
  <string name="DeactivateWalletFragment__deactivate_without_transferring_question">Désactiver sans transférer ?</string>
  <string name="DeactivateWalletFragment__your_balance_will_remain">Votre solde restera dans votre porte-monnaie lié à Molly si vous choisissez de réactiver les paiements.</string>
  <string name="DeactivateWalletFragment__error_deactivating_wallet">Erreur lors de la désactivation du portefeuille.</string>
  <!--PaymentsRecoveryStartFragment-->
  <string name="PaymentsRecoveryStartFragment__recovery_phrase">Phrase de récupération</string>
  <string name="PaymentsRecoveryStartFragment__view_recovery_phrase">Voir la phrase de récupération</string>
  <string name="PaymentsRecoveryStartFragment__enter_recovery_phrase">Saisissez la phrase de récupération</string>
  <string name="PaymentsRecoveryStartFragment__your_balance_will_automatically_restore">Après avoir réinstallé Signal, votre solde sera restauré automatiquement si vous confirmez votre NIP Signal. Vous pouvez aussi restaurer votre solde grâce à une phrase de récupération, une phrase de %1$d mots qui vous est propre. Prenez-la par écrit et gardez-la en lieu sûr.</string>
  <string name="PaymentsRecoveryStartFragment__your_recovery_phrase_is_a">Votre phrase de récupération est une phrase de %1$d mots qui vous est propre. Utilisez cette phrase pour restaurer votre solde.</string>
  <string name="PaymentsRecoveryStartFragment__start">Commencer</string>
  <string name="PaymentsRecoveryStartFragment__enter_manually">Entrer manuellement</string>
  <string name="PaymentsRecoveryStartFragment__paste_from_clipboard">Coller depuis le presse-papiers</string>
  <!--PaymentsRecoveryPasteFragment-->
  <string name="PaymentsRecoveryPasteFragment__paste_recovery_phrase">Coller la phrase de récupération</string>
  <string name="PaymentsRecoveryPasteFragment__recovery_phrase">Phrase de récupération</string>
  <string name="PaymentsRecoveryPasteFragment__next">Suivant</string>
  <string name="PaymentsRecoveryPasteFragment__invalid_recovery_phrase">Phrase de récupération invalide</string>
  <string name="PaymentsRecoveryPasteFragment__make_sure">Assurez vous d’avoir saisi %1$d mots puis réessayez.</string>
  <!--PaymentsRecoveryPhraseFragment-->
  <string name="PaymentsRecoveryPhraseFragment__next">Suivant</string>
  <string name="PaymentsRecoveryPhraseFragment__edit">Modifier</string>
  <string name="PaymentsRecoveryPhraseFragment__previous">Précédent</string>
  <string name="PaymentsRecoveryPhraseFragment__your_recovery_phrase">Votre phrase de récupération</string>
  <string name="PaymentsRecoveryPhraseFragment__write_down_the_following_d_words">Notez les %1$d mots suivants dans l’ordre. Conservez votre liste dans un endroit sûr.</string>
  <string name="PaymentsRecoveryPhraseFragment__make_sure_youve_entered">Assurez-vous d’avoir correctement saisi votre phrase.</string>
  <string name="PaymentsRecoveryPhraseFragment__do_not_screenshot_or_send_by_email">Ne faites pas de capture d’écran et ne l’envoyez pas par courriel.</string>
  <string name="PaymentsRecoveryPhraseFragment__payments_account_restored">Compte Paiements restauré.</string>
  <string name="PaymentsRecoveryPhraseFragment__invalid_recovery_phrase">Phrase de récupération invalide</string>
  <string name="PaymentsRecoveryPhraseFragment__make_sure_youve_entered_your_phrase_correctly_and_try_again">Assurez-vous d’avoir correctement saisi votre phrase et réessayez.</string>
  <string name="PaymentsRecoveryPhraseFragment__copy_to_clipboard">Copier dans le presse-papiers ?</string>
  <string name="PaymentsRecoveryPhraseFragment__if_you_choose_to_store">Si vous choisissez de stocker numériquement votre phrase de récupération, assurez-vous qu’elle le soit en toute sécurité dans un endroit de confiance.</string>
  <string name="PaymentsRecoveryPhraseFragment__copy">Copier</string>
  <!--PaymentsRecoveryPhraseConfirmFragment-->
  <string name="PaymentRecoveryPhraseConfirmFragment__confirm_recovery_phrase">Confirmez votre phrase de récupération</string>
  <string name="PaymentRecoveryPhraseConfirmFragment__enter_the_following_words">Saisissez les mots suivants de votre phrase de récupération.</string>
  <string name="PaymentRecoveryPhraseConfirmFragment__word_d">Mot %1$d</string>
  <string name="PaymentRecoveryPhraseConfirmFragment__see_phrase_again">Revoir la phrase</string>
  <string name="PaymentRecoveryPhraseConfirmFragment__done">Terminé</string>
  <string name="PaymentRecoveryPhraseConfirmFragment__recovery_phrase_confirmed">Phrase de récupération confirmée</string>
  <!--PaymentsRecoveryEntryFragment-->
  <string name="PaymentsRecoveryEntryFragment__enter_recovery_phrase">Saisissez la phrase de récupération</string>
  <string name="PaymentsRecoveryEntryFragment__enter_word_d">Saisissez le mot %1$d</string>
  <string name="PaymentsRecoveryEntryFragment__word_d">Mot %1$d</string>
  <string name="PaymentsRecoveryEntryFragment__next">Suivant</string>
  <string name="PaymentsRecoveryEntryFragment__invalid_word">Mot invalide</string>
  <!--ClearClipboardAlarmReceiver-->
  <string name="ClearClipboardAlarmReceiver__clipboard_cleared">Le presse-papiers a été effacé.</string>
  <!--PaymentNotificationsView-->
  <string name="PaymentNotificationsView__view">Afficher</string>
  <!--UnreadPayments-->
  <string name="UnreadPayments__s_sent_you_s">%1$s vous a envoyé %2$s</string>
  <string name="UnreadPayments__d_new_payment_notifications">%1$d nouvelles notifications de paiement</string>
  <!--CanNotSendPaymentDialog-->
  <string name="CanNotSendPaymentDialog__cant_send_payment">Impossible d’envoyer le paiement</string>
  <string name="CanNotSendPaymentDialog__to_send_a_payment_to_this_user">Pour envoyer un paiement à cet utilisateur, la personne doit accepter votre demande d’échange de messages. Envoyez-lui un message pour créer une demande d’échange de messages.</string>
  <string name="CanNotSendPaymentDialog__send_a_message">Envoyez un message</string>
  <!--GroupsInCommonMessageRequest-->
  <string name="GroupsInCommonMessageRequest__you_have_no_groups_in_common_with_this_person">Vous n’avez aucun groupe en commun avec cette personne. Examinez attentivement les demandes avant d’accepter pour éviter les messages indésirés.</string>
  <string name="GroupsInCommonMessageRequest__none_of_your_contacts_or_people_you_chat_with_are_in_this_group">Aucun de vos contacts ou des personnes avec lesquelles vous discutez n’est dans ce groupe. Examinez attentivement les demandes avant d’accepter pour éviter les messages indésirés.</string>
  <string name="GroupsInCommonMessageRequest__about_message_requests">À propos des demandes d’échange de messages</string>
  <string name="GroupsInCommonMessageRequest__okay">Valider</string>
  <string name="ChatColorSelectionFragment__heres_a_preview_of_the_chat_color">Voici un aperçu de la couleur de la conversation.</string>
  <string name="ChatColorSelectionFragment__the_color_is_visible_to_only_you">La couleur n’est visible que par vous.</string>
  <!--GroupDescriptionDialog-->
  <string name="GroupDescriptionDialog__group_description">Description du groupe</string>
  <!--QualitySelectorBottomSheetDialog-->
  <string name="QualitySelectorBottomSheetDialog__standard">Standard</string>
  <string name="QualitySelectorBottomSheetDialog__faster_less_data">Rapide, plus léger</string>
  <string name="QualitySelectorBottomSheetDialog__high">Élevée</string>
  <string name="QualitySelectorBottomSheetDialog__slower_more_data">Lent, plus lourd</string>
  <string name="QualitySelectorBottomSheetDialog__photo_quality">Qualité d’image</string>
  <!--AppSettingsFragment-->
  <string name="AppSettingsFragment__invite_your_friends">Invitez vos amis</string>
  <!--AccountSettingsFragment-->
  <string name="AccountSettingsFragment__account">Compte</string>
  <string name="AccountSettingsFragment__youll_be_asked_less_frequently">On vous le demandera moins souvent au fil du temps</string>
  <string name="AccountSettingsFragment__require_your_signal_pin">Exige votre NIP Signal pour réinscrire votre numéro de téléphone avec Signal</string>
  <string name="AccountSettingsFragment__change_phone_number">Changer de numéro de téléphone</string>
  <!--ChangeNumberFragment-->
  <string name="ChangeNumberFragment__use_this_to_change_your_current_phone_number_to_a_new_phone_number">Utilisez cette fonction pour changer votre numéro de téléphone actuel pour un nouveau. Vous ne pouvez pas annuler ce changement.\nAvant de continuer, assurez-vous que votre nouveau numéro puisse recevoir des SMS ou des appels.</string>
  <string name="ChangeNumberFragment__continue">Poursuivre</string>
  <string name="ChangeNumber__your_phone_number_has_been_changed">Votre numéro de téléphone a été modifié.</string>
  <!--ChangeNumberEnterPhoneNumberFragment-->
  <string name="ChangeNumberEnterPhoneNumberFragment__change_number">Changer le numéro</string>
  <string name="ChangeNumberEnterPhoneNumberFragment__your_old_number">Votre ancien numéro</string>
  <string name="ChangeNumberEnterPhoneNumberFragment__old_phone_number">Ancien numéro de téléphone</string>
  <string name="ChangeNumberEnterPhoneNumberFragment__your_new_number">Votre nouveau numéro</string>
  <string name="ChangeNumberEnterPhoneNumberFragment__new_phone_number">Nouveau numéro de téléphone</string>
  <string name="ChangeNumberEnterPhoneNumberFragment__the_phone_number_you_entered_doesnt_match_your_accounts">Le numéro de téléphone que vous avez saisi ne correspond pas à celui de votre compte.</string>
  <string name="ChangeNumberEnterPhoneNumberFragment__you_must_specify_your_old_number_country_code">Vous devez renseigner l’indicatif de pays de votre ancien numéro</string>
  <string name="ChangeNumberEnterPhoneNumberFragment__you_must_specify_your_old_phone_number">Vous devez renseigner votre ancien numéro de téléphone</string>
  <string name="ChangeNumberEnterPhoneNumberFragment__you_must_specify_your_new_number_country_code">Vous devez renseigner l’indicatif de pays de votre nouveau numéro</string>
  <string name="ChangeNumberEnterPhoneNumberFragment__you_must_specify_your_new_phone_number">Vous devez renseigner votre nouveau numéro de téléphone</string>
  <!--ChangeNumberVerifyFragment-->
  <string name="ChangeNumberVerifyFragment__change_number">Changer le numéro</string>
  <string name="ChangeNumberVerifyFragment__verifying_s">Vérification de %1$s</string>
  <string name="ChangeNumberVerifyFragment__captcha_required">Captcha requis</string>
  <!--ChangeNumberConfirmFragment-->
  <string name="ChangeNumberConfirmFragment__change_number">Changer de numéro</string>
  <string name="ChangeNumberConfirmFragment__you_are_about_to_change_your_phone_number_from_s_to_s">Vous êtes sur le point de changer votre numéro de téléphone de %1$s en %2$s.\n\nAvant de continuer, assurez-vous que le numéro ci-dessus soit le bon.</string>
  <string name="ChangeNumberConfirmFragment__edit_number">Modifier le numéro</string>
  <!--ChangeNumberRegistrationLockFragment-->
  <string name="ChangeNumberRegistrationLockFragment__signal_change_number_need_help_with_pin_for_android_v2_pin">Signal changer numéro – Besoin d’aide avec le NIP sur Android (NIP v2)</string>
  <!--ChangeNumberPinDiffersFragment-->
  <string name="ChangeNumberPinDiffersFragment__pins_do_not_match">Les NIP ne correspondent pas</string>
  <string name="ChangeNumberPinDiffersFragment__the_pin_associated_with_your_new_number_is_different_from_the_pin_associated_with_your_old_one">Le NIP associé à votre nouveau numéro est différent de celui de votre ancien. Souhaiteriez-vous conserver votre ancien NIP ou le mettre à jour ?</string>
  <string name="ChangeNumberPinDiffersFragment__keep_old_pin">Conserver l’ancien NIP</string>
  <string name="ChangeNumberPinDiffersFragment__update_pin">Mettre le NIP à jour</string>
  <string name="ChangeNumberPinDiffersFragment__keep_old_pin_question">Conserver l’ancien NIP ?</string>
  <!--ChangeNumberLockActivity-->
  <string name="ChangeNumberLockActivity__it_looks_like_you_tried_to_change_your_number_but_we_were_unable_to_determine_if_it_was_successful_rechecking_now">Il semble que vous avez essayé de changer votre numéro mais nous n\'avons pas pu déterminer si l\'opération a réussi.

Nouvelle tentative…</string>
  <string name="ChangeNumberLockActivity__change_status_confirmed">Changement d’état confirmé</string>
  <string name="ChangeNumberLockActivity__your_number_has_been_confirmed_as_s">Votre numéro %1$s a été confirmé. Si ce n’est pas le vôtre, veuillez recommencer la procédure de changement de numéro.</string>
  <string name="ChangeNumberLockActivity__change_status_unconfirmed">État du changement non confirmé</string>
  <string name="ChangeNumberLockActivity__we_could_not_determine_the_status_of_your_change_number_request">Nous n\'avons pas pu déterminer l\'état de votre requête de changement de numéro.

(Erreur: %1$s)</string>
  <string name="ChangeNumberLockActivity__retry">Réessayer</string>
  <string name="ChangeNumberLockActivity__leave">Quitter</string>
  <string name="ChangeNumberLockActivity__submit_debug_log">Envoyer le journal de débogage</string>
  <!--ChatsSettingsFragment-->
  <string name="ChatsSettingsFragment__keyboard">Clavier</string>
  <string name="ChatsSettingsFragment__enter_key_sends">La touche Entrée envoie</string>
  <!--SmsSettingsFragment-->
  <string name="SmsSettingsFragment__use_as_default_sms_app">Utiliser comme appli de textos par défaut</string>
  <!--NotificationsSettingsFragment-->
  <string name="NotificationsSettingsFragment__messages">Messages</string>
  <string name="NotificationsSettingsFragment__calls">Appels</string>
  <string name="NotificationsSettingsFragment__notify_when">Me prévenir quand…</string>
  <string name="NotificationsSettingsFragment__contact_joins_signal">Un contact se joint à Signal</string>
  <!--Notification preference header-->
  <string name="NotificationsSettingsFragment__notification_profiles">Profils de notification</string>
  <!--Notification preference option header-->
  <string name="NotificationsSettingsFragment__profiles">Profils</string>
  <!--Notification preference summary text-->
  <string name="NotificationsSettingsFragment__create_a_profile_to_receive_notifications_only_from_people_and_groups_you_choose">Créez un profil pour recevoir des notifications uniquement de la part des personnes et des groupes de votre choix.</string>
  <!--NotificationProfilesFragment-->
  <!--Title for notification profiles screen that shows all existing profiles-->
  <string name="NotificationProfilesFragment__notification_profiles">Profils de notification</string>
  <!--Button text to create a notification profile-->
  <string name="NotificationProfilesFragment__create_profile">Créer le profil</string>
  <!--PrivacySettingsFragment-->
  <string name="PrivacySettingsFragment__blocked">Bloquée</string>
  <string name="PrivacySettingsFragment__d_contacts">%1$d contacts</string>
  <string name="PrivacySettingsFragment__messaging">Messagerie</string>
  <string name="PrivacySettingsFragment__disappearing_messages">Messages éphémères</string>
  <string name="PrivacySettingsFragment__app_security">Sécurité de l’appli</string>
  <string name="PrivacySettingsFragment__block_screenshots_in_the_recents_list_and_inside_the_app">Bloquer les captures d’écran dans la liste des récents et dans l’appli</string>
  <string name="PrivacySettingsFragment__signal_message_and_calls">Messages et appels Signal, toujours relayer les appels et expéditeur scellé</string>
  <string name="PrivacySettingsFragment__default_timer_for_new_changes">Minuterie par défaut pour les nouvelles conversations</string>
  <string name="PrivacySettingsFragment__set_a_default_disappearing_message_timer_for_all_new_chats_started_by_you">Définissez une minuterie par défaut pour les messages éphémères pour toutes les nouvelles conversations que vous démarrez.</string>
  <!--AdvancedPrivacySettingsFragment-->
  <string name="AdvancedPrivacySettingsFragment__show_status_icon">Afficher l’icône d’état</string>
  <string name="AdvancedPrivacySettingsFragment__show_an_icon">Afficher une icône dans les détails des messages qui ont été remis avec l’option « expéditeur scellé ».</string>
  <!--ExpireTimerSettingsFragment-->
  <string name="ExpireTimerSettingsFragment__when_enabled_new_messages_sent_and_received_in_new_chats_started_by_you_will_disappear_after_they_have_been_seen">Si cette option est activée, les nouveaux messages envoyés et reçus dans les nouvelles conversations disparaîtront après avoir été lus.</string>
  <string name="ExpireTimerSettingsFragment__when_enabled_new_messages_sent_and_received_in_this_chat_will_disappear_after_they_have_been_seen">Si cette option est activée, les nouveaux messages envoyés et reçus dans cette conversation disparaîtront après avoir été lus.</string>
  <string name="ExpireTimerSettingsFragment__off">Désactivé</string>
  <string name="ExpireTimerSettingsFragment__4_weeks">4 semaines</string>
  <string name="ExpireTimerSettingsFragment__1_week">1 semaine</string>
  <string name="ExpireTimerSettingsFragment__1_day">1 jour</string>
  <string name="ExpireTimerSettingsFragment__8_hours">8 heures</string>
  <string name="ExpireTimerSettingsFragment__1_hour">1 heure</string>
  <string name="ExpireTimerSettingsFragment__5_minutes">5 minutes</string>
  <string name="ExpireTimerSettingsFragment__30_seconds">30 secondes</string>
  <string name="ExpireTimerSettingsFragment__custom_time">Délai personnalisé</string>
  <string name="ExpireTimerSettingsFragment__set">Définir</string>
  <string name="ExpireTimerSettingsFragment__save">Enregistrer</string>
  <string name="CustomExpireTimerSelectorView__seconds">seconde</string>
  <string name="CustomExpireTimerSelectorView__minutes">minutes</string>
  <string name="CustomExpireTimerSelectorView__hours">heures</string>
  <string name="CustomExpireTimerSelectorView__days">jours</string>
  <string name="CustomExpireTimerSelectorView__weeks">semaines</string>
  <!--HelpSettingsFragment-->
  <string name="HelpSettingsFragment__support_center">Centre d’assistance</string>
  <string name="HelpSettingsFragment__contact_us">Nous contacter</string>
  <string name="HelpSettingsFragment__version">Version</string>
  <string name="HelpSettingsFragment__debug_log">Journal de débogage</string>
  <string name="HelpSettingsFragment__terms_amp_privacy_policy">Conditions générales et politique de confidentialité</string>
  <string name="HelpFragment__copyright_signal_messenger">Tous droits réservés Messagerie Molly</string>
  <string name="HelpFragment__licenced_under_the_gplv3">Sous licence GPLv3</string>
  <!--DataAndStorageSettingsFragment-->
  <string name="DataAndStorageSettingsFragment__media_quality">Qualité des médias</string>
  <string name="DataAndStorageSettingsFragment__sent_media_quality">Qualité des médias envoyés</string>
  <string name="DataAndStorageSettingsFragment__sending_high_quality_media_will_use_more_data">Envoyer des médias de haute qualité demande plus de données.</string>
  <string name="DataAndStorageSettingsFragment__high">Élevée</string>
  <string name="DataAndStorageSettingsFragment__standard">Standard</string>
  <string name="DataAndStorageSettingsFragment__calls">Appels</string>
  <!--ChatColorSelectionFragment-->
  <string name="ChatColorSelectionFragment__auto">Auto</string>
  <string name="ChatColorSelectionFragment__use_custom_colors">Utiliser des couleurs personnalisées</string>
  <string name="ChatColorSelectionFragment__chat_color">Couleur de la conversation</string>
  <string name="ChatColorSelectionFragment__edit">Modifier</string>
  <string name="ChatColorSelectionFragment__duplicate">Dupliquer</string>
  <string name="ChatColorSelectionFragment__delete">Supprimer</string>
  <string name="ChatColorSelectionFragment__delete_color">Supprimer la couleur</string>
  <plurals name="ChatColorSelectionFragment__this_custom_color_is_used">
    <item quantity="one">Cette couleur personnalisée est utilisée dans %1$d conversation. Voulez-vous la supprimer pour toutes les conversations ?</item>
    <item quantity="other">Cette couleur personnalisée est utilisée dans %1$d conversations. Voulez-vous la supprimer pour toutes les conversations ?</item>
  </plurals>
  <string name="ChatColorSelectionFragment__delete_chat_color">Supprimer la couleur de la conversation ?</string>
  <!--CustomChatColorCreatorFragment-->
  <string name="CustomChatColorCreatorFragment__solid">Unie</string>
  <string name="CustomChatColorCreatorFragment__gradient">Dégradée</string>
  <string name="CustomChatColorCreatorFragment__hue">Teinte</string>
  <string name="CustomChatColorCreatorFragment__saturation">Saturation</string>
  <!--CustomChatColorCreatorFragmentPage-->
  <string name="CustomChatColorCreatorFragmentPage__save">Enregistrer</string>
  <string name="CustomChatColorCreatorFragmentPage__edit_color">Modifier la couleur</string>
  <plurals name="CustomChatColorCreatorFragmentPage__this_color_is_used">
    <item quantity="one">Cette couleur est utilisée dans %1$d conversation. Voulez-vous enregistrer les changements pour toutes les conversations ?</item>
    <item quantity="other">Cette couleur est utilisée dans %1$d conversations. Voulez-vous enregistrer les changements pour toutes les conversations ?</item>
  </plurals>
  <!--ChatColorGradientTool-->
  <string name="ChatColorGradientTool_top_edge_selector">Sélecteur de bord supérieur</string>
  <string name="ChatColorGradientTool_bottom_edge_selector">Sélecteur de bord inférieur</string>
  <!--EditReactionsFragment-->
  <string name="EditReactionsFragment__customize_reactions">Personnaliser les réactions</string>
  <string name="EditReactionsFragment__tap_to_replace_an_emoji">Touchez pour remplacer un émoji</string>
  <string name="EditReactionsFragment__reset">Réinitialiser</string>
  <string name="EditReactionsFragment_save">Enregistrer</string>
  <string name="ChatColorSelectionFragment__auto_matches_the_color_to_the_wallpaper">Adapter automatiquement la couleur au fond d’écran</string>
  <string name="CustomChatColorCreatorFragment__drag_to_change_the_direction_of_the_gradient">Faites glisser pour modifier la direction du dégradé</string>
  <!--ChatColorsMegaphone-->
  <string name="ChatColorsMegaphone__new_chat_colors">Nouvelles couleurs de conversation</string>
  <string name="ChatColorsMegaphone__we_switched_up_chat_colors">Nous avons modifié les choix de couleurs des conversations pour vous offrir plus d’options et les rendre plus faciles à lire.</string>
  <string name="ChatColorsMegaphone__appearance">Apparence</string>
  <string name="ChatColorsMegaphone__not_now">Pas maintenant</string>
  <!--AddAProfilePhotoMegaphone-->
  <string name="AddAProfilePhotoMegaphone__add_a_profile_photo">Ajouter une photo de profil</string>
  <string name="AddAProfilePhotoMegaphone__choose_a_look_and_color">Choisissez une apparence et une couleur ou personnalisez vos initiales.</string>
  <string name="AddAProfilePhotoMegaphone__not_now">Pas maintenant</string>
  <string name="AddAProfilePhotoMegaphone__add_photo">Ajouter une photo</string>
  <!--BecomeASustainerMegaphone-->
  <string name="BecomeASustainerMegaphone__become_a_sustainer">Devenir donateur mensuel</string>
  <string name="BecomeASustainerMegaphone__signal_is_powered">Signal est propulsé par des personnes comme vous. Contribuez et recevez un macaron de profil. </string>
  <string name="BecomeASustainerMegaphone__no_thanks">Non merci</string>
  <string name="BecomeASustainerMegaphone__contribute">Contribuer</string>
  <!--KeyboardPagerFragment-->
  <string name="KeyboardPagerFragment_emoji">Émoji</string>
  <string name="KeyboardPagerFragment_open_emoji_search">Ouvrir la recherche d’émojis</string>
  <string name="KeyboardPagerFragment_open_sticker_search">Ouvrir la recherche d’autocollants</string>
  <string name="KeyboardPagerFragment_open_gif_search">Ouvrir la recherche de GIF</string>
  <string name="KeyboardPagerFragment_stickers">Autocollants</string>
  <string name="KeyboardPagerFragment_backspace">Retour en arrière</string>
  <string name="KeyboardPagerFragment_gifs">GIF</string>
  <string name="KeyboardPagerFragment_search_emoji">Chercher un émoji</string>
  <string name="KeyboardPagerfragment_back_to_emoji">Retour aux émojis</string>
  <string name="KeyboardPagerfragment_clear_search_entry">Effacer l’historique de recherche</string>
  <string name="KeyboardPagerFragment_search_giphy">Chercher dans GIPHY</string>
  <!--StickerSearchDialogFragment-->
  <string name="StickerSearchDialogFragment_search_stickers">Chercher des autocollants</string>
  <string name="StickerSearchDialogFragment_no_results_found">Aucun résultat trouvé</string>
  <string name="EmojiSearchFragment__no_results_found">Aucun résultat trouvé</string>
  <string name="NotificationsSettingsFragment__unknown_ringtone">Sonnerie inconnue</string>
  <!--ConversationSettingsFragment-->
  <string name="ConversationSettingsFragment__send_message">Envoyer un message</string>
  <string name="ConversationSettingsFragment__start_video_call">Lancer un appel vidéo</string>
  <string name="ConversationSettingsFragment__start_audio_call">Lancer un appel vocal</string>
  <string name="ConversationSettingsFragment__message">Message</string>
  <string name="ConversationSettingsFragment__video">Vidéo</string>
  <string name="ConversationSettingsFragment__audio">Vocal</string>
  <string name="ConversationSettingsFragment__call">Appeler</string>
  <string name="ConversationSettingsFragment__mute">Sourdine</string>
  <string name="ConversationSettingsFragment__muted">En sourdine</string>
  <string name="ConversationSettingsFragment__search">Chercher</string>
  <string name="ConversationSettingsFragment__disappearing_messages">Messages éphémères</string>
  <string name="ConversationSettingsFragment__sounds_and_notifications">Sons et notifications</string>
  <string name="ConversationSettingsFragment__contact_details">Détails du contact</string>
  <string name="ConversationSettingsFragment__view_safety_number">Afficher le numéro de sécurité</string>
  <string name="ConversationSettingsFragment__block">Bloquer</string>
  <string name="ConversationSettingsFragment__block_group">Bloquer le groupe</string>
  <string name="ConversationSettingsFragment__unblock">Débloquer</string>
  <string name="ConversationSettingsFragment__unblock_group">Débloquer le groupe</string>
  <string name="ConversationSettingsFragment__add_to_a_group">Ajouter à un groupe</string>
  <string name="ConversationSettingsFragment__see_all">Tout afficher</string>
  <string name="ConversationSettingsFragment__add_members">Ajouter des membres</string>
  <string name="ConversationSettingsFragment__permissions">Autorisations</string>
  <string name="ConversationSettingsFragment__requests_and_invites">Demandes d’ajout et invitations</string>
  <string name="ConversationSettingsFragment__group_link">Lien de groupe</string>
  <string name="ConversationSettingsFragment__add_as_a_contact">Ajouter comme contact</string>
  <string name="ConversationSettingsFragment__unmute">Réactiver les notifications</string>
  <string name="ConversationSettingsFragment__conversation_muted_until_s">Conversation en sourdine jusqu’à %1$s</string>
  <string name="ConversationSettingsFragment__conversation_muted_forever">Conversation en sourdine pour toujours</string>
  <string name="ConversationSettingsFragment__copied_phone_number_to_clipboard">Numéro de téléphone copié dans le presse-papier.</string>
  <string name="ConversationSettingsFragment__phone_number">Numéro de téléphone</string>
  <string name="ConversationSettingsFragment__get_badges">Obtenez des macarons pour votre profil en soutenant Signal. Touchez un macaron pour en savoir plus.</string>
  <!--PermissionsSettingsFragment-->
  <string name="PermissionsSettingsFragment__add_members">Ajouter des membres</string>
  <string name="PermissionsSettingsFragment__edit_group_info">Modifier les renseignements</string>
  <string name="PermissionsSettingsFragment__send_messages">Envoyer des messages</string>
  <string name="PermissionsSettingsFragment__all_members">Tous les membres</string>
  <string name="PermissionsSettingsFragment__only_admins">Les administrateurs</string>
  <string name="PermissionsSettingsFragment__who_can_add_new_members">Qui peut ajouter de nouveaux membres ?</string>
  <string name="PermissionsSettingsFragment__who_can_edit_this_groups_info">Qui peut modifier les renseignements de ce groupe ?</string>
  <string name="PermissionsSettingsFragment__who_can_send_messages">Qui peut envoyer des messages ?</string>
  <!--SoundsAndNotificationsSettingsFragment-->
  <string name="SoundsAndNotificationsSettingsFragment__mute_notifications">Mettre les notifications en sourdine</string>
  <string name="SoundsAndNotificationsSettingsFragment__not_muted">Désactivée</string>
  <string name="SoundsAndNotificationsSettingsFragment__muted_until_s">En sourdine jusqu’à %1$s</string>
  <string name="SoundsAndNotificationsSettingsFragment__mentions">Mentions</string>
  <string name="SoundsAndNotificationsSettingsFragment__always_notify">Toujours m’avertir</string>
  <string name="SoundsAndNotificationsSettingsFragment__do_not_notify">Ne pas m’avertir</string>
  <string name="SoundsAndNotificationsSettingsFragment__custom_notifications">Notifications personnalisées</string>
  <!--StickerKeyboard-->
  <string name="StickerKeyboard__recently_used">Récemment utilisés</string>
  <!--PlaybackSpeedToggleTextView-->
  <string name="PlaybackSpeedToggleTextView__p5x">x 0,5</string>
  <string name="PlaybackSpeedToggleTextView__1x">x 1</string>
  <string name="PlaybackSpeedToggleTextView__1p5x">x 1,5</string>
  <string name="PlaybackSpeedToggleTextView__2x">x 2</string>
  <!--PaymentRecipientSelectionFragment-->
  <string name="PaymentRecipientSelectionFragment__new_payment">Nouveau paiement</string>
  <!--NewConversationActivity-->
  <string name="NewConversationActivity__new_message">Nouveau message</string>
  <!--ContactFilterView-->
  <string name="ContactFilterView__search_name_or_number">Chercher un nom ou un numéro</string>
  <!--VoiceNotePlayerView-->
  <string name="VoiceNotePlayerView__dot_s">· %1$s</string>
  <string name="VoiceNotePlayerView__stop_voice_message">Arrêter le message vocal</string>
  <string name="VoiceNotePlayerView__change_voice_message_speed">Changer la vitesse du message vocal</string>
  <string name="VoiceNotePlayerView__pause_voice_message">Mettre le message vocal en pause</string>
  <string name="VoiceNotePlayerView__play_voice_message">Lire le message vocal</string>
  <string name="VoiceNotePlayerView__navigate_to_voice_message">Naviguer vers le message vocal</string>
  <!--AvatarPickerFragment-->
  <string name="AvatarPickerFragment__avatar_preview">Aperçu de l’avatar</string>
  <string name="AvatarPickerFragment__camera">Appareil photo</string>
  <string name="AvatarPickerFragment__take_a_picture">Prendre une photo</string>
  <string name="AvatarPickerFragment__choose_a_photo">Choisir une photo</string>
  <string name="AvatarPickerFragment__photo">Photo</string>
  <string name="AvatarPickerFragment__text">Texte</string>
  <string name="AvatarPickerFragment__save">Enregistrer</string>
  <string name="AvatarPickerFragment__select_an_avatar">Sélectionner un avatar</string>
  <string name="AvatarPickerFragment__clear_avatar">Supprimer l’avatar</string>
  <string name="AvatarPickerFragment__edit">Modifier</string>
  <string name="AvatarPickerRepository__failed_to_save_avatar">Échec d’enregistrement de l’avatar</string>
  <!--TextAvatarCreationFragment-->
  <string name="TextAvatarCreationFragment__preview">Aperçu</string>
  <string name="TextAvatarCreationFragment__done">Terminé</string>
  <string name="TextAvatarCreationFragment__text">Texte</string>
  <string name="TextAvatarCreationFragment__color">Couleur</string>
  <!--VectorAvatarCreationFragment-->
  <string name="VectorAvatarCreationFragment__select_a_color">Choisir une couleur</string>
  <!--ContactSelectionListItem-->
  <string name="ContactSelectionListItem__sms">Texto</string>
  <string name="ContactSelectionListItem__dot_s">· %1$s</string>
  <!--DSLSettingsToolbar-->
  <string name="DSLSettingsToolbar__navigate_up">Naviguer vers le haut</string>
  <string name="MultiselectForwardFragment__forward_to">Transférer à</string>
  <string name="MultiselectForwardFragment__add_a_message">Ajouter un message</string>
  <string name="MultiselectForwardFragment__faster_forwards">Transferts plus rapides</string>
  <string name="MultiselectForwardFragment__forwarded_messages_are_now">Les messages transférés sont désormais immédiatement envoyés.</string>
  <plurals name="MultiselectForwardFragment_send_d_messages">
    <item quantity="one">Envoyer %1$d message</item>
    <item quantity="other">Envoyer %1$d messages</item>
  </plurals>
  <plurals name="MultiselectForwardFragment_messages_sent">
    <item quantity="one">Message envoyé</item>
    <item quantity="other">Messages envoyés</item>
  </plurals>
  <plurals name="MultiselectForwardFragment_messages_failed_to_send">
    <item quantity="one">Échec de l’envoi du message</item>
    <item quantity="other">Échec de l’envoi des messages</item>
  </plurals>
  <plurals name="MultiselectForwardFragment__couldnt_forward_messages">
    <item quantity="one">Impossible de transférer le message car il n’est plus disponible.</item>
    <item quantity="other">Impossible de transférer les messages car ils ne sont plus disponibles.</item>
  </plurals>
  <string name="MultiselectForwardFragment__limit_reached">Limite atteinte</string>
  <!--Media V2-->
  <string name="MediaReviewFragment__add_a_message">Ajouter un message</string>
  <string name="MediaReviewFragment__add_a_reply">Ajouter une réponse</string>
  <string name="MediaReviewFragment__send_to">Envoyer à</string>
  <string name="MediaReviewFragment__view_once_message">Message éphémère</string>
  <string name="MediaReviewFragment__one_or_more_items_were_too_large">Un élément ou plus étaient trop grands</string>
  <string name="MediaReviewFragment__one_or_more_items_were_invalid">Un élément ou plus étaient invalides</string>
  <string name="MediaReviewFragment__too_many_items_selected">Trop d’éléments sélectionnés</string>
  <string name="ImageEditorHud__cancel">Annuler</string>
  <string name="ImageEditorHud__draw">Dessiner</string>
  <string name="ImageEditorHud__write_text">Écrire du texte</string>
  <string name="ImageEditorHud__add_a_sticker">Ajouter un autocollant</string>
  <string name="ImageEditorHud__blur">Flouter</string>
  <string name="ImageEditorHud__done_editing">Fini de modifier</string>
  <string name="ImageEditorHud__clear_all">Tout enlever</string>
  <string name="ImageEditorHud__undo">Annuler</string>
  <string name="ImageEditorHud__toggle_between_marker_and_highlighter">Passer du marqueur au surligneur</string>
  <string name="ImageEditorHud__delete">Supprimer</string>
  <string name="ImageEditorHud__toggle_between_text_styles">Basculer entre les styles de texte</string>
  <string name="MediaCountIndicatorButton__send">Envoyer</string>
  <string name="MediaReviewSelectedItem__tap_to_remove">Touchez pour retirer</string>
  <string name="MediaReviewSelectedItem__tap_to_select">Touchez pour sélectionner</string>
  <string name="MediaReviewImagePageFragment__discard">Abandonner</string>
  <string name="MediaReviewImagePageFragment__discard_changes">Abandonner les changements ?</string>
  <string name="MediaReviewImagePageFragment__youll_lose_any_changes">Vous perdrez toutes les modifications apportées à cette photo.</string>
  <string name="CameraFragment__failed_to_open_camera">Échec d’ouverture de l’appareil photo</string>
  <string name="BadgesOverviewFragment__my_badges">Mes macarons</string>
  <string name="BadgesOverviewFragment__featured_badge">Macarons mis en avant</string>
  <string name="BadgesOverviewFragment__display_badges_on_profile">Afficher les macarons sur le profil</string>
  <string name="BadgesOverviewFragment__failed_to_update_profile">Échec de mise à jour du profil</string>
  <string name="BadgeSelectionFragment__select_badges">Sélectionnez des macarons</string>
  <string name="SelectFeaturedBadgeFragment__preview">Aperçu</string>
  <string name="SelectFeaturedBadgeFragment__select_a_badge">Sélectionnez un macaron</string>
  <string name="SelectFeaturedBadgeFragment__you_must_select_a_badge">Vous devez sélectionner un macaron</string>
  <string name="SelectFeaturedBadgeFragment__failed_to_update_profile">Échec de mise à jour du profil</string>
  <string name="ViewBadgeBottomSheetDialogFragment__become_a_sustainer">Devenir donateur mensuel</string>
  <string name="ImageView__badge">Macaron</string>
  <string name="SubscribeFragment__signal_is_powered_by_people_like_you">Signal est propulsé par des personnes comme vous.</string>
  <string name="SubscribeFragment__support_technology_that_is_built_for_you">Soutenez une technologie conçue pour vous – pas pour vos données – en rejoignant la communauté qui la porte.</string>
  <string name="SubscribeFragment__support_technology_that_is_built_for_you_not">Soutenez une technologie conçue pour vous, pas pour vos données, en rejoignant la communauté qui porte Signal.</string>
  <string name="SubscribeFragment__currency">Devise</string>
  <string name="SubscribeFragment__more_payment_options">Plus d’options de paiement</string>
  <string name="SubscribeFragment__cancel_subscription">Annuler l’abonnement</string>
  <string name="SubscribeFragment__confirm_cancellation">Confirmer l’annulation ?</string>
  <string name="SubscribeFragment__you_wont_be_charged_again">Vous ne serez plus facturé. Votre macaron sera supprimé de votre profil à la fin de votre période de facturation.</string>
  <string name="SubscribeFragment__not_now">Pas maintenant</string>
  <string name="SubscribeFragment__confirm">Confirmer</string>
  <string name="SubscribeFragment__update_subscription">Mettre à jour l’abonnement</string>
  <string name="SubscribeFragment__your_subscription_has_been_cancelled">Votre abonnement a été annulé.</string>
  <string name="SubscribeFragment__update_subscription_question">Mettre à jour d’abonnement ?</string>
  <string name="SubscribeFragment__update">Mise à jour</string>
  <string name="SubscribeFragment__you_will_be_charged_the_full_amount">Le montant total du prix du nouvel abonnement vous sera facturé aujourd’hui. Votre abonnement sera renouvelé %1$s.</string>
  <string name="SubscribeFragment__you_will_be_charged_the_full_amount_s_of">Le montant total (%1$s) du prix du nouvel abonnement vous sera facturé aujourd\'hui. Votre abonnement sera renouvelé tous les mois.</string>
  <string name="Subscription__s_per_month">%s/mois</string>
  <string name="Subscription__s_per_month_dot_renews_s">%1$s/mois · Renouvellement %2$s</string>
  <string name="Subscription__s_per_month_dot_expires_s">%1$s/mois · Expire %2$s </string>
  <string name="SubscribeLearnMoreBottomSheetDialogFragment__signal_is_a_non_profit_with_no">Signal est un organisme sans but lucratif, sans annonceurs ni investisseurs, soutenu uniquement par les gens qui l’utilisent et l’apprécient. Faites un don mensuel récurrent et recevez un macaron de profil pour afficher votre soutien.</string>
  <string name="SubscribeLearnMoreBottomSheetDialogFragment__why_contribute">Pourquoi contribuer ?</string>
  <string name="SubscribeLearnMoreBottomSheetDialogFragment__signal_is_committed_to_developing">Signal s\'engage à développer une technologie de protection de la vie privée à code source ouvert qui protège la libre expression et permet une communication mondiale sécurisée.</string>
  <string name="SubscribeLearnMoreBottomSheetDialogFragment__your_contribution">Votre contribution alimente cette cause et permet de financer le développement et le fonctionnement d’une appli utilisée par des millions de personnes pour des communications confidentielles et protégées. Aucune publicité, aucun traqueur, vraiment.</string>
  <string name="SubscribeThanksForYourSupportBottomSheetDialogFragment__thanks_for_your_support">Merci pour votre soutien !</string>
  <string name="SubscribeThanksForYourSupportBottomSheetDialogFragment__thanks_for_the_boost">Merci pour le coup de pouce !</string>
  <string name="SubscribeThanksForYourSupportBottomSheetDialogFragment__youve_earned_s_badge_help_signal">Vous avez obtenu le macaron %s ! Aidez Signal à se faire connaître en affichant ce macaron sur votre profil.</string>
  <string name="SubscribeThanksForYourSupportBottomSheetDialogFragment__youve_earned_a_boost_badge_help_signal">Vous avez obtenu un macaron Encouragement. Aidez Signal à se faire connaître en affichant ce macaron sur votre profil.</string>
  <string name="SubscribeThanksForYourSupportBottomSheetDialogFragment__you_can_also">Vous pouvez aussi</string>
  <string name="SubscribeThanksForYourSupportBottomSheetDialogFragment__become_a_montly_sustainer">devenir un donateur mensuel.</string>
  <string name="SubscribeThanksForYourSupportBottomSheetDialogFragment__display_on_profile">Afficher sur le profil</string>
  <string name="SubscribeThanksForYourSupportBottomSheetDialogFragment__make_featured_badge">Mettre en avant ce macaron</string>
  <string name="SubscribeThanksForYourSupportBottomSheetDialogFragment__done">Terminé</string>
  <string name="ThanksForYourSupportBottomSheetFragment__when_you_have_more">Si vous avez plus d’un macaron, vous pouvez en choisir un que les autres pourront voir sur votre profil.</string>
  <string name="BecomeASustainerFragment__get_badges">Obtenez des macarons pour votre profil en soutenant Signal.</string>
  <string name="BecomeASustainerFragment__signal_is_a_non_profit">Signal est un organisme sans but lucratif, sans annonceurs ni investisseurs, soutenu uniquement par des personnes comme vous.</string>
  <string name="ManageDonationsFragment__my_support">Mon soutien</string>
  <string name="ManageDonationsFragment__manage_subscription">Gérer l\'abonnement</string>
  <string name="ManageDonationsFragment__badges">Macarons</string>
  <string name="ManageDonationsFragment__subscription_faq">FAQ Abonnement</string>
  <string name="ManageDonationsFragment__error_getting_subscription">Erreur de lecture de l\'abonnement</string>
  <string name="BoostFragment__give_signal_a_boost">Donnez un coup de pouce à Signal</string>
  <string name="BoostFragment__say_thanks_and_earn">Dites « Merci ! » et gagnez le macaron Encouragement pour %1$d jours.   </string>
  <string name="Boost__enter_custom_amount">Saisissez un montant personnalisé</string>
  <string name="Boost__one_time_contribution">Contribution unique</string>
  <string name="MySupportPreference__add_a_signal_boost">Donner un coup de pouce à Signal</string>
  <string name="MySupportPreference__s_per_month">%1$s/mois</string>
  <string name="MySupportPreference__renews_s">Renouvellement %1$s</string>
  <string name="MySupportPreference__processing_transaction">Traitement de la transaction…</string>
  <!--Displayed on "My Support" screen when user badge failed to be added to their account-->
  <string name="MySupportPreference__couldnt_add_badge_s">Impossible d\'ajouter un macaron. %1$s</string>
  <string name="MySupportPreference__please_contact_support">Veuillez contacter l’assistance.</string>
  <string name="ExpiredBadgeBottomSheetDialogFragment__your_badge_has_expired">Votre macaron a expiré</string>
  <string name="ExpiredBadgeBottomSheetDialogFragment__badge_expired">Macaron expiré</string>
  <string name="ExpiredBadgeBottomSheetDialogFragment__subscription_cancelled">Abonnement annulé</string>
  <string name="ExpiredBadgeBottomSheetDialogFragment__your_boost_badge_has_expired">Votre macaron Encouragement est expiré et n’est plus visible par les autres sur votre profil.</string>
  <string name="ExpiredBadgeBottomSheetDialogFragment__you_can_reactivate">Vous pouvez réactiver votre macaron Encouragement pour 30 jours supplémentaires en versant une somme unique.</string>
  <string name="ExpiredBadgeBottomSheetDialogFragment__to_continue_supporting_technology">Pour continuer à soutenir la technologie conçue pour vous, veuillez envisager de devenir un donateur mensuel.</string>
  <string name="ExpiredBadgeBottomSheetDialogFragment__become_a_sustainer">Devenir donateur mensuel</string>
  <string name="ExpiredBadgeBottomSheetDialogFragment__add_a_boost">Donner un coup de pouce</string>
  <string name="ExpiredBadgeBottomSheetDialogFragment__not_now">Pas maintenant</string>
  <string name="ExpiredBadgeBottomSheetDialogFragment__your_sustainer">Votre don mensuel a automatiquement été résilié en raison d’une inaction trop longue. Votre macaron %1$s n’est plus visible sur votre profil.</string>
  <string name="ExpiredBadgeBottomSheetDialogFragment__you_can">Vous pouvez continuer à utiliser Signal mais pour soutenir l\'application et réactiver votre macaron, renouvelez maintenant.</string>
  <string name="ExpiredBadgeBottomSheetDialogFragment__renew_subscription">Renouveler l’abonnement</string>
  <string name="Subscription__please_contact_support_for_more_information">Veuillez contacter l’assistance pour plus de renseignements.</string>
  <string name="Subscription__contact_support">Contacter l’assistance</string>
  <string name="Subscription__earn_a_s_badge">Obtenez un macaron %1$s</string>
  <string name="SubscribeFragment__processing_payment">Traitement du paiement…</string>
  <!--Displayed in notification when user payment fails to process on Stripe-->
  <string name="DonationsErrors__error_processing_payment">Erreur de traitement du paiement</string>
  <!--Displayed on "My Support" screen when user subscription payment method failed.-->
  <string name="DonationsErrors__error_processing_payment_s">Erreur de traitement du paiement. %1$s</string>
  <string name="DonationsErrors__your_badge_could_not_be_added">Votre macaron n\'a pas pu être ajouté à votre compte, mais vous avez peut-être été facturé. Veuillez contacter le service d\'assistance.</string>
  <string name="DonationsErrors__your_payment">Votre paiement n’a pas pu être traité et vous n’avez pas été débité. Veuillez réessayer.</string>
  <string name="DonationsErrors__still_processing">En cours de traitement</string>
  <string name="DonationsErrors__couldnt_add_badge">Impossible d\'ajouter le macaron</string>
  <string name="DonationsErrors__your_badge_could_not">Votre macaron n’a pas pu être ajouté à votre compte, mais vous avez peut-être été facturé. Veuillez contacter le service d’assistance.</string>
  <string name="DonationsErrors__your_payment_is_still">Votre paiement est en cours de traitement. Cela peut prendre quelques minutes en fonction de votre connexion.</string>
  <string name="DonationsErrors__google_pay_unavailable">Google Pay indisponible</string>
  <string name="DonationsErrors__you_have_to_set_up_google_pay_to_donate_in_app">Vous devez configurer Google Pay pour faire un don dans l’application.</string>
  <string name="DonationsErrors__failed_to_cancel_subscription">Échec de l’annulation de l’abonnement</string>
  <string name="DonationsErrors__subscription_cancellation_requires_an_internet_connection">L’annulation de l’abonnement nécessite une connexion Internet.</string>
  <string name="ViewBadgeBottomSheetDialogFragment__your_device_doesn_t_support_google_pay_so_you_can_t_subscribe_to_earn_a_badge_you_can_still_support_signal_by_making_a_donation_on_our_website">Votre appareil ne prend pas en charge Google Pay, vous ne pouvez donc pas vous abonner pour gagner un macaron. Vous pouvez toujours soutenir Signal en faisant un don sur notre site Web.</string>
  <string name="NetworkFailure__network_error_check_your_connection_and_try_again">Erreur de réseau. Vérifiez votre connexion et réessayez.</string>
  <string name="NetworkFailure__retry">Réessayer</string>
  <!--Title of create notification profile screen-->
  <string name="EditNotificationProfileFragment__name_your_profile">Nommez votre profil</string>
  <!--Hint text for create/edit notification profile name-->
  <string name="EditNotificationProfileFragment__profile_name">Nom de profil</string>
  <!--Name has a max length, this shows how many characters are used out of the max-->
  <string name="EditNotificationProfileFragment__count">%1$d/%2$d</string>
  <!--Call to action button to continue to the next step-->
  <string name="EditNotificationProfileFragment__next">Suivant</string>
  <!--Call to action button once the profile is named to create the profile and continue to the customization steps-->
  <string name="EditNotificationProfileFragment__create">Créer</string>
  <!--Call to action button once the profile name is edited-->
  <string name="EditNotificationProfileFragment__save">Enregistrés</string>
  <!--Title of edit notification profile screen-->
  <string name="EditNotificationProfileFragment__edit_this_profile">Modifier ce profil</string>
  <!--Error message shown when attempting to create or edit a profile name to an existing profile name-->
  <string name="EditNotificationProfileFragment__a_profile_with_this_name_already_exists">Un profil existe déjà avec ce nom</string>
  <!--Preset selectable name for a profile name, shown as list in edit/create screen-->
  <string name="EditNotificationProfileFragment__work">Travail</string>
  <!--Preset selectable name for a profile name, shown as list in edit/create screen-->
  <string name="EditNotificationProfileFragment__sleep">Sommeil</string>
  <!--Preset selectable name for a profile name, shown as list in edit/create screen-->
  <string name="EditNotificationProfileFragment__driving">Conduite</string>
  <!--Preset selectable name for a profile name, shown as list in edit/create screen-->
  <string name="EditNotificationProfileFragment__downtime">Pause</string>
  <!--Preset selectable name for a profile name, shown as list in edit/create screen-->
  <string name="EditNotificationProfileFragment__focus">Concentration</string>
  <!--Error message shown when attempting to next/save without a profile name-->
  <string name="EditNotificationProfileFragment__profile_must_have_a_name">Doit avoir un nom</string>
  <!--Title for add recipients to notification profile screen in create flow-->
  <string name="AddAllowedMembers__allowed_notifications">Notifications autorisées</string>
  <!--Description of what the user should be doing with this screen-->
  <string name="AddAllowedMembers__add_people_and_groups_you_want_notifications_and_calls_from_when_this_profile_is_on">Ajoutez les personnes et les groupes dont vous souhaitez recevoir des notifications et des appels quand ce profil est activé</string>
  <!--Button text that launches the contact picker to select from-->
  <string name="AddAllowedMembers__add_people_or_groups">Ajouter des personnes ou des groupes</string>
  <!--Call to action button on contact picker for adding to profile-->
  <string name="SelectRecipientsFragment__add">Ajouter</string>
  <!--Notification profiles home fragment, shown when no profiles have been created yet-->
  <string name="NotificationProfilesFragment__create_a_profile_to_receive_notifications_and_calls_only_from_the_people_and_groups_you_want_to_hear_from">Créez un profil pour recevoir des notifications et des appels uniquement de la part des personnes et des groupes dont vous souhaitez entendre parler.</string>
  <!--Header shown above list of all notification profiles-->
  <string name="NotificationProfilesFragment__profiles">Profils</string>
  <!--Button that starts the create new notification profile flow-->
  <string name="NotificationProfilesFragment__new_profile">Nouveau profil</string>
  <!--Profile active status, indicating the current profile is on for an unknown amount of time-->
  <string name="NotificationProfilesFragment__on">Activé</string>
  <!--Button use to permanently delete a notification profile-->
  <string name="NotificationProfileDetails__delete_profile">Supprimer le profil</string>
  <!--Snakbar message shown when removing a recipient from a profile-->
  <string name="NotificationProfileDetails__s_removed">« %1$s » supprimé.</string>
  <!--Snackbar button text that will undo the recipient remove-->
  <string name="NotificationProfileDetails__undo">Annuler</string>
  <!--Dialog message shown to confirm deleting a profile-->
  <string name="NotificationProfileDetails__permanently_delete_profile">Supprimer définitivement le profil ?</string>
  <!--Dialog button to delete profile-->
  <string name="NotificationProfileDetails__delete">Supprimer</string>
  <!--Title/accessibility text for edit icon to edit profile emoji/name-->
  <string name="NotificationProfileDetails__edit_notification_profile">Modifier le profil de notification</string>
  <!--Schedule description if all days are selected-->
  <string name="NotificationProfileDetails__everyday">Tous les jours</string>
  <!--Profile status on if it is the active profile-->
  <string name="NotificationProfileDetails__on">Activé</string>
  <!--Profile status on if it is not the active profile-->
  <string name="NotificationProfileDetails__off">Désactivé</string>
  <!--Description of hours for schedule (start to end) times-->
  <string name="NotificationProfileDetails__s_to_s">%1$s à %2$s</string>
  <!--Section header for exceptions to the notification profile-->
  <string name="NotificationProfileDetails__exceptions">Exceptions</string>
  <!--Profile exception to allow all calls through the profile restrictions-->
  <string name="NotificationProfileDetails__allow_all_calls">Autoriser tous les appels</string>
  <!--Profile exception to allow all @mentions through the profile restrictions-->
  <string name="NotificationProfileDetails__notify_for_all_mentions">Notifier de toutes les mentions</string>
  <!--Section header for showing schedule information-->
  <string name="NotificationProfileDetails__schedule">Programmer</string>
  <!--If member list is long, will truncate the list and show an option to then see all when tapped-->
  <string name="NotificationProfileDetails__see_all">Tout afficher</string>
  <!--Title for add schedule to profile in create flow-->
  <string name="EditNotificationProfileSchedule__add_a_schedule">Programmer</string>
  <!--Descriptor text indicating what the user can do with this screen-->
  <string name="EditNotificationProfileSchedule__set_up_a_schedule_to_enable_this_notification_profile_automatically">Définissez des horaires pour activer automatiquement ce profil de notification.</string>
  <!--Text shown next to toggle switch to enable/disable schedule-->
  <string name="EditNotificationProfileSchedule__schedule">Programmer</string>
  <!--Label for showing the start time for the schedule-->
  <string name="EditNotificationProfileSchedule__start">Début</string>
  <!--Label for showing the end time for the schedule-->
  <string name="EditNotificationProfileSchedule__end">Fin</string>
  <!--First letter of Sunday-->
  <string name="EditNotificationProfileSchedule__sunday_first_letter">D</string>
  <!--First letter of Monday-->
  <string name="EditNotificationProfileSchedule__monday_first_letter">L</string>
  <!--First letter of Tuesday-->
  <string name="EditNotificationProfileSchedule__tuesday_first_letter">M</string>
  <!--First letter of Wednesday-->
  <string name="EditNotificationProfileSchedule__wednesday_first_letter">M</string>
  <!--First letter of Thursday-->
  <string name="EditNotificationProfileSchedule__thursday_first_letter">J</string>
  <!--First letter of Friday-->
  <string name="EditNotificationProfileSchedule__friday_first_letter">V</string>
  <!--First letter of Saturday-->
  <string name="EditNotificationProfileSchedule__saturday_first_letter">S</string>
  <!--Title of select time dialog shown when setting start time for schedule-->
  <string name="EditNotificationProfileSchedule__set_start_time">Définir l’heure de début</string>
  <!--Title of select time dialog shown when setting end time for schedule-->
  <string name="EditNotificationProfileSchedule__set_end_time">Définir l’heure de fin</string>
  <!--If in edit mode, call to action button text show to save schedule to profile-->
  <string name="EditNotificationProfileSchedule__save">Enregistrer</string>
  <!--If in create mode, call to action button text to show to skip enabling a schedule-->
  <string name="EditNotificationProfileSchedule__skip">Ignorer</string>
  <!--If in create mode, call to action button text to show to use the enabled schedule and move to the next screen-->
  <string name="EditNotificationProfileSchedule__next">Suivant</string>
  <!--Error message shown if trying to save/use a schedule with no days selected-->
  <string name="EditNotificationProfileSchedule__schedule_must_have_at_least_one_day">La programmation doit comporter au moins un jour</string>
  <!--Title for final screen shown after completing a profile creation-->
  <string name="NotificationProfileCreated__profile_created">Profil créé</string>
  <!--Call to action button to press to close the created screen and move to the profile details screen-->
  <string name="NotificationProfileCreated__done">Terminé</string>
  <!--Descriptor text shown to indicate how to manually turn a profile on/off-->
  <string name="NotificationProfileCreated__you_can_turn_your_profile_on_or_off_manually_via_the_menu_on_the_chat_list">Vous pouvez activer ou désactiver votre profil manuellement à partir du menu de la liste des conversations.</string>
  <!--Descriptor text shown to indicate you can add a schedule later since you did not add one during create flow-->
  <string name="NotificationProfileCreated__add_a_schedule_in_settings_to_automate_your_profile">Ajoutez des horaires dans les paramètres pour automatiser votre profil.</string>
  <!--Descriptor text shown to indicate your profile will follow the schedule set during create flow-->
  <string name="NotificationProfileCreated__your_profile_will_turn_on_and_off_automatically_according_to_your_schedule">Votre profil s’activera et se désactivera automatiquement en fonction de vos horaires</string>
  <!--Button text shown in profile selection bottom sheet to create a new profile-->
  <string name="NotificationProfileSelection__new_profile">Nouveau profil</string>
  <!--Manual enable option to manually enable a profile for 1 hour-->
  <string name="NotificationProfileSelection__for_1_hour">Pendant 1 heure</string>
  <!--Manual enable option to manually enable a profile until a set time (currently 6pm or 8am depending on what is next)-->
  <string name="NotificationProfileSelection__until_s">Jusqu’à %1$s</string>
  <!--Option to view profile details-->
  <string name="NotificationProfileSelection__view_settings">Afficher les paramètres</string>
  <!--Descriptor text indicating how long a profile will be on when there is a time component associated with it-->
  <string name="NotificationProfileSelection__on_until_s">Activé jusqu’à %1$s</string>
  <!--Title for notification profile megaphone-->
  <string name="NotificationProfilesMegaphone__notification_profiles">Profils de notification</string>
  <!--Description for notification profile megaphone-->
  <string name="NotificationProfilesMegaphone__only_get_notifications_from_the_people_and_groups_you_choose">Recevez uniquement les notifications des personnes et des groupes que vous avez choisis.</string>
  <!--Call to action button to create a profile from megaphone-->
  <string name="NotificationProfilesMegaphone__create_a_profile">Créer un profil</string>
  <!--Button to dismiss notification profile megaphone-->
  <string name="NotificationProfilesMegaphone__not_now">Pas maintenant</string>
  <!--Displayed in a toast when we fail to open the ringtone picker-->
  <string name="NotificationSettingsFragment__failed_to_open_picker">Échec d’ouverture du sélecteur.</string>
  <!--EOF-->
</resources><|MERGE_RESOLUTION|>--- conflicted
+++ resolved
@@ -450,11 +450,7 @@
   <string name="DocumentView_unnamed_file">Fichier sans nom</string>
   <!--DozeReminder-->
   <string name="DozeReminder_optimize_for_missing_play_services">Optimiser pour palier l’absence des Services Play</string>
-<<<<<<< HEAD
-  <string name="DozeReminder_this_device_does_not_support_play_services_tap_to_disable_system_battery">Cet appareil ne prend pas les Services Google Play en charge. Touchez pour désactiver les optimisations système de la batterie qui empêchent à Molly de récupérer les messages lors d’inactivité.</string>
-=======
-  <string name="DozeReminder_this_device_does_not_support_play_services_tap_to_disable_system_battery">Cet appareil ne prend pas les Services Google Play en charge. Touchez pour désactiver les optimisations système de la batterie/pile qui empêchent à Signal de récupérer les messages lors d’inactivité.</string>
->>>>>>> c0008f73
+  <string name="DozeReminder_this_device_does_not_support_play_services_tap_to_disable_system_battery">Cet appareil ne prend pas les Services Google Play en charge. Touchez pour désactiver les optimisations système de la batterie/pile qui empêchent à Molly de récupérer les messages lors d’inactivité.</string>
   <!--ExpiredBuildReminder-->
   <string name="ExpiredBuildReminder_this_version_of_signal_has_expired">Votre version de Signal est expirée. Mettez-la à jour maintenant afin d’échanger des messages.</string>
   <string name="ExpiredBuildReminder_update_now">Mettre Signal à jour maintenant</string>
