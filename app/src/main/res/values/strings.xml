--- conflicted
+++ resolved
@@ -2351,13 +2351,9 @@
     <string name="preferences__slow">Slow</string>
     <string name="preferences__help">Help</string>
     <string name="preferences__advanced">Advanced</string>
-<<<<<<< HEAD
     <string name="preferences__donate_to_signal">Donate to Molly</string>
-=======
-    <string name="preferences__donate_to_signal">Donate to Signal</string>
     <string name="preferences__subscription">Subscription</string>
     <string name="preferences__signal_boost">Signal Boost</string>
->>>>>>> 343aadcd
     <string name="preferences__privacy">Privacy</string>
     <string name="preferences__mms_user_agent">MMS User Agent</string>
     <string name="preferences__advanced_mms_access_point_names">Manual MMS settings</string>
