--- conflicted
+++ resolved
@@ -1562,13 +1562,8 @@
     <string name="RegistrationActivity_play_services_error">Play Services Error</string>
     <string name="RegistrationActivity_google_play_services_is_updating_or_unavailable">Google Play Services is updating or temporarily unavailable. Please try again.</string>
     <string name="RegistrationActivity_terms_and_privacy">Terms &amp; Privacy Policy</string>
-<<<<<<< HEAD
-    <string name="RegistrationActivity_signal_needs_access_to_your_contacts_and_media_in_order_to_connect_with_friends">Molly needs access to your contacts and media in order to connect with friends, exchange messages, and make secure calls</string>
-    <string name="RegistrationActivity_signal_needs_access_to_your_contacts_in_order_to_connect_with_friends">Molly needs access to your contacts in order to connect with friends, exchange messages, and make secure calls</string>
-=======
     <string name="RegistrationActivity_signal_needs_access_to_your_contacts_and_media_in_order_to_connect_with_friends">Signal needs the contacts and media permissions to help you connect with friends and send messages. Your contacts are uploaded using Signal\'s private contact discovery, which means they are end-to-end encrypted and never visible to the Signal service.</string>
     <string name="RegistrationActivity_signal_needs_access_to_your_contacts_in_order_to_connect_with_friends">Signal needs the contacts permission to help you connect with friends. Your contacts are uploaded using Signal\'s private contact discovery, which means they are end-to-end encrypted and never visible to the Signal service.</string>
->>>>>>> a0235cbc
     <string name="RegistrationActivity_rate_limited_to_service">You\'ve made too many attempts to register this number. Please try again later.</string>
     <string name="RegistrationActivity_unable_to_connect_to_service">Unable to connect to service. Please check network connection and try again.</string>
     <string name="RegistrationActivity_non_standard_number_format">Non-standard number format</string>
@@ -2040,7 +2035,7 @@
 
     <!-- BubbleOptOutTooltip -->
     <!-- Message to inform the user of what Android chat bubbles are -->
-    <string name="BubbleOptOutTooltip__description">Bubbles are an Android feature that you can turn off for Signal chats.</string>
+    <string name="BubbleOptOutTooltip__description">Bubbles are an Android feature that you can turn off for Molly chats.</string>
     <!-- Button to dismiss the tooltip for opting out of using Android bubbles -->
     <string name="BubbleOptOutTooltip__not_now">Not now</string>
     <!-- Button to move to the system settings to control the use of Android bubbles -->
