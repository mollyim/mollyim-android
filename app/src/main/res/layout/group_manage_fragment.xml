<?xml version="1.0" encoding="utf-8"?>
<androidx.coordinatorlayout.widget.CoordinatorLayout xmlns:android="http://schemas.android.com/apk/res/android"
    xmlns:app="http://schemas.android.com/apk/res-auto"
    xmlns:tools="http://schemas.android.com/tools"
    android:layout_width="match_parent"
    android:layout_height="match_parent"
    tools:context=".groups.ui.managegroup.ManageGroupFragment">

    <com.google.android.material.appbar.AppBarLayout
        android:layout_width="match_parent"
        android:layout_height="wrap_content"
        android:background="?android:attr/windowBackground"
        android:fitsSystemWindows="true">

        <com.google.android.material.appbar.CollapsingToolbarLayout
            android:layout_width="match_parent"
            android:layout_height="wrap_content"
            android:background="@null"
            app:contentScrim="?android:attr/windowBackground"
            app:expandedTitleGravity="center_horizontal"
            app:expandedTitleMarginTop="156dp"
            app:expandedTitleTextAppearance="@style/TextAppearance.Signal.Body1.Bold"
            app:layout_scrollFlags="scroll|exitUntilCollapsed"
            app:scrimAnimationDuration="200">

            <LinearLayout
                android:layout_width="match_parent"
                android:layout_height="wrap_content"
                android:orientation="vertical"
                android:paddingTop="16dp"
                android:paddingBottom="16dp">

                <Space
                    android:layout_width="128dp"
                    android:layout_height="128dp"
                    android:layout_gravity="center_horizontal" />

                <org.thoughtcrime.securesms.components.emoji.EmojiTextView
                    android:layout_width="wrap_content"
                    android:layout_height="wrap_content"
                    android:layout_gravity="center_horizontal"
                    android:layout_marginTop="14dp"
                    android:ellipsize="end"
                    android:maxLines="1"
                    android:textAppearance="@style/TextAppearance.Signal.Body1.Bold" />

                <TextView
                    android:id="@+id/member_count"
                    android:layout_width="wrap_content"
                    android:layout_height="wrap_content"
                    android:layout_gravity="center_horizontal"
                    android:textAppearance="@style/Signal.Text.Body"
                    android:textColor="?title_text_color_secondary"
                    tools:text="12 members (4 invited)" />
            </LinearLayout>

            <androidx.appcompat.widget.Toolbar
                android:id="@+id/toolbar"
                android:layout_width="match_parent"
                android:layout_height="?attr/actionBarSize"
                app:contentInsetStartWithNavigation="0dp"
                app:layout_collapseMode="pin"
                app:navigationIcon="@drawable/ic_arrow_left_24">

                <Space
                    android:id="@+id/avatar_target"
                    android:layout_width="36dp"
                    android:layout_height="36dp"
                    android:layout_gravity="center_vertical|start"
                    android:layout_marginEnd="10dp" />

                <org.thoughtcrime.securesms.components.emoji.EmojiTextView
                    android:id="@+id/name_target"
                    android:layout_width="match_parent"
                    android:layout_height="wrap_content"
                    android:layout_gravity="center_vertical|end"
                    android:layout_weight="1"
                    android:ellipsize="end"
                    android:maxLines="1"
                    android:textAppearance="@style/TextAppearance.Signal.Body1.Bold" />

            </androidx.appcompat.widget.Toolbar>

        </com.google.android.material.appbar.CollapsingToolbarLayout>

    </com.google.android.material.appbar.AppBarLayout>

    <org.thoughtcrime.securesms.components.AvatarImageView
        android:id="@+id/group_avatar"
        android:layout_width="128dp"
        android:layout_height="128dp"
        android:layout_gravity="center_horizontal"
        android:layout_marginTop="16dp"
        android:elevation="8dp"
        android:transitionName="avatar"
<<<<<<< HEAD
        app:layout_behavior="org.thoughtcrime.securesms.groups.ui.creategroup.GroupSettingsCoordinatorLayoutBehavior" />
=======
        app:layout_behavior=".recipients.ui.RecipientSettingsCoordinatorLayoutBehavior" />
>>>>>>> a01bec3a

    <org.thoughtcrime.securesms.components.emoji.EmojiTextView
        android:id="@+id/name"
        android:layout_width="wrap_content"
        android:layout_height="wrap_content"
        android:layout_gravity="center_horizontal"
        android:layout_marginTop="158dp"
        android:elevation="8dp"
        android:ellipsize="end"
        android:maxLines="1"
        android:textAppearance="@style/TextAppearance.Signal.Body1.Bold"
        tools:text="Parkdale Run Crew" />

    <androidx.core.widget.NestedScrollView
        android:layout_width="match_parent"
        android:layout_height="match_parent"
        android:background="?pref_divider"
        android:fillViewport="true"
        app:layout_behavior="@string/appbar_scrolling_view_behavior">

        <androidx.constraintlayout.widget.ConstraintLayout
            android:layout_width="match_parent"
            android:layout_height="wrap_content">

            <androidx.cardview.widget.CardView
                android:id="@+id/group_disappearing_messages_card"
                style="@style/Widget.Signal.CardView.PreferenceRow"
                android:layout_width="match_parent"
                android:layout_height="wrap_content"
                android:layout_marginTop="@dimen/group_manage_fragment_card_vertical_padding"
                app:layout_constraintTop_toTopOf="parent">

                <LinearLayout
                    android:id="@+id/disappearing_messages_row"
                    android:layout_width="match_parent"
                    android:layout_height="@dimen/group_manage_fragment_row_height"
                    android:background="?selectableItemBackground"
                    android:clickable="true"
                    android:focusable="true"
                    android:orientation="horizontal">

                    <TextView
                        android:layout_width="0dp"
                        android:layout_height="match_parent"
                        android:layout_gravity="center_horizontal"
                        android:layout_weight="1"
                        android:gravity="center_vertical|start"
                        android:paddingStart="@dimen/group_manage_fragment_row_horizontal_padding"
                        android:paddingEnd="@dimen/group_manage_fragment_row_horizontal_padding"
                        android:text="@string/ManageGroupActivity_disappearing_messages"
                        android:textAlignment="viewStart"
                        android:textAppearance="@style/Signal.Text.Body" />

                    <TextView
                        android:id="@+id/disappearing_messages"
                        android:layout_width="wrap_content"
                        android:layout_height="match_parent"
                        android:gravity="center"
                        android:minWidth="48dp"
                        android:paddingStart="@dimen/group_manage_fragment_row_horizontal_padding"
                        android:paddingEnd="@dimen/group_manage_fragment_row_horizontal_padding"
                        android:textAppearance="@style/Signal.Text.Body"
                        android:textColor="@color/ultramarine_text_button"
                        tools:text="Off" />

                </LinearLayout>

            </androidx.cardview.widget.CardView>

            <androidx.cardview.widget.CardView
                android:id="@+id/group_notifications_card"
                style="@style/Widget.Signal.CardView.PreferenceRow"
                android:layout_width="match_parent"
                android:layout_height="wrap_content"
                android:layout_marginTop="@dimen/group_manage_fragment_card_vertical_padding"
                app:layout_constraintTop_toBottomOf="@id/group_disappearing_messages_card"
                app:layout_goneMarginTop="0dp">

                <LinearLayout
                    android:layout_width="match_parent"
                    android:layout_height="wrap_content"
                    android:orientation="vertical">

                    <androidx.constraintlayout.widget.ConstraintLayout
                        android:id="@+id/group_mute_notifications_row"
                        android:layout_width="match_parent"
                        android:layout_height="@dimen/group_manage_fragment_row_height"
                        android:background="?selectableItemBackground"
                        android:clickable="true"
                        android:focusable="true">

                        <TextView
                            android:id="@+id/group_mute_notifications"
                            android:layout_width="0dp"
                            android:layout_height="wrap_content"
                            android:layout_marginStart="@dimen/group_manage_fragment_row_horizontal_padding"
                            android:gravity="center_vertical|start"
                            android:text="@string/ManageGroupActivity_mute_notifications"
                            android:textAlignment="viewStart"
                            android:textAppearance="@style/Signal.Text.Body"
                            app:layout_constraintBottom_toTopOf="@id/group_mute_notifications_until"
                            app:layout_constraintEnd_toStartOf="@id/group_mute_notifications_switch"
                            app:layout_constraintStart_toStartOf="parent"
                            app:layout_constraintTop_toTopOf="parent" />

                        <TextView
                            android:id="@+id/group_mute_notifications_until"
                            android:layout_width="wrap_content"
                            android:layout_height="wrap_content"
                            android:layout_marginStart="@dimen/group_manage_fragment_row_horizontal_padding"
                            android:textAppearance="@style/TextSecure.SubtitleTextStyle"
                            android:visibility="gone"
                            app:layout_constraintBottom_toBottomOf="parent"
                            app:layout_constraintStart_toStartOf="parent"
                            app:layout_constraintTop_toBottomOf="@id/group_mute_notifications"
                            tools:text="Until 12:42 PM"
                            tools:visibility="visible" />

                        <androidx.appcompat.widget.SwitchCompat
                            android:id="@+id/group_mute_notifications_switch"
                            android:layout_width="wrap_content"
                            android:layout_height="match_parent"
                            android:clickable="false"
                            android:enabled="false"
                            android:minWidth="48dp"
                            app:layout_constraintBottom_toBottomOf="parent"
                            app:layout_constraintEnd_toEndOf="parent"
                            app:layout_constraintStart_toEndOf="@id/group_mute_notifications"
                            app:layout_constraintTop_toTopOf="parent" />

                    </androidx.constraintlayout.widget.ConstraintLayout>

                    <LinearLayout
                        android:id="@+id/group_custom_notifications_row"
                        android:layout_width="match_parent"
                        android:layout_height="@dimen/group_manage_fragment_row_height"
                        android:background="?selectableItemBackground"
                        android:clickable="true"
                        android:focusable="true">

                        <TextView
                            android:id="@+id/group_custom_notifications"
                            android:layout_width="0dp"
                            android:layout_height="match_parent"
                            android:layout_weight="1"
                            android:gravity="start|center_vertical"
                            android:paddingStart="@dimen/group_manage_fragment_row_horizontal_padding"
                            android:paddingEnd="@dimen/group_manage_fragment_row_horizontal_padding"
                            android:text="@string/ManageGroupActivity_custom_notifications"
                            android:textAlignment="viewStart"
                            android:textAppearance="@style/Signal.Text.Body"
                            app:layout_constraintBottom_toBottomOf="parent"
                            app:layout_constraintEnd_toStartOf="@id/group_mute_notifications_switch"
                            app:layout_constraintStart_toStartOf="parent" />

                        <TextView
                            android:id="@+id/group_custom_notifications_button"
                            android:layout_width="wrap_content"
                            android:layout_height="match_parent"
                            android:gravity="center_vertical|end"
                            android:paddingStart="@dimen/group_manage_fragment_row_horizontal_padding"
                            android:paddingEnd="@dimen/group_manage_fragment_row_horizontal_padding"
                            android:textAppearance="@style/Signal.Text.Body"
                            android:textColor="@color/ultramarine_text_button"
                            app:layout_constraintBottom_toBottomOf="parent"
                            app:layout_constraintEnd_toEndOf="parent"
                            app:layout_constraintStart_toEndOf="@id/group_custom_notifications"
                            app:layout_constraintTop_toBottomOf="@id/group_mute_notifications_switch"
                            tools:text="Off" />

                    </LinearLayout>

                </LinearLayout>

            </androidx.cardview.widget.CardView>

            <androidx.cardview.widget.CardView
                android:id="@+id/group_media_card"
                style="@style/Widget.Signal.CardView.PreferenceRow"
                android:layout_width="match_parent"
                android:layout_height="wrap_content"
                android:layout_marginTop="@dimen/group_manage_fragment_card_vertical_padding"
                android:visibility="gone"
                app:layout_constraintTop_toBottomOf="@id/group_notifications_card"
                tools:visibility="visible">

                <LinearLayout
                    android:layout_width="match_parent"
                    android:layout_height="wrap_content"
                    android:orientation="vertical">

                    <LinearLayout
                        android:id="@+id/shared_media_row"
                        android:layout_width="match_parent"
                        android:layout_height="@dimen/group_manage_fragment_row_height"
                        android:background="?selectableItemBackground"
                        android:clickable="true"
                        android:focusable="true"
                        android:orientation="horizontal">

                        <TextView
                            android:layout_width="0dp"
                            android:layout_height="match_parent"
                            android:layout_gravity="center_horizontal"
                            android:layout_weight="1"
                            android:gravity="center_vertical|start"
                            android:paddingStart="@dimen/group_manage_fragment_row_horizontal_padding"
                            android:paddingEnd="@dimen/group_manage_fragment_row_horizontal_padding"
                            android:text="@string/recipient_preference_activity__shared_media"
                            android:textAlignment="viewStart"
                            android:textAppearance="@style/Signal.Text.Body" />

                        <TextView
                            android:layout_width="wrap_content"
                            android:layout_height="match_parent"
                            android:gravity="center"
                            android:minWidth="48dp"
                            android:paddingStart="@dimen/group_manage_fragment_row_horizontal_padding"
                            android:paddingEnd="@dimen/group_manage_fragment_row_horizontal_padding"
                            android:text="@string/ManageGroupActivity_see_all"
                            android:textAppearance="@style/Signal.Text.Body"
                            android:textColor="@color/ultramarine_text_button" />

                    </LinearLayout>

                    <org.thoughtcrime.securesms.components.ThreadPhotoRailView
                        android:id="@+id/recent_photos"
                        android:layout_width="match_parent"
                        android:layout_height="90dp"
                        android:layout_marginBottom="16dp"
                        app:layout_constraintEnd_toEndOf="parent"
                        app:layout_constraintStart_toStartOf="parent"
                        app:layout_constraintTop_toBottomOf="@id/shared_media_row" />

                </LinearLayout>

            </androidx.cardview.widget.CardView>

            <androidx.cardview.widget.CardView
                android:id="@+id/group_access_control_card"
                style="@style/Widget.Signal.CardView.PreferenceRow"
                android:layout_width="match_parent"
                android:layout_height="wrap_content"
                android:layout_marginTop="@dimen/group_manage_fragment_card_vertical_padding"
                android:visibility="gone"
                app:layout_constraintTop_toBottomOf="@id/group_media_card"
                tools:visibility="visible">

                <LinearLayout
                    android:layout_width="match_parent"
                    android:layout_height="wrap_content"
                    android:orientation="vertical">

                    <LinearLayout
                        android:id="@+id/edit_group_membership_row"
                        android:layout_width="match_parent"
                        android:layout_height="@dimen/group_manage_fragment_row_height"
                        android:background="?selectableItemBackground"
                        android:clickable="true"
                        android:focusable="true">

                        <TextView
                            android:id="@+id/edit_group_membership_title"
                            android:layout_width="0dp"
                            android:layout_height="match_parent"
                            android:layout_weight="1"
                            android:gravity="center_vertical|start"
                            android:paddingStart="@dimen/group_manage_fragment_row_horizontal_padding"
                            android:paddingEnd="@dimen/group_manage_fragment_row_horizontal_padding"
                            android:text="@string/ManageGroupActivity_who_can_edit_group_membership"
                            android:textAlignment="viewStart"
                            android:textAppearance="@style/Signal.Text.Body" />

                        <TextView
                            android:id="@+id/edit_group_membership_value"
                            android:layout_width="wrap_content"
                            android:layout_height="match_parent"
                            android:gravity="center_vertical"
                            android:minWidth="48dp"
                            android:paddingStart="@dimen/group_manage_fragment_row_horizontal_padding"
                            android:paddingEnd="@dimen/group_manage_fragment_row_horizontal_padding"
                            android:textAppearance="@style/Signal.Text.Body"
                            android:textColor="@color/ultramarine_text_button"
                            tools:text="Only admin" />

                    </LinearLayout>

                    <LinearLayout
                        android:id="@+id/edit_group_access_row"
                        android:layout_width="match_parent"
                        android:layout_height="@dimen/group_manage_fragment_row_height"
                        android:background="?selectableItemBackground"
                        android:clickable="true"
                        android:focusable="true">

                        <TextView
                            android:id="@+id/edit_group_access_title"
                            android:layout_width="0dp"
                            android:layout_height="match_parent"
                            android:layout_weight="1"
                            android:gravity="center_vertical|start"
                            android:paddingStart="@dimen/group_manage_fragment_row_horizontal_padding"
                            android:paddingEnd="@dimen/group_manage_fragment_row_horizontal_padding"
                            android:text="@string/ManageGroupActivity_who_can_edit_group_info"
                            android:textAlignment="viewStart"
                            android:textAppearance="@style/Signal.Text.Body" />

                        <TextView
                            android:id="@+id/edit_group_access_value"
                            android:layout_width="wrap_content"
                            android:layout_height="match_parent"
                            android:gravity="center_vertical"
                            android:minWidth="48dp"
                            android:paddingStart="@dimen/group_manage_fragment_row_horizontal_padding"
                            android:paddingEnd="@dimen/group_manage_fragment_row_horizontal_padding"
                            android:textAppearance="@style/Signal.Text.Body"
                            android:textColor="@color/ultramarine_text_button"
                            tools:text="All members" />

                    </LinearLayout>
                </LinearLayout>

            </androidx.cardview.widget.CardView>

            <androidx.cardview.widget.CardView
                android:id="@+id/group_membership_card"
                style="@style/Widget.Signal.CardView.PreferenceRow"
                android:layout_width="match_parent"
                android:layout_height="wrap_content"
                android:layout_marginTop="@dimen/group_manage_fragment_card_vertical_padding"
                app:layout_constraintTop_toBottomOf="@id/group_access_control_card">

                <LinearLayout
                    android:layout_width="match_parent"
                    android:layout_height="wrap_content"
                    android:orientation="vertical">

                    <TextView
                        android:id="@+id/member_count_2"
                        style="@style/TextAppearance.Signal.Subtitle2"
                        android:layout_width="wrap_content"
                        android:layout_height="wrap_content"
                        android:layout_marginStart="16dp"
                        android:layout_marginTop="12dp"
                        android:layout_marginBottom="4dp"
                        android:textColor="?title_text_color_secondary"
                        tools:text="12 members" />

                    <TextView
                        android:id="@+id/add_members"
                        android:layout_width="match_parent"
                        android:layout_height="64dp"
                        android:background="?selectableItemBackground"
                        android:drawableStart="?attr/manage_group_add_members_icon"
                        android:drawablePadding="8dp"
                        android:gravity="center_vertical|start"
                        android:paddingStart="@dimen/group_manage_fragment_row_horizontal_padding"
                        android:paddingEnd="@dimen/group_manage_fragment_row_horizontal_padding"
                        android:text="@string/ManageGroupActivity_add_members"
                        android:textAlignment="viewStart"
                        android:textAppearance="@style/Signal.Text.Body"
                        android:textColor="@color/ultramarine_text_button"
                        android:visibility="gone"
                        tools:visibility="visible" />

                    <org.thoughtcrime.securesms.groups.ui.GroupMemberListView
                        android:id="@+id/group_members"
                        android:layout_width="match_parent"
                        android:layout_height="wrap_content"
                        tools:listitem="@layout/group_recipient_list_item" />

                    <TextView
                        android:id="@+id/toggle_all_members"
                        android:layout_width="match_parent"
                        android:layout_height="64dp"
                        android:background="?selectableItemBackground"
                        android:drawableStart="?attr/manage_group_view_all_icon"
                        android:drawablePadding="8dp"
                        android:gravity="center_vertical|start"
                        android:paddingStart="@dimen/group_manage_fragment_row_horizontal_padding"
                        android:paddingEnd="@dimen/group_manage_fragment_row_horizontal_padding"
                        android:text="@string/ManageGroupActivity_view_all_members"
                        android:textAlignment="viewStart"
                        android:textAppearance="@style/Signal.Text.Body"
                        android:textColor="?title_text_color_secondary"
                        android:visibility="gone"
                        tools:visibility="visible" />

                </LinearLayout>

            </androidx.cardview.widget.CardView>

            <androidx.cardview.widget.CardView
                android:id="@+id/group_pending_card"
                style="@style/Widget.Signal.CardView.PreferenceRow"
                android:layout_width="match_parent"
                android:layout_height="wrap_content"
                android:layout_marginTop="@dimen/group_manage_fragment_card_vertical_padding"
                app:layout_constraintTop_toBottomOf="@id/group_membership_card">

                <LinearLayout
                    android:id="@+id/pending_members_row"
                    android:layout_width="match_parent"
                    android:layout_height="@dimen/group_manage_fragment_row_height"
                    android:background="?selectableItemBackground"
                    android:clickable="true"
                    android:focusable="true"
                    android:orientation="horizontal">

                    <TextView
                        android:layout_width="0dp"
                        android:layout_height="match_parent"
                        android:layout_weight="1"
                        android:gravity="center_vertical|start"
                        android:paddingStart="@dimen/group_manage_fragment_row_horizontal_padding"
                        android:paddingEnd="@dimen/group_manage_fragment_row_horizontal_padding"
                        android:text="@string/ManageGroupActivity_pending_group_invites"
                        android:textAlignment="viewStart"
                        android:textAppearance="@style/Signal.Text.Body" />

                    <TextView
                        android:id="@+id/pending_members_count"
                        android:layout_width="wrap_content"
                        android:layout_height="match_parent"
                        android:gravity="center_vertical|start"
                        android:minWidth="48dp"
                        android:paddingStart="@dimen/group_manage_fragment_row_horizontal_padding"
                        android:paddingEnd="@dimen/group_manage_fragment_row_horizontal_padding"
                        android:textAlignment="viewStart"
                        android:textAppearance="@style/Signal.Text.Body"
                        android:textColor="@color/ultramarine_text_button"
                        tools:text="@string/ManageGroupActivity_none" />

                </LinearLayout>

            </androidx.cardview.widget.CardView>

            <androidx.cardview.widget.CardView
                android:id="@+id/group_block_and_leave_card"
                style="@style/Widget.Signal.CardView.PreferenceRow"
                android:layout_width="match_parent"
                android:layout_height="wrap_content"
                android:layout_marginTop="@dimen/group_manage_fragment_card_vertical_padding"
                app:layout_constraintTop_toBottomOf="@id/group_pending_card">

                <LinearLayout
                    android:layout_width="match_parent"
                    android:layout_height="match_parent"
                    android:orientation="vertical">

                    <TextView
                        android:id="@+id/blockGroup"
                        android:layout_width="match_parent"
                        android:layout_height="@dimen/group_manage_fragment_row_height"
                        android:background="?selectableItemBackground"
                        android:gravity="center_vertical|start"
                        android:paddingStart="@dimen/group_manage_fragment_row_horizontal_padding"
                        android:paddingEnd="@dimen/group_manage_fragment_row_horizontal_padding"
                        android:text="@string/ManageGroupActivity_block_group"
                        android:textAlignment="viewStart"
                        android:textAppearance="@style/Signal.Text.Body"
                        android:textColor="@color/core_red" />

                    <TextView
                        android:id="@+id/unblockGroup"
                        android:layout_width="match_parent"
                        android:layout_height="@dimen/group_manage_fragment_row_height"
                        android:background="?selectableItemBackground"
                        android:gravity="center_vertical|start"
                        android:paddingStart="@dimen/group_manage_fragment_row_horizontal_padding"
                        android:paddingEnd="@dimen/group_manage_fragment_row_horizontal_padding"
                        android:text="@string/ManageGroupActivity_unblock_group"
                        android:textAlignment="viewStart"
                        android:textAppearance="@style/Signal.Text.Body"
                        android:textColor="@color/core_red"
                        android:visibility="gone"
                        tools:visibility="visible" />

                    <TextView
                        android:id="@+id/leaveGroup"
                        android:layout_width="match_parent"
                        android:layout_height="@dimen/group_manage_fragment_row_height"
                        android:background="?selectableItemBackground"
                        android:gravity="center_vertical|start"
                        android:paddingStart="@dimen/group_manage_fragment_row_horizontal_padding"
                        android:paddingEnd="@dimen/group_manage_fragment_row_horizontal_padding"
                        android:text="@string/ManageGroupActivity_leave_group"
                        android:textAlignment="viewStart"
                        android:textAppearance="@style/Signal.Text.Body"
                        android:textColor="@color/core_red" />

                </LinearLayout>

            </androidx.cardview.widget.CardView>

        </androidx.constraintlayout.widget.ConstraintLayout>

    </androidx.core.widget.NestedScrollView>

</androidx.coordinatorlayout.widget.CoordinatorLayout><|MERGE_RESOLUTION|>--- conflicted
+++ resolved
@@ -93,11 +93,7 @@
         android:layout_marginTop="16dp"
         android:elevation="8dp"
         android:transitionName="avatar"
-<<<<<<< HEAD
-        app:layout_behavior="org.thoughtcrime.securesms.groups.ui.creategroup.GroupSettingsCoordinatorLayoutBehavior" />
-=======
-        app:layout_behavior=".recipients.ui.RecipientSettingsCoordinatorLayoutBehavior" />
->>>>>>> a01bec3a
+        app:layout_behavior="org.thoughtcrime.securesms.recipients.ui.RecipientSettingsCoordinatorLayoutBehavior" />
 
     <org.thoughtcrime.securesms.components.emoji.EmojiTextView
         android:id="@+id/name"
