--- conflicted
+++ resolved
@@ -66,53 +66,6 @@
 
     </LinearLayout>
 
-<<<<<<< HEAD
-    <FrameLayout
-        android:layout_width="match_parent"
-        android:layout_height="wrap_content"
-        android:layout_gravity="bottom"
-        android:clipChildren="false"
-        android:clipToPadding="false"
-        app:layout_behavior="org.thoughtcrime.securesms.util.views.SlideUpWithSnackbarBehavior">
-
-        <org.thoughtcrime.securesms.components.registration.PulsingFloatingActionButton
-            android:id="@+id/fab_shared_element_target"
-            android:layout_width="wrap_content"
-            android:layout_height="wrap_content"
-            android:layout_gravity="end"
-            android:layout_marginTop="8dp"
-            android:layout_marginEnd="16dp"
-            android:layout_marginBottom="16dp"
-            android:focusable="true"
-            android:theme="@style/Widget.Material3.FloatingActionButton.Secondary"
-            android:transitionName="camera_fab"
-            app:backgroundTint="?attr/colorSurfaceContainerHigh"
-            app:elevation="3dp"
-            app:shapeAppearanceOverlay="@style/Signal.ShapeOverlay.Rounded.Fab"
-            app:srcCompat="@drawable/ic_camera_outline_24"
-            app:tint="?attr/colorOnSurface" />
-
-        <org.thoughtcrime.securesms.components.registration.PulsingFloatingActionButton
-            android:id="@+id/fab"
-            android:layout_width="wrap_content"
-            android:layout_height="wrap_content"
-            android:layout_gravity="bottom|end"
-            android:layout_marginEnd="16dp"
-            android:layout_marginBottom="16dp"
-            android:contentDescription="@string/CallLogFragment__start_a_new_call"
-            android:focusable="true"
-            android:theme="@style/Widget.Material3.FloatingActionButton.Secondary"
-            android:transitionName="new_convo_fab"
-            app:backgroundTint="?attr/colorTertiaryContainer"
-            app:elevation="3dp"
-            app:shapeAppearanceOverlay="@style/Signal.ShapeOverlay.Rounded.Fab"
-            app:srcCompat="@drawable/symbol_phone_plus_24"
-            app:tint="?attr/colorOnTertiaryContainer" />
-
-    </FrameLayout>
-
-=======
->>>>>>> 556bcda5
     <org.thoughtcrime.securesms.components.menu.SignalBottomActionBar
         android:id="@+id/bottom_action_bar"
         android:layout_width="match_parent"
