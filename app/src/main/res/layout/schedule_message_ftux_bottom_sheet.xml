<?xml version="1.0" encoding="utf-8"?>
<androidx.core.widget.NestedScrollView xmlns:android="http://schemas.android.com/apk/res/android"
    xmlns:app="http://schemas.android.com/apk/res-auto"
    xmlns:tools="http://schemas.android.com/tools"
    android:layout_width="match_parent"
    android:layout_height="wrap_content"
<<<<<<< HEAD
    android:orientation="vertical">

    <View
        android:layout_width="48dp"
        android:layout_height="2dp"
        android:layout_gravity="center_horizontal"
        android:layout_marginTop="16dp"
        android:background="?attr/signal_icon_tint_tab_unselected"/>

    <ImageView
        android:layout_width="wrap_content"
        android:layout_height="wrap_content"
        android:src="@drawable/schedule_message_large"
        android:layout_marginTop="30dp"
        android:layout_gravity="center_horizontal"/>

    <TextView
        style="@style/Signal.Text.TitleLarge"
        android:layout_width="wrap_content"
        android:layout_height="wrap_content"
        android:layout_gravity="center_horizontal"
        android:gravity="center"
        android:layout_marginTop="24dp"
        android:text="@string/ScheduleMessageFTUXBottomSheet__title"
        />

    <TextView
        style="@style/Signal.Text.BodyMedium"
        android:layout_width="match_parent"
        android:layout_height="wrap_content"
        android:layout_gravity="center_horizontal"
        android:gravity="center"
        android:layout_marginTop="12dp"
        android:layout_marginHorizontal="24dp"
        android:text="@string/ScheduleMessageFTUXBottomSheet__disclaimer"
        />
=======
    android:fillViewport="true">
>>>>>>> 7f42f358

    <androidx.appcompat.widget.LinearLayoutCompat
        android:layout_width="match_parent"
        android:layout_height="wrap_content"
        android:orientation="vertical">

        <View
            android:layout_width="48dp"
            android:layout_height="2dp"
            android:layout_gravity="center_horizontal"
            android:layout_marginTop="16dp"
            android:background="@color/signal_icon_tint_tab_unselected" />

        <ImageView
            android:layout_width="wrap_content"
            android:layout_height="wrap_content"
            android:layout_gravity="center_horizontal"
            android:layout_marginTop="30dp"
            android:src="@drawable/schedule_message_large" />

        <TextView
            style="@style/Signal.Text.TitleLarge"
            android:layout_width="wrap_content"
            android:layout_height="wrap_content"
            android:layout_gravity="center_horizontal"
            android:layout_marginTop="24dp"
            android:gravity="center"
            android:text="@string/ScheduleMessageFTUXBottomSheet__title" />

        <TextView
            style="@style/Signal.Text.BodyMedium"
            android:layout_width="match_parent"
            android:layout_height="wrap_content"
<<<<<<< HEAD
            android:orientation="horizontal">

            <TextView
                android:layout_width="wrap_content"
                android:layout_height="wrap_content"
                android:layout_marginStart="32dp"
                android:layout_marginTop="24dp"
                android:gravity="center"
                android:minWidth="28dp"
                android:minHeight="28dp"
                android:padding="4dp"
                android:text="@string/ChooseANewDefaultSmsAppFragment__bullet_1"
                android:background="@drawable/circle_tintable"
                android:backgroundTint="?attr/colorSurfaceContainerHigh"
                android:textAppearance="@style/Signal.Text.BodyMedium"
                android:textColor="?attr/colorOnSurfaceVariant"
                android:textStyle="bold"
                app:layout_constraintDimensionRatio="1:1"
                app:layout_constraintStart_toStartOf="parent"
                app:layout_constraintTop_toBottomOf="@id/headline"
                tools:viewBindingIgnore="true"/>

            <TextView
                android:layout_width="0dp"
                android:layout_weight="1"
                android:layout_height="wrap_content"
                android:layout_marginStart="8dp"
                android:layout_marginTop="23dp"
                android:layout_marginEnd="32dp"
                android:minWidth="28dp"
                android:minHeight="28dp"
                android:padding="4dp"
                android:text="@string/BackupSchedulePermissionMegaphone__tap_the_go_to_settings_button_below"
                android:textAlignment="viewStart"
                android:textAppearance="@style/Signal.Text.BodyLarge"
                android:textColor="?attr/colorOnSurfaceVariant"
                app:layout_constraintEnd_toEndOf="parent"
                app:layout_constraintStart_toEndOf="@+id/bullet_1"
                app:layout_constraintTop_toBottomOf="@id/headline"
                tools:viewBindingIgnore="true"/>

        </androidx.appcompat.widget.LinearLayoutCompat>
=======
            android:layout_gravity="center_horizontal"
            android:layout_marginHorizontal="24dp"
            android:layout_marginTop="12dp"
            android:gravity="center"
            android:text="@string/ScheduleMessageFTUXBottomSheet__disclaimer" />
>>>>>>> 7f42f358

        <androidx.appcompat.widget.LinearLayoutCompat
            android:id="@+id/reenable_settings"
            android:layout_width="match_parent"
            android:layout_height="wrap_content"
            android:orientation="vertical"
            android:visibility="gone">

            <TextView
                android:id="@+id/headline"
                android:layout_width="match_parent"
                android:layout_height="wrap_content"
                android:layout_marginHorizontal="32dp"
                android:layout_marginTop="24dp"
                android:gravity="center"
<<<<<<< HEAD
                android:minWidth="28dp"
                android:minHeight="28dp"
                android:padding="4dp"
                android:text="@string/ChooseANewDefaultSmsAppFragment__bullet_2"
                android:background="@drawable/circle_tintable"
                android:backgroundTint="?attr/colorSurfaceContainerHigh"
                android:textAppearance="@style/Signal.Text.BodyMedium"
                android:textColor="?attr/colorOnSurfaceVariant"
                android:textStyle="bold"
                app:layout_constraintDimensionRatio="1:1"
=======
                android:text="@string/ReenableScheduleMessagesDialogFragment_reenable_title"
                android:textAppearance="@style/Signal.Text.TitleMedium"
                app:layout_constraintEnd_toEndOf="parent"
>>>>>>> 7f42f358
                app:layout_constraintStart_toStartOf="parent"
                app:layout_constraintTop_toTopOf="parent"
                tools:viewBindingIgnore="true" />

            <androidx.appcompat.widget.LinearLayoutCompat
                android:layout_width="match_parent"
                android:layout_height="wrap_content"
<<<<<<< HEAD
                android:layout_marginStart="8dp"
                android:layout_marginTop="23dp"
                android:layout_marginEnd="32dp"
                android:minWidth="28dp"
                android:minHeight="28dp"
                android:padding="4dp"
                android:text="@string/BackupSchedulePermissionMegaphone__turn_on_allow_settings_alarms_and_reminders"
                android:textAlignment="viewStart"
                android:textAppearance="@style/Signal.Text.BodyLarge"
                android:textColor="?attr/colorOnSurfaceVariant"
                app:layout_constraintEnd_toEndOf="parent"
                app:layout_constraintStart_toEndOf="@+id/bullet_2"
                app:layout_constraintTop_toBottomOf="@id/bullet_1_barrier"
                tools:viewBindingIgnore="true"/>

            <androidx.constraintlayout.widget.Barrier
                android:id="@+id/bullet_2_barrier"
=======
                android:orientation="horizontal">

                <TextView
                    android:layout_width="wrap_content"
                    android:layout_height="wrap_content"
                    android:layout_marginStart="32dp"
                    android:layout_marginTop="24dp"
                    android:background="@drawable/circle_tintable"
                    android:backgroundTint="@color/signal_colorSurface3"
                    android:gravity="center"
                    android:minWidth="28dp"
                    android:minHeight="28dp"
                    android:padding="4dp"
                    android:text="@string/ChooseANewDefaultSmsAppFragment__bullet_1"
                    android:textAppearance="@style/Signal.Text.BodyMedium"
                    android:textColor="@color/signal_colorOnSurfaceVariant"
                    android:textStyle="bold"
                    app:layout_constraintDimensionRatio="1:1"
                    app:layout_constraintStart_toStartOf="parent"
                    app:layout_constraintTop_toBottomOf="@id/headline"
                    tools:viewBindingIgnore="true" />

                <TextView
                    android:layout_width="0dp"
                    android:layout_height="wrap_content"
                    android:layout_marginStart="8dp"
                    android:layout_marginTop="23dp"
                    android:layout_marginEnd="32dp"
                    android:layout_weight="1"
                    android:minWidth="28dp"
                    android:minHeight="28dp"
                    android:padding="4dp"
                    android:text="@string/BackupSchedulePermissionMegaphone__tap_the_go_to_settings_button_below"
                    android:textAlignment="viewStart"
                    android:textAppearance="@style/Signal.Text.BodyLarge"
                    android:textColor="@color/signal_colorOnSurfaceVariant"
                    app:layout_constraintEnd_toEndOf="parent"
                    app:layout_constraintStart_toEndOf="@+id/bullet_1"
                    app:layout_constraintTop_toBottomOf="@id/headline"
                    tools:viewBindingIgnore="true" />

            </androidx.appcompat.widget.LinearLayoutCompat>

            <androidx.appcompat.widget.LinearLayoutCompat
>>>>>>> 7f42f358
                android:layout_width="match_parent"
                android:layout_height="wrap_content">

                <TextView
                    android:id="@+id/bullet_2"
                    android:layout_width="wrap_content"
                    android:layout_height="wrap_content"
                    android:layout_marginStart="32dp"
                    android:layout_marginTop="24dp"
                    android:background="@drawable/circle_tintable"
                    android:backgroundTint="@color/signal_colorSurface3"
                    android:gravity="center"
                    android:minWidth="28dp"
                    android:minHeight="28dp"
                    android:padding="4dp"
                    android:text="@string/ChooseANewDefaultSmsAppFragment__bullet_2"
                    android:textAppearance="@style/Signal.Text.BodyMedium"
                    android:textColor="@color/signal_colorOnSurfaceVariant"
                    android:textStyle="bold"
                    app:layout_constraintDimensionRatio="1:1"
                    app:layout_constraintStart_toStartOf="parent"
                    app:layout_constraintTop_toBottomOf="@id/bullet_1_barrier"
                    tools:viewBindingIgnore="true" />

                <TextView
                    android:id="@+id/bullet_2_text"
                    android:layout_width="0dp"
                    android:layout_height="wrap_content"
                    android:layout_marginStart="8dp"
                    android:layout_marginTop="23dp"
                    android:layout_marginEnd="32dp"
                    android:layout_weight="1"
                    android:minWidth="28dp"
                    android:minHeight="28dp"
                    android:padding="4dp"
                    android:text="@string/BackupSchedulePermissionMegaphone__turn_on_allow_settings_alarms_and_reminders"
                    android:textAlignment="viewStart"
                    android:textAppearance="@style/Signal.Text.BodyLarge"
                    android:textColor="@color/signal_colorOnSurfaceVariant"
                    app:layout_constraintEnd_toEndOf="parent"
                    app:layout_constraintStart_toEndOf="@+id/bullet_2"
                    app:layout_constraintTop_toBottomOf="@id/bullet_1_barrier"
                    tools:viewBindingIgnore="true" />

                <androidx.constraintlayout.widget.Barrier
                    android:id="@+id/bullet_2_barrier"
                    android:layout_width="match_parent"
                    android:layout_height="1dp"
                    android:orientation="horizontal"
                    app:barrierDirection="bottom"
                    app:constraint_referenced_ids="bullet_2,bullet_2_text"
                    tools:viewBindingIgnore="true" />


            </androidx.appcompat.widget.LinearLayoutCompat>

            <com.google.android.material.button.MaterialButton
                android:id="@+id/enable_scheduled_messages_go_to_settings"
                style="@style/Signal.Widget.Button.Large.Tonal"
                android:layout_width="match_parent"
                android:layout_height="wrap_content"
                android:layout_marginHorizontal="24dp"
                android:layout_marginTop="32dp"
                android:layout_marginBottom="24dp"
                android:text="@string/BackupSchedulePermissionMegaphone__go_to_settings"
                app:layout_constraintBottom_toBottomOf="parent"
                app:layout_constraintEnd_toEndOf="parent"
                app:layout_constraintStart_toStartOf="parent"
                app:layout_constraintTop_toBottomOf="@+id/bullet_2_barrier" />

        </androidx.appcompat.widget.LinearLayoutCompat>

        <com.google.android.material.button.MaterialButton
            android:id="@+id/okay"
            style="@style/Signal.Widget.Button.Medium.Tonal"
            android:layout_width="wrap_content"
            android:layout_height="wrap_content"
            android:layout_gravity="center"
            android:layout_marginTop="32dp"
            android:layout_marginBottom="32dp"
            android:text="@string/ScheduleMessageFTUXBottomSheet__okay" />

    </androidx.appcompat.widget.LinearLayoutCompat>

</androidx.core.widget.NestedScrollView><|MERGE_RESOLUTION|>--- conflicted
+++ resolved
@@ -4,46 +4,7 @@
     xmlns:tools="http://schemas.android.com/tools"
     android:layout_width="match_parent"
     android:layout_height="wrap_content"
-<<<<<<< HEAD
-    android:orientation="vertical">
-
-    <View
-        android:layout_width="48dp"
-        android:layout_height="2dp"
-        android:layout_gravity="center_horizontal"
-        android:layout_marginTop="16dp"
-        android:background="?attr/signal_icon_tint_tab_unselected"/>
-
-    <ImageView
-        android:layout_width="wrap_content"
-        android:layout_height="wrap_content"
-        android:src="@drawable/schedule_message_large"
-        android:layout_marginTop="30dp"
-        android:layout_gravity="center_horizontal"/>
-
-    <TextView
-        style="@style/Signal.Text.TitleLarge"
-        android:layout_width="wrap_content"
-        android:layout_height="wrap_content"
-        android:layout_gravity="center_horizontal"
-        android:gravity="center"
-        android:layout_marginTop="24dp"
-        android:text="@string/ScheduleMessageFTUXBottomSheet__title"
-        />
-
-    <TextView
-        style="@style/Signal.Text.BodyMedium"
-        android:layout_width="match_parent"
-        android:layout_height="wrap_content"
-        android:layout_gravity="center_horizontal"
-        android:gravity="center"
-        android:layout_marginTop="12dp"
-        android:layout_marginHorizontal="24dp"
-        android:text="@string/ScheduleMessageFTUXBottomSheet__disclaimer"
-        />
-=======
     android:fillViewport="true">
->>>>>>> 7f42f358
 
     <androidx.appcompat.widget.LinearLayoutCompat
         android:layout_width="match_parent"
@@ -55,7 +16,7 @@
             android:layout_height="2dp"
             android:layout_gravity="center_horizontal"
             android:layout_marginTop="16dp"
-            android:background="@color/signal_icon_tint_tab_unselected" />
+            android:background="?attr/signal_icon_tint_tab_unselected" />
 
         <ImageView
             android:layout_width="wrap_content"
@@ -77,56 +38,11 @@
             style="@style/Signal.Text.BodyMedium"
             android:layout_width="match_parent"
             android:layout_height="wrap_content"
-<<<<<<< HEAD
-            android:orientation="horizontal">
-
-            <TextView
-                android:layout_width="wrap_content"
-                android:layout_height="wrap_content"
-                android:layout_marginStart="32dp"
-                android:layout_marginTop="24dp"
-                android:gravity="center"
-                android:minWidth="28dp"
-                android:minHeight="28dp"
-                android:padding="4dp"
-                android:text="@string/ChooseANewDefaultSmsAppFragment__bullet_1"
-                android:background="@drawable/circle_tintable"
-                android:backgroundTint="?attr/colorSurfaceContainerHigh"
-                android:textAppearance="@style/Signal.Text.BodyMedium"
-                android:textColor="?attr/colorOnSurfaceVariant"
-                android:textStyle="bold"
-                app:layout_constraintDimensionRatio="1:1"
-                app:layout_constraintStart_toStartOf="parent"
-                app:layout_constraintTop_toBottomOf="@id/headline"
-                tools:viewBindingIgnore="true"/>
-
-            <TextView
-                android:layout_width="0dp"
-                android:layout_weight="1"
-                android:layout_height="wrap_content"
-                android:layout_marginStart="8dp"
-                android:layout_marginTop="23dp"
-                android:layout_marginEnd="32dp"
-                android:minWidth="28dp"
-                android:minHeight="28dp"
-                android:padding="4dp"
-                android:text="@string/BackupSchedulePermissionMegaphone__tap_the_go_to_settings_button_below"
-                android:textAlignment="viewStart"
-                android:textAppearance="@style/Signal.Text.BodyLarge"
-                android:textColor="?attr/colorOnSurfaceVariant"
-                app:layout_constraintEnd_toEndOf="parent"
-                app:layout_constraintStart_toEndOf="@+id/bullet_1"
-                app:layout_constraintTop_toBottomOf="@id/headline"
-                tools:viewBindingIgnore="true"/>
-
-        </androidx.appcompat.widget.LinearLayoutCompat>
-=======
             android:layout_gravity="center_horizontal"
             android:layout_marginHorizontal="24dp"
             android:layout_marginTop="12dp"
             android:gravity="center"
             android:text="@string/ScheduleMessageFTUXBottomSheet__disclaimer" />
->>>>>>> 7f42f358
 
         <androidx.appcompat.widget.LinearLayoutCompat
             android:id="@+id/reenable_settings"
@@ -142,22 +58,9 @@
                 android:layout_marginHorizontal="32dp"
                 android:layout_marginTop="24dp"
                 android:gravity="center"
-<<<<<<< HEAD
-                android:minWidth="28dp"
-                android:minHeight="28dp"
-                android:padding="4dp"
-                android:text="@string/ChooseANewDefaultSmsAppFragment__bullet_2"
-                android:background="@drawable/circle_tintable"
-                android:backgroundTint="?attr/colorSurfaceContainerHigh"
-                android:textAppearance="@style/Signal.Text.BodyMedium"
-                android:textColor="?attr/colorOnSurfaceVariant"
-                android:textStyle="bold"
-                app:layout_constraintDimensionRatio="1:1"
-=======
                 android:text="@string/ReenableScheduleMessagesDialogFragment_reenable_title"
                 android:textAppearance="@style/Signal.Text.TitleMedium"
                 app:layout_constraintEnd_toEndOf="parent"
->>>>>>> 7f42f358
                 app:layout_constraintStart_toStartOf="parent"
                 app:layout_constraintTop_toTopOf="parent"
                 tools:viewBindingIgnore="true" />
@@ -165,25 +68,6 @@
             <androidx.appcompat.widget.LinearLayoutCompat
                 android:layout_width="match_parent"
                 android:layout_height="wrap_content"
-<<<<<<< HEAD
-                android:layout_marginStart="8dp"
-                android:layout_marginTop="23dp"
-                android:layout_marginEnd="32dp"
-                android:minWidth="28dp"
-                android:minHeight="28dp"
-                android:padding="4dp"
-                android:text="@string/BackupSchedulePermissionMegaphone__turn_on_allow_settings_alarms_and_reminders"
-                android:textAlignment="viewStart"
-                android:textAppearance="@style/Signal.Text.BodyLarge"
-                android:textColor="?attr/colorOnSurfaceVariant"
-                app:layout_constraintEnd_toEndOf="parent"
-                app:layout_constraintStart_toEndOf="@+id/bullet_2"
-                app:layout_constraintTop_toBottomOf="@id/bullet_1_barrier"
-                tools:viewBindingIgnore="true"/>
-
-            <androidx.constraintlayout.widget.Barrier
-                android:id="@+id/bullet_2_barrier"
-=======
                 android:orientation="horizontal">
 
                 <TextView
@@ -192,14 +76,14 @@
                     android:layout_marginStart="32dp"
                     android:layout_marginTop="24dp"
                     android:background="@drawable/circle_tintable"
-                    android:backgroundTint="@color/signal_colorSurface3"
+                    android:backgroundTint="?attr/colorSurfaceContainerHigh"
                     android:gravity="center"
                     android:minWidth="28dp"
                     android:minHeight="28dp"
                     android:padding="4dp"
                     android:text="@string/ChooseANewDefaultSmsAppFragment__bullet_1"
                     android:textAppearance="@style/Signal.Text.BodyMedium"
-                    android:textColor="@color/signal_colorOnSurfaceVariant"
+                    android:textColor="?attr/colorOnSurfaceVariant"
                     android:textStyle="bold"
                     app:layout_constraintDimensionRatio="1:1"
                     app:layout_constraintStart_toStartOf="parent"
@@ -219,7 +103,7 @@
                     android:text="@string/BackupSchedulePermissionMegaphone__tap_the_go_to_settings_button_below"
                     android:textAlignment="viewStart"
                     android:textAppearance="@style/Signal.Text.BodyLarge"
-                    android:textColor="@color/signal_colorOnSurfaceVariant"
+                    android:textColor="?attr/colorOnSurfaceVariant"
                     app:layout_constraintEnd_toEndOf="parent"
                     app:layout_constraintStart_toEndOf="@+id/bullet_1"
                     app:layout_constraintTop_toBottomOf="@id/headline"
@@ -228,7 +112,6 @@
             </androidx.appcompat.widget.LinearLayoutCompat>
 
             <androidx.appcompat.widget.LinearLayoutCompat
->>>>>>> 7f42f358
                 android:layout_width="match_parent"
                 android:layout_height="wrap_content">
 
@@ -239,14 +122,14 @@
                     android:layout_marginStart="32dp"
                     android:layout_marginTop="24dp"
                     android:background="@drawable/circle_tintable"
-                    android:backgroundTint="@color/signal_colorSurface3"
+                    android:backgroundTint="?attr/colorSurfaceContainerHigh"
                     android:gravity="center"
                     android:minWidth="28dp"
                     android:minHeight="28dp"
                     android:padding="4dp"
                     android:text="@string/ChooseANewDefaultSmsAppFragment__bullet_2"
                     android:textAppearance="@style/Signal.Text.BodyMedium"
-                    android:textColor="@color/signal_colorOnSurfaceVariant"
+                    android:textColor="?attr/colorOnSurfaceVariant"
                     android:textStyle="bold"
                     app:layout_constraintDimensionRatio="1:1"
                     app:layout_constraintStart_toStartOf="parent"
@@ -267,7 +150,7 @@
                     android:text="@string/BackupSchedulePermissionMegaphone__turn_on_allow_settings_alarms_and_reminders"
                     android:textAlignment="viewStart"
                     android:textAppearance="@style/Signal.Text.BodyLarge"
-                    android:textColor="@color/signal_colorOnSurfaceVariant"
+                    android:textColor="?attr/colorOnSurfaceVariant"
                     app:layout_constraintEnd_toEndOf="parent"
                     app:layout_constraintStart_toEndOf="@+id/bullet_2"
                     app:layout_constraintTop_toBottomOf="@id/bullet_1_barrier"
