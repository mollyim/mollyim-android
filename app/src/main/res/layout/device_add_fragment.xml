<?xml version="1.0" encoding="utf-8"?>
<androidx.constraintlayout.widget.ConstraintLayout xmlns:android="http://schemas.android.com/apk/res/android"
    xmlns:app="http://schemas.android.com/apk/res-auto"
    android:layout_width="match_parent"
    android:layout_height="match_parent">

    <androidx.constraintlayout.widget.Guideline
        android:id="@+id/halfway_guideline"
        android:layout_width="match_parent"
        android:layout_height="1dp"
        android:orientation="horizontal"
        app:layout_constraintGuide_percent="0.5" />

    <org.signal.qr.QrScannerView
        android:id="@+id/scanner"
        android:layout_width="0dp"
        android:layout_height="0dp"
        app:layout_constraintBottom_toTopOf="@+id/halfway_guideline"
        app:layout_constraintEnd_toEndOf="parent"
        app:layout_constraintStart_toStartOf="parent"
        app:layout_constraintTop_toTopOf="parent" />

    <org.thoughtcrime.securesms.components.ShapeScrim
        android:layout_width="0dp"
        android:layout_height="0dp"
        app:layout_constraintBottom_toTopOf="@+id/halfway_guideline"
        app:layout_constraintEnd_toEndOf="parent"
        app:layout_constraintStart_toStartOf="parent"
        app:layout_constraintTop_toTopOf="parent" />

    <LinearLayout
        android:layout_width="0dp"
        android:layout_height="0dp"
        android:background="?android:windowBackground"
        android:gravity="center"
        android:orientation="vertical"
        android:paddingStart="16dp"
        android:paddingEnd="16dp"
        app:layout_constraintBottom_toBottomOf="parent"
        app:layout_constraintEnd_toEndOf="parent"
        app:layout_constraintStart_toStartOf="parent"
        app:layout_constraintTop_toBottomOf="@+id/halfway_guideline">

        <androidx.appcompat.widget.AppCompatImageView
            android:id="@+id/devices"
            android:layout_width="wrap_content"
            android:layout_height="wrap_content"
            android:layout_marginBottom="16dp"
            android:src="@drawable/ic_devices_white"
            android:tint="@color/core_grey_25"
            android:transitionName="devices" />

        <TextView
            android:layout_width="wrap_content"
            android:layout_height="wrap_content"
            android:text="@string/device_add_fragment__scan_the_qr_code_displayed_on_the_device_to_link"
            android:textColor="?android:textColorSecondary" />

<<<<<<< HEAD
<FrameLayout android:layout_width="match_parent"
             android:layout_height="match_parent"
             android:layout_weight="1"
             xmlns:android="http://schemas.android.com/apk/res/android"
             xmlns:app="http://schemas.android.com/apk/res-auto">

    <org.thoughtcrime.securesms.components.camera.CameraView
            android:id="@+id/scanner"
            android:layout_width="match_parent"
            android:layout_height="match_parent"
            app:camera="0"/>

    <LinearLayout android:id="@+id/overlay"
                  android:layout_width="match_parent"
                  android:layout_height="match_parent"
                  android:orientation="vertical"
                  android:weightSum="2">

        <org.thoughtcrime.securesms.components.ShapeScrim
            android:layout_weight="1"
            android:layout_width="match_parent"
            android:layout_height="match_parent"/>


        <androidx.constraintlayout.widget.ConstraintLayout
            android:layout_width="match_parent"
            android:layout_height="match_parent"
            android:layout_weight="1"
            android:background="?android:windowBackground"
            android:gravity="center">

            <androidx.appcompat.widget.AppCompatImageView
                android:id="@+id/devices"
                android:src="@drawable/ic_devices_white"
                android:layout_width="wrap_content"
                android:layout_height="0dp"
                android:tint="@color/core_grey_25"
                android:transitionName="devices"
                android:layout_marginTop="16dp"
                android:layout_marginBottom="16dp"
                app:layout_constraintHeight_max="160dp"
                app:layout_constraintBottom_toTopOf="@+id/text"
                app:layout_constraintEnd_toEndOf="parent"
                app:layout_constraintStart_toStartOf="parent"
                app:layout_constraintTop_toTopOf="parent" />

            <TextView android:text="@string/device_add_fragment__scan_the_qr_code_displayed_on_the_device_to_link"
                      android:id="@+id/text"
                      android:layout_width="wrap_content"
                      android:layout_height="wrap_content"
                      android:textStyle="bold"
                      android:textColor="?android:textColorSecondary"
                      android:gravity="center"
                      app:layout_constraintEnd_toEndOf="parent"
                      app:layout_constraintStart_toStartOf="parent"
                      app:layout_constraintTop_toBottomOf="@+id/devices"
                      app:layout_constraintBottom_toTopOf="@id/device_add_enter_link"
                />

            <com.google.android.material.button.MaterialButton
                android:id="@+id/device_add_enter_link"
                style="@style/Signal.Widget.Button.Medium.Secondary"
                android:layout_width="wrap_content"
                android:layout_height="wrap_content"
                android:minHeight="48dp"
                android:text="@string/DeviceAddFragment__link_without_scanning"
                app:layout_constraintEnd_toEndOf="parent"
                app:layout_constraintStart_toStartOf="parent"
                app:layout_constraintBottom_toBottomOf="parent" />

        </androidx.constraintlayout.widget.ConstraintLayout>
=======
>>>>>>> 556e480b
    </LinearLayout>

</androidx.constraintlayout.widget.ConstraintLayout><|MERGE_RESOLUTION|>--- conflicted
+++ resolved
@@ -28,15 +28,14 @@
         app:layout_constraintStart_toStartOf="parent"
         app:layout_constraintTop_toTopOf="parent" />
 
-    <LinearLayout
+    <androidx.constraintlayout.widget.ConstraintLayout
         android:layout_width="0dp"
         android:layout_height="0dp"
         android:background="?android:windowBackground"
         android:gravity="center"
         android:orientation="vertical"
-        android:paddingStart="16dp"
-        android:paddingEnd="16dp"
-        app:layout_constraintBottom_toBottomOf="parent"
+        android:padding="16dp"
+        app:layout_constraintBottom_toTopOf="@+id/device_add_enter_link"
         app:layout_constraintEnd_toEndOf="parent"
         app:layout_constraintStart_toStartOf="parent"
         app:layout_constraintTop_toBottomOf="@+id/halfway_guideline">
@@ -44,92 +43,40 @@
         <androidx.appcompat.widget.AppCompatImageView
             android:id="@+id/devices"
             android:layout_width="wrap_content"
-            android:layout_height="wrap_content"
-            android:layout_marginBottom="16dp"
+            android:layout_height="0dp"
+            android:layout_margin="16dp"
+            app:layout_constraintEnd_toEndOf="parent"
+            app:layout_constraintStart_toStartOf="parent"
+            app:layout_constraintTop_toTopOf="parent"
+            app:layout_constraintBottom_toTopOf="@+id/text"
             android:src="@drawable/ic_devices_white"
             android:tint="@color/core_grey_25"
             android:transitionName="devices" />
 
         <TextView
+            android:id="@+id/text"
             android:layout_width="wrap_content"
             android:layout_height="wrap_content"
             android:text="@string/device_add_fragment__scan_the_qr_code_displayed_on_the_device_to_link"
+            android:textStyle="bold"
+            android:gravity="center"
+            app:layout_constraintEnd_toEndOf="parent"
+            app:layout_constraintStart_toStartOf="parent"
+            app:layout_constraintTop_toBottomOf="@+id/devices"
+            app:layout_constraintBottom_toBottomOf="parent"
             android:textColor="?android:textColorSecondary" />
 
-<<<<<<< HEAD
-<FrameLayout android:layout_width="match_parent"
-             android:layout_height="match_parent"
-             android:layout_weight="1"
-             xmlns:android="http://schemas.android.com/apk/res/android"
-             xmlns:app="http://schemas.android.com/apk/res-auto">
+    </androidx.constraintlayout.widget.ConstraintLayout>
 
-    <org.thoughtcrime.securesms.components.camera.CameraView
-            android:id="@+id/scanner"
-            android:layout_width="match_parent"
-            android:layout_height="match_parent"
-            app:camera="0"/>
-
-    <LinearLayout android:id="@+id/overlay"
-                  android:layout_width="match_parent"
-                  android:layout_height="match_parent"
-                  android:orientation="vertical"
-                  android:weightSum="2">
-
-        <org.thoughtcrime.securesms.components.ShapeScrim
-            android:layout_weight="1"
-            android:layout_width="match_parent"
-            android:layout_height="match_parent"/>
-
-
-        <androidx.constraintlayout.widget.ConstraintLayout
-            android:layout_width="match_parent"
-            android:layout_height="match_parent"
-            android:layout_weight="1"
-            android:background="?android:windowBackground"
-            android:gravity="center">
-
-            <androidx.appcompat.widget.AppCompatImageView
-                android:id="@+id/devices"
-                android:src="@drawable/ic_devices_white"
-                android:layout_width="wrap_content"
-                android:layout_height="0dp"
-                android:tint="@color/core_grey_25"
-                android:transitionName="devices"
-                android:layout_marginTop="16dp"
-                android:layout_marginBottom="16dp"
-                app:layout_constraintHeight_max="160dp"
-                app:layout_constraintBottom_toTopOf="@+id/text"
-                app:layout_constraintEnd_toEndOf="parent"
-                app:layout_constraintStart_toStartOf="parent"
-                app:layout_constraintTop_toTopOf="parent" />
-
-            <TextView android:text="@string/device_add_fragment__scan_the_qr_code_displayed_on_the_device_to_link"
-                      android:id="@+id/text"
-                      android:layout_width="wrap_content"
-                      android:layout_height="wrap_content"
-                      android:textStyle="bold"
-                      android:textColor="?android:textColorSecondary"
-                      android:gravity="center"
-                      app:layout_constraintEnd_toEndOf="parent"
-                      app:layout_constraintStart_toStartOf="parent"
-                      app:layout_constraintTop_toBottomOf="@+id/devices"
-                      app:layout_constraintBottom_toTopOf="@id/device_add_enter_link"
-                />
-
-            <com.google.android.material.button.MaterialButton
-                android:id="@+id/device_add_enter_link"
-                style="@style/Signal.Widget.Button.Medium.Secondary"
-                android:layout_width="wrap_content"
-                android:layout_height="wrap_content"
-                android:minHeight="48dp"
-                android:text="@string/DeviceAddFragment__link_without_scanning"
-                app:layout_constraintEnd_toEndOf="parent"
-                app:layout_constraintStart_toStartOf="parent"
-                app:layout_constraintBottom_toBottomOf="parent" />
-
-        </androidx.constraintlayout.widget.ConstraintLayout>
-=======
->>>>>>> 556e480b
-    </LinearLayout>
+    <com.google.android.material.button.MaterialButton
+        android:id="@+id/device_add_enter_link"
+        style="@style/Signal.Widget.Button.Medium.Secondary"
+        android:layout_width="wrap_content"
+        android:layout_height="wrap_content"
+        android:minHeight="48dp"
+        android:text="@string/DeviceAddFragment__link_without_scanning"
+        app:layout_constraintEnd_toEndOf="parent"
+        app:layout_constraintStart_toStartOf="parent"
+        app:layout_constraintBottom_toBottomOf="parent" />
 
 </androidx.constraintlayout.widget.ConstraintLayout>