<?xml version="1.0" encoding="utf-8"?>
<ScrollView xmlns:android="http://schemas.android.com/apk/res/android"
    xmlns:app="http://schemas.android.com/apk/res-auto"
    xmlns:tools="http://schemas.android.com/tools"
    android:layout_width="match_parent"
    android:layout_height="wrap_content">

    <androidx.constraintlayout.widget.ConstraintLayout
        android:layout_width="match_parent"
        android:layout_height="wrap_content"
        tools:theme="@style/Theme.Signal.RoundedBottomSheet.Light">

        <org.thoughtcrime.securesms.components.AvatarImageView
            android:id="@+id/rbs_recipient_avatar"
            android:layout_width="80dp"
            android:layout_height="80dp"
            android:layout_gravity="center_horizontal"
            android:layout_marginTop="24dp"
            app:layout_constraintEnd_toEndOf="parent"
            app:layout_constraintHorizontal_bias="0.5"
            app:layout_constraintStart_toStartOf="parent"
            app:layout_constraintTop_toTopOf="parent" />

        <org.thoughtcrime.securesms.badges.BadgeImageView
            android:id="@+id/rbs_badge"
            android:layout_width="36dp"
            android:layout_height="36dp"
            android:layout_marginStart="44dp"
            android:layout_marginTop="52dp"
            android:contentDescription="@string/ImageView__badge"
            app:badge_size="large"
            app:layout_constraintStart_toStartOf="@id/rbs_recipient_avatar"
            app:layout_constraintTop_toTopOf="@id/rbs_recipient_avatar" />

        <ProgressBar
            android:id="@+id/rbs_admin_action_busy"
            android:layout_width="0dp"
            android:layout_height="0dp"
            android:visibility="gone"
            app:layout_constraintBottom_toBottomOf="@+id/rbs_recipient_avatar"
            app:layout_constraintEnd_toEndOf="@+id/rbs_recipient_avatar"
            app:layout_constraintStart_toStartOf="@+id/rbs_recipient_avatar"
            app:layout_constraintTop_toTopOf="@+id/rbs_recipient_avatar"
            tools:visibility="visible" />

        <org.thoughtcrime.securesms.components.emoji.EmojiTextView
            android:id="@+id/rbs_full_name"
            style="@style/Signal.Text.Headline.Medium"
            android:layout_width="wrap_content"
            android:layout_height="wrap_content"
            android:layout_marginStart="@dimen/dsl_settings_gutter"
            android:layout_marginTop="12dp"
            android:layout_marginEnd="@dimen/dsl_settings_gutter"
            android:textColor="@color/signal_text_primary"
            app:layout_constraintEnd_toEndOf="parent"
            app:layout_constraintHorizontal_bias="0.5"
            app:layout_constraintStart_toStartOf="parent"
            app:layout_constraintTop_toBottomOf="@id/rbs_recipient_avatar"
            tools:text="Gwen Stacy" />

        <org.thoughtcrime.securesms.components.emoji.EmojiTextView
            android:id="@+id/rbs_about"
            style="@style/Signal.Text.Body"
            android:layout_width="match_parent"
            android:layout_height="wrap_content"
            android:layout_marginStart="@dimen/dsl_settings_gutter"
            android:layout_marginTop="8dp"
            android:layout_marginEnd="@dimen/dsl_settings_gutter"
            android:gravity="center"
            android:textColor="@color/signal_text_secondary"
            app:emoji_forceCustom="true"
            app:layout_constraintTop_toBottomOf="@id/rbs_full_name"
            tools:text="🕷🕷🕷Hangin' on the web🕷🕷" />

        <org.thoughtcrime.securesms.components.emoji.EmojiTextView
            android:id="@+id/rbs_username_number"
            style="@style/Signal.Text.Body"
            android:layout_width="wrap_content"
            android:layout_height="wrap_content"
            android:layout_marginStart="@dimen/dsl_settings_gutter"
            android:layout_marginTop="4dp"
            android:layout_marginEnd="@dimen/dsl_settings_gutter"
            android:textColor="@color/signal_text_secondary"
            app:layout_constraintEnd_toEndOf="parent"
            app:layout_constraintHorizontal_bias="0.5"
            app:layout_constraintStart_toStartOf="parent"
            app:layout_constraintTop_toBottomOf="@+id/rbs_about"
            app:layout_goneMarginTop="8dp"
            tools:text="\@spidergwen  +1 555-654-6657" />

        <TextView
            android:id="@+id/rbs_note_to_self_description"
            style="@style/TextAppearance.Signal.Body2"
            android:layout_width="0dp"
            android:layout_height="wrap_content"
            android:layout_marginStart="@dimen/dsl_settings_gutter"
            android:layout_marginTop="8dp"
            android:layout_marginEnd="@dimen/dsl_settings_gutter"
            android:text="@string/ConversationFragment__you_can_add_notes_for_yourself_in_this_conversation"
            android:textAlignment="center"
            android:textColor="@color/signal_text_primary"
            android:visibility="gone"
            app:layout_constraintEnd_toEndOf="parent"
            app:layout_constraintHorizontal_bias="0.5"
            app:layout_constraintStart_toStartOf="parent"
            app:layout_constraintTop_toBottomOf="@+id/rbs_username_number"
            tools:visibility="visible" />

        <LinearLayout
            android:id="@+id/interactions_container"
            android:layout_width="0dp"
            android:layout_height="wrap_content"
            android:orientation="vertical"
            android:paddingBottom="16dp"
            app:layout_constraintEnd_toEndOf="parent"
            app:layout_constraintStart_toStartOf="parent"
            app:layout_constraintTop_toBottomOf="@+id/rbs_note_to_self_description">

            <include layout="@layout/conversation_settings_button_strip" />

            <include layout="@layout/dsl_divider_item" />

            <Button
<<<<<<< HEAD
=======
                android:id="@+id/rbs_block_button"
                style="@style/Widget.Signal.Button.TextButton.Drawable"
                android:layout_width="match_parent"
                android:layout_height="wrap_content"
                android:minHeight="56dp"
                android:paddingStart="20dp"
                android:paddingEnd="20dp"
                android:text="@string/RecipientBottomSheet_block"
                android:visibility="gone"
                app:drawableStartCompat="@drawable/ic_block_tinted_24"
                tools:visibility="visible" />

            <Button
                android:id="@+id/rbs_unblock_button"
                style="@style/Widget.Signal.Button.TextButton.Drawable"
                android:layout_width="match_parent"
                android:layout_height="wrap_content"
                android:minHeight="56dp"
                android:paddingStart="20dp"
                android:paddingEnd="20dp"
                android:text="@string/RecipientBottomSheet_unblock"
                android:visibility="gone"
                app:drawableStartCompat="@drawable/ic_block_tinted_24"
                tools:visibility="visible" />

            <Button
>>>>>>> a0235cbc
                android:id="@+id/rbs_remove_from_group_button"
                style="@style/Widget.Signal.Button.TextButton.Drawable"
                android:layout_width="match_parent"
                android:layout_height="wrap_content"
                android:minHeight="56dp"
                android:paddingStart="20dp"
                android:paddingEnd="20dp"
                android:text="@string/RecipientBottomSheet_remove_from_group"
                android:visibility="gone"
                app:drawableStartCompat="@drawable/ic_leave_tinted_24"
                tools:visibility="visible" />

            <Button
                android:id="@+id/rbs_make_group_admin_button"
                style="@style/Widget.Signal.Button.TextButton.Drawable"
                android:layout_width="match_parent"
                android:layout_height="wrap_content"
                android:minHeight="56dp"
                android:paddingStart="20dp"
                android:paddingEnd="20dp"
                android:text="@string/RecipientBottomSheet_make_admin"
                android:visibility="gone"
                app:drawableStartCompat="@drawable/ic_group_24"
                tools:visibility="visible" />

            <Button
                android:id="@+id/rbs_remove_group_admin_button"
                style="@style/Widget.Signal.Button.TextButton.Drawable"
                android:layout_width="match_parent"
                android:layout_height="wrap_content"
                android:minHeight="56dp"
                android:paddingStart="20dp"
                android:paddingEnd="20dp"
                android:text="@string/RecipientBottomSheet_remove_as_admin"
                android:visibility="gone"
                app:drawableStartCompat="@drawable/ic_group_24"
                tools:visibility="visible" />

            <Button
                android:id="@+id/rbs_add_to_group_button"
                style="@style/Widget.Signal.Button.TextButton.Drawable"
                android:layout_width="match_parent"
                android:layout_height="wrap_content"
                android:minHeight="56dp"
                android:paddingStart="20dp"
                android:paddingEnd="20dp"
                android:visibility="gone"
                app:drawableStartCompat="@drawable/ic_group_24"
                tools:text="@string/RecipientBottomSheet_add_to_a_group"
                tools:visibility="visible" />

            <Button
                android:id="@+id/rbs_add_contact_button"
                style="@style/Widget.Signal.Button.TextButton.Drawable"
                android:layout_width="match_parent"
                android:layout_height="wrap_content"
                android:minHeight="56dp"
                android:paddingStart="20dp"
                android:paddingEnd="20dp"
                android:text="@string/ConversationSettingsFragment__add_to_your_phones_contacts"
                android:visibility="gone"
                app:drawableStartCompat="@drawable/ic_plus_24"
                tools:visibility="visible" />

            <Button
                android:id="@+id/rbs_contact_details_button"
                style="@style/Widget.Signal.Button.TextButton.Drawable"
                android:layout_width="match_parent"
                android:layout_height="wrap_content"
                android:minHeight="56dp"
                android:paddingStart="20dp"
                android:paddingEnd="20dp"
                android:text="@string/ConversationSettingsFragment__contact_details"
                android:visibility="gone"
                app:drawableStartCompat="@drawable/ic_profile_circle_24"
                tools:visibility="visible" />

            <Button
                android:id="@+id/rbs_view_safety_number_button"
                style="@style/Widget.Signal.Button.TextButton.Drawable"
                android:layout_width="match_parent"
                android:layout_height="wrap_content"
                android:minHeight="56dp"
                android:paddingStart="20dp"
                android:paddingEnd="20dp"
                android:text="@string/RecipientBottomSheet_view_safety_number"
                android:visibility="gone"
                app:drawableStartCompat="@drawable/ic_safety_number_24"
                app:drawableTint="@color/signal_icon_tint_primary"
                tools:visibility="visible" />

        </LinearLayout>

    </androidx.constraintlayout.widget.ConstraintLayout>
</ScrollView><|MERGE_RESOLUTION|>--- conflicted
+++ resolved
@@ -121,35 +121,6 @@
             <include layout="@layout/dsl_divider_item" />
 
             <Button
-<<<<<<< HEAD
-=======
-                android:id="@+id/rbs_block_button"
-                style="@style/Widget.Signal.Button.TextButton.Drawable"
-                android:layout_width="match_parent"
-                android:layout_height="wrap_content"
-                android:minHeight="56dp"
-                android:paddingStart="20dp"
-                android:paddingEnd="20dp"
-                android:text="@string/RecipientBottomSheet_block"
-                android:visibility="gone"
-                app:drawableStartCompat="@drawable/ic_block_tinted_24"
-                tools:visibility="visible" />
-
-            <Button
-                android:id="@+id/rbs_unblock_button"
-                style="@style/Widget.Signal.Button.TextButton.Drawable"
-                android:layout_width="match_parent"
-                android:layout_height="wrap_content"
-                android:minHeight="56dp"
-                android:paddingStart="20dp"
-                android:paddingEnd="20dp"
-                android:text="@string/RecipientBottomSheet_unblock"
-                android:visibility="gone"
-                app:drawableStartCompat="@drawable/ic_block_tinted_24"
-                tools:visibility="visible" />
-
-            <Button
->>>>>>> a0235cbc
                 android:id="@+id/rbs_remove_from_group_button"
                 style="@style/Widget.Signal.Button.TextButton.Drawable"
                 android:layout_width="match_parent"
