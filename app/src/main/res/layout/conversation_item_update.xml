--- conflicted
+++ resolved
@@ -24,39 +24,6 @@
         android:textColor="?attr/conversation_item_update_text_color"
         tools:text="Gwen Stacy set the disappearing message timer to 1 hour" />
 
-<<<<<<< HEAD
-        <LinearLayout
-            android:layout_width="wrap_content"
-            android:layout_height="wrap_content"
-            android:layout_marginBottom="0dp">
-
-            <TextView
-                android:id="@+id/conversation_update_date"
-                style="@style/Signal.Text.Caption"
-                android:layout_width="wrap_content"
-                android:layout_height="wrap_content"
-                android:autoLink="none"
-                android:layout_marginTop="6dp"
-                android:linksClickable="false"
-                android:minWidth="15sp"
-                android:textColor="?conversation_item_update_text_color"
-                tools:text="30 min ago" />
-
-            <org.thoughtcrime.securesms.components.ExpirationTimerView
-                android:id="@+id/conversation_update_expiration_timer"
-                android:layout_marginTop="3dp"
-                android:layout_marginStart="4dp"
-                android:layout_width="12dp"
-                android:layout_height="12dp"
-                android:layout_gravity="center_vertical"
-                app:tint="?conversation_item_update_text_color"
-                android:visibility="gone"
-                tools:visibility="visible" />
-
-        </LinearLayout>
-
-    </LinearLayout>
-=======
     <com.google.android.material.button.MaterialButton
         android:id="@+id/conversation_update_action"
         android:layout_width="wrap_content"
@@ -64,6 +31,5 @@
         android:layout_marginTop="12dp"
         style="?attr/outlined_action_button"
         tools:text="Learn more"/>
->>>>>>> 0068d621
 
 </org.thoughtcrime.securesms.conversation.ConversationUpdateItem>