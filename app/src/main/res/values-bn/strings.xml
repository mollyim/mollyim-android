<?xml version='1.0' encoding='UTF-8'?>
<resources>
  <string name="yes">হ্যাঁ</string>
  <string name="no">না</string>
  <string name="delete">মুছুন</string>
  <string name="please_wait">অনুগ্রহপূর্বক অপেক্ষা করুন…</string>
  <string name="save">সংরক্ষণ</string>
  <string name="note_to_self">নিজের উদ্দেশ্যে মন্তব্য</string>
  <!--AbstractNotificationBuilder-->
  <string name="AbstractNotificationBuilder_new_message">নতুন বার্তা</string>
  <!--AlbumThumbnailView-->
  <!--ApplicationMigrationActivity-->
  <string name="ApplicationMigrationActivity__signal_is_updating">সিগন্যাল আপডেট হচ্ছে…</string>
  <!--ApplicationPreferencesActivity-->
  <string name="ApplicationPreferencesActivity_currently_s">বর্তমানে: %s</string>
  <string name="ApplicationPreferenceActivity_you_havent_set_a_passphrase_yet">আপনি এখনও কোনো পাসফ্রেজ স্থাপন করেন নি!</string>
  <string name="ApplicationPreferencesActivity_disable_passphrase">পাসফ্রেজ নিষ্ক্রিয় করবেন?</string>
  <string name="ApplicationPreferencesActivity_this_will_permanently_unlock_signal_and_message_notifications">এটি স্থায়ীভাবে Molly এবং বার্তা নোটিফিকেশনগুলিকে আনলক করবে।</string>
  <string name="ApplicationPreferencesActivity_disable">নিষ্ক্রিয় করুন</string>
  <string name="ApplicationPreferencesActivity_unregistering">নিবন্ধন বাতিল করা হচ্ছে</string>
  <string name="ApplicationPreferencesActivity_unregistering_from_signal_messages_and_calls">Molly এর বার্তা ও কল সমূহ থেকে নিবন্ধন বাতিল করা হচ্ছে…</string>
  <string name="ApplicationPreferencesActivity_disable_signal_messages_and_calls">Molly বার্তা ও কল বন্ধ করবেন?</string>
  <string name="ApplicationPreferencesActivity_disable_signal_messages_and_calls_by_unregistering">Molly বার্তা ও কল সমূহ বন্ধ করতে সার্ভার থেকে নিবন্ধন বাতিল করুন। ভবিষ্যতে পুনরায় ব্যাবহার করতে হলে আপনাকে আপনার ফোন নাম্বার পুনঃ নিবন্ধন করতে হবে।</string>
  <string name="ApplicationPreferencesActivity_error_connecting_to_server">সার্ভারের সাথে সংযোগ স্থাপনে ব্যর্থ!</string>
  <string name="ApplicationPreferencesActivity_sms_enabled">SMS সক্রিয়</string>
  <string name="ApplicationPreferencesActivity_touch_to_change_your_default_sms_app">আপনার স্বাভাবিক SMS অ্যাপ পরিবর্তন করতে স্পর্শ করুন</string>
  <string name="ApplicationPreferencesActivity_sms_disabled">SMS নিষ্ক্রিয়</string>
  <string name="ApplicationPreferencesActivity_touch_to_make_signal_your_default_sms_app">Signal কে আপনার স্বাভাবিক SMS অ্যাপ বানাতে স্পর্শ করুন</string>
  <string name="ApplicationPreferencesActivity_on">চালু</string>
  <string name="ApplicationPreferencesActivity_On">চালু</string>
  <string name="ApplicationPreferencesActivity_off">বন্ধ</string>
  <string name="ApplicationPreferencesActivity_Off">বন্ধ</string>
  <string name="ApplicationPreferencesActivity_sms_mms_summary">SMS %1$sটি, MMS%2$sটি</string>
  <string name="ApplicationPreferencesActivity_privacy_summary">স্ক্রিন লক%1$s, নিবন্ধন লক%2$s</string>
  <string name="ApplicationPreferencesActivity_appearance_summary">%1$sথীম, %2$s ভাষা</string>
  <string name="ApplicationPreferencesActivity_pins_are_required_for_registration_lock">রেজিস্ট্রেশন লকের জন্য পিনসমূহ আবশ্যক। পিনসমূহ নিষ্ক্রিয় করতে আগে রেজিস্ট্রেশন লক নিষ্ক্রিয় করুন।</string>
  <string name="ApplicationPreferencesActivity_pin_created">পিন তৈরি করা হয়েছে।</string>
  <string name="ApplicationPreferencesActivity_pin_disabled">পিন নিষ্ক্রিয় করা হয়েছে।</string>
  <string name="ApplicationPreferencesActivity_hide">লুকান</string>
  <string name="ApplicationPreferencesActivity_hide_reminder">রিমাইন্ডার লুকাবেন?</string>
  <string name="ApplicationPreferencesActivity_record_payments_recovery_phrase">পেমেন্ট রিকভারি ফ্রেজ রেকর্ড করুন</string>
  <string name="ApplicationPreferencesActivity_record_phrase">বাক্যাংশ সংরক্ষণ</string>
  <string name="ApplicationPreferencesActivity_before_you_can_disable_your_pin">আপনি আপনার পিনটি নিষ্ক্রিয় করার পূর্বে, আপনার পেমেন্ট অ্যাকাউন্টটি পুনরুদ্ধার করতে সক্ষম কিনা  তা নিশ্চিত করতে আপনাকে অবশ্যই আপনার পেমেন্টের তথ্য পুনরুদ্ধারের ফ্রেজ সংরক্ষণ করতে হবে।</string>
  <!--NumericKeyboardView-->
  <!--Back button on numeric keyboard-->
  <string name="NumericKeyboardView__backspace">ব্যাকস্পেস</string>
  <!--AppProtectionPreferenceFragment-->
  <plurals name="AppProtectionPreferenceFragment_minutes">
    <item quantity="one">%d মিনিট</item>
    <item quantity="other">%d মিনিট</item>
  </plurals>
  <!--DraftDatabase-->
  <string name="DraftDatabase_Draft_image_snippet">(ছবি)</string>
  <string name="DraftDatabase_Draft_audio_snippet">(অডিও)</string>
  <string name="DraftDatabase_Draft_video_snippet">(ভিডিও)</string>
  <string name="DraftDatabase_Draft_location_snippet">(স্থান)</string>
  <string name="DraftDatabase_Draft_quote_snippet">(উত্তর)</string>
  <string name="DraftDatabase_Draft_voice_note">(ভয়েস মেসেজ)</string>
  <!--AttachmentKeyboard-->
  <string name="AttachmentKeyboard_gallery">গ্যাল্যারি</string>
  <string name="AttachmentKeyboard_file">ফাইল</string>
  <string name="AttachmentKeyboard_contact">পরিচিতি</string>
  <string name="AttachmentKeyboard_location">স্থান</string>
  <string name="AttachmentKeyboard_Signal_needs_permission_to_show_your_photos_and_videos">আপনার ছবি এবং ভিডিও দেখানোর জন্য Molly-এর অনুমতি প্রয়োজন।</string>
  <string name="AttachmentKeyboard_give_access">অ্যাক্সেসের অনুমতি দিন</string>
  <string name="AttachmentKeyboard_payment">পেমেন্ট</string>
  <!--AttachmentManager-->
  <string name="AttachmentManager_cant_open_media_selection">মিডিয়া নির্বাচন করার জন্য কোন অ্যাপ খুঁজে পাওয়া যায়নি।</string>
  <string name="AttachmentManager_signal_requires_the_external_storage_permission_in_order_to_attach_photos_videos_or_audio">ছবি, ভিডিও অথবা অডিও সংযুক্ত করার জন্য Molly এর স্টোরেজ ব্যাবহারের অনুমতির প্রয়োজন কিন্তু এর উপর স্থায়ী নিষেধাজ্ঞা জারি করা হয়েছে। দয়া করে আ্যপ সেটিংস-এ যান, \"অনুমতি\" নির্বাচন করুন এবং \"স্টোরেজ\"  সক্ষম করুন।</string>
  <string name="AttachmentManager_signal_requires_contacts_permission_in_order_to_attach_contact_information">পরিচিতিসমূহের তথ্য সংযুক্ত করার জন্য Molly এর পরিচিতিসমূহ ব্যাবহারের অনুমতির প্রয়োজন কিন্তু এর উপর স্থায়ী নিষেধাজ্ঞা জারি করা হয়েছে। দয়া করে আ্যপ সেটিংসে যান, \"অনুমতি\" নির্বাচন করুন এবং \"পরিচিতিসমূহ\" সক্ষম করুন।</string>
  <string name="AttachmentManager_signal_requires_location_information_in_order_to_attach_a_location">স্থান সংযুক্ত করার জন্য Molly এর স্থান ব্যাবহারের অনুমতির প্রয়োজন কিন্তু এর উপর স্থায়ী নিষেধাজ্ঞা জারি করা হয়েছে। দয়া করে আ্যপ সেটিংসে যান, \"অনুমতি\" নির্বাচন করুন এবং \"স্থান\" সক্ষম করুন।</string>
  <!--AttachmentUploadJob-->
  <string name="AttachmentUploadJob_uploading_media">মিডিয়া আপলোড হচ্ছে…</string>
  <string name="AttachmentUploadJob_compressing_video_start">ভিডিও সংকোচন করা হচ্ছে…</string>
  <!--BackgroundMessageRetriever-->
  <string name="BackgroundMessageRetriever_checking_for_messages">মেসেজ খোঁজা হচ্ছে…</string>
  <!--BlockedUsersActivity-->
  <string name="BlockedUsersActivity__blocked_users">ব্লক করা ইউজার</string>
  <string name="BlockedUsersActivity__add_blocked_user">ব্লক করা ইউজার যোগ করুন</string>
  <string name="BlockedUsersActivity__blocked_users_will">ব্লক করা ইউজাররা আপনাকে কল করতে বা আপনাকে মেসেজ পাঠাতে পারবেন না।</string>
  <string name="BlockedUsersActivity__no_blocked_users">কোনও ব্লক করা ইউজার নেই</string>
  <string name="BlockedUsersActivity__block_user">ইউজারকে ব্লক করবেন?</string>
  <string name="BlockedUserActivity__s_will_not_be_able_to">\"%1$s\" আপনাকে কল করতে বা আপনাকে মেসেজ পাঠাতে পারবেন না।</string>
  <string name="BlockedUsersActivity__block">ব্লক করুন</string>
  <string name="BlockedUsersActivity__unblock_user">আনব্লক করবেন?</string>
  <string name="BlockedUsersActivity__do_you_want_to_unblock_s">আপনি কি \"%1$s\" কে আনব্লক করতে চান?</string>
  <string name="BlockedUsersActivity__unblock">মূক্ত করুন</string>
  <!--BlockUnblockDialog-->
  <string name="BlockUnblockDialog_block_and_leave_s">ব্লক করুন ও ছেড়ে যান %1$s?</string>
  <string name="BlockUnblockDialog_block_s">ব্লক %1$s?</string>
  <string name="BlockUnblockDialog_you_will_no_longer_receive_messages_or_updates">আপনি আর এই গ্রুপ থেকে বার্তা বা আপডেট পাবেন না, এবং গ্রুপের সদস্যরা আপনাকে আবার এই গ্রুপে যুক্ত করতে পারবে না।</string>
  <string name="BlockUnblockDialog_group_members_wont_be_able_to_add_you">গ্রুপের সদস্যরা আপনাকে পুনরায় কখনো এই গ্রুপে যুক্ত করতে পারবেনা।</string>
  <string name="BlockUnblockDialog_group_members_will_be_able_to_add_you">গ্রুপের সদস্যরা আপনাকে আবার এই গ্রুপে যুক্ত করতে পারবে।</string>
  <!--Text that is shown when unblocking a Signal contact-->
  <string name="BlockUnblockDialog_you_will_be_able_to_call_and_message_each_other">তোমরা একে অপরকে বার্তা পাঠাতে ও কল করতে পারবে এবং তোমার নাম ও ছবি তাদের সাথে শেয়ার করা হবে।</string>
  <!--Text that is shown when unblocking an SMS contact-->
  <string name="BlockUnblockDialog_you_will_be_able_to_message_each_other">আপনারা একে অপরকে ম্যাসেজ দিতে পারবেন।</string>
  <string name="BlockUnblockDialog_blocked_people_wont_be_able_to_call_you_or_send_you_messages">অবরুদ্ধ লোকেরা আপনাকে কল করতে বা আপনাকে বার্তা প্রেরণ করতে পারবে না।</string>
  <string name="BlockUnblockDialog_blocked_people_wont_be_able_to_send_you_messages">ব্লককৃত ব্যক্তিরা আপনাকে ম্যাসেজ পাঠাতে পারবে না।</string>
  <!--Message shown on block dialog when blocking the Signal release notes recipient-->
  <string name="BlockUnblockDialog_block_getting_signal_updates_and_news">Signal-এর আপডেট এবং বার্তা না পেতে চাইলে ব্লক করুন।</string>
  <!--Message shown on unblock dialog when unblocking the Signal release notes recipient-->
  <string name="BlockUnblockDialog_resume_getting_signal_updates_and_news">Signal-এর আপডেট এবং বার্তা পেতে চাইলে চালু করুন।</string>
  <string name="BlockUnblockDialog_unblock_s">%1$s কে আনব্লক করুন?</string>
  <string name="BlockUnblockDialog_block">অবরূদ্ধ</string>
  <string name="BlockUnblockDialog_block_and_leave">ব্লক করুন ও ছেড়ে যান</string>
  <string name="BlockUnblockDialog_report_spam_and_block">স্প্যাম হিসেবে রিপোর্ট করুন এবং ব্লক করুন</string>
  <!--BucketedThreadMedia-->
  <string name="BucketedThreadMedia_Today">আজ</string>
  <string name="BucketedThreadMedia_Yesterday">গতকাল</string>
  <string name="BucketedThreadMedia_This_week">এই সপ্তাহ</string>
  <string name="BucketedThreadMedia_This_month">এই মাস</string>
  <string name="BucketedThreadMedia_Large">বড়</string>
  <string name="BucketedThreadMedia_Medium">মধ্যম</string>
  <string name="BucketedThreadMedia_Small">ছোট</string>
  <!--CameraXFragment-->
  <string name="CameraXFragment_tap_for_photo_hold_for_video">ছবির জন্য আলতো চাপুন, ভিডিও\'র জন্য ধরে রাখুন</string>
  <string name="CameraXFragment_capture_description">ক্যাপচার</string>
  <string name="CameraXFragment_change_camera_description">ক্যামেরা পরিবর্তন</string>
  <string name="CameraXFragment_open_gallery_description">গ্যালারী খুলুন</string>
  <!--CameraContacts-->
  <string name="CameraContacts_recent_contacts">সাম্প্রতিক যোগাযোগ</string>
  <string name="CameraContacts_signal_contacts">Signal পরিচিতিসমূহ</string>
  <string name="CameraContacts_signal_groups">Signal গ্রুপসমূহ</string>
  <string name="CameraContacts_you_can_share_with_a_maximum_of_n_conversations">আপনি সর্বাধিক %dটি কথোপকথনে শেয়ার করতে পারবেন।</string>
  <string name="CameraContacts_select_signal_recipients">Signal প্রাপকসমূহ নির্বাচন করুন</string>
  <string name="CameraContacts_no_signal_contacts">কোনও Signal পরিচিতি নেই</string>
  <string name="CameraContacts_you_can_only_use_the_camera_button">শুধুমাত্র Signal পরিচিতিদের ছবি পাঠাতে ক্যামেরা বোতাম ব্যবহার করতে পারবেন। </string>
  <string name="CameraContacts_cant_find_who_youre_looking_for">আপনি যাকে খুঁজছেন তাকে খুঁজে পাচ্ছেন না?</string>
  <string name="CameraContacts_invite_a_contact_to_join_signal">Molly -এ যোগ দিতে একটি পরিচিতিকে আমন্ত্রণ জানান</string>
  <string name="CameraContacts__menu_search">খুঁজুন</string>
  <!--Censorship Circumvention Megaphone-->
  <!--Title for an alert that shows at the bottom of the chat list letting people know that circumvention is no longer needed-->
  <string name="CensorshipCircumventionMegaphone_turn_off_censorship_circumvention">সেন্সরশিপ এড়ানো বন্ধ করবেন?</string>
  <!--Body for an alert that shows at the bottom of the chat list letting people know that circumvention is no longer needed-->
  <string name="CensorshipCircumventionMegaphone_you_can_now_connect_to_the_signal_service">ভাল অভিজ্ঞতা পেতে আপনি এখন সরাসরি Signal পরিষেবার সাথে সংযোগ করতে পারবেন৷</string>
  <!--Action to prompt the user to disable circumvention since it is no longer needed-->
  <string name="CensorshipCircumventionMegaphone_turn_off">বন্ধ করুন</string>
  <!--Action to prompt the user to dismiss the alert at the bottom of the chat list-->
  <string name="CensorshipCircumventionMegaphone_no_thanks">না ধন্যবাদ</string>
  <!--ClearProfileActivity-->
  <string name="ClearProfileActivity_remove">সরান</string>
  <string name="ClearProfileActivity_remove_profile_photo">প্রোফাইলের ছবিটি সরিয়ে ফেলবেন?</string>
  <string name="ClearProfileActivity_remove_group_photo">গ্রুপ ফটো সরাবেন?</string>
  <!--ClientDeprecatedActivity-->
  <string name="ClientDeprecatedActivity_update_signal">Molly আপডেট করুন</string>
  <string name="ClientDeprecatedActivity_this_version_of_the_app_is_no_longer_supported">এই অ্যাপের এই সংস্করণ আর সাহায্য পাবে না। বার্তা পেতে ও পাঠাতে সর্বনতুন সংস্করণে হালনাগাদ(আপডেট) করো।</string>
  <string name="ClientDeprecatedActivity_update">আপডেট করুন</string>
  <string name="ClientDeprecatedActivity_dont_update">আপডেট করবেন না</string>
  <string name="ClientDeprecatedActivity_warning">সতর্কবার্তা</string>
  <string name="ClientDeprecatedActivity_your_version_of_signal_has_expired_you_can_view_your_message_history">আপনার Signal-এর সংস্করণটি পুরোনো হয়ে গেছে। যতখন না আপনি আপডেট করছেন, আপনি পুরোনো বার্তাগুলো দেখতে পাবেন, কিন্তু নতুন বার্তা দেখতে বা পাঠাতে পারবেন না।</string>
  <!--CommunicationActions-->
  <string name="CommunicationActions_no_browser_found">কোন ওয়েব ব্রাউজার পাওয়া যায়নি।</string>
  <string name="CommunicationActions_send_email">ইমেইল পাঠান</string>
  <string name="CommunicationActions_a_cellular_call_is_already_in_progress">একটি সেলুলার কল ইতিমধ্যে চলছে।</string>
  <string name="CommunicationActions_start_voice_call">ভয়েস কল শুরু করুন?</string>
  <string name="CommunicationActions_cancel">বাতিল</string>
  <string name="CommunicationActions_call">কল করুন</string>
  <string name="CommunicationActions_insecure_call">অনিরাপদ কল</string>
  <string name="CommunicationActions_carrier_charges_may_apply">আপনার টেলিফোন কেরিয়ার টাকা কাটতে পারে। যে নম্বরটিতে কল করছেন সেটি Signal-এর সাথে রেজিস্টার করা নেই। তাই কলটি টেলিফোন কেরিয়ারের মাধ্যমে করা হবে, ইন্টারনেটের মাধ্যমে না।</string>
  <!--ConfirmIdentityDialog-->
  <string name="ConfirmIdentityDialog_your_safety_number_with_s_has_changed">%1$s এর সাথে আপনার নিরাপত্তা নাম্বার পরিবর্তিত হয়েছে। এর মানে এটা হতে পারে যে কেউ আপনার যোগাযোগে বাধা দেওয়ার চেষ্টা করছে কিংবা %2$s পুনরায় Signal ইনস্টল করেছে।</string>
  <string name="ConfirmIdentityDialog_you_may_wish_to_verify_your_safety_number_with_this_contact">আপনি হয়ত এই পরিচিতির সাথে আপনার নিরাপত্তা নাম্বার যাচাই করতে চাইবেন।</string>
  <string name="ConfirmIdentityDialog_accept">গ্রহণ করুন</string>
  <!--ContactsCursorLoader-->
  <string name="ContactsCursorLoader_recent_chats">সাম্প্রতিক আলাপসমূহ</string>
  <string name="ContactsCursorLoader_contacts">পরিচিতিসমূহ</string>
  <string name="ContactsCursorLoader_groups">গ্রুপসমূহ</string>
  <string name="ContactsCursorLoader_phone_number_search">ফোন নাম্বার খুঁজুন</string>
  <string name="ContactsCursorLoader_username_search">ইউজারনেম খুঁজুন</string>
  <!--Label for my stories when selecting who to send media to-->
  <string name="ContactsCursorLoader_my_stories">আমার স্টোরি</string>
  <!--Action for creating a new story-->
  <string name="ContactsCursorLoader_new_story">নতুন স্টোরি</string>
  <!--ContactsDatabase-->
  <string name="ContactsDatabase_message_s">%sটি বার্তা</string>
  <string name="ContactsDatabase_signal_call_s">%sটি Signal কল</string>
  <!--ContactNameEditActivity-->
  <!--Toolbar title for contact name edit activity-->
  <string name="ContactNameEditActivity__edit_name">নাম এডিট করুন</string>
  <string name="ContactNameEditActivity_given_name">প্রদত্ত নাম</string>
  <string name="ContactNameEditActivity_family_name">পারিবারিক নাম</string>
  <string name="ContactNameEditActivity_prefix">পূর্বপদ</string>
  <string name="ContactNameEditActivity_suffix">পরপদ</string>
  <string name="ContactNameEditActivity_middle_name">মধ্যবর্তী নাম</string>
  <!--ContactShareEditActivity-->
  <!--ContactShareEditActivity toolbar title-->
  <string name="ContactShareEditActivity__send_contact">কন্টাক্ট পাঠান</string>
  <string name="ContactShareEditActivity_type_home">বাড়ি</string>
  <string name="ContactShareEditActivity_type_mobile">মোবাইল</string>
  <string name="ContactShareEditActivity_type_work">কর্মক্ষেত্র</string>
  <string name="ContactShareEditActivity_type_missing">অন্যান্য</string>
  <string name="ContactShareEditActivity_invalid_contact">নির্বাচিত পরিচিতিটি সঠিক নয়</string>
  <!--Content descrption for name edit button on contact share edit activity-->
  <string name="ContactShareEditActivity__edit_name">নাম এডিট করুন</string>
  <!--Content description for user avatar in edit activity-->
  <string name="ContactShareEditActivity__avatar">প্রোফাইলের ছবি</string>
  <!--ConversationItem-->
  <string name="ConversationItem_error_not_sent_tap_for_details">পাঠানো হয়নি, বিস্তারিত জানার জন্য টিপ দিন</string>
  <string name="ConversationItem_error_partially_not_delivered">আংশিক পাঠানো হয়েছে, বিস্তারিত জানতে টিপ দিন</string>
  <string name="ConversationItem_error_network_not_delivered">পাঠাতে ব্যর্থ</string>
  <string name="ConversationItem_received_key_exchange_message_tap_to_process">কী বিনিময়ের বার্তা পাওয়া গেছে, প্রক্রিয়া করতে আলতো চাপুন।</string>
  <string name="ConversationItem_group_action_left">%1$s গ্রুপ ত্যাগ করেছে।</string>
  <string name="ConversationItem_send_paused">সাময়িকভাবে পাঠানো বদ্ধ</string>
  <string name="ConversationItem_click_to_approve_unencrypted">পাঠাতে ব্যর্থ, অসুরক্ষিত পন্থা অবলম্বনের জন্য চাপুন</string>
  <string name="ConversationItem_click_to_approve_unencrypted_sms_dialog_title">অনাবৃত SMS অবলম্বন করবেন?</string>
  <string name="ConversationItem_click_to_approve_unencrypted_mms_dialog_title">অনাবৃত MMS অবলম্বন করবেন?</string>
  <string name="ConversationItem_click_to_approve_unencrypted_dialog_message">এই বার্তাটি গোপনীয় হবে <b>না</b> কারণ গ্রাহক আর Signal এর ব্যবহারকারী নয়। অসুরক্ষিত বার্তা পাঠাবেন?</string>
  <string name="ConversationItem_unable_to_open_media">এই মিডিয়াটি খোলার জন্য কোন অ্যাপ খুঁজে পাওয়া যায়নি।</string>
  <string name="ConversationItem_copied_text">%s প্রতিলিপি করা হয়েছে</string>
  <string name="ConversationItem_from_s">%s থেকে</string>
  <string name="ConversationItem_to_s">%s এ</string>
  <string name="ConversationItem_read_more"> আরো পড়ুন</string>
  <string name="ConversationItem_download_more"> আরো ডাউনলোড করুন</string>
  <string name="ConversationItem_pending"> মুলতুবী</string>
  <string name="ConversationItem_this_message_was_deleted">এই বার্তাটি মুছে ফেলা হয়েছে।</string>
  <string name="ConversationItem_you_deleted_this_message">আপনি এই বার্তাটি মুছে দিয়েছিলেন। </string>
  <!--ConversationActivity-->
  <string name="ConversationActivity_add_attachment">সংযুক্তি যোগ করুন</string>
  <string name="ConversationActivity_select_contact_info">পরিচিতির তথ্য নির্বাচন করুন</string>
  <string name="ConversationActivity_compose_message">বার্তা তৈরি করুন</string>
  <string name="ConversationActivity_sorry_there_was_an_error_setting_your_attachment">দুঃখিত, আপনার সংযুক্তি সেট করার সময় একটি ত্রুটি হয়েছিল।</string>
  <string name="ConversationActivity_recipient_is_not_a_valid_sms_or_email_address_exclamation">প্রাপক কোনও কার্যকর এসএমএস বা ইমেল ঠিকানা নয়!</string>
  <string name="ConversationActivity_message_is_empty_exclamation">বার্তা খালি!</string>
  <string name="ConversationActivity_group_members">গ্রুপের সদস্যগণ</string>
  <string name="ConversationActivity__tap_here_to_start_a_group_call">গ্রুপ কল শুরু করতে এখানে টিপ দিন</string>
  <string name="ConversationActivity_invalid_recipient">অকার্যকর প্রাপক!</string>
  <string name="ConversationActivity_added_to_home_screen">হোম স্ক্রিনে যুক্ত হয়েছে</string>
  <string name="ConversationActivity_calls_not_supported">কলগুলি সাপোর্ট করেনা</string>
  <string name="ConversationActivity_this_device_does_not_appear_to_support_dial_actions">এই ডিভাইস ডায়াল ক্রিয়া সমর্থন করে বলে মনে হচ্ছে না।</string>
  <string name="ConversationActivity_transport_insecure_sms">অনিরাপদ এসএমএস</string>
  <!--A title for the option to send an SMS with a placeholder to put the name of their SIM card-->
  <string name="ConversationActivity_transport_insecure_sms_with_sim">অনিরাপদ এসএমএস (%1$s)</string>
  <string name="ConversationActivity_transport_insecure_mms">অনিরাপদ এমএমএস</string>
  <!--A title for the option to send an SMS with a placeholder to put the name of their SIM card-->
  <string name="ConversationActivity_transport_insecure_mms_with_sim">অনিরাপদ এমএমএস (%1$s)</string>
  <string name="ConversationActivity_transport_signal">Signal বার্তা</string>
  <string name="ConversationActivity_lets_switch_to_signal">চলুন Molly এ যোগ দেই %1$s</string>
  <string name="ConversationActivity_specify_recipient">দয়া করে একটি পরিচিতি চয়ন করুন</string>
  <string name="ConversationActivity_unblock">আনব্লক করুন</string>
  <string name="ConversationActivity_attachment_exceeds_size_limits">আপনি যে বার্তা প্রেরণ করছেন সংযুক্তি তার আকারের সীমা অতিক্রম করেছে।</string>
  <string name="ConversationActivity_unable_to_record_audio">অডিও রেকর্ড করা যাচ্ছেনা!</string>
  <string name="ConversationActivity_you_cant_send_messages_to_this_group">আপনি এই গ্রুপে বার্তা পাঠাতে পারবেন না কারন আপনি আর এই গ্রুপের সদস্য না</string>
  <string name="ConversationActivity_only_s_can_send_messages">কেবল %1$s বার্তা পাঠাতে পারবে।</string>
  <string name="ConversationActivity_admins">এডমিনগণ</string>
  <string name="ConversationActivity_message_an_admin">একজন এডমিনকে বার্তা পাঠান</string>
  <string name="ConversationActivity_cant_start_group_call">গ্রুপ কল শুরু করা যাচ্ছে না।</string>
  <string name="ConversationActivity_only_admins_of_this_group_can_start_a_call">এই গ্রুপের কেবল অ্যাডমিন কল শুরু করতে পারবে।</string>
  <string name="ConversationActivity_there_is_no_app_available_to_handle_this_link_on_your_device">আপনার ডিভাইসে এই লিঙ্কটি পরিচালনা করার মত কোনও অ্যাপ পাওয়া যাচ্ছে না।</string>
  <string name="ConversationActivity_your_request_to_join_has_been_sent_to_the_group_admin">আপনার গ্রুপে ঢোকার অনুরোধ গ্রুপের অ্যাডমিনদের কাছে পাঠানো হয়েছে। তারা কোনো পদক্ষেপ নিলে আপনাকে জানানো হবে।</string>
  <string name="ConversationActivity_cancel_request">অনুরোধ বাতিল করুন</string>
  <string name="ConversationActivity_to_send_audio_messages_allow_signal_access_to_your_microphone">অডিও বার্তা পাঠাতে Molly কে আপনার মাইক্রোফোন ব্যাবহারের অনুমতি দিন।</string>
  <string name="ConversationActivity_signal_requires_the_microphone_permission_in_order_to_send_audio_messages">অডিও বার্তাগুলি প্রেরণের জন্য Molly এর মাইক্রোফোনের অনুমতি প্রয়োজন, কিন্তু এর উপর স্থায়ীভাবে নিষেধাজ্ঞা আরোপ করা হয়েছে। দয়া করে অ্যাপ্লিকেশন সেটিংসে যান, \"অনুমতিগুলি\" নির্বাচন করুন এবং \"মাইক্রোফোন\" সক্ষম করুন|</string>
  <string name="ConversationActivity_signal_needs_the_microphone_and_camera_permissions_in_order_to_call_s">%s  কে ফোন করতে Molly এর মাইক্রোফোন এবং ক্যামেরা ব্যাবহারের অনুমতির প্রয়োজন, কিন্তু এর উপর স্থায়ীভাবে নিষেধাজ্ঞা আরোপ করা হয়েছে। দয়া করে এপ সেটিংসে যান, \"অনুমতি\" নির্বাচন করুন এবং \"মাইক্রোফোন\" ও \"ক্যামেরা\" এর অনুমতি সক্ষম করুন।</string>
  <string name="ConversationActivity_to_capture_photos_and_video_allow_signal_access_to_the_camera">ছবি ও ভিডিও তুলতে Molly কে ক্যামেরা ব্যাবহারের অনুমতি দিন।</string>
  <string name="ConversationActivity_signal_needs_the_camera_permission_to_take_photos_or_video">ছবি অথবা ভিডিও তুলতে Molly এর ক্যামেরা ব্যাবহারের অনুমতির প্রয়োজন, কিন্তু এর উপর স্থায়ীভাবে নিষেধাজ্ঞা আরোপ করা হয়েছে। দয়া করে অ্যাপ সেটিংসে যান, \"অনুমতি\" নির্বাচন করুন এবং \"ক্যামেরা\" এর অনুমতি সক্ষম করুন।</string>
  <string name="ConversationActivity_signal_needs_camera_permissions_to_take_photos_or_video">ছবি অথবা ভিডিও তুলতে Molly এর ক্যামেরা ব্যাবহারের অনুমতির প্রয়োজন।</string>
  <string name="ConversationActivity_enable_the_microphone_permission_to_capture_videos_with_sound">শব্দ সহ ভিডিও ধারন করতে মাইক্রোফোন অনুমতি সক্ষম করুন।</string>
  <string name="ConversationActivity_signal_needs_the_recording_permissions_to_capture_video">ভিডিও রেকর্ড করতে Molly এর মাইক্রোফোনের অনুমতি প্রয়োজন, তবে সেগুলি অস্বীকার করা হয়েছে। দয়া করে অ্যাপ্লিকেশন সেটিংসে যান এবং, \"অনুমতিগুলি\" নির্বাচন করুন এবং \"মাইক্রোফোন\" এবং \"ক্যামেরা\" সক্ষম করুন|</string>
  <string name="ConversationActivity_signal_needs_recording_permissions_to_capture_video">ভিডিও রেকর্ড করতে Molly এর ক্যামেরা ব্যাবহারের অনুমতির প্রয়োজন।</string>
  <string name="ConversationActivity_quoted_contact_message">%1$s %2$s</string>
  <string name="ConversationActivity_signal_cannot_sent_sms_mms_messages_because_it_is_not_your_default_sms_app">Signal এসএমএস / এমএমএস বার্তাগুলি প্রেরণ করতে পারে না কারণ এটি আপনার ডিফল্ট এসএমএস অ্যাপ নয়। আপনি কি আপনার অ্যানড্রয়েড সেটিংসে এটি পরিবর্তন করতে চান?</string>
  <string name="ConversationActivity_yes">হ্যাঁ</string>
  <string name="ConversationActivity_no">না</string>
  <string name="ConversationActivity_search_position">%1$d এর %2$d</string>
  <string name="ConversationActivity_no_results">ফলাফল শুন্য</string>
  <string name="ConversationActivity_sticker_pack_installed">স্টিকার প্যাক ইনস্টল করা হয়েছে</string>
  <string name="ConversationActivity_new_say_it_with_stickers">নতুন! স্টিকার দিয়ে বলুন</string>
  <string name="ConversationActivity_cancel">বাতিল করুন</string>
  <string name="ConversationActivity_delete_conversation">কথোপকথন মুছবেন?</string>
  <string name="ConversationActivity_delete_and_leave_group">গ্রুপ মুছে ফেলবেন এবং ছেড়ে যাবেন?</string>
  <string name="ConversationActivity_this_conversation_will_be_deleted_from_all_of_your_devices">এই কথোপকথনটি আপনার সমস্ত ডিভাইস থেকে মুছে ফেলা হবে।</string>
  <string name="ConversationActivity_you_will_leave_this_group_and_it_will_be_deleted_from_all_of_your_devices">আপনি এই গ্রুপ ছেড়ে চলে যাবেন এবং এটি আপনার সমস্ত ডিভাইস থেকে মুছে ফেলা হবে।</string>
  <string name="ConversationActivity_delete">মুছে দিন</string>
  <string name="ConversationActivity_delete_and_leave">মুছুন এবং ছেড়ে যান</string>
  <string name="ConversationActivity__to_call_s_signal_needs_access_to_your_microphone">%1$s কে ফোন করতে Molly কে আপনার মাইক্রোফোন ব্যাবহার করতে হবে।</string>
  <string name="ConversationActivity__more_options_now_in_group_settings">\"গ্রুপ সেটিংস\" এ এখন আরো অপশন আছে</string>
  <string name="ConversationActivity_join">যোগদান করুন</string>
  <string name="ConversationActivity_full">ভর্তি</string>
  <string name="ConversationActivity_error_sending_media">ছবি/ভিডিও পাঠাতে ত্রুটি</string>
  <string name="ConversationActivity__reported_as_spam_and_blocked">স্প্যাম হিসেবে রিপোর্ট এবং ব্লক করা হয়েছে</string>
  <!--ConversationAdapter-->
  <plurals name="ConversationAdapter_n_unread_messages">
    <item quantity="one"> %d টি অপঠিত বার্তা</item>
    <item quantity="other"> %d টি অপঠিত বার্তা</item>
  </plurals>
  <!--ConversationFragment-->
  <!--Toast text when contacts activity is not found-->
  <string name="ConversationFragment__contacts_app_not_found">কন্ট্যাক্ট অ্যাপ পাওয়া যায়নি।</string>
  <plurals name="ConversationFragment_delete_selected_messages">
    <item quantity="one">বাছাইকৃত বার্তাটি মুছে ফেলবেন?</item>
    <item quantity="other">বাছাইকৃত বার্তাগুলো মুছে ফেলবেন?</item>
  </plurals>
  <string name="ConversationFragment_save_to_sd_card">স্টোরেজে সংরক্ষন করুন?</string>
  <plurals name="ConversationFragment_saving_n_media_to_storage_warning">
    <item quantity="one">এই মিডিয়া স্টোরেজে সংরক্ষণ করা হলে আপনার ডিভাইস এর অন্য কোনও অ্যাপ্লিকেশন সেগুলো অ্যাক্সেস করতে সক্ষম হবে। \n\n চালিয়ে যাবেন?</item>
    <item quantity="other">সমস্ত %1$dমিডিয়া স্টোরেজে সংরক্ষণ করা হলে আপনার ডিভাইস এর অন্য কোনও অ্যাপ্লিকেশন সেগুলো অ্যাক্সেস করতে সক্ষম হবে। \n\n চালিয়ে যাবেন?</item>
  </plurals>
  <plurals name="ConversationFragment_error_while_saving_attachments_to_sd_card">
    <item quantity="one">স্টোরেজে সংযুক্তি সংরক্ষণের সময় ত্রুটি!</item>
    <item quantity="other">সংযুক্তি সমুহ সংরক্ষণের সময় ত্রুটি!</item>
  </plurals>
  <string name="ConversationFragment_unable_to_write_to_sd_card_exclamation">স্টোরেজে লিখতে অক্ষম!</string>
  <plurals name="ConversationFragment_saving_n_attachments">
    <item quantity="one">সংযুক্ত ফাইলটি জমা করা হচ্ছে</item>
    <item quantity="other">%1$dটি সংযুক্ত ফাইল জমা করা হচ্ছে।</item>
  </plurals>
  <plurals name="ConversationFragment_saving_n_attachments_to_sd_card">
    <item quantity="one">সংযুক্তি স্টোরেজে সংরক্ষন করা হচ্ছে…</item>
    <item quantity="other">%1$dসংযুক্তি সমুহ স্টোরেজে সংক্ষরন করা হচ্ছে…</item>
  </plurals>
  <string name="ConversationFragment_pending">অমীমাংসিত…</string>
  <string name="ConversationFragment_push">ডাটা (Signal)</string>
  <string name="ConversationFragment_mms">এমএমএস</string>
  <string name="ConversationFragment_sms">এসএমএস</string>
  <string name="ConversationFragment_deleting">মোছা হচ্ছে</string>
  <string name="ConversationFragment_deleting_messages">বার্তা সমূহ মোছা হচ্ছে…</string>
  <string name="ConversationFragment_delete_for_me">আমার জন্য মুছুন</string>
  <string name="ConversationFragment_delete_for_everyone">প্রত্যেকের জন্য মুছুন</string>
  <string name="ConversationFragment_this_message_will_be_deleted_for_everyone_in_the_conversation">এই বার্তাটি কথোপকথনের প্রত্যেকের জন্য মুছে ফেলা হবে যদি তারা Signal এর সাম্প্রতিক সংস্করণ ব্যাবহার করে। তারা দেখতে পাবে যে, আপনি কোনও বার্তা মুছে ফেলেছেন।</string>
  <string name="ConversationFragment_quoted_message_not_found">মূল বার্তাটি পাওয়া যায়নি</string>
  <string name="ConversationFragment_quoted_message_no_longer_available">মূল বার্তাটি আর পাওয়া যাচ্ছে না</string>
  <string name="ConversationFragment_failed_to_open_message">বার্তা দেখাতে ব্যর্থ</string>
  <string name="ConversationFragment_you_can_swipe_to_the_right_reply">দ্রুত উত্তর দেওয়ার জন্য আপনি যে কোনও বার্তায় ডানদিকে সোয়াইপ করতে পারেন</string>
  <string name="ConversationFragment_you_can_swipe_to_the_left_reply">দ্রুত উত্তর দেওয়ার জন্য আপনি কোনও বার্তায় বাম দিকে সোয়াইপ করতে পারেন</string>
  <string name="ConversationFragment_outgoing_view_once_media_files_are_automatically_removed">একবার দেখার যোগ্য বহির্গামী মিডিয়া ফাইলগুলি প্রেরণের পরে সেগুলি স্বয়ংক্রিয়ভাবে মুছে ফেলা হবে</string>
  <string name="ConversationFragment_you_already_viewed_this_message">আপনি ইতিমধ্যে এই বার্তাটি দেখেছেন</string>
  <string name="ConversationFragment__you_can_add_notes_for_yourself_in_this_conversation">আপনি এই কথোপকথনে নিজের জন্য নোট যুক্ত করতে পারেন। \nIf  যদি আপনার অ্যাকাউন্টে কোনও ডিভাইস সংযুক্ত থাকে তবে নতুন নোটগুলি সেখানেও দেখা যাবে।</string>
  <string name="ConversationFragment__d_group_members_have_the_same_name">গ্রুপের %1$d জনের একই নাম আছে।</string>
  <string name="ConversationFragment__tap_to_review">পর্যালোচনা করতে চাপুন</string>
  <string name="ConversationFragment__review_requests_carefully">তোমার অনুরোধ ভালোভাবে দেখো</string>
  <string name="ConversationFragment__signal_found_another_contact_with_the_same_name">Molly একই নামের আরেকটা কন্ট্যাক্ট পাওয়া গেছে।</string>
  <string name="ConversationFragment_contact_us">আমাদের সাথে যোগাযোগ করুন</string>
  <string name="ConversationFragment_verify">যাচাই করুন</string>
  <string name="ConversationFragment_not_now">এখন না</string>
  <string name="ConversationFragment_your_safety_number_with_s_changed">%s এর সাথে আপনার নিরাপত্তা নাম্বার পরিবর্তিত হয়েছে</string>
  <string name="ConversationFragment_your_safety_number_with_s_changed_likey_because_they_reinstalled_signal">%s এর সাথে আপনার নিরাপত্তা নাম্বার পরিবর্তিত হয়েছে, সম্ভবত তারা Signal পুনরায় ইনস্টল করেছেন বা ডিভাইস পরিবর্তিত হয়েছে। নতুন নিরাপত্তা নাম্বার যাচাই করতে আলতো চাপুন। এটি ঐচ্ছিক।</string>
  <!--Message shown to indicate which notification profile is on/active-->
  <string name="ConversationFragment__s_on">%1$s চালু আছে</string>
  <!--Dialog title for block group link join requests-->
  <string name="ConversationFragment__block_request">ব্লক করার জন্য অনুরোধ?</string>
  <!--Dialog message for block group link join requests-->
  <string name="ConversationFragment__s_will_not_be_able_to_join_or_request_to_join_this_group_via_the_group_link">%1$s গ্রুপ লিঙ্কের মাধ্যমে এই গ্রুপে যোগ দিতে বা যোগ দেয়ার জন্য অনুরোধ জানাতে পারবেন না। তবে তাকে ম্যানুয়াল উপায়ে গ্রুপে যোগ করা যেতে পারে।</string>
  <!--Dialog confirm block request button-->
  <string name="ConversationFragment__block_request_button">ব্লক করার জন্য অনুরোধ</string>
  <!--Dialog cancel block request button-->
  <string name="ConversationFragment__cancel">বাতিল করুন</string>
  <!--Message shown after successfully blocking join requests for a user-->
  <string name="ConversationFragment__blocked">অবরূদ্ধ আছে</string>
  <plurals name="ConversationListFragment_delete_selected_conversations">
    <item quantity="one">বাছাইকৃত কথোপকথনটি মুছে ফেলবেন?</item>
    <item quantity="other">বাছাইকৃত কথোপকথনগুলো মুছে ফেলবেন?</item>
  </plurals>
  <plurals name="ConversationListFragment_this_will_permanently_delete_all_n_selected_conversations">
    <item quantity="one">ইহা নির্বাচিত  টি আলাপনের সবকয়টি চিরতরে মুছে ফেলবে</item>
    <item quantity="other">ইহা নির্বাচিত %1$d টি কথোপকথনের সবকয়টি চিরতরে মুছে ফেলবে।</item>
  </plurals>
  <string name="ConversationListFragment_deleting">মোছা হচ্ছে…</string>
  <string name="ConversationListFragment_deleting_selected_conversations">নির্বাচিত আলাপগুলো মোছা হচ্ছে…</string>
  <plurals name="ConversationListFragment_conversations_archived">
    <item quantity="one"> টি কথোপকথন সংরক্ষণ করা হয়েছে</item>
    <item quantity="other">%d টি কথোপকথন সংরক্ষণ করা হয়েছে</item>
  </plurals>
  <string name="ConversationListFragment_undo">পূর্বাবস্থায় ফিরে যান</string>
  <plurals name="ConversationListFragment_moved_conversations_to_inbox">
    <item quantity="one"> টি আলাপন ইনবক্সে স্থানান্তরিত করা হয়েছে</item>
    <item quantity="other">%d টি কথোপকথন ইনবক্সে স্থানান্তরিত করা হয়েছে</item>
  </plurals>
  <plurals name="ConversationListFragment_read_plural">
    <item quantity="one">পড়ুন</item>
    <item quantity="other">পড়ুন</item>
  </plurals>
  <plurals name="ConversationListFragment_unread_plural">
    <item quantity="one">অপঠিত</item>
    <item quantity="other">অপঠিত</item>
  </plurals>
  <plurals name="ConversationListFragment_pin_plural">
    <item quantity="one">পিন</item>
    <item quantity="other">পিন</item>
  </plurals>
  <plurals name="ConversationListFragment_unpin_plural">
    <item quantity="one">আনপিন করুন</item>
    <item quantity="other">আনপিন করুন</item>
  </plurals>
  <plurals name="ConversationListFragment_mute_plural">
    <item quantity="one">মিউট</item>
    <item quantity="other">মিউট</item>
  </plurals>
  <plurals name="ConversationListFragment_unmute_plural">
    <item quantity="one">আনমিউট করুন</item>
    <item quantity="other">আনমিউট করুন</item>
  </plurals>
  <string name="ConversationListFragment_select">নির্বাচন</string>
  <plurals name="ConversationListFragment_archive_plural">
    <item quantity="one"> লুকাইয়া রাখুন </item>
    <item quantity="other"> লুকাইয়া রাখুন </item>
  </plurals>
  <plurals name="ConversationListFragment_unarchive_plural">
    <item quantity="one">পুনরুদ্ধার করুন</item>
    <item quantity="other">পুনরুদ্ধার করুন</item>
  </plurals>
  <plurals name="ConversationListFragment_delete_plural">
    <item quantity="one">মুছুন</item>
    <item quantity="other">মুছুন</item>
  </plurals>
  <string name="ConversationListFragment_select_all">সবগুলো নির্বাচন করুন</string>
  <plurals name="ConversationListFragment_s_selected">
    <item quantity="one">%d নির্বাচিত</item>
    <item quantity="other">%d নির্বাচিত</item>
  </plurals>
  <!--Show in conversation list overflow menu to open selection bottom sheet-->
  <string name="ConversationListFragment__notification_profile">নোটিফিকেশন প্রোফাইল</string>
  <!--Tooltip shown after you have created your first notification profile-->
  <string name="ConversationListFragment__turn_your_notification_profile_on_or_off_here">এখানে আপনার নোটিফিকেশন প্রোফাইল চালু রাখুন কিংবা বন্ধ রাখুন।</string>
  <!--Message shown in top toast to indicate the named profile is on-->
  <string name="ConversationListFragment__s_on">%1$s চালু আছে</string>
  <!--ConversationListItem-->
  <string name="ConversationListItem_key_exchange_message">Key বিনিময় বার্তা</string>
  <!--ConversationListItemAction-->
  <string name="ConversationListItemAction_archived_conversations_d">সংরক্ষিত কথোপকথন (%d)</string>
  <!--ConversationTitleView-->
  <string name="ConversationTitleView_verified">যাচাইকৃত</string>
  <string name="ConversationTitleView_you">আপনি</string>
  <!--ConversationTypingView-->
  <string name="ConversationTypingView__plus_d">+ %1$d</string>
  <!--CreateGroupActivity-->
  <string name="CreateGroupActivity__select_members">সদস্য নির্বাচন করুন</string>
  <!--CreateProfileActivity-->
  <string name="CreateProfileActivity__profile">প্রোফাইল</string>
  <string name="CreateProfileActivity_error_setting_profile_photo">প্রোফাইলের ছবি সেট করতে সমস্যা হয়েছে</string>
  <string name="CreateProfileActivity_problem_setting_profile">প্রোফাইল সেট করতে সমস্যা হয়েছে</string>
  <string name="CreateProfileActivity_set_up_your_profile">আপনার প্রোফাইল সেট করুন</string>
  <string name="CreateProfileActivity_signal_profiles_are_end_to_end_encrypted">আপনার প্রোফাইল এবং এতে করা পরিবর্তনগুলো আপনার ম্যাসেজ, কন্টাক্ট, এবং গ্ৰুপগুলোর কাছে দৃশ্যমান হবে৷</string>
  <string name="CreateProfileActivity_set_avatar_description">প্রোফাইলের ছবি সেট করুন</string>
  <!--ProfileCreateFragment-->
  <!--Displayed at the top of the screen and explains how profiles can be viewed.-->
  <string name="ProfileCreateFragment__profiles_are_visible_to_contacts_and_people_you_message">প্রোফাইলগুলো আপনার ম্যাসেজ, কন্টাক্ট এবং গ্ৰুপগুলোর কাছে দৃশ্যমান৷</string>
  <!--Title of clickable row to select phone number privacy settings-->
  <string name="ProfileCreateFragment__who_can_find_me">নম্বরের মাধ্যমে কারা আমাকে খুঁজে পাবেন?</string>
  <!--WhoCanSeeMyPhoneNumberFragment-->
  <!--Toolbar title for this screen-->
  <string name="WhoCanSeeMyPhoneNumberFragment__who_can_find_me_by_number">নম্বরের মাধ্যমে কারা আমাকে খুঁজে পাবেন?</string>
  <!--Description for radio item stating anyone can see your phone number-->
  <string name="WhoCanSeeMyPhoneNumberFragment__anyone_who_has">যাদের কন্টাক্টে আপনার ফোন নম্বর আছে তারা আপনাকে Signal-এ একজন কন্টাক্ট হিসেবে দেখতে পাবেন। অন্যরা সার্চ করার মাধ্যমে আপনার নম্বর দিয়ে অনুসন্ধান করে আপনাকে খুঁজে পেতে সক্ষম হবেন।</string>
  <!--Description for radio item stating no one will be able to see your phone number-->
  <string name="WhoCanSeeMyPhoneNumberFragment__nobody_on_signal">Signal-এ থাকা কোন ব্যক্তিই আপনার ফোন নম্বরের মাধ্যমে আপনাকে খুঁজে পাবেন না।</string>
  <!--ChooseBackupFragment-->
  <string name="ChooseBackupFragment__restore_from_backup">ব্যাকআপ থেকে পুনঃস্থাপন করবেন?</string>
  <string name="ChooseBackupFragment__restore_your_messages_and_media">স্থানীয় ব্যাকঅাপ থেকে আপনার বার্তা এবং মিডিয়া পুনরুদ্ধার করুন। আপনি যদি এখনই পুনরুদ্ধার না করেন তবে আপনি পরে আর পুনরুদ্ধার করতে পারবেন না।</string>
  <string name="ChooseBackupFragment__icon_content_description">ব্যাকআপ আইকন থেকে পুনরুদ্ধার করুন</string>
  <string name="ChooseBackupFragment__choose_backup">ব্যাকআপ নির্বাচন করুন</string>
  <string name="ChooseBackupFragment__learn_more">আরও জানুন</string>
  <string name="ChooseBackupFragment__no_file_browser_available">কোনও ফাইল ব্রাউজার উপলব্ধ নেই</string>
  <!--RestoreBackupFragment-->
  <string name="RestoreBackupFragment__restore_complete">পুনরুদ্ধার সম্পূর্ণ</string>
  <string name="RestoreBackupFragment__to_continue_using_backups_please_choose_a_folder">ব্যাকআপগুলি ব্যবহার চালিয়ে যেতে, দয়া করে একটি ফোল্ডার নির্বাচন করুন। নতুন ব্যাকআপগুলি এই স্থানে সংরক্ষণ করা হবে।</string>
  <string name="RestoreBackupFragment__choose_folder">ফোল্ডার চয়ন করুন</string>
  <string name="RestoreBackupFragment__not_now">এখন না</string>
  <!--Couldn\'t find the selected backup-->
  <string name="RestoreBackupFragment__backup_not_found">ব্যাকআপ পাওয়া যাচ্ছে না।</string>
  <!--Couldn\'t read the selected backup-->
  <string name="RestoreBackupFragment__backup_could_not_be_read">ব্যাকআপ রিড করা যাচ্ছে না।</string>
  <!--Backup has an unsupported file extension-->
  <string name="RestoreBackupFragment__backup_has_a_bad_extension">ব্যাকআপের ত্রুটিপূর্ণ এক্সটেনশন রয়েছে।</string>
  <!--BackupsPreferenceFragment-->
  <string name="BackupsPreferenceFragment__chat_backups">চ্যাট ব্যাকআপসমূহ</string>
  <string name="BackupsPreferenceFragment__backups_are_encrypted_with_a_passphrase">ব্যাকআপগুলি একটি পাসফ্রেজের সাহায্যে এনক্রিপ্ট করা হয় এবং আপনার ডিভাইসে সঞ্চিত হয়।</string>
  <string name="BackupsPreferenceFragment__create_backup">ব্যাকঅাপ নির্মাণ করুন</string>
  <string name="BackupsPreferenceFragment__last_backup">সর্বশেষ ব্যাকআপ%1$s:</string>
  <string name="BackupsPreferenceFragment__backup_folder">ব্যাকআপ ফোল্ডার</string>
  <string name="BackupsPreferenceFragment__verify_backup_passphrase">ব্যাকআপ পাসফ্রেজ যাচাই করুন</string>
  <string name="BackupsPreferenceFragment__test_your_backup_passphrase">আপনার ব্যাকআপ পাসফ্রেজটি পরীক্ষা করুন এবং এটি মিলছে কিনা তা যাচাই করুন</string>
  <string name="BackupsPreferenceFragment__turn_on">চালু করুন</string>
  <string name="BackupsPreferenceFragment__turn_off">বন্ধ করুন</string>
  <string name="BackupsPreferenceFragment__to_restore_a_backup">একটি ব্যাকআপ পুনরুদ্ধার করতে, নতুন করে Molly  ইনস্টল করুন। অ্যাপ্লিকেশনটি খুলুন এবং \" ব্যাকআপ পুনরুদ্ধার করুন\" বাটনে আলতো চাপুন, তারপরে ব্যাকআপ ফাইলটি সনাক্ত করুন। %1$s</string>
  <string name="BackupsPreferenceFragment__learn_more">আরও জানুন</string>
  <string name="BackupsPreferenceFragment__in_progress">চলমান…</string>
  <!--Status text shown in backup preferences when verifying a backup-->
  <string name="BackupsPreferenceFragment__verifying_backup">ব্যাকআপ যাচাই করা হচ্ছে…</string>
  <string name="BackupsPreferenceFragment__d_so_far">%1$d এখন অব্দি…</string>
  <!--Show percentage of completion of backup-->
  <string name="BackupsPreferenceFragment__s_so_far">এখন পর্যন্ত %1$s %%…</string>
  <string name="BackupsPreferenceFragment_signal_requires_external_storage_permission_in_order_to_create_backups">ব্যাকআপগুলি তৈরি করতে Molly এর জন্য বাহ্যিক স্টোরেজ অনুমতি প্রয়োজন, তবে এটি স্থায়ীভাবে অস্বীকার করা হয়েছে। দয়া করে অ্যাপ্লিকেশন সেটিংস যান, \"অনুমতিগুলি\" নির্বাচন করুন এবং \"স্টোরেজ\" সক্ষম করুন।</string>
  <!--CustomDefaultPreference-->
  <string name="CustomDefaultPreference_using_custom">প্রথা ব্যবহৃত : %s</string>
  <string name="CustomDefaultPreference_using_default">ডিফল্ট ব্যবহৃত: %s</string>
  <string name="CustomDefaultPreference_none">কেউ না</string>
  <!--AvatarSelectionBottomSheetDialogFragment-->
  <string name="AvatarSelectionBottomSheetDialogFragment__choose_photo">ফটো নির্বাচন করুন</string>
  <string name="AvatarSelectionBottomSheetDialogFragment__take_photo">ফটো তুলুন</string>
  <string name="AvatarSelectionBottomSheetDialogFragment__choose_from_gallery">গ্যালারি থেকে নির্বাচন করুন</string>
  <string name="AvatarSelectionBottomSheetDialogFragment__remove_photo">ফটো সরান</string>
  <string name="AvatarSelectionBottomSheetDialogFragment__taking_a_photo_requires_the_camera_permission">ছবি তোলার জন্য ক্যামেরার অনুমতি প্রয়োজন।</string>
  <string name="AvatarSelectionBottomSheetDialogFragment__viewing_your_gallery_requires_the_storage_permission">আপনার গ্যালারী দেখার জন্য স্টোরেজের অনুমতি প্রয়োজন।</string>
  <!--DateUtils-->
  <string name="DateUtils_just_now">এখন</string>
  <string name="DateUtils_minutes_ago">%d মি.</string>
  <string name="DateUtils_today">আজ</string>
  <string name="DateUtils_yesterday">গতকাল</string>
  <!--DecryptionFailedDialog-->
  <string name="DecryptionFailedDialog_chat_session_refreshed">চ্যাট সেশনটি পুনরায় লোড হয়েছে</string>
  <string name="DecryptionFailedDialog_signal_uses_end_to_end_encryption">Signal এক প্রান্ত থেকে অপর প্রান্ত এনক্রিপশন ব্যবহার করে এবং কখনও কখনও আপনার চ্যাট সেশনটি পুনরায় লোড করার প্রয়োজন হতে পারে। এটি আপনার চ্যাটের সুরক্ষাকে প্রভাবিত করবে না, তবে আপনি এই পরিচিতির কোনও বার্তা না পেয়ে থাকলে এবং আপনি তাদের এটি পুনরায় পাঠাতে বলতে পারেন।</string>
  <!--DeviceListActivity-->
  <string name="DeviceListActivity_unlink_s">\'%s\' বিচ্ছিন্ন করা হবে?</string>
  <string name="DeviceListActivity_by_unlinking_this_device_it_will_no_longer_be_able_to_send_or_receive">এই ডিভাইস বিচ্ছিন্ন করা হলে, এটি আর বার্তা প্রেরণ বা গ্রহণ করতে সক্ষম হবে না।</string>
  <string name="DeviceListActivity_network_connection_failed">নেটওয়ার্ক সংযোগ ব্যর্থ</string>
  <string name="DeviceListActivity_try_again">আবারো চেষ্টা করুন</string>
  <string name="DeviceListActivity_unlinking_device">ডিভাইস বিচ্ছিন্ন করা হচ্ছে…</string>
  <string name="DeviceListActivity_unlinking_device_no_ellipsis">সংযোগ বিচ্ছিন্ন করা হচ্ছে</string>
  <string name="DeviceListActivity_network_failed">নেটওয়ার্ক ব্যর্থ!</string>
  <!--DeviceListItem-->
  <string name="DeviceListItem_unnamed_device">নামহীন ডিভাইস</string>
  <string name="DeviceListItem_linked_s">সংযুক্ত %s</string>
  <string name="DeviceListItem_last_active_s">শেষ সক্রিয় %s</string>
  <string name="DeviceListItem_today">আজ</string>
  <!--DocumentView-->
  <string name="DocumentView_unnamed_file">নামহীন ফাইল</string>
  <!--DozeReminder-->
  <string name="DozeReminder_optimize_for_missing_play_services">অনুপস্থিত প্লে সার্ভিসের জন্য অনুকুল করা</string>
  <string name="DozeReminder_this_device_does_not_support_play_services_tap_to_disable_system_battery">এই ডিভাইস প্লে সার্ভিস সমর্থন করে না। সিস্টেম ব্যাটারি অপ্টিমাইজেশন অক্ষম করতে আলতো চাপুন, যা নিষ্ক্রিয় অবস্থায় বার্তা পুনরুদ্ধার থেকে Molly -কে বাধা দেয়।</string>
  <!--ExpiredBuildReminder-->
  <string name="ExpiredBuildReminder_this_version_of_signal_has_expired">আপনার Signal সংস্করণটির মেয়াদ শেষ হয়ে গেছে। বার্তা প্রেরণ এবং গ্রহণ করতে এখনই আপডেট করুন।</string>
  <string name="ExpiredBuildReminder_update_now">আপডেট করুন</string>
  <!--PendingGroupJoinRequestsReminder-->
  <plurals name="PendingGroupJoinRequestsReminder_d_pending_member_requests">
    <item quantity="one">%d অমীমাংসিত সদস্যের অনুরোধ।</item>
    <item quantity="other">%d অমীমাংসিত সদস্যের অনুরোধগুলি।</item>
  </plurals>
  <string name="PendingGroupJoinRequestsReminder_view">দেখান</string>
  <!--GcmRefreshJob-->
  <string name="GcmRefreshJob_Permanent_Signal_communication_failure">Signal স্থায়ীভাবে যোগাযোগ স্থাপনে ব্যর্থ!</string>
  <string name="GcmRefreshJob_Signal_was_unable_to_register_with_Google_Play_Services">Molly গুগল প্লে পরিষেবাদিতে নিবন্ধন করতে অক্ষম ছিল। Molly বার্তা এবং কল সমূহ অক্ষম করা হয়েছে, দয়া করে পুনরায় নিবন্ধকরণ চেষ্টা করুন সেটিংস &gt;  উন্নত।</string>
  <!--GiphyActivity-->
  <string name="GiphyActivity_error_while_retrieving_full_resolution_gif">সম্পূর্ণ রেজোলিউশনে GIF পুনরুদ্ধার করার সময় ত্রুটি</string>
  <!--GiphyFragmentPageAdapter-->
  <string name="GiphyFragmentPagerAdapter_gifs">জিআইএফ সমূহ</string>
  <string name="GiphyFragmentPagerAdapter_stickers">স্টিকার সমূহ</string>
  <!--AddToGroupActivity-->
  <string name="AddToGroupActivity_add_member">সদস্য যোগ করবে?</string>
  <string name="AddToGroupActivity_add_s_to_s"> \"%1$s\" কে \"%2$s\" তে যুক্ত করবেন?</string>
  <string name="AddToGroupActivity_s_added_to_s">\"%1$s\"  \"%2$s\" তে যুক্ত করা হয়েছে। </string>
  <string name="AddToGroupActivity_add_to_group">গ্রুপে যুক্ত করুন</string>
  <string name="AddToGroupActivity_add_to_groups">গ্রুপসমূহে যোগ করুন</string>
  <string name="AddToGroupActivity_this_person_cant_be_added_to_legacy_groups">এই ব্যক্তিকে পুরাতন গ্রুপে যুক্ত করা যাবে না।</string>
  <string name="AddToGroupActivity_add">যুক্ত করুন</string>
  <string name="AddToGroupActivity_add_to_a_group">গ্রুপে যুক্ত করো</string>
  <!--ChooseNewAdminActivity-->
  <string name="ChooseNewAdminActivity_choose_new_admin">নতুন প্রশাসক চয়ন করুন</string>
  <string name="ChooseNewAdminActivity_done">শেষ</string>
  <string name="ChooseNewAdminActivity_you_left">আপনি  \"%1$s.\" ত্যাগ করেছেন</string>
  <!--GroupMembersDialog-->
  <string name="GroupMembersDialog_you">আপনি</string>
  <!--GV2 access levels-->
  <string name="GroupManagement_access_level_anyone">যেকেউ</string>
  <string name="GroupManagement_access_level_all_members">সকল সদস্য</string>
  <string name="GroupManagement_access_level_only_admins">শুধু এডমিন</string>
  <string name="GroupManagement_access_level_no_one">কেউ না</string>
  <!--GV2 invites sent-->
  <plurals name="GroupManagement_invitation_sent">
    <item quantity="one">আমন্ত্রণ পাঠানো হয়েছে</item>
    <item quantity="other">%dটি আমন্ত্রণ পাঠানো হয়েছে</item>
  </plurals>
  <string name="GroupManagement_invite_single_user">আপনার দ্বারা এই গ্রুপে স্বয়ংক্রিয়ভাবে \"%1$s\" কে যুক্ত করা যাবে না।\n\n তাদের যোগদানের জন্য আমন্ত্রণ জানানো হয়েছে এবং তারা সেটি গ্রহণ না করা পর্যন্ত গ্রুপের কোনও বার্তা দেখতে পাবে না।</string>
  <string name="GroupManagement_invite_multiple_users">আপনার দ্বারা এই গ্রুপে স্বয়ংক্রিয়ভাবে এই ব্যবহারকারীদের যুক্ত করা যাবে না।\n\n তাদের যোগদানের জন্য আমন্ত্রণ জানানো হয়েছে এবং তারা সেটি গ্রহণ না করা পর্যন্ত গ্রুপের কোনও বার্তা দেখতে পাবে না।</string>
  <!--GroupsV1MigrationLearnMoreBottomSheetDialogFragment-->
  <string name="GroupsV1MigrationLearnMore_what_are_new_groups">নতুন গ্রুপগুলো কি?</string>
  <string name="GroupsV1MigrationLearnMore_new_groups_have_features_like_mentions">নতুন গ্রুপে @মেনশন এবং গ্রুপ এডমিনের মতো বৈশিষ্ট্য রয়েছে এবং ভবিষ্যতে আরও বৈশিষ্ট্য সমর্থন করবে।</string>
  <string name="GroupsV1MigrationLearnMore_all_message_history_and_media_has_been_kept">আপগ্রেডের আগের সমস্ত বার্তা ইতিহাস এবং মিডিয়া বিদ্যমান আছে।</string>
  <string name="GroupsV1MigrationLearnMore_you_will_need_to_accept_an_invite_to_join_this_group_again">আপনাকে আবার এই গ্রুপে যোগদানের জন্য একটি আমন্ত্রণ গ্রহণ করতে হবে এবং আপনি গ্রহণ না করা পর্যন্ত গ্রুপের বার্তা পাবেন না।</string>
  <plurals name="GroupsV1MigrationLearnMore_these_members_will_need_to_accept_an_invite">
    <item quantity="one">এই ব্যাবহারকারিকে আবার এই গ্রুপে যোগদানের জন্য একটি আমন্ত্রণ গ্রহণ করতে হবে এবং তিনি সেটি গ্রহণ না করা পর্যন্ত গ্রুপের বার্তা পাবেন না।</item>
    <item quantity="other">এই ব্যাবহারকারিদের আবার এই গ্রুপে যোগদানের জন্য একটি আমন্ত্রণ গ্রহণ করতে হবে এবং তারা সেটি গ্রহণ না করা পর্যন্ত গ্রুপের বার্তা পাবে না।</item>
  </plurals>
  <plurals name="GroupsV1MigrationLearnMore_these_members_were_removed_from_the_group">
    <item quantity="one">এই সদস্যকে গ্রুপ থেকে সরানো হয়েছে এবং আপগ্রেড না করা পর্যন্ত পুনরায় যোগদান করতে পারবে না:</item>
    <item quantity="other">এই সদস্যদের গ্রুপ থেকে সরানো হয়েছে এবং তারা আপগ্রেড না করা পর্যন্ত পুনরায় যোগদান করতে পারবে না:</item>
  </plurals>
  <!--GroupsV1MigrationInitiationBottomSheetDialogFragment-->
  <string name="GroupsV1MigrationInitiation_upgrade_to_new_group">নতুন গ্রুপে আপগ্রেড করুন</string>
  <string name="GroupsV1MigrationInitiation_upgrade_this_group">এই গ্রুপ আপগ্রেড করুন</string>
  <string name="GroupsV1MigrationInitiation_new_groups_have_features_like_mentions">নতুন গ্রুপে @মেনশন এবং গ্রুপ এডমিনের মতো বৈশিষ্ট্য রয়েছে এবং ভবিষ্যতে আরও বৈশিষ্ট্য সমর্থন করবে।</string>
  <string name="GroupsV1MigrationInitiation_all_message_history_and_media_will_be_kept">আপগ্রেডের পূর্বের সমস্ত বার্তার ইতিহাস এবং মিডিয়া বিদ্যমান থাকবে।</string>
  <string name="GroupsV1MigrationInitiation_encountered_a_network_error">একটি নেটওয়ার্ক ত্রুটির সম্মুখীন হয়েছে। পরে আবার চেষ্টা করুন।</string>
  <string name="GroupsV1MigrationInitiation_failed_to_upgrade">আপগ্রেড করতে ব্যর্থ হয়েছে।</string>
  <plurals name="GroupsV1MigrationInitiation_these_members_will_need_to_accept_an_invite">
    <item quantity="one">এই ব্যাবহারকারিকে আবার এই গ্রুপে যোগদানের জন্য একটি আমন্ত্রণ গ্রহণ করতে হবে এবং সেটি গ্রহণ না করা পর্যন্ত গ্রুপের বার্তা পাবে না।</item>
    <item quantity="other">এই ব্যবহারকারিদের আবার এই গ্রুপে যোগদানের জন্য একটি আমন্ত্রণ গ্রহণ করতে হবে এবং তারা সেটি গ্রহণ না করা পর্যন্ত গ্রুপের বার্তা পাবে না:</item>
  </plurals>
  <plurals name="GroupsV1MigrationInitiation_these_members_are_not_capable_of_joining_new_groups">
    <item quantity="one">এই সদস্য নতুন গ্রুপে যোগদান করতে সক্ষম নয় এবং তাকে গ্রুপ থেকে সরানো হবে:</item>
    <item quantity="other">এই সদস্যরা নতুন গ্রুপে যোগদান করতে সক্ষম নয় এবং তাদের গ্রুপ থেকে সরানো হবে:</item>
  </plurals>
  <!--GroupsV1MigrationSuggestionsReminder-->
  <plurals name="GroupsV1MigrationSuggestionsReminder_members_couldnt_be_added_to_the_new_group">
    <item quantity="one">%1$d সদস্য নতুন গ্রুপে পুনরায় যুক্ত করা যায়নি। আপনি কি এখন তাদের যুক্ত করতে চান?</item>
    <item quantity="other">%1$d সদস্যদের নতুন গ্রুপে পুনরায় যুক্ত করা যায়নি। আপনি কি এখন সেগুলি যুক্ত করতে চান?</item>
  </plurals>
  <plurals name="GroupsV1MigrationSuggestionsReminder_add_members">
    <item quantity="one">সদস্যকে যোগ করান</item>
    <item quantity="other">সদস্যদের যোগ করান</item>
  </plurals>
  <string name="GroupsV1MigrationSuggestionsReminder_no_thanks">না ধন্যবাদ</string>
  <!--GroupsV1MigrationSuggestionsDialog-->
  <plurals name="GroupsV1MigrationSuggestionsDialog_add_members_question">
    <item quantity="one">সদস্যকে যোগ করাবেন?</item>
    <item quantity="other">সদস্যদের যোগ করাবেন?</item>
  </plurals>
  <plurals name="GroupsV1MigrationSuggestionsDialog_these_members_couldnt_be_automatically_added">
    <item quantity="one">যখন নতুন গ্রুপটিতে আপগ্রেড করা হয়েছে, এই সদস্যকে স্বয়ংক্রিয়ভাবে যোগ করা যায়নি:</item>
    <item quantity="other">যখন নতুন গ্রুপটিতে আপগ্রেড করা হয়েছে, এই সদস্যদের স্বয়ংক্রিয়ভাবে যোগ করা যায়নি:</item>
  </plurals>
  <plurals name="GroupsV1MigrationSuggestionsDialog_add_members">
    <item quantity="one">সদস্যকে যোগ করান</item>
    <item quantity="other">সদস্যদের যোগ করান</item>
  </plurals>
  <plurals name="GroupsV1MigrationSuggestionsDialog_failed_to_add_members_try_again_later">
    <item quantity="one">সদস্যকে যোগ করা ব্যর্থ হয়েছে। পরে আবার চেষ্টা করুন।</item>
    <item quantity="other">সদস্যদের যোগ করা ব্যর্থ হয়েছে। পরে আবার চেষ্টা করুন।</item>
  </plurals>
  <plurals name="GroupsV1MigrationSuggestionsDialog_cannot_add_members">
    <item quantity="one">সদস্যকে যোগ করা যাচ্ছেনা</item>
    <item quantity="other">সদস্যদের যোগ করা যাচ্ছেনা</item>
  </plurals>
  <!--LeaveGroupDialog-->
  <string name="LeaveGroupDialog_leave_group">গ্রুপ ত্যাগ করবেন?</string>
  <string name="LeaveGroupDialog_you_will_no_longer_be_able_to_send_or_receive_messages_in_this_group">আপনি আর এই গ্রুপে বার্তা প্রেরণ বা গ্রহণ করতে সক্ষম হবেন না।</string>
  <string name="LeaveGroupDialog_leave">ত্যাগ করুন</string>
  <string name="LeaveGroupDialog_choose_new_admin">নতুন প্রশাসক চয়ন করুন</string>
  <string name="LeaveGroupDialog_before_you_leave_you_must_choose_at_least_one_new_admin_for_this_group">আপনি চলে যাওয়ার আগে, আপনাকে এই গ্রুপের জন্য অন্তত একজন নতুন অ্যাডমিন বেছে নিতে হবে।</string>
  <string name="LeaveGroupDialog_choose_admin">অ্যাডমিন বেছে নিন</string>
  <!--LinkPreviewView-->
  <string name="LinkPreviewView_no_link_preview_available">লিংকের প্রিভিউ  উপলব্ধ নেই</string>
  <string name="LinkPreviewView_this_group_link_is_not_active">এই গ্রুপ লিংকটি সচল নেই</string>
  <string name="LinkPreviewView_domain_date">%1$s · %2$s</string>
  <!--LinkPreviewRepository-->
  <plurals name="LinkPreviewRepository_d_members">
    <item quantity="one">%1$d জন সদস্য</item>
    <item quantity="other">%1$d জন সদস্য</item>
  </plurals>
  <!--PendingMembersActivity-->
  <string name="PendingMembersActivity_pending_group_invites">অনিষ্পন্ন গ্রুপ নিমন্ত্রণসমূহ</string>
  <string name="PendingMembersActivity_requests">অনুরোধসমুহ</string>
  <string name="PendingMembersActivity_invites">আমন্ত্রণসমূহ</string>
  <string name="PendingMembersActivity_people_you_invited">আপনার আমন্ত্রিত লোকেরা</string>
  <string name="PendingMembersActivity_you_have_no_pending_invites">আপনার কোন অনিষ্পন্ন আমন্ত্রণ নেই।</string>
  <string name="PendingMembersActivity_invites_by_other_group_members">গ্রুপের অন্যান্য সদস্যদের আমন্ত্রণ</string>
  <string name="PendingMembersActivity_no_pending_invites_by_other_group_members">গ্রুপের অন্যান্য সদস্যবৃন্দ কর্তৃক কোন অনিষ্পাদিত আমন্ত্রণ নেই।</string>
  <string name="PendingMembersActivity_missing_detail_explanation">গ্রুপের অন্যান্য সদস্যদের দ্বারা আমন্ত্রিত লোকদের বিবরণ দেখানো হয় না। আমন্ত্রিতরা যদি যোগদান করেন, তখন তাদের তথ্য গ্রুপের সাথে শেয়ার করা হবে। যোগদান না করা পর্যন্ত তারা গ্রুপের কোনও বার্তা দেখতে পাবেন না।</string>
  <string name="PendingMembersActivity_revoke_invite">আমন্ত্রণ প্রত্যাহার করুন</string>
  <string name="PendingMembersActivity_revoke_invites">আমন্ত্রণগুলো প্রত্যাহার করুন</string>
  <plurals name="PendingMembersActivity_revoke_d_invites">
    <item quantity="one">আমন্ত্রণ প্রত্যাহার করুন</item>
    <item quantity="other">%1$d আমন্ত্রণগুলি প্রত্যাহার করুন</item>
  </plurals>
  <plurals name="PendingMembersActivity_error_revoking_invite">
    <item quantity="one">আমন্ত্রণ প্রত্যাহারে ত্রুটি</item>
    <item quantity="other">আমন্ত্রণ প্রত্যাহারে ত্রুটি</item>
  </plurals>
  <!--RequestingMembersFragment-->
  <string name="RequestingMembersFragment_pending_member_requests">অমীমাংসিত সদস্যের অনুরোধগুলি</string>
  <string name="RequestingMembersFragment_no_member_requests_to_show">দেখানোর মত কোনও সদস্যের অনুরোধ নেই।</string>
  <string name="RequestingMembersFragment_explanation">এই তালিকার লোকেরা গ্রুপ লিঙ্কের মাধ্যমে এই গ্রুপে যোগদানের চেষ্টা করছে।</string>
  <string name="RequestingMembersFragment_added_s"> \"%1$s\" যুক্ত হয়েছে</string>
  <string name="RequestingMembersFragment_denied_s">\"%1$s\" অস্বীকৃত হয়েছে</string>
  <!--AddMembersActivity-->
  <string name="AddMembersActivity__done">শেষ</string>
  <string name="AddMembersActivity__this_person_cant_be_added_to_legacy_groups">এই ব্যক্তিকে পুরাতন গ্রুপে যুক্ত করা যাবে না।</string>
  <string name="AddMembersActivity__this_person_cant_be_added_to_announcement_groups">এই ব্যক্তিকে প্রচার গ্রুপে যোগ করা যাবে না।</string>
  <plurals name="AddMembersActivity__add_d_members_to_s">
    <item quantity="one">%1$s কে %2$s তে যুক্ত করবেন?</item>
    <item quantity="other">%3$d জন সদস্য %2$s তে যুক্ত করবেন?</item>
  </plurals>
  <string name="AddMembersActivity__add">যুক্ত করুন</string>
  <string name="AddMembersActivity__add_members">সদস্যদের যোগ করান</string>
  <!--AddGroupDetailsFragment-->
  <string name="AddGroupDetailsFragment__name_this_group">গ্রুপের নাম দিন</string>
  <string name="AddGroupDetailsFragment__create_group">গ্রুপ তৈরি করুন</string>
  <string name="AddGroupDetailsFragment__create">তৈরি</string>
  <string name="AddGroupDetailsFragment__members">সদস্যগণ</string>
  <string name="AddGroupDetailsFragment__you_can_add_or_invite_friends_after_creating_this_group">গ্রুপটি তৈরি করার পরে আপনি আপনার বন্ধুদের আমন্ত্রণ অথবা যোগ করাতে পারবেন।</string>
  <string name="AddGroupDetailsFragment__group_name_required">গ্রুপের নাম (প্রয়োজনীয়)</string>
  <string name="AddGroupDetailsFragment__group_name_optional">গ্রুপের নাম (ঐচ্ছিক)</string>
  <string name="AddGroupDetailsFragment__this_field_is_required">এই ঘরটি পূরণ বাঞ্ছনীয়</string>
  <string name="AddGroupDetailsFragment__group_creation_failed">গ্রুপ তৈরিকরণ ব্যার্থ হয়েছে</string>
  <string name="AddGroupDetailsFragment__try_again_later">পরবর্তীতে পুনরায় চেষ্টা করুন।</string>
  <!--Displayed when adding group details to an MMS Group-->
  <string name="AddGroupDetailsFragment__youve_selected_a_contact_that_doesnt_support">আপনি এমন একটি কন্ট্যাক্ট নির্বাচন করেছেন যেটি Signal গ্ৰুপ সমর্থন করে না, তাই এই গ্ৰুপটি এমএমএস হবে৷ কাস্টম এমএমএস গ্রুপের নাম এবং ছবি শুধু আপনি দেখতে পাবেন।</string>
  <string name="AddGroupDetailsFragment__remove">সরান</string>
  <string name="AddGroupDetailsFragment__sms_contact">এসএমএস কন্টাক্ট</string>
  <string name="AddGroupDetailsFragment__remove_s_from_this_group">%1$s কে এই গ্রুপ থেকে বের করে দিবেন?</string>
  <!--ManageGroupActivity-->
  <string name="ManageGroupActivity_member_requests_and_invites">সদস্যদের অনুরোধ &amp; আমন্ত্রণ সমূহ</string>
  <string name="ManageGroupActivity_add_members">সদস্য যোগ করুন</string>
  <string name="ManageGroupActivity_edit_group_info">গ্রুপের তথ্য সম্পাদনা করুন</string>
  <string name="ManageGroupActivity_who_can_add_new_members">কে নতুন সদস্য যুক্ত করতে পারবে?</string>
  <string name="ManageGroupActivity_who_can_edit_this_groups_info">এই গ্রুপের তথ্য কে সম্পাদনা করতে পারবে?</string>
  <string name="ManageGroupActivity_group_link">গ্রুপের লিংক</string>
  <string name="ManageGroupActivity_block_group">গ্রুপ ব্লক করুন</string>
  <string name="ManageGroupActivity_unblock_group">গ্রুপ আনব্লক করুন</string>
  <string name="ManageGroupActivity_leave_group">গ্রুপ ত্যাগ করুন</string>
  <string name="ManageGroupActivity_mute_notifications">নোটিফিকেশন নিঃশব্দ করুন</string>
  <string name="ManageGroupActivity_custom_notifications">নিজেরমত সাজানো নোটিফিকেশনসমুহ</string>
  <string name="ManageGroupActivity_mentions">মেনশন</string>
  <string name="ManageGroupActivity_chat_color_and_wallpaper">চ্যাটের রং ও ওয়ালপেপার</string>
  <string name="ManageGroupActivity_until_s">%1$s পর্যন্ত</string>
  <string name="ManageGroupActivity_always">সবসময়</string>
  <string name="ManageGroupActivity_off">বন্ধ</string>
  <string name="ManageGroupActivity_on">চালু</string>
  <string name="ManageGroupActivity_view_all_members">সব সদস্যদের দেখুন</string>
  <string name="ManageGroupActivity_see_all">সব দেখুন</string>
  <plurals name="ManageGroupActivity_added">
    <item quantity="one">%d জন সদস্য যুক্ত করা হয়েছে।</item>
    <item quantity="other">%d জন সদস্য যুক্ত করা হয়েছে।</item>
  </plurals>
  <string name="ManageGroupActivity_only_admins_can_enable_or_disable_the_sharable_group_link">কেবল প্রশাসকরা শেয়ার করার উপযোগী গ্রুপ লিঙ্কটি সক্ষম বা অক্ষম করতে পারবেন।</string>
  <string name="ManageGroupActivity_only_admins_can_enable_or_disable_the_option_to_approve_new_members">কেবল প্রশাসকরা নতুন সদস্যদের অনুমোদনের বিকল্পটি সক্ষম বা অক্ষম করতে পারবেন।</string>
  <string name="ManageGroupActivity_only_admins_can_reset_the_sharable_group_link">কেবল প্রশাসকগণই শেয়ার করার উপযোগী গ্রুপের লিঙ্কটি পুনরায় সেট করতে পারবেন।</string>
  <string name="ManageGroupActivity_you_dont_have_the_rights_to_do_this">আপনার এটা করার অধিকার নেই</string>
  <string name="ManageGroupActivity_not_capable">আপনি এমন কাউকে যুক্ত করেছেন যার Signal App নতুন গ্রুপ সহায়ক নয়। তার Signal আপডেট করা প্রয়োজন।</string>
  <string name="ManageGroupActivity_not_announcement_capable">আপনি এমন কাউকে যুক্ত করেছেন যে প্রচার গ্রুপ সহায়ক নয়। তার Signal আপডেট করা প্রয়োজন।</string>
  <string name="ManageGroupActivity_failed_to_update_the_group">গ্রুপ আপডেটকরণ ব্যার্থ হয়েছে</string>
  <string name="ManageGroupActivity_youre_not_a_member_of_the_group">আপনি গ্রুপটির সদস্য নন</string>
  <string name="ManageGroupActivity_failed_to_update_the_group_please_retry_later">গ্রুপটি আপডেট করতে ব্যর্থ হয়েছে দয়া করে পরে আবার চেষ্টা করুন</string>
  <string name="ManageGroupActivity_failed_to_update_the_group_due_to_a_network_error_please_retry_later">একটি নেটওয়ার্ক ত্রুটির কারণে গ্রুপটি আপডেট করতে ব্যর্থ হয়েছে দয়া করে পরে আবার চেষ্টা করুন</string>
  <string name="ManageGroupActivity_edit_name_and_picture">নাম এবং ছবি সম্পাদনা করেন</string>
  <string name="ManageGroupActivity_legacy_group">লিগ্যাসি গ্রুপ</string>
  <string name="ManageGroupActivity_legacy_group_learn_more">এটি একটি লিগ্যাসি গ্রুপ। গ্রুপ এডমিন এর মতো বৈশিষ্ট্যগুলি কেবল নতুন গ্রুপগুলির জন্য উপলভ্য।</string>
  <string name="ManageGroupActivity_legacy_group_upgrade">এটি একটি লিগ্যাসি গ্রুপ। @মেনশন এবং এডমিনের মতো নতুন বৈশিষ্ট্যগুলি অ্যাক্সেস করতে,</string>
  <string name="ManageGroupActivity_legacy_group_too_large">এই লিগ্যাসি গ্রুপটি একটি নতুন গ্রুপে আপগ্রেড করা যাবে না কারণ এটি অনেক বড়। সর্বাধিক গ্রুপের আকার %1$d।</string>
  <string name="ManageGroupActivity_upgrade_this_group">এই গ্রুপটি আপগ্রেড করুন। </string>
  <string name="ManageGroupActivity_this_is_an_insecure_mms_group">এটি একটি অনিরাপদ এমএমএস গ্রুপ। ব্যক্তিগতভাবে চ্যাট করতে, আপনার পরিচিতিগুলিকে Signal এ আমন্ত্রণ জানান।</string>
  <string name="ManageGroupActivity_invite_now">এখনই আমন্ত্রণ জানান</string>
  <string name="ManageGroupActivity_more">আরও</string>
  <string name="ManageGroupActivity_add_group_description">গ্রুপের বিবরণ যুক্ত করুন …</string>
  <!--GroupMentionSettingDialog-->
  <string name="GroupMentionSettingDialog_notify_me_for_mentions">মেনশন করা হলে আমাকে অবহিত করুন</string>
  <string name="GroupMentionSettingDialog_receive_notifications_when_youre_mentioned_in_muted_chats">নিঃশব্দ করা বার্তাগুলোতে আপনার নাম নেয়া হলে নোটিফিকেশন পেতে চান?</string>
  <string name="GroupMentionSettingDialog_always_notify_me">সর্বদা আমাকে অবহিত করুন</string>
  <string name="GroupMentionSettingDialog_dont_notify_me">আমাকে অবহিত করবেন না</string>
  <!--ManageProfileFragment-->
  <string name="ManageProfileFragment_profile_name">প্রোফাইল নাম</string>
  <string name="ManageProfileFragment_username">ব্যবহারকারীর নাম</string>
  <string name="ManageProfileFragment_about">সম্বন্ধে</string>
  <string name="ManageProfileFragment_write_a_few_words_about_yourself">নিজের সম্পর্কে কিছু লিখুন</string>
  <string name="ManageProfileFragment_your_name">আপনার নাম</string>
  <string name="ManageProfileFragment_your_username">আপনার ব্যবহারকারি নাম</string>
  <string name="ManageProfileFragment_failed_to_set_avatar">অবতার সেট করতে ব্যর্থ</string>
  <string name="ManageProfileFragment_badges">ব্যাজগুলি</string>
  <string name="ManageProfileFragment__edit_photo">ছবি সম্পাদনা করুন</string>
  <!--Snackbar message after creating username-->
  <string name="ManageProfileFragment__username_created">ইউজারনেম তৈরি করা হয়েছে</string>
  <!--Snackbar message after copying username-->
  <string name="ManageProfileFragment__username_copied">ইউজারনেম কপি করা হয়েছে</string>
  <!--ManageRecipientActivity-->
  <string name="ManageRecipientActivity_no_groups_in_common">একই রকমের কোন গ্রুপ নেই</string>
  <plurals name="ManageRecipientActivity_d_groups_in_common">
    <item quantity="one">সাদৃশ্যপূর্ণ %d টি গ্রুপ</item>
    <item quantity="other">সাদৃশ্যপূর্ণ %d টি গ্রুপ</item>
  </plurals>
  <plurals name="GroupMemberList_invited">
    <item quantity="one"> জন লোককে %1$s আমন্ত্রণ জানিয়েছে </item>
    <item quantity="other">%2$d জন লোককে %1$s আমন্ত্রণ জানিয়েছে </item>
  </plurals>
  <!--CustomNotificationsDialogFragment-->
  <string name="CustomNotificationsDialogFragment__custom_notifications">নিজেরমত সাজানো নোটিফিকেশনসমুহ</string>
  <string name="CustomNotificationsDialogFragment__messages">বার্তাসমূহ</string>
  <string name="CustomNotificationsDialogFragment__use_custom_notifications">নিজেরমত সাজানো নোটিফিকেশনসমুহ ব্যবহার করুন</string>
  <string name="CustomNotificationsDialogFragment__notification_sound">নোটিফিকেশনের শব্দ</string>
  <string name="CustomNotificationsDialogFragment__vibrate">কম্পন</string>
  <!--Button text for customizing notification options-->
  <string name="CustomNotificationsDialogFragment__customize">কাস্টোমাইজ করুন</string>
  <string name="CustomNotificationsDialogFragment__change_sound_and_vibration">শব্দ এবং ভাইব্রেশন পরিবর্তন করুন</string>
  <string name="CustomNotificationsDialogFragment__call_settings">কল সেটিংস</string>
  <string name="CustomNotificationsDialogFragment__ringtone">রিংটোন</string>
  <string name="CustomNotificationsDialogFragment__enabled">সক্রিয়</string>
  <string name="CustomNotificationsDialogFragment__disabled">নিষ্ক্রিয়</string>
  <string name="CustomNotificationsDialogFragment__default">সচারচর</string>
  <string name="CustomNotificationsDialogFragment__unknown">অজানা</string>
  <!--ShareableGroupLinkDialogFragment-->
  <string name="ShareableGroupLinkDialogFragment__shareable_group_link">শেয়ার করার উপযোগী গ্রুপের লিংক</string>
  <string name="ShareableGroupLinkDialogFragment__manage_and_share">ব্যাবস্থাপনা এবং শেয়ার</string>
  <string name="ShareableGroupLinkDialogFragment__group_link">গ্রুপের লিংক</string>
  <string name="ShareableGroupLinkDialogFragment__share">শেয়ার করুন</string>
  <string name="ShareableGroupLinkDialogFragment__reset_link">লিঙ্কটি পুনরায় সেট করুন</string>
  <string name="ShareableGroupLinkDialogFragment__member_requests">সদস্যদের অনুরোধ</string>
  <string name="ShareableGroupLinkDialogFragment__approve_new_members">নতুন সদস্যদের অনুমোদন দিন</string>
  <string name="ShareableGroupLinkDialogFragment__require_an_admin_to_approve_new_members_joining_via_the_group_link">গ্রুপ লিঙ্কের মাধ্যমে নতুন সদস্যদের যোগদানের অনুমোদনের জন্য একজন এডমিন প্রয়োজন।</string>
  <string name="ShareableGroupLinkDialogFragment__are_you_sure_you_want_to_reset_the_group_link">আপনি কি নিশ্চিত যে আপনি গ্রুপের লিঙ্কটি পুনরায় সেট করতে চান? বর্তমান লিঙ্কটি ব্যবহার করে কেউ আর গ্রুপে যোগ দিতে পারবে না।</string>
  <!--GroupLinkShareQrDialogFragment-->
  <string name="GroupLinkShareQrDialogFragment__qr_code">QR কোড</string>
  <string name="GroupLinkShareQrDialogFragment__people_who_scan_this_code_will">এই কোডটি স্ক্যান করে কেউ আপনার গ্রুপে যোগদান করতে সক্ষম হবে। আপনার যদি সেটিংটি চালু থাকে তবে নতুন সদস্যদের অনুমোদনের এডমিনের প্রয়োজন হবে।</string>
  <string name="GroupLinkShareQrDialogFragment__share_code">কোড শেয়ার করুন</string>
  <!--GV2 Invite Revoke confirmation dialog-->
  <string name="InviteRevokeConfirmationDialog_revoke_own_single_invite">আপনি কি %1$s কে পাঠানো আমন্ত্রণটি বাতিল করতে চান?</string>
  <plurals name="InviteRevokeConfirmationDialog_revoke_others_invites">
    <item quantity="one">আপনি কি %1$s দ্বারা প্রেরিত আমন্ত্রণ প্রত্যাহার করতে চান?</item>
    <item quantity="other">আপনি কি %1$s দ্বারা প্রেরিত %2$d টি আমন্ত্রণ প্রত্যাহার করতে চান?</item>
  </plurals>
  <!--GroupJoinBottomSheetDialogFragment-->
  <string name="GroupJoinBottomSheetDialogFragment_you_are_already_a_member">আপনি ইতিমধ্যেই সদস্য হয়েছেন</string>
  <string name="GroupJoinBottomSheetDialogFragment_join">যোগদান করুন</string>
  <string name="GroupJoinBottomSheetDialogFragment_request_to_join">যোগদানের জন্য অনুরোধ করুন</string>
  <string name="GroupJoinBottomSheetDialogFragment_unable_to_join_group_please_try_again_later">গ্রুপে যোগ দিতে অক্ষম। পরে আবার চেষ্টা করুন</string>
  <string name="GroupJoinBottomSheetDialogFragment_encountered_a_network_error">একটি নেটওয়ার্ক ত্রুটি সম্মুখীন।</string>
  <string name="GroupJoinBottomSheetDialogFragment_this_group_link_is_not_active">এই গ্রুপ লিংকটি সচল নেই</string>
  <!--Title shown when there was an known issue getting group information from a group link-->
  <string name="GroupJoinBottomSheetDialogFragment_cant_join_group">গ্ৰুপে যোগ দিতে পারছি না</string>
  <!--Message shown when you try to get information for a group via link but an admin has removed you-->
  <string name="GroupJoinBottomSheetDialogFragment_you_cant_join_this_group_via_the_group_link_because_an_admin_removed_you">আপনি এই লিংকের মাধ্যমে গ্ৰুপে যোগ দিতে পারবেন না কারণ একজন অ্যাডমিন আপনাকে বাদ দিয়েছেন।</string>
  <!--Message shown when you try to get information for a group via link but the link is no longer valid-->
  <string name="GroupJoinBottomSheetDialogFragment_this_group_link_is_no_longer_valid">এই গ্রুপের লিঙ্কটি আর বৈধ নেই।</string>
  <!--Title shown when there was an unknown issue getting group information from a group link-->
  <string name="GroupJoinBottomSheetDialogFragment_link_error">ত্রুটিপূর্ণ লিংক</string>
  <!--Message shown when you try to get information for a group via link but an unknown issue occurred-->
  <string name="GroupJoinBottomSheetDialogFragment_joining_via_this_link_failed_try_joining_again_later">এই লিংকের মাধ্যমে যোগ দেয়ার চেষ্টা ব্যর্থ হয়েছে। আবারো পরে যোগ দেয়ার চেষ্টা করুন।</string>
  <string name="GroupJoinBottomSheetDialogFragment_direct_join">আপনি কি এই গ্রুপে যোগ দিতে এবং এর সদস্যদের সাথে নিজের নাম এবং ফটো শেয়ার করতে চান?</string>
  <string name="GroupJoinBottomSheetDialogFragment_admin_approval_needed">আপনি এই গ্রুপে যোগদানের আগে এই গ্রুপের একজন এডমিন অবশ্যই আপনার অনুরোধটি অনুমোদন করতে হবে। আপনি যখন যোগদানের জন্য অনুরোধ করবেন তখন আপনার নাম এবং ফটো এর সদস্যদের সাথে শেয়ার করা হবে।</string>
  <plurals name="GroupJoinBottomSheetDialogFragment_group_dot_d_members">
    <item quantity="one">গ্রুপ। %1$d সদস্য</item>
    <item quantity="other">গ্রুপ। %1$d সদস্যগণ</item>
  </plurals>
  <!--GroupJoinUpdateRequiredBottomSheetDialogFragment-->
  <string name="GroupJoinUpdateRequiredBottomSheetDialogFragment_update_signal_to_use_group_links">গ্রুপ লিঙ্কগুলি ব্যবহার করার জন্য Signal আপডেট করুন</string>
  <string name="GroupJoinUpdateRequiredBottomSheetDialogFragment_update_message">আপনি যে Signal ব্যবহার করছেন তার সংস্করণ এই গ্রুপের লিঙ্কটিকে সমর্থন করে না। লিঙ্কের মাধ্যমে এই গ্রুপে যোগদানের জন্য সর্বশেষতম সংস্করণে আপডেট করুন।</string>
  <string name="GroupJoinUpdateRequiredBottomSheetDialogFragment_update_signal">Signal আপডেট করুন</string>
  <string name="GroupJoinUpdateRequiredBottomSheetDialogFragment_update_linked_device_message">আপনার সংযুক্ত এক বা একাধিক ডিভাইস Signal এর এমন একটি সংস্করণ চলছে যা গ্রুপ লিঙ্কগুলিকে সমর্থন করে না। এই গ্রুপে যোগদানের জন্য আপনার সংযুক্ত ডিভাইস(গুলিতে) Signal আপডেট করুন।</string>
  <string name="GroupJoinUpdateRequiredBottomSheetDialogFragment_group_link_is_not_valid">গ্রুপ লিঙ্কটি বৈধ নয়</string>
  <!--GroupInviteLinkEnableAndShareBottomSheetDialogFragment-->
  <string name="GroupInviteLinkEnableAndShareBottomSheetDialogFragment_invite_friends">বন্ধুদের আমন্ত্রণ করুন</string>
  <string name="GroupInviteLinkEnableAndShareBottomSheetDialogFragment_share_a_link_with_friends_to_let_them_quickly_join_this_group">দ্রুত এই গ্রুপে যোগদান করতে বন্ধুদের নিকট একটি লিঙ্ক শেয়ার করুন।</string>
  <string name="GroupInviteLinkEnableAndShareBottomSheetDialogFragment_enable_and_share_link">লিঙ্কটি সচল এবং শেয়ার করুন</string>
  <string name="GroupInviteLinkEnableAndShareBottomSheetDialogFragment_share_link">লিংক শেয়ার করুন</string>
  <string name="GroupInviteLinkEnableAndShareBottomSheetDialogFragment_unable_to_enable_group_link_please_try_again_later">গ্রুপ লিঙ্ক সক্ষম করতে অক্ষম। পরে আবার চেষ্টা করুন</string>
  <string name="GroupInviteLinkEnableAndShareBottomSheetDialogFragment_encountered_a_network_error">একটি নেটওয়ার্ক ত্রুটি সম্মুখীন।</string>
  <string name="GroupInviteLinkEnableAndShareBottomSheetDialogFragment_you_dont_have_the_right_to_enable_group_link">গ্রুপ লিঙ্ক সক্ষম করার অধিকার আপনার নেই। দয়া করে কোনও এডমিনকে অবহিত করুন।</string>
  <string name="GroupInviteLinkEnableAndShareBottomSheetDialogFragment_you_are_not_currently_a_member_of_the_group">আপনি বর্তমানে গ্রুপটির সদস্য নন।</string>
  <!--GV2 Request confirmation dialog-->
  <string name="RequestConfirmationDialog_add_s_to_the_group">গ্রুপে \"%1$s\" কে যুক্ত করবেন?</string>
  <string name="RequestConfirmationDialog_deny_request_from_s">\"%1$s\" থেকে অনুরোধ প্রত্যাখ্যান করবেন?</string>
  <!--Confirm dialog message shown when deny a group link join request and group link is enabled.-->
  <string name="RequestConfirmationDialog_deny_request_from_s_they_will_not_be_able_to_request">\"%1$s\"-এর অনুরোধ প্রত্যাখ্যান করবেন? তারা আর গ্রুপ লিংকের মাধ্যমে যোগ দেয়ার জন্য অনুরোধ করতে পারবে না।</string>
  <string name="RequestConfirmationDialog_add">যুক্ত করুন</string>
  <string name="RequestConfirmationDialog_deny">প্রত্যাখ্যান</string>
  <!--ImageEditorHud-->
  <string name="ImageEditorHud_blur_faces">চেহারা অস্পষ্ট করুন</string>
  <string name="ImageEditorHud_new_blur_faces_or_draw_anywhere_to_blur">নতুন: মুখয়ব অস্পষ্ট করুন অথবা যেকোন জায়গা অস্পষ্ট করতে আলতো চেপে টানুন</string>
  <string name="ImageEditorHud_draw_anywhere_to_blur">যেকোনো জায়গা অস্পষ্ট করতে আলতো চেপে টানুন</string>
  <string name="ImageEditorHud_draw_to_blur_additional_faces_or_areas">আরো মুখয়ব বা জায়গা অস্পষ্ট করতে আলতো চেপে টানুন</string>
  <!--InputPanel-->
  <string name="InputPanel_tap_and_hold_to_record_a_voice_message_release_to_send">একটি ভয়েস বার্তা রেকর্ড করতে আলতো চাপুন এবং ধরে রাখুন, প্রেরণের জন্য ছেড়ে দিন</string>
  <!--InviteActivity-->
  <string name="InviteActivity_share">শেয়ার করুন</string>
  <string name="InviteActivity_share_with_contacts">পরিচিতিদের সাথে শেয়ার করুন</string>
  <string name="InviteActivity_share_via">এর মাধ্যমে শেয়ার করুন…</string>
  <string name="InviteActivity_cancel">বাতিল</string>
  <string name="InviteActivity_sending">পাঠানো হচ্ছে</string>
  <string name="InviteActivity_invitations_sent">আমন্ত্রণ পাঠানো হয়েছে!</string>
  <string name="InviteActivity_invite_to_signal">Molly এ আমন্ত্রণ জানান</string>
  <string name="InviteActivity_send_sms">এসএমএস পাঠান (%d)</string>
  <plurals name="InviteActivity_send_sms_invites">
    <item quantity="one"> %d টি নিমন্ত্রন এসএমএস পাঠান?</item>
    <item quantity="other">%d টি নিমন্ত্রন এসএমএস পাঠান?</item>
  </plurals>
  <string name="InviteActivity_lets_switch_to_signal">চলুন Molly এ যোগ দেইঃ %1$s</string>
  <string name="InviteActivity_no_app_to_share_to">আপনার কাছে শেয়ার করতে পারবেন এমন কোন অ্যাপ নেই।</string>
  <!--LearnMoreTextView-->
  <string name="LearnMoreTextView_learn_more">আরও জানুন</string>
  <string name="SpanUtil__read_more">আরও পড়ুন</string>
  <!--LongMessageActivity-->
  <string name="LongMessageActivity_unable_to_find_message">বার্তা খুঁজে পেতে অসমর্থ</string>
  <string name="LongMessageActivity_message_from_s">%1$s থেকে বার্তা</string>
  <string name="LongMessageActivity_your_message">আপনার বার্তা</string>
  <!--MessageRetrievalService-->
  <string name="MessageRetrievalService_signal">Molly</string>
  <string name="MessageRetrievalService_background_connection_enabled">পটভূমির সংযোগ সক্ষম করা হয়েছে</string>
  <!--MmsDownloader-->
  <string name="MmsDownloader_error_reading_mms_settings">ওয়্যারলেস সরবরাহকারীর এমএমএস সেটিংস পড়তে ত্রুটি</string>
  <!--MediaOverviewActivity-->
  <string name="MediaOverviewActivity_Media">মিডিয়া</string>
  <string name="MediaOverviewActivity_Files">ফাইলসমূহ</string>
  <string name="MediaOverviewActivity_Audio">শব্দ</string>
  <string name="MediaOverviewActivity_All">সব</string>
  <plurals name="MediaOverviewActivity_Media_delete_confirm_title">
    <item quantity="one">নির্বাচিত আইটেম মুছে ফেলবেন?</item>
    <item quantity="other">নির্বাচিত আইটেম গুলো মুছে ফেলবেন?</item>
  </plurals>
  <plurals name="MediaOverviewActivity_Media_delete_confirm_message">
    <item quantity="one">এটি স্থায়ীভাবে নির্বাচিত সমস্ত ফাইল মুছবে। এই আইটেমগুলির সাথে সম্পর্কিত কোনও বার্তা পাঠ্যও মুছে ফেলা হবে।</item>
    <item quantity="other">এটি স্থায়ীভাবে নির্বাচিত সমস্ত %1$d ফাইল মুছবে। এই আইটেমগুলির সাথে সম্পর্কিত অন্য বার্তা পাঠ্যও মুছে ফেলা হবে।</item>
  </plurals>
  <string name="MediaOverviewActivity_Media_delete_progress_title">মোছা হচ্ছে…</string>
  <string name="MediaOverviewActivity_Media_delete_progress_message">বার্তা সমূহ মোছা হচ্ছে…</string>
  <string name="MediaOverviewActivity_Select_all">সবগুলো নির্বাচন করুন</string>
  <string name="MediaOverviewActivity_collecting_attachments">সংযুক্তি সমুহ সংগ্রহ করা হচ্ছে…</string>
  <string name="MediaOverviewActivity_Sort_by">ক্রমানুসার</string>
  <string name="MediaOverviewActivity_Newest">নতুন</string>
  <string name="MediaOverviewActivity_Oldest">পুরাতন</string>
  <string name="MediaOverviewActivity_Storage_used">স্টোরেজ ব্যবহৃত</string>
  <string name="MediaOverviewActivity_All_storage_use">সকল স্টোরেজ ব্যবহৃত</string>
  <string name="MediaOverviewActivity_Grid_view_description">গার্ড ভিউ</string>
  <string name="MediaOverviewActivity_List_view_description">লিস্ট ভিউ</string>
  <string name="MediaOverviewActivity_Selected_description">নির্বাচিত</string>
  <string name="MediaOverviewActivity_select_all">সবগুলো নির্বাচন করুন</string>
  <plurals name="MediaOverviewActivity_save_plural">
    <item quantity="one">সংরক্ষণ করুন</item>
    <item quantity="other">সংরক্ষণ করুন</item>
  </plurals>
  <plurals name="MediaOverviewActivity_delete_plural">
    <item quantity="one">মুছুন</item>
    <item quantity="other">মুছুন</item>
  </plurals>
  <plurals name="MediaOverviewActivity_d_selected_s">
    <item quantity="one">%1$d নির্বাচিত (%2$s)</item>
    <item quantity="other">%1$d নির্বাচিত (%2$s)</item>
  </plurals>
  <string name="MediaOverviewActivity_file">ফাইল</string>
  <string name="MediaOverviewActivity_audio">শব্দ</string>
  <string name="MediaOverviewActivity_video">ভিডিও</string>
  <string name="MediaOverviewActivity_image">ছবি</string>
  <string name="MediaOverviewActivity_voice_message">ভয়েস বার্তা</string>
  <string name="MediaOverviewActivity_sent_by_s">%1$s দ্বারা প্রেরিত</string>
  <string name="MediaOverviewActivity_sent_by_you">আপনার প্রেরিত</string>
  <string name="MediaOverviewActivity_sent_by_s_to_s">%1$s দ্বারা %2$s কে প্রেরিত</string>
  <string name="MediaOverviewActivity_sent_by_you_to_s">%1$sকে আপনার প্রেরিত </string>
  <!--Megaphones-->
  <string name="Megaphones_remind_me_later">আমাকে পরে মনে করিয়ে দিবেন</string>
  <string name="Megaphones_verify_your_signal_pin">আপনার Signal পিন যাচাই করুন</string>
  <string name="Megaphones_well_occasionally_ask_you_to_verify_your_pin">আমরা আপনাকে মাঝে মাঝে আপনার পিনটি যাচাই করতে বলব যাতে আপনি এটি মনে রাখতে পারেন।</string>
  <string name="Megaphones_verify_pin">পিন যাচাই করুন</string>
  <string name="Megaphones_get_started">শুরু করা যাক</string>
  <string name="Megaphones_new_group">নতুন গ্রুপ</string>
  <string name="Megaphones_invite_friends">বন্ধুদের আমন্ত্রণ</string>
  <string name="Megaphones_use_sms">এসএমএস ব্যবহার করুন</string>
  <string name="Megaphones_appearance">অ্যাপিয়ারেন্স</string>
  <string name="Megaphones_add_photo">ছবি যুক্ত করুন</string>
  <!--Title of a bottom sheet to render messages that all quote a specific message-->
  <string name="MessageQuotesBottomSheet_replies">রিপ্লাই</string>
  <!--NotificationBarManager-->
  <string name="NotificationBarManager_signal_call_in_progress">Signal কল চলমান </string>
  <string name="NotificationBarManager__establishing_signal_call">Signal কল স্থাপন করা হচ্ছে</string>
  <string name="NotificationBarManager__incoming_signal_call">আগত Signal কল</string>
  <string name="NotificationBarManager__incoming_signal_group_call">ইনকামিং সিগন্যাল গ্রুপ কল</string>
  <!--Temporary notification shown when starting the calling service-->
  <string name="NotificationBarManager__starting_signal_call_service">Molly কল সার্ভিস চালু করা হচ্ছে</string>
  <string name="NotificationBarManager__stopping_signal_call_service">Molly কল সার্ভিস বন্ধ করা হচ্ছে</string>
  <string name="NotificationBarManager__decline_call">কল প্রত্যাখ্যান করুন</string>
  <string name="NotificationBarManager__answer_call">কল গ্রহণ করুন</string>
  <string name="NotificationBarManager__end_call">কল শেষ করুন</string>
  <string name="NotificationBarManager__cancel_call">কল বাতিল করুন</string>
  <string name="NotificationBarManager__join_call">কলে যোগ দিন</string>
  <!--NotificationsMegaphone-->
  <string name="NotificationsMegaphone_turn_on_notifications">নোটিফিকেশন পেতে চান?</string>
  <string name="NotificationsMegaphone_never_miss_a_message">আপনার পরিচিতি এবং গ্রুপের কোনও বার্তা মিস করবেন না।</string>
  <string name="NotificationsMegaphone_turn_on">চালু করুন</string>
  <string name="NotificationsMegaphone_not_now">এখন না</string>
  <!--NotificationMmsMessageRecord-->
  <string name="NotificationMmsMessageRecord_multimedia_message">মাল্টিমিডিয়া বার্তা</string>
  <string name="NotificationMmsMessageRecord_downloading_mms_message">এমএমএস বার্তা ডাউনলোড করা হচ্ছে</string>
  <string name="NotificationMmsMessageRecord_error_downloading_mms_message">এমএমএস বার্তা ডাউনলোড করার সময় ত্রুটি, আবার চেষ্টা করতে আলতো চাপুন</string>
  <!--MediaPickerActivity-->
  <string name="MediaPickerActivity_send_to">%s কে পাঠান</string>
  <string name="MediaPickerActivity__menu_open_camera">ক্যামেরা চালু করুন</string>
  <!--MediaSendActivity-->
  <string name="MediaSendActivity_add_a_caption">ক্যাপশন যোগ করুন…</string>
  <string name="MediaSendActivity_an_item_was_removed_because_it_exceeded_the_size_limit">একটি বস্তু সরানো হয়েছে কারণ এটি আকার সীমা অতিক্রম করেছে</string>
  <string name="MediaSendActivity_an_item_was_removed_because_it_had_an_unknown_type">একটি বস্তু সরানো হয়েছে কারণ এটির ধরন অজানা ছিল</string>
  <string name="MediaSendActivity_an_item_was_removed_because_it_exceeded_the_size_limit_or_had_an_unknown_type">একটি বস্তু সরানো হয়েছে কারণ এটি আকার সীমা অতিক্রম করেছে বা এর ধরন অজানা ছিল</string>
  <string name="MediaSendActivity_camera_unavailable">ক্যামেরা পাওয়া যাচ্ছে না।</string>
  <string name="MediaSendActivity_message_to_s">%s এর জন্য বার্তা</string>
  <string name="MediaSendActivity_message">বার্তা</string>
  <string name="MediaSendActivity_select_recipients">প্রাপক নির্বাচন করুন</string>
  <string name="MediaSendActivity_signal_needs_access_to_your_contacts">Molly আপনার পরিচিতি সমূহ প্রদর্শন করতে তাদের প্রবেশাধিকার প্রয়োজন।</string>
  <string name="MediaSendActivity_signal_needs_contacts_permission_in_order_to_show_your_contacts_but_it_has_been_permanently_denied">আপনার পরিচিতি সমূহ দেখানোর জন্য Molly এর পরিচিতি পাঠের অনুমতি প্রয়োজন তবে এটি স্থায়ীভাবে অস্বীকার করা হয়েছে। দয়া করে অ্যাপ্লিকেশন সেটিংসে চলতে থাক, \"অনুমতিগুলি\" নির্বাচন করুন এবং \"পরিচিতি\" সক্ষম করুন।</string>
  <plurals name="MediaSendActivity_cant_share_more_than_n_items">
    <item quantity="one">%d টার বেশী জিনিষ শেয়ার করতে পারবেন না।</item>
    <item quantity="other">%dটার বেশী জিনিষ শেয়ার করতে পারবেন না।</item>
  </plurals>
  <string name="MediaSendActivity_select_recipients_description">প্রাপক নির্বাচন করুন</string>
  <string name="MediaSendActivity_tap_here_to_make_this_message_disappear_after_it_is_viewed">এই বার্তাটি দেখার পরে অদৃশ্য হয়ে যাওয়ার জন্য এখানে আলতো চাপুন।</string>
  <!--MediaRepository-->
  <string name="MediaRepository_all_media">সমস্ত মিডিয়া</string>
  <string name="MediaRepository__camera">ক্যামেরা</string>
  <!--MessageDecryptionUtil-->
  <string name="MessageDecryptionUtil_failed_to_decrypt_message">বার্তা ডিক্রিপ্ট করতে ব্যর্থ</string>
  <string name="MessageDecryptionUtil_tap_to_send_a_debug_log">একটি ডিবাগ লগ প্রেরণ করতে আলতো চাপুন</string>
  <!--MessageRecord-->
  <string name="MessageRecord_unknown">অজানা</string>
  <string name="MessageRecord_message_encrypted_with_a_legacy_protocol_version_that_is_no_longer_supported">Signal এর একটি পুরানো সংস্করণ ব্যবহার করে এনক্রিপ্ট করা একটি বার্তা পেয়েছেন যা আর সমর্থিত নয়। দয়া করে প্রেরককে অতি সাম্প্রতিক সংস্করণে আপডেট করতে এবং বার্তাটি পুনরায় পাঠাতে বলুন।</string>
  <string name="MessageRecord_left_group">আপনি গ্রুপ ত্যাগ করেছেন।</string>
  <string name="MessageRecord_you_updated_group">আপনি গ্রুপ আপডেট করেছেন।</string>
  <string name="MessageRecord_the_group_was_updated">গ্রুপটি আপডেট করা হয়েছিল।</string>
  <string name="MessageRecord_you_called_date">আপনি কল করেছেন। %1$s</string>
  <string name="MessageRecord_missed_audio_call_date">অডিও কল মিস করেছে। %1$s</string>
  <string name="MessageRecord_missed_video_call_date">ভিডিও কল মিস করেছেন। %1$s</string>
  <string name="MessageRecord_s_updated_group">%s গ্রুপ আপডেট করেছে।</string>
  <string name="MessageRecord_s_called_you_date">%1$s আপনাকে কল করেছিল। %2$s</string>
  <string name="MessageRecord_s_joined_signal">%s Signal এ যোগ দিয়েছেন!</string>
  <string name="MessageRecord_you_disabled_disappearing_messages">আপনি অদৃশ্য হয়ে যাওয়া বার্তাগুলি অক্ষম করেছেন।</string>
  <string name="MessageRecord_s_disabled_disappearing_messages">%1$s অদৃশ্য হয়ে যাওয়া বার্তা অক্ষম করেছেন।</string>
  <string name="MessageRecord_you_set_disappearing_message_time_to_s">আপনি অদৃশ্য হয়ে যাওয়া বার্তার সময়কাল %1$s নির্ধারন করেছেন।</string>
  <string name="MessageRecord_s_set_disappearing_message_time_to_s">%1$s অদৃশ্য হয়ে যাওয়া বার্তার সময়কাল %2$s নির্ধারন করেছেন।</string>
  <string name="MessageRecord_disappearing_message_time_set_to_s">অদৃশ্য হয়ে যাওয়া বার্তা টাইমার সেট করা হয়েছে %1$s। </string>
  <string name="MessageRecord_this_group_was_updated_to_a_new_group">এই গ্রুপটি একটি নতুন গ্রুপে আপডেট করা হয়েছে।</string>
  <string name="MessageRecord_you_couldnt_be_added_to_the_new_group_and_have_been_invited_to_join">আপনাকে নতুন গ্রুপে যুক্ত করা যায়নি এবং যোগদানের জন্য আমন্ত্রণ জানানো হয়েছে।</string>
  <string name="MessageRecord_chat_session_refreshed">চ্যাট সেশনটি পুনরায় লোড হয়েছে</string>
  <plurals name="MessageRecord_members_couldnt_be_added_to_the_new_group_and_have_been_invited">
    <item quantity="one">একজন সদস্যকে নতুন গ্রুপে যুক্ত করা যায়নি এবং তাকে যোগদানের জন্য আমন্ত্রণ জানানো হয়েছে।</item>
    <item quantity="other">%1$s জন সদস্যকে নতুন গ্রুপে যুক্ত করা যায়নি এবং তাদের যোগদানের জন্য আমন্ত্রণ জানানো হয়েছে।</item>
  </plurals>
  <plurals name="MessageRecord_members_couldnt_be_added_to_the_new_group_and_have_been_removed">
    <item quantity="one">একজন সদস্যকে নতুন গ্রুপে যুক্ত করা যায়নি এবং তাকে সরানো হয়েছে।</item>
    <item quantity="other">%1$s জন সদস্যকে নতুন গ্রুপে যুক্ত করা যায়নি এবং তাদের সরানো হয়েছে।</item>
  </plurals>
  <!--Profile change updates-->
  <string name="MessageRecord_changed_their_profile_name_to">%1$s তাদের প্রোফাইলের নাম পরিবর্তন করে %2$s করেছে।</string>
  <string name="MessageRecord_changed_their_profile_name_from_to">%1$s তাদের প্রোফাইলের নাম %2$s থেকে %3$s এ পরিবর্তন করেছেন।</string>
  <string name="MessageRecord_changed_their_profile">%1$s তাদের প্রোফাইল পরিবর্তন করেছে।</string>
  <!--GV2 specific-->
  <string name="MessageRecord_you_created_the_group">আপনি গ্রুপ তৈরি করেছেন।</string>
  <string name="MessageRecord_group_updated">গ্রুপ আপডেট হয়েছে।</string>
  <string name="MessageRecord_invite_friends_to_this_group">গ্রুপ লিংকের মাধ্যমে আপনার বন্ধুদের আমন্ত্রণ করুন</string>
  <!--GV2 member additions-->
  <string name="MessageRecord_you_added_s">আপনি %1$s কে যোগ করেছেন।</string>
  <string name="MessageRecord_s_added_s">%2$s কে %1$s যুক্ত করেছে</string>
  <string name="MessageRecord_s_added_you">%1$s আপনাকে গ্রুপটিতে সংযুক্ত করেছে।</string>
  <string name="MessageRecord_you_joined_the_group">আপনি গ্রুপে যোগ দিয়েছেন।</string>
  <string name="MessageRecord_s_joined_the_group">%1$s গ্রুপে যোগ দিয়েছেন।</string>
  <!--GV2 member removals-->
  <string name="MessageRecord_you_removed_s">আপনি %1$s কে বাদ দিয়েছেন।</string>
  <string name="MessageRecord_s_removed_s">%2$s কে %1$s বাদ দিয়েছে</string>
  <string name="MessageRecord_s_removed_you_from_the_group">%1$s আপনাকে গ্রুপ থেকে বাদ দিয়েছে।</string>
  <string name="MessageRecord_you_left_the_group">আপনি গ্রুপ ছেড়েছেন।</string>
  <string name="MessageRecord_s_left_the_group">%1$s গ্রুপ ত্যাগ করেছে।</string>
  <string name="MessageRecord_you_are_no_longer_in_the_group">আপনি আর গ্রুপে নেই।</string>
  <string name="MessageRecord_s_is_no_longer_in_the_group">%1$s আর গ্রুপে নেই।</string>
  <!--GV2 role change-->
  <string name="MessageRecord_you_made_s_an_admin">আপনি %1$s কে এডমিন বানিয়েছেন</string>
  <string name="MessageRecord_s_made_s_an_admin">%1$s %2$s কে একজন এডমিন বানিয়েছে|</string>
  <string name="MessageRecord_s_made_you_an_admin">%1$s আপনাকে এডমিন বানিয়েছে|</string>
  <string name="MessageRecord_you_revoked_admin_privileges_from_s">আপনি %1$s এর এডমিন ক্ষমতাগুলি বাতিল করেছেন।</string>
  <string name="MessageRecord_s_revoked_your_admin_privileges">%1$s আপনার এডমিন বিশেষাধিকার প্রত্যাহার করেছে।</string>
  <string name="MessageRecord_s_revoked_admin_privileges_from_s">%1$s %2$s এর এডমিন ক্ষমতাগুলি বাতিল করেছে।</string>
  <string name="MessageRecord_s_is_now_an_admin">%1$s এখন একজন এডমিন। </string>
  <string name="MessageRecord_you_are_now_an_admin">আপনি এখন প্রশাসক</string>
  <string name="MessageRecord_s_is_no_longer_an_admin">%1$s আর একজন এডমিন নন। </string>
  <string name="MessageRecord_you_are_no_longer_an_admin">আপনি আর এডমিন নন।</string>
  <!--GV2 invitations-->
  <string name="MessageRecord_you_invited_s_to_the_group">আপনি %1$s কে এই গ্রুপে আমন্ত্রণ জানিয়েছেন।</string>
  <string name="MessageRecord_s_invited_you_to_the_group">%1$s আপনাকে গ্রুপটিতে আমন্ত্রণ জানিয়েছেন।</string>
  <plurals name="MessageRecord_s_invited_members">
    <item quantity="one">%1$s ১ জনকে গ্রুপে আমন্ত্রণ জানিয়েছে।</item>
    <item quantity="other">%1$s %2$d জনকে গ্রুপে আমন্ত্রণ জানিয়েছে।</item>
  </plurals>
  <string name="MessageRecord_you_were_invited_to_the_group">আপনাকে এই গ্রুপে আমন্ত্রিত করা হয়েছিল।</string>
  <plurals name="MessageRecord_d_people_were_invited_to_the_group">
    <item quantity="one">১ জনকে গ্রুপে আমন্ত্রণ জানানো হয়েছিল।</item>
    <item quantity="other">%1$d জনকে গ্রুপে আমন্ত্রণ জানানো হয়েছিল।</item>
  </plurals>
  <!--GV2 invitation revokes-->
  <plurals name="MessageRecord_you_revoked_invites">
    <item quantity="one">আপনি গ্রুপেটির জন্য কৃত একটি আমন্ত্রণ বাতিল করেছেন।</item>
    <item quantity="other">আপনি গ্রুপটির জন্য কৃত %1$d টি আমন্ত্রণ বাতিল করেছেন।</item>
  </plurals>
  <plurals name="MessageRecord_s_revoked_invites">
    <item quantity="one"> %1$s গ্রুপটির জন্য কৃত একটি আমন্ত্রণ বাতিল করেছে।</item>
    <item quantity="other">%1$s গ্রুপটির জন্য কৃত %2$d টি আমন্ত্রণ বাতিল করেছেন।</item>
  </plurals>
  <string name="MessageRecord_someone_declined_an_invitation_to_the_group">কেউ একজন এই গ্রুপের আমন্ত্রণ প্রত্যাখ্যান করেছে।</string>
  <string name="MessageRecord_you_declined_the_invitation_to_the_group">আপনি গ্রুপটির নিমন্ত্রণ প্রত্যাখ্যান করেছেন।</string>
  <string name="MessageRecord_s_revoked_your_invitation_to_the_group">%1$s গ্রুপে আপনার আমন্ত্রণ বাতিল করে দিয়েছে।</string>
  <string name="MessageRecord_an_admin_revoked_your_invitation_to_the_group">একজন এডমিন গ্রুপটিতে আপনার আমন্ত্রণ বাতিল করে দিয়েছে।</string>
  <plurals name="MessageRecord_d_invitations_were_revoked">
    <item quantity="one">গোষ্ঠীতে একটি আমন্ত্রণ বাতিল করা হয়েছিল।</item>
    <item quantity="other">গোষ্ঠীতে %1$d আমন্ত্রণ বাতিল করা হয়েছিল।</item>
  </plurals>
  <!--GV2 invitation acceptance-->
  <string name="MessageRecord_you_accepted_invite">আপনি গ্রুপটির নিমন্ত্রণ গ্রহণ করেছেন।</string>
  <string name="MessageRecord_s_accepted_invite">%1$s গ্রুপটির নিমন্ত্রণ গ্রহণ করেছেন।</string>
  <string name="MessageRecord_you_added_invited_member_s">আপনি আমন্ত্রিত সদস্য %1$s কে যুক্ত করেছেন।</string>
  <string name="MessageRecord_s_added_invited_member_s">%1$s আমন্ত্রিত সদস্য %2$s কে যুক্ত করেছে।</string>
  <!--GV2 title change-->
  <string name="MessageRecord_you_changed_the_group_name_to_s">আপনি গ্রুপের নামটি \"%1$s\" এ পরিবর্তন করেছেন।</string>
  <string name="MessageRecord_s_changed_the_group_name_to_s">%1$s গ্রুপের নামটি \"%2$s\" এ পরিবর্তন করেছে।</string>
  <string name="MessageRecord_the_group_name_has_changed_to_s">গোষ্ঠীর নাম \"%1$s\" এ পরিবর্তিত হয়েছে।</string>
  <!--GV2 description change-->
  <string name="MessageRecord_you_changed_the_group_description">আপনি গ্রুপের বিবরণ পরিবর্তন করেছেন।</string>
  <string name="MessageRecord_s_changed_the_group_description">%1$s গ্রুপের বিবরণ পরিবর্তন করেছেন।</string>
  <string name="MessageRecord_the_group_description_has_changed">গ্রুপের বিবরণ পরিবর্তন হয়েছে।</string>
  <!--GV2 avatar change-->
  <string name="MessageRecord_you_changed_the_group_avatar">আপনি গ্রুপের অবতার পরিবর্তন করেছেন।</string>
  <string name="MessageRecord_s_changed_the_group_avatar"> %1$s গ্রুপের অবতার পরিবর্তন করেছে।</string>
  <string name="MessageRecord_the_group_group_avatar_has_been_changed">গ্রুপ অবতারটি পরিবর্তন করা হয়েছে।</string>
  <!--GV2 attribute access level change-->
  <string name="MessageRecord_you_changed_who_can_edit_group_info_to_s">কারা গ্রুপের তথ্য সম্পাদনা করতে পারে তা আপনি \"%1$s\"  এ পরিবর্তন করেছেন।</string>
  <string name="MessageRecord_s_changed_who_can_edit_group_info_to_s">কে গ্রুপের তথ্য সম্পাদনা করতে পারবে তা %1$s \"%2$s\" এ পরিবর্তন করেছে|</string>
  <string name="MessageRecord_who_can_edit_group_info_has_been_changed_to_s">কে গ্রুপের তথ্য সম্পাদনা করতে পারে তা \"%1$s\" এ পরিবর্তন করা হয়েছে।</string>
  <!--GV2 membership access level change-->
  <string name="MessageRecord_you_changed_who_can_edit_group_membership_to_s">কারা গ্রুপের সদস্যতা সম্পাদনা করতে পারবেন তা আপনি \"%1$s\" এ পরিবর্তন করেছেন।</string>
  <string name="MessageRecord_s_changed_who_can_edit_group_membership_to_s">কারা গ্রুপের সদস্যতা সম্পাদনা করতে পারবেন তা %1$s \"%2$s\" এ পরিবর্তন করেছে।</string>
  <string name="MessageRecord_who_can_edit_group_membership_has_been_changed_to_s">গ্রুপের সদস্যতা কে সম্পাদনা করতে পারে তাকে \"%1$s\" এ পরিবর্তন করা হয়েছে।</string>
  <!--GV2 announcement group change-->
  <string name="MessageRecord_you_allow_all_members_to_send">সকল সদস্যদের বার্তা পাঠানোর অনুমতি প্রদান করতে আপনি গ্রুপ সেটিংস পরিবর্তন করেছেন।</string>
  <string name="MessageRecord_you_allow_only_admins_to_send">আপনি গ্রুপ সেটিংস পরিবর্তন করে কেবল মাত্র এডমিনদের বার্তা পাঠানোর অনুমতি দিয়েছেন।</string>
  <string name="MessageRecord_s_allow_all_members_to_send">%1$s গ্রুপের সকল সদস্যদের বার্তা পাঠানোর অনুমতি প্রদানের জন্য সেটিংস পরিবর্তন করেছেন।</string>
  <string name="MessageRecord_s_allow_only_admins_to_send">%1$s গ্রুপের কেবল অ্যাডমিনদের বার্তা পাঠানোর অনুমতি দিতে সেটিংস পরিবর্তন করেছেন।</string>
  <string name="MessageRecord_allow_all_members_to_send">সকল সদস্যকে মেসেজ পাঠানোর অনুমতি দিতে গ্রুপের সেটিংস পরিবর্তন করা হয়েছে।</string>
  <string name="MessageRecord_allow_only_admins_to_send">কেবল অ্যাডমিনদের বার্তা পাঠানোর অনুমতি দিতে গ্রুপের সেটিংস পরিবর্তন করা হয়েছে।</string>
  <!--GV2 group link invite access level change-->
  <string name="MessageRecord_you_turned_on_the_group_link_with_admin_approval_off">আপনি এডমিনের অনুমোদন ছাড়ায় গ্রুপ লিঙ্কটি চালু করেছেন।</string>
  <string name="MessageRecord_you_turned_on_the_group_link_with_admin_approval_on">আপনি এডমিনের অনুমোদন সহ গ্রুপ লিঙ্কটি চালু করেছেন।</string>
  <string name="MessageRecord_you_turned_off_the_group_link">আপনি গ্রুপের লিঙ্ক বন্ধ করেছেন।</string>
  <string name="MessageRecord_s_turned_on_the_group_link_with_admin_approval_off">%1$s এডমিনের অনুমোদন ছাড়া গ্রুপ লিঙ্ক চালু করেছে।</string>
  <string name="MessageRecord_s_turned_on_the_group_link_with_admin_approval_on">%1$s এডমিনের অনুমোদন সাপেক্ষে গ্রুপ লিঙ্ক চালু করেছে।</string>
  <string name="MessageRecord_s_turned_off_the_group_link">%1$s গ্রুপ লিঙ্ক বন্ধ করে দিয়েছে।</string>
  <string name="MessageRecord_the_group_link_has_been_turned_on_with_admin_approval_off">এডমিনের অনুমোদনের প্রয়োজন ছাড়া গ্রুপ লিঙ্কটি চালু করা হয়েছে।</string>
  <string name="MessageRecord_the_group_link_has_been_turned_on_with_admin_approval_on">এডমিনের অনুমোদনের প্রয়োজন সহ গ্রুপ লিঙ্কটি চালু করা হয়েছে।</string>
  <string name="MessageRecord_the_group_link_has_been_turned_off">গ্রুপ লিঙ্কটি বন্ধ করা হয়েছে।</string>
  <string name="MessageRecord_you_turned_off_admin_approval_for_the_group_link">আপনি গ্রুপ লিঙ্কের জন্য এডমিনের অনুমোদন বন্ধ করেছেন।</string>
  <string name="MessageRecord_s_turned_off_admin_approval_for_the_group_link">%1$s গ্রুপ লিঙ্কের জন্য এডমিনের অনুমোদন বন্ধ করেছে।</string>
  <string name="MessageRecord_the_admin_approval_for_the_group_link_has_been_turned_off">গ্রুপ লিঙ্কের জন্য এডমিনের অনুমোদন বন্ধ করা হয়েছে।</string>
  <string name="MessageRecord_you_turned_on_admin_approval_for_the_group_link">আপনি গ্রুপ লিঙ্কের জন্য এডমিনের অনুমোদন চালু করেছেন।</string>
  <string name="MessageRecord_s_turned_on_admin_approval_for_the_group_link">%1$s গ্রুপ লিঙ্কের জন্য এডমিনের অনুমোদন চালু করেছে।</string>
  <string name="MessageRecord_the_admin_approval_for_the_group_link_has_been_turned_on">গ্রুপ লিঙ্কের জন্য এডমিনের অনুমোদন চালু করা হয়েছে।</string>
  <!--GV2 group link reset-->
  <string name="MessageRecord_you_reset_the_group_link">আপনি গ্রুপ লিঙ্কটি পুনরায় সেট করেছেন।</string>
  <string name="MessageRecord_s_reset_the_group_link">%1$s গ্রুপ লিঙ্কটি পুনরায় সেট করেছে।</string>
  <string name="MessageRecord_the_group_link_has_been_reset">গ্রুপ লিঙ্কটি পুনরায় সেট করা হয়েছে।</string>
  <!--GV2 group link joins-->
  <string name="MessageRecord_you_joined_the_group_via_the_group_link">আপনি গ্রুপ লিঙ্কের মাধ্যমে গ্রুপে যোগ দিয়েছেন।</string>
  <string name="MessageRecord_s_joined_the_group_via_the_group_link">%1$s গ্রুপ লিঙ্কের মাধ্যমে গ্রুপে যোগ দিয়েছেন।</string>
  <!--GV2 group link requests-->
  <string name="MessageRecord_you_sent_a_request_to_join_the_group">আপনি এই গ্রুপে যোগদানের জন্য একটি অনুরোধ প্রেরণ করেছেন।</string>
  <string name="MessageRecord_s_requested_to_join_via_the_group_link">%1$s গ্রুপ লিঙ্কের মাধ্যমে যোগদানের জন্য অনুরোধ করেছেন।</string>
  <!--Update message shown when someone requests to join via group link and cancels the request back to back-->
  <plurals name="MessageRecord_s_requested_and_cancelled_their_request_to_join_via_the_group_link">
    <item quantity="one">গ্রুপ লিঙ্কের মাধ্যমে যোগদানের জন্য %1$s অনুরোধ করেছেন এবং -গুলো অনুরোধ বাতিল করেছেন৷ </item>
    <item quantity="other">গ্রুপ লিঙ্কের মাধ্যমে যোগ দেয়ার জন্য %1$s অনুরোধ করেছেন এবং %2$d-গুলো অনুরোধবাতিল করেছেন৷</item>
  </plurals>
  <!--GV2 group link approvals-->
  <string name="MessageRecord_s_approved_your_request_to_join_the_group">%1$s গ্রুপে যোগ দেওয়ার জন্য আপনার অনুরোধ অনুমোদিত করেছেন।</string>
  <string name="MessageRecord_s_approved_a_request_to_join_the_group_from_s">%2$s এর  গ্রুপে যোগদানের জন্য একটি অনুরোধ %1$s অনুমোদিত করেছে।</string>
  <string name="MessageRecord_you_approved_a_request_to_join_the_group_from_s">আপনি %1$s এর গ্রুপে যোগদানের জন্য একটি অনুরোধ অনুমোদিত করেছেন।</string>
  <string name="MessageRecord_your_request_to_join_the_group_has_been_approved">আপনার গ্রুপে যোগদানের অনুরোধ অনুমোদিত হয়েছে।</string>
  <string name="MessageRecord_a_request_to_join_the_group_from_s_has_been_approved">%1$s এর গ্রুপে যোগদানের জন্য একটি অনুরোধ অনুমোদিত হয়েছে।</string>
  <!--GV2 group link deny-->
  <string name="MessageRecord_your_request_to_join_the_group_has_been_denied_by_an_admin">গ্রুপে যোগ দেওয়ার জন্য আপনার অনুরোধটি এডমিনে কর্তৃক বাতিল করা হয়েছে।</string>
  <string name="MessageRecord_s_denied_a_request_to_join_the_group_from_s">গ্রুপে যোগ দেওয়ার জন্য %2$s এর অনুরোধটি %1$s কর্তৃক বাতিল করা হয়েছে।</string>
  <string name="MessageRecord_a_request_to_join_the_group_from_s_has_been_denied">গ্রুপে যোগ দেওয়ার জন্য %1$s অনুরোধটি বাতিল করা হয়েছে।</string>
  <string name="MessageRecord_you_canceled_your_request_to_join_the_group">আপনি গ্রুপে যোগদানের জন্য আপনার অনুরোধ বাতিল করেছেন।</string>
  <string name="MessageRecord_s_canceled_their_request_to_join_the_group">%1$s গ্রুপে যোগদানের জন্য তাদের অনুরোধ বাতিল করেছেন।</string>
  <!--End of GV2 specific update messages-->
  <string name="MessageRecord_your_safety_number_with_s_has_changed">%sএর সাথে আপনার নিরাপত্তা নাম্বার পরিবর্তিত হয়েছে।</string>
  <string name="MessageRecord_you_marked_your_safety_number_with_s_verified"> %sএর সাথে আপনি যাচাই করে আপনার নিরাপত্তা নাম্বার চিহ্নিত করেছেন</string>
  <string name="MessageRecord_you_marked_your_safety_number_with_s_verified_from_another_device">%s এর সাথে  আপনি অন্য একটি ডিভাইস থেকে যাচাই করে আপনার নিরাপত্তা নাম্বার চিহ্নিত করেছেন</string>
  <string name="MessageRecord_you_marked_your_safety_number_with_s_unverified">আপনি %sএর নিরাপত্তা নাম্বার অযাচিত নির্বাচন করেছেন</string>
  <string name="MessageRecord_you_marked_your_safety_number_with_s_unverified_from_another_device">আপনি অন্য একটি ডিভাইস থেকে  %s এর নিরাপত্তা নাম্বার অযাচিত নির্বাচন করেছেন</string>
  <string name="MessageRecord_a_message_from_s_couldnt_be_delivered">%s এর থেকে একটি বার্তা সরবরাহ করা যায়নি</string>
  <string name="MessageRecord_s_changed_their_phone_number">%1$s তাদের ফোন নাম্বার পৰিবৰ্তন করেছেন।</string>
  <!--Update item message shown in the release channel when someone is already a sustainer so we ask them if they want to boost.-->
  <string name="MessageRecord_like_this_new_feature_help_support_signal_with_a_one_time_donation">এই নতুন ফিচারটি পছন্দ হয়েছে? একটি এককালীন অনুদান দিয়ে Signal-কে সাহায্য করুন।</string>
  <!--Group Calling update messages-->
  <string name="MessageRecord_s_started_a_group_call_s">%1$s একটি গ্রুপ কল শুরু করেছে । %2$s</string>
  <string name="MessageRecord_s_is_in_the_group_call_s">%1$s গ্রুপ কল এ আছেন। %2$s</string>
  <string name="MessageRecord_you_are_in_the_group_call_s1">আপনি গ্রুপ কল এ আছেন। %1$s</string>
  <string name="MessageRecord_s_and_s_are_in_the_group_call_s1">%1$s এবং %2$s গ্রুপ কল এ আছেন। %3$s</string>
  <string name="MessageRecord_group_call_s">গ্রুপ কল। %1$s</string>
  <string name="MessageRecord_s_started_a_group_call">%1$s একটি গ্রুপ কল শুরু করেছেন</string>
  <string name="MessageRecord_s_is_in_the_group_call">%1$s একটি গ্রুপ কল এ আছেন</string>
  <string name="MessageRecord_you_are_in_the_group_call">আপনি গ্রুপ কল এ আছেন</string>
  <string name="MessageRecord_s_and_s_are_in_the_group_call">%1$s এবং %2$s  গ্রুপ কল এ আছেন</string>
  <string name="MessageRecord_group_call">গ্রুপ কল</string>
  <string name="MessageRecord_you">আপনি</string>
  <plurals name="MessageRecord_s_s_and_d_others_are_in_the_group_call_s">
    <item quantity="one">%1$s, %2$s, এবং %3$d অন্যান্যরা গ্রুপ কল এ আছেন। %4$s</item>
    <item quantity="other">%1$s, %2$s, এবং%3$d অন্যান্যরা গ্রুপ কল এ আছেন। %4$s</item>
  </plurals>
  <plurals name="MessageRecord_s_s_and_d_others_are_in_the_group_call">
    <item quantity="one">%1$s, %2$s, ও %3$d জন গ্রুপ কলটিতে আছে</item>
    <item quantity="other">%1$s, %2$s ও আরও %3$d জন গ্রুপ কলটিতে আছেন</item>
  </plurals>
  <!--MessageRequestBottomView-->
  <string name="MessageRequestBottomView_accept">মানছি</string>
  <string name="MessageRequestBottomView_continue">চলতে থাকুন</string>
  <string name="MessageRequestBottomView_delete">মুছে দিন</string>
  <string name="MessageRequestBottomView_block">অবরূদ্ধ</string>
  <string name="MessageRequestBottomView_unblock">মূক্ত করুন</string>
  <string name="MessageRequestBottomView_do_you_want_to_let_s_message_you_they_wont_know_youve_seen_their_messages_until_you_accept">%1$s-কে কি আপনাকে মেসেজ পাঠাতে এবং আপনার নাম ও ছবি শেয়ার করতে দেবেন? আপনি গ্রহণ না করা পর্যন্ত আপনি যে তাদের মেসেজটি দেখেছেন সেটি তারা জানতে পারবেন না।</string>
  <!--Shown in message request flow. Describes what will happen if you unblock a Signal user-->
  <string name="MessageRequestBottomView_do_you_want_to_let_s_message_you_wont_receive_any_messages_until_you_unblock_them">%1$s-কে কি আপনাকে মেসেজ পাঠাতে এবং আপনার নাম ও ছবি শেয়ার করতে দেবেন? আপনি তাদের আনব্লক না করা পর্যন্ত তাদের কোনও বার্তা পাবেন না।</string>
  <!--Shown in message request flow. Describes what will happen if you unblock an SMS user-->
  <string name="MessageRequestBottomView_do_you_want_to_let_s_message_you_wont_receive_any_messages_until_you_unblock_them_SMS">%1$s-কে ম্যাসেজ পাঠানোর অনুমতি দিবেন? যতক্ষণ না আপনি তাদের আনব্লক করবেন ততক্ষণ আপনি কোনো ম্যাসেজ পাবেন না।</string>
  <string name="MessageRequestBottomView_get_updates_and_news_from_s_you_wont_receive_any_updates_until_you_unblock_them">%1$s-এর কাছ থেকে আপডেট এবং খবর পেতে চান? যতক্ষণ না আপনি তাদের আনব্লক করবেন ততক্ষণ আপনি কোনো আপডেট পাবেন না।</string>
  <string name="MessageRequestBottomView_continue_your_conversation_with_this_group_and_share_your_name_and_photo">আপনি কি এই গ্রুপের সাথে আপনার কথোপকথন চালিয়ে যাবেন এবং এর সদস্যদের সাথে আপনার নাম ও ছবি শেয়ার করবেন?</string>
  <string name="MessageRequestBottomView_upgrade_this_group_to_activate_new_features">@mentions ও অ্যাডমিনের মতো নতুন ফিচার চালু করতে এই গ্রুপটিকে আপগ্রেড করুন। এই গ্রুপে যেসব সদস্য তাদের নাম ও ছবি শেয়ার করেননি তাদেরকে যোগদানের আমন্ত্রণ জানানো হবে।</string>
  <string name="MessageRequestBottomView_this_legacy_group_can_no_longer_be_used">এই লিগ্যাসি গ্রুপটি অনেক বড় হওয়ায় এটি আর ব্যবহার করা যাবে না। গ্রুপের সর্বোচ্চ আকার হল %1$d।</string>
  <string name="MessageRequestBottomView_continue_your_conversation_with_s_and_share_your_name_and_photo">আপনি কি %1$s-এর সাথে আপনার কথোপকথন চালিয়ে যাবেন এবং আপনার নাম ও ছবি ব্যবহার করবেন?</string>
  <string name="MessageRequestBottomView_do_you_want_to_join_this_group_they_wont_know_youve_seen_their_messages_until_you_accept">আপনি কি এই গ্রুপে যোগ দিয়ে এর সদস্যদের সাথে আপনার নাম ও ছবি শেয়ার করবেন? আপনি গ্রহণ না করা পর্যন্ত তারা জানবেন না যে আপনি তাদের মেসেজ দেখেছেন।</string>
  <string name="MessageRequestBottomView_do_you_want_to_join_this_group_you_wont_see_their_messages">এই গ্রুপে যোগ দিন এবং এর গ্রুপের সদস্যদের সাথে আপনার নাম এবং ছবি শেয়ার করুন? সহমত প্রকাশ করার আগ পর্যন্ত আপনি তাদের ম্যাসেজ দেখতে পাবেন না।</string>
  <string name="MessageRequestBottomView_join_this_group_they_wont_know_youve_seen_their_messages_until_you_accept">এই গ্রুপে যোগ দেবেন? আপনি স্বীকার না করা পর্যন্ত তারা জানবেন না যে আপনি তাদের মেসেজ দেখেছেন।</string>
  <string name="MessageRequestBottomView_unblock_this_group_and_share_your_name_and_photo_with_its_members">এই গ্রুপটিকে আনব্লক করে এর সদস্যদের সাথে আপনার নাম ও ছবি শেয়ার করবেন? আপনি তাদের আনব্লক না করা পর্যন্ত কোন মেসেজ পাবেন না।</string>
  <string name="MessageRequestProfileView_view">দেখান</string>
  <string name="MessageRequestProfileView_member_of_one_group">%1$sএর সদস্য</string>
  <string name="MessageRequestProfileView_member_of_two_groups">%1$s এবং %2$s এর সদস্য</string>
  <string name="MessageRequestProfileView_member_of_many_groups">%1$s, %2$s, এবং %3$s এর সদস্য</string>
  <plurals name="MessageRequestProfileView_members">
    <item quantity="one"> %1$d জন সদস্য</item>
    <item quantity="other">%1$d জন সদস্য</item>
  </plurals>
  <!--Describes the number of members in a group. The string MessageRequestProfileView_invited is nested in the parentheses.-->
  <plurals name="MessageRequestProfileView_members_and_invited">
    <item quantity="one">%1$d সদস্য (%2$s)</item>
    <item quantity="other">%1$d সদস্য (%2$s)</item>
  </plurals>
  <!--Describes the number of people invited to a group. Nested inside of the string MessageRequestProfileView_members_and_invited-->
  <plurals name="MessageRequestProfileView_invited">
    <item quantity="one">+%1$d আমন্ত্রিত</item>
    <item quantity="other">+ %1$d আমন্ত্রিত</item>
  </plurals>
  <plurals name="MessageRequestProfileView_member_of_d_additional_groups">
    <item quantity="one">%d টি অতিরিক্ত গ্রুপ</item>
    <item quantity="other">%dটি অতিরিক্ত গ্রুপ</item>
  </plurals>
  <!--PassphraseChangeActivity-->
  <string name="PassphraseChangeActivity_passphrases_dont_match_exclamation">পাসফ্রেজ মিলছে না!</string>
  <string name="PassphraseChangeActivity_incorrect_old_passphrase_exclamation">পুরাতন পাসফ্রেজ সঠিক নয়!</string>
  <string name="PassphraseChangeActivity_enter_new_passphrase_exclamation">নতুন পাসফ্রেজ লিখুন!</string>
  <!--DeviceProvisioningActivity-->
  <string name="DeviceProvisioningActivity_link_this_device">এই ডিভাইস যুক্ত করবেন?</string>
  <string name="DeviceProvisioningActivity_continue">সামনে আগান</string>
  <string name="DeviceProvisioningActivity_content_intro">এটা সক্ষম হবে</string>
  <string name="DeviceProvisioningActivity_content_bullets">
.আপনার সমস্ত বার্তা পড়তে
 \n• আপনার নামে বার্তা প্রেরণ করতে</string>
  <string name="DeviceProvisioningActivity_content_progress_title">ডিভাইসটি সংযুক্ত হচ্ছে</string>
  <string name="DeviceProvisioningActivity_content_progress_content">নতুন ডিভাইস সংযুক্ত করা হচ্ছে…</string>
  <string name="DeviceProvisioningActivity_content_progress_success">ডিভাইস অনুমোদিত হয়েছে!</string>
  <string name="DeviceProvisioningActivity_content_progress_no_device">কোনও ডিভাইস পাওয়া যায় নি।</string>
  <string name="DeviceProvisioningActivity_content_progress_network_error">নেটওয়ার্ক ত্রুটি।</string>
  <string name="DeviceProvisioningActivity_content_progress_key_error">অকার্যকর QR কোড।</string>
  <string name="DeviceProvisioningActivity_sorry_you_have_too_many_devices_linked_already">দুঃখিত, ইতিমধ্যে আপনার সাথে সংযুক্ত অনেকগুলি ডিভাইস রয়েছে, কিছু সরানোর চেষ্টা করুন</string>
  <string name="DeviceActivity_sorry_this_is_not_a_valid_device_link_qr_code">দুঃখিত, এটি কোনও বৈধ ডিভাইসের লিঙ্ক কিউআর কোড নয়।</string>
  <string name="DeviceProvisioningActivity_link_a_signal_device">একটি Signal ডিভাইস লিঙ্ক করবেন?</string>
  <string name="DeviceProvisioningActivity_it_looks_like_youre_trying_to_link_a_signal_device_using_a_3rd_party_scanner">দেখে মনে হচ্ছে আপনি ৩য় পক্ষের স্ক্যানার ব্যবহার করে একটি Signal  ডিভাইস লিঙ্ক করার চেষ্টা করছেন। আপনার সুরক্ষার জন্য, দয়া করে Signal এর মধ্যে থেকে আবার কোডটি স্ক্যান করুন।</string>
  <string name="DeviceActivity_signal_needs_the_camera_permission_in_order_to_scan_a_qr_code">কোনও কিউআর কোড স্ক্যান করার জন্য Molly এর ক্যামেরা অনুমতি প্রয়োজন তবে এটি স্থায়ীভাবে অস্বীকার করা হয়েছে। দয়া করে অ্যাপ সেটিংসে যান, \"অনুমতিগুলি\" নির্বাচন করুন এবং \"ক্যামেরা\" সক্ষম করুন।</string>
  <string name="DeviceActivity_unable_to_scan_a_qr_code_without_the_camera_permission">ক্যামেরা অনুমতি ব্যতীত কোনও কিউআর কোড স্ক্যান করতে অক্ষম</string>
  <!--OutdatedBuildReminder-->
  <string name="OutdatedBuildReminder_update_now">আপডেট করুন</string>
  <string name="OutdatedBuildReminder_your_version_of_signal_will_expire_today">Signal-এর এই সংস্করণটির মেয়াদ আজ শেষ হয়ে যাবে। সর্বশেষ সংস্করণে আপডেট করুন।</string>
  <plurals name="OutdatedBuildReminder_your_version_of_signal_will_expire_in_n_days">
    <item quantity="one">Signal-এর এই সংস্করণটি আগামীকাল মেয়াদোত্তীর্ণ হয়ে যাবে। সাম্প্রতিকতম সংস্করণে আপডেট করুন।</item>
    <item quantity="other">Signal-এর এই সংস্করণটির মেয়াদ %d দিনের মধ্যে শেষ হয়ে যাবে। সর্বশেষ সংস্করণে আপডেট করুন।</item>
  </plurals>
  <!--PassphrasePromptActivity-->
  <string name="PassphrasePromptActivity_enter_passphrase">পাসফ্রেজ প্রবেশ করান</string>
  <string name="PassphrasePromptActivity_watermark_content_description">Molly আইকন</string>
  <string name="PassphrasePromptActivity_ok_button_content_description">পাসফ্রেজ সাবমিট করুন</string>
  <string name="PassphrasePromptActivity_invalid_passphrase_exclamation">অকার্যকর পাসফ্রেজ!</string>
  <string name="PassphrasePromptActivity_unlock_signal">Molly আনলক করুন</string>
  <string name="PassphrasePromptActivity_signal_android_lock_screen">Molly অ্যান্ড্রয়েড - লক স্ক্রিন</string>
  <!--PlacePickerActivity-->
  <string name="PlacePickerActivity_title">ম্যাপ</string>
  <string name="PlacePickerActivity_drop_pin">ড্রপ পিন</string>
  <string name="PlacePickerActivity_accept_address">ঠিকানাটি মানছি</string>
  <!--PlayServicesProblemFragment-->
  <string name="PlayServicesProblemFragment_the_version_of_google_play_services_you_have_installed_is_not_functioning">আপনার ইনস্টল করা গুগল প্লে পরিষেবাদির সংস্করণটি সঠিকভাবে কাজ করছে না। গুগল প্লে পরিষেবাগুলি পুনরায় ইনস্টল করুন এবং আবার চেষ্টা করুন।</string>
  <!--PinRestoreEntryFragment-->
  <string name="PinRestoreEntryFragment_incorrect_pin">ভুল পিন</string>
  <string name="PinRestoreEntryFragment_skip_pin_entry">PIN প্রবেশ করানো উপেক্ষা করবেন?</string>
  <string name="PinRestoreEntryFragment_need_help">সাহায্য প্রয়োজন?</string>
  <string name="PinRestoreEntryFragment_your_pin_is_a_d_digit_code">আপনার পিনটি আপনার তৈরি %1$d+ অক্ষরের একটি কোড যা সংখ্যা বা আলফানিউমেরিক হতে পারে।\n\nআপনি আপনার পিন মনে করতে না পারলে, নতুন একটি পিন তৈরি করতে পারেন। আপনি আপনার অ্যাকাউন্টটি রেজিস্টার করে ব্যবহার করতে পারবেন কিন্তু আপনি আপনার প্রোফাইলের তথ্যের মতো কিছু সেভ করে রাখা সেটিংস হারাবেন।</string>
  <string name="PinRestoreEntryFragment_if_you_cant_remember_your_pin">আপনি যদি আপনার পিনটি মনে না করতে পারেন তবে আপনি একটি নতুন তৈরি করতে পারেন। আপনি নিজের অ্যাকাউন্টটি নিবন্ধভুক্ত করতে এবং ব্যবহার করতে পারেন তবে আপনি আপনার প্রোফাইল তথ্যের মতো কিছু সংরক্ষিত সেটিংস হারাবেন।</string>
  <string name="PinRestoreEntryFragment_create_new_pin">নতুন পিন তৈরি করুন</string>
  <string name="PinRestoreEntryFragment_contact_support">সহায়তা কেন্দ্রে যোগাযোগ</string>
  <string name="PinRestoreEntryFragment_cancel">বাতিল</string>
  <string name="PinRestoreEntryFragment_skip">বাদ দিয়ে যান</string>
  <plurals name="PinRestoreEntryFragment_you_have_d_attempt_remaining">
    <item quantity="one">আপনার %1$d টি প্রচেষ্টা বাকী আছে। আপনার প্রচেষ্টার সীমা শেষ হয়ে গেলে, আপনি একটি নতুন পিন তৈরি করতে পারবেন। আপনি নিবন্ধন করতে ও আপনার অ্যাকাউন্ট ব্যবহার করতে পারবেন কিন্তু আপনি আপনার প্রোফাইল তথ্যের মতো সঞ্চিত কিছু সেটিংস হারাবেন।</item>
    <item quantity="other">আপনার %1$d টি প্রচেষ্টা বাকী আছে। আপনার প্রচেষ্টার সীমা শেষ হয়ে গেলে, আপনি একটি নতুন পিন তৈরি করতে পারবেন। আপনি আপনার অ্যাকাউন্ট রেজিস্টার করে ব্যবহার করতে পারবেন কিন্তু আপনি আপনার প্রোফাইলের তথ্যের মতো কিছু সেভ করা সেটিংস হারাবেন।</item>
  </plurals>
  <string name="PinRestoreEntryFragment_signal_registration_need_help_with_pin">Signal নিবন্ধন - অ্যানড্রয়েড এর জন্য PIN এর ব্যাপারে সাহায্য প্রয়োজন</string>
  <string name="PinRestoreEntryFragment_enter_alphanumeric_pin">বর্ণানুক্রমিক পিন প্রবেশ করান</string>
  <string name="PinRestoreEntryFragment_enter_numeric_pin">সংখ্যার পিন প্রবেশ করান</string>
  <!--PinRestoreLockedFragment-->
  <string name="PinRestoreLockedFragment_create_your_pin">আপনার পিন তৈরি করুন</string>
  <string name="PinRestoreLockedFragment_youve_run_out_of_pin_guesses">আপনার পিন অনুমান করার প্রচেষ্টার সংখ্যা শেষ হয়ে গেছে, কিন্তু আপনি একটি নতুন পিন তৈরি করে এখনও আপনার Signal অ্যাকাউন্টে প্রবেশ করতে পারবেন। আপনার অ্যাকাউন্টের গোপনীয়তা ও নিরাপত্তারর জন্য সেভ করে রাখা প্রোফাইলের তথ্য বা সেটিংস-এর তথ্য ছাড়াই আপনার অ্যাকাউন্টটি পুনর্বহাল করা হবে।</string>
  <string name="PinRestoreLockedFragment_create_new_pin">PIN তৈরি করুন</string>
  <!--PinOptOutDialog-->
  <string name="PinOptOutDialog_warning">সতর্কতা</string>
  <string name="PinOptOutDialog_if_you_disable_the_pin_you_will_lose_all_data">আপনি পিনটি নিষ্ক্রিয় করলে, আপনি Signal-এ সেভ করা ডেটা ম্যানুয়ালি ব্যাক-আপ ও পুনরুদ্ধার না করলে, পুনরায় Signal-এ রেজিস্টার করার সময় আপনি সমস্ত সেভ করা ডেটা হারাবেন। পিন নিষ্ক্রিয় থাকা অবস্থায় আপনি রেজিস্ট্রেশন লক চালু করতে পারবেন না।</string>
  <string name="PinOptOutDialog_disable_pin">পিন নিষ্ক্রিয় করুন</string>
  <!--RatingManager-->
  <string name="RatingManager_rate_this_app">এই এপটিকে রেটিং দিন</string>
  <string name="RatingManager_if_you_enjoy_using_this_app_please_take_a_moment">আপনি যদি এই অ্যাপ ব্যবহার করে উপভোগ করেন, তবে দয়া করে এটি রেটিং দিতে কিছুক্ষণ সময় দিয়ে আমাদের সহায়তা করুন।</string>
  <string name="RatingManager_rate_now">এখন রেটিং দিন!</string>
  <string name="RatingManager_no_thanks">না ধন্যবাদ</string>
  <string name="RatingManager_later">পরবর্তীতে</string>
  <!--ReactionsBottomSheetDialogFragment-->
  <string name="ReactionsBottomSheetDialogFragment_all">সবগুলো। %1$d</string>
  <!--ReactionsConversationView-->
  <string name="ReactionsConversationView_plus">+ %1$d</string>
  <!--ReactionsRecipientAdapter-->
  <string name="ReactionsRecipientAdapter_you">আপনি</string>
  <!--RecaptchaRequiredBottomSheetFragment-->
  <string name="RecaptchaRequiredBottomSheetFragment_verify_to_continue_messaging">মেসেজ পাঠানো চালিয়ে যেতে ভেরিফাই করুন</string>
  <string name="RecaptchaRequiredBottomSheetFragment_to_help_prevent_spam_on_signal">Molly-এ স্প্যাম প্রতিরোধ করতে, অনুগ্রহ করে যাচাইকরণ সম্পূর্ণ করুন।</string>
  <string name="RecaptchaRequiredBottomSheetFragment_after_verifying_you_can_continue_messaging">যাচাই করার পর, আপনি মেসেজ পাঠানো চালিয়ে যেতে পারবেন। স্থগিত করা যেকোনো বার্তা স্বয়ংক্রিয়ভাবে পাঠানো হবে।</string>
  <!--Recipient-->
  <string name="Recipient_you">আপনি</string>
  <!--Name of recipient representing user\'s \'My Story\'-->
  <string name="Recipient_my_story">আমার স্টোরি</string>
  <!--RecipientPreferencesActivity-->
  <string name="RecipientPreferenceActivity_block">ব্লক করুন</string>
  <string name="RecipientPreferenceActivity_unblock">আনব্লক করুন</string>
  <!--RecipientProvider-->
  <string name="RecipientProvider_unnamed_group">নামবিহীন গ্রুপ</string>
  <!--RedPhone-->
  <string name="RedPhone_answering">জবাব দিচ্ছে…</string>
  <string name="RedPhone_ending_call">কল সমাপ্ত করছে…</string>
  <string name="RedPhone_ringing">রিং হচ্ছে …</string>
  <string name="RedPhone_busy">ব্যাস্ত আছে</string>
  <string name="RedPhone_recipient_unavailable">প্রাপককে পাওয়া যাচ্ছে না</string>
  <string name="RedPhone_network_failed">নেটওয়ার্ক ব্যর্থ!</string>
  <string name="RedPhone_number_not_registered">নাম্বারটি নিবন্ধিত নয়!</string>
  <string name="RedPhone_the_number_you_dialed_does_not_support_secure_voice">আপনার ডায়াল করা নাম্বার সুরক্ষিত ভয়েস সমর্থন করে না!</string>
  <string name="RedPhone_got_it">বুঝতে পেরেছি</string>
  <!--Valentine\'s Day Megaphone-->
  <!--Title text for the Valentine\'s Day donation megaphone. The placeholder will always be a heart emoji. Needs to be a placeholder for Android reasons.-->
  <string name="ValentinesDayMegaphone_happy_heart_day">শুভ 💜 দিবস!</string>
  <!--Body text for the Valentine\'s Day donation megaphone.-->
  <string name="ValentinesDayMegaphone_show_your_affection">Molly-এর একজন সাসটেইনার হয়ে আপনার ভালোবাসা প্রদর্শন করুন।</string>
  <!--WebRtcCallActivity-->
  <string name="WebRtcCallActivity__tap_here_to_turn_on_your_video">আপনার ভিডিও চালু করতে এখানে আলতো চাপুন</string>
  <string name="WebRtcCallActivity__to_call_s_signal_needs_access_to_your_camera">%1$s কে ফোন করতে Molly কে আপনার ক্যামেরা ব্যাবহার করতে হবে।</string>
  <string name="WebRtcCallActivity__signal_s">Molly %1$s</string>
  <string name="WebRtcCallActivity__calling">কল করা হচ্ছে…</string>
  <string name="WebRtcCallActivity__group_is_too_large_to_ring_the_participants">অংশগ্রহণকারীদের রিং করার জন্য গ্রুপটি খুব বড়।</string>
  <!--Call status shown when an active call was disconnected (e.g., network hiccup) and is trying to reconnect-->
  <string name="WebRtcCallActivity__reconnecting">পুনঃসংযোগ হচ্ছে …</string>
  <!--Title for dialog warning about lacking bluetooth permissions during a call-->
  <string name="WebRtcCallActivity__bluetooth_permission_denied">ব্লুটুথ সংযোগের অনুমতি বাতিল করা হয়েছে৷</string>
  <!--Message for dialog warning about lacking bluetooth permissions during a call and references the permission needed by name-->
  <string name="WebRtcCallActivity__please_enable_the_nearby_devices_permission_to_use_bluetooth_during_a_call">একটি কল চলাকালীন ব্লুটুথ ব্যবহার করার জন্য অনুগ্রহ করে \"আশেপাশের ডিভাইস\" সংযোগের অনুমতি সচল করুন৷</string>
  <!--Positive action for bluetooth warning dialog to open settings-->
  <string name="WebRtcCallActivity__open_settings">সেটিংস খুলুন</string>
  <!--Negative aciton for bluetooth warning dialog to dismiss dialog-->
  <string name="WebRtcCallActivity__not_now">এখন না</string>
  <!--WebRtcCallView-->
  <string name="WebRtcCallView__signal_call">Signal কল</string>
  <string name="WebRtcCallView__signal_video_call">সিগন্যাল ভিডিও কল</string>
  <string name="WebRtcCallView__start_call">কল শুরু করুন</string>
  <string name="WebRtcCallView__join_call">কলে যোগ দিন</string>
  <string name="WebRtcCallView__call_is_full">কলটিতে জায়গা নেই</string>
  <string name="WebRtcCallView__the_maximum_number_of_d_participants_has_been_Reached_for_this_call">এই কল-এ সর্বোচ্চ %1$d জন অংশগ্রহণকারীর সংখ্যায় পৌঁছেছে। পরে আবার চেষ্টা করুন।</string>
  <string name="WebRtcCallView__view_participants_list">অংশগ্রহণকারীদের দেখুন</string>
  <string name="WebRtcCallView__your_video_is_off">আপনার ভিডিও বন্ধ করা আছে</string>
  <string name="WebRtcCallView__reconnecting">পুনঃসংযোগ হচ্ছে …</string>
  <string name="WebRtcCallView__joining">যোগ দিচ্ছে…</string>
  <string name="WebRtcCallView__disconnected">বিচ্ছিন্ন হয়েছে</string>
  <string name="WebRtcCallView__signal_will_ring_s">সিগন্যাল %1$s কে রিং করবে</string>
  <string name="WebRtcCallView__signal_will_ring_s_and_s">সিগন্যাল %1$s এবং %2$s কল করবে৷</string>
  <plurals name="WebRtcCallView__signal_will_ring_s_s_and_d_others">
    <item quantity="one">সিগন্যাল %1$s, %2$s এবং অন্যান্য %3$d বেজে উঠবে।</item>
    <item quantity="other">সিগন্যাল %1$s, %2$s এবং অন্যান্যগুলি %3$d বেজে উঠবে৷</item>
  </plurals>
  <string name="WebRtcCallView__s_will_be_notified">%1$s কে জানানো হবে</string>
  <string name="WebRtcCallView__s_and_s_will_be_notified">%1$s এবং %2$s -কে জানানো হবে</string>
  <plurals name="WebRtcCallView__s_s_and_d_others_will_be_notified">
    <item quantity="one">%1$s, %2$s, এবং অন্য %3$d জনকে জানানো হবে</item>
    <item quantity="other">%1$s, %2$s, এবং অন্যান্য %3$d জনকে জানানো হবে</item>
  </plurals>
  <string name="WebRtcCallView__ringing_s">%1$s রিং হচ্ছে</string>
  <string name="WebRtcCallView__ringing_s_and_s">%1$s এবং %2$s রিং হচ্ছে</string>
  <plurals name="WebRtcCallView__ringing_s_s_and_d_others">
    <item quantity="one">%1$s, %2$s এবং অন্যান্য %3$d রিং করা হচ্ছে</item>
    <item quantity="other">%1$s, %2$s, এবং অন্যান্য %3$d রিং করা হচ্ছে</item>
  </plurals>
  <string name="WebRtcCallView__s_is_calling_you">%1$s আপনাকে কল করছে।</string>
  <string name="WebRtcCallView__s_is_calling_you_and_s">%1$s আপনাকে এবং %2$s কে কল করছে।</string>
  <string name="WebRtcCallView__s_is_calling_you_s_and_s">%1$s আপনাকে কল করছে, %2$s এবং %3$s</string>
  <plurals name="WebRtcCallView__s_is_calling_you_s_s_and_d_others">
    <item quantity="one">%1$s আপনাকে কল করছে, %2$s, %3$s এবং অন্য %4$d</item>
    <item quantity="other">%1$s আপনাকে, %2$s, %3$s এবং অন্যান্য %4$d জনকে কল করছে</item>
  </plurals>
  <string name="WebRtcCallView__no_one_else_is_here">এখানে আর কেউ নেই</string>
  <string name="WebRtcCallView__s_is_in_this_call">%1$s এই কল-এ আছেন</string>
  <string name="WebRtcCallView__s_are_in_this_call">%1$s এই কলে আছে</string>
  <string name="WebRtcCallView__s_and_s_are_in_this_call">%1$s ও %2$s এই কল-এ আছেন </string>
  <string name="WebRtcCallView__s_is_presenting">%1$s উপস্থাপন করছেন</string>
  <plurals name="WebRtcCallView__s_s_and_d_others_are_in_this_call">
    <item quantity="one">%1$s, %2$s, ও আরো %3$d  জন এই কল-এ আছেন</item>
    <item quantity="other">%1$s, %2$s ও আরও %3$d জন এই কল-এ আছেন</item>
  </plurals>
  <string name="WebRtcCallView__flip">ফ্লিপ</string>
  <string name="WebRtcCallView__speaker">স্পিকার</string>
  <string name="WebRtcCallView__camera">ক্যামেরা</string>
  <string name="WebRtcCallView__unmute">আনমিউট করুন</string>
  <string name="WebRtcCallView__mute">নিরব</string>
  <string name="WebRtcCallView__ring">রিং</string>
  <string name="WebRtcCallView__end_call">কল শেষ করুন</string>
  <!--CallParticipantsListDialog-->
  <plurals name="CallParticipantsListDialog_in_this_call_d_people">
    <item quantity="one">এই কল-এ · %1$d জন</item>
    <item quantity="other">এই কলে · %1$d জন</item>
  </plurals>
  <!--CallParticipantView-->
  <string name="CallParticipantView__s_is_blocked">%1$s-কে ব্লক করা হয়েছে</string>
  <string name="CallParticipantView__more_info">আরও তথ্য</string>
  <string name="CallParticipantView__you_wont_receive_their_audio_or_video">আপনি তাদের অডিও বা ভিডিও পাবেন না এবং তারাও আপনার পাবেন না।</string>
  <string name="CallParticipantView__cant_receive_audio_video_from_s">%1$s থেকে অডিও &amp; ভিডিও গ্রহণ করতে পারবেন না</string>
  <string name="CallParticipantView__cant_receive_audio_and_video_from_s">%1$s থেকে অডিও ও ভিডিও গ্রহণ করতে পারবেন না</string>
  <string name="CallParticipantView__this_may_be_Because_they_have_not_verified_your_safety_number_change">এর কারণ হতে পারে যে হয় তারা আপনার পরিবর্তিত নিরাপত্তা নাম্বার ভেরিফাই করেননি, নতুবা তাদের ডিভাইসে কোন সমস্যা হয়েছে বা তারা আপনাকে ব্লক করেছেন।</string>
  <!--CallToastPopupWindow-->
  <string name="CallToastPopupWindow__swipe_to_view_screen_share">স্ক্রিন শেয়ার দেখতে সোয়াইপ করুন</string>
  <!--ProxyBottomSheetFragment-->
  <string name="ProxyBottomSheetFragment_proxy_server">প্রক্সি সার্ভার</string>
  <string name="ProxyBottomSheetFragment_proxy_address">প্রক্সি ঠিকানা</string>
  <string name="ProxyBottomSheetFragment_do_you_want_to_use_this_proxy_address">আপনি কি এই প্রক্সি ঠিকানা ব্যবহার করতে চান?</string>
  <string name="ProxyBottomSheetFragment_use_proxy">প্রক্সি ব্যবহার করুন</string>
  <string name="ProxyBottomSheetFragment_successfully_connected_to_proxy">প্রক্সির সাথে সফলভাবে সংযুক্ত হয়েছে।</string>
  <!--RecaptchaProofActivity-->
  <string name="RecaptchaProofActivity_failed_to_submit">জমা দিতে ব্যর্থ হয়েছে</string>
  <string name="RecaptchaProofActivity_complete_verification">যাচাইকরণ সম্পন্ন করুন</string>
  <!--RegistrationActivity-->
  <string name="RegistrationActivity_select_your_country">আপনার দেশ নির্বাচন করুন</string>
  <string name="RegistrationActivity_you_must_specify_your_country_code">আপনাকে অবশ্যই নির্দিষ্ট করতে হবে
দেশ কোড</string>
  <string name="RegistrationActivity_you_must_specify_your_phone_number">আপনাকে অবশ্যই নির্দিষ্ট করতে হবে
ফোন নাম্বার</string>
  <string name="RegistrationActivity_invalid_number">অকার্যকর নাম্বার</string>
  <string name="RegistrationActivity_the_number_you_specified_s_is_invalid">আপনি যে নাম্বার 
নির্দিষ্ট করেছেন (%s) তা সঠিক নয়।</string>
  <string name="RegistrationActivity_a_verification_code_will_be_sent_to">এখানে একটি যাচাইকরণ কোড পাঠানো হবে:</string>
  <string name="RegistrationActivity_you_will_receive_a_call_to_verify_this_number">এই নম্বরটি যাচাই করার জন্য আপনি একটি কল পাবেন।</string>
  <string name="RegistrationActivity_is_your_phone_number_above_correct">উপরে প্রদর্শিত আপনার ফোন নম্বরটি কি সঠিক?</string>
  <string name="RegistrationActivity_edit_number">নম্বর সম্পাদনা</string>
  <string name="RegistrationActivity_missing_google_play_services">গুগল প্লে সার্ভিস নিখোজ</string>
  <string name="RegistrationActivity_this_device_is_missing_google_play_services">এই ডিভাইস টিতে গুগল প্লে পরিষেবাদি অনুপস্থিত। আপনি এখনও সিগন্যাল ব্যবহার করতে পারেন, তবে এই কনফিগারেশনের ফলে নির্ভরযোগ্যতা বা কার্যকারিতা হ্রাস পেতে পারে। \n\ আপনি যদি এ্যাডভান্স ব্যবহারকারী না হন,  তাছাড়া কোনও পরিবর্তিত অ্যানড্রয়েড রম চালিয়ে যাচ্ছেন না, বা মনে করছেন যে, আপনি এই ত্রুটি ভুল  করে দেখছেন। দয়া করে সমস্যা সমাধানের জন্য support@molly.im ঠিকানায় পরিচিতি করুন।</string>
  <string name="RegistrationActivity_i_understand">আমি বুঝতে পেরেছি</string>
  <string name="RegistrationActivity_play_services_error">প্লে সার্ভিস সমস্যা</string>
  <string name="RegistrationActivity_google_play_services_is_updating_or_unavailable">গুগল প্লে পরিষেবাদি আপডেট করছে বা অস্থায়ীভাবে অনুপলব্ধ। অনুগ্রহপূর্বক আবার চেষ্টা করুন।</string>
  <string name="RegistrationActivity_terms_and_privacy">শর্তাদি এবং গোপনীয়তা নীতি</string>
  <string name="RegistrationActivity_signal_needs_access_to_your_contacts_and_media_in_order_to_connect_with_friends">আপনাকে বন্ধুদের সাথে সংযোগ করতে এবং বার্তা পাঠাতে সাহায্য করার জন্য সিগন্যালের পরিচিতি এবং মিডিয়ার অনুমতির প্রয়োজন হয়। আপনার পরিচিতিগুলি সিগন্যালের ব্যক্তিগত পরিচিতি আবিষ্কার ব্যবহার করে আপলোড করা হয়, যার মানে সেগুলি এন্ড-টু-এন্ড এনক্রিপ্ট করা এবং সিগন্যাল পরিষেবাতে কখনই দৃশ্যমান নয়৷</string>
  <string name="RegistrationActivity_signal_needs_access_to_your_contacts_in_order_to_connect_with_friends">আপনাকে বন্ধুদের সাথে সংযোগ করতে সাহায্য করার জন্য সিগন্যালের পরিচিতির অনুমতির প্রয়োজন হয়। আপনার পরিচিতিগুলি সিগন্যালের ব্যক্তিগত পরিচিতি আবিষ্কার ব্যবহার করে আপলোড করা হয়, যার মানে সেগুলি এন্ড-টু-এন্ড এনক্রিপ্ট করা এবং সিগন্যাল পরিষেবাতে কখনই দৃশ্যমান নয়।</string>
  <string name="RegistrationActivity_rate_limited_to_service">আপনি এই নম্বরটি নিবন্ধন করার জন্য অনেকবার চেষ্টা করেছেন। দয়া করে পরে আবার চেষ্টা করুন।</string>
  <string name="RegistrationActivity_unable_to_connect_to_service">পরিষেবাতে সংযোগ করতে অক্ষম। নেটওয়ার্ক সংযোগ পরীক্ষা করুন এবং আবার চেষ্টা করুন।</string>
  <string name="RegistrationActivity_non_standard_number_format">নন-স্ট্যান্ডার্ড নম্বর বিন্যাস</string>
  <string name="RegistrationActivity_the_number_you_entered_appears_to_be_a_non_standard">আপনি যে নম্বরটি প্রবেশ করেছেন (%1$s) সেটি একটি অ-মানক বিন্যাস বলে মনে হচ্ছে।\n\nআপনি কি %2$s বলতে চান?</string>
  <string name="RegistrationActivity_signal_android_phone_number_format">সিগন্যাল অ্যান্ড্রয়েড - ফোন নম্বর ফর্ম্যাট</string>
  <string name="RegistrationActivity_call_requested">কল অনুরোধ করা হয়েছে</string>
  <plurals name="RegistrationActivity_debug_log_hint">
    <item quantity="one">আপনি এখন একটি ডিবাগ লগ জমা দেওয়ার থেকে %d পদক্ষেপ দূরে।</item>
    <item quantity="other">আপনি এখন একটি ডিবাগ লগ জমা দেওয়ার থেকে %d পদক্ষেপ দূরে।</item>
  </plurals>
  <string name="RegistrationActivity_we_need_to_verify_that_youre_human">আপনি যে একজন মানুষ তা আমরা যাচাই করতে চাই।</string>
  <string name="RegistrationActivity_next">পরবর্তী</string>
  <string name="RegistrationActivity_continue">চলতে থাকুন</string>
  <string name="RegistrationActivity_take_privacy_with_you_be_yourself_in_every_message">আপনার গোপনীয়তা বজায় রাখুন।\n প্রতিটি বার্তায় নিজস্ব থাকুন।</string>
  <string name="RegistrationActivity_enter_your_phone_number_to_get_started">শুরু করতে আপনার ফোন নাম্বার লিখুন</string>
  <string name="RegistrationActivity_enter_your_phone_number">আপনার ফোন নম্বর লিখুন</string>
  <string name="RegistrationActivity_you_will_receive_a_verification_code">আপনি একটি যাচাইকরণ কোড পাবেন। ক্যারিয়ারের হার প্রযোজ্য হতে পারে।</string>
  <string name="RegistrationActivity_enter_the_code_we_sent_to_s">%s-তে পাঠানো কোড টি এন্টার করুন</string>
  <string name="RegistrationActivity_make_sure_your_phone_has_a_cellular_signal">এসএমএস বা কল পেতে আপনার ফোনে সেলুলার সিগন্যাল রয়েছে তা নিশ্চিত করুন</string>
  <string name="RegistrationActivity_phone_number_description">ফোন নাম্বার</string>
  <string name="RegistrationActivity_country_code_description">দেশ কোড</string>
  <string name="RegistrationActivity_call">কল করুন</string>
  <!--RegistrationLockV2Dialog-->
  <string name="RegistrationLockV2Dialog_turn_on_registration_lock">রেজিস্ট্রেশন লক চালু করবেন?</string>
  <string name="RegistrationLockV2Dialog_turn_off_registration_lock">রেজিস্ট্রেশন লক বন্ধ করবেন?</string>
  <string name="RegistrationLockV2Dialog_if_you_forget_your_signal_pin_when_registering_again">আবার Signal নিবন্ধকরণ করার সময় আপনি যদি নিজের Signal পিনটি ভুলে যান তবে আপনাকে ৭ দিনের জন্য আপনার অ্যাকাউন্ট থেকে লক আউট করা হবে।</string>
  <string name="RegistrationLockV2Dialog_turn_on">চালু করুন</string>
  <string name="RegistrationLockV2Dialog_turn_off">বন্ধ করুন</string>
  <!--RevealableMessageView-->
  <string name="RevealableMessageView_view_photo">ছবি দেখুন</string>
  <string name="RevealableMessageView_view_video">ভিডিও দেখুন</string>
  <string name="RevealableMessageView_viewed">দেখা হয়ে গেছে</string>
  <string name="RevealableMessageView_media">মিডিয়া</string>
  <!--Search-->
  <string name="SearchFragment_no_results">\'%s\' এর জন্য কোনও ফলাফল পাওয়া যায়নি</string>
  <string name="SearchFragment_header_conversations">কথোপকথন সমুহ</string>
  <string name="SearchFragment_header_contacts">পরিচিতিসমূহ</string>
  <string name="SearchFragment_header_messages">বার্তা সমূহ</string>
  <!--ShakeToReport-->
  <!--SharedContactDetailsActivity-->
  <string name="SharedContactDetailsActivity_add_to_contacts">পরিচিতি যুক্ত করুন</string>
  <string name="SharedContactDetailsActivity_invite_to_signal">Molly এ আমন্ত্রণ জানান</string>
  <string name="SharedContactDetailsActivity_signal_message">Signal বার্তা</string>
  <string name="SharedContactDetailsActivity_signal_call">Signal কল</string>
  <!--SharedContactView-->
  <string name="SharedContactView_add_to_contacts">পরিচিতিতে যুক্ত করুন</string>
  <string name="SharedContactView_invite_to_signal">Molly এ আমন্ত্রণ জানান</string>
  <string name="SharedContactView_message">Signal বার্তা</string>
  <!--SignalBottomActionBar-->
  <string name="SignalBottomActionBar_more">আরও</string>
  <!--SignalPinReminders-->
  <string name="SignalPinReminders_well_remind_you_again_later">PIN সফলভাবে যাচাই করা হয়েছে৷ আমরা আপনাকে পরে আবার মনে করিয়ে দেব।</string>
  <string name="SignalPinReminders_well_remind_you_again_tomorrow">PIN সফলভাবে যাচাই করা হয়েছে৷ আমরা আপনাকে আগামীকাল আবার মনে করিয়ে দেব।</string>
  <string name="SignalPinReminders_well_remind_you_again_in_a_few_days">PIN সফলভাবে যাচাই করা হয়েছে৷ আমরা আপনাকে কিছুদিন পর আবার মনে করিয়ে দেব।</string>
  <string name="SignalPinReminders_well_remind_you_again_in_a_week">PIN সফলভাবে যাচাই করা হয়েছে৷ আমরা আপনাকে এক সপ্তাহ পর আবার মনে করিয়ে দেব।</string>
  <string name="SignalPinReminders_well_remind_you_again_in_a_couple_weeks">PIN সফলভাবে যাচাই করা হয়েছে৷ আমরা আপনাকে সপ্তাহখানেক পর আবার মনে করিয়ে দেব।</string>
  <string name="SignalPinReminders_well_remind_you_again_in_a_month">PIN সফলভাবে যাচাই করা হয়েছে৷ আমরা আপনাকে এক মাস পর আবার মনে করিয়ে দেব।</string>
  <!--Slide-->
  <string name="Slide_image">ছবি</string>
  <string name="Slide_sticker">স্টিকার</string>
  <string name="Slide_audio">অডিও</string>
  <string name="Slide_video">ভিডিও</string>
  <!--SmsMessageRecord-->
  <string name="SmsMessageRecord_received_corrupted_key_exchange_message">বিকৃত চাবি পাওয়া গেছে
বার্তা বিনিময় করুন! </string>
  <string name="SmsMessageRecord_received_key_exchange_message_for_invalid_protocol_version">
অবৈধ প্রোটোকল সংস্করণের জন্য চাবি বিনিময় বার্তা পেয়েছে।</string>
  <string name="SmsMessageRecord_received_message_with_new_safety_number_tap_to_process">নতুন নিরাপত্তা নাম্বার সহ বার্তা পেয়েছে। প্রক্রিয়া এবং প্রদর্শন করতে আলতো চাপুন।</string>
  <string name="SmsMessageRecord_secure_session_reset">আপনি নিরাপদ সেশনটি পুন:স্থাপন করেছেন।</string>
  <string name="SmsMessageRecord_secure_session_reset_s">%s নিরাপদ সেশনটি পুন:স্থাপন করেছেন</string>
  <string name="SmsMessageRecord_duplicate_message">ডুপ্লিকেট মেসেজ</string>
  <string name="SmsMessageRecord_this_message_could_not_be_processed_because_it_was_sent_from_a_newer_version">এই বার্তাটি প্রক্রিয়া করা যায়নি কারণ এটি Signal এর  একটি নতুন সংস্করণ থেকে প্রেরণ করা হয়েছিল। আপনি আপডেট হওয়ার পরে আপনার পরিচিতি কে এই বার্তাটি আবার প্রেরণ করতে বলতে পারেন।</string>
  <string name="SmsMessageRecord_error_handling_incoming_message">আগত বার্তা পরিচালনা করার সময় ত্রুটি।</string>
  <!--StickerManagementActivity-->
  <string name="StickerManagementActivity_stickers">স্টিকার সমূহ</string>
  <!--StickerManagementAdapter-->
  <string name="StickerManagementAdapter_installed_stickers">ইনস্টলকৃত স্টিকার</string>
  <string name="StickerManagementAdapter_stickers_you_received">আপনার প্রাপ্ত স্টিকার</string>
  <string name="StickerManagementAdapter_signal_artist_series">Signal  শিল্পী সিরিজ</string>
  <string name="StickerManagementAdapter_no_stickers_installed">কোনো স্টিকার ইনস্টল করা নেই</string>
  <string name="StickerManagementAdapter_stickers_from_incoming_messages_will_appear_here">আগত বার্তাগুলির স্টিকারসমূহ এখানে দেখা যাবে</string>
  <string name="StickerManagementAdapter_untitled">নামহীন</string>
  <string name="StickerManagementAdapter_unknown">অজানা</string>
  <!--StickerPackPreviewActivity-->
  <string name="StickerPackPreviewActivity_untitled">নামহীন</string>
  <string name="StickerPackPreviewActivity_unknown">অজানা</string>
  <string name="StickerPackPreviewActivity_install">ইনস্টল করুন</string>
  <string name="StickerPackPreviewActivity_remove">সরান</string>
  <string name="StickerPackPreviewActivity_stickers">স্টিকার সমূহ</string>
  <string name="StickerPackPreviewActivity_failed_to_load_sticker_pack">স্টিকার প্যাক লোড হয়নি</string>
  <!--SubmitDebugLogActivity-->
  <string name="SubmitDebugLogActivity_edit">সম্পাদনা</string>
  <string name="SubmitDebugLogActivity_done">শেষ</string>
  <!--Menu option to save a debug log file to disk.-->
  <string name="SubmitDebugLogActivity_save">সংরক্ষণ করুন</string>
  <!--Error that is show in a toast when we fail to save a debug log file to disk.-->
  <string name="SubmitDebugLogActivity_failed_to_save">সেভ করা ব্যর্থ হয়েছে</string>
  <!--Toast that is show to notify that we have saved the debug log file to disk.-->
  <string name="SubmitDebugLogActivity_save_complete">সেভ সম্পন্ন হয়েছে</string>
  <string name="SubmitDebugLogActivity_tap_a_line_to_delete_it">লাইনটিকে মুছে ফেলতে লাইনের উপর চাপুন</string>
  <string name="SubmitDebugLogActivity_submit">সাবমিট</string>
  <string name="SubmitDebugLogActivity_failed_to_submit_logs">বিবরণীসমূহ জমাদিতে ব্যার্থ</string>
  <string name="SubmitDebugLogActivity_success">সফল!</string>
  <string name="SubmitDebugLogActivity_copy_this_url_and_add_it_to_your_issue">এই ইউআরএল টি কপি করুন এবং এটি আপনার সমস্যা প্রতিবেদন বা সাপোর্ট ইমে‌ইলে যোগ করুন:\n\n<b>%1$s</b></string>
  <string name="SubmitDebugLogActivity_share">শেয়ার করুন</string>
  <string name="SubmitDebugLogActivity_this_log_will_be_posted_publicly_online_for_contributors">এই লগটি অবদানকারীদের দেখার জন্য উন্মুক্তভাবে অনলাইনে পোস্ট করা হবে। আপলোড করার পূর্বে আপনি যাচাই করে দেখতে পারেন।</string>
  <!--SupportEmailUtil-->
  <string name="SupportEmailUtil_filter">ফিল্টার:</string>
  <string name="SupportEmailUtil_device_info">ডিভাইস-এর তথ্য:</string>
  <string name="SupportEmailUtil_android_version">অ্যান্ড্রয়েড সংস্করণ:</string>
  <string name="SupportEmailUtil_signal_version">Molly সংস্করণ:</string>
  <string name="SupportEmailUtil_signal_package">Molly প্যাকেজ:</string>
  <string name="SupportEmailUtil_registration_lock">রেজিস্ট্রেশন লক</string>
  <string name="SupportEmailUtil_locale">স্থান:</string>
  <!--ThreadRecord-->
  <string name="ThreadRecord_group_updated">গ্রুপ অাপডেট হয়েছে</string>
  <string name="ThreadRecord_left_the_group">গ্রুপ ত্যাগ করেছে</string>
  <string name="ThreadRecord_secure_session_reset">নিরাপদ সেশন পুনঃস্থাপন করা</string>
  <string name="ThreadRecord_draft">ড্রাফ্ট:</string>
  <string name="ThreadRecord_called">আপনি কল করেছিলেন</string>
  <string name="ThreadRecord_called_you">অাপনাকে কল করেছিলো</string>
  <string name="ThreadRecord_missed_audio_call">মিস করা অডিও কল</string>
  <string name="ThreadRecord_missed_video_call">মিস করা ভিডিও কল</string>
  <string name="ThreadRecord_media_message">মিডিয়া বার্তা</string>
  <string name="ThreadRecord_sticker">স্টিকার</string>
  <string name="ThreadRecord_view_once_photo">একবার দেখার যোগ্য ছবি</string>
  <string name="ThreadRecord_view_once_video">একবার দেখার যোগ্য ভিডিও</string>
  <string name="ThreadRecord_view_once_media">একবার দেখা যাবে এমন মিডিয়া</string>
  <string name="ThreadRecord_this_message_was_deleted">এই বার্তাটি মুছে ফেলা হয়েছে।</string>
  <string name="ThreadRecord_you_deleted_this_message">আপনি এই বার্তাটি মুছে দিয়েছিলেন। </string>
  <string name="ThreadRecord_s_is_on_signal">%s Signal এ যোগ দিয়েছেন!</string>
  <string name="ThreadRecord_disappearing_messages_disabled">অদৃশ্য হওয়া বার্তাগুলি অক্ষম করা হয়েছে</string>
  <string name="ThreadRecord_disappearing_message_time_updated_to_s">অদৃশ্য হয়ে যাওয়া বার্তার সময়টি %s এ সেট করা হয়েছে</string>
  <string name="ThreadRecord_safety_number_changed">নিরাপত্তা নাম্বার পরিবর্তিত হয়েছে</string>
  <string name="ThreadRecord_your_safety_number_with_s_has_changed">%sএর সাথে আপনার নিরাপত্তা নাম্বার পরিবর্তিত হয়েছে।</string>
  <string name="ThreadRecord_you_marked_verified">আপনি যাচাইকৃত চিহ্নিত করেছেন</string>
  <string name="ThreadRecord_you_marked_unverified">আপনি অযাচাইকৃত চিহ্নিত করেছেন</string>
  <string name="ThreadRecord_message_could_not_be_processed">বার্তাটি প্রক্রিয়া করা যায়নি</string>
  <string name="ThreadRecord_delivery_issue">পাঠানোর ক্ষেত্রে সমস্যা</string>
  <string name="ThreadRecord_message_request">বার্তার অনুরোধ</string>
  <string name="ThreadRecord_photo">ছবি</string>
  <string name="ThreadRecord_gif">জিফ</string>
  <string name="ThreadRecord_voice_message">ভয়েস বার্তা</string>
  <string name="ThreadRecord_file">ফাইল</string>
  <string name="ThreadRecord_video">ভিডিও</string>
  <string name="ThreadRecord_chat_session_refreshed">চ্যাট সেশনটি পুনরায় লোড হয়েছে</string>
  <!--Displayed in the notification when the user is sent a gift-->
  <string name="ThreadRecord__you_received_a_gift">আপনি একটি উপহার পেয়েছেন</string>
  <!--Displayed in the notification when the user sends a gift-->
  <string name="ThreadRecord__you_sent_a_gift">আপনি একটি উপহার পাঠিয়েছিলেন</string>
  <!--Displayed in the notification when the user has opened a received gift-->
  <string name="ThreadRecord__you_redeemed_a_gift_badge">আপনি একটি গিফট ব্যাজ ফিরে পেয়েছেন</string>
  <!--Displayed in the conversation list when someone reacted to your story-->
  <string name="ThreadRecord__reacted_s_to_your_story">আপনার স্টোরি-তে %1$s রিঅ্যাক্ট করেছেন</string>
  <!--Displayed in the conversation list when you reacted to someone\'s story-->
  <string name="ThreadRecord__reacted_s_to_their_story">তাদের স্টোরি-তে %1$s রিঅ্যাক্ট করেছেন</string>
  <!--UpdateApkReadyListener-->
  <string name="UpdateApkReadyListener_Signal_update">Molly আপডেট</string>
  <string name="UpdateApkReadyListener_a_new_version_of_signal_is_available_tap_to_update">Molly এর একটি নতুন ভার্সন পাওয়া যাচ্ছে, অাপডেট করতে ট্যাপ করুন</string>
  <!--UntrustedSendDialog-->
  <string name="UntrustedSendDialog_send_message">বার্তা পাঠান?</string>
  <string name="UntrustedSendDialog_send">পাঠান</string>
  <!--UnverifiedSendDialog-->
  <string name="UnverifiedSendDialog_send_message">বার্তা পাঠান?</string>
  <string name="UnverifiedSendDialog_send">পাঠান</string>
  <!--UsernameEditFragment-->
  <!--Instructional text at the top of the username edit screen-->
  <string name="UsernameEditFragment__choose_your_username">আপনার ইউজারনেম বেছে নিন</string>
  <string name="UsernameEditFragment_username">ব্যবহারকারীর নাম</string>
  <string name="UsernameEditFragment_delete">মুছে দিন</string>
  <string name="UsernameEditFragment_successfully_set_username">সফলভাবে ব্যবহারকারীর নাম সেট করা হয়েছে।</string>
  <string name="UsernameEditFragment_successfully_removed_username">সফলভাবে ব্যবহারকারীর নাম মুছে ফেলা হয়েছে।</string>
  <string name="UsernameEditFragment_encountered_a_network_error">একটি নেটওয়ার্ক ত্রুটি সম্মুখীন।</string>
  <string name="UsernameEditFragment_this_username_is_taken">এই ব্যবহারকারীর নাম নেওয়া হয়েছে|</string>
  <string name="UsernameEditFragment_this_username_is_available">নামটি ব্যবহার করা যাবে|</string>
  <string name="UsernameEditFragment_usernames_can_only_include">ব্যবহারকারী নামে কেবল a–Z, 0–9, ও আন্ডারস্কোর থাকা যাবে।</string>
  <string name="UsernameEditFragment_usernames_cannot_begin_with_a_number">ব্যবহারকারীর নাম সংখ্যা দিয়ে শুরু করতে পারে না।</string>
  <string name="UsernameEditFragment_username_is_invalid">ব্যবহারকারীর নাম অবৈধ|</string>
  <string name="UsernameEditFragment_usernames_must_be_between_a_and_b_characters">ব্যবহারকারীর নামগুলি অবশ্যই %1$d এবং %2$d অক্ষরের মধ্যে থাকতে হবে।</string>
  <!--Explanation about what usernames provide-->
  <string name="UsernameEditFragment__usernames_let_others_message">ইউজারনেম ব্যবহার করলে আপনার ফোন নাম্বার ছাড়াই অন্যরা আপনাকে ম্যাসেজ দিতে পারবেন৷ আপনার ঠিকানা গোপন রাখতে সাহায্য করার জন্য এগুলো একগুচ্ছ সংখ্যার যুক্ত করা হয়৷</string>
  <!--Dialog title for explanation about numbers at the end of the username-->
  <string name="UsernameEditFragment__what_is_this_number">এই নম্বরটি কী?</string>
  <string name="UsernameEditFragment__these_digits_help_keep">এই সংখ্যাগুলো আপনার ইউজারনেমটি গোপন রাখতে সাহায্য করে, যাতে আপনি অবাঞ্ছিত ম্যাসেজ এড়িয়ে যেতে পারেন৷ আপনি যে ব্যক্তি ও গ্রুপের সাথে চ্যাট করতে চান শুধুমাত্র তাদের সাথে আপনার ইউজারনেমটি শেয়ার করুন। ব্যবহারকারীর নামটি পরিবর্তন করলে আপনি একগুচ্ছ নতুন সংখ্যা পাবেন।</string>
  <plurals name="UserNotificationMigrationJob_d_contacts_are_on_signal">
    <item quantity="one">%d টি কন্ট্যাক্ট Signal ব্যবহার করছে!</item>
    <item quantity="other">%d জন কন্ট্যাক্ট Signal ব্যবহার করছেন!</item>
  </plurals>
  <!--UsernameShareBottomSheet-->
  <!--Explanation of what the sheet enables the user to do-->
  <string name="UsernameShareBottomSheet__copy_or_share_a_username_link">ব্যবহারকারীর নামের একটি লিংক কপি করুন অথবা শেয়ার করুন</string>
  <!--VerifyIdentityActivity-->
  <string name="VerifyIdentityActivity_your_contact_is_running_an_old_version_of_signal">আপনার পরিচিতি Signal এর একটি পুরানো সংস্করণ চলাচ্ছেন। আপনার নিরাপত্তা নাম্বার যাচাই করার আগে দয়া করে তাকে আপডেট করতে বলুন।</string>
  <string name="VerifyIdentityActivity_your_contact_is_running_a_newer_version_of_Signal">আপনার পরিচিতি একটি অসঙ্গত QR কোড ফর্ম্যাট সহ সিগন্যালের একটি নতুন সংস্করণ চলাচ্ছেন। তুলনা করার জন্য আপডেট করুন।</string>
  <string name="VerifyIdentityActivity_the_scanned_qr_code_is_not_a_correctly_formatted_safety_number">স্ক্যান করা কিউআর কোডটি সঠিকভাবে ফর্ম্যাট করা নিরাপত্তা নাম্বার যাচাইকরণ কোড নয়। আবার স্ক্যান করার চেষ্টা করুন।</string>
  <string name="VerifyIdentityActivity_share_safety_number_via">যার মাধ্যমে নিরাপত্তা নম্বর শেয়ার করতে চান…</string>
  <string name="VerifyIdentityActivity_our_signal_safety_number">আমাদের Signal নিরাপত্তা নাম্বার:</string>
  <string name="VerifyIdentityActivity_no_app_to_share_to">আপনার কাছে শেয়ার করতে পারবেন এমন কোন অ্যাপ নেই।</string>
  <string name="VerifyIdentityActivity_no_safety_number_to_compare_was_found_in_the_clipboard">ক্লিপবোর্ডে তুলনার মতো কোনও নিরাপত্তা নাম্বার পাওয়া যায় নি</string>
  <string name="VerifyIdentityActivity_signal_needs_the_camera_permission_in_order_to_scan_a_qr_code_but_it_has_been_permanently_denied">কোনও কিউআর কোড স্ক্যান করার জন্য Molly এর ক্যামেরা অনুমতি প্রয়োজন তবে এটি স্থায়ীভাবে অস্বীকার করা হয়েছে। দয়া করে অ্যাপ সেটিংসে যান, \"অনুমতিগুলি\" নির্বাচন করুন এবং \"ক্যামেরা\" সক্ষম করুন।</string>
  <string name="VerifyIdentityActivity_unable_to_scan_qr_code_without_camera_permission">ক্যামেরা অনুমতি ছাড়া কিউআর কোড স্ক্যান করা সম্ভব নয়</string>
  <string name="VerifyIdentityActivity_you_must_first_exchange_messages_in_order_to_view">%1$s-এর নিরাপত্তা নাম্বার দেখতে আপনাকে প্রথমে তার সাথে মেসেজ আদান-প্রদান করতে হবে।</string>
  <!--ViewOnceMessageActivity-->
  <!--AudioView-->
  <!--MessageDisplayHelper-->
  <string name="MessageDisplayHelper_message_encrypted_for_non_existing_session">অ-বিদ্যমান সেশনের জন্য বার্তা এনক্রিপ্ট করা হয়েছে</string>
  <!--MmsMessageRecord-->
  <string name="MmsMessageRecord_bad_encrypted_mms_message">খারাপ এনক্রিপ্ট করা এমএমএস বার্তা</string>
  <string name="MmsMessageRecord_mms_message_encrypted_for_non_existing_session">অ-বিদ্যমান সেশনের জন্য এমএমএস বার্তা এনক্রিপ্ট করা</string>
  <!--MuteDialog-->
  <string name="MuteDialog_mute_notifications">নোটিফিকেশন নিঃশব্দ করুন</string>
  <!--ApplicationMigrationService-->
  <string name="ApplicationMigrationService_import_in_progress">আমদানি চলছে</string>
  <string name="ApplicationMigrationService_importing_text_messages">পাঠ্য বার্তা আমদানি করা হচ্ছে</string>
  <string name="ApplicationMigrationService_import_complete">আমদানি সম্পূর্ণ</string>
  <string name="ApplicationMigrationService_system_database_import_is_complete">সিস্টেম ডাটাবেস আমদানি সম্পন্ন হয়েছে।</string>
  <!--KeyCachingService-->
  <string name="KeyCachingService_signal_passphrase_cached">খোলার জন্য স্পর্শ করুন।</string>
  <string name="KeyCachingService_passphrase_cached">Molly আনলক করা আছে</string>
  <string name="KeyCachingService_lock">Molly লক্ করুন</string>
  <!--MediaPreviewActivity-->
  <string name="MediaPreviewActivity_you">আপনি</string>
  <string name="MediaPreviewActivity_unssuported_media_type">অসমর্থিত ধরনের মিডিয়া</string>
  <string name="MediaPreviewActivity_draft">খসড়া</string>
  <string name="MediaPreviewActivity_signal_needs_the_storage_permission_in_order_to_write_to_external_storage_but_it_has_been_permanently_denied">বাহ্যিক স্টোরেজে সংরক্ষণের জন্য Mollyএর স্টোরেজের অনুমতি প্রয়োজন তবে এটি স্থায়ীভাবে অস্বীকার করা হয়েছে। দয়া করে অ্যাপ্লিকেশন সেটিংসে যান, \"অনুমতিগুলি\" নির্বাচন করুন এবং \"স্টোরেজ\" সক্ষম করুন।</string>
  <string name="MediaPreviewActivity_unable_to_write_to_external_storage_without_permission">অনুমতি ব্যতীত বাহ্যিক স্টোরেজে সংরক্ষণ করতে অক্ষম</string>
  <string name="MediaPreviewActivity_media_delete_confirmation_title">বার্তা মুছে দিন?</string>
  <string name="MediaPreviewActivity_media_delete_confirmation_message">স্থায়ীভাবে এই বার্তাটি মুছে দিন।</string>
  <string name="MediaPreviewActivity_s_to_s">%1$s থেকে %2$s</string>
  <!--All media preview title when viewing media send by you to another recipient (allows changing of \'You\' based on context)-->
  <string name="MediaPreviewActivity_you_to_s">আপনার কাছ থেকে %1$s-এর কাছে</string>
  <!--All media preview title when viewing media sent by another recipient to you (allows changing of \'You\' based on context)-->
  <string name="MediaPreviewActivity_s_to_you">%1$s-এর কাছ থেকে আপনার কাছে</string>
  <string name="MediaPreviewActivity_media_no_longer_available">মিডিয়াটি আর উপলভ্য নেই।</string>
  <string name="MediaPreviewActivity_cant_find_an_app_able_to_share_this_media">এই মিডিয়া শেয়ার করার জন্য কোনও অ্যাপ পাওয়া যায়নি।</string>
  <!--MessageNotifier-->
  <string name="MessageNotifier_d_new_messages_in_d_conversations">%1$dটি নতুন বার্তা%2$dটি কথোপকথন</string>
  <string name="MessageNotifier_most_recent_from_s">%1$sথেকে অতি সাম্প্রতিক :</string>
  <string name="MessageNotifier_locked_message">লক্ করা বার্তা</string>
  <string name="MessageNotifier_message_delivery_failed">বার্তা পৌছে দিতে ব্যর্থ।</string>
  <string name="MessageNotifier_failed_to_deliver_message">বার্তা পৌছে দিতে ব্যর্থ।</string>
  <string name="MessageNotifier_error_delivering_message">বার্তা পৌছানোর সময় ত্রুটি।</string>
  <string name="MessageNotifier_message_delivery_paused">মেসেজ পাঠানো পজ করা আছে।</string>
  <string name="MessageNotifier_verify_to_continue_messaging_on_signal">Molly-এ মেসেজ পাঠানো চালিউয়ে যেতে যাচাই করুন।</string>
  <string name="MessageNotifier_mark_all_as_read">সবগুলো পঠিত বলে সনাক্ত কর।</string>
  <string name="MessageNotifier_mark_read">পঠিত বলে সনাক্ত কর</string>
  <string name="MessageNotifier_turn_off_these_notifications">এই নোটিফিকেশনগুলো বন্ধ করতে চান?</string>
  <string name="MessageNotifier_view_once_photo">একবার দেখার যোগ্য ছবি</string>
  <string name="MessageNotifier_view_once_video">একবার দেখার যোগ্য ভিডিও</string>
  <string name="MessageNotifier_reply">প্রত্যুত্তর</string>
  <string name="MessageNotifier_signal_message">Signal বার্তা</string>
  <string name="MessageNotifier_unsecured_sms">অনিরাপদ এসএমএস</string>
  <string name="MessageNotifier_you_may_have_new_messages">আপনার কাছে নতুন বার্তা থাকতে পারে</string>
  <string name="MessageNotifier_open_signal_to_check_for_recent_notifications">সাম্প্রতিক নোটিফিকেশনগুলি দেখার জন্য Molly খুলুন।</string>
  <string name="MessageNotifier_contact_message">%1$s %2$s</string>
  <string name="MessageNotifier_unknown_contact_message">পরিচিতি</string>
  <string name="MessageNotifier_reacted_s_to_s"> \"%2$s\" তে %1$s প্রতিক্রিয়া|</string>
  <string name="MessageNotifier_reacted_s_to_your_video">আপনার ভিডিওতে %1$s প্রতিক্রিয়া জানিয়েছে|</string>
  <string name="MessageNotifier_reacted_s_to_your_image">আপনার চিত্রে %1$s প্রতিক্রিয়া জানিয়েছে|</string>
  <string name="MessageNotifier_reacted_s_to_your_gif">আপনার GIF তে %1$s প্রতিক্রিয়া জানিয়েছেন৷</string>
  <string name="MessageNotifier_reacted_s_to_your_file">আপনার ফাইলে %1$s প্রতিক্রিয়া জানিয়েছে|</string>
  <string name="MessageNotifier_reacted_s_to_your_audio">আপনার অডিওতে %1$s প্রতিক্রিয়া জানিয়েছে|</string>
  <string name="MessageNotifier_reacted_s_to_your_view_once_media">আপনার একবার-দেখা মিডিয়ায় %1$s প্রতিক্রিয়া দেখিয়েছে।</string>
  <string name="MessageNotifier_reacted_s_to_your_sticker">আপনার স্টিকারে %1$s প্রতিক্রিয়া জানিয়েছে|</string>
  <string name="MessageNotifier_this_message_was_deleted">এই বার্তাটি মুছে ফেলা হয়েছে।</string>
  <string name="TurnOffContactJoinedNotificationsActivity__turn_off_contact_joined_signal">কন্ট্যাক্টের Signal-এ যোগ দেওয়ার নোটিফিকেশনটি বন্ধ করবেন? আপনি Signal &gt; সেটিংস &gt; নোটিফিকেশন অপশনে গিয়ে এটি চালু করতে পারবেন।</string>
  <!--Notification Channels-->
  <string name="NotificationChannel_channel_messages">বার্তাসমূহ</string>
  <string name="NotificationChannel_calls">কল সমূহ</string>
  <string name="NotificationChannel_failures">ব্যর্থতাসমূহ</string>
  <string name="NotificationChannel_backups">ব্যাকআপ সমূহ</string>
  <string name="NotificationChannel_locked_status">লক্ অবস্থা</string>
  <string name="NotificationChannel_app_updates">অ্যাপ আপডেট সমূহ</string>
  <string name="NotificationChannel_other">অন্যান্য</string>
  <string name="NotificationChannel_group_chats">আলাপসমূহ</string>
  <string name="NotificationChannel_missing_display_name">অজানা</string>
  <string name="NotificationChannel_voice_notes">ভয়েস নোট</string>
  <string name="NotificationChannel_contact_joined_signal">পরিচিতি Signal এ যোগ দিয়েছে</string>
  <string name="NotificationChannels__no_activity_available_to_open_notification_channel_settings">নোটিফিকেশন চ্যানেল সেটিংস খোলার কোন কার্যকলাপ উপলভ্য নেই।</string>
  <!--Notification channel name for showing persistent background connection on devices without push notifications-->
  <string name="NotificationChannel_background_connection">ব্যাকগ্রাউন্ড সংযোগ</string>
  <!--Notification channel name for showing call status information (like connection, ongoing, etc.) Not ringing.-->
  <string name="NotificationChannel_call_status">কল স্ট্যাটাস</string>
  <!--ProfileEditNameFragment-->
  <!--QuickResponseService-->
  <string name="QuickResponseService_quick_response_unavailable_when_Signal_is_locked">Molly লক্ করা থাকলে দ্রুত প্রত্যুত্তর দেওয়া সম্ভব নয়!</string>
  <string name="QuickResponseService_problem_sending_message">বার্তা প্রেরণে সমস্যা!</string>
  <!--SaveAttachmentTask-->
  <string name="SaveAttachmentTask_saved_to">%sএ সংরক্ষন করা হয়েছে</string>
  <string name="SaveAttachmentTask_saved">সংরক্ষিত</string>
  <!--SearchToolbar-->
  <string name="SearchToolbar_search">খুঁজুন</string>
  <string name="SearchToolbar_search_for_conversations_contacts_and_messages">কথোপকথন, পরিচিতি এবং বার্তাগুলির জন্য অনুসন্ধান করুন</string>
  <!--Material3 Search Toolbar-->
  <string name="Material3SearchToolbar__close">বন্ধ করুন</string>
  <string name="Material3SearchToolbar__clear">সাফ করুন</string>
  <!--ShortcutLauncherActivity-->
  <string name="ShortcutLauncherActivity_invalid_shortcut">অকার্যকর শর্টকাট</string>
  <!--SingleRecipientNotificationBuilder-->
  <string name="SingleRecipientNotificationBuilder_signal">Molly</string>
  <string name="SingleRecipientNotificationBuilder_new_message">নতুন বার্তা</string>
  <string name="SingleRecipientNotificationBuilder_message_request">মেসেজের অনুরোধ</string>
  <string name="SingleRecipientNotificationBuilder_you">আপনি</string>
  <!--Notification subtext for group stories-->
  <string name="SingleRecipientNotificationBuilder__s_dot_story">%1$s • স্টোরি</string>
  <!--ThumbnailView-->
  <string name="ThumbnailView_Play_video_description">ভিডিও চালান</string>
  <string name="ThumbnailView_Has_a_caption_description">একটি ক্যাপশন আছে</string>
  <!--TransferControlView-->
  <plurals name="TransferControlView_n_items">
    <item quantity="one">%d টি বস্তু</item>
    <item quantity="other">%d টি বস্তু</item>
  </plurals>
  <!--UnauthorizedReminder-->
  <string name="UnauthorizedReminder_device_no_longer_registered">ডিভাইস আর নিবন্ধিত নেই</string>
  <string name="UnauthorizedReminder_this_is_likely_because_you_registered_your_phone_number_with_Signal_on_a_different_device">সম্ভবত আপনি অন্য ডিভাইসে Signal এর সাথে আপনার ফোন নাম্বার নিবন্ধভুক্ত করেছেন। পুনরায় নিবন্ধন করতে আলতো চাপুন।</string>
  <!--WebRtcCallActivity-->
  <string name="WebRtcCallActivity_to_answer_the_call_give_signal_access_to_your_microphone">কলের উত্তর দিতে, Molly-কে আপনার মাইক্রোফোন অ্যাক্সেস দিন।</string>
  <string name="WebRtcCallActivity_to_answer_the_call_from_s_give_signal_access_to_your_microphone">%sএর থেকে কল উত্তর দিতে, Molly কে আপনার মাইক্রোফোনে অ্যাক্সেস দিন।</string>
  <string name="WebRtcCallActivity_signal_requires_microphone_and_camera_permissions_in_order_to_make_or_receive_calls">কল সমূহ করতে বা গ্রহণের জন্য Molly এর মাইক্রোফোন এবং ক্যামেরা ব্যবহারের অনুমতি প্রয়োজন, তবে সেগুলি স্থায়ীভাবে অস্বীকার করা হয়েছে। দয়া করে অ্যাপ্লিকেশন সেটিংসে যান এবং \"অনুমতিগুলি\" নির্বাচন করুন এবং \"মাইক্রোফোন\" এবং \"ক্যামেরা\" সক্ষম করুন |</string>
  <string name="WebRtcCallActivity__answered_on_a_linked_device">সংযুক্ত ডিভাইসে উত্তর দেওয়া হয়েছে।</string>
  <string name="WebRtcCallActivity__declined_on_a_linked_device">সংযুক্ত ডিভাইসে অস্বীকার করা হয়েছে।</string>
  <string name="WebRtcCallActivity__busy_on_a_linked_device">সংযুক্ত ডিভাইসে ব্যাস্ত।</string>
  <string name="GroupCallSafetyNumberChangeNotification__someone_has_joined_this_call_with_a_safety_number_that_has_changed">কেউ একজন এই কলে এমন একটি নিরাপত্তা নাম্বার দিয়ে যোগ দিয়েছেন যা পরিবর্তিত হয়েছে।</string>
  <!--WebRtcCallScreen-->
  <string name="WebRtcCallScreen_swipe_up_to_change_views">ভিউ বদলাতে উপরের দিকে সোয়াইপ করুন</string>
  <!--WebRtcCallScreen V2-->
  <string name="WebRtcCallScreen__decline">প্রত্যাখ্যান করুন</string>
  <string name="WebRtcCallScreen__answer">উত্তর</string>
  <string name="WebRtcCallScreen__answer_without_video">ভিডিও সহ সাড়া দান করুন</string>
  <!--WebRtcAudioOutputToggle-->
  <string name="WebRtcAudioOutputToggle__audio_output">অডিও আউটপুট</string>
  <string name="WebRtcAudioOutputToggle__phone_earpiece">ফোনের ইয়ারপিস</string>
  <string name="WebRtcAudioOutputToggle__speaker">স্পিকার</string>
  <string name="WebRtcAudioOutputToggle__bluetooth">ব্লুটুথ</string>
  <string name="WebRtcCallControls_answer_call_description">কল গ্রহণ করুন</string>
  <string name="WebRtcCallControls_reject_call_description">কল প্রত্যাখ্যান করুন</string>
  <!--change_passphrase_activity-->
  <string name="change_passphrase_activity__old_passphrase">পুরানো পাসফ্রেজ</string>
  <string name="change_passphrase_activity__new_passphrase">নতুন পাসফ্রেজ</string>
  <string name="change_passphrase_activity__repeat_new_passphrase">নতুন পাসফ্রেজ পুনরাবৃত্তি করুন</string>
  <!--contact_selection_activity-->
  <string name="contact_selection_activity__enter_name_or_number">নাম বা নাম্বার লিখুন</string>
  <string name="contact_selection_activity__invite_to_signal">Molly এ নিমন্ত্রণ করুন</string>
  <string name="contact_selection_activity__new_group">নতুন গ্রুপ</string>
  <!--contact_filter_toolbar-->
  <string name="contact_filter_toolbar__clear_entered_text_description">প্রবেশ করা লেখা মুছুন</string>
  <string name="contact_filter_toolbar__show_keyboard_description">কীবোর্ড প্রদর্শন করুন</string>
  <string name="contact_filter_toolbar__show_dial_pad_description">ডায়ালপ্যাড দেখান</string>
  <!--contact_selection_group_activity-->
  <string name="contact_selection_group_activity__no_contacts">পরিচিতি নেই</string>
  <string name="contact_selection_group_activity__finding_contacts">পরিচিতিসমূহ লোড হচ্ছে…</string>
  <!--single_contact_selection_activity-->
  <string name="SingleContactSelectionActivity_contact_photo">পরিচিতির ছবি</string>
  <!--ContactSelectionListFragment-->
  <string name="ContactSelectionListFragment_signal_requires_the_contacts_permission_in_order_to_display_your_contacts">আপনার পরিচিতিসমূহ দেখানোর জন্য Molly এর পরিচিতি পাঠের অনুমতি প্রয়োজন তবে এটি স্থায়ীভাবে অস্বীকার করা হয়েছে। দয়া করে অ্যাপ্লিকেশন সেটিংসে যান এবং \"অনুমতিগুলি\" নির্বাচন করুন এবং \"পরিচিতি\" সক্ষম করুন।</string>
  <string name="ContactSelectionListFragment_error_retrieving_contacts_check_your_network_connection">পরিচিতি পুনরুদ্ধারে ত্রুটি, আপনার নেটওয়ার্ক সংযোগটি পরীক্ষা করুন</string>
  <string name="ContactSelectionListFragment_username_not_found">ব্যবহারকারীর নাম খুঁজে পাওয়া যায়নি</string>
  <string name="ContactSelectionListFragment_s_is_not_a_signal_user">\"%1$s\" কোনও Signal ব্যবহারকারী নয়। দয়া করে ব্যবহারকারীর নামটি পরীক্ষা করুন এবং আবার চেষ্টা করুন।</string>
  <string name="ContactSelectionListFragment_you_do_not_need_to_add_yourself_to_the_group">আপনার নিজেকে এই গ্রুপটিতে যোগ করার দরকার নেই</string>
  <string name="ContactSelectionListFragment_maximum_group_size_reached">গ্রুপের সদস্য সর্বোচ্চ সংখ্যায় পৌঁছেছে</string>
  <string name="ContactSelectionListFragment_signal_groups_can_have_a_maximum_of_d_members">Signal গ্রুপে সর্বোচ্চ %1$d জন সদস্য থাকতে পারবে।</string>
  <string name="ContactSelectionListFragment_recommended_member_limit_reached">সুপারিশকৃত সদস্য সর্বোচ্চ সীমায় পৌঁছেছে</string>
  <string name="ContactSelectionListFragment_signal_groups_perform_best_with_d_members_or_fewer">Signal গ্রুপ %1$d বা তার কম সদস্য সংখ্যায় সবচেয়ে ভালো কাজ করে। আরও সদস্য যোগ করলে মেসেজ পাঠানো ও গ্রহণে বিলম্ব হবে।</string>
  <plurals name="ContactSelectionListFragment_d_members">
    <item quantity="one">%1$d জন সদস্য</item>
    <item quantity="other">%1$d জন সদস্য</item>
  </plurals>
  <!--contact_selection_list_fragment-->
  <string name="contact_selection_list_fragment__signal_needs_access_to_your_contacts_in_order_to_display_them">Molly আপনার পরিচিতিসমূহ প্রদর্শন করতে তাদের প্রবেশাধিকার প্রয়োজন।</string>
  <string name="contact_selection_list_fragment__show_contacts">পরিচিতিসমূহ দেখান</string>
  <!--contact_selection_list_item-->
  <plurals name="contact_selection_list_item__number_of_members">
    <item quantity="one">%1$d জন সদস্য</item>
    <item quantity="other">%1$d জন সদস্য</item>
  </plurals>
  <!--Displays number of viewers for a story-->
  <plurals name="contact_selection_list_item__number_of_viewers">
    <item quantity="one">%1$d দর্শক</item>
    <item quantity="other">%1$dদর্শক</item>
  </plurals>
  <!--conversation_activity-->
  <string name="conversation_activity__type_message_push">Signal বার্তা</string>
  <string name="conversation_activity__type_message_sms_insecure">অনিরাপদ এসএমএস</string>
  <string name="conversation_activity__type_message_mms_insecure">অনিরাপদ এমএমএস</string>
  <string name="conversation_activity__from_sim_name">%1$s থেকে</string>
  <string name="conversation_activity__sim_n">সিম %1$d</string>
  <string name="conversation_activity__send">পাঠান</string>
  <string name="conversation_activity__compose_description">বার্তা রচনা</string>
  <string name="conversation_activity__emoji_toggle_description">ইমোজি কীবোর্ডে যান</string>
  <string name="conversation_activity__attachment_thumbnail">সংযুক্তি \'র চেহারা</string>
  <string name="conversation_activity__quick_attachment_drawer_toggle_camera_description">দ্রুত ক্যামেরা সংযুক্তি ড্রয়ারটি টগল করুন</string>
  <string name="conversation_activity__quick_attachment_drawer_record_and_send_audio_description">অডিও সংযুক্তি রেকর্ড এবং প্রেরণ করুন</string>
  <string name="conversation_activity__quick_attachment_drawer_lock_record_description">অডিও সংযুক্তি রেকর্ডিং লক্ করুন</string>
  <string name="conversation_activity__enable_signal_for_sms">এসএমএসের জন্য Signal সক্ষম করুন</string>
  <string name="conversation_activity__message_could_not_be_sent">মেসেজ পাঠানো যায়নি। আপনার সংযোগটি পরীক্ষা করুন ও পুনরায় চেষ্টা করুন।</string>
  <!--conversation_input_panel-->
  <string name="conversation_input_panel__slide_to_cancel">বাতিল করতে স্লাইড করুন</string>
  <string name="conversation_input_panel__cancel">বাতিল</string>
  <!--conversation_item-->
  <string name="conversation_item__mms_image_description">মিডিয়া বার্তা</string>
  <string name="conversation_item__secure_message_description">সুরক্ষিত বার্তা</string>
  <!--conversation_item_sent-->
  <string name="conversation_item_sent__send_failed_indicator_description">পাঠাতে ব্যর্থ</string>
  <string name="conversation_item_sent__pending_approval_description">অনুমোদন অপেক্ষারত</string>
  <string name="conversation_item_sent__delivered_description">পৌঁছেছে</string>
  <string name="conversation_item_sent__message_read">বার্তা পঠিত</string>
  <!--conversation_item_received-->
  <string name="conversation_item_received__contact_photo_description">পরিচিতির ছবি</string>
  <!--ConversationUpdateItem-->
  <string name="ConversationUpdateItem_loading">লোড হচ্ছে</string>
  <string name="ConversationUpdateItem_learn_more">আরও জানুন</string>
  <string name="ConversationUpdateItem_join_call">কলে যোগ দিন</string>
  <string name="ConversationUpdateItem_return_to_call">কলে ফেরত যান</string>
  <string name="ConversationUpdateItem_call_is_full">কলটিতে জায়গা নেই</string>
  <string name="ConversationUpdateItem_invite_friends">বন্ধুদের আমন্ত্রণ</string>
  <string name="ConversationUpdateItem_enable_call_notifications">কল নোটিফিকেশন চালু করুন</string>
  <string name="ConversationUpdateItem_update_contact"> কন্ট্যাক্ট আপডেট করুন</string>
  <!--Update item button text to show to block a recipient from requesting to join via group link-->
  <string name="ConversationUpdateItem_block_request">ব্লক করার জন্য অনুরোধ</string>
  <string name="ConversationUpdateItem_no_groups_in_common_review_requests_carefully">একইরকম কোনও গ্রুপ নেই। সতর্কতার সাথে অনুরোধগুলি পর্যালোচনা করুন।</string>
  <string name="ConversationUpdateItem_no_contacts_in_this_group_review_requests_carefully">এই গ্রুপে কোনও কন্ট্যাক্ট নেই। অনুরোধগুলি সতর্কতার সাথে পর্যালোচনা করুন।</string>
  <string name="ConversationUpdateItem_view">দেখান</string>
  <string name="ConversationUpdateItem_the_disappearing_message_time_will_be_set_to_s_when_you_message_them">আপনি তাদের মেসেজ পাঠালে মেসেজ অদৃশ্য হওয়ার সময় %1$s-এ সেট করা হবে।</string>
  <!--Update item button text to show to boost a feature-->
  <string name="ConversationUpdateItem_donate">অনুদান</string>
  <!--audio_view-->
  <string name="audio_view__play_pause_accessibility_description">চালু…. বিরতি</string>
  <string name="audio_view__download_accessibility_description">ডাউনলোড</string>
  <!--QuoteView-->
  <string name="QuoteView_audio">অডিও</string>
  <string name="QuoteView_video">ভিডিও</string>
  <string name="QuoteView_photo">ছবি</string>
  <string name="QuoteView_gif">GIF</string>
  <string name="QuoteView_view_once_media">একবার দেখা যাবে এমন মিডিয়া</string>
  <string name="QuoteView_sticker">স্টিকার</string>
  <string name="QuoteView_you">আপনি</string>
  <string name="QuoteView_original_missing">মূল বার্তাটি পাওয়া যায়নি</string>
  <!--Author formatting for group stories-->
  <string name="QuoteView_s_story">%1$s · স্টোরি</string>
  <!--Label indicating that a quote is for a reply to a story you created-->
  <string name="QuoteView_your_story">আপনি · স্টোরি</string>
  <!--Label indicating that the story being replied to no longer exists-->
  <string name="QuoteView_no_longer_available">আর পাওয়া যাচ্ছে না</string>
  <!--Label for quoted gift-->
  <string name="QuoteView__gift">উপহার</string>
  <!--conversation_fragment-->
  <string name="conversation_fragment__scroll_to_the_bottom_content_description">স্ক্রোল করে নীচে যান</string>
  <!--BubbleOptOutTooltip-->
  <!--Message to inform the user of what Android chat bubbles are-->
  <string name="BubbleOptOutTooltip__description">বাবলস একটি Android বৈশিষ্ট্য যা আপনি Molly চ্যাটের জন্য বন্ধ করতে পারবেন।</string>
  <!--Button to dismiss the tooltip for opting out of using Android bubbles-->
  <string name="BubbleOptOutTooltip__not_now">এখন না</string>
  <!--Button to move to the system settings to control the use of Android bubbles-->
  <string name="BubbleOptOutTooltip__turn_off">বন্ধ করুন</string>
  <!--safety_number_change_dialog-->
  <string name="safety_number_change_dialog__safety_number_changes">নিরাপত্তা নাম্বার পরিবর্তিত হয়</string>
  <string name="safety_number_change_dialog__accept">মানছি</string>
  <string name="safety_number_change_dialog__send_anyway">যেকোনও উপায়ে পাঠান</string>
  <string name="safety_number_change_dialog__call_anyway">তারপরও কল করুন</string>
  <string name="safety_number_change_dialog__join_call">কলে যোগ দিন</string>
  <string name="safety_number_change_dialog__continue_call">কল চালিয়ে যান</string>
  <string name="safety_number_change_dialog__leave_call">কল ছেড়ে যান</string>
  <string name="safety_number_change_dialog__the_following_people_may_have_reinstalled_or_changed_devices">নিম্নোক্ত লোকেরা পুনরায় ইনস্টল করে থাকতে পারেন অথবা ডিভাইস বদলে ফেলতে পারে। গোপনীয়তা নিশ্চিত করতে আপনার নিরাপত্তা নাম্বার তাদের সাথে ভেরিফাই করুন।</string>
  <string name="safety_number_change_dialog__view">দেখান</string>
  <string name="safety_number_change_dialog__previous_verified">আগে ভেরিফাই করা হয়েছে</string>
  <!--EnableCallNotificationSettingsDialog__call_notifications_checklist-->
  <string name="EnableCallNotificationSettingsDialog__call_notifications_enabled">কল নোটিফিকেশন চালু করা আছে।</string>
  <string name="EnableCallNotificationSettingsDialog__enable_call_notifications">কল নোটিফিকেশন চালু করুন</string>
  <string name="EnableCallNotificationSettingsDialog__enable_background_activity">ব্যাকগ্রাউন্ড কার্যকলাপ চালু করুন</string>
  <string name="EnableCallNotificationSettingsDialog__everything_looks_good_now">সবকিছু এখন ঠিক দেখাচ্ছে!</string>
  <string name="EnableCallNotificationSettingsDialog__to_receive_call_notifications_tap_here_and_turn_on_show_notifications">কল নোটিফিকেশন পেতে, এখানে ট্যাপ করুন এবং “নোটিফিকেশন দেখান” অপশনটি চালু করুন।</string>
  <string name="EnableCallNotificationSettingsDialog__to_receive_call_notifications_tap_here_and_turn_on_notifications">কল নোটিফিকেশন পেতে, এখানে ট্যাপ করুন ও নোটিফিকেশন অপশনটি চালু করুন এবং নিশ্চিত করুন যে সাউন্ড ও পপ-আপ চালু রয়েছে।</string>
  <string name="EnableCallNotificationSettingsDialog__to_receive_call_notifications_tap_here_and_enable_background_activity_in_battery_settings">কল নোটিফিকেশন পেতে, এখানে ট্যাপ করুন এবং “ব্যাটারি” সেটিংস-এ গিয়ে ব্যাকগ্রাউন্ড কার্যকলাপ চালু করুন।</string>
  <string name="EnableCallNotificationSettingsDialog__settings">সেটিংস</string>
  <string name="EnableCallNotificationSettingsDialog__to_receive_call_notifications_tap_settings_and_turn_on_show_notifications">কল নোটিফিকেশন পেতে, সেটিংস-এ ট্যাপ করুন এবং “নোটিফিকেশন দেখান” অপশনটি চালু করুন।</string>
  <string name="EnableCallNotificationSettingsDialog__to_receive_call_notifications_tap_settings_and_turn_on_notifications">কল নোটিফিকেশন পেতে, সেটিংস-এ ট্যাপ করুন ও নোটিফিকেশন অপশনটি চালু করুন এবং নিশ্চিত করুন যে সাউন্ড ও পপ-আপ চালু আছে।</string>
  <string name="EnableCallNotificationSettingsDialog__to_receive_call_notifications_tap_settings_and_enable_background_activity_in_battery_settings">কল নোটিফিকেশনগুলো পেতে, সেটিংস-এ ট্যাপ করুন এবং “ব্যাটারি” সেটিংস-এ গিয়ে ব্যাকগ্রাউন্ড কার্যকলাপ চালু করুন।</string>
  <!--country_selection_fragment-->
  <string name="country_selection_fragment__loading_countries">দেশগুলি লোড হচ্ছে …</string>
  <string name="country_selection_fragment__search">খুঁজুন</string>
  <string name="country_selection_fragment__no_matching_countries">কোনও ম্যাচিং দেশ পাওয়া যায়নি</string>
  <!--device_add_fragment-->
  <string name="device_add_fragment__scan_the_qr_code_displayed_on_the_device_to_link">লিঙ্ক করার জন্য ডিভাইস এ প্রদর্শিত কিউআর কোডটি স্ক্যান করুন</string>
  <!--device_link_fragment-->
  <string name="device_link_fragment__link_device">ডিভাইস সংযুক্ত করুন</string>
  <!--device_list_fragment-->
  <string name="device_list_fragment__no_devices_linked">কোনও ডিভাইস সংযুক্ত নেই</string>
  <string name="device_list_fragment__link_new_device">নতুন ডিভাইস সংযুক্ত করুন</string>
  <!--expiration-->
  <string name="expiration_off">বন্ধ</string>
  <plurals name="expiration_seconds">
    <item quantity="one">%d সেকেন্ড</item>
    <item quantity="other">%d সেকেন্ড</item>
  </plurals>
  <string name="expiration_seconds_abbreviated">%d সে.</string>
  <plurals name="expiration_minutes">
    <item quantity="one">%d মিনিট</item>
    <item quantity="other">%d মিনিট</item>
  </plurals>
  <string name="expiration_minutes_abbreviated">%d মি.</string>
  <plurals name="expiration_hours">
    <item quantity="one">%d ঘন্টা</item>
    <item quantity="other">%d ঘন্টা</item>
  </plurals>
  <string name="expiration_hours_abbreviated">%d ঘ.</string>
  <plurals name="expiration_days">
    <item quantity="one">%d দিন</item>
    <item quantity="other">%d দিন</item>
  </plurals>
  <string name="expiration_days_abbreviated">%d দিন</string>
  <plurals name="expiration_weeks">
    <item quantity="one">%d সপ্তাহ</item>
    <item quantity="other">%d সপ্তাহ</item>
  </plurals>
  <string name="expiration_weeks_abbreviated">%dসপ্তাহ</string>
  <string name="expiration_combined">%1$s %2$s</string>
  <!--unverified safety numbers-->
  <string name="IdentityUtil_unverified_banner_one">%sএর  সাথে আপনার নিরাপত্তা নাম্বার পরিবর্তিত হয়েছে এবং যাচাইকৃত নয়</string>
  <string name="IdentityUtil_unverified_banner_two">%1$s এবং%2$s সাথে আপনার নিরাপত্তা নম্বরগুলি আর যাচাইকৃত নেই</string>
  <string name="IdentityUtil_unverified_banner_many">%1$s,%2$sএবং%3$sএর সাথে আপনার নিরাপত্তা নম্বরগুলি আর যাচাইকৃত নেই</string>
  <string name="IdentityUtil_unverified_dialog_one">%1$s এর সাথে আপনার নিরাপত্তা নাম্বার পরিবর্তিত হয়েছে। এর অর্থ হয় যে কেউ আপনার যোগাযোগ বাধা দেওয়ার চেষ্টা করছে, বা %1$s কেবল Signal পুনরায় ইনস্টল করেছে।</string>
  <string name="IdentityUtil_unverified_dialog_two">%1$sএবং %2$s এর সাথে আপনার নিরাপত্তা নাম্বার পরিবর্তিত হয়েছে। এর অর্থ হয় যে কেউ আপনার যোগাযোগ বাধা দেওয়ার চেষ্টা করছে, বা তারা কেবল Signal পুনরায় ইনস্টল করেছে।</string>
  <string name="IdentityUtil_unverified_dialog_many">%1$s, %2$sএবং%3$s এর সাথে আপনার নিরাপত্তা নাম্বার পরিবর্তিত হয়েছে। এর অর্থ হয় যে কেউ আপনার যোগাযোগ বাধা দেওয়ার চেষ্টা করছে, বা  তারা কেবল Signal পুনরায় ইনস্টল করেছে।</string>
  <string name="IdentityUtil_untrusted_dialog_one">%s এর সাথে আপনার নিরাপত্তা নাম্বার মাত্রই পরিবর্তিত হয়েছে। </string>
  <string name="IdentityUtil_untrusted_dialog_two">%1$sএবং%2$s এর সাথে আপনার নিরাপত্তা নাম্বার মাত্রই পরিবর্তিত হয়েছে। </string>
  <string name="IdentityUtil_untrusted_dialog_many">%1$s,%2$sএবং%3$s এর সাথে আপনার নিরাপত্তা নাম্বার মাত্রই পরিবর্তিত হয়েছে। </string>
  <plurals name="identity_others">
    <item quantity="one">%d অন্যান্য</item>
    <item quantity="other">%d অন্যান্য</item>
  </plurals>
  <!--giphy_activity-->
  <string name="giphy_activity_toolbar__search_gifs">GIF খুঁজুন</string>
  <!--giphy_fragment-->
  <string name="giphy_fragment__nothing_found">কিছুই পাওয়া যায়নি</string>
  <!--database_migration_activity-->
  <string name="database_migration_activity__would_you_like_to_import_your_existing_text_messages">আপনি কি Signal এর এনক্রিপ্ট করা ডাটাবেস এর মধ্যে আপনার বিদ্যমান পাঠ্য বার্তাগুলি আমদানি করতে চান?</string>
  <string name="database_migration_activity__the_default_system_database_will_not_be_modified">ডিফল্ট সিস্টেম ডাটাবেস কোনওভাবেই পরিবর্তন বা পরিবর্তন করা হবে না।</string>
  <string name="database_migration_activity__skip">বাদ দিয়ে যান</string>
  <string name="database_migration_activity__import">আমদানী</string>
  <string name="database_migration_activity__this_could_take_a_moment_please_be_patient">এটি কিছু সময় নিতে পারে। দয়া করে ধৈর্য ধরুন, আমদানি সম্পূর্ণ হলে আমরা আপনাকে অবহিত করব।</string>
  <string name="database_migration_activity__importing">আমদানী করা হচ্ছে</string>
  <!--load_more_header-->
  <string name="load_more_header__see_full_conversation">সম্পূর্ণ কথোপকথন দেখুন</string>
  <string name="load_more_header__loading">লোড হচ্ছে</string>
  <!--media_overview_activity-->
  <string name="media_overview_activity__no_media">কোন মিডিয়া নেই</string>
  <!--message_recipients_list_item-->
  <string name="message_recipients_list_item__view">দেখুন</string>
  <string name="message_recipients_list_item__resend">পুনরায় পাঠান</string>
  <!--Displayed in a toast when user long presses an item in MyStories-->
  <string name="MyStoriesFragment__copied_sent_timestamp_to_clipboard">ক্লিপবোর্ডে পাঠানো টাইমস্ট্যাম্প কপি করা হয়েছে।</string>
  <!--Displayed when there are no outgoing stories-->
  <string name="MyStoriesFragment__updates_to_your_story_will_show_up_here">আপনার স্টোরি\'র আপডেট এখানে দেখানো হবে।</string>
  <!--GroupUtil-->
  <plurals name="GroupUtil_joined_the_group">
    <item quantity="one">%1$s গ্রুপে যোগ দিয়েছেন</item>
    <item quantity="other">%1$s গ্রুপে যোগ দিয়েছেন।</item>
  </plurals>
  <string name="GroupUtil_group_name_is_now">গ্রুপের নাম এখন \'%1$s\'।</string>
  <!--prompt_passphrase_activity-->
  <string name="prompt_passphrase_activity__unlock">লক্ খুলুন</string>
  <!--prompt_mms_activity-->
  <string name="prompt_mms_activity__signal_requires_mms_settings_to_deliver_media_and_group_messages">আপনার ওয়্যারলেস ক্যারিয়ারের মাধ্যমে মিডিয়া এবং গ্রুপ বার্তাগুলি সরবরাহ করার জন্য সিগন্যালের এমএমএস সেটিংস প্রয়োজন। আপনার ডিভাইসএ এই তথ্যটি পাওয়া যাচ্ছে না, যা লক্ করা ডিভাইস এবং অন্যান্য বিধিনিষেধযুক্ত কনফিগারেশনের জন্য প্রায়শ সত্য|</string>
  <string name="prompt_mms_activity__to_send_media_and_group_messages_tap_ok">মিডিয়া এবং গ্রুপ বার্তা প্রেরণ করতে, \'ঠিক আছে\' আলতো চাপুন এবং অনুরোধ করা সেটিংসটি সম্পূর্ণ করুন। আপনার ক্যারিয়ারের এমএমএস সেটিংস সাধারণত \'আপনার ক্যারিয়ার এপিএন\' অনুসন্ধান করে সনাক্ত করা যায়। আপনার কেবল এটি একবার করা দরকার।</string>
  <!--BadDecryptLearnMoreDialog-->
  <string name="BadDecryptLearnMoreDialog_delivery_issue">পাঠানোর ক্ষেত্রে সমস্যা</string>
  <string name="BadDecryptLearnMoreDialog_couldnt_be_delivered_individual">%s থেকে আপনাকে কোনও মেসেজ, স্টিকার, প্রতিক্রিয়া বা পাঠের রশিদ পাঠানো যায়নি। তারা হয়তো আপনাকে সরাসরি বা একটি গ্রুপে এটি পাঠানোর চেষ্টা করেছেন।</string>
  <string name="BadDecryptLearnMoreDialog_couldnt_be_delivered_group">%s থেকে আপনাকে কোনও মেসেজ, স্টিকার বা পাঠের রসিদ পাঠানো যায়নি।</string>
  <!--profile_create_activity-->
  <string name="CreateProfileActivity_first_name_required">নামের প্রথম অংশ (প্রয়োজনীয়)</string>
  <string name="CreateProfileActivity_last_name_optional">নামের শেষ অংশ (ঐচ্ছিক)</string>
  <string name="CreateProfileActivity_next">পরবর্তী</string>
  <string name="CreateProfileActivity__username">ব্যবহারকারীর নাম</string>
  <string name="CreateProfileActivity__create_a_username">একটি ব্যবহারকারীর নাম তৈরি করুন</string>
  <string name="CreateProfileActivity_custom_mms_group_names_and_photos_will_only_be_visible_to_you">কাস্টম এমএমএস গ্রুপের নাম এবং ছবিগুলি কেবল আপনার কাছে দৃশ্যমান হবে।</string>
  <string name="CreateProfileActivity_group_descriptions_will_be_visible_to_members_of_this_group_and_people_who_have_been_invited">এই গ্রুপের সদস্য ও আমন্ত্রিত লোকজন গ্রুপের বিবরণগুলি দেখতে পারবেন।</string>
  <!--EditAboutFragment-->
  <string name="EditAboutFragment_about">সম্বন্ধে</string>
  <string name="EditAboutFragment_write_a_few_words_about_yourself">আপনার সম্পর্কে কিছু লিখুন…</string>
  <string name="EditAboutFragment_count">%1$d/%2$d</string>
  <string name="EditAboutFragment_speak_freely">নির্দ্বিধায় কথা বলুন</string>
  <string name="EditAboutFragment_encrypted">এনক্রিপ্ট করা হয়েছে</string>
  <string name="EditAboutFragment_be_kind">দয়ালু হোন</string>
  <string name="EditAboutFragment_coffee_lover">কফি প্রেমিক</string>
  <string name="EditAboutFragment_free_to_chat">বিনা দ্বিধায় চ্যাট করুন</string>
  <string name="EditAboutFragment_taking_a_break">একটি বিরতি নিচ্ছে</string>
  <string name="EditAboutFragment_working_on_something_new">নতুন কিছুতে কাজ করছে</string>
  <!--EditProfileFragment-->
  <string name="EditProfileFragment__edit_group">গ্রুপ সংশোধন করুন</string>
  <string name="EditProfileFragment__group_name">গ্রুপের নাম</string>
  <string name="EditProfileFragment__group_description">গ্রুপের বিবরণ</string>
  <!--EditProfileNameFragment-->
  <string name="EditProfileNameFragment_your_name">আপনার নাম</string>
  <string name="EditProfileNameFragment_first_name">নামের প্রথম অংশ</string>
  <string name="EditProfileNameFragment_last_name_optional">নামের শেষ অংশ (ঐচ্ছিক)</string>
  <string name="EditProfileNameFragment_save">সংরক্ষন</string>
  <string name="EditProfileNameFragment_failed_to_save_due_to_network_issues_try_again_later">নেটওয়ার্কের সমস্যার কারণে সংরক্ষণ করতে ব্যর্থ হয়েছে। পরে আবার চেষ্টা করুন।</string>
  <!--recipient_preferences_activity-->
  <string name="recipient_preference_activity__shared_media">শেয়ার করা মিডিয়া</string>
  <!--recipients_panel-->
  <string name="recipients_panel__to"><small>একটি নাম বা নাম্বার লিখুন</small></string>
  <!--verify_display_fragment-->
  <string name="verify_display_fragment__to_verify_the_security_of_your_end_to_end_encryption_with_s"><![CDATA[%s এর সাথে আপনার সর্বশেষ সীমা এনক্রিপশনের নিরাপত্তা যাচাই করতে, তাদের ডিভাইসের সাথে উপরের নম্বরগুলি তুলনা করুন। আপনি তাদের ফোনে কোড স্ক্যান করতে পারেন। <a href="https://signal.org/redirect/safety-numbers">আরও জানুন।</a>]]></string>
  <string name="verify_display_fragment__tap_to_scan">স্ক্যান করতে আলতো চাপুন</string>
  <string name="verify_display_fragment__successful_match">সফল ম্যাচ</string>
  <string name="verify_display_fragment__failed_to_verify_safety_number">নিরাপত্তা নম্বর যাচাই করতে ব্যর্থ হয়েছে</string>
  <string name="verify_display_fragment__loading">লোড হচ্ছে…</string>
  <string name="verify_display_fragment__mark_as_verified">যাচাইকৃত হিসাবে চিহ্নিত করুন</string>
  <string name="verify_display_fragment__clear_verification">যাচাইকরণ সম্পূর্ণ করুন</string>
  <!--verify_identity-->
  <string name="verify_identity__share_safety_number">নিরাপত্তা নাম্বার শেয়ার করুন</string>
  <!--verity_scan_fragment-->
  <string name="verify_scan_fragment__scan_the_qr_code_on_your_contact">আপনার পরিচিতি এর ডিভাইস থেকে প্রদর্শিত কিউআর কোডটি স্ক্যান করুন।</string>
  <!--webrtc_answer_decline_button-->
  <string name="webrtc_answer_decline_button__swipe_up_to_answer">উত্তর দেওয়ার জন্য সোয়াইপ করুন</string>
  <string name="webrtc_answer_decline_button__swipe_down_to_reject">প্রত্যাখ্যান করতে নীচে সোয়াইপ করুন</string>
  <!--message_details_header-->
  <string name="message_details_header__issues_need_your_attention">কিছু বিষয়ে আপনার মনোযোগ প্রয়োজন।</string>
  <string name="message_details_header_sent">পাঠানো হয়েছে</string>
  <string name="message_details_header_received">গ্রহণ করা হয়েছে</string>
  <string name="message_details_header_disappears">অদৃশ্য হয়</string>
  <string name="message_details_header_via">মাধ্যম</string>
  <!--message_details_recipient_header-->
  <string name="message_details_recipient_header__pending_send">পেন্ডিং</string>
  <string name="message_details_recipient_header__sent_to">একে পাঠানো হয়েছে</string>
  <string name="message_details_recipient_header__sent_from">এর থেকে পাঠানো হয়েছে</string>
  <string name="message_details_recipient_header__delivered_to">যাকে পাঠানো হয়েছে</string>
  <string name="message_details_recipient_header__read_by">যিনি পড়েছেন</string>
  <string name="message_details_recipient_header__not_sent">পাঠানো হয়নি</string>
  <string name="message_details_recipient_header__viewed">যারা দেখেছেন</string>
  <string name="message_details_recipient_header__skipped">বাদ দেওয়া হয়েছে</string>
  <!--message_Details_recipient-->
  <string name="message_details_recipient__failed_to_send">পাঠাতে ব্যার্থ</string>
  <string name="message_details_recipient__new_safety_number">নতুন নিরাপত্তা নাম্বার</string>
  <!--AndroidManifest.xml-->
  <string name="AndroidManifest__create_passphrase">পাসফ্রেস নির্মাণ করুন</string>
  <string name="AndroidManifest__select_contacts">পরিচিতিসমূহ নির্বাচন করুন</string>
  <string name="AndroidManifest__change_passphrase">পাসফ্রেজ পরিবর্তন করুন</string>
  <string name="AndroidManifest__verify_safety_number">নিরাপত্তা নাম্বার যাচাই করুন</string>
  <string name="AndroidManifest__log_submit">ডিবাগ লগ সাবমিট করুন</string>
  <string name="AndroidManifest__media_preview">মিডিয়া প্রাকদর্শন</string>
  <string name="AndroidManifest__message_details">বার্তার খুঁটিনাটি</string>
  <string name="AndroidManifest__linked_devices">সংযুক্ত ডিভাইস সমূহ</string>
  <string name="AndroidManifest__invite_friends">বন্ধুদের আমন্ত্রণ</string>
  <string name="AndroidManifest_archived_conversations">আর্কাইভ করা কথোপকথন সমুহ </string>
  <string name="AndroidManifest_remove_photo">ফটো সরান</string>
  <!--Message Requests Megaphone-->
  <string name="MessageRequestsMegaphone__message_requests">বার্তার অনুরোধ</string>
  <string name="MessageRequestsMegaphone__users_can_now_choose_to_accept">ইউজাররা এখন একটি নতুন কথোপকথন গ্রহণ করতে পারবেন। কে তাদের মেসেজ পাঠাচ্ছেন তা প্রোফাইলের নাম তারা থেকে জানতে পারবেন।</string>
  <string name="MessageRequestsMegaphone__add_profile_name">প্রোফাইল নাম যোগ করুন</string>
  <!--HelpFragment-->
  <string name="HelpFragment__have_you_read_our_faq_yet">আপনি কি এখন পর্যন্ত আমাদের FAQ পড়েছেন?</string>
  <string name="HelpFragment__next">পরবর্তী</string>
  <string name="HelpFragment__contact_us">আমাদের সাথে যোগাযোগ করুন</string>
  <string name="HelpFragment__tell_us_whats_going_on">আমাদেরকে বলুন কী হচ্ছে</string>
  <string name="HelpFragment__include_debug_log">ডিবাগ লগ যুক্ত করুন।</string>
  <string name="HelpFragment__whats_this">এটা কী?</string>
  <string name="HelpFragment__how_do_you_feel">আপনার অনুভূতি কী? (ঐচ্ছিক)</string>
  <string name="HelpFragment__tell_us_why_youre_reaching_out">কেন আপনি মেসেজ পাঠাচ্ছেন তা বলুন।</string>
  <string name="HelpFragment__support_info">সহায়ক তথ্য</string>
  <string name="HelpFragment__signal_android_support_request">Signal অ্যানড্রয়েড সহায়তা আবেদন</string>
  <string name="HelpFragment__debug_log">ডিবাগ লগ:</string>
  <string name="HelpFragment__could_not_upload_logs">লগসমূহ আপলোড করা যায়নি</string>
  <string name="HelpFragment__please_be_as_descriptive_as_possible">আমরা যাতে সমস্যাটি বুঝতে পারি সেজন্য যতটা সম্ভব বিস্তারিত বলুন।</string>
  <string-array name="HelpFragment__categories_4">
    <item>\-\- অনুগ্রহ করে একটি অপশন বেছে নিন\-\-</item>
    <item>কিছু একটা কাজ করছে না</item>
    <item>ফিচারের জন্য অনুরোধ</item>
    <item>প্রশ্ন</item>
    <item>প্রতিক্রিয়া</item>
    <item>অন্যান্য</item>
    <item>পেমেন্ট (MobileCoin)</item>
    <item>অনুদান &amp; ব্যাজ</item>
  </string-array>
  <!--ReactWithAnyEmojiBottomSheetDialogFragment-->
  <string name="ReactWithAnyEmojiBottomSheetDialogFragment__this_message">এই মেসেজ</string>
  <string name="ReactWithAnyEmojiBottomSheetDialogFragment__recently_used">সম্প্রতি ব্যাবহৃত হয়েছে</string>
  <string name="ReactWithAnyEmojiBottomSheetDialogFragment__smileys_and_people">স্মাইলি &amp; লোকজন</string>
  <string name="ReactWithAnyEmojiBottomSheetDialogFragment__nature">প্রকৃতি</string>
  <string name="ReactWithAnyEmojiBottomSheetDialogFragment__food">খাবার</string>
  <string name="ReactWithAnyEmojiBottomSheetDialogFragment__activities">কার্যক্রম</string>
  <string name="ReactWithAnyEmojiBottomSheetDialogFragment__places">স্থান সমূহ</string>
  <string name="ReactWithAnyEmojiBottomSheetDialogFragment__objects">বস্তু সমূহ</string>
  <string name="ReactWithAnyEmojiBottomSheetDialogFragment__symbols">প্রতীক সমূহ</string>
  <string name="ReactWithAnyEmojiBottomSheetDialogFragment__flags">পতাকা সমূহ</string>
  <string name="ReactWithAnyEmojiBottomSheetDialogFragment__emoticons">ইমোটিকন সমূহ</string>
  <string name="ReactWithAnyEmojiBottomSheetDialogFragment__no_results_found">কোনও ফলাফল পাওয়া যায়নি</string>
  <!--arrays.xml-->
  <string name="arrays__use_default">ডিফল্ট ব্যবহার করুন</string>
  <string name="arrays__use_custom">কাস্টম ব্যবহার করুন</string>
  <string name="arrays__mute_for_one_hour">1 ঘন্টা নিঃশব্দ করুন</string>
  <string name="arrays__mute_for_eight_hours">8 ঘণ্টার জন্য মিউট করুন</string>
  <string name="arrays__mute_for_one_day">1 দিনের জন্য নিঃশব্দ করুন</string>
  <string name="arrays__mute_for_seven_days">7 দিনের জন্য নিঃশব্দ করুন</string>
  <string name="arrays__always">সবসময়</string>
  <string name="arrays__settings_default">সেটিংস ডিফল্ট</string>
  <string name="arrays__enabled">সক্রিয়</string>
  <string name="arrays__disabled">নিষ্ক্রিয়</string>
  <string name="arrays__name_and_message">নাম এবং বার্তা</string>
  <string name="arrays__name_only">শুধু নাম</string>
  <string name="arrays__no_name_or_message">নাম বা বার্তা নয়</string>
  <string name="arrays__images">ছবিসমূহ</string>
  <string name="arrays__audio">অডিও</string>
  <string name="arrays__video">ভিডিও</string>
  <string name="arrays__documents">নথিপত্র</string>
  <string name="arrays__small">ছোট</string>
  <string name="arrays__normal">সাধারন</string>
  <string name="arrays__large">বড়</string>
  <string name="arrays__extra_large">অতিরিক্ত বড়</string>
  <string name="arrays__default">সচারচর</string>
  <string name="arrays__high">উচ্চ</string>
  <string name="arrays__max">সর্বাধিক</string>
  <!--plurals.xml-->
  <plurals name="hours_ago">
    <item quantity="one">%d ঘ.</item>
    <item quantity="other">%d ঘ.</item>
  </plurals>
  <!--preferences.xml-->
  <string name="preferences_beta">বিটা</string>
  <string name="preferences__sms_mms">এসএমএস এবং এমএমএস</string>
  <string name="preferences__pref_all_sms_title">সমস্ত এসএমএস পান</string>
  <string name="preferences__pref_all_mms_title">সমস্ত এমএমএস পান</string>
  <string name="preferences__use_signal_for_viewing_and_storing_all_incoming_text_messages">সমস্ত আগত পাঠ্য বার্তাগুলির জন্য Signal ব্যবহার করুন</string>
  <string name="preferences__use_signal_for_viewing_and_storing_all_incoming_multimedia_messages">সমস্ত আগত মাল্টিমিডিয়া বার্তাগুলির জন্য Signal ব্যবহার করুন</string>
  <string name="preferences__pref_enter_sends_title">এন্টার কী পাঠাবে</string>
  <string name="preferences__pressing_the_enter_key_will_send_text_messages">এন্টার কী টিপলে পাঠ্য বার্তা প্রেরণ করা হবে</string>
  <string name="preferences__pref_use_address_book_photos">অ্যাড্রেস বুকের ছবি ব্যবহার করুন</string>
  <string name="preferences__display_contact_photos_from_your_address_book_if_available">উপলভ্য থাকলে আপনার অ্যাড্রেস বুক থেকে পরিচিতির ছবিগুলো দেখান</string>
  <string name="preferences__generate_link_previews">লিঙ্কের প্রিভিউ তৈরি করুন</string>
  <string name="preferences__retrieve_link_previews_from_websites_for_messages">আপনার পাঠানো মেসেজের জন্য ওয়েবসাইটগুলি থেকে সরাসরি লিঙ্কের প্রিভিউ পুনরুদ্ধার করুন।</string>
  <string name="preferences__choose_identity">পরিচয় বাছুন</string>
  <string name="preferences__choose_your_contact_entry_from_the_contacts_list">পরিচিতি তালিকা থেকে আপনার পরিচিতি এন্টি চয়ন করুন</string>
  <string name="preferences__change_passphrase">পাসফ্রেজ পরিবর্তন করুন</string>
  <string name="preferences__change_your_passphrase">আপনার পাসফ্রেজ পরিবর্তন করুন</string>
  <string name="preferences__enable_passphrase">পাসফ্রেজ স্ক্রীন এর লক্ সক্ষম করুন</string>
  <string name="preferences__lock_signal_and_message_notifications_with_a_passphrase">একটি পাসফ্রেজ দিয়ে স্ক্রিন এবং নোটিফিকেশনসমুহ লক্ করুন</string>
  <string name="preferences__screen_security">স্ক্রীন সুরক্ষা</string>
  <string name="preferences__disable_screen_security_to_allow_screen_shots">সাম্প্রতিক অ্যাপ তালিকা থেকে স্ক্রীনশট ব্লক করুন</string>
  <string name="preferences__auto_lock_signal_after_a_specified_time_interval_of_inactivity">নির্দিষ্ট সময়ের নিষ্ক্রিয়তার পরে Signal  অটো-লক্ করুন</string>
  <string name="preferences__inactivity_timeout_passphrase">নিষ্ক্রিয়তার সময়সীমার পাসফ্রেজ</string>
  <string name="preferences__inactivity_timeout_interval">নিষ্ক্রিয়তার সময়সীমা</string>
  <string name="preferences__notifications">নোটিফিকেশনসমুহ</string>
  <string name="preferences__led_color">এলইডি রঙ</string>
  <string name="preferences__led_color_unknown">অজানা</string>
  <string name="preferences__pref_led_blink_title">এলইডি মিটমিট করার প্যাটার্ন</string>
  <string name="preferences__customize">কাস্টোমাইজ করুন</string>
  <string name="preferences__change_sound_and_vibration">শব্দ এবং ভাইব্রেশন পরিবর্তন করুন</string>
  <string name="preferences__sound">শব্দ</string>
  <string name="preferences__silent">নিঃশব্দ</string>
  <string name="preferences__default">সচারচর</string>
  <string name="preferences__repeat_alerts">পুনরাবৃত্তি সতর্কতা</string>
  <string name="preferences__never">কখনোই না</string>
  <string name="preferences__one_time">একবার</string>
  <string name="preferences__two_times">দুইবার</string>
  <string name="preferences__three_times">তিন বার</string>
  <string name="preferences__five_times">পাঁচ বার</string>
  <string name="preferences__ten_times">দশ বার</string>
  <string name="preferences__vibrate">কম্পন</string>
  <string name="preferences__green">সবুজ</string>
  <string name="preferences__red">লাল</string>
  <string name="preferences__blue">নীল</string>
  <string name="preferences__orange">কমলা</string>
  <string name="preferences__cyan">নীলচে সবুজ</string>
  <string name="preferences__magenta">ম্যাজেন্টা</string>
  <string name="preferences__white">সাদা</string>
  <string name="preferences__none">কেউ না</string>
  <string name="preferences__fast">দ্রুত</string>
  <string name="preferences__normal">সাধারন</string>
  <string name="preferences__slow">ধীর</string>
  <string name="preferences__help">সাহায্য</string>
  <string name="preferences__advanced">উন্নততর</string>
  <string name="preferences__donate_to_signal">Molly -এ দান করুন</string>
  <!--Preference label for making one-time donations to Signal-->
  <string name="preferences__one_time_donation">এক-কালীন ডোনেশন</string>
  <string name="preferences__privacy">গোপনীয়তা</string>
  <!--Preference label for stories-->
  <string name="preferences__stories">স্টোরি</string>
  <string name="preferences__mms_user_agent">এমএমএস ব্যবহারকারী এজেন্ট</string>
  <string name="preferences__advanced_mms_access_point_names">ম্যানুয়াল এমএমএস সেটিংস</string>
  <string name="preferences__mmsc_url">এমএমএসসি ইউআরএল</string>
  <string name="preferences__mms_proxy_host">এমএমএস হোস্ট প্রক্সি </string>
  <string name="preferences__mms_proxy_port">এমএমএস প্রক্সি পোর্ট</string>
  <string name="preferences__mmsc_username">এমএমএসসি ব্যবহারকারী নাম</string>
  <string name="preferences__mmsc_password">এমএমএসসি পাসওয়ার্ড</string>
  <string name="preferences__sms_delivery_reports">এসএমএস বিতরণ রিপোর্ট</string>
  <string name="preferences__request_a_delivery_report_for_each_sms_message_you_send">আপনার প্রেরিত প্রতিটি এসএমএস বার্তার জন্য একটি বিতরণ রিপোর্টের জন্য অনুরোধ করুন</string>
  <string name="preferences__data_and_storage">ডাটা এবং স্টোরেজ</string>
  <string name="preferences__storage">স্টোরেজ</string>
  <string name="preferences__payments">পেমেন্ট</string>
  <!--Privacy settings payments section description-->
  <string name="preferences__payment_lock">পেমেন্ট লক</string>
  <string name="preferences__payments_beta">পেমেন্ট (বিটা)</string>
  <string name="preferences__conversation_length_limit">কথোপকথন দৈর্ঘ্য সীমা</string>
  <string name="preferences__keep_messages">মেসেজগুলো রাখুন</string>
  <string name="preferences__clear_message_history">মেসেজের ইতিহাস মুছে ফেলুন</string>
  <string name="preferences__linked_devices">সংযুক্ত ডিভাইস সমূহ</string>
  <string name="preferences__light_theme">আলো</string>
  <string name="preferences__dark_theme">অন্ধকার</string>
  <string name="preferences__appearance">অ্যাপিয়ারেন্স</string>
  <string name="preferences__theme">থীম</string>
  <string name="preferences__chat_wallpaper">চ্যাটের ওয়ালপেপার</string>
  <string name="preferences__chat_color_and_wallpaper">চ্যাটের রং ও ওয়ালপেপার</string>
  <string name="preferences__disable_pin">পিন নিষ্ক্রিয় করুন</string>
  <string name="preferences__enable_pin">পিন সক্রিয় করুন</string>
  <string name="preferences__if_you_disable_the_pin_you_will_lose_all_data">আপনি পিনটি নিষ্ক্রিয় করলে, আপনি Signal-এ সেভ করা ডেটা ম্যানুয়ালি ব্যাক-আপ ও পুনরুদ্ধার না করলে, পুনরায় Signal-এ রেজিস্টার করার সময় আপনি সমস্ত সেভ করা ডেটা হারাবেন। পিন নিষ্ক্রিয় থাকা অবস্থায় আপনি রেজিস্ট্রেশন লক চালু করতে পারবেন না।</string>
  <string name="preferences__pins_keep_information_stored_with_signal_encrypted_so_only_you_can_access_it">পিনগুলি এনক্রিপ্ট করা Signal-এর সাথে তথ্য সঞ্চয় করে রাখে যাতে কেবলমাত্র আপনিই সেগুলি পড়তে পারেন। আপনি পুনরায় ইনস্টল করার পর আপনার প্রোফাইল, সেটিংস ও কন্ট্যাক্টগুলি পুনর্বহাল হবে। অ্যাপটি চালু করতে আপনার পিনের দরকার হবে না।</string>
  <string name="preferences__system_default">সিস্টেম ডিফল্ট</string>
  <string name="preferences__language">ভাষা</string>
  <string name="preferences__signal_messages_and_calls">Signal বার্তাসমূহ এবং কল সমূহ</string>
  <string name="preferences__advanced_pin_settings">অ্যাডভান্সড পিন সেটিংস</string>
  <string name="preferences__free_private_messages_and_calls">Signal  ব্যবহারকারীদের জন্য বিনামূল্যে ব্যক্তিগত বার্তা এবং কল সমূহ</string>
  <string name="preferences__submit_debug_log">ডিবাগ লগ সাবমিট করুন</string>
  <string name="preferences__delete_account">অ্যাকাউন্ট মুছে ফেলুন</string>
  <string name="preferences__support_wifi_calling">\'ওয়াইফাই কলিং\' সামঞ্জস্যতা ধরন</string>
  <string name="preferences__enable_if_your_device_supports_sms_mms_delivery_over_wifi">আপনার ডিভাইস যদি ওয়াইফাইয়ের মাধ্যমে এসএমএস / এমএমএস বিতরণ ব্যবহার করে তবে সক্ষম করুন (কেবলমাত্র যখন আপনার ডিভাইস \'ওয়াইফাই কলিং\' সক্ষম করা থাকে তখনই সক্ষম করুন)</string>
  <string name="preferences__incognito_keyboard">ছদ্ম কীবোর্ড</string>
  <string name="preferences__read_receipts">পড়ার প্রাপ্তিগুলি</string>
  <string name="preferences__if_read_receipts_are_disabled_you_wont_be_able_to_see_read_receipts">যদি পাঠের প্রাপ্তিগুলি অক্ষম থাকে তবে আপনি অন্যের কাছ থেকে পঠিত প্রাপ্তিগুলি দেখতে সক্ষম হবেন না।</string>
  <string name="preferences__typing_indicators">টাইপিং সূচক</string>
  <string name="preferences__if_typing_indicators_are_disabled_you_wont_be_able_to_see_typing_indicators">যদি টাইপিং সূচকগুলি অক্ষম থাকে তবে আপনি অন্যের কাছ থেকে টাইপিং সূচকগুলি দেখতে সক্ষম হবেন না।</string>
  <string name="preferences__request_keyboard_to_disable">ঐকান্তিক শিক্ষাকে অক্ষম করতে কীবোর্ড কে অনুরোধ করুন।</string>
  <string name="preferences__this_setting_is_not_a_guarantee">এই সেটিংটি কোনও নিশ্চয়তা নয় এবং আপনার কীবোর্ড এটিকে এড়িয়ে যেতে পারে।</string>
  <string name="preferences_app_protection__blocked_users">ব্লক করা ব্যবহারকারীগণ </string>
  <string name="preferences_chats__when_using_mobile_data">মোবাইল ডেটা ব্যবহার করার সময়</string>
  <string name="preferences_chats__when_using_wifi">ওয়াইফাই ব্যবহার করার সময়</string>
  <string name="preferences_chats__when_roaming">রোমিং করার সময়</string>
  <string name="preferences_chats__media_auto_download">মিডিয়া অটো-ডাউনলোড</string>
  <string name="preferences_chats__message_history">বার্তার ইতিহাস</string>
  <string name="preferences_storage__storage_usage">স্টোরেজ ব্যবহার</string>
  <string name="preferences_storage__photos">ছবিসমূহ</string>
  <string name="preferences_storage__videos">ভিডিওসমূহ</string>
  <string name="preferences_storage__files">ফাইলসমূহ</string>
  <string name="preferences_storage__audio">শব্দ</string>
  <string name="preferences_storage__review_storage">স্টোরেজ পর্যালোচনা</string>
  <string name="preferences_storage__delete_older_messages">পুরানো বার্তা মুছবেন?</string>
  <string name="preferences_storage__clear_message_history">বার্তার ইতিহাস সাফ করবেন?</string>
  <string name="preferences_storage__this_will_permanently_delete_all_message_history_and_media">এটি  আপনার ডিভাইস থেকে %1$s পুরানো সমস্ত বার্তার ইতিহাস এবং মিডিয়া স্থায়ীভাবে মুছে ফেলবে।</string>
  <string name="preferences_storage__this_will_permanently_trim_all_conversations_to_the_d_most_recent_messages">এটি সমস্ত কথোপকথন স্থায়ীভাবে ছাঁটাই করে সর্বশেষ %1$sটি মেসেজে রাখবে।</string>
  <string name="preferences_storage__this_will_delete_all_message_history_and_media_from_your_device">এটি আপনার ডিভাইস থেকে মেসেজের সমস্ত ইতিহাস এবং মিডিয়া স্থায়ীভাবে মুছে ফেলবে।</string>
  <string name="preferences_storage__are_you_sure_you_want_to_delete_all_message_history">আপনি কি নিশ্চিত যে আপনি মেসেজের সমস্ত ইতিহাস মুছতে চান?</string>
  <string name="preferences_storage__all_message_history_will_be_permanently_removed_this_action_cannot_be_undone">মেসেজের সমস্ত ইতিহাস স্থায়ীভাবে মুছে ফেলা হবে। এই কাজটি পূর্বাবস্থায় ফেরানো যাবে না। </string>
  <string name="preferences_storage__delete_all_now">এখনই সব মুছুন</string>
  <string name="preferences_storage__forever">চিরতরে</string>
  <string name="preferences_storage__one_year">১ বছর</string>
  <string name="preferences_storage__six_months">৬ মাস</string>
  <string name="preferences_storage__thirty_days">৩০ দিন</string>
  <string name="preferences_storage__none">কিছুই না</string>
  <string name="preferences_storage__s_messages">%1$s বার্তা</string>
  <string name="preferences_storage__custom">নির্বাচিত</string>
  <string name="preferences_advanced__use_system_emoji">সিস্টেম ইমোজি ব্যবহার করুন</string>
  <string name="preferences_advanced__disable_signal_built_in_emoji_support">Signal এর অন্তর্নির্মিত ইমোজি সমর্থন অক্ষম করুন</string>
  <string name="preferences_advanced__relay_all_calls_through_the_signal_server_to_avoid_revealing_your_ip_address">আপনার যোগাযোগের আইপি ঠিকানাটি প্রকাশ না করার জন্য Signal সার্ভারের মাধ্যমে কল সমূহ রিলে করুন। সক্ষম করা কল এর মান হ্রাস পাবে|</string>
  <string name="preferences_advanced__always_relay_calls">কল সমূহ সবসময় রিলে করুন</string>
  <string name="preferences_app_protection__who_can">যে পারে …</string>
  <string name="preferences_app_protection__app_access">অ্যাপ প্রবেশাধীকার</string>
  <string name="preferences_app_protection__communication">যোগাযোগ</string>
  <!--Privacy settings payments section title-->
  <string name="preferences_app_protection__payments">পেমেন্ট</string>
  <string name="preferences_chats__chats">আলাপসমূহ</string>
  <string name="preferences_data_and_storage__manage_storage">স্টোরেজ ব্যাবস্থাপনা</string>
  <string name="preferences_data_and_storage__calls">কল সমূহ</string>
  <string name="preferences_data_and_storage__use_less_data_for_calls">কলগুলির জন্য কম ডেটা ব্যবহার করুন</string>
  <string name="preferences_data_and_storage__never">কখনোই না</string>
  <string name="preferences_data_and_storage__wifi_and_mobile_data">ওয়াইফাই এবং মোবাইল ডেটা</string>
  <string name="preferences_data_and_storage__mobile_data_only">কেবল মোবাইল ডেটা</string>
  <string name="preference_data_and_storage__using_less_data_may_improve_calls_on_bad_networks">কম ডেটা ব্যবহার করা হলে খারাপ নেটওয়ার্কগুলিতে কলের মান উন্নত করতে পারে</string>
  <string name="preferences_notifications__messages">বার্তা সমূহ</string>
  <string name="preferences_notifications__events">ঘটনাবলী</string>
  <string name="preferences_notifications__in_chat_sounds">চ্যাট এর মধ্যের শব্দ</string>
  <string name="preferences_notifications__show">দেখান</string>
  <string name="preferences_notifications__calls">কল সমূহ</string>
  <string name="preferences_notifications__ringtone">রিংটোন</string>
  <string name="preferences_chats__show_invitation_prompts">আমন্ত্রণের অনুরোধ দেখান</string>
  <string name="preferences_chats__display_invitation_prompts_for_contacts_without_signal">Signal ছাড়া পরিচিতিগুলোর জন্য আমন্ত্রণের অনুরোধ প্রদর্শন করুন</string>
  <string name="preferences_chats__message_text_size">বার্তার হরফের আকার</string>
  <string name="preferences_events__contact_joined_signal">পরিচিতি Signal এ যোগ দিয়েছে</string>
  <string name="preferences_notifications__priority">অগ্রাধিকার</string>
  <!--Heading for the \'censorship circumvention\' section of privacy preferences-->
  <string name="preferences_communication__category_censorship_circumvention">সেন্সরশিপ উপেক্ষা</string>
  <!--Title of the \'censorship circumvention\' toggle switch-->
  <string name="preferences_communication__censorship_circumvention">সেন্সরশিপ উপেক্ষা</string>
  <string name="preferences_communication__censorship_circumvention_if_enabled_signal_will_attempt_to_circumvent_censorship">যদি সক্ষম করা থাকে তবে Signal সেন্সরশিপকে ছিন্ন করার চেষ্টা করবে। আপনি যদি এমন কোনও স্থানে না থাকেন যেখানে Signal সেন্সর করা রয়েছে তবে এই বৈশিষ্ট্যটি সচল করবেন না।</string>
  <!--Summary text for \'censorship circumvention\' toggle. Indicates that we automatically enabled it because we believe you\'re in a censored country-->
  <string name="preferences_communication__censorship_circumvention_has_been_activated_based_on_your_accounts_phone_number">আপনার অ্যাকাউন্ট ফোন নাম্বার এর ভিত্তিতে সেন্সরশিপ এড়ানো সক্রিয় করা হয়েছে।</string>
  <!--Summary text for \'censorship circumvention\' toggle. Indicates that you disabled it even though we believe you\'re in a censored country-->
  <string name="preferences_communication__censorship_circumvention_you_have_manually_disabled">আপনি ম্যানুয়ালি সেন্সরশিপ এড়ানো অচল করেছেন।</string>
  <!--Summary text for \'censorship circumvention\' toggle. Indicates that you cannot use it because you\'re already connected to the Signal service-->
  <string name="preferences_communication__censorship_circumvention_is_not_necessary_you_are_already_connected">সেন্সরশিপ এড়ানো প্রয়োজনীয় নয়; আপনি ইতিমধ্যে Signal পরিষেবাতে সংযুক্ত আছেন।</string>
  <!--Summary text for \'censorship circumvention\' toggle. Indicates that you cannot use it because you\'re not connected to the internet-->
  <string name="preferences_communication__censorship_circumvention_can_only_be_activated_when_connected_to_the_internet">সেন্সরশিপ এড়ানো কেবলমাত্র ইন্টারনেটে সংযুক্ত থাকা অবস্থায় সক্রিয় করা যায়।</string>
  <string name="preferences_communication__category_sealed_sender">সিলযুক্ত প্রেরক</string>
  <string name="preferences_communication__sealed_sender_display_indicators">প্রদর্শন সূচকসমূহ</string>
  <string name="preferences_communication__sealed_sender_display_indicators_description">যখন আপনি সিলযুক্ত প্রেরক ব্যবহার করে পৌছে দেয়া হয়েছে এমন বার্তাগুলিতে \"বার্তা খুঁটিনাটি\" নির্বাচন করেন তখন একটি স্থিতি আইকন দেখান।</string>
  <string name="preferences_communication__sealed_sender_allow_from_anyone">যে কারও কাছ থেকে অনুমতি দিন</string>
  <string name="preferences_communication__sealed_sender_allow_from_anyone_description">পরিচিতিতে নেই এবং যাদের সাথে আপনি নিজের প্রোফাইল শেয়ার করেন নি তাদের কাছ থেকে আগত বার্তাগুলির জন্য সিলযুক্ত প্রেরককে সক্ষম করুন।</string>
  <string name="preferences_communication__sealed_sender_learn_more">আরও জানুন</string>
  <string name="preferences_setup_a_username">একটি ব্যবহারকারীর নাম সেটআপ করুন</string>
  <string name="preferences_proxy">প্রক্সি</string>
  <string name="preferences_use_proxy">প্রক্সি ব্যবহার করুন</string>
  <string name="preferences_off">বন্ধ</string>
  <string name="preferences_on">চালু</string>
  <string name="preferences_proxy_address">প্রক্সি ঠিকানা</string>
  <string name="preferences_only_use_a_proxy_if">আপনি যদি মোবাইল ডেটা বা ওয়াই-ফাইতে Signal এর সাথে সংযোগ রাখতে সক্ষম না হন তবেই কেবল প্রক্সি ব্যবহার করুন।</string>
  <string name="preferences_share">শেয়ার করুন</string>
  <string name="preferences_save">সংরক্ষন</string>
  <string name="preferences_connecting_to_proxy">প্রক্সিতে সংযুক্ত হচ্ছে …</string>
  <string name="preferences_connected_to_proxy">প্রক্সিতে সংযুক্ত হয়েছে</string>
  <string name="preferences_connection_failed">সংযোগ ব্যর্থ হয়েছে</string>
  <string name="preferences_couldnt_connect_to_the_proxy">প্রক্সিতে সংযুক্ত করা যায়নি। প্রক্সি ঠিকানাটি যাচাই করুন এবং আবার চেষ্টা করুন।</string>
  <string name="preferences_you_are_connected_to_the_proxy">আপনি প্রক্সিতে সংযুক্ত আছেন। আপনি সেটিংস থেকে যে কোনও সময় প্রক্সিটি বন্ধ করতে পারেন।</string>
  <string name="preferences_success">সফল</string>
  <string name="preferences_failed_to_connect">সংযোগ স্থাপন করতে ব্যর্থ হয়েছে</string>
  <string name="preferences_enter_proxy_address">প্রক্সি ঠিকানা লিখুন</string>
  <string name="configurable_single_select__customize_option">বিকল্পগুলি কাস্টমাইজ করুন</string>
  <!--Internal only preferences-->
  <!--Payments-->
  <string name="PaymentsActivityFragment__all_activity">সমস্ত ক্রিয়াকলাপ</string>
  <string name="PaymentsAllActivityFragment__all">সব</string>
  <string name="PaymentsAllActivityFragment__sent">পাঠানো হয়েছে</string>
  <string name="PaymentsAllActivityFragment__received">গৃহীত</string>
  <string name="PaymentsHomeFragment__introducing_payments">পেমেন্ট উপস্থাপন করা হচ্ছে (বিটা)</string>
  <string name="PaymentsHomeFragment__use_signal_to_send_and_receive">গোপনীয়তাকে গুরুত্ব দেয় এমন একটি নতুন ডিজিটাল মুদ্রা MobileCoin পাঠাতে ও গ্রহণ করতে Molly ব্যবহার করুন। শুরু করতে সক্রিয় করুন।</string>
  <string name="PaymentsHomeFragment__activate_payments">অর্থ প্রদানের উপায় সক্রিয় করুন</string>
  <string name="PaymentsHomeFragment__activating_payments">অর্থ প্রদানের উপায় সক্রিয় করা হচ্ছে</string>
  <string name="PaymentsHomeFragment__restore_payments_account">পেমেন্ট অ্যাকাউন্ট পুনর্বহাল করুন</string>
  <string name="PaymentsHomeFragment__no_recent_activity_yet">এখনও সাম্প্রতিক কোন কার্যকলাপ নেই</string>
  <string name="PaymentsHomeFragment__pending_requests">পেন্ডিংয়ের অনুরোধসমূহ</string>
  <string name="PaymentsHomeFragment__recent_activity">সাম্প্রতিক কার্যকলাপ</string>
  <string name="PaymentsHomeFragment__see_all">সব দেখুন</string>
  <string name="PaymentsHomeFragment__add_funds">ফান্ড যোগ করুন</string>
  <string name="PaymentsHomeFragment__send">পাঠান</string>
  <string name="PaymentsHomeFragment__sent_s">%1$s পাঠান</string>
  <string name="PaymentsHomeFragment__received_s">%1$s এসেছে</string>
  <string name="PaymentsHomeFragment__transfer_to_exchange">এক্সচেঞ্জে স্থানান্তর করুন</string>
  <string name="PaymentsHomeFragment__currency_conversion">মুদ্রা রূপান্তর</string>
  <string name="PaymentsHomeFragment__deactivate_payments">পেমেন্ট বন্ধ করুন</string>
  <string name="PaymentsHomeFragment__recovery_phrase">রিকভারি ফ্রেজ</string>
  <string name="PaymentsHomeFragment__help">সাহায্য</string>
  <string name="PaymentsHomeFragment__coin_cleanup_fee">কয়েন ক্লিনআপ ফি</string>
  <string name="PaymentsHomeFragment__sent_payment">পেমেন্ট পাঠানো হয়েছে</string>
  <string name="PaymentsHomeFragment__received_payment">পেমেন্ট পেয়েছে</string>
  <string name="PaymentsHomeFragment__processing_payment">পেমেন্ট প্রক্রিয়া করা হচ্ছে</string>
  <string name="PaymentsHomeFragment__unknown_amount">---</string>
  <string name="PaymentsHomeFragment__currency_conversion_not_available">মুদ্রা রূপান্তর উপলভ্য নয়</string>
  <string name="PaymentsHomeFragment__cant_display_currency_conversion">মুদ্রা রূপান্তর প্রদর্শন করা যাচ্ছে না। আপনার ফোনের সংযোগ পরীক্ষা করুন এবং আবার চেষ্টা করুন।</string>
  <string name="PaymentsHomeFragment__payments_is_not_available_in_your_region">আপনার অঞ্চল থেকে অর্থ প্রদান উপলভ্য নয়।</string>
  <string name="PaymentsHomeFragment__could_not_enable_payments">অর্থ প্রদান করা সক্ষম করা যায়নি। পরে আবার চেষ্টা করুন।</string>
  <string name="PaymentsHomeFragment__deactivate_payments_question">পেমেন্ট বন্ধ করবেন?</string>
  <string name="PaymentsHomeFragment__you_will_not_be_able_to_send">আপনি পেমেন্ট বন্ধ করলে Molly-এ Mobilecoin পাঠাতে বা গ্রহণ করতে পারবেন না।</string>
  <string name="PaymentsHomeFragment__deactivate">বন্ধ করুন</string>
  <string name="PaymentsHomeFragment__continue">চলতে থাকুন</string>
  <string name="PaymentsHomeFragment__balance_is_not_currently_available">ব্যালেন্স বর্তমানে উপলভ্য নয়।</string>
  <string name="PaymentsHomeFragment__payments_deactivated">পেমেন্ট বন্ধ করা হয়েছে।</string>
  <string name="PaymentsHomeFragment__payment_failed">পেমেন্ট ব্যর্থ হয়েছে</string>
  <string name="PaymentsHomeFragment__details">খুঁটিনাটি</string>
  <string name="PaymentsHomeFragment__you_can_use_signal_to_send">আপনি MobileCoin পাঠাতে এবং গ্রহণ করতে Molly ব্যবহার করতে পারেন। সমস্ত পেমেন্ট MobileCoin এবং MobileCoin ওয়ালেট ব্যবহারের শর্তাবলীর উপর নির্ভর করবে। এটি একটি বিটা ফিচার তাই আপনি কিছু সমস্যার মুখোমুখি হতে পারেন এবং আপনার পেমেন্ট বা ব্যালেন্স হারিয়ে যেতে পারে যা পুনরুদ্ধার করা যাবে না।</string>
  <string name="PaymentsHomeFragment__activate">সক্রিয় করুন</string>
  <string name="PaymentsHomeFragment__view_mobile_coin_terms">MobileCoin-এর শর্তাবলী দেখুন</string>
<<<<<<< HEAD
  <string name="PaymentsHomeFragment__payments_not_available">Molly-এ পেমেন্ট আর উপলভ্য নেই। আপনি এখনও কোনও এক্সচেঞ্জে আপনার ফান্ডগুলি ট্রান্সফার করতে পারেন তবে আপনি আর পেমেন্টগুলি প্রেরণ এবং গ্রহণ করতে বা ফান্ড যোগ করতে পারবেন না।</string>
=======
  <string name="PaymentsHomeFragment__payments_not_available">Signal-এ পেমেন্ট আর উপলভ্য নেই। আপনি এখনও কোনও এক্সচেঞ্জে আপনার ফান্ডগুলি ট্রান্সফার করতে পারেন তবে আপনি আর পেমেন্টগুলি প্রেরণ এবং গ্রহণ করতে বা ফান্ড যোগ করতে পারবেন না।</string>
  <!--Alert dialog title which shows up after a payment to turn on payment lock-->
  <string name="PaymentsHomeFragment__turn_on">ভবিষ্যতে পাঠানোর জন্য পেমেন্ট লক চালু করবেন? </string>
  <!--Alert dialog description for why payment lock should be enabled before sending payments-->
  <string name="PaymentsHomeFragment__add_an_additional_layer">অর্থ পাঠাতে নিরাপত্তার একটি অতিরিক্ত ধাপ যোগ করুন এবং Android স্ক্রিন লক বা আঙুলের ছাপ দেওয়ার নিয়ম রাখুন৷</string>
  <!--Alert dialog button to enable payment lock-->
  <string name="PaymentsHomeFragment__enable">চালু করুন</string>
  <!--Alert dialog button to not enable payment lock for now-->
  <string name="PaymentsHomeFragment__not_now">এখন নয়</string>
>>>>>>> e379cf61
  <!--PaymentsAddMoneyFragment-->
  <string name="PaymentsAddMoneyFragment__add_funds">ফান্ড যোগ করুন</string>
  <string name="PaymentsAddMoneyFragment__your_wallet_address">আপনার ওয়ালেট ঠিকানা</string>
  <string name="PaymentsAddMoneyFragment__copy">অনুলিপি</string>
  <string name="PaymentsAddMoneyFragment__copied_to_clipboard">ক্লিপবোর্ডে অনুলিপি করা হয়েছে</string>
  <string name="PaymentsAddMoneyFragment__to_add_funds">ফান্ড যোগ করতে আপনার ওয়ালেটের ঠিকানায় MobileCoin পাঠান। আপনার অ্যাকাউন্ট থেকে এমন কোনও লেনদেন শুরু করুন যা MobileCoin-কে সাপোর্ট করে, তারপরে QR কোডটি স্ক্যান করুন বা আপনার ওয়ালেটের ঠিকানাটি কপি করুন।</string>
  <!--PaymentsDetailsFragment-->
  <string name="PaymentsDetailsFragment__details">খুঁটিনাটি</string>
  <string name="PaymentsDetailsFragment__status">অবস্থা</string>
  <string name="PaymentsDetailsFragment__submitting_payment">পেমেন্ট সাবমিট করা হচ্ছে…</string>
  <string name="PaymentsDetailsFragment__processing_payment">পেমেন্ট প্রক্রিয়া করা হচ্ছে…</string>
  <string name="PaymentsDetailsFragment__payment_complete">পেমেন্ট সম্পন্ন</string>
  <string name="PaymentsDetailsFragment__payment_failed">পেমেন্ট ব্যর্থ হয়েছে</string>
  <string name="PaymentsDetailsFragment__network_fee">নেটওয়ার্ক ফিস</string>
  <string name="PaymentsDetailsFragment__sent_by">প্রেরক</string>
  <string name="PaymentsDetailsFragment__sent_to_s">প্রাপক %1$s</string>
  <string name="PaymentsDetailsFragment__you_on_s_at_s">আপনি %1$s সময় %2$s</string>
  <string name="PaymentsDetailsFragment__s_on_s_at_s">%1$s তারিখ %2$s সময় %3$s</string>
  <string name="PaymentsDetailsFragment__to">প্রতি</string>
  <string name="PaymentsDetailsFragment__from">থেকে</string>
  <string name="PaymentsDetailsFragment__information">লেনদেনের বিস্তারিত বিবরণের মধ্যে রয়েছে পেমেন্টের পরিমাণ এবং লেনদেনের সময় যা MobileCoin লেজার-এর একটি অংশ।</string>
  <string name="PaymentsDetailsFragment__coin_cleanup_fee">কয়েন ক্লিনআপ ফি</string>
  <string name="PaymentsDetailsFragment__coin_cleanup_information">যখন আপনার দখলে থাকা কয়েন কোনও লেনদেন সম্পন্ন করার কাজে সংযুক্ত করা যাবে না, তখন “কয়েন ক্লিনআপ ফি” ধার্য করা হয়। ক্লিনআপের ফলে আপনি পেমেন্ট পাঠানো অব্যাহত রাখতে পারবেন।</string>
  <string name="PaymentsDetailsFragment__no_details_available">এই লেনদেনের জন্য আর কোন বিস্তারিত বিবরণ নেই</string>
  <string name="PaymentsDetailsFragment__sent_payment">পেমেন্ট পাঠানো হয়েছে</string>
  <string name="PaymentsDetailsFragment__received_payment">পেমেন্ট পেয়েছে</string>
  <string name="PaymentsDeatilsFragment__payment_completed_s">%1$s পেমেন্ট সম্পন্ন হয়েছে</string>
  <string name="PaymentsDetailsFragment__block_number">নাম্বার ব্লক করুন</string>
  <!--PaymentsTransferFragment-->
  <string name="PaymentsTransferFragment__transfer">ট্রান্সফার করুন</string>
  <string name="PaymentsTransferFragment__scan_qr_code">কিউআর কোড স্ক্যান করুন</string>
  <string name="PaymentsTransferFragment__to_scan_or_enter_wallet_address">প্রতি: ওয়ালেটের ঠিকানা স্ক্যান করুন বা লিখুন</string>
  <string name="PaymentsTransferFragment__you_can_transfer">এক্সচেঞ্জের দেওয়া ওয়ালেটের ঠিকানায় ট্রান্সফার সম্পন্ন করে আপনি MobileCoin ট্রান্সফার করতে পারেন। ওয়ালেটের ঠিকানাটি হল সাধারণত QR কোডের নিচে থাকা সবচেয়ে বেশি সংখ্যা এবং বর্ণগুলির একটি লাইন।</string>
  <string name="PaymentsTransferFragment__next">পরবর্তী</string>
  <string name="PaymentsTransferFragment__invalid_address">ভুল ঠিকানা</string>
  <string name="PaymentsTransferFragment__check_the_wallet_address">আপনি যে ওয়ালেটের ঠিকানাতে স্থানান্তর করার চেষ্টা করছেন তা পরীক্ষা করে আবার চেষ্টা করুন।</string>
  <string name="PaymentsTransferFragment__you_cant_transfer_to_your_own_signal_wallet_address">আপনি নিজের Molly ওয়ালেট ঠিকানায় স্থানান্তর করতে পারবেন না। একটি সমর্থিত এক্সচেঞ্জ এ আপনার অ্যাকাউন্ট থেকে ওয়ালেট ঠিকানা লিখুন।</string>
  <string name="PaymentsTransferFragment__to_scan_a_qr_code_signal_needs">কোনও কিউআর কোড স্ক্যান করতে Molly এর ক্যামেরা অ্যাক্সেস করা দরকার।</string>
  <string name="PaymentsTransferFragment__signal_needs_the_camera_permission_to_capture_qr_code_go_to_settings">একটি কিউআর কোড ক্যাপচারের জন্য Molly এর ক্যামেরার অনুমতি প্রয়োজন। সেটিংসে যান, \"অনুমতিগুলি\" নির্বাচন করুন এবং \"ক্যামেরা\" সক্ষম করুন।</string>
  <string name="PaymentsTransferFragment__to_scan_a_qr_code_signal_needs_access_to_the_camera">কোনও কিউআর কোড স্ক্যান করতে Molly এর ক্যামেরা অ্যাক্সেস করা দরকার।</string>
  <string name="PaymentsTransferFragment__settings">সেটিংস</string>
  <!--PaymentsTransferQrScanFragment-->
  <string name="PaymentsTransferQrScanFragment__scan_address_qr_code">ঠিকানা কিউআর কোডটি স্ক্যান করুন</string>
  <string name="PaymentsTransferQrScanFragment__scan_the_address_qr_code_of_the_payee">প্রদানকারীর ঠিকানা কিউআর কোডটি স্ক্যান করুন</string>
  <!--CreatePaymentFragment-->
  <string name="CreatePaymentFragment__request">অনুরোধ</string>
  <string name="CreatePaymentFragment__pay">প্রদান করুন</string>
  <string name="CreatePaymentFragment__available_balance_s">পর্যাপ্ত অর্থ: %1$s</string>
  <string name="CreatePaymentFragment__toggle_content_description">টগল করুন</string>
  <string name="CreatePaymentFragment__1">১</string>
  <string name="CreatePaymentFragment__2">২</string>
  <string name="CreatePaymentFragment__3">৩</string>
  <string name="CreatePaymentFragment__4">৪</string>
  <string name="CreatePaymentFragment__5">৫</string>
  <string name="CreatePaymentFragment__6">৬</string>
  <string name="CreatePaymentFragment__7">৭</string>
  <string name="CreatePaymentFragment__8">৮</string>
  <string name="CreatePaymentFragment__9">৯</string>
  <string name="CreatePaymentFragment__decimal">.</string>
  <string name="CreatePaymentFragment__0">০</string>
  <string name="CreatePaymentFragment__lt">&lt;</string>
  <string name="CreatePaymentFragment__backspace">ব্যাকস্পেস</string>
  <string name="CreatePaymentFragment__add_note">নোট সংযুক্ত করুন</string>
  <string name="CreatePaymentFragment__conversions_are_just_estimates">রূপান্তরগুলি অনুমান নির্ভর এবং সঠিক নাও হতে পারে।</string>
  <!--EditNoteFragment-->
  <string name="EditNoteFragment_note">নোট</string>
  <!--ConfirmPaymentFragment-->
  <string name="ConfirmPayment__confirm_payment">পেমেন্ট নিশ্চিত করুন</string>
  <string name="ConfirmPayment__network_fee">নেটওয়ার্ক ফিস</string>
  <string name="ConfirmPayment__error_getting_fee">ফিস পেতে ত্রুটি</string>
  <string name="ConfirmPayment__estimated_s">আনুমানিক %1$s</string>
  <string name="ConfirmPayment__to">প্রতি</string>
  <string name="ConfirmPayment__total_amount">সর্বমোট পরিমাণ</string>
  <string name="ConfirmPayment__balance_s">ব্যালেন্স: %1$s</string>
  <string name="ConfirmPayment__submitting_payment">পেমেন্ট সাবমিট করা হচ্ছে…</string>
  <string name="ConfirmPayment__processing_payment">পেমেন্ট প্রক্রিয়া করা হচ্ছে…</string>
  <string name="ConfirmPayment__payment_complete">পেমেন্ট সম্পন্ন</string>
  <string name="ConfirmPayment__payment_failed">পেমেন্ট ব্যর্থ হয়েছে</string>
  <string name="ConfirmPayment__payment_will_continue_processing">অর্থ প্রদান প্রক্রিয়া চালিয়ে যাবে</string>
  <string name="ConfirmPaymentFragment__invalid_recipient">প্রাপক সঠিক নয়</string>
  <!--Biometric/Device authentication prompt title which comes up before sending a payment-->
  <string name="ConfirmPaymentFragment__unlock_to_send_payment">পেমেন্ট পাঠাতে আনলক করুন</string>
  <!--Title of a dialog show when we were unable to present the user\'s screenlock before sending a payment-->
  <string name="ConfirmPaymentFragment__failed_to_show_payment_lock">পেমেন্ট লক দেখাতে ব্যর্থ হয়েছে</string>
  <!--Body of a dialog show when we were unable to present the user\'s screenlock before sending a payment-->
  <string name="ConfirmPaymentFragment__you_enabled_payment_lock_in_the_settings">আপনি সেটিংসে পেমেন্ট লক সচল করেছেন, কিন্তু এটি দেখানো যাচ্ছে না।</string>
  <!--Button in a dialog that will take the user to the privacy settings-->
  <string name="ConfirmPaymentFragment__go_to_settings">সেটিংস-এ যান</string>
  <string name="ConfirmPaymentFragment__this_person_has_not_activated_payments">এই ব্যক্তি পেমেন্ট সক্রিয় করেনি</string>
  <string name="ConfirmPaymentFragment__unable_to_request_a_network_fee">একটি নেটওয়ার্ক ফি-এর অনুরোধ করতে পারেনি। পেমেন্টটি চালিয়ে যাওয়ার জন্য পুনরায় চেষ্টা করতে ‘ঠিক আছে’-তে ট্যাপ করুন।</string>
  <!--CurrencyAmountFormatter_s_at_s-->
  <string name="CurrencyAmountFormatter_s_at_s">%2$s-তে %1$s</string>
  <!--SetCurrencyFragment-->
  <string name="SetCurrencyFragment__set_currency">মুদ্রা সেট করুন</string>
  <string name="SetCurrencyFragment__all_currencies">সকল মুদ্রা</string>
  <!--****************************************-->
  <!--menus-->
  <!--****************************************-->
  <!--contact_selection_list-->
  <string name="contact_selection_list__unknown_contact">নতুন বার্তা …</string>
  <string name="contact_selection_list__unknown_contact_block">ব্যবহারকারীকে ব্লক করুন</string>
  <string name="contact_selection_list__unknown_contact_add_to_group">গ্রুপে যুক্ত করুন</string>
  <!--conversation_callable_insecure-->
  <string name="conversation_callable_insecure__menu_call">কল করুন</string>
  <!--conversation_callable_secure-->
  <string name="conversation_callable_secure__menu_call">Signal কল</string>
  <string name="conversation_callable_secure__menu_video">Signal ভিডিও কল</string>
  <!--conversation_context-->
  <!--Heading which shows how many messages are currently selected-->
  <plurals name="conversation_context__s_selected">
    <item quantity="one">%d নির্বাচিত</item>
    <item quantity="other">%d নির্বাচিত</item>
  </plurals>
  <!--conversation_context_image-->
  <!--Button to save a message attachment (image, file etc.)-->
  <string name="conversation_context_image__save_attachment">সংরক্ষণ করুন</string>
  <!--conversation_expiring_off-->
  <string name="conversation_expiring_off__disappearing_messages">অদৃশ্য বার্তা</string>
  <!--conversation_selection-->
  <!--Button to view detailed information for a message-->
  <string name="conversation_selection__menu_message_details">তথ্য</string>
  <!--Button to copy a message\'s text to the clipboard-->
  <string name="conversation_selection__menu_copy">কপি করুন</string>
  <!--Button to delete a message-->
  <string name="conversation_selection__menu_delete">মুছুন</string>
  <!--Button to forward a message to another person or group chat-->
  <string name="conversation_selection__menu_forward">ফরওয়ার্ড</string>
  <!--Button to reply to a message-->
  <string name="conversation_selection__menu_reply">প্রত্যুত্তর</string>
  <!--Button to save a message attachment (image, file etc.)-->
  <string name="conversation_selection__menu_save">সংরক্ষণ করুন</string>
  <!--Button to retry sending a message-->
  <string name="conversation_selection__menu_resend_message">পুনরায় পাঠান</string>
  <!--Button to select a message and enter selection mode-->
  <string name="conversation_selection__menu_multi_select">নির্বাচন</string>
  <!--conversation_expiring_on-->
  <!--conversation_insecure-->
  <string name="conversation_insecure__invite">আমন্ত্রণ</string>
  <!--conversation_list_batch-->
  <string name="conversation_list_batch__menu_delete_selected">নির্বাচিত গুলো মুছে দিন</string>
  <string name="conversation_list_batch__menu_pin_selected">পিন নির্বাচন করা হয়েছে</string>
  <string name="conversation_list_batch__menu_unpin_selected">আনপিন নির্বাচন করা হয়েছে</string>
  <string name="conversation_list_batch__menu_select_all">সবগুলো নির্বাচন করুন</string>
  <string name="conversation_list_batch_archive__menu_archive_selected">সংরক্ষণাগার নির্বাচন করা হয়েছে</string>
  <string name="conversation_list_batch_unarchive__menu_unarchive_selected">সংরক্ষণাগারহীন নির্বাচন করা হয়েছে</string>
  <string name="conversation_list_batch__menu_mark_as_read">পড়া হয়েছে বলে চিহ্নিত করুন</string>
  <string name="conversation_list_batch__menu_mark_as_unread">পড়া হয়নি বলে চিহ্নিত করুন</string>
  <!--conversation_list-->
  <string name="conversation_list_settings_shortcut">সেটিংস শর্টকাট</string>
  <string name="conversation_list_search_description">খুঁজুন</string>
  <string name="conversation_list__pinned">পিন করা</string>
  <string name="conversation_list__chats">আলাপসমূহ</string>
  <string name="conversation_list__you_can_only_pin_up_to_d_chats">আপনি কেবল %1$d টি চ্যাট পিন করতে পারেন</string>
  <!--conversation_list_item_view-->
  <string name="conversation_list_item_view__contact_photo_image">পরিচিতির ফটো ইমেজ</string>
  <string name="conversation_list_item_view__archived">আর্কাইভ করা</string>
  <!--conversation_list_fragment-->
  <string name="conversation_list_fragment__fab_content_description">নতুন কথোপকথন</string>
  <string name="conversation_list_fragment__open_camera_description">ক্যামেরা চালু করুন</string>
  <string name="conversation_list_fragment__no_chats_yet_get_started_by_messaging_a_friend">এখনও কোনও চ্যাট হয়নি।\n বন্ধুর নিকট একটি বার্তা পাঠিয়ে শুরু করুন। </string>
  <!--conversation_secure_verified-->
  <string name="conversation_secure_verified__menu_reset_secure_session">সুরক্ষিত সেশনটি পুনরায় সেট করুন</string>
  <!--conversation_muted-->
  <string name="conversation_muted__unmute">সশব্দ</string>
  <!--conversation_unmuted-->
  <string name="conversation_unmuted__mute_notifications">নোটিফিকেশন নিঃশব্দ করুন</string>
  <!--conversation-->
  <string name="conversation__menu_group_settings">গ্রুপ সেটিংস</string>
  <string name="conversation__menu_leave_group">গ্রুপ ত্যাগ করুন</string>
  <string name="conversation__menu_view_all_media">সমস্ত মিডিয়া</string>
  <string name="conversation__menu_conversation_settings">কথোপকথন সেটিংস</string>
  <string name="conversation__menu_add_shortcut">হোম পর্দায় যোগ করুন</string>
  <string name="conversation__menu_create_bubble">বাবল তৈরি করুন</string>
  <!--conversation_popup-->
  <string name="conversation_popup__menu_expand_popup">পপআপ প্রসারিত করুন</string>
  <!--conversation_callable_insecure-->
  <string name="conversation_add_to_contacts__menu_add_to_contacts">পরিচিতি তালিকায় যোগ করুন</string>
  <!--conversation_group_options-->
  <string name="convesation_group_options__recipients_list">প্রাপকদের তালিকা</string>
  <string name="conversation_group_options__delivery">পৌছে দেওয়া</string>
  <string name="conversation_group_options__conversation">কথোপকথন</string>
  <string name="conversation_group_options__broadcast">ব্রডকাস্ট</string>
  <!--text_secure_normal-->
  <string name="text_secure_normal__menu_new_group">নতুন গ্রুপ</string>
  <string name="text_secure_normal__menu_settings">সেটিংস</string>
  <string name="text_secure_normal__menu_clear_passphrase">লক্</string>
  <string name="text_secure_normal__mark_all_as_read">সমস্ত পড়া হয়েছে চিহ্নিত করুন</string>
  <string name="text_secure_normal__invite_friends">বন্ধুদের আমন্ত্রণ</string>
  <!--verify_display_fragment-->
  <string name="verify_display_fragment_context_menu__copy_to_clipboard">ক্লিপবোর্ডে অনুলিপি করুন</string>
  <string name="verify_display_fragment_context_menu__compare_with_clipboard">ক্লিপবোর্ডের সাথে তুলনা করুন</string>
  <!--reminder_header-->
  <string name="reminder_header_sms_import_title">সিস্টেম এসএমএস আমদানি করুন</string>
  <string name="reminder_header_sms_import_text">Signal এর এনক্রিপ্ট করা ডাটাবেস এর মধ্যে আপনার ফোনের এসএমএস বার্তাগুলি অনুলিপি করতে আলতো চাপুন।</string>
  <string name="reminder_header_push_title"> Signal বার্তা এবং কল সমূহ সক্ষম করুন</string>
  <string name="reminder_header_push_text">আপনার যোগাযোগ অভিজ্ঞতা আপগ্রেড করুন।</string>
  <string name="reminder_header_service_outage_text">Signal  প্রযুক্তিগত অসুবিধাগুলি অনুভব করছে। আমরা যত তাড়াতাড়ি সম্ভব সেবা পুনরুদ্ধার করতে কঠোর পরিশ্রম করছি।</string>
  <string name="reminder_header_progress">%1$d%%</string>
  <!--media_preview-->
  <string name="media_preview__save_title">সংরক্ষণ</string>
  <string name="media_preview__forward_title">ফরওয়ার্ড</string>
  <string name="media_preview__share_title">শেয়ার করুন</string>
  <string name="media_preview__all_media_title">সমস্ত মিডিয়া</string>
  <!--media_preview_activity-->
  <string name="media_preview_activity__media_content_description">মিডিয়া প্রাকদর্শন</string>
  <!--new_conversation_activity-->
  <string name="new_conversation_activity__refresh">সতেজ করন</string>
  <!--redphone_audio_popup_menu-->
  <!--Insights-->
  <string name="Insights__percent">%</string>
  <string name="Insights__title">অন্তর্দৃষ্টি</string>
  <string name="InsightsDashboardFragment__title">অন্তর্দৃষ্টি</string>
  <string name="InsightsDashboardFragment__signal_protocol_automatically_protected">Signal প্রোটোকল গত %2$d দিনগুলিতে স্বয়ংক্রিয়ভাবে আপনার বহির্গামী বার্তাগুলির %1$d%% সুরক্ষিত করেছে। Signal ব্যবহারকারীদের মধ্যে কথোপকথন সর্বদা এক প্রান্ত থেকে অপর প্রান্ত এনক্রিপ্ট থাকে।</string>
  <string name="InsightsDashboardFragment__spread_the_word">শব্দটি ছড়িয়ে দিন</string>
  <string name="InsightsDashboardFragment__not_enough_data">পর্যাপ্ত তথ্য নেই</string>
  <string name="InsightsDashboardFragment__your_insights_percentage_is_calculated_based_on">আপনার অন্তর্দৃষ্টি শতাংশ বিগত %1$d দিনের মধ্যে বহির্গামী বার্তাগুলির উপর ভিত্তি করে গণনা করা হয় যা নিখোঁজ হয়নি বা মোছা হয়নি।</string>
  <string name="InsightsDashboardFragment__start_a_conversation">একটি কথোপকথন শুরু করুন</string>
  <string name="InsightsDashboardFragment__invite_your_contacts">সুরক্ষিতভাবে যোগাযোগ শুরু করুন এবং Signal যোগ দেওয়ার জন্য আরও পরিচিতিগুলিকে আমন্ত্রণ জানিয়ে এনক্রিপ্ট করা এসএমএস বার্তাগুলির সীমা ছাড়িয়ে যাওয়ার মতো নতুন বৈশিষ্ট্য সক্ষম করুন|</string>
  <string name="InsightsDashboardFragment__this_stat_was_generated_locally">এই পরিসংখ্যানগুলি স্থানীয়ভাবে আপনার ডিভাইসে তৈরি হয়েছিল এবং কেবলমাত্র আপনার দ্বারা দেখা যেতে পারে। এগুলি কখনই কোথাও সঞ্চারিত হয় না।</string>
  <string name="InsightsDashboardFragment__encrypted_messages">এনক্রিপ্ট করা বার্তা</string>
  <string name="InsightsDashboardFragment__cancel">বাতিল</string>
  <string name="InsightsDashboardFragment__send">পাঠান</string>
  <string name="InsightsModalFragment__title">অন্তর্দৃষ্টি উপস্থাপন করছি</string>
  <string name="InsightsModalFragment__description">আপনার কতগুলি বহির্গামী বার্তাগুলি সুরক্ষিতভাবে প্রেরণ করা হয়েছে তা সন্ধান করুন, তারপরে আপনার Signal শতাংশকে বাড়িয়ে তুলতে দ্রুত নতুন পরিচিতিকে আমন্ত্রণ জানান।</string>
  <string name="InsightsModalFragment__view_insights">অন্তর্দৃষ্টি দেখুন</string>
  <string name="FirstInviteReminder__title">Signal এ আমন্ত্রন জানান</string>
  <string name="FirstInviteReminder__description">আপনি %1$d%% দ্বারা প্রেরিত এনক্রিপ্ট হওয়া বার্তাগুলির সংখ্যা বাড়িয়ে দিতে পারেন</string>
  <string name="SecondInviteReminder__title">আপনার Signal প্রচার করুন</string>
  <string name="SecondInviteReminder__description">%1$s কে আমন্ত্রণ জানান</string>
  <string name="InsightsReminder__view_insights">অন্তর্দৃষ্টি দেখুন</string>
  <string name="InsightsReminder__invite">আমন্ত্রণ</string>
  <!--Edit KBS Pin-->
  <!--BaseKbsPinFragment-->
  <string name="BaseKbsPinFragment__next">পরবর্তী</string>
  <string name="BaseKbsPinFragment__create_alphanumeric_pin">বর্ণানুক্রমিক পিন তৈরি করুন</string>
  <string name="BaseKbsPinFragment__create_numeric_pin">সংখ্যার পিন তৈরি করুন</string>
  <!--CreateKbsPinFragment-->
  <plurals name="CreateKbsPinFragment__pin_must_be_at_least_characters">
    <item quantity="one">PIN অবশ্যই কমপক্ষে %1$d টি বর্ণ হতে হবে</item>
    <item quantity="other">PIN অবশ্যই কমপক্ষে %1$d টি বর্ণ হতে হবে</item>
  </plurals>
  <plurals name="CreateKbsPinFragment__pin_must_be_at_least_digits">
    <item quantity="one">পিন অবশ্যই কমপক্ষে %1$d টি ডিজিটের হতে হবে</item>
    <item quantity="other">PIN অবশ্যই কমপক্ষে %1$d টি ডিজিটের হতে হবে</item>
  </plurals>
  <string name="CreateKbsPinFragment__create_a_new_pin">একটি নতুন পিন তৈরি করুন</string>
  <string name="CreateKbsPinFragment__you_can_choose_a_new_pin_as_long_as_this_device_is_registered">এই ডিভাইসটি নিবন্ধিত থাকা অবধি আপনি আপনার পিন পরিবর্তন করতে পারবেন।</string>
  <string name="CreateKbsPinFragment__create_your_pin">আপনার পিন তৈরি করুন</string>
  <string name="CreateKbsPinFragment__pins_keep_information_stored_with_signal_encrypted">পিনগুলি Signal -এ সঞ্চিত তথ্য এনক্রিপ্ট করে রাখে যাতে কেবল আপনি এটি অ্যাক্সেস করতে পারবেন। আপনি যখন পুনরায় ইনস্টল করবেন তখন আপনার প্রোফাইল, সেটিংস এবং পরিচিতিগুলি পুনরুদ্ধার করবে। অ্যাপটি খোলার জন্য আপনার পিনের দরকার হবে না।</string>
  <string name="CreateKbsPinFragment__choose_a_stronger_pin">একটি শক্তিশালী পিন চয়ন করুন</string>
  <!--ConfirmKbsPinFragment-->
  <string name="ConfirmKbsPinFragment__pins_dont_match">পিনগুলি মেলে না। আবার চেষ্টা করুন|</string>
  <string name="ConfirmKbsPinFragment__confirm_your_pin">আপনার পিনটি নিশ্চিত করুন।</string>
  <string name="ConfirmKbsPinFragment__pin_creation_failed">পিন তৈরি ব্যর্থ হয়েছে</string>
  <string name="ConfirmKbsPinFragment__your_pin_was_not_saved">আপনার পিন সংরক্ষণ করা হয়নি। আমরা আপনাকে পরে একটি পিন তৈরি করতে অনুরোধ করব।</string>
  <string name="ConfirmKbsPinFragment__pin_created">পিন তৈরি করা হয়েছে।</string>
  <string name="ConfirmKbsPinFragment__re_enter_your_pin">PIN পুনঃপ্রবেশ করান</string>
  <string name="ConfirmKbsPinFragment__creating_pin">পিন তৈরি করা হচ্ছে …</string>
  <!--KbsSplashFragment-->
  <string name="KbsSplashFragment__introducing_pins">পিনের সাথে পরিচিত হন</string>
  <string name="KbsSplashFragment__pins_keep_information_stored_with_signal_encrypted">পিনগুলি Signal -এ সঞ্চিত তথ্য এনক্রিপ্ট করে রাখে যাতে কেবল আপনি এটি অ্যাক্সেস করতে পারবেন। আপনি যখন পুনরায় ইনস্টল করবেন তখন আপনার প্রোফাইল, সেটিংস এবং পরিচিতিগুলি পুনরুদ্ধার করবে। অ্যাপটি খোলার জন্য আপনার পিনের দরকার হবে না।</string>
  <string name="KbsSplashFragment__learn_more">আরও জানুন</string>
  <string name="KbsSplashFragment__registration_lock_equals_pin">রেজিস্ট্রেশন লক = পিন</string>
  <string name="KbsSplashFragment__your_registration_lock_is_now_called_a_pin">আপনার রেজিস্ট্রেশন লক এখন পিন নামে পরিচিত এবং এটি আরও অন্যান্য কাজ করে। এখনই এটি আপডেট করুন। </string>
  <string name="KbsSplashFragment__update_pin">পিন আপডেট করুন</string>
  <string name="KbsSplashFragment__create_your_pin">আপনার পিন তৈরি করুন</string>
  <string name="KbsSplashFragment__learn_more_about_pins">পিনগুলি সম্পর্কে আরও জানুন</string>
  <string name="KbsSplashFragment__disable_pin">পিন নিষ্ক্রিয় করুন</string>
  <!--KBS Reminder Dialog-->
  <string name="KbsReminderDialog__enter_your_signal_pin">আপনার Signal পিন প্রবেশ করান</string>
  <string name="KbsReminderDialog__to_help_you_memorize_your_pin">আপনাকে আপনার পিন মুখস্ত করতে সহায়তা করতে আমরা আপনাকে মাঝে মাঝে এটি প্রবেশ করাতে বলব। আমরা সময়ের সাথে সাথে  জিজ্ঞাসা করা কমিয়ে দেব।</string>
  <string name="KbsReminderDialog__skip">বাদ দিয়ে যান</string>
  <string name="KbsReminderDialog__submit">সাবমিট</string>
  <string name="KbsReminderDialog__forgot_pin">পিন ভুলে গেছেন?</string>
  <string name="KbsReminderDialog__incorrect_pin_try_again">ভুল পিন। আবার চেষ্টা করুন|</string>
  <!--AccountLockedFragment-->
  <string name="AccountLockedFragment__account_locked"> অ্যাকাউন্ট লক্ করা হয়েছে</string>
  <string name="AccountLockedFragment__your_account_has_been_locked_to_protect_your_privacy">আপনার গোপনীয়তা এবং সুরক্ষা নিশ্চিত করতে আপনার অ্যাকাউন্টটি লক করা হয়েছে। আপনার অ্যাকাউন্টে %1$d দিনের নিষ্ক্রিয়তার পরে আপনি আপনার পিনের প্রয়োজন ছাড়াই এই ফোন নম্বরটি পুনরায় নিবন্ধন করতে সক্ষম হবেন। সমস্ত সামগ্রী মুছে ফেলা হবে।</string>
  <string name="AccountLockedFragment__next">পরবর্তী</string>
  <string name="AccountLockedFragment__learn_more">আরও জানুন</string>
  <!--KbsLockFragment-->
  <string name="RegistrationLockFragment__enter_your_pin">আপনার পিন প্রবেশ করান</string>
  <string name="RegistrationLockFragment__enter_the_pin_you_created">আপনি নিজের অ্যাকাউন্ট এর জন্য তৈরি করা পিনটি প্রবেশ করুন। এটি আপনার এসএমএস যাচাইকরণ কোড থেকে ভিন্ন।</string>
  <string name="RegistrationLockFragment__enter_alphanumeric_pin">বর্ণানুক্রমিক পিন প্রবেশ করান</string>
  <string name="RegistrationLockFragment__enter_numeric_pin">সংখ্যার পিন প্রবেশ করান</string>
  <string name="RegistrationLockFragment__incorrect_pin_try_again">ভুল পিন। আবার চেষ্টা করুন|</string>
  <string name="RegistrationLockFragment__forgot_pin">পিন ভুলে গেছেন?</string>
  <string name="RegistrationLockFragment__incorrect_pin">ভুল পিন</string>
  <string name="RegistrationLockFragment__forgot_your_pin">পিন ভুলে গেছেন?</string>
  <string name="RegistrationLockFragment__not_many_tries_left">খুব একটা বেশী সুযোগ বাকি নেই</string>
  <string name="RegistrationLockFragment__signal_registration_need_help_with_pin_for_android_v1_pin">Signal নিবন্ধন - অ্যান্ড্রয়েডের জন্য পিনের সাহায্য প্রয়োজন (v1 পিন)</string>
  <string name="RegistrationLockFragment__signal_registration_need_help_with_pin_for_android_v2_pin">Signal রেজিস্ট্রেশন - Android-এর জন্য পিনের সাহায্য প্রয়োজন (v2 পিন)</string>
  <plurals name="RegistrationLockFragment__for_your_privacy_and_security_there_is_no_way_to_recover">
    <item quantity="one">আপনার গোপনীয়তা এবং সুরক্ষার জন্য, আপনার পিনটি পুনরুদ্ধার করার কোনও উপায় নেই। আপনি যদি আপনার পিনটি ভুলে যান তবে আপনি নিষ্ক্রিয়তার %1$d দিন পরে এসএমএস\'র মাধ্যমে পুনরায় যাচাই করতে পারবেন। এই ক্ষেত্রে, আপনার অ্যাকাউন্টটি পরিস্কার করার পাশাপাশি সমস্ত সামগ্রী মুছে ফেলা হবে।</item>
    <item quantity="other">আপনার গোপনীয়তা এবং সুরক্ষার জন্য, আপনার পিনটি পুনরুদ্ধার করার কোনও উপায় নেই। আপনি যদি আপনার পিনটি ভুলে যান তবে আপনি নিষ্ক্রিয়তার %1$d দিন পরে এসএমএস\'র মাধ্যমে পুনরায় যাচাই করতে পারবেন। এই ক্ষেত্রে, আপনার অ্যাকাউন্টটি পরিস্কার করার পাশাপাশি সমস্ত সামগ্রী মুছে ফেলা হবে।</item>
  </plurals>
  <plurals name="RegistrationLockFragment__incorrect_pin_d_attempts_remaining">
    <item quantity="one">ভুল PIN। %1$d টি সুযোগ বাকি আছে।</item>
    <item quantity="other">ভুল PIN। %1$d টি সুযোগ বাকি আছে।</item>
  </plurals>
  <plurals name="RegistrationLockFragment__if_you_run_out_of_attempts_your_account_will_be_locked_for_d_days">
    <item quantity="one">আপনার সব কয়টি প্রচেষ্টা বার্থ হলে আপনার অ্যাকাউন্টটি %1$d দিনের জন্য লক হয়ে থাকবে। নিষ্ক্রিয়তার %1$d দিন পরে, আপনি আপনার পিন ছাড়াই পুনরায় নিবন্ধন করতে পারেন। আপনার অ্যাকাউন্ট মুছে ফেলা হবে এবং সমস্ত সামগ্রী মুছে ফেলা হবে।</item>
    <item quantity="other">আপনার সব কয়টি প্রচেষ্টা বার্থ হলে আপনার অ্যাকাউন্টটি %1$d দিনের জন্য লক হয়ে থাকবে। নিষ্ক্রিয়তার %1$d দিন পরে, আপনি আপনার পিন ছাড়াই পুনরায় নিবন্ধন করতে পারেন।  আপনার অ্যাকাউন্ট মুছে ফেলা হবে এবং সমস্ত সামগ্রী মুছে ফেলা হবে।</item>
  </plurals>
  <plurals name="RegistrationLockFragment__you_have_d_attempts_remaining">
    <item quantity="one">আপনার %1$d টি সুযোগ বাকি আছে</item>
    <item quantity="other">আপনার %1$d টি সুযোগ বাকি আছে</item>
  </plurals>
  <plurals name="RegistrationLockFragment__d_attempts_remaining">
    <item quantity="one">%1$d টি সুযোগ বাকি আছে</item>
    <item quantity="other">%1$d টি সুযোগ বাকি আছে</item>
  </plurals>
  <!--CalleeMustAcceptMessageRequestDialogFragment-->
  <string name="CalleeMustAcceptMessageRequestDialogFragment__s_will_get_a_message_request_from_you">%1$s একটি বার্তা অনুরোধ পাবে। বার্তা অনুরোধটি মঞ্জুর করা মাত্র আপনি কল করতে পারবেন।</string>
  <!--KBS Megaphone-->
  <string name="KbsMegaphone__create_a_pin">একটি পিন তৈরি করুন</string>
  <string name="KbsMegaphone__pins_keep_information_thats_stored_with_signal_encrytped">পিনগুলি Signal -এ সঞ্চিত তথ্য এনক্রিপ্ট করে রাখে। </string>
  <string name="KbsMegaphone__create_pin">পিন তৈরি করুন</string>
  <!--transport_selection_list_item-->
  <string name="transport_selection_list_item__transport_icon">পরিবহন আইকন</string>
  <string name="ConversationListFragment_loading">লোড হচ্ছে…</string>
  <string name="CallNotificationBuilder_connecting">সংযুক্ত হচ্ছে …</string>
  <string name="Permissions_permission_required">অনুমতি প্রয়োজন</string>
  <string name="ConversationActivity_signal_needs_sms_permission_in_order_to_send_an_sms">এসএমএস প্রেরণের জন্য Signal এর এসএমএসের অনুমতি প্রয়োজন তবে এটি স্থায়ীভাবে অস্বীকার করা হয়েছে। অ্যাপ্লিকেশন সেটিংসে যান এবং \"অনুমতি\" নির্বাচন করুন এবং \"এসএমএস\" সক্ষম করুন।</string>
  <string name="Permissions_continue">চলুন</string>
  <string name="Permissions_not_now">এখন না</string>
  <string name="conversation_activity__enable_signal_messages">SIGNAL বার্তা সক্ষম করুন</string>
  <string name="SQLCipherMigrationHelper_migrating_signal_database">Signal ডাটাবেস ডাটাবেস স্থানান্তরিত হচ্ছে</string>
  <string name="PushDecryptJob_new_locked_message">নতুন লক্ করা বার্তা</string>
  <string name="PushDecryptJob_unlock_to_view_pending_messages">মুলতুবি থাকা বার্তাগুলি দেখার জন্য লক্ খুলুন</string>
  <string name="enter_backup_passphrase_dialog__backup_passphrase">পাসফ্রেজ ব্যাকঅাপ করুন</string>
  <string name="backup_enable_dialog__backups_will_be_saved_to_external_storage_and_encrypted_with_the_passphrase_below_you_must_have_this_passphrase_in_order_to_restore_a_backup">ব্যাকআপগুলি বাহ্যিক স্টোরেজে সংরক্ষণ করা হবে এবং নীচের পাসফ্রেজের সাহায্যে এনক্রিপ্ট করা হবে। ব্যাকঅাপ পুনরুদ্ধার করতে আপনার অবশ্যই এই পাসফ্রেজ থাকতে হবে।</string>
  <string name="backup_enable_dialog__you_must_have_this_passphrase">ব্যাকআপটি পুনরুদ্ধার করতে আপনার অবশ্যই এই পাসফ্রেজটি থাকতে হবে।</string>
  <string name="backup_enable_dialog__folder">ফোল্ডার</string>
  <string name="backup_enable_dialog__i_have_written_down_this_passphrase">আমি এই পাসফ্রেজ লিখে রেখেছি। এটি ছাড়া, আমি একটি ব্যাকঅাপ পুনরুদ্ধার করতে পারব না।</string>
  <string name="registration_activity__restore_backup">ব্যাকঅাপ পুনরুদ্ধার</string>
  <string name="registration_activity__transfer_or_restore_account">অ্যাকাউন্ট স্থানান্তর করুন বা পুনরুদ্ধার করুন</string>
  <string name="registration_activity__transfer_account">অ্যাকাউন্ট স্থানান্তর করুন</string>
  <string name="registration_activity__skip">বাদ দিয়ে যান</string>
  <string name="preferences_chats__chat_backups">চ্যাট ব্যাকআপসমূহ</string>
  <string name="preferences_chats__backup_chats_to_external_storage">বাহ্যিক স্টোরেজে চ্যাট ব্যাকঅাপ করুন</string>
  <string name="preferences_chats__transfer_account">অ্যাকাউন্ট স্থানান্তর করুন</string>
  <string name="preferences_chats__transfer_account_to_a_new_android_device">একটি নতুন অ্যান্ড্রয়েড ডিভাইসে অ্যাকাউন্ট স্থানান্তর করুন</string>
  <string name="RegistrationActivity_enter_backup_passphrase">ব্যাকঅাপ পাসফ্রেজ প্রবেশ করান</string>
  <string name="RegistrationActivity_restore">পুনরুদ্ধার</string>
  <string name="RegistrationActivity_backup_failure_downgrade">Signal এর নতুন সংস্করণগুলি থেকে ব্যাকআপ আমদানি করা যাবে না</string>
  <string name="RegistrationActivity_incorrect_backup_passphrase">ব্যাকঅাপ পাসফ্রেজ সঠিক নয়</string>
  <string name="RegistrationActivity_checking">পরীক্ষা করা হচ্ছে …</string>
  <string name="RegistrationActivity_d_messages_so_far">%dএখন পর্যন্ত বার্তা …</string>
  <string name="RegistrationActivity_restore_from_backup">ব্যাকঅাপ থেকে পুনঃস্থাপন?</string>
  <string name="RegistrationActivity_restore_your_messages_and_media_from_a_local_backup">স্থানীয় ব্যাকঅাপ থেকে আপনার বার্তা এবং মিডিয়া পুনরুদ্ধার করুন। আপনি যদি এখনই পুনরুদ্ধার না করেন তবে আপনি পরে আর পুনরুদ্ধার করতে পারবেন না।</string>
  <string name="RegistrationActivity_backup_size_s">ব্যাকঅাপ আকার: %s</string>
  <string name="RegistrationActivity_backup_timestamp_s">ব্যাকঅাপ সময়কাল: %s</string>
  <string name="BackupDialog_enable_local_backups">স্থানীয় ব্যাকআপ সক্ষম করবেন?</string>
  <string name="BackupDialog_enable_backups">ব্যাকআপ সক্ষম করুন</string>
  <string name="BackupDialog_please_acknowledge_your_understanding_by_marking_the_confirmation_check_box">নিশ্চিতকরণ চেক বক্স চিহ্নিত করে আপনার বোঝার স্বীকৃতি দিন।</string>
  <string name="BackupDialog_delete_backups">ব্যাকআপ মুছে দিন?</string>
  <string name="BackupDialog_disable_and_delete_all_local_backups">সমস্ত স্থানীয় ব্যাকআপ নিস্ক্রীয় করবেন এবং মুছবেন?</string>
  <string name="BackupDialog_delete_backups_statement">ব্যাকআপ মুছে দিন</string>
  <string name="BackupDialog_to_enable_backups_choose_a_folder">ব্যাকআপ সক্ষম করতে, একটি ফোল্ডার নির্বাচন করুন। ব্যাকআপগুলি এই স্থানে সংরক্ষণ করা হবে।</string>
  <string name="BackupDialog_choose_folder">ফোল্ডার চয়ন করুন</string>
  <string name="BackupDialog_copied_to_clipboard">ক্লিপবোর্ডে অনুলিপি করা হয়েছে</string>
  <string name="BackupDialog_no_file_picker_available">কোনও ফাইল বাছাইকারী উপলভ্য নয়।</string>
  <string name="BackupDialog_enter_backup_passphrase_to_verify">যাচাই করতে আপনার ব্যাকআপ পাসফ্রেজটি প্রবেশ করান</string>
  <string name="BackupDialog_verify">যাচাই করুন</string>
  <string name="BackupDialog_you_successfully_entered_your_backup_passphrase">আপনি সফলভাবে আপনার ব্যাকআপ পাসফ্রেজটি প্রবেশ করিয়েছেন</string>
  <string name="BackupDialog_passphrase_was_not_correct">পাসফ্রেজ সঠিক ছিলোনা।</string>
<<<<<<< HEAD
  <string name="LocalBackupJob_creating_signal_backup">Molly ব্যাকআপ তৈরি করা হচ্ছে…</string>
=======
  <string name="LocalBackupJob_creating_signal_backup">Signal ব্যাকআপ তৈরি করা হচ্ছে…</string>
  <!--Title for progress notification shown in a system notification while verifying a recent backup.-->
  <string name="LocalBackupJob_verifying_signal_backup">Signal ব্যাকআপ যাচাই করা হচ্ছে…</string>
>>>>>>> e379cf61
  <string name="LocalBackupJobApi29_backup_failed">ব্যাকআপ ব্যর্থ হয়েছে</string>
  <string name="LocalBackupJobApi29_your_backup_directory_has_been_deleted_or_moved">আপনার ব্যাকআপ ডিরেক্টরি মুছে ফেলা হয়েছে বা সরানো হয়েছে।</string>
  <string name="LocalBackupJobApi29_your_backup_file_is_too_large">আপনার ব্যাকআপ ফাইলটি এই স্থানে সংরক্ষণ করার জন্য খুব বড়।</string>
  <string name="LocalBackupJobApi29_there_is_not_enough_space">আপনার ব্যাকআপ সংরক্ষণের জন্য পর্যাপ্ত জায়গা নেই।</string>
  <!--Error message shown if a newly created backup could not be verified as accurate-->
  <string name="LocalBackupJobApi29_your_backup_could_not_be_verified">আপনার সাম্প্রতিক ব্যাকআপটি তৈরি এবং যাচাই করা যায়নি। অনুগ্রহ করে নতুন ব্যাকআপ তৈরি করুন।</string>
  <!--Error message shown if a very large attachment is encountered during the backup creation and causes the backup to fail-->
  <string name="LocalBackupJobApi29_your_backup_contains_a_very_large_file">আপনার ব্যাকআপে একটি বেশ বড় আকারের ফাইল রয়েছে যার ব্যাকআপ নেওয়া যাচ্ছে না। ফাইলটি মুছে দিন এবং একটি নতুন ব্যাকআপ তৈরি করুন।</string>
  <string name="LocalBackupJobApi29_tap_to_manage_backups">ব্যাকআপগুলি পরিচালনা করতে আলতো চাপুন।</string>
  <string name="ProgressPreference_d_messages_so_far">এযাবৎ %d টি বার্তা</string>
  <string name="RegistrationActivity_wrong_number">ভুল নাম্বার</string>
  <string name="RegistrationActivity_call_me_instead_available_in">পরিবর্তে আমাকে কল করুন \n (%1$02d:%2$02d পাওয়া যাচ্ছে)</string>
  <string name="RegistrationActivity_contact_signal_support">Signal সহায়তায় যোগাযোগ করুন</string>
  <string name="RegistrationActivity_code_support_subject">Signal নিবন্ধন - অ্যানড্রয়েড এর জন্য যাচাইকরণ কোড</string>
  <string name="RegistrationActivity_incorrect_code">ভুল কোড</string>
  <string name="BackupUtil_never">কখনোই না</string>
  <string name="BackupUtil_unknown">অজানা</string>
  <string name="preferences_app_protection__see_my_phone_number">আমার ফোন নম্বর দেখুন</string>
  <string name="preferences_app_protection__find_me_by_phone_number">ফোন নম্বর দিয়ে আমাকে সন্ধান করুন</string>
  <string name="PhoneNumberPrivacy_everyone">সকলে</string>
  <string name="PhoneNumberPrivacy_my_contacts">আমার পরিচিতিগুলি</string>
  <string name="PhoneNumberPrivacy_nobody">কেউ না</string>
  <string name="PhoneNumberPrivacy_everyone_see_description">আপনার ফোন নম্বরটি সকল মানুষ এবং গ্রুপগুলির কাছে দৃশ্যমান হবে। </string>
  <string name="PhoneNumberPrivacy_everyone_find_description">যার পরিচিতিতে আপনার ফোন নম্বর রয়েছে সে আপনাকে Signal পরিচিতিতে দেখবে। অন্যরা আপনাকে অনুসন্ধানে খুঁজে পেতে সক্ষম হবে।</string>
  <string name="preferences_app_protection__screen_lock">স্ক্রীন এর লক্</string>
  <string name="preferences_app_protection__lock_signal_access_with_android_screen_lock_or_fingerprint">অ্যানড্রয়েড স্ক্রীন এর লক্ বা ফিঙ্গারপ্রিন্ট লক দিয়ে সিগন্যাল লক্ করুন </string>
  <string name="preferences_app_protection__screen_lock_inactivity_timeout">স্ক্রীন এর লক্ নিষ্ক্রিয়তার সময়সীমা</string>
  <string name="preferences_app_protection__signal_pin">Signal পিন</string>
  <string name="preferences_app_protection__create_a_pin">পিন তৈরি করুন</string>
  <string name="preferences_app_protection__change_your_pin">আপনার পিন পরিবর্তন করুন</string>
  <string name="preferences_app_protection__pin_reminders">PIN অনুস্মারক</string>
  <string name="preferences_app_protection__pins_keep_information_stored_with_signal_encrypted">পিনগুলি Signal-এ সঞ্চিত তথ্য এনক্রিপ্ট করে রাখে যাতে কেবল আপনি এটি অ্যাক্সেস করতে পারবেন। আপনি যখন Signal পুনরায় ইনস্টল করবেন তখন আপনার প্রোফাইল, সেটিংস এবং পরিচিতিগুলি পুনরুদ্ধার করবে।</string>
  <string name="preferences_app_protection__add_extra_security_by_requiring_your_signal_pin_to_register">Signal-এ আপনার ফোন নাম্বারটি পুনরায় রেজিস্টার করতে আপনার Signal PIN আবশ্যক করার মাধ্যমে বাড়তি নিরাপত্তা যোগ করুন।</string>
  <string name="preferences_app_protection__reminders_help_you_remember_your_pin">পিনটি পুনরুদ্ধার করা যাবে না বিধায় রিমাইন্ডার আপনার পিন মনে রাখতে সহায়তা করে। ধীরে ধীরে আপনাকে পিন কম জিজ্ঞেস করা হবে।</string>
  <string name="preferences_app_protection__turn_off">বন্ধ করুন</string>
  <string name="preferences_app_protection__confirm_pin">পিনটি সমর্থন করুন</string>
  <string name="preferences_app_protection__confirm_your_signal_pin">আপনার Signal পিনটি নিশ্চিত করুন</string>
  <string name="preferences_app_protection__make_sure_you_memorize_or_securely_store_your_pin">পিনটি পুনরুদ্ধার করা যাবে না বিধায় নিশ্চিত করুন যে আপনি এটি মুখস্ত করেছেন বা সুরক্ষিতভাবে সংরক্ষণ করেছেন। পিনটি ভুলে গেলে, আপনার Signal অ্যাকাউন্ট পুনরায় রেজিস্টার  করার সময় আপনি ডেটা হারাতে পারেন।</string>
  <string name="preferences_app_protection__incorrect_pin_try_again">ভুল পিন। আবার চেষ্টা করুন|</string>
  <string name="preferences_app_protection__failed_to_enable_registration_lock">রেজিস্ট্রেশন লক সক্রিয় করতে ব্যার্থ।</string>
  <string name="preferences_app_protection__failed_to_disable_registration_lock">রেজিস্ট্রেশন লক নিষ্ক্রিয় করতে ব্যার্থ।</string>
  <string name="AppProtectionPreferenceFragment_none">কেউ না</string>
  <string name="preferences_app_protection__registration_lock">রেজিস্ট্রেশন লক</string>
  <string name="RegistrationActivity_you_must_enter_your_registration_lock_PIN">আপনার রেজিস্ট্রেশন লক এর পিন কোড দিতেই হবে</string>
  <string name="RegistrationActivity_your_pin_has_at_least_d_digits_or_characters">আপনার PIN এর নূন্যতম %d টি ডিজিট বা বর্ণ আছে</string>
  <string name="RegistrationActivity_too_many_attempts">অনেকবার চেষ্টা করা হয়েছে</string>
  <string name="RegistrationActivity_you_have_made_too_many_incorrect_registration_lock_pin_attempts_please_try_again_in_a_day">আপনার রেজিস্ট্রেশন লক এর পিন কোড দিতে অনেকবার ভুল করেছেন। একদিন পর আবার চেষ্টা করুন।</string>
  <string name="RegistrationActivity_you_have_made_too_many_attempts_please_try_again_later">আপনি অনেক বেশী প্রচেষ্টা চালিয়েছেন। দয়াকরে পরবর্তীতে আবার চেষ্টা করুন।</string>
  <string name="RegistrationActivity_error_connecting_to_service">পরিষেবাতে সংযোগ করার সময় ত্রুটি</string>
  <string name="preferences_chats__backups">ব্যাকআপ সমূহ</string>
  <string name="prompt_passphrase_activity__signal_is_locked">Molly লক্ করা আছে</string>
  <string name="prompt_passphrase_activity__tap_to_unlock">লক্ খুলতে ট্যাপ করুন</string>
  <string name="Recipient_unknown">অজানা</string>
  <!--TransferOrRestoreFragment-->
  <string name="TransferOrRestoreFragment__transfer_or_restore_account">অ্যাকাউন্ট ট্রান্সফার করুন বা পুনরুদ্ধার করুন</string>
  <string name="TransferOrRestoreFragment__if_you_have_previously_registered_a_signal_account">আপনি আগে একটি Signal অ্যাকাউন্টে রেজিস্টার করলে, আপনি আপনার অ্যাকাউন্ট বা মেসেজ ট্রান্সফার বা পুনরুদ্ধার করতে পারবেন</string>
  <string name="TransferOrRestoreFragment__transfer_from_android_device">Android ডিভাইস থেকে ট্রান্সফার করুন</string>
  <string name="TransferOrRestoreFragment__transfer_your_account_and_messages_from_your_old_android_device">আপনার পুরনো Android ডিভাইস থেকে আপনার অ্যাকাউন্ট ও মেসেজ ট্রান্সফার করুন। আপনার পুরনো ডিভাইসে আপনার অ্যাক্সেস থাকতে হবে।</string>
  <string name="TransferOrRestoreFragment__you_need_access_to_your_old_device">আপনার পুরনো ডিভাইসে আপনার অ্যাক্সেস থাকতে হবে।</string>
  <string name="TransferOrRestoreFragment__restore_from_backup">ব্যাকআপ থেকে পুনরুদ্ধার করুন</string>
  <string name="TransferOrRestoreFragment__restore_your_messages_from_a_local_backup">একটি স্থানীয় ব্যাকআপ থেকে আপনার মেসেজগুলো পুনরুদ্ধার করুন। আপনি এখনই পুনরুদ্ধার না করলে, পরে আর করতে পারবেন না।</string>
  <!--NewDeviceTransferInstructionsFragment-->
  <string name="NewDeviceTransferInstructions__open_signal_on_your_old_android_phone">আপনার পুরনো Android ফোনে Signal খুলুন</string>
  <string name="NewDeviceTransferInstructions__continue">চলতে থাকুন</string>
  <string name="NewDeviceTransferInstructions__first_bullet">1.</string>
  <string name="NewDeviceTransferInstructions__tap_on_your_profile_photo_in_the_top_left_to_open_settings">সেটিংস খুলতে উপরের বাম কোণে আপনার প্রোফাইল ছবির উপর ট্যাপ করুন</string>
  <string name="NewDeviceTransferInstructions__second_bullet">2.</string>
  <string name="NewDeviceTransferInstructions__tap_on_account">“অ্যাকাউন্ট”-এ ট্যাপ করুন</string>
  <string name="NewDeviceTransferInstructions__third_bullet">3.</string>
  <string name="NewDeviceTransferInstructions__tap_transfer_account_and_then_continue_on_both_devices">“অ্যাকাউন্ট ট্রান্সফার করুন”-এ ট্যাপ করে উভয় ডিভাইসে “চালিয়ে যান”-এ ট্যাপ করুন</string>
  <!--NewDeviceTransferSetupFragment-->
  <string name="NewDeviceTransferSetup__preparing_to_connect_to_old_android_device">পুরনো Android ডিভাইসের সাথে সংযোগের প্রস্তুতি নিচ্ছে…</string>
  <string name="NewDeviceTransferSetup__take_a_moment_should_be_ready_soon">কিছু সময় নিচ্ছে, শীঘ্রই প্রস্তুত হয়ে যাবে</string>
  <string name="NewDeviceTransferSetup__waiting_for_old_device_to_connect">পুরনো Android ডিভাইসের সংযোগের জন্য অপেক্ষা করছে…</string>
  <string name="NewDeviceTransferSetup__signal_needs_the_location_permission_to_discover_and_connect_with_your_old_device">আপনার পুরনো Android ডিভাইস খুঁজে পেতে  ও সংযুক্ত করতে Molly-এর লোকেশনের অনুমতি আবশ্যক।</string>
  <string name="NewDeviceTransferSetup__signal_needs_location_services_enabled_to_discover_and_connect_with_your_old_device">আপনার পুরনো Android ডিভাইস খুঁজে পেতে ও সংযুক্ত করতে Molly-এর জন্য লোকেশন পরিষেবাটি চালু থাকতে হবে।</string>
  <string name="NewDeviceTransferSetup__signal_needs_wifi_on_to_discover_and_connect_with_your_old_device">আপনার পুরনো Android ডিভাইস খুঁজে পেতে ও সংযুক্ত করতে Molly-এর ওয়াই-ফাই চালু থাকতে হবে। ওয়াই-ফাই চালু থাকতে হবে, কিন্তু এটি কোন ওয়াই-ফাই নেটওয়ার্কের সাথে সংযুক্ত থাকার দরকার নেই।</string>
  <string name="NewDeviceTransferSetup__sorry_it_appears_your_device_does_not_support_wifi_direct">দুঃখিত, মনে হচ্ছে এই ডিভাইসটি Wi-Fi Direct-কে সমর্থন করে না। Molly আপনার পুরানো Android ডিভাইসটি খুঁজে পেতে এবং সংযোগ করতে Wi-Fi Direct ব্যবহার করে। আপনার পুরানো Android ডিভাইস থেকে আপনার অ্যাকাউন্টটি পুনরুদ্ধার করতে আপনি এখনও একটি ব্যাকআপ পুনরুদ্ধার করতে পারেন।</string>
  <string name="NewDeviceTransferSetup__restore_a_backup">একটি ব্যাকআপ পুনরুদ্ধার করুন</string>
  <string name="NewDeviceTransferSetup__an_unexpected_error_occurred_while_attempting_to_connect_to_your_old_device">আপনার পুরনো Android ডিভাইসে সংযুক্ত হওয়ার চেষ্টাকালীন একটি অপ্রত্যাশিত সমস্যা হয়েছে।</string>
  <!--OldDeviceTransferSetupFragment-->
  <string name="OldDeviceTransferSetup__searching_for_new_android_device">নতুন Android ডিভাইস খোঁজা হচ্ছে…</string>
  <string name="OldDeviceTransferSetup__signal_needs_the_location_permission_to_discover_and_connect_with_your_new_device">আপনার নতুন Android ডিভাইসটি খুঁজে পেতে এবং সংযোগ করতে Molly-এর লোকেশনের অনুমতি প্রয়োজন।</string>
  <string name="OldDeviceTransferSetup__signal_needs_location_services_enabled_to_discover_and_connect_with_your_new_device">আপনার নতুন Android ডিভাইসটি খুঁজে পেতে এবং সংযোগের জন্য Molly-এর জন্য লোকেশন পরিষেবা চালু থাকতে হবে।</string>
  <string name="OldDeviceTransferSetup__signal_needs_wifi_on_to_discover_and_connect_with_your_new_device">আপনার নতুন Android ডিভাইসটি খুঁজে পেতে এবং সংযুক্ত করতে Molly-এর ওয়াই-ফাই প্রয়োজন। ওয়াই-ফাই চালু থাকা প্রয়োজন তবে এটি কোনও ওয়াই-ফাই নেটওয়ার্কের সাথে সংযুক্ত থাকার দরকার নেই।</string>
  <string name="OldDeviceTransferSetup__sorry_it_appears_your_device_does_not_support_wifi_direct">দুঃখিত, মনে হচ্ছে এটি এই ডিভাইসটি Wi-Fi Direct-কে সমর্থন করে না। Molly আপনার নতুন Android ডিভাইসটি খুঁজে পেতে এবং সংযুক্ত করতে Wi-Fi Direct ব্যবহার করে। আপনার নতুন Android ডিভাইসে আপনার অ্যাকাউন্টটি পুনরুদ্ধার করতে আপনি এখনও একটি ব্যাকআপ তৈরি করতে পারেন।</string>
  <string name="OldDeviceTransferSetup__create_a_backup">একটি ব্যাকআপ তৈরি করুন</string>
  <string name="OldDeviceTransferSetup__an_unexpected_error_occurred_while_attempting_to_connect_to_your_old_device">আপনার নতুন Android ডিভাইসে সংযোগ দেওয়ার চেষ্টা করার সময় একটি অপ্রত্যাশিত ত্রুটি ঘটেছে।</string>
  <!--DeviceTransferSetupFragment-->
  <string name="DeviceTransferSetup__unable_to_open_wifi_settings">ওয়াইফাই সেটিংস খুলতে অক্ষম। ম্যানুয়ালি ওয়াইফাই চালু করুন।</string>
  <string name="DeviceTransferSetup__grant_location_permission">লোকেশন অনুমতি দিন</string>
  <string name="DeviceTransferSetup__turn_on_location_services">লোকেশন পরিষেবা চালু করুন</string>
  <string name="DeviceTransferSetup__unable_to_open_location_settings">লোকেশন সেটিংস খুলতে অক্ষম।</string>
  <string name="DeviceTransferSetup__turn_on_wifi">ওয়াই-ফাই চালু করুন</string>
  <string name="DeviceTransferSetup__error_connecting">সংযোগ করার সময় ত্রুটি</string>
  <string name="DeviceTransferSetup__retry">পুনরায় চেষ্টা করুন</string>
  <string name="DeviceTransferSetup__submit_debug_logs">ডিবাগ লগ জমা দিন</string>
  <string name="DeviceTransferSetup__verify_code">কোড যাচাই করুন</string>
  <string name="DeviceTransferSetup__verify_that_the_code_below_matches_on_both_of_your_devices">নীচের কোডটি আপনার উভয় ডিভাইসেম্যাচ করে কিনা তা ভেরিফাই করুন। তারপরে চালিয়ে যেতে ট্যাপ করুন।</string>
  <string name="DeviceTransferSetup__the_numbers_do_not_match">সংখ্যা মিলছে না</string>
  <string name="DeviceTransferSetup__continue">চলতে থাকুন</string>
  <string name="DeviceTransferSetup__number_is_not_the_same">সংখ্যাটি এক নয়</string>
  <string name="DeviceTransferSetup__if_the_numbers_on_your_devices_do_not_match_its_possible_you_connected_to_the_wrong_device">যদি আপনার ডিভাইসগুলোর সংখ্যা না মিলে, তাহলে সম্ভবত আপনি ভুল ডিভাইসে সংযুক্ত হয়েছেন। এই সমস্যাটির সমাধান করতে, ট্রান্সফারটি থামিয়ে পুনরায় চেষ্টা করুন এবং আপনার উভয় ডিভাইসকে কাছাকাছি রাখুন।</string>
  <string name="DeviceTransferSetup__stop_transfer">স্থানান্তর বন্ধ করুন</string>
  <string name="DeviceTransferSetup__unable_to_discover_old_device">পুরানো ডিভাইস খুঁজে পেতে অক্ষম</string>
  <string name="DeviceTransferSetup__unable_to_discover_new_device">নতুন ডিভাইস খুঁজে পেতে অক্ষম</string>
  <string name="DeviceTransferSetup__make_sure_the_following_permissions_are_enabled">নিম্নলিখিত অনুমতি এবং পরিষেবাদি সক্ষম আছে তা নিশ্চিত করুন:</string>
  <string name="DeviceTransferSetup__location_permission">লোকেশন অনুমতি</string>
  <string name="DeviceTransferSetup__location_services">লোকেশন পরিষেবা</string>
  <string name="DeviceTransferSetup__wifi">ওয়াই-ফাই</string>
  <string name="DeviceTransferSetup__on_the_wifi_direct_screen_remove_all_remembered_groups_and_unlink_any_invited_or_connected_devices">WiFi Direct স্ক্রিন থেকে স্মরণ রাখা সব গ্রুপ সরিয়ে ফেলুন এবংযে কোন আমন্ত্রিত বা সংযুক্ত ডিভাইসগুলো আনলিঙ্ক করুন।</string>
  <string name="DeviceTransferSetup__wifi_direct_screen">ওয়াইফাই ডাইরেক্ট স্ক্রিন</string>
  <string name="DeviceTransferSetup__try_turning_wifi_off_and_on_on_both_devices">উভয় ডিভাইসে ওয়াই-ফাই বন্ধ এবং চালু করার চেষ্টা করুন।</string>
  <string name="DeviceTransferSetup__make_sure_both_devices_are_in_transfer_mode">নিশ্চিত করুন যে দুটি ডিভাইসই ট্রান্সফার মোড-এ রয়েছে।</string>
  <string name="DeviceTransferSetup__go_to_support_page">সাপোর্ট পৃষ্ঠায় যান</string>
  <string name="DeviceTransferSetup__try_again">আবারো চেষ্টা করুন</string>
  <string name="DeviceTransferSetup__waiting_for_other_device">অন্যান্য ডিভাইসের জন্য অপেক্ষা করা হচ্ছে</string>
  <string name="DeviceTransferSetup__tap_continue_on_your_other_device_to_start_the_transfer">ট্রান্সফার করা শুরু করতে আপনার অন্য ডিভাইসে চালিয়ে যান অপশনে ট্যাপ করুন।</string>
  <string name="DeviceTransferSetup__tap_continue_on_your_other_device">আপনার অন্য ডিভাইসে চালিয়ে যান অপশনটিতে ট্যাপ করুন…</string>
  <!--NewDeviceTransferFragment-->
  <string name="NewDeviceTransfer__cannot_transfer_from_a_newer_version_of_signal">Signal নতুন সংস্করণ থেকে স্থানান্তর করা যায় না</string>
  <!--DeviceTransferFragment-->
  <string name="DeviceTransfer__transferring_data">তথ্য স্থানান্তর করা হচ্ছে</string>
  <string name="DeviceTransfer__keep_both_devices_near_each_other">উভয় ডিভাইসকে একে অপরের কাছাকাছি রাখুন। ডিভাইসগুলো বন্ধ করবেন না এবং Molly চালু রাখুন। ট্রান্সফারগুলো এক প্রান্ত থেকে অপর প্রান্তে এনক্রিপ্ট করা অবস্থায় থাকে।</string>
  <string name="DeviceTransfer__d_messages_so_far">এখন পর্যন্ত %1$dটি মেসেজ…</string>
  <!--Filled in with total percentage of messages transferred-->
  <string name="DeviceTransfer__s_of_messages_so_far">এখন পর্যন্ত %1$s%%-টি ম্যাসেজ</string>
  <string name="DeviceTransfer__cancel">বাতিল</string>
  <string name="DeviceTransfer__try_again">আবারো চেষ্টা করুন</string>
  <string name="DeviceTransfer__stop_transfer_question">স্থানান্তর বন্ধ করবেন?</string>
  <string name="DeviceTransfer__stop_transfer">স্থানান্তর বন্ধ করুন</string>
  <string name="DeviceTransfer__all_transfer_progress_will_be_lost">সমস্ত স্থানান্তর অগ্রগতি নষ্ট হবে।</string>
  <string name="DeviceTransfer__transfer_failed">স্থানান্তর ব্যর্থ হয়েছে</string>
  <string name="DeviceTransfer__unable_to_transfer">স্থানান্তর করতে অক্ষম</string>
  <!--OldDeviceTransferInstructionsFragment-->
  <string name="OldDeviceTransferInstructions__transfer_account">অ্যাকাউন্ট স্থানান্তর করুন</string>
  <string name="OldDeviceTransferInstructions__you_can_transfer_your_signal_account_when_setting_up_signal_on_a_new_android_device">নতুন Android ডিভাইসে Signal সেটআপ করার সময় আপনি নিজের Signal অ্যাকাউন্টটি ট্রান্সফার করতে পারবেন। শুরু করার আগে:</string>
  <string name="OldDeviceTransferInstructions__first_bullet">1.</string>
  <string name="OldDeviceTransferInstructions__download_signal_on_your_new_android_device">আপনার নতুন Android ডিভাইসে Molly ডাউনলোড করুন</string>
  <string name="OldDeviceTransferInstructions__second_bullet">2.</string>
  <string name="OldDeviceTransferInstructions__tap_on_transfer_or_restore_account">\"অ্যাকাউন্ট ট্রান্সফার বা পুনর্বহাল করুন\"-এ ট্যাপ করুন</string>
  <string name="OldDeviceTransferInstructions__third_bullet">3.</string>
  <string name="OldDeviceTransferInstructions__select_transfer_from_android_device_when_prompted_and_then_continue">অনুরোধ করা হলে \"Android ডিভাইস থেকে ট্রান্সফার করুন\" বেছে নিয়ে \"চালিয়ে যান\" নির্বাচন করুন। দুটি ডিভাইসকে কাছাকাছি রাখুন। </string>
  <string name="OldDeviceTransferInstructions__continue">চলতে থাকুন</string>
  <!--OldDeviceTransferComplete-->
  <string name="OldDeviceTransferComplete__transfer_complete">স্থানান্তর সম্পূর্ণ</string>
  <string name="OldDeviceTransferComplete__go_to_your_new_device">আপনার নতুন ডিভাইসে যান</string>
  <string name="OldDeviceTransferComplete__your_signal_data_has_Been_transferred_to_your_new_device">আপনার Signal তথ্য আপনার নতুন ডিভাইসে স্থানান্তরিত হয়েছে। স্থানান্তর প্রক্রিয়াটি সম্পূর্ণ করতে, আপনাকে অবশ্যই আপনার নতুন ডিভাইসে নিবন্ধকরণ চালিয়ে যেতে হবে।</string>
  <string name="OldDeviceTransferComplete__close">বন্ধ</string>
  <!--NewDeviceTransferComplete-->
  <string name="NewDeviceTransferComplete__transfer_successful">স্থানান্তর সফল</string>
  <string name="NewDeviceTransferComplete__transfer_complete">স্থানান্তর সম্পূর্ণ</string>
  <string name="NewDeviceTransferComplete__to_complete_the_transfer_process_you_must_continue_registration">স্থানান্তর প্রক্রিয়াটি সম্পূর্ণ করতে, আপনাকে অবশ্যই নিবন্ধকরণ চালিয়ে যেতে হবে।</string>
  <string name="NewDeviceTransferComplete__continue_registration">নিবন্ধকরণ চালিয়ে যান</string>
  <!--DeviceToDeviceTransferService-->
  <string name="DeviceToDeviceTransferService_content_title">অ্যাকাউন্ট স্থানান্তর</string>
  <string name="DeviceToDeviceTransferService_status_ready">আপনার অন্য অ্যান্ড্রয়েড ডিভাইসে সংযোগ স্থাপনের জন্য প্রস্তুত করা হচ্ছে …</string>
  <string name="DeviceToDeviceTransferService_status_starting_up">আপনার অন্য অ্যান্ড্রয়েড ডিভাইসে সংযোগ স্থাপনের জন্য প্রস্তুত করা হচ্ছে …</string>
  <string name="DeviceToDeviceTransferService_status_discovery">আপনার অন্যান্য অ্যান্ড্রয়েড ডিভাইস অনুসন্ধান করা হচ্ছে …</string>
  <string name="DeviceToDeviceTransferService_status_network_connected">আপনার অন্যান্য অ্যান্ড্রয়েড ডিভাইসে সংযুক্ত হচ্ছে …</string>
  <string name="DeviceToDeviceTransferService_status_verification_required">যাচাই প্রয়োজন</string>
  <string name="DeviceToDeviceTransferService_status_service_connected">অ্যাকাউন্ট স্থানান্তর করা হচ্ছে …</string>
  <!--OldDeviceTransferLockedDialog-->
  <string name="OldDeviceTransferLockedDialog__complete_registration_on_your_new_device">আপনার নতুন ডিভাইসে নিবন্ধকরণ সম্পূর্ণ করুন</string>
  <string name="OldDeviceTransferLockedDialog__your_signal_account_has_been_transferred_to_your_new_device">আপনার Signal অ্যাকাউন্টটি আপনার নতুন ডিভাইসে স্থানান্তরিত হয়েছে, তবে চালিয়ে যাওয়ার জন্য আপনাকে অবশ্যই এটিতে নিবন্ধকরণ সম্পূর্ণ করতে হবে। এই ডিভাইসে Signal নিষ্ক্রিয় হবে।</string>
  <string name="OldDeviceTransferLockedDialog__done">শেষ</string>
  <string name="OldDeviceTransferLockedDialog__cancel_and_activate_this_device">বাতিল করুন এবং এই ডিভাইসটি সক্রিয় করুন</string>
  <!--AdvancedPreferenceFragment-->
  <string name="AdvancedPreferenceFragment__transfer_mob_balance">MOB ব্যালেন্স ট্রান্সফার করবেন?</string>
  <string name="AdvancedPreferenceFragment__you_have_a_balance_of_s">আপনার ব্যালেন্স আছে %1$s।  আপনি যদি আপনার অ্যাকাউন্ট মুছে ফেলার আগে আপনার তহবিলগুলিকে অন্য ওয়ালেট ঠিকানায় স্থানান্তর না করেন তবে আপনি তা চিরতরে হারাবেন।</string>
  <string name="AdvancedPreferenceFragment__dont_transfer">স্থানান্তর করবেন না</string>
  <string name="AdvancedPreferenceFragment__transfer">স্থানান্তর</string>
  <!--RecipientBottomSheet-->
  <string name="RecipientBottomSheet_block">অবরূদ্ধ</string>
  <string name="RecipientBottomSheet_unblock">মূক্ত করুন</string>
  <string name="RecipientBottomSheet_add_to_contacts">পরিচিতি তালিকায় যোগ করুন</string>
  <!--Error message that displays when a user tries to tap to view system contact details but has no app that supports it-->
  <string name="RecipientBottomSheet_unable_to_open_contacts">কন্ট্যাক্ট খুলতে সক্ষম এমন কোন অ্যাপ খুঁজে পাওয়া যাচ্ছে না।</string>
  <string name="RecipientBottomSheet_add_to_a_group">গ্রুপে যোগ করো</string>
  <string name="RecipientBottomSheet_add_to_another_group">অন্য গ্রুপে যুক্ত করুন</string>
  <string name="RecipientBottomSheet_view_safety_number">নিরাপত্তা নাম্বার দেখুন</string>
  <string name="RecipientBottomSheet_make_admin">এডমিন করুন</string>
  <string name="RecipientBottomSheet_remove_as_admin">গ্রুপ এডমিন থেকে সরান</string>
  <string name="RecipientBottomSheet_remove_from_group">গ্রুপ থেকে সরান</string>
  <string name="RecipientBottomSheet_message_description">বার্তা</string>
  <string name="RecipientBottomSheet_voice_call_description">ভয়েস কল</string>
  <string name="RecipientBottomSheet_insecure_voice_call_description">অনিরাপদ ভয়েস কল</string>
  <string name="RecipientBottomSheet_video_call_description">ভিডিও কল</string>
  <string name="RecipientBottomSheet_remove_s_as_group_admin">%1$s কে গ্রুপ এডমিন থেকে সরাবেন?</string>
  <string name="RecipientBottomSheet_s_will_be_able_to_edit_group">\"%1$s\" এই গ্রুপ এবং এর সদস্যদের সম্পাদনা করতে সক্ষম হবে।</string>
  <string name="RecipientBottomSheet_remove_s_from_the_group">গ্রুপ থেকে %1$s কে সরাবেন?</string>
  <!--Dialog message shown when removing someone from a group with group link being active to indicate they will not be able to rejoin-->
  <string name="RecipientBottomSheet_remove_s_from_the_group_they_will_not_be_able_to_rejoin">%1$s-কে গ্রুপ থেকে বাদ দিতে চান? তিনি গ্রুপ লিংকের মাধ্যমে আর যোগ দিতে পারবেন না।</string>
  <string name="RecipientBottomSheet_remove">সরান</string>
  <string name="RecipientBottomSheet_copied_to_clipboard">ক্লিপবোর্ডে অনুলিপি করা হয়েছে</string>
  <string name="GroupRecipientListItem_admin">প্রশাসক</string>
  <string name="GroupRecipientListItem_approve_description">অনুমোদন</string>
  <string name="GroupRecipientListItem_deny_description">প্রত্যাখ্যান</string>
  <!--GroupsLearnMoreBottomSheetDialogFragment-->
  <string name="GroupsLearnMore_legacy_vs_new_groups">লিগ্যাসি বনাম নতুন গ্রুপ</string>
  <string name="GroupsLearnMore_what_are_legacy_groups">লিগ্যাসি গ্রুপ কি?</string>
  <string name="GroupsLearnMore_paragraph_1">লিগ্যাসি গ্রুপ হল এমন গ্রুপ যা অ্যাডমিন এবং আরও বর্ণনামূলক গ্রুপ আপডেটগুলির মতো নতুন গ্রুপ ফিচারের সাথে সামঞ্জস্যপূর্ণ নয়।</string>
  <string name="GroupsLearnMore_can_i_upgrade_a_legacy_group">আমি কি একটি লিগ্যাসি গ্রুপ আপগ্রেড করতে পারি?</string>
  <string name="GroupsLearnMore_paragraph_2">লিগ্যাসি গ্রুপগুলো এখনও নতুন গ্রুপে আপগ্রেড করা যাবে না, তবে যদি তারা Signal-এর সর্বশেষ সংস্করণটি ব্যবহার করেন তাহলে তাদের নিয়ে নতুন একটি গ্রুপ তৈরি করতে পারবেন।</string>
  <string name="GroupsLearnMore_paragraph_3">Signal ভবিষ্যতে লিগ্যাসি গ্রুপগুলি আপগ্রেড করার একটি উপায় প্রস্তাব করবে।</string>
  <!--GroupLinkBottomSheetDialogFragment-->
  <string name="GroupLinkBottomSheet_share_hint_requiring_approval">এই লিঙ্ক থেকে যে কেউ গ্রুপের নাম এবং ফটো দেখতে এবং যোগদানের জন্য অনুরোধ করতে পারেন। আপনার বিশ্বস্ত মানুষের সাথে এটি শেয়ার করুন।</string>
  <string name="GroupLinkBottomSheet_share_hint_not_requiring_approval">এই লিংকে যেয়ে যে কেউ গ্রুপটির নাম ও ছবি দেখতে এবং গ্রুপটিতে যোগ দিতে পারবেন। আপনার বিশ্বস্ত লোকদের সাথে এটি শেয়ার করুন।</string>
  <string name="GroupLinkBottomSheet_share_via_signal">Molly এর মাধ্যমে শেয়ার করুন</string>
  <string name="GroupLinkBottomSheet_copy">অনুলিপি</string>
  <string name="GroupLinkBottomSheet_qr_code">কিউআর কোড</string>
  <string name="GroupLinkBottomSheet_share">শেয়ার করুন</string>
  <string name="GroupLinkBottomSheet_copied_to_clipboard">ক্লিপবোর্ডে অনুলিপি করা হয়েছে</string>
  <string name="GroupLinkBottomSheet_the_link_is_not_currently_active">লিঙ্কটি বর্তমানে সক্রিয় নেই</string>
  <!--VoiceNotePlaybackPreparer-->
  <string name="VoiceNotePlaybackPreparer__failed_to_play_voice_message">ভয়েস বার্তা চালাতে ব্যর্থ</string>
  <!--VoiceNoteMediaDescriptionCompatFactory-->
  <string name="VoiceNoteMediaItemFactory__voice_message">ভয়েস বার্তা। %1$s</string>
  <string name="VoiceNoteMediaItemFactory__s_to_s">%1$s থেকে %2$s</string>
  <!--StorageUtil-->
  <string name="StorageUtil__s_s">%1$s/%2$s</string>
  <string name="BlockedUsersActivity__s_has_been_blocked">\"%1$s\" কে ব্লক করা হয়েছে।</string>
  <string name="BlockedUsersActivity__failed_to_block_s">\"%1$s\" কে ব্লক করতে ব্যর্থ</string>
  <string name="BlockedUsersActivity__s_has_been_unblocked">\"%1$s\"  কে ব্লক মুক্ত করা হয়েছে</string>
  <!--ReviewCardDialogFragment-->
  <string name="ReviewCardDialogFragment__review_members">সদস্যদের পর্যালোচনা করুন</string>
  <string name="ReviewCardDialogFragment__review_request">অনুরোধ পর্যালোচনা</string>
  <string name="ReviewCardDialogFragment__d_group_members_have_the_same_name">%1$d জন গ্রুপ সদস্যদের একই নাম রয়েছে, নীচের সদস্যদের পর্যালোচনা করুন এবং পদক্ষেপ নিন।</string>
  <string name="ReviewCardDialogFragment__if_youre_not_sure">আপনি যদি নিশ্চিত না হন কার থেকে অনুরোধ এসেছে, আগে কন্টাক্টটি পরিদর্শন সিদ্ধান্ত নিন</string>
  <string name="ReviewCardDialogFragment__no_other_groups_in_common">একই রকমের আর কোন গ্রুপ নেই</string>
  <string name="ReviewCardDialogFragment__no_groups_in_common">একই রকমের কোন গ্রুপ নেই</string>
  <plurals name="ReviewCardDialogFragment__d_other_groups_in_common">
    <item quantity="one">%d গ্রুপগুলি একই রকম</item>
    <item quantity="other">%d গ্রুপগুলি একই রকম</item>
  </plurals>
  <plurals name="ReviewCardDialogFragment__d_groups_in_common">
    <item quantity="one">%d গ্রুপগুলি একই রকম</item>
    <item quantity="other">%d গ্রুপগুলি একই রকম</item>
  </plurals>
  <string name="ReviewCardDialogFragment__remove_s_from_group">%1$sকে গ্রুপ থেকে অপসারণ করবেন?  </string>
  <string name="ReviewCardDialogFragment__remove">অপসারণ</string>
  <string name="ReviewCardDialogFragment__failed_to_remove_group_member">গ্রুপ সদস্য অপসারণ ব্যর্থ হয়েছে</string>
  <!--ReviewCard-->
  <string name="ReviewCard__member">সদস্য</string>
  <string name="ReviewCard__request">অনুরোধ</string>
  <string name="ReviewCard__your_contact">আপনার কন্টাক্ট</string>
  <string name="ReviewCard__remove_from_group">গ্রুপ থেকে সরান</string>
  <string name="ReviewCard__update_contact"> কন্টাক্ট হালনাগাদ</string>
  <string name="ReviewCard__block">অবরূদ্ধ</string>
  <string name="ReviewCard__delete">মুছে দিন</string>
  <string name="ReviewCard__recently_changed">সাম্প্রতিককালে তাদের প্রোফাইল নাম %1$s থেকে %2$s তে পরিবর্তন করেছেন</string>
  <!--CallParticipantsListUpdatePopupWindow-->
  <string name="CallParticipantsListUpdatePopupWindow__s_joined">%1$s যোগ দিয়েছেন</string>
  <string name="CallParticipantsListUpdatePopupWindow__s_and_s_joined">%1$s এবং %2$s যোগ দিয়েছে</string>
  <string name="CallParticipantsListUpdatePopupWindow__s_s_and_s_joined">%1$s, %2$s এবং %3$s যোগ দিয়েছে</string>
  <string name="CallParticipantsListUpdatePopupWindow__s_s_and_d_others_joined">%1$s, %2$s, এবং অন্যান্য %3$dজন যোগ দিয়েছে</string>
  <string name="CallParticipantsListUpdatePopupWindow__s_left">%1$s চলে গেছে</string>
  <string name="CallParticipantsListUpdatePopupWindow__s_and_s_left">%1$s এবং %2$s চলে গেছে</string>
  <string name="CallParticipantsListUpdatePopupWindow__s_s_and_s_left">%1$s, %2$s এবং%3$s চলে গেছে</string>
  <string name="CallParticipantsListUpdatePopupWindow__s_s_and_d_others_left">%1$s, %2$s এবং অন্যান্য %3$d জন চলে গেছে</string>
  <string name="CallParticipant__you">আপনি</string>
  <string name="CallParticipant__you_on_another_device">আপনি (অন্য ডিভাইসে আছেন)</string>
  <string name="CallParticipant__s_on_another_device">%1$s (অন্য ডিভাইসে)</string>
  <!--WifiToCellularPopupWindow-->
  <!--Message shown during a call when the WiFi network is unusable, and cellular data starts to be used for the call instead.-->
  <string name="WifiToCellularPopupWindow__weak_wifi_switched_to_cellular">দুর্বল ওয়াই-ফাই সংযোগ। মোবাইল ইন্টারনেটে স্যুইচ করা হয়েছে।</string>
  <!--DeleteAccountFragment-->
  <string name="DeleteAccountFragment__deleting_your_account_will">আপনার অ্যাকাউন্ট মুছে ফেলা হলে:</string>
  <string name="DeleteAccountFragment__enter_your_phone_number">আপনার ফোন নম্বর লিখুন</string>
  <string name="DeleteAccountFragment__delete_account">অ্যাকাউন্ট মুছে ফেলুন</string>
  <string name="DeleteAccountFragment__delete_your_account_info_and_profile_photo">আপনার অ্যাকাউন্টের তথ্য এবং প্রোফাইলের ছবি মুছে ফেলুন</string>
  <string name="DeleteAccountFragment__delete_all_your_messages">আপনার সমস্ত বার্তা মুছে যাবে</string>
  <string name="DeleteAccountFragment__delete_s_in_your_payments_account">আপনার পেমেন্ট অ্যাকাউন্টের %1$s মুছুন</string>
  <string name="DeleteAccountFragment__no_country_code">কোনও দেশের কোড নির্দিষ্ট করা নেই</string>
  <string name="DeleteAccountFragment__no_number">কোনও নম্বর নির্দিষ্ট করা হয়নি</string>
  <string name="DeleteAccountFragment__the_phone_number">আপনি যে ফোন নম্বরটি লিখেছেন তা আপনার অ্যাকাউন্টের সাথে মেলে না।</string>
  <string name="DeleteAccountFragment__are_you_sure">আপনি কি নিশ্চিত, আপনি আপনার অ্যাকাউন্ট মুছে ফেলতে চান?</string>
  <string name="DeleteAccountFragment__this_will_delete_your_signal_account">এটি আপনার Signal অ্যাকাউন্ট মুছে ফেলবে এবং অ্যাপ্লিকেশনটি পুনরায় সেট করবে। প্রক্রিয়াটি শেষ হওয়ার পরে অ্যাপটি বন্ধ হয়ে যাবে।</string>
  <string name="DeleteAccountFragment__failed_to_delete_account">অ্যাকাউন্ট মুছতে ব্যর্থ। আপনার কি নেটওয়ার্ক সংযোগ আছে?</string>
  <string name="DeleteAccountFragment__failed_to_delete_local_data">স্থানীয় তথ্য মুছতে ব্যর্থ। আপনি এটিকে ম্যানুয়ালি সিস্টেম অ্যাপ্লিকেশন সেটিংস থেকে সাফ করতে পারেন।</string>
  <string name="DeleteAccountFragment__launch_app_settings">অ্যাপ্লিকেশন সেটিংস চালু করুন</string>
  <!--Title of progress dialog shown when a user deletes their account and the process is leaving all groups-->
  <string name="DeleteAccountFragment__leaving_groups">গ্ৰুপ ছেড়ে যাচ্ছি…</string>
  <!--Title of progress dialog shown when a user deletes their account and the process has left all groups-->
  <string name="DeleteAccountFragment__deleting_account">অ্যাকাউন্ট মুছে ফেলছি… </string>
  <!--Message of progress dialog shown when a user deletes their account and the process is canceling their subscription-->
  <string name="DeleteAccountFragment__canceling_your_subscription">আপনার সাবস্ক্রিপশন বাতিল করছি…</string>
  <!--Message of progress dialog shown when a user deletes their account and the process is leaving groups-->
  <string name="DeleteAccountFragment__depending_on_the_number_of_groups">আপনি যতগুলো গ্ৰুপে আছেন তার উপর নির্ভর করে, এতে কয়েক মিনিট সময় লাগতে পারে</string>
  <!--Message of progress dialog shown when a user deletes their account and the process has left all groups-->
  <string name="DeleteAccountFragment__deleting_all_user_data_and_resetting">ব্যবহারকারীর ডেটা মুছে ফেলা হচ্ছে এবং অ্যাপ রিসেট করা হচ্ছে</string>
  <!--Title of error dialog shown when a network error occurs during account deletion-->
  <string name="DeleteAccountFragment__account_not_deleted">অ্যাকাউন্ট ডিলিট করা হয়নি</string>
  <!--Message of error dialog shown when a network error occurs during account deletion-->
  <string name="DeleteAccountFragment__there_was_a_problem">মুছে ফেলার প্রক্রিয়া সম্পূর্ণ করতে একটি সমস্যা হয়েছে৷ আপনার নেটওয়ার্ক সংযোগ ঠিক আছে কিনা দেখুন এবং আবার চেষ্টা করুন।</string>
  <!--DeleteAccountCountryPickerFragment-->
  <string name="DeleteAccountCountryPickerFragment__search_countries">দেশ খুঁজুন</string>
  <!--CreateGroupActivity-->
  <string name="CreateGroupActivity__skip">বাদ দিয়ে যান</string>
  <plurals name="CreateGroupActivity__d_members">
    <item quantity="one">%1$d সদস্য</item>
    <item quantity="other">%1$d সদস্য</item>
  </plurals>
  <!--ShareActivity-->
  <string name="ShareActivity__share">শেয়ার করুন</string>
  <string name="ShareActivity__send">পাঠান</string>
  <string name="ShareActivity__comma_s">, %1$s</string>
  <string name="ShareActivity__sharing_to_multiple_chats_is">একাধিক চ্যাটে শেয়ার করা কেবল Signal-এর মেসেজের ক্ষেত্রে সমর্থিত</string>
  <!--Toast when the incoming intent is invalid-->
  <string name="ShareActivity__could_not_get_share_data_from_intent">উদ্দেশ্যের কাছ থেকে শেয়ারের তথ্য পাওয়া যায়নি।</string>
  <!--MultiShareDialogs-->
  <string name="MultiShareDialogs__failed_to_send_to_some_users">কিছু ব্যবহারকারীর কাছে প্রেরণে ব্যর্থ হয়েছে</string>
  <string name="MultiShareDialogs__you_can_only_share_with_up_to">আপনি কেবল %1$d জন পর্যন্ত চ্যাট শেয়ার করতে পারেন</string>
  <!--ChatWallpaperActivity-->
  <string name="ChatWallpaperActivity__chat_wallpaper">চ্যাটের ওয়ালপেপার</string>
  <!--ChatWallpaperFragment-->
  <string name="ChatWallpaperFragment__chat_color">চ্যাট-এর রং</string>
  <string name="ChatWallpaperFragment__reset_chat_colors">চ্যাটের রঙগুলি রিসেট করুন</string>
  <string name="ChatWallpaperFragment__reset_chat_color">চ্যাটের রঙ রিসেট করুন</string>
  <string name="ChatWallpaperFragment__reset_chat_color_question">চ্যাটের রঙ পুনরায় সেট করবেন?</string>
  <string name="ChatWallpaperFragment__set_wallpaper">ওয়ালপেপার সেট করুন</string>
  <string name="ChatWallpaperFragment__dark_mode_dims_wallpaper">ডার্ক মোডের ডিম ওয়ালপেপার</string>
  <string name="ChatWallpaperFragment__contact_name">কন্ট্যাক্টের নাম</string>
  <string name="ChatWallpaperFragment__reset">রিসেট </string>
  <string name="ChatWallpaperFragment__clear">সাফ করুন</string>
  <string name="ChatWallpaperFragment__wallpaper_preview_description">ওয়ালপেপার প্রিভিউ</string>
  <string name="ChatWallpaperFragment__would_you_like_to_override_all_chat_colors">আপনি কি সবকটি চ্যাটের রঙ বাতিল করতে চান?</string>
  <string name="ChatWallpaperFragment__would_you_like_to_override_all_wallpapers">আপনি কি সবগুলি ওয়ালপেপার বাতিল করতে চান?</string>
  <string name="ChatWallpaperFragment__reset_default_colors">ডিফল্ট রং রিসেট করুন</string>
  <string name="ChatWallpaperFragment__reset_all_colors">সব রঙ রিসেট করুন</string>
  <string name="ChatWallpaperFragment__reset_default_wallpaper">ডিফল্ট ওয়ালপেপার পুনরায় সেট করুন</string>
  <string name="ChatWallpaperFragment__reset_all_wallpapers">সবকটি ওয়ালপেপার রিসেট করুন</string>
  <string name="ChatWallpaperFragment__reset_wallpapers">ওয়ালপেপারগুলি পুনরায় সেট করুন</string>
  <string name="ChatWallpaperFragment__reset_wallpaper">ওয়ালপেপার পুনরায় সেট করুন</string>
  <string name="ChatWallpaperFragment__reset_wallpaper_question">ওয়ালপেপার পুনরায় সেট করবেন?</string>
  <!--ChatWallpaperSelectionFragment-->
  <string name="ChatWallpaperSelectionFragment__choose_from_photos">ফটো থেকে বেছে নিন</string>
  <string name="ChatWallpaperSelectionFragment__presets">পূর্ব-নির্ধারিত</string>
  <!--ChatWallpaperPreviewActivity-->
  <string name="ChatWallpaperPreviewActivity__preview">প্রিভিউ</string>
  <string name="ChatWallpaperPreviewActivity__set_wallpaper">ওয়ালপেপার সেট করুন</string>
  <string name="ChatWallpaperPreviewActivity__swipe_to_preview_more_wallpapers">আরও ওয়ালপেপারের প্রিভিউ দেখতে সোয়াইপ করুন</string>
  <string name="ChatWallpaperPreviewActivity__set_wallpaper_for_all_chats">সকল বার্তার ওয়ালপেপার হিসেবে সেট করুন</string>
  <string name="ChatWallpaperPreviewActivity__set_wallpaper_for_s">%1$s এর জন্য ওয়ালপেপার সেট করুন</string>
  <string name="ChatWallpaperPreviewActivity__viewing_your_gallery_requires_the_storage_permission">আপনার গ্যালারী দেখার জন্য স্টোরেজের অনুমতি প্রয়োজন।</string>
  <!--WallpaperImageSelectionActivity-->
  <string name="WallpaperImageSelectionActivity__choose_wallpaper_image">ওয়ালপেপারের ছবি বেছে নিন</string>
  <!--WallpaperCropActivity-->
  <string name="WallpaperCropActivity__pinch_to_zoom_drag_to_adjust">জুম করতে পিঞ্চ করুন, সামঞ্জস্য করতে টানুন।</string>
  <string name="WallpaperCropActivity__set_wallpaper_for_all_chats">সকল বার্তার ওয়ালপেপার হিসেবে সেট করুন।</string>
  <string name="WallpaperCropActivity__set_wallpaper_for_s">%s-এর ওয়ালপেপার সেট করুন।</string>
  <string name="WallpaperCropActivity__error_setting_wallpaper">ওয়ালপেপার সেট করতে ত্রুটি।</string>
  <string name="WallpaperCropActivity__blur_photo">অস্পষ্ট ছবি</string>
  <!--InfoCard-->
  <string name="payment_info_card_about_mobilecoin">MobileCoin সম্পর্কে</string>
  <string name="payment_info_card_mobilecoin_is_a_new_privacy_focused_digital_currency">MobileCoin হল গোপনীয়তার উপর গুরুত্ব দেয় এমন একটি নতুন ডিজিটাল মুদ্রা।</string>
  <string name="payment_info_card_adding_funds">ফান্ড যোগ করছে</string>
  <string name="payment_info_card_you_can_add_funds_for_use_in">আপনার ওয়ালেটের ঠিকানায় MobileCoin পাঠানোর মাধ্যমে আপনি Molly-এ ব্যবহারের জন্য ফান্ড পাঠাতে পারেন।</string>
  <string name="payment_info_card_cashing_out">ক্যাশ আউট</string>
  <string name="payment_info_card_you_can_cash_out_mobilecoin">MobileCoin-কে সাপোর্ট করে এমন যেকোনও কিছুর বিনিময়ে আপনি MobileCoin ক্যাশ আউট করতে পারবেন। কেবল সেটির বিনিময়ে আপনার অ্যাকাউন্টে টাকা ট্রান্সফার করুন।</string>
  <string name="payment_info_card_hide_this_card">এই কার্ডটি লুকাবেন?</string>
  <string name="payment_info_card_hide">লুকান</string>
  <string name="payment_info_card_record_recovery_phrase">রিকভারি ফ্রেজ রেকর্ড করুন</string>
  <string name="payment_info_card_your_recovery_phrase_gives_you">আপনার রিকভারি ফ্রেজ আপনার পেমেন্ট অ্যাকাউন্ট পুনর্বহাল করার আরেকটি উপায় প্রদান করে।</string>
  <string name="payment_info_card_record_your_phrase">আপনার বাক্যাংশ রেকর্ড করুন</string>
  <string name="payment_info_card_update_your_pin">আপনার পিন আপডেট করুন</string>
  <string name="payment_info_card_with_a_high_balance">বেশি ব্যালেন্সের ক্ষেত্রে আপনার অ্যাকাউন্টে অধিক সুরক্ষা যোগ করতে আপনি আলফানিউমেরি পিন-এ আপডেট করতে চাইতে পারেন।</string>
  <string name="payment_info_card_update_pin">পিন আপডেট করুন</string>
  <!--DeactivateWalletFragment-->
  <string name="DeactivateWalletFragment__deactivate_wallet">ওয়ালেট বন্ধ করুন</string>
  <string name="DeactivateWalletFragment__your_balance">আপনার ব্যালেন্স</string>
  <string name="DeactivateWalletFragment__its_recommended_that_you">পেমেন্ট বন্ধ করার পূর্বে আপনাকে আপনার টাকা অন্য ওয়ালেটের ঠিকানায় পাঠানোর সুপারিশ করা হচ্ছে। আপনি এখন আপনার টাকা ট্রান্সফার করতে না চাইলে, আপনি পেমেন্ট পুনরায় চালু করলে সেগুলো আপনার Molly-এর সাথে লিংক করা ওয়ালেটেই থাকবে।</string>
  <string name="DeactivateWalletFragment__transfer_remaining_balance">অবশিষ্ট ব্যালেন্স ট্রান্সফার করুন</string>
  <string name="DeactivateWalletFragment__deactivate_without_transferring">ট্রান্সফার না করেই বন্ধ করুন</string>
  <string name="DeactivateWalletFragment__deactivate">বন্ধ করুন</string>
  <string name="DeactivateWalletFragment__deactivate_without_transferring_question">ট্রান্সফার না করেই বন্ধ করবেন?</string>
  <string name="DeactivateWalletFragment__your_balance_will_remain">আপনি পেমেন্ট পুনঃসক্রিয় করা বেছে নিলে আপনার ব্যালান্স Molly-এর সাথে লিঙ্ক করা আপনার ওয়ালেটে থাকবে।</string>
  <string name="DeactivateWalletFragment__error_deactivating_wallet">ওয়ালেট বন্ধ করতে ত্রুটি।</string>
  <!--PaymentsRecoveryStartFragment-->
  <string name="PaymentsRecoveryStartFragment__recovery_phrase">রিকভার করার বাক্যাংশ</string>
  <string name="PaymentsRecoveryStartFragment__view_recovery_phrase">রিকভারি ফ্রেজ দেখুন</string>
  <string name="PaymentsRecoveryStartFragment__enter_recovery_phrase">রিকভারি ফ্রেজটি লিখুন</string>
  <string name="PaymentsRecoveryStartFragment__your_balance_will_automatically_restore">আপনি Signal-এর পিন নিশ্চিত করে Signal পুনরায় ইনস্টল করলে আপনার ব্যালেন্স স্বয়ংক্রিয়ভাবে পুনরুদ্ধার হবে। এছাড়াও আপনি রিকভার করা বাক্যাংশ ব্যবহার করেও আপনার ব্যালেন্স পুনরুদ্ধার করতে পারেন, যা %1$d-শব্দ বিশিষ্ট যা কেবল আপনি জানেন। এটি লিখে একটি নিরাপদ স্থানে সেভ করুন।</string>
  <string name="PaymentsRecoveryStartFragment__your_recovery_phrase_is_a">আপনার রিকভার করার বাক্যাংশটি %1$d-শব্দ বিশিষ্ট যা কেবল আপনি জানেন। আপনার ব্যালেন্স পুনরুদ্ধার করতে এই বাক্যাংশটি ব্যবহার করুন।</string>
  <string name="PaymentsRecoveryStartFragment__start">শুরু করুন</string>
  <string name="PaymentsRecoveryStartFragment__enter_manually">ম্যানুয়ালি লিখুন</string>
  <string name="PaymentsRecoveryStartFragment__paste_from_clipboard">ক্লিপবোর্ড থেকে পেস্ট করুন</string>
  <!--PaymentsRecoveryPasteFragment-->
  <string name="PaymentsRecoveryPasteFragment__paste_recovery_phrase">রিকভারি ফ্রেজ পেস্ট করুন</string>
  <string name="PaymentsRecoveryPasteFragment__recovery_phrase">রিকভারি ফ্রেজ</string>
  <string name="PaymentsRecoveryPasteFragment__next">পরবর্তী</string>
  <string name="PaymentsRecoveryPasteFragment__invalid_recovery_phrase">রিকভারি ফ্রেজটি ভুল</string>
  <string name="PaymentsRecoveryPasteFragment__make_sure">আপনি যে %1$d শব্দটি লিখেছেন তা নিশ্চিত করে পুনরায় চেষ্টা করুন।</string>
  <!--PaymentsRecoveryPhraseFragment-->
  <string name="PaymentsRecoveryPhraseFragment__next">পরবর্তী</string>
  <string name="PaymentsRecoveryPhraseFragment__edit">সম্পাদনা</string>
  <string name="PaymentsRecoveryPhraseFragment__previous">পূর্ববর্তী</string>
  <string name="PaymentsRecoveryPhraseFragment__your_recovery_phrase">আপনার রিকভার করার বাক্যাংশ</string>
  <string name="PaymentsRecoveryPhraseFragment__write_down_the_following_d_words">নিচের %1$d শব্দগুলো সাজিয়ে লিখুন। আপনার তালিকাটি একটি নিরাপদ স্থানে সেভ করুন।</string>
  <string name="PaymentsRecoveryPhraseFragment__make_sure_youve_entered">আপনি যে আপনার বাক্যাংশটি সঠিকভাবে লিখেছেন তা নিশ্চিত করুন।</string>
  <string name="PaymentsRecoveryPhraseFragment__do_not_screenshot_or_send_by_email">স্ক্রিনশট নেবেন না বা ইমেইলের মাধ্যমে পাঠাবেন না।</string>
  <string name="PaymentsRecoveryPhraseFragment__payments_account_restored">পেমেন্ট অ্যাকাউন্ট পুনর্বহাল করা হয়েছে।</string>
  <string name="PaymentsRecoveryPhraseFragment__invalid_recovery_phrase">রিকভারি ফ্রেজটি ভুল</string>
  <string name="PaymentsRecoveryPhraseFragment__make_sure_youve_entered_your_phrase_correctly_and_try_again">আপনি আপনার বাক্যাংশটি সঠিকভাবে লিখেছেন কিনা তা নিশ্চিত করে পুনরায় চেষ্টা করুন।</string>
  <string name="PaymentsRecoveryPhraseFragment__copy_to_clipboard">ক্লিপবোর্ডে কপি করবেন?</string>
  <string name="PaymentsRecoveryPhraseFragment__if_you_choose_to_store">আপনি ডিজিটালি আপনার রিকভারি ফ্রেজ সঞ্চয় করার সিদ্ধান্ত নিলে, নিশ্চিত করুন যে এটি আপনার বিশ্বস্ত কোনও স্থানে নিরাপদভাবে সঞ্চয় করা হয়েছে।</string>
  <string name="PaymentsRecoveryPhraseFragment__copy">অনুলিপি</string>
  <!--PaymentsRecoveryPhraseConfirmFragment-->
  <string name="PaymentRecoveryPhraseConfirmFragment__confirm_recovery_phrase">রিকভার করার ফ্রেজ নিশ্চিত করুন</string>
  <string name="PaymentRecoveryPhraseConfirmFragment__enter_the_following_words">আপনার রিকভার করার বাক্যাংশ থেকে নিম্নোক্ত শব্দগুলি লিখুন।</string>
  <string name="PaymentRecoveryPhraseConfirmFragment__word_d">%1$d শব্দ</string>
  <string name="PaymentRecoveryPhraseConfirmFragment__see_phrase_again">বাক্যাংশটি আবার দেখুন</string>
  <string name="PaymentRecoveryPhraseConfirmFragment__done">শেষ</string>
  <string name="PaymentRecoveryPhraseConfirmFragment__recovery_phrase_confirmed">রিকভার করার বাক্যাংশটি নিশ্চিত হয়েছে</string>
  <!--PaymentsRecoveryEntryFragment-->
  <string name="PaymentsRecoveryEntryFragment__enter_recovery_phrase">রিকভার করার বাক্যাংশটি লিখুন</string>
  <string name="PaymentsRecoveryEntryFragment__enter_word_d">%1$d শব্দটি লিখুন</string>
  <string name="PaymentsRecoveryEntryFragment__word_d">%1$d শব্দ</string>
  <string name="PaymentsRecoveryEntryFragment__next">পরবর্তী</string>
  <string name="PaymentsRecoveryEntryFragment__invalid_word">ভুল শব্দ</string>
  <!--ClearClipboardAlarmReceiver-->
  <string name="ClearClipboardAlarmReceiver__clipboard_cleared">ক্লিপবোর্ড সাফ করা হয়েছে।</string>
  <!--PaymentNotificationsView-->
  <string name="PaymentNotificationsView__view">দেখান</string>
  <!--UnreadPayments-->
  <string name="UnreadPayments__s_sent_you_s">%1$s আপনাকে %2$s পাঠিয়েছেন</string>
  <string name="UnreadPayments__d_new_payment_notifications">%1$dটি নতুন লেনদেন নোটিফিকেশন</string>
  <!--CanNotSendPaymentDialog-->
  <string name="CanNotSendPaymentDialog__cant_send_payment">পেমেন্ট পাঠানো যাবে না</string>
  <string name="CanNotSendPaymentDialog__to_send_a_payment_to_this_user">এই ইউজারকে পেমেন্ট পাঠাতে, তাকে আপনার পাঠানো মেসেজের অনুরোধটি স্বীকার করতে হবে। একটি মেসেজের অনুরোধ তৈরি করতে তাদেরকে একটি মেসেজ পাঠান।</string>
  <string name="CanNotSendPaymentDialog__send_a_message">একটি বার্তা পাঠানো</string>
  <!--GroupsInCommonMessageRequest-->
  <string name="GroupsInCommonMessageRequest__you_have_no_groups_in_common_with_this_person">আপনার এবং এই ব্যক্তির মধ্যে কোনও কমন গ্রুপ নেই। অনাকাঙ্ক্ষিত মেসেজ পাওয়া এড়াতে গ্রহণ করার পূর্বে অনুরোধগুলো যত্ন সহকারে পর্যালোচনা করুন।</string>
  <string name="GroupsInCommonMessageRequest__none_of_your_contacts_or_people_you_chat_with_are_in_this_group">আপনার কোন কন্ট্যাক্ট বা আপনি যাদের সাথে চ্যাট করেন তারা কেউ এই গ্রুপে নেই। অনাকাঙ্ক্ষিত মেসেজ পাওয়া এড়াতে গ্রহণ করার পূর্বে অনুরোধগুলো যত্ন সহকারে পর্যালোচনা করুন।</string>
  <string name="GroupsInCommonMessageRequest__about_message_requests">মেসেজের অনুরোধ সম্পর্কে</string>
  <string name="GroupsInCommonMessageRequest__okay">ঠিক আছে</string>
  <string name="ChatColorSelectionFragment__heres_a_preview_of_the_chat_color">চ্যাটের রঙের একটি প্রিভিউ এখানে রয়েছে।</string>
  <string name="ChatColorSelectionFragment__the_color_is_visible_to_only_you">কেবলমাত্র আপনি রঙটি দেখতে পাবেন।</string>
  <!--GroupDescriptionDialog-->
  <string name="GroupDescriptionDialog__group_description">গ্রুপের বিবরণ</string>
  <!--QualitySelectorBottomSheetDialog-->
  <string name="QualitySelectorBottomSheetDialog__standard">স্ট্যান্ডার্ড</string>
  <string name="QualitySelectorBottomSheetDialog__faster_less_data">দ্রুততর, কম ডেটা</string>
  <string name="QualitySelectorBottomSheetDialog__high">উচ্চ</string>
  <string name="QualitySelectorBottomSheetDialog__slower_more_data">আরও ধীরগতি, আরও ডেটা</string>
  <string name="QualitySelectorBottomSheetDialog__photo_quality">ছবির মান</string>
  <!--AppSettingsFragment-->
  <string name="AppSettingsFragment__invite_your_friends">আপনার বন্ধুদের আমন্ত্রণ করুন</string>
  <string name="AppSettingsFragment__copied_subscriber_id_to_clipboard">সাবস্ক্রাইবার আইডি ক্লিপবোর্ডে কপি করা হয়েছে</string>
  <!--AccountSettingsFragment-->
  <string name="AccountSettingsFragment__account"> অ্যাকাউন্ট</string>
  <string name="AccountSettingsFragment__youll_be_asked_less_frequently">আপনাকে মাঝে মাঝে জিজ্ঞেস করা হবে</string>
  <string name="AccountSettingsFragment__require_your_signal_pin">Signal-এ আপনার ফোন নম্বরটি রেজিস্টার করতে আপনার Signal-এর পিনটি আবশ্যক</string>
  <string name="AccountSettingsFragment__change_phone_number">ফোন নম্বর পরিবর্তন করুন</string>
  <!--ChangeNumberFragment-->
  <string name="ChangeNumberFragment__use_this_to_change_your_current_phone_number_to_a_new_phone_number">আপনার বর্তমান ফোন নম্বরটি একটি নতুন ফোন নম্বরে পরিবর্তন করতে এটি ব্যবহার করুন। আপনি এই পরিবর্তনটি পূর্বাবস্থায় ফেরাতে পারবেন না।\n\nচালিয়ে যাওয়ার আগে, নিশ্চিত করুন যে আপনার নতুন নম্বরটি SMS বা কল পেতে পারে।</string>
  <string name="ChangeNumberFragment__continue">চালিয়ে যান</string>
  <!--Message shown on dialog after your number has been changed successfully.-->
  <string name="ChangeNumber__your_phone_number_has_changed_to_s">আপনার ফোন নাম্বার পরিবর্তন করে %1$s করা হয়েছে</string>
  <!--Confirmation button to dismiss number changed dialog-->
  <string name="ChangeNumber__okay">ঠিক আছে</string>
  <!--ChangeNumberEnterPhoneNumberFragment-->
  <string name="ChangeNumberEnterPhoneNumberFragment__change_number">নম্বর পরিবর্তন করুন</string>
  <string name="ChangeNumberEnterPhoneNumberFragment__your_old_number">আপনার পুরাতন নাম্বার</string>
  <string name="ChangeNumberEnterPhoneNumberFragment__old_phone_number">পুরাতন ফোন নম্বর</string>
  <string name="ChangeNumberEnterPhoneNumberFragment__your_new_number">আপনার নতুন নাম্বার</string>
  <string name="ChangeNumberEnterPhoneNumberFragment__new_phone_number">নতুন ফোন নম্বর</string>
  <string name="ChangeNumberEnterPhoneNumberFragment__the_phone_number_you_entered_doesnt_match_your_accounts">আপনি যে ফোন নম্বরটি লিখেছেন তা আপনার অ্যাকাউন্টের সাথে মেলে না।</string>
  <string name="ChangeNumberEnterPhoneNumberFragment__you_must_specify_your_old_number_country_code">আপনাকে অবশ্যই আপনার পুরানো নম্বরের দেশের কোড উল্লেখ করতে হবে</string>
  <string name="ChangeNumberEnterPhoneNumberFragment__you_must_specify_your_old_phone_number">আপনাকে অবশ্যই আপনার পুরানো ফোন নম্বর উল্লেখ করতে হবে</string>
  <string name="ChangeNumberEnterPhoneNumberFragment__you_must_specify_your_new_number_country_code">আপনাকে অবশ্যই আপনার নতুন নম্বরের দেশের কোড উল্লেখ করতে হবে</string>
  <string name="ChangeNumberEnterPhoneNumberFragment__you_must_specify_your_new_phone_number">আপনাকে অবশ্যই আপনার নতুন ফোন নম্বর উল্লেখ করতে হবে</string>
  <!--ChangeNumberVerifyFragment-->
  <string name="ChangeNumberVerifyFragment__change_number">নাম্বার পরিবর্তন করুন</string>
  <string name="ChangeNumberVerifyFragment__verifying_s">%1$s যাচাই করা হচ্ছে</string>
  <string name="ChangeNumberVerifyFragment__captcha_required">ক্যাপচা প্রয়োজন</string>
  <!--ChangeNumberConfirmFragment-->
  <string name="ChangeNumberConfirmFragment__change_number">নম্বর পরিবর্তন করুন</string>
  <string name="ChangeNumberConfirmFragment__you_are_about_to_change_your_phone_number_from_s_to_s">আপনি আপনার ফোন নম্বর %1$s থেকে %2$s এ পরিবর্তন করতে চলেছেন৷\n\nএগিয়ে যাওয়ার আগে, দয়া করে যাচাই করুন যে নীচের নম্বরটি সঠিক।</string>
  <string name="ChangeNumberConfirmFragment__edit_number">নম্বর সম্পাদনা</string>
  <!--ChangeNumberRegistrationLockFragment-->
  <string name="ChangeNumberRegistrationLockFragment__signal_change_number_need_help_with_pin_for_android_v2_pin">সিগন্যাল পরিবর্তন নম্বর - অ্যান্ড্রয়েডের জন্য পিনের সাহায্য প্রয়োজন (v2 পিন)</string>
  <!--ChangeNumberPinDiffersFragment-->
  <string name="ChangeNumberPinDiffersFragment__pins_do_not_match">পিন মেলে না</string>
  <string name="ChangeNumberPinDiffersFragment__the_pin_associated_with_your_new_number_is_different_from_the_pin_associated_with_your_old_one">আপনার নতুন নম্বরের সঙ্গে যুক্ত পিনটি আপনার পুরনো নম্বরের সঙ্গে যুক্ত পিন থেকে আলাদা। আপনি কি আপনার পুরানো পিন রাখতে চান নাকি আপডেট করতে চান?</string>
  <string name="ChangeNumberPinDiffersFragment__keep_old_pin">পুরানো পিন রাখুন</string>
  <string name="ChangeNumberPinDiffersFragment__update_pin">পিন আপডেট করুন</string>
  <string name="ChangeNumberPinDiffersFragment__keep_old_pin_question">পুরাতন পিন রাখবেন?</string>
  <!--ChangeNumberLockActivity-->
  <!--Info message shown to user if something crashed the app during the change number attempt and we were unable to confirm the change so we force them into this screen to check before letting them use the app-->
  <string name="ChangeNumberLockActivity__it_looks_like_you_tried_to_change_your_number_but_we_were_unable_to_determine_if_it_was_successful_rechecking_now">দেখে মনে হচ্ছে আপনি আপনার নম্বর পরিবর্তন করার চেষ্টা করেছেন কিন্তু এটি সফল হয়েছে কিনা তা আমরা নির্ধারণ করতে অক্ষম। \n\nএখন পুনরায় পরীক্ষা করা হচ্ছে</string>
  <!--Dialog title shown if we were able to confirm your change number status (meaning we now know what the server thinks our number is) after a crash during the regular flow-->
  <string name="ChangeNumberLockActivity__change_status_confirmed">অবস্থা পরিবর্তন নিশ্চিত করা হয়েছে</string>
  <!--Dialog message shown if we were able to confirm your change number status (meaning we now know what the server thinks our number is) after a crash during the regular flow-->
  <string name="ChangeNumberLockActivity__your_number_has_been_confirmed_as_s">আপনার নম্বরটি %1$s হিসাবে নিশ্চিত করা হয়েছে৷ যদি এটি আপনার নতুন নম্বর না হয়, অনুগ্রহ করে নম্বর পরিবর্তনের প্রক্রিয়াটি পুনরায় শুরু করুন।</string>
  <!--Dialog title shown if we were not able to confirm your phone number with the server and thus cannot let leave the change flow yet after a crash during the regular flow-->
  <string name="ChangeNumberLockActivity__change_status_unconfirmed">অবস্থা পরিবর্তন নিশ্চিত করা হয়নি</string>
  <!--Dialog message shown when we can\'t verify the phone number on the server, only shown if there was a network error communicating with the server after a crash during the regular flow-->
  <string name="ChangeNumberLockActivity__we_could_not_determine_the_status_of_your_change_number_request">আমরা আপনার নম্বর পরিবর্তন অনুরোধের অবস্থা নির্ধারণ করতে পারিনি।\n\n(ত্রুটি: %1$s)</string>
  <!--Dialog button to retry confirming the number on the server-->
  <string name="ChangeNumberLockActivity__retry">পুনরায় চেষ্টা করুন</string>
  <!--Dialog button shown to leave the app when in the unconfirmed change status after a crash in the regular flow-->
  <string name="ChangeNumberLockActivity__leave">ছেড়ে চলে যান</string>
  <string name="ChangeNumberLockActivity__submit_debug_log">ডিবাগ লগ সাবমিট করুন</string>
  <!--ChatsSettingsFragment-->
  <string name="ChatsSettingsFragment__keyboard">কীবোর্ড</string>
  <string name="ChatsSettingsFragment__enter_key_sends">এন্টার কী পাঠাবে</string>
  <!--SmsSettingsFragment-->
  <string name="SmsSettingsFragment__use_as_default_sms_app">ডিফল্ট এসএমএস অ্যাপ হিসাবে ব্যবহার করুন</string>
  <!--NotificationsSettingsFragment-->
  <string name="NotificationsSettingsFragment__messages">বার্তাসমূহ</string>
  <string name="NotificationsSettingsFragment__calls">কল সমূহ</string>
  <string name="NotificationsSettingsFragment__notify_when">জানান, যখন…</string>
  <string name="NotificationsSettingsFragment__contact_joins_signal">কন্ট্যাক্ট Signal-এ যোগদান করেছেন</string>
  <!--Notification preference header-->
  <string name="NotificationsSettingsFragment__notification_profiles">নোটিফিকেশন প্রোফাইল</string>
  <!--Notification preference option header-->
  <string name="NotificationsSettingsFragment__profiles">প্রোফাইল</string>
  <!--Notification preference summary text-->
  <string name="NotificationsSettingsFragment__create_a_profile_to_receive_notifications_only_from_people_and_groups_you_choose">শুধুমাত্র আপনার বেছে নেয়া ব্যক্তি এবং গ্ৰুপ থেকে নোটিফিকেশন পেতে একটি প্রোফাইল তৈরি করুন৷</string>
  <!--NotificationProfilesFragment-->
  <!--Title for notification profiles screen that shows all existing profiles-->
  <string name="NotificationProfilesFragment__notification_profiles">নোটিফিকেশন প্রোফাইল</string>
  <!--Button text to create a notification profile-->
  <string name="NotificationProfilesFragment__create_profile">প্রোফাইল তৈরি করুন</string>
  <!--PrivacySettingsFragment-->
  <string name="PrivacySettingsFragment__blocked">অবরূদ্ধ আছে</string>
  <string name="PrivacySettingsFragment__d_contacts">%1$d পরিচিতিসমূহ</string>
  <string name="PrivacySettingsFragment__messaging">বাদানুবাদ</string>
  <string name="PrivacySettingsFragment__disappearing_messages">অদৃশ্য বার্তা</string>
  <string name="PrivacySettingsFragment__app_security">অ্যাপ এর নিরাপত্তা</string>
  <string name="PrivacySettingsFragment__block_screenshots_in_the_recents_list_and_inside_the_app">সাম্প্রতিক অ্যাপ তালিকা থেকে স্ক্রীনশট ব্লক করুন</string>
  <string name="PrivacySettingsFragment__signal_message_and_calls">Signal মেসেজ ও কল করে, সবসময় কল রিলে করে এবং প্রেরককে সিল করে রাখে</string>
  <string name="PrivacySettingsFragment__default_timer_for_new_changes">নতুন চ্যাটের জন্য ডিফল্ট টাইমার</string>
  <string name="PrivacySettingsFragment__set_a_default_disappearing_message_timer_for_all_new_chats_started_by_you">আপনার শুরু করা সব নতুন চ্যাটের জন্য মেসেজ অদৃশ্য হওয়ার ডিফল্ট সময় সেট করুন।</string>
  <!--Summary for stories preference to launch into story privacy settings-->
  <string name="PrivacySettingsFragment__manage_your_stories">আপনার স্টোরি এবং কারা আপনার স্টোরি দেখতে পারবেন তা নিয়ন্ত্রণ করুন</string>
  <string name="PrivacySettingsFragment__payment_lock_require_lock">অর্থ পাঠাতে Android স্ক্রিন লক বা আঙুলের ছাপ দেওয়ার নিয়ম রাখুন</string>
  <!--Alert dialog title when payment lock cannot be enabled-->
  <string name="PrivacySettingsFragment__cant_enable_title">পেমেন্ট লক সচল করা যাচ্ছে না</string>
  <!--Alert dialog description to setup screen lock or fingerprint in phone settings-->
  <string name="PrivacySettingsFragment__cant_enable_description">পেমেন্ট লক ব্যবহার করতে, আপনাকে প্রথমে নিজ ফোনের সেটিংসে একটি স্ক্রিন লক বা ফিঙ্গারপ্রিন্ট আইডি সচল করতে হবে।</string>
  <!--Shown in a toast when we can\'t navigate to the user\'s system fingerprint settings-->
  <string name="PrivacySettingsFragment__failed_to_navigate_to_system_settings">সিস্টেম সেটিংস নেভিগেট করতে ব্যর্থ হয়েছে</string>
  <!--Alert dialog button to go to phone settings-->
  <string name="PrivacySettingsFragment__go_to_settings">সেটিংস-এ যান</string>
  <!--Alert dialog button to cancel the dialog-->
  <string name="PrivacySettingsFragment__cancel">বাতিল করুন</string>
  <!--AdvancedPrivacySettingsFragment-->
  <string name="AdvancedPrivacySettingsFragment__show_status_icon">স্ট্যাটাস আইকন দেখান</string>
  <string name="AdvancedPrivacySettingsFragment__show_an_icon">সিল করা প্রেরকের মাধ্যমে কোন মেসেজ পাঠানো হলে মেসেজের বিস্তারিত বিবরণীতে একটি আইকন দেখান।</string>
  <!--ExpireTimerSettingsFragment-->
  <string name="ExpireTimerSettingsFragment__when_enabled_new_messages_sent_and_received_in_new_chats_started_by_you_will_disappear_after_they_have_been_seen">সক্রিয় থাকা অবস্থায়, নতুন চ্যাট-এ আপনার পাঠানো ও আসা নতুন মেসেজগুলো দেখার পর অদৃশ্য হয়ে যাবে।</string>
  <string name="ExpireTimerSettingsFragment__when_enabled_new_messages_sent_and_received_in_this_chat_will_disappear_after_they_have_been_seen">সক্রিয় থাকা অবস্থায়, এই চ্যাট থেকে পাঠানো ও এখানে আসা নতুন মেসেজ দেখার পর অদৃশ্য হয়ে যাবে।</string>
  <string name="ExpireTimerSettingsFragment__off">বন্ধ</string>
  <string name="ExpireTimerSettingsFragment__4_weeks">4 সপ্তাহ</string>
  <string name="ExpireTimerSettingsFragment__1_week">1 সপ্তাহ</string>
  <string name="ExpireTimerSettingsFragment__1_day">1 দিন</string>
  <string name="ExpireTimerSettingsFragment__8_hours">৮ ঘন্টা</string>
  <string name="ExpireTimerSettingsFragment__1_hour">1 ঘন্টা</string>
  <string name="ExpireTimerSettingsFragment__5_minutes">5 মিনিট</string>
  <string name="ExpireTimerSettingsFragment__30_seconds">30 সেকেন্ড</string>
  <string name="ExpireTimerSettingsFragment__custom_time">কাস্টম সময়</string>
  <string name="ExpireTimerSettingsFragment__set">সেট করুন</string>
  <string name="ExpireTimerSettingsFragment__save">সংরক্ষন</string>
  <string name="CustomExpireTimerSelectorView__seconds">কিছু সেকেন্ড</string>
  <string name="CustomExpireTimerSelectorView__minutes">কিছু মিনিট</string>
  <string name="CustomExpireTimerSelectorView__hours">কিছু ঘন্টা</string>
  <string name="CustomExpireTimerSelectorView__days">কিছু দিন</string>
  <string name="CustomExpireTimerSelectorView__weeks">কিছু সপ্তাহ</string>
  <!--HelpSettingsFragment-->
  <string name="HelpSettingsFragment__support_center">সহায়তা কেন্দ্র</string>
  <string name="HelpSettingsFragment__contact_us">আমাদের সাথে যোগাযোগ করুন</string>
  <string name="HelpSettingsFragment__version">সংস্করণ</string>
  <string name="HelpSettingsFragment__debug_log">ডিবাগ লগ</string>
  <string name="HelpSettingsFragment__terms_amp_privacy_policy">শর্তাদি এবং গোপনীয়তা নীতি</string>
  <string name="HelpFragment__copyright_signal_messenger">Molly Messenger এর কপিরাইট</string>
  <string name="HelpFragment__licenced_under_the_gplv3">GPLv3 লাইসেন্সে নথিভুক্ত</string>
  <!--DataAndStorageSettingsFragment-->
  <string name="DataAndStorageSettingsFragment__media_quality">মিডিয়ার মান</string>
  <string name="DataAndStorageSettingsFragment__sent_media_quality">পাঠানো মিডিয়ার মান</string>
  <string name="DataAndStorageSettingsFragment__sending_high_quality_media_will_use_more_data">উচ্চ মানের মিডিয়া প্রেরণে আরও ডেটা ব্যবহার হবে।</string>
  <string name="DataAndStorageSettingsFragment__high">উচ্চ</string>
  <string name="DataAndStorageSettingsFragment__standard">স্ট্যান্ডার্ড</string>
  <string name="DataAndStorageSettingsFragment__calls">কল সমূহ</string>
  <!--ChatColorSelectionFragment-->
  <string name="ChatColorSelectionFragment__auto">স্বয়ংক্রিয়</string>
  <string name="ChatColorSelectionFragment__use_custom_colors">কাস্টম রঙ ব্যবহার করুন</string>
  <string name="ChatColorSelectionFragment__chat_color">চ্যাটের রঙ</string>
  <string name="ChatColorSelectionFragment__edit">সম্পাদনা</string>
  <string name="ChatColorSelectionFragment__duplicate">ডুপ্লিকেট</string>
  <string name="ChatColorSelectionFragment__delete">মুছে দিন</string>
  <string name="ChatColorSelectionFragment__delete_color">রঙ মুছুন</string>
  <plurals name="ChatColorSelectionFragment__this_custom_color_is_used">
    <item quantity="one">%1$d চ্যাট-এ কাস্টম রং ব্যবহার করা হয়েছে। আপনি কি সব চ্যাট-এর জন্য এটি মুছতে চান?</item>
    <item quantity="other">%1$d চ্যাটে এই কাস্টম রঙ ব্যবহার করা হয়েছে। আপনি কি সব চ্যাট থেকে এটি মুছতে চান?</item>
  </plurals>
  <string name="ChatColorSelectionFragment__delete_chat_color">চ্যাটের রঙ মুছবেন?</string>
  <!--CustomChatColorCreatorFragment-->
  <string name="CustomChatColorCreatorFragment__solid">সলিড</string>
  <string name="CustomChatColorCreatorFragment__gradient">গ্রেডিয়েন্ট</string>
  <string name="CustomChatColorCreatorFragment__hue">হিয়ু</string>
  <string name="CustomChatColorCreatorFragment__saturation">স্যাচুরেশন</string>
  <!--CustomChatColorCreatorFragmentPage-->
  <string name="CustomChatColorCreatorFragmentPage__save">সংরক্ষন</string>
  <string name="CustomChatColorCreatorFragmentPage__edit_color">রঙ সম্পাদনা করুন</string>
  <plurals name="CustomChatColorCreatorFragmentPage__this_color_is_used">
    <item quantity="one">এই রংটি %1$dটি কথোপকথনে ব্যবহার হয়েছে। আপনি কি সেই কথোপকথনে পরিবর্তন করতে চান?</item>
    <item quantity="other">এই রংটি %1$dটি কথোপকথনে ব্যবহার হয়েছে। আপনি কি সেই সবকটি কথোপকথনে পরিবর্তন করতে চান?</item>
  </plurals>
  <!--ChatColorGradientTool-->
  <string name="ChatColorGradientTool_top_edge_selector">শীর্ষ প্রান্তের নির্বাচক</string>
  <string name="ChatColorGradientTool_bottom_edge_selector">নিম্ন প্রান্তের নির্বাচক</string>
  <!--Title text for prompt to donate. Shown in a popup at the bottom of the chat list.-->
  <string name="Donate2022Q2Megaphone_donate_to_signal">Signal-এ দান করুন</string>
  <!--Body text for prompt to donate. Shown in a popup at the bottom of the chat list.-->
  <string name="Donate2022Q2Megaphone_signal_is_powered_by_people_like_you">Signal আপনার মতো মানুষদের দ্বারা চালিত হয়। প্রতি মাসে দান করুন এবং একটি ব্যাজ পান।</string>
  <!--Button label that brings a user to the donate screen. Shown in a popup at the bottom of the chat list.-->
  <string name="Donate2022Q2Megaphone_donate">অনুদান</string>
  <!--Button label that dismissed a prompt to donate. Shown in a popup at the bottom of the chat list.-->
  <string name="Donate2022Q2Megaphone_not_now">এখন না</string>
  <!--EditReactionsFragment-->
  <string name="EditReactionsFragment__customize_reactions">প্রতিক্রিয়া কাস্টমাইজ করুন</string>
  <string name="EditReactionsFragment__tap_to_replace_an_emoji">একটি ইমোজি রিপ্লেস করতে ট্যাপ করুন</string>
  <string name="EditReactionsFragment__reset">রিসেট </string>
  <string name="EditReactionsFragment_save">সংরক্ষন</string>
  <string name="ChatColorSelectionFragment__auto_matches_the_color_to_the_wallpaper">ওয়ালপেপারের রং স্বয়ংক্রিয়ভাবে ম্যাচ করে</string>
  <string name="CustomChatColorCreatorFragment__drag_to_change_the_direction_of_the_gradient">গ্রেডিয়েন্টের দিক পরিবর্তন করতে টেনে আনুন</string>
  <!--AddAProfilePhotoMegaphone-->
  <string name="AddAProfilePhotoMegaphone__add_a_profile_photo">একটি প্রোফাইল ছবি যুক্ত করুন</string>
  <string name="AddAProfilePhotoMegaphone__choose_a_look_and_color">একটি ধরন ও রং বেছে নিন অথবা আপনার নামের অদ্যাক্ষর কাস্টমাইজ করুন।</string>
  <string name="AddAProfilePhotoMegaphone__not_now">এখন না</string>
  <string name="AddAProfilePhotoMegaphone__add_photo">ছবি যুক্ত করুন</string>
  <!--BecomeASustainerMegaphone-->
  <string name="BecomeASustainerMegaphone__become_a_sustainer">একজন সাসটেইনার হয়ে উঠুন</string>
  <!--Displayed in the Become a Sustainer megaphone-->
  <string name="BecomeASustainerMegaphone__signal_is_powered_by">আপনার মতো মানুষেরাই Signal-এর শক্তি। ডোনেট করুন এবং একটি ব্যাজ অর্জন করুন।</string>
  <string name="BecomeASustainerMegaphone__not_now">এখন না</string>
  <string name="BecomeASustainerMegaphone__donate">অনুদান</string>
  <!--KeyboardPagerFragment-->
  <string name="KeyboardPagerFragment_emoji">ইমোজি</string>
  <string name="KeyboardPagerFragment_open_emoji_search">ইমোজি সার্চ খুলুন</string>
  <string name="KeyboardPagerFragment_open_sticker_search">স্টিকার সার্চ খুলুন</string>
  <string name="KeyboardPagerFragment_open_gif_search">gif সার্চ খুলুন</string>
  <string name="KeyboardPagerFragment_stickers">স্টিকারসমূহ</string>
  <string name="KeyboardPagerFragment_backspace">ব্যাকস্পেস</string>
  <string name="KeyboardPagerFragment_gifs">Gifs</string>
  <string name="KeyboardPagerFragment_search_emoji">ইমোজি খুঁজুন</string>
  <string name="KeyboardPagerfragment_back_to_emoji">ইমোজি-তে ফিরে যান</string>
  <string name="KeyboardPagerfragment_clear_search_entry">সার্চ এন্ট্রি মুছে ফেলুন</string>
  <string name="KeyboardPagerFragment_search_giphy">GIPHY খুঁজুন</string>
  <!--StickerSearchDialogFragment-->
  <string name="StickerSearchDialogFragment_search_stickers">স্টিকারগুলি খুঁজুন</string>
  <string name="StickerSearchDialogFragment_no_results_found">কোনও ফলাফল পাওয়া যায়নি</string>
  <string name="EmojiSearchFragment__no_results_found">কোনও ফলাফল পাওয়া যায়নি</string>
  <string name="NotificationsSettingsFragment__unknown_ringtone">অপরিচিত রিংটোন</string>
  <!--ConversationSettingsFragment-->
  <!--Error toasted when no activity can handle the add contact intent-->
  <string name="ConversationSettingsFragment__contacts_app_not_found">কন্ট্যাক্ট অ্যাপ পাওয়া যায়নি</string>
  <string name="ConversationSettingsFragment__send_message">মেসেজ পাঠান</string>
  <string name="ConversationSettingsFragment__start_video_call">ভিডিও কল শুরু করুন</string>
  <string name="ConversationSettingsFragment__start_audio_call">অডিও কল শুরু করুন</string>
  <string name="ConversationSettingsFragment__message">বার্তা</string>
  <string name="ConversationSettingsFragment__video">ভিডিও</string>
  <string name="ConversationSettingsFragment__audio">শব্দ</string>
  <string name="ConversationSettingsFragment__call">কল করুন</string>
  <string name="ConversationSettingsFragment__mute">নিরব</string>
  <string name="ConversationSettingsFragment__muted">মিউট করা হয়েছে</string>
  <string name="ConversationSettingsFragment__search">অনুসন্ধান</string>
  <string name="ConversationSettingsFragment__disappearing_messages">অদৃশ্য বার্তা</string>
  <string name="ConversationSettingsFragment__sounds_and_notifications">সাউন্ড &amp; নোটিফিকেশন</string>
  <string name="ConversationSettingsFragment__contact_details">কন্ট্যাক্টের বিস্তারিত</string>
  <string name="ConversationSettingsFragment__view_safety_number">নিরাপত্তা নাম্বার দেখুন</string>
  <string name="ConversationSettingsFragment__block">অবরূদ্ধ</string>
  <string name="ConversationSettingsFragment__block_group">গ্রুপ ব্লক করুন</string>
  <string name="ConversationSettingsFragment__unblock">মূক্ত করুন</string>
  <string name="ConversationSettingsFragment__unblock_group">গ্রুপ আনব্লক করুন</string>
  <string name="ConversationSettingsFragment__add_to_a_group">গ্রুপে যুক্ত করো</string>
  <string name="ConversationSettingsFragment__see_all">সব দেখুন</string>
  <string name="ConversationSettingsFragment__add_members">সদস্যদের যোগ করান</string>
  <string name="ConversationSettingsFragment__permissions">অনুমতিসমূহ</string>
  <string name="ConversationSettingsFragment__requests_and_invites">অনুরোধ &amp; আমন্ত্রণ</string>
  <string name="ConversationSettingsFragment__group_link">গ্রুপের লিংক</string>
  <string name="ConversationSettingsFragment__add_as_a_contact">কন্ট্যাক্ট হিসেবে যোগ করুন</string>
  <string name="ConversationSettingsFragment__unmute">সশব্দ</string>
  <string name="ConversationSettingsFragment__conversation_muted_until_s">কথোপকথন %1$s পর্যন্ত মিউট করা হয়েছে</string>
  <string name="ConversationSettingsFragment__conversation_muted_forever">কথোপকথন সবসময়ের জন্য মিউট করা হয়েছে</string>
  <string name="ConversationSettingsFragment__copied_phone_number_to_clipboard">ফোন নাম্বার ক্লিপবোর্ডে কপি করা হয়েছে।</string>
  <string name="ConversationSettingsFragment__phone_number">ফোন নাম্বার</string>
  <string name="ConversationSettingsFragment__get_badges">সিগন্যাল সমর্থন করে আপনার প্রোফাইলের জন্য ব্যাজ পান। আরও জানতে একটি ব্যাজে চাপুন।</string>
  <!--PermissionsSettingsFragment-->
  <string name="PermissionsSettingsFragment__add_members">সদস্যদের যোগ করান</string>
  <string name="PermissionsSettingsFragment__edit_group_info">গ্রুপের তথ্য সম্পাদনা করুন</string>
  <string name="PermissionsSettingsFragment__send_messages">বার্তা পাঠান</string>
  <string name="PermissionsSettingsFragment__all_members">সকল সদস্য</string>
  <string name="PermissionsSettingsFragment__only_admins">শুধু এডমিন</string>
  <string name="PermissionsSettingsFragment__who_can_add_new_members">কে নতুন সদস্য যুক্ত করতে পারবে?</string>
  <string name="PermissionsSettingsFragment__who_can_edit_this_groups_info">এই গ্রুপের তথ্য কে সম্পাদনা করতে পারবে?</string>
  <string name="PermissionsSettingsFragment__who_can_send_messages">কারা বার্তা পাঠাতে পারবে?</string>
  <!--SoundsAndNotificationsSettingsFragment-->
  <string name="SoundsAndNotificationsSettingsFragment__mute_notifications">নোটিফিকেশন নিঃশব্দ করুন</string>
  <string name="SoundsAndNotificationsSettingsFragment__not_muted">নিঃশব্দ নয়</string>
  <string name="SoundsAndNotificationsSettingsFragment__muted_until_s">%1$s পর্যন্ত মিউট করা হয়েছে</string>
  <string name="SoundsAndNotificationsSettingsFragment__mentions">মেনশন</string>
  <string name="SoundsAndNotificationsSettingsFragment__always_notify">সবসময় জানান</string>
  <string name="SoundsAndNotificationsSettingsFragment__do_not_notify">জানাবেন না</string>
  <string name="SoundsAndNotificationsSettingsFragment__custom_notifications">নিজেরমত সাজানো নোটিফিকেশনসমুহ</string>
  <!--StickerKeyboard-->
  <string name="StickerKeyboard__recently_used">সম্প্রতি ব্যবহৃত হয়েছে</string>
  <!--PlaybackSpeedToggleTextView-->
  <string name="PlaybackSpeedToggleTextView__p5x">.5x</string>
  <string name="PlaybackSpeedToggleTextView__1x">1x</string>
  <string name="PlaybackSpeedToggleTextView__1p5x">1.5x</string>
  <string name="PlaybackSpeedToggleTextView__2x">2x</string>
  <!--PaymentRecipientSelectionFragment-->
  <string name="PaymentRecipientSelectionFragment__new_payment">নতুন পেমেন্ট</string>
  <!--NewConversationActivity-->
  <string name="NewConversationActivity__new_message">নতুন বার্তা</string>
  <!--ContactFilterView-->
  <string name="ContactFilterView__search_name_or_number">নাম বা নাম্বার খুঁজুন</string>
  <!--VoiceNotePlayerView-->
  <string name="VoiceNotePlayerView__dot_s">· %1$s</string>
  <string name="VoiceNotePlayerView__stop_voice_message">মৌখিক বার্তা থামাও</string>
  <string name="VoiceNotePlayerView__change_voice_message_speed">মৌখিক বার্তার গতি পাল্টাও</string>
  <string name="VoiceNotePlayerView__pause_voice_message">মৌখিক বার্তা থামাও</string>
  <string name="VoiceNotePlayerView__play_voice_message">মৌখিক বার্তা শুনাও</string>
  <string name="VoiceNotePlayerView__navigate_to_voice_message">মৌখিক বার্তা চালনা করো</string>
  <!--AvatarPickerFragment-->
  <string name="AvatarPickerFragment__avatar_preview">অবতারের পূর্বরূপ</string>
  <string name="AvatarPickerFragment__camera">ক্যামেরা</string>
  <string name="AvatarPickerFragment__take_a_picture">একটি ছবি তুলুন</string>
  <string name="AvatarPickerFragment__choose_a_photo">একটি ছবি চয়ন করুন</string>
  <string name="AvatarPickerFragment__photo">ছবি</string>
  <string name="AvatarPickerFragment__text">টেক্সট</string>
  <string name="AvatarPickerFragment__save">সংরক্ষন</string>
  <string name="AvatarPickerFragment__select_an_avatar">একটি অবতার নির্বাচন করুন</string>
  <string name="AvatarPickerFragment__clear_avatar">অবতার সাফ করুন</string>
  <string name="AvatarPickerFragment__edit">সম্পাদনা</string>
  <string name="AvatarPickerRepository__failed_to_save_avatar">অবতার সংরক্ষণে ব্যর্থ</string>
  <!--TextAvatarCreationFragment-->
  <string name="TextAvatarCreationFragment__preview">পূর্বরূপ</string>
  <string name="TextAvatarCreationFragment__done">শেষ</string>
  <string name="TextAvatarCreationFragment__text">টেক্সট</string>
  <string name="TextAvatarCreationFragment__color">রঙ</string>
  <!--VectorAvatarCreationFragment-->
  <string name="VectorAvatarCreationFragment__select_a_color">একটি রঙ নির্বাচন করুন</string>
  <!--ContactSelectionListItem-->
  <string name="ContactSelectionListItem__sms">এসএমএস</string>
  <string name="ContactSelectionListItem__dot_s">· %1$s</string>
  <!--Displayed in the toolbar when externally sharing text to multiple recipients-->
  <string name="ShareInterstitialActivity__share">শেয়ার করুন</string>
  <!--DSLSettingsToolbar-->
  <string name="DSLSettingsToolbar__navigate_up">উপরে যাও</string>
  <string name="MultiselectForwardFragment__forward_to">সামনে</string>
  <!--Displayed when sharing content via the fragment-->
  <string name="MultiselectForwardFragment__share_with">এর সাথে শেয়ার করুন</string>
  <string name="MultiselectForwardFragment__add_a_message">বার্তা যোগ করুন</string>
  <string name="MultiselectForwardFragment__faster_forwards">দ্রুত ফরোয়ার্ড</string>
  <!--Displayed when user selects a video that will be clipped before sharing to a story-->
  <string name="MultiselectForwardFragment__videos_will_be_trimmed">ভিডিওগুলোকে 30 সেকেন্ড ক্লিপে কাটা হবে এবং একাধিক স্টোরি হিসাবে পাঠানো হবে৷</string>
  <!--Displayed when user selects a video that cannot be sent as a story-->
  <string name="MultiselectForwardFragment__videos_sent_to_stories_cant">স্টোরি-তে পাঠানো ভিডিও 30 সেকেন্ডের বেশি হতে পারবে না।</string>
  <string name="MultiselectForwardFragment__forwarded_messages_are_now">ফরোয়ার্ড করা বার্তা এখন অবিলম্বে পাঠানো হয়।</string>
  <plurals name="MultiselectForwardFragment_send_d_messages">
    <item quantity="one">%1$d টি বার্তা পাঠান</item>
    <item quantity="other">%1$d টি বার্তা পাঠান</item>
  </plurals>
  <plurals name="MultiselectForwardFragment_messages_sent">
    <item quantity="one">বার্তা পাঠানো হয়েছে</item>
    <item quantity="other">বার্তা পাঠানো হয়েছে</item>
  </plurals>
  <plurals name="MultiselectForwardFragment_messages_failed_to_send">
    <item quantity="one">বার্তা পাঠাতে ব্যর্থ হয়েছে</item>
    <item quantity="other">বার্তা পাঠাতে ব্যর্থ হয়েছে</item>
  </plurals>
  <plurals name="MultiselectForwardFragment__couldnt_forward_messages">
    <item quantity="one">বার্তাটি ফরওয়ার্ড করা যায়নি কারণ এটি আর উপলব্ধ নেই।</item>
    <item quantity="other">বার্তাগুলি ফরওয়ার্ড করা যায়নি কারণ সেগুলি আর উপলব্ধ নেই।</item>
  </plurals>
  <!--Error message shown when attempting to select a group to forward/share but it\'s announcement only and you are not an admin-->
  <string name="MultiselectForwardFragment__only_admins_can_send_messages_to_this_group">কেবলমাত্র অ্যাডমিনরা এই গ্রুপে মেসেজ পাঠাতে পারবেন।</string>
  <string name="MultiselectForwardFragment__limit_reached">সীমায় পৌঁছেছে</string>
  <!--Media V2-->
  <string name="MediaReviewFragment__add_a_message">একটি বার্তা যোগ করুন</string>
  <string name="MediaReviewFragment__add_a_reply">একটি জবাব যোগ করুন</string>
  <string name="MediaReviewFragment__send_to">প্রেরণ করুন</string>
  <string name="MediaReviewFragment__view_once_message">একবার বার্তা দেখুন</string>
  <string name="MediaReviewFragment__one_or_more_items_were_too_large">এক বা একাধিক আইটেম খুব বড় ছিল৷</string>
  <string name="MediaReviewFragment__one_or_more_items_were_invalid">এক বা একাধিক আইটেম বাতিল ছিল</string>
  <string name="MediaReviewFragment__too_many_items_selected">অনেকগুলি আইটেম নির্বাচন করা হয়েছে</string>
  <string name="ImageEditorHud__cancel">বাতিল করুন</string>
  <string name="ImageEditorHud__draw">আঁকুন</string>
  <string name="ImageEditorHud__write_text">পাঠ্য লিখুন</string>
  <string name="ImageEditorHud__add_a_sticker">একটি স্টিকার যোগ করুন</string>
  <string name="ImageEditorHud__blur">ঝাপসা</string>
  <string name="ImageEditorHud__done_editing">সম্পাদনা করা</string>
  <string name="ImageEditorHud__clear_all">সব পরিষ্কার করুন</string>
  <string name="ImageEditorHud__undo">পূর্বাবস্থায় ফিরে যান</string>
  <string name="ImageEditorHud__toggle_between_marker_and_highlighter">মার্কার এবং হাইলাইটারের মধ্যে টগল করুন</string>
  <string name="ImageEditorHud__delete">মুছুন</string>
  <string name="ImageEditorHud__toggle_between_text_styles">পাঠ্য শৈলীর মধ্যে টগল করুন</string>
  <string name="MediaCountIndicatorButton__send">পাঠান</string>
  <string name="MediaReviewSelectedItem__tap_to_remove">অপসারণ করতে ট্যাপ করুন</string>
  <string name="MediaReviewSelectedItem__tap_to_select">নির্বাচন করতে চাপুন</string>
  <string name="MediaReviewImagePageFragment__discard">বাতিল করুন</string>
  <string name="MediaReviewImagePageFragment__discard_changes">পরিবর্তনগুলি বাতিল করতে চান?</string>
  <string name="MediaReviewImagePageFragment__youll_lose_any_changes">আপনি এই ফটোতে করা যেকোনো পরিবর্তন হারাবেন।</string>
  <string name="CameraFragment__failed_to_open_camera">ক্যামেরা খুলতে ব্যর্থ হয়েছে</string>
  <string name="BadgesOverviewFragment__my_badges">আমার ব্যাজ</string>
  <string name="BadgesOverviewFragment__featured_badge">বৈশিষ্ট্যযুক্ত ব্যাজ</string>
  <string name="BadgesOverviewFragment__display_badges_on_profile">প্রোফাইলে ব্যাজ প্রদর্শন করুন</string>
  <string name="BadgesOverviewFragment__failed_to_update_profile">প্রোফাইল আপডেট করতে ব্যর্থ হয়েছে</string>
  <string name="BadgeSelectionFragment__select_badges">ব্যাজগুলি নির্বাচন করুন</string>
  <string name="SelectFeaturedBadgeFragment__preview">প্রিভিউ</string>
  <string name="SelectFeaturedBadgeFragment__select_a_badge">একটি ব্যাজ নির্বাচন করুন</string>
  <string name="SelectFeaturedBadgeFragment__you_must_select_a_badge">আপনাকে অবশ্যই একটি ব্যাজ নির্বাচন করতে হবে</string>
  <string name="SelectFeaturedBadgeFragment__failed_to_update_profile">প্রোফাইল আপডেট করতে ব্যর্থ হয়েছে</string>
  <string name="ViewBadgeBottomSheetDialogFragment__become_a_sustainer">দীর্ঘমেয়াদী হয়ে উঠুন</string>
  <string name="ImageView__badge">ব্যাজ</string>
  <string name="SubscribeFragment__signal_is_powered_by_people_like_you">Signal আপনার মতো ব্যক্তির সহায়তায় পরিচালিত হয়।</string>
  <string name="SubscribeFragment__support_technology_that_is_built_for_you">আপনার জন্য নির্মিত প্রযুক্তি সমর্থন করুন - আপনার তথ্যের জন্য নয় - এটিকে টিকিয়ে রাখে এমন লোকেদের সম্প্রদায়ে যোগদানের মাধ্যমে।</string>
  <string name="SubscribeFragment__support_technology_that_is_built_for_you_not">সমর্থন প্রযুক্তি যা আপনার জন্য তৈরি করা হয়েছে, আপনার ডেটার জন্য নয়, সিগন্যালকে টিকিয়ে রাখে এমন সম্প্রদায়ে যোগদানের মাধ্যমে।</string>
  <string name="SubscribeFragment__make_a_recurring_monthly_donation">তথ্য দিয়ে নয়, আপনার সুবিধার জন্য তৈরি Signal-এর প্রযুক্তিকে সাহায্য করুন মাসিক ডোনেশন দিয়ে।</string>
  <string name="SubscribeFragment__currency">মুদ্রা</string>
  <string name="SubscribeFragment__more_payment_options">আরও পেমেন্ট অপশন</string>
  <string name="SubscribeFragment__cancel_subscription">সাবস্ক্রিপশন বাতিল করুন</string>
  <string name="SubscribeFragment__confirm_cancellation">বাতিলকরণ নিশ্চিত করবেন?</string>
  <string name="SubscribeFragment__you_wont_be_charged_again">আপনাকে আর চার্জ করা হবে না। আপনার বিলিংয়ের মেয়াদ শেষে আপনার প্রোফাইল থেকে আপনার ব্যাজ সরিয়ে দেওয়া হবে।</string>
  <string name="SubscribeFragment__not_now">এখন না</string>
  <string name="SubscribeFragment__confirm">নিশ্চিত করুন</string>
  <string name="SubscribeFragment__update_subscription">সাবস্ক্রিপশন আপডেট করুন</string>
  <string name="SubscribeFragment__your_subscription_has_been_cancelled">আপনার সাবস্ক্রিপশন বাতিল করা হয়েছে.</string>
  <string name="SubscribeFragment__update_subscription_question">সাবস্ক্রিশন আপডেট করবেন?
</string>
  <string name="SubscribeFragment__update">আপডেট করুন</string>
  <string name="SubscribeFragment__you_will_be_charged_the_full_amount_s_of">আপনাকে আজ নতুন সদস্যতার মূল্যের পুরো পরিমাণ (%1$s)  চার্জ করা হবে। আপনার সদস্যতা মাসিক পুনর্নবীকরণ করা হবে।</string>
  <string name="Subscription__s_per_month">%s/মাস</string>
  <string name="Subscription__s_per_month_dot_renews_s">%1$s/মাস · পুনর্নবীকরণ %2$s</string>
  <string name="Subscription__s_per_month_dot_expires_s">%1$s/মাস · মেয়াদ শেষ হবে %2$s</string>
  <!--First small text blurb on learn more sheet-->
  <string name="SubscribeLearnMoreBottomSheetDialogFragment__signal_is_a_nonprofit_with_no">Signal একটি অলাভজনক সংস্থা যার কোন বিজ্ঞাপনদাতা বা বিনিয়োগকারী নেই, যারা এটি ব্যবহার করেন এবং মূল্যায়ন করেন শুধু তাদের মাধ্যমেই এটি পরিচালিত হয় ৷ মাসিক ডোনেশন দিন এবং আপনার সমর্থন শেয়ার করার জন্য একটি প্রোফাইল ব্যাজ নিন৷</string>
  <string name="SubscribeLearnMoreBottomSheetDialogFragment__why_donate">কেন দান করবেন?</string>
  <string name="SubscribeLearnMoreBottomSheetDialogFragment__signal_is_committed_to_developing">সিগন্যাল ওপেন সোর্স গোপনীয়তা প্রযুক্তি বিকাশে প্রতিশ্রুতিবদ্ধ যা মুক্ত অভিব্যক্তিকে রক্ষা করে এবং নিরাপদ বৈশ্বিক যোগাযোগকে সক্ষম করে।</string>
  <string name="SubscribeLearnMoreBottomSheetDialogFragment__your_donation">আপনার ডোনেশন আমাদের চালিকাশক্তি এবং ব্যক্তিগত যোগাযোগের জন্য লক্ষ লক্ষ মানুষের ব্যবহার করা এই অ্যাপটির ক্রমবিকাশ ও কার্যক্রম পরিচালনার জন্য প্রয়োজনীয় অর্থের যোগানদাতা৷ কোন বিজ্ঞাপন নেই। কোনো ট্র্যাকার নেই। নেই কোন তামাশা।</string>
  <string name="SubscribeThanksForYourSupportBottomSheetDialogFragment__thanks_for_your_support">আপনার সহযোগীতার জন্য ধন্যবাদ!</string>
  <string name="SubscribeThanksForYourSupportBottomSheetDialogFragment__thanks_for_the_boost">বুস্টের জন্য ধন্যবাদ!</string>
  <string name="SubscribeThanksForYourSupportBottomSheetDialogFragment__youve_earned_s_badge_display">আপনি %s ব্যাজ অর্জন করেছেন! Signal-এ ডোনেশন দেয়ার জন্য সচেতনতা তৈরি করতে আপনার প্রোফাইলে এই ব্যাজটি প্রদর্শন করুন৷</string>
  <string name="SubscribeThanksForYourSupportBottomSheetDialogFragment__youve_earned_a_boost_badge_display">আপনি একটি বুস্ট ব্যাজ অর্জন করেছেন! Signal-এ ডোনেশন দেয়ার জন্য সচেতনতা তৈরি করতে আপনার প্রোফাইলে এই ব্যাজটি প্রদর্শন করুন৷</string>
  <string name="SubscribeThanksForYourSupportBottomSheetDialogFragment__you_can_also">আপনিও পারেন</string>
  <string name="SubscribeThanksForYourSupportBottomSheetDialogFragment__become_a_montly_sustainer">একজন মাসিক সাসটেইনার হয়ে উঠুন।</string>
  <string name="SubscribeThanksForYourSupportBottomSheetDialogFragment__display_on_profile">প্রোফাইলে প্রদর্শন করুন</string>
  <string name="SubscribeThanksForYourSupportBottomSheetDialogFragment__make_featured_badge">বৈশিষ্ট্যযুক্ত ব্যাজ তৈরি করুন</string>
  <string name="SubscribeThanksForYourSupportBottomSheetDialogFragment__done">শেষ</string>
  <string name="ThanksForYourSupportBottomSheetFragment__when_you_have_more">যখন আপনার একাধিক ব্যাজ থাকে, আপনি অন্যদের আপনার প্রোফাইলে দেখার জন্য বৈশিষ্ট্যের একটি বেছে নিতে পারেন।</string>
  <string name="BecomeASustainerFragment__get_badges">সিগন্যাল সমর্থন করে আপনার প্রোফাইলের জন্য ব্যাজ পান।</string>
  <string name="BecomeASustainerFragment__signal_is_a_non_profit">সিগন্যাল হল একটি অলাভজনক যেখানে কোন বিজ্ঞাপনদাতা বা বিনিয়োগকারী নেই, শুধুমাত্র আপনার মত লোকেদের দ্বারা সমর্থিত।</string>
  <!--Button label for creating a monthly donation-->
  <string name="ManageDonationsFragment__make_a_monthly_donation">মাসিক ডোনেশন দিন</string>
  <!--Heading for more area of manage subscriptions page-->
  <string name="ManageDonationsFragment__more">আরও</string>
  <!--Heading for receipts area of manage subscriptions page-->
  <string name="ManageDonationsFragment__receipts">রিসিপ্ট</string>
  <!--Heading for my subscription area of manage subscriptions page-->
  <string name="ManageDonationsFragment__my_subscription">আমার সাবস্ক্রিপশন</string>
  <string name="ManageDonationsFragment__manage_subscription">সাবস্ক্রিপশন ব্যবহার করুন</string>
  <!--Label for Donation Receipts button-->
  <string name="ManageDonationsFragment__donation_receipts">ডোনেশন রিসিপ্ট</string>
  <string name="ManageDonationsFragment__badges">ব্যাজ</string>
  <string name="ManageDonationsFragment__subscription_faq">সাবস্ক্রিপশন FAQ</string>
  <string name="ManageDonationsFragment__error_getting_subscription">সাবস্ক্রিপশন পেতে ত্রুটি।</string>
  <!--Preference heading for other ways to donate-->
  <string name="ManageDonationsFragment__other_ways_to_give">ডোনেশন দেয়ার অন্যান্য উপায়</string>
  <!--Preference label to launch badge gifting-->
  <string name="ManageDonationsFragment__gift_a_badge">একটি ব্যাজ উপহার দিন</string>
  <string name="BoostFragment__give_signal_a_boost">সংকেতে একটি বুস্ট দিন</string>
  <!--Description text in boost sheet-->
  <string name="BoostFragment__make_a_one_time">এক-কালীন ডোনেশন দিন এবং %1$d দিনের জন্য একটি বুস্ট ব্যাজ অর্জন করুন।</string>
  <string name="Boost__enter_custom_amount">কাস্টম পরিমাণ লিখুন</string>
  <string name="Boost__one_time_contribution">এককালীন অবদান</string>
  <string name="MySupportPreference__add_a_signal_boost">একটি Signal বুস্ট যোগ করুন</string>
  <string name="MySupportPreference__s_per_month">%1$s/মাস</string>
  <string name="MySupportPreference__renews_s">%1$s রিনিউ</string>
  <string name="MySupportPreference__processing_transaction">লেনদেন প্রক্রিয়া করা হচ্ছে…</string>
  <!--Displayed on "My Support" screen when user badge failed to be added to their account-->
  <string name="MySupportPreference__couldnt_add_badge_s">ব্যাজ যোগ করা যায় নি। %1$s</string>
  <string name="MySupportPreference__please_contact_support">অনুগ্রহ করে সহায়তা কেন্দ্রে যোগাযোগ করুন।</string>
  <!--Title of expiry sheet when boost badge falls off profile unexpectedly.-->
  <string name="ExpiredBadgeBottomSheetDialogFragment__boost_badge_expired">বুস্ট ব্যাজের মেয়াদ শেষ</string>
  <!--Displayed in the bottom sheet if a monthly donation badge unexpectedly falls off the user\'s profile-->
  <string name="ExpiredBadgeBottomSheetDialogFragment__monthly_donation_cancelled">মাসিক ডোনেশন বাতিল</string>
  <!--Displayed in the bottom sheet when a boost badge expires-->
  <string name="ExpiredBadgeBottomSheetDialogFragment__your_boost_badge_has_expired_and">আপনার বুস্ট ব্যাজের মেয়াদ শেষ হয়ে গেছে এবং আপনার প্রোফাইলে তা আর দৃশ্যমান নয়।</string>
  <string name="ExpiredBadgeBottomSheetDialogFragment__you_can_reactivate">আপনি আপনার বুস্ট ব্যাজকে আরও 30 দিনের জন্য 1-কালীন অবদানের মাধ্যমে পুনরায় সক্রিয় করতে পারেন।</string>
  <!--Displayed when we do not think the user is a subscriber when their boost expires-->
  <string name="ExpiredBadgeBottomSheetDialogFragment__you_can_keep">আপনি Signal ব্যবহার চালিয়ে যেতে পারেন তবে আপনার জন্য তৈরি এই প্রযুক্তিকে সমর্থন করার জন্য, মাসিক ডোনেশন দিয়ে একজন সাসটেইনার হওয়ার কথা বিবেচনা করুন।</string>
  <string name="ExpiredBadgeBottomSheetDialogFragment__become_a_sustainer">একজন সাসটেইনার হোন</string>
  <string name="ExpiredBadgeBottomSheetDialogFragment__add_a_boost">একটি বুস্ট যোগ করুন</string>
  <string name="ExpiredBadgeBottomSheetDialogFragment__not_now">এখন না</string>
  <!--Copy displayed when badge expires after user inactivity-->
  <string name="ExpiredBadgeBottomSheetDialogFragment__your_recurring_monthly_donation_was_automatically">অনেক দিন ধরে নিষ্ক্রিয় থাকার কারণে আপনার পুনরাবৃত্ত মাসিক ডোনেশন স্বয়ংক্রিয়ভাবে বাতিল হয়ে গেছে। আপনার %1$s ব্যাজ আপনার প্রোফাইলে আর দৃশ্যমান নয়৷</string>
  <!--Copy displayed when badge expires after payment failure-->
  <string name="ExpiredBadgeBottomSheetDialogFragment__your_recurring_monthly_donation_was_canceled">আপনার পুনরাবৃত্ত মাসিক ডোনেশন বাতিল করা হয়েছে কারণ আমরা আপনার প্রদান করা অর্থ প্রক্রিয়া করতে পারিনি। আপনার ব্যাজটি আপনার প্রোফাইলে আর দৃশ্যমান নয়৷</string>
  <!--Copy displayed when badge expires after a payment failure and we have a displayable charge failure reason-->
  <string name="ExpiredBadgeBottomSheetDialogFragment__your_recurring_monthly_donation_was_canceled_s">আপনার পুনরাবৃত্ত মাসিক ডোনেশন বাতিল করা হয়েছে। %1$s আপনার %2$s ব্যাজ আপনার প্রোফাইলে আর দেখা যাবে না।</string>
  <string name="ExpiredBadgeBottomSheetDialogFragment__you_can">আপনি সিগন্যাল ব্যবহার চালিয়ে যেতে পারেন তবে অ্যাপটিকে সমর্থন করতে এবং আপনার ব্যাজ পুনরায় সক্রিয় করতে, এখনই নবায়ন করুন।</string>
  <string name="ExpiredBadgeBottomSheetDialogFragment__renew_subscription">সদস্যতা নবায়ন করুন</string>
  <!--Button label to send user to Google Pay website-->
  <string name="ExpiredBadgeBottomSheetDialogFragment__go_to_google_pay">Google Pay-তে যান</string>
  <string name="CantProcessSubscriptionPaymentBottomSheetDialogFragment__cant_process_subscription_payment">সাবস্ক্রিপশন পেমেন্ট প্রক্রিয়া করতে পারছি না</string>
  <string name="CantProcessSubscriptionPaymentBottomSheetDialogFragment__were_having_trouble">আপনার Signal সাসটেইনার পেমেন্ট সংগ্রহ করতে আমাদের সমস্যা হচ্ছে। আপনার পেমেন্ট পদ্ধতি আপ টু ডেট আছে কিনা তা নিশ্চিত করুন। অন্যথায়, Google Pay-তে আপডেট করুন। Signal কয়েক দিনের মধ্যে আবার পেমেন্ট প্রক্রিয়া করার চেষ্টা করবে।</string>
  <string name="CantProcessSubscriptionPaymentBottomSheetDialogFragment__dont_show_this_again">এটি আর দেখবেন না</string>
  <string name="Subscription__please_contact_support_for_more_information">আরও তথ্যের জন্য সাপোর্টে যোগাযোগ করুন।</string>
  <string name="Subscription__contact_support">সহায়তায় যোগাযোগ করুন</string>
  <string name="Subscription__earn_a_s_badge">একটি %1$s ব্যাজ অর্জন করুন</string>
  <string name="SubscribeFragment__processing_payment">পেমেন্ট প্রক্রিয়া করা হচ্ছে…</string>
  <!--Displayed in notification when user payment fails to process on Stripe-->
  <string name="DonationsErrors__error_processing_payment">ত্রুটি প্রক্রিয়াকরণ পেমেন্ট</string>
  <!--Displayed on "My Support" screen when user subscription payment method failed.-->
  <string name="DonationsErrors__error_processing_payment_s">ত্রুটি প্রক্রিয়াকরণ পেমেন্ট। %1$s</string>
  <string name="DonationsErrors__your_badge_could_not_be_added">আপনার ব্যাজটি আপনার অ্যাকাউন্টে যোগ করা যায় নি, তবে আপনাকে চার্জ করা হতে পারে। অনুগ্রহ করে সহায়তা কেন্দ্রে যোগাযোগ করুন।</string>
  <string name="DonationsErrors__your_payment">আপনার পেমেন্ট প্রক্রিয়া করা যায়নি এবং আপনাকে চার্জ করা হয়নি। অনুগ্রহপূর্বক আবার চেষ্টা করুন।</string>
  <string name="DonationsErrors__still_processing">এখনও প্রক্রিয়া করা হচ্ছে</string>
  <string name="DonationsErrors__couldnt_add_badge">ব্যাজ যোগ করা যায় নি</string>
  <!--Displayed when badge credential couldn\'t be verified-->
  <string name="DonationsErrors__failed_to_validate_badge">ব্যাজ যাচাই সফল হয়নি</string>
  <!--Displayed when badge credential couldn\'t be verified-->
  <string name="DonationsErrors__could_not_validate">সার্ভার প্রতিক্রিয়া যাচাই করা যায়নি। অনুগ্রহ করে সাপোর্টে যোগাযোগ করুন।</string>
  <!--Displayed as title when some generic error happens during gift badge sending-->
  <string name="DonationsErrors__failed_to_send_gift_badge">গিফট ব্যাজ পাঠানো সফল হয়নি</string>
  <!--Displayed as message when some generic error happens during gift badge sending-->
  <string name="DonationsErrors__could_not_send_gift_badge">গিফট ব্যাজ পাঠানো যায়নি। অনুগ্রহ করে সাপোর্টে যোগাযোগ করুন।</string>
  <string name="DonationsErrors__your_badge_could_not">আপনার ব্যাজ আপনার অ্যাকাউন্টে যোগ করা যায় নি, তবে আপনাকে চার্জ করা হতে পারে। অনুগ্রহ করে সহায়তা কেন্দ্রে যোগাযোগ করুন।</string>
  <string name="DonationsErrors__your_payment_is_still">আপনার পেমেন্ট এখনও প্রক্রিয়া করা হচ্ছে। আপনার সংযোগের উপর নির্ভর করে এটি কয়েক মিনিট সময় নিতে পারে।</string>
  <string name="DonationsErrors__google_pay_unavailable">Google Pay  সহজলভ্য নয়</string>
  <string name="DonationsErrors__you_have_to_set_up_google_pay_to_donate_in_app">অ্যাপের মধ্যে দান করার জন্য আপনাকে Google Pay সেট-আপ করতে হবে।</string>
  <string name="DonationsErrors__failed_to_cancel_subscription">সাবস্ক্রিপশন বাতিল করতে ব্যর্থ হয়েছে</string>
  <string name="DonationsErrors__subscription_cancellation_requires_an_internet_connection">সাবস্ক্রিপশন বাতিল করার জন্য একটি ইন্টারনেট সংযোগ প্রয়োজন।</string>
  <string name="ViewBadgeBottomSheetDialogFragment__your_device_doesn_t_support_google_pay_so_you_can_t_subscribe_to_earn_a_badge_you_can_still_support_signal_by_making_a_donation_on_our_website">আপনার ডিভাইস গুগল পে সমর্থন করে না, তাই আপনি ব্যাজ অর্জন করতে সদস্যতা নিতে পারবেন না। আপনি এখনও আমাদের ওয়েবসাইটে অনুদান দিয়ে সিগন্যাল সমর্থন করতে পারেন।</string>
  <string name="NetworkFailure__network_error_check_your_connection_and_try_again">নেটওয়ার্ক ত্রুটি। আপনার সংযোগ পরীক্ষা করুন এবং আবার চেষ্টা করুন।</string>
  <string name="NetworkFailure__retry">পুনরায় চেষ্টা করুন</string>
  <!--Displayed as a dialog title when the selected recipient for a gift doesn\'t support gifting-->
  <string name="DonationsErrors__cant_send_gift">উপহার পাঠানো যায়নি</string>
  <!--Displayed as a dialog message when the selected recipient for a gift doesn\'t support gifting-->
  <string name="DonationsErrors__target_does_not_support_gifting">এই প্রাপক Signal-এর এমন একটি সংস্করণ ব্যবহার করছেন যা উপহার ব্যাজ গ্রহণ করতে পারে না৷ তারা যখন সর্বশেষ সংস্করণে আপডেট করবেন তখন উপহার পাবেন।</string>
  <!--Displayed as a dialog title when the user\'s profile could not be fetched, likely due to lack of internet-->
  <string name="DonationsErrors__couldnt_send_gift">উপহার পাঠানো যায়নি</string>
  <!--Displayed as a dialog message when the user\'s profile could not be fetched, likely due to lack of internet-->
  <string name="DonationsErrors__please_check_your_network_connection">নেটওয়ার্কে ত্রুটির কারণে আপনার উপহার পাঠানো যায়নি। আপনার ইন্টারনেট সংযোগ ঠিক আছে কি না দেখুন এবং আবার চেষ্টা করুন।</string>
  <!--Gift message view title-->
  <string name="GiftMessageView__gift_badge">ব্যাজ উপহার দিন</string>
  <!--Gift message view expiry information-->
  <plurals name="GiftMessageView__lasts_for_d_months">
    <item quantity="one">%1$d মাস পর্যন্ত থাকবে</item>
    <item quantity="other">%1$d মাস পর্যন্ত থাকবে</item>
  </plurals>
  <!--Gift badge redeem action label-->
  <string name="GiftMessageView__redeem">ফিরে পান</string>
  <!--Gift badge view action label-->
  <string name="GiftMessageView__view">দেখুন</string>
  <!--Gift badge redeeming action label-->
  <string name="GiftMessageView__redeeming">ফিরে পাওয়ার প্রক্রিয়া চলছে…</string>
  <!--Gift badge redeemed label-->
  <string name="GiftMessageView__redeemed">ফিরে পাওয়া গেছে</string>
  <!--Stripe decline code generic_failure-->
  <string name="DeclineCode__try_another_payment_method_or_contact_your_bank">অন্য পেমেন্ট পদ্ধতি ব্যবহার করে দেখুন বা আরো তথ্যের জন্য আপনার ব্যাঙ্কের সাথে যোগাযোগ করুন।</string>
  <!--Stripe decline code verify on Google Pay and try again-->
  <string name="DeclineCode__verify_your_payment_method_is_up_to_date_in_google_pay_and_try_again">Google Pay-তে আপনার পেমেন্ট পদ্ধতি আপ টু ডেট আছে কিনা তা যাচাই করে আবার চেষ্টা করুন।</string>
  <!--Stripe decline code learn more action label-->
  <string name="DeclineCode__learn_more">আরও জানুন</string>
  <!--Stripe decline code contact issuer-->
  <string name="DeclineCode__verify_your_payment_method_is_up_to_date_in_google_pay_and_try_again_if_the_problem">Google Pay-তে আপনার পেমেন্ট পদ্ধতি আপ টু ডেট আছে কিনা তা যাচাই করে আবার চেষ্টা করুন। সমস্যা চলতে থাকলে, আপনার ব্যাঙ্কের সাথে যোগাযোগ করুন।</string>
  <!--Stripe decline code purchase not supported-->
  <string name="DeclineCode__your_card_does_not_support_this_type_of_purchase">আপনার কার্ড এই ধরনের ক্রয় সমর্থন করে না। অন্য পেমেন্ট পদ্ধতি চেষ্টা করুন।</string>
  <!--Stripe decline code your card has expired-->
  <string name="DeclineCode__your_card_has_expired">আপনার কার্ডের মেয়াদ শেষ। Google Pay-তে আপনার পেমেন্ট পদ্ধতি আপডেট করুন এবং আবার চেষ্টা করুন।</string>
  <!--Stripe decline code go to google pay action label-->
  <string name="DeclineCode__go_to_google_pay">Google Pay-তে যান</string>
  <!--Stripe decline code incorrect card number-->
  <string name="DeclineCode__your_card_number_is_incorrect">আপনার কার্ড নাম্বার ভুল। Google Pay-তে আপডেট করে আবার চেষ্টা করুন।</string>
  <!--Stripe decline code incorrect cvc-->
  <string name="DeclineCode__your_cards_cvc_number_is_incorrect">আপনার কার্ডের CVC নাম্বার ভুল। Google Pay-তে আপডেট করে আবার চেষ্টা করুন।</string>
  <!--Stripe decline code insufficient funds-->
  <string name="DeclineCode__your_card_does_not_have_sufficient_funds">এই ক্রয় সম্পন্ন করার জন্য আপনার কার্ডে পর্যাপ্ত ব্যালেন্স নেই। অন্য পেমেন্ট পদ্ধতি চেষ্টা করুন।</string>
  <!--Stripe decline code incorrect expiration month-->
  <string name="DeclineCode__the_expiration_month">আপনার অর্থপ্রদানের পদ্ধতিতে মেয়াদ শেষ হওয়ার মাসটি ভুল। Google Pay-তে আপডেট করে আবার চেষ্টা করুন।</string>
  <!--Stripe decline code incorrect expiration year-->
  <string name="DeclineCode__the_expiration_year">আপনার অর্থপ্রদানের পদ্ধতিতে মেয়াদ শেষ হওয়ার বছরটি ভুল। Google Pay-তে আপডেট করে আবার চেষ্টা করুন।</string>
  <!--Stripe decline code issuer not available-->
  <string name="DeclineCode__try_completing_the_payment_again">পেমেন্ট সম্পন্ন করার জন্য আবার চেষ্টা করুন বা আরো তথ্যের জন্য আপনার ব্যাঙ্কের সাথে যোগাযোগ করুন।</string>
  <!--Stripe decline code processing error-->
  <string name="DeclineCode__try_again">আবার চেষ্টা করুন বা আরো তথ্য জানতে জন্য আপনার ব্যাঙ্কের সাথে যোগাযোগ করুন।</string>
  <!--Title of create notification profile screen-->
  <string name="EditNotificationProfileFragment__name_your_profile">আপনার প্রোফাইলের নাম দিন</string>
  <!--Hint text for create/edit notification profile name-->
  <string name="EditNotificationProfileFragment__profile_name">প্রোফাইল নাম</string>
  <!--Name has a max length, this shows how many characters are used out of the max-->
  <string name="EditNotificationProfileFragment__count">%1$d/%2$d</string>
  <!--Call to action button to continue to the next step-->
  <string name="EditNotificationProfileFragment__next">পরবর্তী</string>
  <!--Call to action button once the profile is named to create the profile and continue to the customization steps-->
  <string name="EditNotificationProfileFragment__create">তৈরি করুন</string>
  <!--Call to action button once the profile name is edited-->
  <string name="EditNotificationProfileFragment__save">সংরক্ষণ করুন</string>
  <!--Title of edit notification profile screen-->
  <string name="EditNotificationProfileFragment__edit_this_profile">এই প্রোফাইলটি এডিট করুন</string>
  <!--Error message shown when attempting to create or edit a profile name to an existing profile name-->
  <string name="EditNotificationProfileFragment__a_profile_with_this_name_already_exists">এই নামের একটি প্রোফাইল ইতিমধ্যেই বিদ্যমান</string>
  <!--Preset selectable name for a profile name, shown as list in edit/create screen-->
  <string name="EditNotificationProfileFragment__work">কর্মক্ষেত্র</string>
  <!--Preset selectable name for a profile name, shown as list in edit/create screen-->
  <string name="EditNotificationProfileFragment__sleep">ঘুম</string>
  <!--Preset selectable name for a profile name, shown as list in edit/create screen-->
  <string name="EditNotificationProfileFragment__driving">গাড়ি চালাচ্ছি</string>
  <!--Preset selectable name for a profile name, shown as list in edit/create screen-->
  <string name="EditNotificationProfileFragment__downtime">ডাউনটাইম</string>
  <!--Preset selectable name for a profile name, shown as list in edit/create screen-->
  <string name="EditNotificationProfileFragment__focus">ফোকাস</string>
  <!--Error message shown when attempting to next/save without a profile name-->
  <string name="EditNotificationProfileFragment__profile_must_have_a_name">অবশ্যই একটি নাম আছে</string>
  <!--Title for add recipients to notification profile screen in create flow-->
  <string name="AddAllowedMembers__allowed_notifications">অনুমোদিত নোটিফিকেশন</string>
  <!--Description of what the user should be doing with this screen-->
  <string name="AddAllowedMembers__add_people_and_groups_you_want_notifications_and_calls_from_when_this_profile_is_on">প্রোফাইল চালু থাকা অবস্থায় আপনি যে সমস্ত ব্যক্তি ও গ্ৰুপের নোটিফিকেশন পেতে চান এবং কল করতে চান তাদের যোগ করুন</string>
  <!--Button text that launches the contact picker to select from-->
  <string name="AddAllowedMembers__add_people_or_groups">ব্যক্তি অথবা গ্ৰুপ যোগ করুন</string>
  <!--Call to action button on contact picker for adding to profile-->
  <string name="SelectRecipientsFragment__add">যোগ করুন</string>
  <!--Notification profiles home fragment, shown when no profiles have been created yet-->
  <string name="NotificationProfilesFragment__create_a_profile_to_receive_notifications_and_calls_only_from_the_people_and_groups_you_want_to_hear_from">আপনি যে সকল ব্যক্তি এবং গ্ৰুপের কথা শুনতে চান শুধু তাদের কাছ থেকে নোটিফিকেশন ও কল পেতে একটি প্রোফাইল তৈরি করুন৷</string>
  <!--Header shown above list of all notification profiles-->
  <string name="NotificationProfilesFragment__profiles">প্রোফাইল</string>
  <!--Button that starts the create new notification profile flow-->
  <string name="NotificationProfilesFragment__new_profile">নতুন প্রোফাইল</string>
  <!--Profile active status, indicating the current profile is on for an unknown amount of time-->
  <string name="NotificationProfilesFragment__on">চালু</string>
  <!--Button use to permanently delete a notification profile-->
  <string name="NotificationProfileDetails__delete_profile">প্রোফাইল মুছুন</string>
  <!--Snakbar message shown when removing a recipient from a profile-->
  <string name="NotificationProfileDetails__s_removed">\"%1$s\" বাদ দেয়া হয়েছে।</string>
  <!--Snackbar button text that will undo the recipient remove-->
  <string name="NotificationProfileDetails__undo">পূর্বাবস্থায় ফিরে যান</string>
  <!--Dialog message shown to confirm deleting a profile-->
  <string name="NotificationProfileDetails__permanently_delete_profile">স্থায়ীভাবে প্রোফাইল মুছে ফেলবেন?</string>
  <!--Dialog button to delete profile-->
  <string name="NotificationProfileDetails__delete">মুছুন</string>
  <!--Title/accessibility text for edit icon to edit profile emoji/name-->
  <string name="NotificationProfileDetails__edit_notification_profile">নোটিফিকেশন প্রোফাইল এডিট করুন</string>
  <!--Schedule description if all days are selected-->
  <string name="NotificationProfileDetails__everyday">প্রতিদিন</string>
  <!--Profile status on if it is the active profile-->
  <string name="NotificationProfileDetails__on">চালু</string>
  <!--Profile status on if it is not the active profile-->
  <string name="NotificationProfileDetails__off">বন্ধ</string>
  <!--Description of hours for schedule (start to end) times-->
  <string name="NotificationProfileDetails__s_to_s">%1$s থেকে %2$s</string>
  <!--Section header for exceptions to the notification profile-->
  <string name="NotificationProfileDetails__exceptions">প্রত্যাশা</string>
  <!--Profile exception to allow all calls through the profile restrictions-->
  <string name="NotificationProfileDetails__allow_all_calls">সব কল অনুমোদন করুন</string>
  <!--Profile exception to allow all @mentions through the profile restrictions-->
  <string name="NotificationProfileDetails__notify_for_all_mentions">সকল মেনশন নোটিফাই করুন</string>
  <!--Section header for showing schedule information-->
  <string name="NotificationProfileDetails__schedule">সময়সূচী</string>
  <!--If member list is long, will truncate the list and show an option to then see all when tapped-->
  <string name="NotificationProfileDetails__see_all">সব দেখুন</string>
  <!--Title for add schedule to profile in create flow-->
  <string name="EditNotificationProfileSchedule__add_a_schedule">সময়সূচী যোগ করুন</string>
  <!--Descriptor text indicating what the user can do with this screen-->
  <string name="EditNotificationProfileSchedule__set_up_a_schedule_to_enable_this_notification_profile_automatically">এই নোটিফিকেশন প্রোফাইল স্বয়ংক্রিয়ভাবে চালু করতে একটি সময়সূচী সেট আপ করুন৷</string>
  <!--Text shown next to toggle switch to enable/disable schedule-->
  <string name="EditNotificationProfileSchedule__schedule">সময়সূচী</string>
  <!--Label for showing the start time for the schedule-->
  <string name="EditNotificationProfileSchedule__start">শুরু করুন</string>
  <!--Label for showing the end time for the schedule-->
  <string name="EditNotificationProfileSchedule__end">শেষ</string>
  <!--First letter of Sunday-->
  <string name="EditNotificationProfileSchedule__sunday_first_letter">র</string>
  <!--First letter of Monday-->
  <string name="EditNotificationProfileSchedule__monday_first_letter">সো</string>
  <!--First letter of Tuesday-->
  <string name="EditNotificationProfileSchedule__tuesday_first_letter">ম</string>
  <!--First letter of Wednesday-->
  <string name="EditNotificationProfileSchedule__wednesday_first_letter">বু</string>
  <!--First letter of Thursday-->
  <string name="EditNotificationProfileSchedule__thursday_first_letter">বৃ</string>
  <!--First letter of Friday-->
  <string name="EditNotificationProfileSchedule__friday_first_letter">শু</string>
  <!--First letter of Saturday-->
  <string name="EditNotificationProfileSchedule__saturday_first_letter">শ</string>
  <!--Title of select time dialog shown when setting start time for schedule-->
  <string name="EditNotificationProfileSchedule__set_start_time">শুরুর সময়টি নির্ধারণ করুন</string>
  <!--Title of select time dialog shown when setting end time for schedule-->
  <string name="EditNotificationProfileSchedule__set_end_time">শেষের সময়টি নির্ধারণ করুন</string>
  <!--If in edit mode, call to action button text show to save schedule to profile-->
  <string name="EditNotificationProfileSchedule__save">সংরক্ষণ করুন</string>
  <!--If in create mode, call to action button text to show to skip enabling a schedule-->
  <string name="EditNotificationProfileSchedule__skip">এড়িয়ে যান</string>
  <!--If in create mode, call to action button text to show to use the enabled schedule and move to the next screen-->
  <string name="EditNotificationProfileSchedule__next">পরবর্তী</string>
  <!--Error message shown if trying to save/use a schedule with no days selected-->
  <string name="EditNotificationProfileSchedule__schedule_must_have_at_least_one_day">সময়সূচীটির অবশ্যই অন্তত এক দিনের হতে হবে</string>
  <!--Title for final screen shown after completing a profile creation-->
  <string name="NotificationProfileCreated__profile_created">প্রোফাইল তৈরি করা হয়েছে</string>
  <!--Call to action button to press to close the created screen and move to the profile details screen-->
  <string name="NotificationProfileCreated__done">শেষ</string>
  <!--Descriptor text shown to indicate how to manually turn a profile on/off-->
  <string name="NotificationProfileCreated__you_can_turn_your_profile_on_or_off_manually_via_the_menu_on_the_chat_list">আপনি চ্যাট তালিকার মেন্যুর মাধ্যমে ম্যানুয়ালি আপনার প্রোফাইল চালু বা বন্ধ করতে পারেন।</string>
  <!--Descriptor text shown to indicate you can add a schedule later since you did not add one during create flow-->
  <string name="NotificationProfileCreated__add_a_schedule_in_settings_to_automate_your_profile">আপনার প্রোফাইল স্বয়ংক্রিয় করতে সেটিংসে একটি সময়সূচী যোগ করুন।</string>
  <!--Descriptor text shown to indicate your profile will follow the schedule set during create flow-->
  <string name="NotificationProfileCreated__your_profile_will_turn_on_and_off_automatically_according_to_your_schedule">আপনার প্রোফাইল আপনার সময়সূচী অনুযায়ী স্বয়ংক্রিয়ভাবে চালু এবং বন্ধ হবে।</string>
  <!--Button text shown in profile selection bottom sheet to create a new profile-->
  <string name="NotificationProfileSelection__new_profile">নতুন প্রোফাইল</string>
  <!--Manual enable option to manually enable a profile for 1 hour-->
  <string name="NotificationProfileSelection__for_1_hour">1 ঘন্টার জন্য</string>
  <!--Manual enable option to manually enable a profile until a set time (currently 6pm or 8am depending on what is next)-->
  <string name="NotificationProfileSelection__until_s">%1$s পর্যন্ত</string>
  <!--Option to view profile details-->
  <string name="NotificationProfileSelection__view_settings">সেটিংস দেখুন</string>
  <!--Descriptor text indicating how long a profile will be on when there is a time component associated with it-->
  <string name="NotificationProfileSelection__on_until_s">%1$s পর্যন্ত চালু আছে</string>
  <!--Displayed in a toast when we fail to open the ringtone picker-->
  <string name="NotificationSettingsFragment__failed_to_open_picker">পিকার খুলতে ব্যর্থ হয়েছে।</string>
  <!--Description shown for the Signal Release Notes channel-->
  <string name="ReleaseNotes__signal_release_notes_and_news">Signal রিলিজ নোট &amp; নিউজ</string>
  <!--Donation receipts activity title-->
  <string name="DonationReceiptListFragment__all_activity">সমস্ত ক্রিয়াকলাপ</string>
  <!--Donation receipts all tab label-->
  <string name="DonationReceiptListFragment__all">সমস্ত</string>
  <!--Donation receipts recurring tab label-->
  <string name="DonationReceiptListFragment__recurring">পুনরাবৃত্ত</string>
  <!--Donation receipts one-time tab label-->
  <string name="DonationReceiptListFragment__one_time">এক-কালীন</string>
  <!--Donation receipts gift tab label-->
  <string name="DonationReceiptListFragment__gift">উপহার</string>
  <!--Donation receipts boost row label-->
  <string name="DonationReceiptListFragment__boost">বুস্ট</string>
  <!--Donation receipts details title-->
  <string name="DonationReceiptDetailsFragment__details">বিস্তারিত</string>
  <!--Donation receipts donation type heading-->
  <string name="DonationReceiptDetailsFragment__donation_type">ডোনেশনের ধরণ</string>
  <!--Donation receipts date paid heading-->
  <string name="DonationReceiptDetailsFragment__date_paid">পরিশোধের তারিখ</string>
  <!--Donation receipts share PNG-->
  <string name="DonationReceiptDetailsFragment__share_receipt">রিসিপ্ট শেয়ার করুন</string>
  <!--Donation receipts list end note-->
  <string name="DonationReceiptListFragment__if_you_have">আপনি যদি Signal পুনরায় ইনস্টল করে থাকেন, তবে পূর্ববর্তী ডোনেশনের রিসিপ্ট পাওয়া যাবে না।</string>
  <!--Donation receipts document title-->
  <string name="DonationReceiptDetailsFragment__donation_receipt">ডোনেশন রিসিপ্ট</string>
  <!--Donation receipts amount title-->
  <string name="DonationReceiptDetailsFragment__amount">পরিমাণ</string>
  <!--Donation receipts thanks-->
  <string name="DonationReceiptDetailsFragment__thank_you_for_supporting">Signal-এর পাশে থাকার জন্য আপনাকে ধন্যবাদ। আপনার অবদান এমন একটি ওপেন সোর্স প্রাইভেসি টেকনোলজির ক্রমবিকাশের মিশনে ইন্ধন জোগাতে সাহায্য করে যা স্বাধীন মতপ্রকাশকে রক্ষা করে এবং সারা বিশ্বের লক্ষ লক্ষ মানুষের জন্য নিরাপদ বৈশ্বিক যোগাযোগ সক্ষম করে। আপনি যদি মার্কিন যুক্তরাষ্ট্রের বাসিন্দা হন, তাহলে আপনার ট্যাক্স রেকর্ডের জন্য এই রিসিপ্টটি রাখুন। Signal Technology Foundation অভ্যন্তরীণ রাজস্ব কোডের ধারা 501c3-এর অধীনে মার্কিন যুক্তরাষ্ট্রে অবস্থিত একটি কর-মুক্ত অলাভজনক সংস্থা। আমাদের Federal Tax ID হলো 82–4506840।</string>
  <!--Donation receipt type-->
  <string name="DonationReceiptDetailsFragment__s_dash_s">%1$s - %2$s</string>
  <!--Donation reciepts screen empty state title-->
  <string name="DonationReceiptListFragment__no_receipts">রিসিপ্ট নেই</string>
  <!--region "Stories Tab"-->
  <!--Label for Chats tab in home app screen-->
  <string name="ConversationListTabs__chats">চ্যাট</string>
  <!--Label for Stories tab in home app screen-->
  <string name="ConversationListTabs__stories">স্টোরি</string>
  <!--String for counts above 99 in conversation list tabs-->
  <string name="ConversationListTabs__99p">99+</string>
  <!--Menu item on stories landing page-->
  <string name="StoriesLandingFragment__story_privacy">স্টোরির গোপনীয়তা</string>
  <!--Title for "My Stories" row item in Stories landing page-->
  <string name="StoriesLandingFragment__my_stories">আমার স্টোরি</string>
  <!--Subtitle for "My Stories" row item when user has not added stories-->
  <string name="StoriesLandingFragment__tap_to_add_a_story">স্টোরি যোগ করতে ট্যাপ করুন</string>
  <!--Displayed when there are no stories to display-->
  <string name="StoriesLandingFragment__no_recent_updates_to_show_right_now_tap_plus_to_add_to_your_story">এই মুহূর্তে দেখানোর জন্য কোন সাম্প্রতিক আপডেট নেই। আপনার স্টোরি যোগ করতে + ট্যাপ করুন।</string>
  <!--Context menu option to hide a story-->
  <string name="StoriesLandingItem__hide_story">স্টোরি লুকান</string>
  <!--Context menu option to unhide a story-->
  <string name="StoriesLandingItem__unhide_story">স্টোরি দৃশ্যমান করুন</string>
  <!--Context menu option to forward a story-->
  <string name="StoriesLandingItem__forward">ফরওয়ার্ড</string>
  <!--Context menu option to share a story-->
  <string name="StoriesLandingItem__share">শেয়ার করুন…</string>
  <!--Context menu option to go to story chat-->
  <string name="StoriesLandingItem__go_to_chat">চ্যাট-এ যান</string>
  <!--Context menu option to go to story info-->
  <string name="StoriesLandingItem__info">তথ্য</string>
  <!--Label when a story is pending sending-->
  <string name="StoriesLandingItem__sending">পাঠানো হচ্ছে…</string>
  <!--Label when multiple stories are pending sending-->
  <string name="StoriesLandingItem__sending_d">%1$d পাঠানো হচ্ছে…</string>
  <!--Label when a story fails to send due to networking-->
  <string name="StoriesLandingItem__send_failed">পাঠাতে ব্যর্থ হয়েছে</string>
  <!--Label when a story fails to send due to identity mismatch-->
  <string name="StoriesLandingItem__partially_sent">আংশিক পাঠানো হয়েছে</string>
  <!--Status label when a story fails to send indicating user action to retry-->
  <string name="StoriesLandingItem__tap_to_retry">পুনঃরায় চেষ্টা করতে ট্যাপ করুন</string>
  <!--Title of dialog confirming decision to hide a story-->
  <string name="StoriesLandingFragment__hide_story">স্টোরি লুকাবেন?</string>
  <!--Message of dialog confirming decision to hide a story-->
  <string name="StoriesLandingFragment__new_story_updates">%1$s থেকে নতুন স্টোরি আপডেটগুলো আর স্টোরি তালিকার শীর্ষে দেখা যাবে না৷</string>
  <!--Positive action of dialog confirming decision to hide a story-->
  <string name="StoriesLandingFragment__hide">লুকান</string>
  <!--Displayed in Snackbar after story is hidden-->
  <string name="StoriesLandingFragment__story_hidden">স্টোরি লুকানো আছে</string>
  <!--Section header for hidden stories-->
  <string name="StoriesLandingFragment__hidden_stories">লুকানো স্টোরি</string>
  <!--Displayed on each sent story under My Stories-->
  <plurals name="MyStories__d_views">
    <item quantity="one">%1$d ভিউ</item>
    <item quantity="other">%1$d ভিউ</item>
  </plurals>
  <!--Forward story label, displayed in My Stories context menu-->
  <string name="MyStories_forward">ফরওয়ার্ড</string>
  <!--Label for stories for a single user. Format is {given name}\'s Story-->
  <string name="MyStories__ss_story">%1$s-এর স্টোরি</string>
  <!--Title of dialog to confirm deletion of story-->
  <string name="MyStories__delete_story">স্টোরি মুছে ফেলবেন?</string>
  <!--Message of dialog to confirm deletion of story-->
  <string name="MyStories__this_story_will_be_deleted">এই স্টোরিটি আপনার এবং যারা এটি পেয়েছেন তাদের জন্য মুছে ফেলা হবে৷</string>
  <!--Toast shown when story media cannot be saved-->
  <string name="MyStories__unable_to_save">সেভ করা যায়নি</string>
  <!--Displayed at bottom of story viewer when current item has views-->
  <plurals name="StoryViewerFragment__d_views">
    <item quantity="one">%1$d ভিউ</item>
    <item quantity="other">%1$d ভিউ</item>
  </plurals>
  <!--Displayed at bottom of story viewer when current item has replies-->
  <plurals name="StoryViewerFragment__d_replies">
    <item quantity="one">%1$d উত্তর</item>
    <item quantity="other">%1$d উত্তর</item>
  </plurals>
  <!--Used when view receipts are disabled-->
  <string name="StoryViewerPageFragment__views_off">ভিউ বন্ধ</string>
  <!--Used to join views and replies when both exist on a story item-->
  <string name="StoryViewerFragment__s_s">%1$s %2$s</string>
  <!--Displayed when viewing a post you sent-->
  <string name="StoryViewerPageFragment__you">আপনি</string>
  <!--Displayed when viewing a post displayed to a group-->
  <string name="StoryViewerPageFragment__s_to_s">%1$s থেকে %2$s</string>
  <!--Displayed when viewing a post from another user with no replies-->
  <string name="StoryViewerPageFragment__reply">প্রত্যুত্তর</string>
  <!--Label for the reply button in story viewer, which will launch the group story replies bottom sheet.-->
  <string name="StoryViewerPageFragment__reply_to_group">গ্ৰুপে রিপ্লাই করুন</string>
  <!--Displayed when a story has no views-->
  <string name="StoryViewsFragment__no_views_yet">এখন পর্যন্ত কোন ভিউ নেই</string>
  <!--Displayed when user has disabled receipts-->
  <string name="StoryViewsFragment__enable_read_receipts_to_see_whos_viewed_your_story">কে আপনার স্টোরি দেখেছে তা দেখতে রিড রিসিপ্ট চালু করুন৷</string>
  <!--Button label displayed when user has disabled receipts-->
  <string name="StoryViewsFragment__go_to_settings">সেটিংস-এ যান</string>
  <!--Dialog action to remove viewer from a story-->
  <string name="StoryViewsFragment__remove">সরান</string>
  <!--Dialog title when removing a viewer from a story-->
  <string name="StoryViewsFragment__remove_viewer">দর্শককে বাদ দেবেন?</string>
  <!--Dialog message when removing a viewer from a story-->
  <string name="StoryViewsFragment__s_will_still_be_able">%1$s এখনও এই পোস্টটি দেখতে সক্ষম হবেন, তবে ভবিষ্যতে %2$s-এর সাথে শেয়ার করা আপনার কোনো পোস্ট দেখতে পারবেন না৷</string>
  <!--Story View context menu action to remove them from a story-->
  <string name="StoryViewItem__remove_viewer">দর্শককে বাদ দিন</string>
  <!--Displayed when a story has no replies yet-->
  <string name="StoryGroupReplyFragment__no_replies_yet">এখন পর্যন্ত কোন রিপ্লাই নেই</string>
  <!--Displayed for each user that reacted to a story when viewing replies-->
  <string name="StoryGroupReactionReplyItem__reacted_to_the_story">স্টোরি-তে রিঅ্যাক্ট করা হয়েছে</string>
  <!--Label for story views tab-->
  <string name="StoryViewsAndRepliesDialogFragment__views">ভিউ</string>
  <!--Label for story replies tab-->
  <string name="StoryViewsAndRepliesDialogFragment__replies">রিপ্লাই</string>
  <!--Description of action for reaction button-->
  <string name="StoryReplyComposer__react_to_this_story">স্টোরি-তে রিঅ্যাক্ট করুন</string>
  <!--Displayed when the user is replying privately to someone who replied to one of their stories-->
  <string name="StoryReplyComposer__replying_privately_to_s">%1$s-কে ব্যক্তিগতভাবে রিপ্লাই করা হচ্ছে</string>
  <!--Context menu item to privately reply to a story response-->
  <string name="StoryGroupReplyItem__private_reply">ব্যক্তিগত রিপ্লাই</string>
  <!--Context menu item to copy a story response-->
  <string name="StoryGroupReplyItem__copy">কপি করুন</string>
  <!--Context menu item to delete a story response-->
  <string name="StoryGroupReplyItem__delete">মুছুন</string>
  <!--Page title for My Story options-->
  <string name="MyStorySettingsFragment__my_story">আমার স্টোরি</string>
  <!--Section heading for story visibility-->
  <string name="MyStorySettingsFragment__who_can_see_this_story">যারা স্টোরি দেখতে পাবেন</string>
  <!--Clickable option for selecting people to hide your story from-->
  <string name="MyStorySettingsFragment__hide_story_from">যাদের কাছ থেকে স্টোরি লুকাবেন</string>
  <!--Privacy setting title for sending stories to all your signal connections-->
  <string name="MyStorySettingsFragment__all_signal_connections">সকল Signal কানেকশন</string>
  <!--Privacy setting description for sending stories to all your signal connections-->
  <string name="MyStorySettingsFragment__share_with_all_connections">সকল কানেকশনের সাথে শেয়ার করুন</string>
  <!--Privacy setting title for sending stories to all except the specified connections-->
  <string name="MyStorySettingsFragment__all_signal_connections_except">…ছাড়া সকল Signal কানেকশন</string>
  <!--Privacy setting description for sending stories to all except the specified connections-->
  <string name="MyStorySettingsFragment__hide_your_story_from_specific_people">কিছু নির্দিষ্ট ব্যক্তির কাছ থেকে আপনার স্টোরি লুকান</string>
  <!--Summary of clickable option displaying how many people you have excluded from your story-->
  <plurals name="MyStorySettingsFragment__d_people_excluded">
    <item quantity="one">%1$d জন ব্যক্তিকে বাদ দেয়া হয়েছে</item>
    <item quantity="other">%1$d জন ব্যক্তিকে বাদ দেয়া হয়েছে</item>
  </plurals>
  <!--Privacy setting title for only sharing your story with specified connections-->
  <string name="MyStorySettingsFragment__only_share_with">শুধু এর/এদের সাথে শেয়ার করুন…</string>
  <!--Privacy setting description for only sharing your story with specified connections-->
  <string name="MyStorySettingsFragment__only_share_with_selected_people">শুধু নির্বাচিত ব্যক্তির সাথে শেয়ার করুন</string>
  <!--Summary of clickable option displaying how many people you have included to send to in your story-->
  <plurals name="MyStorySettingsFragment__d_people">
    <item quantity="one">%1$d মানুষ</item>
    <item quantity="other">%1$d মানুষ</item>
  </plurals>
  <!--My story privacy fine print about what the privacy settings are for-->
  <string name="MyStorySettingsFragment__choose_who_can_view_your_story">আপনার স্টোরি কে দেখতে পাবে তা নির্ধারণ করুন৷ পরিবর্তনগুলো আপনার ইতোমধ্যে পাঠানো স্টোরিগুলোকে প্রভাবিত করবে না৷</string>
  <!--Section header for options related to replies and reactions-->
  <string name="MyStorySettingsFragment__replies_amp_reactions">উত্তর &amp; রিঅ্যাকশন</string>
  <!--Switchable option for allowing replies and reactions on your stories-->
  <string name="MyStorySettingsFragment__allow_replies_amp_reactions">উত্তর &amp; রিঅ্যাকশন অনুমোদন করুন</string>
  <!--Summary for switchable option allowing replies and reactions on your story-->
  <string name="MyStorySettingsFragment__let_people_who_can_view_your_story_react_and_reply">যারা আপনার স্টোরি দেখতে পাবেন তাদের রিঅ্যাক্ট এবং রিপ্লাই দিতে দিন</string>
  <!--Note about default sharing-->
  <string name="MyStorySettingsFragment__hide_your_story_from">নির্দিষ্ট ব্যক্তিদের কাছ থেকে আপনার স্টোরি লুকান। গতানুগতিকভাবে, আপনার স্টোরি আপনার %1$s এর সাথে শেয়ার করা হয়</string>
  <!--Signal connections bolded text in the Signal Connections sheet-->
  <string name="SignalConnectionsBottomSheet___signal_connections">Signal কানেকশন</string>
  <!--Displayed at the top of the signal connections sheet. Please remember to insert strong tag as required.-->
  <string name="SignalConnectionsBottomSheet__signal_connections_are_people">Signal কানেকশন হল এমন ব্যক্তি যাদের আপনি বিশ্বাস করে বেছে নিয়েছেন, যেসব কারণে:</string>
  <!--Signal connections sheet bullet point 1-->
  <string name="SignalConnectionsBottomSheet__starting_a_conversation">কথা শুরু হোক</string>
  <!--Signal connections sheet bullet point 2-->
  <string name="SignalConnectionsBottomSheet__accepting_a_message_request">ম্যাসেজ অনুরোধ গ্রহণ</string>
  <!--Signal connections sheet bullet point 3-->
  <string name="SignalConnectionsBottomSheet__having_them_in_your_system_contacts">আপনার সিস্টেম কন্ট্যাক্টে তাদের রাখা</string>
  <!--Note at the bottom of the Signal connections sheet-->
  <string name="SignalConnectionsBottomSheet__your_connections_can_see_your_name">আপনার কানেকশনরা আপনার নাম এবং ছবি দেখতে পারেন এবং \"আমার স্টোরি\"-এর পোস্টগুলি দেখতে পারেন যদি না আপনি এটি তাদের কাছ থেকে লুকিয়ে রাখেন৷</string>
  <!--Clickable option to add a viewer to a private story-->
  <string name="PrivateStorySettingsFragment__add_viewer">দর্শক যোগ করুন</string>
  <!--Clickable option to delete a custom story-->
  <string name="PrivateStorySettingsFragment__delete_private_story">ব্যক্তিগত স্টোরি মুছুন</string>
  <!--Dialog title when attempting to remove someone from a private story-->
  <string name="PrivateStorySettingsFragment__remove_s">%1$s মুছবেন?</string>
  <!--Dialog message when attempting to remove someone from a private story-->
  <string name="PrivateStorySettingsFragment__this_person_will_no_longer">এই ব্যক্তি আর আপনার স্টোরি দেখতে পাবেন না।</string>
  <!--Positive action label when attempting to remove someone from a private story-->
  <string name="PrivateStorySettingsFragment__remove">সরান</string>
  <!--Dialog title when deleting a private story-->
  <string name="PrivateStorySettingsFragment__are_you_sure">আপনি কি নিশ্চিত?</string>
  <!--Dialog message when deleting a private story-->
  <string name="PrivateStorySettingsFragment__this_action_cannot">এই কার্যক্রমটি পূর্বাবস্থায় ফেরানো যাবে না।</string>
  <!--Page title for editing a private story name-->
  <string name="EditPrivateStoryNameFragment__edit_story_name">স্টোরি\'র নাম এডিট করুন</string>
  <!--Input field hint when editing a private story name-->
  <string name="EditPrivateStoryNameFragment__story_name">স্টোরি\'র নাম</string>
  <!--Save button label when editing a private story name-->
  <string name="EditPrivateStoryNameFragment__save">সংরক্ষণ করুন</string>
  <!--Displayed in text post creator before user enters text-->
  <string name="TextStoryPostCreationFragment__tap_to_add_text">লেখা যোগ করতে ট্যাপ করুন</string>
  <!--Button label for changing font when creating a text post-->
  <string name="TextStoryPostTextEntryFragment__aa">Aa</string>
  <!--Displayed in text post creator when prompting user to enter text-->
  <string name="TextStoryPostTextEntryFragment__add_text">টেক্সট যোগ করুন</string>
  <!--Content description for \'done\' button when adding text to a story post-->
  <string name="TextStoryPostTextEntryFragment__done_adding_text">লেখা যোগ করা হয়েছে</string>
  <!--Text label for media selection toggle-->
  <string name="MediaSelectionActivity__text">টেক্সট</string>
  <!--Camera label for media selection toggle-->
  <string name="MediaSelectionActivity__camera">ক্যামেরা</string>
  <!--Hint for entering a URL for a text post-->
  <string name="TextStoryPostLinkEntryFragment__type_or_paste_a_url">URL টাইপ করুন কিংবা পেস্ট করুন</string>
  <!--Displayed prior to the user entering a URL for a text post-->
  <string name="TextStoryPostLinkEntryFragment__share_a_link_with_viewers_of_your_story">আপনার স্টোরি\'র ভিউয়ারদের সাথে একটি লিংক শেয়ার করুন</string>
  <!--Hint text for searching for a story text post recipient.-->
  <string name="TextStoryPostSendFragment__search">খুঁজুন</string>
  <!--Toast shown when an unexpected error occurs while sending a text story-->
  <string name="TextStoryPostSendFragment__an_unexpected_error_occurred_try_again">একটি অপ্রত্যাশিত সমস্যা দেখা দিয়েছে</string>
  <!--Title for screen allowing user to exclude "My Story" entries from specific people-->
  <string name="ChangeMyStoryMembershipFragment__all_except">…ছাড়া সব</string>
  <!--Title for screen allowing user to only share "My Story" entries with specific people-->
  <string name="ChangeMyStoryMembershipFragment__only_share_with">শুধু এর/এদের সাথে শেয়ার করুন…</string>
  <!--Done button label for hide story from screen-->
  <string name="HideStoryFromFragment__done">শেষ</string>
  <!--Dialog title for first time adding something to a story-->
  <string name="StoryDialogs__add_to_story_q">স্টোরি যোগ করবেন?</string>
  <!--Dialog message for first time adding something to a story-->
  <string name="StoryDialogs__adding_content">আপনার স্টোরি-তে কন্টেন্ট যোগ করলে তা আপনার Signal কানেকশনদের কাছে 24 ঘন্টা দৃশ্যমান থাকে। আপনি সেটিংসে আপনার স্টোরি কে দেখতে পারবে তা পরিবর্তন করতে পারেন।</string>
  <!--First time share to story dialog: Positive action to go ahead and add to story-->
  <string name="StoryDialogs__add_to_story">স্টোরি যোগ করুন</string>
  <!--First time share to story dialog: Neutral action to edit who can view "My Story"-->
  <string name="StoryDialogs__edit_viewers">ভিউয়ার এডিট করুন</string>
  <!--Error message shown when a failure occurs during story send-->
  <string name="StoryDialogs__story_could_not_be_sent">স্টোরি পাঠানো যায়নি। আপনার সংযোগ ঠিক আছে কিনা দেখুন এবং আবার চেষ্টা করুন।</string>
  <!--Error message dialog button to resend a previously failed story send-->
  <string name="StoryDialogs__send">পাঠান</string>
  <!--Privacy Settings toggle title for stories-->
  <string name="PrivacySettingsFragment__share_and_view_stories">&amp;amp শেয়ার করুন; স্টোরি দেখুন</string>
  <!--Privacy Settings toggle summary for stories-->
  <string name="PrivacySettingsFragment__you_will_no_longer_be_able">এই অপশনটি বন্ধ থাকলে আপনি আর স্টোরি শেয়ার করতে বা দেখতে পাবেন না৷</string>
  <!--New story viewer selection screen title-->
  <string name="CreateStoryViewerSelectionFragment__choose_viewers">দর্শক বেছে নিন</string>
  <!--New story viewer selection action button label-->
  <string name="CreateStoryViewerSelectionFragment__next">পরবর্তী</string>
  <!--New story viewer selection screen title as recipients are selected-->
  <plurals name="SelectViewersFragment__d_viewers">
    <item quantity="one">%1$d জন দর্শক</item>
    <item quantity="other">%1$d জন দর্শক</item>
  </plurals>
  <!--Name story screen title-->
  <string name="CreateStoryWithViewersFragment__name_story">স্টোরি\'র নাম দিন</string>
  <!--Name story screen label hint-->
  <string name="CreateStoryWithViewersFragment__story_name_required">স্টোরি\'র নাম (আবশ্যক)</string>
  <!--Name story screen viewers subheading-->
  <string name="CreateStoryWithViewersFragment__viewers">দর্শক</string>
  <!--Name story screen create button label-->
  <string name="CreateStoryWithViewersFragment__create">তৈরি করুন</string>
  <!--Name story screen error when save attempted with no label-->
  <string name="CreateStoryWithViewersFragment__this_field_is_required">এই ঘরটি পূরণ বাঞ্ছনীয়</string>
  <!--Name story screen error when save attempted but label is duplicate-->
  <string name="CreateStoryWithViewersFragment__there_is_already_a_story_with_this_name">ইতিমধ্যে এই নামের একটি স্টোরি আছে</string>
  <!--Text for select all action when editing recipients for a story-->
  <string name="BaseStoryRecipientSelectionFragment__select_all">সবগুলো নির্বাচন করুন</string>
  <!--Choose story type bottom sheet title-->
  <string name="ChooseStoryTypeBottomSheet__choose_your_story_type">আপনার স্টোরি\'র ধরণ বেছে নিন</string>
  <!--Choose story type bottom sheet new story row title-->
  <string name="ChooseStoryTypeBottomSheet__new_private_story">নতুন ব্যক্তিগত স্টোরি</string>
  <!--Choose story type bottom sheet new story row summary-->
  <string name="ChooseStoryTypeBottomSheet__visible_only_to">শুধু নির্দিষ্ট কিছু ব্যক্তির কাছে দৃশ্যমান</string>
  <!--Choose story type bottom sheet group story title-->
  <string name="ChooseStoryTypeBottomSheet__group_story">গ্ৰুপ স্টোরি</string>
  <!--Choose story type bottom sheet group story summary-->
  <string name="ChooseStoryTypeBottomSheet__share_to_an_existing_group">একটি বিদ্যমান গ্ৰুপে শেয়ার করুন</string>
  <!--Choose groups bottom sheet title-->
  <string name="ChooseGroupStoryBottomSheet__choose_groups">গ্ৰুপ বেছে নিন</string>
  <!--Displayed when copying group story reply text to clipboard-->
  <string name="StoryGroupReplyFragment__copied_to_clipboard">ক্লিপবোর্ডে অনুলিপি করা হয়েছে</string>
  <!--Displayed in story caption when content is longer than 5 lines-->
  <string name="StoryViewerPageFragment__see_more">… আরো দেখুন</string>
  <!--Displayed in toast after sending a direct reply-->
  <string name="StoryDirectReplyDialogFragment__sending_reply">রিপ্লাই পাঠানো হচ্ছে…</string>
  <!--Displayed in the viewer when a story is no longer available-->
  <string name="StorySlateView__this_story_is_no_longer_available">এই স্টোরি-টি আর নেই</string>
  <!--Displayed in the viewer when the network is not available-->
  <string name="StorySlateView__no_internet_connection">ইন্টারনেট সংযোগ নেই</string>
  <!--Displayed in the viewer when network is available but content could not be downloaded-->
  <string name="StorySlateView__couldnt_load_content">কন্টেন্ট লোড করা যায়নি</string>
  <!--Toasted when the user externally shares to a text story successfully-->
  <string name="TextStoryPostCreationFragment__sent_story">স্টোরি পাঠানো হয়েছে</string>
  <!--Toasted when the user external share to a text story fails-->
  <string name="TextStoryPostCreationFragment__failed_to_send_story">স্টোরি পাঠানো সফল হয়নি</string>
  <!--Displayed in a dialog to let the user select a given users story-->
  <string name="StoryDialogs__view_story">স্টোরি দেখুন</string>
  <!--Displayed in a dialog to let the user select a given users profile photo-->
  <string name="StoryDialogs__view_profile_photo">প্রোফাইল ফটো দেখুন</string>
  <!--Title for a notification at the bottom of the chat list suggesting that the user disable censorship circumvention because the service has become reachable-->
  <string name="TurnOffCircumventionMegaphone_turn_off_censorship_circumvention">সেন্সরশিপ উপেক্ষা বন্ধ করবেন?</string>
  <!--Body for a notification at the bottom of the chat list suggesting that the user disable censorship circumvention because the service has become reachable-->
  <string name="TurnOffCircumventionMegaphone_you_can_now_connect_to_the_signal_service_directly">ভাল অভিজ্ঞতা পেতে আপনি এখন সরাসরি Signal পরিষেবার সাথে সংযোগ করতে পারবেন৷</string>
  <!--Label for a button to dismiss a notification at the bottom of the chat list suggesting that the user disable censorship circumvention because the service has become reachable-->
  <string name="TurnOffCircumventionMegaphone_no_thanks">না ধন্যবাদ</string>
  <!--Label for a button in a notification at the bottom of the chat list to turn off censorship circumvention-->
  <string name="TurnOffCircumventionMegaphone_turn_off">বন্ধ করুন</string>
  <!--Conversation Item label for when you react to someone else\'s story-->
  <string name="ConversationItem__you_reacted_to_s_story">আপনি %1$s-এর স্টোরি-তে রিঅ্যাক্ট করেছেন</string>
  <!--Conversation Item label for reactions to your story-->
  <string name="ConversationItem__reacted_to_your_story">আপনার স্টোরি-তে রিঅ্যাক্ট করা হয়েছে</string>
  <!--Conversation Item label for reactions to an unavailable story-->
  <string name="ConversationItem__reacted_to_a_story">একটি স্টোরি-তে রিঅ্যাক্ট করা হয়েছে</string>
  <!--endregion-->
  <!--Content description for expand contacts chevron-->
  <string name="ExpandModel__view_more">আরো দেখুন</string>
  <string name="StoriesLinkPopup__visit_link">লিংক ভিজিট করুন</string>
  <!--Gift price and duration, formatted as: {price} dot {n} day duration-->
  <plurals name="GiftRowItem_s_dot_d_day_duration">
    <item quantity="one">%1$s · %2$d দিন সময়কাল</item>
    <item quantity="other">%1$s · %2$d দিন সময়কাল</item>
  </plurals>
  <!--Tagline for gift row items-->
  <string name="GiftRowItem__send_a_gift_badge">একটি গিফট ব্যাজ পাঠান</string>
  <!--Headline text on start fragment for gifting a badge-->
  <string name="GiftFlowStartFragment__gift_a_badge">একটি ব্যাজ উপহার দিন</string>
  <!--Description text on start fragment for gifting a badge-->
  <string name="GiftFlowStartFragment__gift_someone_a_badge">কাউকে তার নামে Signal-এ ডোনেশন করে একটি ব্যাজ উপহার দিন। তিনি তার প্রোফাইল ফটোতে প্রদর্শন করার জন্য একটি ব্যাজ পাবেন।</string>
  <!--Action button label for start fragment for gifting a badge-->
  <string name="GiftFlowStartFragment__next">পরবর্তী</string>
  <!--Title text on choose recipient page for badge gifting-->
  <string name="GiftFlowRecipientSelectionFragment__choose_recipient">প্রাপক বেছে নিন</string>
  <!--Title text on confirm gift page-->
  <string name="GiftFlowConfirmationFragment__confirm_gift">উপহার নিশ্চিত করুন</string>
  <!--Heading text specifying who the gift will be sent to-->
  <string name="GiftFlowConfirmationFragment__send_to">প্রেরণ করুন</string>
  <!--Text explaining that gift will be sent to the chosen recipient-->
  <string name="GiftFlowConfirmationFragment__your_gift_will_be_sent_in">উপহারটি প্রাপকের কাছে 1 on 1 ম্যাসেজ করে পাঠানো হবে। নীচে আপনার নিজের ম্যাসেজ যোগ করুন।</string>
  <!--Text explaining that this gift is a one time donation-->
  <string name="GiftFlowConfirmationFragment__one_time_donation">এক-কালীন ডোনেশন</string>
  <!--Hint for add message input-->
  <string name="GiftFlowConfirmationFragment__add_a_message">বার্তা যোগ করুন</string>
  <!--Displayed in the dialog while verifying the chosen recipient-->
  <string name="GiftFlowConfirmationFragment__verifying_recipient">প্রাপক যাচাই করা হচ্ছে…</string>
  <!--Title for sheet shown when opening a redeemed gift-->
  <string name="ViewReceivedGiftBottomSheet__s_sent_you_a_gift">%1$s আপনাকে একটি উপহার পাঠিয়েছেন</string>
  <!--Title for sheet shown when opening a sent gift-->
  <string name="ViewSentGiftBottomSheet__thanks_for_your_support">আপনার সহযোগীতার জন্য ধন্যবাদ!</string>
  <!--Description for sheet shown when opening a redeemed gift-->
  <string name="ViewReceivedGiftBottomSheet__youve_received_a_gift_badge">আপনি %1$s-এর কাছ থেকে একটি গিফট ব্যাজ পেয়েছেন! আপনার প্রোফাইলে ব্যাজটি প্রদর্শন করে সচেতনতা তৈরিতে Signal-কে সাহায্য করুন৷</string>
  <!--Description for sheet shown when opening a sent gift-->
  <string name="ViewSentGiftBottomSheet__youve_gifted_a_badge">আপনি %1$s-কে একটি ব্যাজ উপহার দিয়েছেন। তিনি এটি গ্রহণ করলে, ব্যাজটি দেখানো বা লুকিয়ে রাখার জন্য তাদেরকে একটি অপশন দেওয়া হবে। </string>
  <!--Primary action for pending gift sheet to redeem badge now-->
  <string name="ViewReceivedGiftSheet__redeem">ফিরে পান</string>
  <!--Primary action for pending gift sheet to redeem badge later-->
  <string name="ViewReceivedGiftSheet__not_now">এখন না</string>
  <!--Dialog text while redeeming a gift-->
  <string name="ViewReceivedGiftSheet__redeeming_gift">উপহার ফিরে পান…</string>
  <!--Snackbar text when user presses "not now" on redemption sheet-->
  <string name="ConversationFragment__you_can_redeem_your_badge_later">আপনি পরে আপনার ব্যাজ ফিরে পেতে পারবেন।</string>
  <!--Description text in gift thanks sheet-->
  <string name="GiftThanksSheet__youve_gifted_a_badge_to_s">আপনি %1$s-কে একটি ব্যাজ উপহার দিয়েছেন। তিনি এটি গ্রহণ করলে, ব্যাজটি দেখানো বা লুকিয়ে রাখার জন্য তাদেরকে একটি অপশন দেওয়া হবে। </string>
  <!--Expired gift sheet title-->
  <string name="ExpiredGiftSheetConfiguration__your_gift_badge_has_expired">আপনার গিফট ব্যাজের মেয়াদ শেষ হয়ে গেছে</string>
  <!--Expired gift sheet top description text-->
  <string name="ExpiredGiftSheetConfiguration__your_gift_badge_has_expired_and_is">আপনার গিফট ব্যাজের মেয়াদ শেষ হয়ে গেছে, এবং আপনার প্রোফাইলে অন্যরা আর তা দেখতে পাবেন না।</string>
  <!--Expired gift sheet bottom description text-->
  <string name="ExpiredGiftSheetConfiguration__to_continue">আপনার জন্য তৈরি করা প্রযুক্তিকে সমর্থন করা চালিয়ে যেতে, অনুগ্রহ করে মাসিক সাসটেইনার হওয়ার কথা বিবেচনা করুন।</string>
  <!--Expired gift sheet make a monthly donation button-->
  <string name="ExpiredGiftSheetConfiguration__make_a_monthly_donation">মাসিক ডোনেশন দিন</string>
  <!--Expired gift sheet not now button-->
  <string name="ExpiredGiftSheetConfiguration__not_now">এখন না</string>
  <!--Label under name for private stories-->
  <plurals name="ContactSearchItems__private_story_d_viewers">
    <item quantity="one">ব্যক্তিগত স্টোরি · %1$d জন দর্শক</item>
    <item quantity="other">ব্যক্তিগত স্টোরি · %1$d জন দর্শক</item>
  </plurals>
  <!--Label under name for group stories-->
  <plurals name="ContactSearchItems__group_story_d_viewers">
    <item quantity="one">গ্ৰুপ স্টোরি · %1$d জন দর্শক</item>
    <item quantity="other">গ্ৰুপ স্টোরি · %1$d জন দর্শক</item>
  </plurals>
  <!--Label under name for my story-->
  <plurals name="ContactSearchItems__my_story_s_dot_d_viewers">
    <item quantity="one">%1$s · %2$d দর্শক</item>
    <item quantity="other">%1$s · %2$d দর্শক</item>
  </plurals>
  <!--Label under name for My Story when first sending to my story-->
  <string name="ContactSearchItems__tap_to_choose_your_viewers">আপনার ভিউয়ারদের বেছে নিতে ট্যাপ করুন</string>
  <!--Label for context menu item to open story settings-->
  <string name="ContactSearchItems__story_settings">স্টোরি সেটিংস</string>
  <!--Label for context menu item to remove a group story from contact results-->
  <string name="ContactSearchItems__remove_story">স্টোরি সরিয়ে ফেলুন</string>
  <!--Label for context menu item to delete a private story-->
  <string name="ContactSearchItems__delete_story">স্টোরি মুছে ফেলুন</string>
  <!--Dialog title for removing a group story-->
  <string name="ContactSearchMediator__remove_group_story">গ্রুপ স্টোরি সরাবেন?</string>
  <!--Dialog message for removing a group story-->
  <string name="ContactSearchMediator__this_will_remove">এটি এই তালিকা থেকে স্টোরি সরাবে। আপনি এখনও এই গ্রুপের স্টোরি দেখতে সক্ষম হবেন।</string>
  <!--Dialog action item for removing a group story-->
  <string name="ContactSearchMediator__remove">সরান</string>
  <!--Dialog title for deleting a private story-->
  <string name="ContactSearchMediator__delete_story">স্টোরি মুছে ফেলবেন?</string>
  <!--Dialog message for deleting a private story-->
  <string name="ContactSearchMediator__delete_the_private">ব্যক্তিগত স্টোরি \"%1$s\" মুছবেন ?</string>
  <!--Dialog action item for deleting a private story-->
  <string name="ContactSearchMediator__delete">মুছুন</string>
  <!--Gift expiry days remaining-->
  <plurals name="Gifts__d_days_remaining">
    <item quantity="one">%1$d দিন বাকি আছে</item>
    <item quantity="other">%1$d দিন বাকি আছে</item>
  </plurals>
  <!--Gift expiry hours remaining-->
  <plurals name="Gifts__d_hours_remaining">
    <item quantity="one">%1$d ঘন্টা বাকি আছে</item>
    <item quantity="other">%1$d ঘন্টা বাকি আছে</item>
  </plurals>
  <!--Gift expiry minutes remaining-->
  <plurals name="Gifts__d_minutes_remaining">
    <item quantity="one">%1$d মিনিট বাকি আছে</item>
    <item quantity="other">%1$d মিনিট বাকি আছে</item>
  </plurals>
  <!--Gift expiry expired-->
  <string name="Gifts__expired">বাতিল</string>
  <!--Label indicating that a user can tap to advance to the next post in a story-->
  <string name="StoryFirstTimeNavigationView__tap_to_advance">সামনে যেতে ট্যাপ করুন</string>
  <!--Label indicating swipe direction to skip current story-->
  <string name="StoryFirstTimeNavigationView__swipe_up_to_skip">এড়িয়ে যেতে উপরে সোয়াইপ করুন</string>
  <!--Label indicating swipe direction to exit story viewer-->
  <string name="StoryFirstTimeNavigationView__swipe_right_to_exit">বের হতে ডানে সোয়াইপ করুন</string>
  <!--Button label to confirm understanding of story navigation-->
  <string name="StoryFirstTimeNagivationView__got_it">বুঝতে পেরেছি</string>
  <!--Content description for vertical context menu button in safety number sheet rows-->
  <string name="SafetyNumberRecipientRowItem__open_context_menu">কনটেক্সট মেন্যু খুলুন</string>
  <!--Sub-line when a user is verified.-->
  <string name="SafetyNumberRecipientRowItem__s_dot_verified">%1$s · যাচাইকৃত</string>
  <!--Sub-line when a user is verified.-->
  <string name="SafetyNumberRecipientRowItem__verified">যাচাই করা হয়েছে</string>
  <!--Title of safety number changes bottom sheet when showing individual records-->
  <string name="SafetyNumberBottomSheetFragment__safety_number_changes">নিরাপত্তা নাম্বার পরিবর্তিত হয়</string>
  <!--Message of safety number changes bottom sheet when showing individual records-->
  <string name="SafetyNumberBottomSheetFragment__the_following_people">নিম্নলিখিত ব্যক্তিরা সম্ভবত Signal পুনরায় ইনস্টল করেছেন বা তাদের ডিভাইস পরিবর্তন করেছেন৷ নতুন নিরাপত্তা নম্বর নিশ্চিত করতে একজন প্রাপককে ট্যাপ করুন। এটি অপশনাল।</string>
  <!--Title of safety number changes bottom sheet when not showing individual records-->
  <string name="SafetyNumberBottomSheetFragment__safety_number_checkup">নিরাপত্তা নম্বর চেকআপ</string>
  <!--Title of safety number changes bottom sheet when not showing individual records and user has seen review screen-->
  <string name="SafetyNumberBottomSheetFragment__safety_number_checkup_complete">নিরাপত্তা নম্বর চেকআপ সম্পন্ন হয়েছে</string>
  <!--Message of safety number changes bottom sheet when not showing individual records and user has seen review screen-->
  <string name="SafetyNumberBottomSheetFragment__all_connections_have_been_reviewed">সকল কানেকশন রিভিউ করা হয়েছে, চালিয়ে যেতে সেন্ডে ট্যাপ করুন।</string>
  <!--Message of safety number changes bottom sheet when not showing individual records-->
  <string name="SafetyNumberBottomSheetFragment__you_have_d_connections">আপনার %1$d-টি কানেকশন আছে যারা সম্ভবত সিগন্যাল পুনরায় ইনস্টল করেছে বা ডিভাইস পরিবর্তন করেছেন৷ তাদের সাথে আপনার স্টোরি শেয়ার করার আগে তাদের নিরাপত্তা নম্বর রিভিউ করুন বা আপনার স্টোরি দেখা থেকে তাদের বাদ দিন।</string>
  <!--Menu action to launch safety number verification screen-->
  <string name="SafetyNumberBottomSheetFragment__verify_safety_number">নিরাপত্তা নাম্বার যাচাই করুন</string>
  <!--Menu action to remove user from story-->
  <string name="SafetyNumberBottomSheetFragment__remove_from_story">স্টোরি থেকে বাদ দিন</string>
  <!--Action button at bottom of SafetyNumberBottomSheetFragment to send anyway-->
  <string name="SafetyNumberBottomSheetFragment__send_anyway">যেকোনও উপায়ে পাঠান</string>
  <!--Action button at bottom of SafetyNumberBottomSheetFragment to review connections-->
  <string name="SafetyNumberBottomSheetFragment__review_connections">কানেকশন রিভিউ করুন</string>
  <!--Empty state copy for SafetyNumberBottomSheetFragment-->
  <string name="SafetyNumberBottomSheetFragment__no_more_recipients_to_show">দেখার মত এর কোনো প্রাপক নেই।</string>
  <!--Done button on safety number review fragment-->
  <string name="SafetyNumberReviewConnectionsFragment__done">শেষ</string>
  <!--Title of safety number review fragment-->
  <string name="SafetyNumberReviewConnectionsFragment__safety_number_changes">নিরাপত্তা নম্বর পরিবর্তিত হয়</string>
  <!--Message of safety number review fragment-->
  <plurals name="SafetyNumberReviewConnectionsFragment__d_recipients_may_have">
    <item quantity="one">%1$d প্রাপক সম্ভবত Signal পুনরায় ইনস্টল করেছেন বা ডিভাইস পরিবর্তন করেছেন। নতুন নিরাপত্তা নাম্বার নিশ্চিত করতে প্রাপককে ট্যাপ করুন। এটি অপশনাল।</item>
    <item quantity="other">%1$d প্রাপক সম্ভবত Signal পুনরায় ইনস্টল করেছেন বা ডিভাইস পরিবর্তন করেছেন। নতুন নিরাপত্তা নম্বর নিশ্চিত করতে প্রাপককে ট্যাপ করুন। এটি ঐচ্ছিক।</item>
  </plurals>
  <!--Section header for 1:1 contacts in review fragment-->
  <string name="SafetyNumberBucketRowItem__contacts">পরিচিতিসমূহ</string>
  <!--Context menu label for distribution list headers in review fragment-->
  <string name="SafetyNumberReviewConnectionsFragment__remove_all">সব মুছুন</string>
  <!--Context menu label for 1:1 contacts to remove from send-->
  <string name="SafetyNumberReviewConnectionsFragment__remove">সরান</string>
  <!--Title of initial My Story settings configuration shown when sending to My Story for the first time-->
  <string name="ChooseInitialMyStoryMembershipFragment__my_story_privacy">আমার স্টোরি প্রাইভেসি</string>
  <!--Subtitle of initial My Story settings configuration shown when sending to My Story for the first time-->
  <string name="ChooseInitialMyStoryMembershipFragment__choose_who_can_see_posts_to_my_story_you_can_always_make_changes_in_settings">আমার স্টোরি পোস্টগুলো কে দেখতে পাবেন তা বেছে নিন৷ আপনি সবসময় সেটিংস পরিবর্তন করতে পারবেন।</string>
  <!--All connections option for initial My Story settings configuration shown when sending to My Story for the first time-->
  <string name="ChooseInitialMyStoryMembershipFragment__all_signal_connections">সকল Signal কানেকশন</string>
  <!--All connections except option for initial My Story settings configuration shown when sending to My Story for the first time-->
  <string name="ChooseInitialMyStoryMembershipFragment__all_signal_connections_except">…ছাড়া সকল Signal কানেকশন</string>
  <!--Only with selected connections option for initial My Story settings configuration shown when sending to My Story for the first time-->
  <string name="ChooseInitialMyStoryMembershipFragment__only_share_with">শেয়ার করুন শুধু…</string>
  <!--Story info header sent heading-->
  <string name="StoryInfoHeader__sent">পাঠানো হয়েছে</string>
  <!--Story info header received heading-->
  <string name="StoryInfoHeader__received">গ্রহণ করা হয়েছে</string>
  <!--Story info header file size heading-->
  <string name="StoryInfoHeader__file_size">ফাইলের আকার</string>
  <!--Story info "Sent to" header-->
  <string name="StoryInfoBottomSheetDialogFragment__sent_to">একে পাঠানো হয়েছে</string>
  <!--Story info "Sent from" header-->
  <string name="StoryInfoBottomSheetDialogFragment__sent_from">এর থেকে পাঠানো হয়েছে</string>
  <!--Story Info context menu label-->
  <string name="StoryInfoBottomSheetDialogFragment__info">তথ্য</string>
  <!--StoriesPrivacySettingsFragment-->
  <!--Explanation about how stories are deleted and managed-->
  <string name="StoriesPrivacySettingsFragment__stories_automatically_disappear">24 ঘন্টা পর স্টোরি স্বয়ংক্রিয়ভাবে অদৃশ্য হয়ে যায়। আপনার স্টোরি কে দেখতে পারবেন তা নির্বাচন করুন অথবা নির্দিষ্ট দর্শক বা গ্ৰুপের সাথে নতুন স্টোরি তৈরি করুন৷</string>
  <!--Preference title to turn off stories-->
  <string name="StoriesPrivacySettingsFragment__turn_off_stories">স্টোরি বন্ধ করুন</string>
  <!--Preference summary to turn off stories-->
  <string name="StoriesPrivacySettingsFragment__if_you_opt_out">স্টোরি বন্ধ করলে আপনি আর স্টোরি শেয়ার করতে কিংবা দেখতে পারবেন না৷</string>
  <!--Preference title to turn on stories-->
  <string name="StoriesPrivacySettingsFragment__turn_on_stories">স্টোরি চালু করুন</string>
  <!--Preference summary to turn on stories-->
  <string name="StoriesPrivacySettingsFragment__share_and_view">স্টোরি শেয়ার করুন এবং অন্যদের স্টোরি দেখুন। স্টোরি 24 ঘন্টা পর স্বয়ংক্রিয়ভাবে অদৃশ্য হয়ে যায়।</string>
  <!--Dialog title to turn off stories-->
  <string name="StoriesPrivacySettingsFragment__turn_off_stories_question">স্টোরি বন্ধ করবেন?</string>
  <!--Dialog message to turn off stories-->
  <string name="StoriesPrivacySettingsFragment__you_will_no_longer_be_able_to">আপনি আর স্টোরি শেয়ার করতে কিংবা দেখতে পারবেন না। আপনার সম্প্রতি পাঠানো যেকোনো স্টোরি-র সময়কাল শেষ না হওয়া পর্যন্ত অন্যরা দেখতে পাবেন।</string>
  <!--Page title when launched from stories landing screen-->
  <string name="StoriesPrivacySettingsFragment__story_privacy">স্টোরির গোপনীয়তা</string>
  <!--GroupStorySettingsFragment-->
  <!--Section header for who can view a group story-->
  <string name="GroupStorySettingsFragment__who_can_view_this_story">যারা এই স্টোরি দেখতে পাবেন</string>
  <!--Explanation of who can view a group story-->
  <string name="GroupStorySettingsFragment__members_of_the_group_s">\"%1$s\" গ্রুপের সদস্যরা এই স্টোরি দেখতে এবং উত্তর দিতে পারবেন। আপনি গ্রুপে এই চ্যাটের সদস্যতা আপডেট করতে পারেন।</string>
  <!--Preference label for removing this group story-->
  <string name="GroupStorySettingsFragment__remove_group_story">গ্ৰুপ স্টোরি সরিয়ে ফেলুন</string>
  <!--Generic title for overflow menus-->
  <string name="OverflowMenu__overflow_menu">ওভারফ্লো মেন্যু</string>
  <!--EOF-->
</resources><|MERGE_RESOLUTION|>--- conflicted
+++ resolved
@@ -2400,10 +2400,7 @@
   <string name="PaymentsHomeFragment__you_can_use_signal_to_send">আপনি MobileCoin পাঠাতে এবং গ্রহণ করতে Molly ব্যবহার করতে পারেন। সমস্ত পেমেন্ট MobileCoin এবং MobileCoin ওয়ালেট ব্যবহারের শর্তাবলীর উপর নির্ভর করবে। এটি একটি বিটা ফিচার তাই আপনি কিছু সমস্যার মুখোমুখি হতে পারেন এবং আপনার পেমেন্ট বা ব্যালেন্স হারিয়ে যেতে পারে যা পুনরুদ্ধার করা যাবে না।</string>
   <string name="PaymentsHomeFragment__activate">সক্রিয় করুন</string>
   <string name="PaymentsHomeFragment__view_mobile_coin_terms">MobileCoin-এর শর্তাবলী দেখুন</string>
-<<<<<<< HEAD
   <string name="PaymentsHomeFragment__payments_not_available">Molly-এ পেমেন্ট আর উপলভ্য নেই। আপনি এখনও কোনও এক্সচেঞ্জে আপনার ফান্ডগুলি ট্রান্সফার করতে পারেন তবে আপনি আর পেমেন্টগুলি প্রেরণ এবং গ্রহণ করতে বা ফান্ড যোগ করতে পারবেন না।</string>
-=======
-  <string name="PaymentsHomeFragment__payments_not_available">Signal-এ পেমেন্ট আর উপলভ্য নেই। আপনি এখনও কোনও এক্সচেঞ্জে আপনার ফান্ডগুলি ট্রান্সফার করতে পারেন তবে আপনি আর পেমেন্টগুলি প্রেরণ এবং গ্রহণ করতে বা ফান্ড যোগ করতে পারবেন না।</string>
   <!--Alert dialog title which shows up after a payment to turn on payment lock-->
   <string name="PaymentsHomeFragment__turn_on">ভবিষ্যতে পাঠানোর জন্য পেমেন্ট লক চালু করবেন? </string>
   <!--Alert dialog description for why payment lock should be enabled before sending payments-->
@@ -2412,7 +2409,6 @@
   <string name="PaymentsHomeFragment__enable">চালু করুন</string>
   <!--Alert dialog button to not enable payment lock for now-->
   <string name="PaymentsHomeFragment__not_now">এখন নয়</string>
->>>>>>> e379cf61
   <!--PaymentsAddMoneyFragment-->
   <string name="PaymentsAddMoneyFragment__add_funds">ফান্ড যোগ করুন</string>
   <string name="PaymentsAddMoneyFragment__your_wallet_address">আপনার ওয়ালেট ঠিকানা</string>
@@ -2780,13 +2776,9 @@
   <string name="BackupDialog_verify">যাচাই করুন</string>
   <string name="BackupDialog_you_successfully_entered_your_backup_passphrase">আপনি সফলভাবে আপনার ব্যাকআপ পাসফ্রেজটি প্রবেশ করিয়েছেন</string>
   <string name="BackupDialog_passphrase_was_not_correct">পাসফ্রেজ সঠিক ছিলোনা।</string>
-<<<<<<< HEAD
   <string name="LocalBackupJob_creating_signal_backup">Molly ব্যাকআপ তৈরি করা হচ্ছে…</string>
-=======
-  <string name="LocalBackupJob_creating_signal_backup">Signal ব্যাকআপ তৈরি করা হচ্ছে…</string>
   <!--Title for progress notification shown in a system notification while verifying a recent backup.-->
-  <string name="LocalBackupJob_verifying_signal_backup">Signal ব্যাকআপ যাচাই করা হচ্ছে…</string>
->>>>>>> e379cf61
+  <string name="LocalBackupJob_verifying_signal_backup">Molly ব্যাকআপ যাচাই করা হচ্ছে…</string>
   <string name="LocalBackupJobApi29_backup_failed">ব্যাকআপ ব্যর্থ হয়েছে</string>
   <string name="LocalBackupJobApi29_your_backup_directory_has_been_deleted_or_moved">আপনার ব্যাকআপ ডিরেক্টরি মুছে ফেলা হয়েছে বা সরানো হয়েছে।</string>
   <string name="LocalBackupJobApi29_your_backup_file_is_too_large">আপনার ব্যাকআপ ফাইলটি এই স্থানে সংরক্ষণ করার জন্য খুব বড়।</string>
