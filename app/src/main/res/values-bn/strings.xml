<?xml version="1.0" encoding="UTF-8"?>
<!-- smartling.instruction_comments_enabled = on -->
<resources>
  <!-- Removed by excludeNonTranslatables <string name="app_name" translatable="false">Signal</string> -->

  <!-- Removed by excludeNonTranslatables <string name="install_url" translatable="false">https://signal.org/install</string> -->
  <!-- Removed by excludeNonTranslatables <string name="donate_url" translatable="false">https://signal.org/donate</string> -->
  <!-- Removed by excludeNonTranslatables <string name="backup_support_url" translatable="false">https://support.signal.org/hc/articles/360007059752</string> -->
  <!-- Removed by excludeNonTranslatables <string name="transfer_support_url" translatable="false">https://support.signal.org/hc/articles/360007059752</string> -->
  <!-- Removed by excludeNonTranslatables <string name="support_center_url" translatable="false">https://support.signal.org/</string> -->
  <!-- Removed by excludeNonTranslatables <string name="terms_and_privacy_policy_url" translatable="false">https://signal.org/legal</string> -->
  <!-- Removed by excludeNonTranslatables <string name="google_pay_url" translatable="false">https://pay.google.com</string> -->
  <!-- Removed by excludeNonTranslatables <string name="donation_decline_code_error_url" translatable="false">https://support.signal.org/hc/articles/4408365318426#errors</string> -->
  <!-- Removed by excludeNonTranslatables <string name="sms_export_url" translatable="false">https://support.signal.org/hc/articles/360007321171</string> -->
  <!-- Removed by excludeNonTranslatables <string name="signal_me_username_url" translatable="false">https://signal.me/#u/%1$s</string> -->
  <!-- Removed by excludeNonTranslatables <string name="signal_me_username_url_no_scheme" translatable="false">signal.me/#u/%1$s</string> -->
  <!-- Removed by excludeNonTranslatables <string name="username_support_url" translatable="false">https://support.signal.org/hc/articles/5389476324250</string> -->

    <string name="yes">হ্যাঁ</string>
    <string name="no">না</string>
    <string name="delete">মুছে ফেলুন</string>
    <string name="please_wait">অনুগ্রহপূর্বক অপেক্ষা করুন…</string>
    <string name="save">সংরক্ষণ</string>
    <string name="note_to_self">নিজের জন্য নোট</string>

    <!-- AlbumThumbnailView -->
  <!-- Removed by excludeNonTranslatables <string name="AlbumThumbnailView_plus" translatable="false">\+%d</string> -->

    <!-- ApplicationMigrationActivity -->
    <string name="ApplicationMigrationActivity__signal_is_updating">সিগন্যাল আপডেট হচ্ছে…</string>

    <!-- ApplicationPreferencesActivity -->
    <string name="ApplicationPreferenceActivity_you_havent_set_a_passphrase_yet">আপনি এখনও কোনো পাসফ্রেজ স্থাপন করেন নি!</string>
    <string name="ApplicationPreferencesActivity_disable_passphrase">পাসফ্রেজ নিষ্ক্রিয় করবেন?</string>
    <string name="ApplicationPreferencesActivity_this_will_permanently_unlock_signal_and_message_notifications">এটি স্থায়ীভাবে Molly এবং বার্তা নোটিফিকেশনগুলিকে আনলক করবে।</string>
    <string name="ApplicationPreferencesActivity_disable">নিষ্ক্রিয় করুন</string>
    <string name="ApplicationPreferencesActivity_disable_signal_messages_and_calls">Molly বার্তা ও কল বন্ধ করবেন?</string>
    <string name="ApplicationPreferencesActivity_disable_signal_messages_and_calls_by_unregistering">Molly বার্তা ও কল সমূহ বন্ধ করতে সার্ভার থেকে নিবন্ধন বাতিল করুন। ভবিষ্যতে পুনরায় ব্যাবহার করতে হলে আপনাকে আপনার ফোন নাম্বার পুনঃ নিবন্ধন করতে হবে।</string>
    <string name="ApplicationPreferencesActivity_error_connecting_to_server">সার্ভারের সাথে সংযোগ স্থাপনে ব্যর্থ!</string>
    <string name="ApplicationPreferencesActivity_pins_are_required_for_registration_lock">রেজিস্ট্রেশন লকের জন্য পিনসমূহ আবশ্যক। পিনসমূহ নিষ্ক্রিয় করতে আগে রেজিস্ট্রেশন লক নিষ্ক্রিয় করুন।</string>
    <string name="ApplicationPreferencesActivity_pin_created">পিন তৈরি করা হয়েছে।</string>
    <string name="ApplicationPreferencesActivity_pin_disabled">পিন নিষ্ক্রিয় করা হয়েছে।</string>
    <string name="ApplicationPreferencesActivity_record_payments_recovery_phrase">পেমেন্ট রিকভারি ফ্রেজ রেকর্ড করুন</string>
    <string name="ApplicationPreferencesActivity_record_phrase">বাক্যাংশ সংরক্ষণ</string>
    <string name="ApplicationPreferencesActivity_before_you_can_disable_your_pin">আপনি আপনার পিনটি নিষ্ক্রিয় করার পূর্বে, আপনার পেমেন্ট অ্যাকাউন্টটি পুনরুদ্ধার করতে সক্ষম কিনা তা নিশ্চিত করতে আপনাকে অবশ্যই আপনার পেমেন্টের তথ্য পুনরুদ্ধারের ফ্রেজ সংরক্ষণ করতে হবে।</string>

    <!-- NumericKeyboardView -->
  <!-- Removed by excludeNonTranslatables <string name="NumericKeyboardView__1" translatable="false">1</string> -->
  <!-- Removed by excludeNonTranslatables <string name="NumericKeyboardView__2" translatable="false">2</string> -->
  <!-- Removed by excludeNonTranslatables <string name="NumericKeyboardView__3" translatable="false">3</string> -->
  <!-- Removed by excludeNonTranslatables <string name="NumericKeyboardView__4" translatable="false">4</string> -->
  <!-- Removed by excludeNonTranslatables <string name="NumericKeyboardView__5" translatable="false">5</string> -->
  <!-- Removed by excludeNonTranslatables <string name="NumericKeyboardView__6" translatable="false">6</string> -->
  <!-- Removed by excludeNonTranslatables <string name="NumericKeyboardView__7" translatable="false">7</string> -->
  <!-- Removed by excludeNonTranslatables <string name="NumericKeyboardView__8" translatable="false">8</string> -->
  <!-- Removed by excludeNonTranslatables <string name="NumericKeyboardView__9" translatable="false">9</string> -->
  <!-- Removed by excludeNonTranslatables <string name="NumericKeyboardView__0" translatable="false">0</string> -->
    <!-- Back button on numeric keyboard -->
    <string name="NumericKeyboardView__backspace">ব্যাকস্পেস</string>

    <!-- DraftDatabase -->
    <string name="DraftDatabase_Draft_image_snippet">(ছবি)</string>
    <string name="DraftDatabase_Draft_audio_snippet">(অডিও)</string>
    <string name="DraftDatabase_Draft_video_snippet">(ভিডিও)</string>
    <string name="DraftDatabase_Draft_location_snippet">(স্থান)</string>
    <string name="DraftDatabase_Draft_quote_snippet">(উত্তর)</string>
    <string name="DraftDatabase_Draft_voice_note">(ভয়েস মেসেজ)</string>

    <!-- AttachmentKeyboard -->
    <string name="AttachmentKeyboard_gallery">গ্যাল্যারি</string>
    <string name="AttachmentKeyboard_file">ফাইল</string>
    <string name="AttachmentKeyboard_contact">পরিচিতি</string>
    <string name="AttachmentKeyboard_location">স্থান</string>
    <string name="AttachmentKeyboard_Signal_needs_permission_to_show_your_photos_and_videos">আপনার ছবি এবং ভিডিও দেখানোর জন্য Molly-এর অনুমতি প্রয়োজন।</string>
    <string name="AttachmentKeyboard_give_access">অ্যাক্সেসের অনুমতি দিন</string>
    <string name="AttachmentKeyboard_payment">পেমেন্ট</string>

    <!-- AttachmentManager -->
    <string name="AttachmentManager_cant_open_media_selection">মিডিয়া নির্বাচন করার জন্য কোন অ্যাপ খুঁজে পাওয়া যায়নি।</string>
    <string name="AttachmentManager_signal_requires_the_external_storage_permission_in_order_to_attach_photos_videos_or_audio">ছবি, ভিডিও অথবা অডিও সংযুক্ত করার জন্য Molly এর স্টোরেজ ব্যাবহারের অনুমতির প্রয়োজন কিন্তু এর উপর স্থায়ী নিষেধাজ্ঞা জারি করা হয়েছে। দয়া করে আ্যপ সেটিংস-এ যান, \"অনুমতি\" নির্বাচন করুন এবং \"স্টোরেজ\" সক্ষম করুন।</string>
    <string name="AttachmentManager_signal_requires_contacts_permission_in_order_to_attach_contact_information">পরিচিতিসমূহের তথ্য সংযুক্ত করার জন্য Molly এর পরিচিতিসমূহ ব্যাবহারের অনুমতির প্রয়োজন কিন্তু এর উপর স্থায়ী নিষেধাজ্ঞা জারি করা হয়েছে। দয়া করে আ্যপ সেটিংসে যান, \"অনুমতি\" নির্বাচন করুন এবং \"পরিচিতিসমূহ\" সক্ষম করুন।</string>
    <string name="AttachmentManager_signal_requires_location_information_in_order_to_attach_a_location">স্থান সংযুক্ত করার জন্য Molly এর স্থান ব্যাবহারের অনুমতির প্রয়োজন কিন্তু এর উপর স্থায়ী নিষেধাজ্ঞা জারি করা হয়েছে। দয়া করে আ্যপ সেটিংসে যান, \"অনুমতি\" নির্বাচন করুন এবং \"স্থান\" সক্ষম করুন।</string>
    <!-- Alert dialog title to show the recipient has not activated payments -->
    <string name="AttachmentManager__not_activated_payments">%1$s পেমেন্ট সক্রিয় করেননি </string>
    <!-- Alert dialog description to send the recipient a request to activate payments -->
    <string name="AttachmentManager__request_to_activate_payments">আপনি কি পেমেন্ট সক্রিয় করার জন্য তাদেরকে অনুরোধ পাঠাতে চান?</string>
    <!-- Alert dialog button to send request -->
    <string name="AttachmentManager__send_request">অনুরোধ পাঠান</string>
    <!-- Alert dialog button to cancel dialog -->
    <string name="AttachmentManager__cancel">বাতিল করুন</string>

    <!-- AttachmentUploadJob -->
    <string name="AttachmentUploadJob_uploading_media">মিডিয়া আপলোড হচ্ছে…</string>
    <string name="AttachmentUploadJob_compressing_video_start">ভিডিও সংকোচন করা হচ্ছে…</string>

    <!-- BackgroundMessageRetriever -->
    <string name="BackgroundMessageRetriever_checking_for_messages">মেসেজ খোঁজা হচ্ছে…</string>

    <!-- BlockedUsersActivity -->
    <string name="BlockedUsersActivity__blocked_users">ব্লক করা ইউজার</string>
    <string name="BlockedUsersActivity__add_blocked_user">ব্লক করা ইউজার যোগ করুন</string>
    <string name="BlockedUsersActivity__blocked_users_will">ব্লক করা ইউজাররা আপনাকে কল করতে বা আপনাকে ম্যাসেজ পাঠাতে পারবেন না।</string>
    <string name="BlockedUsersActivity__no_blocked_users">কোনো ব্লক করা ইউজার নেই</string>
    <string name="BlockedUsersActivity__block_user">ইউজারকে ব্লক করবেন?</string>
    <string name="BlockedUserActivity__s_will_not_be_able_to">\"%1$s\" আপনাকে কল করতে বা আপনাকে মেসেজ পাঠাতে পারবেন না।</string>
    <string name="BlockedUsersActivity__block">ব্লক করুন</string>

    <!-- CreditCardFragment -->
    <!-- Title of fragment detailing the donation amount for one-time donation, displayed above the credit card text fields -->
    <string name="CreditCardFragment__donation_amount_s">ডোনেশনের পরিমাণ: %1$s</string>
    <!-- Title of fragment detailing the donation amount for monthly donation, displayed above the credit card text fields -->
    <string name="CreditCardFragment__donation_amount_s_per_month">ডোনেশনের পরিমাণ: %1$s/মাস</string>
    <!-- Explanation of how to fill in the form, displayed above the credit card text fields -->
    <!-- Explanation of how to fill in the form and a note about pii, displayed above the credit card text fields -->
    <string name="CreditCardFragment__enter_your_card_details">আপনার কার্ডের বিস্তারিত লিখুন। Signal আপনার ব্যক্তিগত তথ্য সংগ্রহ কিংবা সংরক্ষণ করে না।</string>
    <!-- Displayed as a hint in the card number text field -->
    <string name="CreditCardFragment__card_number">কার্ডের নম্বর</string>
    <!-- Displayed as a hint in the card expiry text field -->
    <string name="CreditCardFragment__mm_yy">MM/YY</string>
    <!-- Displayed as a hint in the card cvv text field -->
    <string name="CreditCardFragment__cvv">CVV</string>
    <!-- Error displayed under the card number text field when there is an invalid card number entered -->
    <string name="CreditCardFragment__invalid_card_number">কার্ড নম্বর অকার্যকর</string>
    <!-- Error displayed under the card expiry text field when the card is expired -->
    <string name="CreditCardFragment__card_has_expired">কার্ডের মেয়াদ শেষ হয়ে গেছে</string>
    <!-- Error displayed under the card cvv text field when the cvv is too short -->
    <string name="CreditCardFragment__code_is_too_short">কোডটি খুবই ছোট</string>
    <!-- Error displayed under the card cvv text field when the cvv is too long -->
    <string name="CreditCardFragment__code_is_too_long">কোডটি খুবই বড়</string>
    <!-- Error displayed under the card cvv text field when the cvv is invalid -->
    <string name="CreditCardFragment__invalid_code">অকার্যকর কোড</string>
    <!-- Error displayed under the card expiry text field when the expiry month is invalid -->
    <string name="CreditCardFragment__invalid_month">অকার্যকর মাস</string>
    <!-- Error displayed under the card expiry text field when the expiry is missing the year -->
    <string name="CreditCardFragment__year_required">বছর প্রয়োজন</string>
    <!-- Error displayed under the card expiry text field when the expiry year is invalid -->
    <string name="CreditCardFragment__invalid_year">অকার্যকর বছর</string>
    <!-- Button label to confirm credit card input and proceed with payment -->
    <string name="CreditCardFragment__continue">চালিয়ে যান</string>

    <!-- BlockUnblockDialog -->
    <string name="BlockUnblockDialog_block_and_leave_s">%1$s-কে ব্লক করবেন এবং বের হয়ে যাবেন?</string>
    <string name="BlockUnblockDialog_block_s">%1$s-কে ব্লক করবেন?</string>
    <string name="BlockUnblockDialog_you_will_no_longer_receive_messages_or_updates">আপনি আর এই গ্রুপ থেকে বার্তা বা আপডেট পাবেন না, এবং গ্রুপের সদস্যরা আপনাকে আবার এই গ্রুপে যুক্ত করতে পারবে না।</string>
    <string name="BlockUnblockDialog_group_members_wont_be_able_to_add_you">গ্রুপের সদস্যরা আপনাকে পুনরায় কখনো এই গ্রুপে যুক্ত করতে পারবেনা।</string>
    <string name="BlockUnblockDialog_group_members_will_be_able_to_add_you">গ্রুপের সদস্যরা আপনাকে আবার এই গ্রুপে যুক্ত করতে পারবে।</string>
    <!-- Text that is shown when unblocking a Signal contact -->
    <string name="BlockUnblockDialog_you_will_be_able_to_call_and_message_each_other">তোমরা একে অপরকে বার্তা পাঠাতে ও কল করতে পারবে এবং তোমার নাম ও ছবি তাদের সাথে শেয়ার করা হবে।</string>
    <!-- Text that is shown when unblocking an SMS contact -->
    <string name="BlockUnblockDialog_you_will_be_able_to_message_each_other">আপনারা একে অপরকে ম্যাসেজ দিতে পারবেন।</string>
    <string name="BlockUnblockDialog_blocked_people_wont_be_able_to_call_you_or_send_you_messages">ব্লক করা ব্যক্তিরা আপনাকে কল করতে বা আপনাকে ম্যাসেজ পাঠাতে পারবেন না।</string>
    <string name="BlockUnblockDialog_blocked_people_wont_be_able_to_send_you_messages">ব্লক করা ব্যক্তিরা আপনাকে ম্যাসেজ পাঠাতে পারবে না।</string>
    <!-- Message shown on block dialog when blocking the Signal release notes recipient -->
    <string name="BlockUnblockDialog_block_getting_signal_updates_and_news">Signal-এর আপডেট এবং ম্যাসেজ পেতে না চাইলে ব্লক করুন।</string>
    <!-- Message shown on unblock dialog when unblocking the Signal release notes recipient -->
    <string name="BlockUnblockDialog_resume_getting_signal_updates_and_news">Signal-এর আপডেট এবং বার্তা পেতে চাইলে চালু করুন।</string>
    <string name="BlockUnblockDialog_unblock_s">%1$s-কে আনব্লক করবেন?</string>
    <string name="BlockUnblockDialog_block">ব্লক করুন</string>
    <string name="BlockUnblockDialog_block_and_leave">ব্লক করুন ও বের হয়ে যান</string>
    <string name="BlockUnblockDialog_report_spam_and_block">স্প্যাম হিসেবে রিপোর্ট করুন এবং ব্লক করুন</string>

    <!-- BucketedThreadMedia -->
    <string name="BucketedThreadMedia_Today">আজ</string>
    <string name="BucketedThreadMedia_Yesterday">গতকাল</string>
    <string name="BucketedThreadMedia_This_week">এই সপ্তাহ</string>
    <string name="BucketedThreadMedia_This_month">এই মাস</string>
    <string name="BucketedThreadMedia_Large">বড়</string>
    <string name="BucketedThreadMedia_Medium">মধ্যম</string>
    <string name="BucketedThreadMedia_Small">ছোট</string>

    <!-- CameraXFragment -->
    <string name="CameraXFragment_tap_for_photo_hold_for_video">ছবির জন্য আলতো চাপুন, ভিডিও\'র জন্য ধরে রাখুন</string>
    <string name="CameraXFragment_capture_description">ক্যাপচার</string>
    <string name="CameraXFragment_change_camera_description">ক্যামেরা পরিবর্তন</string>
    <string name="CameraXFragment_open_gallery_description">গ্যালারী খুলুন</string>

    <!-- CameraContacts -->
    <string name="CameraContacts_recent_contacts">সাম্প্রতিক যোগাযোগ</string>
    <string name="CameraContacts_signal_contacts">Signal পরিচিতিসমূহ</string>
    <string name="CameraContacts_signal_groups">Signal গ্রুপসমূহ</string>
    <string name="CameraContacts_you_can_share_with_a_maximum_of_n_conversations">আপনি সর্বাধিক %1$dটি কথোপকথনে শেয়ার করতে পারবেন।</string>
    <string name="CameraContacts_select_signal_recipients">Signal প্রাপকসমূহ নির্বাচন করুন</string>
    <string name="CameraContacts_no_signal_contacts">কোনও Signal পরিচিতি নেই</string>
    <string name="CameraContacts_you_can_only_use_the_camera_button">শুধুমাত্র Signal পরিচিতিদের ছবি পাঠাতে ক্যামেরা বোতাম ব্যবহার করতে পারবেন। </string>
    <string name="CameraContacts_cant_find_who_youre_looking_for">আপনি যাকে খুঁজছেন তাকে খুঁজে পাচ্ছেন না?</string>
    <string name="CameraContacts_invite_a_contact_to_join_signal">Molly -এ যোগ দিতে একটি পরিচিতিকে আমন্ত্রণ জানান</string>
    <string name="CameraContacts__menu_search">খুঁজুন</string>

    <!-- Censorship Circumvention Megaphone -->
    <!-- Title for an alert that shows at the bottom of the chat list letting people know that circumvention is no longer needed -->
    <string name="CensorshipCircumventionMegaphone_turn_off_censorship_circumvention">সেন্সরশিপ এড়ানো বন্ধ করবেন?</string>
    <!-- Body for an alert that shows at the bottom of the chat list letting people know that circumvention is no longer needed -->
    <string name="CensorshipCircumventionMegaphone_you_can_now_connect_to_the_signal_service">ভাল অভিজ্ঞতা পেতে আপনি এখন সরাসরি Signal পরিষেবার সাথে সংযোগ করতে পারবেন৷</string>
    <!-- Action to prompt the user to disable circumvention since it is no longer needed -->
    <string name="CensorshipCircumventionMegaphone_turn_off">বন্ধ করুন</string>
    <!-- Action to prompt the user to dismiss the alert at the bottom of the chat list -->
    <string name="CensorshipCircumventionMegaphone_no_thanks">না ধন্যবাদ</string>

    <!-- ClearProfileActivity -->
    <string name="ClearProfileActivity_remove">সরিয়ে ফেলুন</string>
    <string name="ClearProfileActivity_remove_profile_photo">প্রোফাইলের ছবিটি সরিয়ে ফেলবেন?</string>
    <string name="ClearProfileActivity_remove_group_photo">গ্রুপ ছবিটি সরিয়ে ফেলবেন?</string>

    <!-- ClientDeprecatedActivity -->
    <string name="ClientDeprecatedActivity_update_signal">Molly আপডেট করুন</string>
    <string name="ClientDeprecatedActivity_this_version_of_the_app_is_no_longer_supported">এই অ্যাপের এই সংস্করণ আর সাহায্য পাবে না। বার্তা পেতে ও পাঠাতে সর্বনতুন সংস্করণে হালনাগাদ(আপডেট) করো।</string>
    <string name="ClientDeprecatedActivity_update">আপডেট করুন</string>
    <string name="ClientDeprecatedActivity_dont_update">আপডেট করবেন না</string>
    <string name="ClientDeprecatedActivity_warning">সতর্কবার্তা</string>
    <string name="ClientDeprecatedActivity_your_version_of_signal_has_expired_you_can_view_your_message_history">আপনার Signal-এর সংস্করণটি পুরোনো হয়ে গেছে। আপডেট না করা পর্যন্ত আপনি পুরোনো ম্যাসেজগুলো দেখতে পাবেন, কিন্তু নতুন ম্যাসেজ দেখতে বা পাঠাতে পারবেন না।</string>

    <!-- CommunicationActions -->
    <string name="CommunicationActions_no_browser_found">কোন ওয়েব ব্রাউজার পাওয়া যায়নি।</string>
    <string name="CommunicationActions_send_email">ইমেইল পাঠান</string>
    <string name="CommunicationActions_a_cellular_call_is_already_in_progress">একটি সেলুলার কল ইতিমধ্যে চলছে।</string>
    <string name="CommunicationActions_start_voice_call">ভয়েস কল শুরু করুন?</string>
    <string name="CommunicationActions_cancel">বাতিল</string>
    <string name="CommunicationActions_call">কল করুন</string>
    <string name="CommunicationActions_insecure_call">অনিরাপদ কল</string>
    <string name="CommunicationActions_carrier_charges_may_apply">আপনার টেলিফোন কেরিয়ার টাকা কাটতে পারে। যে নম্বরটিতে কল করছেন সেটি Signal-এর সাথে রেজিস্টার করা নেই। তাই কলটি টেলিফোন কেরিয়ারের মাধ্যমে করা হবে, ইন্টারনেটের মাধ্যমে না।</string>

    <!-- ConfirmIdentityDialog -->

    <!-- ContactsCursorLoader -->
    <string name="ContactsCursorLoader_recent_chats">সাম্প্রতিক আলাপসমূহ</string>
    <string name="ContactsCursorLoader_contacts">পরিচিতিসমূহ</string>
    <string name="ContactsCursorLoader_groups">গ্রুপসমূহ</string>
    <!-- Contact search header for individuals who the user has not started a conversation with but is in a group with -->
    <string name="ContactsCursorLoader_group_members">গ্রুপের সদস্যগণ</string>
    <string name="ContactsCursorLoader_phone_number_search">ফোন নাম্বার খুঁজুন</string>
    <!-- Header for username search -->
    <string name="ContactsCursorLoader_find_by_username">ব্যবহারকারীর নাম দিয়ে খুঁজুন</string>
    <!-- Label for my stories when selecting who to send media to -->
    <string name="ContactsCursorLoader_my_stories">আমার স্টোরি</string>
    <!-- Text for a button that brings up a bottom sheet to create a new story. -->
    <string name="ContactsCursorLoader_new">নতুন</string>
    <!-- Header for conversation search section labeled "Chats" -->
    <string name="ContactsCursorLoader__chats">চ্যাট</string>
    <!-- Header for conversation search section labeled "Messages" -->
    <string name="ContactsCursorLoader__messages">ম্যাসেজ</string>

    <!-- ContactsDatabase -->
    <string name="ContactsDatabase_message_s">%1$sটি বার্তা</string>
    <string name="ContactsDatabase_signal_call_s">%1$sটি Signal কল</string>

    <!-- ContactNameEditActivity -->
    <!-- Toolbar title for contact name edit activity -->
    <string name="ContactNameEditActivity_given_name">প্রদত্ত নাম</string>
    <string name="ContactNameEditActivity_family_name">পারিবারিক নাম</string>
    <string name="ContactNameEditActivity_prefix">পূর্বপদ</string>
    <string name="ContactNameEditActivity_suffix">পরপদ</string>
    <string name="ContactNameEditActivity_middle_name">মধ্যবর্তী নাম</string>

    <!-- ContactShareEditActivity -->
    <!-- ContactShareEditActivity toolbar title -->
    <string name="ContactShareEditActivity__send_contact">কন্টাক্ট পাঠান</string>
    <string name="ContactShareEditActivity_type_home">বাড়ি</string>
    <string name="ContactShareEditActivity_type_mobile">মোবাইল</string>
    <string name="ContactShareEditActivity_type_work">কর্মক্ষেত্র</string>
    <string name="ContactShareEditActivity_type_missing">অন্যান্য</string>
    <string name="ContactShareEditActivity_invalid_contact">নির্বাচিত পরিচিতিটি সঠিক নয়</string>
    <!-- Content descrption for name edit button on contact share edit activity -->
    <string name="ContactShareEditActivity__edit_name">নাম এডিট করুন</string>
    <!-- Content description for user avatar in edit activity -->
    <string name="ContactShareEditActivity__avatar">প্রোফাইলের ছবি</string>

    <!-- ConversationItem -->
    <string name="ConversationItem_error_not_sent_tap_for_details">পাঠানো হয়নি, বিস্তারিত জানার জন্য টিপ দিন</string>
    <string name="ConversationItem_error_partially_not_delivered">আংশিক পাঠানো হয়েছে, বিস্তারিত জানতে টিপ দিন</string>
    <string name="ConversationItem_error_network_not_delivered">পাঠাতে ব্যর্থ</string>
    <string name="ConversationItem_received_key_exchange_message_tap_to_process">কী বিনিময়ের বার্তা পাওয়া গেছে, প্রক্রিয়া করতে আলতো চাপুন।</string>
    <string name="ConversationItem_group_action_left">%1$s গ্রুপ ত্যাগ করেছে।</string>
    <string name="ConversationItem_send_paused">সাময়িকভাবে পাঠানো বদ্ধ</string>
    <string name="ConversationItem_click_to_approve_unencrypted">পাঠাতে ব্যর্থ, অসুরক্ষিত পন্থা অবলম্বনের জন্য চাপুন</string>
    <string name="ConversationItem_click_to_approve_unencrypted_sms_dialog_title">অনাবৃত SMS অবলম্বন করবেন?</string>
    <string name="ConversationItem_click_to_approve_unencrypted_mms_dialog_title">অনাবৃত MMS অবলম্বন করবেন?</string>
    <string name="ConversationItem_click_to_approve_unencrypted_dialog_message">এই বার্তাটি গোপনীয় হবে <b>না</b> কারণ গ্রাহক আর Signal এর ব্যবহারকারী নয়। অসুরক্ষিত বার্তা পাঠাবেন?</string>
    <string name="ConversationItem_unable_to_open_media">এই মিডিয়াটি খোলার জন্য কোন অ্যাপ খুঁজে পাওয়া যায়নি।</string>
    <string name="ConversationItem_copied_text">%1$s প্রতিলিপি করা হয়েছে</string>
    <string name="ConversationItem_from_s">%1$s থেকে</string>
    <string name="ConversationItem_to_s">%1$s এ</string>
    <string name="ConversationItem_read_more"> আরো পড়ুন</string>
    <string name="ConversationItem_download_more"> আরো ডাউনলোড করুন</string>
    <string name="ConversationItem_pending"> মুলতুবী</string>
    <string name="ConversationItem_this_message_was_deleted">এই বার্তাটি মুছে ফেলা হয়েছে।</string>
    <string name="ConversationItem_you_deleted_this_message">আপনি এই বার্তাটি মুছে ফেলেছেন।</string>
    <!-- Dialog error message shown when user can\'t download a message from someone else due to a permanent failure (e.g., unable to decrypt), placeholder is other\'s name -->
    <string name="ConversationItem_cant_download_message_s_will_need_to_send_it_again">মেসেজ ডাউনলোড করা যাচ্ছে না। %1$s-কে এটি আবার পাঠাতে হবে।</string>
    <!-- Dialog error message shown when user can\'t download an image message from someone else due to a permanent failure (e.g., unable to decrypt), placeholder is other\'s name -->
    <string name="ConversationItem_cant_download_image_s_will_need_to_send_it_again">ছবি ডাউনলোড করা যাচ্ছে না। %1$s-কে এটি আবার পাঠাতে হবে।</string>
    <!-- Dialog error message shown when user can\'t download a video message from someone else due to a permanent failure (e.g., unable to decrypt), placeholder is other\'s name -->
    <string name="ConversationItem_cant_download_video_s_will_need_to_send_it_again">ভিডিও ডাউনলোড করা যাচ্ছে না। %1$s-কে এটি আবার পাঠাতে হবে।</string>
    <!-- Dialog error message shown when user can\'t download a their own message via a linked device due to a permanent failure (e.g., unable to decrypt) -->
    <string name="ConversationItem_cant_download_message_you_will_need_to_send_it_again">মেসেজ ডাউনলোড করা যাচ্ছে না। আপনাকে এটি আবার পাঠাতে হবে।</string>
    <!-- Dialog error message shown when user can\'t download a their own image message via a linked device due to a permanent failure (e.g., unable to decrypt) -->
    <string name="ConversationItem_cant_download_image_you_will_need_to_send_it_again">ছবি ডাউনলোড করা যাচ্ছে না। আপনাকে এটি আবার পাঠাতে হবে।</string>
    <!-- Dialog error message shown when user can\'t download a their own video message via a linked device due to a permanent failure (e.g., unable to decrypt) -->
    <string name="ConversationItem_cant_download_video_you_will_need_to_send_it_again">ভিডিও ডাউনলোড করা যাচ্ছে না। আপনাকে এটি আবার পাঠাতে হবে।</string>

    <!-- ConversationActivity -->
    <string name="ConversationActivity_add_attachment">সংযুক্তি যোগ করুন</string>
    <string name="ConversationActivity_select_contact_info">পরিচিতির তথ্য নির্বাচন করুন</string>
    <string name="ConversationActivity_compose_message">বার্তা তৈরি করুন</string>
    <string name="ConversationActivity_sorry_there_was_an_error_setting_your_attachment">দুঃখিত, আপনার সংযুক্তি সেট করার সময় একটি ত্রুটি হয়েছিল।</string>
    <string name="ConversationActivity_recipient_is_not_a_valid_sms_or_email_address_exclamation">প্রাপক কোনও কার্যকর এসএমএস বা ইমেল ঠিকানা নয়!</string>
    <string name="ConversationActivity_message_is_empty_exclamation">বার্তা খালি!</string>
    <string name="ConversationActivity_group_members">গ্রুপের সদস্যগণ</string>
    <string name="ConversationActivity__tap_here_to_start_a_group_call">গ্রুপ কল শুরু করতে এখানে টিপ দিন</string>

    <string name="ConversationActivity_invalid_recipient">অকার্যকর প্রাপক!</string>
    <string name="ConversationActivity_added_to_home_screen">হোম স্ক্রিনে যুক্ত হয়েছে</string>
    <string name="ConversationActivity_calls_not_supported">কলগুলি সাপোর্ট করেনা</string>
    <string name="ConversationActivity_this_device_does_not_appear_to_support_dial_actions">এই ডিভাইস ডায়াল ক্রিয়া সমর্থন করে বলে মনে হচ্ছে না।</string>
    <string name="ConversationActivity_transport_insecure_sms">অনিরাপদ এসএমএস</string>
    <!-- A title for the option to send an SMS with a placeholder to put the name of their SIM card -->
    <string name="ConversationActivity_transport_insecure_sms_with_sim">অনিরাপদ এসএমএস (%1$s)</string>
    <string name="ConversationActivity_transport_insecure_mms">অনিরাপদ এমএমএস</string>
    <!-- A title for the option to send an SMS with a placeholder to put the name of their SIM card -->
    <string name="ConversationActivity_transport_signal">Signal বার্তা</string>
    <string name="ConversationActivity_lets_switch_to_signal">চলুন Molly এ যোগ দেই %1$s</string>
    <string name="ConversationActivity_specify_recipient">দয়া করে একটি পরিচিতি চয়ন করুন</string>
    <string name="ConversationActivity_unblock">আনব্লক করুন</string>
    <string name="ConversationActivity_attachment_exceeds_size_limits">আপনি যে বার্তা প্রেরণ করছেন সংযুক্তি তার আকারের সীমা অতিক্রম করেছে।</string>
    <string name="ConversationActivity_unable_to_record_audio">অডিও রেকর্ড করা যাচ্ছেনা!</string>
    <string name="ConversationActivity_you_cant_send_messages_to_this_group">আপনি এই গ্রুপে বার্তা পাঠাতে পারবেন না কারন আপনি আর এই গ্রুপের সদস্য না</string>
    <string name="ConversationActivity_only_s_can_send_messages">কেবল %1$s বার্তা পাঠাতে পারবে।</string>
    <string name="ConversationActivity_admins">এডমিনগণ</string>
    <string name="ConversationActivity_message_an_admin">একজন এডমিনকে বার্তা পাঠান</string>
    <string name="ConversationActivity_cant_start_group_call">গ্রুপ কল শুরু করা যাচ্ছে না।</string>
    <string name="ConversationActivity_only_admins_of_this_group_can_start_a_call">এই গ্রুপের কেবল অ্যাডমিন কল শুরু করতে পারবে।</string>
    <string name="ConversationActivity_there_is_no_app_available_to_handle_this_link_on_your_device">আপনার ডিভাইসে এই লিঙ্কটি পরিচালনা করার মত কোনও অ্যাপ পাওয়া যাচ্ছে না।</string>
    <string name="ConversationActivity_your_request_to_join_has_been_sent_to_the_group_admin">আপনার গ্রুপে ঢোকার অনুরোধ গ্রুপের অ্যাডমিনদের কাছে পাঠানো হয়েছে। তারা কোনো পদক্ষেপ নিলে আপনাকে জানানো হবে।</string>
    <string name="ConversationActivity_cancel_request">অনুরোধ বাতিল করুন</string>

    <string name="ConversationActivity_to_send_audio_messages_allow_signal_access_to_your_microphone">অডিও বার্তা পাঠাতে Molly কে আপনার মাইক্রোফোন ব্যাবহারের অনুমতি দিন।</string>
    <string name="ConversationActivity_signal_requires_the_microphone_permission_in_order_to_send_audio_messages">অডিও বার্তাগুলি প্রেরণের জন্য Molly এর মাইক্রোফোনের অনুমতি প্রয়োজন, কিন্তু এর উপর স্থায়ীভাবে নিষেধাজ্ঞা আরোপ করা হয়েছে। দয়া করে অ্যাপ্লিকেশন সেটিংসে যান, \"অনুমতিগুলি\" নির্বাচন করুন এবং \"মাইক্রোফোন\" সক্ষম করুন|</string>
    <string name="ConversationActivity_signal_needs_the_microphone_and_camera_permissions_in_order_to_call_s">%1$s কে ফোন করতে Molly এর মাইক্রোফোন এবং ক্যামেরা ব্যাবহারের অনুমতির প্রয়োজন, কিন্তু এর উপর স্থায়ীভাবে নিষেধাজ্ঞা আরোপ করা হয়েছে। দয়া করে এপ সেটিংসে যান, \"অনুমতি\" নির্বাচন করুন এবং \"মাইক্রোফোন\" ও \"ক্যামেরা\" এর অনুমতি সক্ষম করুন।</string>
    <string name="ConversationActivity_to_capture_photos_and_video_allow_signal_access_to_the_camera">ছবি ও ভিডিও তুলতে Molly কে ক্যামেরা ব্যাবহারের অনুমতি দিন।</string>
    <string name="ConversationActivity_signal_needs_the_camera_permission_to_take_photos_or_video">ছবি অথবা ভিডিও তুলতে Molly এর ক্যামেরা ব্যাবহারের অনুমতির প্রয়োজন, কিন্তু এর উপর স্থায়ীভাবে নিষেধাজ্ঞা আরোপ করা হয়েছে। দয়া করে অ্যাপ সেটিংসে যান, \"অনুমতি\" নির্বাচন করুন এবং \"ক্যামেরা\" এর অনুমতি সক্ষম করুন।</string>
    <string name="ConversationActivity_signal_needs_camera_permissions_to_take_photos_or_video">ছবি অথবা ভিডিও তুলতে Molly এর ক্যামেরা ব্যাবহারের অনুমতির প্রয়োজন।</string>
    <string name="ConversationActivity_enable_the_microphone_permission_to_capture_videos_with_sound">শব্দ সহ ভিডিও ধারন করতে মাইক্রোফোন অনুমতি সক্ষম করুন।</string>
    <string name="ConversationActivity_signal_needs_the_recording_permissions_to_capture_video">ভিডিও রেকর্ড করতে Molly এর মাইক্রোফোনের অনুমতি প্রয়োজন, তবে সেগুলি অস্বীকার করা হয়েছে। দয়া করে অ্যাপ্লিকেশন সেটিংসে যান এবং, \"অনুমতিগুলি\" নির্বাচন করুন এবং \"মাইক্রোফোন\" এবং \"ক্যামেরা\" সক্ষম করুন|</string>
    <string name="ConversationActivity_signal_needs_recording_permissions_to_capture_video">ভিডিও রেকর্ড করতে Molly এর ক্যামেরা ব্যাবহারের অনুমতির প্রয়োজন।</string>

    <string name="ConversationActivity_quoted_contact_message">%1$s %2$s</string>
    <string name="ConversationActivity_signal_cannot_sent_sms_mms_messages_because_it_is_not_your_default_sms_app">Signal এসএমএস / এমএমএস বার্তাগুলি প্রেরণ করতে পারে না কারণ এটি আপনার ডিফল্ট এসএমএস অ্যাপ নয়। আপনি কি আপনার অ্যানড্রয়েড সেটিংসে এটি পরিবর্তন করতে চান?</string>
    <string name="ConversationActivity_yes">হ্যাঁ</string>
    <string name="ConversationActivity_no">না</string>
    <string name="ConversationActivity_search_position">%1$d এর %2$d</string>
    <string name="ConversationActivity_no_results">ফলাফল শুন্য</string>

    <string name="ConversationActivity_sticker_pack_installed">স্টিকার প্যাক ইনস্টল করা হয়েছে</string>
    <string name="ConversationActivity_new_say_it_with_stickers">নতুন! স্টিকার দিয়ে বলুন</string>

    <string name="ConversationActivity_cancel">বাতিল করুন</string>
    <string name="ConversationActivity_delete_conversation">কথোপকথন মুছে ফেলবেন?</string>
    <string name="ConversationActivity_delete_and_leave_group">গ্রুপ মুছে ফেলবেন এবং ছেড়ে যাবেন?</string>
    <string name="ConversationActivity_this_conversation_will_be_deleted_from_all_of_your_devices">এই কথোপকথনটি আপনার সকল ডিভাইস থেকে মুছে ফেলা হবে।</string>
    <string name="ConversationActivity_you_will_leave_this_group_and_it_will_be_deleted_from_all_of_your_devices">আপনি এই গ্রুপ ছেড়ে চলে যাবেন এবং এটি আপনার সকল ডিভাইস থেকে মুছে ফেলা হবে।</string>
    <string name="ConversationActivity_delete">মুছে ফেলুন</string>
    <string name="ConversationActivity_delete_and_leave">মুছুন এবং ছেড়ে যান</string>
    <string name="ConversationActivity__to_call_s_signal_needs_access_to_your_microphone">%1$s কে ফোন করতে Molly কে আপনার মাইক্রোফোন ব্যাবহার করতে হবে।</string>


    <string name="ConversationActivity_join">যোগদান করুন</string>
    <string name="ConversationActivity_full">ভর্তি</string>

    <string name="ConversationActivity_error_sending_media">ছবি/ভিডিও পাঠাতে ত্রুটি</string>

    <string name="ConversationActivity__reported_as_spam_and_blocked">স্প্যাম হিসেবে রিপোর্ট এবং ব্লক করা হয়েছে।</string>

    <!-- Message shown when opening an SMS conversation with SMS disabled and they have unexported sms messages -->
    <string name="ConversationActivity__sms_messaging_is_currently_disabled_you_can_export_your_messages_to_another_app_on_your_phone">এসএমএস ম্যাসেজিং বর্তমানে নিষ্ক্রিয় রয়েছে। আপনি আপনার ফোনের অন্য অ্যাপে আপনার ম্যাসেজগুলো স্থানান্তর করতে পারবেন।</string>
    <!-- Message shown when opening an SMS conversation with SMS disabled and they have unexported sms messages -->
    <string name="ConversationActivity__sms_messaging_is_no_longer_supported_in_signal_you_can_export_your_messages_to_another_app_on_your_phone">Signal-এ এসএমএস ম্যাসেজিং আর সমর্থন করে না। আপনি আপনার ফোনের অন্য অ্যাপে আপনার ম্যাসেজগুলো এক্সপোর্ট করতে পারবেন।</string>
    <!-- Action button shown when in sms conversation, sms is disabled, and unexported sms messages are present -->
    <string name="ConversationActivity__export_sms_messages">এসএমএস ম্যাসেজ এক্সপোর্ট করুন</string>
    <!-- Message shown when opening an SMS conversation with SMS disabled and there are no exported messages -->
    <string name="ConversationActivity__sms_messaging_is_currently_disabled_invite_s_to_to_signal_to_keep_the_conversation_here">এসএমএস ম্যাসেজিং বর্তমানে নিষ্ক্রিয় রয়েছে। এখানে কথোপকথন করতে %1$s-কে Signal-এ আমন্ত্রণ জানান।</string>
    <!-- Message shown when opening an SMS conversation with SMS disabled and there are no exported messages -->
    <string name="ConversationActivity__sms_messaging_is_no_longer_supported_in_signal_invite_s_to_to_signal_to_keep_the_conversation_here">Signal-এ এসএমএস ম্যাসেজিং আর সমর্থন করে না। এখানে কথোপকথন করতে %1$s-কে Signal-এ আমন্ত্রণ জানান।</string>
    <!-- Action button shown when opening an SMS conversation with SMS disabled and there are no exported messages -->
    <string name="ConversationActivity__invite_to_signal">Signal এ আমন্ত্রন জানান</string>
    <!-- Snackbar message shown after dismissing the full screen sms export megaphone indicating we\'ll do it again soon -->
    <string name="ConversationActivity__you_will_be_reminded_again_soon">আপনাকে শীঘ্রই আবার মনে করিয়ে দেওয়া হবে।</string>

    <!-- ConversationAdapter -->
    <plurals name="ConversationAdapter_n_unread_messages">
        <item quantity="one">%1$d টি অপঠিত বার্তা</item>
        <item quantity="other">%1$d টি অপঠিত বার্তা</item>
    </plurals>

    <!-- ConversationFragment -->
    <!-- Toast text when contacts activity is not found -->
    <string name="ConversationFragment__contacts_app_not_found">কন্ট্যাক্ট অ্যাপ পাওয়া যায়নি।</string>
    <plurals name="ConversationFragment_delete_selected_messages">
        <item quantity="one">নির্বাচিত বার্তাটি মুছে ফেলবেন?</item>
        <item quantity="other">নির্বাচিত বার্তাগুলো মুছে ফেলবেন?</item>
    </plurals>
    <string name="ConversationFragment_save_to_sd_card">স্টোরেজে সংরক্ষন করুন?</string>
    <plurals name="ConversationFragment_saving_n_media_to_storage_warning">
        <item quantity="one">এই মিডিয়াটি স্টোরেজে সংরক্ষণ করা হলে আপনার ডিভাইসের অন্য যেকোনো অ্যাপ সেগুলো অ্যাক্সেস করতে সক্ষম হবে।\n\nচালিয়ে যাবেন?</item>
        <item quantity="other">%1$dটি মিডিয়ার সবগুলো স্টোরেজে সংরক্ষণ করা হলে আপনার ডিভাইসের অন্য যেকোনো অ্যাপ সেগুলো অ্যাক্সেস করতে সক্ষম হবে।\n\nচালিয়ে যাবেন?</item>
    </plurals>
    <plurals name="ConversationFragment_error_while_saving_attachments_to_sd_card">
        <item quantity="one">স্টোরেজে সংযুক্তি সংরক্ষণের সময় ত্রুটি!</item>
        <item quantity="other">সংযুক্তি সমুহ সংরক্ষণের সময় ত্রুটি!</item>
    </plurals>
    <string name="ConversationFragment_unable_to_write_to_sd_card_exclamation">স্টোরেজে লিখতে অক্ষম!</string>
    <plurals name="ConversationFragment_saving_n_attachments">
        <item quantity="one">সংযুক্ত ফাইলটি সংরক্ষণ করা হচ্ছে</item>
        <item quantity="other">সংযুক্ত %1$dটি ফাইল সংরক্ষণ করা হচ্ছে</item>
    </plurals>
    <plurals name="ConversationFragment_saving_n_attachments_to_sd_card">
        <item quantity="one">সংযুক্ত ফাইলটি স্টোরেজে সংরক্ষণ করা হচ্ছে…</item>
        <item quantity="other">%1$dটি সংযুক্ত ফাইল স্টোরেজে সংরক্ষণ করা হচ্ছে…</item>
    </plurals>
    <string name="ConversationFragment_pending">অমীমাংসিত…</string>
    <string name="ConversationFragment_push">ডাটা (Signal)</string>
    <string name="ConversationFragment_mms">এমএমএস</string>
    <string name="ConversationFragment_sms">এসএমএস</string>
    <string name="ConversationFragment_deleting">মোছা হচ্ছে</string>
    <string name="ConversationFragment_deleting_messages">বার্তা সমূহ মোছা হচ্ছে…</string>
    <string name="ConversationFragment_delete_for_me">আমার জন্য মুছে ফেলুন</string>
    <string name="ConversationFragment_delete_for_everyone">প্রত্যেকের জন্য মুছে ফেলুন</string>
    <!-- Dialog button for deleting one or more note-to-self messages only on this device, leaving that same message intact on other devices. -->
    <string name="ConversationFragment_delete_on_this_device">এই ডিভাইস থেকে মুছে ফেলুন</string>
    <!-- Dialog button for deleting one or more note-to-self messages on all linked devices. -->
    <string name="ConversationFragment_delete_everywhere">সব জায়গা থেকে মুছে ফেলুন</string>
    <string name="ConversationFragment_this_message_will_be_deleted_for_everyone_in_the_conversation">এই বার্তাটি কথোপকথনে থাকা প্রত্যেকের জন্য মুছে ফেলা হবে যদি তারা Signal-এর সাম্প্রতিক সংস্করণ ব্যাবহার করেন। আপনি কোনো বার্তা মুছে ফেলতে তারা তা দেখতে পাবেন।</string>
    <string name="ConversationFragment_quoted_message_not_found">মূল বার্তাটি পাওয়া যায়নি</string>
    <string name="ConversationFragment_quoted_message_no_longer_available">মূল বার্তাটি আর পাওয়া যাচ্ছে না</string>
    <string name="ConversationFragment_failed_to_open_message">বার্তা দেখাতে ব্যর্থ</string>
    <string name="ConversationFragment_you_can_swipe_to_the_right_reply">দ্রুত উত্তর দেওয়ার জন্য আপনি যে কোনও বার্তায় ডানদিকে সোয়াইপ করতে পারেন</string>
    <string name="ConversationFragment_you_can_swipe_to_the_left_reply">দ্রুত উত্তর দেওয়ার জন্য আপনি কোনও বার্তায় বাম দিকে সোয়াইপ করতে পারেন</string>
    <string name="ConversationFragment_outgoing_view_once_media_files_are_automatically_removed">শুধু-একবার-দেখার-যোগ্য বহির্গামী মিডিয়া ফাইলগুলো প্রেরণের পরে সেগুলো স্বয়ংক্রিয়ভাবে সরিয়ে ফেলা হবে</string>
    <string name="ConversationFragment_you_already_viewed_this_message">আপনি ইতিমধ্যে এই বার্তাটি দেখেছেন</string>
    <string name="ConversationFragment__you_can_add_notes_for_yourself_in_this_conversation">আপনি এই কথোপকথনে নিজের জন্য নোট যুক্ত করতে পারেন। \nIf যদি আপনার অ্যাকাউন্টে কোনও ডিভাইস সংযুক্ত থাকে তবে নতুন নোটগুলি সেখানেও দেখা যাবে।</string>
    <string name="ConversationFragment__d_group_members_have_the_same_name">গ্রুপের %1$d জনের একই নাম আছে।</string>
    <string name="ConversationFragment__tap_to_review">পর্যালোচনা করতে চাপুন</string>
    <string name="ConversationFragment__review_requests_carefully">তোমার অনুরোধ ভালোভাবে দেখো</string>
    <string name="ConversationFragment__signal_found_another_contact_with_the_same_name">Molly একই নামের আরেকটা কন্ট্যাক্ট পাওয়া গেছে।</string>
    <string name="ConversationFragment_contact_us">আমাদের সাথে যোগাযোগ করুন</string>
    <string name="ConversationFragment_verify">যাচাই করুন</string>
    <string name="ConversationFragment_not_now">এখন না</string>
    <string name="ConversationFragment_your_safety_number_with_s_changed">%1$s এর সাথে আপনার নিরাপত্তা নাম্বার পরিবর্তিত হয়েছে</string>
    <string name="ConversationFragment_your_safety_number_with_s_changed_likey_because_they_reinstalled_signal">%1$s এর সাথে আপনার নিরাপত্তা নাম্বার পরিবর্তিত হয়েছে, সম্ভবত তারা Signal পুনরায় ইনস্টল করেছেন বা ডিভাইস পরিবর্তিত হয়েছে। নতুন নিরাপত্তা নাম্বার যাচাই করতে আলতো চাপুন। এটি ঐচ্ছিক।</string>
    <!-- Message shown to indicate which notification profile is on/active -->
    <string name="ConversationFragment__s_on">%1$s চালু আছে</string>
    <!-- Dialog title for block group link join requests -->
    <string name="ConversationFragment__block_request">ব্লক করার জন্য অনুরোধ?</string>
    <!-- Dialog message for block group link join requests -->
    <string name="ConversationFragment__s_will_not_be_able_to_join_or_request_to_join_this_group_via_the_group_link">%1$s গ্রুপ লিঙ্কের মাধ্যমে এই গ্রুপে যোগ দিতে বা যোগ দেয়ার জন্য অনুরোধ জানাতে পারবেন না। তবে তাকে ম্যানুয়াল উপায়ে গ্রুপে যোগ করা যেতে পারে।</string>
    <!-- Dialog confirm block request button -->
    <string name="ConversationFragment__block_request_button">ব্লক করার জন্য অনুরোধ</string>
    <!-- Dialog cancel block request button -->
    <string name="ConversationFragment__cancel">বাতিল করুন</string>
    <!-- Message shown after successfully blocking join requests for a user -->
    <string name="ConversationFragment__blocked">ব্লক করা হয়েছে</string>
    <!-- Label for a button displayed in conversation list to clear the chat filter -->
    <string name="ConversationListFragment__clear_filter">ফিল্টার খালি করুন</string>
    <!-- Notice on chat list when no unread chats are available, centered on display -->
    <string name="ConversationListFragment__no_unread_chats">অপঠিত কোনো চ্যাট নেই</string>
    <plurals name="ConversationListFragment_delete_selected_conversations">
        <item quantity="one">নির্বাচিত কথোপকথনটি মুছে ফেলবেন?</item>
        <item quantity="other">নির্বাচিত কথোপকথনগুলো মুছে ফেলবেন?</item>
    </plurals>
    <plurals name="ConversationListFragment_this_will_permanently_delete_all_n_selected_conversations">
        <item quantity="one">এটি নির্বাচিত কথোপকথন চিরতরে মুছে ফেলবে।</item>
        <item quantity="other">এটি নির্বাচিত %1$dটি কথোপকথন চিরতরে মুছে ফেলবে।</item>
    </plurals>
    <string name="ConversationListFragment_deleting">মোছা হচ্ছে…</string>
    <string name="ConversationListFragment_deleting_selected_conversations">নির্বাচিত আলাপগুলো মোছা হচ্ছে…</string>
    <plurals name="ConversationListFragment_conversations_archived">
        <item quantity="one">কথোপকথন আর্কাইভে সংরক্ষণ করা হয়েছে</item>
        <item quantity="other">%1$dটি কথোপকথন আর্কাইভে সংরক্ষণ করা হয়েছে</item>
    </plurals>
    <string name="ConversationListFragment_undo">পূর্বাবস্থায় ফিরে যান</string>
    <plurals name="ConversationListFragment_moved_conversations_to_inbox">
        <item quantity="one">কথোপকথন ইনবক্সে স্থানান্তর করা হয়েছে</item>
        <item quantity="other">%1$dটি কথোপকথন ইনবক্সে স্থানান্তর করা হয়েছে</item>
    </plurals>
    <plurals name="ConversationListFragment_read_plural">
        <item quantity="one">পড়ুন</item>
        <item quantity="other">পড়ুন</item>
    </plurals>
    <plurals name="ConversationListFragment_unread_plural">
        <item quantity="one">অপঠিত</item>
        <item quantity="other">অপঠিত</item>
    </plurals>
    <plurals name="ConversationListFragment_pin_plural">
        <item quantity="one">পিন</item>
        <item quantity="other">পিন</item>
    </plurals>
    <plurals name="ConversationListFragment_unpin_plural">
        <item quantity="one">আনপিন করুন</item>
        <item quantity="other">আনপিন করুন</item>
    </plurals>
    <plurals name="ConversationListFragment_mute_plural">
        <item quantity="one">মিউট করুন</item>
        <item quantity="other">মিউট করুন</item>
    </plurals>
    <plurals name="ConversationListFragment_unmute_plural">
        <item quantity="one">আনমিউট করুন</item>
        <item quantity="other">আনমিউট করুন</item>
    </plurals>
    <string name="ConversationListFragment_select">নির্বাচন</string>
    <plurals name="ConversationListFragment_archive_plural">
        <item quantity="one">লুকাইয়া রাখুন</item>
        <item quantity="other">লুকাইয়া রাখুন</item>
    </plurals>
    <plurals name="ConversationListFragment_unarchive_plural">
        <item quantity="one">পুনরুদ্ধার করুন</item>
        <item quantity="other">পুনরুদ্ধার করুন</item>
    </plurals>
    <plurals name="ConversationListFragment_delete_plural">
        <item quantity="one">মুছে ফেলুন</item>
        <item quantity="other">মুছে ফেলুন</item>
    </plurals>
    <string name="ConversationListFragment_select_all">সবগুলো নির্বাচন করুন</string>
    <plurals name="ConversationListFragment_s_selected">
        <item quantity="one">%1$d নির্বাচিত</item>
        <item quantity="other">%1$d নির্বাচিত</item>
    </plurals>

    <!-- Show in conversation list overflow menu to open selection bottom sheet -->
    <string name="ConversationListFragment__notification_profile">নোটিফিকেশন প্রোফাইল</string>
    <!-- Tooltip shown after you have created your first notification profile -->
    <string name="ConversationListFragment__turn_your_notification_profile_on_or_off_here">এখানে আপনার নোটিফিকেশন প্রোফাইল চালু রাখুন কিংবা বন্ধ রাখুন।</string>
    <!-- Message shown in top toast to indicate the named profile is on -->
    <string name="ConversationListFragment__s_on">%1$s চালু আছে</string>

    <!-- ConversationListItem -->
    <string name="ConversationListItem_key_exchange_message">Key বিনিময় বার্তা</string>

    <!-- ConversationListItemAction -->
    <string name="ConversationListItemAction_archived_conversations_d">সংরক্ষিত কথোপকথন (%1$d)</string>

    <!-- ConversationTitleView -->
    <string name="ConversationTitleView_verified">যাচাইকৃত</string>
    <string name="ConversationTitleView_you">আপনি</string>

    <!-- ConversationTypingView -->
    <string name="ConversationTypingView__plus_d">+ %1$d</string>

    <!-- Title for a reminder bottom sheet to users who have re-registered that they need to go back to re-link their devices. -->
    <string name="RelinkDevicesReminderFragment__relink_your_devices">আপনার ডিভাইস আবারো লিংক করুন</string>
    <!-- Description for a reminder bottom sheet to users who have re-registered that they need to go back to re-link their devices. -->
    <string name="RelinkDevicesReminderFragment__the_devices_you_added_were_unlinked">যখন আপনার ডিভাইসটি নিবন্ধনহীন অবস্থায় ছিলো তখন আপনার সংযুক্ত ডিভাইসগুলো আনলিংক করা হয়েছিলো। যেকোনো ডিভাইস আবারো লিংক করতে সেটিংসে যান।</string>
    <!-- Button label for the re-link devices bottom sheet reminder to navigate to the Devices page in the settings. -->
    <string name="RelinkDevicesReminderFragment__open_settings">সেটিংস খুলুন</string>
    <!-- Button label for the re-link devices bottom sheet reminder to dismiss the pop up. -->
    <string name="RelinkDevicesReminderFragment__later">পরে</string>

    <!-- CreateGroupActivity -->
    <string name="CreateGroupActivity__select_members">সদস্য নির্বাচন করুন</string>

    <!-- ConversationListFilterPullView -->
    <!-- Note in revealable view before fully revealed -->
    <string name="ConversationListFilterPullView__pull_down_to_filter">ফিল্টার করতে নিচে টানুন</string>
    <!-- Note in revealable view after fully revealed -->
    <string name="ConversationListFilterPullView__release_to_filter">ফিল্টার করতে ছেড়ে দিন</string>

    <!-- CreateProfileActivity -->
    <string name="CreateProfileActivity__profile">প্রোফাইল</string>
    <string name="CreateProfileActivity_error_setting_profile_photo">প্রোফাইলের ছবি সেট করতে সমস্যা হয়েছে</string>
    <string name="CreateProfileActivity_problem_setting_profile">প্রোফাইল সেট করতে সমস্যা হয়েছে</string>
    <string name="CreateProfileActivity_set_up_your_profile">আপনার প্রোফাইল সেট করুন</string>
    <string name="CreateProfileActivity_signal_profiles_are_end_to_end_encrypted">আপনার প্রোফাইল এবং এতে করা পরিবর্তনগুলো আপনার ম্যাসেজ, কন্টাক্ট, এবং গ্ৰুপগুলোর কাছে দৃশ্যমান হবে৷</string>
    <string name="CreateProfileActivity_set_avatar_description">প্রোফাইলের ছবি সেট করুন</string>

    <!-- ProfileCreateFragment -->
    <!-- Displayed at the top of the screen and explains how profiles can be viewed. -->
    <string name="ProfileCreateFragment__profiles_are_visible_to_contacts_and_people_you_message">প্রোফাইলগুলো আপনার ম্যাসেজ, কন্টাক্ট এবং গ্ৰুপগুলোর কাছে দৃশ্যমান৷</string>
    <!-- Title of clickable row to select phone number privacy settings -->
    <string name="ProfileCreateFragment__who_can_find_me">নম্বরের মাধ্যমে কারা আমাকে খুঁজে পাবেন?</string>

    <!-- WhoCanSeeMyPhoneNumberFragment -->
    <!-- Toolbar title for this screen -->
    <string name="WhoCanSeeMyPhoneNumberFragment__who_can_find_me_by_number">নম্বরের মাধ্যমে কারা আমাকে খুঁজে পাবেন?</string>
    <!-- Description for radio item stating anyone can see your phone number -->
    <string name="WhoCanSeeMyPhoneNumberFragment__anyone_who_has">যাদের কন্টাক্টে আপনার ফোন নম্বর আছে তারা আপনাকে Signal-এ একজন কন্টাক্ট হিসেবে দেখতে পাবেন। অন্যরা সার্চ করার মাধ্যমে আপনার নম্বর দিয়ে অনুসন্ধান করে আপনাকে খুঁজে পেতে সক্ষম হবেন।</string>
    <!-- Description for radio item stating no one will be able to see your phone number -->
    <string name="WhoCanSeeMyPhoneNumberFragment__nobody_on_signal">Signal-এ থাকা কোন ব্যক্তিই আপনার ফোন নম্বরের মাধ্যমে আপনাকে খুঁজে পাবেন না।</string>

    <!-- ChooseBackupFragment -->
    <string name="ChooseBackupFragment__restore_from_backup">ব্যাকআপ থেকে পুনঃস্থাপন করবেন?</string>
    <string name="ChooseBackupFragment__restore_your_messages_and_media">স্থানীয় ব্যাকঅাপ থেকে আপনার বার্তা এবং মিডিয়া পুনরুদ্ধার করুন। আপনি যদি এখনই পুনরুদ্ধার না করেন তবে আপনি পরে আর পুনরুদ্ধার করতে পারবেন না।</string>
    <string name="ChooseBackupFragment__icon_content_description">ব্যাকআপ আইকন থেকে পুনরুদ্ধার করুন</string>
    <string name="ChooseBackupFragment__choose_backup">ব্যাকআপ নির্বাচন করুন</string>
    <string name="ChooseBackupFragment__learn_more">আরও জানুন</string>
    <string name="ChooseBackupFragment__no_file_browser_available">কোনও ফাইল ব্রাউজার উপলব্ধ নেই</string>

    <!-- RestoreBackupFragment -->
    <string name="RestoreBackupFragment__restore_complete">পুনরুদ্ধার সম্পূর্ণ</string>
    <string name="RestoreBackupFragment__to_continue_using_backups_please_choose_a_folder">ব্যাকআপগুলি ব্যবহার চালিয়ে যেতে, দয়া করে একটি ফোল্ডার নির্বাচন করুন। নতুন ব্যাকআপগুলি এই স্থানে সংরক্ষণ করা হবে।</string>
    <string name="RestoreBackupFragment__choose_folder">ফোল্ডার চয়ন করুন</string>
    <string name="RestoreBackupFragment__not_now">এখন না</string>
    <!-- Couldn\'t find the selected backup -->
    <string name="RestoreBackupFragment__backup_not_found">ব্যাকআপ পাওয়া যাচ্ছে না।</string>
    <!-- Couldn\'t read the selected backup -->
    <string name="RestoreBackupFragment__backup_could_not_be_read">ব্যাকআপ রিড করা যাচ্ছে না।</string>
    <!-- Backup has an unsupported file extension -->
    <string name="RestoreBackupFragment__backup_has_a_bad_extension">ব্যাকআপের ত্রুটিপূর্ণ এক্সটেনশন রয়েছে।</string>

    <!-- BackupsPreferenceFragment -->
    <string name="BackupsPreferenceFragment__chat_backups">চ্যাট ব্যাকআপসমূহ</string>
    <string name="BackupsPreferenceFragment__backups_are_encrypted_with_a_passphrase">ব্যাকআপগুলি একটি পাসফ্রেজের সাহায্যে এনক্রিপ্ট করা হয় এবং আপনার ডিভাইসে সঞ্চিত হয়।</string>
    <string name="BackupsPreferenceFragment__create_backup">ব্যাকঅাপ নির্মাণ করুন</string>
    <string name="BackupsPreferenceFragment__last_backup">সর্বশেষ ব্যাকআপ%1$s:</string>
    <string name="BackupsPreferenceFragment__backup_folder">ব্যাকআপ ফোল্ডার</string>
    <!-- Title for a preference item allowing the user to selected the hour of the day when their chats are backed up. -->
    <string name="BackupsPreferenceFragment__backup_time">ব্যাকআপের সময়</string>
    <string name="BackupsPreferenceFragment__verify_backup_passphrase">ব্যাকআপ পাসফ্রেজ যাচাই করুন</string>
    <string name="BackupsPreferenceFragment__test_your_backup_passphrase">আপনার ব্যাকআপ পাসফ্রেজটি পরীক্ষা করুন এবং এটি মিলছে কিনা তা যাচাই করুন</string>
    <string name="BackupsPreferenceFragment__turn_on">চালু করুন</string>
    <string name="BackupsPreferenceFragment__turn_off">বন্ধ করুন</string>
    <string name="BackupsPreferenceFragment__to_restore_a_backup">"একটি ব্যাকআপ পুনরুদ্ধার করতে, নতুন করে Molly ইনস্টল করুন। অ্যাপ্লিকেশনটি খুলুন এবং \" ব্যাকআপ পুনরুদ্ধার করুন\" বাটনে আলতো চাপুন, তারপরে ব্যাকআপ ফাইলটি সনাক্ত করুন। %1$s"</string>
    <string name="BackupsPreferenceFragment__learn_more">আরও জানুন</string>
    <string name="BackupsPreferenceFragment__in_progress">চলমান…</string>
    <!-- Status text shown in backup preferences when verifying a backup -->
    <string name="BackupsPreferenceFragment__verifying_backup">ব্যাকআপ যাচাই করা হচ্ছে…</string>
    <string name="BackupsPreferenceFragment__d_so_far">%1$d এখন অব্দি…</string>
    <!-- Show percentage of completion of backup -->
    <string name="BackupsPreferenceFragment__s_so_far">এখন পর্যন্ত %1$s %%…</string>
    <string name="BackupsPreferenceFragment_signal_requires_external_storage_permission_in_order_to_create_backups">ব্যাকআপগুলি তৈরি করতে Molly এর জন্য বাহ্যিক স্টোরেজ অনুমতি প্রয়োজন, তবে এটি স্থায়ীভাবে অস্বীকার করা হয়েছে। দয়া করে অ্যাপ্লিকেশন সেটিংস যান, \"অনুমতিগুলি\" নির্বাচন করুন এবং \"স্টোরেজ\" সক্ষম করুন।</string>


    <!-- CustomDefaultPreference -->
    <string name="CustomDefaultPreference_using_custom">প্রথা ব্যবহৃত : %1$s</string>
    <string name="CustomDefaultPreference_using_default">ডিফল্ট ব্যবহৃত: %1$s</string>
    <string name="CustomDefaultPreference_none">কেউ না</string>

    <!-- AvatarSelectionBottomSheetDialogFragment -->
    <string name="AvatarSelectionBottomSheetDialogFragment__taking_a_photo_requires_the_camera_permission">ছবি তোলার জন্য ক্যামেরার অনুমতি প্রয়োজন।</string>
    <string name="AvatarSelectionBottomSheetDialogFragment__viewing_your_gallery_requires_the_storage_permission">আপনার গ্যালারী দেখার জন্য স্টোরেজের অনুমতি প্রয়োজন।</string>

    <!-- DateUtils -->
    <string name="DateUtils_just_now">এখন</string>
    <string name="DateUtils_minutes_ago">%1$d মি.</string>
    <string name="DateUtils_today">আজ</string>
    <string name="DateUtils_yesterday">গতকাল</string>
    <!-- When scheduling a message, %1$s replaced with either today, tonight, or tomorrow. %2$s replaced with the time. e.g. Tonight at 9:00pm -->
    <string name="DateUtils_schedule_at">%2$s-তে %1$s</string>
    <!-- Used when getting a time in the future. For example, Tomorrow at 9:00pm -->
    <string name="DateUtils_tomorrow">আগামীকাল</string>
    <!-- Used in the context: Tonight at 9:00pm for example. Specifically this is after 7pm -->
    <string name="DateUtils_tonight">আজ রাতে</string>

    <!-- Scheduled Messages -->
    <!-- Title for dialog that shows all the users scheduled messages for a chat -->
    <string name="ScheduledMessagesBottomSheet__schedules_messages">নির্ধারিত সূচি অনুযায়ী ম্যাসেজ</string>
    <!-- Option when scheduling a message to select a specific date and time to send a message -->
    <string name="ScheduledMessages_pick_time">তারিখ ও সময় বেছে নিন</string>
    <!-- Title for dialog explaining to users how the scheduled messages work -->
    <string name="ScheduleMessageFTUXBottomSheet__title">নির্ধারিত সূচি অনুযায়ী ম্যাসেজ</string>
    <!-- Disclaimer text for scheduled messages explaining to users that the scheduled messages will only send if connected to the internet -->
    <string name="ScheduleMessageFTUXBottomSheet__disclaimer">আপনি যখন কোনো নির্ধারিত সূচি অনুযায়ী ম্যাসেজ পাঠান, তখন নিশ্চিত করুন যে পাঠানোর সময় আপনার ডিভাইস চালু আছে এবং ডিভাইসটি ইন্টারনেটের সাথে সংযুক্ত আছে। অন্যথায়, আপনার ডিভাইসে যখন ইন্টারনেট সংযোগ হবে তখন আপনার ম্যাসেজ পাঠানো হবে।</string>
    <!-- Confirmation button text acknowledging the user understands the disclaimer -->
    <string name="ScheduleMessageFTUXBottomSheet__okay">ঠিক আছে</string>
    <!-- Title for section asking users to allow alarm permissions for scheduled messages -->
    <string name="ScheduleMessageFTUXBottomSheet_enable_title">ম্যাসেজ পাঠানোর সূচি চালু করতে:</string>
    <!-- Title for dialog asking users to allow alarm permissions for scheduled messages -->
    <string name="ReenableScheduleMessagesDialogFragment_reenable_title">ম্যাসেজ পাঠানোর সূচি আবারো চালু করতে:</string>
    <!-- Title of dialog with a calendar to select the date the user wants to schedule a message. -->
    <string name="ScheduleMessageTimePickerBottomSheet__select_date_title">তারিখ নির্বাচন করুন</string>
    <!-- Title of dialog with a clock to select the time at which the user wants to schedule a message. -->
    <string name="ScheduleMessageTimePickerBottomSheet__select_time_title">সময় নির্বাচন করুন</string>
    <!-- Title of dialog that allows user to set the time and day that their message will be sent -->
    <string name="ScheduleMessageTimePickerBottomSheet__dialog_title">ম্যাসেজ পাঠানোর সূচি নির্ধারণ করুন</string>
    <!-- Text for confirmation button when scheduling messages that allows the user to confirm and schedule the sending time -->
    <string name="ScheduleMessageTimePickerBottomSheet__schedule_send">ম্যাসেজ পাঠানোর সময়সূচী ঠিক করুন</string>
    <!-- Disclaimer in message scheduling dialog. %1$s replaced with a GMT offset (e.g. GMT-05:00), and %2$s is replaced with the time zone name (e.g. Eastern Standard Time) -->
    <string name="ScheduleMessageTimePickerBottomSheet__timezone_disclaimer">সব সময় (%1$s) %2$s</string>
    <!-- Warning dialog message text shown when select time for scheduled send is in the past resulting in an immediate send if scheduled. -->
    <string name="ScheduleMessageTimePickerBottomSheet__select_time_in_past_dialog_warning">নির্বাচিত সময়টি অতীতের। এটি এখনই বার্তাটি পাঠাবে।</string>
    <!-- Positive button text for warning dialog shown when scheduled send is in the past -->
    <string name="ScheduleMessageTimePickerBottomSheet__select_time_in_past_dialog_positive_button">এখনই পাঠান</string>

    <!-- Context menu option to send a scheduled message now -->
    <string name="ScheduledMessagesBottomSheet_menu_send_now">এখনই পাঠান</string>
    <!-- Context menu option to reschedule a selected message -->
    <string name="ScheduledMessagesBottomSheet_menu_reschedule">পুনঃনির্ধারণ করুন</string>
    <!-- Button in dialog asking user if they are sure they want to delete the selected scheduled message -->
    <string name="ScheduledMessagesBottomSheet_delete_dialog_action">মুছে ফেলুন</string>
    <!-- Button in dialog asking user if they are sure they want to delete the selected scheduled message -->
    <string name="ScheduledMessagesBottomSheet_delete_dialog_message">সূচি অনুযায়ী পাঠানোর জন্য নির্বাচিত বার্তাটি মুছে ফেলবেন?</string>
    <!-- Progress message shown while deleting selected scheduled message -->
    <string name="ScheduledMessagesBottomSheet_deleting_progress_message">সূচি অনুযায়ী পাঠানোর জন্য নির্বাচিত ম্যাসেজটি মুছে ফেলা হচ্ছে…</string>

    <!-- DecryptionFailedDialog -->
    <string name="DecryptionFailedDialog_chat_session_refreshed">চ্যাট সেশনটি পুনরায় লোড হয়েছে</string>
    <string name="DecryptionFailedDialog_signal_uses_end_to_end_encryption">Signal এক প্রান্ত থেকে অপর প্রান্ত এনক্রিপশন ব্যবহার করে এবং কখনও কখনও আপনার চ্যাট সেশনটি পুনরায় লোড করার প্রয়োজন হতে পারে। এটি আপনার চ্যাটের সুরক্ষাকে প্রভাবিত করবে না, তবে আপনি এই পরিচিতির কোনও বার্তা না পেয়ে থাকলে এবং আপনি তাদের এটি পুনরায় পাঠাতে বলতে পারেন।</string>

    <!-- DeviceListActivity -->
    <string name="DeviceListActivity_unlink_s">\'%1$s\' বিচ্ছিন্ন করা হবে?</string>
    <string name="DeviceListActivity_by_unlinking_this_device_it_will_no_longer_be_able_to_send_or_receive">এই ডিভাইস বিচ্ছিন্ন করা হলে, এটি আর বার্তা প্রেরণ বা গ্রহণ করতে সক্ষম হবে না।</string>
    <string name="DeviceListActivity_network_connection_failed">নেটওয়ার্ক সংযোগ ব্যর্থ</string>
    <string name="DeviceListActivity_try_again">আবারো চেষ্টা করুন</string>
    <string name="DeviceListActivity_unlinking_device">ডিভাইস বিচ্ছিন্ন করা হচ্ছে…</string>
    <string name="DeviceListActivity_unlinking_device_no_ellipsis">সংযোগ বিচ্ছিন্ন করা হচ্ছে</string>
    <string name="DeviceListActivity_network_failed">নেটওয়ার্ক ব্যর্থ!</string>

    <!-- DeviceListItem -->
    <string name="DeviceListItem_unnamed_device">নামহীন ডিভাইস</string>
    <string name="DeviceListItem_linked_s">সংযুক্ত %1$s</string>
    <string name="DeviceListItem_last_active_s">শেষ সক্রিয় %1$s</string>
    <string name="DeviceListItem_today">আজ</string>

    <!-- DocumentView -->
    <string name="DocumentView_unnamed_file">নামহীন ফাইল</string>

    <!-- DozeReminder -->
    <string name="DozeReminder_optimize_for_missing_play_services">অনুপস্থিত প্লে সার্ভিসের জন্য অনুকুল করা</string>
    <string name="DozeReminder_this_device_does_not_support_play_services_tap_to_disable_system_battery">এই ডিভাইস প্লে সার্ভিস সমর্থন করে না। সিস্টেম ব্যাটারি অপ্টিমাইজেশন অক্ষম করতে আলতো চাপুন, যা নিষ্ক্রিয় অবস্থায় বার্তা পুনরুদ্ধার থেকে Molly -কে বাধা দেয়।</string>

    <!-- ExpiredBuildReminder -->
    <string name="ExpiredBuildReminder_this_version_of_signal_has_expired">আপনার Signal সংস্করণটির মেয়াদ শেষ হয়ে গেছে। বার্তা প্রেরণ এবং গ্রহণ করতে এখনই আপডেট করুন।</string>
    <string name="ExpiredBuildReminder_update_now">আপডেট করুন</string>

    <!-- PendingGroupJoinRequestsReminder -->
    <plurals name="PendingGroupJoinRequestsReminder_d_pending_member_requests">
        <item quantity="one">%1$d অমীমাংসিত সদস্যের অনুরোধ।</item>
        <item quantity="other">%1$d অমীমাংসিত সদস্যের অনুরোধগুলি।</item>
    </plurals>
    <string name="PendingGroupJoinRequestsReminder_view">দেখান</string>

    <!-- GcmRefreshJob -->
    <string name="GcmRefreshJob_Permanent_Signal_communication_failure">Signal স্থায়ীভাবে যোগাযোগ স্থাপনে ব্যর্থ!</string>
    <string name="GcmRefreshJob_Signal_was_unable_to_register_with_Google_Play_Services">Molly গুগল প্লে পরিষেবাদিতে নিবন্ধন করতে অক্ষম ছিল। Molly বার্তা এবং কল সমূহ অক্ষম করা হয়েছে, দয়া করে পুনরায় নিবন্ধকরণ চেষ্টা করুন সেটিংস &gt; উন্নত।</string>


    <!-- GiphyActivity -->
    <string name="GiphyActivity_error_while_retrieving_full_resolution_gif">সম্পূর্ণ রেজোলিউশনে GIF পুনরুদ্ধার করার সময় ত্রুটি</string>

    <!-- GiphyFragmentPageAdapter -->

    <!-- AddToGroupActivity -->
    <string name="AddToGroupActivity_add_member">সদস্য যোগ করবে?</string>
    <string name="AddToGroupActivity_add_s_to_s">\"%1$s\" কে \"%2$s\" তে যুক্ত করবেন?</string>
    <string name="AddToGroupActivity_s_added_to_s">\"%1$s\" \"%2$s\" তে যুক্ত করা হয়েছে।</string>
    <string name="AddToGroupActivity_add_to_group">গ্রুপে যুক্ত করুন</string>
    <string name="AddToGroupActivity_add_to_groups">গ্রুপসমূহে যোগ করুন</string>
    <string name="AddToGroupActivity_this_person_cant_be_added_to_legacy_groups">এই ব্যক্তিকে পুরাতন গ্রুপে যুক্ত করা যাবে না।</string>
    <string name="AddToGroupActivity_add">যুক্ত করুন</string>
    <string name="AddToGroupActivity_add_to_a_group">গ্রুপে যুক্ত করো</string>

    <!-- ChooseNewAdminActivity -->
    <string name="ChooseNewAdminActivity_choose_new_admin">নতুন প্রশাসক চয়ন করুন</string>
    <string name="ChooseNewAdminActivity_done">শেষ</string>
    <string name="ChooseNewAdminActivity_you_left">আপনি \"%1$s.\" ত্যাগ করেছেন</string>

    <!-- GroupMembersDialog -->
    <string name="GroupMembersDialog_you">আপনি</string>

    <!-- GV2 access levels -->
    <string name="GroupManagement_access_level_anyone">যেকেউ</string>
    <string name="GroupManagement_access_level_all_members">সকল সদস্য</string>
    <string name="GroupManagement_access_level_only_admins">শুধু এডমিন</string>
    <string name="GroupManagement_access_level_no_one">কেউ না</string>
  <!-- Removed by excludeNonTranslatables <string name="GroupManagement_access_level_unknown" translatable="false">Unknown</string> -->
    <array name="GroupManagement_edit_group_membership_choices">
        <item>@string/GroupManagement_access_level_all_members</item>
        <item>@string/GroupManagement_access_level_only_admins</item>
    </array>
    <array name="GroupManagement_edit_group_info_choices">
        <item>@string/GroupManagement_access_level_all_members</item>
        <item>@string/GroupManagement_access_level_only_admins</item>
    </array>

    <!-- GV2 invites sent -->
    <plurals name="GroupManagement_invitation_sent">
        <item quantity="one">আমন্ত্রণ পাঠানো হয়েছে</item>
        <item quantity="other">%1$dটি আমন্ত্রণ পাঠানো হয়েছে</item>
    </plurals>
    <string name="GroupManagement_invite_single_user">আপনার দ্বারা এই গ্রুপে স্বয়ংক্রিয়ভাবে \"%1$s\" কে যুক্ত করা যাবে না।\n\n তাদের যোগদানের জন্য আমন্ত্রণ জানানো হয়েছে এবং তারা সেটি গ্রহণ না করা পর্যন্ত গ্রুপের কোনও বার্তা দেখতে পাবে না।</string>
    <string name="GroupManagement_invite_multiple_users">আপনার দ্বারা এই গ্রুপে স্বয়ংক্রিয়ভাবে এই ব্যবহারকারীদের যুক্ত করা যাবে না।\n\n তাদের যোগদানের জন্য আমন্ত্রণ জানানো হয়েছে এবং তারা সেটি গ্রহণ না করা পর্যন্ত গ্রুপের কোনও বার্তা দেখতে পাবে না।</string>

    <!-- GroupsV1MigrationLearnMoreBottomSheetDialogFragment -->
    <string name="GroupsV1MigrationLearnMore_what_are_new_groups">নতুন গ্রুপগুলো কি?</string>
    <string name="GroupsV1MigrationLearnMore_new_groups_have_features_like_mentions">নতুন গ্রুপে @মেনশন এবং গ্রুপ এডমিনের মতো বৈশিষ্ট্য রয়েছে এবং ভবিষ্যতে আরও বৈশিষ্ট্য সমর্থন করবে।</string>
    <string name="GroupsV1MigrationLearnMore_all_message_history_and_media_has_been_kept">আপগ্রেডের আগের সকল ম্যাসেজের ইতিহাস এবং মিডিয়া বিদ্যমান আছে।</string>
    <string name="GroupsV1MigrationLearnMore_you_will_need_to_accept_an_invite_to_join_this_group_again">আপনাকে আবার এই গ্রুপে যোগদানের জন্য একটি আমন্ত্রণ গ্রহণ করতে হবে এবং আপনি গ্রহণ না করা পর্যন্ত গ্রুপের বার্তা পাবেন না।</string>
    <plurals name="GroupsV1MigrationLearnMore_these_members_will_need_to_accept_an_invite">
        <item quantity="one">এই ব্যাবহারকারিকে আবার এই গ্রুপে যোগদানের জন্য একটি আমন্ত্রণ গ্রহণ করতে হবে এবং তিনি সেটি গ্রহণ না করা পর্যন্ত গ্রুপের বার্তা পাবেন না।</item>
        <item quantity="other">এই ব্যাবহারকারিদের আবার এই গ্রুপে যোগদানের জন্য একটি আমন্ত্রণ গ্রহণ করতে হবে এবং তারা সেটি গ্রহণ না করা পর্যন্ত গ্রুপের বার্তা পাবে না।</item>
    </plurals>
    <plurals name="GroupsV1MigrationLearnMore_these_members_were_removed_from_the_group">
        <item quantity="one">এই সদস্যকে গ্রুপ থেকে সরানো হয়েছে এবং আপগ্রেড না করা পর্যন্ত পুনরায় যোগদান করতে পারবে না:</item>
        <item quantity="other">এই সদস্যদের গ্রুপ থেকে সরানো দেওয়া হয়েছে এবং তারা আপগ্রেড না করা পর্যন্ত পুনরায় যোগদান করতে পারবে না:</item>
    </plurals>

    <!-- GroupsV1MigrationInitiationBottomSheetDialogFragment -->
    <string name="GroupsV1MigrationInitiation_upgrade_to_new_group">নতুন গ্রুপে আপগ্রেড করুন</string>
    <string name="GroupsV1MigrationInitiation_upgrade_this_group">এই গ্রুপ আপগ্রেড করুন</string>
    <string name="GroupsV1MigrationInitiation_new_groups_have_features_like_mentions">নতুন গ্রুপে @মেনশন এবং গ্রুপ এডমিনের মতো বৈশিষ্ট্য রয়েছে এবং ভবিষ্যতে আরও বৈশিষ্ট্য সমর্থন করবে।</string>
    <string name="GroupsV1MigrationInitiation_all_message_history_and_media_will_be_kept">আপগ্রেডের পূর্বের সকল ম্যাসেজের ইতিহাস এবং মিডিয়া বিদ্যমান থাকবে।</string>
    <string name="GroupsV1MigrationInitiation_encountered_a_network_error">একটি নেটওয়ার্ক ত্রুটির সম্মুখীন হয়েছে। পরে আবার চেষ্টা করুন।</string>
    <string name="GroupsV1MigrationInitiation_failed_to_upgrade">আপগ্রেড করতে ব্যর্থ হয়েছে।</string>
    <plurals name="GroupsV1MigrationInitiation_these_members_will_need_to_accept_an_invite">
        <item quantity="one">এই ব্যাবহারকারিকে আবার এই গ্রুপে যোগদানের জন্য একটি আমন্ত্রণ গ্রহণ করতে হবে এবং সেটি গ্রহণ না করা পর্যন্ত গ্রুপের বার্তা পাবে না।</item>
        <item quantity="other">এই ব্যবহারকারিদের আবার এই গ্রুপে যোগদানের জন্য একটি আমন্ত্রণ গ্রহণ করতে হবে এবং তারা সেটি গ্রহণ না করা পর্যন্ত গ্রুপের বার্তা পাবে না:</item>
    </plurals>
    <plurals name="GroupsV1MigrationInitiation_these_members_are_not_capable_of_joining_new_groups">
        <item quantity="one">এই সদস্য নতুন গ্রুপে যোগদান করতে সক্ষম নন এবং তাকে গ্রুপ থেকে সরানো হবে:</item>
        <item quantity="other">এই সদস্যরা নতুন গ্রুপে যোগদান করতে সক্ষম নন এবং তাদের গ্রুপ থেকে সরানো হবে:</item>
    </plurals>

    <!-- GroupsV1MigrationSuggestionsReminder -->
    <plurals name="GroupsV1MigrationSuggestionsReminder_members_couldnt_be_added_to_the_new_group">
        <item quantity="one">%1$d সদস্য নতুন গ্রুপে পুনরায় যুক্ত করা যায়নি। আপনি কি এখন তাদের যুক্ত করতে চান?</item>
        <item quantity="other">%1$d সদস্যদের নতুন গ্রুপে পুনরায় যুক্ত করা যায়নি। আপনি কি এখন সেগুলি যুক্ত করতে চান?</item>
    </plurals>
    <plurals name="GroupsV1MigrationSuggestionsReminder_add_members">
        <item quantity="one">সদস্যকে যোগ করান</item>
        <item quantity="other">সদস্যদের যোগ করান</item>
    </plurals>
    <string name="GroupsV1MigrationSuggestionsReminder_no_thanks">না ধন্যবাদ</string>

    <!-- GroupsV1MigrationSuggestionsDialog -->
    <plurals name="GroupsV1MigrationSuggestionsDialog_add_members_question">
        <item quantity="one">সদস্যকে যোগ করাবেন?</item>
        <item quantity="other">সদস্যদের যোগ করাবেন?</item>
    </plurals>
    <plurals name="GroupsV1MigrationSuggestionsDialog_these_members_couldnt_be_automatically_added">
        <item quantity="one">যখন নতুন গ্রুপটিতে আপগ্রেড করা হয়েছে, এই সদস্যকে স্বয়ংক্রিয়ভাবে যোগ করা যায়নি:</item>
        <item quantity="other">যখন নতুন গ্রুপটিতে আপগ্রেড করা হয়েছে, এই সদস্যদের স্বয়ংক্রিয়ভাবে যোগ করা যায়নি:</item>
    </plurals>
    <plurals name="GroupsV1MigrationSuggestionsDialog_add_members">
        <item quantity="one">সদস্যকে যোগ করান</item>
        <item quantity="other">সদস্যদের যোগ করান</item>
    </plurals>
    <plurals name="GroupsV1MigrationSuggestionsDialog_failed_to_add_members_try_again_later">
        <item quantity="one">সদস্যকে যোগ করা ব্যর্থ হয়েছে। পরে আবার চেষ্টা করুন।</item>
        <item quantity="other">সদস্যদের যোগ করা ব্যর্থ হয়েছে। পরে আবার চেষ্টা করুন।</item>
    </plurals>
    <plurals name="GroupsV1MigrationSuggestionsDialog_cannot_add_members">
        <item quantity="one">সদস্যকে যোগ করা যাচ্ছেনা</item>
        <item quantity="other">সদস্যদের যোগ করা যাচ্ছেনা</item>
    </plurals>

    <!-- LeaveGroupDialog -->
    <string name="LeaveGroupDialog_leave_group">গ্রুপ ত্যাগ করবেন?</string>
    <string name="LeaveGroupDialog_you_will_no_longer_be_able_to_send_or_receive_messages_in_this_group">আপনি আর এই গ্রুপে বার্তা প্রেরণ বা গ্রহণ করতে সক্ষম হবেন না।</string>
    <string name="LeaveGroupDialog_leave">ত্যাগ করুন</string>
    <string name="LeaveGroupDialog_choose_new_admin">নতুন প্রশাসক চয়ন করুন</string>
    <string name="LeaveGroupDialog_before_you_leave_you_must_choose_at_least_one_new_admin_for_this_group">আপনি চলে যাওয়ার আগে, আপনাকে এই গ্রুপের জন্য অন্তত একজন নতুন অ্যাডমিন বেছে নিতে হবে।</string>
    <string name="LeaveGroupDialog_choose_admin">অ্যাডমিন বেছে নিন</string>

    <!-- LinkPreviewView -->
    <string name="LinkPreviewView_no_link_preview_available">লিংকের প্রিভিউ উপলব্ধ নেই</string>
    <string name="LinkPreviewView_this_group_link_is_not_active">এই গ্রুপ লিংকটি সচল নেই</string>
    <string name="LinkPreviewView_domain_date">%1$s · %2$s</string>

    <!-- LinkPreviewRepository -->
    <plurals name="LinkPreviewRepository_d_members">
        <item quantity="one">%1$d জন সদস্য</item>
        <item quantity="other">%1$d জন সদস্য</item>
    </plurals>

    <!-- PendingMembersActivity -->
    <string name="PendingMembersActivity_pending_group_invites">অনিষ্পন্ন গ্রুপ নিমন্ত্রণসমূহ</string>
    <string name="PendingMembersActivity_requests">অনুরোধসমুহ</string>
    <string name="PendingMembersActivity_invites">আমন্ত্রণসমূহ</string>
    <string name="PendingMembersActivity_people_you_invited">আপনার আমন্ত্রিত লোকেরা</string>
    <string name="PendingMembersActivity_you_have_no_pending_invites">আপনার কোন অনিষ্পন্ন আমন্ত্রণ নেই।</string>
    <string name="PendingMembersActivity_invites_by_other_group_members">গ্রুপের অন্যান্য সদস্যদের আমন্ত্রণ</string>
    <string name="PendingMembersActivity_no_pending_invites_by_other_group_members">গ্রুপের অন্যান্য সদস্যবৃন্দ কর্তৃক কোন অনিষ্পাদিত আমন্ত্রণ নেই।</string>
    <string name="PendingMembersActivity_missing_detail_explanation">গ্রুপের অন্যান্য সদস্যদের দ্বারা আমন্ত্রিত লোকদের বিবরণ দেখানো হয় না। আমন্ত্রিতরা যদি যোগদান করেন, তখন তাদের তথ্য গ্রুপের সাথে শেয়ার করা হবে। যোগদান না করা পর্যন্ত তারা গ্রুপের কোনও বার্তা দেখতে পাবেন না।</string>

    <string name="PendingMembersActivity_revoke_invite">আমন্ত্রণ প্রত্যাহার করুন</string>
    <string name="PendingMembersActivity_revoke_invites">আমন্ত্রণগুলো প্রত্যাহার করুন</string>
    <plurals name="PendingMembersActivity_revoke_d_invites">
        <item quantity="one">আমন্ত্রণ প্রত্যাহার করুন</item>
        <item quantity="other">%1$dটি আমন্ত্রণ প্রত্যাহার করুন</item>
    </plurals>
    <plurals name="PendingMembersActivity_error_revoking_invite">
        <item quantity="one">আমন্ত্রণ প্রত্যাহারে ত্রুটি</item>
        <item quantity="other">আমন্ত্রণ প্রত্যাহারে ত্রুটি</item>
    </plurals>

    <!-- RequestingMembersFragment -->
    <string name="RequestingMembersFragment_pending_member_requests">অমীমাংসিত সদস্যের অনুরোধগুলি</string>
    <string name="RequestingMembersFragment_no_member_requests_to_show">দেখানোর মত কোনও সদস্যের অনুরোধ নেই।</string>
    <string name="RequestingMembersFragment_explanation">এই তালিকার লোকেরা গ্রুপ লিঙ্কের মাধ্যমে এই গ্রুপে যোগদানের চেষ্টা করছে।</string>
    <string name="RequestingMembersFragment_added_s">"\"%1$s\" যুক্ত হয়েছে"</string>
    <string name="RequestingMembersFragment_denied_s">"\"%1$s\" অস্বীকৃত হয়েছে"</string>

    <!-- AddMembersActivity -->
    <string name="AddMembersActivity__done">শেষ</string>
    <string name="AddMembersActivity__this_person_cant_be_added_to_legacy_groups">এই ব্যক্তিকে পুরাতন গ্রুপে যুক্ত করা যাবে না।</string>
    <plurals name="AddMembersActivity__add_d_members_to_s">
        <item quantity="one">\"%1$s\"-কে \"%2$s\"-এ যোগ করবেন?</item>
        <item quantity="other">%3$d জন সদস্যকে \"%2$s\"-এ যোগ করবেন?</item>
    </plurals>
    <string name="AddMembersActivity__add">যুক্ত করুন</string>
    <string name="AddMembersActivity__add_members">সদস্যদের যোগ করান</string>

    <!-- AddGroupDetailsFragment -->
    <string name="AddGroupDetailsFragment__name_this_group">গ্রুপের নাম দিন</string>
    <string name="AddGroupDetailsFragment__create_group">গ্রুপ তৈরি করুন</string>
    <string name="AddGroupDetailsFragment__create">তৈরি</string>
    <string name="AddGroupDetailsFragment__members">সদস্যগণ</string>
    <string name="AddGroupDetailsFragment__you_can_add_or_invite_friends_after_creating_this_group">গ্রুপটি তৈরি করার পরে আপনি আপনার বন্ধুদের আমন্ত্রণ অথবা যোগ করাতে পারবেন।</string>
    <string name="AddGroupDetailsFragment__group_name_required">গ্রুপের নাম (প্রয়োজনীয়)</string>
    <string name="AddGroupDetailsFragment__group_name_optional">গ্রুপের নাম (ঐচ্ছিক)</string>
    <string name="AddGroupDetailsFragment__this_field_is_required">এই ঘরটি পূরণ বাঞ্ছনীয়</string>
    <string name="AddGroupDetailsFragment__group_creation_failed">গ্রুপ তৈরিকরণ ব্যার্থ হয়েছে</string>
    <string name="AddGroupDetailsFragment__try_again_later">পরবর্তীতে পুনরায় চেষ্টা করুন।</string>
    <string name="AddGroupDetailsFragment__remove">সরিয়ে ফেলুন</string>
    <string name="AddGroupDetailsFragment__sms_contact">এসএমএস কন্টাক্ট</string>
    <string name="AddGroupDetailsFragment__remove_s_from_this_group">%1$s-কে এই গ্রুপ থেকে সরিয়ে দেবেন?</string>
    <!-- Info message shown in the middle of the screen, displayed when adding group details to an MMS Group -->
    <string name="AddGroupDetailsFragment__youve_selected_a_contact_that_doesnt_support">আপনি এমন একটি কন্ট্যাক্ট নির্বাচন করেছেন যেটি Signal গ্ৰুপ সমর্থন করে না, তাই এই গ্ৰুপটি এমএমএস হবে৷ কাস্টম এমএমএস গ্রুপের নাম এবং ছবি শুধু আপনি দেখতে পাবেন।</string>
    <!-- Info message shown in the middle of the screen, displayed when adding group details to an MMS Group after SMS Phase 0 -->
    <string name="AddGroupDetailsFragment__youve_selected_a_contact_that_doesnt_support_signal_groups_mms_removal">আপনি এমন একটি কন্টাক্ট নির্বাচন করেছেন যা Signal গ্রুপ সমর্থন করে না, এই গ্রুপটি MMS হবে। কাস্টম MMS গ্রুপের নাম এবং ছবি কেবল আপনি দেখতে পারবেন। এনক্রিপ্ট করা মেসেজিং-এ অধিক গুরুত্ব দেওয়ার উদ্দেশ্যে MMS গ্ৰুপগুলোর জন্য বিদ্যমান সহায়তা শীঘ্রই বাদ দেওয়া হবে৷</string>

    <!-- ManageGroupActivity -->
    <string name="ManageGroupActivity_who_can_add_new_members">কে নতুন সদস্য যুক্ত করতে পারবে?</string>
    <string name="ManageGroupActivity_who_can_edit_this_groups_info">এই গ্রুপের তথ্য কে সম্পাদনা করতে পারবে?</string>

    <plurals name="ManageGroupActivity_added">
        <item quantity="one">%1$d জন সদস্য যুক্ত করা হয়েছে।</item>
        <item quantity="other">%1$d জন সদস্য যুক্ত করা হয়েছে।</item>
    </plurals>

    <string name="ManageGroupActivity_you_dont_have_the_rights_to_do_this">আপনার এটা করার অধিকার নেই</string>
    <string name="ManageGroupActivity_not_capable">আপনি এমন কাউকে যুক্ত করেছেন যার Signal App নতুন গ্রুপ সহায়ক নয়। তার Signal আপডেট করা প্রয়োজন।</string>
    <string name="ManageGroupActivity_not_announcement_capable">আপনি এমন কাউকে যুক্ত করেছেন যে প্রচার গ্রুপ সহায়ক নয়। তার Signal আপডেট করা প্রয়োজন।</string>
    <string name="ManageGroupActivity_failed_to_update_the_group">গ্রুপ আপডেটকরণ ব্যার্থ হয়েছে</string>
    <string name="ManageGroupActivity_youre_not_a_member_of_the_group">আপনি গ্রুপটির সদস্য নন</string>
    <string name="ManageGroupActivity_failed_to_update_the_group_please_retry_later">গ্রুপটি আপডেট করতে ব্যর্থ হয়েছে দয়া করে পরে আবার চেষ্টা করুন</string>
    <string name="ManageGroupActivity_failed_to_update_the_group_due_to_a_network_error_please_retry_later">একটি নেটওয়ার্ক ত্রুটির কারণে গ্রুপটি আপডেট করতে ব্যর্থ হয়েছে দয়া করে পরে আবার চেষ্টা করুন</string>

    <string name="ManageGroupActivity_edit_name_and_picture">নাম এবং ছবি সম্পাদনা করেন</string>
    <string name="ManageGroupActivity_legacy_group">লিগ্যাসি গ্রুপ</string>
    <string name="ManageGroupActivity_legacy_group_learn_more">এটি একটি লিগ্যাসি গ্রুপ। গ্রুপ এডমিন এর মতো বৈশিষ্ট্যগুলি কেবল নতুন গ্রুপগুলির জন্য উপলভ্য।</string>
    <string name="ManageGroupActivity_legacy_group_upgrade">এটি একটি লিগ্যাসি গ্রুপ। @মেনশন এবং এডমিনের মতো নতুন বৈশিষ্ট্যগুলি অ্যাক্সেস করতে,</string>
    <string name="ManageGroupActivity_legacy_group_too_large">এই লিগ্যাসি গ্রুপটি একটি নতুন গ্রুপে আপগ্রেড করা যাবে না কারণ এটি অনেক বড়। সর্বাধিক গ্রুপের আকার %1$d।</string>
    <string name="ManageGroupActivity_upgrade_this_group">এই গ্রুপটি আপগ্রেড করুন।</string>
    <string name="ManageGroupActivity_this_is_an_insecure_mms_group">এটি একটি অনিরাপদ এমএমএস গ্রুপ। ব্যক্তিগতভাবে চ্যাট করতে, আপনার পরিচিতিগুলিকে Signal এ আমন্ত্রণ জানান।</string>
    <string name="ManageGroupActivity_invite_now">এখনই আমন্ত্রণ জানান</string>
    <string name="ManageGroupActivity_more">আরও</string>
    <string name="ManageGroupActivity_add_group_description">গ্রুপের বিবরণ যুক্ত করুন …</string>

    <!-- GroupMentionSettingDialog -->
    <string name="GroupMentionSettingDialog_notify_me_for_mentions">মেনশন করা হলে আমাকে অবহিত করুন</string>
    <string name="GroupMentionSettingDialog_receive_notifications_when_youre_mentioned_in_muted_chats">মিউট করা চ্যাটে আপনাকে মেনশন করা হলে নোটিফিকেশন পেতে চান?</string>
    <string name="GroupMentionSettingDialog_always_notify_me">সর্বদা আমাকে অবহিত করুন</string>
    <string name="GroupMentionSettingDialog_dont_notify_me">আমাকে অবহিত করবেন না</string>

    <!-- ManageProfileFragment -->
    <string name="ManageProfileFragment_profile_name">প্রোফাইল নাম</string>
    <string name="ManageProfileFragment_username">ব্যবহারকারীর নাম</string>
    <string name="ManageProfileFragment_about">সম্বন্ধে</string>
    <string name="ManageProfileFragment_write_a_few_words_about_yourself">নিজের সম্পর্কে কিছু লিখুন</string>
    <string name="ManageProfileFragment_your_name">আপনার নাম</string>
    <string name="ManageProfileFragment_your_username">আপনার ব্যবহারকারি নাম</string>
    <string name="ManageProfileFragment_failed_to_set_avatar">অবতার সেট করতে ব্যর্থ</string>
    <string name="ManageProfileFragment_badges">ব্যাজ</string>
    <string name="ManageProfileFragment__edit_photo">ছবি সম্পাদনা করুন</string>
    <!-- Snackbar message after creating username -->
    <string name="ManageProfileFragment__username_created">ইউজারনেম তৈরি করা হয়েছে</string>
    <!-- Snackbar message after copying username -->
    <string name="ManageProfileFragment__username_copied">ইউজারনেম কপি করা হয়েছে</string>
    <!-- Snackbar message after network failure while trying to delete username -->
    <string name="ManageProfileFragment__couldnt_delete_username">ইউজারনেম মুছে ফেলা যায়নি। পরবর্তীতে আবার চেষ্টা করুন।</string>
    <!-- Snackbar message after successful deletion of username -->
    <string name="ManageProfileFragment__username_deleted">ইউজারনেম মুছে ফেলা হয়েছে</string>

    <!-- UsernameOutOfSyncReminder -->
    <!-- Displayed above the conversation list when a user needs to address an issue with their username -->
    <string name="UsernameOutOfSyncReminder__something_went_wrong">আপনার \'ব্যবহারকারীর নাম\' নিয়ে কিছু একটা সমস্যা হয়েছে, এটি আর আপনার অ্যাকাউন্টের জন্য বরাদ্দ করা নেই। আপনি আবার চেষ্টা করে এটি সেট করতে পারেন বা নতুন একটি বেছে নিতে পারেন।</string>
    <!-- Action text to navigate user to manually fix the issue with their username -->
    <string name="UsernameOutOfSyncReminder__fix_now">এখনই ঠিক করুন</string>


    <!-- ManageRecipientActivity -->
    <string name="ManageRecipientActivity_no_groups_in_common">একই রকমের কোন গ্রুপ নেই</string>
    <plurals name="ManageRecipientActivity_d_groups_in_common">
        <item quantity="one">সাদৃশ্যপূর্ণ %1$d টি গ্রুপ</item>
        <item quantity="other">সাদৃশ্যপূর্ণ %1$d টি গ্রুপ</item>
    </plurals>

    <plurals name="GroupMemberList_invited">
        <item quantity="one">%1$s 1 জন ব্যক্তিকে আমন্ত্রণ জানিয়েছেন</item>
        <item quantity="other">%1$s %2$d জন ব্যক্তিকে আমন্ত্রণ জানিয়েছেন</item>
    </plurals>

    <!-- CustomNotificationsDialogFragment -->
    <string name="CustomNotificationsDialogFragment__custom_notifications">নিজেরমত সাজানো নোটিফিকেশনসমুহ</string>
    <string name="CustomNotificationsDialogFragment__messages">বার্তাসমূহ</string>
    <string name="CustomNotificationsDialogFragment__use_custom_notifications">নিজেরমত সাজানো নোটিফিকেশনসমুহ ব্যবহার করুন</string>
    <string name="CustomNotificationsDialogFragment__notification_sound">নোটিফিকেশনের শব্দ</string>
    <string name="CustomNotificationsDialogFragment__vibrate">কম্পন</string>
    <!-- Button text for customizing notification options -->
    <string name="CustomNotificationsDialogFragment__customize">কাস্টোমাইজ করুন</string>
    <string name="CustomNotificationsDialogFragment__change_sound_and_vibration">শব্দ এবং ভাইব্রেশন পরিবর্তন করুন</string>
    <string name="CustomNotificationsDialogFragment__call_settings">কল সেটিংস</string>
    <string name="CustomNotificationsDialogFragment__ringtone">রিংটোন</string>
    <string name="CustomNotificationsDialogFragment__default">সচারচর</string>
    <string name="CustomNotificationsDialogFragment__unknown">অজানা</string>

    <!-- ShareableGroupLinkDialogFragment -->
    <string name="ShareableGroupLinkDialogFragment__group_link">গ্রুপের লিংক</string>
    <string name="ShareableGroupLinkDialogFragment__share">শেয়ার করুন</string>
    <string name="ShareableGroupLinkDialogFragment__reset_link">লিঙ্কটি পুনরায় সেট করুন</string>
    <string name="ShareableGroupLinkDialogFragment__approve_new_members">নতুন সদস্যদের অনুমোদন দিন</string>
    <string name="ShareableGroupLinkDialogFragment__require_an_admin_to_approve_new_members_joining_via_the_group_link">গ্রুপ লিঙ্কের মাধ্যমে নতুন সদস্যদের যোগদানের অনুমোদনের জন্য একজন এডমিন প্রয়োজন।</string>
    <string name="ShareableGroupLinkDialogFragment__are_you_sure_you_want_to_reset_the_group_link">আপনি কি নিশ্চিত যে আপনি গ্রুপের লিঙ্কটি পুনরায় সেট করতে চান? বর্তমান লিঙ্কটি ব্যবহার করে কেউ আর গ্রুপে যোগ দিতে পারবে না।</string>

    <!-- GroupLinkShareQrDialogFragment -->
    <string name="GroupLinkShareQrDialogFragment__qr_code">QR কোড</string>
    <string name="GroupLinkShareQrDialogFragment__people_who_scan_this_code_will">এই কোডটি স্ক্যান করে কেউ আপনার গ্রুপে যোগদান করতে সক্ষম হবে। আপনার যদি সেটিংটি চালু থাকে তবে নতুন সদস্যদের অনুমোদনের এডমিনের প্রয়োজন হবে।</string>
    <string name="GroupLinkShareQrDialogFragment__share_code">কোড শেয়ার করুন</string>

    <!-- GV2 Invite Revoke confirmation dialog -->
    <string name="InviteRevokeConfirmationDialog_revoke_own_single_invite">আপনি কি %1$s কে পাঠানো আমন্ত্রণটি বাতিল করতে চান?</string>
    <plurals name="InviteRevokeConfirmationDialog_revoke_others_invites">
        <item quantity="one">আপনি কি %1$s-এর পাঠানো আমন্ত্রণ প্রত্যাহার করতে চান?</item>
        <item quantity="other">আপনি কি %1$s-এর পাঠানো %2$dটি আমন্ত্রণ প্রত্যাহার করতে চান?</item>
    </plurals>

    <!-- GroupJoinBottomSheetDialogFragment -->
    <string name="GroupJoinBottomSheetDialogFragment_you_are_already_a_member">আপনি ইতিমধ্যেই সদস্য হয়েছেন</string>
    <string name="GroupJoinBottomSheetDialogFragment_join">যোগদান করুন</string>
    <string name="GroupJoinBottomSheetDialogFragment_request_to_join">যোগদানের জন্য অনুরোধ করুন</string>
    <string name="GroupJoinBottomSheetDialogFragment_unable_to_join_group_please_try_again_later">গ্রুপে যোগ দিতে অক্ষম। পরে আবার চেষ্টা করুন</string>
    <string name="GroupJoinBottomSheetDialogFragment_encountered_a_network_error">একটি নেটওয়ার্ক ত্রুটি সম্মুখীন।</string>
    <string name="GroupJoinBottomSheetDialogFragment_this_group_link_is_not_active">এই গ্রুপ লিংকটি সচল নেই</string>
    <!-- Title shown when there was an known issue getting group information from a group link -->
    <string name="GroupJoinBottomSheetDialogFragment_cant_join_group">গ্ৰুপে যোগ দিতে পারছি না</string>
    <!-- Message shown when you try to get information for a group via link but an admin has removed you -->
    <string name="GroupJoinBottomSheetDialogFragment_you_cant_join_this_group_via_the_group_link_because_an_admin_removed_you">আপনি এই লিংকের মাধ্যমে গ্ৰুপে যোগ দিতে পারবেন না, কারণ একজন অ্যাডমিন আপনাকে বাদ দিয়েছেন।</string>
    <!-- Message shown when you try to get information for a group via link but the link is no longer valid -->
    <string name="GroupJoinBottomSheetDialogFragment_this_group_link_is_no_longer_valid">এই গ্রুপের লিঙ্কটি আর বৈধ নেই।</string>
    <!-- Title shown when there was an unknown issue getting group information from a group link -->
    <string name="GroupJoinBottomSheetDialogFragment_link_error">ত্রুটিপূর্ণ লিংক</string>
    <!-- Message shown when you try to get information for a group via link but an unknown issue occurred -->
    <string name="GroupJoinBottomSheetDialogFragment_joining_via_this_link_failed_try_joining_again_later">এই লিংকের মাধ্যমে যোগ দেয়ার চেষ্টা ব্যর্থ হয়েছে। আবারো পরে যোগ দেয়ার চেষ্টা করুন।</string>

    <string name="GroupJoinBottomSheetDialogFragment_direct_join">আপনি কি এই গ্রুপে যোগ দিতে এবং এর সদস্যদের সাথে নিজের নাম এবং ফটো শেয়ার করতে চান?</string>
    <string name="GroupJoinBottomSheetDialogFragment_admin_approval_needed">আপনি এই গ্রুপে যোগদানের আগে এই গ্রুপের একজন এডমিন অবশ্যই আপনার অনুরোধটি অনুমোদন করতে হবে। আপনি যখন যোগদানের জন্য অনুরোধ করবেন তখন আপনার নাম এবং ফটো এর সদস্যদের সাথে শেয়ার করা হবে।</string>
    <plurals name="GroupJoinBottomSheetDialogFragment_group_dot_d_members">
        <item quantity="one">গ্রুপ। %1$d সদস্য</item>
        <item quantity="other">গ্রুপ। %1$d সদস্যগণ</item>
    </plurals>

    <!-- GroupJoinUpdateRequiredBottomSheetDialogFragment -->
    <string name="GroupJoinUpdateRequiredBottomSheetDialogFragment_update_signal_to_use_group_links">গ্রুপ লিঙ্কগুলি ব্যবহার করার জন্য Signal আপডেট করুন</string>
    <string name="GroupJoinUpdateRequiredBottomSheetDialogFragment_update_message">আপনি যে Signal ব্যবহার করছেন তার সংস্করণ এই গ্রুপের লিঙ্কটিকে সমর্থন করে না। লিঙ্কের মাধ্যমে এই গ্রুপে যোগদানের জন্য সর্বশেষতম সংস্করণে আপডেট করুন।</string>
    <string name="GroupJoinUpdateRequiredBottomSheetDialogFragment_update_signal">Signal আপডেট করুন</string>
    <string name="GroupJoinUpdateRequiredBottomSheetDialogFragment_group_link_is_not_valid">গ্রুপ লিঙ্কটি বৈধ নয়</string>

    <!-- GroupInviteLinkEnableAndShareBottomSheetDialogFragment -->
    <string name="GroupInviteLinkEnableAndShareBottomSheetDialogFragment_invite_friends">বন্ধুদের আমন্ত্রণ করুন</string>
    <string name="GroupInviteLinkEnableAndShareBottomSheetDialogFragment_share_a_link_with_friends_to_let_them_quickly_join_this_group">দ্রুত এই গ্রুপে যোগদান করতে বন্ধুদের নিকট একটি লিঙ্ক শেয়ার করুন।</string>

    <string name="GroupInviteLinkEnableAndShareBottomSheetDialogFragment_enable_and_share_link">লিঙ্কটি সচল এবং শেয়ার করুন</string>
    <string name="GroupInviteLinkEnableAndShareBottomSheetDialogFragment_share_link">লিংক শেয়ার করুন</string>

    <string name="GroupInviteLinkEnableAndShareBottomSheetDialogFragment_unable_to_enable_group_link_please_try_again_later">গ্রুপ লিঙ্ক সক্ষম করতে অক্ষম। পরে আবার চেষ্টা করুন</string>
    <string name="GroupInviteLinkEnableAndShareBottomSheetDialogFragment_encountered_a_network_error">একটি নেটওয়ার্ক ত্রুটি সম্মুখীন।</string>
    <string name="GroupInviteLinkEnableAndShareBottomSheetDialogFragment_you_dont_have_the_right_to_enable_group_link">গ্রুপ লিঙ্ক সক্ষম করার অধিকার আপনার নেই। দয়া করে কোনও এডমিনকে অবহিত করুন।</string>
    <string name="GroupInviteLinkEnableAndShareBottomSheetDialogFragment_you_are_not_currently_a_member_of_the_group">আপনি বর্তমানে গ্রুপটির সদস্য নন।</string>

    <!-- GV2 Request confirmation dialog -->
    <string name="RequestConfirmationDialog_add_s_to_the_group">গ্রুপে \"%1$s\" কে যুক্ত করবেন?</string>
    <string name="RequestConfirmationDialog_deny_request_from_s">\"%1$s\" থেকে অনুরোধ প্রত্যাখ্যান করবেন?</string>
    <!-- Confirm dialog message shown when deny a group link join request and group link is enabled. -->
    <string name="RequestConfirmationDialog_deny_request_from_s_they_will_not_be_able_to_request">\"%1$s\"-এর অনুরোধ প্রত্যাখ্যান করবেন? তারা আর গ্রুপ লিংকের মাধ্যমে যোগ দেয়ার জন্য অনুরোধ করতে পারবে না।</string>
    <string name="RequestConfirmationDialog_add">যুক্ত করুন</string>
    <string name="RequestConfirmationDialog_deny">প্রত্যাখ্যান</string>

    <!-- ImageEditorHud -->
    <string name="ImageEditorHud_blur_faces">চেহারা অস্পষ্ট করুন</string>
    <string name="ImageEditorHud_new_blur_faces_or_draw_anywhere_to_blur">নতুন: মুখয়ব অস্পষ্ট করুন অথবা যেকোন জায়গা অস্পষ্ট করতে আলতো চেপে টানুন</string>
    <string name="ImageEditorHud_draw_anywhere_to_blur">যেকোনো জায়গা অস্পষ্ট করতে আলতো চেপে টানুন</string>
    <string name="ImageEditorHud_draw_to_blur_additional_faces_or_areas">আরো মুখয়ব বা জায়গা অস্পষ্ট করতে আলতো চেপে টানুন</string>

    <!-- InputPanel -->
    <string name="InputPanel_tap_and_hold_to_record_a_voice_message_release_to_send">একটি ভয়েস বার্তা রেকর্ড করতে আলতো চাপুন এবং ধরে রাখুন, প্রেরণের জন্য ছেড়ে দিন</string>
    <!-- Message shown if the user tries to switch a conversation from Signal to SMS -->
    <string name="InputPanel__sms_messaging_is_no_longer_supported_in_signal">Signal-এ এসএমএস ম্যাসেজিং আর সমর্থন করে না।</string>

    <!-- InviteActivity -->
    <string name="InviteActivity_share">শেয়ার করুন</string>
    <string name="InviteActivity_share_with_contacts">পরিচিতিদের সাথে শেয়ার করুন</string>
    <string name="InviteActivity_share_via">এর মাধ্যমে শেয়ার করুন…</string>

    <string name="InviteActivity_cancel">বাতিল</string>
    <string name="InviteActivity_sending">পাঠানো হচ্ছে</string>
    <string name="InviteActivity_invitations_sent">আমন্ত্রণ পাঠানো হয়েছে!</string>
    <string name="InviteActivity_invite_to_signal">Molly এ আমন্ত্রণ জানান</string>
    <string name="InviteActivity_send_sms">এসএমএস পাঠান (%1$d)</string>
    <plurals name="InviteActivity_send_sms_invites">
        <item quantity="one">%1$d টি নিমন্ত্রন এসএমএস পাঠান?</item>
        <item quantity="other">%1$d টি নিমন্ত্রন এসএমএস পাঠান?</item>
    </plurals>
    <string name="InviteActivity_lets_switch_to_signal">চলুন Molly এ যোগ দেইঃ %1$s</string>
    <string name="InviteActivity_no_app_to_share_to">আপনার কাছে শেয়ার করতে পারবেন এমন কোন অ্যাপ নেই।</string>

    <!-- LearnMoreTextView -->
    <string name="LearnMoreTextView_learn_more">আরও জানুন</string>

    <string name="SpanUtil__read_more">আরও পড়ুন</string>

    <!-- LongMessageActivity -->
    <string name="LongMessageActivity_unable_to_find_message">বার্তা খুঁজে পেতে অসমর্থ</string>
    <string name="LongMessageActivity_message_from_s">%1$s থেকে বার্তা</string>
    <string name="LongMessageActivity_your_message">আপনার বার্তা</string>

    <!-- MessageRetrievalService -->
    <string name="MessageRetrievalService_signal">Molly</string>
    <string name="MessageRetrievalService_background_connection_enabled">পটভূমির সংযোগ সক্ষম করা হয়েছে</string>

    <!-- MmsDownloader -->
    <string name="MmsDownloader_error_reading_mms_settings">ওয়্যারলেস সরবরাহকারীর এমএমএস সেটিংস পড়তে ত্রুটি</string>

    <!-- MediaOverviewActivity -->
    <string name="MediaOverviewActivity_Media">মিডিয়া</string>
    <string name="MediaOverviewActivity_Files">ফাইলসমূহ</string>
    <string name="MediaOverviewActivity_Audio">শব্দ</string>
    <string name="MediaOverviewActivity_All">সব</string>
    <plurals name="MediaOverviewActivity_Media_delete_confirm_title">
        <item quantity="one">নির্বাচিত আইটেম মুছে ফেলবেন?</item>
        <item quantity="other">নির্বাচিত আইটেমগুলো মুছে ফেলবেন?</item>
    </plurals>
    <plurals name="MediaOverviewActivity_Media_delete_confirm_message">
        <item quantity="one">এর ফলে নির্বাচিত ফাইলগুলো চিরতরে মুছে যাবে। এই আইটেমটির সাথে সংযুক্ত যেকোনো বার্তার টেক্সটও মুছে যাবে।</item>
        <item quantity="other">এর ফলে নির্বাচিত %1$dটি ফাইল চিরতরে মুছে যাবে। এই আইটেমটির সাথে সংযুক্ত যেকোনো বার্তার টেক্সটও মুছে যাবে।</item>
    </plurals>
    <string name="MediaOverviewActivity_Media_delete_progress_title">মোছা হচ্ছে…</string>
    <string name="MediaOverviewActivity_Media_delete_progress_message">বার্তা সমূহ মোছা হচ্ছে…</string>
    <string name="MediaOverviewActivity_collecting_attachments">সংযুক্তি সমুহ সংগ্রহ করা হচ্ছে…</string>
    <string name="MediaOverviewActivity_Sort_by">ক্রমানুসার</string>
    <string name="MediaOverviewActivity_Newest">নতুন</string>
    <string name="MediaOverviewActivity_Oldest">পুরাতন</string>
    <string name="MediaOverviewActivity_Storage_used">স্টোরেজ ব্যবহৃত</string>
    <string name="MediaOverviewActivity_All_storage_use">সকল স্টোরেজ ব্যবহৃত</string>
    <string name="MediaOverviewActivity_Grid_view_description">গার্ড ভিউ</string>
    <string name="MediaOverviewActivity_List_view_description">লিস্ট ভিউ</string>
    <string name="MediaOverviewActivity_Selected_description">নির্বাচিত</string>
    <string name="MediaOverviewActivity_select_all">সবগুলো নির্বাচন করুন</string>
    <plurals name="MediaOverviewActivity_save_plural">
        <item quantity="one">সংরক্ষণ করুন</item>
        <item quantity="other">সংরক্ষণ করুন</item>
    </plurals>
    <plurals name="MediaOverviewActivity_delete_plural">
        <item quantity="one">মুছে ফেলুন</item>
        <item quantity="other">মুছে ফেলুন</item>
    </plurals>

    <plurals name="MediaOverviewActivity_d_selected_s">
        <item quantity="one">%1$d নির্বাচিত (%2$s)</item>
        <item quantity="other">%1$d নির্বাচিত (%2$s)</item>
    </plurals>
    <string name="MediaOverviewActivity_file">ফাইল</string>
    <string name="MediaOverviewActivity_audio">শব্দ</string>
    <string name="MediaOverviewActivity_video">ভিডিও</string>
    <string name="MediaOverviewActivity_image">ছবি</string>
  <!-- Removed by excludeNonTranslatables <string name="MediaOverviewActivity_detail_line_2_part" translatable="false">%1$s · %2$s</string> -->
  <!-- Removed by excludeNonTranslatables <string name="MediaOverviewActivity_detail_line_3_part" translatable="false">%1$s · %2$s · %3$s</string> -->

    <string name="MediaOverviewActivity_sent_by_s">%1$s দ্বারা প্রেরিত</string>
    <string name="MediaOverviewActivity_sent_by_you">আপনার প্রেরিত</string>
    <string name="MediaOverviewActivity_sent_by_s_to_s">%1$s দ্বারা %2$s কে প্রেরিত</string>
    <string name="MediaOverviewActivity_sent_by_you_to_s">%1$sকে আপনার প্রেরিত</string>

    <!-- Megaphones -->
    <string name="Megaphones_remind_me_later">আমাকে পরে মনে করিয়ে দিবেন</string>
    <string name="Megaphones_verify_your_signal_pin">আপনার Signal পিন যাচাই করুন</string>
    <string name="Megaphones_well_occasionally_ask_you_to_verify_your_pin">আমরা আপনাকে মাঝে মাঝে আপনার পিনটি যাচাই করতে বলব যাতে আপনি এটি মনে রাখতে পারেন।</string>
    <string name="Megaphones_verify_pin">পিন যাচাই করুন</string>
    <string name="Megaphones_get_started">শুরু করা যাক</string>
    <string name="Megaphones_new_group">নতুন গ্রুপ</string>
    <string name="Megaphones_invite_friends">বন্ধুদের আমন্ত্রণ</string>
    <string name="Megaphones_use_sms">এসএমএস ব্যবহার করুন</string>
    <string name="Megaphones_chat_colors">চ্যাটের রং</string>
    <string name="Megaphones_add_a_profile_photo">একটি প্রোফাইল ছবি যুক্ত করুন</string>

    <!-- Title of a bottom sheet to render messages that all quote a specific message -->
    <string name="MessageQuotesBottomSheet_replies">রিপ্লাই</string>

    <!-- NotificationBarManager -->
    <string name="NotificationBarManager_signal_call_in_progress">Signal কল চলমান </string>
    <string name="NotificationBarManager__establishing_signal_call">Signal কল স্থাপন করা হচ্ছে</string>
    <string name="NotificationBarManager__incoming_signal_call">আগত Signal কল</string>
    <string name="NotificationBarManager__incoming_signal_group_call">ইনকামিং সিগন্যাল গ্রুপ কল</string>
    <!-- Temporary notification shown when starting the calling service -->
    <string name="NotificationBarManager__starting_signal_call_service">Molly কল সার্ভিস চালু করা হচ্ছে</string>
    <string name="NotificationBarManager__stopping_signal_call_service">Molly কল সার্ভিস বন্ধ করা হচ্ছে</string>
    <string name="NotificationBarManager__decline_call">কল প্রত্যাখ্যান করুন</string>
    <string name="NotificationBarManager__answer_call">কল গ্রহণ করুন</string>
    <string name="NotificationBarManager__end_call">কল শেষ করুন</string>
    <string name="NotificationBarManager__cancel_call">কল বাতিল করুন</string>
    <string name="NotificationBarManager__join_call">কলে যোগ দিন</string>

    <!-- NotificationsMegaphone -->
    <string name="NotificationsMegaphone_turn_on_notifications">নোটিফিকেশন পেতে চান?</string>
    <string name="NotificationsMegaphone_never_miss_a_message">আপনার পরিচিতি এবং গ্রুপের কোনও বার্তা মিস করবেন না।</string>
    <string name="NotificationsMegaphone_turn_on">চালু করুন</string>
    <string name="NotificationsMegaphone_not_now">এখন না</string>

    <!-- NotificationMmsMessageRecord -->
    <string name="NotificationMmsMessageRecord_multimedia_message">মাল্টিমিডিয়া বার্তা</string>
    <string name="NotificationMmsMessageRecord_downloading_mms_message">এমএমএস বার্তা ডাউনলোড করা হচ্ছে</string>
    <string name="NotificationMmsMessageRecord_error_downloading_mms_message">এমএমএস বার্তা ডাউনলোড করার সময় ত্রুটি, আবার চেষ্টা করতে আলতো চাপুন</string>

    <!-- MediaPickerActivity -->
    <string name="MediaPickerActivity__menu_open_camera">ক্যামেরা চালু করুন</string>

    <!-- MediaSendActivity -->
    <string name="MediaSendActivity_camera_unavailable">ক্যামেরা পাওয়া যাচ্ছে না।</string>

    <!-- MediaRepository -->
    <string name="MediaRepository_all_media">সমস্ত মিডিয়া</string>
    <string name="MediaRepository__camera">ক্যামেরা</string>

    <!-- MessageDecryptionUtil -->
    <string name="MessageDecryptionUtil_failed_to_decrypt_message">বার্তা ডিক্রিপ্ট করতে ব্যর্থ</string>
    <string name="MessageDecryptionUtil_tap_to_send_a_debug_log">একটি ডিবাগ লগ প্রেরণ করতে আলতো চাপুন</string>

    <!-- MessageRecord -->
    <string name="MessageRecord_unknown">অজানা</string>
    <string name="MessageRecord_message_encrypted_with_a_legacy_protocol_version_that_is_no_longer_supported">Signal এর একটি পুরানো সংস্করণ ব্যবহার করে এনক্রিপ্ট করা একটি বার্তা পেয়েছেন যা আর সমর্থিত নয়। দয়া করে প্রেরককে অতি সাম্প্রতিক সংস্করণে আপডেট করতে এবং বার্তাটি পুনরায় পাঠাতে বলুন।</string>
    <string name="MessageRecord_left_group">আপনি গ্রুপ ত্যাগ করেছেন।</string>
    <string name="MessageRecord_you_updated_group">আপনি গ্রুপ আপডেট করেছেন।</string>
    <string name="MessageRecord_the_group_was_updated">গ্রুপটি আপডেট করা হয়েছিল।</string>
    <!-- Update message shown when placing an outgoing 1:1 voice/audio call and it\'s answered by the other party -->
    <string name="MessageRecord_outgoing_voice_call">ভয়েস কল যাচ্ছে</string>
    <!-- Update message shown when placing an outgoing 1:1 video call and it\'s answered by the other party -->
    <string name="MessageRecord_outgoing_video_call">ভিডিও কল যাচ্ছে</string>
    <!-- Update message shown when placing an outgoing 1:1 voice/audio call and it\'s not answered by the other party -->
    <string name="MessageRecord_unanswered_voice_call">উত্তর না দেওয়া ভয়েস কল</string>
    <!-- Update message shown when placing an outgoing 1:1 video call and it\'s not answered by the other party -->
    <string name="MessageRecord_unanswered_video_call">উত্তর না দেওয়া ভিডিও কল</string>
    <!-- Update message shown when receiving an incoming 1:1 voice/audio call and it\'s answered -->
    <string name="MessageRecord_incoming_voice_call">ভয়েস কল আসছে</string>
    <!-- Update message shown when receiving an incoming 1:1 video call and answered -->
    <string name="MessageRecord_incoming_video_call">ভিডিও কল আসছে</string>
    <!-- Update message shown when receiving an incoming 1:1 voice/audio call and not answered -->
    <string name="MessageRecord_missed_voice_call">মিসড ভয়েস কল</string>
    <!-- Update message shown when receiving an incoming 1:1 video call and not answered -->
    <string name="MessageRecord_missed_video_call">মিসড ভিডিও কল</string>
    <!-- Update message shown when receiving an incoming 1:1 voice/audio call and explicitly declined -->
    <string name="MessageRecord_you_declined_a_voice_call">আপনি একটি ভয়েস কল প্রত্যাখ্যান করেছেন</string>
    <!-- Update message shown when receiving an incoming 1:1 video call and explicitly declined -->
    <string name="MessageRecord_you_declined_a_video_call">আপনি একটি ভিডিও কল প্রত্যাখ্যান করেছেন</string>
    <!-- Call update formatter string to place the update message next to a time stamp. e.g., \'Incoming voice call · 11:11am\' -->
    <string name="MessageRecord_call_message_with_date">%1$s · %2$s</string>
    <string name="MessageRecord_s_updated_group">%1$s গ্রুপ আপডেট করেছে।</string>
    <string name="MessageRecord_s_joined_signal">%1$s Signal এ যোগ দিয়েছেন!</string>
    <string name="MessageRecord_you_disabled_disappearing_messages">আপনি অদৃশ্য হয়ে যাওয়া বার্তাগুলি অক্ষম করেছেন।</string>
    <string name="MessageRecord_s_disabled_disappearing_messages">%1$s অদৃশ্য হয়ে যাওয়া বার্তা অক্ষম করেছেন।</string>
    <string name="MessageRecord_you_set_disappearing_message_time_to_s">আপনি অদৃশ্য হয়ে যাওয়া বার্তার সময়কাল %1$s নির্ধারন করেছেন।</string>
    <string name="MessageRecord_s_set_disappearing_message_time_to_s">%1$s অদৃশ্য হয়ে যাওয়া বার্তার সময়কাল %2$s নির্ধারন করেছেন।</string>
    <string name="MessageRecord_disappearing_message_time_set_to_s">অদৃশ্য হয়ে যাওয়া বার্তা টাইমার সেট করা হয়েছে %1$s।</string>
    <string name="MessageRecord_this_group_was_updated_to_a_new_group">এই গ্রুপটি একটি নতুন গ্রুপে আপডেট করা হয়েছে।</string>
    <string name="MessageRecord_you_couldnt_be_added_to_the_new_group_and_have_been_invited_to_join">আপনাকে নতুন গ্রুপে যুক্ত করা যায়নি এবং যোগদানের জন্য আমন্ত্রণ জানানো হয়েছে।</string>
    <string name="MessageRecord_chat_session_refreshed">চ্যাট সেশনটি পুনরায় লোড হয়েছে</string>
    <plurals name="MessageRecord_members_couldnt_be_added_to_the_new_group_and_have_been_invited">
        <item quantity="one">একজন সদস্যকে নতুন গ্রুপে যোগ করা যায়নি এবং যোগ দেওয়ার জন্য তাকে আমন্ত্রণ জানানো হয়েছে।</item>
        <item quantity="other">%1$s জন সদস্যকে নতুন গ্রুপে যোগ করা যায়নি এবং যোগ দেওয়ার জন্য তাদেরকে আমন্ত্রণ জানানো হয়েছে।</item>
    </plurals>

    <plurals name="MessageRecord_members_couldnt_be_added_to_the_new_group_and_have_been_removed">
        <item quantity="one">একজন সদস্যকে নতুন গ্রুপে যোগ করা যায়নি এবং তাকে বাদ দেওয়া হয়েছে।</item>
        <item quantity="other">%1$s জন সদস্যকে নতুন গ্রুপে যোগ করা যায়নি এবং তাদেরকে বাদ দেওয়া হয়েছে।</item>
    </plurals>

    <!-- Profile change updates -->
    <string name="MessageRecord_changed_their_profile_name_to">%1$s তাদের প্রোফাইলের নাম পরিবর্তন করে %2$s করেছে।</string>
    <string name="MessageRecord_changed_their_profile_name_from_to">%1$s তাদের প্রোফাইলের নাম %2$s থেকে %3$s এ পরিবর্তন করেছেন।</string>
    <string name="MessageRecord_changed_their_profile">%1$s তাদের প্রোফাইল পরিবর্তন করেছে।</string>

    <!-- GV2 specific -->
    <string name="MessageRecord_you_created_the_group">আপনি গ্রুপ তৈরি করেছেন।</string>
    <string name="MessageRecord_group_updated">গ্রুপ আপডেট হয়েছে।</string>
    <string name="MessageRecord_invite_friends_to_this_group">গ্রুপ লিংকের মাধ্যমে আপনার বন্ধুদের আমন্ত্রণ করুন</string>

    <!-- GV2 member additions -->
    <string name="MessageRecord_you_added_s">আপনি %1$s কে যোগ করেছেন।</string>
    <string name="MessageRecord_s_added_s">%2$s কে %1$s যুক্ত করেছে</string>
    <string name="MessageRecord_s_added_you">%1$s আপনাকে গ্রুপটিতে সংযুক্ত করেছে।</string>
    <string name="MessageRecord_you_joined_the_group">আপনি গ্রুপে যোগ দিয়েছেন।</string>
    <string name="MessageRecord_s_joined_the_group">%1$s গ্রুপে যোগ দিয়েছেন।</string>

    <!-- GV2 member removals -->
    <string name="MessageRecord_you_removed_s">আপনি %1$s-কে সরিয়ে ফেলেছেন।</string>
    <string name="MessageRecord_s_removed_s">%2$s-কে %1$s সরিয়ে ফেলেছেন।</string>
    <string name="MessageRecord_s_removed_you_from_the_group">%1$s আপনাকে গ্রুপ থেকে সরিয়ে ফেলেছেন।</string>
    <string name="MessageRecord_you_left_the_group">আপনি গ্রুপ ছেড়েছেন।</string>
    <string name="MessageRecord_s_left_the_group">%1$s গ্রুপ ত্যাগ করেছে।</string>
    <string name="MessageRecord_you_are_no_longer_in_the_group">আপনি আর গ্রুপে নেই।</string>
    <string name="MessageRecord_s_is_no_longer_in_the_group">%1$s আর গ্রুপে নেই।</string>

    <!-- GV2 role change -->
    <string name="MessageRecord_you_made_s_an_admin">আপনি %1$s কে এডমিন বানিয়েছেন</string>
    <string name="MessageRecord_s_made_s_an_admin">%1$s %2$s কে একজন এডমিন বানিয়েছে|</string>
    <string name="MessageRecord_s_made_you_an_admin">%1$s আপনাকে এডমিন বানিয়েছে|</string>
    <string name="MessageRecord_you_revoked_admin_privileges_from_s">আপনি %1$s এর এডমিন ক্ষমতাগুলি বাতিল করেছেন।</string>
    <string name="MessageRecord_s_revoked_your_admin_privileges">%1$s আপনার এডমিন বিশেষাধিকার প্রত্যাহার করেছে।</string>
    <string name="MessageRecord_s_revoked_admin_privileges_from_s">%1$s %2$s এর এডমিন ক্ষমতাগুলি বাতিল করেছে।</string>
    <string name="MessageRecord_s_is_now_an_admin">%1$s এখন একজন এডমিন।</string>
    <string name="MessageRecord_you_are_now_an_admin">আপনি এখন প্রশাসক</string>
    <string name="MessageRecord_s_is_no_longer_an_admin">%1$s আর একজন এডমিন নন।</string>
    <string name="MessageRecord_you_are_no_longer_an_admin">আপনি আর এডমিন নন।</string>

    <!-- GV2 invitations -->
    <string name="MessageRecord_you_invited_s_to_the_group">আপনি %1$s কে এই গ্রুপে আমন্ত্রণ জানিয়েছেন।</string>
    <string name="MessageRecord_s_invited_you_to_the_group">%1$s আপনাকে গ্রুপটিতে আমন্ত্রণ জানিয়েছেন।</string>
    <plurals name="MessageRecord_s_invited_members">
        <item quantity="one">%1$s গ্রুপটিতে 1 জন ব্যক্তিকে আমন্ত্রণ জানিয়েছেন।</item>
        <item quantity="other">%1$s গ্রুপটিতে %2$d জন ব্যক্তিকে আমন্ত্রণ জানিয়েছেন।</item>
    </plurals>
    <string name="MessageRecord_you_were_invited_to_the_group">আপনাকে এই গ্রুপে আমন্ত্রিত করা হয়েছিল।</string>
    <plurals name="MessageRecord_d_people_were_invited_to_the_group">
        <item quantity="one">গ্রুপটিতে একজন ব্যক্তিকে আমন্ত্রণ জানানো হয়েছে।</item>
        <item quantity="other">গ্রুপটিতে %1$d জন ব্যক্তিকে আমন্ত্রণ জানানো হয়েছে।</item>
    </plurals>

    <!-- GV2 invitation revokes -->
    <plurals name="MessageRecord_you_revoked_invites">
        <item quantity="one">আপনি গ্ৰুপের আমন্ত্রণ প্রত্যাখ্যান করেছেন।</item>
        <item quantity="other">আপনি গ্ৰুপের %1$dটি আমন্ত্রণ প্রত্যাখ্যান করেছেন।</item>
    </plurals>
    <plurals name="MessageRecord_s_revoked_invites">
        <item quantity="one">%1$s গ্ৰুপের আমন্ত্রণ প্রত্যাখ্যান করেছেন।</item>
        <item quantity="other">%1$s গ্ৰুপের %2$dটি আমন্ত্রণ প্রত্যাখ্যান করেছেন।</item>
    </plurals>
    <string name="MessageRecord_someone_declined_an_invitation_to_the_group">কেউ একজন এই গ্রুপের আমন্ত্রণ প্রত্যাখ্যান করেছে।</string>
    <string name="MessageRecord_you_declined_the_invitation_to_the_group">আপনি গ্রুপটির নিমন্ত্রণ প্রত্যাখ্যান করেছেন।</string>
    <string name="MessageRecord_s_revoked_your_invitation_to_the_group">%1$s গ্রুপে আপনার আমন্ত্রণ বাতিল করে দিয়েছে।</string>
    <string name="MessageRecord_an_admin_revoked_your_invitation_to_the_group">একজন এডমিন গ্রুপটিতে আপনার আমন্ত্রণ বাতিল করে দিয়েছে।</string>
    <plurals name="MessageRecord_d_invitations_were_revoked">
        <item quantity="one">গ্ৰুপের একটি আমন্ত্রণ প্রত্যাখ্যান করা হয়েছে।</item>
        <item quantity="other">গ্ৰুপের %1$dটি আমন্ত্রণ প্রত্যাখ্যান করা হয়েছে।</item>
    </plurals>

    <!-- GV2 invitation acceptance -->
    <string name="MessageRecord_you_accepted_invite">আপনি গ্রুপটির নিমন্ত্রণ গ্রহণ করেছেন।</string>
    <string name="MessageRecord_s_accepted_invite">%1$s গ্রুপটির নিমন্ত্রণ গ্রহণ করেছেন।</string>
    <string name="MessageRecord_you_added_invited_member_s">আপনি আমন্ত্রিত সদস্য %1$s কে যুক্ত করেছেন।</string>
    <string name="MessageRecord_s_added_invited_member_s">%1$s আমন্ত্রিত সদস্য %2$s কে যুক্ত করেছে।</string>

    <!-- GV2 title change -->
    <string name="MessageRecord_you_changed_the_group_name_to_s">আপনি গ্রুপের নামটি \"%1$s\" এ পরিবর্তন করেছেন।</string>
    <string name="MessageRecord_s_changed_the_group_name_to_s">%1$s গ্রুপের নামটি \"%2$s\" এ পরিবর্তন করেছে।</string>
    <string name="MessageRecord_the_group_name_has_changed_to_s">গোষ্ঠীর নাম \"%1$s\" এ পরিবর্তিত হয়েছে।</string>

    <!-- GV2 description change -->
    <string name="MessageRecord_you_changed_the_group_description">আপনি গ্রুপের বিবরণ পরিবর্তন করেছেন।</string>
    <string name="MessageRecord_s_changed_the_group_description">%1$s গ্রুপের বিবরণ পরিবর্তন করেছেন।</string>
    <string name="MessageRecord_the_group_description_has_changed">গ্রুপের বিবরণ পরিবর্তন হয়েছে।</string>

    <!-- GV2 avatar change -->
    <string name="MessageRecord_you_changed_the_group_avatar">আপনি গ্রুপের অবতার পরিবর্তন করেছেন।</string>
    <string name="MessageRecord_s_changed_the_group_avatar">%1$s গ্রুপের অবতার পরিবর্তন করেছে।</string>
    <string name="MessageRecord_the_group_group_avatar_has_been_changed">গ্রুপ অবতারটি পরিবর্তন করা হয়েছে।</string>

    <!-- GV2 attribute access level change -->
    <string name="MessageRecord_you_changed_who_can_edit_group_info_to_s">কারা গ্রুপের তথ্য সম্পাদনা করতে পারে তা আপনি \"%1$s\" এ পরিবর্তন করেছেন।</string>
    <string name="MessageRecord_s_changed_who_can_edit_group_info_to_s">কে গ্রুপের তথ্য সম্পাদনা করতে পারবে তা %1$s \"%2$s\" এ পরিবর্তন করেছে|</string>
    <string name="MessageRecord_who_can_edit_group_info_has_been_changed_to_s">কে গ্রুপের তথ্য সম্পাদনা করতে পারে তা \"%1$s\" এ পরিবর্তন করা হয়েছে।</string>

    <!-- GV2 membership access level change -->
    <string name="MessageRecord_you_changed_who_can_edit_group_membership_to_s">কারা গ্রুপের সদস্যতা সম্পাদনা করতে পারবেন তা আপনি \"%1$s\" এ পরিবর্তন করেছেন।</string>
    <string name="MessageRecord_s_changed_who_can_edit_group_membership_to_s">কারা গ্রুপের সদস্যতা সম্পাদনা করতে পারবেন তা %1$s \"%2$s\" এ পরিবর্তন করেছে।</string>
    <string name="MessageRecord_who_can_edit_group_membership_has_been_changed_to_s">গ্রুপের সদস্যতা কে সম্পাদনা করতে পারে তাকে \"%1$s\" এ পরিবর্তন করা হয়েছে।</string>

    <!-- GV2 announcement group change -->
    <string name="MessageRecord_you_allow_all_members_to_send">সকল সদস্যদের বার্তা পাঠানোর অনুমতি প্রদান করতে আপনি গ্রুপ সেটিংস পরিবর্তন করেছেন।</string>
    <string name="MessageRecord_you_allow_only_admins_to_send">আপনি গ্রুপ সেটিংস পরিবর্তন করে কেবল মাত্র এডমিনদের বার্তা পাঠানোর অনুমতি দিয়েছেন।</string>
    <string name="MessageRecord_s_allow_all_members_to_send">%1$s গ্রুপের সকল সদস্যদের বার্তা পাঠানোর অনুমতি প্রদানের জন্য সেটিংস পরিবর্তন করেছেন।</string>
    <string name="MessageRecord_s_allow_only_admins_to_send">%1$s গ্রুপের কেবল অ্যাডমিনদের বার্তা পাঠানোর অনুমতি দিতে সেটিংস পরিবর্তন করেছেন।</string>
    <string name="MessageRecord_allow_all_members_to_send">সকল সদস্যকে মেসেজ পাঠানোর অনুমতি দিতে গ্রুপের সেটিংস পরিবর্তন করা হয়েছে।</string>
    <string name="MessageRecord_allow_only_admins_to_send">কেবল অ্যাডমিনদের বার্তা পাঠানোর অনুমতি দিতে গ্রুপের সেটিংস পরিবর্তন করা হয়েছে।</string>

    <!-- GV2 group link invite access level change -->
    <string name="MessageRecord_you_turned_on_the_group_link_with_admin_approval_off">আপনি এডমিনের অনুমোদন ছাড়ায় গ্রুপ লিঙ্কটি চালু করেছেন।</string>
    <string name="MessageRecord_you_turned_on_the_group_link_with_admin_approval_on">আপনি এডমিনের অনুমোদন সহ গ্রুপ লিঙ্কটি চালু করেছেন।</string>
    <string name="MessageRecord_you_turned_off_the_group_link">আপনি গ্রুপের লিঙ্ক বন্ধ করেছেন।</string>
    <string name="MessageRecord_s_turned_on_the_group_link_with_admin_approval_off">%1$s এডমিনের অনুমোদন ছাড়া গ্রুপ লিঙ্ক চালু করেছে।</string>
    <string name="MessageRecord_s_turned_on_the_group_link_with_admin_approval_on">%1$s এডমিনের অনুমোদন সাপেক্ষে গ্রুপ লিঙ্ক চালু করেছে।</string>
    <string name="MessageRecord_s_turned_off_the_group_link">%1$s গ্রুপ লিঙ্ক বন্ধ করে দিয়েছে।</string>
    <string name="MessageRecord_the_group_link_has_been_turned_on_with_admin_approval_off">এডমিনের অনুমোদনের প্রয়োজন ছাড়া গ্রুপ লিঙ্কটি চালু করা হয়েছে।</string>
    <string name="MessageRecord_the_group_link_has_been_turned_on_with_admin_approval_on">এডমিনের অনুমোদনের প্রয়োজন সহ গ্রুপ লিঙ্কটি চালু করা হয়েছে।</string>
    <string name="MessageRecord_the_group_link_has_been_turned_off">গ্রুপ লিঙ্কটি বন্ধ করা হয়েছে।</string>
    <string name="MessageRecord_you_turned_off_admin_approval_for_the_group_link">আপনি গ্রুপ লিঙ্কের জন্য এডমিনের অনুমোদন বন্ধ করেছেন।</string>
    <string name="MessageRecord_s_turned_off_admin_approval_for_the_group_link">%1$s গ্রুপ লিঙ্কের জন্য এডমিনের অনুমোদন বন্ধ করেছে।</string>
    <string name="MessageRecord_the_admin_approval_for_the_group_link_has_been_turned_off">গ্রুপ লিঙ্কের জন্য এডমিনের অনুমোদন বন্ধ করা হয়েছে।</string>
    <string name="MessageRecord_you_turned_on_admin_approval_for_the_group_link">আপনি গ্রুপ লিঙ্কের জন্য এডমিনের অনুমোদন চালু করেছেন।</string>
    <string name="MessageRecord_s_turned_on_admin_approval_for_the_group_link">%1$s গ্রুপ লিঙ্কের জন্য এডমিনের অনুমোদন চালু করেছে।</string>
    <string name="MessageRecord_the_admin_approval_for_the_group_link_has_been_turned_on">গ্রুপ লিঙ্কের জন্য এডমিনের অনুমোদন চালু করা হয়েছে।</string>

    <!-- GV2 group link reset -->
    <string name="MessageRecord_you_reset_the_group_link">আপনি গ্রুপ লিঙ্কটি পুনরায় সেট করেছেন।</string>
    <string name="MessageRecord_s_reset_the_group_link">%1$s গ্রুপ লিঙ্কটি পুনরায় সেট করেছে।</string>
    <string name="MessageRecord_the_group_link_has_been_reset">গ্রুপ লিঙ্কটি পুনরায় সেট করা হয়েছে।</string>

    <!-- GV2 group link joins -->
    <string name="MessageRecord_you_joined_the_group_via_the_group_link">আপনি গ্রুপ লিঙ্কের মাধ্যমে গ্রুপে যোগ দিয়েছেন।</string>
    <string name="MessageRecord_s_joined_the_group_via_the_group_link">%1$s গ্রুপ লিঙ্কের মাধ্যমে গ্রুপে যোগ দিয়েছেন।</string>

    <!-- GV2 group link requests -->
    <string name="MessageRecord_you_sent_a_request_to_join_the_group">আপনি এই গ্রুপে যোগদানের জন্য একটি অনুরোধ প্রেরণ করেছেন।</string>
    <string name="MessageRecord_s_requested_to_join_via_the_group_link">%1$s গ্রুপ লিঙ্কের মাধ্যমে যোগদানের জন্য অনুরোধ করেছেন।</string>
    <!-- Update message shown when someone requests to join via group link and cancels the request back to back -->
    <plurals name="MessageRecord_s_requested_and_cancelled_their_request_to_join_via_the_group_link">
        <item quantity="one">%1$s গ্রুপ লিংকের মাধ্যমে যোগ দেওয়ার অনুরোধ পাঠিয়েছেন এবং বাতিল করেছেন।</item>
        <item quantity="other">%1$s গ্রুপ লিংকের মাধ্যমে যোগ দেওয়ার %2$dটি অনুরোধ পাঠিয়েছেন এবং বাতিল করেছেন।</item>
    </plurals>

    <!-- GV2 group link approvals -->
    <string name="MessageRecord_s_approved_your_request_to_join_the_group">%1$s গ্রুপে যোগ দেওয়ার জন্য আপনার অনুরোধ অনুমোদিত করেছেন।</string>
    <string name="MessageRecord_s_approved_a_request_to_join_the_group_from_s">%2$s এর গ্রুপে যোগদানের জন্য একটি অনুরোধ %1$s অনুমোদিত করেছে।</string>
    <string name="MessageRecord_you_approved_a_request_to_join_the_group_from_s">আপনি %1$s এর গ্রুপে যোগদানের জন্য একটি অনুরোধ অনুমোদিত করেছেন।</string>
    <string name="MessageRecord_your_request_to_join_the_group_has_been_approved">আপনার গ্রুপে যোগদানের অনুরোধ অনুমোদিত হয়েছে।</string>
    <string name="MessageRecord_a_request_to_join_the_group_from_s_has_been_approved">%1$s এর গ্রুপে যোগদানের জন্য একটি অনুরোধ অনুমোদিত হয়েছে।</string>

    <!-- GV2 group link deny -->
    <string name="MessageRecord_your_request_to_join_the_group_has_been_denied_by_an_admin">গ্রুপে যোগ দেওয়ার জন্য আপনার অনুরোধটি এডমিনে কর্তৃক বাতিল করা হয়েছে।</string>
    <string name="MessageRecord_s_denied_a_request_to_join_the_group_from_s">গ্রুপে যোগ দেওয়ার জন্য %2$s এর অনুরোধটি %1$s কর্তৃক বাতিল করা হয়েছে।</string>
    <string name="MessageRecord_a_request_to_join_the_group_from_s_has_been_denied">গ্রুপে যোগ দেওয়ার জন্য %1$s অনুরোধটি বাতিল করা হয়েছে।</string>
    <string name="MessageRecord_you_canceled_your_request_to_join_the_group">আপনি গ্রুপে যোগদানের জন্য আপনার অনুরোধ বাতিল করেছেন।</string>
    <string name="MessageRecord_s_canceled_their_request_to_join_the_group">%1$s গ্রুপে যোগদানের জন্য তাদের অনুরোধ বাতিল করেছেন।</string>

    <!-- End of GV2 specific update messages -->

    <string name="MessageRecord_your_safety_number_with_s_has_changed">%1$sএর সাথে আপনার নিরাপত্তা নাম্বার পরিবর্তিত হয়েছে।</string>
    <string name="MessageRecord_you_marked_your_safety_number_with_s_verified">%1$sএর সাথে আপনি যাচাই করে আপনার নিরাপত্তা নাম্বার চিহ্নিত করেছেন</string>
    <string name="MessageRecord_you_marked_your_safety_number_with_s_verified_from_another_device">%1$s এর সাথে আপনি অন্য একটি ডিভাইস থেকে যাচাই করে আপনার নিরাপত্তা নাম্বার চিহ্নিত করেছেন</string>
    <string name="MessageRecord_you_marked_your_safety_number_with_s_unverified">আপনি %1$sএর নিরাপত্তা নাম্বার অযাচিত নির্বাচন করেছেন</string>
    <string name="MessageRecord_you_marked_your_safety_number_with_s_unverified_from_another_device">আপনি অন্য একটি ডিভাইস থেকে %1$s এর নিরাপত্তা নাম্বার অযাচিত নির্বাচন করেছেন</string>
    <string name="MessageRecord_a_message_from_s_couldnt_be_delivered">%1$s এর থেকে একটি বার্তা সরবরাহ করা যায়নি</string>
    <string name="MessageRecord_s_changed_their_phone_number">%1$s তাদের ফোন নাম্বার পৰিবৰ্তন করেছেন।</string>
    <!-- Update item message shown in the release channel when someone is already a sustainer so we ask them if they want to boost. -->
    <string name="MessageRecord_like_this_new_feature_help_support_signal_with_a_one_time_donation">এই নতুন ফিচারটি পছন্দ হয়েছে? একটি এককালীন ডোনেশন দিয়ে Signal-কে সাহায্য করুন।</string>
    <!-- Update item message shown when we merge two threads together. First placeholder is a name, second placeholder is a phone number. -->
    <string name="MessageRecord_your_message_history_with_s_and_their_number_s_has_been_merged">%1$s-এর সাথে আপনার ম্যাসেজের ইতিহাস এবং তাদের নম্বর %2$s একত্রিত করা হয়েছে।</string>
    <!-- Update item message shown when we merge two threads together and we don\'t know the phone number of the other thread. The placeholder is a person\'s name. -->
    <string name="MessageRecord_your_message_history_with_s_and_another_chat_has_been_merged">%1$s-এর সাথে আপনার ম্যাসেজের ইতিহাস এবং তাদের সাথে সম্পর্কিত অন্য একটি চ্যাট একত্রিত করা হয়েছে।</string>
    <!-- Update item message shown when you find out a phone number belongs to a person you had a conversation with. First placeholder is a phone number, second placeholder is a name. -->
    <string name="MessageRecord_s_belongs_to_s">%1$s নম্বরটি %2$s-এর</string>
    <!-- Message to notify sender that activate payments request has been sent to the recipient -->
    <string name="MessageRecord_you_sent_request">পেমেন্ট সক্রিয় করার জন্য আপনি %1$s-কে একটি অনুরোধ পাঠিয়েছেন</string>
    <!-- Request message from recipient to activate payments -->
    <string name="MessageRecord_wants_you_to_activate_payments">%1$s আপনাকে পেমেন্ট সক্রিয় করাতে চান। আপনি যাদের বিশ্বাস করেন শুধুমাত্র তাদেরকে পেমেন্ট পাঠান।</string>
    <!-- Message to inform user that payments was activated-->
    <string name="MessageRecord_you_activated_payments">আপনি পেমেন্ট সক্রিয় করেছেন</string>
    <!-- Message to inform sender that recipient can now accept payments -->
    <string name="MessageRecord_can_accept_payments">%1$s এখন পেমেন্ট গ্রহণ করতে পারবেন</string>

    <!-- Group Calling update messages -->
    <string name="MessageRecord_s_started_a_group_call_s">%1$s একটি গ্রুপ কল শুরু করেছে । %2$s</string>
    <string name="MessageRecord_s_is_in_the_group_call_s">%1$s গ্রুপ কল এ আছেন। %2$s</string>
    <string name="MessageRecord_you_are_in_the_group_call_s1">আপনি গ্রুপ কল এ আছেন। %1$s</string>
    <string name="MessageRecord_s_and_s_are_in_the_group_call_s1">%1$s এবং %2$s গ্রুপ কল এ আছেন। %3$s</string>
    <string name="MessageRecord_group_call_s">গ্রুপ কল। %1$s</string>

    <string name="MessageRecord_s_started_a_group_call">%1$s একটি গ্রুপ কল শুরু করেছেন</string>
    <string name="MessageRecord_s_is_in_the_group_call">%1$s একটি গ্রুপ কল এ আছেন</string>
    <string name="MessageRecord_you_are_in_the_group_call">আপনি গ্রুপ কল এ আছেন</string>
    <string name="MessageRecord_s_and_s_are_in_the_group_call">%1$s এবং %2$s গ্রুপ কল এ আছেন</string>
    <string name="MessageRecord_group_call">গ্রুপ কল</string>

    <string name="MessageRecord_you">আপনি</string>

    <plurals name="MessageRecord_s_s_and_d_others_are_in_the_group_call_s">
        <item quantity="one">%1$s, %2$s, এবং %3$d অন্যান্যরা গ্রুপ কল এ আছেন। %4$s</item>
        <item quantity="other">%1$s, %2$s, এবং%3$d অন্যান্যরা গ্রুপ কল এ আছেন। %4$s</item>
    </plurals>

    <plurals name="MessageRecord_s_s_and_d_others_are_in_the_group_call">
        <item quantity="one">%1$s, %2$s, ও %3$d জন গ্রুপ কলটিতে আছে</item>
        <item quantity="other">%1$s, %2$s ও আরও %3$d জন গ্রুপ কলটিতে আছেন</item>
    </plurals>

    <!-- In-conversation update message to indicate that the current contact is sms only and will need to migrate to signal to continue the conversation in signal. -->
    <string name="MessageRecord__you_will_no_longer_be_able_to_send_sms_messages_from_signal_soon">শীঘ্রই Signal থেকে আপনি আর এসএমএস ম্যাসেজ পাঠাতে পারবেন না। এখানে কথোপকথন করতে %1$s-কে Signal-এ আমন্ত্রণ জানান।</string>
    <!-- In-conversation update message to indicate that the current contact is sms only and will need to migrate to signal to continue the conversation in signal. -->
    <string name="MessageRecord__you_can_no_longer_send_sms_messages_in_signal">Molly থেকে আপনি আর এসএমএস ম্যাসেজ পাঠাতে পারবেন না। এখানে কথোপকথন করতে %1$s-কে Molly-এ আমন্ত্রণ জানান।</string>
    <!-- Body for quote when message being quoted is an in-app payment message -->
    <string name="MessageRecord__payment_s">পেমেন্ট: %1$s</string>

    <!-- MessageRequestBottomView -->
    <string name="MessageRequestBottomView_accept">মানছি</string>
    <string name="MessageRequestBottomView_continue">চলতে থাকুন</string>
    <string name="MessageRequestBottomView_delete">মুছে ফেলুন</string>
    <string name="MessageRequestBottomView_block">ব্লক করুন</string>
    <string name="MessageRequestBottomView_unblock">আনব্লক করুন</string>
    <string name="MessageRequestBottomView_do_you_want_to_let_s_message_you_they_wont_know_youve_seen_their_messages_until_you_accept">%1$s-কে কি আপনাকে মেসেজ পাঠাতে এবং আপনার নাম ও ছবি শেয়ার করতে দেবেন? আপনি গ্রহণ না করা পর্যন্ত আপনি যে তাদের মেসেজটি দেখেছেন সেটি তারা জানতে পারবেন না।</string>
    <!-- Shown in message request flow. Describes what will happen if you unblock a Signal user -->
    <string name="MessageRequestBottomView_do_you_want_to_let_s_message_you_wont_receive_any_messages_until_you_unblock_them">%1$s-কে কি আপনাকে ম্যাসেজ পাঠাতে এবং আপনার নাম ও ছবি শেয়ার করতে দেবেন? আপনি তাদের আনব্লক না করা পর্যন্ত তাদের পাঠানো কোনো ম্যাসেজ পাবেন না।</string>
    <!-- Shown in message request flow. Describes what will happen if you unblock an SMS user -->
    <string name="MessageRequestBottomView_do_you_want_to_let_s_message_you_wont_receive_any_messages_until_you_unblock_them_SMS">%1$s-কে ম্যাসেজ পাঠানোর অনুমতি দিবেন? যতক্ষণ না আপনি তাদের আনব্লক করবেন ততক্ষণ আপনি কোনো ম্যাসেজ পাবেন না।</string>
    <string name="MessageRequestBottomView_get_updates_and_news_from_s_you_wont_receive_any_updates_until_you_unblock_them">%1$s-এর কাছ থেকে আপডেট এবং খবর পেতে চান? যতক্ষণ না আপনি তাদের আনব্লক করবেন ততক্ষণ আপনি কোনো আপডেট পাবেন না।</string>
    <string name="MessageRequestBottomView_continue_your_conversation_with_this_group_and_share_your_name_and_photo">আপনি কি এই গ্রুপের সাথে আপনার কথোপকথন চালিয়ে যাবেন এবং এর সদস্যদের সাথে আপনার নাম ও ছবি শেয়ার করবেন?</string>
    <string name="MessageRequestBottomView_upgrade_this_group_to_activate_new_features">\@mentions ও অ্যাডমিনের মতো নতুন ফিচার চালু করতে এই গ্রুপটিকে আপগ্রেড করুন। এই গ্রুপে যেসব সদস্য তাদের নাম ও ছবি শেয়ার করেননি তাদেরকে যোগদানের আমন্ত্রণ জানানো হবে।</string>
    <string name="MessageRequestBottomView_this_legacy_group_can_no_longer_be_used">এই লিগ্যাসি গ্রুপটি অনেক বড় হওয়ায় এটি আর ব্যবহার করা যাবে না। গ্রুপের সর্বোচ্চ আকার হল %1$d।</string>
    <string name="MessageRequestBottomView_continue_your_conversation_with_s_and_share_your_name_and_photo">আপনি কি %1$s-এর সাথে আপনার কথোপকথন চালিয়ে যাবেন এবং আপনার নাম ও ছবি ব্যবহার করবেন?</string>
    <string name="MessageRequestBottomView_do_you_want_to_join_this_group_they_wont_know_youve_seen_their_messages_until_you_accept">আপনি কি এই গ্রুপে যোগ দিয়ে এর সদস্যদের সাথে আপনার নাম ও ছবি শেয়ার করবেন? আপনি গ্রহণ না করা পর্যন্ত তারা জানবেন না যে আপনি তাদের মেসেজ দেখেছেন।</string>
    <string name="MessageRequestBottomView_do_you_want_to_join_this_group_you_wont_see_their_messages">এই গ্রুপে যোগ দিন এবং এর গ্রুপের সদস্যদের সাথে আপনার নাম এবং ছবি শেয়ার করুন? সহমত প্রকাশ করার আগ পর্যন্ত আপনি তাদের ম্যাসেজ দেখতে পাবেন না।</string>
    <string name="MessageRequestBottomView_join_this_group_they_wont_know_youve_seen_their_messages_until_you_accept">এই গ্রুপে যোগ দেবেন? আপনি স্বীকার না করা পর্যন্ত তারা জানবেন না যে আপনি তাদের মেসেজ দেখেছেন।</string>
    <string name="MessageRequestBottomView_unblock_this_group_and_share_your_name_and_photo_with_its_members">এই গ্রুপটিকে আনব্লক করে এর সদস্যদের সাথে আপনার নাম ও ছবি শেয়ার করবেন? আপনি তাদের আনব্লক না করা পর্যন্ত কোন ম্যাসেজ পাবেন না।</string>
  <!-- Removed by excludeNonTranslatables <string name="MessageRequestBottomView_legacy_learn_more_url" translatable="false">https://support.signal.org/hc/articles/360007459591</string> -->
    <string name="MessageRequestProfileView_view">দেখান</string>
    <string name="MessageRequestProfileView_member_of_one_group">%1$sএর সদস্য</string>
    <string name="MessageRequestProfileView_member_of_two_groups">%1$s এবং %2$s এর সদস্য</string>
    <string name="MessageRequestProfileView_member_of_many_groups">%1$s, %2$s, এবং %3$s এর সদস্য</string>
    <plurals name="MessageRequestProfileView_members">
        <item quantity="one">%1$d জন সদস্য</item>
        <item quantity="other">%1$d জন সদস্য</item>
    </plurals>
    <!-- Describes the number of members in a group. The string MessageRequestProfileView_invited is nested in the parentheses. -->
    <plurals name="MessageRequestProfileView_members_and_invited">
        <item quantity="one">%1$d সদস্য (%2$s)</item>
        <item quantity="other">%1$d সদস্য (%2$s)</item>
    </plurals>
    <!-- Describes the number of people invited to a group. Nested inside of the string MessageRequestProfileView_members_and_invited -->
    <plurals name="MessageRequestProfileView_invited">
        <item quantity="one">+%1$d আমন্ত্রিত</item>
        <item quantity="other">+ %1$d আমন্ত্রিত</item>
    </plurals>
    <plurals name="MessageRequestProfileView_member_of_d_additional_groups">
        <item quantity="one">%1$d টি অতিরিক্ত গ্রুপ</item>
        <item quantity="other">%1$dটি অতিরিক্ত গ্রুপ</item>
    </plurals>

    <!-- PassphraseChangeActivity -->
    <string name="PassphraseChangeActivity_passphrases_dont_match_exclamation">পাসফ্রেজ মিলছে না!</string>
    <string name="PassphraseChangeActivity_incorrect_old_passphrase_exclamation">পুরাতন পাসফ্রেজ সঠিক নয়!</string>
    <string name="PassphraseChangeActivity_enter_new_passphrase_exclamation">নতুন পাসফ্রেজ লিখুন!</string>

    <!-- DeviceProvisioningActivity -->
    <string name="DeviceProvisioningActivity_link_this_device">এই ডিভাইস যুক্ত করবেন?</string>
    <string name="DeviceProvisioningActivity_continue">সামনে আগান</string>

    <string name="DeviceProvisioningActivity_content_intro">এটা সক্ষম হবে</string>
    <string name="DeviceProvisioningActivity_content_bullets">
        .আপনার সমস্ত বার্তা পড়তে \n• আপনার নামে বার্তা প্রেরণ করতে
    </string>
    <string name="DeviceProvisioningActivity_content_progress_title">ডিভাইসটি সংযুক্ত হচ্ছে</string>
    <string name="DeviceProvisioningActivity_content_progress_content">নতুন ডিভাইস সংযুক্ত করা হচ্ছে…</string>
    <string name="DeviceProvisioningActivity_content_progress_success">ডিভাইস অনুমোদিত হয়েছে!</string>
    <string name="DeviceProvisioningActivity_content_progress_no_device">কোনও ডিভাইস পাওয়া যায় নি।</string>
    <string name="DeviceProvisioningActivity_content_progress_network_error">নেটওয়ার্ক ত্রুটি।</string>
    <string name="DeviceProvisioningActivity_content_progress_key_error">অকার্যকর QR কোড।</string>
    <string name="DeviceProvisioningActivity_sorry_you_have_too_many_devices_linked_already">দুঃখিত, ইতিমধ্যে আপনার সাথে সংযুক্ত অনেকগুলি ডিভাইস রয়েছে, কিছু সরানোর চেষ্টা করুন</string>
    <string name="DeviceActivity_sorry_this_is_not_a_valid_device_link_qr_code">দুঃখিত, এটি কোনও বৈধ ডিভাইসের লিঙ্ক কিউআর কোড নয়।</string>
    <string name="DeviceProvisioningActivity_link_a_signal_device">একটি Signal ডিভাইস লিঙ্ক করবেন?</string>
    <string name="DeviceProvisioningActivity_it_looks_like_youre_trying_to_link_a_signal_device_using_a_3rd_party_scanner">দেখে মনে হচ্ছে আপনি ৩য় পক্ষের স্ক্যানার ব্যবহার করে একটি Signal ডিভাইস লিঙ্ক করার চেষ্টা করছেন। আপনার সুরক্ষার জন্য, দয়া করে Signal এর মধ্যে থেকে আবার কোডটি স্ক্যান করুন।</string>

    <string name="DeviceActivity_signal_needs_the_camera_permission_in_order_to_scan_a_qr_code">কোনও কিউআর কোড স্ক্যান করার জন্য Molly এর ক্যামেরা অনুমতি প্রয়োজন তবে এটি স্থায়ীভাবে অস্বীকার করা হয়েছে। দয়া করে অ্যাপ সেটিংসে যান, \"অনুমতিগুলি\" নির্বাচন করুন এবং \"ক্যামেরা\" সক্ষম করুন।</string>
    <string name="DeviceActivity_unable_to_scan_a_qr_code_without_the_camera_permission">ক্যামেরা অনুমতি ব্যতীত কোনও কিউআর কোড স্ক্যান করতে অক্ষম</string>

    <!-- OutdatedBuildReminder -->
    <string name="OutdatedBuildReminder_update_now">আপডেট করুন</string>
    <string name="OutdatedBuildReminder_your_version_of_signal_will_expire_today">Signal-এর এই সংস্করণটির মেয়াদ আজ শেষ হয়ে যাবে। সর্বশেষ সংস্করণে আপডেট করুন।</string>
    <plurals name="OutdatedBuildReminder_your_version_of_signal_will_expire_in_n_days">
        <item quantity="one">Signal-এর এই সংস্করণটির মেয়াদ আগামীকাল শেষ হয়ে যাবে। সর্বশেষ সংস্করণে আপডেট করুন।</item>
        <item quantity="other">Signal-এর এই সংস্করণটির মেয়াদ %1$d দিনের মধ্যে শেষ হয়ে যাবে। সর্বশেষ সংস্করণে আপডেট করুন।</item>
    </plurals>

    <!-- PassphrasePromptActivity -->
    <string name="PassphrasePromptActivity_enter_passphrase">পাসফ্রেজ প্রবেশ করান</string>
    <string name="PassphrasePromptActivity_watermark_content_description">Molly আইকন</string>
    <string name="PassphrasePromptActivity_ok_button_content_description">পাসফ্রেজ সাবমিট করুন</string>
    <string name="PassphrasePromptActivity_invalid_passphrase_exclamation">অকার্যকর পাসফ্রেজ!</string>
    <string name="PassphrasePromptActivity_unlock_signal">Molly আনলক করুন</string>
    <string name="PassphrasePromptActivity_signal_android_lock_screen">Molly অ্যান্ড্রয়েড - লক স্ক্রিন</string>

    <!-- PlacePickerActivity -->
    <string name="PlacePickerActivity_title">ম্যাপ</string>

    <string name="PlacePickerActivity_drop_pin">ড্রপ পিন</string>
    <string name="PlacePickerActivity_accept_address">ঠিকানাটি মানছি</string>

    <!-- PlayServicesProblemFragment -->
    <string name="PlayServicesProblemFragment_the_version_of_google_play_services_you_have_installed_is_not_functioning">আপনার ইনস্টল করা গুগল প্লে পরিষেবাদির সংস্করণটি সঠিকভাবে কাজ করছে না। গুগল প্লে পরিষেবাগুলি পুনরায় ইনস্টল করুন এবং আবার চেষ্টা করুন।</string>

    <!-- PinRestoreEntryFragment -->
    <string name="PinRestoreEntryFragment_incorrect_pin">ভুল পিন</string>
    <string name="PinRestoreEntryFragment_skip_pin_entry">PIN প্রবেশ করানো উপেক্ষা করবেন?</string>
    <string name="PinRestoreEntryFragment_need_help">সাহায্য প্রয়োজন?</string>
    <string name="PinRestoreEntryFragment_your_pin_is_a_d_digit_code">আপনার পিনটি আপনার তৈরি %1$d+ অক্ষরের একটি কোড যা সংখ্যা বা আলফানিউমেরিক হতে পারে।\n\nআপনি আপনার পিন মনে করতে না পারলে, নতুন একটি পিন তৈরি করতে পারেন। আপনি আপনার অ্যাকাউন্টটি রেজিস্টার করে ব্যবহার করতে পারবেন কিন্তু আপনি আপনার প্রোফাইলের তথ্যের মতো কিছু সেভ করে রাখা সেটিংস হারাবেন।</string>
    <string name="PinRestoreEntryFragment_if_you_cant_remember_your_pin">আপনি যদি আপনার পিনটি মনে না করতে পারেন তবে আপনি একটি নতুন তৈরি করতে পারেন। আপনি নিজের অ্যাকাউন্টটি নিবন্ধভুক্ত করতে এবং ব্যবহার করতে পারেন তবে আপনি আপনার প্রোফাইল তথ্যের মতো কিছু সংরক্ষিত সেটিংস হারাবেন।</string>
    <string name="PinRestoreEntryFragment_create_new_pin">নতুন পিন তৈরি করুন</string>
    <string name="PinRestoreEntryFragment_contact_support">সহায়তা কেন্দ্রে যোগাযোগ</string>
    <string name="PinRestoreEntryFragment_cancel">বাতিল</string>
    <string name="PinRestoreEntryFragment_skip">বাদ দিয়ে যান</string>
    <plurals name="PinRestoreEntryFragment_you_have_d_attempt_remaining">
        <item quantity="one">আপনার %1$d টি প্রচেষ্টা বাকী আছে। আপনার প্রচেষ্টার সীমা শেষ হয়ে গেলে, আপনি একটি নতুন পিন তৈরি করতে পারবেন। আপনি নিবন্ধন করতে ও আপনার অ্যাকাউন্ট ব্যবহার করতে পারবেন কিন্তু আপনি আপনার প্রোফাইল তথ্যের মতো সঞ্চিত কিছু সেটিংস হারাবেন।</item>
        <item quantity="other">আপনার %1$d টি প্রচেষ্টা বাকী আছে। আপনার প্রচেষ্টার সীমা শেষ হয়ে গেলে, আপনি একটি নতুন পিন তৈরি করতে পারবেন। আপনি আপনার অ্যাকাউন্ট রেজিস্টার করে ব্যবহার করতে পারবেন কিন্তু আপনি আপনার প্রোফাইলের তথ্যের মতো কিছু সেভ করা সেটিংস হারাবেন।</item>
    </plurals>
    <string name="PinRestoreEntryFragment_signal_registration_need_help_with_pin">Signal নিবন্ধন - অ্যানড্রয়েড এর জন্য PIN এর ব্যাপারে সাহায্য প্রয়োজন</string>
    <string name="PinRestoreEntryFragment_enter_alphanumeric_pin">বর্ণানুক্রমিক পিন প্রবেশ করান</string>
    <string name="PinRestoreEntryFragment_enter_numeric_pin">সংখ্যার পিন প্রবেশ করান</string>

    <!-- PinRestoreLockedFragment -->
    <string name="PinRestoreLockedFragment_create_your_pin">আপনার পিন তৈরি করুন</string>
    <string name="PinRestoreLockedFragment_youve_run_out_of_pin_guesses">আপনার পিন অনুমান করার প্রচেষ্টার সংখ্যা শেষ হয়ে গেছে, কিন্তু আপনি একটি নতুন পিন তৈরি করে এখনও আপনার Signal অ্যাকাউন্টে প্রবেশ করতে পারবেন। আপনার অ্যাকাউন্টের গোপনীয়তা ও নিরাপত্তারর জন্য সেভ করে রাখা প্রোফাইলের তথ্য বা সেটিংস-এর তথ্য ছাড়াই আপনার অ্যাকাউন্টটি পুনর্বহাল করা হবে।</string>
    <string name="PinRestoreLockedFragment_create_new_pin">PIN তৈরি করুন</string>
  <!-- Removed by excludeNonTranslatables <string name="PinRestoreLockedFragment_learn_more_url" translatable="false">https://support.signal.org/hc/articles/360007059792</string> -->

    <!-- Dialog button text indicating user wishes to send an sms code isntead of skipping it -->
    <string name="ReRegisterWithPinFragment_send_sms_code">এসএমএস কোড পাঠান</string>
    <!-- Email subject used when user contacts support about an issue with the reregister flow. -->
    <string name="ReRegisterWithPinFragment_support_email_subject">Signal রেজিস্ট্রেশন - অ্যান্ড্রয়েডের জন্য পিন পুনরায় রেজিস্ট্রেশন করতে সহায়তা প্রয়োজন</string>
    <!-- Dialog message shown in reregister flow when tapping a informational button to to learn about pins or contact support for help -->
    <string name="ReRegisterWithPinFragment_need_help_local">আপনার পিন হলো আপনারই তৈরি একটি %1$d+ সংখ্যার কোড যা সংখ্যা বা আলফানিউমেরিক হতে পারে।\n\nআপনি যদি আপনার পিন মনে রাখতে না পারেন তবে আপনি একটি নতুন পিন তৈরি করতে পারেন।</string>
    <!-- Dialog message shown in reregister flow when user requests to skip this flow and return to the normal flow -->
    <string name="ReRegisterWithPinFragment_skip_local">আপনি যদি আপনার পিন মনে রাখতে না পারেন তবে আপনি একটি নতুন পিন তৈরি করতে পারেন।</string>
    <!-- Dialog message shown in reregister flow when user uses up all of their guesses for their pin and we are going to move on -->
    <string name="ReRegisterWithPinFragment_out_of_guesses_local">আপনার পিন অনুমান করার সুযোগ শেষ হয়ে গেছে, তবে আপনি এখনো একটি নতুন পিন তৈরি করে আপনার Signal অ্যাকাউন্টে অ্যাক্সেস করতে পারবেন।</string>

    <!-- PinOptOutDialog -->
    <string name="PinOptOutDialog_warning">সতর্কতা</string>
    <string name="PinOptOutDialog_if_you_disable_the_pin_you_will_lose_all_data">পিনটি যদি নিষ্ক্রিয় করেন, তবে আপনি Signal-এ সেভ করা ডেটা ম্যানুয়ালি ব্যাক-আপ ও পুনরুদ্ধার না করলে, পুনরায় Signal-এ রেজিস্টার করার সময় সমস্ত সেভ করা ডেটা হারাবেন। পিন নিষ্ক্রিয় থাকা অবস্থায় আপনি রেজিস্ট্রেশন লক চালু করতে পারবেন না।</string>
    <string name="PinOptOutDialog_disable_pin">পিন নিষ্ক্রিয় করুন</string>

    <!-- RatingManager -->
    <string name="RatingManager_rate_this_app">এই এপটিকে রেটিং দিন</string>
    <string name="RatingManager_if_you_enjoy_using_this_app_please_take_a_moment">আপনি যদি এই অ্যাপ ব্যবহার করে উপভোগ করেন, তবে দয়া করে এটি রেটিং দিতে কিছুক্ষণ সময় দিয়ে আমাদের সহায়তা করুন।</string>
    <string name="RatingManager_rate_now">এখন রেটিং দিন!</string>
    <string name="RatingManager_no_thanks">না ধন্যবাদ</string>
    <string name="RatingManager_later">পরবর্তীতে</string>

    <!-- ReactionsBottomSheetDialogFragment -->
    <string name="ReactionsBottomSheetDialogFragment_all">সবগুলো। %1$d</string>

    <!-- ReactionsConversationView -->
    <string name="ReactionsConversationView_plus">+ %1$d</string>

    <!-- ReactionsRecipientAdapter -->
    <string name="ReactionsRecipientAdapter_you">আপনি</string>

    <!-- RecaptchaRequiredBottomSheetFragment -->
    <string name="RecaptchaRequiredBottomSheetFragment_verify_to_continue_messaging">মেসেজ পাঠানো চালিয়ে যেতে ভেরিফাই করুন</string>
    <string name="RecaptchaRequiredBottomSheetFragment_to_help_prevent_spam_on_signal">Molly-এ স্প্যাম প্রতিরোধ করতে, অনুগ্রহ করে যাচাইকরণ সম্পূর্ণ করুন।</string>
    <string name="RecaptchaRequiredBottomSheetFragment_after_verifying_you_can_continue_messaging">যাচাই করার পর, আপনি মেসেজ পাঠানো চালিয়ে যেতে পারবেন। স্থগিত করা যেকোনো বার্তা স্বয়ংক্রিয়ভাবে পাঠানো হবে।</string>

    <!-- Recipient -->
    <string name="Recipient_you">আপনি</string>
    <!-- Name of recipient representing user\'s \'My Story\' -->
    <string name="Recipient_my_story">আমার স্টোরি</string>

    <!-- RecipientPreferencesActivity -->
    <string name="RecipientPreferenceActivity_block">ব্লক করুন</string>
    <string name="RecipientPreferenceActivity_unblock">আনব্লক করুন</string>

    <!-- RecipientProvider -->

    <!-- RedPhone -->
    <string name="RedPhone_answering">জবাব দিচ্ছে…</string>
    <string name="RedPhone_ending_call">কল সমাপ্ত করছে…</string>
    <string name="RedPhone_ringing">রিং হচ্ছে …</string>
    <string name="RedPhone_busy">ব্যাস্ত আছে</string>
    <string name="RedPhone_recipient_unavailable">প্রাপককে পাওয়া যাচ্ছে না</string>
    <string name="RedPhone_network_failed">নেটওয়ার্ক ব্যর্থ!</string>
    <string name="RedPhone_number_not_registered">নাম্বারটি নিবন্ধিত নয়!</string>
    <string name="RedPhone_the_number_you_dialed_does_not_support_secure_voice">আপনার ডায়াল করা নাম্বার সুরক্ষিত ভয়েস সমর্থন করে না!</string>
    <string name="RedPhone_got_it">বুঝতে পেরেছি</string>

    <!-- Valentine\'s Day Megaphone -->
    <!-- Title text for the Valentine\'s Day donation megaphone. The placeholder will always be a heart emoji. Needs to be a placeholder for Android reasons. -->
    <!-- Body text for the Valentine\'s Day donation megaphone. -->

    <!-- WebRtcCallActivity -->
    <string name="WebRtcCallActivity__tap_here_to_turn_on_your_video">আপনার ভিডিও চালু করতে এখানে আলতো চাপুন</string>
    <string name="WebRtcCallActivity__to_call_s_signal_needs_access_to_your_camera">%1$s কে ফোন করতে Molly কে আপনার ক্যামেরা ব্যাবহার করতে হবে।</string>
    <string name="WebRtcCallActivity__signal_s">Molly %1$s</string>
    <string name="WebRtcCallActivity__calling">কল করা হচ্ছে…</string>
    <string name="WebRtcCallActivity__group_is_too_large_to_ring_the_participants">অংশগ্রহণকারীদের রিং করার জন্য গ্রুপটি খুব বড়।</string>
    <!-- Call status shown when an active call was disconnected (e.g., network hiccup) and is trying to reconnect -->
    <string name="WebRtcCallActivity__reconnecting">পুনঃসংযোগ হচ্ছে …</string>
    <!-- Title for dialog warning about lacking bluetooth permissions during a call -->
    <string name="WebRtcCallActivity__bluetooth_permission_denied">ব্লুটুথ সংযোগের অনুমতি বাতিল করা হয়েছে৷</string>
    <!-- Message for dialog warning about lacking bluetooth permissions during a call and references the permission needed by name -->
    <string name="WebRtcCallActivity__please_enable_the_nearby_devices_permission_to_use_bluetooth_during_a_call">একটি কল চলাকালীন ব্লুটুথ ব্যবহার করার জন্য অনুগ্রহ করে \"আশেপাশের ডিভাইস\" সংযোগের অনুমতি সচল করুন৷</string>
    <!-- Positive action for bluetooth warning dialog to open settings -->
    <string name="WebRtcCallActivity__open_settings">সেটিংস খুলুন</string>
    <!-- Negative aciton for bluetooth warning dialog to dismiss dialog -->
    <string name="WebRtcCallActivity__not_now">এখন না</string>

    <!-- WebRtcCallView -->
    <string name="WebRtcCallView__signal_call">Signal কল</string>
    <string name="WebRtcCallView__signal_video_call">সিগন্যাল ভিডিও কল</string>
    <string name="WebRtcCallView__start_call">কল শুরু করুন</string>
    <string name="WebRtcCallView__join_call">কলে যোগ দিন</string>
    <string name="WebRtcCallView__call_is_full">কলটিতে জায়গা নেই</string>
    <string name="WebRtcCallView__the_maximum_number_of_d_participants_has_been_Reached_for_this_call">এই কল-এ সর্বোচ্চ %1$d জন অংশগ্রহণকারীর সংখ্যায় পৌঁছেছে। পরে আবার চেষ্টা করুন।</string>
    <string name="WebRtcCallView__your_video_is_off">আপনার ভিডিও বন্ধ করা আছে</string>
    <string name="WebRtcCallView__reconnecting">পুনঃসংযোগ হচ্ছে …</string>
    <string name="WebRtcCallView__joining">যোগ দিচ্ছে…</string>
    <string name="WebRtcCallView__disconnected">বিচ্ছিন্ন হয়েছে</string>

    <string name="WebRtcCallView__signal_will_ring_s">সিগন্যাল %1$s কে রিং করবে</string>
    <string name="WebRtcCallView__signal_will_ring_s_and_s">সিগন্যাল %1$s এবং %2$s কল করবে৷</string>
    <plurals name="WebRtcCallView__signal_will_ring_s_s_and_d_others">
        <item quantity="one">সিগন্যাল %1$s, %2$s এবং অন্যান্য %3$d বেজে উঠবে।</item>
        <item quantity="other">সিগন্যাল %1$s, %2$s এবং অন্যান্যগুলি %3$d বেজে উঠবে৷</item>
    </plurals>

    <string name="WebRtcCallView__s_will_be_notified">%1$s কে জানানো হবে</string>
    <string name="WebRtcCallView__s_and_s_will_be_notified">%1$s এবং %2$s -কে জানানো হবে</string>
    <plurals name="WebRtcCallView__s_s_and_d_others_will_be_notified">
        <item quantity="one">%1$s, %2$s, এবং অন্য %3$d জনকে জানানো হবে</item>
        <item quantity="other">%1$s, %2$s, এবং অন্যান্য %3$d জনকে জানানো হবে</item>
    </plurals>

    <string name="WebRtcCallView__ringing_s">%1$s রিং হচ্ছে</string>
    <string name="WebRtcCallView__ringing_s_and_s">%1$s এবং %2$s রিং হচ্ছে</string>
    <plurals name="WebRtcCallView__ringing_s_s_and_d_others">
        <item quantity="one">%1$s, %2$s এবং অন্যান্য %3$d রিং করা হচ্ছে</item>
        <item quantity="other">%1$s, %2$s, এবং অন্যান্য %3$d রিং করা হচ্ছে</item>
    </plurals>

    <string name="WebRtcCallView__s_is_calling_you">%1$s আপনাকে কল করছে।</string>
    <string name="WebRtcCallView__s_is_calling_you_and_s">%1$s আপনাকে এবং %2$s কে কল করছে।</string>
    <string name="WebRtcCallView__s_is_calling_you_s_and_s">%1$s আপনাকে কল করছে, %2$s এবং %3$s</string>
    <plurals name="WebRtcCallView__s_is_calling_you_s_s_and_d_others">
        <item quantity="one">%1$s আপনাকে কল করছে, %2$s, %3$s এবং অন্য %4$d</item>
        <item quantity="other">%1$s আপনাকে, %2$s, %3$s এবং অন্যান্য %4$d জনকে কল করছে</item>
    </plurals>

    <string name="WebRtcCallView__no_one_else_is_here">এখানে আর কেউ নেই</string>
    <string name="WebRtcCallView__s_is_in_this_call">%1$s এই কল-এ আছেন</string>
    <string name="WebRtcCallView__s_are_in_this_call">%1$s এই কলে আছে</string>
    <string name="WebRtcCallView__s_and_s_are_in_this_call">%1$s ও %2$s এই কল-এ আছেন</string>

    <plurals name="WebRtcCallView__s_s_and_d_others_are_in_this_call">
        <item quantity="one">%1$s, %2$s, ও আরো %3$d জন এই কল-এ আছেন</item>
        <item quantity="other">%1$s, %2$s ও আরও %3$d জন এই কল-এ আছেন</item>
    </plurals>

    <!-- Toggle label with hyphenation. Translation can use soft hyphen - Unicode U+00AD -->
    <string name="WebRtcCallView__flip">ফ্লিপ</string>
    <!-- Toggle label with hyphenation. Translation can use soft hyphen - Unicode U+00AD -->
    <string name="WebRtcCallView__speaker">স্পিকার</string>
    <!-- Toggle label with hyphenation. Translation can use soft hyphen - Unicode U+00AD -->
    <string name="WebRtcCallView__camera">ক্যামেরা</string>
    <!-- Toggle label with hyphenation. Translation can use soft hyphen - Unicode U+00AD -->
    <string name="WebRtcCallView__unmute">আনমিউট করুন</string>
    <!-- Toggle label with hyphenation. Translation can use soft hyphen - Unicode U+00AD -->
    <string name="WebRtcCallView__mute">মিউট করুন</string>
    <!-- Toggle label with hyphenation. Translation can use soft hyphen - Unicode U+00AD -->
    <string name="WebRtcCallView__ring">রিং</string>
    <!-- Label with hyphenation. Translation can use soft hyphen - Unicode U+00AD -->
    <string name="WebRtcCallView__end_call">কল শেষ করুন</string>

    <!-- CallParticipantsListDialog -->
    <plurals name="CallParticipantsListDialog_in_this_call_d_people">
        <item quantity="one">এই কল-এ · %1$d জন</item>
        <item quantity="other">এই কলে · %1$d জন</item>
    </plurals>

    <!-- CallParticipantView -->
    <string name="CallParticipantView__s_is_blocked">%1$s-কে ব্লক করা হয়েছে</string>
    <string name="CallParticipantView__more_info">আরও তথ্য</string>
    <string name="CallParticipantView__you_wont_receive_their_audio_or_video">আপনি তাদের অডিও বা ভিডিও পাবেন না এবং তারাও আপনার পাবেন না।</string>
    <string name="CallParticipantView__cant_receive_audio_video_from_s">%1$s থেকে অডিও &amp; ভিডিও গ্রহণ করতে পারবেন না</string>
    <string name="CallParticipantView__cant_receive_audio_and_video_from_s">%1$s থেকে অডিও ও ভিডিও গ্রহণ করতে পারবেন না</string>
    <string name="CallParticipantView__this_may_be_Because_they_have_not_verified_your_safety_number_change">এর কারণ হতে পারে যে- হয়তো তারা আপনার পরিবর্তিত নিরাপত্তা নাম্বার ভেরিফাই করেননি, তাদের ডিভাইসে কোন সমস্যা হয়েছে, বা তারা আপনাকে ব্লক করেছেন।</string>

    <!-- CallToastPopupWindow -->
    <string name="CallToastPopupWindow__swipe_to_view_screen_share">স্ক্রিন শেয়ার দেখতে সোয়াইপ করুন</string>

    <!-- ProxyBottomSheetFragment -->
    <string name="ProxyBottomSheetFragment_proxy_server">প্রক্সি সার্ভার</string>
    <string name="ProxyBottomSheetFragment_proxy_address">প্রক্সি ঠিকানা</string>
    <string name="ProxyBottomSheetFragment_do_you_want_to_use_this_proxy_address">আপনি কি এই প্রক্সি ঠিকানা ব্যবহার করতে চান?</string>
    <string name="ProxyBottomSheetFragment_use_proxy">প্রক্সি ব্যবহার করুন</string>
    <string name="ProxyBottomSheetFragment_successfully_connected_to_proxy">প্রক্সির সাথে সফলভাবে সংযুক্ত হয়েছে।</string>

    <!-- RecaptchaProofActivity -->
    <string name="RecaptchaProofActivity_failed_to_submit">জমা দিতে ব্যর্থ হয়েছে</string>
    <string name="RecaptchaProofActivity_complete_verification">যাচাইকরণ সম্পন্ন করুন</string>

    <!-- RegistrationActivity -->
    <string name="RegistrationActivity_select_your_country">আপনার দেশ নির্বাচন করুন</string>
    <string name="RegistrationActivity_you_must_specify_your_country_code">আপনাকে অবশ্যই নির্দিষ্ট করতে হবে দেশ কোড
    </string>
    <string name="RegistrationActivity_please_enter_a_valid_phone_number_to_register">নিবন্ধন করতে একটি সঠিক ফোন নম্বর লিখুন।</string>
    <string name="RegistrationActivity_invalid_number">অকার্যকর নাম্বার</string>
    <string name="RegistrationActivity_the_number_you_specified_s_is_invalid">আপনি যে নাম্বার নির্দিষ্ট করেছেন (%1$s) তা সঠিক নয়।
    </string>
    <string name="RegistrationActivity_a_verification_code_will_be_sent_to">এখানে একটি যাচাইকরণ কোড পাঠানো হবে:</string>
    <string name="RegistrationActivity_you_will_receive_a_call_to_verify_this_number">এই নম্বরটি যাচাই করার জন্য আপনি একটি কল পাবেন।</string>
    <string name="RegistrationActivity_is_your_phone_number_above_correct">উপরে প্রদর্শিত আপনার ফোন নম্বরটি কি সঠিক?</string>
    <string name="RegistrationActivity_edit_number">নম্বর সম্পাদনা</string>
    <string name="RegistrationActivity_missing_google_play_services">গুগল প্লে সার্ভিস নিখোজ</string>
    <string name="RegistrationActivity_this_device_is_missing_google_play_services">এই ডিভাইস টিতে গুগল প্লে পরিষেবাদি অনুপস্থিত। আপনি এখনও সিগন্যাল ব্যবহার করতে পারেন, তবে এই কনফিগারেশনের ফলে নির্ভরযোগ্যতা বা কার্যকারিতা হ্রাস পেতে পারে। \n\\ আপনি যদি এ্যাডভান্স ব্যবহারকারী না হন, তাছাড়া কোনও পরিবর্তিত অ্যানড্রয়েড রম চালিয়ে যাচ্ছেন না, বা মনে করছেন যে, আপনি এই ত্রুটি ভুল করে দেখছেন। দয়া করে সমস্যা সমাধানের জন্য support@molly.im ঠিকানায় পরিচিতি করুন।</string>
    <string name="RegistrationActivity_i_understand">আমি বুঝতে পেরেছি</string>
    <string name="RegistrationActivity_play_services_error">প্লে সার্ভিস সমস্যা</string>
    <string name="RegistrationActivity_google_play_services_is_updating_or_unavailable">গুগল প্লে পরিষেবাদি আপডেট করছে বা অস্থায়ীভাবে অনুপলব্ধ। অনুগ্রহপূর্বক আবার চেষ্টা করুন।</string>
    <string name="RegistrationActivity_terms_and_privacy">শর্তাদি এবং গোপনীয়তা নীতি</string>
    <string name="RegistrationActivity_signal_needs_access_to_your_contacts_and_media_in_order_to_connect_with_friends">আপনাকে বন্ধুদের সাথে সংযোগ করতে এবং বার্তা পাঠাতে সাহায্য করার জন্য সিগন্যালের পরিচিতি এবং মিডিয়ার অনুমতির প্রয়োজন হয়। আপনার পরিচিতিগুলি সিগন্যালের ব্যক্তিগত পরিচিতি আবিষ্কার ব্যবহার করে আপলোড করা হয়, যার মানে সেগুলি এন্ড-টু-এন্ড এনক্রিপ্ট করা এবং সিগন্যাল পরিষেবাতে কখনই দৃশ্যমান নয়৷</string>
    <string name="RegistrationActivity_signal_needs_access_to_your_contacts_in_order_to_connect_with_friends">আপনাকে বন্ধুদের সাথে সংযোগ করতে সাহায্য করার জন্য সিগন্যালের পরিচিতির অনুমতির প্রয়োজন হয়। আপনার পরিচিতিগুলি সিগন্যালের ব্যক্তিগত পরিচিতি আবিষ্কার ব্যবহার করে আপলোড করা হয়, যার মানে সেগুলি এন্ড-টু-এন্ড এনক্রিপ্ট করা এবং সিগন্যাল পরিষেবাতে কখনই দৃশ্যমান নয়।</string>
    <string name="RegistrationActivity_rate_limited_to_service">আপনি এই নম্বরটি নিবন্ধন করার জন্য অনেকবার চেষ্টা করেছেন। দয়া করে পরে আবার চেষ্টা করুন।</string>
    <!--    During registration, if the user attempts (and fails) to register, we display this error message with a number of minutes timer they are allowed to try again.-->
    <string name="RegistrationActivity_rate_limited_to_try_again">আপনি এই নম্বরটি রেজিস্ট্রেশন করার জন্য ইতোমধ্যে অনেকবার চেষ্টা করে ফেলেছেন। অনুগ্রহ করে %1$s মিনিটের মধ্যে আবার চেষ্টা করুন।</string>
    <string name="RegistrationActivity_unable_to_connect_to_service">পরিষেবাতে সংযোগ করতে অক্ষম। নেটওয়ার্ক সংযোগ পরীক্ষা করুন এবং আবার চেষ্টা করুন।</string>
    <string name="RegistrationActivity_non_standard_number_format">নন-স্ট্যান্ডার্ড নম্বর বিন্যাস</string>
    <string name="RegistrationActivity_the_number_you_entered_appears_to_be_a_non_standard">আপনি যে নম্বরটি প্রবেশ করেছেন (%1$s) সেটি একটি অ-মানক বিন্যাস বলে মনে হচ্ছে।\n\nআপনি কি %2$s বলতে চান?</string>
    <string name="RegistrationActivity_signal_android_phone_number_format">সিগন্যাল অ্যান্ড্রয়েড - ফোন নম্বর ফর্ম্যাট</string>
    <!--    Small "toast" notification to the user confirming that they have requested a new code via voice call.-->
    <string name="RegistrationActivity_call_requested">কল অনুরোধ করা হয়েছে</string>
    <!--    Small "toast" notification to the user confirming that they have requested a new code via SMS.-->
    <string name="RegistrationActivity_sms_requested">এসএমএস-এর মাধ্যমে অনুরোধ করা হয়েছে</string>
    <!--    Small "toast" notification to the user confirming that they have requested a new code (through an unspecified channel).-->
    <string name="RegistrationActivity_code_requested">যাচাইকরণ কোড-এর মাধ্যমে অনুরোধ করা হয়েছে</string>
    <plurals name="RegistrationActivity_debug_log_hint">
        <item quantity="one">আপনি এখন একটি ডিবাগ লগ জমা দেওয়ার থেকে %1$d পদক্ষেপ দূরে।</item>
        <item quantity="other">আপনি এখন একটি ডিবাগ লগ জমা দেওয়ার থেকে %1$d পদক্ষেপ দূরে।</item>
    </plurals>
    <string name="RegistrationActivity_we_need_to_verify_that_youre_human">আপনি যে একজন মানুষ তা আমরা যাচাই করতে চাই।</string>
    <string name="RegistrationActivity_next">পরবর্তী</string>
    <string name="RegistrationActivity_continue">চলতে থাকুন</string>
    <string name="RegistrationActivity_take_privacy_with_you_be_yourself_in_every_message">আপনার গোপনীয়তা বজায় রাখুন।\n প্রতিটি বার্তায় নিজস্ব থাকুন।</string>
    <string name="RegistrationActivity_enter_your_phone_number">আপনার ফোন নম্বর লিখুন</string>
    <string name="RegistrationActivity_you_will_receive_a_verification_code">আপনি একটি যাচাইকরণ কোড পাবেন।\nক্যারিয়ারের হার প্রযোজ্য হতে পারে।</string>
    <string name="RegistrationActivity_enter_the_code_we_sent_to_s">%1$s-তে পাঠানো কোড টি এন্টার করুন</string>
    <string name="RegistrationActivity_make_sure_your_phone_has_a_cellular_signal">এসএমএস বা কল পেতে আপনার ফোনে সেলুলার সিগন্যাল রয়েছে তা নিশ্চিত করুন</string>

    <string name="RegistrationActivity_phone_number_description">ফোন নাম্বার</string>
    <string name="RegistrationActivity_country_code_description">দেশ কোড</string>
    <string name="RegistrationActivity_country_code_hint">দেশ</string>
    <string name="RegistrationActivity_call">কল করুন</string>
    <string name="RegistrationActivity_verification_code">যাচাইকরণ কোড</string>
    <string name="RegistrationActivity_resend_code">কোডটি আবারো পাঠান</string>
    <!--    A title for a bottom sheet dialog offering to help a user having trouble entering their verification code.-->
    <string name="RegistrationActivity_support_bottom_sheet_title">রেজিস্ট্রেশন করতে সমস্যা হচ্ছে?</string>
    <!--    A list of suggestions to try for a user having trouble entering their verification code.-->
    <string name="RegistrationActivity_support_bottom_sheet_body_suggestions">• নিশ্চিত করুন যে আপনার ফোনে আপনার এসএমএস বা কল পাওয়ার জন্য একটি সেলুলার সিগন্যাল রয়েছে\n • নিশ্চিত করুন যে আপনি আপনার নম্বরে একটি ফোন কল পেতে পারেন\n • আপনি আপনার ফোন নম্বর সঠিকভাবে লিখেছেন কি না তা যাচাই করুন।</string>
    <!--    A call to action for a user having trouble entering the verification to seek further help. -->
    <string name="RegistrationActivity_support_bottom_sheet_body_call_to_action">আরো তথ্যের জন্য, অনুগ্রহ করে সমস্যা সমাধানের এই ধাপগুলো অনুসরণ করুন বা সহায়তা কেন্দ্রের সাথে যোগাযোগ করুন</string>
    <!--    A clickable piece of text that will take the user to our website with additional suggestions.-->
    <string name="RegistrationActivity_support_bottom_sheet_cta_troubleshooting_steps_substring">সমস্যা সমাধানের এই ধাপগুলো</string>
    <!--    A clickable piece of text that will pre-fill a request for support email in the user\'s email app.-->
    <string name="RegistrationActivity_support_bottom_sheet_cta_contact_support_substring">সহায়তা কেন্দ্রে যোগাযোগ করুন</string>

    <!-- RegistrationLockV2Dialog -->
    <string name="RegistrationLockV2Dialog_turn_on_registration_lock">রেজিস্ট্রেশন লক চালু করবেন?</string>
    <string name="RegistrationLockV2Dialog_turn_off_registration_lock">রেজিস্ট্রেশন লক বন্ধ করবেন?</string>
    <string name="RegistrationLockV2Dialog_if_you_forget_your_signal_pin_when_registering_again">আবার Signal নিবন্ধকরণ করার সময় আপনি যদি নিজের Signal পিনটি ভুলে যান তবে আপনাকে ৭ দিনের জন্য আপনার অ্যাকাউন্ট থেকে লক আউট করা হবে।</string>
    <string name="RegistrationLockV2Dialog_turn_on">চালু করুন</string>
    <string name="RegistrationLockV2Dialog_turn_off">বন্ধ করুন</string>

    <!-- RevealableMessageView -->
    <string name="RevealableMessageView_view_photo">ছবি দেখুন</string>
    <string name="RevealableMessageView_view_video">ভিডিও দেখুন</string>
    <string name="RevealableMessageView_viewed">দেখা হয়ে গেছে</string>
    <string name="RevealableMessageView_media">মিডিয়া</string>

    <!-- Search -->
    <string name="SearchFragment_no_results">\'%1$s\' এর জন্য কোনও ফলাফল পাওয়া যায়নি</string>
    <string name="SearchFragment_header_conversations">কথোপকথন সমুহ</string>
    <string name="SearchFragment_header_contacts">পরিচিতিসমূহ</string>
    <string name="SearchFragment_header_messages">বার্তা সমূহ</string>

    <!-- ShakeToReport -->
  <!-- Removed by excludeNonTranslatables <string name="ShakeToReport_shake_detected" translatable="false">Shake detected</string> -->
  <!-- Removed by excludeNonTranslatables <string name="ShakeToReport_submit_debug_log" translatable="false">Submit debug log?</string> -->
  <!-- Removed by excludeNonTranslatables <string name="ShakeToReport_submit" translatable="false">Submit</string> -->
  <!-- Removed by excludeNonTranslatables <string name="ShakeToReport_failed_to_submit" translatable="false">Failed to submit :(</string> -->
  <!-- Removed by excludeNonTranslatables <string name="ShakeToReport_success" translatable="false">Success!</string> -->
  <!-- Removed by excludeNonTranslatables <string name="ShakeToReport_share" translatable="false">Share</string> -->

    <!-- SharedContactDetailsActivity -->
    <string name="SharedContactDetailsActivity_add_to_contacts">পরিচিতি যুক্ত করুন</string>
    <string name="SharedContactDetailsActivity_invite_to_signal">Molly এ আমন্ত্রণ জানান</string>
    <string name="SharedContactDetailsActivity_signal_message">Signal বার্তা</string>
    <string name="SharedContactDetailsActivity_signal_call">Signal কল</string>

    <!-- SharedContactView -->
    <string name="SharedContactView_add_to_contacts">পরিচিতিতে যুক্ত করুন</string>
    <string name="SharedContactView_invite_to_signal">Molly এ আমন্ত্রণ জানান</string>
    <string name="SharedContactView_message">Signal বার্তা</string>

    <!-- SignalBottomActionBar -->
    <string name="SignalBottomActionBar_more">আরও</string>

    <!-- SignalPinReminders -->
    <string name="SignalPinReminders_well_remind_you_again_later">PIN সফলভাবে যাচাই করা হয়েছে৷ আমরা আপনাকে পরে আবার মনে করিয়ে দেব।</string>
    <string name="SignalPinReminders_well_remind_you_again_tomorrow">PIN সফলভাবে যাচাই করা হয়েছে৷ আমরা আপনাকে আগামীকাল আবার মনে করিয়ে দেব।</string>
    <string name="SignalPinReminders_well_remind_you_again_in_a_few_days">PIN সফলভাবে যাচাই করা হয়েছে৷ আমরা আপনাকে কিছুদিন পর আবার মনে করিয়ে দেব।</string>
    <string name="SignalPinReminders_well_remind_you_again_in_a_week">PIN সফলভাবে যাচাই করা হয়েছে৷ আমরা আপনাকে এক সপ্তাহ পর আবার মনে করিয়ে দেব।</string>
    <string name="SignalPinReminders_well_remind_you_again_in_a_couple_weeks">PIN সফলভাবে যাচাই করা হয়েছে৷ আমরা আপনাকে সপ্তাহখানেক পর আবার মনে করিয়ে দেব।</string>
    <string name="SignalPinReminders_well_remind_you_again_in_a_month">PIN সফলভাবে যাচাই করা হয়েছে৷ আমরা আপনাকে এক মাস পর আবার মনে করিয়ে দেব।</string>

    <!-- Slide -->
    <string name="Slide_image">ছবি</string>
    <string name="Slide_sticker">স্টিকার</string>
    <string name="Slide_audio">অডিও</string>
    <string name="Slide_video">ভিডিও</string>

    <!-- SmsMessageRecord -->
    <string name="SmsMessageRecord_received_corrupted_key_exchange_message">বিকৃত চাবি পাওয়া গেছে বার্তা বিনিময় করুন!
    </string>
    <string name="SmsMessageRecord_received_key_exchange_message_for_invalid_protocol_version">
        অবৈধ প্রোটোকল সংস্করণের জন্য চাবি বিনিময় বার্তা পেয়েছে।
    </string>
    <string name="SmsMessageRecord_received_message_with_new_safety_number_tap_to_process">নতুন নিরাপত্তা নাম্বার সহ বার্তা পেয়েছে। প্রক্রিয়া এবং প্রদর্শন করতে আলতো চাপুন।</string>
    <string name="SmsMessageRecord_secure_session_reset">আপনি নিরাপদ সেশনটি পুন:স্থাপন করেছেন।</string>
    <string name="SmsMessageRecord_secure_session_reset_s">%1$s নিরাপদ সেশনটি পুন:স্থাপন করেছেন</string>
    <string name="SmsMessageRecord_duplicate_message">ডুপ্লিকেট মেসেজ</string>
    <string name="SmsMessageRecord_this_message_could_not_be_processed_because_it_was_sent_from_a_newer_version">এই বার্তাটি প্রক্রিয়া করা যায়নি কারণ এটি Signal এর একটি নতুন সংস্করণ থেকে প্রেরণ করা হয়েছিল। আপনি আপডেট হওয়ার পরে আপনার পরিচিতি কে এই বার্তাটি আবার প্রেরণ করতে বলতে পারেন।</string>
    <string name="SmsMessageRecord_error_handling_incoming_message">আগত বার্তা পরিচালনা করার সময় ত্রুটি।</string>

    <!-- StickerManagementActivity -->
    <string name="StickerManagementActivity_stickers">স্টিকার সমূহ</string>

    <!-- StickerManagementAdapter -->
    <string name="StickerManagementAdapter_installed_stickers">ইনস্টলকৃত স্টিকার</string>
    <string name="StickerManagementAdapter_stickers_you_received">আপনার প্রাপ্ত স্টিকার</string>
    <string name="StickerManagementAdapter_signal_artist_series">Signal শিল্পী সিরিজ</string>
    <string name="StickerManagementAdapter_no_stickers_installed">কোনো স্টিকার ইনস্টল করা নেই</string>
    <string name="StickerManagementAdapter_stickers_from_incoming_messages_will_appear_here">আগত বার্তাগুলির স্টিকারসমূহ এখানে দেখা যাবে</string>
    <string name="StickerManagementAdapter_untitled">নামহীন</string>
    <string name="StickerManagementAdapter_unknown">অজানা</string>

    <!-- StickerPackPreviewActivity -->
    <string name="StickerPackPreviewActivity_untitled">নামহীন</string>
    <string name="StickerPackPreviewActivity_unknown">অজানা</string>
    <string name="StickerPackPreviewActivity_install">ইনস্টল করুন</string>
    <string name="StickerPackPreviewActivity_remove">সরিয়ে ফেলুন</string>
    <string name="StickerPackPreviewActivity_stickers">স্টিকার সমূহ</string>
    <string name="StickerPackPreviewActivity_failed_to_load_sticker_pack">স্টিকার প্যাক লোড হয়নি</string>

    <!-- SubmitDebugLogActivity -->
    <string name="SubmitDebugLogActivity_edit">সম্পাদনা</string>
    <string name="SubmitDebugLogActivity_done">শেষ</string>
    <!-- Menu option to save a debug log file to disk. -->
    <string name="SubmitDebugLogActivity_save">সংরক্ষণ করুন</string>
    <!-- Error that is show in a toast when we fail to save a debug log file to disk. -->
    <string name="SubmitDebugLogActivity_failed_to_save">সেভ করা ব্যর্থ হয়েছে</string>
    <!-- Toast that is show to notify that we have saved the debug log file to disk. -->
    <string name="SubmitDebugLogActivity_save_complete">সেভ সম্পন্ন হয়েছে</string>
    <string name="SubmitDebugLogActivity_tap_a_line_to_delete_it">কোনো লাইন মুছে ফেলতে লাইনের উপর চাপুন</string>
    <string name="SubmitDebugLogActivity_submit">সাবমিট</string>
    <string name="SubmitDebugLogActivity_failed_to_submit_logs">বিবরণীসমূহ জমাদিতে ব্যার্থ</string>
    <string name="SubmitDebugLogActivity_success">সফল!</string>
    <string name="SubmitDebugLogActivity_copy_this_url_and_add_it_to_your_issue">এই ইউআরএল টি কপি করুন এবং এটি আপনার সমস্যা প্রতিবেদন বা সাপোর্ট ইমে‌ইলে যোগ করুন:\n\n<b>%1$s</b></string>
    <string name="SubmitDebugLogActivity_share">শেয়ার করুন</string>
    <string name="SubmitDebugLogActivity_this_log_will_be_posted_publicly_online_for_contributors">এই লগটি অবদানকারীদের দেখার জন্য উন্মুক্তভাবে অনলাইনে পোস্ট করা হবে। আপলোড করার পূর্বে আপনি যাচাই করে দেখতে পারেন।</string>

    <!-- SupportEmailUtil -->
  <!-- Removed by excludeNonTranslatables <string name="SupportEmailUtil_support_email" translatable="false">support@molly.im</string> -->
    <string name="SupportEmailUtil_filter">ফিল্টার:</string>
    <string name="SupportEmailUtil_device_info">ডিভাইস-এর তথ্য:</string>
    <string name="SupportEmailUtil_android_version">অ্যান্ড্রয়েড সংস্করণ:</string>
    <string name="SupportEmailUtil_signal_version">Molly সংস্করণ:</string>
    <string name="SupportEmailUtil_signal_package">Molly প্যাকেজ:</string>
    <string name="SupportEmailUtil_registration_lock">রেজিস্ট্রেশন লক</string>
    <string name="SupportEmailUtil_locale">স্থান:</string>

    <!-- ThreadRecord -->
    <string name="ThreadRecord_group_updated">গ্রুপ অাপডেট হয়েছে</string>
    <string name="ThreadRecord_left_the_group">গ্রুপ ত্যাগ করেছে</string>
    <string name="ThreadRecord_secure_session_reset">নিরাপদ সেশন পুনঃস্থাপন করা</string>
    <string name="ThreadRecord_draft">ড্রাফ্ট:</string>
    <string name="ThreadRecord_media_message">মিডিয়া বার্তা</string>
    <string name="ThreadRecord_sticker">স্টিকার</string>
    <string name="ThreadRecord_view_once_photo">একবার দেখার যোগ্য ছবি</string>
    <string name="ThreadRecord_view_once_video">একবার দেখার যোগ্য ভিডিও</string>
    <string name="ThreadRecord_view_once_media">একবার দেখা যাবে এমন মিডিয়া</string>
    <string name="ThreadRecord_this_message_was_deleted">এই বার্তাটি মুছে ফেলা হয়েছে।</string>
    <string name="ThreadRecord_you_deleted_this_message">আপনি এই বার্তাটি মুছে ফেলেছেন।</string>
    <!-- Displayed in the notification when the user sends a request to activate payments -->
    <string name="ThreadRecord_you_sent_request">পেমেন্ট সক্রিয় করার জন্য আপনি একটি অনুরোধ পাঠিয়েছেন</string>
    <!-- Displayed in the notification when the recipient wants to activate payments -->
    <string name="ThreadRecord_wants_you_to_activate_payments">%1$s আপনাকে পেমেন্ট সক্রিয় করাতে চান</string>
    <!-- Displayed in the notification when the user activates payments -->
    <string name="ThreadRecord_you_activated_payments">আপনি পেমেন্ট সক্রিয় করেছেন</string>
    <!-- Displayed in the notification when the recipient can accept payments -->
    <string name="ThreadRecord_can_accept_payments">%1$s এখন পেমেন্ট গ্রহণ করতে পারবেন</string>
    <string name="ThreadRecord_s_is_on_signal">%1$s Signal এ যোগ দিয়েছেন!</string>
    <string name="ThreadRecord_disappearing_messages_disabled">অদৃশ্য হওয়া বার্তাগুলি অক্ষম করা হয়েছে</string>
    <string name="ThreadRecord_disappearing_message_time_updated_to_s">অদৃশ্য হয়ে যাওয়া বার্তার সময়টি %1$s এ সেট করা হয়েছে</string>
    <string name="ThreadRecord_safety_number_changed">নিরাপত্তা নাম্বার পরিবর্তিত হয়েছে</string>
    <string name="ThreadRecord_your_safety_number_with_s_has_changed">%1$sএর সাথে আপনার নিরাপত্তা নাম্বার পরিবর্তিত হয়েছে।</string>
    <string name="ThreadRecord_you_marked_verified">আপনি যাচাইকৃত চিহ্নিত করেছেন</string>
    <string name="ThreadRecord_you_marked_unverified">আপনি অযাচাইকৃত চিহ্নিত করেছেন</string>
    <string name="ThreadRecord_message_could_not_be_processed">বার্তাটি প্রক্রিয়া করা যায়নি</string>
    <string name="ThreadRecord_delivery_issue">পাঠানোর ক্ষেত্রে সমস্যা</string>
    <string name="ThreadRecord_message_request">বার্তার অনুরোধ</string>
    <string name="ThreadRecord_photo">ছবি</string>
    <string name="ThreadRecord_gif">জিফ</string>
    <string name="ThreadRecord_voice_message">ভয়েস বার্তা</string>
    <string name="ThreadRecord_file">ফাইল</string>
    <string name="ThreadRecord_video">ভিডিও</string>
    <string name="ThreadRecord_chat_session_refreshed">চ্যাট সেশনটি পুনরায় লোড হয়েছে</string>
    <!-- Displayed in the notification when the user is sent a gift -->
    <string name="ThreadRecord__s_donated_for_you">%1$s আপনার জন্য ডোনেট করেছেন</string>
    <!-- Displayed in the notification when the user sends a gift -->
    <string name="ThreadRecord__you_donated_for_s">আপনি %1$s-এর জন্য ডোনেট করেছেন</string>
    <!-- Displayed in the notification when the user has opened a received gift -->
    <string name="ThreadRecord__you_redeemed_a_badge">আপনি একটি ব্যাজ ফিরে পেয়েছেন</string>
    <!-- Displayed in the conversation list when someone reacted to your story -->
    <string name="ThreadRecord__reacted_s_to_your_story">আপনার স্টোরি-তে %1$s রিঅ্যাক্ট করেছেন</string>
    <!-- Displayed in the conversation list when you reacted to someone\'s story -->
    <string name="ThreadRecord__reacted_s_to_their_story">তাদের স্টোরি-তে %1$s রিঅ্যাক্ট করেছেন</string>
    <!-- Displayed in the conversation list when your most recent message is a payment to or from the person the conversation is with -->
    <string name="ThreadRecord_payment">পেমেন্ট</string>
    <!-- Displayed in the conversation list when your only message in a conversation is a scheduled send. -->
    <string name="ThreadRecord_scheduled_message">নির্ধারিত সূচি অনুযায়ী ম্যাসেজ</string>
    <!--  Displayed in the conversation list when your message history has been merged -->
    <string name="ThreadRecord_message_history_has_been_merged">আপনার ম্যাসেজ ইতিহাস সমন্বয় করা হয়েছে</string>
    <!--  Displayed in the conversation list when identities have been merged. The first placeholder is a phone number, and the second is a person\'s name -->
    <string name="ThreadRecord_s_belongs_to_s">%1$s নম্বরটি %2$s-এর</string>

    <!-- UpdateApkReadyListener -->
    <string name="UpdateApkReadyListener_Signal_update">Molly আপডেট</string>
    <string name="UpdateApkReadyListener_a_new_version_of_signal_is_available_tap_to_update">Molly এর একটি নতুন ভার্সন পাওয়া যাচ্ছে, অাপডেট করতে ট্যাপ করুন</string>

    <!-- UntrustedSendDialog -->
    <string name="UntrustedSendDialog_send_message">বার্তা পাঠান?</string>
    <string name="UntrustedSendDialog_send">পাঠান</string>

    <!-- UnverifiedSendDialog -->
    <string name="UnverifiedSendDialog_send_message">বার্তা পাঠান?</string>
    <string name="UnverifiedSendDialog_send">পাঠান</string>

    <!-- UsernameEditFragment -->
    <!-- Toolbar title when entering from registration -->
    <string name="UsernameEditFragment__add_a_username">একটি ইউজারনেম যোগ করুন</string>
    <!-- Instructional text at the top of the username edit screen -->
    <string name="UsernameEditFragment__choose_your_username">আপনার ইউজারনেম বেছে নিন</string>
    <string name="UsernameEditFragment_username">ব্যবহারকারীর নাম</string>
    <string name="UsernameEditFragment_delete">মুছে ফেলুন</string>
    <string name="UsernameEditFragment_successfully_removed_username">সফলভাবে ব্যবহারকারীর নাম মুছে ফেলা হয়েছে।</string>
    <string name="UsernameEditFragment_encountered_a_network_error">একটি নেটওয়ার্ক ত্রুটি সম্মুখীন।</string>
    <string name="UsernameEditFragment_this_username_is_taken">এই ব্যবহারকারীর নাম নেওয়া হয়েছে|</string>
    <string name="UsernameEditFragment_usernames_can_only_include">ব্যবহারকারী নামে কেবল a–Z, 0–9, ও আন্ডারস্কোর থাকা যাবে।</string>
    <string name="UsernameEditFragment_usernames_cannot_begin_with_a_number">ব্যবহারকারীর নাম সংখ্যা দিয়ে শুরু করতে পারে না।</string>
    <string name="UsernameEditFragment_username_is_invalid">ব্যবহারকারীর নাম অবৈধ|</string>
    <string name="UsernameEditFragment_usernames_must_be_between_a_and_b_characters">ব্যবহারকারীর নামগুলি অবশ্যই %1$d এবং %2$d অক্ষরের মধ্যে থাকতে হবে।</string>
    <!-- Explanation about what usernames provide -->
    <string name="UsernameEditFragment__usernames_let_others_message">ইউজারনেম ব্যবহার করলে আপনার ফোন নাম্বার ছাড়াই অন্যরা আপনাকে ম্যাসেজ দিতে পারবেন৷ আপনার ঠিকানা গোপন রাখতে সাহায্য করার জন্য এগুলো একগুচ্ছ সংখ্যার যুক্ত করা হয়৷</string>
    <!-- Dialog title for explanation about numbers at the end of the username -->
    <string name="UsernameEditFragment__what_is_this_number">এই নম্বরটি কী?</string>
    <string name="UsernameEditFragment__these_digits_help_keep">এই সংখ্যাগুলো আপনার ইউজারনেমটি গোপন রাখতে সাহায্য করে, যাতে আপনি অবাঞ্ছিত ম্যাসেজ এড়িয়ে যেতে পারেন৷ আপনি যে ব্যক্তি ও গ্রুপের সাথে চ্যাট করতে চান শুধুমাত্র তাদের সাথে আপনার ইউজারনেমটি শেয়ার করুন। ব্যবহারকারীর নামটি পরিবর্তন করলে আপনি একগুচ্ছ নতুন সংখ্যা পাবেন।</string>
    <!-- Button to allow user to skip -->
    <string name="UsernameEditFragment__skip">বাদ দিয়ে যান</string>
    <!-- Content description for done button -->
    <string name="UsernameEditFragment__done">শেষ</string>

    <plurals name="UserNotificationMigrationJob_d_contacts_are_on_signal">
        <item quantity="one">%1$d টি কন্ট্যাক্ট Signal ব্যবহার করছে!</item>
        <item quantity="other">%1$d জন কন্ট্যাক্ট Signal ব্যবহার করছেন!</item>
    </plurals>

    <!-- UsernameShareBottomSheet -->
    <!-- Explanation of what the sheet enables the user to do -->
    <string name="UsernameShareBottomSheet__copy_or_share_a_username_link">ব্যবহারকারীর নামের একটি লিংক কপি করুন অথবা শেয়ার করুন</string>

    <!-- VerifyIdentityActivity -->
    <string name="VerifyIdentityActivity_your_contact_is_running_an_old_version_of_signal">আপনার পরিচিতি Signal এর একটি পুরানো সংস্করণ চলাচ্ছেন। আপনার নিরাপত্তা নাম্বার যাচাই করার আগে দয়া করে তাকে আপডেট করতে বলুন।</string>
    <string name="VerifyIdentityActivity_your_contact_is_running_a_newer_version_of_Signal">আপনার পরিচিতি একটি অসঙ্গত QR কোড ফর্ম্যাট সহ সিগন্যালের একটি নতুন সংস্করণ চলাচ্ছেন। তুলনা করার জন্য আপডেট করুন।</string>
    <string name="VerifyIdentityActivity_the_scanned_qr_code_is_not_a_correctly_formatted_safety_number">স্ক্যান করা কিউআর কোডটি সঠিকভাবে ফর্ম্যাট করা নিরাপত্তা নাম্বার যাচাইকরণ কোড নয়। আবার স্ক্যান করার চেষ্টা করুন।</string>
    <string name="VerifyIdentityActivity_share_safety_number_via">যার মাধ্যমে নিরাপত্তা নম্বর শেয়ার করতে চান…</string>
    <string name="VerifyIdentityActivity_our_signal_safety_number">আমাদের Signal নিরাপত্তা নাম্বার:</string>
    <string name="VerifyIdentityActivity_no_app_to_share_to">আপনার কাছে শেয়ার করতে পারবেন এমন কোন অ্যাপ নেই।</string>
    <string name="VerifyIdentityActivity_no_safety_number_to_compare_was_found_in_the_clipboard">ক্লিপবোর্ডে তুলনার মতো কোনও নিরাপত্তা নাম্বার পাওয়া যায় নি</string>
    <string name="VerifyIdentityActivity_signal_needs_the_camera_permission_in_order_to_scan_a_qr_code_but_it_has_been_permanently_denied">কোনও কিউআর কোড স্ক্যান করার জন্য Molly এর ক্যামেরা অনুমতি প্রয়োজন তবে এটি স্থায়ীভাবে অস্বীকার করা হয়েছে। দয়া করে অ্যাপ সেটিংসে যান, \"অনুমতিগুলি\" নির্বাচন করুন এবং \"ক্যামেরা\" সক্ষম করুন।</string>
    <string name="VerifyIdentityActivity_unable_to_scan_qr_code_without_camera_permission">ক্যামেরা অনুমতি ছাড়া কিউআর কোড স্ক্যান করা সম্ভব নয়</string>
    <string name="VerifyIdentityActivity_you_must_first_exchange_messages_in_order_to_view">%1$s-এর নিরাপত্তা নাম্বার দেখতে আপনাকে প্রথমে তার সাথে মেসেজ আদান-প্রদান করতে হবে।</string>

    <!-- ViewOnceMessageActivity -->
  <!-- Removed by excludeNonTranslatables <string name="ViewOnceMessageActivity_video_duration" translatable="false">%1$02d:%2$02d</string> -->

    <!-- AudioView -->
  <!-- Removed by excludeNonTranslatables <string name="AudioView_duration" translatable="false">%1$d:%2$02d</string> -->

    <!-- MessageDisplayHelper -->
    <string name="MessageDisplayHelper_message_encrypted_for_non_existing_session">অ-বিদ্যমান সেশনের জন্য বার্তা এনক্রিপ্ট করা হয়েছে</string>

    <!-- MmsMessageRecord -->
    <string name="MmsMessageRecord_bad_encrypted_mms_message">খারাপ এনক্রিপ্ট করা এমএমএস বার্তা</string>
    <string name="MmsMessageRecord_mms_message_encrypted_for_non_existing_session">অ-বিদ্যমান সেশনের জন্য এমএমএস বার্তা এনক্রিপ্ট করা</string>

    <!-- MuteDialog -->
    <string name="MuteDialog_mute_notifications">নোটিফিকেশন মিউট করুন</string>

    <!-- ApplicationMigrationService -->
    <string name="ApplicationMigrationService_import_in_progress">আমদানি চলছে</string>
    <string name="ApplicationMigrationService_importing_text_messages">পাঠ্য বার্তা আমদানি করা হচ্ছে</string>
    <string name="ApplicationMigrationService_import_complete">আমদানি সম্পূর্ণ</string>
    <string name="ApplicationMigrationService_system_database_import_is_complete">সিস্টেম ডাটাবেস আমদানি সম্পন্ন হয়েছে।</string>

    <!-- KeyCachingService -->
    <string name="KeyCachingService_signal_passphrase_cached">খোলার জন্য স্পর্শ করুন।</string>
    <string name="KeyCachingService_passphrase_cached">Molly আনলক করা আছে</string>
    <string name="KeyCachingService_lock">Molly লক্ করুন</string>

    <!-- MediaPreviewActivity -->
    <string name="MediaPreviewActivity_you">আপনি</string>
    <string name="MediaPreviewActivity_unssuported_media_type">অসমর্থিত ধরনের মিডিয়া</string>
    <string name="MediaPreviewActivity_draft">খসড়া</string>
    <string name="MediaPreviewActivity_signal_needs_the_storage_permission_in_order_to_write_to_external_storage_but_it_has_been_permanently_denied">বাহ্যিক স্টোরেজে সংরক্ষণের জন্য Mollyএর স্টোরেজের অনুমতি প্রয়োজন তবে এটি স্থায়ীভাবে অস্বীকার করা হয়েছে। দয়া করে অ্যাপ্লিকেশন সেটিংসে যান, \"অনুমতিগুলি\" নির্বাচন করুন এবং \"স্টোরেজ\" সক্ষম করুন।</string>
    <string name="MediaPreviewActivity_unable_to_write_to_external_storage_without_permission">অনুমতি ব্যতীত বাহ্যিক স্টোরেজে সংরক্ষণ করতে অক্ষম</string>
    <string name="MediaPreviewActivity_media_delete_confirmation_title">বার্তা মুছে ফেলবেন?</string>
    <string name="MediaPreviewActivity_media_delete_confirmation_message">এর ফলে এই বার্তাটি চিরতরে মুছে যাবে।</string>
    <string name="MediaPreviewActivity_s_to_s">%1$s থেকে %2$s</string>
    <!-- All media preview title when viewing media send by you to another recipient (allows changing of \'You\' based on context) -->
    <string name="MediaPreviewActivity_you_to_s">আপনার কাছ থেকে %1$s-এর কাছে</string>
    <!-- All media preview title when viewing media sent by another recipient to you (allows changing of \'You\' based on context) -->
    <string name="MediaPreviewActivity_s_to_you">%1$s-এর কাছ থেকে আপনার কাছে</string>
    <string name="MediaPreviewActivity_media_no_longer_available">মিডিয়াটি আর উপলভ্য নেই।</string>
    <!-- Notifying the user that the device has encountered a technical issue and is unable to render a video. -->
    <string name="MediaPreviewActivity_unable_to_play_media">মিডিয়াটি চালানো যায়নি।</string>
    <string name="MediaPreviewActivity_error_finding_message">ম্যাসেজটি খুঁজে পেতে ত্রুটি হয়েছে।</string>
    <string name="MediaPreviewActivity_cant_find_an_app_able_to_share_this_media">এই মিডিয়া শেয়ার করার জন্য কোনও অ্যাপ পাওয়া যায়নি।</string>
    <string name="MediaPreviewActivity_dismiss_due_to_error">বন্ধ</string>
    <string name="MediaPreviewFragment_edit_media_error">মিডিয়া ত্রুটি</string>
    <!-- This is displayed as a toast notification when we encounter an error deleting a message, including potentially on other people\'s devices -->
    <string name="MediaPreviewFragment_media_delete_error">ম্যাসেজ মুছতে ত্রুটি হয়েছে, ম্যাসেজ এখনও থেকে যেতে পারে</string>
    <!-- A suffix to be attached to truncated captions that the user may tap onto to view the entire text caption -->
    <string name="MediaPreviewFragment_see_more">%1$s… <b>আরো পড়ুন</b></string>

    <!-- MessageNotifier -->
    <string name="MessageNotifier_d_new_messages_in_d_conversations">%1$dটি নতুন বার্তা%2$dটি কথোপকথন</string>
    <string name="MessageNotifier_most_recent_from_s">%1$sথেকে অতি সাম্প্রতিক :</string>
    <string name="MessageNotifier_locked_message">লক্ করা বার্তা</string>
    <string name="MessageNotifier_message_delivery_failed">বার্তা পৌছে দিতে ব্যর্থ।</string>
    <string name="MessageNotifier_failed_to_deliver_message">বার্তা পৌছে দিতে ব্যর্থ।</string>
    <string name="MessageNotifier_error_delivering_message">বার্তা পৌছানোর সময় ত্রুটি।</string>
    <string name="MessageNotifier_message_delivery_paused">মেসেজ পাঠানো পজ করা আছে।</string>
    <string name="MessageNotifier_verify_to_continue_messaging_on_signal">Molly-এ মেসেজ পাঠানো চালিউয়ে যেতে যাচাই করুন।</string>
    <string name="MessageNotifier_mark_all_as_read">সবগুলো পঠিত বলে সনাক্ত কর।</string>
    <string name="MessageNotifier_mark_read">পঠিত বলে সনাক্ত কর</string>
    <string name="MessageNotifier_turn_off_these_notifications">এই নোটিফিকেশনগুলো বন্ধ করতে চান?</string>
    <string name="MessageNotifier_view_once_photo">একবার দেখার যোগ্য ছবি</string>
    <string name="MessageNotifier_view_once_video">একবার দেখার যোগ্য ভিডিও</string>
    <string name="MessageNotifier_reply">প্রত্যুত্তর</string>
    <string name="MessageNotifier_signal_message">Signal বার্তা</string>
    <string name="MessageNotifier_unsecured_sms">অনিরাপদ এসএমএস</string>
    <string name="MessageNotifier_contact_message">%1$s %2$s</string>
    <string name="MessageNotifier_unknown_contact_message">পরিচিতি</string>
    <string name="MessageNotifier_reacted_s_to_s">%1$s রিঅ্যাক্ট করেছেন: \"%2$s\"-এ।</string>
    <string name="MessageNotifier_reacted_s_to_your_video">আপনার ভিডিওতে %1$s রিঅ্যাক্ট করেছেন।</string>
    <string name="MessageNotifier_reacted_s_to_your_image">আপনার ছবিতে %1$s রিঅ্যাক্ট করেছেন।</string>
    <string name="MessageNotifier_reacted_s_to_your_gif">আপনার GIF-এ %1$s রিঅ্যাক্ট করেছেন।</string>
    <string name="MessageNotifier_reacted_s_to_your_file">আপনার ফাইলে %1$s রিঅ্যাক্ট করেছেন।</string>
    <string name="MessageNotifier_reacted_s_to_your_audio">আপনার অডিওতে %1$s রিঅ্যাক্ট করেছেন।</string>
    <string name="MessageNotifier_reacted_s_to_your_view_once_media">আপনার ভিউ-ওয়ান্স মিডিয়াতে %1$s রিঅ্যাক্ট করেছেন।</string>
    <!-- Body of notification shown to user when someone they sent a payment to reacts to it. Placeholder is the emoji used in the reaction. -->
    <string name="MessageNotifier_reacted_s_to_your_payment">Reacted %1$s to your payment.</string>
    <string name="MessageNotifier_reacted_s_to_your_sticker">আপনার স্টিকারে %1$s রিঅ্যাক্ট করেছেন।</string>
    <string name="MessageNotifier_this_message_was_deleted">এই বার্তাটি মুছে ফেলা হয়েছে।</string>

    <string name="TurnOffContactJoinedNotificationsActivity__turn_off_contact_joined_signal">কন্ট্যাক্টের Signal-এ যোগ দেওয়ার নোটিফিকেশনটি বন্ধ করবেন? আপনি Signal &gt; সেটিংস &gt; নোটিফিকেশন অপশনে গিয়ে এটি চালু করতে পারবেন।</string>

    <!-- Notification Channels -->
    <string name="NotificationChannel_channel_messages">বার্তাসমূহ</string>
    <string name="NotificationChannel_calls">কল সমূহ</string>
    <string name="NotificationChannel_failures">ব্যর্থতাসমূহ</string>
    <string name="NotificationChannel_backups">ব্যাকআপ সমূহ</string>
    <string name="NotificationChannel_locked_status">লক্ অবস্থা</string>
    <string name="NotificationChannel_app_updates">অ্যাপ আপডেট সমূহ</string>
    <string name="NotificationChannel_other">অন্যান্য</string>
    <string name="NotificationChannel_group_chats">আলাপসমূহ</string>
    <string name="NotificationChannel_missing_display_name">অজানা</string>
    <string name="NotificationChannel_voice_notes">ভয়েস নোট</string>
    <string name="NotificationChannel_contact_joined_signal">পরিচিতি Signal এ যোগ দিয়েছে</string>
    <string name="NotificationChannels__no_activity_available_to_open_notification_channel_settings">নোটিফিকেশন চ্যানেল সেটিংস খোলার কোন কার্যকলাপ উপলভ্য নেই।</string>
    <!-- Notification channel name for showing persistent background connection on devices without push notifications -->
    <string name="NotificationChannel_background_connection">ব্যাকগ্রাউন্ড সংযোগ</string>
    <!-- Notification channel name for showing call status information (like connection, ongoing, etc.) Not ringing. -->
    <string name="NotificationChannel_call_status">কল স্ট্যাটাস</string>
    <!-- Notification channel name for occasional alerts to the user. Will appear in the system notification settings as the title of this notification channel. -->
    <string name="NotificationChannel_critical_app_alerts">অ্যাপ সম্পর্কিত গুরুত্বপূর্ণ সতর্কবার্তা</string>

    <!-- ProfileEditNameFragment -->

    <!-- QuickResponseService -->
    <string name="QuickResponseService_quick_response_unavailable_when_Signal_is_locked">Molly লক্ করা থাকলে দ্রুত প্রত্যুত্তর দেওয়া সম্ভব নয়!</string>
    <string name="QuickResponseService_problem_sending_message">বার্তা প্রেরণে সমস্যা!</string>

    <!-- SaveAttachmentTask -->
    <string name="SaveAttachmentTask_saved_to">%1$sএ সংরক্ষন করা হয়েছে</string>
    <string name="SaveAttachmentTask_saved">সংরক্ষিত</string>

    <!-- SearchToolbar -->
    <string name="SearchToolbar_search">খুঁজুন</string>
    <!-- Hint when searching filtered chat content -->
    <string name="SearchToolbar_search_unread_chats">অপঠিত চ্যাট অনুসন্ধান করুন</string>
    <string name="SearchToolbar_search_for_conversations_contacts_and_messages">কথোপকথন, পরিচিতি এবং বার্তাগুলির জন্য অনুসন্ধান করুন</string>

    <!-- Material3 Search Toolbar -->
    <string name="Material3SearchToolbar__close">বন্ধ করুন</string>
    <string name="Material3SearchToolbar__clear">সাফ করুন</string>

    <!-- ShortcutLauncherActivity -->
    <string name="ShortcutLauncherActivity_invalid_shortcut">অকার্যকর শর্টকাট</string>

    <!-- SingleRecipientNotificationBuilder -->
    <string name="SingleRecipientNotificationBuilder_signal">Molly</string>
    <string name="SingleRecipientNotificationBuilder_new_message">নতুন বার্তা</string>
    <string name="SingleRecipientNotificationBuilder_message_request">মেসেজের অনুরোধ</string>
    <string name="SingleRecipientNotificationBuilder_you">আপনি</string>
    <!-- Notification subtext for group stories -->
    <string name="SingleRecipientNotificationBuilder__s_dot_story">%1$s • স্টোরি</string>

    <!-- ThumbnailView -->
    <string name="ThumbnailView_Play_video_description">ভিডিও চালান</string>
    <string name="ThumbnailView_Has_a_caption_description">একটি ক্যাপশন আছে</string>

    <!-- TransferControlView -->
    <plurals name="TransferControlView_n_items">
        <item quantity="one">%1$d টি বস্তু</item>
        <item quantity="other">%1$d টি বস্তু</item>
    </plurals>

    <!-- UnauthorizedReminder -->
    <string name="UnauthorizedReminder_device_no_longer_registered">ডিভাইস আর নিবন্ধিত নেই</string>
    <string name="UnauthorizedReminder_this_is_likely_because_you_registered_your_phone_number_with_Signal_on_a_different_device">সম্ভবত আপনি অন্য ডিভাইসে Signal এর সাথে আপনার ফোন নাম্বার নিবন্ধভুক্ত করেছেন। পুনরায় নিবন্ধন করতে আলতো চাপুন।</string>

    <!-- Push notification when the app is forcibly logged out by the server. -->
    <string name="LoggedOutNotification_you_have_been_logged_out">আপনি এই ডিভাইসে Signal থেকে লগ আউট হয়ে গিয়েছেন।</string>

    <!-- EnclaveFailureReminder -->
    <!-- Banner message to update app to use payments -->
    <string name="EnclaveFailureReminder_update_signal">পেমেন্ট ব্যবহার চালিয়ে যেতে Signal আপডেট করুন। আপনার ব্যালেন্স আপ-টু-ডেট নাও থাকতে পারে।</string>
    <!-- Banner button to update now -->

    <!-- WebRtcCallActivity -->
    <string name="WebRtcCallActivity_to_answer_the_call_give_signal_access_to_your_microphone">কলের উত্তর দিতে, Molly-কে আপনার মাইক্রোফোন অ্যাক্সেস দিন।</string>
    <string name="WebRtcCallActivity_to_answer_the_call_from_s_give_signal_access_to_your_microphone">%1$sএর থেকে কল উত্তর দিতে, Molly কে আপনার মাইক্রোফোনে অ্যাক্সেস দিন।</string>
    <string name="WebRtcCallActivity_signal_requires_microphone_and_camera_permissions_in_order_to_make_or_receive_calls">কল সমূহ করতে বা গ্রহণের জন্য Molly এর মাইক্রোফোন এবং ক্যামেরা ব্যবহারের অনুমতি প্রয়োজন, তবে সেগুলি স্থায়ীভাবে অস্বীকার করা হয়েছে। দয়া করে অ্যাপ্লিকেশন সেটিংসে যান এবং \"অনুমতিগুলি\" নির্বাচন করুন এবং \"মাইক্রোফোন\" এবং \"ক্যামেরা\" সক্ষম করুন |</string>
    <string name="WebRtcCallActivity__answered_on_a_linked_device">সংযুক্ত ডিভাইসে উত্তর দেওয়া হয়েছে।</string>
    <string name="WebRtcCallActivity__declined_on_a_linked_device">সংযুক্ত ডিভাইসে অস্বীকার করা হয়েছে।</string>
    <string name="WebRtcCallActivity__busy_on_a_linked_device">সংযুক্ত ডিভাইসে ব্যাস্ত।</string>

    <string name="GroupCallSafetyNumberChangeNotification__someone_has_joined_this_call_with_a_safety_number_that_has_changed">কেউ একজন এই কলে এমন একটি নিরাপত্তা নাম্বার দিয়ে যোগ দিয়েছেন যা পরিবর্তিত হয়েছে।</string>

    <!-- WebRtcCallScreen -->
    <string name="WebRtcCallScreen_swipe_up_to_change_views">ভিউ বদলাতে উপরের দিকে সোয়াইপ করুন</string>

    <!-- WebRtcCallScreen V2 -->
    <!-- Label with hyphenation. Translation can use soft hyphen - Unicode U+00AD -->
    <string name="WebRtcCallScreen__decline">প্রত্যাখ্যান করুন</string>
    <!-- Label with hyphenation. Translation can use soft hyphen - Unicode U+00AD -->
    <string name="WebRtcCallScreen__answer">উত্তর</string>
    <!-- Label with hyphenation. Translation can use soft hyphen - Unicode U+00AD -->
    <string name="WebRtcCallScreen__answer_without_video">ভিডিও সহ সাড়া দান করুন</string>

    <!-- WebRtcAudioOutputToggle -->
    <string name="WebRtcAudioOutputToggle__audio_output">অডিও আউটপুট</string>
    <string name="WebRtcAudioOutputToggle__phone_earpiece">ফোনের ইয়ারপিস</string>
    <string name="WebRtcAudioOutputToggle__speaker">স্পিকার</string>
    <string name="WebRtcAudioOutputToggle__bluetooth">ব্লুটুথ</string>

    <string name="WebRtcCallControls_answer_call_description">কল গ্রহণ করুন</string>
    <string name="WebRtcCallControls_reject_call_description">কল প্রত্যাখ্যান করুন</string>

    <!-- change_passphrase_activity -->
    <string name="change_passphrase_activity__old_passphrase">পুরানো পাসফ্রেজ</string>
    <string name="change_passphrase_activity__new_passphrase">নতুন পাসফ্রেজ</string>
    <string name="change_passphrase_activity__repeat_new_passphrase">নতুন পাসফ্রেজ পুনরাবৃত্তি করুন</string>

    <!-- contact_selection_activity -->
    <string name="contact_selection_activity__invite_to_signal">Molly এ নিমন্ত্রণ করুন</string>
    <string name="contact_selection_activity__new_group">নতুন গ্রুপ</string>

    <!-- contact_filter_toolbar -->
    <string name="contact_filter_toolbar__clear_entered_text_description">প্রবেশ করা লেখা মুছুন</string>
    <string name="contact_filter_toolbar__show_keyboard_description">কীবোর্ড প্রদর্শন করুন</string>
    <string name="contact_filter_toolbar__show_dial_pad_description">ডায়ালপ্যাড দেখান</string>

    <!-- contact_selection_group_activity -->
    <string name="contact_selection_group_activity__no_contacts">পরিচিতি নেই</string>
    <string name="contact_selection_group_activity__finding_contacts">পরিচিতিসমূহ লোড হচ্ছে…</string>

    <!-- single_contact_selection_activity -->
    <string name="SingleContactSelectionActivity_contact_photo">পরিচিতির ছবি</string>

    <!-- ContactSelectionListFragment-->
    <string name="ContactSelectionListFragment_signal_requires_the_contacts_permission_in_order_to_display_your_contacts">আপনার পরিচিতিসমূহ দেখানোর জন্য Molly এর পরিচিতি পাঠের অনুমতি প্রয়োজন তবে এটি স্থায়ীভাবে অস্বীকার করা হয়েছে। দয়া করে অ্যাপ্লিকেশন সেটিংসে যান এবং \"অনুমতিগুলি\" নির্বাচন করুন এবং \"পরিচিতি\" সক্ষম করুন।</string>
    <string name="ContactSelectionListFragment_error_retrieving_contacts_check_your_network_connection">পরিচিতি পুনরুদ্ধারে ত্রুটি, আপনার নেটওয়ার্ক সংযোগটি পরীক্ষা করুন</string>
    <string name="ContactSelectionListFragment_username_not_found">ব্যবহারকারীর নাম খুঁজে পাওয়া যায়নি</string>
    <string name="ContactSelectionListFragment_s_is_not_a_signal_user">"\"%1$s\" কোনও Signal ব্যবহারকারী নয়। দয়া করে ব্যবহারকারীর নামটি পরীক্ষা করুন এবং আবার চেষ্টা করুন।"</string>
    <string name="ContactSelectionListFragment_you_do_not_need_to_add_yourself_to_the_group">আপনার নিজেকে এই গ্রুপটিতে যোগ করার দরকার নেই</string>
    <string name="ContactSelectionListFragment_maximum_group_size_reached">গ্রুপের সদস্য সর্বোচ্চ সংখ্যায় পৌঁছেছে</string>
    <string name="ContactSelectionListFragment_signal_groups_can_have_a_maximum_of_d_members">Signal গ্রুপে সর্বোচ্চ %1$d জন সদস্য থাকতে পারবে।</string>
    <string name="ContactSelectionListFragment_recommended_member_limit_reached">সুপারিশকৃত সদস্য সর্বোচ্চ সীমায় পৌঁছেছে</string>
    <string name="ContactSelectionListFragment_signal_groups_perform_best_with_d_members_or_fewer">Signal গ্রুপ %1$d বা তার কম সদস্য সংখ্যায় সবচেয়ে ভালো কাজ করে। আরও সদস্য যোগ করলে মেসেজ পাঠানো ও গ্রহণে বিলম্ব হবে।</string>
    <plurals name="ContactSelectionListFragment_d_members">
        <item quantity="one">%1$d জন সদস্য</item>
        <item quantity="other">%1$d জন সদস্য</item>
    </plurals>

    <!-- contact_selection_list_fragment -->
    <string name="contact_selection_list_fragment__signal_needs_access_to_your_contacts_in_order_to_display_them">Molly আপনার পরিচিতিসমূহ প্রদর্শন করতে তাদের প্রবেশাধিকার প্রয়োজন।</string>
    <string name="contact_selection_list_fragment__show_contacts">পরিচিতিসমূহ দেখান</string>

    <!-- contact_selection_list_item -->
    <plurals name="contact_selection_list_item__number_of_members">
        <item quantity="one">%1$d জন সদস্য</item>
        <item quantity="other">%1$d জন সদস্য</item>
    </plurals>
    <!-- Displays number of viewers for a story -->
    <plurals name="contact_selection_list_item__number_of_viewers">
        <item quantity="one">%1$d দর্শক</item>
        <item quantity="other">%1$dদর্শক</item>
    </plurals>

    <!-- conversation_activity -->
    <string name="conversation_activity__type_message_push">Signal বার্তা</string>
    <string name="conversation_activity__type_message_sms_insecure">অনিরাপদ এসএমএস</string>
    <string name="conversation_activity__type_message_mms_insecure">অনিরাপদ এমএমএস</string>
    <!-- Option in send button context menu to schedule the message instead of sending it directly -->
    <string name="conversation_activity__option_schedule_message">ম্যাসেজ পাঠানোর সূচি নির্ধারণ করুন</string>
    <string name="conversation_activity__from_sim_name">%1$s থেকে</string>
    <string name="conversation_activity__sim_n">সিম %1$d</string>
    <string name="conversation_activity__send">পাঠান</string>
    <string name="conversation_activity__compose_description">বার্তা রচনা</string>
    <string name="conversation_activity__emoji_toggle_description">ইমোজি কীবোর্ডে যান</string>
    <string name="conversation_activity__attachment_thumbnail">সংযুক্তি \'র চেহারা</string>
    <string name="conversation_activity__quick_attachment_drawer_toggle_camera_description">দ্রুত ক্যামেরা সংযুক্তি ড্রয়ারটি টগল করুন</string>
    <string name="conversation_activity__quick_attachment_drawer_record_and_send_audio_description">অডিও সংযুক্তি রেকর্ড এবং প্রেরণ করুন</string>
    <string name="conversation_activity__quick_attachment_drawer_lock_record_description">অডিও সংযুক্তি রেকর্ডিং লক্ করুন</string>
    <string name="conversation_activity__enable_signal_for_sms">এসএমএসের জন্য Signal সক্ষম করুন</string>
    <string name="conversation_activity__message_could_not_be_sent">মেসেজ পাঠানো যায়নি। আপনার সংযোগটি পরীক্ষা করুন ও পুনরায় চেষ্টা করুন।</string>

    <!-- conversation_input_panel -->
    <string name="conversation_input_panel__slide_to_cancel">বাতিল করতে স্লাইড করুন</string>
    <string name="conversation_input_panel__cancel">বাতিল</string>

    <!-- conversation_item -->
    <string name="conversation_item__mms_image_description">মিডিয়া বার্তা</string>
    <string name="conversation_item__secure_message_description">সুরক্ষিত বার্তা</string>

    <!-- conversation_item_sent -->
    <string name="conversation_item_sent__send_failed_indicator_description">পাঠাতে ব্যর্থ</string>
    <string name="conversation_item_sent__pending_approval_description">অনুমোদন অপেক্ষারত</string>
    <string name="conversation_item_sent__delivered_description">পৌঁছেছে</string>
    <string name="conversation_item_sent__message_read">বার্তা পঠিত</string>

    <!-- conversation_item_received -->
    <string name="conversation_item_received__contact_photo_description">পরিচিতির ছবি</string>

    <!-- ConversationUpdateItem -->
    <string name="ConversationUpdateItem_loading">লোড হচ্ছে</string>
    <string name="ConversationUpdateItem_learn_more">আরও জানুন</string>
    <string name="ConversationUpdateItem_join_call">কলে যোগ দিন</string>
    <string name="ConversationUpdateItem_return_to_call">কলে ফেরত যান</string>
    <string name="ConversationUpdateItem_call_is_full">কলটিতে জায়গা নেই</string>
    <string name="ConversationUpdateItem_invite_friends">বন্ধুদের আমন্ত্রণ</string>
    <string name="ConversationUpdateItem_enable_call_notifications">কল নোটিফিকেশন চালু করুন</string>
    <string name="ConversationUpdateItem_update_contact">কন্ট্যাক্ট আপডেট করুন</string>
    <!-- Update item button text to show to block a recipient from requesting to join via group link -->
    <string name="ConversationUpdateItem_block_request">ব্লক করার জন্য অনুরোধ</string>
    <string name="ConversationUpdateItem_no_groups_in_common_review_requests_carefully">একইরকম কোনও গ্রুপ নেই। সতর্কতার সাথে অনুরোধগুলি পর্যালোচনা করুন।</string>
    <string name="ConversationUpdateItem_no_contacts_in_this_group_review_requests_carefully">এই গ্রুপে কোনও কন্ট্যাক্ট নেই। অনুরোধগুলি সতর্কতার সাথে পর্যালোচনা করুন।</string>
    <string name="ConversationUpdateItem_view">দেখান</string>
    <string name="ConversationUpdateItem_the_disappearing_message_time_will_be_set_to_s_when_you_message_them">আপনি তাদের মেসেজ পাঠালে মেসেজ অদৃশ্য হওয়ার সময় %1$s-এ সেট করা হবে।</string>
    <!-- Update item button text to show to boost a feature -->
    <string name="ConversationUpdateItem_donate">ডোনেট করুন</string>
    <!-- Update item button text to send payment -->
    <string name="ConversationUpdateItem_send_payment">পেমেন্ট পাঠান</string>
    <!-- Update item button text to activate payments -->
    <string name="ConversationUpdateItem_activate_payments">অর্থ প্রদানের উপায় সক্রিয় করুন</string>


    <!-- audio_view -->
    <string name="audio_view__play_pause_accessibility_description">চালু…. বিরতি</string>
    <string name="audio_view__download_accessibility_description">ডাউনলোড</string>

    <!-- QuoteView -->
    <string name="QuoteView_audio">অডিও</string>
    <string name="QuoteView_video">ভিডিও</string>
    <string name="QuoteView_photo">ছবি</string>
    <string name="QuoteView_gif">GIF</string>
    <string name="QuoteView_view_once_media">একবার দেখা যাবে এমন মিডিয়া</string>
    <string name="QuoteView_sticker">স্টিকার</string>
    <string name="QuoteView_you">আপনি</string>
    <string name="QuoteView_original_missing">মূল বার্তাটি পাওয়া যায়নি</string>
    <!-- Author formatting for group stories -->
    <string name="QuoteView_s_story">%1$s · স্টোরি</string>
    <!-- Label indicating that a quote is for a reply to a story you created -->
    <string name="QuoteView_your_story">আপনি · স্টোরি</string>
    <!-- Label indicating that the story being replied to no longer exists -->
    <string name="QuoteView_no_longer_available">আর পাওয়া যাচ্ছে না</string>
    <!-- Label for quoted gift -->
    <string name="QuoteView__donation_for_a_friend">বন্ধুর জন্য ডোনেশন</string>

    <!-- conversation_fragment -->
    <string name="conversation_fragment__scroll_to_the_bottom_content_description">স্ক্রোল করে নীচে যান</string>

    <!-- BubbleOptOutTooltip -->
    <!-- Message to inform the user of what Android chat bubbles are -->
    <string name="BubbleOptOutTooltip__description">বাবলস একটি Android বৈশিষ্ট্য যা আপনি Molly চ্যাটের জন্য বন্ধ করতে পারবেন।</string>
    <!-- Button to dismiss the tooltip for opting out of using Android bubbles -->
    <string name="BubbleOptOutTooltip__not_now">এখন না</string>
    <!-- Button to move to the system settings to control the use of Android bubbles -->
    <string name="BubbleOptOutTooltip__turn_off">বন্ধ করুন</string>

    <!-- safety_number_change_dialog -->
    <string name="safety_number_change_dialog__safety_number_changes">নিরাপত্তা নাম্বার পরিবর্তিত হয়</string>
    <string name="safety_number_change_dialog__accept">মানছি</string>
    <string name="safety_number_change_dialog__call_anyway">তারপরও কল করুন</string>
    <string name="safety_number_change_dialog__join_call">কলে যোগ দিন</string>
    <string name="safety_number_change_dialog__continue_call">কল চালিয়ে যান</string>
    <string name="safety_number_change_dialog__leave_call">কল ছেড়ে যান</string>
    <string name="safety_number_change_dialog__the_following_people_may_have_reinstalled_or_changed_devices">নিম্নোক্ত লোকেরা পুনরায় ইনস্টল করে থাকতে পারেন অথবা ডিভাইস বদলে ফেলতে পারে। গোপনীয়তা নিশ্চিত করতে আপনার নিরাপত্তা নাম্বার তাদের সাথে ভেরিফাই করুন।</string>
    <string name="safety_number_change_dialog__view">দেখান</string>
    <string name="safety_number_change_dialog__previous_verified">আগে ভেরিফাই করা হয়েছে</string>

    <!-- EnableCallNotificationSettingsDialog__call_notifications_checklist -->
    <string name="EnableCallNotificationSettingsDialog__call_notifications_enabled">কল নোটিফিকেশন চালু করা আছে।</string>
    <string name="EnableCallNotificationSettingsDialog__enable_call_notifications">কল নোটিফিকেশন চালু করুন</string>
    <string name="EnableCallNotificationSettingsDialog__enable_background_activity">ব্যাকগ্রাউন্ড কার্যকলাপ চালু করুন</string>
    <string name="EnableCallNotificationSettingsDialog__everything_looks_good_now">সবকিছু এখন ঠিক দেখাচ্ছে!</string>
    <string name="EnableCallNotificationSettingsDialog__to_receive_call_notifications_tap_here_and_turn_on_show_notifications">কল নোটিফিকেশন পেতে, এখানে ট্যাপ করুন এবং “নোটিফিকেশন দেখান” অপশনটি চালু করুন।</string>
    <string name="EnableCallNotificationSettingsDialog__to_receive_call_notifications_tap_here_and_turn_on_notifications">কল নোটিফিকেশন পেতে, এখানে ট্যাপ করুন ও নোটিফিকেশন অপশনটি চালু করুন এবং নিশ্চিত করুন যে সাউন্ড ও পপ-আপ চালু রয়েছে।</string>
    <string name="EnableCallNotificationSettingsDialog__to_receive_call_notifications_tap_here_and_enable_background_activity_in_battery_settings">কল নোটিফিকেশন পেতে, এখানে ট্যাপ করুন এবং “ব্যাটারি” সেটিংস-এ গিয়ে ব্যাকগ্রাউন্ড কার্যকলাপ চালু করুন। </string>
    <string name="EnableCallNotificationSettingsDialog__settings">সেটিংস</string>
    <string name="EnableCallNotificationSettingsDialog__to_receive_call_notifications_tap_settings_and_turn_on_show_notifications">কল নোটিফিকেশন পেতে, সেটিংস-এ ট্যাপ করুন এবং “নোটিফিকেশন দেখান” অপশনটি চালু করুন।</string>
    <string name="EnableCallNotificationSettingsDialog__to_receive_call_notifications_tap_settings_and_turn_on_notifications">কল নোটিফিকেশন পেতে, সেটিংস-এ ট্যাপ করুন ও নোটিফিকেশন অপশনটি চালু করুন এবং নিশ্চিত করুন যে সাউন্ড ও পপ-আপ চালু আছে।</string>
    <string name="EnableCallNotificationSettingsDialog__to_receive_call_notifications_tap_settings_and_enable_background_activity_in_battery_settings">কল নোটিফিকেশনগুলো পেতে, সেটিংস-এ ট্যাপ করুন এবং “ব্যাটারি” সেটিংস-এ গিয়ে ব্যাকগ্রাউন্ড কার্যকলাপ চালু করুন।</string>

    <!-- country_selection_fragment -->
    <string name="country_selection_fragment__loading_countries">দেশগুলি লোড হচ্ছে …</string>
    <string name="country_selection_fragment__search">খুঁজুন</string>
    <string name="country_selection_fragment__no_matching_countries">কোনও ম্যাচিং দেশ পাওয়া যায়নি</string>

    <!-- device_add_fragment -->
    <string name="device_add_fragment__scan_the_qr_code_displayed_on_the_device_to_link">লিঙ্ক করার জন্য ডিভাইস এ প্রদর্শিত কিউআর কোডটি স্ক্যান করুন</string>

    <!-- device_link_fragment -->
    <string name="device_link_fragment__link_device">ডিভাইস সংযুক্ত করুন</string>

    <!-- device_list_fragment -->
    <string name="device_list_fragment__no_devices_linked">কোনও ডিভাইস সংযুক্ত নেই</string>
    <string name="device_list_fragment__link_new_device">নতুন ডিভাইস সংযুক্ত করুন</string>

    <!-- expiration -->
    <string name="expiration_off">বন্ধ</string>

    <plurals name="expiration_seconds">
        <item quantity="one">%1$d সেকেন্ড</item>
        <item quantity="other">%1$d সেকেন্ড</item>
    </plurals>

    <string name="expiration_seconds_abbreviated">%1$d সে.</string>

    <plurals name="expiration_minutes">
        <item quantity="one">%1$d মিনিট</item>
        <item quantity="other">%1$d মিনিট</item>
    </plurals>

    <string name="expiration_minutes_abbreviated">%1$d মি.</string>

    <plurals name="expiration_hours">
        <item quantity="one">%1$d ঘন্টা</item>
        <item quantity="other">%1$d ঘন্টা</item>
    </plurals>

    <string name="expiration_hours_abbreviated">%1$d ঘ.</string>

    <plurals name="expiration_days">
        <item quantity="one">%1$d দিন</item>
        <item quantity="other">%1$d দিন</item>
    </plurals>

    <string name="expiration_days_abbreviated">%1$d দিন</string>

    <plurals name="expiration_weeks">
        <item quantity="one">%1$d সপ্তাহ</item>
        <item quantity="other">%1$d সপ্তাহ</item>
    </plurals>

    <string name="expiration_weeks_abbreviated">%1$dসপ্তাহ</string>
    <string name="expiration_combined">%1$s %2$s</string>

    <!-- unverified safety numbers -->
    <string name="IdentityUtil_unverified_banner_one">%1$sএর সাথে আপনার নিরাপত্তা নাম্বার পরিবর্তিত হয়েছে এবং যাচাইকৃত নয়</string>
    <string name="IdentityUtil_unverified_banner_two">%1$s এবং%2$s সাথে আপনার নিরাপত্তা নম্বরগুলি আর যাচাইকৃত নেই</string>
    <string name="IdentityUtil_unverified_banner_many">%1$s,%2$sএবং%3$sএর সাথে আপনার নিরাপত্তা নম্বরগুলি আর যাচাইকৃত নেই</string>

    <string name="IdentityUtil_unverified_dialog_one">%1$s এর সাথে আপনার নিরাপত্তা নাম্বার পরিবর্তিত হয়েছে। এর অর্থ হয় যে কেউ আপনার যোগাযোগ বাধা দেওয়ার চেষ্টা করছে, বা %1$s কেবল Signal পুনরায় ইনস্টল করেছে।</string>
    <string name="IdentityUtil_unverified_dialog_two">%1$sএবং %2$s এর সাথে আপনার নিরাপত্তা নাম্বার পরিবর্তিত হয়েছে। এর অর্থ হয় যে কেউ আপনার যোগাযোগ বাধা দেওয়ার চেষ্টা করছে, বা তারা কেবল Signal পুনরায় ইনস্টল করেছে।</string>
    <string name="IdentityUtil_unverified_dialog_many">%1$s, %2$sএবং%3$s এর সাথে আপনার নিরাপত্তা নাম্বার পরিবর্তিত হয়েছে। এর অর্থ হয় যে কেউ আপনার যোগাযোগ বাধা দেওয়ার চেষ্টা করছে, বা তারা কেবল Signal পুনরায় ইনস্টল করেছে।</string>

    <string name="IdentityUtil_untrusted_dialog_one">%1$s এর সাথে আপনার নিরাপত্তা নাম্বার মাত্রই পরিবর্তিত হয়েছে।</string>
    <string name="IdentityUtil_untrusted_dialog_two">%1$sএবং%2$s এর সাথে আপনার নিরাপত্তা নাম্বার মাত্রই পরিবর্তিত হয়েছে। </string>
    <string name="IdentityUtil_untrusted_dialog_many">%1$s,%2$sএবং%3$s এর সাথে আপনার নিরাপত্তা নাম্বার মাত্রই পরিবর্তিত হয়েছে। </string>

    <plurals name="identity_others">
        <item quantity="one">%1$d অন্যান্য</item>
        <item quantity="other">%1$d অন্যান্য</item>
    </plurals>

    <!-- giphy_activity -->
    <string name="giphy_activity_toolbar__search_gifs">GIF খুঁজুন</string>

    <!-- giphy_fragment -->
    <string name="giphy_fragment__nothing_found">কিছুই পাওয়া যায়নি</string>

    <!-- database_migration_activity -->
    <string name="database_migration_activity__would_you_like_to_import_your_existing_text_messages">আপনি কি Signal এর এনক্রিপ্ট করা ডাটাবেস এর মধ্যে আপনার বিদ্যমান পাঠ্য বার্তাগুলি আমদানি করতে চান?</string>
    <string name="database_migration_activity__the_default_system_database_will_not_be_modified">ডিফল্ট সিস্টেম ডাটাবেস কোনওভাবেই পরিবর্তন বা পরিবর্তন করা হবে না।</string>
    <string name="database_migration_activity__skip">বাদ দিয়ে যান</string>
    <string name="database_migration_activity__import">আমদানী</string>
    <string name="database_migration_activity__this_could_take_a_moment_please_be_patient">এটি কিছু সময় নিতে পারে। দয়া করে ধৈর্য ধরুন, আমদানি সম্পূর্ণ হলে আমরা আপনাকে অবহিত করব।</string>
    <string name="database_migration_activity__importing">আমদানী করা হচ্ছে</string>


    <!-- load_more_header -->
    <string name="load_more_header__see_full_conversation">সম্পূর্ণ কথোপকথন দেখুন</string>
    <string name="load_more_header__loading">লোড হচ্ছে</string>

    <!-- media_overview_activity -->
    <string name="media_overview_activity__no_media">কোন মিডিয়া নেই</string>

    <!-- message_recipients_list_item -->
    <string name="message_recipients_list_item__view">দেখুন</string>
    <string name="message_recipients_list_item__resend">পুনরায় পাঠান</string>

    <!-- Displayed in a toast when user long presses an item in MyStories -->
    <string name="MyStoriesFragment__copied_sent_timestamp_to_clipboard">ক্লিপবোর্ডে পাঠানো টাইমস্ট্যাম্প কপি করা হয়েছে।</string>
    <!-- Displayed when there are no outgoing stories -->
    <string name="MyStoriesFragment__updates_to_your_story_will_show_up_here">আপনার স্টোরি-র আপডেট এখানে দেখানো হবে।</string>

    <!-- GroupUtil -->
    <plurals name="GroupUtil_joined_the_group">
        <item quantity="one">%1$s গ্রুপে যোগ দিয়েছেন</item>
        <item quantity="other">%1$s গ্রুপে যোগ দিয়েছেন।</item>
    </plurals>
    <string name="GroupUtil_group_name_is_now">গ্রুপের নাম এখন \'%1$s\'।</string>

    <!-- prompt_passphrase_activity -->
    <string name="prompt_passphrase_activity__unlock">লক্ খুলুন</string>

    <!-- prompt_mms_activity -->
    <string name="prompt_mms_activity__signal_requires_mms_settings_to_deliver_media_and_group_messages">আপনার ওয়্যারলেস ক্যারিয়ারের মাধ্যমে মিডিয়া এবং গ্রুপ বার্তাগুলি সরবরাহ করার জন্য সিগন্যালের এমএমএস সেটিংস প্রয়োজন। আপনার ডিভাইসএ এই তথ্যটি পাওয়া যাচ্ছে না, যা লক্ করা ডিভাইস এবং অন্যান্য বিধিনিষেধযুক্ত কনফিগারেশনের জন্য প্রায়শ সত্য|</string>
    <string name="prompt_mms_activity__to_send_media_and_group_messages_tap_ok">মিডিয়া এবং গ্রুপ বার্তা প্রেরণ করতে, \'ঠিক আছে\' আলতো চাপুন এবং অনুরোধ করা সেটিংসটি সম্পূর্ণ করুন। আপনার ক্যারিয়ারের এমএমএস সেটিংস সাধারণত \'আপনার ক্যারিয়ার এপিএন\' অনুসন্ধান করে সনাক্ত করা যায়। আপনার কেবল এটি একবার করা দরকার।</string>

    <!-- BadDecryptLearnMoreDialog -->
    <string name="BadDecryptLearnMoreDialog_delivery_issue">পাঠানোর ক্ষেত্রে সমস্যা</string>
    <string name="BadDecryptLearnMoreDialog_couldnt_be_delivered_individual">%1$s-এর কাছ থেকে আপনাকে কোনো ম্যাসেজ, স্টিকার, প্রতিক্রিয়া বা রিড রিসিপ্ট পাঠানো যায়নি। তারা হয়তো আপনাকে সরাসরি বা একটি গ্রুপে এটি পাঠানোর চেষ্টা করেছেন।</string>
    <string name="BadDecryptLearnMoreDialog_couldnt_be_delivered_group">%1$s-এর কাছ থেকে আপনাকে কোনো ম্যাসেজ, স্টিকার বা রিড রিসিপ্ট পাঠানো যায়নি।</string>

    <!-- profile_create_activity -->
    <string name="CreateProfileActivity_first_name_required">নামের প্রথম অংশ (প্রয়োজনীয়)</string>
    <string name="CreateProfileActivity_last_name_optional">নামের শেষ অংশ (ঐচ্ছিক)</string>
    <string name="CreateProfileActivity_next">পরবর্তী</string>
    <string name="CreateProfileActivity_custom_mms_group_names_and_photos_will_only_be_visible_to_you">কাস্টম এমএমএস গ্রুপের নাম এবং ছবিগুলি কেবল আপনার কাছে দৃশ্যমান হবে।</string>
    <string name="CreateProfileActivity_group_descriptions_will_be_visible_to_members_of_this_group_and_people_who_have_been_invited">এই গ্রুপের সদস্য ও আমন্ত্রিত লোকজন গ্রুপের বিবরণগুলি দেখতে পারবেন।</string>

    <!-- EditAboutFragment -->
    <string name="EditAboutFragment_about">সম্বন্ধে</string>
    <string name="EditAboutFragment_write_a_few_words_about_yourself">আপনার সম্পর্কে কিছু লিখুন…</string>
    <string name="EditAboutFragment_count">%1$d/%2$d</string>
    <string name="EditAboutFragment_speak_freely">নির্দ্বিধায় কথা বলুন</string>
    <string name="EditAboutFragment_encrypted">এনক্রিপ্ট করা হয়েছে</string>
    <string name="EditAboutFragment_be_kind">দয়ালু হোন</string>
    <string name="EditAboutFragment_coffee_lover">কফি প্রেমিক</string>
    <string name="EditAboutFragment_free_to_chat">বিনা দ্বিধায় চ্যাট করুন</string>
    <string name="EditAboutFragment_taking_a_break">একটি বিরতি নিচ্ছে</string>
    <string name="EditAboutFragment_working_on_something_new">নতুন কিছুতে কাজ করছে</string>

    <!-- EditProfileFragment -->
    <string name="EditProfileFragment__edit_group">গ্রুপ সংশোধন করুন</string>
    <string name="EditProfileFragment__group_name">গ্রুপের নাম</string>
    <string name="EditProfileFragment__group_description">গ্রুপের বিবরণ</string>
  <!-- Removed by excludeNonTranslatables <string name="EditProfileFragment__support_link" translatable="false">https://support.signal.org/hc/articles/360007459591</string> -->

    <!-- EditProfileNameFragment -->
    <string name="EditProfileNameFragment_your_name">আপনার নাম</string>
    <string name="EditProfileNameFragment_first_name">নামের প্রথম অংশ</string>
    <string name="EditProfileNameFragment_last_name_optional">নামের শেষ অংশ (ঐচ্ছিক)</string>
    <string name="EditProfileNameFragment_save">সংরক্ষন</string>
    <string name="EditProfileNameFragment_failed_to_save_due_to_network_issues_try_again_later">নেটওয়ার্কের সমস্যার কারণে সংরক্ষণ করতে ব্যর্থ হয়েছে। পরে আবার চেষ্টা করুন।</string>

    <!-- recipient_preferences_activity -->
    <string name="recipient_preference_activity__shared_media">শেয়ার করা মিডিয়া</string>

    <!-- recipients_panel -->

    <!-- verify_display_fragment -->
    <string name="verify_display_fragment__to_verify_the_security_of_your_end_to_end_encryption_with_s"><![CDATA[%1$s এর সাথে আপনার সর্বশেষ সীমা এনক্রিপশনের নিরাপত্তা যাচাই করতে, তাদের ডিভাইসের সাথে উপরের নম্বরগুলি তুলনা করুন। আপনি তাদের ফোনে কোড স্ক্যান করতে পারেন। <a href=\"https://signal.org/redirect/safety-numbers\">আরও জানুন।</a>]]></string>
    <string name="verify_display_fragment__tap_to_scan">স্ক্যান করতে আলতো চাপুন</string>
    <string name="verify_display_fragment__successful_match">সফল ম্যাচ</string>
    <string name="verify_display_fragment__failed_to_verify_safety_number">নিরাপত্তা নম্বর যাচাই করতে ব্যর্থ হয়েছে</string>
    <string name="verify_display_fragment__loading">লোড হচ্ছে…</string>
    <string name="verify_display_fragment__mark_as_verified">যাচাইকৃত হিসাবে চিহ্নিত করুন</string>
    <string name="verify_display_fragment__clear_verification">যাচাইকরণ সম্পূর্ণ করুন</string>

    <!-- verify_identity -->
    <string name="verify_identity__share_safety_number">নিরাপত্তা নাম্বার শেয়ার করুন</string>

    <!-- verity_scan_fragment -->
    <string name="verify_scan_fragment__scan_the_qr_code_on_your_contact">আপনার পরিচিতি এর ডিভাইস থেকে প্রদর্শিত কিউআর কোডটি স্ক্যান করুন।</string>

    <!-- webrtc_answer_decline_button -->
    <string name="webrtc_answer_decline_button__swipe_up_to_answer">উত্তর দেওয়ার জন্য সোয়াইপ করুন</string>
    <string name="webrtc_answer_decline_button__swipe_down_to_reject">প্রত্যাখ্যান করতে নীচে সোয়াইপ করুন</string>

    <!-- message_details_header -->
    <string name="message_details_header__issues_need_your_attention">কিছু বিষয়ে আপনার মনোযোগ প্রয়োজন।</string>
    <string name="message_details_header_sent">পাঠানো হয়েছে</string>
    <string name="message_details_header_received">গ্রহণ করা হয়েছে</string>
    <string name="message_details_header_disappears">অদৃশ্য হয়</string>
    <string name="message_details_header_via">মাধ্যম</string>

    <!-- message_details_recipient_header -->
    <string name="message_details_recipient_header__pending_send">পেন্ডিং</string>
    <string name="message_details_recipient_header__sent_to">পাঠানো হয়েছে</string>
    <string name="message_details_recipient_header__sent_from">এর থেকে পাঠানো হয়েছে</string>
    <string name="message_details_recipient_header__delivered_to">যাকে পাঠানো হয়েছে</string>
    <string name="message_details_recipient_header__read_by">যিনি পড়েছেন</string>
    <string name="message_details_recipient_header__not_sent">পাঠানো হয়নি</string>
    <string name="message_details_recipient_header__viewed">যারা দেখেছেন</string>
    <string name="message_details_recipient_header__skipped">বাদ দেওয়া হয়েছে</string>

    <!-- message_Details_recipient -->
    <string name="message_details_recipient__failed_to_send">পাঠাতে ব্যার্থ</string>
    <string name="message_details_recipient__new_safety_number">নতুন নিরাপত্তা নাম্বার</string>

    <!-- AndroidManifest.xml -->
    <string name="AndroidManifest__create_passphrase">পাসফ্রেস নির্মাণ করুন</string>
    <string name="AndroidManifest__select_contacts">পরিচিতিসমূহ নির্বাচন করুন</string>
    <string name="AndroidManifest__change_passphrase">পাসফ্রেজ পরিবর্তন করুন</string>
    <string name="AndroidManifest__verify_safety_number">নিরাপত্তা নাম্বার যাচাই করুন</string>
    <string name="AndroidManifest__media_preview">মিডিয়া প্রাকদর্শন</string>
    <string name="AndroidManifest__message_details">বার্তার খুঁটিনাটি</string>
    <string name="AndroidManifest__linked_devices">সংযুক্ত ডিভাইস সমূহ</string>
    <string name="AndroidManifest__invite_friends">বন্ধুদের আমন্ত্রণ</string>
    <string name="AndroidManifest_archived_conversations">আর্কাইভ করা কথোপকথন সমুহ</string>
    <string name="AndroidManifest_remove_photo">ছবি সরিয়ে ফেলুন</string>

    <!-- Message Requests Megaphone -->
    <string name="MessageRequestsMegaphone__message_requests">বার্তার অনুরোধ</string>
    <string name="MessageRequestsMegaphone__users_can_now_choose_to_accept">ইউজাররা এখন একটি নতুন কথোপকথন গ্রহণ করতে পারবেন। কে তাদের মেসেজ পাঠাচ্ছেন তা প্রোফাইলের নাম তারা থেকে জানতে পারবেন।</string>
    <string name="MessageRequestsMegaphone__add_profile_name">প্রোফাইল নাম যোগ করুন</string>

    <!-- HelpFragment -->
    <string name="HelpFragment__have_you_read_our_faq_yet">আপনি কি এখন পর্যন্ত আমাদের FAQ পড়েছেন?</string>
    <string name="HelpFragment__next">পরবর্তী</string>
    <string name="HelpFragment__contact_us">আমাদের সাথে যোগাযোগ করুন</string>
    <string name="HelpFragment__tell_us_whats_going_on">আমাদেরকে বলুন কী হচ্ছে</string>
    <string name="HelpFragment__include_debug_log">ডিবাগ লগ যুক্ত করুন।</string>
    <string name="HelpFragment__whats_this">এটা কী?</string>
    <string name="HelpFragment__how_do_you_feel">আপনার অনুভূতি কী? (ঐচ্ছিক)</string>
    <string name="HelpFragment__tell_us_why_youre_reaching_out">কেন আপনি মেসেজ পাঠাচ্ছেন তা বলুন।</string>
  <!-- Removed by excludeNonTranslatables <string name="HelpFragment__emoji_5" translatable="false">emoji_5</string> -->
  <!-- Removed by excludeNonTranslatables <string name="HelpFragment__emoji_4" translatable="false">emoji_4</string> -->
  <!-- Removed by excludeNonTranslatables <string name="HelpFragment__emoji_3" translatable="false">emoji_3</string> -->
  <!-- Removed by excludeNonTranslatables <string name="HelpFragment__emoji_2" translatable="false">emoji_2</string> -->
  <!-- Removed by excludeNonTranslatables <string name="HelpFragment__emoji_1" translatable="false">emoji_1</string> -->
  <!-- Removed by excludeNonTranslatables <string name="HelpFragment__link__debug_info" translatable="false">https://support.signal.org/hc/articles/360007318591</string> -->
  <!-- Removed by excludeNonTranslatables <string name="HelpFragment__link__faq" translatable="false">https://support.signal.org</string> -->
    <string name="HelpFragment__support_info">সহায়ক তথ্য</string>
    <string name="HelpFragment__signal_android_support_request">Signal অ্যানড্রয়েড সহায়তা আবেদন</string>
    <string name="HelpFragment__debug_log">ডিবাগ লগ:</string>
    <string name="HelpFragment__could_not_upload_logs">লগসমূহ আপলোড করা যায়নি</string>
    <string name="HelpFragment__please_be_as_descriptive_as_possible">আমরা যাতে সমস্যাটি বুঝতে পারি সেজন্য যতটা সম্ভব বিস্তারিত বলুন।</string>
    <string-array name="HelpFragment__categories_5">
        <item>\\-\\- অনুগ্রহ করে একটি অপশন বেছে নিন\\-\\-</item>
        <item>কিছু একটা কাজ করছে না</item>
        <item>ফিচারের জন্য অনুরোধ</item>
        <item>প্রশ্ন</item>
        <item>প্রতিক্রিয়া</item>
        <item>অন্যান্য</item>
        <item>পেমেন্ট (MobileCoin)</item>
        <item>ডোনেশন এবং ব্যাজ</item>
        <item>এসএমএস স্থানান্তর</item>
    </string-array>

    <!-- ReactWithAnyEmojiBottomSheetDialogFragment -->
    <string name="ReactWithAnyEmojiBottomSheetDialogFragment__this_message">এই মেসেজ</string>
    <string name="ReactWithAnyEmojiBottomSheetDialogFragment__recently_used">সম্প্রতি ব্যাবহৃত হয়েছে</string>
    <string name="ReactWithAnyEmojiBottomSheetDialogFragment__smileys_and_people">স্মাইলি &amp; লোকজন</string>
    <string name="ReactWithAnyEmojiBottomSheetDialogFragment__nature">প্রকৃতি</string>
    <string name="ReactWithAnyEmojiBottomSheetDialogFragment__food">খাবার</string>
    <string name="ReactWithAnyEmojiBottomSheetDialogFragment__activities">কার্যক্রম</string>
    <string name="ReactWithAnyEmojiBottomSheetDialogFragment__places">স্থান সমূহ</string>
    <string name="ReactWithAnyEmojiBottomSheetDialogFragment__objects">বস্তু সমূহ</string>
    <string name="ReactWithAnyEmojiBottomSheetDialogFragment__symbols">প্রতীক সমূহ</string>
    <string name="ReactWithAnyEmojiBottomSheetDialogFragment__flags">পতাকা সমূহ</string>
    <string name="ReactWithAnyEmojiBottomSheetDialogFragment__emoticons">ইমোটিকন সমূহ</string>
    <string name="ReactWithAnyEmojiBottomSheetDialogFragment__no_results_found">কোনও ফলাফল পাওয়া যায়নি</string>

    <!-- arrays.xml -->
    <string name="arrays__use_default">ডিফল্ট ব্যবহার করুন</string>
    <string name="arrays__use_custom">কাস্টম ব্যবহার করুন</string>

    <string name="arrays__mute_for_one_hour">1 ঘন্টার জন্য মিউট করুন</string>
    <string name="arrays__mute_for_eight_hours">8 ঘণ্টার জন্য মিউট করুন</string>
    <string name="arrays__mute_for_one_day">1 দিনের জন্য মিউট করুন</string>
    <string name="arrays__mute_for_seven_days">7 দিনের জন্য মিউট করুন</string>
    <string name="arrays__always">সবসময়</string>

    <string name="arrays__settings_default">সেটিংস ডিফল্ট</string>
    <string name="arrays__enabled">সক্রিয়</string>
    <string name="arrays__disabled">নিষ্ক্রিয়</string>

    <string name="arrays__name_and_message">নাম এবং বার্তা</string>
    <string name="arrays__name_only">শুধু নাম</string>
    <string name="arrays__no_name_or_message">নাম বা বার্তা নয়</string>

    <string name="arrays__images">ছবিসমূহ</string>
    <string name="arrays__audio">অডিও</string>
    <string name="arrays__video">ভিডিও</string>
    <string name="arrays__documents">নথিপত্র</string>

    <string name="arrays__small">ছোট</string>
    <string name="arrays__normal">সাধারন</string>
    <string name="arrays__large">বড়</string>
    <string name="arrays__extra_large">অতিরিক্ত বড়</string>

    <string name="arrays__default">সচারচর</string>
    <string name="arrays__high">উচ্চ</string>
    <string name="arrays__max">সর্বাধিক</string>

    <!-- plurals.xml -->
    <plurals name="hours_ago">
        <item quantity="one">%1$d ঘ.</item>
        <item quantity="other">%1$d ঘ.</item>
    </plurals>

    <!-- preferences.xml -->
    <string name="preferences_beta">বিটা</string>
    <string name="preferences__sms_mms">এসএমএস এবং এমএমএস</string>
    <string name="preferences__pref_use_address_book_photos">অ্যাড্রেস বুকের ছবি ব্যবহার করুন</string>
    <string name="preferences__display_contact_photos_from_your_address_book_if_available">উপলভ্য থাকলে আপনার অ্যাড্রেস বুক থেকে পরিচিতির ছবিগুলো দেখান</string>
    <!-- Preference menu item title for a toggle switch for preserving the archived state of muted chats. -->
    <string name="preferences__pref_keep_muted_chats_archived">মিউট করা চ্যাট আর্কাইভকৃত অবস্থায় রাখুন</string>
    <!-- Preference menu item description for a toggle switch for preserving the archived state of muted chats. -->
    <string name="preferences__muted_chats_that_are_archived_will_remain_archived">যখন নতুন ম্যাসেজ আসবে তখন আর্কাইভকৃত মিউট করা চ্যাট আর্কাইভ অবস্থায়ই থাকবে।</string>
    <string name="preferences__generate_link_previews">লিঙ্কের প্রিভিউ তৈরি করুন</string>
    <string name="preferences__retrieve_link_previews_from_websites_for_messages">আপনার পাঠানো মেসেজের জন্য ওয়েবসাইটগুলি থেকে সরাসরি লিঙ্কের প্রিভিউ পুনরুদ্ধার করুন।</string>
    <string name="preferences__change_passphrase">পাসফ্রেজ পরিবর্তন করুন</string>
    <string name="preferences__change_your_passphrase">আপনার পাসফ্রেজ পরিবর্তন করুন</string>
    <string name="preferences__enable_passphrase">পাসফ্রেজ স্ক্রীন এর লক্ সক্ষম করুন</string>
    <string name="preferences__lock_signal_and_message_notifications_with_a_passphrase">একটি পাসফ্রেজ দিয়ে স্ক্রিন এবং নোটিফিকেশনসমুহ লক্ করুন</string>
    <string name="preferences__screen_security">স্ক্রীন সুরক্ষা</string>
    <string name="preferences__auto_lock_signal_after_a_specified_time_interval_of_inactivity">নির্দিষ্ট সময়ের নিষ্ক্রিয়তার পরে Signal অটো-লক্ করুন</string>
    <string name="preferences__inactivity_timeout_passphrase">নিষ্ক্রিয়তার সময়সীমার পাসফ্রেজ</string>
    <string name="preferences__inactivity_timeout_interval">নিষ্ক্রিয়তার সময়সীমা</string>
    <string name="preferences__notifications">নোটিফিকেশনসমুহ</string>
    <string name="preferences__led_color">এলইডি রঙ</string>
    <string name="preferences__led_color_unknown">অজানা</string>
    <string name="preferences__pref_led_blink_title">এলইডি মিটমিট করার প্যাটার্ন</string>
    <string name="preferences__customize">কাস্টোমাইজ করুন</string>
    <string name="preferences__change_sound_and_vibration">শব্দ এবং ভাইব্রেশন পরিবর্তন করুন</string>
    <string name="preferences__sound">শব্দ</string>
    <string name="preferences__silent">নিঃশব্দ</string>
    <string name="preferences__default">সচারচর</string>
    <string name="preferences__repeat_alerts">পুনরাবৃত্তি সতর্কতা</string>
    <string name="preferences__never">কখনোই না</string>
    <string name="preferences__one_time">একবার</string>
    <string name="preferences__two_times">দুইবার</string>
    <string name="preferences__three_times">তিন বার</string>
    <string name="preferences__five_times">পাঁচ বার</string>
    <string name="preferences__ten_times">দশ বার</string>
    <string name="preferences__vibrate">কম্পন</string>
    <string name="preferences__green">সবুজ</string>
    <string name="preferences__red">লাল</string>
    <string name="preferences__blue">নীল</string>
    <string name="preferences__orange">কমলা</string>
    <string name="preferences__cyan">নীলচে সবুজ</string>
    <string name="preferences__magenta">ম্যাজেন্টা</string>
    <string name="preferences__white">সাদা</string>
    <string name="preferences__none">কেউ না</string>
    <string name="preferences__fast">দ্রুত</string>
    <string name="preferences__normal">সাধারন</string>
    <string name="preferences__slow">ধীর</string>
    <string name="preferences__help">সাহায্য</string>
    <string name="preferences__advanced">উন্নততর</string>
    <string name="preferences__donate_to_signal">Molly-এ ডোনেট করুন</string>
    <!-- Preference label for making one-time donations to Signal -->
    <string name="preferences__privacy">গোপনীয়তা</string>
    <!-- Preference label for stories -->
    <string name="preferences__stories">স্টোরি</string>
    <string name="preferences__mms_user_agent">এমএমএস ব্যবহারকারী এজেন্ট</string>
    <string name="preferences__advanced_mms_access_point_names">ম্যানুয়াল এমএমএস সেটিংস</string>
    <string name="preferences__mmsc_url">এমএমএসসি ইউআরএল</string>
    <string name="preferences__mms_proxy_host">এমএমএস হোস্ট প্রক্সি</string>
    <string name="preferences__mms_proxy_port">এমএমএস প্রক্সি পোর্ট</string>
    <string name="preferences__mmsc_username">এমএমএসসি ব্যবহারকারী নাম</string>
    <string name="preferences__mmsc_password">এমএমএসসি পাসওয়ার্ড</string>
    <string name="preferences__sms_delivery_reports">এসএমএস বিতরণ রিপোর্ট</string>
    <string name="preferences__request_a_delivery_report_for_each_sms_message_you_send">আপনার প্রেরিত প্রতিটি এসএমএস বার্তার জন্য একটি বিতরণ রিপোর্টের জন্য অনুরোধ করুন</string>
    <string name="preferences__data_and_storage">ডাটা এবং স্টোরেজ</string>
    <string name="preferences__storage">স্টোরেজ</string>
    <string name="preferences__payments">পেমেন্ট</string>
    <!-- Privacy settings payments section description -->
    <string name="preferences__payment_lock">পেমেন্ট লক</string>
    <string name="preferences__payments_beta">পেমেন্ট (বিটা)</string>
    <string name="preferences__conversation_length_limit">কথোপকথন দৈর্ঘ্য সীমা</string>
    <string name="preferences__keep_messages">মেসেজগুলো রাখুন</string>
    <string name="preferences__clear_message_history">ম্যাসেজের ইতিহাস মুছে ফেলুন</string>
    <string name="preferences__linked_devices">সংযুক্ত ডিভাইস সমূহ</string>
    <string name="preferences__light_theme">আলো</string>
    <string name="preferences__dark_theme">অন্ধকার</string>
    <string name="preferences__appearance">অ্যাপিয়ারেন্স</string>
    <string name="preferences__theme">থীম</string>
    <string name="preferences__chat_color_and_wallpaper">চ্যাটের রং ও ওয়ালপেপার</string>
    <string name="preferences__disable_pin">পিন নিষ্ক্রিয় করুন</string>
    <string name="preferences__enable_pin">পিন সক্রিয় করুন</string>
    <string name="preferences__if_you_disable_the_pin_you_will_lose_all_data">আপনি পিনটি নিষ্ক্রিয় করলে, আপনি Signal-এ সেভ করা ডেটা ম্যানুয়ালি ব্যাক-আপ ও পুনরুদ্ধার না করলে, পুনরায় Signal-এ রেজিস্টার করার সময় আপনি সমস্ত সেভ করা ডেটা হারাবেন। পিন নিষ্ক্রিয় থাকা অবস্থায় আপনি রেজিস্ট্রেশন লক চালু করতে পারবেন না।</string>
    <string name="preferences__pins_keep_information_stored_with_signal_encrypted_so_only_you_can_access_it">পিনগুলি এনক্রিপ্ট করা Signal-এর সাথে তথ্য সঞ্চয় করে রাখে যাতে কেবলমাত্র আপনিই সেগুলি পড়তে পারেন। আপনি পুনরায় ইনস্টল করার পর আপনার প্রোফাইল, সেটিংস ও কন্ট্যাক্টগুলি পুনর্বহাল হবে। অ্যাপটি চালু করতে আপনার পিনের দরকার হবে না।</string>
    <string name="preferences__system_default">সিস্টেম ডিফল্ট</string>
    <string name="preferences__language">ভাষা</string>
    <string name="preferences__signal_messages_and_calls">Signal বার্তাসমূহ এবং কল সমূহ</string>
    <string name="preferences__advanced_pin_settings">অ্যাডভান্সড পিন সেটিংস</string>
    <string name="preferences__free_private_messages_and_calls">Signal ব্যবহারকারীদের জন্য বিনামূল্যে ব্যক্তিগত বার্তা এবং কল সমূহ</string>
    <string name="preferences__submit_debug_log">ডিবাগ লগ সাবমিট করুন</string>
    <string name="preferences__delete_account">অ্যাকাউন্ট মুছে ফেলুন</string>
    <string name="preferences__support_wifi_calling">\'ওয়াইফাই কলিং\' সামঞ্জস্যতা ধরন</string>
    <string name="preferences__enable_if_your_device_supports_sms_mms_delivery_over_wifi">আপনার ডিভাইস যদি ওয়াইফাইয়ের মাধ্যমে এসএমএস / এমএমএস বিতরণ ব্যবহার করে তবে সক্ষম করুন (কেবলমাত্র যখন আপনার ডিভাইস \'ওয়াইফাই কলিং\' সক্ষম করা থাকে তখনই সক্ষম করুন)</string>
    <string name="preferences__incognito_keyboard">ছদ্ম কীবোর্ড</string>
    <string name="preferences__read_receipts">পড়ার প্রাপ্তিগুলি</string>
    <string name="preferences__if_read_receipts_are_disabled_you_wont_be_able_to_see_read_receipts">যদি পাঠের প্রাপ্তিগুলি অক্ষম থাকে তবে আপনি অন্যের কাছ থেকে পঠিত প্রাপ্তিগুলি দেখতে সক্ষম হবেন না।</string>
    <string name="preferences__typing_indicators">টাইপিং সূচক</string>
    <string name="preferences__if_typing_indicators_are_disabled_you_wont_be_able_to_see_typing_indicators">যদি টাইপিং সূচকগুলি অক্ষম থাকে তবে আপনি অন্যের কাছ থেকে টাইপিং সূচকগুলি দেখতে সক্ষম হবেন না।</string>
    <string name="preferences__request_keyboard_to_disable">ঐকান্তিক শিক্ষাকে অক্ষম করতে কীবোর্ড কে অনুরোধ করুন।</string>
    <string name="preferences__this_setting_is_not_a_guarantee">এই সেটিংটি কোনও নিশ্চয়তা নয় এবং আপনার কীবোর্ড এটিকে এড়িয়ে যেতে পারে।</string>
  <!-- Removed by excludeNonTranslatables <string name="preferences__incognito_keyboard_learn_more" translatable="false">https://support.signal.org/hc/articles/360055276112</string> -->
    <string name="preferences_chats__when_using_mobile_data">মোবাইল ডেটা ব্যবহার করার সময়</string>
    <string name="preferences_chats__when_using_wifi">ওয়াইফাই ব্যবহার করার সময়</string>
    <string name="preferences_chats__when_roaming">রোমিং করার সময়</string>
    <string name="preferences_chats__media_auto_download">মিডিয়া অটো-ডাউনলোড</string>
    <string name="preferences_chats__message_history">ম্যাসেজের ইতিহাস</string>
    <string name="preferences_storage__storage_usage">স্টোরেজ ব্যবহার</string>
    <string name="preferences_storage__photos">ছবিসমূহ</string>
    <string name="preferences_storage__videos">ভিডিওসমূহ</string>
    <string name="preferences_storage__files">ফাইলসমূহ</string>
    <string name="preferences_storage__audio">শব্দ</string>
    <string name="preferences_storage__review_storage">স্টোরেজ পর্যালোচনা</string>
    <string name="preferences_storage__delete_older_messages">পুরানো বার্তা মুছে ফেলবেন?</string>
    <string name="preferences_storage__clear_message_history">ম্যাসেজের ইতিহাস মুছে ফেলবেন?</string>
    <string name="preferences_storage__this_will_permanently_delete_all_message_history_and_media">এটি আপনার ডিভাইস থেকে %1$s থেকে পুরনো সকল বার্তার ইতিহাস ও মিডিয়া চিরতরে মুছে ফেলবে।</string>
    <string name="preferences_storage__this_will_permanently_trim_all_conversations_to_the_d_most_recent_messages">এটি সমস্ত কথোপকথন স্থায়ীভাবে ছাঁটাই করে সর্বশেষ %1$sটি মেসেজে রাখবে।</string>
    <string name="preferences_storage__this_will_delete_all_message_history_and_media_from_your_device">এটি আপনার ডিভাইস থেকে বার্তার সকল ইতিহাস ও মিডিয়া চিরতরে মুছে ফেলবে।</string>
    <string name="preferences_storage__are_you_sure_you_want_to_delete_all_message_history">আপনি কি বার্তার সকল ইতিহাস মুছে ফেলার ব্যাপারে নিশ্চিত?</string>
    <string name="preferences_storage__all_message_history_will_be_permanently_removed_this_action_cannot_be_undone">বার্তার সকল ইতিহাস স্থায়ীভাবে মুছে ফেলা হবে। এই কাজটি পূর্বাবস্থায় ফেরানো যাবে না।</string>
    <string name="preferences_storage__delete_all_now">এখনই সব মুছে ফেলুন</string>
    <string name="preferences_storage__forever">চিরতরে</string>
    <string name="preferences_storage__one_year">১ বছর</string>
    <string name="preferences_storage__six_months">৬ মাস</string>
    <string name="preferences_storage__thirty_days">৩০ দিন</string>
    <string name="preferences_storage__none">কিছুই না</string>
    <string name="preferences_storage__s_messages">%1$s বার্তা</string>
    <string name="preferences_storage__custom">নির্বাচিত</string>
    <string name="preferences_advanced__use_system_emoji">সিস্টেম ইমোজি ব্যবহার করুন</string>
    <string name="preferences_advanced__relay_all_calls_through_the_signal_server_to_avoid_revealing_your_ip_address">আপনার যোগাযোগের আইপি ঠিকানাটি প্রকাশ না করার জন্য Signal সার্ভারের মাধ্যমে কল সমূহ রিলে করুন। সক্ষম করা কল এর মান হ্রাস পাবে|</string>
    <string name="preferences_advanced__always_relay_calls">কল সমূহ সবসময় রিলে করুন</string>
    <string name="preferences_app_protection__who_can">যে পারে …</string>
    <!-- Privacy settings payments section title -->
    <string name="preferences_app_protection__payments">পেমেন্ট</string>
    <string name="preferences_chats__chats">আলাপসমূহ</string>
    <string name="preferences_data_and_storage__manage_storage">স্টোরেজ ব্যাবস্থাপনা</string>
    <string name="preferences_data_and_storage__use_less_data_for_calls">কলগুলির জন্য কম ডেটা ব্যবহার করুন</string>
    <string name="preferences_data_and_storage__never">কখনোই না</string>
    <string name="preferences_data_and_storage__wifi_and_mobile_data">ওয়াইফাই এবং মোবাইল ডেটা</string>
    <string name="preferences_data_and_storage__mobile_data_only">কেবল মোবাইল ডেটা</string>
    <string name="preference_data_and_storage__using_less_data_may_improve_calls_on_bad_networks">কম ডেটা ব্যবহার করা হলে খারাপ নেটওয়ার্কগুলিতে কলের মান উন্নত করতে পারে</string>
    <string name="preferences_notifications__in_chat_sounds">চ্যাট এর মধ্যের শব্দ</string>
    <string name="preferences_notifications__show">দেখান</string>
    <string name="preferences_notifications__ringtone">রিংটোন</string>
    <string name="preferences_chats__message_text_size">বার্তার হরফের আকার</string>
    <string name="preferences_notifications__priority">অগ্রাধিকার</string>
    <!-- Heading for the \'censorship circumvention\' section of privacy preferences -->
    <string name="preferences_communication__category_censorship_circumvention">সেন্সরশিপ উপেক্ষা</string>
    <!-- Title of the \'censorship circumvention\' toggle switch -->
    <string name="preferences_communication__censorship_circumvention">সেন্সরশিপ উপেক্ষা</string>
    <string name="preferences_communication__censorship_circumvention_if_enabled_signal_will_attempt_to_circumvent_censorship">যদি সক্ষম করা থাকে তবে Molly সেন্সরশিপকে ছিন্ন করার চেষ্টা করবে। আপনি যদি এমন কোনও স্থানে না থাকেন যেখানে Molly সেন্সর করা রয়েছে তবে এই বৈশিষ্ট্যটি সচল করবেন না।</string>
    <!-- Summary text for \'censorship circumvention\' toggle. Indicates that we automatically enabled it because we believe you\'re in a censored country -->
    <string name="preferences_communication__censorship_circumvention_has_been_activated_based_on_your_accounts_phone_number">আপনার অ্যাকাউন্ট ফোন নাম্বার এর ভিত্তিতে সেন্সরশিপ এড়ানো সক্রিয় করা হয়েছে।</string>
    <!-- Summary text for \'censorship circumvention\' toggle. Indicates that you disabled it even though we believe you\'re in a censored country -->
    <string name="preferences_communication__censorship_circumvention_you_have_manually_disabled">আপনি ম্যানুয়ালি সেন্সরশিপ এড়ানো অচল করেছেন।</string>
    <!-- Summary text for \'censorship circumvention\' toggle. Indicates that you cannot use it because you\'re already connected to the Signal service -->
    <string name="preferences_communication__censorship_circumvention_is_not_necessary_you_are_already_connected">সেন্সরশিপ এড়ানো প্রয়োজনীয় নয়; আপনি ইতিমধ্যে Signal পরিষেবাতে সংযুক্ত আছেন।</string>
    <!-- Summary text for \'censorship circumvention\' toggle. Indicates that you cannot use it because you\'re not connected to the internet -->
    <string name="preferences_communication__censorship_circumvention_can_only_be_activated_when_connected_to_the_internet">সেন্সরশিপ এড়ানো কেবলমাত্র ইন্টারনেটে সংযুক্ত থাকা অবস্থায় সক্রিয় করা যায়।</string>
    <string name="preferences_communication__category_sealed_sender">সিলযুক্ত প্রেরক</string>
    <string name="preferences_communication__sealed_sender_allow_from_anyone">যে কারও কাছ থেকে অনুমতি দিন</string>
    <string name="preferences_communication__sealed_sender_allow_from_anyone_description">পরিচিতিতে নেই এবং যাদের সাথে আপনি নিজের প্রোফাইল শেয়ার করেন নি তাদের কাছ থেকে আগত বার্তাগুলির জন্য সিলযুক্ত প্রেরককে সক্ষম করুন।</string>
    <string name="preferences_communication__sealed_sender_learn_more">আরও জানুন</string>
    <string name="preferences_setup_a_username">একটি ব্যবহারকারীর নাম সেটআপ করুন</string>
    <string name="preferences_proxy">প্রক্সি</string>
    <string name="preferences_use_proxy">প্রক্সি ব্যবহার করুন</string>
    <string name="preferences_off">বন্ধ</string>
    <string name="preferences_on">চালু</string>
    <string name="preferences_proxy_address">প্রক্সি ঠিকানা</string>
    <string name="preferences_only_use_a_proxy_if">আপনি যদি মোবাইল ডেটা বা ওয়াই-ফাইতে Signal এর সাথে সংযোগ রাখতে সক্ষম না হন তবেই কেবল প্রক্সি ব্যবহার করুন।</string>
    <string name="preferences_share">শেয়ার করুন</string>
    <string name="preferences_save">সংরক্ষন</string>
    <string name="preferences_connecting_to_proxy">প্রক্সিতে সংযুক্ত হচ্ছে …</string>
    <string name="preferences_connected_to_proxy">প্রক্সিতে সংযুক্ত হয়েছে</string>
    <string name="preferences_connection_failed">সংযোগ ব্যর্থ হয়েছে</string>
    <string name="preferences_couldnt_connect_to_the_proxy">প্রক্সিতে সংযুক্ত করা যায়নি। প্রক্সি ঠিকানাটি যাচাই করুন এবং আবার চেষ্টা করুন।</string>
    <string name="preferences_you_are_connected_to_the_proxy">আপনি প্রক্সিতে সংযুক্ত আছেন। আপনি সেটিংস থেকে যে কোনও সময় প্রক্সিটি বন্ধ করতে পারেন।</string>
    <string name="preferences_success">সফল</string>
    <string name="preferences_failed_to_connect">সংযোগ স্থাপন করতে ব্যর্থ হয়েছে</string>
    <string name="preferences_enter_proxy_address">প্রক্সি ঠিকানা লিখুন</string>


    <string name="configurable_single_select__customize_option">বিকল্পগুলি কাস্টমাইজ করুন</string>

    <!-- Internal only preferences -->
  <!-- Removed by excludeNonTranslatables <string name="preferences__internal_preferences" translatable="false">Internal Preferences</string> -->
  <!-- Removed by excludeNonTranslatables <string name="preferences__internal_details" translatable="false">Internal Details</string> -->
  <!-- Removed by excludeNonTranslatables <string name="preferences__internal_stories_dialog_launcher" translatable="false">Stories dialog launcher</string> -->


    <!-- Payments -->
    <string name="PaymentsActivityFragment__all_activity">সমস্ত ক্রিয়াকলাপ</string>
    <string name="PaymentsAllActivityFragment__all">সব</string>
    <string name="PaymentsAllActivityFragment__sent">পাঠানো হয়েছে</string>
    <string name="PaymentsAllActivityFragment__received">গৃহীত</string>

    <string name="PaymentsHomeFragment__introducing_payments">পেমেন্ট উপস্থাপন করা হচ্ছে (বিটা)</string>
    <string name="PaymentsHomeFragment__use_signal_to_send_and_receive">গোপনীয়তাকে গুরুত্ব দেয় এমন একটি নতুন ডিজিটাল মুদ্রা MobileCoin পাঠাতে ও গ্রহণ করতে Molly ব্যবহার করুন। শুরু করতে সক্রিয় করুন।</string>
    <string name="PaymentsHomeFragment__activate_payments">অর্থ প্রদানের উপায় সক্রিয় করুন</string>
    <string name="PaymentsHomeFragment__activating_payments">অর্থ প্রদানের উপায় সক্রিয় করা হচ্ছে</string>
    <string name="PaymentsHomeFragment__restore_payments_account">পেমেন্ট অ্যাকাউন্ট পুনর্বহাল করুন</string>
    <string name="PaymentsHomeFragment__no_recent_activity_yet">এখনও সাম্প্রতিক কোন কার্যকলাপ নেই</string>
    <string name="PaymentsHomeFragment__recent_activity">সাম্প্রতিক কার্যকলাপ</string>
    <string name="PaymentsHomeFragment__see_all">সব দেখুন</string>
    <string name="PaymentsHomeFragment__add_funds">ফান্ড যোগ করুন</string>
    <string name="PaymentsHomeFragment__send">পাঠান</string>
    <string name="PaymentsHomeFragment__sent_s">%1$s পাঠান</string>
    <string name="PaymentsHomeFragment__received_s">%1$s এসেছে</string>
    <string name="PaymentsHomeFragment__transfer_to_exchange">এক্সচেঞ্জে স্থানান্তর করুন</string>
    <string name="PaymentsHomeFragment__currency_conversion">মুদ্রা রূপান্তর</string>
    <string name="PaymentsHomeFragment__deactivate_payments">পেমেন্ট বন্ধ করুন</string>
    <string name="PaymentsHomeFragment__recovery_phrase">রিকভারি ফ্রেজ</string>
    <string name="PaymentsHomeFragment__help">সাহায্য</string>
    <string name="PaymentsHomeFragment__coin_cleanup_fee">কয়েন ক্লিনআপ ফি</string>
    <string name="PaymentsHomeFragment__sent_payment">পেমেন্ট পাঠানো হয়েছে</string>
    <string name="PaymentsHomeFragment__received_payment">পেমেন্ট পেয়েছে</string>
    <string name="PaymentsHomeFragment__processing_payment">পেমেন্ট প্রক্রিয়া করা হচ্ছে</string>
    <string name="PaymentsHomeFragment__unknown_amount">---</string>
    <string name="PaymentsHomeFragment__currency_conversion_not_available">মুদ্রা রূপান্তরের সুযোগ নেই</string>
    <string name="PaymentsHomeFragment__cant_display_currency_conversion">মুদ্রা রূপান্তর প্রদর্শন করা যাচ্ছে না। আপনার ফোনের সংযোগ পরীক্ষা করুন এবং আবার চেষ্টা করুন।</string>
    <string name="PaymentsHomeFragment__payments_is_not_available_in_your_region">আপনার অঞ্চল থেকে অর্থ প্রদান উপলভ্য নয়।</string>
    <string name="PaymentsHomeFragment__could_not_enable_payments">অর্থ প্রদান করা সক্ষম করা যায়নি। পরে আবার চেষ্টা করুন।</string>
    <string name="PaymentsHomeFragment__deactivate_payments_question">পেমেন্ট বন্ধ করবেন?</string>
    <string name="PaymentsHomeFragment__you_will_not_be_able_to_send">আপনি পেমেন্ট বন্ধ করলে Molly-এ Mobilecoin পাঠাতে বা গ্রহণ করতে পারবেন না।</string>
    <string name="PaymentsHomeFragment__deactivate">বন্ধ করুন</string>
    <string name="PaymentsHomeFragment__continue">চলতে থাকুন</string>
    <string name="PaymentsHomeFragment__balance_is_not_currently_available">ব্যালেন্স বর্তমানে উপলভ্য নয়।</string>
    <string name="PaymentsHomeFragment__payments_deactivated">পেমেন্ট বন্ধ করা হয়েছে।</string>
    <string name="PaymentsHomeFragment__payment_failed">পেমেন্ট ব্যর্থ হয়েছে</string>
    <string name="PaymentsHomeFragment__details">খুঁটিনাটি</string>
  <!-- Removed by excludeNonTranslatables <string name="PaymentsHomeFragment__learn_more__activate_payments" translatable="false">https://support.signal.org/hc/articles/360057625692#payments_activate </string>
    <string name="PaymentsHomeFragment__you_can_use_signal_to_send">আপনি MobileCoin পাঠাতে এবং গ্রহণ করতে Molly ব্যবহার করতে পারেন। সমস্ত পেমেন্ট MobileCoin এবং MobileCoin ওয়ালেট ব্যবহারের শর্তাবলীর উপর নির্ভর করবে। এটি একটি বিটা ফিচার তাই আপনি কিছু সমস্যার মুখোমুখি হতে পারেন এবং আপনার পেমেন্ট বা ব্যালেন্স হারিয়ে যেতে পারে যা পুনরুদ্ধার করা যাবে না। </string> -->
    <string name="PaymentsHomeFragment__activate">সক্রিয় করুন</string>
    <string name="PaymentsHomeFragment__view_mobile_coin_terms">MobileCoin-এর শর্তাবলী দেখুন</string>
    <string name="PaymentsHomeFragment__payments_not_available">Molly-এ পেমেন্ট আর উপলভ্য নেই। আপনি এখনও কোনও এক্সচেঞ্জে আপনার ফান্ডগুলি ট্রান্সফার করতে পারেন তবে আপনি আর পেমেন্টগুলি প্রেরণ এবং গ্রহণ করতে বা ফান্ড যোগ করতে পারবেন না।</string>

  <!-- Removed by excludeNonTranslatables <string name="PaymentsHomeFragment__mobile_coin_terms_url" translatable="false">https://www.mobilecoin.com/terms-of-use.html</string> -->
    <!-- Alert dialog title which shows up after a payment to turn on payment lock -->
    <string name="PaymentsHomeFragment__turn_on">ভবিষ্যতে পাঠানোর জন্য পেমেন্ট লক চালু করবেন?</string>
    <!-- Alert dialog description for why payment lock should be enabled before sending payments -->
    <string name="PaymentsHomeFragment__add_an_additional_layer">অর্থ পাঠাতে নিরাপত্তার একটি অতিরিক্ত ধাপ যোগ করুন এবং Android স্ক্রিন লক বা আঙুলের ছাপ দেওয়ার নিয়ম রাখুন৷</string>
    <!-- Alert dialog button to enable payment lock -->
    <string name="PaymentsHomeFragment__enable">চালু করুন</string>
    <!-- Alert dialog button to not enable payment lock for now -->
    <string name="PaymentsHomeFragment__not_now">এখন নয়</string>
    <!-- Alert dialog title which shows up to update app to send payments -->
    <string name="PaymentsHomeFragment__update_required">আপডেট করা প্রয়োজন</string>
    <!-- Alert dialog description that app update is required to send payments-->
    <string name="PaymentsHomeFragment__an_update_is_required">পেমেন্ট পাঠানো এবং সংগ্রহ করা চালিয়ে যেতে এবং আপনার আপ-টু-ডেট পেমেন্ট ব্যালেন্স দেখতে আপডেট করা প্রয়োজন।</string>
    <!-- Alert dialog button to cancel -->
    <string name="PaymentsHomeFragment__cancel">বাতিল করুন</string>
    <!-- Alert dialog button to update now -->
    <string name="PaymentsHomeFragment__update_now">আপডেট করুন</string>

    <!-- PaymentsSecuritySetupFragment -->
    <!-- Toolbar title -->
    <string name="PaymentsSecuritySetupFragment__security_setup">নিরাপত্তা সেটআপ</string>
    <!-- Title to enable payment lock -->
    <string name="PaymentsSecuritySetupFragment__protect_your_funds">আপনার ফান্ড নিরাপদে রাখুন</string>
    <!-- Description as to why payment lock is required -->
    <string name="PaymentsSecuritySetupFragment__help_prevent">নিরাপত্তার আরেকটি স্তর যোগ করে কোনো ব্যক্তিকে আপনার ফোন ব্যবহারের মাধ্যমে আপনার ফান্ড অ্যাক্সেস করা থেকে প্রতিহত করতে সাহায্য করুন। আপনি সেটিংসে এই অপশনটি নিষ্ক্রিয় করতে পারবেন।</string>
    <!-- Option to enable payment lock -->
    <string name="PaymentsSecuritySetupFragment__enable_payment_lock">পেমেন্ট লক সচল করুন</string>
    <!-- Option to cancel -->
    <string name="PaymentsSecuritySetupFragment__not_now">এখন না</string>
    <!-- Dialog title to confirm skipping the step -->
    <string name="PaymentsSecuritySetupFragment__skip_this_step">এই ধাপটি বাদ দেবেন?</string>
    <!-- Dialog description to let users know why payment lock is required -->
    <string name="PaymentsSecuritySetupFragment__skipping_this_step">এই ধাপটি বাদ দিলে আপনার ফোনে অ্যাক্সেস আছে এমন যে কেউ ফান্ড ট্রান্সফার করতে বা আপনার পুনরুদ্ধার করার বাক্যটি দেখতে পারবেন।</string>
    <!-- Dialog option to cancel -->
    <string name="PaymentsSecuritySetupFragment__cancel">বাতিল করুন</string>
    <!-- Dialog option to skip -->
    <string name="PaymentsSecuritySetupFragment__skip">বাদ দিয়ে যান</string>

    <!-- PaymentsAddMoneyFragment -->
    <string name="PaymentsAddMoneyFragment__add_funds">ফান্ড যোগ করুন</string>
    <string name="PaymentsAddMoneyFragment__your_wallet_address">আপনার ওয়ালেট ঠিকানা</string>
    <string name="PaymentsAddMoneyFragment__copy">অনুলিপি</string>
    <string name="PaymentsAddMoneyFragment__copied_to_clipboard">ক্লিপবোর্ডে অনুলিপি করা হয়েছে</string>
    <string name="PaymentsAddMoneyFragment__to_add_funds">ফান্ড যোগ করতে আপনার ওয়ালেটের ঠিকানায় MobileCoin পাঠান। আপনার অ্যাকাউন্ট থেকে এমন কোনও লেনদেন শুরু করুন যা MobileCoin-কে সাপোর্ট করে, তারপরে QR কোডটি স্ক্যান করুন বা আপনার ওয়ালেটের ঠিকানাটি কপি করুন।</string>
  <!-- Removed by excludeNonTranslatables <string name="PaymentsAddMoneyFragment__learn_more__information" translatable="false">https://support.signal.org/hc/articles/360057625692#payments_transfer_from_exchange</string> -->

    <!-- PaymentsDetailsFragment -->
    <string name="PaymentsDetailsFragment__details">খুঁটিনাটি</string>
    <string name="PaymentsDetailsFragment__status">অবস্থা</string>
    <string name="PaymentsDetailsFragment__submitting_payment">পেমেন্ট সাবমিট করা হচ্ছে…</string>
    <string name="PaymentsDetailsFragment__processing_payment">পেমেন্ট প্রক্রিয়া করা হচ্ছে…</string>
    <string name="PaymentsDetailsFragment__payment_complete">পেমেন্ট সম্পন্ন</string>
    <string name="PaymentsDetailsFragment__payment_failed">পেমেন্ট ব্যর্থ হয়েছে</string>
    <string name="PaymentsDetailsFragment__network_fee">নেটওয়ার্ক ফিস</string>
    <string name="PaymentsDetailsFragment__sent_by">প্রেরক</string>
    <string name="PaymentsDetailsFragment__sent_to_s">প্রাপক %1$s</string>
    <string name="PaymentsDetailsFragment__you_on_s_at_s">আপনি %1$s সময় %2$s</string>
    <string name="PaymentsDetailsFragment__s_on_s_at_s">%1$s তারিখ %2$s সময় %3$s</string>
    <string name="PaymentsDetailsFragment__to">প্রতি</string>
    <string name="PaymentsDetailsFragment__from">থেকে</string>
    <string name="PaymentsDetailsFragment__information">লেনদেনের বিস্তারিত বিবরণের মধ্যে রয়েছে পেমেন্টের পরিমাণ এবং লেনদেনের সময় যা MobileCoin Ledger-এর একটি অংশ।</string>
    <string name="PaymentsDetailsFragment__coin_cleanup_fee">কয়েন ক্লিনআপ ফি</string>
    <string name="PaymentsDetailsFragment__coin_cleanup_information">যখন আপনার দখলে থাকা কয়েন কোনও লেনদেন সম্পন্ন করার কাজে সংযুক্ত করা যাবে না, তখন “কয়েন ক্লিনআপ ফি” ধার্য করা হয়। ক্লিনআপের ফলে আপনি পেমেন্ট পাঠানো অব্যাহত রাখতে পারবেন।</string>
    <string name="PaymentsDetailsFragment__no_details_available">এই লেনদেনের জন্য আর কোন বিস্তারিত বিবরণ নেই</string>
  <!-- Removed by excludeNonTranslatables <string name="PaymentsDetailsFragment__learn_more__information" translatable="false">https://support.signal.org/hc/articles/360057625692#payments_details</string> -->
  <!-- Removed by excludeNonTranslatables <string name="PaymentsDetailsFragment__learn_more__cleanup_fee" translatable="false">https://support.signal.org/hc/articles/360057625692#payments_details_fees</string> -->
    <string name="PaymentsDetailsFragment__sent_payment">পেমেন্ট পাঠানো হয়েছে</string>
    <string name="PaymentsDetailsFragment__received_payment">পেমেন্ট পেয়েছে</string>
    <string name="PaymentsDeatilsFragment__payment_completed_s">%1$s পেমেন্ট সম্পন্ন হয়েছে</string>
    <string name="PaymentsDetailsFragment__block_number">নম্বর ব্লক করুন</string>

    <!-- PaymentsTransferFragment -->
    <string name="PaymentsTransferFragment__transfer">ট্রান্সফার করুন</string>
    <string name="PaymentsTransferFragment__scan_qr_code">কিউআর কোড স্ক্যান করুন</string>
    <string name="PaymentsTransferFragment__to_scan_or_enter_wallet_address">প্রতি: ওয়ালেটের ঠিকানা স্ক্যান করুন বা লিখুন</string>
    <string name="PaymentsTransferFragment__you_can_transfer">এক্সচেঞ্জের দেওয়া ওয়ালেটের ঠিকানায় ট্রান্সফার সম্পন্ন করে আপনি MobileCoin ট্রান্সফার করতে পারেন। ওয়ালেটের ঠিকানাটি হল সাধারণত QR কোডের নিচে থাকা সবচেয়ে বেশি সংখ্যা এবং বর্ণগুলির একটি লাইন।</string>
    <string name="PaymentsTransferFragment__next">পরবর্তী</string>
    <string name="PaymentsTransferFragment__invalid_address">ভুল ঠিকানা</string>
    <string name="PaymentsTransferFragment__check_the_wallet_address">আপনি যে ওয়ালেটের ঠিকানাতে স্থানান্তর করার চেষ্টা করছেন তা পরীক্ষা করে আবার চেষ্টা করুন।</string>
    <string name="PaymentsTransferFragment__you_cant_transfer_to_your_own_signal_wallet_address">আপনি নিজের Molly ওয়ালেট ঠিকানায় স্থানান্তর করতে পারবেন না। একটি সমর্থিত এক্সচেঞ্জ এ আপনার অ্যাকাউন্ট থেকে ওয়ালেট ঠিকানা লিখুন।</string>
    <string name="PaymentsTransferFragment__to_scan_a_qr_code_signal_needs">কোনও কিউআর কোড স্ক্যান করতে Molly এর ক্যামেরা অ্যাক্সেস করা দরকার।</string>
    <string name="PaymentsTransferFragment__signal_needs_the_camera_permission_to_capture_qr_code_go_to_settings">একটি কিউআর কোড ক্যাপচারের জন্য Molly এর ক্যামেরার অনুমতি প্রয়োজন। সেটিংসে যান, \"অনুমতিগুলি\" নির্বাচন করুন এবং \"ক্যামেরা\" সক্ষম করুন।</string>
    <string name="PaymentsTransferFragment__to_scan_a_qr_code_signal_needs_access_to_the_camera">কোনও কিউআর কোড স্ক্যান করতে Molly এর ক্যামেরা অ্যাক্সেস করা দরকার।</string>
    <string name="PaymentsTransferFragment__settings">সেটিংস</string>

    <!-- PaymentsTransferQrScanFragment -->
    <string name="PaymentsTransferQrScanFragment__scan_address_qr_code">ঠিকানা কিউআর কোডটি স্ক্যান করুন</string>
    <string name="PaymentsTransferQrScanFragment__scan_the_address_qr_code_of_the_payee">প্রদানকারীর ঠিকানা কিউআর কোডটি স্ক্যান করুন</string>

    <!-- CreatePaymentFragment -->
    <string name="CreatePaymentFragment__request">অনুরোধ</string>
    <string name="CreatePaymentFragment__pay">প্রদান করুন</string>
    <string name="CreatePaymentFragment__available_balance_s">পর্যাপ্ত অর্থ: %1$s</string>
    <string name="CreatePaymentFragment__toggle_content_description">টগল করুন</string>
    <string name="CreatePaymentFragment__1">১</string>
    <string name="CreatePaymentFragment__2">২</string>
    <string name="CreatePaymentFragment__3">৩</string>
    <string name="CreatePaymentFragment__4">৪</string>
    <string name="CreatePaymentFragment__5">৫</string>
    <string name="CreatePaymentFragment__6">৬</string>
    <string name="CreatePaymentFragment__7">৭</string>
    <string name="CreatePaymentFragment__8">৮</string>
    <string name="CreatePaymentFragment__9">৯</string>
    <string name="CreatePaymentFragment__decimal">.</string>
    <string name="CreatePaymentFragment__0">০</string>
    <string name="CreatePaymentFragment__lt">&lt;</string>
    <string name="CreatePaymentFragment__backspace">ব্যাকস্পেস</string>
    <string name="CreatePaymentFragment__add_note">নোট সংযুক্ত করুন</string>
    <string name="CreatePaymentFragment__conversions_are_just_estimates">রূপান্তরগুলি অনুমান নির্ভর এবং সঠিক নাও হতে পারে।</string>
  <!-- Removed by excludeNonTranslatables <string name="CreatePaymentFragment__learn_more__conversions" translatable="false">https://support.signal.org/hc/articles/360057625692#payments_currency_conversion</string> -->

    <!-- EditNoteFragment -->
    <string name="EditNoteFragment_note">নোট</string>

    <!-- ConfirmPaymentFragment -->
    <string name="ConfirmPayment__confirm_payment">পেমেন্ট নিশ্চিত করুন</string>
    <string name="ConfirmPayment__network_fee">নেটওয়ার্ক ফিস</string>
    <string name="ConfirmPayment__estimated_s">আনুমানিক %1$s</string>
    <string name="ConfirmPayment__to">প্রতি</string>
    <string name="ConfirmPayment__total_amount">সর্বমোট পরিমাণ</string>
    <string name="ConfirmPayment__balance_s">ব্যালেন্স: %1$s</string>
    <string name="ConfirmPayment__submitting_payment">পেমেন্ট সাবমিট করা হচ্ছে…</string>
    <string name="ConfirmPayment__processing_payment">পেমেন্ট প্রক্রিয়া করা হচ্ছে…</string>
    <string name="ConfirmPayment__payment_complete">পেমেন্ট সম্পন্ন</string>
    <string name="ConfirmPayment__payment_failed">পেমেন্ট ব্যর্থ হয়েছে</string>
    <string name="ConfirmPayment__payment_will_continue_processing">অর্থ প্রদান প্রক্রিয়া চালিয়ে যাবে</string>
    <string name="ConfirmPaymentFragment__invalid_recipient">প্রাপক সঠিক নয়</string>
    <!-- Title of a dialog show when we were unable to present the user\'s screenlock before sending a payment -->
    <string name="ConfirmPaymentFragment__failed_to_show_payment_lock">পেমেন্ট লক দেখাতে ব্যর্থ হয়েছে</string>
    <!-- Body of a dialog show when we were unable to present the user\'s screenlock before sending a payment -->
    <string name="ConfirmPaymentFragment__you_enabled_payment_lock_in_the_settings">আপনি সেটিংসে পেমেন্ট লক সচল করেছেন, কিন্তু এটি দেখানো যাচ্ছে না।</string>
    <!-- Button in a dialog that will take the user to the privacy settings -->
    <string name="ConfirmPaymentFragment__go_to_settings">সেটিংস-এ যান</string>
    <string name="ConfirmPaymentFragment__this_person_has_not_activated_payments">এই ব্যক্তি পেমেন্ট সক্রিয় করেনি</string>
    <string name="ConfirmPaymentFragment__unable_to_request_a_network_fee">একটি নেটওয়ার্ক ফি-এর অনুরোধ করতে পারেনি। পেমেন্টটি চালিয়ে যাওয়ার জন্য পুনরায় চেষ্টা করতে ‘ঠিক আছে’-তে ট্যাপ করুন।</string>

    <!-- BiometricDeviceAuthentication -->
    <!-- Biometric/Device authentication prompt title -->
    <string name="BiometricDeviceAuthentication__signal">Signal</string>


    <!-- CurrencyAmountFormatter_s_at_s -->
    <string name="CurrencyAmountFormatter_s_at_s">%2$s-তে %1$s</string>

    <!-- SetCurrencyFragment -->
    <string name="SetCurrencyFragment__set_currency">মুদ্রা নির্ধারণ করুন</string>
    <string name="SetCurrencyFragment__all_currencies">সকল মুদ্রা</string>

    <!-- **************************************** -->
    <!-- menus -->
    <!-- **************************************** -->

    <!-- contact_selection_list -->
    <string name="contact_selection_list__unknown_contact">নতুন বার্তা …</string>
    <string name="contact_selection_list__unknown_contact_block">ব্যবহারকারীকে ব্লক করুন</string>
    <string name="contact_selection_list__unknown_contact_add_to_group">গ্রুপে যুক্ত করুন</string>

    <!-- conversation_callable_insecure -->
    <string name="conversation_callable_insecure__menu_call">কল করুন</string>

    <!-- conversation_callable_secure -->
    <string name="conversation_callable_secure__menu_call">Signal কল</string>
    <string name="conversation_callable_secure__menu_video">Signal ভিডিও কল</string>

    <!-- conversation_context -->

    <!-- Heading which shows how many messages are currently selected -->
    <plurals name="conversation_context__s_selected">
        <item quantity="one">%1$d নির্বাচিত</item>
        <item quantity="other">%1$d নির্বাচিত</item>
    </plurals>

    <!-- conversation_context_image -->
    <!-- Button to save a message attachment (image, file etc.) -->

    <!-- conversation_expiring_off -->
    <string name="conversation_expiring_off__disappearing_messages">অদৃশ্য বার্তা</string>

    <!-- conversation_selection -->
    <!-- Button to view detailed information for a message; Action item with hyphenation. Translation can use soft hyphen - Unicode U+00AD  -->
    <string name="conversation_selection__menu_message_details">তথ্য</string>
    <!-- Button to copy a message\'s text to the clipboard; Action item with hyphenation. Translation can use soft hyphen - Unicode U+00AD  -->
    <string name="conversation_selection__menu_copy">কপি করুন</string>
    <!-- Button to delete a message; Action item with hyphenation. Translation can use soft hyphen - Unicode U+00AD  -->
    <string name="conversation_selection__menu_delete">মুছে ফেলুন</string>
    <!-- Button to forward a message to another person or group chat; Action item with hyphenation. Translation can use soft hyphen - Unicode U+00AD  -->
    <string name="conversation_selection__menu_forward">ফরওয়ার্ড</string>
    <!-- Button to reply to a message; Action item with hyphenation. Translation can use soft hyphen - Unicode U+00AD -->
    <string name="conversation_selection__menu_reply">প্রত্যুত্তর</string>
    <!-- Button to save a message attachment (image, file etc.); Action item with hyphenation. Translation can use soft hyphen - Unicode U+00AD  -->
    <string name="conversation_selection__menu_save">সংরক্ষণ করুন</string>
    <!-- Button to retry sending a message; Action item with hyphenation. Translation can use soft hyphen - Unicode U+00AD  -->
    <string name="conversation_selection__menu_resend_message">পুনরায় পাঠান</string>
    <!-- Button to select a message and enter selection mode; Action item with hyphenation. Translation can use soft hyphen - Unicode U+00AD  -->
    <string name="conversation_selection__menu_multi_select">নির্বাচন</string>
    <!-- Button to view a in-chat payment message\'s full payment details; Action item with hyphenation. Translation can use soft hyphen - Unicode U+00AD  -->
    <string name="conversation_selection__menu_payment_details">পেমেন্টের বিস্তারিত</string>

    <!-- conversation_expiring_on -->

    <!-- conversation_insecure -->
    <string name="conversation_insecure__invite">আমন্ত্রণ</string>

    <!-- conversation_list_batch -->

    <!-- conversation_list -->
    <string name="conversation_list_settings_shortcut">সেটিংস শর্টকাট</string>
    <string name="conversation_list_search_description">খুঁজুন</string>
    <string name="conversation_list__pinned">পিন করা</string>
    <string name="conversation_list__chats">আলাপসমূহ</string>
    <string name="conversation_list__you_can_only_pin_up_to_d_chats">আপনি কেবল %1$d টি চ্যাট পিন করতে পারেন</string>

    <!-- conversation_list_item_view -->
    <string name="conversation_list_item_view__contact_photo_image">পরিচিতির ফটো ইমেজ</string>
    <string name="conversation_list_item_view__archived">আর্কাইভ করা</string>


    <!-- conversation_list_fragment -->
    <string name="conversation_list_fragment__fab_content_description">নতুন কথোপকথন</string>
    <string name="conversation_list_fragment__open_camera_description">ক্যামেরা চালু করুন</string>
    <string name="conversation_list_fragment__no_chats_yet_get_started_by_messaging_a_friend">এখনও কোনও চ্যাট হয়নি।\n বন্ধুর নিকট একটি বার্তা পাঠিয়ে শুরু করুন।</string>


    <!-- conversation_secure_verified -->

    <!-- conversation_muted -->
    <string name="conversation_muted__unmute">আনমিউট করুন</string>

    <!-- conversation_unmuted -->
    <string name="conversation_unmuted__mute_notifications">নোটিফিকেশন মিউট করুন</string>

    <!-- conversation -->
    <string name="conversation__menu_group_settings">গ্রুপ সেটিংস</string>
    <string name="conversation__menu_leave_group">গ্রুপ ত্যাগ করুন</string>
    <string name="conversation__menu_view_all_media">সমস্ত মিডিয়া</string>
    <string name="conversation__menu_conversation_settings">কথোপকথন সেটিংস</string>
    <string name="conversation__menu_add_shortcut">হোম পর্দায় যোগ করুন</string>
    <string name="conversation__menu_create_bubble">বাবল তৈরি করুন</string>

    <!-- conversation_popup -->
    <string name="conversation_popup__menu_expand_popup">পপআপ প্রসারিত করুন</string>

    <!-- conversation_callable_insecure -->
    <string name="conversation_add_to_contacts__menu_add_to_contacts">পরিচিতি তালিকায় যোগ করুন</string>

    <!-- conversation scheduled messages bar -->

    <!-- Label for button in a banner to show all messages currently scheduled -->
    <string name="conversation_scheduled_messages_bar__see_all">সব দেখুন</string>
    <!-- Body text for banner to show all scheduled messages for the chat that tells the user how many scheduled messages there are -->
    <plurals name="conversation_scheduled_messages_bar__number_of_messages">
        <item quantity="one">%1$d ম্যাসেজ পাঠানোর সূচি নির্ধারণ করা হয়েছে</item>
        <item quantity="other">%1$d ম্যাসেজ পাঠানোর সূচি নির্ধারণ করা হয়েছে</item>
    </plurals>

    <!-- conversation_group_options -->
    <string name="convesation_group_options__recipients_list">প্রাপকদের তালিকা</string>
    <string name="conversation_group_options__delivery">পৌছে দেওয়া</string>
    <string name="conversation_group_options__conversation">কথোপকথন</string>
    <string name="conversation_group_options__broadcast">ব্রডকাস্ট</string>

    <!-- text_secure_normal -->
    <string name="text_secure_normal__menu_new_group">নতুন গ্রুপ</string>
    <string name="text_secure_normal__menu_settings">সেটিংস</string>
    <string name="text_secure_normal__menu_clear_passphrase">লক্</string>
    <string name="text_secure_normal__mark_all_as_read">সমস্ত পড়া হয়েছে চিহ্নিত করুন</string>
    <string name="text_secure_normal__invite_friends">বন্ধুদের আমন্ত্রণ</string>
    <!-- Overflow menu entry to filter unread chats -->
    <string name="text_secure_normal__filter_unread_chats">অপঠিত চ্যাট ফিল্টার করুন</string>
    <!-- Overflow menu entry to disable unread chats filter -->
    <string name="text_secure_normal__clear_unread_filter">অপঠিত চ্যাট ফিল্টার খালি করুন</string>

    <!-- verify_display_fragment -->
    <string name="verify_display_fragment_context_menu__copy_to_clipboard">ক্লিপবোর্ডে অনুলিপি করুন</string>
    <string name="verify_display_fragment_context_menu__compare_with_clipboard">ক্লিপবোর্ডের সাথে তুলনা করুন</string>

    <!-- reminder_header -->
    <string name="reminder_header_sms_import_title">সিস্টেম এসএমএস আমদানি করুন</string>
    <string name="reminder_header_sms_import_text">Signal এর এনক্রিপ্ট করা ডাটাবেস এর মধ্যে আপনার ফোনের এসএমএস বার্তাগুলি অনুলিপি করতে আলতো চাপুন।</string>
    <string name="reminder_header_push_title">Signal বার্তা এবং কল সমূহ সক্ষম করুন</string>
    <string name="reminder_header_push_text">আপনার যোগাযোগ অভিজ্ঞতা আপগ্রেড করুন।</string>
    <string name="reminder_header_service_outage_text">Signal প্রযুক্তিগত অসুবিধাগুলি অনুভব করছে। আমরা যত তাড়াতাড়ি সম্ভব সেবা পুনরুদ্ধার করতে কঠোর পরিশ্রম করছি।</string>
    <string name="reminder_header_progress">%1$d%%</string>
    <!-- Body text of a banner that will show at the top of the chat list when we temporarily cannot process the user\'s contacts -->
    <string name="reminder_cds_warning_body">Signal-এর ব্যক্তিগত কন্টাক্ট খুঁজে বের করার কাজটি সাময়িকভাবে আপনার ফোনের কন্টাক্টগুলোকে প্রক্রিয়া করতে পারছে না।</string>
    <!-- Label for a button in a banner to learn more about why we temporarily can\'t process the user\'s contacts -->
    <string name="reminder_cds_warning_learn_more">আরো জানুন</string>
    <!-- Body text of a banner that will show at the top of the chat list when the user has so many contacts that we cannot ever process them -->
    <string name="reminder_cds_permanent_error_body">Signal-এর ব্যক্তিগত কন্টাক্ট খুঁজে বের করার কাজটি আপনার ফোনের কন্টাক্টগুলোকে প্রক্রিয়া করতে পারছে না।</string>
    <!-- Label for a button in a banner to learn more about why we cannot process the user\'s contacts -->
    <string name="reminder_cds_permanent_error_learn_more">আরো জানুন</string>

    <!-- media_preview -->
    <string name="media_preview__save_title">সংরক্ষণ</string>
    <string name="media_preview__edit_title">সম্পাদনা</string>


    <!-- media_preview_activity -->
    <string name="media_preview_activity__media_content_description">মিডিয়া প্রাকদর্শন</string>

    <!-- new_conversation_activity -->
    <string name="new_conversation_activity__refresh">সতেজ করন</string>
    <!-- redphone_audio_popup_menu -->

    <!-- Insights -->
    <string name="Insights__percent">%</string>
    <string name="Insights__title">অন্তর্দৃষ্টি</string>
    <string name="InsightsDashboardFragment__title">অন্তর্দৃষ্টি</string>
    <string name="InsightsDashboardFragment__signal_protocol_automatically_protected">Signal প্রোটোকল গত %2$d দিনগুলিতে স্বয়ংক্রিয়ভাবে আপনার বহির্গামী বার্তাগুলির %1$d%% সুরক্ষিত করেছে। Signal ব্যবহারকারীদের মধ্যে কথোপকথন সর্বদা এক প্রান্ত থেকে অপর প্রান্ত এনক্রিপ্ট থাকে।</string>
    <string name="InsightsDashboardFragment__spread_the_word">শব্দটি ছড়িয়ে দিন</string>
    <string name="InsightsDashboardFragment__not_enough_data">পর্যাপ্ত তথ্য নেই</string>
    <string name="InsightsDashboardFragment__your_insights_percentage_is_calculated_based_on">আপনার ইনসাইটের শতকরা হার বিগত %1$d দিনের মধ্যে বহির্গামী বার্তাগুলোর মধ্যে অদৃশ্য হয়নি বা মোছা হয়নি, এমন বার্তাগুলোর উপর ভিত্তি করে হিসেব করা হয় যা ।</string>
    <string name="InsightsDashboardFragment__start_a_conversation">একটি কথোপকথন শুরু করুন</string>
    <string name="InsightsDashboardFragment__invite_your_contacts">সুরক্ষিতভাবে যোগাযোগ শুরু করুন এবং Signal যোগ দেওয়ার জন্য আরও পরিচিতিগুলিকে আমন্ত্রণ জানিয়ে এনক্রিপ্ট করা এসএমএস বার্তাগুলির সীমা ছাড়িয়ে যাওয়ার মতো নতুন বৈশিষ্ট্য সক্ষম করুন|</string>
    <string name="InsightsDashboardFragment__this_stat_was_generated_locally">এই পরিসংখ্যানগুলি স্থানীয়ভাবে আপনার ডিভাইসে তৈরি হয়েছিল এবং কেবলমাত্র আপনার দ্বারা দেখা যেতে পারে। এগুলি কখনই কোথাও সঞ্চারিত হয় না।</string>
    <string name="InsightsDashboardFragment__encrypted_messages">এনক্রিপ্ট করা বার্তা</string>
    <string name="InsightsDashboardFragment__cancel">বাতিল</string>
    <string name="InsightsDashboardFragment__send">পাঠান</string>
    <string name="InsightsModalFragment__title">অন্তর্দৃষ্টি উপস্থাপন করছি</string>
    <string name="InsightsModalFragment__description">আপনার কতগুলি বহির্গামী বার্তাগুলি সুরক্ষিতভাবে প্রেরণ করা হয়েছে তা সন্ধান করুন, তারপরে আপনার Signal শতাংশকে বাড়িয়ে তুলতে দ্রুত নতুন পরিচিতিকে আমন্ত্রণ জানান।</string>
    <string name="InsightsModalFragment__view_insights">অন্তর্দৃষ্টি দেখুন</string>

    <string name="FirstInviteReminder__title">Signal এ আমন্ত্রন জানান</string>
    <string name="FirstInviteReminder__description">আপনি %1$d%% দ্বারা প্রেরিত এনক্রিপ্ট হওয়া বার্তাগুলির সংখ্যা বাড়িয়ে দিতে পারেন</string>
    <string name="SecondInviteReminder__title">আপনার Signal বুস্ট করুন</string>
    <string name="SecondInviteReminder__description">%1$s কে আমন্ত্রণ জানান</string>
    <string name="InsightsReminder__view_insights">অন্তর্দৃষ্টি দেখুন</string>
    <string name="InsightsReminder__invite">আমন্ত্রণ</string>

    <!-- Edit KBS Pin -->

    <!-- BaseKbsPinFragment -->
    <string name="BaseKbsPinFragment__next">পরবর্তী</string>
    <string name="BaseKbsPinFragment__create_alphanumeric_pin">বর্ণানুক্রমিক পিন তৈরি করুন</string>
    <string name="BaseKbsPinFragment__create_numeric_pin">সংখ্যার পিন তৈরি করুন</string>
  <!-- Removed by excludeNonTranslatables <string name="BaseKbsPinFragment__learn_more_url" translatable="false">https://support.signal.org/hc/articles/360007059792</string> -->

    <!-- CreateKbsPinFragment -->
    <plurals name="CreateKbsPinFragment__pin_must_be_at_least_characters">
        <item quantity="one">PIN অবশ্যই কমপক্ষে %1$d টি বর্ণ হতে হবে</item>
        <item quantity="other">PIN অবশ্যই কমপক্ষে %1$d টি বর্ণ হতে হবে</item>
    </plurals>
    <plurals name="CreateKbsPinFragment__pin_must_be_at_least_digits">
        <item quantity="one">পিন অবশ্যই কমপক্ষে %1$d টি ডিজিটের হতে হবে</item>
        <item quantity="other">PIN অবশ্যই কমপক্ষে %1$d টি ডিজিটের হতে হবে</item>
    </plurals>
    <string name="CreateKbsPinFragment__create_a_new_pin">একটি নতুন পিন তৈরি করুন</string>
    <string name="CreateKbsPinFragment__you_can_choose_a_new_pin_as_long_as_this_device_is_registered">এই ডিভাইসটি নিবন্ধিত থাকা অবধি আপনি আপনার পিন পরিবর্তন করতে পারবেন।</string>
    <string name="CreateKbsPinFragment__create_your_pin">আপনার পিন তৈরি করুন</string>
    <string name="CreateKbsPinFragment__pins_can_help_you_restore_your_account">পিন আপনাকে আপনার অ্যাকাউন্ট পুনরুদ্ধার করতে এবং Signal-এর সাথে আপনার তথ্য এনক্রিপ্ট করে রাখতে সাহায্য করতে পারে। </string>
    <string name="CreateKbsPinFragment__choose_a_stronger_pin">একটি শক্তিশালী পিন চয়ন করুন</string>

    <!-- ConfirmKbsPinFragment -->
    <string name="ConfirmKbsPinFragment__pins_dont_match">পিনগুলি মেলে না। আবার চেষ্টা করুন|</string>
    <!-- Prompt for the user to repeat entering the PIN in order to help them remember it correctly.   -->
    <string name="ConfirmKbsPinFragment__re_enter_the_pin_you_just_created">এই মাত্র তৈরি করা পিনটি আবারো লিখুন।</string>
    <string name="ConfirmKbsPinFragment__confirm_your_pin">আপনার পিনটি নিশ্চিত করুন।</string>
    <string name="ConfirmKbsPinFragment__pin_creation_failed">পিন তৈরি ব্যর্থ হয়েছে</string>
    <string name="ConfirmKbsPinFragment__your_pin_was_not_saved">আপনার পিন সংরক্ষণ করা হয়নি। আমরা আপনাকে পরে একটি পিন তৈরি করতে অনুরোধ করব।</string>
    <string name="ConfirmKbsPinFragment__pin_created">পিন তৈরি করা হয়েছে।</string>
    <string name="ConfirmKbsPinFragment__re_enter_your_pin">PIN পুনঃপ্রবেশ করান</string>
    <string name="ConfirmKbsPinFragment__creating_pin">পিন তৈরি করা হচ্ছে …</string>

    <!-- KbsSplashFragment -->
    <string name="KbsSplashFragment__introducing_pins">পিনের সাথে পরিচিত হন</string>
    <string name="KbsSplashFragment__pins_keep_information_stored_with_signal_encrypted">পিনগুলি Signal -এ সঞ্চিত তথ্য এনক্রিপ্ট করে রাখে যাতে কেবল আপনি এটি অ্যাক্সেস করতে পারবেন। আপনি যখন পুনরায় ইনস্টল করবেন তখন আপনার প্রোফাইল, সেটিংস এবং পরিচিতিগুলি পুনরুদ্ধার করবে। অ্যাপটি খোলার জন্য আপনার পিনের দরকার হবে না।</string>
    <string name="KbsSplashFragment__learn_more">আরও জানুন</string>
  <!-- Removed by excludeNonTranslatables <string name="KbsSplashFragment__learn_more_link" translatable="false">https://support.signal.org/hc/articles/360007059792</string> -->
    <string name="KbsSplashFragment__registration_lock_equals_pin">রেজিস্ট্রেশন লক = পিন</string>
    <string name="KbsSplashFragment__your_registration_lock_is_now_called_a_pin">আপনার রেজিস্ট্রেশন লক এখন পিন নামে পরিচিত এবং এটি আরও অন্যান্য কাজ করে। এখনই এটি আপডেট করুন।</string>
    <string name="KbsSplashFragment__update_pin">পিন আপডেট করুন</string>
    <string name="KbsSplashFragment__create_your_pin">আপনার পিন তৈরি করুন</string>
    <string name="KbsSplashFragment__learn_more_about_pins">পিনগুলি সম্পর্কে আরও জানুন</string>
    <string name="KbsSplashFragment__disable_pin">পিন নিষ্ক্রিয় করুন</string>

    <!-- KBS Reminder Dialog -->
    <string name="KbsReminderDialog__enter_your_signal_pin">আপনার Signal পিন প্রবেশ করান</string>
    <string name="KbsReminderDialog__to_help_you_memorize_your_pin">আপনাকে আপনার পিন মুখস্ত করতে সহায়তা করতে আমরা আপনাকে মাঝে মাঝে এটি প্রবেশ করাতে বলব। আমরা সময়ের সাথে সাথে জিজ্ঞাসা করা কমিয়ে দেব।</string>
    <string name="KbsReminderDialog__skip">বাদ দিয়ে যান</string>
    <string name="KbsReminderDialog__submit">সাবমিট</string>
    <string name="KbsReminderDialog__forgot_pin">পিন ভুলে গেছেন?</string>
    <string name="KbsReminderDialog__incorrect_pin_try_again">ভুল পিন। আবার চেষ্টা করুন|</string>

    <!-- AccountLockedFragment -->
    <string name="AccountLockedFragment__account_locked">অ্যাকাউন্ট লক্ করা হয়েছে</string>
    <string name="AccountLockedFragment__your_account_has_been_locked_to_protect_your_privacy">আপনার গোপনীয়তা এবং সুরক্ষা নিশ্চিত করতে আপনার অ্যাকাউন্টটি লক করা হয়েছে। আপনার অ্যাকাউন্টটি %1$d দিন নিষ্ক্রিয় থাকার পরে আপনি আপনার পিনের প্রয়োজন ছাড়াই এই ফোন নম্বরটি পুনরায় নিবন্ধন করতে সক্ষম হবেন। সকল বিষয়বস্তু মুছে ফেলা হবে।</string>
    <string name="AccountLockedFragment__next">পরবর্তী</string>
    <string name="AccountLockedFragment__learn_more">আরও জানুন</string>
  <!-- Removed by excludeNonTranslatables <string name="AccountLockedFragment__learn_more_url" translatable="false">https://support.signal.org/hc/articles/360007059792</string> -->

    <!-- KbsLockFragment -->
    <string name="RegistrationLockFragment__enter_your_pin">আপনার পিন প্রবেশ করান</string>
    <string name="RegistrationLockFragment__enter_the_pin_you_created">আপনি নিজের অ্যাকাউন্ট এর জন্য তৈরি করা পিনটি প্রবেশ করুন। এটি আপনার এসএমএস যাচাইকরণ কোড থেকে ভিন্ন।</string>
    <!-- Info text shown above a pin entry text box describing what pin they should be entering. -->
    <string name="RegistrationLockFragment__enter_the_pin_you_created_for_your_account">আপনার অ্যাকাউন্টের জন্য তৈরি করা পিনটি লিখুন।</string>
    <string name="RegistrationLockFragment__enter_alphanumeric_pin">বর্ণানুক্রমিক পিন প্রবেশ করান</string>
    <string name="RegistrationLockFragment__enter_numeric_pin">সংখ্যার পিন প্রবেশ করান</string>
    <string name="RegistrationLockFragment__incorrect_pin_try_again">ভুল পিন। আবার চেষ্টা করুন|</string>
    <string name="RegistrationLockFragment__forgot_pin">পিন ভুলে গেছেন?</string>
    <string name="RegistrationLockFragment__incorrect_pin">ভুল পিন</string>
    <string name="RegistrationLockFragment__forgot_your_pin">পিন ভুলে গেছেন?</string>
    <string name="RegistrationLockFragment__not_many_tries_left">খুব একটা বেশী সুযোগ বাকি নেই</string>
    <string name="RegistrationLockFragment__signal_registration_need_help_with_pin_for_android_v2_pin">Signal রেজিস্ট্রেশন - Android-এর জন্য পিনের সাহায্য প্রয়োজন (v2 পিন)</string>

    <plurals name="RegistrationLockFragment__for_your_privacy_and_security_there_is_no_way_to_recover">
        <item quantity="one">আপনার গোপনীয়তা ও সুরক্ষার জন্য, আপনার পিনটি পুনরুদ্ধার করার কোনো উপায় নেই। আপনি যদি আপনার পিনটি ভুলে যান তবে আপনি %1$d দিন নিষ্ক্রিয় থাকার পরে SMS-এর মাধ্যমে পুনরায় যাচাই করতে পারবেন। এই ক্ষেত্রে, আপনার অ্যাকাউন্টটি পরিস্কার করার পাশাপাশি সকল বিষয়বস্তু মুছে ফেলা হবে।</item>
        <item quantity="other">আপনার গোপনীয়তা এবং সুরক্ষার জন্য, আপনার পিনটি পুনরুদ্ধার করার কোনো উপায় নেই। আপনি যদি আপনার পিনটি ভুলে যান তবে আপনি %1$d দিন নিষ্ক্রিয় থাকার পরে SMS-এর মাধ্যমে পুনরায় যাচাই করতে পারবেন। এই ক্ষেত্রে, আপনার অ্যাকাউন্টটি পরিস্কার করার পাশাপাশি সকল বিষয়বস্তু মুছে ফেলা হবে।</item>
    </plurals>

    <plurals name="RegistrationLockFragment__incorrect_pin_d_attempts_remaining">
        <item quantity="one">ভুল PIN। %1$d টি সুযোগ বাকি আছে।</item>
        <item quantity="other">ভুল PIN। %1$d টি সুযোগ বাকি আছে।</item>
    </plurals>

    <plurals name="RegistrationLockFragment__if_you_run_out_of_attempts_your_account_will_be_locked_for_d_days">
        <item quantity="one">আপনার সব কয়টি প্রচেষ্টা বার্থ হলে আপনার অ্যাকাউন্টটি %1$d দিনের জন্য লক হয়ে থাকবে। %1$d দিন নিষ্ক্রিয় থাকার পরে, আপনি আপনার পিন ছাড়াই পুনরায় নিবন্ধন করতে পারবেন। আপনার অ্যাকাউন্টটি পরিস্কার করার পাশাপাশি সকল বিষয়বস্তু মুছে ফেলা হবে।</item>
        <item quantity="other">আপনার সব কয়টি প্রচেষ্টা বার্থ হলে আপনার অ্যাকাউন্টটি %1$d দিনের জন্য লক হয়ে থাকবে। %1$d দিন নিষ্ক্রিয় থাকার পরে, আপনি আপনার পিন ছাড়াই পুনরায় নিবন্ধন করতে পারবেন। আপনার অ্যাকাউন্টটি পরিস্কার করার পাশাপাশি সকল বিষয়বস্তু মুছে ফেলা হবে।</item>
    </plurals>

    <plurals name="RegistrationLockFragment__you_have_d_attempts_remaining">
        <item quantity="one">আপনার %1$d টি সুযোগ বাকি আছে</item>
        <item quantity="other">আপনার %1$d টি সুযোগ বাকি আছে</item>
    </plurals>

    <plurals name="RegistrationLockFragment__d_attempts_remaining">
        <item quantity="one">%1$d টি সুযোগ বাকি আছে</item>
        <item quantity="other">%1$d টি সুযোগ বাকি আছে</item>
    </plurals>

    <!-- CalleeMustAcceptMessageRequestDialogFragment -->
    <string name="CalleeMustAcceptMessageRequestDialogFragment__s_will_get_a_message_request_from_you">%1$s একটি বার্তা অনুরোধ পাবে। বার্তা অনুরোধটি মঞ্জুর করা মাত্র আপনি কল করতে পারবেন।</string>

    <!-- KBS Megaphone -->
    <string name="KbsMegaphone__create_a_pin">একটি পিন তৈরি করুন</string>
    <string name="KbsMegaphone__pins_keep_information_thats_stored_with_signal_encrytped">পিনগুলি Signal -এ সঞ্চিত তথ্য এনক্রিপ্ট করে রাখে।</string>
    <string name="KbsMegaphone__create_pin">পিন তৈরি করুন</string>

    <!-- transport_selection_list_item -->
    <string name="transport_selection_list_item__transport_icon">পরিবহন আইকন</string>
    <string name="ConversationListFragment_loading">লোড হচ্ছে…</string>
    <string name="CallNotificationBuilder_connecting">সংযুক্ত হচ্ছে …</string>
    <string name="Permissions_permission_required">অনুমতি প্রয়োজন</string>
    <string name="ConversationActivity_signal_needs_sms_permission_in_order_to_send_an_sms">এসএমএস প্রেরণের জন্য Signal এর এসএমএসের অনুমতি প্রয়োজন তবে এটি স্থায়ীভাবে অস্বীকার করা হয়েছে। অ্যাপ্লিকেশন সেটিংসে যান এবং \"অনুমতি\" নির্বাচন করুন এবং \"এসএমএস\" সক্ষম করুন।</string>
    <string name="Permissions_continue">চলুন</string>
    <string name="Permissions_not_now">এখন না</string>
    <string name="conversation_activity__enable_signal_messages">SIGNAL বার্তা সক্ষম করুন</string>
    <string name="SQLCipherMigrationHelper_migrating_signal_database">Signal ডাটাবেস ডাটাবেস স্থানান্তরিত হচ্ছে</string>
    <string name="PushDecryptJob_new_locked_message">নতুন লক্ করা বার্তা</string>
    <string name="PushDecryptJob_unlock_to_view_pending_messages">মুলতুবি থাকা বার্তাগুলি দেখার জন্য লক্ খুলুন</string>
    <string name="enter_backup_passphrase_dialog__backup_passphrase">পাসফ্রেজ ব্যাকঅাপ করুন</string>
    <string name="backup_enable_dialog__backups_will_be_saved_to_external_storage_and_encrypted_with_the_passphrase_below_you_must_have_this_passphrase_in_order_to_restore_a_backup">ব্যাকআপগুলি বাহ্যিক স্টোরেজে সংরক্ষণ করা হবে এবং নীচের পাসফ্রেজের সাহায্যে এনক্রিপ্ট করা হবে। ব্যাকঅাপ পুনরুদ্ধার করতে আপনার অবশ্যই এই পাসফ্রেজ থাকতে হবে।</string>
    <string name="backup_enable_dialog__you_must_have_this_passphrase">ব্যাকআপটি পুনরুদ্ধার করতে আপনার অবশ্যই এই পাসফ্রেজটি থাকতে হবে।</string>
    <string name="backup_enable_dialog__folder">ফোল্ডার</string>
    <string name="backup_enable_dialog__i_have_written_down_this_passphrase">আমি এই পাসফ্রেজ লিখে রেখেছি। এটি ছাড়া, আমি একটি ব্যাকঅাপ পুনরুদ্ধার করতে পারব না।</string>
    <string name="registration_activity__restore_backup">ব্যাকঅাপ পুনরুদ্ধার</string>
    <string name="registration_activity__transfer_or_restore_account">অ্যাকাউন্ট স্থানান্তর করুন বা পুনরুদ্ধার করুন</string>
    <string name="registration_activity__transfer_account">অ্যাকাউন্ট স্থানান্তর করুন</string>
    <string name="registration_activity__skip">বাদ দিয়ে যান</string>
    <string name="preferences_chats__chat_backups">চ্যাট ব্যাকআপসমূহ</string>
    <string name="preferences_chats__transfer_account">অ্যাকাউন্ট স্থানান্তর করুন</string>
    <string name="preferences_chats__transfer_account_to_a_new_android_device">একটি নতুন অ্যান্ড্রয়েড ডিভাইসে অ্যাকাউন্ট স্থানান্তর করুন</string>
    <string name="RegistrationActivity_enter_backup_passphrase">ব্যাকঅাপ পাসফ্রেজ প্রবেশ করান</string>
    <string name="RegistrationActivity_restore">পুনরুদ্ধার</string>
    <string name="RegistrationActivity_backup_failure_downgrade">Signal এর নতুন সংস্করণগুলি থেকে ব্যাকআপ আমদানি করা যাবে না</string>
    <string name="RegistrationActivity_incorrect_backup_passphrase">ব্যাকঅাপ পাসফ্রেজ সঠিক নয়</string>
    <string name="RegistrationActivity_checking">পরীক্ষা করা হচ্ছে …</string>
    <string name="RegistrationActivity_d_messages_so_far">%1$dএখন পর্যন্ত বার্তা …</string>
    <string name="RegistrationActivity_restore_from_backup">ব্যাকঅাপ থেকে পুনঃস্থাপন?</string>
    <string name="RegistrationActivity_restore_your_messages_and_media_from_a_local_backup">স্থানীয় ব্যাকঅাপ থেকে আপনার বার্তা এবং মিডিয়া পুনরুদ্ধার করুন। আপনি যদি এখনই পুনরুদ্ধার না করেন তবে আপনি পরে আর পুনরুদ্ধার করতে পারবেন না।</string>
    <string name="RegistrationActivity_backup_size_s">ব্যাকঅাপ আকার: %1$s</string>
    <string name="RegistrationActivity_backup_timestamp_s">ব্যাকঅাপ সময়কাল: %1$s</string>
    <string name="BackupDialog_enable_local_backups">স্থানীয় ব্যাকআপ সক্ষম করবেন?</string>
    <string name="BackupDialog_enable_backups">ব্যাকআপ সক্ষম করুন</string>
    <string name="BackupDialog_please_acknowledge_your_understanding_by_marking_the_confirmation_check_box">নিশ্চিতকরণ চেক বক্স চিহ্নিত করে আপনার বোঝার স্বীকৃতি দিন।</string>
    <string name="BackupDialog_delete_backups">ব্যাকআপ মুছে ফেলবেন?</string>
    <string name="BackupDialog_disable_and_delete_all_local_backups">সকল স্থানীয় ব্যাকআপ নিষ্ক্রিয় করবেন এবং মুছবেন?</string>
    <string name="BackupDialog_delete_backups_statement">ব্যাকআপ মুছে ফেলুন</string>
    <string name="BackupDialog_to_enable_backups_choose_a_folder">ব্যাকআপ সক্ষম করতে, একটি ফোল্ডার নির্বাচন করুন। ব্যাকআপগুলি এই স্থানে সংরক্ষণ করা হবে।</string>
    <string name="BackupDialog_choose_folder">ফোল্ডার চয়ন করুন</string>
    <string name="BackupDialog_copied_to_clipboard">ক্লিপবোর্ডে অনুলিপি করা হয়েছে</string>
    <string name="BackupDialog_no_file_picker_available">কোনও ফাইল বাছাইকারী উপলভ্য নয়।</string>
    <string name="BackupDialog_enter_backup_passphrase_to_verify">যাচাই করতে আপনার ব্যাকআপ পাসফ্রেজটি প্রবেশ করান</string>
    <string name="BackupDialog_verify">যাচাই করুন</string>
    <string name="BackupDialog_you_successfully_entered_your_backup_passphrase">আপনি সফলভাবে আপনার ব্যাকআপ পাসফ্রেজটি প্রবেশ করিয়েছেন</string>
    <string name="BackupDialog_passphrase_was_not_correct">পাসফ্রেজ সঠিক ছিলোনা।</string>
    <string name="LocalBackupJob_creating_signal_backup">Molly ব্যাকআপ তৈরি করা হচ্ছে…</string>
    <!-- Title for progress notification shown in a system notification while verifying a recent backup. -->
    <string name="LocalBackupJob_verifying_signal_backup">Molly ব্যাকআপ যাচাই করা হচ্ছে…</string>
    <string name="LocalBackupJobApi29_backup_failed">ব্যাকআপ ব্যর্থ হয়েছে</string>
    <string name="LocalBackupJobApi29_your_backup_directory_has_been_deleted_or_moved">আপনার ব্যাকআপ ডিরেক্টরি মুছে ফেলা হয়েছে বা সরানো হয়েছে।</string>
    <string name="LocalBackupJobApi29_your_backup_file_is_too_large">আপনার ব্যাকআপ ফাইলটি এই স্থানে সংরক্ষণ করার জন্য খুব বড়।</string>
    <string name="LocalBackupJobApi29_there_is_not_enough_space">আপনার ব্যাকআপ সংরক্ষণের জন্য পর্যাপ্ত জায়গা নেই।</string>
    <!-- Error message shown if a newly created backup could not be verified as accurate -->
    <string name="LocalBackupJobApi29_your_backup_could_not_be_verified">আপনার সাম্প্রতিক ব্যাকআপটি তৈরি এবং যাচাই করা যায়নি। অনুগ্রহ করে নতুন ব্যাকআপ তৈরি করুন।</string>
    <!-- Error message shown if a very large attachment is encountered during the backup creation and causes the backup to fail -->
    <string name="LocalBackupJobApi29_your_backup_contains_a_very_large_file">আপনার ব্যাকআপে একটি বেশ বড় আকারের ফাইল রয়েছে যার ব্যাকআপ নেওয়া যাচ্ছে না। ফাইলটি মুছে দিন এবং একটি নতুন ব্যাকআপ তৈরি করুন।</string>
    <string name="LocalBackupJobApi29_tap_to_manage_backups">ব্যাকআপগুলি পরিচালনা করতে আলতো চাপুন।</string>
    <string name="RegistrationActivity_wrong_number">ভুল নম্বর?</string>
    <!--    Countdown to when the user can request a new code via phone call during registration.-->
    <string name="RegistrationActivity_call_me_instead_available_in">আমাকে কল করুন (%1$02d:%2$02d)</string>
    <!--    Countdown to when the user can request a new SMS code during registration.-->
    <string name="RegistrationActivity_resend_sms_available_in">কোডটি আবারো পাঠান (%1$02d:%2$02d)</string>
    <string name="RegistrationActivity_contact_signal_support">Signal সহায়তায় যোগাযোগ করুন</string>
    <string name="RegistrationActivity_code_support_subject">Signal নিবন্ধন - অ্যানড্রয়েড এর জন্য যাচাইকরণ কোড</string>
    <string name="RegistrationActivity_incorrect_code">ভুল কোড</string>
    <string name="BackupUtil_never">কখনোই না</string>
    <string name="BackupUtil_unknown">অজানা</string>
    <string name="preferences_app_protection__see_my_phone_number">আমার ফোন নম্বর দেখুন</string>
    <string name="preferences_app_protection__find_me_by_phone_number">ফোন নম্বর দিয়ে আমাকে সন্ধান করুন</string>
    <!-- Phone number heading displayed as a screen title -->
    <string name="preferences_app_protection__phone_number">ফোন নম্বর</string>
    <!-- Subtext below option to launch into phone number privacy settings screen -->
    <string name="preferences_app_protection__choose_who_can_see">আপনার ফোন নম্বর কে দেখতে পাবেন এবং এটি ব্যবহার করে Signal-এ কে আপনার সাথে যোগাযোগ করতে পারবেন তা নির্বাচন করুন।</string>
    <!-- Section title above two radio buttons for enabling and disabling phone number display -->
    <string name="PhoneNumberPrivacySettingsFragment__who_can_see_my_number">আমার নম্বর কে দেখতে পাবেন</string>
    <!-- Subtext below radio buttons when who can see my number is set to nobody -->
    <string name="PhoneNumberPrivacySettingsFragment__nobody_will_see">কেউ Signal-এ আপনার ফোন নম্বর দেখতে পাবেন না</string>
    <!-- Section title above two radio buttons for enabling and disabling whether users can find me by my phone number  -->
    <string name="PhoneNumberPrivacySettingsFragment__who_can_find_me_by_number">নম্বরের মাধ্যমে কে আমাকে খুঁজে পাবেন</string>
    <!-- Subtext below radio buttons when who can see my number is set to everyone -->
    <string name="PhoneNumberPrivacySettingsFragment__your_phone_number">আপনি যেসকল ব্যক্তি ও গ্রুপকে ম্যাসেজ পাঠাবেন তারা আপনার ফোন নম্বরটি দেখতে পাবেন। যেসকল ব্যক্তির ফোনের কন্টাক্টে আপনার ফোন নম্বরটি রয়েছে তারাও Signal-এ সেটি দেখতে পাবেন।</string>
    <string name="PhoneNumberPrivacy_everyone">সকলে</string>
    <string name="PhoneNumberPrivacy_my_contacts">আমার পরিচিতিগুলি</string>
    <string name="PhoneNumberPrivacy_nobody">কেউ না</string>
    <string name="PhoneNumberPrivacy_everyone_see_description">আপনার ফোন নম্বরটি সকল মানুষ এবং গ্রুপগুলির কাছে দৃশ্যমান হবে।</string>
    <string name="PhoneNumberPrivacy_everyone_find_description">যার পরিচিতিতে আপনার ফোন নম্বর রয়েছে সে আপনাকে Signal পরিচিতিতে দেখবে। অন্যরা আপনাকে অনুসন্ধানে খুঁজে পেতে সক্ষম হবে।</string>
    <string name="preferences_app_protection__screen_lock">স্ক্রীন এর লক্</string>
    <string name="preferences_app_protection__lock_signal_access_with_android_screen_lock_or_fingerprint">অ্যানড্রয়েড স্ক্রীন এর লক্ বা ফিঙ্গারপ্রিন্ট লক দিয়ে সিগন্যাল লক্ করুন</string>
    <string name="preferences_app_protection__screen_lock_inactivity_timeout">স্ক্রীন এর লক্ নিষ্ক্রিয়তার সময়সীমা</string>
    <string name="preferences_app_protection__signal_pin">Signal পিন</string>
    <string name="preferences_app_protection__create_a_pin">পিন তৈরি করুন</string>
    <string name="preferences_app_protection__change_your_pin">আপনার পিন পরিবর্তন করুন</string>
    <string name="preferences_app_protection__pin_reminders">PIN অনুস্মারক</string>
    <string name="preferences_app_protection__turn_off">বন্ধ করুন</string>
    <string name="preferences_app_protection__confirm_pin">পিনটি সমর্থন করুন</string>
    <string name="preferences_app_protection__confirm_your_signal_pin">আপনার Signal পিনটি নিশ্চিত করুন</string>
    <string name="preferences_app_protection__make_sure_you_memorize_or_securely_store_your_pin">পিনটি পুনরুদ্ধার করা যাবে না বিধায় নিশ্চিত করুন যে আপনি এটি মুখস্ত করেছেন বা সুরক্ষিতভাবে সংরক্ষণ করেছেন। পিনটি ভুলে গেলে, আপনার Signal অ্যাকাউন্ট পুনরায় রেজিস্টার করার সময় আপনি ডেটা হারাতে পারেন।</string>
    <string name="preferences_app_protection__incorrect_pin_try_again">ভুল পিন। আবার চেষ্টা করুন|</string>
    <string name="preferences_app_protection__failed_to_enable_registration_lock">রেজিস্ট্রেশন লক সক্রিয় করতে ব্যার্থ।</string>
    <string name="preferences_app_protection__failed_to_disable_registration_lock">রেজিস্ট্রেশন লক নিষ্ক্রিয় করতে ব্যার্থ।</string>
    <string name="AppProtectionPreferenceFragment_none">কেউ না</string>
    <string name="preferences_app_protection__registration_lock">রেজিস্ট্রেশন লক</string>
    <string name="RegistrationActivity_you_must_enter_your_registration_lock_PIN">আপনার রেজিস্ট্রেশন লক এর পিন কোড দিতেই হবে</string>
    <string name="RegistrationActivity_your_pin_has_at_least_d_digits_or_characters">আপনার PIN এর নূন্যতম %1$d টি ডিজিট বা বর্ণ আছে</string>
    <string name="RegistrationActivity_too_many_attempts">অনেকবার চেষ্টা করা হয়েছে</string>
    <string name="RegistrationActivity_you_have_made_too_many_incorrect_registration_lock_pin_attempts_please_try_again_in_a_day">আপনার রেজিস্ট্রেশন লক এর পিন কোড দিতে অনেকবার ভুল করেছেন। একদিন পর আবার চেষ্টা করুন।</string>
    <string name="RegistrationActivity_you_have_made_too_many_attempts_please_try_again_later">আপনি অনেক বেশী প্রচেষ্টা চালিয়েছেন। দয়াকরে পরবর্তীতে আবার চেষ্টা করুন।</string>
    <string name="RegistrationActivity_error_connecting_to_service">পরিষেবাতে সংযোগ করার সময় ত্রুটি</string>
    <string name="preferences_chats__backups">ব্যাকআপ সমূহ</string>
    <string name="prompt_passphrase_activity__signal_is_locked">Molly লক্ করা আছে</string>
    <string name="prompt_passphrase_activity__tap_to_unlock">লক্ খুলতে ট্যাপ করুন</string>
    <string name="Recipient_unknown">অজানা</string>

    <!-- TransferOrRestoreFragment -->
    <string name="TransferOrRestoreFragment__transfer_or_restore_account">অ্যাকাউন্ট ট্রান্সফার করুন বা পুনরুদ্ধার করুন</string>
    <string name="TransferOrRestoreFragment__if_you_have_previously_registered_a_signal_account">আপনি আগে একটি Signal অ্যাকাউন্টে রেজিস্টার করলে, আপনি আপনার অ্যাকাউন্ট বা মেসেজ ট্রান্সফার বা পুনরুদ্ধার করতে পারবেন</string>
    <string name="TransferOrRestoreFragment__transfer_from_android_device">Android ডিভাইস থেকে ট্রান্সফার করুন</string>
    <string name="TransferOrRestoreFragment__transfer_your_account_and_messages_from_your_old_android_device">আপনার পুরনো Android ডিভাইস থেকে আপনার অ্যাকাউন্ট ও মেসেজ ট্রান্সফার করুন। আপনার পুরনো ডিভাইসে আপনার অ্যাক্সেস থাকতে হবে।</string>
    <string name="TransferOrRestoreFragment__you_need_access_to_your_old_device">আপনার পুরনো ডিভাইসে আপনার অ্যাক্সেস থাকতে হবে।</string>
    <string name="TransferOrRestoreFragment__restore_from_backup">ব্যাকআপ থেকে পুনরুদ্ধার করুন</string>
    <string name="TransferOrRestoreFragment__restore_your_messages_from_a_local_backup">একটি স্থানীয় ব্যাকআপ থেকে আপনার মেসেজগুলো পুনরুদ্ধার করুন। আপনি এখনই পুনরুদ্ধার না করলে, পরে আর করতে পারবেন না।</string>

    <!-- NewDeviceTransferInstructionsFragment -->
    <string name="NewDeviceTransferInstructions__open_signal_on_your_old_android_phone">আপনার পুরনো Android ফোনে Signal খুলুন</string>
    <string name="NewDeviceTransferInstructions__continue">চলতে থাকুন</string>
    <string name="NewDeviceTransferInstructions__first_bullet">1.</string>
    <string name="NewDeviceTransferInstructions__tap_on_your_profile_photo_in_the_top_left_to_open_settings">সেটিংস খুলতে উপরের বাম কোণে আপনার প্রোফাইল ছবির উপর ট্যাপ করুন</string>
    <string name="NewDeviceTransferInstructions__second_bullet">2.</string>
    <string name="NewDeviceTransferInstructions__tap_on_account">"“অ্যাকাউন্ট”-এ ট্যাপ করুন"</string>
    <string name="NewDeviceTransferInstructions__third_bullet">3.</string>
    <string name="NewDeviceTransferInstructions__tap_transfer_account_and_then_continue_on_both_devices">"“অ্যাকাউন্ট ট্রান্সফার করুন”-এ ট্যাপ করে উভয় ডিভাইসে “চালিয়ে যান”-এ ট্যাপ করুন"</string>

    <!-- NewDeviceTransferSetupFragment -->
    <string name="NewDeviceTransferSetup__preparing_to_connect_to_old_android_device">পুরনো Android ডিভাইসের সাথে সংযোগের প্রস্তুতি নিচ্ছে…</string>
    <string name="NewDeviceTransferSetup__take_a_moment_should_be_ready_soon">কিছু সময় নিচ্ছে, শীঘ্রই প্রস্তুত হয়ে যাবে</string>
    <string name="NewDeviceTransferSetup__waiting_for_old_device_to_connect">পুরনো Android ডিভাইসের সংযোগের জন্য অপেক্ষা করছে…</string>
    <string name="NewDeviceTransferSetup__signal_needs_the_location_permission_to_discover_and_connect_with_your_old_device">আপনার পুরনো Android ডিভাইস খুঁজে পেতে ও সংযুক্ত করতে Molly-এর লোকেশনের অনুমতি আবশ্যক।</string>
    <string name="NewDeviceTransferSetup__signal_needs_location_services_enabled_to_discover_and_connect_with_your_old_device">আপনার পুরনো Android ডিভাইস খুঁজে পেতে ও সংযুক্ত করতে Molly-এর জন্য লোকেশন পরিষেবাটি চালু থাকতে হবে।</string>
    <string name="NewDeviceTransferSetup__signal_needs_wifi_on_to_discover_and_connect_with_your_old_device">আপনার পুরনো Android ডিভাইস খুঁজে পেতে ও সংযুক্ত করতে Molly-এর ওয়াই-ফাই চালু থাকতে হবে। ওয়াই-ফাই চালু থাকতে হবে, কিন্তু এটি কোন ওয়াই-ফাই নেটওয়ার্কের সাথে সংযুক্ত থাকার দরকার নেই।</string>
    <string name="NewDeviceTransferSetup__sorry_it_appears_your_device_does_not_support_wifi_direct">দুঃখিত, মনে হচ্ছে এই ডিভাইসটি Wi-Fi Direct-কে সমর্থন করে না। Molly আপনার পুরানো Android ডিভাইসটি খুঁজে পেতে এবং সংযোগ করতে Wi-Fi Direct ব্যবহার করে। আপনার পুরানো Android ডিভাইস থেকে আপনার অ্যাকাউন্টটি পুনরুদ্ধার করতে আপনি এখনও একটি ব্যাকআপ পুনরুদ্ধার করতে পারেন।</string>
    <string name="NewDeviceTransferSetup__restore_a_backup">একটি ব্যাকআপ পুনরুদ্ধার করুন</string>
    <string name="NewDeviceTransferSetup__an_unexpected_error_occurred_while_attempting_to_connect_to_your_old_device">আপনার পুরনো Android ডিভাইসে সংযুক্ত হওয়ার চেষ্টাকালীন একটি অপ্রত্যাশিত সমস্যা হয়েছে।</string>

    <!-- OldDeviceTransferSetupFragment -->
    <string name="OldDeviceTransferSetup__searching_for_new_android_device">নতুন Android ডিভাইস খোঁজা হচ্ছে…</string>
    <string name="OldDeviceTransferSetup__signal_needs_the_location_permission_to_discover_and_connect_with_your_new_device">আপনার নতুন Android ডিভাইসটি খুঁজে পেতে এবং সংযোগ করতে Molly-এর লোকেশনের অনুমতি প্রয়োজন।</string>
    <string name="OldDeviceTransferSetup__signal_needs_location_services_enabled_to_discover_and_connect_with_your_new_device">আপনার নতুন Android ডিভাইসটি খুঁজে পেতে এবং সংযোগের জন্য Molly-এর জন্য লোকেশন পরিষেবা চালু থাকতে হবে।</string>
    <string name="OldDeviceTransferSetup__signal_needs_wifi_on_to_discover_and_connect_with_your_new_device">আপনার নতুন Android ডিভাইসটি খুঁজে পেতে এবং সংযুক্ত করতে Molly-এর ওয়াই-ফাই প্রয়োজন। ওয়াই-ফাই চালু থাকা প্রয়োজন তবে এটি কোনও ওয়াই-ফাই নেটওয়ার্কের সাথে সংযুক্ত থাকার দরকার নেই।</string>
    <string name="OldDeviceTransferSetup__sorry_it_appears_your_device_does_not_support_wifi_direct">দুঃখিত, মনে হচ্ছে এটি এই ডিভাইসটি Wi-Fi Direct-কে সমর্থন করে না। Molly আপনার নতুন Android ডিভাইসটি খুঁজে পেতে এবং সংযুক্ত করতে Wi-Fi Direct ব্যবহার করে। আপনার নতুন Android ডিভাইসে আপনার অ্যাকাউন্টটি পুনরুদ্ধার করতে আপনি এখনও একটি ব্যাকআপ তৈরি করতে পারেন।</string>
    <string name="OldDeviceTransferSetup__create_a_backup">একটি ব্যাকআপ তৈরি করুন</string>
    <string name="OldDeviceTransferSetup__an_unexpected_error_occurred_while_attempting_to_connect_to_your_old_device">আপনার নতুন Android ডিভাইসে সংযোগ দেওয়ার চেষ্টা করার সময় একটি অপ্রত্যাশিত ত্রুটি ঘটেছে।</string>

    <!-- DeviceTransferSetupFragment -->
    <string name="DeviceTransferSetup__unable_to_open_wifi_settings">ওয়াইফাই সেটিংস খুলতে অক্ষম। ম্যানুয়ালি ওয়াইফাই চালু করুন।</string>
    <string name="DeviceTransferSetup__grant_location_permission">লোকেশন অনুমতি দিন</string>
    <string name="DeviceTransferSetup__turn_on_location_services">লোকেশন পরিষেবা চালু করুন</string>
    <string name="DeviceTransferSetup__turn_on_wifi">ওয়াই-ফাই চালু করুন</string>
    <string name="DeviceTransferSetup__error_connecting">সংযোগ করার সময় ত্রুটি</string>
    <string name="DeviceTransferSetup__retry">পুনরায় চেষ্টা করুন</string>
    <string name="DeviceTransferSetup__submit_debug_logs">ডিবাগ লগ জমা দিন</string>
    <string name="DeviceTransferSetup__verify_code">কোড যাচাই করুন</string>
    <string name="DeviceTransferSetup__verify_that_the_code_below_matches_on_both_of_your_devices">নীচের কোডটি আপনার উভয় ডিভাইসেম্যাচ করে কিনা তা ভেরিফাই করুন। তারপরে চালিয়ে যেতে ট্যাপ করুন।</string>
    <string name="DeviceTransferSetup__the_numbers_do_not_match">সংখ্যা মিলছে না</string>
    <string name="DeviceTransferSetup__continue">চলতে থাকুন</string>
    <string name="DeviceTransferSetup__if_the_numbers_on_your_devices_do_not_match_its_possible_you_connected_to_the_wrong_device">যদি আপনার ডিভাইসগুলোর সংখ্যা না মিলে, তাহলে সম্ভবত আপনি ভুল ডিভাইসে সংযুক্ত হয়েছেন। এই সমস্যাটির সমাধান করতে, ট্রান্সফারটি থামিয়ে পুনরায় চেষ্টা করুন এবং আপনার উভয় ডিভাইসকে কাছাকাছি রাখুন।</string>
    <string name="DeviceTransferSetup__stop_transfer">স্থানান্তর বন্ধ করুন</string>
    <string name="DeviceTransferSetup__unable_to_discover_old_device">পুরানো ডিভাইস খুঁজে পেতে অক্ষম</string>
    <string name="DeviceTransferSetup__unable_to_discover_new_device">নতুন ডিভাইস খুঁজে পেতে অক্ষম</string>
    <string name="DeviceTransferSetup__make_sure_the_following_permissions_are_enabled">নিম্নলিখিত অনুমতি এবং পরিষেবাদি সক্ষম আছে তা নিশ্চিত করুন:</string>
    <string name="DeviceTransferSetup__location_permission">লোকেশন অনুমতি</string>
    <string name="DeviceTransferSetup__location_services">লোকেশন পরিষেবা</string>
    <string name="DeviceTransferSetup__wifi">ওয়াই-ফাই</string>
    <string name="DeviceTransferSetup__on_the_wifi_direct_screen_remove_all_remembered_groups_and_unlink_any_invited_or_connected_devices">WiFi Direct স্ক্রিন থেকে, স্মরণ রাখা সব গ্রুপ সরিয়ে ফেলুন এবং যেকোনো আমন্ত্রিত বা সংযুক্ত ডিভাইসগুলো আনলিংক করুন।</string>
    <string name="DeviceTransferSetup__wifi_direct_screen">ওয়াইফাই ডাইরেক্ট স্ক্রিন</string>
    <string name="DeviceTransferSetup__try_turning_wifi_off_and_on_on_both_devices">উভয় ডিভাইসে ওয়াই-ফাই বন্ধ এবং চালু করার চেষ্টা করুন।</string>
    <string name="DeviceTransferSetup__make_sure_both_devices_are_in_transfer_mode">নিশ্চিত করুন যে দুটি ডিভাইসই ট্রান্সফার মোড-এ রয়েছে।</string>
    <string name="DeviceTransferSetup__go_to_support_page">সাপোর্ট পৃষ্ঠায় যান</string>
    <string name="DeviceTransferSetup__try_again">আবারো চেষ্টা করুন</string>
    <string name="DeviceTransferSetup__waiting_for_other_device">অন্যান্য ডিভাইসের জন্য অপেক্ষা করা হচ্ছে</string>
    <string name="DeviceTransferSetup__tap_continue_on_your_other_device_to_start_the_transfer">ট্রান্সফার করা শুরু করতে আপনার অন্য ডিভাইসে চালিয়ে যান অপশনে ট্যাপ করুন।</string>
    <string name="DeviceTransferSetup__tap_continue_on_your_other_device">আপনার অন্য ডিভাইসে চালিয়ে যান অপশনটিতে ট্যাপ করুন…</string>

    <!-- NewDeviceTransferFragment -->
    <string name="NewDeviceTransfer__cannot_transfer_from_a_newer_version_of_signal">Signal নতুন সংস্করণ থেকে স্থানান্তর করা যায় না</string>

    <!-- DeviceTransferFragment -->
    <string name="DeviceTransfer__transferring_data">তথ্য স্থানান্তর করা হচ্ছে</string>
    <string name="DeviceTransfer__keep_both_devices_near_each_other">উভয় ডিভাইসকে একে অপরের কাছাকাছি রাখুন। ডিভাইসগুলো বন্ধ করবেন না এবং Molly চালু রাখুন। ট্রান্সফারগুলো এক প্রান্ত থেকে অপর প্রান্তে এনক্রিপ্ট করা অবস্থায় থাকে।</string>
    <string name="DeviceTransfer__d_messages_so_far">এখন পর্যন্ত %1$dটি মেসেজ…</string>
    <!-- Filled in with total percentage of messages transferred -->
    <string name="DeviceTransfer__s_of_messages_so_far">এখন পর্যন্ত %1$s%%-টি ম্যাসেজ</string>
    <string name="DeviceTransfer__cancel">বাতিল</string>
    <string name="DeviceTransfer__try_again">আবারো চেষ্টা করুন</string>
    <string name="DeviceTransfer__stop_transfer">স্থানান্তর বন্ধ করুন</string>
    <string name="DeviceTransfer__all_transfer_progress_will_be_lost">সমস্ত স্থানান্তর অগ্রগতি নষ্ট হবে।</string>
    <string name="DeviceTransfer__transfer_failed">স্থানান্তর ব্যর্থ হয়েছে</string>
    <string name="DeviceTransfer__unable_to_transfer">স্থানান্তর করতে অক্ষম</string>

    <!-- OldDeviceTransferInstructionsFragment -->
    <string name="OldDeviceTransferInstructions__transfer_account">অ্যাকাউন্ট স্থানান্তর করুন</string>
    <string name="OldDeviceTransferInstructions__first_bullet">1.</string>
    <string name="OldDeviceTransferInstructions__download_signal_on_your_new_android_device">আপনার নতুন Android ডিভাইসে Molly ডাউনলোড করুন</string>
    <string name="OldDeviceTransferInstructions__second_bullet">2.</string>
    <string name="OldDeviceTransferInstructions__tap_on_transfer_or_restore_account">"\"অ্যাকাউন্ট ট্রান্সফার বা পুনর্বহাল করুন\"-এ ট্যাপ করুন"</string>
    <string name="OldDeviceTransferInstructions__third_bullet">3.</string>
    <string name="OldDeviceTransferInstructions__select_transfer_from_android_device_when_prompted_and_then_continue">"অনুরোধ করা হলে \"Android ডিভাইস থেকে ট্রান্সফার করুন\" বেছে নিয়ে \"চালিয়ে যান\" নির্বাচন করুন। দুটি ডিভাইসকে কাছাকাছি রাখুন।"</string>
    <string name="OldDeviceTransferInstructions__continue">চলতে থাকুন</string>

    <!-- OldDeviceTransferComplete -->
    <string name="OldDeviceTransferComplete__go_to_your_new_device">আপনার নতুন ডিভাইসে যান</string>
    <string name="OldDeviceTransferComplete__your_signal_data_has_Been_transferred_to_your_new_device">আপনার Signal তথ্য আপনার নতুন ডিভাইসে স্থানান্তরিত হয়েছে। স্থানান্তর প্রক্রিয়াটি সম্পূর্ণ করতে, আপনাকে অবশ্যই আপনার নতুন ডিভাইসে নিবন্ধকরণ চালিয়ে যেতে হবে।</string>
    <string name="OldDeviceTransferComplete__close">বন্ধ</string>

    <!-- NewDeviceTransferComplete -->
    <string name="NewDeviceTransferComplete__transfer_successful">স্থানান্তর সফল</string>
    <string name="NewDeviceTransferComplete__transfer_complete">স্থানান্তর সম্পূর্ণ</string>
    <string name="NewDeviceTransferComplete__to_complete_the_transfer_process_you_must_continue_registration">স্থানান্তর প্রক্রিয়াটি সম্পূর্ণ করতে, আপনাকে অবশ্যই নিবন্ধকরণ চালিয়ে যেতে হবে।</string>
    <string name="NewDeviceTransferComplete__continue_registration">নিবন্ধকরণ চালিয়ে যান</string>

    <!-- DeviceToDeviceTransferService -->
    <string name="DeviceToDeviceTransferService_content_title">অ্যাকাউন্ট স্থানান্তর</string>
    <string name="DeviceToDeviceTransferService_status_ready">আপনার অন্য অ্যান্ড্রয়েড ডিভাইসে সংযোগ স্থাপনের জন্য প্রস্তুত করা হচ্ছে …</string>
    <string name="DeviceToDeviceTransferService_status_starting_up">আপনার অন্য অ্যান্ড্রয়েড ডিভাইসে সংযোগ স্থাপনের জন্য প্রস্তুত করা হচ্ছে …</string>
    <string name="DeviceToDeviceTransferService_status_discovery">আপনার অন্যান্য অ্যান্ড্রয়েড ডিভাইস অনুসন্ধান করা হচ্ছে …</string>
    <string name="DeviceToDeviceTransferService_status_network_connected">আপনার অন্যান্য অ্যান্ড্রয়েড ডিভাইসে সংযুক্ত হচ্ছে …</string>
    <string name="DeviceToDeviceTransferService_status_verification_required">যাচাই প্রয়োজন</string>
    <string name="DeviceToDeviceTransferService_status_service_connected">অ্যাকাউন্ট স্থানান্তর করা হচ্ছে …</string>

    <!-- OldDeviceTransferLockedDialog -->
    <string name="OldDeviceTransferLockedDialog__complete_registration_on_your_new_device">আপনার নতুন ডিভাইসে নিবন্ধকরণ সম্পূর্ণ করুন</string>
    <string name="OldDeviceTransferLockedDialog__your_signal_account_has_been_transferred_to_your_new_device">আপনার Signal অ্যাকাউন্টটি আপনার নতুন ডিভাইসে স্থানান্তরিত হয়েছে, তবে চালিয়ে যাওয়ার জন্য আপনাকে অবশ্যই এটিতে নিবন্ধকরণ সম্পূর্ণ করতে হবে। এই ডিভাইসে Signal নিষ্ক্রিয় হবে।</string>
    <string name="OldDeviceTransferLockedDialog__done">শেষ</string>
    <string name="OldDeviceTransferLockedDialog__cancel_and_activate_this_device">বাতিল করুন এবং এই ডিভাইসটি সক্রিয় করুন</string>

    <!-- AdvancedPreferenceFragment -->

    <!-- RecipientBottomSheet -->
    <string name="RecipientBottomSheet_block">ব্লক করুন</string>
    <string name="RecipientBottomSheet_unblock">আনব্লক করুন</string>
    <string name="RecipientBottomSheet_add_to_contacts">পরিচিতি তালিকায় যোগ করুন</string>
    <!-- Error message that displays when a user tries to tap to view system contact details but has no app that supports it -->
    <string name="RecipientBottomSheet_unable_to_open_contacts">কন্ট্যাক্ট খুলতে সক্ষম এমন কোন অ্যাপ খুঁজে পাওয়া যাচ্ছে না।</string>
    <string name="RecipientBottomSheet_add_to_a_group">গ্রুপে যোগ করো</string>
    <string name="RecipientBottomSheet_add_to_another_group">অন্য গ্রুপে যুক্ত করুন</string>
    <string name="RecipientBottomSheet_view_safety_number">নিরাপত্তা নাম্বার দেখুন</string>
    <string name="RecipientBottomSheet_make_admin">এডমিন করুন</string>
    <string name="RecipientBottomSheet_remove_as_admin">এডমিন থেকে সরিয়ে দিন</string>
    <string name="RecipientBottomSheet_remove_from_group">গ্রুপ থেকে সরিয়ে ফেলুন</string>

    <string name="RecipientBottomSheet_remove_s_as_group_admin">%1$s-কে গ্রুপ এডমিন থেকে সরাবেন?</string>
    <string name="RecipientBottomSheet_s_will_be_able_to_edit_group">"\"%1$s\" এই গ্রুপ এবং এর সদস্যদের সম্পাদনা করতে সক্ষম হবে।"</string>

    <string name="RecipientBottomSheet_remove_s_from_the_group">গ্রুপ থেকে %1$s-কে সরাবেন?</string>
    <!-- Dialog message shown when removing someone from a group with group link being active to indicate they will not be able to rejoin -->
    <string name="RecipientBottomSheet_remove_s_from_the_group_they_will_not_be_able_to_rejoin">%1$s-কে গ্রুপ থেকে সরিয়ে দিতে চান? তিনি গ্রুপ লিংকের মাধ্যমে আর যোগ দিতে পারবেন না।</string>
    <string name="RecipientBottomSheet_remove">সরিয়ে ফেলুন</string>
    <string name="RecipientBottomSheet_copied_to_clipboard">ক্লিপবোর্ডে অনুলিপি করা হয়েছে</string>

    <string name="GroupRecipientListItem_admin">প্রশাসক</string>
    <string name="GroupRecipientListItem_approve_description">অনুমোদন</string>
    <string name="GroupRecipientListItem_deny_description">প্রত্যাখ্যান</string>


    <!-- GroupsLearnMoreBottomSheetDialogFragment -->
    <string name="GroupsLearnMore_legacy_vs_new_groups">লিগ্যাসি বনাম নতুন গ্রুপ</string>
    <string name="GroupsLearnMore_what_are_legacy_groups">লিগ্যাসি গ্রুপ কি?</string>
    <string name="GroupsLearnMore_paragraph_1">লিগ্যাসি গ্রুপ হল এমন গ্রুপ যা অ্যাডমিন এবং আরও বর্ণনামূলক গ্রুপ আপডেটগুলির মতো নতুন গ্রুপ ফিচারের সাথে সামঞ্জস্যপূর্ণ নয়।</string>
    <string name="GroupsLearnMore_can_i_upgrade_a_legacy_group">আমি কি একটি লিগ্যাসি গ্রুপ আপগ্রেড করতে পারি?</string>
    <string name="GroupsLearnMore_paragraph_2">লিগ্যাসি গ্রুপগুলো এখনও নতুন গ্রুপে আপগ্রেড করা যাবে না, তবে যদি তারা Signal-এর সর্বশেষ সংস্করণটি ব্যবহার করেন তাহলে তাদের নিয়ে নতুন একটি গ্রুপ তৈরি করতে পারবেন।</string>
    <string name="GroupsLearnMore_paragraph_3">Signal ভবিষ্যতে লিগ্যাসি গ্রুপগুলি আপগ্রেড করার একটি উপায় প্রস্তাব করবে।</string>

    <!-- GroupLinkBottomSheetDialogFragment -->
    <string name="GroupLinkBottomSheet_share_hint_requiring_approval">এই লিঙ্ক থেকে যে কেউ গ্রুপের নাম এবং ফটো দেখতে এবং যোগদানের জন্য অনুরোধ করতে পারেন। আপনার বিশ্বস্ত মানুষের সাথে এটি শেয়ার করুন।</string>
    <string name="GroupLinkBottomSheet_share_hint_not_requiring_approval">এই লিংকে যেয়ে যে কেউ গ্রুপটির নাম ও ছবি দেখতে এবং গ্রুপটিতে যোগ দিতে পারবেন। আপনার বিশ্বস্ত লোকদের সাথে এটি শেয়ার করুন।</string>
    <string name="GroupLinkBottomSheet_share_via_signal">Molly এর মাধ্যমে শেয়ার করুন</string>
    <string name="GroupLinkBottomSheet_copy">অনুলিপি</string>
    <string name="GroupLinkBottomSheet_qr_code">কিউআর কোড</string>
    <string name="GroupLinkBottomSheet_share">শেয়ার করুন</string>
    <string name="GroupLinkBottomSheet_copied_to_clipboard">ক্লিপবোর্ডে অনুলিপি করা হয়েছে</string>
    <string name="GroupLinkBottomSheet_the_link_is_not_currently_active">লিঙ্কটি বর্তমানে সক্রিয় নেই</string>

    <!-- VoiceNotePlaybackPreparer -->
    <string name="VoiceNotePlaybackPreparer__failed_to_play_voice_message">ভয়েস বার্তা চালাতে ব্যর্থ</string>

    <!-- VoiceNoteMediaDescriptionCompatFactory -->
    <string name="VoiceNoteMediaItemFactory__voice_message">ভয়েস বার্তা। %1$s</string>
    <string name="VoiceNoteMediaItemFactory__s_to_s">%1$s থেকে %2$s</string>

    <!-- StorageUtil -->
    <string name="StorageUtil__s_s">%1$s/%2$s</string>
    <string name="BlockedUsersActivity__s_has_been_blocked">\"%1$s\"-কে ব্লক করা হয়েছে।</string>
    <string name="BlockedUsersActivity__failed_to_block_s">\"%1$s\"-কে ব্লক করা যায়নি</string>
    <string name="BlockedUsersActivity__s_has_been_unblocked">\"%1$s\"-কে আনব্লক করা হয়েছে।</string>

    <!-- ReviewCardDialogFragment -->
    <string name="ReviewCardDialogFragment__review_members">সদস্যদের পর্যালোচনা করুন</string>
    <string name="ReviewCardDialogFragment__review_request">অনুরোধ পর্যালোচনা</string>
    <string name="ReviewCardDialogFragment__d_group_members_have_the_same_name">%1$d জন গ্রুপ সদস্যদের একই নাম রয়েছে, নীচের সদস্যদের পর্যালোচনা করুন এবং পদক্ষেপ নিন।</string>
    <string name="ReviewCardDialogFragment__if_youre_not_sure">আপনি যদি নিশ্চিত না হন কার থেকে অনুরোধ এসেছে, আগে কন্টাক্টটি পরিদর্শন সিদ্ধান্ত নিন</string>
    <string name="ReviewCardDialogFragment__no_other_groups_in_common">একই রকমের আর কোন গ্রুপ নেই</string>
    <string name="ReviewCardDialogFragment__no_groups_in_common">একই রকমের কোন গ্রুপ নেই</string>
    <plurals name="ReviewCardDialogFragment__d_other_groups_in_common">
        <item quantity="one">%1$d গ্রুপগুলি একই রকম</item>
        <item quantity="other">%1$d গ্রুপগুলি একই রকম</item>
    </plurals>
    <plurals name="ReviewCardDialogFragment__d_groups_in_common">
        <item quantity="one">%1$d গ্রুপগুলি একই রকম</item>
        <item quantity="other">%1$d গ্রুপগুলি একই রকম</item>
    </plurals>
    <string name="ReviewCardDialogFragment__remove_s_from_group">%1$s-কে গ্রুপ থেকে সরিয়ে দেবেন?</string>
    <string name="ReviewCardDialogFragment__remove">সরিয়ে ফেলুন</string>
    <string name="ReviewCardDialogFragment__failed_to_remove_group_member">গ্রুপের সদস্য সরিয়ে ফেলতে ব্যর্থ হয়েছে।</string>

    <!-- ReviewCard -->
    <string name="ReviewCard__member">সদস্য</string>
    <string name="ReviewCard__request">অনুরোধ</string>
    <string name="ReviewCard__your_contact">আপনার কন্টাক্ট</string>
    <string name="ReviewCard__remove_from_group">গ্রুপ থেকে সরিয়ে ফেলুন</string>
    <string name="ReviewCard__update_contact">কন্টাক্ট হালনাগাদ</string>
    <string name="ReviewCard__block">ব্লক করুন</string>
    <string name="ReviewCard__delete">মুছে ফেলুন</string>
    <string name="ReviewCard__recently_changed">সাম্প্রতিককালে তাদের প্রোফাইল নাম %1$s থেকে %2$s তে পরিবর্তন করেছেন</string>

    <!-- CallParticipantsListUpdatePopupWindow -->
    <string name="CallParticipantsListUpdatePopupWindow__s_joined">%1$s যোগ দিয়েছেন</string>
    <string name="CallParticipantsListUpdatePopupWindow__s_and_s_joined">%1$s এবং %2$s যোগ দিয়েছে</string>
    <string name="CallParticipantsListUpdatePopupWindow__s_s_and_s_joined">%1$s, %2$s এবং %3$s যোগ দিয়েছে</string>
    <string name="CallParticipantsListUpdatePopupWindow__s_s_and_d_others_joined">%1$s, %2$s, এবং অন্যান্য %3$dজন যোগ দিয়েছে</string>
    <string name="CallParticipantsListUpdatePopupWindow__s_left">%1$s চলে গেছে</string>
    <string name="CallParticipantsListUpdatePopupWindow__s_and_s_left">%1$s এবং %2$s চলে গেছে</string>
    <string name="CallParticipantsListUpdatePopupWindow__s_s_and_s_left">%1$s, %2$s এবং%3$s চলে গেছে</string>
    <string name="CallParticipantsListUpdatePopupWindow__s_s_and_d_others_left">%1$s, %2$s এবং অন্যান্য %3$d জন চলে গেছে</string>

    <string name="CallParticipant__you">আপনি</string>
    <string name="CallParticipant__you_on_another_device">আপনি (অন্য ডিভাইসে আছেন)</string>
    <string name="CallParticipant__s_on_another_device">%1$s (অন্য ডিভাইসে)</string>

    <!-- WifiToCellularPopupWindow -->
    <!-- Message shown during a call when the WiFi network is unusable, and cellular data starts to be used for the call instead. -->
    <string name="WifiToCellularPopupWindow__weak_wifi_switched_to_cellular">দুর্বল ওয়াই-ফাই সংযোগ। মোবাইল ইন্টারনেটে স্যুইচ করা হয়েছে।</string>

    <!-- DeleteAccountFragment -->
    <string name="DeleteAccountFragment__deleting_your_account_will">আপনার অ্যাকাউন্ট মুছে ফেলা হলে:</string>
    <string name="DeleteAccountFragment__enter_your_phone_number">আপনার ফোন নম্বর লিখুন</string>
    <string name="DeleteAccountFragment__delete_account">অ্যাকাউন্ট মুছে ফেলুন</string>
    <string name="DeleteAccountFragment__delete_your_account_info_and_profile_photo">আপনার অ্যাকাউন্টের তথ্য এবং প্রোফাইলের ছবি মুছে ফেলুন</string>
    <string name="DeleteAccountFragment__delete_all_your_messages">আপনার সকল ম্যাসেজ মুছে ফেলুন</string>
    <string name="DeleteAccountFragment__delete_s_in_your_payments_account">আপনার পেমেন্ট অ্যাকাউন্টের %1$s মুছুন</string>
    <string name="DeleteAccountFragment__no_country_code">কোনও দেশের কোড নির্দিষ্ট করা নেই</string>
    <string name="DeleteAccountFragment__no_number">কোনও নম্বর নির্দিষ্ট করা হয়নি</string>
    <string name="DeleteAccountFragment__the_phone_number">আপনি যে ফোন নম্বরটি লিখেছেন তা আপনার অ্যাকাউন্টের সাথে মেলে না।</string>
    <string name="DeleteAccountFragment__are_you_sure">আপনি আপনার অ্যাকাউন্ট মুছে ফেলার ব্যাপারে নিশ্চিত?</string>
    <string name="DeleteAccountFragment__this_will_delete_your_signal_account">এটি আপনার Signal অ্যাকাউন্ট মুছে ফেলবে এবং অ্যাপ্লিকেশনটি রিসেট করবে। প্রক্রিয়াটি শেষ হওয়ার পর অ্যাপটি বন্ধ হয়ে যাবে।</string>
    <string name="DeleteAccountFragment__failed_to_delete_local_data">স্থানীয় তথ্য মুছতে ব্যর্থ হয়েছে। আপনি এটিকে ম্যানুয়ালি সিস্টেম অ্যাপ্লিকেশন সেটিংস থেকে পরিষ্কার করতে পারবেন।</string>
    <string name="DeleteAccountFragment__launch_app_settings">অ্যাপ্লিকেশন সেটিংস চালু করুন</string>
    <!-- Title of progress dialog shown when a user deletes their account and the process is leaving all groups -->
    <string name="DeleteAccountFragment__leaving_groups">গ্ৰুপ ছেড়ে যাচ্ছি…</string>
    <!-- Title of progress dialog shown when a user deletes their account and the process has left all groups -->
    <string name="DeleteAccountFragment__deleting_account">অ্যাকাউন্ট মুছে ফেলছি…</string>
    <!-- Message of progress dialog shown when a user deletes their account and the process is canceling their subscription -->
    <string name="DeleteAccountFragment__canceling_your_subscription">আপনার সাবস্ক্রিপশন বাতিল করা হচ্ছে…</string>
    <!-- Message of progress dialog shown when a user deletes their account and the process is leaving groups -->
    <string name="DeleteAccountFragment__depending_on_the_number_of_groups">আপনি যতগুলো গ্ৰুপে আছেন তার উপর নির্ভর করে, এতে কয়েক মিনিট সময় লাগতে পারে</string>
    <!-- Message of progress dialog shown when a user deletes their account and the process has left all groups -->
    <string name="DeleteAccountFragment__deleting_all_user_data_and_resetting">ব্যবহারকারীর ডেটা মুছে ফেলা হচ্ছে এবং অ্যাপ রিসেট করা হচ্ছে</string>
    <!-- Title of error dialog shown when a network error occurs during account deletion -->
    <string name="DeleteAccountFragment__account_not_deleted">অ্যাকাউন্ট মুছে ফেলা হয়নি</string>
    <!-- Message of error dialog shown when a network error occurs during account deletion -->
    <string name="DeleteAccountFragment__there_was_a_problem">মুছে ফেলার প্রক্রিয়া সম্পূর্ণ করতে একটি সমস্যা হয়েছে৷ আপনার নেটওয়ার্ক সংযোগ ঠিক আছে কিনা দেখুন এবং আবার চেষ্টা করুন।</string>

    <!-- DeleteAccountCountryPickerFragment -->
    <string name="DeleteAccountCountryPickerFragment__search_countries">দেশ খুঁজুন</string>

    <!-- CreateGroupActivity -->
    <string name="CreateGroupActivity__skip">বাদ দিয়ে যান</string>
    <plurals name="CreateGroupActivity__d_members">
        <item quantity="one">%1$d সদস্য</item>
        <item quantity="other">%1$d সদস্য</item>
    </plurals>

    <!-- ShareActivity -->
    <string name="ShareActivity__share">শেয়ার করুন</string>
    <string name="ShareActivity__send">পাঠান</string>
    <string name="ShareActivity__comma_s">, %1$s</string>
    <!-- Toast when the incoming intent is invalid -->
    <string name="ShareActivity__could_not_get_share_data_from_intent">উদ্দেশ্যের কাছ থেকে শেয়ারের তথ্য পাওয়া যায়নি।</string>

    <!-- MultiShareDialogs -->
    <string name="MultiShareDialogs__failed_to_send_to_some_users">কিছু ব্যবহারকারীর কাছে প্রেরণে ব্যর্থ হয়েছে</string>
    <string name="MultiShareDialogs__you_can_only_share_with_up_to">আপনি কেবল %1$d জন পর্যন্ত চ্যাট শেয়ার করতে পারেন</string>

    <!-- ChatWallpaperActivity -->

    <!-- ChatWallpaperFragment -->
    <string name="ChatWallpaperFragment__chat_color">চ্যাট-এর রং</string>
    <string name="ChatWallpaperFragment__reset_chat_colors">চ্যাটের রঙগুলি রিসেট করুন</string>
    <string name="ChatWallpaperFragment__reset_chat_color">চ্যাটের রঙ রিসেট করুন</string>
    <string name="ChatWallpaperFragment__reset_chat_color_question">চ্যাটের রঙ পুনরায় সেট করবেন?</string>
    <string name="ChatWallpaperFragment__set_wallpaper">ওয়ালপেপার সেট করুন</string>
    <string name="ChatWallpaperFragment__dark_mode_dims_wallpaper">ডার্ক মোডের ডিম ওয়ালপেপার</string>
    <string name="ChatWallpaperFragment__contact_name">কন্ট্যাক্টের নাম</string>
    <string name="ChatWallpaperFragment__reset">রিসেট</string>
    <string name="ChatWallpaperFragment__wallpaper_preview_description">ওয়ালপেপার প্রিভিউ</string>
    <string name="ChatWallpaperFragment__would_you_like_to_override_all_chat_colors">আপনি কি সবকটি চ্যাটের রঙ বাতিল করতে চান?</string>
    <string name="ChatWallpaperFragment__would_you_like_to_override_all_wallpapers">আপনি কি সবগুলি ওয়ালপেপার বাতিল করতে চান?</string>
    <string name="ChatWallpaperFragment__reset_default_colors">ডিফল্ট রং রিসেট করুন</string>
    <string name="ChatWallpaperFragment__reset_all_colors">সব রঙ রিসেট করুন</string>
    <string name="ChatWallpaperFragment__reset_default_wallpaper">ডিফল্ট ওয়ালপেপার পুনরায় সেট করুন</string>
    <string name="ChatWallpaperFragment__reset_all_wallpapers">সবকটি ওয়ালপেপার রিসেট করুন</string>
    <string name="ChatWallpaperFragment__reset_wallpapers">ওয়ালপেপারগুলি পুনরায় সেট করুন</string>
    <string name="ChatWallpaperFragment__reset_wallpaper">ওয়ালপেপার পুনরায় সেট করুন</string>
    <string name="ChatWallpaperFragment__reset_wallpaper_question">ওয়ালপেপার পুনরায় সেট করবেন?</string>

    <!-- ChatWallpaperSelectionFragment -->
    <string name="ChatWallpaperSelectionFragment__choose_from_photos">ফটো থেকে বেছে নিন</string>
    <string name="ChatWallpaperSelectionFragment__presets">পূর্ব-নির্ধারিত</string>

    <!-- ChatWallpaperPreviewActivity -->
    <string name="ChatWallpaperPreviewActivity__preview">প্রিভিউ</string>
    <string name="ChatWallpaperPreviewActivity__set_wallpaper">ওয়ালপেপার সেট করুন</string>
    <string name="ChatWallpaperPreviewActivity__swipe_to_preview_more_wallpapers">আরও ওয়ালপেপারের প্রিভিউ দেখতে সোয়াইপ করুন</string>
    <string name="ChatWallpaperPreviewActivity__set_wallpaper_for_all_chats">সকল বার্তার ওয়ালপেপার হিসেবে সেট করুন</string>
    <string name="ChatWallpaperPreviewActivity__set_wallpaper_for_s">%1$s এর জন্য ওয়ালপেপার সেট করুন</string>
    <string name="ChatWallpaperPreviewActivity__viewing_your_gallery_requires_the_storage_permission">আপনার গ্যালারী দেখার জন্য স্টোরেজের অনুমতি প্রয়োজন।</string>

    <!-- WallpaperImageSelectionActivity -->

    <!-- WallpaperCropActivity -->
    <string name="WallpaperCropActivity__pinch_to_zoom_drag_to_adjust">জুম করতে পিঞ্চ করুন, সামঞ্জস্য করতে টানুন।</string>
    <string name="WallpaperCropActivity__set_wallpaper_for_all_chats">সকল বার্তার ওয়ালপেপার হিসেবে সেট করুন।</string>
    <string name="WallpaperCropActivity__set_wallpaper_for_s">%1$s-এর ওয়ালপেপার সেট করুন।</string>
    <string name="WallpaperCropActivity__error_setting_wallpaper">ওয়ালপেপার সেট করতে ত্রুটি।</string>
    <string name="WallpaperCropActivity__blur_photo">অস্পষ্ট ছবি</string>

    <!-- InfoCard -->
    <string name="payment_info_card_about_mobilecoin">MobileCoin সম্পর্কে</string>
    <string name="payment_info_card_mobilecoin_is_a_new_privacy_focused_digital_currency">MobileCoin হলো গোপনীয়তার উপর গুরুত্ব দেয় এমন একটি নতুন ডিজিটাল মুদ্রা।</string>
    <string name="payment_info_card_adding_funds">ফান্ড যোগ করছে</string>
    <string name="payment_info_card_you_can_add_funds_for_use_in">আপনার ওয়ালেটের ঠিকানায় MobileCoin পাঠানোর মাধ্যমে আপনি Molly-এ ব্যবহারের জন্য ফান্ড পাঠাতে পারেন।</string>
    <string name="payment_info_card_cashing_out">ক্যাশ আউট</string>
    <string name="payment_info_card_you_can_cash_out_mobilecoin">MobileCoin-কে সাপোর্ট করে এমন যেকোনও কিছুর বিনিময়ে আপনি MobileCoin ক্যাশ আউট করতে পারবেন। কেবল সেটির বিনিময়ে আপনার অ্যাকাউন্টে টাকা ট্রান্সফার করুন।</string>
    <string name="payment_info_card_hide_this_card">এই কার্ডটি লুকাবেন?</string>
    <string name="payment_info_card_hide">লুকান</string>
    <!-- Title of save recovery phrase card -->
    <string name="payment_info_card_save_recovery_phrase">পুনরুদ্ধার করার বাক্যটি সেভ করুন</string>
    <string name="payment_info_card_your_recovery_phrase_gives_you">আপনার রিকভারি ফ্রেজ আপনার পেমেন্ট অ্যাকাউন্ট পুনর্বহাল করার আরেকটি উপায় প্রদান করে।</string>
    <!-- Button in save recovery phrase card -->
    <string name="payment_info_card_save_your_phrase">আপনার বাক্যটি সেভ করুন</string>
    <string name="payment_info_card_update_your_pin">আপনার পিন আপডেট করুন</string>
    <string name="payment_info_card_with_a_high_balance">বেশি ব্যালেন্সের ক্ষেত্রে আপনার অ্যাকাউন্টে অধিক সুরক্ষা যোগ করতে আপনি আলফানিউমেরি পিন-এ আপডেট করতে চাইতে পারেন।</string>
    <string name="payment_info_card_update_pin">পিন আপডেট করুন</string>

  <!-- Removed by excludeNonTranslatables <string name="payment_info_card__learn_more__about_mobilecoin" translatable="false">https://support.signal.org/hc/articles/360057625692#payments_which_ones</string> -->
  <!-- Removed by excludeNonTranslatables <string name="payment_info_card__learn_more__adding_to_your_wallet" translatable="false">https://support.signal.org/hc/articles/360057625692#payments_transfer_from_exchange</string> -->
  <!-- Removed by excludeNonTranslatables <string name="payment_info_card__learn_more__cashing_out" translatable="false">https://support.signal.org/hc/articles/360057625692#payments_transfer_to_exchange</string> -->

    <!-- DeactivateWalletFragment -->
    <string name="DeactivateWalletFragment__deactivate_wallet">ওয়ালেট বন্ধ করুন</string>
    <string name="DeactivateWalletFragment__your_balance">আপনার ব্যালেন্স</string>
<<<<<<< HEAD
    <string name="DeactivateWalletFragment__its_recommended_that_you">পেমেন্ট বন্ধ করার পূর্বে আপনাকে আপনার টাকা অন্য ওয়ালেটের ঠিকানায় পাঠানোর সুপারিশ করা হচ্ছে। আপনি এখন আপনার টাকা ট্রান্সফার করতে না চাইলে, আপনি পেমেন্ট পুনরায় চালু করলে সেগুলো আপনার Molly-এর সাথে লিংক করা ওয়ালেটেই থাকবে।</string>
=======
    <string name="DeactivateWalletFragment__its_recommended_that_you">পেমেন্ট নিষ্ক্রিয় করার পূর্বে আপনাকে আপনার অর্থ অন্য ওয়ালেটের ঠিকানায় পাঠানোর জন্য পরামর্শ দেওয়া হচ্ছে। আপনি এখন আপনার অর্থ পাঠাতে না চাইলে, পেমেন্ট পুনরায় চালু করার পর সেগুলো আপনার Signal-এর সাথে লিংককৃত ওয়ালেটেই থাকবে।</string>
>>>>>>> f3c6f2e3
    <string name="DeactivateWalletFragment__transfer_remaining_balance">অবশিষ্ট ব্যালেন্স ট্রান্সফার করুন</string>
    <string name="DeactivateWalletFragment__deactivate_without_transferring">ট্রান্সফার না করেই বন্ধ করুন</string>
    <string name="DeactivateWalletFragment__deactivate">বন্ধ করুন</string>
    <string name="DeactivateWalletFragment__deactivate_without_transferring_question">ট্রান্সফার না করেই বন্ধ করবেন?</string>
<<<<<<< HEAD
    <string name="DeactivateWalletFragment__your_balance_will_remain">আপনি পেমেন্ট পুনঃসক্রিয় করা বেছে নিলে আপনার ব্যালান্স Molly-এর সাথে লিঙ্ক করা আপনার ওয়ালেটে থাকবে।</string>
=======
    <string name="DeactivateWalletFragment__your_balance_will_remain">আপনি পেমেন্ট পুনরায় সক্রিয় করলে আপনার ব্যালান্স Signal-এর সাথে লিংককৃত ওয়ালেটে থাকবে।</string>
>>>>>>> f3c6f2e3
    <string name="DeactivateWalletFragment__error_deactivating_wallet">ওয়ালেট বন্ধ করতে ত্রুটি।</string>
  <!-- Removed by excludeNonTranslatables <string name="DeactivateWalletFragment__learn_more__we_recommend_transferring_your_funds" translatable="false">https://support.signal.org/hc/articles/360057625692#payments_deactivate</string> -->

    <!-- PaymentsRecoveryStartFragment -->
    <string name="PaymentsRecoveryStartFragment__recovery_phrase">রিকভার করার বাক্যাংশ</string>
    <string name="PaymentsRecoveryStartFragment__view_recovery_phrase">রিকভারি ফ্রেজ দেখুন</string>
    <!-- Title in save recovery phrase screen -->
    <string name="PaymentsRecoveryStartFragment__save_recovery_phrase">পুনরুদ্ধার করার বাক্যটি সেভ করুন</string>
    <string name="PaymentsRecoveryStartFragment__enter_recovery_phrase">রিকভারি ফ্রেজটি লিখুন</string>
    <plurals name="PaymentsRecoveryStartFragment__your_balance_will_automatically_restore">
        <item quantity="one">আপনি Signal-এর পিন নিশ্চিত করে যদি পুনরায় Signal ইনস্টল করেন তবে আপনার ব্যালেন্স স্বয়ংক্রিয়ভাবে পুনর্বহাল করা হবে। এছাড়াও আপনি পুনর্বহাল করার বাক্যাংশ ব্যবহার করেও আপনার ব্যালেন্স পুনর্বহাল করতে পারবেন, যা %1$d-শব্দ বিশিষ্ট এবং যা কেবল আপনি জানেন। এটি লিখে একটি নিরাপদ স্থানে সংরক্ষণ করুন।</item>
        <item quantity="other">আপনি Signal-এর পিন নিশ্চিত করে যদি পুনরায় Signal ইনস্টল করেন তবে আপনার ব্যালেন্স স্বয়ংক্রিয়ভাবে পুনর্বহাল করা হবে। এছাড়াও আপনি পুনর্বহাল করার বাক্যাংশ ব্যবহার করেও আপনার ব্যালেন্স পুনর্বহাল করতে পারবেন, যা %1$d-শব্দ বিশিষ্ট এবং যা কেবল আপনি জানেন। এটি লিখে একটি নিরাপদ স্থানে সংরক্ষণ করুন।</item>
    </plurals>
    <!-- Description in save recovery phrase screen which shows up when user has non zero balance -->
    <string name="PaymentsRecoveryStartFragment__got_balance">আপনার একটি ব্যালেন্স পেয়েছেন! আপনার পুনরুদ্ধার করার বাক্যটি সেভ করার সময় হয়েছে—একটি 24-শব্দের কী আপনি আপনার ব্যালেন্স পুনরুদ্ধার করতে ব্যবহার করতে পারেন।</string>
    <!-- Description in save recovery phrase screen which shows up when user navigates from info card -->
    <string name="PaymentsRecoveryStartFragment__time_to_save">আপনার পুনরুদ্ধার করার বাক্যটি সেভ করার সময় হয়েছে—একটি 24-শব্দের কী আপনি আপনার ব্যালেন্স পুনরুদ্ধার করতে ব্যবহার করতে পারেন। আরো জানুন</string>
    <string name="PaymentsRecoveryStartFragment__your_recovery_phrase_is_a">আপনার রিকভার করার বাক্যাংশটি %1$d-শব্দ বিশিষ্ট যা কেবল আপনি জানেন। আপনার ব্যালেন্স পুনরুদ্ধার করতে এই বাক্যাংশটি ব্যবহার করুন।</string>
    <string name="PaymentsRecoveryStartFragment__start">শুরু করুন</string>
    <string name="PaymentsRecoveryStartFragment__enter_manually">ম্যানুয়ালি লিখুন</string>
    <string name="PaymentsRecoveryStartFragment__paste_from_clipboard">ক্লিপবোর্ড থেকে পেস্ট করুন</string>
    <!-- Alert dialog title which asks before going back if user wants to save recovery phrase -->
    <string name="PaymentsRecoveryStartFragment__continue_without_saving">সেভ না করেই এগিয়ে যেতে চান?</string>
    <!-- Alert dialog description to let user know why recovery phrase needs to be saved -->
    <string name="PaymentsRecoveryStartFragment__your_recovery_phrase">আপনার পুনরুদ্ধার করার বাক্যটি আপনাকে সবচেয়ে প্রতিকূল পরিস্থিতিতে আপনার ব্যালেন্স পুনরুদ্ধার করতে সাহায্য করে। এটি সেভ করার জন্য আমরা আপনাকে জোরালো অনুরোধ জানাচ্ছি।</string>
    <!-- Alert dialog option to skip recovery phrase -->
    <string name="PaymentsRecoveryStartFragment__skip_recovery_phrase">পুনরুদ্ধার করার বাক্য নির্ধারণের ধাপটি এড়িয়ে যান</string>
    <!-- Alert dialog option to cancel dialog-->
    <string name="PaymentsRecoveryStartFragment__cancel">বাতিল করুন</string>

    <!-- PaymentsRecoveryPasteFragment -->
    <string name="PaymentsRecoveryPasteFragment__paste_recovery_phrase">রিকভারি ফ্রেজ পেস্ট করুন</string>
    <string name="PaymentsRecoveryPasteFragment__recovery_phrase">রিকভারি ফ্রেজ</string>
    <string name="PaymentsRecoveryPasteFragment__next">পরবর্তী</string>
    <string name="PaymentsRecoveryPasteFragment__invalid_recovery_phrase">রিকভারি ফ্রেজটি ভুল</string>
    <string name="PaymentsRecoveryPasteFragment__make_sure">আপনি যে %1$d শব্দটি লিখেছেন তা নিশ্চিত করে পুনরায় চেষ্টা করুন।</string>

  <!-- Removed by excludeNonTranslatables <string name="PaymentsRecoveryStartFragment__learn_more__view" translatable="false">https://support.signal.org/hc/articles/360057625692#payments_wallet_view_passphrase</string> -->
  <!-- Removed by excludeNonTranslatables <string name="PaymentsRecoveryStartFragment__learn_more__restore" translatable="false">https://support.signal.org/hc/articles/360057625692#payments_wallet_restore_passphrase</string> -->

    <!-- PaymentsRecoveryPhraseFragment -->
    <string name="PaymentsRecoveryPhraseFragment__next">পরবর্তী</string>
    <string name="PaymentsRecoveryPhraseFragment__edit">সম্পাদনা</string>
    <string name="PaymentsRecoveryPhraseFragment__your_recovery_phrase">আপনার রিকভার করার বাক্যাংশ</string>
    <string name="PaymentsRecoveryPhraseFragment__write_down_the_following_d_words">নিচের %1$d শব্দগুলো সাজিয়ে লিখুন। আপনার তালিকাটি একটি নিরাপদ স্থানে সেভ করুন।</string>
    <string name="PaymentsRecoveryPhraseFragment__make_sure_youve_entered">আপনি যে আপনার বাক্যাংশটি সঠিকভাবে লিখেছেন তা নিশ্চিত করুন।</string>
    <string name="PaymentsRecoveryPhraseFragment__do_not_screenshot_or_send_by_email">স্ক্রিনশট নেবেন না বা ইমেইলের মাধ্যমে পাঠাবেন না।</string>
    <string name="PaymentsRecoveryPhraseFragment__payments_account_restored">পেমেন্ট অ্যাকাউন্ট পুনর্বহাল করা হয়েছে।</string>
    <string name="PaymentsRecoveryPhraseFragment__invalid_recovery_phrase">রিকভারি ফ্রেজটি ভুল</string>
    <string name="PaymentsRecoveryPhraseFragment__make_sure_youve_entered_your_phrase_correctly_and_try_again">আপনি আপনার বাক্যাংশটি সঠিকভাবে লিখেছেন কিনা তা নিশ্চিত করে পুনরায় চেষ্টা করুন।</string>
    <string name="PaymentsRecoveryPhraseFragment__copy_to_clipboard">ক্লিপবোর্ডে কপি করবেন?</string>
    <string name="PaymentsRecoveryPhraseFragment__if_you_choose_to_store">আপনি ডিজিটালি আপনার রিকভারি ফ্রেজ সঞ্চয় করার সিদ্ধান্ত নিলে, নিশ্চিত করুন যে এটি আপনার বিশ্বস্ত কোনও স্থানে নিরাপদভাবে সঞ্চয় করা হয়েছে।</string>
    <string name="PaymentsRecoveryPhraseFragment__copy">অনুলিপি</string>

    <!-- PaymentsRecoveryPhraseConfirmFragment -->
    <string name="PaymentRecoveryPhraseConfirmFragment__confirm_recovery_phrase">রিকভার করার ফ্রেজ নিশ্চিত করুন</string>
    <string name="PaymentRecoveryPhraseConfirmFragment__enter_the_following_words">আপনার রিকভার করার বাক্যাংশ থেকে নিম্নোক্ত শব্দগুলি লিখুন।</string>
    <string name="PaymentRecoveryPhraseConfirmFragment__word_d">%1$d শব্দ</string>
    <string name="PaymentRecoveryPhraseConfirmFragment__see_phrase_again">বাক্যাংশটি আবার দেখুন</string>
    <string name="PaymentRecoveryPhraseConfirmFragment__done">শেষ</string>
    <string name="PaymentRecoveryPhraseConfirmFragment__recovery_phrase_confirmed">রিকভার করার বাক্যাংশটি নিশ্চিত হয়েছে</string>

    <!-- PaymentsRecoveryEntryFragment -->
    <string name="PaymentsRecoveryEntryFragment__enter_recovery_phrase">রিকভার করার বাক্যাংশটি লিখুন</string>
    <string name="PaymentsRecoveryEntryFragment__enter_word_d">%1$d শব্দটি লিখুন</string>
    <string name="PaymentsRecoveryEntryFragment__word_d">%1$d শব্দ</string>
    <string name="PaymentsRecoveryEntryFragment__next">পরবর্তী</string>
    <string name="PaymentsRecoveryEntryFragment__invalid_word">ভুল শব্দ</string>

    <!-- ClearClipboardAlarmReceiver -->

    <!-- PaymentNotificationsView -->
    <string name="PaymentNotificationsView__view">দেখান</string>

    <!-- UnreadPayments -->
    <string name="UnreadPayments__s_sent_you_s">%1$s আপনাকে %2$s পাঠিয়েছেন</string>
    <string name="UnreadPayments__d_new_payment_notifications">%1$dটি নতুন লেনদেন নোটিফিকেশন</string>

    <!-- CanNotSendPaymentDialog -->
    <string name="CanNotSendPaymentDialog__cant_send_payment">পেমেন্ট পাঠানো যাবে না</string>
    <string name="CanNotSendPaymentDialog__to_send_a_payment_to_this_user">এই ইউজারকে পেমেন্ট পাঠাতে, তাকে আপনার পাঠানো মেসেজের অনুরোধটি স্বীকার করতে হবে। একটি মেসেজের অনুরোধ তৈরি করতে তাদেরকে একটি মেসেজ পাঠান।</string>
    <string name="CanNotSendPaymentDialog__send_a_message">একটি বার্তা পাঠানো</string>

    <!-- GroupsInCommonMessageRequest -->
    <string name="GroupsInCommonMessageRequest__you_have_no_groups_in_common_with_this_person">আপনার এবং এই ব্যক্তির মধ্যে কোনও কমন গ্রুপ নেই। অনাকাঙ্ক্ষিত মেসেজ পাওয়া এড়াতে গ্রহণ করার পূর্বে অনুরোধগুলো যত্ন সহকারে পর্যালোচনা করুন।</string>
    <string name="GroupsInCommonMessageRequest__none_of_your_contacts_or_people_you_chat_with_are_in_this_group">আপনার কোন কন্ট্যাক্ট বা আপনি যাদের সাথে চ্যাট করেন তারা কেউ এই গ্রুপে নেই। অনাকাঙ্ক্ষিত মেসেজ পাওয়া এড়াতে গ্রহণ করার পূর্বে অনুরোধগুলো যত্ন সহকারে পর্যালোচনা করুন।</string>
    <string name="GroupsInCommonMessageRequest__about_message_requests">মেসেজের অনুরোধ সম্পর্কে</string>
    <string name="GroupsInCommonMessageRequest__okay">ঠিক আছে</string>
  <!-- Removed by excludeNonTranslatables <string name="GroupsInCommonMessageRequest__support_article" translatable="false">https://support.signal.org/hc/articles/360007459591</string> -->
    <string name="ChatColorSelectionFragment__heres_a_preview_of_the_chat_color">চ্যাটের রঙের একটি প্রিভিউ এখানে রয়েছে।</string>
    <string name="ChatColorSelectionFragment__the_color_is_visible_to_only_you">কেবলমাত্র আপনি রঙটি দেখতে পাবেন।</string>

    <!-- GroupDescriptionDialog -->
    <string name="GroupDescriptionDialog__group_description">গ্রুপের বিবরণ</string>

    <!-- QualitySelectorBottomSheetDialog -->
    <string name="QualitySelectorBottomSheetDialog__standard">স্ট্যান্ডার্ড</string>
    <string name="QualitySelectorBottomSheetDialog__faster_less_data">দ্রুততর, কম ডেটা</string>
    <string name="QualitySelectorBottomSheetDialog__high">উচ্চ</string>
    <string name="QualitySelectorBottomSheetDialog__slower_more_data">আরও ধীরগতি, আরও ডেটা</string>
    <string name="QualitySelectorBottomSheetDialog__photo_quality">ছবির মান</string>

    <!-- AppSettingsFragment -->
    <string name="AppSettingsFragment__invite_your_friends">আপনার বন্ধুদের আমন্ত্রণ করুন</string>
    <string name="AppSettingsFragment__copied_subscriber_id_to_clipboard">সাবস্ক্রাইবার আইডি ক্লিপবোর্ডে কপি করা হয়েছে</string>

    <!-- AccountSettingsFragment -->
    <string name="AccountSettingsFragment__account">অ্যাকাউন্ট</string>
    <string name="AccountSettingsFragment__youll_be_asked_less_frequently">আপনাকে মাঝে মাঝে জিজ্ঞেস করা হবে</string>
    <string name="AccountSettingsFragment__require_your_signal_pin">Signal-এ আপনার ফোন নম্বরটি রেজিস্টার করতে আপনার Signal-এর পিনটি আবশ্যক</string>
    <string name="AccountSettingsFragment__change_phone_number">ফোন নম্বর পরিবর্তন করুন</string>

    <!-- ChangeNumberFragment -->
    <string name="ChangeNumberFragment__use_this_to_change_your_current_phone_number_to_a_new_phone_number">আপনার বর্তমান ফোন নম্বরটি একটি নতুন ফোন নম্বরে পরিবর্তন করতে এটি ব্যবহার করুন। আপনি এই পরিবর্তনটি পূর্বাবস্থায় ফেরাতে পারবেন না।\n\nচালিয়ে যাওয়ার আগে, নিশ্চিত করুন যে আপনার নতুন নম্বরটি SMS বা কল পেতে পারে।</string>
    <string name="ChangeNumberFragment__continue">চালিয়ে যান</string>
    <!-- Message shown on dialog after your number has been changed successfully. -->
    <string name="ChangeNumber__your_phone_number_has_changed_to_s">আপনার ফোন নাম্বার পরিবর্তন করে %1$s করা হয়েছে</string>
    <!-- Confirmation button to dismiss number changed dialog -->
    <string name="ChangeNumber__okay">ঠিক আছে</string>

    <!-- ChangeNumberEnterPhoneNumberFragment -->
    <string name="ChangeNumberEnterPhoneNumberFragment__change_number">নম্বর পরিবর্তন করুন</string>
    <string name="ChangeNumberEnterPhoneNumberFragment__your_old_number">আপনার পুরাতন নাম্বার</string>
    <string name="ChangeNumberEnterPhoneNumberFragment__old_phone_number">পুরাতন ফোন নম্বর</string>
    <string name="ChangeNumberEnterPhoneNumberFragment__your_new_number">আপনার নতুন নাম্বার</string>
    <string name="ChangeNumberEnterPhoneNumberFragment__new_phone_number">নতুন ফোন নম্বর</string>
    <string name="ChangeNumberEnterPhoneNumberFragment__the_phone_number_you_entered_doesnt_match_your_accounts">আপনি যে ফোন নম্বরটি লিখেছেন তা আপনার অ্যাকাউন্টের সাথে মেলে না।</string>
    <string name="ChangeNumberEnterPhoneNumberFragment__you_must_specify_your_old_number_country_code">আপনাকে অবশ্যই আপনার পুরানো নম্বরের দেশের কোড উল্লেখ করতে হবে</string>
    <string name="ChangeNumberEnterPhoneNumberFragment__you_must_specify_your_old_phone_number">আপনাকে অবশ্যই আপনার পুরানো ফোন নম্বর উল্লেখ করতে হবে</string>
    <string name="ChangeNumberEnterPhoneNumberFragment__you_must_specify_your_new_number_country_code">আপনাকে অবশ্যই আপনার নতুন নম্বরের দেশের কোড উল্লেখ করতে হবে</string>
    <string name="ChangeNumberEnterPhoneNumberFragment__you_must_specify_your_new_phone_number">আপনাকে অবশ্যই আপনার নতুন ফোন নম্বর উল্লেখ করতে হবে</string>

    <!-- ChangeNumberVerifyFragment -->
    <string name="ChangeNumberVerifyFragment__change_number">নাম্বার পরিবর্তন করুন</string>
    <string name="ChangeNumberVerifyFragment__verifying_s">%1$s যাচাই করা হচ্ছে</string>
    <string name="ChangeNumberVerifyFragment__captcha_required">ক্যাপচা প্রয়োজন</string>

    <!-- ChangeNumberConfirmFragment -->
    <string name="ChangeNumberConfirmFragment__change_number">নম্বর পরিবর্তন করুন</string>
    <string name="ChangeNumberConfirmFragment__you_are_about_to_change_your_phone_number_from_s_to_s">আপনি আপনার ফোন নম্বর %1$s থেকে %2$s এ পরিবর্তন করতে চলেছেন৷\n\nএগিয়ে যাওয়ার আগে, দয়া করে যাচাই করুন যে নীচের নম্বরটি সঠিক।</string>
    <string name="ChangeNumberConfirmFragment__edit_number">নম্বর সম্পাদনা</string>

    <!-- ChangeNumberRegistrationLockFragment -->
    <string name="ChangeNumberRegistrationLockFragment__signal_change_number_need_help_with_pin_for_android_v2_pin">সিগন্যাল পরিবর্তন নম্বর - অ্যান্ড্রয়েডের জন্য পিনের সাহায্য প্রয়োজন (v2 পিন)</string>

    <!-- ChangeNumberPinDiffersFragment -->
    <string name="ChangeNumberPinDiffersFragment__pins_do_not_match">পিন মেলে না</string>
    <string name="ChangeNumberPinDiffersFragment__the_pin_associated_with_your_new_number_is_different_from_the_pin_associated_with_your_old_one">আপনার নতুন নম্বরের সঙ্গে যুক্ত পিনটি আপনার পুরনো নম্বরের সঙ্গে যুক্ত পিন থেকে আলাদা। আপনি কি আপনার পুরানো পিন রাখতে চান নাকি আপডেট করতে চান?</string>
    <string name="ChangeNumberPinDiffersFragment__keep_old_pin">পুরানো পিন রাখুন</string>
    <string name="ChangeNumberPinDiffersFragment__update_pin">পিন আপডেট করুন</string>
    <string name="ChangeNumberPinDiffersFragment__keep_old_pin_question">পুরাতন পিন রাখবেন?</string>

    <!-- ChangeNumberLockActivity -->
    <!-- Info message shown to user if something crashed the app during the change number attempt and we were unable to confirm the change so we force them into this screen to check before letting them use the app -->
    <string name="ChangeNumberLockActivity__it_looks_like_you_tried_to_change_your_number_but_we_were_unable_to_determine_if_it_was_successful_rechecking_now">দেখে মনে হচ্ছে আপনি আপনার নম্বর পরিবর্তন করার চেষ্টা করেছেন কিন্তু এটি সফল হয়েছে কিনা তা আমরা নির্ধারণ করতে অক্ষম। \n\nএখন পুনরায় পরীক্ষা করা হচ্ছে</string>
    <!-- Dialog title shown if we were able to confirm your change number status (meaning we now know what the server thinks our number is) after a crash during the regular flow -->
    <string name="ChangeNumberLockActivity__change_status_confirmed">অবস্থা পরিবর্তন নিশ্চিত করা হয়েছে</string>
    <!-- Dialog message shown if we were able to confirm your change number status (meaning we now know what the server thinks our number is) after a crash during the regular flow -->
    <string name="ChangeNumberLockActivity__your_number_has_been_confirmed_as_s">আপনার নম্বরটি %1$s হিসাবে নিশ্চিত করা হয়েছে৷ যদি এটি আপনার নতুন নম্বর না হয়, অনুগ্রহ করে নম্বর পরিবর্তনের প্রক্রিয়াটি পুনরায় শুরু করুন।</string>
    <!-- Dialog title shown if we were not able to confirm your phone number with the server and thus cannot let leave the change flow yet after a crash during the regular flow -->
    <string name="ChangeNumberLockActivity__change_status_unconfirmed">অবস্থা পরিবর্তন নিশ্চিত করা হয়নি</string>
    <!-- Dialog message shown when we can\'t verify the phone number on the server, only shown if there was a network error communicating with the server after a crash during the regular flow -->
    <string name="ChangeNumberLockActivity__we_could_not_determine_the_status_of_your_change_number_request">আমরা আপনার নম্বর পরিবর্তন অনুরোধের অবস্থা নির্ধারণ করতে পারিনি।\n\n(ত্রুটি: %1$s)</string>
    <!-- Dialog button to retry confirming the number on the server -->
    <string name="ChangeNumberLockActivity__retry">পুনরায় চেষ্টা করুন</string>
    <!-- Dialog button shown to leave the app when in the unconfirmed change status after a crash in the regular flow -->
    <string name="ChangeNumberLockActivity__leave">ছেড়ে চলে যান</string>
    <string name="ChangeNumberLockActivity__submit_debug_log">ডিবাগ লগ সাবমিট করুন</string>

    <!-- ChatsSettingsFragment -->
    <string name="ChatsSettingsFragment__keyboard">কীবোর্ড</string>
    <string name="ChatsSettingsFragment__enter_key_sends">এন্টার কী পাঠাবে</string>

    <!--SmsSettingsFragment -->
    <string name="SmsSettingsFragment__use_as_default_sms_app">ডিফল্ট এসএমএস অ্যাপ হিসাবে ব্যবহার করুন</string>
    <!-- Preference title to export sms -->
    <string name="SmsSettingsFragment__export_sms_messages">এসএমএস ম্যাসেজ এক্সপোর্ট করুন</string>
    <!-- Preference title to re-export sms -->
    <string name="SmsSettingsFragment__export_sms_messages_again">এসএমএস ম্যাসেজ আবার এক্সপোর্ট করুন</string>
    <!-- Preference title to delete sms -->
    <string name="SmsSettingsFragment__remove_sms_messages">SMS বার্তা সরিয়ে ফেলুন</string>
    <!-- Snackbar text to confirm deletion -->
    <string name="SmsSettingsFragment__removing_sms_messages_from_signal">Signal থেকে এসএমএস ম্যাসেজ মুছে ফেলা হচ্ছে…</string>
    <!-- Snackbar text to indicate can delete later -->
    <string name="SmsSettingsFragment__you_can_remove_sms_messages_from_signal_in_settings">Signal-এর সেটিংস থেকে আপনি যেকোনো সময় SMS বার্তা মুছে ফেলতে পারবেন।</string>
    <!-- Description for export sms preference -->
    <string name="SmsSettingsFragment__you_can_export_your_sms_messages_to_your_phones_sms_database">আপনি আপনার ফোনের এসএমএস ডেটাবেজে আপনার এসএমএস ম্যাসেজ স্থানান্তর করতে পারবেন</string>
    <!-- Description for re-export sms preference -->
    <string name="SmsSettingsFragment__exporting_again_can_result_in_duplicate_messages">আবারো এক্সপোর্ট করলে ম্যাসেজগুলো দুবার চলে আসতে পারে।</string>
    <!-- Description for remove sms preference -->
    <string name="SmsSettingsFragment__remove_sms_messages_from_signal_to_clear_up_storage_space">স্টোরেজ খালি করতে Signal বার্তা থেকে SMS বার্তা সরিয়ে ফেলুন।</string>
    <!-- Information message shown at the top of sms settings to indicate it is being removed soon. -->
    <string name="SmsSettingsFragment__sms_support_will_be_removed_soon_to_focus_on_encrypted_messaging">এনক্রিপ্ট করা মেসেজিং-এ অধিক গুরুত্ব দেওয়ার উদ্দেশ্যে শীঘ্রই SMS সহায়তা বাদ দেওয়া হবে।</string>

    <!-- NotificationsSettingsFragment -->
    <string name="NotificationsSettingsFragment__messages">বার্তাসমূহ</string>
    <string name="NotificationsSettingsFragment__calls">কল সমূহ</string>
    <string name="NotificationsSettingsFragment__notify_when">জানান, যখন…</string>
    <string name="NotificationsSettingsFragment__contact_joins_signal">কন্ট্যাক্ট Signal-এ যোগদান করেছেন</string>
    <!-- Notification preference header -->
    <string name="NotificationsSettingsFragment__notification_profiles">নোটিফিকেশন প্রোফাইল</string>
    <!-- Notification preference option header -->
    <string name="NotificationsSettingsFragment__profiles">প্রোফাইল</string>
    <!-- Notification preference summary text -->
    <string name="NotificationsSettingsFragment__create_a_profile_to_receive_notifications_only_from_people_and_groups_you_choose">শুধুমাত্র আপনার বেছে নেয়া ব্যক্তি এবং গ্ৰুপ থেকে নোটিফিকেশন পেতে একটি প্রোফাইল তৈরি করুন৷</string>

    <!-- NotificationProfilesFragment -->
    <!-- Title for notification profiles screen that shows all existing profiles; Title with hyphenation. Translation can use soft hyphen - Unicode U+00AD -->
    <string name="NotificationProfilesFragment__notification_profiles">নোটিফিকেশন প্রোফাইল</string>
    <!-- Button text to create a notification profile -->
    <string name="NotificationProfilesFragment__create_profile">প্রোফাইল তৈরি করুন</string>

    <!-- PrivacySettingsFragment -->
    <string name="PrivacySettingsFragment__blocked">ব্লক করা হয়েছে</string>
    <string name="PrivacySettingsFragment__d_contacts">%1$d পরিচিতিসমূহ</string>
    <string name="PrivacySettingsFragment__messaging">বাদানুবাদ</string>
    <string name="PrivacySettingsFragment__disappearing_messages">অদৃশ্য বার্তা</string>
    <string name="PrivacySettingsFragment__app_security">অ্যাপ এর নিরাপত্তা</string>
    <string name="PrivacySettingsFragment__block_screenshots_in_the_recents_list_and_inside_the_app">রিসেন্ট লিস্ট এবং অ্যাপের মধ্যে স্ক্রীনশট ব্লক করুন</string>
    <string name="PrivacySettingsFragment__signal_message_and_calls">Signal মেসেজ ও কল করে, সবসময় কল রিলে করে এবং প্রেরককে সিল করে রাখে</string>
    <string name="PrivacySettingsFragment__default_timer_for_new_changes">নতুন চ্যাটের জন্য ডিফল্ট টাইমার</string>
    <string name="PrivacySettingsFragment__set_a_default_disappearing_message_timer_for_all_new_chats_started_by_you">আপনার শুরু করা সব নতুন চ্যাটের জন্য মেসেজ অদৃশ্য হওয়ার ডিফল্ট সময় সেট করুন।</string>
    <!-- Summary for stories preference to launch into story privacy settings -->
    <string name="PrivacySettingsFragment__payment_lock_require_lock">অর্থ পাঠাতে Android স্ক্রিন লক বা আঙুলের ছাপ দেওয়ার নিয়ম রাখুন</string>
    <!-- Alert dialog title when payment lock cannot be enabled -->
    <string name="PrivacySettingsFragment__cant_enable_title">পেমেন্ট লক সচল করা যাচ্ছে না</string>
    <!-- Alert dialog description to setup screen lock or fingerprint in phone settings -->
    <string name="PrivacySettingsFragment__cant_enable_description">পেমেন্ট লক ব্যবহার করতে, আপনাকে প্রথমে নিজ ফোনের সেটিংসে একটি স্ক্রিন লক বা ফিঙ্গারপ্রিন্ট আইডি সচল করতে হবে।</string>
    <!-- Shown in a toast when we can\'t navigate to the user\'s system fingerprint settings -->
    <string name="PrivacySettingsFragment__failed_to_navigate_to_system_settings">সিস্টেম সেটিংস নেভিগেট করতে ব্যর্থ হয়েছে</string>
    <!-- Alert dialog button to go to phone settings -->
    <!-- Alert dialog button to cancel the dialog -->

    <!-- AdvancedPrivacySettingsFragment -->
  <!-- Removed by excludeNonTranslatables <string name="AdvancedPrivacySettingsFragment__sealed_sender_link" translatable="false">https://signal.org/blog/sealed-sender</string> -->
    <string name="AdvancedPrivacySettingsFragment__show_status_icon">স্ট্যাটাস আইকন দেখান</string>
    <string name="AdvancedPrivacySettingsFragment__show_an_icon">সিল করা প্রেরকের মাধ্যমে কোন মেসেজ পাঠানো হলে মেসেজের বিস্তারিত বিবরণীতে একটি আইকন দেখান।</string>

    <!-- ExpireTimerSettingsFragment -->
    <string name="ExpireTimerSettingsFragment__when_enabled_new_messages_sent_and_received_in_new_chats_started_by_you_will_disappear_after_they_have_been_seen">সক্রিয় থাকা অবস্থায়, নতুন চ্যাট-এ আপনার পাঠানো ও আসা নতুন মেসেজগুলো দেখার পর অদৃশ্য হয়ে যাবে।</string>
    <string name="ExpireTimerSettingsFragment__when_enabled_new_messages_sent_and_received_in_this_chat_will_disappear_after_they_have_been_seen">সক্রিয় থাকা অবস্থায়, এই চ্যাট থেকে পাঠানো ও এখানে আসা নতুন মেসেজ দেখার পর অদৃশ্য হয়ে যাবে।</string>
    <string name="ExpireTimerSettingsFragment__off">বন্ধ</string>
    <string name="ExpireTimerSettingsFragment__4_weeks">4 সপ্তাহ</string>
    <string name="ExpireTimerSettingsFragment__1_week">1 সপ্তাহ</string>
    <string name="ExpireTimerSettingsFragment__1_day">1 দিন</string>
    <string name="ExpireTimerSettingsFragment__8_hours">৮ ঘন্টা</string>
    <string name="ExpireTimerSettingsFragment__1_hour">1 ঘন্টা</string>
    <string name="ExpireTimerSettingsFragment__5_minutes">5 মিনিট</string>
    <string name="ExpireTimerSettingsFragment__30_seconds">30 সেকেন্ড</string>
    <string name="ExpireTimerSettingsFragment__custom_time">কাস্টম সময়</string>
    <string name="ExpireTimerSettingsFragment__set">সেট করুন</string>
    <string name="ExpireTimerSettingsFragment__save">সংরক্ষন</string>

    <string name="CustomExpireTimerSelectorView__seconds">কিছু সেকেন্ড</string>
    <string name="CustomExpireTimerSelectorView__minutes">কিছু মিনিট</string>
    <string name="CustomExpireTimerSelectorView__hours">কিছু ঘন্টা</string>
    <string name="CustomExpireTimerSelectorView__days">কিছু দিন</string>
    <string name="CustomExpireTimerSelectorView__weeks">কিছু সপ্তাহ</string>

    <!-- HelpSettingsFragment -->
    <string name="HelpSettingsFragment__support_center">সহায়তা কেন্দ্র</string>
    <string name="HelpSettingsFragment__contact_us">আমাদের সাথে যোগাযোগ করুন</string>
    <string name="HelpSettingsFragment__version">সংস্করণ</string>
    <string name="HelpSettingsFragment__debug_log">ডিবাগ লগ</string>
    <string name="HelpSettingsFragment__terms_amp_privacy_policy">শর্তাদি এবং গোপনীয়তা নীতি</string>
    <string name="HelpFragment__copyright_signal_messenger">Molly Messenger এর কপিরাইট</string>
    <string name="HelpFragment__licenced_under_the_gplv3">GPLv3 লাইসেন্সে নথিভুক্ত</string>

    <!-- DataAndStorageSettingsFragment -->
    <string name="DataAndStorageSettingsFragment__media_quality">মিডিয়ার মান</string>
    <string name="DataAndStorageSettingsFragment__sent_media_quality">পাঠানো মিডিয়ার মান</string>
    <string name="DataAndStorageSettingsFragment__sending_high_quality_media_will_use_more_data">উচ্চ মানের মিডিয়া প্রেরণে আরও ডেটা ব্যবহার হবে।</string>
    <string name="DataAndStorageSettingsFragment__high">উচ্চ</string>
    <string name="DataAndStorageSettingsFragment__standard">স্ট্যান্ডার্ড</string>
    <string name="DataAndStorageSettingsFragment__calls">কল সমূহ</string>

    <!-- ChatColorSelectionFragment -->
    <string name="ChatColorSelectionFragment__auto">স্বয়ংক্রিয়</string>
    <string name="ChatColorSelectionFragment__use_custom_colors">কাস্টম রঙ ব্যবহার করুন</string>
    <string name="ChatColorSelectionFragment__chat_color">চ্যাটের রঙ</string>
    <string name="ChatColorSelectionFragment__edit">সম্পাদনা</string>
    <string name="ChatColorSelectionFragment__duplicate">ডুপ্লিকেট</string>
    <string name="ChatColorSelectionFragment__delete">মুছে ফেলুন</string>
    <string name="ChatColorSelectionFragment__delete_color">রঙ মুছে ফেলুন</string>
    <plurals name="ChatColorSelectionFragment__this_custom_color_is_used">
        <item quantity="one">%1$dটি চ্যাট-এ কাস্টম রং ব্যবহার করা হয়েছে। আপনি কি সব চ্যাট-এর জন্য এটি মুছতে চান?</item>
        <item quantity="other">%1$dটি চ্যাটে এই কাস্টম রঙ ব্যবহার করা হয়েছে। আপনি কি সব চ্যাট থেকে এটি মুছতে চান?</item>
    </plurals>
    <string name="ChatColorSelectionFragment__delete_chat_color">চ্যাট-এর রঙ মুছবেন?</string>

    <!-- CustomChatColorCreatorFragment -->
    <string name="CustomChatColorCreatorFragment__solid">সলিড</string>
    <string name="CustomChatColorCreatorFragment__gradient">গ্রেডিয়েন্ট</string>
    <string name="CustomChatColorCreatorFragment__hue">হিয়ু</string>
    <string name="CustomChatColorCreatorFragment__saturation">স্যাচুরেশন</string>

    <!-- CustomChatColorCreatorFragmentPage -->
    <string name="CustomChatColorCreatorFragmentPage__save">সংরক্ষন</string>
    <string name="CustomChatColorCreatorFragmentPage__edit_color">রঙ সম্পাদনা করুন</string>
    <plurals name="CustomChatColorCreatorFragmentPage__this_color_is_used">
        <item quantity="one">এই রংটি %1$dটি কথোপকথনে ব্যবহার হয়েছে। আপনি কি সেই কথোপকথনে পরিবর্তন করতে চান?</item>
        <item quantity="other">এই রংটি %1$dটি কথোপকথনে ব্যবহার হয়েছে। আপনি কি সেই সবকটি কথোপকথনে পরিবর্তন করতে চান?</item>
    </plurals>

    <!-- ChatColorGradientTool -->

    <!-- Title text for prompt to donate. Shown in a popup at the bottom of the chat list. -->
    <string name="Donate2022Q2Megaphone_donate_to_signal">Signal-এ ডোনেট করুন</string>
    <!-- Body text for prompt to donate. Shown in a popup at the bottom of the chat list. -->
    <string name="Donate2022Q2Megaphone_signal_is_powered_by_people_like_you">আপনার মতো ব্যক্তিরাই Signal-এর শক্তি।। প্রতি মাসে ডোনেট করুন এবং একটি ব্যাজ অর্জন করুন।</string>
    <!-- Button label that brings a user to the donate screen. Shown in a popup at the bottom of the chat list. -->
    <string name="Donate2022Q2Megaphone_donate">ডোনেট করুন</string>
    <!-- Button label that dismissed a prompt to donate. Shown in a popup at the bottom of the chat list. -->
    <string name="Donate2022Q2Megaphone_not_now">এখন না</string>

    <!-- EditReactionsFragment -->
    <string name="EditReactionsFragment__customize_reactions">প্রতিক্রিয়া কাস্টমাইজ করুন</string>
    <string name="EditReactionsFragment__tap_to_replace_an_emoji">একটি ইমোজি রিপ্লেস করতে ট্যাপ করুন</string>
    <string name="EditReactionsFragment__reset">রিসেট</string>
    <string name="EditReactionsFragment_save">সংরক্ষন</string>
    <string name="ChatColorSelectionFragment__auto_matches_the_color_to_the_wallpaper">ওয়ালপেপারের রং স্বয়ংক্রিয়ভাবে ম্যাচ করে</string>
    <string name="CustomChatColorCreatorFragment__drag_to_change_the_direction_of_the_gradient">গ্রেডিয়েন্টের দিক পরিবর্তন করতে টেনে আনুন</string>

    <!-- AddAProfilePhotoMegaphone -->
    <string name="AddAProfilePhotoMegaphone__add_a_profile_photo">একটি প্রোফাইল ছবি যুক্ত করুন</string>
    <string name="AddAProfilePhotoMegaphone__choose_a_look_and_color">একটি ধরন ও রং বেছে নিন অথবা আপনার নামের অদ্যাক্ষর কাস্টমাইজ করুন।</string>
    <string name="AddAProfilePhotoMegaphone__not_now">এখন না</string>
    <string name="AddAProfilePhotoMegaphone__add_photo">ছবি যুক্ত করুন</string>

    <!-- BecomeASustainerMegaphone -->
    <string name="BecomeASustainerMegaphone__become_a_sustainer">একজন সাসটেইনার হয়ে উঠুন</string>
    <!-- Displayed in the Become a Sustainer megaphone -->
    <string name="BecomeASustainerMegaphone__signal_is_powered_by">আপনার মতো মানুষেরাই Signal-এর শক্তি। ডোনেট করুন এবং একটি ব্যাজ অর্জন করুন।</string>
    <string name="BecomeASustainerMegaphone__not_now">এখন না</string>
    <string name="BecomeASustainerMegaphone__donate">ডোনেট করুন</string>

    <!-- KeyboardPagerFragment -->
    <string name="KeyboardPagerFragment_emoji">ইমোজি</string>
    <string name="KeyboardPagerFragment_open_emoji_search">ইমোজি সার্চ খুলুন</string>
    <string name="KeyboardPagerFragment_open_sticker_search">স্টিকার সার্চ খুলুন</string>
    <string name="KeyboardPagerFragment_open_gif_search">gif সার্চ খুলুন</string>
    <string name="KeyboardPagerFragment_stickers">স্টিকারসমূহ</string>
    <string name="KeyboardPagerFragment_backspace">ব্যাকস্পেস</string>
    <string name="KeyboardPagerFragment_gifs">Gifs</string>
    <string name="KeyboardPagerFragment_search_emoji">ইমোজি খুঁজুন</string>
    <string name="KeyboardPagerfragment_back_to_emoji">ইমোজি-তে ফিরে যান</string>
    <string name="KeyboardPagerfragment_clear_search_entry">সার্চ এন্ট্রি মুছে ফেলুন</string>
    <string name="KeyboardPagerFragment_search_giphy">GIPHY খুঁজুন</string>

    <!-- StickerSearchDialogFragment -->
    <string name="StickerSearchDialogFragment_search_stickers">স্টিকারগুলি খুঁজুন</string>
    <string name="StickerSearchDialogFragment_no_results_found">কোনও ফলাফল পাওয়া যায়নি</string>
    <string name="EmojiSearchFragment__no_results_found">কোনও ফলাফল পাওয়া যায়নি</string>
    <string name="NotificationsSettingsFragment__unknown_ringtone">অপরিচিত রিংটোন</string>

    <!-- ConversationSettingsFragment -->
    <!-- Dialog title displayed when non-admin tries to add a story to an audience group -->
    <string name="ConversationSettingsFragment__cant_add_to_group_story">গ্রুপ স্টোরিতে যোগ করা যায়নি</string>
    <!-- Dialog message displayed when non-admin tries to add a story to an audience group -->
    <string name="ConversationSettingsFragment__only_admins_of_this_group_can_add_to_its_story">শুধুমাত্র এই গ্রুপের অ্যাডমিনরাই এর স্টোরি যোগ করতে পারবেন</string>
    <!-- Error toasted when no activity can handle the add contact intent -->
    <string name="ConversationSettingsFragment__contacts_app_not_found">কন্ট্যাক্ট অ্যাপ পাওয়া যায়নি</string>
    <string name="ConversationSettingsFragment__start_video_call">ভিডিও কল শুরু করুন</string>
    <string name="ConversationSettingsFragment__start_audio_call">অডিও কল শুরু করুন</string>
    <!-- Button label with hyphenation. Translation can use soft hyphen - Unicode U+00AD -->
    <string name="ConversationSettingsFragment__story">স্টোরি</string>
    <!-- Button label with hyphenation. Translation can use soft hyphen - Unicode U+00AD -->
    <string name="ConversationSettingsFragment__message">বার্তা</string>
    <!-- Button label with hyphenation. Translation can use soft hyphen - Unicode U+00AD -->
    <string name="ConversationSettingsFragment__video">ভিডিও</string>
    <!-- Button label with hyphenation. Translation can use soft hyphen - Unicode U+00AD -->
    <string name="ConversationSettingsFragment__audio">শব্দ</string>
    <!-- Button label with hyphenation. Translation can use soft hyphen - Unicode U+00AD -->
    <string name="ConversationSettingsFragment__call">কল করুন</string>
    <!-- Button label with hyphenation. Translation can use soft hyphen - Unicode U+00AD -->
    <string name="ConversationSettingsFragment__mute">মিউট করুন</string>
    <!-- Button label with hyphenation. Translation can use soft hyphen - Unicode U+00AD -->
    <string name="ConversationSettingsFragment__muted">মিউট করা হয়েছে</string>
    <!-- Button label with hyphenation. Translation can use soft hyphen - Unicode U+00AD -->
    <string name="ConversationSettingsFragment__search">অনুসন্ধান</string>
    <string name="ConversationSettingsFragment__disappearing_messages">অদৃশ্য বার্তা</string>
    <string name="ConversationSettingsFragment__sounds_and_notifications">সাউন্ড &amp; নোটিফিকেশন</string>
  <!-- Removed by excludeNonTranslatables <string name="ConversationSettingsFragment__internal_details" translatable="false">Internal details</string> -->
    <string name="ConversationSettingsFragment__contact_details">কন্ট্যাক্টের বিস্তারিত</string>
    <string name="ConversationSettingsFragment__view_safety_number">নিরাপত্তা নাম্বার দেখুন</string>
    <string name="ConversationSettingsFragment__block">ব্লক করুন</string>
    <string name="ConversationSettingsFragment__block_group">গ্রুপ ব্লক করুন</string>
    <string name="ConversationSettingsFragment__unblock">আনব্লক করুন</string>
    <string name="ConversationSettingsFragment__unblock_group">গ্রুপ আনব্লক করুন</string>
    <string name="ConversationSettingsFragment__add_to_a_group">গ্রুপে যুক্ত করো</string>
    <string name="ConversationSettingsFragment__see_all">সব দেখুন</string>
    <string name="ConversationSettingsFragment__add_members">সদস্যদের যোগ করান</string>
    <string name="ConversationSettingsFragment__permissions">অনুমতিসমূহ</string>
    <string name="ConversationSettingsFragment__requests_and_invites">অনুরোধ &amp; আমন্ত্রণ</string>
    <string name="ConversationSettingsFragment__group_link">গ্রুপের লিংক</string>
    <string name="ConversationSettingsFragment__add_as_a_contact">কন্ট্যাক্ট হিসেবে যোগ করুন</string>
    <string name="ConversationSettingsFragment__unmute">আনমিউট করুন</string>
    <string name="ConversationSettingsFragment__conversation_muted_until_s">কথোপকথন %1$s পর্যন্ত মিউট করা হয়েছে</string>
    <string name="ConversationSettingsFragment__conversation_muted_forever">কথোপকথন সবসময়ের জন্য মিউট করা হয়েছে</string>
    <string name="ConversationSettingsFragment__copied_phone_number_to_clipboard">ফোন নাম্বার ক্লিপবোর্ডে কপি করা হয়েছে।</string>
    <string name="ConversationSettingsFragment__phone_number">ফোন নাম্বার</string>
    <string name="ConversationSettingsFragment__get_badges">Signal-কে সমর্থন করে আপনার প্রোফাইলের জন্য ব্যাজ অর্জন করুন। আরও জানতে একটি ব্যাজে ট্যাপ করুন।</string>

    <!-- PermissionsSettingsFragment -->
    <string name="PermissionsSettingsFragment__add_members">সদস্যদের যোগ করান</string>
    <string name="PermissionsSettingsFragment__edit_group_info">গ্রুপের তথ্য সম্পাদনা করুন</string>
    <string name="PermissionsSettingsFragment__send_messages">বার্তা পাঠান</string>
    <string name="PermissionsSettingsFragment__all_members">সকল সদস্য</string>
    <string name="PermissionsSettingsFragment__only_admins">শুধু এডমিন</string>
    <string name="PermissionsSettingsFragment__who_can_add_new_members">কে নতুন সদস্য যুক্ত করতে পারবে?</string>
    <string name="PermissionsSettingsFragment__who_can_edit_this_groups_info">এই গ্রুপের তথ্য কে সম্পাদনা করতে পারবে?</string>
    <string name="PermissionsSettingsFragment__who_can_send_messages">কারা বার্তা পাঠাতে পারবে?</string>

    <!-- SoundsAndNotificationsSettingsFragment -->
    <string name="SoundsAndNotificationsSettingsFragment__mute_notifications">নোটিফিকেশন মিউট করুন</string>
    <string name="SoundsAndNotificationsSettingsFragment__not_muted">মিউট করা হয়নি</string>
    <string name="SoundsAndNotificationsSettingsFragment__mentions">মেনশন</string>
    <string name="SoundsAndNotificationsSettingsFragment__always_notify">সবসময় জানান</string>
    <string name="SoundsAndNotificationsSettingsFragment__do_not_notify">জানাবেন না</string>
    <string name="SoundsAndNotificationsSettingsFragment__custom_notifications">নিজেরমত সাজানো নোটিফিকেশনসমুহ</string>

    <!-- StickerKeyboard -->
    <string name="StickerKeyboard__recently_used">সম্প্রতি ব্যবহৃত হয়েছে</string>

    <!-- PlaybackSpeedToggleTextView -->
    <string name="PlaybackSpeedToggleTextView__p5x">.5x</string>
    <string name="PlaybackSpeedToggleTextView__1x">1x</string>
    <string name="PlaybackSpeedToggleTextView__1p5x">1.5x</string>
    <string name="PlaybackSpeedToggleTextView__2x">2x</string>

    <!-- PaymentRecipientSelectionFragment -->
    <string name="PaymentRecipientSelectionFragment__new_payment">নতুন পেমেন্ট</string>

    <!-- NewConversationActivity -->
    <string name="NewConversationActivity__new_message">নতুন বার্তা</string>
    <!-- Context menu item message -->
    <string name="NewConversationActivity__message">বার্তা</string>
    <!-- Context menu item audio call -->
    <string name="NewConversationActivity__audio_call">অডিও কল</string>
    <!-- Context menu item video call -->
    <string name="NewConversationActivity__video_call">ভিডিও কল</string>
    <!-- Context menu item remove -->
    <string name="NewConversationActivity__remove">সরিয়ে ফেলুন</string>
    <!-- Context menu item block -->
    <string name="NewConversationActivity__block">ব্লক করুন</string>
    <!-- Dialog title when removing a contact -->
    <string name="NewConversationActivity__remove_s">%1$s মুছে ফেলবেন?</string>
    <!-- Dialog message when removing a contact -->
    <string name="NewConversationActivity__you_wont_see_this_person">সার্চ করার সময় আপনি এই ব্যক্তিকে দেখতে পাবেন না। ভবিষ্যতে তারা আপনাকে ম্যাসেজ পাঠালে আপনি একটি ম্যাসেজ অনুরোধ পাবেন।</string>
    <!-- Snackbar message after removing a contact -->
    <string name="NewConversationActivity__s_has_been_removed">%1$s-কে সরিয়ে দেওয়া হয়েছে</string>
    <!-- Snackbar message after blocking a contact -->
    <string name="NewConversationActivity__s_has_been_blocked">%1$s-কে ব্লক করা হয়েছে</string>
    <!-- Dialog title when remove target contact is in system contacts -->
    <string name="NewConversationActivity__unable_to_remove_s">%1$s-কে সরিয়ে দেওয়া যাচ্ছে না</string>
    <!-- Dialog message when remove target contact is in system contacts -->
    <string name="NewConversationActivity__this_person_is_saved_to_your">আপনার ডিভাইসের কন্টাক্টে এই ব্যক্তি সেভ করা আছে। আপনার কন্টাক্ট থেকে তাদের মুছে ফেলুন এবং আবার চেষ্টা করুন।</string>
    <!-- Dialog action to view contact when they can\'t be removed otherwise -->
    <string name="NewConversationActivity__view_contact">কন্টাক্ট দেখুন</string>
    <!-- Error message shown when looking up a person by phone number and that phone number is not associated with a signal account -->
    <string name="NewConversationActivity__s_is_not_a_signal_user">%1$s Signal ব্যবহারকারী নন</string>

    <!-- ContactFilterView -->
    <string name="ContactFilterView__search_name_or_number">নাম বা নাম্বার খুঁজুন</string>

    <!-- VoiceNotePlayerView -->
    <string name="VoiceNotePlayerView__dot_s">· %1$s</string>
    <string name="VoiceNotePlayerView__stop_voice_message">মৌখিক বার্তা থামাও</string>
    <string name="VoiceNotePlayerView__change_voice_message_speed">মৌখিক বার্তার গতি পাল্টাও</string>
    <string name="VoiceNotePlayerView__pause_voice_message">মৌখিক বার্তা থামাও</string>
    <string name="VoiceNotePlayerView__play_voice_message">মৌখিক বার্তা শুনাও</string>
    <string name="VoiceNotePlayerView__navigate_to_voice_message">মৌখিক বার্তা চালনা করো</string>


    <!-- AvatarPickerFragment -->
    <string name="AvatarPickerFragment__avatar_preview">অবতারের পূর্বরূপ</string>
    <string name="AvatarPickerFragment__camera">ক্যামেরা</string>
    <string name="AvatarPickerFragment__take_a_picture">একটি ছবি তুলুন</string>
    <string name="AvatarPickerFragment__choose_a_photo">একটি ছবি চয়ন করুন</string>
    <string name="AvatarPickerFragment__photo">ছবি</string>
    <string name="AvatarPickerFragment__text">টেক্সট</string>
    <string name="AvatarPickerFragment__save">সংরক্ষন</string>
    <string name="AvatarPickerFragment__clear_avatar">অবতার সাফ করুন</string>
    <string name="AvatarPickerRepository__failed_to_save_avatar">অবতার সংরক্ষণে ব্যর্থ</string>

    <!-- TextAvatarCreationFragment -->
    <string name="TextAvatarCreationFragment__preview">পূর্বরূপ</string>
    <string name="TextAvatarCreationFragment__done">শেষ</string>
    <string name="TextAvatarCreationFragment__text">টেক্সট</string>
    <string name="TextAvatarCreationFragment__color">রঙ</string>

    <!-- VectorAvatarCreationFragment -->
    <string name="VectorAvatarCreationFragment__select_a_color">একটি রঙ নির্বাচন করুন</string>

    <!-- ContactSelectionListItem -->
    <string name="ContactSelectionListItem__sms">এসএমএস</string>
    <string name="ContactSelectionListItem__dot_s">· %1$s</string>

    <!-- Displayed in the toolbar when externally sharing text to multiple recipients -->
    <string name="ShareInterstitialActivity__share">শেয়ার করুন</string>

    <!-- DSLSettingsToolbar -->
    <string name="DSLSettingsToolbar__navigate_up">উপরে যাও</string>
    <string name="MultiselectForwardFragment__forward_to">সামনে</string>
    <!-- Displayed when sharing content via the fragment -->
    <string name="MultiselectForwardFragment__share_with">এর সাথে শেয়ার করুন</string>
    <string name="MultiselectForwardFragment__add_a_message">বার্তা যোগ করুন</string>
    <string name="MultiselectForwardFragment__faster_forwards">দ্রুত ফরোয়ার্ড</string>
    <!-- Displayed when user selects a video that will be clipped before sharing to a story -->
    <string name="MultiselectForwardFragment__videos_will_be_trimmed">ভিডিওগুলোকে 30 সেকেন্ড ক্লিপে কাটা হবে এবং একাধিক স্টোরি হিসেবে পাঠানো হবে।</string>
    <!-- Displayed when user selects a video that cannot be sent as a story -->
    <string name="MultiselectForwardFragment__videos_sent_to_stories_cant">স্টোরি-তে পাঠানো ভিডিও 30 সেকেন্ডের বেশি হতে পারবে না।</string>
    <string name="MultiselectForwardFragment__forwarded_messages_are_now">ফরোয়ার্ড করা বার্তা এখন অবিলম্বে পাঠানো হয়।</string>
    <plurals name="MultiselectForwardFragment_send_d_messages">
        <item quantity="one">%1$d টি বার্তা পাঠান</item>
        <item quantity="other">%1$d টি বার্তা পাঠান</item>
    </plurals>
    <plurals name="MultiselectForwardFragment_messages_sent">
        <item quantity="one">বার্তা পাঠানো হয়েছে</item>
        <item quantity="other">বার্তা পাঠানো হয়েছে</item>
    </plurals>
    <plurals name="MultiselectForwardFragment_messages_failed_to_send">
        <item quantity="one">বার্তা পাঠাতে ব্যর্থ হয়েছে</item>
        <item quantity="other">বার্তা পাঠাতে ব্যর্থ হয়েছে</item>
    </plurals>
    <plurals name="MultiselectForwardFragment__couldnt_forward_messages">
        <item quantity="one">বার্তাটি ফরওয়ার্ড করা যায়নি কারণ এটি আর উপলব্ধ নেই।</item>
        <item quantity="other">বার্তাগুলি ফরওয়ার্ড করা যায়নি কারণ সেগুলি আর উপলব্ধ নেই।</item>
    </plurals>
    <!-- Error message shown when attempting to select a group to forward/share but it\'s announcement only and you are not an admin -->
    <string name="MultiselectForwardFragment__only_admins_can_send_messages_to_this_group">কেবলমাত্র অ্যাডমিনরা এই গ্রুপে মেসেজ পাঠাতে পারবেন।</string>
    <string name="MultiselectForwardFragment__limit_reached">সীমায় পৌঁছেছে</string>

    <!-- Media V2 -->
    <!-- Dialog message when sending a story via an add to group story button -->
    <string name="MediaReviewFragment__add_to_the_group_story">গ্ৰুপ স্টোরিতে যোগ করুন \"%1$s\"</string>
    <!-- Positive dialog action when sending a story via an add to group story button -->
    <string name="MediaReviewFragment__add_to_story">স্টোরি যোগ করুন</string>
    <string name="MediaReviewFragment__add_a_message">একটি বার্তা যোগ করুন</string>
    <string name="MediaReviewFragment__add_a_reply">একটি জবাব যোগ করুন</string>
    <string name="MediaReviewFragment__send_to">পাঠান</string>
    <string name="MediaReviewFragment__view_once_message">একবার বার্তা দেখুন</string>
    <string name="MediaReviewFragment__one_or_more_items_were_too_large">এক বা একাধিক আইটেম খুব বড় ছিল৷</string>
    <string name="MediaReviewFragment__one_or_more_items_were_invalid">এক বা একাধিক আইটেম বাতিল ছিল</string>
    <string name="MediaReviewFragment__too_many_items_selected">অনেকগুলি আইটেম নির্বাচন করা হয়েছে</string>

    <string name="ImageEditorHud__cancel">বাতিল করুন</string>
    <string name="ImageEditorHud__draw">আঁকুন</string>
    <string name="ImageEditorHud__write_text">পাঠ্য লিখুন</string>
    <string name="ImageEditorHud__add_a_sticker">একটি স্টিকার যোগ করুন</string>
    <string name="ImageEditorHud__blur">ঝাপসা</string>
    <string name="ImageEditorHud__done_editing">সম্পাদনা করা</string>
    <string name="ImageEditorHud__clear_all">সব পরিষ্কার করুন</string>
    <string name="ImageEditorHud__undo">পূর্বাবস্থায় ফিরে যান</string>
    <string name="ImageEditorHud__toggle_between_marker_and_highlighter">মার্কার এবং হাইলাইটারের মধ্যে টগল করুন</string>
    <string name="ImageEditorHud__toggle_between_text_styles">পাঠ্য শৈলীর মধ্যে টগল করুন</string>

    <string name="MediaCountIndicatorButton__send">পাঠান</string>

    <string name="MediaReviewSelectedItem__tap_to_remove">সরিয়ে ফেলতে ট্যাপ করুন</string>
    <string name="MediaReviewSelectedItem__tap_to_select">নির্বাচন করতে চাপুন</string>

    <string name="MediaReviewImagePageFragment__discard">বাতিল করুন</string>
    <string name="MediaReviewImagePageFragment__discard_changes">পরিবর্তনগুলি বাতিল করতে চান?</string>
    <string name="MediaReviewImagePageFragment__youll_lose_any_changes">আপনি এই ফটোতে করা যেকোনো পরিবর্তন হারাবেন।</string>


    <string name="BadgesOverviewFragment__my_badges">আমার ব্যাজ</string>
    <string name="BadgesOverviewFragment__featured_badge">ফিচারকৃত ব্যাজ</string>
    <string name="BadgesOverviewFragment__display_badges_on_profile">প্রোফাইলে ব্যাজ প্রদর্শন করুন</string>
    <string name="BadgesOverviewFragment__failed_to_update_profile">প্রোফাইল আপডেট করতে ব্যর্থ হয়েছে</string>



    <string name="SelectFeaturedBadgeFragment__select_a_badge">একটি ব্যাজ নির্বাচন করুন</string>
    <string name="SelectFeaturedBadgeFragment__you_must_select_a_badge">আপনাকে অবশ্যই একটি ব্যাজ নির্বাচন করতে হবে</string>
    <string name="SelectFeaturedBadgeFragment__failed_to_update_profile">প্রোফাইল আপডেট করতে ব্যর্থ হয়েছে</string>

    <!-- Displayed on primary button in the bottom sheet as a call-to-action to launch into the donation flow -->
    <string name="ViewBadgeBottomSheetDialogFragment__donate_now">এখনই ডোনেট করুন</string>
    <!-- Title of a page in the bottom sheet. Placeholder is a user\'s short-name -->
    <string name="ViewBadgeBottomSheetDialogFragment__s_supports_signal">%1$s Signal-কে সমর্থন করে</string>
    <!-- Description of a page in the bottom sheet of a monthly badge. Placeholder is a user\'s short-name -->
    <string name="ViewBadgeBottomSheetDialogFragment__s_supports_signal_with_a_monthly">%1$s একটি মাসিক অনুদান প্রদান করে Signal-কে সহায়তা করছেন। Signal একটি অলাভজনক প্রতিষ্ঠান যার কোনো বিজ্ঞাপনদাতা বা বিনিয়োগকারী নেই, শুধুমাত্র আপনার মতো ব্যক্তিদের সহায়তায় পরিচালিত হয়।</string>
    <!-- Description of a page in the bottom sheet of a one-time badge. Placeholder is a user\'s short-name -->
    <string name="ViewBadgeBottomSheetDialogFragment__s_supports_signal_with_a_donation">%1$s একটি মাসিক অনুদান প্রদান করে Signal-কে সহায়তা করছেন। Signal একটি অলাভজনক প্রতিষ্ঠান যার কোনো বিজ্ঞাপনদাতা বা বিনিয়োগকারী নেই, শুধুমাত্র আপনার মতো ব্যক্তিদের সহায়তায় পরিচালিত হয়।</string>

    <string name="ImageView__badge">ব্যাজ</string>

    <string name="SubscribeFragment__cancel_subscription">সাবস্ক্রিপশন বাতিল করুন</string>
    <string name="SubscribeFragment__confirm_cancellation">বাতিলকরণ নিশ্চিত করবেন?</string>
    <string name="SubscribeFragment__you_wont_be_charged_again">আপনাকে আর চার্জ করা হবে না। আপনার বিলিংয়ের মেয়াদ শেষে আপনার প্রোফাইল থেকে আপনার ব্যাজ সরিয়ে দেওয়া হবে।</string>
    <string name="SubscribeFragment__not_now">এখন না</string>
    <string name="SubscribeFragment__confirm">নিশ্চিত করুন</string>
    <string name="SubscribeFragment__update_subscription">সাবস্ক্রিপশন আপডেট করুন</string>
    <string name="SubscribeFragment__your_subscription_has_been_cancelled">আপনার সাবস্ক্রিপশন বাতিল করা হয়েছে।</string>
    <string name="SubscribeFragment__update_subscription_question">সাবস্ক্রিশন আপডেট করবেন?</string>
    <string name="SubscribeFragment__update">আপডেট করুন</string>
    <string name="SubscribeFragment__you_will_be_charged_the_full_amount_s_of">আপনাকে আজ নতুন সাবস্ক্রিপশন মূল্যের পুরো পরিমাণ (%1$s) চার্জ করা হবে। আপনার সাবস্ক্রিপশন প্রতি মাসে নবায়ন করা হবে।</string>

    <string name="Subscription__s_per_month">%1$s/মাস</string>
    <!-- Shown when a subscription is active and isn\'t going to expire at the end of the term -->
    <string name="Subscription__renews_s">%1$s নবায়ন করছে</string>
    <!-- Shown when a subscription is active and is going to expire at the end of the term -->
    <string name="Subscription__expires_s">%1$s তারিখে মেয়াদ শেষ হবে</string>

    <!-- Title of learn more sheet -->
    <string name="SubscribeLearnMoreBottomSheetDialogFragment__signal_is_different">Signal ব্যতিক্রমধর্মী।</string>
    <!-- First small text blurb on learn more sheet -->
    <string name="SubscribeLearnMoreBottomSheetDialogFragment__private_messaging">ব্যক্তিগত ম্যাসেজিং। নেই কোনো বিজ্ঞাপন, নেই কোনো ট্র্যাকার, নেই কোনো নজরদারি।</string>
    <!-- Second small text blurb on learn more sheet -->
    <string name="SubscribeLearnMoreBottomSheetDialogFragment__signal_is_supported_by">Signal অনুদান দ্বারা সমর্থিত, যার অর্থ হলো আপনার গোপনীয়তা আমাদের সকল কাজের গুরুত্বের কেন্দ্রস্থলে থাকে। Signal আপনার জন্য তৈরি; আপনার ডেটা কিংবা ব্যবসায়িক লাভের উদ্দেশ্যে নয়।</string>
    <!-- Third small text blurb on learn more sheet -->
    <string name="SubscribeLearnMoreBottomSheetDialogFragment__if_you_can">আপনি যদি পারেন, তবে Signal-কে আনন্দময়, নির্ভরযোগ্য এবং সবার জন্য নিবেদিত করে রাখতে অনুগ্রহ করে আজই ডোনেট করুন।</string>

    <string name="SubscribeThanksForYourSupportBottomSheetDialogFragment__thanks_for_your_support">আপনার সহযোগীতার জন্য ধন্যবাদ!</string>
    <!-- Subtext underneath the dialog title on the thanks sheet -->
    <string name="SubscribeThanksForYourSupportBottomSheetDialogFragment__youve_earned_a_donor_badge">আপনি Signal থেকে একটি ডোনার ব্যাজ অর্জন করেছেন! আপনার সমর্থন দেখাতে আপনার প্রোফাইলে এটি প্রদর্শন করুন।</string>
    <string name="SubscribeThanksForYourSupportBottomSheetDialogFragment__you_can_also">আপনিও পারেন</string>
    <string name="SubscribeThanksForYourSupportBottomSheetDialogFragment__become_a_montly_sustainer">একজন মাসিক সাসটেইনার হয়ে উঠুন।</string>
    <string name="SubscribeThanksForYourSupportBottomSheetDialogFragment__display_on_profile">প্রোফাইলে প্রদর্শন করুন</string>
    <string name="SubscribeThanksForYourSupportBottomSheetDialogFragment__make_featured_badge">ফিচারকৃত ব্যাজ তৈরি করুন</string>
    <string name="SubscribeThanksForYourSupportBottomSheetDialogFragment__continue">চালিয়ে যান</string>
    <string name="ThanksForYourSupportBottomSheetFragment__when_you_have_more">যখন আপনার একাধিক ব্যাজ থাকে, আপনি অন্যদেরকে আপনার প্রোফাইলে দেখানোর জন্য একটি ফিচার বেছে নিতে পারেন।</string>

    <string name="BecomeASustainerFragment__get_badges">Signal-কে সমর্থন করে আপনার প্রোফাইলের জন্য ব্যাজ অর্জন করুন।</string>
    <string name="BecomeASustainerFragment__signal_is_a_non_profit">সিগন্যাল হল একটি অলাভজনক যেখানে কোন বিজ্ঞাপনদাতা বা বিনিয়োগকারী নেই, শুধুমাত্র আপনার মত লোকেদের দ্বারা সমর্থিত।</string>

    <!-- Button label for creating a donation -->
    <string name="ManageDonationsFragment__donate_to_signal">Signal-এ ডোনেট করুন</string>
    <!-- Heading for more area of manage subscriptions page -->
    <string name="ManageDonationsFragment__more">আরও</string>
    <!-- Heading for receipts area of manage subscriptions page -->
    <!-- Heading for my subscription area of manage subscriptions page -->
    <string name="ManageDonationsFragment__my_support">আমার সমর্থন</string>
    <string name="ManageDonationsFragment__manage_subscription">সাবস্ক্রিপশন ব্যবহার করুন</string>
    <!-- Label for Donation Receipts button -->
    <string name="ManageDonationsFragment__donation_receipts">ডোনেশন রিসিপ্ট</string>
    <string name="ManageDonationsFragment__badges">ব্যাজ</string>
    <string name="ManageDonationsFragment__subscription_faq">সাবস্ক্রিপশন FAQ</string>
    <!-- Preference heading for other ways to donate -->
    <string name="ManageDonationsFragment__other_ways_to_give">ডোনেশন দেয়ার অন্যান্য উপায়</string>
    <!-- Preference label to launch badge gifting -->
    <string name="ManageDonationsFragment__donate_for_a_friend">বন্ধুর জন্য ডোনেট করুন</string>

    <string name="Boost__enter_custom_amount">কাস্টম পরিমাণ লিখুন</string>
    <string name="Boost__one_time_contribution">এককালীন অবদান</string>
    <!-- Error label when the amount is smaller than what we can accept -->
    <string name="Boost__the_minimum_amount_you_can_donate_is_s">আপনি সর্বনিম্ন যে পরিমাণ অর্থ ডোনেট করতে পারেন তা হলো %1$s</string>

    <string name="MySupportPreference__s_per_month">%1$s/মাস</string>
    <string name="MySupportPreference__renews_s">%1$s নবায়ন করছে</string>
    <string name="MySupportPreference__processing_transaction">লেনদেন প্রক্রিয়া করা হচ্ছে…</string>
    <!-- Displayed on "My Support" screen when user badge failed to be added to their account -->
    <string name="MySupportPreference__couldnt_add_badge_s">ব্যাজ যোগ করা যায়নি। %1$s</string>
    <string name="MySupportPreference__please_contact_support">অনুগ্রহ করে সহায়তা কেন্দ্রে যোগাযোগ করুন।</string>

    <!-- Title of expiry sheet when boost badge falls off profile unexpectedly. -->
    <string name="ExpiredBadgeBottomSheetDialogFragment__boost_badge_expired">বুস্ট ব্যাজের মেয়াদ শেষ</string>
    <!-- Displayed in the bottom sheet if a monthly donation badge unexpectedly falls off the user\'s profile -->
    <string name="ExpiredBadgeBottomSheetDialogFragment__monthly_donation_cancelled">মাসিক ডোনেশন বাতিল করা হয়েছে</string>
    <!-- Displayed in the bottom sheet when a boost badge expires -->
    <string name="ExpiredBadgeBottomSheetDialogFragment__your_boost_badge_has_expired_and">আপনার বুস্ট ব্যাজের মেয়াদ শেষ হয়ে গেছে এবং আপনার প্রোফাইলে তা আর দৃশ্যমান নয়।</string>
    <string name="ExpiredBadgeBottomSheetDialogFragment__you_can_reactivate">এককালীন অনুদানের মাধ্যমে আপনি আপনার বুস্ট ব্যাজকে আরো 30 দিনের জন্য পুনরায় সক্রিয় করতে পারবেন।</string>
    <!-- Displayed when we do not think the user is a subscriber when their boost expires -->
    <string name="ExpiredBadgeBottomSheetDialogFragment__you_can_keep">আপনি Signal ব্যবহার চালিয়ে যেতে পারেন তবে, আপনার জন্য তৈরি এই প্রযুক্তিকে সমর্থন করার জন্য, মাসিক ডোনেশন দিয়ে একজন সাসটেইনার হওয়ার কথা বিবেচনা করুন।</string>
    <string name="ExpiredBadgeBottomSheetDialogFragment__become_a_sustainer">একজন সাসটেইনার হোন</string>
    <string name="ExpiredBadgeBottomSheetDialogFragment__add_a_boost">একটি বুস্ট যোগ করুন</string>
    <string name="ExpiredBadgeBottomSheetDialogFragment__not_now">এখন না</string>
    <!-- Copy displayed when badge expires after user inactivity -->
    <string name="ExpiredBadgeBottomSheetDialogFragment__your_recurring_monthly_donation_was_automatically">অনেক দিন ধরে নিষ্ক্রিয় থাকার কারণে আপনার পুনরাবৃত্ত মাসিক ডোনেশন স্বয়ংক্রিয়ভাবে বাতিল হয়ে গেছে। আপনার %1$s ব্যাজ আপনার প্রোফাইলে আর দৃশ্যমান নয়৷</string>
    <!-- Copy displayed when badge expires after payment failure -->
    <string name="ExpiredBadgeBottomSheetDialogFragment__your_recurring_monthly_donation_was_canceled">আপনার পুনরাবৃত্ত মাসিক ডোনেশন বাতিল করা হয়েছে, কারণ আমরা আপনার পেমেন্টটি প্রক্রিয়া করতে পারিনি। আপনার ব্যাজটি আপনার প্রোফাইলে আর দৃশ্যমান নয়৷</string>
    <!-- Copy displayed when badge expires after a payment failure and we have a displayable charge failure reason -->
    <string name="ExpiredBadgeBottomSheetDialogFragment__your_recurring_monthly_donation_was_canceled_s">আপনার পুনরাবৃত্ত মাসিক ডোনেশন বাতিল করা হয়েছে। %1$s আপনার %2$s ব্যাজ আপনার প্রোফাইলে আর দেখা যাবে না।</string>
    <string name="ExpiredBadgeBottomSheetDialogFragment__you_can">আপনি Signal ব্যবহার চালিয়ে যেতে পারবেন, তবে অ্যাপটিকে সহায়তা করতে ও আপনার ব্যাজ পুনরায় সক্রিয় করতে, এখনই নবায়ন করুন।</string>
    <string name="ExpiredBadgeBottomSheetDialogFragment__renew_subscription">সাবস্ক্রিপশন নবায়ন করুন</string>
    <!-- Button label to send user to Google Pay website -->
    <string name="ExpiredBadgeBottomSheetDialogFragment__go_to_google_pay">Google Pay-তে যান</string>

    <string name="CantProcessSubscriptionPaymentBottomSheetDialogFragment__cant_process_subscription_payment">সাবস্ক্রিপশনের পেমেন্ট প্রক্রিয়া সম্পন্ন করা সম্ভব হচ্ছে না</string>
    <string name="CantProcessSubscriptionPaymentBottomSheetDialogFragment__were_having_trouble">আপনার Signal সাসটেইনার পেমেন্ট সংগ্রহ করতে আমাদের সমস্যা হচ্ছে। আপনার পেমেন্ট পদ্ধতি আপ টু ডেট আছে কিনা তা নিশ্চিত করুন। অন্যথায়, Google Pay-তে আপডেট করুন। Signal কয়েক দিনের মধ্যে আবার পেমেন্ট প্রক্রিয়া করার চেষ্টা করবে।</string>
    <string name="CantProcessSubscriptionPaymentBottomSheetDialogFragment__dont_show_this_again">এটি আর দেখবেন না</string>

    <string name="Subscription__contact_support">সহায়তায় যোগাযোগ করুন</string>
    <string name="Subscription__get_a_s_badge">একটি %1$s ব্যাজ নিন</string>

    <string name="SubscribeFragment__processing_payment">পেমেন্ট প্রক্রিয়া করা হচ্ছে…</string>
    <!-- Displayed in notification when user payment fails to process on Stripe -->
    <string name="DonationsErrors__error_processing_payment">ত্রুটি প্রক্রিয়াকরণ পেমেন্ট</string>
    <!-- Displayed on "My Support" screen when user subscription payment method failed. -->
    <string name="DonationsErrors__error_processing_payment_s">ত্রুটি প্রক্রিয়াকরণ পেমেন্ট। %1$s</string>
    <string name="DonationsErrors__your_payment">আপনার পেমেন্ট প্রক্রিয়া করা যায়নি এবং আপনাকে চার্জ করা হয়নি। অনুগ্রহ করে আবার চেষ্টা করুন।</string>
    <string name="DonationsErrors__still_processing">এখনও প্রক্রিয়া করা হচ্ছে</string>
    <string name="DonationsErrors__couldnt_add_badge">ব্যাজ যোগ করা যায়নি</string>
    <!-- Displayed when badge credential couldn\'t be verified -->
    <string name="DonationsErrors__failed_to_validate_badge">ব্যাজ যাচাই সফল হয়নি</string>
    <!-- Displayed when badge credential couldn\'t be verified -->
    <string name="DonationsErrors__could_not_validate">সার্ভার প্রতিক্রিয়া যাচাই করা যায়নি। অনুগ্রহ করে সাপোর্টে যোগাযোগ করুন।</string>
    <!-- Displayed as title when some generic error happens during sending donation on behalf of another user -->
    <string name="DonationsErrors__donation_failed">ডোনেশন সফল হয়নি</string>
    <!-- Displayed as message when some generic error happens during sending donation on behalf of another user -->
    <string name="DonationsErrors__your_payment_was_processed_but">আপনার পেমেন্ট প্রক্রিয়া করা হয়েছে কিন্তু Signal আপনার ডোনেশনের ম্যাসেজ পাঠাতে পারেনি। অনুগ্রহ করে সহায়তা কেন্দ্রে যোগাযোগ করুন।</string>
    <string name="DonationsErrors__your_badge_could_not">আপনার ব্যাজটি আপনার অ্যাকাউন্টে যোগ করা যায়নি, তবে আপনাকে চার্জ করা হতে পারে। অনুগ্রহ করে সহায়তা কেন্দ্রে যোগাযোগ করুন।</string>
    <string name="DonationsErrors__your_payment_is_still">আপনার পেমেন্ট এখনও প্রক্রিয়া করা হচ্ছে। আপনার সংযোগের উপর নির্ভর করে এটি কয়েক মিনিট সময় নিতে পারে।</string>
    <string name="DonationsErrors__failed_to_cancel_subscription">সাবস্ক্রিপশন বাতিল করতে ব্যর্থ হয়েছে</string>
    <string name="DonationsErrors__subscription_cancellation_requires_an_internet_connection">সাবস্ক্রিপশন বাতিল করার জন্য ইন্টারনেট সংযোগ প্রয়োজন।</string>
    <string name="ViewBadgeBottomSheetDialogFragment__your_device_doesn_t_support_google_pay_so_you_can_t_subscribe_to_earn_a_badge_you_can_still_support_signal_by_making_a_donation_on_our_website">আপনার ডিভাইস Google Pay সমর্থন করে না, তাই আপনি ব্যাজ অর্জন করতে সাবস্ক্রাইব করতে পারবেন না। আপনি এখনও আমাদের ওয়েবসাইটে ডোনেশন দিয়ে Signal-কে সমর্থন করতে পারেন।</string>
    <string name="NetworkFailure__network_error_check_your_connection_and_try_again">নেটওয়ার্ক ত্রুটি। আপনার সংযোগ পরীক্ষা করুন এবং আবার চেষ্টা করুন।</string>
    <string name="NetworkFailure__retry">পুনরায় চেষ্টা করুন</string>
    <!-- Displayed as a dialog title when the selected recipient for a gift doesn\'t support gifting -->
    <string name="DonationsErrors__cannot_send_donation">ডোনেশন পাঠানো যাচ্ছে না</string>
    <!-- Displayed as a dialog message when the selected recipient for a gift doesn\'t support gifting -->
    <string name="DonationsErrors__this_user_cant_receive_donations_until">এই ব্যবহারকারী Signal আপগ্রেড না করা পর্যন্ত ডোনেশন গ্রহণ করতে পারবেন না।</string>
    <!-- Displayed as a dialog message when the user\'s profile could not be fetched, likely due to lack of internet -->
    <string name="DonationsErrors__your_donation_could_not_be_sent">নেটওয়ার্ক ত্রুটির কারণে আপনার ডোনেশন পাঠানো যায়নি। আপনার নেটওয়ার্ক সংযোগ ঠিক আছে কি না দেখুন এবং আবার চেষ্টা করুন।</string>

    <!-- Gift message view title -->
    <string name="GiftMessageView__donation_on_behalf_of_s">%1$s-এর পক্ষ থেকে ডোনেশন</string>
    <!-- Gift message view title for incoming donations -->
    <string name="GiftMessageView__s_donated_to_signal_on">আপনার পক্ষ হয়ে %1$s Signal-কে ডোনেট করেছেন</string>
    <!-- Gift badge redeem action label -->
    <string name="GiftMessageView__redeem">ফিরে পান</string>
    <!-- Gift badge view action label -->
    <string name="GiftMessageView__view">দেখুন</string>
    <!-- Gift badge redeeming action label -->
    <string name="GiftMessageView__redeeming">ফিরে পাওয়ার প্রক্রিয়া চলছে…</string>
    <!-- Gift badge redeemed label -->
    <string name="GiftMessageView__redeemed">ফিরে পাওয়া গেছে</string>


    <!-- Stripe decline code generic_failure -->
    <string name="DeclineCode__try_another_payment_method_or_contact_your_bank">অন্য পেমেন্ট পদ্ধতি ব্যবহার করে দেখুন বা আরো তথ্যের জন্য আপনার ব্যাঙ্কের সাথে যোগাযোগ করুন।</string>
    <!-- Stripe decline code verify on Google Pay and try again -->
    <string name="DeclineCode__verify_your_payment_method_is_up_to_date_in_google_pay_and_try_again">Google Pay-তে আপনার পেমেন্ট পদ্ধতি আপ টু ডেট আছে কিনা তা যাচাই করে আবার চেষ্টা করুন।</string>
    <!-- Stripe decline code learn more action label -->
    <string name="DeclineCode__learn_more">আরও জানুন</string>
    <!-- Stripe decline code contact issuer -->
    <string name="DeclineCode__verify_your_payment_method_is_up_to_date_in_google_pay_and_try_again_if_the_problem">Google Pay-তে আপনার পেমেন্ট পদ্ধতি আপ টু ডেট আছে কিনা তা যাচাই করে আবার চেষ্টা করুন। সমস্যা চলতে থাকলে, আপনার ব্যাঙ্কের সাথে যোগাযোগ করুন।</string>
    <!-- Stripe decline code purchase not supported -->
    <string name="DeclineCode__your_card_does_not_support_this_type_of_purchase">আপনার কার্ড এই ধরনের ক্রয় সমর্থন করে না। অন্য পেমেন্ট পদ্ধতি চেষ্টা করুন।</string>
    <!-- Stripe decline code your card has expired -->
    <string name="DeclineCode__your_card_has_expired">আপনার কার্ডের মেয়াদ শেষ। Google Pay-তে আপনার পেমেন্ট পদ্ধতি আপডেট করুন এবং আবার চেষ্টা করুন।</string>
    <!-- Stripe decline code go to google pay action label -->
    <string name="DeclineCode__go_to_google_pay">Google Pay-তে যান</string>
    <!-- Stripe decline code try credit card again action label -->
    <string name="DeclineCode__try">আবারো চেষ্টা করুন</string>
    <!-- Stripe decline code incorrect card number -->
    <string name="DeclineCode__your_card_number_is_incorrect">আপনার কার্ড নাম্বার ভুল। Google Pay-তে আপডেট করে আবার চেষ্টা করুন।</string>
    <!-- Stripe decline code incorrect cvc -->
    <string name="DeclineCode__your_cards_cvc_number_is_incorrect">আপনার কার্ডের CVC নাম্বার ভুল। Google Pay-তে আপডেট করে আবার চেষ্টা করুন।</string>
    <!-- Stripe decline code insufficient funds -->
    <string name="DeclineCode__your_card_does_not_have_sufficient_funds">এই ক্রয় সম্পন্ন করার জন্য আপনার কার্ডে পর্যাপ্ত ব্যালেন্স নেই। অন্য পেমেন্ট পদ্ধতি চেষ্টা করুন।</string>
    <!-- Stripe decline code incorrect expiration month -->
    <string name="DeclineCode__the_expiration_month">আপনার অর্থপ্রদানের পদ্ধতিতে মেয়াদ শেষ হওয়ার মাসটি ভুল। Google Pay-তে আপডেট করে আবার চেষ্টা করুন।</string>
    <!-- Stripe decline code incorrect expiration year -->
    <string name="DeclineCode__the_expiration_year">আপনার অর্থপ্রদানের পদ্ধতিতে মেয়াদ শেষ হওয়ার বছরটি ভুল। Google Pay-তে আপডেট করে আবার চেষ্টা করুন।</string>
    <!-- Stripe decline code issuer not available -->
    <string name="DeclineCode__try_completing_the_payment_again">পেমেন্ট সম্পন্ন করার জন্য আবার চেষ্টা করুন বা আরো তথ্যের জন্য আপনার ব্যাঙ্কের সাথে যোগাযোগ করুন।</string>
    <!-- Stripe decline code processing error -->
    <string name="DeclineCode__try_again">আবার চেষ্টা করুন বা আরো তথ্য জানতে জন্য আপনার ব্যাঙ্কের সাথে যোগাযোগ করুন।</string>

    <!-- Credit Card decline code error strings -->
    <!-- Stripe decline code approve_with_id for credit cards displayed in a notification or dialog -->
    <string name="DeclineCode__verify_your_card_details_are_correct_and_try_again">আপনার কার্ডের বিবরণ সঠিক কি না তা যাচাই করুন এবং আবার চেষ্টা করুন।</string>
    <!-- Stripe decline code call_issuer for credit cards displayed in a notification or dialog -->
    <string name="DeclineCode__verify_your_card_details_are_correct_and_try_again_if_the_problem_continues">আপনার কার্ডের বিবরণ সঠিক কি না তা যাচাই করুন এবং আবার চেষ্টা করুন। সমস্যা চলতে থাকলে, আপনার ব্যাংকের সাথে যোগাযোগ করুন।</string>
    <!-- Stripe decline code expired_card for credit cards displayed in a notification or dialog -->
    <string name="DeclineCode__your_card_has_expired_verify_your_card_details">আপনার কার্ডের মেয়াদ শেষ হয়ে গেছে। আপনার কার্ডের বিবরণ সঠিক কি না তা যাচাই করুন এবং আবার চেষ্টা করুন।</string>
    <!-- Stripe decline code incorrect_cvc and invalid_cvc for credit cards displayed in a notification or dialog -->
    <string name="DeclineCode__your_cards_cvc_number_is_incorrect_verify_your_card_details">আপনার কার্ডের সিভিসি নম্বর সঠিক নয়। আপনার কার্ডের বিবরণ সঠিক কি না তা যাচাই করুন এবং আবার চেষ্টা করুন।</string>
    <!-- Stripe decline code invalid_expiry_month for credit cards displayed in a notification or dialog -->
    <string name="DeclineCode__the_expiration_month_on_your_card_is_incorrect">আপনার কার্ডের মেয়াদোত্তীর্ণের মাস সঠিক নয়। আপনার কার্ডের বিবরণ সঠিক কি না তা যাচাই করুন এবং আবার চেষ্টা করুন।</string>
    <!-- Stripe decline code invalid_expiry_year for credit cards displayed in a notification or dialog -->
    <string name="DeclineCode__the_expiration_year_on_your_card_is_incorrect">আপনার কার্ডের মেয়াদোত্তীর্ণের বছর সঠিক নয়। আপনার কার্ডের বিবরণ সঠিক কি না তা যাচাই করুন এবং আবার চেষ্টা করুন।</string>
    <!-- Stripe decline code incorrect_number and invalid_number for credit cards displayed in a notification or dialog -->
    <string name="DeclineCode__your_card_number_is_incorrect_verify_your_card_details">আপনার কার্ডের নম্বরটি সঠিক নয়। আপনার কার্ডের বিবরণ সঠিক কি না তা যাচাই করুন এবং আবার চেষ্টা করুন।</string>

    <!-- Title of create notification profile screen -->
    <string name="EditNotificationProfileFragment__name_your_profile">আপনার প্রোফাইলের নাম দিন</string>
    <!-- Hint text for create/edit notification profile name -->
    <string name="EditNotificationProfileFragment__profile_name">প্রোফাইল নাম</string>
    <!-- Name has a max length, this shows how many characters are used out of the max -->
    <string name="EditNotificationProfileFragment__count">%1$d/%2$d</string>
    <!-- Call to action button to continue to the next step -->
    <string name="EditNotificationProfileFragment__next">পরবর্তী</string>
    <!-- Call to action button once the profile is named to create the profile and continue to the customization steps -->
    <string name="EditNotificationProfileFragment__create">তৈরি করুন</string>
    <!-- Call to action button once the profile name is edited -->
    <string name="EditNotificationProfileFragment__save">সংরক্ষণ করুন</string>
    <!-- Title of edit notification profile screen -->
    <string name="EditNotificationProfileFragment__edit_this_profile">এই প্রোফাইলটি এডিট করুন</string>
    <!-- Error message shown when attempting to create or edit a profile name to an existing profile name -->
    <string name="EditNotificationProfileFragment__a_profile_with_this_name_already_exists">এই নামের একটি প্রোফাইল ইতিমধ্যেই বিদ্যমান</string>
    <!-- Preset selectable name for a profile name, shown as list in edit/create screen -->
    <string name="EditNotificationProfileFragment__work">কর্মক্ষেত্র</string>
    <!-- Preset selectable name for a profile name, shown as list in edit/create screen -->
    <string name="EditNotificationProfileFragment__sleep">ঘুম</string>
    <!-- Preset selectable name for a profile name, shown as list in edit/create screen -->
    <string name="EditNotificationProfileFragment__driving">গাড়ি চালাচ্ছি</string>
    <!-- Preset selectable name for a profile name, shown as list in edit/create screen -->
    <string name="EditNotificationProfileFragment__downtime">ডাউনটাইম</string>
    <!-- Preset selectable name for a profile name, shown as list in edit/create screen -->
    <string name="EditNotificationProfileFragment__focus">ফোকাস</string>
    <!-- Error message shown when attempting to next/save without a profile name -->
    <string name="EditNotificationProfileFragment__profile_must_have_a_name">অবশ্যই একটি নাম আছে</string>

    <!-- Title for add recipients to notification profile screen in create flow -->
    <string name="AddAllowedMembers__allowed_notifications">অনুমোদিত নোটিফিকেশন</string>
    <!-- Description of what the user should be doing with this screen -->
    <string name="AddAllowedMembers__add_people_and_groups_you_want_notifications_and_calls_from_when_this_profile_is_on">প্রোফাইল চালু থাকা অবস্থায় আপনি যে সমস্ত ব্যক্তি ও গ্ৰুপের নোটিফিকেশন পেতে চান এবং কল করতে চান তাদের যোগ করুন</string>
    <!-- Button text that launches the contact picker to select from -->
    <string name="AddAllowedMembers__add_people_or_groups">ব্যক্তি অথবা গ্ৰুপ যোগ করুন</string>

    <!-- Call to action button on contact picker for adding to profile -->
    <string name="SelectRecipientsFragment__add">যোগ করুন</string>

    <!-- Notification profiles home fragment, shown when no profiles have been created yet -->
    <string name="NotificationProfilesFragment__create_a_profile_to_receive_notifications_and_calls_only_from_the_people_and_groups_you_want_to_hear_from">আপনি যে সকল ব্যক্তি এবং গ্ৰুপের কথা শুনতে চান শুধু তাদের কাছ থেকে নোটিফিকেশন ও কল পেতে একটি প্রোফাইল তৈরি করুন৷</string>
    <!-- Header shown above list of all notification profiles -->
    <string name="NotificationProfilesFragment__profiles">প্রোফাইল</string>
    <!-- Button that starts the create new notification profile flow -->
    <string name="NotificationProfilesFragment__new_profile">নতুন প্রোফাইল</string>
    <!-- Profile active status, indicating the current profile is on for an unknown amount of time -->
    <string name="NotificationProfilesFragment__on">চালু</string>

    <!-- Button use to permanently delete a notification profile -->
    <string name="NotificationProfileDetails__delete_profile">প্রোফাইল মুছে ফেলুন</string>
    <!-- Snakbar message shown when removing a recipient from a profile -->
    <string name="NotificationProfileDetails__s_removed">\"%1$s\"-কে সরিয়ে ফেলা হয়েছে।</string>
    <!-- Snackbar button text that will undo the recipient remove -->
    <string name="NotificationProfileDetails__undo">পূর্বাবস্থায় ফিরে যান</string>
    <!-- Dialog message shown to confirm deleting a profile -->
    <string name="NotificationProfileDetails__permanently_delete_profile">স্থায়ীভাবে প্রোফাইল মুছে ফেলবেন?</string>
    <!-- Dialog button to delete profile -->
    <string name="NotificationProfileDetails__delete">মুছে ফেলুন</string>
    <!-- Title/accessibility text for edit icon to edit profile emoji/name -->
    <string name="NotificationProfileDetails__edit_notification_profile">নোটিফিকেশন প্রোফাইল এডিট করুন</string>
    <!-- Schedule description if all days are selected -->
    <string name="NotificationProfileDetails__everyday">প্রতিদিন</string>
    <!-- Profile status on if it is the active profile -->
    <string name="NotificationProfileDetails__on">চালু</string>
    <!-- Profile status on if it is not the active profile -->
    <string name="NotificationProfileDetails__off">বন্ধ</string>
    <!-- Description of hours for schedule (start to end) times -->
    <string name="NotificationProfileDetails__s_to_s">%1$s থেকে %2$s</string>
    <!-- Section header for exceptions to the notification profile -->
    <string name="NotificationProfileDetails__exceptions">প্রত্যাশা</string>
    <!-- Profile exception to allow all calls through the profile restrictions -->
    <string name="NotificationProfileDetails__allow_all_calls">সব কল অনুমোদন করুন</string>
    <!-- Profile exception to allow all @mentions through the profile restrictions -->
    <string name="NotificationProfileDetails__notify_for_all_mentions">সকল মেনশন নোটিফাই করুন</string>
    <!-- Section header for showing schedule information -->
    <string name="NotificationProfileDetails__schedule">সময়সূচী</string>
    <!-- If member list is long, will truncate the list and show an option to then see all when tapped -->
    <string name="NotificationProfileDetails__see_all">সব দেখুন</string>

    <!-- Title for add schedule to profile in create flow -->
    <string name="EditNotificationProfileSchedule__add_a_schedule">সময়সূচী যোগ করুন</string>
    <!-- Descriptor text indicating what the user can do with this screen -->
    <string name="EditNotificationProfileSchedule__set_up_a_schedule_to_enable_this_notification_profile_automatically">এই নোটিফিকেশন প্রোফাইল স্বয়ংক্রিয়ভাবে চালু করতে একটি সময়সূচী সেট আপ করুন৷</string>
    <!-- Text shown next to toggle switch to enable/disable schedule -->
    <string name="EditNotificationProfileSchedule__schedule">সময়সূচী</string>
    <!-- Label for showing the start time for the schedule -->
    <string name="EditNotificationProfileSchedule__start">শুরু করুন</string>
    <!-- Label for showing the end time for the schedule -->
    <string name="EditNotificationProfileSchedule__end">শেষ</string>
    <!-- First letter of Sunday -->
    <string name="EditNotificationProfileSchedule__sunday_first_letter">র</string>
    <!-- First letter of Monday -->
    <string name="EditNotificationProfileSchedule__monday_first_letter">সো</string>
    <!-- First letter of Tuesday -->
    <string name="EditNotificationProfileSchedule__tuesday_first_letter">ম</string>
    <!-- First letter of Wednesday -->
    <string name="EditNotificationProfileSchedule__wednesday_first_letter">বু</string>
    <!-- First letter of Thursday -->
    <string name="EditNotificationProfileSchedule__thursday_first_letter">বৃ</string>
    <!-- First letter of Friday -->
    <string name="EditNotificationProfileSchedule__friday_first_letter">শু</string>
    <!-- First letter of Saturday -->
    <string name="EditNotificationProfileSchedule__saturday_first_letter">শ</string>
    <!-- Title of select time dialog shown when setting start time for schedule -->
    <string name="EditNotificationProfileSchedule__set_start_time">শুরুর সময়টি নির্ধারণ করুন</string>
    <!-- Title of select time dialog shown when setting end time for schedule -->
    <string name="EditNotificationProfileSchedule__set_end_time">শেষের সময়টি নির্ধারণ করুন</string>
    <!-- If in edit mode, call to action button text show to save schedule to profile -->
    <string name="EditNotificationProfileSchedule__save">সংরক্ষণ করুন</string>
    <!-- If in create mode, call to action button text to show to skip enabling a schedule -->
    <string name="EditNotificationProfileSchedule__skip">এড়িয়ে যান</string>
    <!-- If in create mode, call to action button text to show to use the enabled schedule and move to the next screen -->
    <string name="EditNotificationProfileSchedule__next">পরবর্তী</string>
    <!-- Error message shown if trying to save/use a schedule with no days selected -->
    <string name="EditNotificationProfileSchedule__schedule_must_have_at_least_one_day">সময়সূচীটির অবশ্যই অন্তত এক দিনের হতে হবে</string>

    <!-- Title for final screen shown after completing a profile creation -->
    <string name="NotificationProfileCreated__profile_created">প্রোফাইল তৈরি করা হয়েছে</string>
    <!-- Call to action button to press to close the created screen and move to the profile details screen -->
    <string name="NotificationProfileCreated__done">শেষ</string>
    <!-- Descriptor text shown to indicate how to manually turn a profile on/off -->
    <string name="NotificationProfileCreated__you_can_turn_your_profile_on_or_off_manually_via_the_menu_on_the_chat_list">আপনি চ্যাট তালিকার মেন্যুর মাধ্যমে ম্যানুয়ালি আপনার প্রোফাইল চালু বা বন্ধ করতে পারেন।</string>
    <!-- Descriptor text shown to indicate you can add a schedule later since you did not add one during create flow -->
    <string name="NotificationProfileCreated__add_a_schedule_in_settings_to_automate_your_profile">আপনার প্রোফাইল স্বয়ংক্রিয় করতে সেটিংসে একটি সময়সূচী যোগ করুন।</string>
    <!-- Descriptor text shown to indicate your profile will follow the schedule set during create flow -->
    <string name="NotificationProfileCreated__your_profile_will_turn_on_and_off_automatically_according_to_your_schedule">আপনার প্রোফাইল আপনার সময়সূচী অনুযায়ী স্বয়ংক্রিয়ভাবে চালু এবং বন্ধ হবে।</string>

    <!-- Button text shown in profile selection bottom sheet to create a new profile -->
    <string name="NotificationProfileSelection__new_profile">নতুন প্রোফাইল</string>
    <!-- Manual enable option to manually enable a profile for 1 hour -->
    <string name="NotificationProfileSelection__for_1_hour">1 ঘন্টার জন্য</string>
    <!-- Manual enable option to manually enable a profile until a set time (currently 6pm or 8am depending on what is next) -->
    <string name="NotificationProfileSelection__until_s">%1$s পর্যন্ত</string>
    <!-- Option to view profile details -->
    <string name="NotificationProfileSelection__view_settings">সেটিংস দেখুন</string>
    <!-- Descriptor text indicating how long a profile will be on when there is a time component associated with it -->
    <string name="NotificationProfileSelection__on_until_s">%1$s পর্যন্ত চালু আছে</string>

    <!-- Displayed in a toast when we fail to open the ringtone picker -->
    <string name="NotificationSettingsFragment__failed_to_open_picker">পিকার খুলতে ব্যর্থ হয়েছে।</string>

    <!-- Description shown for the Signal Release Notes channel -->
    <string name="ReleaseNotes__signal_release_notes_and_news">Signal রিলিজ নোট &amp; নিউজ</string>

    <!-- Donation receipts activity title -->
    <string name="DonationReceiptListFragment__all_activity">সমস্ত ক্রিয়াকলাপ</string>
    <!-- Donation receipts all tab label -->
    <string name="DonationReceiptListFragment__all">সমস্ত</string>
    <!-- Donation receipts recurring tab label -->
    <string name="DonationReceiptListFragment__recurring">পুনরাবৃত্ত</string>
    <!-- Donation receipts one-time tab label -->
    <string name="DonationReceiptListFragment__one_time">এক-কালীন</string>
    <!-- Donation receipts gift tab label -->
    <string name="DonationReceiptListFragment__donation_for_a_friend">বন্ধুর জন্য ডোনেশন</string>
    <!-- Donation receipts boost row label -->
    <!-- Donation receipts details title -->
    <!-- Donation receipts donation type heading -->
    <string name="DonationReceiptDetailsFragment__donation_type">ডোনেশনের ধরণ</string>
    <!-- Donation receipts date paid heading -->
    <string name="DonationReceiptDetailsFragment__date_paid">পরিশোধের তারিখ</string>
    <!-- Donation receipts share PNG -->
    <string name="DonationReceiptDetailsFragment__share_receipt">রিসিপ্ট শেয়ার করুন</string>
    <!-- Donation receipts list end note -->
    <string name="DonationReceiptListFragment__if_you_have">আপনি যদি Signal পুনরায় ইনস্টল করে থাকেন, তবে পূর্ববর্তী ডোনেশনের রিসিপ্ট পাওয়া যাবে না।</string>
    <!-- Donation receipts document title -->
    <string name="DonationReceiptDetailsFragment__donation_receipt">ডোনেশন রিসিপ্ট</string>
    <!-- Donation receipts amount title -->
    <string name="DonationReceiptDetailsFragment__amount">পরিমাণ</string>
    <!-- Donation receipts thanks -->
    <string name="DonationReceiptDetailsFragment__thank_you_for_supporting">Signal-এর পাশে থাকার জন্য আপনাকে ধন্যবাদ। আপনার অবদান এমন একটি ওপেন সোর্স প্রাইভেসি টেকনোলজির ক্রমবিকাশের মিশনে ইন্ধন জোগাতে সাহায্য করে যা স্বাধীন মতপ্রকাশকে রক্ষা করে এবং সারা বিশ্বের লক্ষ লক্ষ মানুষের জন্য নিরাপদ বৈশ্বিক যোগাযোগ সক্ষম করে। আপনি যদি মার্কিন যুক্তরাষ্ট্রের বাসিন্দা হন, তাহলে আপনার ট্যাক্স রেকর্ডের জন্য এই রিসিপ্টটি রাখুন। Signal Technology Foundation অভ্যন্তরীণ রাজস্ব কোডের ধারা 501c3-এর অধীনে মার্কিন যুক্তরাষ্ট্রে অবস্থিত একটি কর-মুক্ত অলাভজনক সংস্থা। আমাদের Federal Tax ID হলো 82–4506840।</string>
    <!-- Donation receipt type -->
    <string name="DonationReceiptDetailsFragment__s_dash_s">%1$s - %2$s</string>
    <!-- Donation reciepts screen empty state title -->
    <string name="DonationReceiptListFragment__no_receipts">রিসিপ্ট নেই</string>

    <!-- region "Stories Tab" -->

    <!-- Label for Chats tab in home app screen -->
    <string name="ConversationListTabs__chats">চ্যাট</string>
    <!-- Label for Stories tab in home app screen -->
    <string name="ConversationListTabs__stories">স্টোরি</string>
    <!-- String for counts above 99 in conversation list tabs -->
    <string name="ConversationListTabs__99p">99+</string>
    <!-- Menu item on stories landing page -->
    <string name="StoriesLandingFragment__story_privacy">স্টোরি-র গোপনীয়তা</string>
    <!-- Title for "My Stories" row item in Stories landing page -->
    <string name="StoriesLandingFragment__my_stories">আমার স্টোরি</string>
    <!-- Subtitle for "My Stories" row item when user has not added stories -->
    <string name="StoriesLandingFragment__tap_to_add">যোগ করতে ট্যাপ করুন</string>
    <!-- Displayed when there are no stories to display -->
    <string name="StoriesLandingFragment__no_recent_updates_to_show_right_now">এই মুহূর্তে দেখানোর জন্য কোনো সাম্প্রতিক আপডেট নেই।</string>
    <!-- Context menu option to hide a story -->
    <string name="StoriesLandingItem__hide_story">স্টোরি লুকান</string>
    <!-- Context menu option to unhide a story -->
    <string name="StoriesLandingItem__unhide_story">স্টোরি দৃশ্যমান করুন</string>
    <!-- Context menu option to forward a story -->
    <string name="StoriesLandingItem__forward">ফরওয়ার্ড</string>
    <!-- Context menu option to share a story -->
    <string name="StoriesLandingItem__share">শেয়ার করুন…</string>
    <!-- Context menu option to go to story chat -->
    <string name="StoriesLandingItem__go_to_chat">চ্যাট-এ যান</string>
    <!-- Context menu option to go to story info -->
    <string name="StoriesLandingItem__info">তথ্য</string>
    <!-- Label when a story is pending sending -->
    <string name="StoriesLandingItem__sending">পাঠানো হচ্ছে…</string>
    <!-- Label when multiple stories are pending sending -->
    <string name="StoriesLandingItem__sending_d">%1$d পাঠানো হচ্ছে…</string>
    <!-- Label when a story fails to send due to networking -->
    <string name="StoriesLandingItem__send_failed">পাঠাতে ব্যর্থ হয়েছে</string>
    <!-- Label when a story fails to send due to identity mismatch -->
    <string name="StoriesLandingItem__partially_sent">আংশিক পাঠানো হয়েছে</string>
    <!-- Status label when a story fails to send indicating user action to retry -->
    <string name="StoriesLandingItem__tap_to_retry">পুনঃরায় চেষ্টা করতে ট্যাপ করুন</string>
    <!-- Title of dialog confirming decision to hide a story -->
    <string name="StoriesLandingFragment__hide_story">স্টোরি লুকাবেন?</string>
    <!-- Message of dialog confirming decision to hide a story -->
    <string name="StoriesLandingFragment__new_story_updates">%1$s থেকে নতুন স্টোরি আপডেটগুলো আর স্টোরি তালিকার শীর্ষে দেখা যাবে না।</string>
    <!-- Positive action of dialog confirming decision to hide a story -->
    <string name="StoriesLandingFragment__hide">লুকান</string>
    <!-- Displayed in Snackbar after story is hidden -->
    <string name="StoriesLandingFragment__story_hidden">স্টোরি লুকানো আছে</string>
    <!-- Section header for hidden stories -->
    <string name="StoriesLandingFragment__hidden_stories">লুকানো স্টোরি</string>
    <!-- Displayed on each sent story under My Stories -->
    <plurals name="MyStories__d_views">
        <item quantity="one">%1$d ভিউ</item>
        <item quantity="other">%1$d ভিউ</item>
    </plurals>
    <!-- Forward story label, displayed in My Stories context menu -->
    <string name="MyStories_forward">ফরওয়ার্ড</string>
    <!-- Label for stories for a single user. Format is {given name}\'s Story -->
    <string name="MyStories__ss_story">%1$s-এর স্টোরি</string>
    <!-- Title of dialog to confirm deletion of story -->
    <string name="MyStories__delete_story">স্টোরি মুছে ফেলবেন?</string>
    <!-- Message of dialog to confirm deletion of story -->
    <string name="MyStories__this_story_will_be_deleted">এই স্টোরিটি আপনার জন্য এবং যারা এটি পেয়েছেন তাদের জন্য মুছে ফেলা হবে।</string>
    <!-- Toast shown when story media cannot be saved -->
    <string name="MyStories__unable_to_save">সেভ করা যায়নি</string>
    <!-- Displayed at bottom of story viewer when current item has views -->
    <plurals name="StoryViewerFragment__d_views">
        <item quantity="one">%1$d ভিউ</item>
        <item quantity="other">%1$d ভিউ</item>
    </plurals>
    <!-- Displayed at bottom of story viewer when current item has replies -->
    <plurals name="StoryViewerFragment__d_replies">
        <item quantity="one">%1$d উত্তর</item>
        <item quantity="other">%1$d উত্তর</item>
    </plurals>
    <!-- Label on group stories to add a story -->
    <string name="StoryViewerPageFragment__add">যোগ করুন</string>
    <!-- Used when view receipts are disabled -->
    <string name="StoryViewerPageFragment__views_off">ভিউ বন্ধ</string>
    <!-- Used to join views and replies when both exist on a story item -->
    <string name="StoryViewerFragment__s_s">%1$s %2$s</string>
    <!-- Displayed when viewing a post you sent -->
    <string name="StoryViewerPageFragment__you">আপনি</string>
    <!-- Displayed when viewing a post displayed to a group -->
    <string name="StoryViewerPageFragment__s_to_s">%1$s থেকে %2$s</string>
    <!-- Displayed when viewing a post from another user with no replies -->
    <string name="StoryViewerPageFragment__reply">প্রত্যুত্তর</string>
    <!-- Displayed when viewing a post that has failed to send to some users -->
    <string name="StoryViewerPageFragment__partially_sent">আংশিকভাবে পাঠানো হয়েছে। বিস্তারিত জানতে ট্যাপ করুন</string>
    <!-- Displayed when viewing a post that has failed to send -->
    <string name="StoryViewerPageFragment__send_failed">পাঠাতে ব্যর্থ হয়েছে। পুনরায় চেষ্টা করতে ট্যাপ করুন</string>
    <!-- Label for the reply button in story viewer, which will launch the group story replies bottom sheet. -->
    <string name="StoryViewerPageFragment__reply_to_group">গ্ৰুপে রিপ্লাই করুন</string>
    <!-- Displayed when a story has no views -->
    <string name="StoryViewsFragment__no_views_yet">এখন পর্যন্ত কোন ভিউ নেই</string>
    <!-- Displayed when user has disabled receipts -->
    <string name="StoryViewsFragment__enable_view_receipts_to_see_whos_viewed_your_story">কে আপনার স্টোরি দেখেছেন তা দেখতে \'রিসিপ্ট দেখুন\' সক্রিয় করুন৷</string>
    <!-- Button label displayed when user has disabled receipts -->
    <string name="StoryViewsFragment__go_to_settings">সেটিংস-এ যান</string>
    <!-- Dialog action to remove viewer from a story -->
    <string name="StoryViewsFragment__remove">সরিয়ে ফেলুন</string>
    <!-- Dialog title when removing a viewer from a story -->
    <string name="StoryViewsFragment__remove_viewer">ভিউয়ার সরিয়ে দেবেন?</string>
    <!-- Dialog message when removing a viewer from a story -->
    <string name="StoryViewsFragment__s_will_still_be_able">%1$s এখনও এই পোস্টটি দেখতে সক্ষম হবেন, তবে ভবিষ্যতে %2$s-এর সাথে শেয়ার করা আপনার কোনো পোস্ট দেখতে পারবেন না৷</string>
    <!-- Story View context menu action to remove them from a story -->
    <string name="StoryViewItem__remove_viewer">ভিউয়ার সরিয়ে ফেলুন</string>
    <!-- Displayed when a story has no replies yet -->
    <string name="StoryGroupReplyFragment__no_replies_yet">এখন পর্যন্ত কোন রিপ্লাই নেই</string>
    <!-- Displayed when no longer a group member -->
    <string name="StoryGroupReplyFragment__you_cant_reply">আপনি এই স্টোরির উত্তর দিতে পারবেন না, কারণ আপনি আর এই গ্রুপের সদস্য নন।</string>
    <!-- Displayed for each user that reacted to a story when viewing replies -->
    <string name="StoryGroupReactionReplyItem__reacted_to_the_story">স্টোরিতে রিঅ্যাক্ট করেছেন</string>
    <!-- Label for story views tab -->
    <string name="StoryViewsAndRepliesDialogFragment__views">ভিউ</string>
    <!-- Label for story replies tab -->
    <string name="StoryViewsAndRepliesDialogFragment__replies">রিপ্লাই</string>
    <!-- Description of action for reaction button -->
    <string name="StoryReplyComposer__react_to_this_story">এই স্টোরিতে রিঅ্যাক্ট করুন</string>
    <!-- Displayed when the user is replying privately to someone who replied to one of their stories -->
    <string name="StoryReplyComposer__replying_privately_to_s">%1$s-কে ব্যক্তিগতভাবে রিপ্লাই করা হচ্ছে</string>
    <!-- Displayed when the user is replying privately to someone who replied to one of their stories -->
    <string name="StoryReplyComposer__reply_to_s">%1$s-কে উত্তর দিন</string>
    <!-- Context menu item to privately reply to a story response -->
    <!-- Context menu item to copy a story response -->
    <string name="StoryGroupReplyItem__copy">কপি করুন</string>
    <!-- Context menu item to delete a story response -->
    <string name="StoryGroupReplyItem__delete">মুছে ফেলুন</string>
    <!-- Page title for My Story options -->
    <string name="MyStorySettingsFragment__my_story">আমার স্টোরি</string>
    <!-- Number of total signal connections displayed in "All connections" row item -->
    <plurals name="MyStorySettingsFragment__viewers">
        <item quantity="one">%1$d দর্শক</item>
        <item quantity="other">%1$dদর্শক</item>
    </plurals>
    <!-- Button on all signal connections row to view all signal connections. Please keep as short as possible. -->
    <string name="MyStorySettingsFragment__view">দেখুন</string>
    <!-- Section heading for story visibility -->
    <string name="MyStorySettingsFragment__who_can_view_this_story">যারা এই স্টোরি দেখতে পাবেন</string>
    <!-- Clickable option for selecting people to hide your story from -->
    <!-- Privacy setting title for sending stories to all your signal connections -->
    <string name="MyStorySettingsFragment__all_signal_connections">সকল Signal কানেকশন</string>
    <!-- Privacy setting description for sending stories to all your signal connections -->
    <!-- Privacy setting title for sending stories to all except the specified connections -->
    <string name="MyStorySettingsFragment__all_except">…ছাড়া সকলে</string>
    <!-- Privacy setting description for sending stories to all except the specified connections -->
    <string name="MyStorySettingsFragment__hide_your_story_from_specific_people">কিছু নির্দিষ্ট ব্যক্তির কাছ থেকে আপনার স্টোরি লুকান</string>
    <!-- Summary of clickable option displaying how many people you have excluded from your story -->
    <plurals name="MyStorySettingsFragment__d_people_excluded">
        <item quantity="one">%1$d জন ব্যক্তিকে বাদ দেয়া হয়েছে</item>
        <item quantity="other">%1$d জন ব্যক্তিকে বাদ দেয়া হয়েছে</item>
    </plurals>
    <!-- Privacy setting title for only sharing your story with specified connections -->
    <string name="MyStorySettingsFragment__only_share_with">শুধু এর/এদের সাথে শেয়ার করুন…</string>
    <!-- Privacy setting description for only sharing your story with specified connections -->
    <string name="MyStorySettingsFragment__only_share_with_selected_people">শুধু নির্বাচিত ব্যক্তির সাথে শেয়ার করুন</string>
    <!-- Summary of clickable option displaying how many people you have included to send to in your story -->
    <plurals name="MyStorySettingsFragment__d_people">
        <item quantity="one">%1$d মানুষ</item>
        <item quantity="other">%1$d মানুষ</item>
    </plurals>
    <!-- My story privacy fine print about what the privacy settings are for -->
    <string name="MyStorySettingsFragment__choose_who_can_view_your_story">আপনার স্টোরি কে দেখতে পাবেন তা নির্ধারণ করুন৷ পরিবর্তনগুলো আপনার ইতোমধ্যে পাঠানো স্টোরিগুলোকে প্রভাবিত করবে না।</string>
    <!-- Section header for options related to replies and reactions -->
    <string name="MyStorySettingsFragment__replies_amp_reactions">উত্তর ও প্রতিক্রিয়া</string>
    <!-- Switchable option for allowing replies and reactions on your stories -->
    <string name="MyStorySettingsFragment__allow_replies_amp_reactions">উত্তর ও প্রতিক্রিয়ার অনুমতি দিন</string>
    <!-- Summary for switchable option allowing replies and reactions on your story -->
    <string name="MyStorySettingsFragment__let_people_who_can_view_your_story_react_and_reply">আপনার স্টোরিতে কারা রিঅ্যাক্ট করতে ও উত্তর দিতে পারবেন তা নির্ধারণ করুন</string>
    <!-- Signal connections bolded text in the Signal Connections sheet -->
    <string name="SignalConnectionsBottomSheet___signal_connections">Signal কানেকশন</string>
    <!-- Displayed at the top of the signal connections sheet. Please remember to insert strong tag as required. -->
    <string name="SignalConnectionsBottomSheet__signal_connections_are_people">Signal কানেকশন হল এমন ব্যক্তি যাদের আপনি বিশ্বাস করে বেছে নিয়েছেন, যেসব কারণে:</string>
    <!-- Signal connections sheet bullet point 1 -->
    <string name="SignalConnectionsBottomSheet__starting_a_conversation">কথা শুরু হোক</string>
    <!-- Signal connections sheet bullet point 2 -->
    <string name="SignalConnectionsBottomSheet__accepting_a_message_request">ম্যাসেজ অনুরোধ গ্রহণ</string>
    <!-- Signal connections sheet bullet point 3 -->
    <string name="SignalConnectionsBottomSheet__having_them_in_your_system_contacts">আপনার সিস্টেম কন্ট্যাক্টে তাদের রাখা</string>
    <!-- Note at the bottom of the Signal connections sheet -->
    <string name="SignalConnectionsBottomSheet__your_connections_can_see_your_name">"আপনার কানেকশনরা আপনার নাম ও ছবি দেখতে পারবেন এবং \"আমার স্টোরি\"-এর পোস্টগুলো দেখতে পারবেন, যদি আপনি এটি তাদের কাছ থেকে লুকিয়ে না রাখেন।"</string>
    <!-- Clickable option to add a viewer to a custom story -->
    <string name="PrivateStorySettingsFragment__add_viewer">দর্শক যোগ করুন</string>
    <!-- Clickable option to delete a custom story -->
    <string name="PrivateStorySettingsFragment__delete_custom_story">কাস্টম স্টোরি মুছে ফেলুন</string>
    <!-- Dialog title when attempting to remove someone from a custom story -->
    <string name="PrivateStorySettingsFragment__remove_s">%1$s মুছে ফেলবেন?</string>
    <!-- Dialog message when attempting to remove someone from a custom story -->
    <string name="PrivateStorySettingsFragment__this_person_will_no_longer">এই ব্যক্তি আর আপনার স্টোরি দেখতে পারবেন না।</string>
    <!-- Positive action label when attempting to remove someone from a custom story -->
    <string name="PrivateStorySettingsFragment__remove">সরিয়ে ফেলুন</string>
    <!-- Dialog title when deleting a custom story -->
    <!-- Dialog message when deleting a custom story -->
    <!-- Page title for editing a custom story name -->
    <string name="EditPrivateStoryNameFragment__edit_story_name">স্টোরি-র নাম এডিট করুন</string>
    <!-- Input field hint when editing a custom story name -->
    <string name="EditPrivateStoryNameFragment__story_name">স্টোরি-র নাম</string>
    <!-- Save button label when editing a custom story name -->
    <!-- Displayed in text post creator before user enters text -->
    <string name="TextStoryPostCreationFragment__tap_to_add_text">লেখা যোগ করতে ট্যাপ করুন</string>
    <!-- Button label for changing font when creating a text post -->
    <!-- Displayed in text post creator when prompting user to enter text -->
    <string name="TextStoryPostTextEntryFragment__add_text">টেক্সট যোগ করুন</string>
    <!-- Content description for \'done\' button when adding text to a story post -->
    <string name="TextStoryPostTextEntryFragment__done_adding_text">লেখা যোগ করা হয়েছে</string>
    <!-- Text label for media selection toggle -->
    <string name="MediaSelectionActivity__text">টেক্সট</string>
    <!-- Camera label for media selection toggle -->
    <string name="MediaSelectionActivity__camera">ক্যামেরা</string>
    <!-- Hint for entering a URL for a text post -->
    <string name="TextStoryPostLinkEntryFragment__type_or_paste_a_url">URL টাইপ করুন কিংবা পেস্ট করুন</string>
    <!-- Displayed prior to the user entering a URL for a text post -->
    <string name="TextStoryPostLinkEntryFragment__share_a_link_with_viewers_of_your_story">আপনার স্টোরি-র দর্শকদের সাথে একটি লিংক শেয়ার করুন</string>
    <!-- Hint text for searching for a story text post recipient. -->
    <string name="TextStoryPostSendFragment__search">খুঁজুন</string>
    <!-- Toast shown when an unexpected error occurs while sending a text story -->
    <!-- Toast shown when a trying to add a link preview to a text story post and the link/url is not valid (e.g., missing .com at the end) -->
    <string name="TextStoryPostSendFragment__please_enter_a_valid_link">অনুগ্রহ করে একটি সঠিক লিংক দিন।</string>
    <!-- Title for screen allowing user to exclude "My Story" entries from specific people -->
    <string name="ChangeMyStoryMembershipFragment__all_except">…ছাড়া সব</string>
    <!-- Title for screen allowing user to only share "My Story" entries with specific people -->
    <string name="ChangeMyStoryMembershipFragment__only_share_with">শুধু এর/এদের সাথে শেয়ার করুন…</string>
    <!-- Done button label for hide story from screen -->
    <string name="HideStoryFromFragment__done">শেষ</string>
    <!-- Dialog title for removing a group story -->
    <string name="StoryDialogs__remove_group_story">গ্রুপ স্টোরি সরিয়ে ফেলবেন?</string>
    <!-- Dialog message for removing a group story -->
    <string name="StoryDialogs__s_will_be_removed">\"%1$s\" বাদ চলে যাবেন।</string>
    <!-- Dialog positive action for removing a group story -->
    <string name="StoryDialogs__remove">সরিয়ে ফেলুন</string>
    <!-- Dialog title for deleting a custom story -->
    <string name="StoryDialogs__delete_custom_story">কাস্টম স্টোরি মুছবেন?</string>
    <!-- Dialog message for deleting a custom story -->
    <string name="StoryDialogs__s_and_updates_shared">\"%1$s\" এবং এই স্টোরিতে শেয়ার করা আপডেট মুছে ফেলা হবে।</string>
    <!-- Dialog positive action for deleting a custom story -->
    <string name="StoryDialogs__delete">মুছে ফেলুন</string>
    <!-- Dialog title for first time sending something to a beta story -->
    <!-- Dialog message for first time sending something to a beta story -->
    <!-- Dialog title for first time adding something to a story -->
    <!-- Dialog message for first time adding something to a story -->
    <!-- First time share to story dialog: Positive action to go ahead and add to story -->
    <!-- First time share to story dialog: Neutral action to edit who can view "My Story" -->
    <!-- Error message shown when a failure occurs during story send -->
    <string name="StoryDialogs__story_could_not_be_sent">স্টোরি পাঠানো যায়নি। আপনার সংযোগ ঠিক আছে কি না দেখুন এবং আবার চেষ্টা করুন।</string>
    <!-- Error message dialog button to resend a previously failed story send -->
    <string name="StoryDialogs__send">পাঠান</string>
    <!-- Action button for turning off stories when stories are present on the device -->
    <string name="StoryDialogs__turn_off_and_delete">বন্ধ করুন এবং মুছে ফেলুন</string>
    <!-- Privacy Settings toggle title for stories -->
    <!-- Privacy Settings toggle summary for stories -->
    <!-- New story viewer selection screen title -->
    <string name="CreateStoryViewerSelectionFragment__choose_viewers">দর্শক বেছে নিন</string>
    <!-- New story viewer selection action button label -->
    <string name="CreateStoryViewerSelectionFragment__next">পরবর্তী</string>
    <!-- New story viewer selection screen title as recipients are selected -->
    <plurals name="SelectViewersFragment__d_viewers">
        <item quantity="one">%1$d জন দর্শক</item>
        <item quantity="other">%1$d জন দর্শক</item>
    </plurals>
    <!-- Name story screen title -->
    <string name="CreateStoryWithViewersFragment__name_story">স্টোরি-র নাম দিন</string>
    <!-- Name story screen note under text field -->
    <string name="CreateStoryWithViewersFragment__only_you_can">শুধু আপনিই এই স্টোরির নাম দেখতে পারবেন।</string>
    <!-- Name story screen label hint -->
    <string name="CreateStoryWithViewersFragment__story_name_required">স্টোরি-র নাম (আবশ্যক)</string>
    <!-- Name story screen viewers subheading -->
    <string name="CreateStoryWithViewersFragment__viewers">দর্শক</string>
    <!-- Name story screen create button label -->
    <string name="CreateStoryWithViewersFragment__create">তৈরি করুন</string>
    <!-- Name story screen error when save attempted with no label -->
    <string name="CreateStoryWithViewersFragment__this_field_is_required">এই ঘরটি পূরণ বাঞ্ছনীয়</string>
    <!-- Name story screen error when save attempted but label is duplicate -->
    <string name="CreateStoryWithViewersFragment__there_is_already_a_story_with_this_name">ইতোমধ্যে এই নামের একটি স্টোরি আছে।</string>
    <!-- Text for select all action when editing recipients for a story -->
    <string name="BaseStoryRecipientSelectionFragment__select_all">সবগুলো নির্বাচন করুন</string>
    <!-- Choose story type bottom sheet title -->
    <string name="ChooseStoryTypeBottomSheet__choose_your_story_type">আপনার স্টোরি-র ধরণ বেছে নিন</string>
    <!-- Choose story type bottom sheet new story row title -->
    <string name="ChooseStoryTypeBottomSheet__new_custom_story">নতুন কাস্টম স্টোরি</string>
    <!-- Choose story type bottom sheet new story row summary -->
    <string name="ChooseStoryTypeBottomSheet__visible_only_to">শুধু নির্দিষ্ট কিছু ব্যক্তির কাছে দৃশ্যমান</string>
    <!-- Choose story type bottom sheet group story title -->
    <string name="ChooseStoryTypeBottomSheet__group_story">গ্ৰুপ স্টোরি</string>
    <!-- Choose story type bottom sheet group story summary -->
    <string name="ChooseStoryTypeBottomSheet__share_to_an_existing_group">একটি বিদ্যমান গ্ৰুপে শেয়ার করুন</string>
    <!-- Choose groups bottom sheet title -->
    <string name="ChooseGroupStoryBottomSheet__choose_groups">গ্ৰুপ বেছে নিন</string>
    <!-- Displayed when copying group story reply text to clipboard -->
    <string name="StoryGroupReplyFragment__copied_to_clipboard">ক্লিপবোর্ডে অনুলিপি করা হয়েছে</string>
    <!-- Displayed in story caption when content is longer than 5 lines -->
    <string name="StoryViewerPageFragment__see_more">… আরো দেখুন</string>
    <!-- Displayed in toast after sending a direct reply -->
    <string name="StoryDirectReplyDialogFragment__sending_reply">রিপ্লাই পাঠানো হচ্ছে…</string>
    <!-- Displayed in the viewer when a story is no longer available -->
    <string name="StorySlateView__this_story_is_no_longer_available">এই স্টোরিটি আর নেই।</string>
    <!-- Displayed in the viewer when a story has permanently failed to download. -->
    <string name="StorySlateView__cant_download_story_s_will_need_to_share_it_again">স্টোরি ডাউনলোড করা যাচ্ছে না। %1$s-কে এটি আবার পাঠাতে হবে।</string>
    <!-- Displayed in the viewer when the network is not available -->
    <string name="StorySlateView__no_internet_connection">ইন্টারনেট সংযোগ নেই</string>
    <!-- Displayed in the viewer when network is available but content could not be downloaded -->
    <string name="StorySlateView__couldnt_load_content">কন্টেন্ট লোড করা যায়নি</string>
    <!-- Toasted when the user externally shares to a text story successfully -->
    <string name="TextStoryPostCreationFragment__sent_story">স্টোরি পাঠানো হয়েছে</string>
    <!-- Toasted when the user external share to a text story fails -->
    <string name="TextStoryPostCreationFragment__failed_to_send_story">স্টোরি পাঠানো সফল হয়নি</string>
    <!-- Displayed in a dialog to let the user select a given users story -->
    <string name="StoryDialogs__view_story">স্টোরি দেখুন</string>
    <!-- Displayed in a dialog to let the user select a given users profile photo -->
    <string name="StoryDialogs__view_profile_photo">প্রোফাইল ফটো দেখুন</string>

    <!-- Title for a notification at the bottom of the chat list suggesting that the user disable censorship circumvention because the service has become reachable -->
    <!-- Body for a notification at the bottom of the chat list suggesting that the user disable censorship circumvention because the service has become reachable -->
    <!-- Label for a button to dismiss a notification at the bottom of the chat list suggesting that the user disable censorship circumvention because the service has become reachable -->
    <!-- Label for a button in a notification at the bottom of the chat list to turn off censorship circumvention -->

    <!-- Conversation Item label for when you react to someone else\'s story -->
    <string name="ConversationItem__you_reacted_to_s_story">আপনি %1$s-এর স্টোরিতে রিঅ্যাক্ট করেছেন</string>
    <!-- Conversation Item label for reactions to your story -->
    <string name="ConversationItem__reacted_to_your_story">আপনার স্টোরিতে রিঅ্যাক্ট করেছেন</string>
    <!-- Conversation Item label for reactions to an unavailable story -->
    <string name="ConversationItem__reacted_to_a_story">একটি স্টোরিতে রিঅ্যাক্ট করেছেন</string>

    <!-- endregion -->
    <!-- Content description for expand contacts chevron -->
    <string name="ExpandModel__view_more">আরো দেখুন</string>
    <string name="StoriesLinkPopup__visit_link">লিংক ভিজিট করুন</string>

    <!-- Gift price and duration, formatted as: {price} dot {n} day duration -->
    <plurals name="GiftRowItem_s_dot_d_day_duration">
        <item quantity="one">%1$s · %2$d দিন সময়কাল</item>
        <item quantity="other">%1$s · %2$d দিন সময়কাল</item>
    </plurals>
    <!-- Headline text on start fragment for gifting a badge -->
    <string name="GiftFlowStartFragment__donate_for_a_friend">বন্ধুর জন্য ডোনেট করুন</string>
    <!-- Description text on start fragment for gifting a badge -->
    <plurals name="GiftFlowStartFragment__support_signal_by">
        <item quantity="one">Signal ব্যবহার করে এমন একজন বন্ধু বা পরিবারের সদস্যের জন্য ডোনেট করে Signal-কে সমর্থন করুন। তারা তাদের প্রোফাইলে প্রদর্শন করতে %1$d দিনের জন্য একটি ব্যাজ পাবেন</item>
        <item quantity="other">Signal ব্যবহার করে এমন একজন বন্ধু বা পরিবারের সদস্যের জন্য ডোনেট করে Signal-কে সমর্থন করুন। তারা তাদের প্রোফাইলে প্রদর্শন করতে %1$d দিনের জন্য একটি ব্যাজ পাবেন</item>
    </plurals>
    <!-- Action button label for start fragment for gifting a badge -->
    <string name="GiftFlowStartFragment__next">পরবর্তী</string>
    <!-- Title text on choose recipient page for badge gifting -->
    <string name="GiftFlowRecipientSelectionFragment__choose_recipient">প্রাপক বেছে নিন</string>
    <!-- Title text on confirm gift page -->
    <string name="GiftFlowConfirmationFragment__confirm_donation">ডোনেশন নিশ্চিত করুন</string>
    <!-- Heading text specifying who the gift will be sent to -->
    <string name="GiftFlowConfirmationFragment__send_to">পাঠান</string>
    <!-- Text explaining that gift will be sent to the chosen recipient -->
    <string name="GiftFlowConfirmationFragment__the_recipient_will_be_notified">প্রাপককে সরাসরি ম্যাসেজ পাঠানোর মাধ্যমে ডোনেশন সম্পর্কে জানানো হবে। নিচে আপনার নিজের ম্যাসেজ যোগ করুন।</string>
    <!-- Text explaining that this gift is a one time donation -->
    <string name="GiftFlowConfirmationFragment__one_time_donation">এককালীন ডোনেশন</string>
    <!-- Hint for add message input -->
    <string name="GiftFlowConfirmationFragment__add_a_message">বার্তা যোগ করুন</string>
    <!-- Displayed in the dialog while verifying the chosen recipient -->
    <string name="GiftFlowConfirmationFragment__verifying_recipient">প্রাপক যাচাই করা হচ্ছে…</string>
    <!-- Title for sheet shown when opening a redeemed gift -->
    <string name="ViewReceivedGiftBottomSheet__s_made_a_donation_for_you">%1$s আপনার জন্য একটি ডোনেশন দিয়েছেন</string>
    <!-- Title for sheet shown when opening a sent gift -->
    <string name="ViewSentGiftBottomSheet__thanks_for_your_support">আপনার সহযোগীতার জন্য ধন্যবাদ!</string>
    <!-- Description for sheet shown when opening a redeemed gift -->
    <string name="ViewReceivedGiftBottomSheet__s_made_a_donation_to_signal">%1$s আপনার পক্ষ হয়ে Signal-এ একটি ডোনেশন দিয়েছেন! আপনার প্রোফাইলে Signal-এর জন্য আপনার সমর্থন প্রদর্শন করুন।</string>
    <!-- Description for sheet shown when opening a sent gift -->
    <string name="ViewSentGiftBottomSheet__youve_made_a_donation_to_signal">আপনি %1$s-এর পক্ষ হয়ে Signal-এ একটি ডোনেশন দিয়েছেন। তাদের প্রোফাইলে তাদের সমর্থন প্রদর্শন করার জন্য বিকল্প দেওয়া হবে।</string>
    <!-- Primary action for pending gift sheet to redeem badge now -->
    <string name="ViewReceivedGiftSheet__redeem">ফিরে পান</string>
    <!-- Primary action for pending gift sheet to redeem badge later -->
    <string name="ViewReceivedGiftSheet__not_now">এখন না</string>
    <!-- Dialog text while redeeming a gift -->
    <string name="ViewReceivedGiftSheet__redeeming_badge">ব্যাজ রিডিম করা হচ্ছে…</string>
    <!-- Snackbar text when user presses "not now" on redemption sheet -->
    <string name="ConversationFragment__you_can_redeem_your_badge_later">আপনি পরে আপনার ব্যাজ ছাড় করতে পারবেন।</string>
    <!-- Description text in gift thanks sheet -->
    <string name="GiftThanksSheet__youve_made_a_donation">আপনি %1$s-এর পক্ষ হয়ে Signal-এ একটি ডোনেশন দিয়েছেন। তাদের প্রোফাইলে তাদের সমর্থন প্রদর্শন করার জন্য বিকল্প দেওয়া হবে।</string>
    <!-- Expired gift sheet title -->
    <string name="ExpiredGiftSheetConfiguration__your_badge_has_expired">আপনার ব্যাজের মেয়াদ শেষ হয়ে গেছে</string>
    <!-- Expired gift sheet top description text -->
    <string name="ExpiredGiftSheetConfiguration__your_badge_has_expired_and_is">আপনার ব্যাজের মেয়াদ শেষ হয়ে গেছে এবং আপনার প্রোফাইল অন্যদের কাছে আর দৃশ্যমান নয়।</string>
    <!-- Expired gift sheet bottom description text -->
    <string name="ExpiredGiftSheetConfiguration__to_continue">আপনার জন্য তৈরি করা প্রযুক্তিকে সমর্থন করা চালিয়ে যেতে, অনুগ্রহ করে মাসিক সাসটেইনার হওয়ার কথা বিবেচনা করুন।</string>
    <!-- Expired gift sheet make a monthly donation button -->
    <string name="ExpiredGiftSheetConfiguration__make_a_monthly_donation">মাসিক ডোনেশন দিন</string>
    <!-- Expired gift sheet not now button -->
    <string name="ExpiredGiftSheetConfiguration__not_now">এখন না</string>
    <!-- My Story label designating that we will only share with the selected viewers. -->
    <string name="ContactSearchItems__only_share_with">শেয়ার করুন শুধুমাত্র</string>
    <!-- Label under name for custom stories -->
    <plurals name="ContactSearchItems__custom_story_d_viewers">
        <item quantity="one">কাস্টম স্টোরি · %1$d জন দর্শক</item>
        <item quantity="other">কাস্টম স্টোরি · %1$d জন দর্শক</item>
    </plurals>
    <!-- Label under name for group stories -->
    <plurals name="ContactSearchItems__group_story_d_viewers">
        <item quantity="one">গ্ৰুপ স্টোরি · %1$d জন দর্শক</item>
        <item quantity="other">গ্ৰুপ স্টোরি · %1$d জন দর্শক</item>
    </plurals>
    <!-- Label under name for groups -->
    <plurals name="ContactSearchItems__group_d_members">
        <item quantity="one">%1$d জন সদস্য</item>
        <item quantity="other">%1$d জন সদস্য</item>
    </plurals>
    <!-- Label under name for my story -->
    <plurals name="ContactSearchItems__my_story_s_dot_d_viewers">
        <item quantity="one">%1$s · %2$d দর্শক</item>
        <item quantity="other">%1$s · %2$d দর্শক</item>
    </plurals>
    <!-- Label under name for my story -->
    <plurals name="ContactSearchItems__my_story_s_dot_d_excluded">
        <item quantity="one">%1$s · %2$d জনকে বাদ দেওয়া হয়েছে</item>
        <item quantity="other">%1$s · %2$d জনকে বাদ দেওয়া হয়েছে</item>
    </plurals>
    <!-- Label under name for My Story when first sending to my story -->
    <string name="ContactSearchItems__tap_to_choose_your_viewers">আপনার ভিউয়ারদের বেছে নিতে ট্যাপ করুন</string>
    <!-- Label for context menu item to open story settings -->
    <string name="ContactSearchItems__story_settings">স্টোরি সেটিংস</string>
    <!-- Label for context menu item to remove a group story from contact results -->
    <string name="ContactSearchItems__remove_story">স্টোরি সরিয়ে ফেলুন</string>
    <!-- Label for context menu item to delete a custom story -->
    <string name="ContactSearchItems__delete_story">স্টোরি মুছে ফেলুন</string>
    <!-- Dialog title for removing a group story -->
    <string name="ContactSearchMediator__remove_group_story">গ্রুপ স্টোরি সরিয়ে ফেলবেন?</string>
    <!-- Dialog message for removing a group story -->
    <string name="ContactSearchMediator__this_will_remove">এটি এই তালিকা থেকে স্টোরি সরাবে। তবে আপনি এখনও এই গ্রুপের স্টোরি দেখতে সক্ষম হবেন।</string>
    <!-- Dialog action item for removing a group story -->
    <string name="ContactSearchMediator__remove">সরিয়ে ফেলুন</string>
    <!-- Dialog title for deleting a custom story -->
    <string name="ContactSearchMediator__delete_story">স্টোরি মুছে ফেলবেন?</string>
    <!-- Dialog message for deleting a custom story -->
    <string name="ContactSearchMediator__delete_the_custom">কাস্টম স্টোরি \"%1$s\" মুছে ফেলবেন?</string>
    <!-- Dialog action item for deleting a custom story -->
    <string name="ContactSearchMediator__delete">মুছে ফেলুন</string>
    <!-- Donation for a friend expiry days remaining -->
    <plurals name="Gifts__d_days_remaining">
        <item quantity="one">%1$d দিন বাকি আছে</item>
        <item quantity="other">%1$d দিন বাকি আছে</item>
    </plurals>
    <!-- Donation for a friend expiry hours remaining -->
    <plurals name="Gifts__d_hours_remaining">
        <item quantity="one">%1$d ঘন্টা বাকি আছে</item>
        <item quantity="other">%1$d ঘন্টা বাকি আছে</item>
    </plurals>
    <!-- Gift expiry minutes remaining -->
    <plurals name="Gifts__d_minutes_remaining">
        <item quantity="one">%1$d মিনিট বাকি আছে</item>
        <item quantity="other">%1$d মিনিট বাকি আছে</item>
    </plurals>
    <!-- Donation for a friend expiry expired -->
    <string name="Gifts__expired">বাতিল</string>

    <!-- Label indicating that a user can tap to advance to the next post in a story -->
    <string name="StoryFirstTimeNavigationView__tap_to_advance">সামনে যেতে ট্যাপ করুন</string>
    <!-- Label indicating swipe direction to skip current story -->
    <string name="StoryFirstTimeNavigationView__swipe_up_to_skip">এড়িয়ে যেতে উপরে সোয়াইপ করুন</string>
    <!-- Label indicating swipe direction to exit story viewer -->
    <string name="StoryFirstTimeNavigationView__swipe_right_to_exit">বের হতে ডানে সোয়াইপ করুন</string>
    <!-- Button label to confirm understanding of story navigation -->
    <string name="StoryFirstTimeNagivationView__got_it">বুঝতে পেরেছি</string>
    <!-- Content description for vertical context menu button in safety number sheet rows -->
    <string name="SafetyNumberRecipientRowItem__open_context_menu">কনটেক্সট মেন্যু খুলুন</string>
    <!-- Sub-line when a user is verified. -->
    <string name="SafetyNumberRecipientRowItem__s_dot_verified">%1$s · যাচাইকৃত</string>
    <!-- Sub-line when a user is verified. -->
    <string name="SafetyNumberRecipientRowItem__verified">যাচাই করা হয়েছে</string>
    <!-- Title of safety number changes bottom sheet when showing individual records -->
    <string name="SafetyNumberBottomSheetFragment__safety_number_changes">নিরাপত্তা নাম্বার পরিবর্তিত হয়</string>
    <!-- Message of safety number changes bottom sheet when showing individual records -->
    <string name="SafetyNumberBottomSheetFragment__the_following_people">নিম্নলিখিত ব্যক্তিরা সম্ভবত Signal পুনরায় ইনস্টল করেছেন বা তাদের ডিভাইস পরিবর্তন করেছেন৷ নতুন নিরাপত্তা নম্বর নিশ্চিত করতে একজন প্রাপককে ট্যাপ করুন। এটি অপশনাল।</string>
    <!-- Title of safety number changes bottom sheet when not showing individual records -->
    <string name="SafetyNumberBottomSheetFragment__safety_number_checkup">নিরাপত্তা নম্বর চেকআপ</string>
    <!-- Title of safety number changes bottom sheet when not showing individual records and user has seen review screen -->
    <string name="SafetyNumberBottomSheetFragment__safety_number_checkup_complete">নিরাপত্তা নম্বর চেকআপ সম্পন্ন হয়েছে</string>
    <!-- Message of safety number changes bottom sheet when not showing individual records and user has seen review screen -->
    <string name="SafetyNumberBottomSheetFragment__all_connections_have_been_reviewed">সকল কানেকশন রিভিউ করা হয়েছে, চালিয়ে যেতে সেন্ডে ট্যাপ করুন।</string>
    <!-- Message of safety number changes bottom sheet when not showing individual records -->
    <string name="SafetyNumberBottomSheetFragment__you_have_d_connections">আপনার %1$dটি কানেকশন আছে, যারা সম্ভবত Signal পুনরায় ইনস্টল করেছেন বা ডিভাইস পরিবর্তন করেছেন৷ তাদের সাথে আপনার স্টোরি শেয়ার করার আগে তাদের নিরাপত্তা নম্বরগুলো রিভিউ করুন বা আপনার স্টোরি দেখা থেকে তাদের বাদ দিন।</string>
    <!-- Menu action to launch safety number verification screen -->
    <string name="SafetyNumberBottomSheetFragment__verify_safety_number">নিরাপত্তা নাম্বার যাচাই করুন</string>
    <!-- Menu action to remove user from story -->
    <string name="SafetyNumberBottomSheetFragment__remove_from_story">স্টোরি থেকে সরিয়ে ফেলুন</string>
    <!-- Action button at bottom of SafetyNumberBottomSheetFragment to send anyway -->
    <string name="SafetyNumberBottomSheetFragment__send_anyway">যেকোনও উপায়ে পাঠান</string>
    <!-- Action button at bottom of SafetyNumberBottomSheetFragment to review connections -->
    <string name="SafetyNumberBottomSheetFragment__review_connections">কানেকশন রিভিউ করুন</string>
    <!-- Empty state copy for SafetyNumberBottomSheetFragment -->
    <string name="SafetyNumberBottomSheetFragment__no_more_recipients_to_show">দেখার মত এর কোনো প্রাপক নেই।</string>
    <!-- Done button on safety number review fragment -->
    <string name="SafetyNumberReviewConnectionsFragment__done">শেষ</string>
    <!-- Title of safety number review fragment -->
    <string name="SafetyNumberReviewConnectionsFragment__safety_number_changes">নিরাপত্তা নম্বর পরিবর্তিত হয়</string>
    <!-- Message of safety number review fragment -->
    <plurals name="SafetyNumberReviewConnectionsFragment__d_recipients_may_have">
        <item quantity="one">%1$d প্রাপক সম্ভবত Signal পুনরায় ইনস্টল করেছেন বা ডিভাইস পরিবর্তন করেছেন। নতুন নিরাপত্তা নাম্বার নিশ্চিত করতে প্রাপককে ট্যাপ করুন। এটি অপশনাল।</item>
        <item quantity="other">%1$d প্রাপক সম্ভবত Signal পুনরায় ইনস্টল করেছেন বা ডিভাইস পরিবর্তন করেছেন। নতুন নিরাপত্তা নম্বর নিশ্চিত করতে প্রাপককে ট্যাপ করুন। এটি ঐচ্ছিক।</item>
    </plurals>
    <!-- Section header for 1:1 contacts in review fragment -->
    <string name="SafetyNumberBucketRowItem__contacts">পরিচিতিসমূহ</string>
    <!-- Context menu label for distribution list headers in review fragment -->
    <string name="SafetyNumberReviewConnectionsFragment__remove_all">সবগুলো সরিয়ে ফেলুন</string>
    <!-- Context menu label for 1:1 contacts to remove from send -->
    <string name="SafetyNumberReviewConnectionsFragment__remove">সরিয়ে ফেলুন</string>

    <!-- Title of initial My Story settings configuration shown when sending to My Story for the first time -->
    <string name="ChooseInitialMyStoryMembershipFragment__my_story_privacy">আমার স্টোরি প্রাইভেসি</string>
    <!-- Subtitle of initial My Story settings configuration shown when sending to My Story for the first time -->
    <string name="ChooseInitialMyStoryMembershipFragment__choose_who_can_see_posts_to_my_story_you_can_always_make_changes_in_settings">আমার স্টোরি পোস্টগুলো কে দেখতে পাবেন তা বেছে নিন। আপনি সবসময় সেটিংস থেকে টা পরিবর্তন করতে পারবেন।</string>
    <!-- All connections option for initial My Story settings configuration shown when sending to My Story for the first time -->
    <string name="ChooseInitialMyStoryMembershipFragment__all_signal_connections">সকল Signal কানেকশন</string>
    <!-- All connections except option for initial My Story settings configuration shown when sending to My Story for the first time -->
    <string name="ChooseInitialMyStoryMembershipFragment__all_except">…ছাড়া সকলের সাথে</string>
    <!-- Only with selected connections option for initial My Story settings configuration shown when sending to My Story for the first time -->
    <string name="ChooseInitialMyStoryMembershipFragment__only_share_with">শেয়ার করুন শুধু…</string>

    <!-- Story info header sent heading -->
    <string name="StoryInfoHeader__sent">পাঠানো হয়েছে</string>
    <!-- Story info header received heading -->
    <string name="StoryInfoHeader__received">গ্রহণ করা হয়েছে</string>
    <!-- Story info header file size heading -->
    <string name="StoryInfoHeader__file_size">ফাইলের আকার</string>
    <!-- Story info "Sent to" header -->
    <!-- Story info "Sent from" header -->
    <!-- Story info "Failed" header -->
    <!-- Story Info context menu label -->

    <!-- StoriesPrivacySettingsFragment -->
    <!-- Explanation about how stories are deleted and managed -->
    <string name="StoriesPrivacySettingsFragment__story_updates_automatically_disappear">স্টোরি আপডেট 24 ঘন্টা পর স্বয়ংক্রিয়ভাবে অদৃশ্য হয়ে যায়। আপনার স্টোরি কে দেখতে পারবেন অথবা নির্দিষ্ট দর্শক বা গ্ৰুপের সাথে কে নতুন স্টোরি তৈরি করতে পারবেন তা নির্বাচন করুন।</string>
    <!-- Preference title to turn off stories -->
    <string name="StoriesPrivacySettingsFragment__turn_off_stories">স্টোরি বন্ধ করুন</string>
    <!-- Preference summary to turn off stories -->
    <string name="StoriesPrivacySettingsFragment__if_you_opt_out">স্টোরি বন্ধ করলে আপনি আর স্টোরি শেয়ার করতে কিংবা দেখতে পারবেন না।</string>
    <!-- Preference title to turn on stories -->
    <string name="StoriesPrivacySettingsFragment__turn_on_stories">স্টোরি চালু করুন</string>
    <!-- Preference summary to turn on stories -->
    <string name="StoriesPrivacySettingsFragment__share_and_view">স্টোরি শেয়ার করুন এবং অন্যদের স্টোরি দেখুন। স্টোরি 24 ঘন্টা পর স্বয়ংক্রিয়ভাবে অদৃশ্য হয়ে যায়।</string>
    <!-- Dialog title to turn off stories -->
    <string name="StoriesPrivacySettingsFragment__turn_off_stories_question">স্টোরি বন্ধ করবেন?</string>
    <!-- Dialog message to turn off stories -->
    <string name="StoriesPrivacySettingsFragment__you_will_no_longer_be_able_to_share">আপনি আর স্টোরি শেয়ার করতে বা দেখতে পারবেন না। আপনি সম্প্রতি শেয়ার করেছেন এমন স্টোরির আপডেটগুলোও মুছে ফেলা হবে৷</string>
    <!-- Page title when launched from stories landing screen -->
    <string name="StoriesPrivacySettingsFragment__story_privacy">স্টোরি-র গোপনীয়তা</string>
    <!-- Header for section that lists out stories -->
    <string name="StoriesPrivacySettingsFragment__stories">স্টোরি</string>
    <!-- Story views header -->
    <!-- Story view receipts toggle title -->
    <string name="StoriesPrivacySettingsFragment__view_receipts">রিসিপ্ট দেখুন</string>
    <!-- Story view receipts toggle message -->
    <string name="StoriesPrivacySettingsFragment__see_and_share">স্টোরি দেখা হলে তা দেখুন ও শেয়ার করুন। নিষ্ক্রিয় থাকলে, অন্যরা কখন আপনার স্টোরি দেখেন তা আপনি দেখতে পারবেন না।</string>

    <!-- NewStoryItem -->
    <string name="NewStoryItem__new_story">নতুন স্টোরি</string>

    <!-- GroupStorySettingsFragment -->
    <!-- Section header for who can view a group story -->
    <string name="GroupStorySettingsFragment__who_can_view_this_story">যারা এই স্টোরি দেখতে পাবেন</string>
    <!-- Explanation of who can view a group story -->
    <string name="GroupStorySettingsFragment__members_of_the_group_s">"\"%1$s\" গ্রুপের সদস্যরা এই স্টোরি দেখতে এবং উত্তর দিতে পারবেন। আপনি গ্রুপে এই চ্যাটের সদস্যতা আপডেট করতে পারবেন।"</string>
    <!-- Preference label for removing this group story -->
    <string name="GroupStorySettingsFragment__remove_group_story">গ্ৰুপ স্টোরি সরিয়ে ফেলুন</string>

    <!-- Generic title for overflow menus -->
    <string name="OverflowMenu__overflow_menu">ওভারফ্লো মেন্যু</string>

    <!-- SMS Export Service -->
    <!-- Displayed in the notification while export is running -->
    <string name="SignalSmsExportService__exporting_messages">ম্যাসেজ এক্সপোর্ট করা হচ্ছে…</string>
    <!-- Displayed in the notification title when export completes -->
    <string name="SignalSmsExportService__signal_sms_export_complete">Signal এসএমএস এক্সপোর্ট সম্পন্ন হয়েছে</string>
    <!-- Displayed in the notification message when export completes -->
    <string name="SignalSmsExportService__tap_to_return_to_signal">Signal-এ ফিরতে \'ফিরে যান\' ট্যাপ করুন</string>

    <!-- ExportYourSmsMessagesFragment -->
    <!-- Title of the screen -->
    <string name="ExportYourSmsMessagesFragment__export_your_sms_messages">আপনার এসএমএস ম্যাসেজ এক্সপোর্ট করুন</string>
    <!-- Message of the screen -->
    <string name="ExportYourSmsMessagesFragment__you_can_export_your_sms_messages_to_your_phones_sms_database_and_youll_have_the_option_to_keep_or_remove_them_from_signal">আপনি আপনার ফোনের SMS ডেটাবেজে আপনার SMS বার্তা স্থানান্তর করতে পারবেন এবং সেগুলো Signal-এ রাখার বা তা থেকে মুছে ফেলার সুযোগ আপনার কাছে থাকবে৷ এটি আপনার ফোনে থাকা অন্যান্য SMS অ্যাপগুলোকে সেগুলো ইম্পোর্ট করার সুযোগ দেয়। এটি আপনার SMS ইতিহাসের কোনো শেয়ারযোগ্য ফাইল তৈরি করে না।</string>
    <!-- Button label to begin export -->
    <string name="ExportYourSmsMessagesFragment__continue">চালিয়ে যান</string>

    <!-- ExportingSmsMessagesFragment -->
    <!-- Title of the screen -->
    <string name="ExportingSmsMessagesFragment__exporting_sms_messages">এসএমএস ম্যাসেজ এক্সপোর্ট করা হচ্ছে</string>
    <!-- Message of the screen when exporting sms messages -->
    <string name="ExportingSmsMessagesFragment__this_may_take_awhile">এতে কিছুটা সময় লাগতে পারে</string>
    <!-- Progress indicator for export -->
    <plurals name="ExportingSmsMessagesFragment__exporting_d_of_d">
        <item quantity="one">%2$d-এর %1$d এক্সপোর্ট করা হচ্ছে…</item>
        <item quantity="other">%2$d-এর %1$d এক্সপোর্ট করা হচ্ছে…</item>
    </plurals>
    <!-- Alert dialog title shown when we think a user may not have enough local storage available to export sms messages -->
    <string name="ExportingSmsMessagesFragment__you_may_not_have_enough_disk_space">আপনার ডিস্কে যথেষ্ট জায়গা নাও থাকতে পারে</string>
    <!-- Alert dialog message shown when we think a user may not have enough local storage available to export sms messages, placeholder is the file size, e.g., 128kB -->
    <string name="ExportingSmsMessagesFragment__you_need_approximately_s_to_export_your_messages_ensure_you_have_enough_space_before_continuing">আপনার ম্যাসেজগুলো স্থানান্তর করতে আনুমানিক %1$s জায়গা প্রয়োজন; এগিয়ে যাওয়ার আগে আপনার ডিভাইসে পর্যাপ্ত জায়গা আছে কি না তা নিশ্চিত করুন।</string>
    <!-- Alert dialog button to continue with exporting sms after seeing the lack of storage warning -->
    <string name="ExportingSmsMessagesFragment__continue_anyway">যেভাবেই হোক এগিয়ে যান</string>
    <!-- Dialog text shown when Signal isn\'t granted the sms permission needed to export messages, different than being selected as the sms app -->
    <string name="ExportingSmsMessagesFragment__signal_needs_the_sms_permission_to_be_able_to_export_your_sms_messages">আপনার এসএমএস ম্যাসেজগুলো স্থানান্তর করতে সক্ষম হতে Signal-এর এসএমএস-এ অ্যাক্সেস করার অনুমতি প্রয়োজন৷</string>

    <!-- ChooseANewDefaultSmsAppFragment -->
    <!-- Title of the screen -->
    <string name="ChooseANewDefaultSmsAppFragment__choose_a_new">একটি নতুন ডিফল্ট এসএমএস অ্যাপ বেছে নিন</string>
    <!-- Button label to launch picker -->
    <string name="ChooseANewDefaultSmsAppFragment__continue">চালিয়ে যান</string>
    <!-- Button label for when done with changing default SMS app -->
    <string name="ChooseANewDefaultSmsAppFragment__done">শেষ</string>
    <!-- First step number/bullet for choose new default sms app instructions -->
    <string name="ChooseANewDefaultSmsAppFragment__bullet_1">১</string>
    <!-- Second step number/bullet for choose new default sms app instructions -->
    <string name="ChooseANewDefaultSmsAppFragment__bullet_2">২</string>
    <!-- Third step number/bullet for choose new default sms app instructions -->
    <string name="ChooseANewDefaultSmsAppFragment__bullet_3">৩</string>
    <!-- Fourth step number/bullet for choose new default sms app instructions -->
    <string name="ChooseANewDefaultSmsAppFragment__bullet_4">৪</string>
    <!-- Instruction step for choosing a new default sms app -->
    <string name="ChooseANewDefaultSmsAppFragment__tap_continue_to_open_the_defaults_apps_screen_in_settings">সেটিংসে \"ডিফল্ট অ্যাপস\" স্ক্রীন খুলতে \"এগিয়ে যান\"-এ ট্যাপ করুন</string>
    <!-- Instruction step for choosing a new default sms app -->
    <string name="ChooseANewDefaultSmsAppFragment__select_sms_app_from_the_list">তালিকা থেকে \"এসএমএস অ্যাপ\" বেছে নিন</string>
    <!-- Instruction step for choosing a new default sms app -->
    <string name="ChooseANewDefaultSmsAppFragment__choose_another_app_to_use_for_sms_messaging">এসএমএস ম্যাসেজিংয়ের জন্য অন্য অ্যাপ বেছে নিন</string>
    <!-- Instruction step for choosing a new default sms app -->
    <string name="ChooseANewDefaultSmsAppFragment__return_to_signal">Signal-এ ফিরে যান</string>
    <!-- Instruction step for choosing a new default sms app -->
    <string name="ChooseANewDefaultSmsAppFragment__open_your_phones_settings_app">আপনার ফোনের সেটিংস অ্যাপ খুলুন</string>
    <!-- Instruction step for choosing a new default sms app -->
    <string name="ChooseANewDefaultSmsAppFragment__navigate_to_apps_default_apps_sms_app">\"অ্যাপস\" &gt; \"ডিফল্ট অ্যাপস\" &gt; \"এসএমএস অ্যাপ\"-এ নেভিগেট করুন</string>

    <!-- RemoveSmsMessagesDialogFragment -->
    <!-- Action button to keep messages -->
    <string name="RemoveSmsMessagesDialogFragment__keep_messages">ম্যাসেজগুলো রাখুন</string>
    <!-- Action button to remove messages -->
    <string name="RemoveSmsMessagesDialogFragment__remove_messages">বার্তাগুলো সরিয়ে ফেলুন</string>
    <!-- Title of dialog -->
    <string name="RemoveSmsMessagesDialogFragment__remove_sms_messages">Signal থেকে SMS বার্তা সরিয়ে ফেলবেন?</string>
    <!-- Message of dialog -->
    <string name="RemoveSmsMessagesDialogFragment__you_can_now_remove_sms_messages_from_signal">আপনি এখন স্টোরেজ খালি করতে Signal থেকে SMS বার্তা মুছে ফেলতে পারবেন। আপনি সরিয়ে ফেললেও সেগুলো আপনার ফোনের অন্যান্য SMS অ্যাপ্লিকেশনে তখনও থেকে যাবে।</string>

    <!-- ReExportSmsMessagesDialogFragment -->
    <!-- Action button to re-export messages -->
    <string name="ReExportSmsMessagesDialogFragment__continue">চালিয়ে যান</string>
    <!-- Action button to cancel re-export process -->
    <string name="ReExportSmsMessagesDialogFragment__cancel">বাতিল করুন</string>
    <!-- Title of dialog -->
    <string name="ReExportSmsMessagesDialogFragment__export_sms_again">আবারো এসএমএস এক্সপোর্ট করবেন?</string>
    <!-- Message of dialog -->
    <string name="ReExportSmsMessagesDialogFragment__you_already_exported_your_sms_messages">আপনি ইতোমধ্যেই আপনার এসএমএস ম্যাসেজগুলো এক্সপোর্ট করেছেন।\nসতর্কবার্তা: আপনি যদি এগিয়ে যান তবে আপনার ম্যাসেজগুলো দুবার চলে আসতে পারে।</string>

    <!-- SetSignalAsDefaultSmsAppFragment -->
    <!-- Title of the screen -->
    <string name="SetSignalAsDefaultSmsAppFragment__set_signal_as_the_default_sms_app">ডিফল্ট এসএমএস অ্যাপ হিসেবে Signal-কে নির্ধারণ করুন</string>
    <!-- Message of the screen -->
    <string name="SetSignalAsDefaultSmsAppFragment__to_export_your_sms_messages">আপনার এসএমএস ম্যাসেজ স্থানান্তর করতে, আপনাকে ডিফল্ট এসএমএস অ্যাপ হিসেবে Signal-কে নির্ধারণ করতে হবে।</string>
    <!-- Button label to start export -->
    <string name="SetSignalAsDefaultSmsAppFragment__next">পরবর্তী</string>

    <!-- BackupSchedulePermission Megaphone -->
    <!-- The title on an alert window that explains to the user that we are unable to backup their messages -->
    <string name="BackupSchedulePermissionMegaphone__cant_back_up_chats">চ্যাট ব্যাকআপ করা যাচ্ছে না</string>
    <!-- The body text of an alert window that tells the user that we are unable to backup their messages -->
    <string name="BackupSchedulePermissionMegaphone__your_chats_are_no_longer_being_automatically_backed_up">আপনার চ্যাট আর স্বয়ংক্রিয়ভাবে ব্যাকআপ করা হচ্ছে না।</string>
    <!-- The text on a button in an alert window that, when clicked, will take the user to a screen to re-enable backups -->
    <string name="BackupSchedulePermissionMegaphone__back_up_chats">চ্যাট ব্যাকআপ করুন</string>
    <!-- The text on a button in an alert window that, when clicked, will take the user to a screen to re-enable backups -->
    <string name="BackupSchedulePermissionMegaphone__not_now">এখন না</string>
    <!-- Re-enable backup permission bottom sheet title -->
    <string name="BackupSchedulePermissionMegaphone__to_reenable_backups">পুনরায় ব্যাকআপ সক্ষম করতে:</string>
    <!-- Re-enable backups permission bottom sheet instruction 1 text -->
    <string name="BackupSchedulePermissionMegaphone__tap_the_go_to_settings_button_below">নীচের \"সেটিংসে যান\" বাটনে ট্যাপ করুন</string>
    <!-- Re-enable backups permission bottom sheet instruction 2 text -->
    <string name="BackupSchedulePermissionMegaphone__turn_on_allow_settings_alarms_and_reminders">\"সেটিংস অ্যালার্ম এবং রিমাইন্ডারের অনুমতি দিন\" চালু করুন।</string>
    <!-- Re-enable backups permission bottom sheet call to action button to open settings -->
    <string name="BackupSchedulePermissionMegaphone__go_to_settings">সেটিংস-এ যান</string>

    <!-- SmsExportMegaphoneActivity -->
    <!-- Phase 2 title of full screen megaphone indicating sms will no longer be supported in the near future -->
    <string name="SmsExportMegaphoneActivity__signal_will_no_longer_support_sms">Signal আর এসএমএস সমর্থন করবে না</string>
    <!-- Phase 3 title of full screen megaphone indicating sms is longer supported  -->
    <string name="SmsExportMegaphoneActivity__signal_no_longer_supports_sms">Signal আর এসএমএস সমর্থন করে না</string>
    <!-- Phase 2 message describing that sms is going away soon -->
    <string name="SmsExportMegaphoneActivity__signal_will_soon_remove_support_for_sending_sms_messages">Signal শীঘ্রই SMS বার্তা পাঠানোর সুবিধা বাতিল করবে, কারণ Signal বার্তাগুলো এন্ড-টু-এন্ড এনক্রিপশন ও কঠোর গোপনীয়তা প্রদান করে, যা SMS বার্তা করে না। এটি আমাদের Signal মেসেজিং অভিজ্ঞতাকে উন্নত করারও সুযোগ দেবে।</string>
    <!-- Phase 3 message describing that sms has gone away -->
    <string name="SmsExportMegaphoneActivity__signal_has_removed_support_for_sending_sms_messages">Signal SMS বার্তা পাঠানোর সুবিধা বাতিল করেছে, কারণ Signal বার্তা এন্ড-টু-এন্ড এনক্রিপশন এবং কঠোর গোপনীয়তা প্রদান করে, যা SMS বার্তা করে না। এটি আমাদের Signal মেসেজিং অভিজ্ঞতাকে উন্নত করারও সুযোগ দেবে।</string>
    <!-- The text on a button in a popup that, when clicked, will take the user to a screen to export their SMS messages -->
    <string name="SmsExportMegaphoneActivity__export_sms">এসএমএস এক্সপোর্ট করুন</string>
    <!-- The text on a button in a popup that, when clicked, will dismiss the popup and schedule the prompt to occur at a later time. -->
    <string name="SmsExportMegaphoneActivity__remind_me_later">আমাকে পরে মনে করিয়ে দিবেন</string>
    <!-- The text on a button in a popup that, when clicked, will navigate the user to a web article on SMS removal -->
    <string name="SmsExportMegaphoneActivity__learn_more">আরো জানুন</string>

    <!-- Phase 1 Small megaphone title indicating sms is going away -->
    <string name="SmsExportMegaphone__sms_support_going_away">এসএমএস সমর্থন শেষ হয়ে যাচ্ছে</string>
    <!-- Phase 1 small megaphone description indicating sms is going away -->
    <string name="SmsExportMegaphone__dont_worry_encrypted_signal_messages_will_continue_to_work">চিন্তা করবেন না, এনক্রিপ্ট করা Signal ম্যাসেজগুলো কার্যকর থাকবে।</string>
    <!-- Phase 1 small megaphone button that takes the user to the sms export flow -->
    <string name="SmsExportMegaphone__continue">চালিয়ে যান</string>
    <!-- Title for screen shown after sms export has completed -->
    <string name="ExportSmsCompleteFragment__export_complete">এক্সপোর্ট সম্পন্ন হয়েছে</string>
    <!-- Button to continue to next screen -->
    <string name="ExportSmsCompleteFragment__next">পরবর্তী</string>
    <!-- Message showing summary of sms export counts -->
    <plurals name="ExportSmsCompleteFragment__d_of_d_messages_exported">
        <item quantity="one">%2$d-এর মধ্যে %1$dটি ম্যাসেজ এক্সপোর্ট করা হয়েছে</item>
        <item quantity="other">%2$d-এর মধ্যে %1$dটি ম্যাসেজ এক্সপোর্ট করা হয়েছে</item>
    </plurals>

    <!-- Title of screen shown when some sms messages did not export -->
    <string name="ExportSmsPartiallyComplete__export_partially_complete">স্থানান্তর আংশিকভাবে সম্পন্ন হয়েছে</string>
    <!-- Debug step 1 on screen shown when some sms messages did not export -->
    <string name="ExportSmsPartiallyComplete__ensure_you_have_an_additional_s_free_on_your_phone_to_export_your_messages">আপনার ম্যাসেজগুলো স্থানান্তর করতে আপনার ফোনে অতিরিক্ত %1$s খালি জায়গা নিশ্চিত করুন</string>
    <!-- Debug step 2 on screen shown when some sms messages dit not export -->
    <string name="ExportSmsPartiallyComplete__retry_export_which_will_only_retry_messages_that_have_not_yet_been_exported">আবার স্থানান্তর করার চেষ্টা করুন, যা শুধুমাত্র সেই ম্যাসেজগুলোকে পুনরায় স্থানান্তর করার চেষ্টা করবে যেগুলো এখনো স্থানান্তর করা হয়নি</string>
    <!-- Partial sentence for Debug step 3 on screen shown when some sms messages did not export, is combined with \'contact us\' -->
    <string name="ExportSmsPartiallyComplete__if_the_problem_persists">সমস্যা চলতে থাকলে, </string>
    <!-- Partial sentence for deubg step 3 on screen shown when some sms messages did not export, combined with \'If the problem persists\', link text to open contact support view -->
    <string name="ExportSmsPartiallyComplete__contact_us">আমাদের সাথে যোগাযোগ করুন</string>
    <!-- Button text to retry sms export -->
    <string name="ExportSmsPartiallyComplete__retry">পুনরায় চেষ্টা করুন</string>
    <!-- Button text to continue sms export flow and not retry failed message exports -->
    <string name="ExportSmsPartiallyComplete__continue_anyway">যেভাবেই হোক এগিয়ে যান</string>
    <!-- Title of screen shown when all sms messages failed to export -->
    <string name="ExportSmsFullError__error_exporting_sms_messages">এসএমএস ম্যাসেজ স্থানান্তরে ত্রুটি দেখা দিয়েছে</string>
    <!-- Helper text shown when all sms messages failed to export -->
    <string name="ExportSmsFullError__please_try_again_if_the_problem_persists">অনুগ্রহ করে আবার চেষ্টা করুন। সমস্যা চলতে থাকলে, </string>


    <!-- DonateToSignalFragment -->
    <!-- Title below avatar -->
    <string name="DonateToSignalFragment__privacy_over_profit">ব্যবসায়িক লাভের চেয়ে গোপনীয়তার প্রাধান্য বেশি</string>
    <!-- Continue button label -->
    <string name="DonateToSignalFragment__continue">চালিয়ে যান</string>
    <!-- Description below title -->
    <string name="DonateToSignalFragment__private_messaging">ব্যক্তিগত ম্যাসেজিং, আপনাদের অর্থেই চালিত। নেই কোনো বিজ্ঞাপন, নেই কোনো ট্র্যাকিং, নেই কোনো আপোস। Signal-কে সমর্থন করতে এখনই ডোনেট করুন।</string>
    <!-- Donation pill toggle monthly text -->
    <string name="DonationPillToggle__monthly">মাসিক</string>
    <!-- Donation pill toggle one-time text -->
    <string name="DonationPillToggle__one_time">এক-কালীন</string>

    <!-- GatewaySelectorBottomSheet -->
    <!-- Sheet title when subscribing -->
    <string name="GatewaySelectorBottomSheet__donate_s_month_to_signal">Signal-এ প্রতি মাসে %1$s অনুদান দিন</string>
    <!-- Sheet summary when subscribing -->
    <string name="GatewaySelectorBottomSheet__get_a_s_badge">একটি %1$s ব্যাজ নিন</string>
    <!-- Sheet title when giving a one-time donation -->
    <string name="GatewaySelectorBottomSheet__donate_s_to_signal">Signal-এ %1$s ডোনেট করুন</string>
    <!-- Sheet summary when giving a one-time donation -->
    <plurals name="GatewaySelectorBottomSheet__get_a_s_badge_for_d_days">
        <item quantity="one">%2$d দিনের জন্য একটি %1$s ব্যাজ নিন</item>
        <item quantity="other">%2$d দিনের জন্য একটি %1$s ব্যাজ নিন</item>
    </plurals>
    <!-- Button label for paying with a credit card -->
    <string name="GatewaySelectorBottomSheet__credit_or_debit_card">ক্রেডিট বা ডেবিট কার্ড</string>
    <!-- Sheet summary when giving donating for a friend -->
    <string name="GatewaySelectorBottomSheet__donate_for_a_friend">বন্ধুর জন্য ডোনেট করুন</string>

    <!-- StripePaymentInProgressFragment -->
    <string name="StripePaymentInProgressFragment__cancelling">বাতিল করা হচ্ছে…</string>

    <!-- The title of a bottom sheet dialog that tells the user we temporarily can\'t process their contacts. -->
    <string name="CdsTemporaryErrorBottomSheet_title">অনেকগুলো কন্টাক্ট প্রক্রিয়া করা হয়েছে</string>
    <!-- The first part of the body text in a bottom sheet dialog that tells the user we temporarily can\'t process their contacts. The placeholder represents the number of days the user will have to wait until they can again. -->
    <plurals name="CdsTemporaryErrorBottomSheet_body1">
        <item quantity="one">আপনার কন্টাক্টগুলোকে প্রক্রিয়া করার জন্য %1$d দিনের মধ্যে আরেকবার প্রচেষ্টা চালানো হবে।</item>
        <item quantity="other">আপনার কন্টাক্টগুলোকে প্রক্রিয়া করার জন্য %1$d দিনের মধ্যে আরেকবার প্রচেষ্টা চালানো হবে।</item>
    </plurals>
    <!-- The second part of the body text in a bottom sheet dialog that advises the user to remove contacts from their phone to fix the issue. -->
    <string name="CdsTemporaryErrorBottomSheet_body2">শীঘ্রই এই সমস্যাটি সমাধান করার জন্য, আপনি আপনার ফোনের কন্টাক্টগুলো বা অ্যাকাউন্টগুলো সরানোর কথা বিবেচনা করতে পারেন, যেগুলো অনেকগুলো কন্টাক্ট সমলয় করছে৷</string>
    <!-- A button label in a bottom sheet that will navigate the user to their contacts settings. -->
    <!-- A toast that will be shown if we are unable to open the user\'s default contacts app. -->

    <!-- The title of a bottom sheet dialog that tells the user we can\'t process their contacts. -->
    <string name="CdsPermanentErrorBottomSheet_title">আপনার কন্টাক্ট প্রক্রিয়া করা যাবে না</string>
    <!-- The first part of the body text in a bottom sheet dialog that tells the user we can\'t process their contacts. -->
    <string name="CdsPermanentErrorBottomSheet_body">আপনার ফোনে কন্টাক্টের সংখ্যা Signal প্রক্রিয়া করতে পারে তার থেকে বেশি হয়ে গেছে। Signal-এ কন্টাক্ট খুঁজতে, আপনার ফোনে কন্টাক্টগুলো বা অ্যাকাউন্টগুলো সরানোর কথা বিবেচনা করতে পারেন, যেগুলো অনেকগুলো কন্টাক্ট সমলয় করছে৷</string>
    <!-- The first part of the body text in a bottom sheet dialog that tells the user we can\'t process their contacts. -->
    <string name="CdsPermanentErrorBottomSheet_learn_more">আরো জানুন</string>
    <!-- A button label in a bottom sheet that will navigate the user to their contacts settings. -->
    <string name="CdsPermanentErrorBottomSheet_contacts_button">কন্টাক্ট খুলুন</string>
    <!-- A toast that will be shown if we are unable to open the user\'s default contacts app. -->
    <string name="CdsPermanentErrorBottomSheet_no_contacts_toast">কোনো কন্টাক্ট অ্যাপ পাওয়া যায়নি</string>

    <!-- PaymentMessageView -->
    <!-- In-chat conversation message shown when you sent a payment to another person, placeholder is the other person name -->
    <string name="PaymentMessageView_you_sent_s">আপনি %1$s পাঠিয়েছেন</string>
    <!-- In-chat conversation message shown when another person sent a payment to you, placeholder is the other person name -->
    <string name="PaymentMessageView_s_sent_you">%1$s আপনাকে পাঠিয়েছেন</string>

    <!-- YourInformationIsPrivateBottomSheet -->
    <string name="YourInformationIsPrivateBottomSheet__your_information_is_private">আপনার তথ্য গোপনীয়</string>
    <string name="YourInformationIsPrivateBottomSheet__signal_does_not_collect">আপনি যখন ডোনেট করেন তখন Signal আপনার কোনো ব্যক্তিগত তথ্য সংগ্রহ বা সংরক্ষণ করে না।</string>
    <string name="YourInformationIsPrivateBottomSheet__we_use_stripe">আমরা আপনার পাঠানো ডোনেশন গ্রহণ জন্য পেমেন্ট প্রক্রিয়াকারী হিসাবে Stripe ব্যবহার করি। আপনি তাদেরকে যেসব তথ্য প্রদান করেন তা আমরা অ্যাক্সেস, সংরক্ষণ বা সেভ করি না।</string>
    <string name="YourInformationIsPrivateBottomSheet__signal_does_not_and_cannot">Signal আপনার Signal অ্যাকাউন্টে আপনার ডোনেশনকে সংযুক্ত করে না এবং করতে পারে না।</string>
    <string name="YourInformationIsPrivateBottomSheet__thank_you">আপনার সহায়তার জন্য ধন্যবাদ!</string>

    <!-- GroupStoryEducationSheet -->
    <!-- Displayed as the title of the education bottom sheet -->
    <string name="GroupStoryEducationSheet__introducing_group_stories">পরিচিতি: গ্ৰুপ স্টোরি</string>
    <!-- Line item on the sheet explaining group stories -->
    <string name="GroupStoryEducationSheet__share_story_updates_to">আপনি ইতোমধ্যেই আছেন এমন একটি গ্রুপ চ্যাটে স্টোরির আপডেট শেয়ার করুন।</string>
    <!-- Line item on the sheet explaining that anyone in the group can share to group stories -->
    <string name="GroupStoryEducationSheet__anyone_in_the_group">গ্রুপ চ্যাটের যে কেউ স্টোরি যোগ করতে পারবেন।</string>
    <!-- Line item on the sheet explaining that anyone in the group can view replies -->
    <string name="GroupStoryEducationSheet__all_group_chat_members">গ্রুপ চ্যাটের সকল সদস্য স্টোরিতে দেওয়া উত্তর দেখতে পারবেন।</string>
    <!-- Button label to dismiss sheet -->
    <string name="GroupStoryEducationSheet__next">পরবর্তী</string>
    <string name="Registration_country_code_entry_hint">+0</string>

    <!-- PaypalCompleteOrderBottomSheet -->
    <string name="PaypalCompleteOrderBottomSheet__donate">ডোনেট করুন</string>
    <string name="PaypalCompleteOrderBottomSheet__payment">পেমেন্ট</string>

    <!-- ChatFilter -->
    <!-- Displayed in a pill at the top of the chat list when it is filtered by unread messages -->
    <string name="ChatFilter__filtered_by_unread">\'অপঠিত ম্যাসেজ\' অনুযায়ী ফিল্টার করা হয়েছে</string>
    <!-- Displayed underneath the filter circle at the top of the chat list when the user pulls at a very low velocity -->
    <string name="ChatFilter__pull_to_filter">ফিল্টার করতে নিচে টানুন</string>
    <!-- Displayed in the "clear filter" item in the chat feed if the user opened the filter from the overflow menu -->
    <string name="ChatFilter__tip_pull_down">পরামর্শ: ফিল্টার করতে চ্যাট লিস্টে টেনে আনুন</string>

    <!-- Title for screen describing that sms support is going to be removed soon -->
    <string name="SmsRemoval_title_going_away">এসএমএস সুবিধা আর থাকছে না</string>
    <!-- Bullet point message shown on describing screen as first bullet why sms is being removed, placeholder with be date of removal (e.g., March 21st) -->
    <string name="SmsRemoval_info_bullet_1_s">Signal অ্যাপে এসএমএস ম্যাসেজিং সুবিধাটি শীঘ্রই %1$s-এ আর থাকবে না।</string>
    <!-- Bullet point message shown on describing screen as second bullet why sms is being removed -->
    <string name="SmsRemoval_info_bullet_2">এসএমএস ম্যাসেজ আর Signal ম্যাসেজের মধ্যে পার্থক্য রয়েছে। <b>এটি এনক্রিপ্ট করা Signal ম্যাসেজিংকে প্রভাবিত করবে না এবং এর কার্যক্রম অব্যাহত থাকবে।</b></string>
    <!-- Bullet point message shown on describing screen as third bullet why sms is being removed -->
    <string name="SmsRemoval_info_bullet_3">আপনি আপনার এসএমএস ম্যাসেজ স্থানান্তর করতে পারেন এবং একটি নতুন এসএমএস অ্যাপ বেছে নিতে পারেন।</string>
    <!-- Bullet point message shown on describing screen as first bullet variant why sms is being removed when user is locked out of sms -->
    <string name="SmsRemoval_info_bullet_1_phase_3">Signal SMS বার্তা পাঠানোর সুবিধাটি বাদ দিয়ে দিয়েছে।</string>
    <!-- Button label on sms removal info/megaphone to start the export SMS flow -->
    <string name="SmsRemoval_export_sms">এসএমএস এক্সপোর্ট করুন</string>

    <!-- Set up your username megaphone -->
    <!-- Displayed as a title on a megaphone which prompts user to set up a username -->
    <string name="SetUpYourUsername__set_up_your_signal_username">আপনার Signal ব্যবহারকারীর নাম সেট আপ করুন</string>
    <!-- Displayed as a description on a megaphone which prompts user to set up a username -->
    <string name="SetUpYourUsername__usernames_let_others">ব্যবহারকারীর নাম ব্যবহার করলে আপনার ফোন নম্বর ছাড়াই অন্যরা আপনাকে বার্তা দিতে পারবেন</string>
    <!-- Displayed as an action on a megaphone which prompts user to set up a username -->
    <string name="SetUpYourUsername__not_now">এখন না</string>
    <!-- Displayed as an action on a megaphone which prompts user to set up a username -->
    <string name="SetUpYourUsername__continue">চালিয়ে যান</string>

    <!-- Text Formatting -->
    <!-- Popup menu label for applying bold style -->
    <string name="TextFormatting_bold">বোল্ড</string>
    <!-- Popup menu label for applying italic style -->
    <string name="TextFormatting_italic">ইটালিক</string>
    <!-- Popup menu label for applying strikethrough style -->
    <string name="TextFormatting_strikethrough">স্ট্রাইকথ্রু</string>
    <!-- Popup menu label for applying monospace font style -->
    <string name="TextFormatting_monospace">মনোস্পেস</string>

    <!-- UsernameEducationFragment -->
    <!-- Continue button which takes the user to the add a username screen -->
    <string name="UsernameEducationFragment__continue">চালিয়ে যান</string>
    <!-- Displayed as a title on the username education screen -->
    <string name="UsernameEducationFragment__set_up_your_signal_username">আপনার Signal ব্যবহারকারীর নাম সেট আপ করুন</string>

    <!-- Username edit dialog -->
    <!-- Option to open username editor displayed as a list item in a dialog -->
    <string name="UsernameEditDialog__edit_username">ব্যবহারকারীর নাম এডিট করুন</string>
    <!-- Option to delete username displayed as a list item in a dialog -->
    <string name="UsernameEditDialog__delete_username">ব্যবহারকারীর নাম মুছে ফেলুন</string>

    <!-- Time duration picker -->
    <!-- Shown in a time duration picker for selecting duration in hours and minutes, label shown after the user input value for hour, e.g., 12h -->
    <string name="TimeDurationPickerDialog_single_letter_hour_abbreviation">ঘণ্টা</string>
    <!-- Shown in a time duration picker for selecting duration in hours and minutes, label shown after the user input value for minute, e.g., 24m -->
    <string name="TimeDurationPickerDialog_single_letter_minute_abbreviation">মিনিট</string>
    <!-- Shown in a time duration picker for selecting duration in hours and minutes, label for button that will apply the setting -->
    <string name="TimeDurationPickerDialog_positive_button">সেট করুন</string>
    <!-- Shown in a time duration picker for selecting duration in hours and minutes, helper text indicating minimum allowable duration -->
    <string name="TimeDurationPickerDialog_minimum_duration_warning">স্ক্রিন লক হওয়ার আগে সর্বনিম্ন সময় হল 1 মিনিট।</string>

    <!-- EOF -->
</resources><|MERGE_RESOLUTION|>--- conflicted
+++ resolved
@@ -3469,15 +3469,15 @@
     <!-- Phone number heading displayed as a screen title -->
     <string name="preferences_app_protection__phone_number">ফোন নম্বর</string>
     <!-- Subtext below option to launch into phone number privacy settings screen -->
-    <string name="preferences_app_protection__choose_who_can_see">আপনার ফোন নম্বর কে দেখতে পাবেন এবং এটি ব্যবহার করে Signal-এ কে আপনার সাথে যোগাযোগ করতে পারবেন তা নির্বাচন করুন।</string>
+    <string name="preferences_app_protection__choose_who_can_see">আপনার ফোন নম্বর কে দেখতে পাবেন এবং এটি ব্যবহার করে Molly-এ কে আপনার সাথে যোগাযোগ করতে পারবেন তা নির্বাচন করুন।</string>
     <!-- Section title above two radio buttons for enabling and disabling phone number display -->
     <string name="PhoneNumberPrivacySettingsFragment__who_can_see_my_number">আমার নম্বর কে দেখতে পাবেন</string>
     <!-- Subtext below radio buttons when who can see my number is set to nobody -->
-    <string name="PhoneNumberPrivacySettingsFragment__nobody_will_see">কেউ Signal-এ আপনার ফোন নম্বর দেখতে পাবেন না</string>
+    <string name="PhoneNumberPrivacySettingsFragment__nobody_will_see">কেউ Molly-এ আপনার ফোন নম্বর দেখতে পাবেন না</string>
     <!-- Section title above two radio buttons for enabling and disabling whether users can find me by my phone number  -->
     <string name="PhoneNumberPrivacySettingsFragment__who_can_find_me_by_number">নম্বরের মাধ্যমে কে আমাকে খুঁজে পাবেন</string>
     <!-- Subtext below radio buttons when who can see my number is set to everyone -->
-    <string name="PhoneNumberPrivacySettingsFragment__your_phone_number">আপনি যেসকল ব্যক্তি ও গ্রুপকে ম্যাসেজ পাঠাবেন তারা আপনার ফোন নম্বরটি দেখতে পাবেন। যেসকল ব্যক্তির ফোনের কন্টাক্টে আপনার ফোন নম্বরটি রয়েছে তারাও Signal-এ সেটি দেখতে পাবেন।</string>
+    <string name="PhoneNumberPrivacySettingsFragment__your_phone_number">আপনি যেসকল ব্যক্তি ও গ্রুপকে ম্যাসেজ পাঠাবেন তারা আপনার ফোন নম্বরটি দেখতে পাবেন। যেসকল ব্যক্তির ফোনের কন্টাক্টে আপনার ফোন নম্বরটি রয়েছে তারাও Molly-এ সেটি দেখতে পাবেন।</string>
     <string name="PhoneNumberPrivacy_everyone">সকলে</string>
     <string name="PhoneNumberPrivacy_my_contacts">আমার পরিচিতিগুলি</string>
     <string name="PhoneNumberPrivacy_nobody">কেউ না</string>
@@ -3856,20 +3856,12 @@
     <!-- DeactivateWalletFragment -->
     <string name="DeactivateWalletFragment__deactivate_wallet">ওয়ালেট বন্ধ করুন</string>
     <string name="DeactivateWalletFragment__your_balance">আপনার ব্যালেন্স</string>
-<<<<<<< HEAD
-    <string name="DeactivateWalletFragment__its_recommended_that_you">পেমেন্ট বন্ধ করার পূর্বে আপনাকে আপনার টাকা অন্য ওয়ালেটের ঠিকানায় পাঠানোর সুপারিশ করা হচ্ছে। আপনি এখন আপনার টাকা ট্রান্সফার করতে না চাইলে, আপনি পেমেন্ট পুনরায় চালু করলে সেগুলো আপনার Molly-এর সাথে লিংক করা ওয়ালেটেই থাকবে।</string>
-=======
-    <string name="DeactivateWalletFragment__its_recommended_that_you">পেমেন্ট নিষ্ক্রিয় করার পূর্বে আপনাকে আপনার অর্থ অন্য ওয়ালেটের ঠিকানায় পাঠানোর জন্য পরামর্শ দেওয়া হচ্ছে। আপনি এখন আপনার অর্থ পাঠাতে না চাইলে, পেমেন্ট পুনরায় চালু করার পর সেগুলো আপনার Signal-এর সাথে লিংককৃত ওয়ালেটেই থাকবে।</string>
->>>>>>> f3c6f2e3
+    <string name="DeactivateWalletFragment__its_recommended_that_you">পেমেন্ট নিষ্ক্রিয় করার পূর্বে আপনাকে আপনার অর্থ অন্য ওয়ালেটের ঠিকানায় পাঠানোর জন্য পরামর্শ দেওয়া হচ্ছে। আপনি এখন আপনার অর্থ পাঠাতে না চাইলে, পেমেন্ট পুনরায় চালু করার পর সেগুলো আপনার Molly-এর সাথে লিংককৃত ওয়ালেটেই থাকবে।</string>
     <string name="DeactivateWalletFragment__transfer_remaining_balance">অবশিষ্ট ব্যালেন্স ট্রান্সফার করুন</string>
     <string name="DeactivateWalletFragment__deactivate_without_transferring">ট্রান্সফার না করেই বন্ধ করুন</string>
     <string name="DeactivateWalletFragment__deactivate">বন্ধ করুন</string>
     <string name="DeactivateWalletFragment__deactivate_without_transferring_question">ট্রান্সফার না করেই বন্ধ করবেন?</string>
-<<<<<<< HEAD
-    <string name="DeactivateWalletFragment__your_balance_will_remain">আপনি পেমেন্ট পুনঃসক্রিয় করা বেছে নিলে আপনার ব্যালান্স Molly-এর সাথে লিঙ্ক করা আপনার ওয়ালেটে থাকবে।</string>
-=======
-    <string name="DeactivateWalletFragment__your_balance_will_remain">আপনি পেমেন্ট পুনরায় সক্রিয় করলে আপনার ব্যালান্স Signal-এর সাথে লিংককৃত ওয়ালেটে থাকবে।</string>
->>>>>>> f3c6f2e3
+    <string name="DeactivateWalletFragment__your_balance_will_remain">আপনি পেমেন্ট পুনরায় সক্রিয় করলে আপনার ব্যালান্স Molly-এর সাথে লিংককৃত ওয়ালেটে থাকবে।</string>
     <string name="DeactivateWalletFragment__error_deactivating_wallet">ওয়ালেট বন্ধ করতে ত্রুটি।</string>
   <!-- Removed by excludeNonTranslatables <string name="DeactivateWalletFragment__learn_more__we_recommend_transferring_your_funds" translatable="false">https://support.signal.org/hc/articles/360057625692#payments_deactivate</string> -->
 
