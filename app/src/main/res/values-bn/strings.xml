<?xml version="1.0" encoding="UTF-8"?>
<!-- smartling.instruction_comments_enabled = on -->
<resources>
    <!-- <string name="app_name" translatable="false">Signal</string> -->

    <string name="install_url" translatable="false">https://signal.org/install</string>
    <string name="donate_url" translatable="false">https://signal.org/donate</string>
    <string name="backup_support_url" translatable="false">https://support.signal.org/hc/articles/360007059752</string>
    <string name="transfer_support_url" translatable="false">https://support.signal.org/hc/articles/360007059752</string>
    <string name="support_center_url" translatable="false">https://support.signal.org/</string>
    <string name="terms_and_privacy_policy_url" translatable="false">https://signal.org/legal</string>
    <string name="sustainer_boost_and_badges" translatable="false">https://support.signal.org/hc/articles/4408365318426</string>
    <string name="google_pay_url" translatable="false">https://pay.google.com</string>
    <string name="donation_decline_code_error_url" translatable="false">https://support.signal.org/hc/articles/4408365318426#errors</string>
    <string name="sms_export_url" translatable="false">https://support.signal.org/hc/articles/360007321171</string>
    <string name="signal_me_username_url" translatable="false">https://signal.me/#u/%1$s</string>
    <string name="signal_me_username_url_no_scheme" translatable="false">signal.me/#u/%1$s</string>

    <string name="yes">হ্যাঁ</string>
    <string name="no">না</string>
    <string name="delete">মুছুন</string>
    <string name="please_wait">অনুগ্রহপূর্বক অপেক্ষা করুন…</string>
    <string name="save">সংরক্ষণ</string>
    <string name="note_to_self">নিজের উদ্দেশ্যে মন্তব্য</string>

    <!-- AbstractNotificationBuilder -->
    <string name="AbstractNotificationBuilder_new_message">নতুন বার্তা</string>

    <!-- AlbumThumbnailView -->
    <string name="AlbumThumbnailView_plus" translatable="false">\+%d</string>

    <!-- ApplicationMigrationActivity -->
    <string name="ApplicationMigrationActivity__signal_is_updating">সিগন্যাল আপডেট হচ্ছে…</string>

    <!-- ApplicationPreferencesActivity -->
    <string name="ApplicationPreferencesActivity_currently_s">বর্তমানে: %1$s</string>
    <string name="ApplicationPreferenceActivity_you_havent_set_a_passphrase_yet">আপনি এখনও কোনো পাসফ্রেজ স্থাপন করেন নি!</string>
    <string name="ApplicationPreferencesActivity_disable_passphrase">পাসফ্রেজ নিষ্ক্রিয় করবেন?</string>
    <string name="ApplicationPreferencesActivity_this_will_permanently_unlock_signal_and_message_notifications">এটি স্থায়ীভাবে Molly এবং বার্তা নোটিফিকেশনগুলিকে আনলক করবে।</string>
    <string name="ApplicationPreferencesActivity_disable">নিষ্ক্রিয় করুন</string>
    <string name="ApplicationPreferencesActivity_unregistering">নিবন্ধন বাতিল করা হচ্ছে</string>
    <string name="ApplicationPreferencesActivity_unregistering_from_signal_messages_and_calls">Molly এর বার্তা ও কল সমূহ থেকে নিবন্ধন বাতিল করা হচ্ছে…</string>
    <string name="ApplicationPreferencesActivity_disable_signal_messages_and_calls">Molly বার্তা ও কল বন্ধ করবেন?</string>
    <string name="ApplicationPreferencesActivity_disable_signal_messages_and_calls_by_unregistering">Molly বার্তা ও কল সমূহ বন্ধ করতে সার্ভার থেকে নিবন্ধন বাতিল করুন। ভবিষ্যতে পুনরায় ব্যাবহার করতে হলে আপনাকে আপনার ফোন নাম্বার পুনঃ নিবন্ধন করতে হবে।</string>
    <string name="ApplicationPreferencesActivity_error_connecting_to_server">সার্ভারের সাথে সংযোগ স্থাপনে ব্যর্থ!</string>
    <string name="ApplicationPreferencesActivity_sms_enabled">SMS সক্রিয়</string>
    <string name="ApplicationPreferencesActivity_touch_to_change_your_default_sms_app">আপনার স্বাভাবিক SMS অ্যাপ পরিবর্তন করতে স্পর্শ করুন</string>
    <string name="ApplicationPreferencesActivity_sms_disabled">SMS নিষ্ক্রিয়</string>
    <string name="ApplicationPreferencesActivity_touch_to_make_signal_your_default_sms_app">Signal কে আপনার স্বাভাবিক SMS অ্যাপ বানাতে স্পর্শ করুন</string>
    <string name="ApplicationPreferencesActivity_on">চালু</string>
    <string name="ApplicationPreferencesActivity_On">চালু</string>
    <string name="ApplicationPreferencesActivity_off">বন্ধ</string>
    <string name="ApplicationPreferencesActivity_Off">বন্ধ</string>
    <string name="ApplicationPreferencesActivity_sms_mms_summary">SMS %1$sটি, MMS%2$sটি</string>
    <string name="ApplicationPreferencesActivity_privacy_summary">স্ক্রিন লক%1$s, নিবন্ধন লক%2$s</string>
    <string name="ApplicationPreferencesActivity_appearance_summary">%1$sথীম, %2$s ভাষা</string>
    <string name="ApplicationPreferencesActivity_pins_are_required_for_registration_lock">রেজিস্ট্রেশন লকের জন্য পিনসমূহ আবশ্যক। পিনসমূহ নিষ্ক্রিয় করতে আগে রেজিস্ট্রেশন লক নিষ্ক্রিয় করুন।</string>
    <string name="ApplicationPreferencesActivity_pin_created">পিন তৈরি করা হয়েছে।</string>
    <string name="ApplicationPreferencesActivity_pin_disabled">পিন নিষ্ক্রিয় করা হয়েছে।</string>
    <string name="ApplicationPreferencesActivity_hide">লুকান</string>
    <string name="ApplicationPreferencesActivity_hide_reminder">রিমাইন্ডার লুকাবেন?</string>
    <string name="ApplicationPreferencesActivity_record_payments_recovery_phrase">পেমেন্ট রিকভারি ফ্রেজ রেকর্ড করুন</string>
    <string name="ApplicationPreferencesActivity_record_phrase">বাক্যাংশ সংরক্ষণ</string>
    <string name="ApplicationPreferencesActivity_before_you_can_disable_your_pin">আপনি আপনার পিনটি নিষ্ক্রিয় করার পূর্বে, আপনার পেমেন্ট অ্যাকাউন্টটি পুনরুদ্ধার করতে সক্ষম কিনা তা নিশ্চিত করতে আপনাকে অবশ্যই আপনার পেমেন্টের তথ্য পুনরুদ্ধারের ফ্রেজ সংরক্ষণ করতে হবে।</string>

    <!-- NumericKeyboardView -->
    <string name="NumericKeyboardView__1" translatable="false">1</string>
    <string name="NumericKeyboardView__2" translatable="false">2</string>
    <string name="NumericKeyboardView__3" translatable="false">3</string>
    <string name="NumericKeyboardView__4" translatable="false">4</string>
    <string name="NumericKeyboardView__5" translatable="false">5</string>
    <string name="NumericKeyboardView__6" translatable="false">6</string>
    <string name="NumericKeyboardView__7" translatable="false">7</string>
    <string name="NumericKeyboardView__8" translatable="false">8</string>
    <string name="NumericKeyboardView__9" translatable="false">9</string>
    <string name="NumericKeyboardView__0" translatable="false">0</string>
    <!-- Back button on numeric keyboard -->
    <string name="NumericKeyboardView__backspace">ব্যাকস্পেস</string>

    <!-- AppProtectionPreferenceFragment -->
    <plurals name="AppProtectionPreferenceFragment_minutes">
        <item quantity="one">%1$d মিনিট</item>
        <item quantity="other">%1$d মিনিট</item>
    </plurals>

    <!-- DraftDatabase -->
    <string name="DraftDatabase_Draft_image_snippet">(ছবি)</string>
    <string name="DraftDatabase_Draft_audio_snippet">(অডিও)</string>
    <string name="DraftDatabase_Draft_video_snippet">(ভিডিও)</string>
    <string name="DraftDatabase_Draft_location_snippet">(স্থান)</string>
    <string name="DraftDatabase_Draft_quote_snippet">(উত্তর)</string>
    <string name="DraftDatabase_Draft_voice_note">(ভয়েস মেসেজ)</string>

    <!-- AttachmentKeyboard -->
    <string name="AttachmentKeyboard_gallery">গ্যাল্যারি</string>
    <string name="AttachmentKeyboard_file">ফাইল</string>
    <string name="AttachmentKeyboard_contact">পরিচিতি</string>
    <string name="AttachmentKeyboard_location">স্থান</string>
    <string name="AttachmentKeyboard_Signal_needs_permission_to_show_your_photos_and_videos">আপনার ছবি এবং ভিডিও দেখানোর জন্য Molly-এর অনুমতি প্রয়োজন।</string>
    <string name="AttachmentKeyboard_give_access">অ্যাক্সেসের অনুমতি দিন</string>
    <string name="AttachmentKeyboard_payment">পেমেন্ট</string>

    <!-- AttachmentManager -->
    <string name="AttachmentManager_cant_open_media_selection">মিডিয়া নির্বাচন করার জন্য কোন অ্যাপ খুঁজে পাওয়া যায়নি।</string>
<<<<<<< HEAD
    <string name="AttachmentManager_signal_requires_the_external_storage_permission_in_order_to_attach_photos_videos_or_audio">ছবি, ভিডিও অথবা অডিও সংযুক্ত করার জন্য Molly এর স্টোরেজ ব্যাবহারের অনুমতির প্রয়োজন কিন্তু এর উপর স্থায়ী নিষেধাজ্ঞা জারি করা হয়েছে। দয়া করে আ্যপ সেটিংস-এ যান, \"অনুমতি\" নির্বাচন করুন এবং \"স্টোরেজ\" সক্ষম করুন।</string>
    <string name="AttachmentManager_signal_requires_contacts_permission_in_order_to_attach_contact_information">পরিচিতিসমূহের তথ্য সংযুক্ত করার জন্য Molly এর পরিচিতিসমূহ ব্যাবহারের অনুমতির প্রয়োজন কিন্তু এর উপর স্থায়ী নিষেধাজ্ঞা জারি করা হয়েছে। দয়া করে আ্যপ সেটিংসে যান, \"অনুমতি\" নির্বাচন করুন এবং \"পরিচিতিসমূহ\" সক্ষম করুন।</string>
    <string name="AttachmentManager_signal_requires_location_information_in_order_to_attach_a_location">স্থান সংযুক্ত করার জন্য Molly এর স্থান ব্যাবহারের অনুমতির প্রয়োজন কিন্তু এর উপর স্থায়ী নিষেধাজ্ঞা জারি করা হয়েছে। দয়া করে আ্যপ সেটিংসে যান, \"অনুমতি\" নির্বাচন করুন এবং \"স্থান\" সক্ষম করুন।</string>
=======
    <string name="AttachmentManager_signal_requires_the_external_storage_permission_in_order_to_attach_photos_videos_or_audio">ছবি, ভিডিও অথবা অডিও সংযুক্ত করার জন্য Signal এর স্টোরেজ ব্যাবহারের অনুমতির প্রয়োজন কিন্তু এর উপর স্থায়ী নিষেধাজ্ঞা জারি করা হয়েছে। দয়া করে আ্যপ সেটিংস-এ যান, \"অনুমতি\" নির্বাচন করুন এবং \"স্টোরেজ\" সক্ষম করুন।</string>
    <string name="AttachmentManager_signal_requires_contacts_permission_in_order_to_attach_contact_information">পরিচিতিসমূহের তথ্য সংযুক্ত করার জন্য Signal এর পরিচিতিসমূহ ব্যাবহারের অনুমতির প্রয়োজন কিন্তু এর উপর স্থায়ী নিষেধাজ্ঞা জারি করা হয়েছে। দয়া করে আ্যপ সেটিংসে যান, \"অনুমতি\" নির্বাচন করুন এবং \"পরিচিতিসমূহ\" সক্ষম করুন।</string>
    <string name="AttachmentManager_signal_requires_location_information_in_order_to_attach_a_location">স্থান সংযুক্ত করার জন্য Signal এর স্থান ব্যাবহারের অনুমতির প্রয়োজন কিন্তু এর উপর স্থায়ী নিষেধাজ্ঞা জারি করা হয়েছে। দয়া করে আ্যপ সেটিংসে যান, \"অনুমতি\" নির্বাচন করুন এবং \"স্থান\" সক্ষম করুন।</string>
    <!-- Alert dialog title to show the recipient has not activated payments -->
    <string name="AttachmentManager__not_activated_payments">%1$s hasn\'t activated Payments </string>
    <!-- Alert dialog description to send the recipient a request to activate payments -->
    <string name="AttachmentManager__request_to_activate_payments">Do you want to send them a request to activate Payments?</string>
    <!-- Alert dialog button to send request -->
    <string name="AttachmentManager__send_request">Send request</string>
    <!-- Alert dialog button to cancel dialog -->
    <string name="AttachmentManager__cancel">বাতিল করুন</string>
>>>>>>> fc3db538

    <!-- AttachmentUploadJob -->
    <string name="AttachmentUploadJob_uploading_media">মিডিয়া আপলোড হচ্ছে…</string>
    <string name="AttachmentUploadJob_compressing_video_start">ভিডিও সংকোচন করা হচ্ছে…</string>

    <!-- BackgroundMessageRetriever -->
    <string name="BackgroundMessageRetriever_checking_for_messages">মেসেজ খোঁজা হচ্ছে…</string>

    <!-- BlockedUsersActivity -->
    <string name="BlockedUsersActivity__blocked_users">ব্লক করা ইউজার</string>
    <string name="BlockedUsersActivity__add_blocked_user">ব্লক করা ইউজার যোগ করুন</string>
    <string name="BlockedUsersActivity__blocked_users_will">ব্লক করা ইউজাররা আপনাকে কল করতে বা আপনাকে মেসেজ পাঠাতে পারবেন না।</string>
    <string name="BlockedUsersActivity__no_blocked_users">কোনও ব্লক করা ইউজার নেই</string>
    <string name="BlockedUsersActivity__block_user">ইউজারকে ব্লক করবেন?</string>
    <string name="BlockedUserActivity__s_will_not_be_able_to">\"%1$s\" আপনাকে কল করতে বা আপনাকে মেসেজ পাঠাতে পারবেন না।</string>
    <string name="BlockedUsersActivity__block">ব্লক করুন</string>
    <string name="BlockedUsersActivity__unblock_user">আনব্লক করবেন?</string>
    <string name="BlockedUsersActivity__do_you_want_to_unblock_s">আপনি কি \"%1$s\" কে আনব্লক করতে চান?</string>
    <string name="BlockedUsersActivity__unblock">মূক্ত করুন</string>

    <!-- CreditCardFragment -->
    <!-- Title of fragment detailing the donation amount, displayed above the credit card text fields -->
    <string name="CreditCardFragment__donation_amount_s">অনুদানের পরিমাণ: %1$s</string>
    <!-- Explanation of how to fill in the form, displayed above the credit card text fields -->
    <string name="CreditCardFragment__enter_your_card_information_below">নিচে আপনার কার্ডের তথ্য লিখুন</string>
    <!-- Displayed as a hint in the card number text field -->
    <string name="CreditCardFragment__card_number">কার্ডের নম্বর</string>
    <!-- Displayed as a hint in the card expiry text field -->
    <string name="CreditCardFragment__mm_yy">MM/YY</string>
    <!-- Displayed as a hint in the card cvv text field -->
    <string name="CreditCardFragment__cvv">CVV</string>
    <!-- Error displayed under the card number text field when there is an invalid card number entered -->
    <string name="CreditCardFragment__invalid_card_number">কার্ড নম্বর অকার্যকর</string>
    <!-- Error displayed under the card expiry text field when the card is expired -->
    <string name="CreditCardFragment__card_has_expired">কার্ডের মেয়াদ শেষ হয়ে গেছে</string>
    <!-- Error displayed under the card cvv text field when the cvv is too short -->
    <string name="CreditCardFragment__code_is_too_short">কোডটি খুবই ছোট</string>
    <!-- Error displayed under the card cvv text field when the cvv is too long -->
    <string name="CreditCardFragment__code_is_too_long">কোডটি খুবই বড়</string>
    <!-- Error displayed under the card cvv text field when the cvv is invalid -->
    <string name="CreditCardFragment__invalid_code">অকার্যকর কোড</string>
    <!-- Error displayed under the card expiry text field when the expiry month is invalid -->
    <string name="CreditCardFragment__invalid_month">অকার্যকর মাস</string>
    <!-- Error displayed under the card expiry text field when the expiry is missing the year -->
    <string name="CreditCardFragment__year_required">বছর প্রয়োজন</string>
    <!-- Error displayed under the card expiry text field when the expiry year is invalid -->
    <string name="CreditCardFragment__invalid_year">অকার্যকর বছর</string>
    <!-- Button label to confirm credit card input and proceed with payment -->
    <string name="CreditCardFragment__continue">চালিয়ে যান</string>

    <!-- BlockUnblockDialog -->
    <string name="BlockUnblockDialog_block_and_leave_s">ব্লক করুন ও ছেড়ে যান %1$s?</string>
    <string name="BlockUnblockDialog_block_s">ব্লক %1$s?</string>
    <string name="BlockUnblockDialog_you_will_no_longer_receive_messages_or_updates">আপনি আর এই গ্রুপ থেকে বার্তা বা আপডেট পাবেন না, এবং গ্রুপের সদস্যরা আপনাকে আবার এই গ্রুপে যুক্ত করতে পারবে না।</string>
    <string name="BlockUnblockDialog_group_members_wont_be_able_to_add_you">গ্রুপের সদস্যরা আপনাকে পুনরায় কখনো এই গ্রুপে যুক্ত করতে পারবেনা।</string>
    <string name="BlockUnblockDialog_group_members_will_be_able_to_add_you">গ্রুপের সদস্যরা আপনাকে আবার এই গ্রুপে যুক্ত করতে পারবে।</string>
    <!-- Text that is shown when unblocking a Signal contact -->
    <string name="BlockUnblockDialog_you_will_be_able_to_call_and_message_each_other">তোমরা একে অপরকে বার্তা পাঠাতে ও কল করতে পারবে এবং তোমার নাম ও ছবি তাদের সাথে শেয়ার করা হবে।</string>
    <!-- Text that is shown when unblocking an SMS contact -->
    <string name="BlockUnblockDialog_you_will_be_able_to_message_each_other">আপনারা একে অপরকে ম্যাসেজ দিতে পারবেন।</string>
    <string name="BlockUnblockDialog_blocked_people_wont_be_able_to_call_you_or_send_you_messages">অবরুদ্ধ লোকেরা আপনাকে কল করতে বা আপনাকে বার্তা প্রেরণ করতে পারবে না।</string>
    <string name="BlockUnblockDialog_blocked_people_wont_be_able_to_send_you_messages">ব্লককৃত ব্যক্তিরা আপনাকে ম্যাসেজ পাঠাতে পারবে না।</string>
    <!-- Message shown on block dialog when blocking the Signal release notes recipient -->
    <string name="BlockUnblockDialog_block_getting_signal_updates_and_news">Signal-এর আপডেট এবং বার্তা না পেতে চাইলে ব্লক করুন।</string>
    <!-- Message shown on unblock dialog when unblocking the Signal release notes recipient -->
    <string name="BlockUnblockDialog_resume_getting_signal_updates_and_news">Signal-এর আপডেট এবং বার্তা পেতে চাইলে চালু করুন।</string>
    <string name="BlockUnblockDialog_unblock_s">%1$s কে আনব্লক করুন?</string>
    <string name="BlockUnblockDialog_block">অবরূদ্ধ</string>
    <string name="BlockUnblockDialog_block_and_leave">ব্লক করুন ও ছেড়ে যান</string>
    <string name="BlockUnblockDialog_report_spam_and_block">স্প্যাম হিসেবে রিপোর্ট করুন এবং ব্লক করুন</string>

    <!-- BucketedThreadMedia -->
    <string name="BucketedThreadMedia_Today">আজ</string>
    <string name="BucketedThreadMedia_Yesterday">গতকাল</string>
    <string name="BucketedThreadMedia_This_week">এই সপ্তাহ</string>
    <string name="BucketedThreadMedia_This_month">এই মাস</string>
    <string name="BucketedThreadMedia_Large">বড়</string>
    <string name="BucketedThreadMedia_Medium">মধ্যম</string>
    <string name="BucketedThreadMedia_Small">ছোট</string>

    <!-- CameraXFragment -->
    <string name="CameraXFragment_tap_for_photo_hold_for_video">ছবির জন্য আলতো চাপুন, ভিডিও\'র জন্য ধরে রাখুন</string>
    <string name="CameraXFragment_capture_description">ক্যাপচার</string>
    <string name="CameraXFragment_change_camera_description">ক্যামেরা পরিবর্তন</string>
    <string name="CameraXFragment_open_gallery_description">গ্যালারী খুলুন</string>

    <!-- CameraContacts -->
    <string name="CameraContacts_recent_contacts">সাম্প্রতিক যোগাযোগ</string>
    <string name="CameraContacts_signal_contacts">Signal পরিচিতিসমূহ</string>
    <string name="CameraContacts_signal_groups">Signal গ্রুপসমূহ</string>
    <string name="CameraContacts_you_can_share_with_a_maximum_of_n_conversations">আপনি সর্বাধিক %1$dটি কথোপকথনে শেয়ার করতে পারবেন।</string>
    <string name="CameraContacts_select_signal_recipients">Signal প্রাপকসমূহ নির্বাচন করুন</string>
    <string name="CameraContacts_no_signal_contacts">কোনও Signal পরিচিতি নেই</string>
    <string name="CameraContacts_you_can_only_use_the_camera_button">শুধুমাত্র Signal পরিচিতিদের ছবি পাঠাতে ক্যামেরা বোতাম ব্যবহার করতে পারবেন। </string>
    <string name="CameraContacts_cant_find_who_youre_looking_for">আপনি যাকে খুঁজছেন তাকে খুঁজে পাচ্ছেন না?</string>
    <string name="CameraContacts_invite_a_contact_to_join_signal">Molly -এ যোগ দিতে একটি পরিচিতিকে আমন্ত্রণ জানান</string>
    <string name="CameraContacts__menu_search">খুঁজুন</string>

    <!-- Censorship Circumvention Megaphone -->
    <!-- Title for an alert that shows at the bottom of the chat list letting people know that circumvention is no longer needed -->
    <string name="CensorshipCircumventionMegaphone_turn_off_censorship_circumvention">সেন্সরশিপ এড়ানো বন্ধ করবেন?</string>
    <!-- Body for an alert that shows at the bottom of the chat list letting people know that circumvention is no longer needed -->
    <string name="CensorshipCircumventionMegaphone_you_can_now_connect_to_the_signal_service">ভাল অভিজ্ঞতা পেতে আপনি এখন সরাসরি Signal পরিষেবার সাথে সংযোগ করতে পারবেন৷</string>
    <!-- Action to prompt the user to disable circumvention since it is no longer needed -->
    <string name="CensorshipCircumventionMegaphone_turn_off">বন্ধ করুন</string>
    <!-- Action to prompt the user to dismiss the alert at the bottom of the chat list -->
    <string name="CensorshipCircumventionMegaphone_no_thanks">না ধন্যবাদ</string>

    <!-- ClearProfileActivity -->
    <string name="ClearProfileActivity_remove">সরান</string>
    <string name="ClearProfileActivity_remove_profile_photo">প্রোফাইলের ছবিটি সরিয়ে ফেলবেন?</string>
    <string name="ClearProfileActivity_remove_group_photo">গ্রুপ ফটো সরাবেন?</string>

    <!-- ClientDeprecatedActivity -->
    <string name="ClientDeprecatedActivity_update_signal">Molly আপডেট করুন</string>
    <string name="ClientDeprecatedActivity_this_version_of_the_app_is_no_longer_supported">এই অ্যাপের এই সংস্করণ আর সাহায্য পাবে না। বার্তা পেতে ও পাঠাতে সর্বনতুন সংস্করণে হালনাগাদ(আপডেট) করো।</string>
    <string name="ClientDeprecatedActivity_update">আপডেট করুন</string>
    <string name="ClientDeprecatedActivity_dont_update">আপডেট করবেন না</string>
    <string name="ClientDeprecatedActivity_warning">সতর্কবার্তা</string>
    <string name="ClientDeprecatedActivity_your_version_of_signal_has_expired_you_can_view_your_message_history">আপনার Signal-এর সংস্করণটি পুরোনো হয়ে গেছে। আপডেট না করা পর্যন্ত আপনি পুরোনো ম্যাসেজগুলো দেখতে পাবেন, কিন্তু নতুন ম্যাসেজ দেখতে বা পাঠাতে পারবেন না।</string>

    <!-- CommunicationActions -->
    <string name="CommunicationActions_no_browser_found">কোন ওয়েব ব্রাউজার পাওয়া যায়নি।</string>
    <string name="CommunicationActions_send_email">ইমেইল পাঠান</string>
    <string name="CommunicationActions_a_cellular_call_is_already_in_progress">একটি সেলুলার কল ইতিমধ্যে চলছে।</string>
    <string name="CommunicationActions_start_voice_call">ভয়েস কল শুরু করুন?</string>
    <string name="CommunicationActions_cancel">বাতিল</string>
    <string name="CommunicationActions_call">কল করুন</string>
    <string name="CommunicationActions_insecure_call">অনিরাপদ কল</string>
    <string name="CommunicationActions_carrier_charges_may_apply">আপনার টেলিফোন কেরিয়ার টাকা কাটতে পারে। যে নম্বরটিতে কল করছেন সেটি Signal-এর সাথে রেজিস্টার করা নেই। তাই কলটি টেলিফোন কেরিয়ারের মাধ্যমে করা হবে, ইন্টারনেটের মাধ্যমে না।</string>

    <!-- ConfirmIdentityDialog -->
    <string name="ConfirmIdentityDialog_your_safety_number_with_s_has_changed">%1$s এর সাথে আপনার নিরাপত্তা নাম্বার পরিবর্তিত হয়েছে। এর মানে এটা হতে পারে যে কেউ আপনার যোগাযোগে বাধা দেওয়ার চেষ্টা করছে কিংবা %2$s পুনরায় Signal ইনস্টল করেছে।</string>
    <string name="ConfirmIdentityDialog_you_may_wish_to_verify_your_safety_number_with_this_contact">আপনি হয়ত এই পরিচিতির সাথে আপনার নিরাপত্তা নাম্বার যাচাই করতে চাইবেন।</string>
    <string name="ConfirmIdentityDialog_accept">গ্রহণ করুন</string>

    <!-- ContactsCursorLoader -->
    <string name="ContactsCursorLoader_recent_chats">সাম্প্রতিক আলাপসমূহ</string>
    <string name="ContactsCursorLoader_contacts">পরিচিতিসমূহ</string>
    <string name="ContactsCursorLoader_groups">গ্রুপসমূহ</string>
    <string name="ContactsCursorLoader_phone_number_search">ফোন নাম্বার খুঁজুন</string>
    <!-- Header for username search -->
    <string name="ContactsCursorLoader_find_by_username">ব্যবহারকারীর নাম দিয়ে খুঁজুন</string>
    <!-- Label for my stories when selecting who to send media to -->
    <string name="ContactsCursorLoader_my_stories">আমার স্টোরি</string>
    <!-- Text for a button that brings up a bottom sheet to create a new story. -->
    <string name="ContactsCursorLoader_new">নতুন</string>

    <!-- ContactsDatabase -->
    <string name="ContactsDatabase_message_s">%1$sটি বার্তা</string>
    <string name="ContactsDatabase_signal_call_s">%1$sটি Signal কল</string>

    <!-- ContactNameEditActivity -->
    <!-- Toolbar title for contact name edit activity -->
    <string name="ContactNameEditActivity__edit_name">নাম এডিট করুন</string>
    <string name="ContactNameEditActivity_given_name">প্রদত্ত নাম</string>
    <string name="ContactNameEditActivity_family_name">পারিবারিক নাম</string>
    <string name="ContactNameEditActivity_prefix">পূর্বপদ</string>
    <string name="ContactNameEditActivity_suffix">পরপদ</string>
    <string name="ContactNameEditActivity_middle_name">মধ্যবর্তী নাম</string>

    <!-- ContactShareEditActivity -->
    <!-- ContactShareEditActivity toolbar title -->
    <string name="ContactShareEditActivity__send_contact">কন্টাক্ট পাঠান</string>
    <string name="ContactShareEditActivity_type_home">বাড়ি</string>
    <string name="ContactShareEditActivity_type_mobile">মোবাইল</string>
    <string name="ContactShareEditActivity_type_work">কর্মক্ষেত্র</string>
    <string name="ContactShareEditActivity_type_missing">অন্যান্য</string>
    <string name="ContactShareEditActivity_invalid_contact">নির্বাচিত পরিচিতিটি সঠিক নয়</string>
    <!-- Content descrption for name edit button on contact share edit activity -->
    <string name="ContactShareEditActivity__edit_name">নাম এডিট করুন</string>
    <!-- Content description for user avatar in edit activity -->
    <string name="ContactShareEditActivity__avatar">প্রোফাইলের ছবি</string>

    <!-- ConversationItem -->
    <string name="ConversationItem_error_not_sent_tap_for_details">পাঠানো হয়নি, বিস্তারিত জানার জন্য টিপ দিন</string>
    <string name="ConversationItem_error_partially_not_delivered">আংশিক পাঠানো হয়েছে, বিস্তারিত জানতে টিপ দিন</string>
    <string name="ConversationItem_error_network_not_delivered">পাঠাতে ব্যর্থ</string>
    <string name="ConversationItem_received_key_exchange_message_tap_to_process">কী বিনিময়ের বার্তা পাওয়া গেছে, প্রক্রিয়া করতে আলতো চাপুন।</string>
    <string name="ConversationItem_group_action_left">%1$s গ্রুপ ত্যাগ করেছে।</string>
    <string name="ConversationItem_send_paused">সাময়িকভাবে পাঠানো বদ্ধ</string>
    <string name="ConversationItem_click_to_approve_unencrypted">পাঠাতে ব্যর্থ, অসুরক্ষিত পন্থা অবলম্বনের জন্য চাপুন</string>
    <string name="ConversationItem_click_to_approve_unencrypted_sms_dialog_title">অনাবৃত SMS অবলম্বন করবেন?</string>
    <string name="ConversationItem_click_to_approve_unencrypted_mms_dialog_title">অনাবৃত MMS অবলম্বন করবেন?</string>
    <string name="ConversationItem_click_to_approve_unencrypted_dialog_message">এই বার্তাটি গোপনীয় হবে <b>না</b> কারণ গ্রাহক আর Signal এর ব্যবহারকারী নয়। অসুরক্ষিত বার্তা পাঠাবেন?</string>
    <string name="ConversationItem_unable_to_open_media">এই মিডিয়াটি খোলার জন্য কোন অ্যাপ খুঁজে পাওয়া যায়নি।</string>
    <string name="ConversationItem_copied_text">%1$s প্রতিলিপি করা হয়েছে</string>
    <string name="ConversationItem_from_s">%1$s থেকে</string>
    <string name="ConversationItem_to_s">%1$s এ</string>
    <string name="ConversationItem_read_more"> আরো পড়ুন</string>
    <string name="ConversationItem_download_more"> আরো ডাউনলোড করুন</string>
    <string name="ConversationItem_pending"> মুলতুবী</string>
    <string name="ConversationItem_this_message_was_deleted">এই বার্তাটি মুছে ফেলা হয়েছে।</string>
    <string name="ConversationItem_you_deleted_this_message">আপনি এই বার্তাটি মুছে দিয়েছিলেন।</string>
    <!-- Dialog error message shown when user can't download a message from someone else due to a permanent failure (e.g., unable to decrypt), placeholder is other's name -->
    <string name="ConversationItem_cant_download_message_s_will_need_to_send_it_again">মেসেজ ডাউনলোড করা যাচ্ছে না। %1$s-কে এটি আবার পাঠাতে হবে।</string>
    <!-- Dialog error message shown when user can't download an image message from someone else due to a permanent failure (e.g., unable to decrypt), placeholder is other's name -->
    <string name="ConversationItem_cant_download_image_s_will_need_to_send_it_again">ছবি ডাউনলোড করা যাচ্ছে না। %1$s-কে এটি আবার পাঠাতে হবে।</string>
    <!-- Dialog error message shown when user can't download a video message from someone else due to a permanent failure (e.g., unable to decrypt), placeholder is other's name -->
    <string name="ConversationItem_cant_download_video_s_will_need_to_send_it_again">ভিডিও ডাউনলোড করা যাচ্ছে না। %1$s-কে এটি আবার পাঠাতে হবে।</string>
    <!-- Dialog error message shown when user can't download a their own message via a linked device due to a permanent failure (e.g., unable to decrypt) -->
    <string name="ConversationItem_cant_download_message_you_will_need_to_send_it_again">মেসেজ ডাউনলোড করা যাচ্ছে না। আপনাকে এটি আবার পাঠাতে হবে।</string>
    <!-- Dialog error message shown when user can't download a their own image message via a linked device due to a permanent failure (e.g., unable to decrypt) -->
    <string name="ConversationItem_cant_download_image_you_will_need_to_send_it_again">ছবি ডাউনলোড করা যাচ্ছে না। আপনাকে এটি আবার পাঠাতে হবে।</string>
    <!-- Dialog error message shown when user can't download a their own video message via a linked device due to a permanent failure (e.g., unable to decrypt) -->
    <string name="ConversationItem_cant_download_video_you_will_need_to_send_it_again">ভিডিও ডাউনলোড করা যাচ্ছে না। আপনাকে এটি আবার পাঠাতে হবে।</string>

    <!-- ConversationActivity -->
    <string name="ConversationActivity_add_attachment">সংযুক্তি যোগ করুন</string>
    <string name="ConversationActivity_select_contact_info">পরিচিতির তথ্য নির্বাচন করুন</string>
    <string name="ConversationActivity_compose_message">বার্তা তৈরি করুন</string>
    <string name="ConversationActivity_sorry_there_was_an_error_setting_your_attachment">দুঃখিত, আপনার সংযুক্তি সেট করার সময় একটি ত্রুটি হয়েছিল।</string>
    <string name="ConversationActivity_recipient_is_not_a_valid_sms_or_email_address_exclamation">প্রাপক কোনও কার্যকর এসএমএস বা ইমেল ঠিকানা নয়!</string>
    <string name="ConversationActivity_message_is_empty_exclamation">বার্তা খালি!</string>
    <string name="ConversationActivity_group_members">গ্রুপের সদস্যগণ</string>
    <string name="ConversationActivity__tap_here_to_start_a_group_call">গ্রুপ কল শুরু করতে এখানে টিপ দিন</string>

    <string name="ConversationActivity_invalid_recipient">অকার্যকর প্রাপক!</string>
    <string name="ConversationActivity_added_to_home_screen">হোম স্ক্রিনে যুক্ত হয়েছে</string>
    <string name="ConversationActivity_calls_not_supported">কলগুলি সাপোর্ট করেনা</string>
    <string name="ConversationActivity_this_device_does_not_appear_to_support_dial_actions">এই ডিভাইস ডায়াল ক্রিয়া সমর্থন করে বলে মনে হচ্ছে না।</string>
    <string name="ConversationActivity_transport_insecure_sms">অনিরাপদ এসএমএস</string>
    <!-- A title for the option to send an SMS with a placeholder to put the name of their SIM card -->
    <string name="ConversationActivity_transport_insecure_sms_with_sim">অনিরাপদ এসএমএস (%1$s)</string>
    <string name="ConversationActivity_transport_insecure_mms">অনিরাপদ এমএমএস</string>
    <!-- A title for the option to send an SMS with a placeholder to put the name of their SIM card -->
    <string name="ConversationActivity_transport_insecure_mms_with_sim">অনিরাপদ এমএমএস (%1$s)</string>
    <string name="ConversationActivity_transport_signal">Signal বার্তা</string>
    <string name="ConversationActivity_lets_switch_to_signal">চলুন Molly এ যোগ দেই %1$s</string>
    <string name="ConversationActivity_specify_recipient">দয়া করে একটি পরিচিতি চয়ন করুন</string>
    <string name="ConversationActivity_unblock">আনব্লক করুন</string>
    <string name="ConversationActivity_attachment_exceeds_size_limits">আপনি যে বার্তা প্রেরণ করছেন সংযুক্তি তার আকারের সীমা অতিক্রম করেছে।</string>
    <string name="ConversationActivity_unable_to_record_audio">অডিও রেকর্ড করা যাচ্ছেনা!</string>
    <string name="ConversationActivity_you_cant_send_messages_to_this_group">আপনি এই গ্রুপে বার্তা পাঠাতে পারবেন না কারন আপনি আর এই গ্রুপের সদস্য না</string>
    <string name="ConversationActivity_only_s_can_send_messages">কেবল %1$s বার্তা পাঠাতে পারবে।</string>
    <string name="ConversationActivity_admins">এডমিনগণ</string>
    <string name="ConversationActivity_message_an_admin">একজন এডমিনকে বার্তা পাঠান</string>
    <string name="ConversationActivity_cant_start_group_call">গ্রুপ কল শুরু করা যাচ্ছে না।</string>
    <string name="ConversationActivity_only_admins_of_this_group_can_start_a_call">এই গ্রুপের কেবল অ্যাডমিন কল শুরু করতে পারবে।</string>
    <string name="ConversationActivity_there_is_no_app_available_to_handle_this_link_on_your_device">আপনার ডিভাইসে এই লিঙ্কটি পরিচালনা করার মত কোনও অ্যাপ পাওয়া যাচ্ছে না।</string>
    <string name="ConversationActivity_your_request_to_join_has_been_sent_to_the_group_admin">আপনার গ্রুপে ঢোকার অনুরোধ গ্রুপের অ্যাডমিনদের কাছে পাঠানো হয়েছে। তারা কোনো পদক্ষেপ নিলে আপনাকে জানানো হবে।</string>
    <string name="ConversationActivity_cancel_request">অনুরোধ বাতিল করুন</string>

    <string name="ConversationActivity_to_send_audio_messages_allow_signal_access_to_your_microphone">অডিও বার্তা পাঠাতে Molly কে আপনার মাইক্রোফোন ব্যাবহারের অনুমতি দিন।</string>
    <string name="ConversationActivity_signal_requires_the_microphone_permission_in_order_to_send_audio_messages">অডিও বার্তাগুলি প্রেরণের জন্য Molly এর মাইক্রোফোনের অনুমতি প্রয়োজন, কিন্তু এর উপর স্থায়ীভাবে নিষেধাজ্ঞা আরোপ করা হয়েছে। দয়া করে অ্যাপ্লিকেশন সেটিংসে যান, \"অনুমতিগুলি\" নির্বাচন করুন এবং \"মাইক্রোফোন\" সক্ষম করুন|</string>
    <string name="ConversationActivity_signal_needs_the_microphone_and_camera_permissions_in_order_to_call_s">%1$s কে ফোন করতে Molly এর মাইক্রোফোন এবং ক্যামেরা ব্যাবহারের অনুমতির প্রয়োজন, কিন্তু এর উপর স্থায়ীভাবে নিষেধাজ্ঞা আরোপ করা হয়েছে। দয়া করে এপ সেটিংসে যান, \"অনুমতি\" নির্বাচন করুন এবং \"মাইক্রোফোন\" ও \"ক্যামেরা\" এর অনুমতি সক্ষম করুন।</string>
    <string name="ConversationActivity_to_capture_photos_and_video_allow_signal_access_to_the_camera">ছবি ও ভিডিও তুলতে Molly কে ক্যামেরা ব্যাবহারের অনুমতি দিন।</string>
    <string name="ConversationActivity_signal_needs_the_camera_permission_to_take_photos_or_video">ছবি অথবা ভিডিও তুলতে Molly এর ক্যামেরা ব্যাবহারের অনুমতির প্রয়োজন, কিন্তু এর উপর স্থায়ীভাবে নিষেধাজ্ঞা আরোপ করা হয়েছে। দয়া করে অ্যাপ সেটিংসে যান, \"অনুমতি\" নির্বাচন করুন এবং \"ক্যামেরা\" এর অনুমতি সক্ষম করুন।</string>
    <string name="ConversationActivity_signal_needs_camera_permissions_to_take_photos_or_video">ছবি অথবা ভিডিও তুলতে Molly এর ক্যামেরা ব্যাবহারের অনুমতির প্রয়োজন।</string>
    <string name="ConversationActivity_enable_the_microphone_permission_to_capture_videos_with_sound">শব্দ সহ ভিডিও ধারন করতে মাইক্রোফোন অনুমতি সক্ষম করুন।</string>
    <string name="ConversationActivity_signal_needs_the_recording_permissions_to_capture_video">ভিডিও রেকর্ড করতে Molly এর মাইক্রোফোনের অনুমতি প্রয়োজন, তবে সেগুলি অস্বীকার করা হয়েছে। দয়া করে অ্যাপ্লিকেশন সেটিংসে যান এবং, \"অনুমতিগুলি\" নির্বাচন করুন এবং \"মাইক্রোফোন\" এবং \"ক্যামেরা\" সক্ষম করুন|</string>
    <string name="ConversationActivity_signal_needs_recording_permissions_to_capture_video">ভিডিও রেকর্ড করতে Molly এর ক্যামেরা ব্যাবহারের অনুমতির প্রয়োজন।</string>

    <string name="ConversationActivity_quoted_contact_message">%1$s %2$s</string>
    <string name="ConversationActivity_signal_cannot_sent_sms_mms_messages_because_it_is_not_your_default_sms_app">Signal এসএমএস / এমএমএস বার্তাগুলি প্রেরণ করতে পারে না কারণ এটি আপনার ডিফল্ট এসএমএস অ্যাপ নয়। আপনি কি আপনার অ্যানড্রয়েড সেটিংসে এটি পরিবর্তন করতে চান?</string>
    <string name="ConversationActivity_yes">হ্যাঁ</string>
    <string name="ConversationActivity_no">না</string>
    <string name="ConversationActivity_search_position">%1$d এর %2$d</string>
    <string name="ConversationActivity_no_results">ফলাফল শুন্য</string>

    <string name="ConversationActivity_sticker_pack_installed">স্টিকার প্যাক ইনস্টল করা হয়েছে</string>
    <string name="ConversationActivity_new_say_it_with_stickers">নতুন! স্টিকার দিয়ে বলুন</string>

    <string name="ConversationActivity_cancel">বাতিল করুন</string>
    <string name="ConversationActivity_delete_conversation">কথোপকথন মুছবেন?</string>
    <string name="ConversationActivity_delete_and_leave_group">গ্রুপ মুছে ফেলবেন এবং ছেড়ে যাবেন?</string>
    <string name="ConversationActivity_this_conversation_will_be_deleted_from_all_of_your_devices">এই কথোপকথনটি আপনার সমস্ত ডিভাইস থেকে মুছে ফেলা হবে।</string>
    <string name="ConversationActivity_you_will_leave_this_group_and_it_will_be_deleted_from_all_of_your_devices">আপনি এই গ্রুপ ছেড়ে চলে যাবেন এবং এটি আপনার সমস্ত ডিভাইস থেকে মুছে ফেলা হবে।</string>
    <string name="ConversationActivity_delete">মুছে দিন</string>
    <string name="ConversationActivity_delete_and_leave">মুছুন এবং ছেড়ে যান</string>
    <string name="ConversationActivity__to_call_s_signal_needs_access_to_your_microphone">%1$s কে ফোন করতে Molly কে আপনার মাইক্রোফোন ব্যাবহার করতে হবে।</string>

    <string name="ConversationActivity__more_options_now_in_group_settings">\"গ্রুপ সেটিংস\" এ এখন আরো অপশন আছে</string>

    <string name="ConversationActivity_join">যোগদান করুন</string>
    <string name="ConversationActivity_full">ভর্তি</string>

    <string name="ConversationActivity_error_sending_media">ছবি/ভিডিও পাঠাতে ত্রুটি</string>

    <string name="ConversationActivity__reported_as_spam_and_blocked">স্প্যাম হিসেবে রিপোর্ট এবং ব্লক করা হয়েছে</string>

    <!-- Message shown when opening an SMS conversation with SMS disabled and they have unexported sms messages -->
    <string name="ConversationActivity__sms_messaging_is_currently_disabled_you_can_export_your_messages_to_another_app_on_your_phone">এসএমএস ম্যাসেজিং বর্তমানে নিষ্ক্রিয় রয়েছে। আপনি আপনার ফোনের অন্য অ্যাপে আপনার ম্যাসেজগুলো স্থানান্তর করতে পারবেন।</string>
    <!-- Message shown when opening an SMS conversation with SMS disabled and they have unexported sms messages -->
    <string name="ConversationActivity__sms_messaging_is_no_longer_supported_in_signal_you_can_export_your_messages_to_another_app_on_your_phone">Signal-এ এসএমএস ম্যাসেজিং আর সমর্থন করে না। আপনি আপনার ফোনের অন্য অ্যাপে আপনার ম্যাসেজগুলো এক্সপোর্ট করতে পারবেন।</string>
    <!-- Action button shown when in sms conversation, sms is disabled, and unexported sms messages are present -->
    <string name="ConversationActivity__export_sms_messages">এসএমএস ম্যাসেজ এক্সপোর্ট করুন</string>
    <!-- Message shown when opening an SMS conversation with SMS disabled and there are no exported messages -->
    <string name="ConversationActivity__sms_messaging_is_currently_disabled_invite_s_to_to_signal_to_keep_the_conversation_here">এসএমএস ম্যাসেজিং বর্তমানে নিষ্ক্রিয় রয়েছে। এখানে কথোপকথন করতে %1$s-কে Signal-এ আমন্ত্রণ জানান।</string>
    <!-- Message shown when opening an SMS conversation with SMS disabled and there are no exported messages -->
    <string name="ConversationActivity__sms_messaging_is_no_longer_supported_in_signal_invite_s_to_to_signal_to_keep_the_conversation_here">Signal-এ এসএমএস ম্যাসেজিং আর সমর্থন করে না। এখানে কথোপকথন করতে %1$s-কে Signal-এ আমন্ত্রণ জানান।</string>
    <!-- Action button shown when opening an SMS conversation with SMS disabled and there are no exported messages -->
    <string name="ConversationActivity__invite_to_signal">Signal এ আমন্ত্রন জানান</string>
    <!-- Snackbar message shown after dismissing the full screen sms export megaphone indicating we'll do it again soon -->
    <string name="ConversationActivity__you_will_be_reminded_again_soon">আপনাকে শীঘ্রই আবার মনে করিয়ে দেওয়া হবে।</string>

    <!-- ConversationAdapter -->
    <plurals name="ConversationAdapter_n_unread_messages">
        <item quantity="one">%1$d টি অপঠিত বার্তা</item>
        <item quantity="other">%1$d টি অপঠিত বার্তা</item>
    </plurals>

    <!-- ConversationFragment -->
    <!-- Toast text when contacts activity is not found -->
    <string name="ConversationFragment__contacts_app_not_found">কন্ট্যাক্ট অ্যাপ পাওয়া যায়নি।</string>
    <plurals name="ConversationFragment_delete_selected_messages">
        <item quantity="one">বাছাইকৃত বার্তাটি মুছে ফেলবেন?</item>
        <item quantity="other">বাছাইকৃত বার্তাগুলো মুছে ফেলবেন?</item>
    </plurals>
    <string name="ConversationFragment_save_to_sd_card">স্টোরেজে সংরক্ষন করুন?</string>
    <plurals name="ConversationFragment_saving_n_media_to_storage_warning">
        <item quantity="one">এই মিডিয়াটি স্টোরেজে সংরক্ষণ করা হলে আপনার ডিভাইসের অন্য যেকোনো অ্যাপ সেগুলো অ্যাক্সেস করতে সক্ষম হবে।\n\nচালিয়ে যাবেন?</item>
        <item quantity="other">%1$dটি মিডিয়ার সবগুলো স্টোরেজে সংরক্ষণ করা হলে আপনার ডিভাইসের অন্য যেকোনো অ্যাপ সেগুলো অ্যাক্সেস করতে সক্ষম হবে।\n\nচালিয়ে যাবেন?</item>
    </plurals>
    <plurals name="ConversationFragment_error_while_saving_attachments_to_sd_card">
        <item quantity="one">স্টোরেজে সংযুক্তি সংরক্ষণের সময় ত্রুটি!</item>
        <item quantity="other">সংযুক্তি সমুহ সংরক্ষণের সময় ত্রুটি!</item>
    </plurals>
    <string name="ConversationFragment_unable_to_write_to_sd_card_exclamation">স্টোরেজে লিখতে অক্ষম!</string>
    <plurals name="ConversationFragment_saving_n_attachments">
        <item quantity="one">সংযুক্ত ফাইলটি সংরক্ষণ করা হচ্ছে</item>
        <item quantity="other">সংযুক্ত %1$dটি ফাইল সংরক্ষণ করা হচ্ছে</item>
    </plurals>
    <plurals name="ConversationFragment_saving_n_attachments_to_sd_card">
        <item quantity="one">সংযুক্ত ফাইলটি স্টোরেজে সংরক্ষণ করা হচ্ছে…</item>
        <item quantity="other">%1$dটি সংযুক্ত ফাইল স্টোরেজে সংরক্ষণ করা হচ্ছে…</item>
    </plurals>
    <string name="ConversationFragment_pending">অমীমাংসিত…</string>
    <string name="ConversationFragment_push">ডাটা (Signal)</string>
    <string name="ConversationFragment_mms">এমএমএস</string>
    <string name="ConversationFragment_sms">এসএমএস</string>
    <string name="ConversationFragment_deleting">মোছা হচ্ছে</string>
    <string name="ConversationFragment_deleting_messages">বার্তা সমূহ মোছা হচ্ছে…</string>
    <string name="ConversationFragment_delete_for_me">আমার জন্য মুছুন</string>
    <string name="ConversationFragment_delete_for_everyone">প্রত্যেকের জন্য মুছুন</string>
    <string name="ConversationFragment_this_message_will_be_deleted_for_everyone_in_the_conversation">এই বার্তাটি কথোপকথনের প্রত্যেকের জন্য মুছে ফেলা হবে যদি তারা Signal এর সাম্প্রতিক সংস্করণ ব্যাবহার করে। তারা দেখতে পাবে যে, আপনি কোনও বার্তা মুছে ফেলেছেন।</string>
    <string name="ConversationFragment_quoted_message_not_found">মূল বার্তাটি পাওয়া যায়নি</string>
    <string name="ConversationFragment_quoted_message_no_longer_available">মূল বার্তাটি আর পাওয়া যাচ্ছে না</string>
    <string name="ConversationFragment_failed_to_open_message">বার্তা দেখাতে ব্যর্থ</string>
    <string name="ConversationFragment_you_can_swipe_to_the_right_reply">দ্রুত উত্তর দেওয়ার জন্য আপনি যে কোনও বার্তায় ডানদিকে সোয়াইপ করতে পারেন</string>
    <string name="ConversationFragment_you_can_swipe_to_the_left_reply">দ্রুত উত্তর দেওয়ার জন্য আপনি কোনও বার্তায় বাম দিকে সোয়াইপ করতে পারেন</string>
    <string name="ConversationFragment_outgoing_view_once_media_files_are_automatically_removed">একবার দেখার যোগ্য বহির্গামী মিডিয়া ফাইলগুলি প্রেরণের পরে সেগুলি স্বয়ংক্রিয়ভাবে মুছে ফেলা হবে</string>
    <string name="ConversationFragment_you_already_viewed_this_message">আপনি ইতিমধ্যে এই বার্তাটি দেখেছেন</string>
    <string name="ConversationFragment__you_can_add_notes_for_yourself_in_this_conversation">আপনি এই কথোপকথনে নিজের জন্য নোট যুক্ত করতে পারেন। \nIf যদি আপনার অ্যাকাউন্টে কোনও ডিভাইস সংযুক্ত থাকে তবে নতুন নোটগুলি সেখানেও দেখা যাবে।</string>
    <string name="ConversationFragment__d_group_members_have_the_same_name">গ্রুপের %1$d জনের একই নাম আছে।</string>
    <string name="ConversationFragment__tap_to_review">পর্যালোচনা করতে চাপুন</string>
    <string name="ConversationFragment__review_requests_carefully">তোমার অনুরোধ ভালোভাবে দেখো</string>
    <string name="ConversationFragment__signal_found_another_contact_with_the_same_name">Molly একই নামের আরেকটা কন্ট্যাক্ট পাওয়া গেছে।</string>
    <string name="ConversationFragment_contact_us">আমাদের সাথে যোগাযোগ করুন</string>
    <string name="ConversationFragment_verify">যাচাই করুন</string>
    <string name="ConversationFragment_not_now">এখন না</string>
    <string name="ConversationFragment_your_safety_number_with_s_changed">%1$s এর সাথে আপনার নিরাপত্তা নাম্বার পরিবর্তিত হয়েছে</string>
    <string name="ConversationFragment_your_safety_number_with_s_changed_likey_because_they_reinstalled_signal">%1$s এর সাথে আপনার নিরাপত্তা নাম্বার পরিবর্তিত হয়েছে, সম্ভবত তারা Signal পুনরায় ইনস্টল করেছেন বা ডিভাইস পরিবর্তিত হয়েছে। নতুন নিরাপত্তা নাম্বার যাচাই করতে আলতো চাপুন। এটি ঐচ্ছিক।</string>
    <!-- Message shown to indicate which notification profile is on/active -->
    <string name="ConversationFragment__s_on">%1$s চালু আছে</string>
    <!-- Dialog title for block group link join requests -->
    <string name="ConversationFragment__block_request">ব্লক করার জন্য অনুরোধ?</string>
    <!-- Dialog message for block group link join requests -->
    <string name="ConversationFragment__s_will_not_be_able_to_join_or_request_to_join_this_group_via_the_group_link">%1$s গ্রুপ লিঙ্কের মাধ্যমে এই গ্রুপে যোগ দিতে বা যোগ দেয়ার জন্য অনুরোধ জানাতে পারবেন না। তবে তাকে ম্যানুয়াল উপায়ে গ্রুপে যোগ করা যেতে পারে।</string>
    <!-- Dialog confirm block request button -->
    <string name="ConversationFragment__block_request_button">ব্লক করার জন্য অনুরোধ</string>
    <!-- Dialog cancel block request button -->
    <string name="ConversationFragment__cancel">বাতিল করুন</string>
    <!-- Message shown after successfully blocking join requests for a user -->
    <string name="ConversationFragment__blocked">অবরূদ্ধ আছে</string>

    <plurals name="ConversationListFragment_delete_selected_conversations">
        <item quantity="one">বাছাইকৃত কথোপকথনটি মুছে ফেলবেন?</item>
        <item quantity="other">বাছাইকৃত কথোপকথনগুলো মুছে ফেলবেন?</item>
    </plurals>
    <plurals name="ConversationListFragment_this_will_permanently_delete_all_n_selected_conversations">
        <item quantity="one">এটি নির্বাচিত কথোপকথন চিরতরে মুছে ফেলবে।</item>
        <item quantity="other">এটি নির্বাচিত %1$dটি কথোপকথনের সবগুলো চিরতরে মুছে ফেলবে।</item>
    </plurals>
    <string name="ConversationListFragment_deleting">মোছা হচ্ছে…</string>
    <string name="ConversationListFragment_deleting_selected_conversations">নির্বাচিত আলাপগুলো মোছা হচ্ছে…</string>
    <plurals name="ConversationListFragment_conversations_archived">
        <item quantity="one">কথোপকথন আর্কাইভে সংরক্ষণ করা হয়েছে</item>
        <item quantity="other">%1$dটি কথোপকথন আর্কাইভে সংরক্ষণ করা হয়েছে</item>
    </plurals>
    <string name="ConversationListFragment_undo">পূর্বাবস্থায় ফিরে যান</string>
    <plurals name="ConversationListFragment_moved_conversations_to_inbox">
        <item quantity="one">কথোপকথন ইনবক্সে স্থানান্তর করা হয়েছে</item>
        <item quantity="other">%1$dটি কথোপকথন ইনবক্সে স্থানান্তর করা হয়েছে</item>
    </plurals>
    <plurals name="ConversationListFragment_read_plural">
        <item quantity="one">পড়ুন</item>
        <item quantity="other">পড়ুন</item>
    </plurals>
    <plurals name="ConversationListFragment_unread_plural">
        <item quantity="one">অপঠিত</item>
        <item quantity="other">অপঠিত</item>
    </plurals>
    <plurals name="ConversationListFragment_pin_plural">
        <item quantity="one">পিন</item>
        <item quantity="other">পিন</item>
    </plurals>
    <plurals name="ConversationListFragment_unpin_plural">
        <item quantity="one">আনপিন করুন</item>
        <item quantity="other">আনপিন করুন</item>
    </plurals>
    <plurals name="ConversationListFragment_mute_plural">
        <item quantity="one">মিউট</item>
        <item quantity="other">মিউট</item>
    </plurals>
    <plurals name="ConversationListFragment_unmute_plural">
        <item quantity="one">আনমিউট করুন</item>
        <item quantity="other">আনমিউট করুন</item>
    </plurals>
    <string name="ConversationListFragment_select">নির্বাচন</string>
    <plurals name="ConversationListFragment_archive_plural">
        <item quantity="one">লুকাইয়া রাখুন</item>
        <item quantity="other">লুকাইয়া রাখুন</item>
    </plurals>
    <plurals name="ConversationListFragment_unarchive_plural">
        <item quantity="one">পুনরুদ্ধার করুন</item>
        <item quantity="other">পুনরুদ্ধার করুন</item>
    </plurals>
    <plurals name="ConversationListFragment_delete_plural">
        <item quantity="one">মুছুন</item>
        <item quantity="other">মুছুন</item>
    </plurals>
    <string name="ConversationListFragment_select_all">সবগুলো নির্বাচন করুন</string>
    <plurals name="ConversationListFragment_s_selected">
        <item quantity="one">%1$d নির্বাচিত</item>
        <item quantity="other">%1$d নির্বাচিত</item>
    </plurals>

    <!-- Show in conversation list overflow menu to open selection bottom sheet -->
    <string name="ConversationListFragment__notification_profile">নোটিফিকেশন প্রোফাইল</string>
    <!-- Tooltip shown after you have created your first notification profile -->
    <string name="ConversationListFragment__turn_your_notification_profile_on_or_off_here">এখানে আপনার নোটিফিকেশন প্রোফাইল চালু রাখুন কিংবা বন্ধ রাখুন।</string>
    <!-- Message shown in top toast to indicate the named profile is on -->
    <string name="ConversationListFragment__s_on">%1$s চালু আছে</string>

    <!-- ConversationListItem -->
    <string name="ConversationListItem_key_exchange_message">Key বিনিময় বার্তা</string>

    <!-- ConversationListItemAction -->
    <string name="ConversationListItemAction_archived_conversations_d">সংরক্ষিত কথোপকথন (%1$d)</string>

    <!-- ConversationTitleView -->
    <string name="ConversationTitleView_verified">যাচাইকৃত</string>
    <string name="ConversationTitleView_you">আপনি</string>

    <!-- ConversationTypingView -->
    <string name="ConversationTypingView__plus_d">+ %1$d</string>

    <!-- CreateGroupActivity -->
    <string name="CreateGroupActivity__select_members">সদস্য নির্বাচন করুন</string>

    <!-- CreateProfileActivity -->
    <string name="CreateProfileActivity__profile">প্রোফাইল</string>
    <string name="CreateProfileActivity_error_setting_profile_photo">প্রোফাইলের ছবি সেট করতে সমস্যা হয়েছে</string>
    <string name="CreateProfileActivity_problem_setting_profile">প্রোফাইল সেট করতে সমস্যা হয়েছে</string>
    <string name="CreateProfileActivity_set_up_your_profile">আপনার প্রোফাইল সেট করুন</string>
    <string name="CreateProfileActivity_signal_profiles_are_end_to_end_encrypted">আপনার প্রোফাইল এবং এতে করা পরিবর্তনগুলো আপনার ম্যাসেজ, কন্টাক্ট, এবং গ্ৰুপগুলোর কাছে দৃশ্যমান হবে৷</string>
    <string name="CreateProfileActivity_set_avatar_description">প্রোফাইলের ছবি সেট করুন</string>

    <!-- ProfileCreateFragment -->
    <!-- Displayed at the top of the screen and explains how profiles can be viewed. -->
    <string name="ProfileCreateFragment__profiles_are_visible_to_contacts_and_people_you_message">প্রোফাইলগুলো আপনার ম্যাসেজ, কন্টাক্ট এবং গ্ৰুপগুলোর কাছে দৃশ্যমান৷</string>
    <!-- Title of clickable row to select phone number privacy settings -->
    <string name="ProfileCreateFragment__who_can_find_me">নম্বরের মাধ্যমে কারা আমাকে খুঁজে পাবেন?</string>

    <!-- WhoCanSeeMyPhoneNumberFragment -->
    <!-- Toolbar title for this screen -->
    <string name="WhoCanSeeMyPhoneNumberFragment__who_can_find_me_by_number">নম্বরের মাধ্যমে কারা আমাকে খুঁজে পাবেন?</string>
    <!-- Description for radio item stating anyone can see your phone number -->
    <string name="WhoCanSeeMyPhoneNumberFragment__anyone_who_has">যাদের কন্টাক্টে আপনার ফোন নম্বর আছে তারা আপনাকে Signal-এ একজন কন্টাক্ট হিসেবে দেখতে পাবেন। অন্যরা সার্চ করার মাধ্যমে আপনার নম্বর দিয়ে অনুসন্ধান করে আপনাকে খুঁজে পেতে সক্ষম হবেন।</string>
    <!-- Description for radio item stating no one will be able to see your phone number -->
    <string name="WhoCanSeeMyPhoneNumberFragment__nobody_on_signal">Signal-এ থাকা কোন ব্যক্তিই আপনার ফোন নম্বরের মাধ্যমে আপনাকে খুঁজে পাবেন না।</string>

    <!-- ChooseBackupFragment -->
    <string name="ChooseBackupFragment__restore_from_backup">ব্যাকআপ থেকে পুনঃস্থাপন করবেন?</string>
    <string name="ChooseBackupFragment__restore_your_messages_and_media">স্থানীয় ব্যাকঅাপ থেকে আপনার বার্তা এবং মিডিয়া পুনরুদ্ধার করুন। আপনি যদি এখনই পুনরুদ্ধার না করেন তবে আপনি পরে আর পুনরুদ্ধার করতে পারবেন না।</string>
    <string name="ChooseBackupFragment__icon_content_description">ব্যাকআপ আইকন থেকে পুনরুদ্ধার করুন</string>
    <string name="ChooseBackupFragment__choose_backup">ব্যাকআপ নির্বাচন করুন</string>
    <string name="ChooseBackupFragment__learn_more">আরও জানুন</string>
    <string name="ChooseBackupFragment__no_file_browser_available">কোনও ফাইল ব্রাউজার উপলব্ধ নেই</string>

    <!-- RestoreBackupFragment -->
    <string name="RestoreBackupFragment__restore_complete">পুনরুদ্ধার সম্পূর্ণ</string>
    <string name="RestoreBackupFragment__to_continue_using_backups_please_choose_a_folder">ব্যাকআপগুলি ব্যবহার চালিয়ে যেতে, দয়া করে একটি ফোল্ডার নির্বাচন করুন। নতুন ব্যাকআপগুলি এই স্থানে সংরক্ষণ করা হবে।</string>
    <string name="RestoreBackupFragment__choose_folder">ফোল্ডার চয়ন করুন</string>
    <string name="RestoreBackupFragment__not_now">এখন না</string>
    <!-- Couldn\'t find the selected backup -->
    <string name="RestoreBackupFragment__backup_not_found">ব্যাকআপ পাওয়া যাচ্ছে না।</string>
    <!-- Couldn\'t read the selected backup -->
    <string name="RestoreBackupFragment__backup_could_not_be_read">ব্যাকআপ রিড করা যাচ্ছে না।</string>
    <!-- Backup has an unsupported file extension -->
    <string name="RestoreBackupFragment__backup_has_a_bad_extension">ব্যাকআপের ত্রুটিপূর্ণ এক্সটেনশন রয়েছে।</string>

    <!-- BackupsPreferenceFragment -->
    <string name="BackupsPreferenceFragment__chat_backups">চ্যাট ব্যাকআপসমূহ</string>
    <string name="BackupsPreferenceFragment__backups_are_encrypted_with_a_passphrase">ব্যাকআপগুলি একটি পাসফ্রেজের সাহায্যে এনক্রিপ্ট করা হয় এবং আপনার ডিভাইসে সঞ্চিত হয়।</string>
    <string name="BackupsPreferenceFragment__create_backup">ব্যাকঅাপ নির্মাণ করুন</string>
    <string name="BackupsPreferenceFragment__last_backup">সর্বশেষ ব্যাকআপ%1$s:</string>
    <string name="BackupsPreferenceFragment__backup_folder">ব্যাকআপ ফোল্ডার</string>
    <string name="BackupsPreferenceFragment__verify_backup_passphrase">ব্যাকআপ পাসফ্রেজ যাচাই করুন</string>
    <string name="BackupsPreferenceFragment__test_your_backup_passphrase">আপনার ব্যাকআপ পাসফ্রেজটি পরীক্ষা করুন এবং এটি মিলছে কিনা তা যাচাই করুন</string>
    <string name="BackupsPreferenceFragment__turn_on">চালু করুন</string>
    <string name="BackupsPreferenceFragment__turn_off">বন্ধ করুন</string>
    <string name="BackupsPreferenceFragment__to_restore_a_backup">"একটি ব্যাকআপ পুনরুদ্ধার করতে, নতুন করে Molly ইনস্টল করুন। অ্যাপ্লিকেশনটি খুলুন এবং \" ব্যাকআপ পুনরুদ্ধার করুন\" বাটনে আলতো চাপুন, তারপরে ব্যাকআপ ফাইলটি সনাক্ত করুন। %1$s"</string>
    <string name="BackupsPreferenceFragment__learn_more">আরও জানুন</string>
    <string name="BackupsPreferenceFragment__in_progress">চলমান…</string>
    <!-- Status text shown in backup preferences when verifying a backup -->
    <string name="BackupsPreferenceFragment__verifying_backup">ব্যাকআপ যাচাই করা হচ্ছে…</string>
    <string name="BackupsPreferenceFragment__d_so_far">%1$d এখন অব্দি…</string>
    <!-- Show percentage of completion of backup -->
    <string name="BackupsPreferenceFragment__s_so_far">এখন পর্যন্ত %1$s %%…</string>
    <string name="BackupsPreferenceFragment_signal_requires_external_storage_permission_in_order_to_create_backups">ব্যাকআপগুলি তৈরি করতে Molly এর জন্য বাহ্যিক স্টোরেজ অনুমতি প্রয়োজন, তবে এটি স্থায়ীভাবে অস্বীকার করা হয়েছে। দয়া করে অ্যাপ্লিকেশন সেটিংস যান, \"অনুমতিগুলি\" নির্বাচন করুন এবং \"স্টোরেজ\" সক্ষম করুন।</string>


    <!-- CustomDefaultPreference -->
    <string name="CustomDefaultPreference_using_custom">প্রথা ব্যবহৃত : %1$s</string>
    <string name="CustomDefaultPreference_using_default">ডিফল্ট ব্যবহৃত: %1$s</string>
    <string name="CustomDefaultPreference_none">কেউ না</string>

    <!-- AvatarSelectionBottomSheetDialogFragment -->
    <string name="AvatarSelectionBottomSheetDialogFragment__choose_photo">ফটো নির্বাচন করুন</string>
    <string name="AvatarSelectionBottomSheetDialogFragment__take_photo">ফটো তুলুন</string>
    <string name="AvatarSelectionBottomSheetDialogFragment__choose_from_gallery">গ্যালারি থেকে নির্বাচন করুন</string>
    <string name="AvatarSelectionBottomSheetDialogFragment__remove_photo">ফটো সরান</string>
    <string name="AvatarSelectionBottomSheetDialogFragment__taking_a_photo_requires_the_camera_permission">ছবি তোলার জন্য ক্যামেরার অনুমতি প্রয়োজন।</string>
    <string name="AvatarSelectionBottomSheetDialogFragment__viewing_your_gallery_requires_the_storage_permission">আপনার গ্যালারী দেখার জন্য স্টোরেজের অনুমতি প্রয়োজন।</string>

    <!-- DateUtils -->
    <string name="DateUtils_just_now">এখন</string>
    <string name="DateUtils_minutes_ago">%1$d মি.</string>
    <string name="DateUtils_today">আজ</string>
    <string name="DateUtils_yesterday">গতকাল</string>

    <!-- DecryptionFailedDialog -->
    <string name="DecryptionFailedDialog_chat_session_refreshed">চ্যাট সেশনটি পুনরায় লোড হয়েছে</string>
    <string name="DecryptionFailedDialog_signal_uses_end_to_end_encryption">Signal এক প্রান্ত থেকে অপর প্রান্ত এনক্রিপশন ব্যবহার করে এবং কখনও কখনও আপনার চ্যাট সেশনটি পুনরায় লোড করার প্রয়োজন হতে পারে। এটি আপনার চ্যাটের সুরক্ষাকে প্রভাবিত করবে না, তবে আপনি এই পরিচিতির কোনও বার্তা না পেয়ে থাকলে এবং আপনি তাদের এটি পুনরায় পাঠাতে বলতে পারেন।</string>

    <!-- DeviceListActivity -->
    <string name="DeviceListActivity_unlink_s">\'%1$s\' বিচ্ছিন্ন করা হবে?</string>
    <string name="DeviceListActivity_by_unlinking_this_device_it_will_no_longer_be_able_to_send_or_receive">এই ডিভাইস বিচ্ছিন্ন করা হলে, এটি আর বার্তা প্রেরণ বা গ্রহণ করতে সক্ষম হবে না।</string>
    <string name="DeviceListActivity_network_connection_failed">নেটওয়ার্ক সংযোগ ব্যর্থ</string>
    <string name="DeviceListActivity_try_again">আবারো চেষ্টা করুন</string>
    <string name="DeviceListActivity_unlinking_device">ডিভাইস বিচ্ছিন্ন করা হচ্ছে…</string>
    <string name="DeviceListActivity_unlinking_device_no_ellipsis">সংযোগ বিচ্ছিন্ন করা হচ্ছে</string>
    <string name="DeviceListActivity_network_failed">নেটওয়ার্ক ব্যর্থ!</string>

    <!-- DeviceListItem -->
    <string name="DeviceListItem_unnamed_device">নামহীন ডিভাইস</string>
    <string name="DeviceListItem_linked_s">সংযুক্ত %1$s</string>
    <string name="DeviceListItem_last_active_s">শেষ সক্রিয় %1$s</string>
    <string name="DeviceListItem_today">আজ</string>

    <!-- DocumentView -->
    <string name="DocumentView_unnamed_file">নামহীন ফাইল</string>

    <!-- DozeReminder -->
    <string name="DozeReminder_optimize_for_missing_play_services">অনুপস্থিত প্লে সার্ভিসের জন্য অনুকুল করা</string>
    <string name="DozeReminder_this_device_does_not_support_play_services_tap_to_disable_system_battery">এই ডিভাইস প্লে সার্ভিস সমর্থন করে না। সিস্টেম ব্যাটারি অপ্টিমাইজেশন অক্ষম করতে আলতো চাপুন, যা নিষ্ক্রিয় অবস্থায় বার্তা পুনরুদ্ধার থেকে Molly -কে বাধা দেয়।</string>

    <!-- ExpiredBuildReminder -->
    <string name="ExpiredBuildReminder_this_version_of_signal_has_expired">আপনার Signal সংস্করণটির মেয়াদ শেষ হয়ে গেছে। বার্তা প্রেরণ এবং গ্রহণ করতে এখনই আপডেট করুন।</string>
    <string name="ExpiredBuildReminder_update_now">আপডেট করুন</string>

    <!-- PendingGroupJoinRequestsReminder -->
    <plurals name="PendingGroupJoinRequestsReminder_d_pending_member_requests">
        <item quantity="one">%1$d অমীমাংসিত সদস্যের অনুরোধ।</item>
        <item quantity="other">%1$d অমীমাংসিত সদস্যের অনুরোধগুলি।</item>
    </plurals>
    <string name="PendingGroupJoinRequestsReminder_view">দেখান</string>

    <!-- GcmRefreshJob -->
    <string name="GcmRefreshJob_Permanent_Signal_communication_failure">Signal স্থায়ীভাবে যোগাযোগ স্থাপনে ব্যর্থ!</string>
    <string name="GcmRefreshJob_Signal_was_unable_to_register_with_Google_Play_Services">Molly গুগল প্লে পরিষেবাদিতে নিবন্ধন করতে অক্ষম ছিল। Molly বার্তা এবং কল সমূহ অক্ষম করা হয়েছে, দয়া করে পুনরায় নিবন্ধকরণ চেষ্টা করুন সেটিংস &gt; উন্নত।</string>


    <!-- GiphyActivity -->
    <string name="GiphyActivity_error_while_retrieving_full_resolution_gif">সম্পূর্ণ রেজোলিউশনে GIF পুনরুদ্ধার করার সময় ত্রুটি</string>

    <!-- GiphyFragmentPageAdapter -->
    <string name="GiphyFragmentPagerAdapter_gifs">জিআইএফ সমূহ</string>
    <string name="GiphyFragmentPagerAdapter_stickers">স্টিকার সমূহ</string>

    <!-- AddToGroupActivity -->
    <string name="AddToGroupActivity_add_member">সদস্য যোগ করবে?</string>
    <string name="AddToGroupActivity_add_s_to_s">\"%1$s\" কে \"%2$s\" তে যুক্ত করবেন?</string>
    <string name="AddToGroupActivity_s_added_to_s">\"%1$s\" \"%2$s\" তে যুক্ত করা হয়েছে।</string>
    <string name="AddToGroupActivity_add_to_group">গ্রুপে যুক্ত করুন</string>
    <string name="AddToGroupActivity_add_to_groups">গ্রুপসমূহে যোগ করুন</string>
    <string name="AddToGroupActivity_this_person_cant_be_added_to_legacy_groups">এই ব্যক্তিকে পুরাতন গ্রুপে যুক্ত করা যাবে না।</string>
    <string name="AddToGroupActivity_add">যুক্ত করুন</string>
    <string name="AddToGroupActivity_add_to_a_group">গ্রুপে যুক্ত করো</string>

    <!-- ChooseNewAdminActivity -->
    <string name="ChooseNewAdminActivity_choose_new_admin">নতুন প্রশাসক চয়ন করুন</string>
    <string name="ChooseNewAdminActivity_done">শেষ</string>
    <string name="ChooseNewAdminActivity_you_left">আপনি \"%1$s.\" ত্যাগ করেছেন</string>

    <!-- GroupMembersDialog -->
    <string name="GroupMembersDialog_you">আপনি</string>

    <!-- GV2 access levels -->
    <string name="GroupManagement_access_level_anyone">যেকেউ</string>
    <string name="GroupManagement_access_level_all_members">সকল সদস্য</string>
    <string name="GroupManagement_access_level_only_admins">শুধু এডমিন</string>
    <string name="GroupManagement_access_level_no_one">কেউ না</string>
    <string name="GroupManagement_access_level_unknown" translatable="false">Unknown</string>
    <array name="GroupManagement_edit_group_membership_choices">
        <item>@string/GroupManagement_access_level_all_members</item>
        <item>@string/GroupManagement_access_level_only_admins</item>
    </array>
    <array name="GroupManagement_edit_group_info_choices">
        <item>@string/GroupManagement_access_level_all_members</item>
        <item>@string/GroupManagement_access_level_only_admins</item>
    </array>

    <!-- GV2 invites sent -->
    <plurals name="GroupManagement_invitation_sent">
        <item quantity="one">আমন্ত্রণ পাঠানো হয়েছে</item>
        <item quantity="other">%1$dটি আমন্ত্রণ পাঠানো হয়েছে</item>
    </plurals>
    <string name="GroupManagement_invite_single_user">আপনার দ্বারা এই গ্রুপে স্বয়ংক্রিয়ভাবে \"%1$s\" কে যুক্ত করা যাবে না।\n\n তাদের যোগদানের জন্য আমন্ত্রণ জানানো হয়েছে এবং তারা সেটি গ্রহণ না করা পর্যন্ত গ্রুপের কোনও বার্তা দেখতে পাবে না।</string>
    <string name="GroupManagement_invite_multiple_users">আপনার দ্বারা এই গ্রুপে স্বয়ংক্রিয়ভাবে এই ব্যবহারকারীদের যুক্ত করা যাবে না।\n\n তাদের যোগদানের জন্য আমন্ত্রণ জানানো হয়েছে এবং তারা সেটি গ্রহণ না করা পর্যন্ত গ্রুপের কোনও বার্তা দেখতে পাবে না।</string>

    <!-- GroupsV1MigrationLearnMoreBottomSheetDialogFragment -->
    <string name="GroupsV1MigrationLearnMore_what_are_new_groups">নতুন গ্রুপগুলো কি?</string>
    <string name="GroupsV1MigrationLearnMore_new_groups_have_features_like_mentions">নতুন গ্রুপে @মেনশন এবং গ্রুপ এডমিনের মতো বৈশিষ্ট্য রয়েছে এবং ভবিষ্যতে আরও বৈশিষ্ট্য সমর্থন করবে।</string>
    <string name="GroupsV1MigrationLearnMore_all_message_history_and_media_has_been_kept">আপগ্রেডের আগের সকল ম্যাসেজের ইতিহাস এবং মিডিয়া বিদ্যমান আছে।</string>
    <string name="GroupsV1MigrationLearnMore_you_will_need_to_accept_an_invite_to_join_this_group_again">আপনাকে আবার এই গ্রুপে যোগদানের জন্য একটি আমন্ত্রণ গ্রহণ করতে হবে এবং আপনি গ্রহণ না করা পর্যন্ত গ্রুপের বার্তা পাবেন না।</string>
    <plurals name="GroupsV1MigrationLearnMore_these_members_will_need_to_accept_an_invite">
        <item quantity="one">এই ব্যাবহারকারিকে আবার এই গ্রুপে যোগদানের জন্য একটি আমন্ত্রণ গ্রহণ করতে হবে এবং তিনি সেটি গ্রহণ না করা পর্যন্ত গ্রুপের বার্তা পাবেন না।</item>
        <item quantity="other">এই ব্যাবহারকারিদের আবার এই গ্রুপে যোগদানের জন্য একটি আমন্ত্রণ গ্রহণ করতে হবে এবং তারা সেটি গ্রহণ না করা পর্যন্ত গ্রুপের বার্তা পাবে না।</item>
    </plurals>
    <plurals name="GroupsV1MigrationLearnMore_these_members_were_removed_from_the_group">
        <item quantity="one">এই সদস্যকে গ্রুপ থেকে সরানো হয়েছে এবং আপগ্রেড না করা পর্যন্ত পুনরায় যোগদান করতে পারবে না:</item>
        <item quantity="other">এই সদস্যদের গ্রুপ থেকে সরানো হয়েছে এবং তারা আপগ্রেড না করা পর্যন্ত পুনরায় যোগদান করতে পারবে না:</item>
    </plurals>

    <!-- GroupsV1MigrationInitiationBottomSheetDialogFragment -->
    <string name="GroupsV1MigrationInitiation_upgrade_to_new_group">নতুন গ্রুপে আপগ্রেড করুন</string>
    <string name="GroupsV1MigrationInitiation_upgrade_this_group">এই গ্রুপ আপগ্রেড করুন</string>
    <string name="GroupsV1MigrationInitiation_new_groups_have_features_like_mentions">নতুন গ্রুপে @মেনশন এবং গ্রুপ এডমিনের মতো বৈশিষ্ট্য রয়েছে এবং ভবিষ্যতে আরও বৈশিষ্ট্য সমর্থন করবে।</string>
    <string name="GroupsV1MigrationInitiation_all_message_history_and_media_will_be_kept">আপগ্রেডের পূর্বের সকল ম্যাসেজের ইতিহাস এবং মিডিয়া বিদ্যমান থাকবে।</string>
    <string name="GroupsV1MigrationInitiation_encountered_a_network_error">একটি নেটওয়ার্ক ত্রুটির সম্মুখীন হয়েছে। পরে আবার চেষ্টা করুন।</string>
    <string name="GroupsV1MigrationInitiation_failed_to_upgrade">আপগ্রেড করতে ব্যর্থ হয়েছে।</string>
    <plurals name="GroupsV1MigrationInitiation_these_members_will_need_to_accept_an_invite">
        <item quantity="one">এই ব্যাবহারকারিকে আবার এই গ্রুপে যোগদানের জন্য একটি আমন্ত্রণ গ্রহণ করতে হবে এবং সেটি গ্রহণ না করা পর্যন্ত গ্রুপের বার্তা পাবে না।</item>
        <item quantity="other">এই ব্যবহারকারিদের আবার এই গ্রুপে যোগদানের জন্য একটি আমন্ত্রণ গ্রহণ করতে হবে এবং তারা সেটি গ্রহণ না করা পর্যন্ত গ্রুপের বার্তা পাবে না:</item>
    </plurals>
    <plurals name="GroupsV1MigrationInitiation_these_members_are_not_capable_of_joining_new_groups">
        <item quantity="one">এই সদস্য নতুন গ্রুপে যোগদান করতে সক্ষম নয় এবং তাকে গ্রুপ থেকে সরানো হবে:</item>
        <item quantity="other">এই সদস্যরা নতুন গ্রুপে যোগদান করতে সক্ষম নয় এবং তাদের গ্রুপ থেকে সরানো হবে:</item>
    </plurals>

    <!-- GroupsV1MigrationSuggestionsReminder -->
    <plurals name="GroupsV1MigrationSuggestionsReminder_members_couldnt_be_added_to_the_new_group">
        <item quantity="one">%1$d সদস্য নতুন গ্রুপে পুনরায় যুক্ত করা যায়নি। আপনি কি এখন তাদের যুক্ত করতে চান?</item>
        <item quantity="other">%1$d সদস্যদের নতুন গ্রুপে পুনরায় যুক্ত করা যায়নি। আপনি কি এখন সেগুলি যুক্ত করতে চান?</item>
    </plurals>
    <plurals name="GroupsV1MigrationSuggestionsReminder_add_members">
        <item quantity="one">সদস্যকে যোগ করান</item>
        <item quantity="other">সদস্যদের যোগ করান</item>
    </plurals>
    <string name="GroupsV1MigrationSuggestionsReminder_no_thanks">না ধন্যবাদ</string>

    <!-- GroupsV1MigrationSuggestionsDialog -->
    <plurals name="GroupsV1MigrationSuggestionsDialog_add_members_question">
        <item quantity="one">সদস্যকে যোগ করাবেন?</item>
        <item quantity="other">সদস্যদের যোগ করাবেন?</item>
    </plurals>
    <plurals name="GroupsV1MigrationSuggestionsDialog_these_members_couldnt_be_automatically_added">
        <item quantity="one">যখন নতুন গ্রুপটিতে আপগ্রেড করা হয়েছে, এই সদস্যকে স্বয়ংক্রিয়ভাবে যোগ করা যায়নি:</item>
        <item quantity="other">যখন নতুন গ্রুপটিতে আপগ্রেড করা হয়েছে, এই সদস্যদের স্বয়ংক্রিয়ভাবে যোগ করা যায়নি:</item>
    </plurals>
    <plurals name="GroupsV1MigrationSuggestionsDialog_add_members">
        <item quantity="one">সদস্যকে যোগ করান</item>
        <item quantity="other">সদস্যদের যোগ করান</item>
    </plurals>
    <plurals name="GroupsV1MigrationSuggestionsDialog_failed_to_add_members_try_again_later">
        <item quantity="one">সদস্যকে যোগ করা ব্যর্থ হয়েছে। পরে আবার চেষ্টা করুন।</item>
        <item quantity="other">সদস্যদের যোগ করা ব্যর্থ হয়েছে। পরে আবার চেষ্টা করুন।</item>
    </plurals>
    <plurals name="GroupsV1MigrationSuggestionsDialog_cannot_add_members">
        <item quantity="one">সদস্যকে যোগ করা যাচ্ছেনা</item>
        <item quantity="other">সদস্যদের যোগ করা যাচ্ছেনা</item>
    </plurals>

    <!-- LeaveGroupDialog -->
    <string name="LeaveGroupDialog_leave_group">গ্রুপ ত্যাগ করবেন?</string>
    <string name="LeaveGroupDialog_you_will_no_longer_be_able_to_send_or_receive_messages_in_this_group">আপনি আর এই গ্রুপে বার্তা প্রেরণ বা গ্রহণ করতে সক্ষম হবেন না।</string>
    <string name="LeaveGroupDialog_leave">ত্যাগ করুন</string>
    <string name="LeaveGroupDialog_choose_new_admin">নতুন প্রশাসক চয়ন করুন</string>
    <string name="LeaveGroupDialog_before_you_leave_you_must_choose_at_least_one_new_admin_for_this_group">আপনি চলে যাওয়ার আগে, আপনাকে এই গ্রুপের জন্য অন্তত একজন নতুন অ্যাডমিন বেছে নিতে হবে।</string>
    <string name="LeaveGroupDialog_choose_admin">অ্যাডমিন বেছে নিন</string>

    <!-- LinkPreviewView -->
    <string name="LinkPreviewView_no_link_preview_available">লিংকের প্রিভিউ উপলব্ধ নেই</string>
    <string name="LinkPreviewView_this_group_link_is_not_active">এই গ্রুপ লিংকটি সচল নেই</string>
    <string name="LinkPreviewView_domain_date">%1$s · %2$s</string>

    <!-- LinkPreviewRepository -->
    <plurals name="LinkPreviewRepository_d_members">
        <item quantity="one">%1$d জন সদস্য</item>
        <item quantity="other">%1$d জন সদস্য</item>
    </plurals>

    <!-- PendingMembersActivity -->
    <string name="PendingMembersActivity_pending_group_invites">অনিষ্পন্ন গ্রুপ নিমন্ত্রণসমূহ</string>
    <string name="PendingMembersActivity_requests">অনুরোধসমুহ</string>
    <string name="PendingMembersActivity_invites">আমন্ত্রণসমূহ</string>
    <string name="PendingMembersActivity_people_you_invited">আপনার আমন্ত্রিত লোকেরা</string>
    <string name="PendingMembersActivity_you_have_no_pending_invites">আপনার কোন অনিষ্পন্ন আমন্ত্রণ নেই।</string>
    <string name="PendingMembersActivity_invites_by_other_group_members">গ্রুপের অন্যান্য সদস্যদের আমন্ত্রণ</string>
    <string name="PendingMembersActivity_no_pending_invites_by_other_group_members">গ্রুপের অন্যান্য সদস্যবৃন্দ কর্তৃক কোন অনিষ্পাদিত আমন্ত্রণ নেই।</string>
    <string name="PendingMembersActivity_missing_detail_explanation">গ্রুপের অন্যান্য সদস্যদের দ্বারা আমন্ত্রিত লোকদের বিবরণ দেখানো হয় না। আমন্ত্রিতরা যদি যোগদান করেন, তখন তাদের তথ্য গ্রুপের সাথে শেয়ার করা হবে। যোগদান না করা পর্যন্ত তারা গ্রুপের কোনও বার্তা দেখতে পাবেন না।</string>

    <string name="PendingMembersActivity_revoke_invite">আমন্ত্রণ প্রত্যাহার করুন</string>
    <string name="PendingMembersActivity_revoke_invites">আমন্ত্রণগুলো প্রত্যাহার করুন</string>
    <plurals name="PendingMembersActivity_revoke_d_invites">
        <item quantity="one">আমন্ত্রণ প্রত্যাহার করুন</item>
        <item quantity="other">%1$dটি আমন্ত্রণ প্রত্যাহার করুন</item>
    </plurals>
    <plurals name="PendingMembersActivity_error_revoking_invite">
        <item quantity="one">আমন্ত্রণ প্রত্যাহারে ত্রুটি</item>
        <item quantity="other">আমন্ত্রণ প্রত্যাহারে ত্রুটি</item>
    </plurals>

    <!-- RequestingMembersFragment -->
    <string name="RequestingMembersFragment_pending_member_requests">অমীমাংসিত সদস্যের অনুরোধগুলি</string>
    <string name="RequestingMembersFragment_no_member_requests_to_show">দেখানোর মত কোনও সদস্যের অনুরোধ নেই।</string>
    <string name="RequestingMembersFragment_explanation">এই তালিকার লোকেরা গ্রুপ লিঙ্কের মাধ্যমে এই গ্রুপে যোগদানের চেষ্টা করছে।</string>
    <string name="RequestingMembersFragment_added_s">"\"%1$s\" যুক্ত হয়েছে"</string>
    <string name="RequestingMembersFragment_denied_s">"\"%1$s\" অস্বীকৃত হয়েছে"</string>

    <!-- AddMembersActivity -->
    <string name="AddMembersActivity__done">শেষ</string>
    <string name="AddMembersActivity__this_person_cant_be_added_to_legacy_groups">এই ব্যক্তিকে পুরাতন গ্রুপে যুক্ত করা যাবে না।</string>
    <string name="AddMembersActivity__this_person_cant_be_added_to_announcement_groups">এই ব্যক্তিকে প্রচার গ্রুপে যোগ করা যাবে না।</string>
    <plurals name="AddMembersActivity__add_d_members_to_s">
        <item quantity="one">\"%1$s\"-কে \"%2$s\"-এ যোগ করবেন?</item>
        <item quantity="other">%3$d জন সদস্যকে \"%2$s\"-এ যোগ করবেন?</item>
    </plurals>
    <string name="AddMembersActivity__add">যুক্ত করুন</string>
    <string name="AddMembersActivity__add_members">সদস্যদের যোগ করান</string>

    <!-- AddGroupDetailsFragment -->
    <string name="AddGroupDetailsFragment__name_this_group">গ্রুপের নাম দিন</string>
    <string name="AddGroupDetailsFragment__create_group">গ্রুপ তৈরি করুন</string>
    <string name="AddGroupDetailsFragment__create">তৈরি</string>
    <string name="AddGroupDetailsFragment__members">সদস্যগণ</string>
    <string name="AddGroupDetailsFragment__you_can_add_or_invite_friends_after_creating_this_group">গ্রুপটি তৈরি করার পরে আপনি আপনার বন্ধুদের আমন্ত্রণ অথবা যোগ করাতে পারবেন।</string>
    <string name="AddGroupDetailsFragment__group_name_required">গ্রুপের নাম (প্রয়োজনীয়)</string>
    <string name="AddGroupDetailsFragment__group_name_optional">গ্রুপের নাম (ঐচ্ছিক)</string>
    <string name="AddGroupDetailsFragment__this_field_is_required">এই ঘরটি পূরণ বাঞ্ছনীয়</string>
    <string name="AddGroupDetailsFragment__group_creation_failed">গ্রুপ তৈরিকরণ ব্যার্থ হয়েছে</string>
    <string name="AddGroupDetailsFragment__try_again_later">পরবর্তীতে পুনরায় চেষ্টা করুন।</string>
    <string name="AddGroupDetailsFragment__remove">সরান</string>
    <string name="AddGroupDetailsFragment__sms_contact">এসএমএস কন্টাক্ট</string>
    <string name="AddGroupDetailsFragment__remove_s_from_this_group">%1$s কে এই গ্রুপ থেকে বের করে দিবেন?</string>
    <!-- Info message shown in the middle of the screen, displayed when adding group details to an MMS Group -->
    <string name="AddGroupDetailsFragment__youve_selected_a_contact_that_doesnt_support">আপনি এমন একটি কন্ট্যাক্ট নির্বাচন করেছেন যেটি Signal গ্ৰুপ সমর্থন করে না, তাই এই গ্ৰুপটি এমএমএস হবে৷ কাস্টম এমএমএস গ্রুপের নাম এবং ছবি শুধু আপনি দেখতে পাবেন।</string>
    <!-- Info message shown in the middle of the screen, displayed when adding group details to an MMS Group after SMS Phase 0 -->
    <string name="AddGroupDetailsFragment__youve_selected_a_contact_that_doesnt_support_signal_groups_mms_removal">You\'ve selected a contact that doesn\'t support Signal groups, this group will be MMS. Custom MMS group names and photos will only be visible to you. Support for MMS groups will be removed soon to focus on encrypted messaging.</string>

    <!-- ManageGroupActivity -->
    <string name="ManageGroupActivity_member_requests_and_invites">সদস্যদের অনুরোধ &amp; আমন্ত্রণ সমূহ</string>
    <string name="ManageGroupActivity_add_members">সদস্য যোগ করুন</string>
    <string name="ManageGroupActivity_edit_group_info">গ্রুপের তথ্য সম্পাদনা করুন</string>
    <string name="ManageGroupActivity_who_can_add_new_members">কে নতুন সদস্য যুক্ত করতে পারবে?</string>
    <string name="ManageGroupActivity_who_can_edit_this_groups_info">এই গ্রুপের তথ্য কে সম্পাদনা করতে পারবে?</string>
    <string name="ManageGroupActivity_group_link">গ্রুপের লিংক</string>
    <string name="ManageGroupActivity_block_group">গ্রুপ ব্লক করুন</string>
    <string name="ManageGroupActivity_unblock_group">গ্রুপ আনব্লক করুন</string>
    <string name="ManageGroupActivity_leave_group">গ্রুপ ত্যাগ করুন</string>
    <string name="ManageGroupActivity_mute_notifications">নোটিফিকেশন নিঃশব্দ করুন</string>
    <string name="ManageGroupActivity_custom_notifications">নিজেরমত সাজানো নোটিফিকেশনসমুহ</string>
    <string name="ManageGroupActivity_mentions">মেনশন</string>
    <string name="ManageGroupActivity_chat_color_and_wallpaper">চ্যাটের রং ও ওয়ালপেপার</string>
    <string name="ManageGroupActivity_until_s">%1$s পর্যন্ত</string>
    <string name="ManageGroupActivity_always">সবসময়</string>
    <string name="ManageGroupActivity_off">বন্ধ</string>
    <string name="ManageGroupActivity_on">চালু</string>
    <string name="ManageGroupActivity_view_all_members">সব সদস্যদের দেখুন</string>
    <string name="ManageGroupActivity_see_all">সব দেখুন</string>

    <plurals name="ManageGroupActivity_added">
        <item quantity="one">%1$d জন সদস্য যুক্ত করা হয়েছে।</item>
        <item quantity="other">%1$d জন সদস্য যুক্ত করা হয়েছে।</item>
    </plurals>

    <string name="ManageGroupActivity_only_admins_can_enable_or_disable_the_sharable_group_link">কেবল প্রশাসকরা শেয়ার করার উপযোগী গ্রুপ লিঙ্কটি সক্ষম বা অক্ষম করতে পারবেন।</string>
    <string name="ManageGroupActivity_only_admins_can_enable_or_disable_the_option_to_approve_new_members">কেবল প্রশাসকরা নতুন সদস্যদের অনুমোদনের বিকল্পটি সক্ষম বা অক্ষম করতে পারবেন।</string>
    <string name="ManageGroupActivity_only_admins_can_reset_the_sharable_group_link">কেবল প্রশাসকগণই শেয়ার করার উপযোগী গ্রুপের লিঙ্কটি পুনরায় সেট করতে পারবেন।</string>

    <string name="ManageGroupActivity_you_dont_have_the_rights_to_do_this">আপনার এটা করার অধিকার নেই</string>
    <string name="ManageGroupActivity_not_capable">আপনি এমন কাউকে যুক্ত করেছেন যার Signal App নতুন গ্রুপ সহায়ক নয়। তার Signal আপডেট করা প্রয়োজন।</string>
    <string name="ManageGroupActivity_not_announcement_capable">আপনি এমন কাউকে যুক্ত করেছেন যে প্রচার গ্রুপ সহায়ক নয়। তার Signal আপডেট করা প্রয়োজন।</string>
    <string name="ManageGroupActivity_failed_to_update_the_group">গ্রুপ আপডেটকরণ ব্যার্থ হয়েছে</string>
    <string name="ManageGroupActivity_youre_not_a_member_of_the_group">আপনি গ্রুপটির সদস্য নন</string>
    <string name="ManageGroupActivity_failed_to_update_the_group_please_retry_later">গ্রুপটি আপডেট করতে ব্যর্থ হয়েছে দয়া করে পরে আবার চেষ্টা করুন</string>
    <string name="ManageGroupActivity_failed_to_update_the_group_due_to_a_network_error_please_retry_later">একটি নেটওয়ার্ক ত্রুটির কারণে গ্রুপটি আপডেট করতে ব্যর্থ হয়েছে দয়া করে পরে আবার চেষ্টা করুন</string>

    <string name="ManageGroupActivity_edit_name_and_picture">নাম এবং ছবি সম্পাদনা করেন</string>
    <string name="ManageGroupActivity_legacy_group">লিগ্যাসি গ্রুপ</string>
    <string name="ManageGroupActivity_legacy_group_learn_more">এটি একটি লিগ্যাসি গ্রুপ। গ্রুপ এডমিন এর মতো বৈশিষ্ট্যগুলি কেবল নতুন গ্রুপগুলির জন্য উপলভ্য।</string>
    <string name="ManageGroupActivity_legacy_group_upgrade">এটি একটি লিগ্যাসি গ্রুপ। @মেনশন এবং এডমিনের মতো নতুন বৈশিষ্ট্যগুলি অ্যাক্সেস করতে,</string>
    <string name="ManageGroupActivity_legacy_group_too_large">এই লিগ্যাসি গ্রুপটি একটি নতুন গ্রুপে আপগ্রেড করা যাবে না কারণ এটি অনেক বড়। সর্বাধিক গ্রুপের আকার %1$d।</string>
    <string name="ManageGroupActivity_upgrade_this_group">এই গ্রুপটি আপগ্রেড করুন।</string>
    <string name="ManageGroupActivity_this_is_an_insecure_mms_group">এটি একটি অনিরাপদ এমএমএস গ্রুপ। ব্যক্তিগতভাবে চ্যাট করতে, আপনার পরিচিতিগুলিকে Signal এ আমন্ত্রণ জানান।</string>
    <string name="ManageGroupActivity_invite_now">এখনই আমন্ত্রণ জানান</string>
    <string name="ManageGroupActivity_more">আরও</string>
    <string name="ManageGroupActivity_add_group_description">গ্রুপের বিবরণ যুক্ত করুন …</string>

    <!-- GroupMentionSettingDialog -->
    <string name="GroupMentionSettingDialog_notify_me_for_mentions">মেনশন করা হলে আমাকে অবহিত করুন</string>
    <string name="GroupMentionSettingDialog_receive_notifications_when_youre_mentioned_in_muted_chats">নিঃশব্দ করা বার্তাগুলোতে আপনার নাম নেয়া হলে নোটিফিকেশন পেতে চান?</string>
    <string name="GroupMentionSettingDialog_always_notify_me">সর্বদা আমাকে অবহিত করুন</string>
    <string name="GroupMentionSettingDialog_dont_notify_me">আমাকে অবহিত করবেন না</string>

    <!-- ManageProfileFragment -->
    <string name="ManageProfileFragment_profile_name">প্রোফাইল নাম</string>
    <string name="ManageProfileFragment_username">ব্যবহারকারীর নাম</string>
    <string name="ManageProfileFragment_about">সম্বন্ধে</string>
    <string name="ManageProfileFragment_write_a_few_words_about_yourself">নিজের সম্পর্কে কিছু লিখুন</string>
    <string name="ManageProfileFragment_your_name">আপনার নাম</string>
    <string name="ManageProfileFragment_your_username">আপনার ব্যবহারকারি নাম</string>
    <string name="ManageProfileFragment_failed_to_set_avatar">অবতার সেট করতে ব্যর্থ</string>
    <string name="ManageProfileFragment_badges">ব্যাজগুলি</string>
    <string name="ManageProfileFragment__edit_photo">ছবি সম্পাদনা করুন</string>
    <!-- Snackbar message after creating username -->
    <string name="ManageProfileFragment__username_created">ইউজারনেম তৈরি করা হয়েছে</string>
    <!-- Snackbar message after copying username -->
    <string name="ManageProfileFragment__username_copied">ইউজারনেম কপি করা হয়েছে</string>


    <!-- ManageRecipientActivity -->
    <string name="ManageRecipientActivity_no_groups_in_common">একই রকমের কোন গ্রুপ নেই</string>
    <plurals name="ManageRecipientActivity_d_groups_in_common">
        <item quantity="one">সাদৃশ্যপূর্ণ %1$d টি গ্রুপ</item>
        <item quantity="other">সাদৃশ্যপূর্ণ %1$d টি গ্রুপ</item>
    </plurals>

    <plurals name="GroupMemberList_invited">
        <item quantity="one">%1$s 1 জন ব্যক্তিকে আমন্ত্রণ জানিয়েছেন</item>
        <item quantity="other">%1$s %2$d জন ব্যক্তিকে আমন্ত্রণ জানিয়েছেন</item>
    </plurals>

    <!-- CustomNotificationsDialogFragment -->
    <string name="CustomNotificationsDialogFragment__custom_notifications">নিজেরমত সাজানো নোটিফিকেশনসমুহ</string>
    <string name="CustomNotificationsDialogFragment__messages">বার্তাসমূহ</string>
    <string name="CustomNotificationsDialogFragment__use_custom_notifications">নিজেরমত সাজানো নোটিফিকেশনসমুহ ব্যবহার করুন</string>
    <string name="CustomNotificationsDialogFragment__notification_sound">নোটিফিকেশনের শব্দ</string>
    <string name="CustomNotificationsDialogFragment__vibrate">কম্পন</string>
    <!-- Button text for customizing notification options -->
    <string name="CustomNotificationsDialogFragment__customize">কাস্টোমাইজ করুন</string>
    <string name="CustomNotificationsDialogFragment__change_sound_and_vibration">শব্দ এবং ভাইব্রেশন পরিবর্তন করুন</string>
    <string name="CustomNotificationsDialogFragment__call_settings">কল সেটিংস</string>
    <string name="CustomNotificationsDialogFragment__ringtone">রিংটোন</string>
    <string name="CustomNotificationsDialogFragment__enabled">সক্রিয়</string>
    <string name="CustomNotificationsDialogFragment__disabled">নিষ্ক্রিয়</string>
    <string name="CustomNotificationsDialogFragment__default">সচারচর</string>
    <string name="CustomNotificationsDialogFragment__unknown">অজানা</string>

    <!-- ShareableGroupLinkDialogFragment -->
    <string name="ShareableGroupLinkDialogFragment__shareable_group_link">শেয়ার করার উপযোগী গ্রুপের লিংক</string>
    <string name="ShareableGroupLinkDialogFragment__manage_and_share">ব্যাবস্থাপনা এবং শেয়ার</string>
    <string name="ShareableGroupLinkDialogFragment__group_link">গ্রুপের লিংক</string>
    <string name="ShareableGroupLinkDialogFragment__share">শেয়ার করুন</string>
    <string name="ShareableGroupLinkDialogFragment__reset_link">লিঙ্কটি পুনরায় সেট করুন</string>
    <string name="ShareableGroupLinkDialogFragment__member_requests">সদস্যদের অনুরোধ</string>
    <string name="ShareableGroupLinkDialogFragment__approve_new_members">নতুন সদস্যদের অনুমোদন দিন</string>
    <string name="ShareableGroupLinkDialogFragment__require_an_admin_to_approve_new_members_joining_via_the_group_link">গ্রুপ লিঙ্কের মাধ্যমে নতুন সদস্যদের যোগদানের অনুমোদনের জন্য একজন এডমিন প্রয়োজন।</string>
    <string name="ShareableGroupLinkDialogFragment__are_you_sure_you_want_to_reset_the_group_link">আপনি কি নিশ্চিত যে আপনি গ্রুপের লিঙ্কটি পুনরায় সেট করতে চান? বর্তমান লিঙ্কটি ব্যবহার করে কেউ আর গ্রুপে যোগ দিতে পারবে না।</string>

    <!-- GroupLinkShareQrDialogFragment -->
    <string name="GroupLinkShareQrDialogFragment__qr_code">QR কোড</string>
    <string name="GroupLinkShareQrDialogFragment__people_who_scan_this_code_will">এই কোডটি স্ক্যান করে কেউ আপনার গ্রুপে যোগদান করতে সক্ষম হবে। আপনার যদি সেটিংটি চালু থাকে তবে নতুন সদস্যদের অনুমোদনের এডমিনের প্রয়োজন হবে।</string>
    <string name="GroupLinkShareQrDialogFragment__share_code">কোড শেয়ার করুন</string>

    <!-- GV2 Invite Revoke confirmation dialog -->
    <string name="InviteRevokeConfirmationDialog_revoke_own_single_invite">আপনি কি %1$s কে পাঠানো আমন্ত্রণটি বাতিল করতে চান?</string>
    <plurals name="InviteRevokeConfirmationDialog_revoke_others_invites">
        <item quantity="one">আপনি কি %1$s-এর পাঠানো আমন্ত্রণ প্রত্যাহার করতে চান?</item>
        <item quantity="other">আপনি কি %1$s-এর পাঠানো %2$dটি আমন্ত্রণ প্রত্যাহার করতে চান?</item>
    </plurals>

    <!-- GroupJoinBottomSheetDialogFragment -->
    <string name="GroupJoinBottomSheetDialogFragment_you_are_already_a_member">আপনি ইতিমধ্যেই সদস্য হয়েছেন</string>
    <string name="GroupJoinBottomSheetDialogFragment_join">যোগদান করুন</string>
    <string name="GroupJoinBottomSheetDialogFragment_request_to_join">যোগদানের জন্য অনুরোধ করুন</string>
    <string name="GroupJoinBottomSheetDialogFragment_unable_to_join_group_please_try_again_later">গ্রুপে যোগ দিতে অক্ষম। পরে আবার চেষ্টা করুন</string>
    <string name="GroupJoinBottomSheetDialogFragment_encountered_a_network_error">একটি নেটওয়ার্ক ত্রুটি সম্মুখীন।</string>
    <string name="GroupJoinBottomSheetDialogFragment_this_group_link_is_not_active">এই গ্রুপ লিংকটি সচল নেই</string>
    <!-- Title shown when there was an known issue getting group information from a group link -->
    <string name="GroupJoinBottomSheetDialogFragment_cant_join_group">গ্ৰুপে যোগ দিতে পারছি না</string>
    <!-- Message shown when you try to get information for a group via link but an admin has removed you -->
    <string name="GroupJoinBottomSheetDialogFragment_you_cant_join_this_group_via_the_group_link_because_an_admin_removed_you">আপনি এই লিংকের মাধ্যমে গ্ৰুপে যোগ দিতে পারবেন না কারণ একজন অ্যাডমিন আপনাকে বাদ দিয়েছেন।</string>
    <!-- Message shown when you try to get information for a group via link but the link is no longer valid -->
    <string name="GroupJoinBottomSheetDialogFragment_this_group_link_is_no_longer_valid">এই গ্রুপের লিঙ্কটি আর বৈধ নেই।</string>
    <!-- Title shown when there was an unknown issue getting group information from a group link -->
    <string name="GroupJoinBottomSheetDialogFragment_link_error">ত্রুটিপূর্ণ লিংক</string>
    <!-- Message shown when you try to get information for a group via link but an unknown issue occurred -->
    <string name="GroupJoinBottomSheetDialogFragment_joining_via_this_link_failed_try_joining_again_later">এই লিংকের মাধ্যমে যোগ দেয়ার চেষ্টা ব্যর্থ হয়েছে। আবারো পরে যোগ দেয়ার চেষ্টা করুন।</string>

    <string name="GroupJoinBottomSheetDialogFragment_direct_join">আপনি কি এই গ্রুপে যোগ দিতে এবং এর সদস্যদের সাথে নিজের নাম এবং ফটো শেয়ার করতে চান?</string>
    <string name="GroupJoinBottomSheetDialogFragment_admin_approval_needed">আপনি এই গ্রুপে যোগদানের আগে এই গ্রুপের একজন এডমিন অবশ্যই আপনার অনুরোধটি অনুমোদন করতে হবে। আপনি যখন যোগদানের জন্য অনুরোধ করবেন তখন আপনার নাম এবং ফটো এর সদস্যদের সাথে শেয়ার করা হবে।</string>
    <plurals name="GroupJoinBottomSheetDialogFragment_group_dot_d_members">
        <item quantity="one">গ্রুপ। %1$d সদস্য</item>
        <item quantity="other">গ্রুপ। %1$d সদস্যগণ</item>
    </plurals>

    <!-- GroupJoinUpdateRequiredBottomSheetDialogFragment -->
    <string name="GroupJoinUpdateRequiredBottomSheetDialogFragment_update_signal_to_use_group_links">গ্রুপ লিঙ্কগুলি ব্যবহার করার জন্য Signal আপডেট করুন</string>
    <string name="GroupJoinUpdateRequiredBottomSheetDialogFragment_update_message">আপনি যে Signal ব্যবহার করছেন তার সংস্করণ এই গ্রুপের লিঙ্কটিকে সমর্থন করে না। লিঙ্কের মাধ্যমে এই গ্রুপে যোগদানের জন্য সর্বশেষতম সংস্করণে আপডেট করুন।</string>
    <string name="GroupJoinUpdateRequiredBottomSheetDialogFragment_update_signal">Signal আপডেট করুন</string>
    <string name="GroupJoinUpdateRequiredBottomSheetDialogFragment_update_linked_device_message">আপনার সংযুক্ত এক বা একাধিক ডিভাইস Signal এর এমন একটি সংস্করণ চলছে যা গ্রুপ লিঙ্কগুলিকে সমর্থন করে না। এই গ্রুপে যোগদানের জন্য আপনার সংযুক্ত ডিভাইস(গুলিতে) Signal আপডেট করুন।</string>
    <string name="GroupJoinUpdateRequiredBottomSheetDialogFragment_group_link_is_not_valid">গ্রুপ লিঙ্কটি বৈধ নয়</string>

    <!-- GroupInviteLinkEnableAndShareBottomSheetDialogFragment -->
    <string name="GroupInviteLinkEnableAndShareBottomSheetDialogFragment_invite_friends">বন্ধুদের আমন্ত্রণ করুন</string>
    <string name="GroupInviteLinkEnableAndShareBottomSheetDialogFragment_share_a_link_with_friends_to_let_them_quickly_join_this_group">দ্রুত এই গ্রুপে যোগদান করতে বন্ধুদের নিকট একটি লিঙ্ক শেয়ার করুন।</string>

    <string name="GroupInviteLinkEnableAndShareBottomSheetDialogFragment_enable_and_share_link">লিঙ্কটি সচল এবং শেয়ার করুন</string>
    <string name="GroupInviteLinkEnableAndShareBottomSheetDialogFragment_share_link">লিংক শেয়ার করুন</string>

    <string name="GroupInviteLinkEnableAndShareBottomSheetDialogFragment_unable_to_enable_group_link_please_try_again_later">গ্রুপ লিঙ্ক সক্ষম করতে অক্ষম। পরে আবার চেষ্টা করুন</string>
    <string name="GroupInviteLinkEnableAndShareBottomSheetDialogFragment_encountered_a_network_error">একটি নেটওয়ার্ক ত্রুটি সম্মুখীন।</string>
    <string name="GroupInviteLinkEnableAndShareBottomSheetDialogFragment_you_dont_have_the_right_to_enable_group_link">গ্রুপ লিঙ্ক সক্ষম করার অধিকার আপনার নেই। দয়া করে কোনও এডমিনকে অবহিত করুন।</string>
    <string name="GroupInviteLinkEnableAndShareBottomSheetDialogFragment_you_are_not_currently_a_member_of_the_group">আপনি বর্তমানে গ্রুপটির সদস্য নন।</string>

    <!-- GV2 Request confirmation dialog -->
    <string name="RequestConfirmationDialog_add_s_to_the_group">গ্রুপে \"%1$s\" কে যুক্ত করবেন?</string>
    <string name="RequestConfirmationDialog_deny_request_from_s">\"%1$s\" থেকে অনুরোধ প্রত্যাখ্যান করবেন?</string>
    <!-- Confirm dialog message shown when deny a group link join request and group link is enabled. -->
    <string name="RequestConfirmationDialog_deny_request_from_s_they_will_not_be_able_to_request">\"%1$s\"-এর অনুরোধ প্রত্যাখ্যান করবেন? তারা আর গ্রুপ লিংকের মাধ্যমে যোগ দেয়ার জন্য অনুরোধ করতে পারবে না।</string>
    <string name="RequestConfirmationDialog_add">যুক্ত করুন</string>
    <string name="RequestConfirmationDialog_deny">প্রত্যাখ্যান</string>

    <!-- ImageEditorHud -->
    <string name="ImageEditorHud_blur_faces">চেহারা অস্পষ্ট করুন</string>
    <string name="ImageEditorHud_new_blur_faces_or_draw_anywhere_to_blur">নতুন: মুখয়ব অস্পষ্ট করুন অথবা যেকোন জায়গা অস্পষ্ট করতে আলতো চেপে টানুন</string>
    <string name="ImageEditorHud_draw_anywhere_to_blur">যেকোনো জায়গা অস্পষ্ট করতে আলতো চেপে টানুন</string>
    <string name="ImageEditorHud_draw_to_blur_additional_faces_or_areas">আরো মুখয়ব বা জায়গা অস্পষ্ট করতে আলতো চেপে টানুন</string>

    <!-- InputPanel -->
    <string name="InputPanel_tap_and_hold_to_record_a_voice_message_release_to_send">একটি ভয়েস বার্তা রেকর্ড করতে আলতো চাপুন এবং ধরে রাখুন, প্রেরণের জন্য ছেড়ে দিন</string>
    <!-- Message shown if the user tries to switch a conversation from Signal to SMS -->
    <string name="InputPanel__sms_messaging_is_no_longer_supported_in_signal">Signal-এ এসএমএস ম্যাসেজিং আর সমর্থন করে না।</string>

    <!-- InviteActivity -->
    <string name="InviteActivity_share">শেয়ার করুন</string>
    <string name="InviteActivity_share_with_contacts">পরিচিতিদের সাথে শেয়ার করুন</string>
    <string name="InviteActivity_share_via">এর মাধ্যমে শেয়ার করুন…</string>

    <string name="InviteActivity_cancel">বাতিল</string>
    <string name="InviteActivity_sending">পাঠানো হচ্ছে</string>
    <string name="InviteActivity_invitations_sent">আমন্ত্রণ পাঠানো হয়েছে!</string>
    <string name="InviteActivity_invite_to_signal">Molly এ আমন্ত্রণ জানান</string>
    <string name="InviteActivity_send_sms">এসএমএস পাঠান (%1$d)</string>
    <plurals name="InviteActivity_send_sms_invites">
        <item quantity="one">%1$d টি নিমন্ত্রন এসএমএস পাঠান?</item>
        <item quantity="other">%1$d টি নিমন্ত্রন এসএমএস পাঠান?</item>
    </plurals>
    <string name="InviteActivity_lets_switch_to_signal">চলুন Molly এ যোগ দেইঃ %1$s</string>
    <string name="InviteActivity_no_app_to_share_to">আপনার কাছে শেয়ার করতে পারবেন এমন কোন অ্যাপ নেই।</string>

    <!-- LearnMoreTextView -->
    <string name="LearnMoreTextView_learn_more">আরও জানুন</string>

    <string name="SpanUtil__read_more">আরও পড়ুন</string>

    <!-- LongMessageActivity -->
    <string name="LongMessageActivity_unable_to_find_message">বার্তা খুঁজে পেতে অসমর্থ</string>
    <string name="LongMessageActivity_message_from_s">%1$s থেকে বার্তা</string>
    <string name="LongMessageActivity_your_message">আপনার বার্তা</string>

    <!-- MessageRetrievalService -->
    <string name="MessageRetrievalService_signal">Molly</string>
    <string name="MessageRetrievalService_background_connection_enabled">পটভূমির সংযোগ সক্ষম করা হয়েছে</string>

    <!-- MmsDownloader -->
    <string name="MmsDownloader_error_reading_mms_settings">ওয়্যারলেস সরবরাহকারীর এমএমএস সেটিংস পড়তে ত্রুটি</string>

    <!-- MediaOverviewActivity -->
    <string name="MediaOverviewActivity_Media">মিডিয়া</string>
    <string name="MediaOverviewActivity_Files">ফাইলসমূহ</string>
    <string name="MediaOverviewActivity_Audio">শব্দ</string>
    <string name="MediaOverviewActivity_All">সব</string>
    <plurals name="MediaOverviewActivity_Media_delete_confirm_title">
        <item quantity="one">নির্বাচিত আইটেম মুছে ফেলবেন?</item>
        <item quantity="other">নির্বাচিত আইটেম গুলো মুছে ফেলবেন?</item>
    </plurals>
    <plurals name="MediaOverviewActivity_Media_delete_confirm_message">
        <item quantity="one">এটি নির্বাচিত ফাইলগুলো চিরতরে মুছে ফেলবে। এই আইটেমটির সাথে সংযুক্ত যেকোনো ম্যাসেজ টেক্সটও মুছে যাবে।</item>
        <item quantity="other">এটি নির্বাচিত %1$dটি ফাইলের সবগুলো চিরতরে মুছে ফেলবে। এই আইটেমটির সাথে সংযুক্ত যেকোনো ম্যাসেজ টেক্সটও মুছে যাবে।</item>
    </plurals>
    <string name="MediaOverviewActivity_Media_delete_progress_title">মোছা হচ্ছে…</string>
    <string name="MediaOverviewActivity_Media_delete_progress_message">বার্তা সমূহ মোছা হচ্ছে…</string>
    <string name="MediaOverviewActivity_Select_all">সবগুলো নির্বাচন করুন</string>
    <string name="MediaOverviewActivity_collecting_attachments">সংযুক্তি সমুহ সংগ্রহ করা হচ্ছে…</string>
    <string name="MediaOverviewActivity_Sort_by">ক্রমানুসার</string>
    <string name="MediaOverviewActivity_Newest">নতুন</string>
    <string name="MediaOverviewActivity_Oldest">পুরাতন</string>
    <string name="MediaOverviewActivity_Storage_used">স্টোরেজ ব্যবহৃত</string>
    <string name="MediaOverviewActivity_All_storage_use">সকল স্টোরেজ ব্যবহৃত</string>
    <string name="MediaOverviewActivity_Grid_view_description">গার্ড ভিউ</string>
    <string name="MediaOverviewActivity_List_view_description">লিস্ট ভিউ</string>
    <string name="MediaOverviewActivity_Selected_description">নির্বাচিত</string>
    <string name="MediaOverviewActivity_select_all">সবগুলো নির্বাচন করুন</string>
    <plurals name="MediaOverviewActivity_save_plural">
        <item quantity="one">সংরক্ষণ করুন</item>
        <item quantity="other">সংরক্ষণ করুন</item>
    </plurals>
    <plurals name="MediaOverviewActivity_delete_plural">
        <item quantity="one">মুছুন</item>
        <item quantity="other">মুছুন</item>
    </plurals>

    <plurals name="MediaOverviewActivity_d_selected_s">
        <item quantity="one">%1$d নির্বাচিত (%2$s)</item>
        <item quantity="other">%1$d নির্বাচিত (%2$s)</item>
    </plurals>
    <string name="MediaOverviewActivity_file">ফাইল</string>
    <string name="MediaOverviewActivity_audio">শব্দ</string>
    <string name="MediaOverviewActivity_video">ভিডিও</string>
    <string name="MediaOverviewActivity_image">ছবি</string>
    <string name="MediaOverviewActivity_detail_line_2_part" translatable="false">%1$s · %2$s</string>
    <string name="MediaOverviewActivity_detail_line_3_part" translatable="false">%1$s · %2$s · %3$s</string>
    <string name="MediaOverviewActivity_voice_message">ভয়েস বার্তা</string>

    <string name="MediaOverviewActivity_sent_by_s">%1$s দ্বারা প্রেরিত</string>
    <string name="MediaOverviewActivity_sent_by_you">আপনার প্রেরিত</string>
    <string name="MediaOverviewActivity_sent_by_s_to_s">%1$s দ্বারা %2$s কে প্রেরিত</string>
    <string name="MediaOverviewActivity_sent_by_you_to_s">%1$sকে আপনার প্রেরিত</string>

    <!-- Megaphones -->
    <string name="Megaphones_remind_me_later">আমাকে পরে মনে করিয়ে দিবেন</string>
    <string name="Megaphones_verify_your_signal_pin">আপনার Signal পিন যাচাই করুন</string>
    <string name="Megaphones_well_occasionally_ask_you_to_verify_your_pin">আমরা আপনাকে মাঝে মাঝে আপনার পিনটি যাচাই করতে বলব যাতে আপনি এটি মনে রাখতে পারেন।</string>
    <string name="Megaphones_verify_pin">পিন যাচাই করুন</string>
    <string name="Megaphones_get_started">শুরু করা যাক</string>
    <string name="Megaphones_new_group">নতুন গ্রুপ</string>
    <string name="Megaphones_invite_friends">বন্ধুদের আমন্ত্রণ</string>
    <string name="Megaphones_use_sms">এসএমএস ব্যবহার করুন</string>
    <string name="Megaphones_appearance">অ্যাপিয়ারেন্স</string>
    <string name="Megaphones_add_photo">ছবি যুক্ত করুন</string>

    <!-- Title of a bottom sheet to render messages that all quote a specific message -->
    <string name="MessageQuotesBottomSheet_replies">রিপ্লাই</string>

    <!-- NotificationBarManager -->
    <string name="NotificationBarManager_signal_call_in_progress">Signal কল চলমান </string>
    <string name="NotificationBarManager__establishing_signal_call">Signal কল স্থাপন করা হচ্ছে</string>
    <string name="NotificationBarManager__incoming_signal_call">আগত Signal কল</string>
    <string name="NotificationBarManager__incoming_signal_group_call">ইনকামিং সিগন্যাল গ্রুপ কল</string>
    <!-- Temporary notification shown when starting the calling service -->
    <string name="NotificationBarManager__starting_signal_call_service">Molly কল সার্ভিস চালু করা হচ্ছে</string>
    <string name="NotificationBarManager__stopping_signal_call_service">Molly কল সার্ভিস বন্ধ করা হচ্ছে</string>
    <string name="NotificationBarManager__decline_call">কল প্রত্যাখ্যান করুন</string>
    <string name="NotificationBarManager__answer_call">কল গ্রহণ করুন</string>
    <string name="NotificationBarManager__end_call">কল শেষ করুন</string>
    <string name="NotificationBarManager__cancel_call">কল বাতিল করুন</string>
    <string name="NotificationBarManager__join_call">কলে যোগ দিন</string>

    <!-- NotificationsMegaphone -->
    <string name="NotificationsMegaphone_turn_on_notifications">নোটিফিকেশন পেতে চান?</string>
    <string name="NotificationsMegaphone_never_miss_a_message">আপনার পরিচিতি এবং গ্রুপের কোনও বার্তা মিস করবেন না।</string>
    <string name="NotificationsMegaphone_turn_on">চালু করুন</string>
    <string name="NotificationsMegaphone_not_now">এখন না</string>

    <!-- NotificationMmsMessageRecord -->
    <string name="NotificationMmsMessageRecord_multimedia_message">মাল্টিমিডিয়া বার্তা</string>
    <string name="NotificationMmsMessageRecord_downloading_mms_message">এমএমএস বার্তা ডাউনলোড করা হচ্ছে</string>
    <string name="NotificationMmsMessageRecord_error_downloading_mms_message">এমএমএস বার্তা ডাউনলোড করার সময় ত্রুটি, আবার চেষ্টা করতে আলতো চাপুন</string>

    <!-- MediaPickerActivity -->
    <string name="MediaPickerActivity_send_to">%1$s কে পাঠান</string>
    <string name="MediaPickerActivity__menu_open_camera">ক্যামেরা চালু করুন</string>

    <!-- MediaSendActivity -->
    <string name="MediaSendActivity_add_a_caption">ক্যাপশন যোগ করুন…</string>
    <string name="MediaSendActivity_an_item_was_removed_because_it_exceeded_the_size_limit">একটি বস্তু সরানো হয়েছে কারণ এটি আকার সীমা অতিক্রম করেছে</string>
    <string name="MediaSendActivity_an_item_was_removed_because_it_had_an_unknown_type">একটি বস্তু সরানো হয়েছে কারণ এটির ধরন অজানা ছিল</string>
    <string name="MediaSendActivity_an_item_was_removed_because_it_exceeded_the_size_limit_or_had_an_unknown_type">একটি বস্তু সরানো হয়েছে কারণ এটি আকার সীমা অতিক্রম করেছে বা এর ধরন অজানা ছিল</string>
    <string name="MediaSendActivity_camera_unavailable">ক্যামেরা পাওয়া যাচ্ছে না।</string>
    <string name="MediaSendActivity_message_to_s">%1$s এর জন্য বার্তা</string>
    <string name="MediaSendActivity_message">বার্তা</string>
    <string name="MediaSendActivity_select_recipients">প্রাপক নির্বাচন করুন</string>
    <string name="MediaSendActivity_signal_needs_access_to_your_contacts">Molly আপনার পরিচিতি সমূহ প্রদর্শন করতে তাদের প্রবেশাধিকার প্রয়োজন।</string>
    <string name="MediaSendActivity_signal_needs_contacts_permission_in_order_to_show_your_contacts_but_it_has_been_permanently_denied">আপনার পরিচিতি সমূহ দেখানোর জন্য Molly এর পরিচিতি পাঠের অনুমতি প্রয়োজন তবে এটি স্থায়ীভাবে অস্বীকার করা হয়েছে। দয়া করে অ্যাপ্লিকেশন সেটিংসে চলতে থাক, \"অনুমতিগুলি\" নির্বাচন করুন এবং \"পরিচিতি\" সক্ষম করুন।</string>
    <plurals name="MediaSendActivity_cant_share_more_than_n_items">
        <item quantity="one">%1$d টার বেশী জিনিষ শেয়ার করতে পারবেন না।</item>
        <item quantity="other">%1$dটার বেশী জিনিষ শেয়ার করতে পারবেন না।</item>
    </plurals>
    <string name="MediaSendActivity_select_recipients_description">প্রাপক নির্বাচন করুন</string>
    <string name="MediaSendActivity_tap_here_to_make_this_message_disappear_after_it_is_viewed">এই বার্তাটি দেখার পরে অদৃশ্য হয়ে যাওয়ার জন্য এখানে আলতো চাপুন।</string>

    <!-- MediaRepository -->
    <string name="MediaRepository_all_media">সমস্ত মিডিয়া</string>
    <string name="MediaRepository__camera">ক্যামেরা</string>

    <!-- MessageDecryptionUtil -->
    <string name="MessageDecryptionUtil_failed_to_decrypt_message">বার্তা ডিক্রিপ্ট করতে ব্যর্থ</string>
    <string name="MessageDecryptionUtil_tap_to_send_a_debug_log">একটি ডিবাগ লগ প্রেরণ করতে আলতো চাপুন</string>

    <!-- MessageRecord -->
    <string name="MessageRecord_unknown">অজানা</string>
    <string name="MessageRecord_message_encrypted_with_a_legacy_protocol_version_that_is_no_longer_supported">Signal এর একটি পুরানো সংস্করণ ব্যবহার করে এনক্রিপ্ট করা একটি বার্তা পেয়েছেন যা আর সমর্থিত নয়। দয়া করে প্রেরককে অতি সাম্প্রতিক সংস্করণে আপডেট করতে এবং বার্তাটি পুনরায় পাঠাতে বলুন।</string>
    <string name="MessageRecord_left_group">আপনি গ্রুপ ত্যাগ করেছেন।</string>
    <string name="MessageRecord_you_updated_group">আপনি গ্রুপ আপডেট করেছেন।</string>
    <string name="MessageRecord_the_group_was_updated">গ্রুপটি আপডেট করা হয়েছিল।</string>
    <string name="MessageRecord_you_called_date">আপনি কল করেছেন। %1$s</string>
    <string name="MessageRecord_missed_audio_call_date">অডিও কল মিস করেছে। %1$s</string>
    <string name="MessageRecord_missed_video_call_date">ভিডিও কল মিস করেছেন। %1$s</string>
    <string name="MessageRecord_s_updated_group">%1$s গ্রুপ আপডেট করেছে।</string>
    <string name="MessageRecord_s_called_you_date">%1$s আপনাকে কল করেছিল। %2$s</string>
    <string name="MessageRecord_s_joined_signal">%1$s Signal এ যোগ দিয়েছেন!</string>
    <string name="MessageRecord_you_disabled_disappearing_messages">আপনি অদৃশ্য হয়ে যাওয়া বার্তাগুলি অক্ষম করেছেন।</string>
    <string name="MessageRecord_s_disabled_disappearing_messages">%1$s অদৃশ্য হয়ে যাওয়া বার্তা অক্ষম করেছেন।</string>
    <string name="MessageRecord_you_set_disappearing_message_time_to_s">আপনি অদৃশ্য হয়ে যাওয়া বার্তার সময়কাল %1$s নির্ধারন করেছেন।</string>
    <string name="MessageRecord_s_set_disappearing_message_time_to_s">%1$s অদৃশ্য হয়ে যাওয়া বার্তার সময়কাল %2$s নির্ধারন করেছেন।</string>
    <string name="MessageRecord_disappearing_message_time_set_to_s">অদৃশ্য হয়ে যাওয়া বার্তা টাইমার সেট করা হয়েছে %1$s।</string>
    <string name="MessageRecord_this_group_was_updated_to_a_new_group">এই গ্রুপটি একটি নতুন গ্রুপে আপডেট করা হয়েছে।</string>
    <string name="MessageRecord_you_couldnt_be_added_to_the_new_group_and_have_been_invited_to_join">আপনাকে নতুন গ্রুপে যুক্ত করা যায়নি এবং যোগদানের জন্য আমন্ত্রণ জানানো হয়েছে।</string>
    <string name="MessageRecord_chat_session_refreshed">চ্যাট সেশনটি পুনরায় লোড হয়েছে</string>
    <plurals name="MessageRecord_members_couldnt_be_added_to_the_new_group_and_have_been_invited">
        <item quantity="one">একজন সদস্যকে নতুন গ্রুপে যোগ করা যায়নি এবং যোগ দেওয়ার জন্য তাকে আমন্ত্রণ জানানো হয়েছে।</item>
        <item quantity="other">%1$s জন সদস্যকে নতুন গ্রুপে যোগ করা যায়নি এবং যোগ দেওয়ার জন্য তাদেরকে আমন্ত্রণ জানানো হয়েছে।</item>
    </plurals>

    <plurals name="MessageRecord_members_couldnt_be_added_to_the_new_group_and_have_been_removed">
        <item quantity="one">একজন সদস্যকে নতুন গ্রুপে যোগ করা যায়নি এবং তাকে বাদ দেওয়া হয়েছে।</item>
        <item quantity="other">%1$s জন সদস্যকে নতুন গ্রুপে যোগ করা যায়নি এবং তাদেরকে বাদ দেওয়া হয়েছে।</item>
    </plurals>

    <!-- Profile change updates -->
    <string name="MessageRecord_changed_their_profile_name_to">%1$s তাদের প্রোফাইলের নাম পরিবর্তন করে %2$s করেছে।</string>
    <string name="MessageRecord_changed_their_profile_name_from_to">%1$s তাদের প্রোফাইলের নাম %2$s থেকে %3$s এ পরিবর্তন করেছেন।</string>
    <string name="MessageRecord_changed_their_profile">%1$s তাদের প্রোফাইল পরিবর্তন করেছে।</string>

    <!-- GV2 specific -->
    <string name="MessageRecord_you_created_the_group">আপনি গ্রুপ তৈরি করেছেন।</string>
    <string name="MessageRecord_group_updated">গ্রুপ আপডেট হয়েছে।</string>
    <string name="MessageRecord_invite_friends_to_this_group">গ্রুপ লিংকের মাধ্যমে আপনার বন্ধুদের আমন্ত্রণ করুন</string>

    <!-- GV2 member additions -->
    <string name="MessageRecord_you_added_s">আপনি %1$s কে যোগ করেছেন।</string>
    <string name="MessageRecord_s_added_s">%2$s কে %1$s যুক্ত করেছে</string>
    <string name="MessageRecord_s_added_you">%1$s আপনাকে গ্রুপটিতে সংযুক্ত করেছে।</string>
    <string name="MessageRecord_you_joined_the_group">আপনি গ্রুপে যোগ দিয়েছেন।</string>
    <string name="MessageRecord_s_joined_the_group">%1$s গ্রুপে যোগ দিয়েছেন।</string>

    <!-- GV2 member removals -->
    <string name="MessageRecord_you_removed_s">আপনি %1$s কে বাদ দিয়েছেন।</string>
    <string name="MessageRecord_s_removed_s">%2$s কে %1$s বাদ দিয়েছে</string>
    <string name="MessageRecord_s_removed_you_from_the_group">%1$s আপনাকে গ্রুপ থেকে বাদ দিয়েছে।</string>
    <string name="MessageRecord_you_left_the_group">আপনি গ্রুপ ছেড়েছেন।</string>
    <string name="MessageRecord_s_left_the_group">%1$s গ্রুপ ত্যাগ করেছে।</string>
    <string name="MessageRecord_you_are_no_longer_in_the_group">আপনি আর গ্রুপে নেই।</string>
    <string name="MessageRecord_s_is_no_longer_in_the_group">%1$s আর গ্রুপে নেই।</string>

    <!-- GV2 role change -->
    <string name="MessageRecord_you_made_s_an_admin">আপনি %1$s কে এডমিন বানিয়েছেন</string>
    <string name="MessageRecord_s_made_s_an_admin">%1$s %2$s কে একজন এডমিন বানিয়েছে|</string>
    <string name="MessageRecord_s_made_you_an_admin">%1$s আপনাকে এডমিন বানিয়েছে|</string>
    <string name="MessageRecord_you_revoked_admin_privileges_from_s">আপনি %1$s এর এডমিন ক্ষমতাগুলি বাতিল করেছেন।</string>
    <string name="MessageRecord_s_revoked_your_admin_privileges">%1$s আপনার এডমিন বিশেষাধিকার প্রত্যাহার করেছে।</string>
    <string name="MessageRecord_s_revoked_admin_privileges_from_s">%1$s %2$s এর এডমিন ক্ষমতাগুলি বাতিল করেছে।</string>
    <string name="MessageRecord_s_is_now_an_admin">%1$s এখন একজন এডমিন।</string>
    <string name="MessageRecord_you_are_now_an_admin">আপনি এখন প্রশাসক</string>
    <string name="MessageRecord_s_is_no_longer_an_admin">%1$s আর একজন এডমিন নন।</string>
    <string name="MessageRecord_you_are_no_longer_an_admin">আপনি আর এডমিন নন।</string>

    <!-- GV2 invitations -->
    <string name="MessageRecord_you_invited_s_to_the_group">আপনি %1$s কে এই গ্রুপে আমন্ত্রণ জানিয়েছেন।</string>
    <string name="MessageRecord_s_invited_you_to_the_group">%1$s আপনাকে গ্রুপটিতে আমন্ত্রণ জানিয়েছেন।</string>
    <plurals name="MessageRecord_s_invited_members">
        <item quantity="one">%1$s গ্রুপটিতে 1 জন ব্যক্তিকে আমন্ত্রণ জানিয়েছেন।</item>
        <item quantity="other">%1$s গ্রুপটিতে %2$d জন ব্যক্তিকে আমন্ত্রণ জানিয়েছেন।</item>
    </plurals>
    <string name="MessageRecord_you_were_invited_to_the_group">আপনাকে এই গ্রুপে আমন্ত্রিত করা হয়েছিল।</string>
    <plurals name="MessageRecord_d_people_were_invited_to_the_group">
        <item quantity="one">গ্রুপটিতে একজন ব্যক্তিকে আমন্ত্রণ জানানো হয়েছে।</item>
        <item quantity="other">গ্রুপটিতে %1$d জন ব্যক্তিকে আমন্ত্রণ জানানো হয়েছে।</item>
    </plurals>

    <!-- GV2 invitation revokes -->
    <plurals name="MessageRecord_you_revoked_invites">
        <item quantity="one">আপনি গ্ৰুপের আমন্ত্রণ প্রত্যাখ্যান করেছেন।</item>
        <item quantity="other">আপনি গ্ৰুপের %1$dটি আমন্ত্রণ প্রত্যাখ্যান করেছেন।</item>
    </plurals>
    <plurals name="MessageRecord_s_revoked_invites">
        <item quantity="one">%1$s গ্ৰুপের আমন্ত্রণ প্রত্যাখ্যান করেছেন।</item>
        <item quantity="other">%1$s গ্ৰুপের %2$dটি আমন্ত্রণ প্রত্যাখ্যান করেছেন।</item>
    </plurals>
    <string name="MessageRecord_someone_declined_an_invitation_to_the_group">কেউ একজন এই গ্রুপের আমন্ত্রণ প্রত্যাখ্যান করেছে।</string>
    <string name="MessageRecord_you_declined_the_invitation_to_the_group">আপনি গ্রুপটির নিমন্ত্রণ প্রত্যাখ্যান করেছেন।</string>
    <string name="MessageRecord_s_revoked_your_invitation_to_the_group">%1$s গ্রুপে আপনার আমন্ত্রণ বাতিল করে দিয়েছে।</string>
    <string name="MessageRecord_an_admin_revoked_your_invitation_to_the_group">একজন এডমিন গ্রুপটিতে আপনার আমন্ত্রণ বাতিল করে দিয়েছে।</string>
    <plurals name="MessageRecord_d_invitations_were_revoked">
        <item quantity="one">গ্ৰুপের একটি আমন্ত্রণ প্রত্যাখ্যান করা হয়েছে।</item>
        <item quantity="other">গ্ৰুপের %1$dটি আমন্ত্রণ প্রত্যাখ্যান করা হয়েছে।</item>
    </plurals>

    <!-- GV2 invitation acceptance -->
    <string name="MessageRecord_you_accepted_invite">আপনি গ্রুপটির নিমন্ত্রণ গ্রহণ করেছেন।</string>
    <string name="MessageRecord_s_accepted_invite">%1$s গ্রুপটির নিমন্ত্রণ গ্রহণ করেছেন।</string>
    <string name="MessageRecord_you_added_invited_member_s">আপনি আমন্ত্রিত সদস্য %1$s কে যুক্ত করেছেন।</string>
    <string name="MessageRecord_s_added_invited_member_s">%1$s আমন্ত্রিত সদস্য %2$s কে যুক্ত করেছে।</string>

    <!-- GV2 title change -->
    <string name="MessageRecord_you_changed_the_group_name_to_s">আপনি গ্রুপের নামটি \"%1$s\" এ পরিবর্তন করেছেন।</string>
    <string name="MessageRecord_s_changed_the_group_name_to_s">%1$s গ্রুপের নামটি \"%2$s\" এ পরিবর্তন করেছে।</string>
    <string name="MessageRecord_the_group_name_has_changed_to_s">গোষ্ঠীর নাম \"%1$s\" এ পরিবর্তিত হয়েছে।</string>

    <!-- GV2 description change -->
    <string name="MessageRecord_you_changed_the_group_description">আপনি গ্রুপের বিবরণ পরিবর্তন করেছেন।</string>
    <string name="MessageRecord_s_changed_the_group_description">%1$s গ্রুপের বিবরণ পরিবর্তন করেছেন।</string>
    <string name="MessageRecord_the_group_description_has_changed">গ্রুপের বিবরণ পরিবর্তন হয়েছে।</string>

    <!-- GV2 avatar change -->
    <string name="MessageRecord_you_changed_the_group_avatar">আপনি গ্রুপের অবতার পরিবর্তন করেছেন।</string>
    <string name="MessageRecord_s_changed_the_group_avatar">%1$s গ্রুপের অবতার পরিবর্তন করেছে।</string>
    <string name="MessageRecord_the_group_group_avatar_has_been_changed">গ্রুপ অবতারটি পরিবর্তন করা হয়েছে।</string>

    <!-- GV2 attribute access level change -->
    <string name="MessageRecord_you_changed_who_can_edit_group_info_to_s">কারা গ্রুপের তথ্য সম্পাদনা করতে পারে তা আপনি \"%1$s\" এ পরিবর্তন করেছেন।</string>
    <string name="MessageRecord_s_changed_who_can_edit_group_info_to_s">কে গ্রুপের তথ্য সম্পাদনা করতে পারবে তা %1$s \"%2$s\" এ পরিবর্তন করেছে|</string>
    <string name="MessageRecord_who_can_edit_group_info_has_been_changed_to_s">কে গ্রুপের তথ্য সম্পাদনা করতে পারে তা \"%1$s\" এ পরিবর্তন করা হয়েছে।</string>

    <!-- GV2 membership access level change -->
    <string name="MessageRecord_you_changed_who_can_edit_group_membership_to_s">কারা গ্রুপের সদস্যতা সম্পাদনা করতে পারবেন তা আপনি \"%1$s\" এ পরিবর্তন করেছেন।</string>
    <string name="MessageRecord_s_changed_who_can_edit_group_membership_to_s">কারা গ্রুপের সদস্যতা সম্পাদনা করতে পারবেন তা %1$s \"%2$s\" এ পরিবর্তন করেছে।</string>
    <string name="MessageRecord_who_can_edit_group_membership_has_been_changed_to_s">গ্রুপের সদস্যতা কে সম্পাদনা করতে পারে তাকে \"%1$s\" এ পরিবর্তন করা হয়েছে।</string>

    <!-- GV2 announcement group change -->
    <string name="MessageRecord_you_allow_all_members_to_send">সকল সদস্যদের বার্তা পাঠানোর অনুমতি প্রদান করতে আপনি গ্রুপ সেটিংস পরিবর্তন করেছেন।</string>
    <string name="MessageRecord_you_allow_only_admins_to_send">আপনি গ্রুপ সেটিংস পরিবর্তন করে কেবল মাত্র এডমিনদের বার্তা পাঠানোর অনুমতি দিয়েছেন।</string>
    <string name="MessageRecord_s_allow_all_members_to_send">%1$s গ্রুপের সকল সদস্যদের বার্তা পাঠানোর অনুমতি প্রদানের জন্য সেটিংস পরিবর্তন করেছেন।</string>
    <string name="MessageRecord_s_allow_only_admins_to_send">%1$s গ্রুপের কেবল অ্যাডমিনদের বার্তা পাঠানোর অনুমতি দিতে সেটিংস পরিবর্তন করেছেন।</string>
    <string name="MessageRecord_allow_all_members_to_send">সকল সদস্যকে মেসেজ পাঠানোর অনুমতি দিতে গ্রুপের সেটিংস পরিবর্তন করা হয়েছে।</string>
    <string name="MessageRecord_allow_only_admins_to_send">কেবল অ্যাডমিনদের বার্তা পাঠানোর অনুমতি দিতে গ্রুপের সেটিংস পরিবর্তন করা হয়েছে।</string>

    <!-- GV2 group link invite access level change -->
    <string name="MessageRecord_you_turned_on_the_group_link_with_admin_approval_off">আপনি এডমিনের অনুমোদন ছাড়ায় গ্রুপ লিঙ্কটি চালু করেছেন।</string>
    <string name="MessageRecord_you_turned_on_the_group_link_with_admin_approval_on">আপনি এডমিনের অনুমোদন সহ গ্রুপ লিঙ্কটি চালু করেছেন।</string>
    <string name="MessageRecord_you_turned_off_the_group_link">আপনি গ্রুপের লিঙ্ক বন্ধ করেছেন।</string>
    <string name="MessageRecord_s_turned_on_the_group_link_with_admin_approval_off">%1$s এডমিনের অনুমোদন ছাড়া গ্রুপ লিঙ্ক চালু করেছে।</string>
    <string name="MessageRecord_s_turned_on_the_group_link_with_admin_approval_on">%1$s এডমিনের অনুমোদন সাপেক্ষে গ্রুপ লিঙ্ক চালু করেছে।</string>
    <string name="MessageRecord_s_turned_off_the_group_link">%1$s গ্রুপ লিঙ্ক বন্ধ করে দিয়েছে।</string>
    <string name="MessageRecord_the_group_link_has_been_turned_on_with_admin_approval_off">এডমিনের অনুমোদনের প্রয়োজন ছাড়া গ্রুপ লিঙ্কটি চালু করা হয়েছে।</string>
    <string name="MessageRecord_the_group_link_has_been_turned_on_with_admin_approval_on">এডমিনের অনুমোদনের প্রয়োজন সহ গ্রুপ লিঙ্কটি চালু করা হয়েছে।</string>
    <string name="MessageRecord_the_group_link_has_been_turned_off">গ্রুপ লিঙ্কটি বন্ধ করা হয়েছে।</string>
    <string name="MessageRecord_you_turned_off_admin_approval_for_the_group_link">আপনি গ্রুপ লিঙ্কের জন্য এডমিনের অনুমোদন বন্ধ করেছেন।</string>
    <string name="MessageRecord_s_turned_off_admin_approval_for_the_group_link">%1$s গ্রুপ লিঙ্কের জন্য এডমিনের অনুমোদন বন্ধ করেছে।</string>
    <string name="MessageRecord_the_admin_approval_for_the_group_link_has_been_turned_off">গ্রুপ লিঙ্কের জন্য এডমিনের অনুমোদন বন্ধ করা হয়েছে।</string>
    <string name="MessageRecord_you_turned_on_admin_approval_for_the_group_link">আপনি গ্রুপ লিঙ্কের জন্য এডমিনের অনুমোদন চালু করেছেন।</string>
    <string name="MessageRecord_s_turned_on_admin_approval_for_the_group_link">%1$s গ্রুপ লিঙ্কের জন্য এডমিনের অনুমোদন চালু করেছে।</string>
    <string name="MessageRecord_the_admin_approval_for_the_group_link_has_been_turned_on">গ্রুপ লিঙ্কের জন্য এডমিনের অনুমোদন চালু করা হয়েছে।</string>

    <!-- GV2 group link reset -->
    <string name="MessageRecord_you_reset_the_group_link">আপনি গ্রুপ লিঙ্কটি পুনরায় সেট করেছেন।</string>
    <string name="MessageRecord_s_reset_the_group_link">%1$s গ্রুপ লিঙ্কটি পুনরায় সেট করেছে।</string>
    <string name="MessageRecord_the_group_link_has_been_reset">গ্রুপ লিঙ্কটি পুনরায় সেট করা হয়েছে।</string>

    <!-- GV2 group link joins -->
    <string name="MessageRecord_you_joined_the_group_via_the_group_link">আপনি গ্রুপ লিঙ্কের মাধ্যমে গ্রুপে যোগ দিয়েছেন।</string>
    <string name="MessageRecord_s_joined_the_group_via_the_group_link">%1$s গ্রুপ লিঙ্কের মাধ্যমে গ্রুপে যোগ দিয়েছেন।</string>

    <!-- GV2 group link requests -->
    <string name="MessageRecord_you_sent_a_request_to_join_the_group">আপনি এই গ্রুপে যোগদানের জন্য একটি অনুরোধ প্রেরণ করেছেন।</string>
    <string name="MessageRecord_s_requested_to_join_via_the_group_link">%1$s গ্রুপ লিঙ্কের মাধ্যমে যোগদানের জন্য অনুরোধ করেছেন।</string>
    <!-- Update message shown when someone requests to join via group link and cancels the request back to back -->
    <plurals name="MessageRecord_s_requested_and_cancelled_their_request_to_join_via_the_group_link">
        <item quantity="one">%1$s গ্রুপ লিংকের মাধ্যমে যোগ দেওয়ার অনুরোধ পাঠিয়েছেন এবং বাতিল করেছেন।</item>
        <item quantity="other">%1$s গ্রুপ লিংকের মাধ্যমে যোগ দেওয়ার %2$dটি অনুরোধ পাঠিয়েছেন এবং বাতিল করেছেন।</item>
    </plurals>

    <!-- GV2 group link approvals -->
    <string name="MessageRecord_s_approved_your_request_to_join_the_group">%1$s গ্রুপে যোগ দেওয়ার জন্য আপনার অনুরোধ অনুমোদিত করেছেন।</string>
    <string name="MessageRecord_s_approved_a_request_to_join_the_group_from_s">%2$s এর গ্রুপে যোগদানের জন্য একটি অনুরোধ %1$s অনুমোদিত করেছে।</string>
    <string name="MessageRecord_you_approved_a_request_to_join_the_group_from_s">আপনি %1$s এর গ্রুপে যোগদানের জন্য একটি অনুরোধ অনুমোদিত করেছেন।</string>
    <string name="MessageRecord_your_request_to_join_the_group_has_been_approved">আপনার গ্রুপে যোগদানের অনুরোধ অনুমোদিত হয়েছে।</string>
    <string name="MessageRecord_a_request_to_join_the_group_from_s_has_been_approved">%1$s এর গ্রুপে যোগদানের জন্য একটি অনুরোধ অনুমোদিত হয়েছে।</string>

    <!-- GV2 group link deny -->
    <string name="MessageRecord_your_request_to_join_the_group_has_been_denied_by_an_admin">গ্রুপে যোগ দেওয়ার জন্য আপনার অনুরোধটি এডমিনে কর্তৃক বাতিল করা হয়েছে।</string>
    <string name="MessageRecord_s_denied_a_request_to_join_the_group_from_s">গ্রুপে যোগ দেওয়ার জন্য %2$s এর অনুরোধটি %1$s কর্তৃক বাতিল করা হয়েছে।</string>
    <string name="MessageRecord_a_request_to_join_the_group_from_s_has_been_denied">গ্রুপে যোগ দেওয়ার জন্য %1$s অনুরোধটি বাতিল করা হয়েছে।</string>
    <string name="MessageRecord_you_canceled_your_request_to_join_the_group">আপনি গ্রুপে যোগদানের জন্য আপনার অনুরোধ বাতিল করেছেন।</string>
    <string name="MessageRecord_s_canceled_their_request_to_join_the_group">%1$s গ্রুপে যোগদানের জন্য তাদের অনুরোধ বাতিল করেছেন।</string>

    <!-- End of GV2 specific update messages -->

    <string name="MessageRecord_your_safety_number_with_s_has_changed">%1$sএর সাথে আপনার নিরাপত্তা নাম্বার পরিবর্তিত হয়েছে।</string>
    <string name="MessageRecord_you_marked_your_safety_number_with_s_verified">%1$sএর সাথে আপনি যাচাই করে আপনার নিরাপত্তা নাম্বার চিহ্নিত করেছেন</string>
    <string name="MessageRecord_you_marked_your_safety_number_with_s_verified_from_another_device">%1$s এর সাথে আপনি অন্য একটি ডিভাইস থেকে যাচাই করে আপনার নিরাপত্তা নাম্বার চিহ্নিত করেছেন</string>
    <string name="MessageRecord_you_marked_your_safety_number_with_s_unverified">আপনি %1$sএর নিরাপত্তা নাম্বার অযাচিত নির্বাচন করেছেন</string>
    <string name="MessageRecord_you_marked_your_safety_number_with_s_unverified_from_another_device">আপনি অন্য একটি ডিভাইস থেকে %1$s এর নিরাপত্তা নাম্বার অযাচিত নির্বাচন করেছেন</string>
    <string name="MessageRecord_a_message_from_s_couldnt_be_delivered">%1$s এর থেকে একটি বার্তা সরবরাহ করা যায়নি</string>
    <string name="MessageRecord_s_changed_their_phone_number">%1$s তাদের ফোন নাম্বার পৰিবৰ্তন করেছেন।</string>
    <!-- Update item message shown in the release channel when someone is already a sustainer so we ask them if they want to boost. -->
    <string name="MessageRecord_like_this_new_feature_help_support_signal_with_a_one_time_donation">এই নতুন ফিচারটি পছন্দ হয়েছে? একটি এককালীন অনুদান দিয়ে Signal-কে সাহায্য করুন।</string>
    <!-- Update item message shown when we merge two threads together -->
    <string name="MessageRecord_your_message_history_with_s_and_their_number_s_has_been_merged">%1$s-এর সাথে আপনার ম্যাসেজের ইতিহাস এবং তাদের নম্বর %2$s একত্রিত করা হয়েছে।</string>
    <!-- Update item message shown when we merge two threads together and we don't know the phone number of the other thread -->
    <string name="MessageRecord_your_message_history_with_s_and_another_chat_has_been_merged">%1$s-এর সাথে আপনার ম্যাসেজের ইতিহাস এবং তাদের সাথে সম্পর্কিত অন্য একটি চ্যাট একত্রিত করা হয়েছে।</string>
    <!-- Message to notify sender that activate payments request has been sent to the recipient -->
    <string name="MessageRecord_you_sent_request">You sent %1$s a request to activate Payments</string>
    <!-- Request message from recipient to activate payments -->
    <string name="MessageRecord_wants_you_to_activate_payments">%1$s wants you to activate Payments. Only send payments to people you trust.</string>
    <!-- Message to inform user that payments was activated-->
    <string name="MessageRecord_you_activated_payments">You activated Payments</string>
    <!-- Message to inform sender that recipient can now accept payments -->
    <string name="MessageRecord_can_accept_payments">%1$s can now accept Payments</string>

    <!-- Group Calling update messages -->
    <string name="MessageRecord_s_started_a_group_call_s">%1$s একটি গ্রুপ কল শুরু করেছে । %2$s</string>
    <string name="MessageRecord_s_is_in_the_group_call_s">%1$s গ্রুপ কল এ আছেন। %2$s</string>
    <string name="MessageRecord_you_are_in_the_group_call_s1">আপনি গ্রুপ কল এ আছেন। %1$s</string>
    <string name="MessageRecord_s_and_s_are_in_the_group_call_s1">%1$s এবং %2$s গ্রুপ কল এ আছেন। %3$s</string>
    <string name="MessageRecord_group_call_s">গ্রুপ কল। %1$s</string>

    <string name="MessageRecord_s_started_a_group_call">%1$s একটি গ্রুপ কল শুরু করেছেন</string>
    <string name="MessageRecord_s_is_in_the_group_call">%1$s একটি গ্রুপ কল এ আছেন</string>
    <string name="MessageRecord_you_are_in_the_group_call">আপনি গ্রুপ কল এ আছেন</string>
    <string name="MessageRecord_s_and_s_are_in_the_group_call">%1$s এবং %2$s গ্রুপ কল এ আছেন</string>
    <string name="MessageRecord_group_call">গ্রুপ কল</string>

    <string name="MessageRecord_you">আপনি</string>

    <plurals name="MessageRecord_s_s_and_d_others_are_in_the_group_call_s">
        <item quantity="one">%1$s, %2$s, এবং %3$d অন্যান্যরা গ্রুপ কল এ আছেন। %4$s</item>
        <item quantity="other">%1$s, %2$s, এবং%3$d অন্যান্যরা গ্রুপ কল এ আছেন। %4$s</item>
    </plurals>

    <plurals name="MessageRecord_s_s_and_d_others_are_in_the_group_call">
        <item quantity="one">%1$s, %2$s, ও %3$d জন গ্রুপ কলটিতে আছে</item>
        <item quantity="other">%1$s, %2$s ও আরও %3$d জন গ্রুপ কলটিতে আছেন</item>
    </plurals>

    <!-- In-conversation update message to indicate that the current contact is sms only and will need to migrate to signal to continue the conversation in signal. -->
    <string name="MessageRecord__you_will_no_longer_be_able_to_send_sms_messages_from_signal_soon">শীঘ্রই Signal থেকে আপনি আর এসএমএস ম্যাসেজ পাঠাতে পারবেন না। এখানে কথোপকথন করতে %1$s-কে Signal-এ আমন্ত্রণ জানান।</string>
    <!-- In-conversation update message to indicate that the current contact is sms only and will need to migrate to signal to continue the conversation in signal. -->
    <string name="MessageRecord__you_can_no_longer_send_sms_messages_in_signal">Signal থেকে আপনি আর এসএমএস ম্যাসেজ পাঠাতে পারবেন না। এখানে কথোপকথন করতে %1$s-কে Signal-এ আমন্ত্রণ জানান।</string>

    <!-- MessageRequestBottomView -->
    <string name="MessageRequestBottomView_accept">মানছি</string>
    <string name="MessageRequestBottomView_continue">চলতে থাকুন</string>
    <string name="MessageRequestBottomView_delete">মুছে দিন</string>
    <string name="MessageRequestBottomView_block">অবরূদ্ধ</string>
    <string name="MessageRequestBottomView_unblock">মূক্ত করুন</string>
    <string name="MessageRequestBottomView_do_you_want_to_let_s_message_you_they_wont_know_youve_seen_their_messages_until_you_accept">%1$s-কে কি আপনাকে মেসেজ পাঠাতে এবং আপনার নাম ও ছবি শেয়ার করতে দেবেন? আপনি গ্রহণ না করা পর্যন্ত আপনি যে তাদের মেসেজটি দেখেছেন সেটি তারা জানতে পারবেন না।</string>
    <!-- Shown in message request flow. Describes what will happen if you unblock a Signal user -->
    <string name="MessageRequestBottomView_do_you_want_to_let_s_message_you_wont_receive_any_messages_until_you_unblock_them">%1$s-কে কি আপনাকে মেসেজ পাঠাতে এবং আপনার নাম ও ছবি শেয়ার করতে দেবেন? আপনি তাদের আনব্লক না করা পর্যন্ত তাদের কোনও বার্তা পাবেন না।</string>
    <!-- Shown in message request flow. Describes what will happen if you unblock an SMS user -->
    <string name="MessageRequestBottomView_do_you_want_to_let_s_message_you_wont_receive_any_messages_until_you_unblock_them_SMS">%1$s-কে ম্যাসেজ পাঠানোর অনুমতি দিবেন? যতক্ষণ না আপনি তাদের আনব্লক করবেন ততক্ষণ আপনি কোনো ম্যাসেজ পাবেন না।</string>
    <string name="MessageRequestBottomView_get_updates_and_news_from_s_you_wont_receive_any_updates_until_you_unblock_them">%1$s-এর কাছ থেকে আপডেট এবং খবর পেতে চান? যতক্ষণ না আপনি তাদের আনব্লক করবেন ততক্ষণ আপনি কোনো আপডেট পাবেন না।</string>
    <string name="MessageRequestBottomView_continue_your_conversation_with_this_group_and_share_your_name_and_photo">আপনি কি এই গ্রুপের সাথে আপনার কথোপকথন চালিয়ে যাবেন এবং এর সদস্যদের সাথে আপনার নাম ও ছবি শেয়ার করবেন?</string>
    <string name="MessageRequestBottomView_upgrade_this_group_to_activate_new_features">\@mentions ও অ্যাডমিনের মতো নতুন ফিচার চালু করতে এই গ্রুপটিকে আপগ্রেড করুন। এই গ্রুপে যেসব সদস্য তাদের নাম ও ছবি শেয়ার করেননি তাদেরকে যোগদানের আমন্ত্রণ জানানো হবে।</string>
    <string name="MessageRequestBottomView_this_legacy_group_can_no_longer_be_used">এই লিগ্যাসি গ্রুপটি অনেক বড় হওয়ায় এটি আর ব্যবহার করা যাবে না। গ্রুপের সর্বোচ্চ আকার হল %1$d।</string>
    <string name="MessageRequestBottomView_continue_your_conversation_with_s_and_share_your_name_and_photo">আপনি কি %1$s-এর সাথে আপনার কথোপকথন চালিয়ে যাবেন এবং আপনার নাম ও ছবি ব্যবহার করবেন?</string>
    <string name="MessageRequestBottomView_do_you_want_to_join_this_group_they_wont_know_youve_seen_their_messages_until_you_accept">আপনি কি এই গ্রুপে যোগ দিয়ে এর সদস্যদের সাথে আপনার নাম ও ছবি শেয়ার করবেন? আপনি গ্রহণ না করা পর্যন্ত তারা জানবেন না যে আপনি তাদের মেসেজ দেখেছেন।</string>
    <string name="MessageRequestBottomView_do_you_want_to_join_this_group_you_wont_see_their_messages">এই গ্রুপে যোগ দিন এবং এর গ্রুপের সদস্যদের সাথে আপনার নাম এবং ছবি শেয়ার করুন? সহমত প্রকাশ করার আগ পর্যন্ত আপনি তাদের ম্যাসেজ দেখতে পাবেন না।</string>
    <string name="MessageRequestBottomView_join_this_group_they_wont_know_youve_seen_their_messages_until_you_accept">এই গ্রুপে যোগ দেবেন? আপনি স্বীকার না করা পর্যন্ত তারা জানবেন না যে আপনি তাদের মেসেজ দেখেছেন।</string>
    <string name="MessageRequestBottomView_unblock_this_group_and_share_your_name_and_photo_with_its_members">এই গ্রুপটিকে আনব্লক করে এর সদস্যদের সাথে আপনার নাম ও ছবি শেয়ার করবেন? আপনি তাদের আনব্লক না করা পর্যন্ত কোন মেসেজ পাবেন না।</string>
    <string name="MessageRequestBottomView_legacy_learn_more_url" translatable="false">https://support.signal.org/hc/articles/360007459591</string>
    <string name="MessageRequestProfileView_view">দেখান</string>
    <string name="MessageRequestProfileView_member_of_one_group">%1$sএর সদস্য</string>
    <string name="MessageRequestProfileView_member_of_two_groups">%1$s এবং %2$s এর সদস্য</string>
    <string name="MessageRequestProfileView_member_of_many_groups">%1$s, %2$s, এবং %3$s এর সদস্য</string>
    <plurals name="MessageRequestProfileView_members">
        <item quantity="one">%1$d জন সদস্য</item>
        <item quantity="other">%1$d জন সদস্য</item>
    </plurals>
    <!-- Describes the number of members in a group. The string MessageRequestProfileView_invited is nested in the parentheses. -->
    <plurals name="MessageRequestProfileView_members_and_invited">
        <item quantity="one">%1$d সদস্য (%2$s)</item>
        <item quantity="other">%1$d সদস্য (%2$s)</item>
    </plurals>
    <!-- Describes the number of people invited to a group. Nested inside of the string MessageRequestProfileView_members_and_invited -->
    <plurals name="MessageRequestProfileView_invited">
        <item quantity="one">+%1$d আমন্ত্রিত</item>
        <item quantity="other">+ %1$d আমন্ত্রিত</item>
    </plurals>
    <plurals name="MessageRequestProfileView_member_of_d_additional_groups">
        <item quantity="one">%1$d টি অতিরিক্ত গ্রুপ</item>
        <item quantity="other">%1$dটি অতিরিক্ত গ্রুপ</item>
    </plurals>

    <!-- PassphraseChangeActivity -->
    <string name="PassphraseChangeActivity_passphrases_dont_match_exclamation">পাসফ্রেজ মিলছে না!</string>
    <string name="PassphraseChangeActivity_incorrect_old_passphrase_exclamation">পুরাতন পাসফ্রেজ সঠিক নয়!</string>
    <string name="PassphraseChangeActivity_enter_new_passphrase_exclamation">নতুন পাসফ্রেজ লিখুন!</string>

    <!-- DeviceProvisioningActivity -->
    <string name="DeviceProvisioningActivity_link_this_device">এই ডিভাইস যুক্ত করবেন?</string>
    <string name="DeviceProvisioningActivity_continue">সামনে আগান</string>

    <string name="DeviceProvisioningActivity_content_intro">এটা সক্ষম হবে</string>
    <string name="DeviceProvisioningActivity_content_bullets">
        .আপনার সমস্ত বার্তা পড়তে \n• আপনার নামে বার্তা প্রেরণ করতে
    </string>
    <string name="DeviceProvisioningActivity_content_progress_title">ডিভাইসটি সংযুক্ত হচ্ছে</string>
    <string name="DeviceProvisioningActivity_content_progress_content">নতুন ডিভাইস সংযুক্ত করা হচ্ছে…</string>
    <string name="DeviceProvisioningActivity_content_progress_success">ডিভাইস অনুমোদিত হয়েছে!</string>
    <string name="DeviceProvisioningActivity_content_progress_no_device">কোনও ডিভাইস পাওয়া যায় নি।</string>
    <string name="DeviceProvisioningActivity_content_progress_network_error">নেটওয়ার্ক ত্রুটি।</string>
    <string name="DeviceProvisioningActivity_content_progress_key_error">অকার্যকর QR কোড।</string>
    <string name="DeviceProvisioningActivity_sorry_you_have_too_many_devices_linked_already">দুঃখিত, ইতিমধ্যে আপনার সাথে সংযুক্ত অনেকগুলি ডিভাইস রয়েছে, কিছু সরানোর চেষ্টা করুন</string>
    <string name="DeviceActivity_sorry_this_is_not_a_valid_device_link_qr_code">দুঃখিত, এটি কোনও বৈধ ডিভাইসের লিঙ্ক কিউআর কোড নয়।</string>
    <string name="DeviceProvisioningActivity_link_a_signal_device">একটি Signal ডিভাইস লিঙ্ক করবেন?</string>
    <string name="DeviceProvisioningActivity_it_looks_like_youre_trying_to_link_a_signal_device_using_a_3rd_party_scanner">দেখে মনে হচ্ছে আপনি ৩য় পক্ষের স্ক্যানার ব্যবহার করে একটি Signal ডিভাইস লিঙ্ক করার চেষ্টা করছেন। আপনার সুরক্ষার জন্য, দয়া করে Signal এর মধ্যে থেকে আবার কোডটি স্ক্যান করুন।</string>

    <string name="DeviceActivity_signal_needs_the_camera_permission_in_order_to_scan_a_qr_code">কোনও কিউআর কোড স্ক্যান করার জন্য Molly এর ক্যামেরা অনুমতি প্রয়োজন তবে এটি স্থায়ীভাবে অস্বীকার করা হয়েছে। দয়া করে অ্যাপ সেটিংসে যান, \"অনুমতিগুলি\" নির্বাচন করুন এবং \"ক্যামেরা\" সক্ষম করুন।</string>
    <string name="DeviceActivity_unable_to_scan_a_qr_code_without_the_camera_permission">ক্যামেরা অনুমতি ব্যতীত কোনও কিউআর কোড স্ক্যান করতে অক্ষম</string>

    <!-- OutdatedBuildReminder -->
    <string name="OutdatedBuildReminder_update_now">আপডেট করুন</string>
    <string name="OutdatedBuildReminder_your_version_of_signal_will_expire_today">Signal-এর এই সংস্করণটির মেয়াদ আজ শেষ হয়ে যাবে। সর্বশেষ সংস্করণে আপডেট করুন।</string>
    <plurals name="OutdatedBuildReminder_your_version_of_signal_will_expire_in_n_days">
        <item quantity="one">Signal-এর এই সংস্করণটির মেয়াদ আগামীকাল শেষ হয়ে যাবে। সর্বশেষ সংস্করণে আপডেট করুন।</item>
        <item quantity="other">Signal-এর এই সংস্করণটির মেয়াদ %1$d দিনের মধ্যে শেষ হয়ে যাবে। সর্বশেষ সংস্করণে আপডেট করুন।</item>
    </plurals>

    <!-- PassphrasePromptActivity -->
    <string name="PassphrasePromptActivity_enter_passphrase">পাসফ্রেজ প্রবেশ করান</string>
    <string name="PassphrasePromptActivity_watermark_content_description">Molly আইকন</string>
    <string name="PassphrasePromptActivity_ok_button_content_description">পাসফ্রেজ সাবমিট করুন</string>
    <string name="PassphrasePromptActivity_invalid_passphrase_exclamation">অকার্যকর পাসফ্রেজ!</string>
    <string name="PassphrasePromptActivity_unlock_signal">Molly আনলক করুন</string>
    <string name="PassphrasePromptActivity_signal_android_lock_screen">Molly অ্যান্ড্রয়েড - লক স্ক্রিন</string>

    <!-- PlacePickerActivity -->
    <string name="PlacePickerActivity_title">ম্যাপ</string>

    <string name="PlacePickerActivity_drop_pin">ড্রপ পিন</string>
    <string name="PlacePickerActivity_accept_address">ঠিকানাটি মানছি</string>

    <!-- PlayServicesProblemFragment -->
    <string name="PlayServicesProblemFragment_the_version_of_google_play_services_you_have_installed_is_not_functioning">আপনার ইনস্টল করা গুগল প্লে পরিষেবাদির সংস্করণটি সঠিকভাবে কাজ করছে না। গুগল প্লে পরিষেবাগুলি পুনরায় ইনস্টল করুন এবং আবার চেষ্টা করুন।</string>

    <!-- PinRestoreEntryFragment -->
    <string name="PinRestoreEntryFragment_incorrect_pin">ভুল পিন</string>
    <string name="PinRestoreEntryFragment_skip_pin_entry">PIN প্রবেশ করানো উপেক্ষা করবেন?</string>
    <string name="PinRestoreEntryFragment_need_help">সাহায্য প্রয়োজন?</string>
    <string name="PinRestoreEntryFragment_your_pin_is_a_d_digit_code">আপনার পিনটি আপনার তৈরি %1$d+ অক্ষরের একটি কোড যা সংখ্যা বা আলফানিউমেরিক হতে পারে।\n\nআপনি আপনার পিন মনে করতে না পারলে, নতুন একটি পিন তৈরি করতে পারেন। আপনি আপনার অ্যাকাউন্টটি রেজিস্টার করে ব্যবহার করতে পারবেন কিন্তু আপনি আপনার প্রোফাইলের তথ্যের মতো কিছু সেভ করে রাখা সেটিংস হারাবেন।</string>
    <string name="PinRestoreEntryFragment_if_you_cant_remember_your_pin">আপনি যদি আপনার পিনটি মনে না করতে পারেন তবে আপনি একটি নতুন তৈরি করতে পারেন। আপনি নিজের অ্যাকাউন্টটি নিবন্ধভুক্ত করতে এবং ব্যবহার করতে পারেন তবে আপনি আপনার প্রোফাইল তথ্যের মতো কিছু সংরক্ষিত সেটিংস হারাবেন।</string>
    <string name="PinRestoreEntryFragment_create_new_pin">নতুন পিন তৈরি করুন</string>
    <string name="PinRestoreEntryFragment_contact_support">সহায়তা কেন্দ্রে যোগাযোগ</string>
    <string name="PinRestoreEntryFragment_cancel">বাতিল</string>
    <string name="PinRestoreEntryFragment_skip">বাদ দিয়ে যান</string>
    <plurals name="PinRestoreEntryFragment_you_have_d_attempt_remaining">
        <item quantity="one">আপনার %1$d টি প্রচেষ্টা বাকী আছে। আপনার প্রচেষ্টার সীমা শেষ হয়ে গেলে, আপনি একটি নতুন পিন তৈরি করতে পারবেন। আপনি নিবন্ধন করতে ও আপনার অ্যাকাউন্ট ব্যবহার করতে পারবেন কিন্তু আপনি আপনার প্রোফাইল তথ্যের মতো সঞ্চিত কিছু সেটিংস হারাবেন।</item>
        <item quantity="other">আপনার %1$d টি প্রচেষ্টা বাকী আছে। আপনার প্রচেষ্টার সীমা শেষ হয়ে গেলে, আপনি একটি নতুন পিন তৈরি করতে পারবেন। আপনি আপনার অ্যাকাউন্ট রেজিস্টার করে ব্যবহার করতে পারবেন কিন্তু আপনি আপনার প্রোফাইলের তথ্যের মতো কিছু সেভ করা সেটিংস হারাবেন।</item>
    </plurals>
    <string name="PinRestoreEntryFragment_signal_registration_need_help_with_pin">Signal নিবন্ধন - অ্যানড্রয়েড এর জন্য PIN এর ব্যাপারে সাহায্য প্রয়োজন</string>
    <string name="PinRestoreEntryFragment_enter_alphanumeric_pin">বর্ণানুক্রমিক পিন প্রবেশ করান</string>
    <string name="PinRestoreEntryFragment_enter_numeric_pin">সংখ্যার পিন প্রবেশ করান</string>

    <!-- PinRestoreLockedFragment -->
    <string name="PinRestoreLockedFragment_create_your_pin">আপনার পিন তৈরি করুন</string>
    <string name="PinRestoreLockedFragment_youve_run_out_of_pin_guesses">আপনার পিন অনুমান করার প্রচেষ্টার সংখ্যা শেষ হয়ে গেছে, কিন্তু আপনি একটি নতুন পিন তৈরি করে এখনও আপনার Signal অ্যাকাউন্টে প্রবেশ করতে পারবেন। আপনার অ্যাকাউন্টের গোপনীয়তা ও নিরাপত্তারর জন্য সেভ করে রাখা প্রোফাইলের তথ্য বা সেটিংস-এর তথ্য ছাড়াই আপনার অ্যাকাউন্টটি পুনর্বহাল করা হবে।</string>
    <string name="PinRestoreLockedFragment_create_new_pin">PIN তৈরি করুন</string>
    <string name="PinRestoreLockedFragment_learn_more_url" translatable="false">https://support.signal.org/hc/articles/360007059792</string>

    <!-- PinOptOutDialog -->
    <string name="PinOptOutDialog_warning">সতর্কতা</string>
    <string name="PinOptOutDialog_if_you_disable_the_pin_you_will_lose_all_data">আপনি পিনটি নিষ্ক্রিয় করলে, আপনি Signal-এ সেভ করা ডেটা ম্যানুয়ালি ব্যাক-আপ ও পুনরুদ্ধার না করলে, পুনরায় Signal-এ রেজিস্টার করার সময় আপনি সমস্ত সেভ করা ডেটা হারাবেন। পিন নিষ্ক্রিয় থাকা অবস্থায় আপনি রেজিস্ট্রেশন লক চালু করতে পারবেন না।</string>
    <string name="PinOptOutDialog_disable_pin">পিন নিষ্ক্রিয় করুন</string>

    <!-- RatingManager -->
    <string name="RatingManager_rate_this_app">এই এপটিকে রেটিং দিন</string>
    <string name="RatingManager_if_you_enjoy_using_this_app_please_take_a_moment">আপনি যদি এই অ্যাপ ব্যবহার করে উপভোগ করেন, তবে দয়া করে এটি রেটিং দিতে কিছুক্ষণ সময় দিয়ে আমাদের সহায়তা করুন।</string>
    <string name="RatingManager_rate_now">এখন রেটিং দিন!</string>
    <string name="RatingManager_no_thanks">না ধন্যবাদ</string>
    <string name="RatingManager_later">পরবর্তীতে</string>

    <!-- ReactionsBottomSheetDialogFragment -->
    <string name="ReactionsBottomSheetDialogFragment_all">সবগুলো। %1$d</string>

    <!-- ReactionsConversationView -->
    <string name="ReactionsConversationView_plus">+ %1$d</string>

    <!-- ReactionsRecipientAdapter -->
    <string name="ReactionsRecipientAdapter_you">আপনি</string>

    <!-- RecaptchaRequiredBottomSheetFragment -->
    <string name="RecaptchaRequiredBottomSheetFragment_verify_to_continue_messaging">মেসেজ পাঠানো চালিয়ে যেতে ভেরিফাই করুন</string>
    <string name="RecaptchaRequiredBottomSheetFragment_to_help_prevent_spam_on_signal">Molly-এ স্প্যাম প্রতিরোধ করতে, অনুগ্রহ করে যাচাইকরণ সম্পূর্ণ করুন।</string>
    <string name="RecaptchaRequiredBottomSheetFragment_after_verifying_you_can_continue_messaging">যাচাই করার পর, আপনি মেসেজ পাঠানো চালিয়ে যেতে পারবেন। স্থগিত করা যেকোনো বার্তা স্বয়ংক্রিয়ভাবে পাঠানো হবে।</string>

    <!-- Recipient -->
    <string name="Recipient_you">আপনি</string>
    <!-- Name of recipient representing user\'s \'My Story\' -->
    <string name="Recipient_my_story">আমার স্টোরি</string>

    <!-- RecipientPreferencesActivity -->
    <string name="RecipientPreferenceActivity_block">ব্লক করুন</string>
    <string name="RecipientPreferenceActivity_unblock">আনব্লক করুন</string>

    <!-- RecipientProvider -->
    <string name="RecipientProvider_unnamed_group">নামবিহীন গ্রুপ</string>

    <!-- RedPhone -->
    <string name="RedPhone_answering">জবাব দিচ্ছে…</string>
    <string name="RedPhone_ending_call">কল সমাপ্ত করছে…</string>
    <string name="RedPhone_ringing">রিং হচ্ছে …</string>
    <string name="RedPhone_busy">ব্যাস্ত আছে</string>
    <string name="RedPhone_recipient_unavailable">প্রাপককে পাওয়া যাচ্ছে না</string>
    <string name="RedPhone_network_failed">নেটওয়ার্ক ব্যর্থ!</string>
    <string name="RedPhone_number_not_registered">নাম্বারটি নিবন্ধিত নয়!</string>
    <string name="RedPhone_the_number_you_dialed_does_not_support_secure_voice">আপনার ডায়াল করা নাম্বার সুরক্ষিত ভয়েস সমর্থন করে না!</string>
    <string name="RedPhone_got_it">বুঝতে পেরেছি</string>

    <!-- Valentine\'s Day Megaphone -->
    <!-- Title text for the Valentine\'s Day donation megaphone. The placeholder will always be a heart emoji. Needs to be a placeholder for Android reasons. -->
    <string name="ValentinesDayMegaphone_happy_heart_day">শুভ 💜 দিবস!</string>
    <!-- Body text for the Valentine\'s Day donation megaphone. -->
    <string name="ValentinesDayMegaphone_show_your_affection">Molly-এর একজন সাসটেইনার হয়ে আপনার ভালোবাসা প্রদর্শন করুন।</string>

    <!-- WebRtcCallActivity -->
    <string name="WebRtcCallActivity__tap_here_to_turn_on_your_video">আপনার ভিডিও চালু করতে এখানে আলতো চাপুন</string>
    <string name="WebRtcCallActivity__to_call_s_signal_needs_access_to_your_camera">%1$s কে ফোন করতে Molly কে আপনার ক্যামেরা ব্যাবহার করতে হবে।</string>
    <string name="WebRtcCallActivity__signal_s">Molly %1$s</string>
    <string name="WebRtcCallActivity__calling">কল করা হচ্ছে…</string>
    <string name="WebRtcCallActivity__group_is_too_large_to_ring_the_participants">অংশগ্রহণকারীদের রিং করার জন্য গ্রুপটি খুব বড়।</string>
    <!-- Call status shown when an active call was disconnected (e.g., network hiccup) and is trying to reconnect -->
    <string name="WebRtcCallActivity__reconnecting">পুনঃসংযোগ হচ্ছে …</string>
    <!-- Title for dialog warning about lacking bluetooth permissions during a call -->
    <string name="WebRtcCallActivity__bluetooth_permission_denied">ব্লুটুথ সংযোগের অনুমতি বাতিল করা হয়েছে৷</string>
    <!-- Message for dialog warning about lacking bluetooth permissions during a call and references the permission needed by name -->
    <string name="WebRtcCallActivity__please_enable_the_nearby_devices_permission_to_use_bluetooth_during_a_call">একটি কল চলাকালীন ব্লুটুথ ব্যবহার করার জন্য অনুগ্রহ করে \"আশেপাশের ডিভাইস\" সংযোগের অনুমতি সচল করুন৷</string>
    <!-- Positive action for bluetooth warning dialog to open settings -->
    <string name="WebRtcCallActivity__open_settings">সেটিংস খুলুন</string>
    <!-- Negative aciton for bluetooth warning dialog to dismiss dialog -->
    <string name="WebRtcCallActivity__not_now">এখন না</string>

    <!-- WebRtcCallView -->
    <string name="WebRtcCallView__signal_call">Signal কল</string>
    <string name="WebRtcCallView__signal_video_call">সিগন্যাল ভিডিও কল</string>
    <string name="WebRtcCallView__start_call">কল শুরু করুন</string>
    <string name="WebRtcCallView__join_call">কলে যোগ দিন</string>
    <string name="WebRtcCallView__call_is_full">কলটিতে জায়গা নেই</string>
    <string name="WebRtcCallView__the_maximum_number_of_d_participants_has_been_Reached_for_this_call">এই কল-এ সর্বোচ্চ %1$d জন অংশগ্রহণকারীর সংখ্যায় পৌঁছেছে। পরে আবার চেষ্টা করুন।</string>
    <string name="WebRtcCallView__view_participants_list">অংশগ্রহণকারীদের দেখুন</string>
    <string name="WebRtcCallView__your_video_is_off">আপনার ভিডিও বন্ধ করা আছে</string>
    <string name="WebRtcCallView__reconnecting">পুনঃসংযোগ হচ্ছে …</string>
    <string name="WebRtcCallView__joining">যোগ দিচ্ছে…</string>
    <string name="WebRtcCallView__disconnected">বিচ্ছিন্ন হয়েছে</string>

    <string name="WebRtcCallView__signal_will_ring_s">সিগন্যাল %1$s কে রিং করবে</string>
    <string name="WebRtcCallView__signal_will_ring_s_and_s">সিগন্যাল %1$s এবং %2$s কল করবে৷</string>
    <plurals name="WebRtcCallView__signal_will_ring_s_s_and_d_others">
        <item quantity="one">সিগন্যাল %1$s, %2$s এবং অন্যান্য %3$d বেজে উঠবে।</item>
        <item quantity="other">সিগন্যাল %1$s, %2$s এবং অন্যান্যগুলি %3$d বেজে উঠবে৷</item>
    </plurals>

    <string name="WebRtcCallView__s_will_be_notified">%1$s কে জানানো হবে</string>
    <string name="WebRtcCallView__s_and_s_will_be_notified">%1$s এবং %2$s -কে জানানো হবে</string>
    <plurals name="WebRtcCallView__s_s_and_d_others_will_be_notified">
        <item quantity="one">%1$s, %2$s, এবং অন্য %3$d জনকে জানানো হবে</item>
        <item quantity="other">%1$s, %2$s, এবং অন্যান্য %3$d জনকে জানানো হবে</item>
    </plurals>

    <string name="WebRtcCallView__ringing_s">%1$s রিং হচ্ছে</string>
    <string name="WebRtcCallView__ringing_s_and_s">%1$s এবং %2$s রিং হচ্ছে</string>
    <plurals name="WebRtcCallView__ringing_s_s_and_d_others">
        <item quantity="one">%1$s, %2$s এবং অন্যান্য %3$d রিং করা হচ্ছে</item>
        <item quantity="other">%1$s, %2$s, এবং অন্যান্য %3$d রিং করা হচ্ছে</item>
    </plurals>

    <string name="WebRtcCallView__s_is_calling_you">%1$s আপনাকে কল করছে।</string>
    <string name="WebRtcCallView__s_is_calling_you_and_s">%1$s আপনাকে এবং %2$s কে কল করছে।</string>
    <string name="WebRtcCallView__s_is_calling_you_s_and_s">%1$s আপনাকে কল করছে, %2$s এবং %3$s</string>
    <plurals name="WebRtcCallView__s_is_calling_you_s_s_and_d_others">
        <item quantity="one">%1$s আপনাকে কল করছে, %2$s, %3$s এবং অন্য %4$d</item>
        <item quantity="other">%1$s আপনাকে, %2$s, %3$s এবং অন্যান্য %4$d জনকে কল করছে</item>
    </plurals>

    <string name="WebRtcCallView__no_one_else_is_here">এখানে আর কেউ নেই</string>
    <string name="WebRtcCallView__s_is_in_this_call">%1$s এই কল-এ আছেন</string>
    <string name="WebRtcCallView__s_are_in_this_call">%1$s এই কলে আছে</string>
    <string name="WebRtcCallView__s_and_s_are_in_this_call">%1$s ও %2$s এই কল-এ আছেন</string>
    <string name="WebRtcCallView__s_is_presenting">%1$s উপস্থাপন করছেন</string>

    <plurals name="WebRtcCallView__s_s_and_d_others_are_in_this_call">
        <item quantity="one">%1$s, %2$s, ও আরো %3$d জন এই কল-এ আছেন</item>
        <item quantity="other">%1$s, %2$s ও আরও %3$d জন এই কল-এ আছেন</item>
    </plurals>

    <string name="WebRtcCallView__flip">ফ্লিপ</string>
    <string name="WebRtcCallView__speaker">স্পিকার</string>
    <string name="WebRtcCallView__camera">ক্যামেরা</string>
    <string name="WebRtcCallView__unmute">আনমিউট করুন</string>
    <string name="WebRtcCallView__mute">নিরব</string>
    <string name="WebRtcCallView__ring">রিং</string>
    <string name="WebRtcCallView__end_call">কল শেষ করুন</string>

    <!-- CallParticipantsListDialog -->
    <plurals name="CallParticipantsListDialog_in_this_call_d_people">
        <item quantity="one">এই কল-এ · %1$d জন</item>
        <item quantity="other">এই কলে · %1$d জন</item>
    </plurals>

    <!-- CallParticipantView -->
    <string name="CallParticipantView__s_is_blocked">%1$s-কে ব্লক করা হয়েছে</string>
    <string name="CallParticipantView__more_info">আরও তথ্য</string>
    <string name="CallParticipantView__you_wont_receive_their_audio_or_video">আপনি তাদের অডিও বা ভিডিও পাবেন না এবং তারাও আপনার পাবেন না।</string>
    <string name="CallParticipantView__cant_receive_audio_video_from_s">%1$s থেকে অডিও &amp; ভিডিও গ্রহণ করতে পারবেন না</string>
    <string name="CallParticipantView__cant_receive_audio_and_video_from_s">%1$s থেকে অডিও ও ভিডিও গ্রহণ করতে পারবেন না</string>
    <string name="CallParticipantView__this_may_be_Because_they_have_not_verified_your_safety_number_change">এর কারণ হতে পারে যে হয় তারা আপনার পরিবর্তিত নিরাপত্তা নাম্বার ভেরিফাই করেননি, নতুবা তাদের ডিভাইসে কোন সমস্যা হয়েছে বা তারা আপনাকে ব্লক করেছেন।</string>

    <!-- CallToastPopupWindow -->
    <string name="CallToastPopupWindow__swipe_to_view_screen_share">স্ক্রিন শেয়ার দেখতে সোয়াইপ করুন</string>

    <!-- ProxyBottomSheetFragment -->
    <string name="ProxyBottomSheetFragment_proxy_server">প্রক্সি সার্ভার</string>
    <string name="ProxyBottomSheetFragment_proxy_address">প্রক্সি ঠিকানা</string>
    <string name="ProxyBottomSheetFragment_do_you_want_to_use_this_proxy_address">আপনি কি এই প্রক্সি ঠিকানা ব্যবহার করতে চান?</string>
    <string name="ProxyBottomSheetFragment_use_proxy">প্রক্সি ব্যবহার করুন</string>
    <string name="ProxyBottomSheetFragment_successfully_connected_to_proxy">প্রক্সির সাথে সফলভাবে সংযুক্ত হয়েছে।</string>

    <!-- RecaptchaProofActivity -->
    <string name="RecaptchaProofActivity_failed_to_submit">জমা দিতে ব্যর্থ হয়েছে</string>
    <string name="RecaptchaProofActivity_complete_verification">যাচাইকরণ সম্পন্ন করুন</string>

    <!-- RegistrationActivity -->
    <string name="RegistrationActivity_select_your_country">আপনার দেশ নির্বাচন করুন</string>
    <string name="RegistrationActivity_you_must_specify_your_country_code">আপনাকে অবশ্যই নির্দিষ্ট করতে হবে দেশ কোড
    </string>
    <string name="RegistrationActivity_you_must_specify_your_phone_number">আপনাকে অবশ্যই নির্দিষ্ট করতে হবে ফোন নাম্বার
    </string>
    <string name="RegistrationActivity_invalid_number">অকার্যকর নাম্বার</string>
    <string name="RegistrationActivity_the_number_you_specified_s_is_invalid">আপনি যে নাম্বার নির্দিষ্ট করেছেন (%1$s) তা সঠিক নয়।
    </string>
    <string name="RegistrationActivity_a_verification_code_will_be_sent_to">এখানে একটি যাচাইকরণ কোড পাঠানো হবে:</string>
    <string name="RegistrationActivity_you_will_receive_a_call_to_verify_this_number">এই নম্বরটি যাচাই করার জন্য আপনি একটি কল পাবেন।</string>
    <string name="RegistrationActivity_is_your_phone_number_above_correct">উপরে প্রদর্শিত আপনার ফোন নম্বরটি কি সঠিক?</string>
    <string name="RegistrationActivity_edit_number">নম্বর সম্পাদনা</string>
    <string name="RegistrationActivity_missing_google_play_services">গুগল প্লে সার্ভিস নিখোজ</string>
    <string name="RegistrationActivity_this_device_is_missing_google_play_services">এই ডিভাইস টিতে গুগল প্লে পরিষেবাদি অনুপস্থিত। আপনি এখনও সিগন্যাল ব্যবহার করতে পারেন, তবে এই কনফিগারেশনের ফলে নির্ভরযোগ্যতা বা কার্যকারিতা হ্রাস পেতে পারে। \n\\ আপনি যদি এ্যাডভান্স ব্যবহারকারী না হন, তাছাড়া কোনও পরিবর্তিত অ্যানড্রয়েড রম চালিয়ে যাচ্ছেন না, বা মনে করছেন যে, আপনি এই ত্রুটি ভুল করে দেখছেন। দয়া করে সমস্যা সমাধানের জন্য support@molly.im ঠিকানায় পরিচিতি করুন।</string>
    <string name="RegistrationActivity_i_understand">আমি বুঝতে পেরেছি</string>
    <string name="RegistrationActivity_play_services_error">প্লে সার্ভিস সমস্যা</string>
    <string name="RegistrationActivity_google_play_services_is_updating_or_unavailable">গুগল প্লে পরিষেবাদি আপডেট করছে বা অস্থায়ীভাবে অনুপলব্ধ। অনুগ্রহপূর্বক আবার চেষ্টা করুন।</string>
    <string name="RegistrationActivity_terms_and_privacy">শর্তাদি এবং গোপনীয়তা নীতি</string>
    <string name="RegistrationActivity_signal_needs_access_to_your_contacts_and_media_in_order_to_connect_with_friends">আপনাকে বন্ধুদের সাথে সংযোগ করতে এবং বার্তা পাঠাতে সাহায্য করার জন্য সিগন্যালের পরিচিতি এবং মিডিয়ার অনুমতির প্রয়োজন হয়। আপনার পরিচিতিগুলি সিগন্যালের ব্যক্তিগত পরিচিতি আবিষ্কার ব্যবহার করে আপলোড করা হয়, যার মানে সেগুলি এন্ড-টু-এন্ড এনক্রিপ্ট করা এবং সিগন্যাল পরিষেবাতে কখনই দৃশ্যমান নয়৷</string>
    <string name="RegistrationActivity_signal_needs_access_to_your_contacts_in_order_to_connect_with_friends">আপনাকে বন্ধুদের সাথে সংযোগ করতে সাহায্য করার জন্য সিগন্যালের পরিচিতির অনুমতির প্রয়োজন হয়। আপনার পরিচিতিগুলি সিগন্যালের ব্যক্তিগত পরিচিতি আবিষ্কার ব্যবহার করে আপলোড করা হয়, যার মানে সেগুলি এন্ড-টু-এন্ড এনক্রিপ্ট করা এবং সিগন্যাল পরিষেবাতে কখনই দৃশ্যমান নয়।</string>
    <string name="RegistrationActivity_rate_limited_to_service">আপনি এই নম্বরটি নিবন্ধন করার জন্য অনেকবার চেষ্টা করেছেন। দয়া করে পরে আবার চেষ্টা করুন।</string>
    <string name="RegistrationActivity_unable_to_connect_to_service">পরিষেবাতে সংযোগ করতে অক্ষম। নেটওয়ার্ক সংযোগ পরীক্ষা করুন এবং আবার চেষ্টা করুন।</string>
    <string name="RegistrationActivity_non_standard_number_format">নন-স্ট্যান্ডার্ড নম্বর বিন্যাস</string>
    <string name="RegistrationActivity_the_number_you_entered_appears_to_be_a_non_standard">আপনি যে নম্বরটি প্রবেশ করেছেন (%1$s) সেটি একটি অ-মানক বিন্যাস বলে মনে হচ্ছে।\n\nআপনি কি %2$s বলতে চান?</string>
    <string name="RegistrationActivity_signal_android_phone_number_format">সিগন্যাল অ্যান্ড্রয়েড - ফোন নম্বর ফর্ম্যাট</string>
    <string name="RegistrationActivity_call_requested">কল অনুরোধ করা হয়েছে</string>
    <plurals name="RegistrationActivity_debug_log_hint">
        <item quantity="one">আপনি এখন একটি ডিবাগ লগ জমা দেওয়ার থেকে %1$d পদক্ষেপ দূরে।</item>
        <item quantity="other">আপনি এখন একটি ডিবাগ লগ জমা দেওয়ার থেকে %1$d পদক্ষেপ দূরে।</item>
    </plurals>
    <string name="RegistrationActivity_we_need_to_verify_that_youre_human">আপনি যে একজন মানুষ তা আমরা যাচাই করতে চাই।</string>
    <string name="RegistrationActivity_next">পরবর্তী</string>
    <string name="RegistrationActivity_continue">চলতে থাকুন</string>
    <string name="RegistrationActivity_take_privacy_with_you_be_yourself_in_every_message">আপনার গোপনীয়তা বজায় রাখুন।\n প্রতিটি বার্তায় নিজস্ব থাকুন।</string>
    <string name="RegistrationActivity_enter_your_phone_number_to_get_started">শুরু করতে আপনার ফোন নাম্বার লিখুন</string>
    <string name="RegistrationActivity_enter_your_phone_number">আপনার ফোন নম্বর লিখুন</string>
    <string name="RegistrationActivity_you_will_receive_a_verification_code">আপনি একটি যাচাইকরণ কোড পাবেন। ক্যারিয়ারের হার প্রযোজ্য হতে পারে।</string>
    <string name="RegistrationActivity_enter_the_code_we_sent_to_s">%1$s-তে পাঠানো কোড টি এন্টার করুন</string>
    <string name="RegistrationActivity_make_sure_your_phone_has_a_cellular_signal">এসএমএস বা কল পেতে আপনার ফোনে সেলুলার সিগন্যাল রয়েছে তা নিশ্চিত করুন</string>

    <string name="RegistrationActivity_phone_number_description">ফোন নাম্বার</string>
    <string name="RegistrationActivity_country_code_description">দেশ কোড</string>
    <string name="RegistrationActivity_call">কল করুন</string>

    <!-- RegistrationLockV2Dialog -->
    <string name="RegistrationLockV2Dialog_turn_on_registration_lock">রেজিস্ট্রেশন লক চালু করবেন?</string>
    <string name="RegistrationLockV2Dialog_turn_off_registration_lock">রেজিস্ট্রেশন লক বন্ধ করবেন?</string>
    <string name="RegistrationLockV2Dialog_if_you_forget_your_signal_pin_when_registering_again">আবার Signal নিবন্ধকরণ করার সময় আপনি যদি নিজের Signal পিনটি ভুলে যান তবে আপনাকে ৭ দিনের জন্য আপনার অ্যাকাউন্ট থেকে লক আউট করা হবে।</string>
    <string name="RegistrationLockV2Dialog_turn_on">চালু করুন</string>
    <string name="RegistrationLockV2Dialog_turn_off">বন্ধ করুন</string>

    <!-- RevealableMessageView -->
    <string name="RevealableMessageView_view_photo">ছবি দেখুন</string>
    <string name="RevealableMessageView_view_video">ভিডিও দেখুন</string>
    <string name="RevealableMessageView_viewed">দেখা হয়ে গেছে</string>
    <string name="RevealableMessageView_media">মিডিয়া</string>

    <!-- Search -->
    <string name="SearchFragment_no_results">\'%1$s\' এর জন্য কোনও ফলাফল পাওয়া যায়নি</string>
    <string name="SearchFragment_header_conversations">কথোপকথন সমুহ</string>
    <string name="SearchFragment_header_contacts">পরিচিতিসমূহ</string>
    <string name="SearchFragment_header_messages">বার্তা সমূহ</string>

    <!-- ShakeToReport -->
    <string name="ShakeToReport_shake_detected" translatable="false">Shake detected</string>
    <string name="ShakeToReport_submit_debug_log" translatable="false">Submit debug log?</string>
    <string name="ShakeToReport_submit" translatable="false">Submit</string>
    <string name="ShakeToReport_failed_to_submit" translatable="false">Failed to submit :(</string>
    <string name="ShakeToReport_success" translatable="false">Success!</string>
    <string name="ShakeToReport_share" translatable="false">Share</string>

    <!-- SharedContactDetailsActivity -->
    <string name="SharedContactDetailsActivity_add_to_contacts">পরিচিতি যুক্ত করুন</string>
    <string name="SharedContactDetailsActivity_invite_to_signal">Molly এ আমন্ত্রণ জানান</string>
    <string name="SharedContactDetailsActivity_signal_message">Signal বার্তা</string>
    <string name="SharedContactDetailsActivity_signal_call">Signal কল</string>

    <!-- SharedContactView -->
    <string name="SharedContactView_add_to_contacts">পরিচিতিতে যুক্ত করুন</string>
    <string name="SharedContactView_invite_to_signal">Molly এ আমন্ত্রণ জানান</string>
    <string name="SharedContactView_message">Signal বার্তা</string>

    <!-- SignalBottomActionBar -->
    <string name="SignalBottomActionBar_more">আরও</string>

    <!-- SignalPinReminders -->
    <string name="SignalPinReminders_well_remind_you_again_later">PIN সফলভাবে যাচাই করা হয়েছে৷ আমরা আপনাকে পরে আবার মনে করিয়ে দেব।</string>
    <string name="SignalPinReminders_well_remind_you_again_tomorrow">PIN সফলভাবে যাচাই করা হয়েছে৷ আমরা আপনাকে আগামীকাল আবার মনে করিয়ে দেব।</string>
    <string name="SignalPinReminders_well_remind_you_again_in_a_few_days">PIN সফলভাবে যাচাই করা হয়েছে৷ আমরা আপনাকে কিছুদিন পর আবার মনে করিয়ে দেব।</string>
    <string name="SignalPinReminders_well_remind_you_again_in_a_week">PIN সফলভাবে যাচাই করা হয়েছে৷ আমরা আপনাকে এক সপ্তাহ পর আবার মনে করিয়ে দেব।</string>
    <string name="SignalPinReminders_well_remind_you_again_in_a_couple_weeks">PIN সফলভাবে যাচাই করা হয়েছে৷ আমরা আপনাকে সপ্তাহখানেক পর আবার মনে করিয়ে দেব।</string>
    <string name="SignalPinReminders_well_remind_you_again_in_a_month">PIN সফলভাবে যাচাই করা হয়েছে৷ আমরা আপনাকে এক মাস পর আবার মনে করিয়ে দেব।</string>

    <!-- Slide -->
    <string name="Slide_image">ছবি</string>
    <string name="Slide_sticker">স্টিকার</string>
    <string name="Slide_audio">অডিও</string>
    <string name="Slide_video">ভিডিও</string>

    <!-- SmsMessageRecord -->
    <string name="SmsMessageRecord_received_corrupted_key_exchange_message">বিকৃত চাবি পাওয়া গেছে বার্তা বিনিময় করুন!
    </string>
    <string name="SmsMessageRecord_received_key_exchange_message_for_invalid_protocol_version">
        অবৈধ প্রোটোকল সংস্করণের জন্য চাবি বিনিময় বার্তা পেয়েছে।
    </string>
    <string name="SmsMessageRecord_received_message_with_new_safety_number_tap_to_process">নতুন নিরাপত্তা নাম্বার সহ বার্তা পেয়েছে। প্রক্রিয়া এবং প্রদর্শন করতে আলতো চাপুন।</string>
    <string name="SmsMessageRecord_secure_session_reset">আপনি নিরাপদ সেশনটি পুন:স্থাপন করেছেন।</string>
    <string name="SmsMessageRecord_secure_session_reset_s">%1$s নিরাপদ সেশনটি পুন:স্থাপন করেছেন</string>
    <string name="SmsMessageRecord_duplicate_message">ডুপ্লিকেট মেসেজ</string>
    <string name="SmsMessageRecord_this_message_could_not_be_processed_because_it_was_sent_from_a_newer_version">এই বার্তাটি প্রক্রিয়া করা যায়নি কারণ এটি Signal এর একটি নতুন সংস্করণ থেকে প্রেরণ করা হয়েছিল। আপনি আপডেট হওয়ার পরে আপনার পরিচিতি কে এই বার্তাটি আবার প্রেরণ করতে বলতে পারেন।</string>
    <string name="SmsMessageRecord_error_handling_incoming_message">আগত বার্তা পরিচালনা করার সময় ত্রুটি।</string>

    <!-- StickerManagementActivity -->
    <string name="StickerManagementActivity_stickers">স্টিকার সমূহ</string>

    <!-- StickerManagementAdapter -->
    <string name="StickerManagementAdapter_installed_stickers">ইনস্টলকৃত স্টিকার</string>
    <string name="StickerManagementAdapter_stickers_you_received">আপনার প্রাপ্ত স্টিকার</string>
    <string name="StickerManagementAdapter_signal_artist_series">Signal শিল্পী সিরিজ</string>
    <string name="StickerManagementAdapter_no_stickers_installed">কোনো স্টিকার ইনস্টল করা নেই</string>
    <string name="StickerManagementAdapter_stickers_from_incoming_messages_will_appear_here">আগত বার্তাগুলির স্টিকারসমূহ এখানে দেখা যাবে</string>
    <string name="StickerManagementAdapter_untitled">নামহীন</string>
    <string name="StickerManagementAdapter_unknown">অজানা</string>

    <!-- StickerPackPreviewActivity -->
    <string name="StickerPackPreviewActivity_untitled">নামহীন</string>
    <string name="StickerPackPreviewActivity_unknown">অজানা</string>
    <string name="StickerPackPreviewActivity_install">ইনস্টল করুন</string>
    <string name="StickerPackPreviewActivity_remove">সরান</string>
    <string name="StickerPackPreviewActivity_stickers">স্টিকার সমূহ</string>
    <string name="StickerPackPreviewActivity_failed_to_load_sticker_pack">স্টিকার প্যাক লোড হয়নি</string>

    <!-- SubmitDebugLogActivity -->
    <string name="SubmitDebugLogActivity_edit">সম্পাদনা</string>
    <string name="SubmitDebugLogActivity_done">শেষ</string>
    <!-- Menu option to save a debug log file to disk. -->
    <string name="SubmitDebugLogActivity_save">সংরক্ষণ করুন</string>
    <!-- Error that is show in a toast when we fail to save a debug log file to disk. -->
    <string name="SubmitDebugLogActivity_failed_to_save">সেভ করা ব্যর্থ হয়েছে</string>
    <!-- Toast that is show to notify that we have saved the debug log file to disk. -->
    <string name="SubmitDebugLogActivity_save_complete">সেভ সম্পন্ন হয়েছে</string>
    <string name="SubmitDebugLogActivity_tap_a_line_to_delete_it">লাইনটিকে মুছে ফেলতে লাইনের উপর চাপুন</string>
    <string name="SubmitDebugLogActivity_submit">সাবমিট</string>
    <string name="SubmitDebugLogActivity_failed_to_submit_logs">বিবরণীসমূহ জমাদিতে ব্যার্থ</string>
    <string name="SubmitDebugLogActivity_success">সফল!</string>
    <string name="SubmitDebugLogActivity_copy_this_url_and_add_it_to_your_issue">এই ইউআরএল টি কপি করুন এবং এটি আপনার সমস্যা প্রতিবেদন বা সাপোর্ট ইমে‌ইলে যোগ করুন:\n\n<b>%1$s</b></string>
    <string name="SubmitDebugLogActivity_share">শেয়ার করুন</string>
    <string name="SubmitDebugLogActivity_this_log_will_be_posted_publicly_online_for_contributors">এই লগটি অবদানকারীদের দেখার জন্য উন্মুক্তভাবে অনলাইনে পোস্ট করা হবে। আপলোড করার পূর্বে আপনি যাচাই করে দেখতে পারেন।</string>

    <!-- SupportEmailUtil -->
    <string name="SupportEmailUtil_support_email" translatable="false">support@molly.im</string>
    <string name="SupportEmailUtil_filter">ফিল্টার:</string>
    <string name="SupportEmailUtil_device_info">ডিভাইস-এর তথ্য:</string>
    <string name="SupportEmailUtil_android_version">অ্যান্ড্রয়েড সংস্করণ:</string>
    <string name="SupportEmailUtil_signal_version">Molly সংস্করণ:</string>
    <string name="SupportEmailUtil_signal_package">Molly প্যাকেজ:</string>
    <string name="SupportEmailUtil_registration_lock">রেজিস্ট্রেশন লক</string>
    <string name="SupportEmailUtil_locale">স্থান:</string>

    <!-- ThreadRecord -->
    <string name="ThreadRecord_group_updated">গ্রুপ অাপডেট হয়েছে</string>
    <string name="ThreadRecord_left_the_group">গ্রুপ ত্যাগ করেছে</string>
    <string name="ThreadRecord_secure_session_reset">নিরাপদ সেশন পুনঃস্থাপন করা</string>
    <string name="ThreadRecord_draft">ড্রাফ্ট:</string>
    <string name="ThreadRecord_called">আপনি কল করেছিলেন</string>
    <string name="ThreadRecord_called_you">অাপনাকে কল করেছিলো</string>
    <string name="ThreadRecord_missed_audio_call">মিস করা অডিও কল</string>
    <string name="ThreadRecord_missed_video_call">মিস করা ভিডিও কল</string>
    <string name="ThreadRecord_media_message">মিডিয়া বার্তা</string>
    <string name="ThreadRecord_sticker">স্টিকার</string>
    <string name="ThreadRecord_view_once_photo">একবার দেখার যোগ্য ছবি</string>
    <string name="ThreadRecord_view_once_video">একবার দেখার যোগ্য ভিডিও</string>
    <string name="ThreadRecord_view_once_media">একবার দেখা যাবে এমন মিডিয়া</string>
    <string name="ThreadRecord_this_message_was_deleted">এই বার্তাটি মুছে ফেলা হয়েছে।</string>
    <string name="ThreadRecord_you_deleted_this_message">আপনি এই বার্তাটি মুছে দিয়েছিলেন।</string>
    <!-- Displayed in the notification when the user sends a request to activate payments -->
    <string name="ThreadRecord_you_sent_request">You sent a request to activate Payments</string>
    <!-- Displayed in the notification when the recipient wants to activate payments -->
    <string name="ThreadRecord_wants_you_to_activate_payments">%1$s wants you to activate Payments</string>
    <!-- Displayed in the notification when the user activates payments -->
    <string name="ThreadRecord_you_activated_payments">You activated Payments</string>
    <!-- Displayed in the notification when the recipient can accept payments -->
    <string name="ThreadRecord_can_accept_payments">%1$s can now accept Payments</string>
    <string name="ThreadRecord_s_is_on_signal">%1$s Signal এ যোগ দিয়েছেন!</string>
    <string name="ThreadRecord_disappearing_messages_disabled">অদৃশ্য হওয়া বার্তাগুলি অক্ষম করা হয়েছে</string>
    <string name="ThreadRecord_disappearing_message_time_updated_to_s">অদৃশ্য হয়ে যাওয়া বার্তার সময়টি %1$s এ সেট করা হয়েছে</string>
    <string name="ThreadRecord_safety_number_changed">নিরাপত্তা নাম্বার পরিবর্তিত হয়েছে</string>
    <string name="ThreadRecord_your_safety_number_with_s_has_changed">%1$sএর সাথে আপনার নিরাপত্তা নাম্বার পরিবর্তিত হয়েছে।</string>
    <string name="ThreadRecord_you_marked_verified">আপনি যাচাইকৃত চিহ্নিত করেছেন</string>
    <string name="ThreadRecord_you_marked_unverified">আপনি অযাচাইকৃত চিহ্নিত করেছেন</string>
    <string name="ThreadRecord_message_could_not_be_processed">বার্তাটি প্রক্রিয়া করা যায়নি</string>
    <string name="ThreadRecord_delivery_issue">পাঠানোর ক্ষেত্রে সমস্যা</string>
    <string name="ThreadRecord_message_request">বার্তার অনুরোধ</string>
    <string name="ThreadRecord_photo">ছবি</string>
    <string name="ThreadRecord_gif">জিফ</string>
    <string name="ThreadRecord_voice_message">ভয়েস বার্তা</string>
    <string name="ThreadRecord_file">ফাইল</string>
    <string name="ThreadRecord_video">ভিডিও</string>
    <string name="ThreadRecord_chat_session_refreshed">চ্যাট সেশনটি পুনরায় লোড হয়েছে</string>
    <!-- Displayed in the notification when the user is sent a gift -->
    <string name="ThreadRecord__you_received_a_gift">আপনি একটি উপহার পেয়েছেন</string>
    <!-- Displayed in the notification when the user sends a gift -->
    <string name="ThreadRecord__you_sent_a_gift">আপনি একটি উপহার পাঠিয়েছিলেন</string>
    <!-- Displayed in the notification when the user has opened a received gift -->
    <string name="ThreadRecord__you_redeemed_a_gift_badge">আপনি একটি গিফট ব্যাজ ফিরে পেয়েছেন</string>
    <!-- Displayed in the conversation list when someone reacted to your story -->
    <string name="ThreadRecord__reacted_s_to_your_story">আপনার স্টোরি-তে %1$s রিঅ্যাক্ট করেছেন</string>
    <!-- Displayed in the conversation list when you reacted to someone\'s story -->
    <string name="ThreadRecord__reacted_s_to_their_story">তাদের স্টোরি-তে %1$s রিঅ্যাক্ট করেছেন</string>

    <!-- UpdateApkReadyListener -->
    <string name="UpdateApkReadyListener_Signal_update">Molly আপডেট</string>
    <string name="UpdateApkReadyListener_a_new_version_of_signal_is_available_tap_to_update">Molly এর একটি নতুন ভার্সন পাওয়া যাচ্ছে, অাপডেট করতে ট্যাপ করুন</string>

    <!-- UntrustedSendDialog -->
    <string name="UntrustedSendDialog_send_message">বার্তা পাঠান?</string>
    <string name="UntrustedSendDialog_send">পাঠান</string>

    <!-- UnverifiedSendDialog -->
    <string name="UnverifiedSendDialog_send_message">বার্তা পাঠান?</string>
    <string name="UnverifiedSendDialog_send">পাঠান</string>

    <!-- UsernameEditFragment -->
    <!-- Toolbar title when entering from registration -->
    <string name="UsernameEditFragment__add_a_username">একটি ইউজারনেম যোগ করুন</string>
    <!-- Instructional text at the top of the username edit screen -->
    <string name="UsernameEditFragment__choose_your_username">আপনার ইউজারনেম বেছে নিন</string>
    <string name="UsernameEditFragment_username">ব্যবহারকারীর নাম</string>
    <string name="UsernameEditFragment_delete">মুছে দিন</string>
    <string name="UsernameEditFragment_successfully_set_username">সফলভাবে ব্যবহারকারীর নাম সেট করা হয়েছে।</string>
    <string name="UsernameEditFragment_successfully_removed_username">সফলভাবে ব্যবহারকারীর নাম মুছে ফেলা হয়েছে।</string>
    <string name="UsernameEditFragment_encountered_a_network_error">একটি নেটওয়ার্ক ত্রুটি সম্মুখীন।</string>
    <string name="UsernameEditFragment_this_username_is_taken">এই ব্যবহারকারীর নাম নেওয়া হয়েছে|</string>
    <string name="UsernameEditFragment_this_username_is_available">নামটি ব্যবহার করা যাবে|</string>
    <string name="UsernameEditFragment_usernames_can_only_include">ব্যবহারকারী নামে কেবল a–Z, 0–9, ও আন্ডারস্কোর থাকা যাবে।</string>
    <string name="UsernameEditFragment_usernames_cannot_begin_with_a_number">ব্যবহারকারীর নাম সংখ্যা দিয়ে শুরু করতে পারে না।</string>
    <string name="UsernameEditFragment_username_is_invalid">ব্যবহারকারীর নাম অবৈধ|</string>
    <string name="UsernameEditFragment_usernames_must_be_between_a_and_b_characters">ব্যবহারকারীর নামগুলি অবশ্যই %1$d এবং %2$d অক্ষরের মধ্যে থাকতে হবে।</string>
    <!-- Explanation about what usernames provide -->
    <string name="UsernameEditFragment__usernames_let_others_message">ইউজারনেম ব্যবহার করলে আপনার ফোন নাম্বার ছাড়াই অন্যরা আপনাকে ম্যাসেজ দিতে পারবেন৷ আপনার ঠিকানা গোপন রাখতে সাহায্য করার জন্য এগুলো একগুচ্ছ সংখ্যার যুক্ত করা হয়৷</string>
    <!-- Dialog title for explanation about numbers at the end of the username -->
    <string name="UsernameEditFragment__what_is_this_number">এই নম্বরটি কী?</string>
    <string name="UsernameEditFragment__these_digits_help_keep">এই সংখ্যাগুলো আপনার ইউজারনেমটি গোপন রাখতে সাহায্য করে, যাতে আপনি অবাঞ্ছিত ম্যাসেজ এড়িয়ে যেতে পারেন৷ আপনি যে ব্যক্তি ও গ্রুপের সাথে চ্যাট করতে চান শুধুমাত্র তাদের সাথে আপনার ইউজারনেমটি শেয়ার করুন। ব্যবহারকারীর নামটি পরিবর্তন করলে আপনি একগুচ্ছ নতুন সংখ্যা পাবেন।</string>
    <!-- Button to allow user to skip -->
    <string name="UsernameEditFragment__skip">বাদ দিয়ে যান</string>
    <!-- Content description for done button -->
    <string name="UsernameEditFragment__done">শেষ</string>

    <plurals name="UserNotificationMigrationJob_d_contacts_are_on_signal">
        <item quantity="one">%1$d টি কন্ট্যাক্ট Signal ব্যবহার করছে!</item>
        <item quantity="other">%1$d জন কন্ট্যাক্ট Signal ব্যবহার করছেন!</item>
    </plurals>

    <!-- UsernameShareBottomSheet -->
    <!-- Explanation of what the sheet enables the user to do -->
    <string name="UsernameShareBottomSheet__copy_or_share_a_username_link">ব্যবহারকারীর নামের একটি লিংক কপি করুন অথবা শেয়ার করুন</string>

    <!-- VerifyIdentityActivity -->
    <string name="VerifyIdentityActivity_your_contact_is_running_an_old_version_of_signal">আপনার পরিচিতি Signal এর একটি পুরানো সংস্করণ চলাচ্ছেন। আপনার নিরাপত্তা নাম্বার যাচাই করার আগে দয়া করে তাকে আপডেট করতে বলুন।</string>
    <string name="VerifyIdentityActivity_your_contact_is_running_a_newer_version_of_Signal">আপনার পরিচিতি একটি অসঙ্গত QR কোড ফর্ম্যাট সহ সিগন্যালের একটি নতুন সংস্করণ চলাচ্ছেন। তুলনা করার জন্য আপডেট করুন।</string>
    <string name="VerifyIdentityActivity_the_scanned_qr_code_is_not_a_correctly_formatted_safety_number">স্ক্যান করা কিউআর কোডটি সঠিকভাবে ফর্ম্যাট করা নিরাপত্তা নাম্বার যাচাইকরণ কোড নয়। আবার স্ক্যান করার চেষ্টা করুন।</string>
    <string name="VerifyIdentityActivity_share_safety_number_via">যার মাধ্যমে নিরাপত্তা নম্বর শেয়ার করতে চান…</string>
    <string name="VerifyIdentityActivity_our_signal_safety_number">আমাদের Signal নিরাপত্তা নাম্বার:</string>
    <string name="VerifyIdentityActivity_no_app_to_share_to">আপনার কাছে শেয়ার করতে পারবেন এমন কোন অ্যাপ নেই।</string>
    <string name="VerifyIdentityActivity_no_safety_number_to_compare_was_found_in_the_clipboard">ক্লিপবোর্ডে তুলনার মতো কোনও নিরাপত্তা নাম্বার পাওয়া যায় নি</string>
    <string name="VerifyIdentityActivity_signal_needs_the_camera_permission_in_order_to_scan_a_qr_code_but_it_has_been_permanently_denied">কোনও কিউআর কোড স্ক্যান করার জন্য Molly এর ক্যামেরা অনুমতি প্রয়োজন তবে এটি স্থায়ীভাবে অস্বীকার করা হয়েছে। দয়া করে অ্যাপ সেটিংসে যান, \"অনুমতিগুলি\" নির্বাচন করুন এবং \"ক্যামেরা\" সক্ষম করুন।</string>
    <string name="VerifyIdentityActivity_unable_to_scan_qr_code_without_camera_permission">ক্যামেরা অনুমতি ছাড়া কিউআর কোড স্ক্যান করা সম্ভব নয়</string>
    <string name="VerifyIdentityActivity_you_must_first_exchange_messages_in_order_to_view">%1$s-এর নিরাপত্তা নাম্বার দেখতে আপনাকে প্রথমে তার সাথে মেসেজ আদান-প্রদান করতে হবে।</string>

    <!-- ViewOnceMessageActivity -->
    <string name="ViewOnceMessageActivity_video_duration" translatable="false">%1$02d:%2$02d</string>

    <!-- AudioView -->
    <string name="AudioView_duration" translatable="false">%1$d:%2$02d</string>

    <!-- MessageDisplayHelper -->
    <string name="MessageDisplayHelper_message_encrypted_for_non_existing_session">অ-বিদ্যমান সেশনের জন্য বার্তা এনক্রিপ্ট করা হয়েছে</string>

    <!-- MmsMessageRecord -->
    <string name="MmsMessageRecord_bad_encrypted_mms_message">খারাপ এনক্রিপ্ট করা এমএমএস বার্তা</string>
    <string name="MmsMessageRecord_mms_message_encrypted_for_non_existing_session">অ-বিদ্যমান সেশনের জন্য এমএমএস বার্তা এনক্রিপ্ট করা</string>

    <!-- MuteDialog -->
    <string name="MuteDialog_mute_notifications">নোটিফিকেশন নিঃশব্দ করুন</string>

    <!-- ApplicationMigrationService -->
    <string name="ApplicationMigrationService_import_in_progress">আমদানি চলছে</string>
    <string name="ApplicationMigrationService_importing_text_messages">পাঠ্য বার্তা আমদানি করা হচ্ছে</string>
    <string name="ApplicationMigrationService_import_complete">আমদানি সম্পূর্ণ</string>
    <string name="ApplicationMigrationService_system_database_import_is_complete">সিস্টেম ডাটাবেস আমদানি সম্পন্ন হয়েছে।</string>

    <!-- KeyCachingService -->
    <string name="KeyCachingService_signal_passphrase_cached">খোলার জন্য স্পর্শ করুন।</string>
    <string name="KeyCachingService_passphrase_cached">Molly আনলক করা আছে</string>
    <string name="KeyCachingService_lock">Molly লক্ করুন</string>

    <!-- MediaPreviewActivity -->
    <string name="MediaPreviewActivity_you">আপনি</string>
    <string name="MediaPreviewActivity_unssuported_media_type">অসমর্থিত ধরনের মিডিয়া</string>
    <string name="MediaPreviewActivity_draft">খসড়া</string>
    <string name="MediaPreviewActivity_signal_needs_the_storage_permission_in_order_to_write_to_external_storage_but_it_has_been_permanently_denied">বাহ্যিক স্টোরেজে সংরক্ষণের জন্য Mollyএর স্টোরেজের অনুমতি প্রয়োজন তবে এটি স্থায়ীভাবে অস্বীকার করা হয়েছে। দয়া করে অ্যাপ্লিকেশন সেটিংসে যান, \"অনুমতিগুলি\" নির্বাচন করুন এবং \"স্টোরেজ\" সক্ষম করুন।</string>
    <string name="MediaPreviewActivity_unable_to_write_to_external_storage_without_permission">অনুমতি ব্যতীত বাহ্যিক স্টোরেজে সংরক্ষণ করতে অক্ষম</string>
    <string name="MediaPreviewActivity_media_delete_confirmation_title">বার্তা মুছে দিন?</string>
    <string name="MediaPreviewActivity_media_delete_confirmation_message">স্থায়ীভাবে এই বার্তাটি মুছে দিন।</string>
    <string name="MediaPreviewActivity_s_to_s">%1$s থেকে %2$s</string>
    <!-- All media preview title when viewing media send by you to another recipient (allows changing of \'You\' based on context) -->
    <string name="MediaPreviewActivity_you_to_s">আপনার কাছ থেকে %1$s-এর কাছে</string>
    <!-- All media preview title when viewing media sent by another recipient to you (allows changing of \'You\' based on context) -->
    <string name="MediaPreviewActivity_s_to_you">%1$s-এর কাছ থেকে আপনার কাছে</string>
    <string name="MediaPreviewActivity_media_no_longer_available">মিডিয়াটি আর উপলভ্য নেই।</string>
    <string name="MediaPreviewActivity_cant_find_an_app_able_to_share_this_media">এই মিডিয়া শেয়ার করার জন্য কোনও অ্যাপ পাওয়া যায়নি।</string>
    <string name="MediaPreviewActivity_dismiss_due_to_error">বন্ধ</string>
    <string name="MediaPreviewFragment_edit_media_error">মিডিয়া ত্রুটি</string>

    <!-- MessageNotifier -->
    <string name="MessageNotifier_d_new_messages_in_d_conversations">%1$dটি নতুন বার্তা%2$dটি কথোপকথন</string>
    <string name="MessageNotifier_most_recent_from_s">%1$sথেকে অতি সাম্প্রতিক :</string>
    <string name="MessageNotifier_locked_message">লক্ করা বার্তা</string>
    <string name="MessageNotifier_message_delivery_failed">বার্তা পৌছে দিতে ব্যর্থ।</string>
    <string name="MessageNotifier_failed_to_deliver_message">বার্তা পৌছে দিতে ব্যর্থ।</string>
    <string name="MessageNotifier_error_delivering_message">বার্তা পৌছানোর সময় ত্রুটি।</string>
    <string name="MessageNotifier_message_delivery_paused">মেসেজ পাঠানো পজ করা আছে।</string>
    <string name="MessageNotifier_verify_to_continue_messaging_on_signal">Molly-এ মেসেজ পাঠানো চালিউয়ে যেতে যাচাই করুন।</string>
    <string name="MessageNotifier_mark_all_as_read">সবগুলো পঠিত বলে সনাক্ত কর।</string>
    <string name="MessageNotifier_mark_read">পঠিত বলে সনাক্ত কর</string>
    <string name="MessageNotifier_turn_off_these_notifications">এই নোটিফিকেশনগুলো বন্ধ করতে চান?</string>
    <string name="MessageNotifier_view_once_photo">একবার দেখার যোগ্য ছবি</string>
    <string name="MessageNotifier_view_once_video">একবার দেখার যোগ্য ভিডিও</string>
    <string name="MessageNotifier_reply">প্রত্যুত্তর</string>
    <string name="MessageNotifier_signal_message">Signal বার্তা</string>
    <string name="MessageNotifier_unsecured_sms">অনিরাপদ এসএমএস</string>
    <string name="MessageNotifier_you_may_have_new_messages">আপনার কাছে নতুন বার্তা থাকতে পারে</string>
    <string name="MessageNotifier_open_signal_to_check_for_recent_notifications">সাম্প্রতিক নোটিফিকেশনগুলি দেখার জন্য Molly খুলুন।</string>
    <string name="MessageNotifier_contact_message">%1$s %2$s</string>
    <string name="MessageNotifier_unknown_contact_message">পরিচিতি</string>
    <string name="MessageNotifier_reacted_s_to_s">\"%2$s\" তে %1$s প্রতিক্রিয়া|</string>
    <string name="MessageNotifier_reacted_s_to_your_video">আপনার ভিডিওতে %1$s প্রতিক্রিয়া জানিয়েছে|</string>
    <string name="MessageNotifier_reacted_s_to_your_image">আপনার চিত্রে %1$s প্রতিক্রিয়া জানিয়েছে|</string>
    <string name="MessageNotifier_reacted_s_to_your_gif">আপনার GIF তে %1$s প্রতিক্রিয়া জানিয়েছেন৷</string>
    <string name="MessageNotifier_reacted_s_to_your_file">আপনার ফাইলে %1$s প্রতিক্রিয়া জানিয়েছে|</string>
    <string name="MessageNotifier_reacted_s_to_your_audio">আপনার অডিওতে %1$s প্রতিক্রিয়া জানিয়েছে|</string>
    <string name="MessageNotifier_reacted_s_to_your_view_once_media">আপনার একবার-দেখা মিডিয়ায় %1$s প্রতিক্রিয়া দেখিয়েছে।</string>
    <string name="MessageNotifier_reacted_s_to_your_sticker">আপনার স্টিকারে %1$s প্রতিক্রিয়া জানিয়েছে|</string>
    <string name="MessageNotifier_this_message_was_deleted">এই বার্তাটি মুছে ফেলা হয়েছে।</string>

    <string name="TurnOffContactJoinedNotificationsActivity__turn_off_contact_joined_signal">কন্ট্যাক্টের Signal-এ যোগ দেওয়ার নোটিফিকেশনটি বন্ধ করবেন? আপনি Signal &gt; সেটিংস &gt; নোটিফিকেশন অপশনে গিয়ে এটি চালু করতে পারবেন।</string>

    <!-- Notification Channels -->
    <string name="NotificationChannel_channel_messages">বার্তাসমূহ</string>
    <string name="NotificationChannel_calls">কল সমূহ</string>
    <string name="NotificationChannel_failures">ব্যর্থতাসমূহ</string>
    <string name="NotificationChannel_backups">ব্যাকআপ সমূহ</string>
    <string name="NotificationChannel_locked_status">লক্ অবস্থা</string>
    <string name="NotificationChannel_app_updates">অ্যাপ আপডেট সমূহ</string>
    <string name="NotificationChannel_other">অন্যান্য</string>
    <string name="NotificationChannel_group_chats">আলাপসমূহ</string>
    <string name="NotificationChannel_missing_display_name">অজানা</string>
    <string name="NotificationChannel_voice_notes">ভয়েস নোট</string>
    <string name="NotificationChannel_contact_joined_signal">পরিচিতি Signal এ যোগ দিয়েছে</string>
    <string name="NotificationChannels__no_activity_available_to_open_notification_channel_settings">নোটিফিকেশন চ্যানেল সেটিংস খোলার কোন কার্যকলাপ উপলভ্য নেই।</string>
    <!-- Notification channel name for showing persistent background connection on devices without push notifications -->
    <string name="NotificationChannel_background_connection">ব্যাকগ্রাউন্ড সংযোগ</string>
    <!-- Notification channel name for showing call status information (like connection, ongoing, etc.) Not ringing. -->
    <string name="NotificationChannel_call_status">কল স্ট্যাটাস</string>
    <!-- Notification channel name for occasional alerts to the user. Will appear in the system notification settings as the title of this notification channel. -->
    <string name="NotificationChannel_critical_app_alerts">অ্যাপ সম্পর্কিত গুরুত্বপূর্ণ সতর্কবার্তা</string>

    <!-- ProfileEditNameFragment -->

    <!-- QuickResponseService -->
    <string name="QuickResponseService_quick_response_unavailable_when_Signal_is_locked">Molly লক্ করা থাকলে দ্রুত প্রত্যুত্তর দেওয়া সম্ভব নয়!</string>
    <string name="QuickResponseService_problem_sending_message">বার্তা প্রেরণে সমস্যা!</string>

    <!-- SaveAttachmentTask -->
    <string name="SaveAttachmentTask_saved_to">%1$sএ সংরক্ষন করা হয়েছে</string>
    <string name="SaveAttachmentTask_saved">সংরক্ষিত</string>

    <!-- SearchToolbar -->
    <string name="SearchToolbar_search">খুঁজুন</string>
    <string name="SearchToolbar_search_for_conversations_contacts_and_messages">কথোপকথন, পরিচিতি এবং বার্তাগুলির জন্য অনুসন্ধান করুন</string>

    <!-- Material3 Search Toolbar -->
    <string name="Material3SearchToolbar__close">বন্ধ করুন</string>
    <string name="Material3SearchToolbar__clear">সাফ করুন</string>

    <!-- ShortcutLauncherActivity -->
    <string name="ShortcutLauncherActivity_invalid_shortcut">অকার্যকর শর্টকাট</string>

    <!-- SingleRecipientNotificationBuilder -->
    <string name="SingleRecipientNotificationBuilder_signal">Molly</string>
    <string name="SingleRecipientNotificationBuilder_new_message">নতুন বার্তা</string>
    <string name="SingleRecipientNotificationBuilder_message_request">মেসেজের অনুরোধ</string>
    <string name="SingleRecipientNotificationBuilder_you">আপনি</string>
    <!-- Notification subtext for group stories -->
    <string name="SingleRecipientNotificationBuilder__s_dot_story">%1$s • স্টোরি</string>

    <!-- ThumbnailView -->
    <string name="ThumbnailView_Play_video_description">ভিডিও চালান</string>
    <string name="ThumbnailView_Has_a_caption_description">একটি ক্যাপশন আছে</string>

    <!-- TransferControlView -->
    <plurals name="TransferControlView_n_items">
        <item quantity="one">%1$d টি বস্তু</item>
        <item quantity="other">%1$d টি বস্তু</item>
    </plurals>

    <!-- UnauthorizedReminder -->
    <string name="UnauthorizedReminder_device_no_longer_registered">ডিভাইস আর নিবন্ধিত নেই</string>
    <string name="UnauthorizedReminder_this_is_likely_because_you_registered_your_phone_number_with_Signal_on_a_different_device">সম্ভবত আপনি অন্য ডিভাইসে Signal এর সাথে আপনার ফোন নাম্বার নিবন্ধভুক্ত করেছেন। পুনরায় নিবন্ধন করতে আলতো চাপুন।</string>

    <!-- EnclaveFailureReminder -->
    <!-- Banner message to update app to use payments -->
    <string name="EnclaveFailureReminder_update_signal">পেমেন্ট ব্যবহার চালিয়ে যেতে Signal আপডেট করুন। আপনার ব্যালেন্স আপ-টু-ডেট নাও থাকতে পারে।</string>
    <!-- Banner button to update now -->
    <string name="EnclaveFailureReminder_update_now">আপডেট করুন</string>

    <!-- WebRtcCallActivity -->
    <string name="WebRtcCallActivity_to_answer_the_call_give_signal_access_to_your_microphone">কলের উত্তর দিতে, Molly-কে আপনার মাইক্রোফোন অ্যাক্সেস দিন।</string>
    <string name="WebRtcCallActivity_to_answer_the_call_from_s_give_signal_access_to_your_microphone">%1$sএর থেকে কল উত্তর দিতে, Molly কে আপনার মাইক্রোফোনে অ্যাক্সেস দিন।</string>
    <string name="WebRtcCallActivity_signal_requires_microphone_and_camera_permissions_in_order_to_make_or_receive_calls">কল সমূহ করতে বা গ্রহণের জন্য Molly এর মাইক্রোফোন এবং ক্যামেরা ব্যবহারের অনুমতি প্রয়োজন, তবে সেগুলি স্থায়ীভাবে অস্বীকার করা হয়েছে। দয়া করে অ্যাপ্লিকেশন সেটিংসে যান এবং \"অনুমতিগুলি\" নির্বাচন করুন এবং \"মাইক্রোফোন\" এবং \"ক্যামেরা\" সক্ষম করুন |</string>
    <string name="WebRtcCallActivity__answered_on_a_linked_device">সংযুক্ত ডিভাইসে উত্তর দেওয়া হয়েছে।</string>
    <string name="WebRtcCallActivity__declined_on_a_linked_device">সংযুক্ত ডিভাইসে অস্বীকার করা হয়েছে।</string>
    <string name="WebRtcCallActivity__busy_on_a_linked_device">সংযুক্ত ডিভাইসে ব্যাস্ত।</string>

    <string name="GroupCallSafetyNumberChangeNotification__someone_has_joined_this_call_with_a_safety_number_that_has_changed">কেউ একজন এই কলে এমন একটি নিরাপত্তা নাম্বার দিয়ে যোগ দিয়েছেন যা পরিবর্তিত হয়েছে।</string>

    <!-- WebRtcCallScreen -->
    <string name="WebRtcCallScreen_swipe_up_to_change_views">ভিউ বদলাতে উপরের দিকে সোয়াইপ করুন</string>

    <!-- WebRtcCallScreen V2 -->
    <string name="WebRtcCallScreen__decline">প্রত্যাখ্যান করুন</string>
    <string name="WebRtcCallScreen__answer">উত্তর</string>
    <string name="WebRtcCallScreen__answer_without_video">ভিডিও সহ সাড়া দান করুন</string>

    <!-- WebRtcAudioOutputToggle -->
    <string name="WebRtcAudioOutputToggle__audio_output">অডিও আউটপুট</string>
    <string name="WebRtcAudioOutputToggle__phone_earpiece">ফোনের ইয়ারপিস</string>
    <string name="WebRtcAudioOutputToggle__speaker">স্পিকার</string>
    <string name="WebRtcAudioOutputToggle__bluetooth">ব্লুটুথ</string>

    <string name="WebRtcCallControls_answer_call_description">কল গ্রহণ করুন</string>
    <string name="WebRtcCallControls_reject_call_description">কল প্রত্যাখ্যান করুন</string>

    <!-- change_passphrase_activity -->
    <string name="change_passphrase_activity__old_passphrase">পুরানো পাসফ্রেজ</string>
    <string name="change_passphrase_activity__new_passphrase">নতুন পাসফ্রেজ</string>
    <string name="change_passphrase_activity__repeat_new_passphrase">নতুন পাসফ্রেজ পুনরাবৃত্তি করুন</string>

    <!-- contact_selection_activity -->
    <string name="contact_selection_activity__enter_name_or_number">নাম বা নাম্বার লিখুন</string>
    <string name="contact_selection_activity__invite_to_signal">Molly এ নিমন্ত্রণ করুন</string>
    <string name="contact_selection_activity__new_group">নতুন গ্রুপ</string>

    <!-- contact_filter_toolbar -->
    <string name="contact_filter_toolbar__clear_entered_text_description">প্রবেশ করা লেখা মুছুন</string>
    <string name="contact_filter_toolbar__show_keyboard_description">কীবোর্ড প্রদর্শন করুন</string>
    <string name="contact_filter_toolbar__show_dial_pad_description">ডায়ালপ্যাড দেখান</string>

    <!-- contact_selection_group_activity -->
    <string name="contact_selection_group_activity__no_contacts">পরিচিতি নেই</string>
    <string name="contact_selection_group_activity__finding_contacts">পরিচিতিসমূহ লোড হচ্ছে…</string>

    <!-- single_contact_selection_activity -->
    <string name="SingleContactSelectionActivity_contact_photo">পরিচিতির ছবি</string>

    <!-- ContactSelectionListFragment-->
    <string name="ContactSelectionListFragment_signal_requires_the_contacts_permission_in_order_to_display_your_contacts">আপনার পরিচিতিসমূহ দেখানোর জন্য Molly এর পরিচিতি পাঠের অনুমতি প্রয়োজন তবে এটি স্থায়ীভাবে অস্বীকার করা হয়েছে। দয়া করে অ্যাপ্লিকেশন সেটিংসে যান এবং \"অনুমতিগুলি\" নির্বাচন করুন এবং \"পরিচিতি\" সক্ষম করুন।</string>
    <string name="ContactSelectionListFragment_error_retrieving_contacts_check_your_network_connection">পরিচিতি পুনরুদ্ধারে ত্রুটি, আপনার নেটওয়ার্ক সংযোগটি পরীক্ষা করুন</string>
    <string name="ContactSelectionListFragment_username_not_found">ব্যবহারকারীর নাম খুঁজে পাওয়া যায়নি</string>
    <string name="ContactSelectionListFragment_s_is_not_a_signal_user">"\"%1$s\" কোনও Signal ব্যবহারকারী নয়। দয়া করে ব্যবহারকারীর নামটি পরীক্ষা করুন এবং আবার চেষ্টা করুন।"</string>
    <string name="ContactSelectionListFragment_you_do_not_need_to_add_yourself_to_the_group">আপনার নিজেকে এই গ্রুপটিতে যোগ করার দরকার নেই</string>
    <string name="ContactSelectionListFragment_maximum_group_size_reached">গ্রুপের সদস্য সর্বোচ্চ সংখ্যায় পৌঁছেছে</string>
    <string name="ContactSelectionListFragment_signal_groups_can_have_a_maximum_of_d_members">Signal গ্রুপে সর্বোচ্চ %1$d জন সদস্য থাকতে পারবে।</string>
    <string name="ContactSelectionListFragment_recommended_member_limit_reached">সুপারিশকৃত সদস্য সর্বোচ্চ সীমায় পৌঁছেছে</string>
    <string name="ContactSelectionListFragment_signal_groups_perform_best_with_d_members_or_fewer">Signal গ্রুপ %1$d বা তার কম সদস্য সংখ্যায় সবচেয়ে ভালো কাজ করে। আরও সদস্য যোগ করলে মেসেজ পাঠানো ও গ্রহণে বিলম্ব হবে।</string>
    <plurals name="ContactSelectionListFragment_d_members">
        <item quantity="one">%1$d জন সদস্য</item>
        <item quantity="other">%1$d জন সদস্য</item>
    </plurals>

    <!-- contact_selection_list_fragment -->
    <string name="contact_selection_list_fragment__signal_needs_access_to_your_contacts_in_order_to_display_them">Molly আপনার পরিচিতিসমূহ প্রদর্শন করতে তাদের প্রবেশাধিকার প্রয়োজন।</string>
    <string name="contact_selection_list_fragment__show_contacts">পরিচিতিসমূহ দেখান</string>

    <!-- contact_selection_list_item -->
    <plurals name="contact_selection_list_item__number_of_members">
        <item quantity="one">%1$d জন সদস্য</item>
        <item quantity="other">%1$d জন সদস্য</item>
    </plurals>
    <!-- Displays number of viewers for a story -->
    <plurals name="contact_selection_list_item__number_of_viewers">
        <item quantity="one">%1$d দর্শক</item>
        <item quantity="other">%1$dদর্শক</item>
    </plurals>

    <!-- conversation_activity -->
    <string name="conversation_activity__type_message_push">Signal বার্তা</string>
    <string name="conversation_activity__type_message_sms_insecure">অনিরাপদ এসএমএস</string>
    <string name="conversation_activity__type_message_mms_insecure">অনিরাপদ এমএমএস</string>
    <string name="conversation_activity__from_sim_name">%1$s থেকে</string>
    <string name="conversation_activity__sim_n">সিম %1$d</string>
    <string name="conversation_activity__send">পাঠান</string>
    <string name="conversation_activity__compose_description">বার্তা রচনা</string>
    <string name="conversation_activity__emoji_toggle_description">ইমোজি কীবোর্ডে যান</string>
    <string name="conversation_activity__attachment_thumbnail">সংযুক্তি \'র চেহারা</string>
    <string name="conversation_activity__quick_attachment_drawer_toggle_camera_description">দ্রুত ক্যামেরা সংযুক্তি ড্রয়ারটি টগল করুন</string>
    <string name="conversation_activity__quick_attachment_drawer_record_and_send_audio_description">অডিও সংযুক্তি রেকর্ড এবং প্রেরণ করুন</string>
    <string name="conversation_activity__quick_attachment_drawer_lock_record_description">অডিও সংযুক্তি রেকর্ডিং লক্ করুন</string>
    <string name="conversation_activity__enable_signal_for_sms">এসএমএসের জন্য Signal সক্ষম করুন</string>
    <string name="conversation_activity__message_could_not_be_sent">মেসেজ পাঠানো যায়নি। আপনার সংযোগটি পরীক্ষা করুন ও পুনরায় চেষ্টা করুন।</string>

    <!-- conversation_input_panel -->
    <string name="conversation_input_panel__slide_to_cancel">বাতিল করতে স্লাইড করুন</string>
    <string name="conversation_input_panel__cancel">বাতিল</string>

    <!-- conversation_item -->
    <string name="conversation_item__mms_image_description">মিডিয়া বার্তা</string>
    <string name="conversation_item__secure_message_description">সুরক্ষিত বার্তা</string>

    <!-- conversation_item_sent -->
    <string name="conversation_item_sent__send_failed_indicator_description">পাঠাতে ব্যর্থ</string>
    <string name="conversation_item_sent__pending_approval_description">অনুমোদন অপেক্ষারত</string>
    <string name="conversation_item_sent__delivered_description">পৌঁছেছে</string>
    <string name="conversation_item_sent__message_read">বার্তা পঠিত</string>

    <!-- conversation_item_received -->
    <string name="conversation_item_received__contact_photo_description">পরিচিতির ছবি</string>

    <!-- ConversationUpdateItem -->
    <string name="ConversationUpdateItem_loading">লোড হচ্ছে</string>
    <string name="ConversationUpdateItem_learn_more">আরও জানুন</string>
    <string name="ConversationUpdateItem_join_call">কলে যোগ দিন</string>
    <string name="ConversationUpdateItem_return_to_call">কলে ফেরত যান</string>
    <string name="ConversationUpdateItem_call_is_full">কলটিতে জায়গা নেই</string>
    <string name="ConversationUpdateItem_invite_friends">বন্ধুদের আমন্ত্রণ</string>
    <string name="ConversationUpdateItem_enable_call_notifications">কল নোটিফিকেশন চালু করুন</string>
    <string name="ConversationUpdateItem_update_contact">কন্ট্যাক্ট আপডেট করুন</string>
    <!-- Update item button text to show to block a recipient from requesting to join via group link -->
    <string name="ConversationUpdateItem_block_request">ব্লক করার জন্য অনুরোধ</string>
    <string name="ConversationUpdateItem_no_groups_in_common_review_requests_carefully">একইরকম কোনও গ্রুপ নেই। সতর্কতার সাথে অনুরোধগুলি পর্যালোচনা করুন।</string>
    <string name="ConversationUpdateItem_no_contacts_in_this_group_review_requests_carefully">এই গ্রুপে কোনও কন্ট্যাক্ট নেই। অনুরোধগুলি সতর্কতার সাথে পর্যালোচনা করুন।</string>
    <string name="ConversationUpdateItem_view">দেখান</string>
    <string name="ConversationUpdateItem_the_disappearing_message_time_will_be_set_to_s_when_you_message_them">আপনি তাদের মেসেজ পাঠালে মেসেজ অদৃশ্য হওয়ার সময় %1$s-এ সেট করা হবে।</string>
    <!-- Update item button text to show to boost a feature -->
    <string name="ConversationUpdateItem_donate">অনুদান</string>
    <!-- Update item button text to send payment -->
    <string name="ConversationUpdateItem_send_payment">পেমেন্ট পাঠান</string>
    <!-- Update item button text to activate payments -->
    <string name="ConversationUpdateItem_activate_payments">অর্থ প্রদানের উপায় সক্রিয় করুন</string>


    <!-- audio_view -->
    <string name="audio_view__play_pause_accessibility_description">চালু…. বিরতি</string>
    <string name="audio_view__download_accessibility_description">ডাউনলোড</string>

    <!-- QuoteView -->
    <string name="QuoteView_audio">অডিও</string>
    <string name="QuoteView_video">ভিডিও</string>
    <string name="QuoteView_photo">ছবি</string>
    <string name="QuoteView_gif">GIF</string>
    <string name="QuoteView_view_once_media">একবার দেখা যাবে এমন মিডিয়া</string>
    <string name="QuoteView_sticker">স্টিকার</string>
    <string name="QuoteView_you">আপনি</string>
    <string name="QuoteView_original_missing">মূল বার্তাটি পাওয়া যায়নি</string>
    <!-- Author formatting for group stories -->
    <string name="QuoteView_s_story">%1$s · স্টোরি</string>
    <!-- Label indicating that a quote is for a reply to a story you created -->
    <string name="QuoteView_your_story">আপনি · স্টোরি</string>
    <!-- Label indicating that the story being replied to no longer exists -->
    <string name="QuoteView_no_longer_available">আর পাওয়া যাচ্ছে না</string>
    <!-- Label for quoted gift -->
    <string name="QuoteView__gift">উপহার</string>

    <!-- conversation_fragment -->
    <string name="conversation_fragment__scroll_to_the_bottom_content_description">স্ক্রোল করে নীচে যান</string>

    <!-- BubbleOptOutTooltip -->
    <!-- Message to inform the user of what Android chat bubbles are -->
    <string name="BubbleOptOutTooltip__description">বাবলস একটি Android বৈশিষ্ট্য যা আপনি Molly চ্যাটের জন্য বন্ধ করতে পারবেন।</string>
    <!-- Button to dismiss the tooltip for opting out of using Android bubbles -->
    <string name="BubbleOptOutTooltip__not_now">এখন না</string>
    <!-- Button to move to the system settings to control the use of Android bubbles -->
    <string name="BubbleOptOutTooltip__turn_off">বন্ধ করুন</string>

    <!-- safety_number_change_dialog -->
    <string name="safety_number_change_dialog__safety_number_changes">নিরাপত্তা নাম্বার পরিবর্তিত হয়</string>
    <string name="safety_number_change_dialog__accept">মানছি</string>
    <string name="safety_number_change_dialog__send_anyway">যেকোনও উপায়ে পাঠান</string>
    <string name="safety_number_change_dialog__call_anyway">তারপরও কল করুন</string>
    <string name="safety_number_change_dialog__join_call">কলে যোগ দিন</string>
    <string name="safety_number_change_dialog__continue_call">কল চালিয়ে যান</string>
    <string name="safety_number_change_dialog__leave_call">কল ছেড়ে যান</string>
    <string name="safety_number_change_dialog__the_following_people_may_have_reinstalled_or_changed_devices">নিম্নোক্ত লোকেরা পুনরায় ইনস্টল করে থাকতে পারেন অথবা ডিভাইস বদলে ফেলতে পারে। গোপনীয়তা নিশ্চিত করতে আপনার নিরাপত্তা নাম্বার তাদের সাথে ভেরিফাই করুন।</string>
    <string name="safety_number_change_dialog__view">দেখান</string>
    <string name="safety_number_change_dialog__previous_verified">আগে ভেরিফাই করা হয়েছে</string>

    <!-- EnableCallNotificationSettingsDialog__call_notifications_checklist -->
    <string name="EnableCallNotificationSettingsDialog__call_notifications_enabled">কল নোটিফিকেশন চালু করা আছে।</string>
    <string name="EnableCallNotificationSettingsDialog__enable_call_notifications">কল নোটিফিকেশন চালু করুন</string>
    <string name="EnableCallNotificationSettingsDialog__enable_background_activity">ব্যাকগ্রাউন্ড কার্যকলাপ চালু করুন</string>
    <string name="EnableCallNotificationSettingsDialog__everything_looks_good_now">সবকিছু এখন ঠিক দেখাচ্ছে!</string>
    <string name="EnableCallNotificationSettingsDialog__to_receive_call_notifications_tap_here_and_turn_on_show_notifications">কল নোটিফিকেশন পেতে, এখানে ট্যাপ করুন এবং “নোটিফিকেশন দেখান” অপশনটি চালু করুন।</string>
    <string name="EnableCallNotificationSettingsDialog__to_receive_call_notifications_tap_here_and_turn_on_notifications">কল নোটিফিকেশন পেতে, এখানে ট্যাপ করুন ও নোটিফিকেশন অপশনটি চালু করুন এবং নিশ্চিত করুন যে সাউন্ড ও পপ-আপ চালু রয়েছে।</string>
    <string name="EnableCallNotificationSettingsDialog__to_receive_call_notifications_tap_here_and_enable_background_activity_in_battery_settings">কল নোটিফিকেশন পেতে, এখানে ট্যাপ করুন এবং “ব্যাটারি” সেটিংস-এ গিয়ে ব্যাকগ্রাউন্ড কার্যকলাপ চালু করুন। </string>
    <string name="EnableCallNotificationSettingsDialog__settings">সেটিংস</string>
    <string name="EnableCallNotificationSettingsDialog__to_receive_call_notifications_tap_settings_and_turn_on_show_notifications">কল নোটিফিকেশন পেতে, সেটিংস-এ ট্যাপ করুন এবং “নোটিফিকেশন দেখান” অপশনটি চালু করুন।</string>
    <string name="EnableCallNotificationSettingsDialog__to_receive_call_notifications_tap_settings_and_turn_on_notifications">কল নোটিফিকেশন পেতে, সেটিংস-এ ট্যাপ করুন ও নোটিফিকেশন অপশনটি চালু করুন এবং নিশ্চিত করুন যে সাউন্ড ও পপ-আপ চালু আছে।</string>
    <string name="EnableCallNotificationSettingsDialog__to_receive_call_notifications_tap_settings_and_enable_background_activity_in_battery_settings">কল নোটিফিকেশনগুলো পেতে, সেটিংস-এ ট্যাপ করুন এবং “ব্যাটারি” সেটিংস-এ গিয়ে ব্যাকগ্রাউন্ড কার্যকলাপ চালু করুন।</string>

    <!-- country_selection_fragment -->
    <string name="country_selection_fragment__loading_countries">দেশগুলি লোড হচ্ছে …</string>
    <string name="country_selection_fragment__search">খুঁজুন</string>
    <string name="country_selection_fragment__no_matching_countries">কোনও ম্যাচিং দেশ পাওয়া যায়নি</string>

    <!-- device_add_fragment -->
    <string name="device_add_fragment__scan_the_qr_code_displayed_on_the_device_to_link">লিঙ্ক করার জন্য ডিভাইস এ প্রদর্শিত কিউআর কোডটি স্ক্যান করুন</string>

    <!-- device_link_fragment -->
    <string name="device_link_fragment__link_device">ডিভাইস সংযুক্ত করুন</string>

    <!-- device_list_fragment -->
    <string name="device_list_fragment__no_devices_linked">কোনও ডিভাইস সংযুক্ত নেই</string>
    <string name="device_list_fragment__link_new_device">নতুন ডিভাইস সংযুক্ত করুন</string>

    <!-- expiration -->
    <string name="expiration_off">বন্ধ</string>

    <plurals name="expiration_seconds">
        <item quantity="one">%1$d সেকেন্ড</item>
        <item quantity="other">%1$d সেকেন্ড</item>
    </plurals>

    <string name="expiration_seconds_abbreviated">%1$d সে.</string>

    <plurals name="expiration_minutes">
        <item quantity="one">%1$d মিনিট</item>
        <item quantity="other">%1$d মিনিট</item>
    </plurals>

    <string name="expiration_minutes_abbreviated">%1$d মি.</string>

    <plurals name="expiration_hours">
        <item quantity="one">%1$d ঘন্টা</item>
        <item quantity="other">%1$d ঘন্টা</item>
    </plurals>

    <string name="expiration_hours_abbreviated">%1$d ঘ.</string>

    <plurals name="expiration_days">
        <item quantity="one">%1$d দিন</item>
        <item quantity="other">%1$d দিন</item>
    </plurals>

    <string name="expiration_days_abbreviated">%1$d দিন</string>

    <plurals name="expiration_weeks">
        <item quantity="one">%1$d সপ্তাহ</item>
        <item quantity="other">%1$d সপ্তাহ</item>
    </plurals>

    <string name="expiration_weeks_abbreviated">%1$dসপ্তাহ</string>
    <string name="expiration_combined">%1$s %2$s</string>

    <!-- unverified safety numbers -->
    <string name="IdentityUtil_unverified_banner_one">%1$sএর সাথে আপনার নিরাপত্তা নাম্বার পরিবর্তিত হয়েছে এবং যাচাইকৃত নয়</string>
    <string name="IdentityUtil_unverified_banner_two">%1$s এবং%2$s সাথে আপনার নিরাপত্তা নম্বরগুলি আর যাচাইকৃত নেই</string>
    <string name="IdentityUtil_unverified_banner_many">%1$s,%2$sএবং%3$sএর সাথে আপনার নিরাপত্তা নম্বরগুলি আর যাচাইকৃত নেই</string>

    <string name="IdentityUtil_unverified_dialog_one">%1$s এর সাথে আপনার নিরাপত্তা নাম্বার পরিবর্তিত হয়েছে। এর অর্থ হয় যে কেউ আপনার যোগাযোগ বাধা দেওয়ার চেষ্টা করছে, বা %1$s কেবল Signal পুনরায় ইনস্টল করেছে।</string>
    <string name="IdentityUtil_unverified_dialog_two">%1$sএবং %2$s এর সাথে আপনার নিরাপত্তা নাম্বার পরিবর্তিত হয়েছে। এর অর্থ হয় যে কেউ আপনার যোগাযোগ বাধা দেওয়ার চেষ্টা করছে, বা তারা কেবল Signal পুনরায় ইনস্টল করেছে।</string>
    <string name="IdentityUtil_unverified_dialog_many">%1$s, %2$sএবং%3$s এর সাথে আপনার নিরাপত্তা নাম্বার পরিবর্তিত হয়েছে। এর অর্থ হয় যে কেউ আপনার যোগাযোগ বাধা দেওয়ার চেষ্টা করছে, বা তারা কেবল Signal পুনরায় ইনস্টল করেছে।</string>

    <string name="IdentityUtil_untrusted_dialog_one">%1$s এর সাথে আপনার নিরাপত্তা নাম্বার মাত্রই পরিবর্তিত হয়েছে।</string>
    <string name="IdentityUtil_untrusted_dialog_two">%1$sএবং%2$s এর সাথে আপনার নিরাপত্তা নাম্বার মাত্রই পরিবর্তিত হয়েছে। </string>
    <string name="IdentityUtil_untrusted_dialog_many">%1$s,%2$sএবং%3$s এর সাথে আপনার নিরাপত্তা নাম্বার মাত্রই পরিবর্তিত হয়েছে। </string>

    <plurals name="identity_others">
        <item quantity="one">%1$d অন্যান্য</item>
        <item quantity="other">%1$d অন্যান্য</item>
    </plurals>

    <!-- giphy_activity -->
    <string name="giphy_activity_toolbar__search_gifs">GIF খুঁজুন</string>

    <!-- giphy_fragment -->
    <string name="giphy_fragment__nothing_found">কিছুই পাওয়া যায়নি</string>

    <!-- database_migration_activity -->
    <string name="database_migration_activity__would_you_like_to_import_your_existing_text_messages">আপনি কি Signal এর এনক্রিপ্ট করা ডাটাবেস এর মধ্যে আপনার বিদ্যমান পাঠ্য বার্তাগুলি আমদানি করতে চান?</string>
    <string name="database_migration_activity__the_default_system_database_will_not_be_modified">ডিফল্ট সিস্টেম ডাটাবেস কোনওভাবেই পরিবর্তন বা পরিবর্তন করা হবে না।</string>
    <string name="database_migration_activity__skip">বাদ দিয়ে যান</string>
    <string name="database_migration_activity__import">আমদানী</string>
    <string name="database_migration_activity__this_could_take_a_moment_please_be_patient">এটি কিছু সময় নিতে পারে। দয়া করে ধৈর্য ধরুন, আমদানি সম্পূর্ণ হলে আমরা আপনাকে অবহিত করব।</string>
    <string name="database_migration_activity__importing">আমদানী করা হচ্ছে</string>


    <!-- load_more_header -->
    <string name="load_more_header__see_full_conversation">সম্পূর্ণ কথোপকথন দেখুন</string>
    <string name="load_more_header__loading">লোড হচ্ছে</string>

    <!-- media_overview_activity -->
    <string name="media_overview_activity__no_media">কোন মিডিয়া নেই</string>

    <!-- message_recipients_list_item -->
    <string name="message_recipients_list_item__view">দেখুন</string>
    <string name="message_recipients_list_item__resend">পুনরায় পাঠান</string>

    <!-- Displayed in a toast when user long presses an item in MyStories -->
    <string name="MyStoriesFragment__copied_sent_timestamp_to_clipboard">ক্লিপবোর্ডে পাঠানো টাইমস্ট্যাম্প কপি করা হয়েছে।</string>
    <!-- Displayed when there are no outgoing stories -->
    <string name="MyStoriesFragment__updates_to_your_story_will_show_up_here">আপনার স্টোরি-র আপডেট এখানে দেখানো হবে।</string>

    <!-- GroupUtil -->
    <plurals name="GroupUtil_joined_the_group">
        <item quantity="one">%1$s গ্রুপে যোগ দিয়েছেন</item>
        <item quantity="other">%1$s গ্রুপে যোগ দিয়েছেন।</item>
    </plurals>
    <string name="GroupUtil_group_name_is_now">গ্রুপের নাম এখন \'%1$s\'।</string>

    <!-- prompt_passphrase_activity -->
    <string name="prompt_passphrase_activity__unlock">লক্ খুলুন</string>

    <!-- prompt_mms_activity -->
    <string name="prompt_mms_activity__signal_requires_mms_settings_to_deliver_media_and_group_messages">আপনার ওয়্যারলেস ক্যারিয়ারের মাধ্যমে মিডিয়া এবং গ্রুপ বার্তাগুলি সরবরাহ করার জন্য সিগন্যালের এমএমএস সেটিংস প্রয়োজন। আপনার ডিভাইসএ এই তথ্যটি পাওয়া যাচ্ছে না, যা লক্ করা ডিভাইস এবং অন্যান্য বিধিনিষেধযুক্ত কনফিগারেশনের জন্য প্রায়শ সত্য|</string>
    <string name="prompt_mms_activity__to_send_media_and_group_messages_tap_ok">মিডিয়া এবং গ্রুপ বার্তা প্রেরণ করতে, \'ঠিক আছে\' আলতো চাপুন এবং অনুরোধ করা সেটিংসটি সম্পূর্ণ করুন। আপনার ক্যারিয়ারের এমএমএস সেটিংস সাধারণত \'আপনার ক্যারিয়ার এপিএন\' অনুসন্ধান করে সনাক্ত করা যায়। আপনার কেবল এটি একবার করা দরকার।</string>

    <!-- BadDecryptLearnMoreDialog -->
    <string name="BadDecryptLearnMoreDialog_delivery_issue">পাঠানোর ক্ষেত্রে সমস্যা</string>
    <string name="BadDecryptLearnMoreDialog_couldnt_be_delivered_individual">%1$s থেকে আপনাকে কোনও মেসেজ, স্টিকার, প্রতিক্রিয়া বা পাঠের রশিদ পাঠানো যায়নি। তারা হয়তো আপনাকে সরাসরি বা একটি গ্রুপে এটি পাঠানোর চেষ্টা করেছেন।</string>
    <string name="BadDecryptLearnMoreDialog_couldnt_be_delivered_group">%1$s থেকে আপনাকে কোনও মেসেজ, স্টিকার বা পাঠের রসিদ পাঠানো যায়নি।</string>

    <!-- profile_create_activity -->
    <string name="CreateProfileActivity_first_name_required">নামের প্রথম অংশ (প্রয়োজনীয়)</string>
    <string name="CreateProfileActivity_last_name_optional">নামের শেষ অংশ (ঐচ্ছিক)</string>
    <string name="CreateProfileActivity_next">পরবর্তী</string>
    <string name="CreateProfileActivity__username">ব্যবহারকারীর নাম</string>
    <string name="CreateProfileActivity__create_a_username">একটি ব্যবহারকারীর নাম তৈরি করুন</string>
    <string name="CreateProfileActivity_custom_mms_group_names_and_photos_will_only_be_visible_to_you">কাস্টম এমএমএস গ্রুপের নাম এবং ছবিগুলি কেবল আপনার কাছে দৃশ্যমান হবে।</string>
    <string name="CreateProfileActivity_group_descriptions_will_be_visible_to_members_of_this_group_and_people_who_have_been_invited">এই গ্রুপের সদস্য ও আমন্ত্রিত লোকজন গ্রুপের বিবরণগুলি দেখতে পারবেন।</string>

    <!-- EditAboutFragment -->
    <string name="EditAboutFragment_about">সম্বন্ধে</string>
    <string name="EditAboutFragment_write_a_few_words_about_yourself">আপনার সম্পর্কে কিছু লিখুন…</string>
    <string name="EditAboutFragment_count">%1$d/%2$d</string>
    <string name="EditAboutFragment_speak_freely">নির্দ্বিধায় কথা বলুন</string>
    <string name="EditAboutFragment_encrypted">এনক্রিপ্ট করা হয়েছে</string>
    <string name="EditAboutFragment_be_kind">দয়ালু হোন</string>
    <string name="EditAboutFragment_coffee_lover">কফি প্রেমিক</string>
    <string name="EditAboutFragment_free_to_chat">বিনা দ্বিধায় চ্যাট করুন</string>
    <string name="EditAboutFragment_taking_a_break">একটি বিরতি নিচ্ছে</string>
    <string name="EditAboutFragment_working_on_something_new">নতুন কিছুতে কাজ করছে</string>

    <!-- EditProfileFragment -->
    <string name="EditProfileFragment__edit_group">গ্রুপ সংশোধন করুন</string>
    <string name="EditProfileFragment__group_name">গ্রুপের নাম</string>
    <string name="EditProfileFragment__group_description">গ্রুপের বিবরণ</string>
    <string name="EditProfileFragment__support_link" translatable="false">https://support.signal.org/hc/articles/360007459591</string>

    <!-- EditProfileNameFragment -->
    <string name="EditProfileNameFragment_your_name">আপনার নাম</string>
    <string name="EditProfileNameFragment_first_name">নামের প্রথম অংশ</string>
    <string name="EditProfileNameFragment_last_name_optional">নামের শেষ অংশ (ঐচ্ছিক)</string>
    <string name="EditProfileNameFragment_save">সংরক্ষন</string>
    <string name="EditProfileNameFragment_failed_to_save_due_to_network_issues_try_again_later">নেটওয়ার্কের সমস্যার কারণে সংরক্ষণ করতে ব্যর্থ হয়েছে। পরে আবার চেষ্টা করুন।</string>

    <!-- recipient_preferences_activity -->
    <string name="recipient_preference_activity__shared_media">শেয়ার করা মিডিয়া</string>

    <!-- recipients_panel -->
    <string name="recipients_panel__to"><small>একটি নাম বা নাম্বার লিখুন</small></string>

    <!-- verify_display_fragment -->
    <string name="verify_display_fragment__to_verify_the_security_of_your_end_to_end_encryption_with_s"><![CDATA[%1$s এর সাথে আপনার সর্বশেষ সীমা এনক্রিপশনের নিরাপত্তা যাচাই করতে, তাদের ডিভাইসের সাথে উপরের নম্বরগুলি তুলনা করুন। আপনি তাদের ফোনে কোড স্ক্যান করতে পারেন। <a href=\"https://signal.org/redirect/safety-numbers\">আরও জানুন।</a>]]></string>
    <string name="verify_display_fragment__tap_to_scan">স্ক্যান করতে আলতো চাপুন</string>
    <string name="verify_display_fragment__successful_match">সফল ম্যাচ</string>
    <string name="verify_display_fragment__failed_to_verify_safety_number">নিরাপত্তা নম্বর যাচাই করতে ব্যর্থ হয়েছে</string>
    <string name="verify_display_fragment__loading">লোড হচ্ছে…</string>
    <string name="verify_display_fragment__mark_as_verified">যাচাইকৃত হিসাবে চিহ্নিত করুন</string>
    <string name="verify_display_fragment__clear_verification">যাচাইকরণ সম্পূর্ণ করুন</string>

    <!-- verify_identity -->
    <string name="verify_identity__share_safety_number">নিরাপত্তা নাম্বার শেয়ার করুন</string>

    <!-- verity_scan_fragment -->
    <string name="verify_scan_fragment__scan_the_qr_code_on_your_contact">আপনার পরিচিতি এর ডিভাইস থেকে প্রদর্শিত কিউআর কোডটি স্ক্যান করুন।</string>

    <!-- webrtc_answer_decline_button -->
    <string name="webrtc_answer_decline_button__swipe_up_to_answer">উত্তর দেওয়ার জন্য সোয়াইপ করুন</string>
    <string name="webrtc_answer_decline_button__swipe_down_to_reject">প্রত্যাখ্যান করতে নীচে সোয়াইপ করুন</string>

    <!-- message_details_header -->
    <string name="message_details_header__issues_need_your_attention">কিছু বিষয়ে আপনার মনোযোগ প্রয়োজন।</string>
    <string name="message_details_header_sent">পাঠানো হয়েছে</string>
    <string name="message_details_header_received">গ্রহণ করা হয়েছে</string>
    <string name="message_details_header_disappears">অদৃশ্য হয়</string>
    <string name="message_details_header_via">মাধ্যম</string>

    <!-- message_details_recipient_header -->
    <string name="message_details_recipient_header__pending_send">পেন্ডিং</string>
    <string name="message_details_recipient_header__sent_to">একে পাঠানো হয়েছে</string>
    <string name="message_details_recipient_header__sent_from">এর থেকে পাঠানো হয়েছে</string>
    <string name="message_details_recipient_header__delivered_to">যাকে পাঠানো হয়েছে</string>
    <string name="message_details_recipient_header__read_by">যিনি পড়েছেন</string>
    <string name="message_details_recipient_header__not_sent">পাঠানো হয়নি</string>
    <string name="message_details_recipient_header__viewed">যারা দেখেছেন</string>
    <string name="message_details_recipient_header__skipped">বাদ দেওয়া হয়েছে</string>

    <!-- message_Details_recipient -->
    <string name="message_details_recipient__failed_to_send">পাঠাতে ব্যার্থ</string>
    <string name="message_details_recipient__new_safety_number">নতুন নিরাপত্তা নাম্বার</string>

    <!-- AndroidManifest.xml -->
    <string name="AndroidManifest__create_passphrase">পাসফ্রেস নির্মাণ করুন</string>
    <string name="AndroidManifest__select_contacts">পরিচিতিসমূহ নির্বাচন করুন</string>
    <string name="AndroidManifest__change_passphrase">পাসফ্রেজ পরিবর্তন করুন</string>
    <string name="AndroidManifest__verify_safety_number">নিরাপত্তা নাম্বার যাচাই করুন</string>
    <string name="AndroidManifest__log_submit">ডিবাগ লগ সাবমিট করুন</string>
    <string name="AndroidManifest__media_preview">মিডিয়া প্রাকদর্শন</string>
    <string name="AndroidManifest__message_details">বার্তার খুঁটিনাটি</string>
    <string name="AndroidManifest__linked_devices">সংযুক্ত ডিভাইস সমূহ</string>
    <string name="AndroidManifest__invite_friends">বন্ধুদের আমন্ত্রণ</string>
    <string name="AndroidManifest_archived_conversations">আর্কাইভ করা কথোপকথন সমুহ</string>
    <string name="AndroidManifest_remove_photo">ফটো সরান</string>

    <!-- Message Requests Megaphone -->
    <string name="MessageRequestsMegaphone__message_requests">বার্তার অনুরোধ</string>
    <string name="MessageRequestsMegaphone__users_can_now_choose_to_accept">ইউজাররা এখন একটি নতুন কথোপকথন গ্রহণ করতে পারবেন। কে তাদের মেসেজ পাঠাচ্ছেন তা প্রোফাইলের নাম তারা থেকে জানতে পারবেন।</string>
    <string name="MessageRequestsMegaphone__add_profile_name">প্রোফাইল নাম যোগ করুন</string>

    <!-- HelpFragment -->
    <string name="HelpFragment__have_you_read_our_faq_yet">আপনি কি এখন পর্যন্ত আমাদের FAQ পড়েছেন?</string>
    <string name="HelpFragment__next">পরবর্তী</string>
    <string name="HelpFragment__contact_us">আমাদের সাথে যোগাযোগ করুন</string>
    <string name="HelpFragment__tell_us_whats_going_on">আমাদেরকে বলুন কী হচ্ছে</string>
    <string name="HelpFragment__include_debug_log">ডিবাগ লগ যুক্ত করুন।</string>
    <string name="HelpFragment__whats_this">এটা কী?</string>
    <string name="HelpFragment__how_do_you_feel">আপনার অনুভূতি কী? (ঐচ্ছিক)</string>
    <string name="HelpFragment__tell_us_why_youre_reaching_out">কেন আপনি মেসেজ পাঠাচ্ছেন তা বলুন।</string>
    <string name="HelpFragment__emoji_5" translatable="false">emoji_5</string>
    <string name="HelpFragment__emoji_4" translatable="false">emoji_4</string>
    <string name="HelpFragment__emoji_3" translatable="false">emoji_3</string>
    <string name="HelpFragment__emoji_2" translatable="false">emoji_2</string>
    <string name="HelpFragment__emoji_1" translatable="false">emoji_1</string>
    <string name="HelpFragment__link__debug_info" translatable="false">https://support.signal.org/hc/articles/360007318591</string>
    <string name="HelpFragment__link__faq" translatable="false">https://support.signal.org</string>
    <string name="HelpFragment__support_info">সহায়ক তথ্য</string>
    <string name="HelpFragment__signal_android_support_request">Signal অ্যানড্রয়েড সহায়তা আবেদন</string>
    <string name="HelpFragment__debug_log">ডিবাগ লগ:</string>
    <string name="HelpFragment__could_not_upload_logs">লগসমূহ আপলোড করা যায়নি</string>
    <string name="HelpFragment__please_be_as_descriptive_as_possible">আমরা যাতে সমস্যাটি বুঝতে পারি সেজন্য যতটা সম্ভব বিস্তারিত বলুন।</string>
    <string-array name="HelpFragment__categories_5">
        <item>\\-\\- অনুগ্রহ করে একটি অপশন বেছে নিন\\-\\-</item>
        <item>কিছু একটা কাজ করছে না</item>
        <item>ফিচারের জন্য অনুরোধ</item>
        <item>প্রশ্ন</item>
        <item>প্রতিক্রিয়া</item>
        <item>অন্যান্য</item>
        <item>পেমেন্ট (MobileCoin)</item>
        <item>অনুদান &amp; ব্যাজ</item>
        <item>এসএমএস স্থানান্তর</item>
    </string-array>

    <!-- ReactWithAnyEmojiBottomSheetDialogFragment -->
    <string name="ReactWithAnyEmojiBottomSheetDialogFragment__this_message">এই মেসেজ</string>
    <string name="ReactWithAnyEmojiBottomSheetDialogFragment__recently_used">সম্প্রতি ব্যাবহৃত হয়েছে</string>
    <string name="ReactWithAnyEmojiBottomSheetDialogFragment__smileys_and_people">স্মাইলি &amp; লোকজন</string>
    <string name="ReactWithAnyEmojiBottomSheetDialogFragment__nature">প্রকৃতি</string>
    <string name="ReactWithAnyEmojiBottomSheetDialogFragment__food">খাবার</string>
    <string name="ReactWithAnyEmojiBottomSheetDialogFragment__activities">কার্যক্রম</string>
    <string name="ReactWithAnyEmojiBottomSheetDialogFragment__places">স্থান সমূহ</string>
    <string name="ReactWithAnyEmojiBottomSheetDialogFragment__objects">বস্তু সমূহ</string>
    <string name="ReactWithAnyEmojiBottomSheetDialogFragment__symbols">প্রতীক সমূহ</string>
    <string name="ReactWithAnyEmojiBottomSheetDialogFragment__flags">পতাকা সমূহ</string>
    <string name="ReactWithAnyEmojiBottomSheetDialogFragment__emoticons">ইমোটিকন সমূহ</string>
    <string name="ReactWithAnyEmojiBottomSheetDialogFragment__no_results_found">কোনও ফলাফল পাওয়া যায়নি</string>

    <!-- arrays.xml -->
    <string name="arrays__use_default">ডিফল্ট ব্যবহার করুন</string>
    <string name="arrays__use_custom">কাস্টম ব্যবহার করুন</string>

    <string name="arrays__mute_for_one_hour">1 ঘন্টা নিঃশব্দ করুন</string>
    <string name="arrays__mute_for_eight_hours">8 ঘণ্টার জন্য মিউট করুন</string>
    <string name="arrays__mute_for_one_day">1 দিনের জন্য নিঃশব্দ করুন</string>
    <string name="arrays__mute_for_seven_days">7 দিনের জন্য নিঃশব্দ করুন</string>
    <string name="arrays__always">সবসময়</string>

    <string name="arrays__settings_default">সেটিংস ডিফল্ট</string>
    <string name="arrays__enabled">সক্রিয়</string>
    <string name="arrays__disabled">নিষ্ক্রিয়</string>

    <string name="arrays__name_and_message">নাম এবং বার্তা</string>
    <string name="arrays__name_only">শুধু নাম</string>
    <string name="arrays__no_name_or_message">নাম বা বার্তা নয়</string>

    <string name="arrays__images">ছবিসমূহ</string>
    <string name="arrays__audio">অডিও</string>
    <string name="arrays__video">ভিডিও</string>
    <string name="arrays__documents">নথিপত্র</string>

    <string name="arrays__small">ছোট</string>
    <string name="arrays__normal">সাধারন</string>
    <string name="arrays__large">বড়</string>
    <string name="arrays__extra_large">অতিরিক্ত বড়</string>

    <string name="arrays__default">সচারচর</string>
    <string name="arrays__high">উচ্চ</string>
    <string name="arrays__max">সর্বাধিক</string>

    <!-- plurals.xml -->
    <plurals name="hours_ago">
        <item quantity="one">%1$d ঘ.</item>
        <item quantity="other">%1$d ঘ.</item>
    </plurals>

    <!-- preferences.xml -->
    <string name="preferences_beta">বিটা</string>
    <string name="preferences__sms_mms">এসএমএস এবং এমএমএস</string>
    <string name="preferences__pref_all_sms_title">সমস্ত এসএমএস পান</string>
    <string name="preferences__pref_all_mms_title">সমস্ত এমএমএস পান</string>
    <string name="preferences__use_signal_for_viewing_and_storing_all_incoming_text_messages">সমস্ত আগত পাঠ্য বার্তাগুলির জন্য Signal ব্যবহার করুন</string>
    <string name="preferences__use_signal_for_viewing_and_storing_all_incoming_multimedia_messages">সমস্ত আগত মাল্টিমিডিয়া বার্তাগুলির জন্য Signal ব্যবহার করুন</string>
    <string name="preferences__pref_enter_sends_title">এন্টার কী পাঠাবে</string>
    <string name="preferences__pressing_the_enter_key_will_send_text_messages">এন্টার কী টিপলে পাঠ্য বার্তা প্রেরণ করা হবে</string>
    <string name="preferences__pref_use_address_book_photos">অ্যাড্রেস বুকের ছবি ব্যবহার করুন</string>
    <string name="preferences__display_contact_photos_from_your_address_book_if_available">উপলভ্য থাকলে আপনার অ্যাড্রেস বুক থেকে পরিচিতির ছবিগুলো দেখান</string>
    <!-- Preference menu item title for a toggle switch for preserving the archived state of muted chats. -->
    <string name="preferences__pref_keep_muted_chats_archived">মিউটেড চ্যাট আর্কাইভকৃত অবস্থায় রাখুন</string>
    <!-- Preference menu item description for a toggle switch for preserving the archived state of muted chats. -->
    <string name="preferences__muted_chats_that_are_archived_will_remain_archived">যখন নতুন ম্যাসেজ আসবে তখন আর্কাইভ করা মিউটেড চ্যাট আর্কাইভ অবস্থায়ই থাকবে।</string>
    <string name="preferences__generate_link_previews">লিঙ্কের প্রিভিউ তৈরি করুন</string>
    <string name="preferences__retrieve_link_previews_from_websites_for_messages">আপনার পাঠানো মেসেজের জন্য ওয়েবসাইটগুলি থেকে সরাসরি লিঙ্কের প্রিভিউ পুনরুদ্ধার করুন।</string>
    <string name="preferences__choose_identity">পরিচয় বাছুন</string>
    <string name="preferences__choose_your_contact_entry_from_the_contacts_list">পরিচিতি তালিকা থেকে আপনার পরিচিতি এন্টি চয়ন করুন</string>
    <string name="preferences__change_passphrase">পাসফ্রেজ পরিবর্তন করুন</string>
    <string name="preferences__change_your_passphrase">আপনার পাসফ্রেজ পরিবর্তন করুন</string>
    <string name="preferences__enable_passphrase">পাসফ্রেজ স্ক্রীন এর লক্ সক্ষম করুন</string>
    <string name="preferences__lock_signal_and_message_notifications_with_a_passphrase">একটি পাসফ্রেজ দিয়ে স্ক্রিন এবং নোটিফিকেশনসমুহ লক্ করুন</string>
    <string name="preferences__screen_security">স্ক্রীন সুরক্ষা</string>
    <string name="preferences__disable_screen_security_to_allow_screen_shots">সাম্প্রতিক অ্যাপ তালিকা থেকে স্ক্রীনশট ব্লক করুন</string>
    <string name="preferences__auto_lock_signal_after_a_specified_time_interval_of_inactivity">নির্দিষ্ট সময়ের নিষ্ক্রিয়তার পরে Signal অটো-লক্ করুন</string>
    <string name="preferences__inactivity_timeout_passphrase">নিষ্ক্রিয়তার সময়সীমার পাসফ্রেজ</string>
    <string name="preferences__inactivity_timeout_interval">নিষ্ক্রিয়তার সময়সীমা</string>
    <string name="preferences__notifications">নোটিফিকেশনসমুহ</string>
    <string name="preferences__led_color">এলইডি রঙ</string>
    <string name="preferences__led_color_unknown">অজানা</string>
    <string name="preferences__pref_led_blink_title">এলইডি মিটমিট করার প্যাটার্ন</string>
    <string name="preferences__customize">কাস্টোমাইজ করুন</string>
    <string name="preferences__change_sound_and_vibration">শব্দ এবং ভাইব্রেশন পরিবর্তন করুন</string>
    <string name="preferences__sound">শব্দ</string>
    <string name="preferences__silent">নিঃশব্দ</string>
    <string name="preferences__default">সচারচর</string>
    <string name="preferences__repeat_alerts">পুনরাবৃত্তি সতর্কতা</string>
    <string name="preferences__never">কখনোই না</string>
    <string name="preferences__one_time">একবার</string>
    <string name="preferences__two_times">দুইবার</string>
    <string name="preferences__three_times">তিন বার</string>
    <string name="preferences__five_times">পাঁচ বার</string>
    <string name="preferences__ten_times">দশ বার</string>
    <string name="preferences__vibrate">কম্পন</string>
    <string name="preferences__green">সবুজ</string>
    <string name="preferences__red">লাল</string>
    <string name="preferences__blue">নীল</string>
    <string name="preferences__orange">কমলা</string>
    <string name="preferences__cyan">নীলচে সবুজ</string>
    <string name="preferences__magenta">ম্যাজেন্টা</string>
    <string name="preferences__white">সাদা</string>
    <string name="preferences__none">কেউ না</string>
    <string name="preferences__fast">দ্রুত</string>
    <string name="preferences__normal">সাধারন</string>
    <string name="preferences__slow">ধীর</string>
    <string name="preferences__help">সাহায্য</string>
    <string name="preferences__advanced">উন্নততর</string>
    <string name="preferences__donate_to_signal">Molly -এ দান করুন</string>
    <!-- Preference label for making one-time donations to Signal -->
    <string name="preferences__one_time_donation">এক-কালীন ডোনেশন</string>
    <string name="preferences__privacy">গোপনীয়তা</string>
    <!-- Preference label for stories -->
    <string name="preferences__stories">স্টোরি</string>
    <string name="preferences__mms_user_agent">এমএমএস ব্যবহারকারী এজেন্ট</string>
    <string name="preferences__advanced_mms_access_point_names">ম্যানুয়াল এমএমএস সেটিংস</string>
    <string name="preferences__mmsc_url">এমএমএসসি ইউআরএল</string>
    <string name="preferences__mms_proxy_host">এমএমএস হোস্ট প্রক্সি</string>
    <string name="preferences__mms_proxy_port">এমএমএস প্রক্সি পোর্ট</string>
    <string name="preferences__mmsc_username">এমএমএসসি ব্যবহারকারী নাম</string>
    <string name="preferences__mmsc_password">এমএমএসসি পাসওয়ার্ড</string>
    <string name="preferences__sms_delivery_reports">এসএমএস বিতরণ রিপোর্ট</string>
    <string name="preferences__request_a_delivery_report_for_each_sms_message_you_send">আপনার প্রেরিত প্রতিটি এসএমএস বার্তার জন্য একটি বিতরণ রিপোর্টের জন্য অনুরোধ করুন</string>
    <string name="preferences__data_and_storage">ডাটা এবং স্টোরেজ</string>
    <string name="preferences__storage">স্টোরেজ</string>
    <string name="preferences__payments">পেমেন্ট</string>
    <!-- Privacy settings payments section description -->
    <string name="preferences__payment_lock">পেমেন্ট লক</string>
    <string name="preferences__payments_beta">পেমেন্ট (বিটা)</string>
    <string name="preferences__conversation_length_limit">কথোপকথন দৈর্ঘ্য সীমা</string>
    <string name="preferences__keep_messages">মেসেজগুলো রাখুন</string>
    <string name="preferences__clear_message_history">ম্যাসেজের ইতিহাস মুছে ফেলুন</string>
    <string name="preferences__linked_devices">সংযুক্ত ডিভাইস সমূহ</string>
    <string name="preferences__light_theme">আলো</string>
    <string name="preferences__dark_theme">অন্ধকার</string>
    <string name="preferences__appearance">অ্যাপিয়ারেন্স</string>
    <string name="preferences__theme">থীম</string>
    <string name="preferences__chat_wallpaper">চ্যাটের ওয়ালপেপার</string>
    <string name="preferences__chat_color_and_wallpaper">চ্যাটের রং ও ওয়ালপেপার</string>
    <string name="preferences__disable_pin">পিন নিষ্ক্রিয় করুন</string>
    <string name="preferences__enable_pin">পিন সক্রিয় করুন</string>
    <string name="preferences__if_you_disable_the_pin_you_will_lose_all_data">আপনি পিনটি নিষ্ক্রিয় করলে, আপনি Signal-এ সেভ করা ডেটা ম্যানুয়ালি ব্যাক-আপ ও পুনরুদ্ধার না করলে, পুনরায় Signal-এ রেজিস্টার করার সময় আপনি সমস্ত সেভ করা ডেটা হারাবেন। পিন নিষ্ক্রিয় থাকা অবস্থায় আপনি রেজিস্ট্রেশন লক চালু করতে পারবেন না।</string>
    <string name="preferences__pins_keep_information_stored_with_signal_encrypted_so_only_you_can_access_it">পিনগুলি এনক্রিপ্ট করা Signal-এর সাথে তথ্য সঞ্চয় করে রাখে যাতে কেবলমাত্র আপনিই সেগুলি পড়তে পারেন। আপনি পুনরায় ইনস্টল করার পর আপনার প্রোফাইল, সেটিংস ও কন্ট্যাক্টগুলি পুনর্বহাল হবে। অ্যাপটি চালু করতে আপনার পিনের দরকার হবে না।</string>
    <string name="preferences__system_default">সিস্টেম ডিফল্ট</string>
    <string name="preferences__language">ভাষা</string>
    <string name="preferences__signal_messages_and_calls">Signal বার্তাসমূহ এবং কল সমূহ</string>
    <string name="preferences__advanced_pin_settings">অ্যাডভান্সড পিন সেটিংস</string>
    <string name="preferences__free_private_messages_and_calls">Signal ব্যবহারকারীদের জন্য বিনামূল্যে ব্যক্তিগত বার্তা এবং কল সমূহ</string>
    <string name="preferences__submit_debug_log">ডিবাগ লগ সাবমিট করুন</string>
    <string name="preferences__delete_account">অ্যাকাউন্ট মুছে ফেলুন</string>
    <string name="preferences__support_wifi_calling">\'ওয়াইফাই কলিং\' সামঞ্জস্যতা ধরন</string>
    <string name="preferences__enable_if_your_device_supports_sms_mms_delivery_over_wifi">আপনার ডিভাইস যদি ওয়াইফাইয়ের মাধ্যমে এসএমএস / এমএমএস বিতরণ ব্যবহার করে তবে সক্ষম করুন (কেবলমাত্র যখন আপনার ডিভাইস \'ওয়াইফাই কলিং\' সক্ষম করা থাকে তখনই সক্ষম করুন)</string>
    <string name="preferences__incognito_keyboard">ছদ্ম কীবোর্ড</string>
    <string name="preferences__read_receipts">পড়ার প্রাপ্তিগুলি</string>
    <string name="preferences__if_read_receipts_are_disabled_you_wont_be_able_to_see_read_receipts">যদি পাঠের প্রাপ্তিগুলি অক্ষম থাকে তবে আপনি অন্যের কাছ থেকে পঠিত প্রাপ্তিগুলি দেখতে সক্ষম হবেন না।</string>
    <string name="preferences__typing_indicators">টাইপিং সূচক</string>
    <string name="preferences__if_typing_indicators_are_disabled_you_wont_be_able_to_see_typing_indicators">যদি টাইপিং সূচকগুলি অক্ষম থাকে তবে আপনি অন্যের কাছ থেকে টাইপিং সূচকগুলি দেখতে সক্ষম হবেন না।</string>
    <string name="preferences__request_keyboard_to_disable">ঐকান্তিক শিক্ষাকে অক্ষম করতে কীবোর্ড কে অনুরোধ করুন।</string>
    <string name="preferences__this_setting_is_not_a_guarantee">এই সেটিংটি কোনও নিশ্চয়তা নয় এবং আপনার কীবোর্ড এটিকে এড়িয়ে যেতে পারে।</string>
    <string name="preferences__incognito_keyboard_learn_more" translatable="false">https://support.signal.org/hc/articles/360055276112</string>
    <string name="preferences_app_protection__blocked_users">ব্লক করা ব্যবহারকারীগণ</string>
    <string name="preferences_chats__when_using_mobile_data">মোবাইল ডেটা ব্যবহার করার সময়</string>
    <string name="preferences_chats__when_using_wifi">ওয়াইফাই ব্যবহার করার সময়</string>
    <string name="preferences_chats__when_roaming">রোমিং করার সময়</string>
    <string name="preferences_chats__media_auto_download">মিডিয়া অটো-ডাউনলোড</string>
    <string name="preferences_chats__message_history">ম্যাসেজের ইতিহাস</string>
    <string name="preferences_storage__storage_usage">স্টোরেজ ব্যবহার</string>
    <string name="preferences_storage__photos">ছবিসমূহ</string>
    <string name="preferences_storage__videos">ভিডিওসমূহ</string>
    <string name="preferences_storage__files">ফাইলসমূহ</string>
    <string name="preferences_storage__audio">শব্দ</string>
    <string name="preferences_storage__review_storage">স্টোরেজ পর্যালোচনা</string>
    <string name="preferences_storage__delete_older_messages">পুরানো বার্তা মুছবেন?</string>
    <string name="preferences_storage__clear_message_history">ম্যাসেজের ইতিহাস মুছে ফেলবেন?</string>
    <string name="preferences_storage__this_will_permanently_delete_all_message_history_and_media">এটি আপনার ডিভাইস থেকে %1$s থেকে পুরনো সকল ম্যাসেজের ইতিহাস ও মিডিয়া স্থায়ীভাবে মুছে ফেলবে।</string>
    <string name="preferences_storage__this_will_permanently_trim_all_conversations_to_the_d_most_recent_messages">এটি সমস্ত কথোপকথন স্থায়ীভাবে ছাঁটাই করে সর্বশেষ %1$sটি মেসেজে রাখবে।</string>
    <string name="preferences_storage__this_will_delete_all_message_history_and_media_from_your_device">এটি আপনার ডিভাইস থেকে ম্যাসেজের সকল ইতিহাস ও মিডিয়া স্থায়ীভাবে মুছে ফেলবে।</string>
    <string name="preferences_storage__are_you_sure_you_want_to_delete_all_message_history">আপনি কি ম্যাসেজের সকল ইতিহাস মুছে ফেলার ব্যাপারে নিশ্চিত?</string>
    <string name="preferences_storage__all_message_history_will_be_permanently_removed_this_action_cannot_be_undone">ম্যাসেজের সকল ইতিহাস স্থায়ীভাবে মুছে ফেলা হবে। এই কাজটি পূর্বাবস্থায় ফেরানো যাবে না।</string>
    <string name="preferences_storage__delete_all_now">এখনই সব মুছুন</string>
    <string name="preferences_storage__forever">চিরতরে</string>
    <string name="preferences_storage__one_year">১ বছর</string>
    <string name="preferences_storage__six_months">৬ মাস</string>
    <string name="preferences_storage__thirty_days">৩০ দিন</string>
    <string name="preferences_storage__none">কিছুই না</string>
    <string name="preferences_storage__s_messages">%1$s বার্তা</string>
    <string name="preferences_storage__custom">নির্বাচিত</string>
    <string name="preferences_advanced__use_system_emoji">সিস্টেম ইমোজি ব্যবহার করুন</string>
    <string name="preferences_advanced__disable_signal_built_in_emoji_support">Signal এর অন্তর্নির্মিত ইমোজি সমর্থন অক্ষম করুন</string>
    <string name="preferences_advanced__relay_all_calls_through_the_signal_server_to_avoid_revealing_your_ip_address">আপনার যোগাযোগের আইপি ঠিকানাটি প্রকাশ না করার জন্য Signal সার্ভারের মাধ্যমে কল সমূহ রিলে করুন। সক্ষম করা কল এর মান হ্রাস পাবে|</string>
    <string name="preferences_advanced__always_relay_calls">কল সমূহ সবসময় রিলে করুন</string>
    <string name="preferences_app_protection__who_can">যে পারে …</string>
    <string name="preferences_app_protection__app_access">অ্যাপ প্রবেশাধীকার</string>
    <string name="preferences_app_protection__communication">যোগাযোগ</string>
    <!-- Privacy settings payments section title -->
    <string name="preferences_app_protection__payments">পেমেন্ট</string>
    <string name="preferences_chats__chats">আলাপসমূহ</string>
    <string name="preferences_data_and_storage__manage_storage">স্টোরেজ ব্যাবস্থাপনা</string>
    <string name="preferences_data_and_storage__calls">কল সমূহ</string>
    <string name="preferences_data_and_storage__use_less_data_for_calls">কলগুলির জন্য কম ডেটা ব্যবহার করুন</string>
    <string name="preferences_data_and_storage__never">কখনোই না</string>
    <string name="preferences_data_and_storage__wifi_and_mobile_data">ওয়াইফাই এবং মোবাইল ডেটা</string>
    <string name="preferences_data_and_storage__mobile_data_only">কেবল মোবাইল ডেটা</string>
    <string name="preference_data_and_storage__using_less_data_may_improve_calls_on_bad_networks">কম ডেটা ব্যবহার করা হলে খারাপ নেটওয়ার্কগুলিতে কলের মান উন্নত করতে পারে</string>
    <string name="preferences_notifications__messages">বার্তা সমূহ</string>
    <string name="preferences_notifications__events">ঘটনাবলী</string>
    <string name="preferences_notifications__in_chat_sounds">চ্যাট এর মধ্যের শব্দ</string>
    <string name="preferences_notifications__show">দেখান</string>
    <string name="preferences_notifications__calls">কল সমূহ</string>
    <string name="preferences_notifications__ringtone">রিংটোন</string>
    <string name="preferences_chats__show_invitation_prompts">আমন্ত্রণের অনুরোধ দেখান</string>
    <string name="preferences_chats__display_invitation_prompts_for_contacts_without_signal">Signal ছাড়া পরিচিতিগুলোর জন্য আমন্ত্রণের অনুরোধ প্রদর্শন করুন</string>
    <string name="preferences_chats__message_text_size">বার্তার হরফের আকার</string>
    <string name="preferences_events__contact_joined_signal">পরিচিতি Signal এ যোগ দিয়েছে</string>
    <string name="preferences_notifications__priority">অগ্রাধিকার</string>
    <!-- Heading for the \'censorship circumvention\' section of privacy preferences -->
    <string name="preferences_communication__category_censorship_circumvention">সেন্সরশিপ উপেক্ষা</string>
    <!-- Title of the \'censorship circumvention\' toggle switch -->
    <string name="preferences_communication__censorship_circumvention">সেন্সরশিপ উপেক্ষা</string>
    <string name="preferences_communication__censorship_circumvention_if_enabled_signal_will_attempt_to_circumvent_censorship">যদি সক্ষম করা থাকে তবে Signal সেন্সরশিপকে ছিন্ন করার চেষ্টা করবে। আপনি যদি এমন কোনও স্থানে না থাকেন যেখানে Signal সেন্সর করা রয়েছে তবে এই বৈশিষ্ট্যটি সচল করবেন না।</string>
    <!-- Summary text for \'censorship circumvention\' toggle. Indicates that we automatically enabled it because we believe you\'re in a censored country -->
    <string name="preferences_communication__censorship_circumvention_has_been_activated_based_on_your_accounts_phone_number">আপনার অ্যাকাউন্ট ফোন নাম্বার এর ভিত্তিতে সেন্সরশিপ এড়ানো সক্রিয় করা হয়েছে।</string>
    <!-- Summary text for \'censorship circumvention\' toggle. Indicates that you disabled it even though we believe you\'re in a censored country -->
    <string name="preferences_communication__censorship_circumvention_you_have_manually_disabled">আপনি ম্যানুয়ালি সেন্সরশিপ এড়ানো অচল করেছেন।</string>
    <!-- Summary text for \'censorship circumvention\' toggle. Indicates that you cannot use it because you\'re already connected to the Signal service -->
    <string name="preferences_communication__censorship_circumvention_is_not_necessary_you_are_already_connected">সেন্সরশিপ এড়ানো প্রয়োজনীয় নয়; আপনি ইতিমধ্যে Signal পরিষেবাতে সংযুক্ত আছেন।</string>
    <!-- Summary text for \'censorship circumvention\' toggle. Indicates that you cannot use it because you\'re not connected to the internet -->
    <string name="preferences_communication__censorship_circumvention_can_only_be_activated_when_connected_to_the_internet">সেন্সরশিপ এড়ানো কেবলমাত্র ইন্টারনেটে সংযুক্ত থাকা অবস্থায় সক্রিয় করা যায়।</string>
    <string name="preferences_communication__category_sealed_sender">সিলযুক্ত প্রেরক</string>
    <string name="preferences_communication__sealed_sender_display_indicators">প্রদর্শন সূচকসমূহ</string>
    <string name="preferences_communication__sealed_sender_display_indicators_description">"যখন আপনি সিলযুক্ত প্রেরক ব্যবহার করে পৌছে দেয়া হয়েছে এমন বার্তাগুলিতে \"বার্তা খুঁটিনাটি\" নির্বাচন করেন তখন একটি স্থিতি আইকন দেখান।"</string>
    <string name="preferences_communication__sealed_sender_allow_from_anyone">যে কারও কাছ থেকে অনুমতি দিন</string>
    <string name="preferences_communication__sealed_sender_allow_from_anyone_description">পরিচিতিতে নেই এবং যাদের সাথে আপনি নিজের প্রোফাইল শেয়ার করেন নি তাদের কাছ থেকে আগত বার্তাগুলির জন্য সিলযুক্ত প্রেরককে সক্ষম করুন।</string>
    <string name="preferences_communication__sealed_sender_learn_more">আরও জানুন</string>
    <string name="preferences_setup_a_username">একটি ব্যবহারকারীর নাম সেটআপ করুন</string>
    <string name="preferences_proxy">প্রক্সি</string>
    <string name="preferences_use_proxy">প্রক্সি ব্যবহার করুন</string>
    <string name="preferences_off">বন্ধ</string>
    <string name="preferences_on">চালু</string>
    <string name="preferences_proxy_address">প্রক্সি ঠিকানা</string>
    <string name="preferences_only_use_a_proxy_if">আপনি যদি মোবাইল ডেটা বা ওয়াই-ফাইতে Signal এর সাথে সংযোগ রাখতে সক্ষম না হন তবেই কেবল প্রক্সি ব্যবহার করুন।</string>
    <string name="preferences_share">শেয়ার করুন</string>
    <string name="preferences_save">সংরক্ষন</string>
    <string name="preferences_connecting_to_proxy">প্রক্সিতে সংযুক্ত হচ্ছে …</string>
    <string name="preferences_connected_to_proxy">প্রক্সিতে সংযুক্ত হয়েছে</string>
    <string name="preferences_connection_failed">সংযোগ ব্যর্থ হয়েছে</string>
    <string name="preferences_couldnt_connect_to_the_proxy">প্রক্সিতে সংযুক্ত করা যায়নি। প্রক্সি ঠিকানাটি যাচাই করুন এবং আবার চেষ্টা করুন।</string>
    <string name="preferences_you_are_connected_to_the_proxy">আপনি প্রক্সিতে সংযুক্ত আছেন। আপনি সেটিংস থেকে যে কোনও সময় প্রক্সিটি বন্ধ করতে পারেন।</string>
    <string name="preferences_success">সফল</string>
    <string name="preferences_failed_to_connect">সংযোগ স্থাপন করতে ব্যর্থ হয়েছে</string>
    <string name="preferences_enter_proxy_address">প্রক্সি ঠিকানা লিখুন</string>


    <string name="configurable_single_select__customize_option">বিকল্পগুলি কাস্টমাইজ করুন</string>

    <!-- Internal only preferences -->
    <string name="preferences__internal_turn_off_stories_with_stories_on_disk" translatable="false">Turn off stories (with stories on disk)</string>
    <string name="preferences__internal_turn_off_stories" translatable="false">Turn off stories</string>
    <string name="preferences__internal_delete_custom_story" translatable="false">Delete custom story</string>
    <string name="preferences__internal_hide_story" translatable="false">Hide story</string>
    <string name="preferences__internal_story_or_profile_selector" translatable="false">Story or profile selector</string>
    <string name="preferences__internal_stories_dialog_launcher" translatable="false">Stories dialog launcher</string>
    <string name="preferences__internal_retry_send" translatable="false">Retry send</string>
    <string name="preferences__internal_remove_group_story" translatable="false">Remove group story</string>
    <string name="preferences__internal_clear_onboarding_state" translatable="false">Clear onboarding state</string>
    <string name="preferences__internal_clears_onboarding_flag_and_triggers_download_of_onboarding_stories" translatable="false">Clears onboarding flag and triggers download of onboarding stories.</string>
    <string name="preferences__internal_preferences" translatable="false">Internal Preferences</string>
    <string name="preferences__internal_preferences_groups_v2" translatable="false">Groups V2</string>
    <string name="preferences__internal_force_gv2_invites" translatable="false">Force Invites</string>
    <string name="preferences__internal_force_gv2_invites_description" translatable="false">Members will not be added directly to a GV2 even if they could be.</string>
    <string name="preferences__internal_ignore_gv2_server_changes" translatable="false">Ignore server changes</string>
    <string name="preferences__internal_ignore_gv2_server_changes_description" translatable="false">Changes in server\&apos;s response will be ignored, causing passive voice update messages if P2P is also ignored.</string>
    <string name="preferences__internal_ignore_gv2_p2p_changes" translatable="false">Ignore P2P changes</string>
    <string name="preferences__internal_ignore_gv2_p2p_changes_description" translatable="false">Changes sent P2P will be ignored. In conjunction with ignoring server changes, will cause passive voice.</string>
    <string name="preferences__internal_payments" translatable="false">Payments</string>
    <string name="preferences__internal_payment_copy_data" translatable="false">Copy payments data</string>
    <string name="preferences__internal_payment_copy_data_description" translatable="false">Copy all payment records to clipboard.</string>
    <string name="preferences__internal_account" translatable="false">Account</string>
    <string name="preferences__internal_refresh_attributes" translatable="false">Refresh attributes</string>
    <string name="preferences__internal_refresh_attributes_description" translatable="false">Forces a write of capabilities on to the server followed by a read.</string>
    <string name="preferences__internal_refresh_profile" translatable="false">Refresh profile</string>
    <string name="preferences__internal_refresh_profile_description" translatable="false">Forces a refresh of your own profile.</string>
    <string name="preferences__internal_rotate_profile_key" translatable="false">Rotate profile key</string>
    <string name="preferences__internal_rotate_profile_key_description" translatable="false">Creates a new versioned profile, and triggers an update of any GV2 group you belong to.</string>
    <string name="preferences__internal_refresh_remote_config" translatable="false">Refresh remote config</string>
    <string name="preferences__internal_refresh_remote_config_description" translatable="false">Forces a refresh of the remote config locally instead of waiting for the elapsed time.</string>
    <string name="preferences__internal_misc" translatable="false">Miscellaneous</string>
    <string name="preferences__internal_user_details" translatable="false">\&apos;Internal Details\&apos; button</string>
    <string name="preferences__internal_user_details_description" translatable="false">Show a button in conversation settings that lets you see more information about a user.</string>
    <string name="preferences__internal_shake_to_report" translatable="false">Shake to Report</string>
    <string name="preferences__internal_shake_to_report_description" translatable="false">Shake your phone to easily submit and share a debug log.</string>
    <string name="preferences__internal_clear_keep_longer_logs" translatable="false">Clear keep longer logs</string>
    <string name="preferences__internal_storage_service" translatable="false">Storage service</string>
    <string name="preferences__internal_disable_storage_service" translatable="false">Disable syncing</string>
    <string name="preferences__internal_disable_storage_service_description" translatable="false">Prevent syncing any data to/from storage service.</string>
    <string name="preferences__internal_force_storage_service_sync" translatable="false">Overwrite remote data</string>
    <string name="preferences__internal_sync_now" translatable="false">Sync now</string>
    <string name="preferences__internal_sync_now_description" translatable="false">Enqueue a normal storage service sync.</string>
    <string name="preferences__internal_force_storage_service_sync_description" translatable="false">Forces remote storage to match the local device state.</string>
    <string name="preferences__internal_network" translatable="false">Network</string>
    <string name="preferences__internal_allow_censorship_toggle" translatable="false">Allow censorship circumvention toggle</string>
    <string name="preferences__internal_allow_censorship_toggle_description" translatable="false">Allow changing the censorship circumvention toggle regardless of network connectivity.</string>
    <string name="preferences__internal_conversations_and_shortcuts" translatable="false">Conversations and Shortcuts</string>
    <string name="preferences__internal_emoji" translatable="false">Emoji</string>
    <string name="preferences__internal_use_built_in_emoji_set" translatable="false">Use built-in emoji set</string>
    <string name="preferences__internal_force_emoji_download" translatable="false">Force emoji download</string>
    <string name="preferences__internal_force_emoji_download_description" translatable="false">Download the latest emoji set if it\&apos;s newer than what we have.</string>
    <string name="preferences__internal_force_search_index_download" translatable="false">Force search index download</string>
    <string name="preferences__internal_force_search_index_download_description" translatable="false">Download the latest emoji search index if it\&apos;s newer than what we have.</string>
    <string name="preferences__internal_current_version_builtin" translatable="false">Current version: Built-In</string>
    <string name="preferences__internal_current_version_d_at_density_s" translatable="false">Current version: %1$d at density %2$s</string>
    <string name="preferences__internal_delete_all_dynamic_shortcuts" translatable="false">Delete all dynamic shortcuts</string>
    <string name="preferences__internal_click_to_delete_all_dynamic_shortcuts" translatable="false">Click to delete all dynamic shortcuts</string>
    <string name="preferences__internal_details" translatable="false">Internal Details</string>
    <string name="preferences__internal_disable_profile_sharing" translatable="false">Disable Profile Sharing</string>
    <string name="preferences__internal_delete_session" translatable="false">Delete Session</string>
    <string name="preferences__internal_sender_key" translatable="false">Sender Key</string>
    <string name="preferences__internal_clear_all_state" translatable="false">Clear all state</string>
    <string name="preferences__internal_click_to_delete_all_sender_key_state" translatable="false">Click to delete all sender key state</string>
    <string name="preferences__internal_clear_shared_state" translatable="false">Clear shared state</string>
    <string name="preferences__internal_click_to_delete_all_sharing_state" translatable="false">Click to delete all sharing state</string>
    <string name="preferences__internal_remove_two_person_minimum" translatable="false">Remove 2 person minimum</string>
    <string name="preferences__internal_remove_the_requirement_that_you_need" translatable="false">Remove the requirement that you  need at least 2 recipients to use sender key.</string>
    <string name="preferences__internal_delay_resends" translatable="false">Delay resends</string>
    <string name="preferences__internal_delay_resending_messages_in_response_to_retry_receipts" translatable="false">Delay resending messages in response to retry receipts by 10 seconds.</string>
    <string name="preferences__internal_local_metrics" translatable="false">Local Metrics</string>
    <string name="preferences__internal_clear_local_metrics" translatable="false">Clear local metrics</string>
    <string name="preferences__internal_click_to_clear_all_local_metrics_state" translatable="false">Click to clear all local metrics state.</string>
    <string name="preferences__internal_calling_server" translatable="false">Group call server</string>
    <string name="preferences__internal_calling_server_default" translatable="false">Default</string>
    <string name="preferences__internal_calling_server_s" translatable="false">%1$s server</string>
    <string name="preferences__internal_calling" translatable="false">Calling options</string>
    <string name="preferences__internal_calling_audio_processing_method" translatable="false">Audio processing method</string>
    <string name="preferences__internal_calling_bandwidth_mode" translatable="false">Bandwidth mode</string>
    <string name="preferences__internal_calling_disable_telecom" translatable="false">Disable Telecom integration</string>
    <string name="preferences__internal_badges" translatable="false">Badges</string>
    <string name="preferences__internal_badges_enqueue_redemption" translatable="false">Enqueue redemption.</string>
    <string name="preferences__internal_badges_enqueue_keep_alive" translatable="false">Enqueue keep-alive.</string>
    <string name="preferences__internal_badges_set_error_state" translatable="false">Set error state.</string>
    <string name="preferences__internal_release_channel" translatable="false">Release channel</string>
    <string name="preferences__internal_fetch_release_channel" translatable="false">Fetch release channel</string>
    <string name="preferences__internal_release_channel_set_last_version" translatable="false">Set last version seen back 10 versions</string>
    <string name="preferences__internal_reset_donation_megaphone" translatable="false">Reset donation megaphone</string>
    <string name="preferences__internal_add_sample_note" translatable="false">Add sample note</string>
    <string name="preferences__internal_disable_stories" translatable="false">Disable stories</string>
    <string name="preferences__internal_cds" translatable="false">CDS</string>
    <string name="preferences__internal_clear_history" translatable="false">Clear history</string>
    <string name="preferences__internal_clear_history_description" translatable="false">Clears all CDS history, meaning the next sync will consider all numbers to be new.</string>
    <string name="preferences__internal_clear_all_service_ids" translatable="false">Clear all service IDs</string>
    <string name="preferences__internal_clear_all_service_ids_description" translatable="false">Clears all known service IDs (except your own) for people that have phone numbers. Do not use on your personal device!</string>
    <string name="preferences__internal_clear_all_profile_keys" translatable="false">Clear all profile keys</string>
    <string name="preferences__internal_clear_all_profile_keys_description" translatable="false">Clears all known profile keys (except your own). Do not use on your personal device!</string>
    <string name="preferences__internal_donor_error_expired_badge" translatable="false">Expired Badge</string>
    <string name="preferences__internal_donor_error_charge_failure" translatable="false">Charge Failure</string>
    <string name="preferences__internal_donor_error_cancelation_reason" translatable="false">Cancelation Reason</string>
    <string name="preferences__internal_donor_error_save_and_finish" translatable="false">Save and Finish</string>
    <string name="preferences__internal_donor_error_clear" translatable="false">Clear</string>


    <!-- Payments -->
    <string name="PaymentsActivityFragment__all_activity">সমস্ত ক্রিয়াকলাপ</string>
    <string name="PaymentsAllActivityFragment__all">সব</string>
    <string name="PaymentsAllActivityFragment__sent">পাঠানো হয়েছে</string>
    <string name="PaymentsAllActivityFragment__received">গৃহীত</string>

    <string name="PaymentsHomeFragment__introducing_payments">পেমেন্ট উপস্থাপন করা হচ্ছে (বিটা)</string>
    <string name="PaymentsHomeFragment__use_signal_to_send_and_receive">গোপনীয়তাকে গুরুত্ব দেয় এমন একটি নতুন ডিজিটাল মুদ্রা MobileCoin পাঠাতে ও গ্রহণ করতে Molly ব্যবহার করুন। শুরু করতে সক্রিয় করুন।</string>
    <string name="PaymentsHomeFragment__activate_payments">অর্থ প্রদানের উপায় সক্রিয় করুন</string>
    <string name="PaymentsHomeFragment__activating_payments">অর্থ প্রদানের উপায় সক্রিয় করা হচ্ছে</string>
    <string name="PaymentsHomeFragment__restore_payments_account">পেমেন্ট অ্যাকাউন্ট পুনর্বহাল করুন</string>
    <string name="PaymentsHomeFragment__no_recent_activity_yet">এখনও সাম্প্রতিক কোন কার্যকলাপ নেই</string>
    <string name="PaymentsHomeFragment__pending_requests">পেন্ডিংয়ের অনুরোধসমূহ</string>
    <string name="PaymentsHomeFragment__recent_activity">সাম্প্রতিক কার্যকলাপ</string>
    <string name="PaymentsHomeFragment__see_all">সব দেখুন</string>
    <string name="PaymentsHomeFragment__add_funds">ফান্ড যোগ করুন</string>
    <string name="PaymentsHomeFragment__send">পাঠান</string>
    <string name="PaymentsHomeFragment__sent_s">%1$s পাঠান</string>
    <string name="PaymentsHomeFragment__received_s">%1$s এসেছে</string>
    <string name="PaymentsHomeFragment__transfer_to_exchange">এক্সচেঞ্জে স্থানান্তর করুন</string>
    <string name="PaymentsHomeFragment__currency_conversion">মুদ্রা রূপান্তর</string>
    <string name="PaymentsHomeFragment__deactivate_payments">পেমেন্ট বন্ধ করুন</string>
    <string name="PaymentsHomeFragment__recovery_phrase">রিকভারি ফ্রেজ</string>
    <string name="PaymentsHomeFragment__help">সাহায্য</string>
    <string name="PaymentsHomeFragment__coin_cleanup_fee">কয়েন ক্লিনআপ ফি</string>
    <string name="PaymentsHomeFragment__sent_payment">পেমেন্ট পাঠানো হয়েছে</string>
    <string name="PaymentsHomeFragment__received_payment">পেমেন্ট পেয়েছে</string>
    <string name="PaymentsHomeFragment__processing_payment">পেমেন্ট প্রক্রিয়া করা হচ্ছে</string>
    <string name="PaymentsHomeFragment__unknown_amount">---</string>
    <string name="PaymentsHomeFragment__currency_conversion_not_available">মুদ্রা রূপান্তর উপলভ্য নয়</string>
    <string name="PaymentsHomeFragment__cant_display_currency_conversion">মুদ্রা রূপান্তর প্রদর্শন করা যাচ্ছে না। আপনার ফোনের সংযোগ পরীক্ষা করুন এবং আবার চেষ্টা করুন।</string>
    <string name="PaymentsHomeFragment__payments_is_not_available_in_your_region">আপনার অঞ্চল থেকে অর্থ প্রদান উপলভ্য নয়।</string>
    <string name="PaymentsHomeFragment__could_not_enable_payments">অর্থ প্রদান করা সক্ষম করা যায়নি। পরে আবার চেষ্টা করুন।</string>
    <string name="PaymentsHomeFragment__deactivate_payments_question">পেমেন্ট বন্ধ করবেন?</string>
    <string name="PaymentsHomeFragment__you_will_not_be_able_to_send">আপনি পেমেন্ট বন্ধ করলে Molly-এ Mobilecoin পাঠাতে বা গ্রহণ করতে পারবেন না।</string>
    <string name="PaymentsHomeFragment__deactivate">বন্ধ করুন</string>
    <string name="PaymentsHomeFragment__continue">চলতে থাকুন</string>
    <string name="PaymentsHomeFragment__balance_is_not_currently_available">ব্যালেন্স বর্তমানে উপলভ্য নয়।</string>
    <string name="PaymentsHomeFragment__payments_deactivated">পেমেন্ট বন্ধ করা হয়েছে।</string>
    <string name="PaymentsHomeFragment__payment_failed">পেমেন্ট ব্যর্থ হয়েছে</string>
    <string name="PaymentsHomeFragment__details">খুঁটিনাটি</string>
    <string name="PaymentsHomeFragment__learn_more__activate_payments" translatable="false">https://support.signal.org/hc/articles/360057625692#payments_activate </string>
    <string name="PaymentsHomeFragment__you_can_use_signal_to_send">আপনি MobileCoin পাঠাতে এবং গ্রহণ করতে Molly ব্যবহার করতে পারেন। সমস্ত পেমেন্ট MobileCoin এবং MobileCoin ওয়ালেট ব্যবহারের শর্তাবলীর উপর নির্ভর করবে। এটি একটি বিটা ফিচার তাই আপনি কিছু সমস্যার মুখোমুখি হতে পারেন এবং আপনার পেমেন্ট বা ব্যালেন্স হারিয়ে যেতে পারে যা পুনরুদ্ধার করা যাবে না। </string>
    <string name="PaymentsHomeFragment__activate">সক্রিয় করুন</string>
    <string name="PaymentsHomeFragment__view_mobile_coin_terms">MobileCoin-এর শর্তাবলী দেখুন</string>
    <string name="PaymentsHomeFragment__payments_not_available">Molly-এ পেমেন্ট আর উপলভ্য নেই। আপনি এখনও কোনও এক্সচেঞ্জে আপনার ফান্ডগুলি ট্রান্সফার করতে পারেন তবে আপনি আর পেমেন্টগুলি প্রেরণ এবং গ্রহণ করতে বা ফান্ড যোগ করতে পারবেন না।</string>

    <string name="PaymentsHomeFragment__mobile_coin_terms_url" translatable="false">https://www.mobilecoin.com/terms-of-use.html</string>
    <!-- Alert dialog title which shows up after a payment to turn on payment lock -->
    <string name="PaymentsHomeFragment__turn_on">ভবিষ্যতে পাঠানোর জন্য পেমেন্ট লক চালু করবেন?</string>
    <!-- Alert dialog description for why payment lock should be enabled before sending payments -->
    <string name="PaymentsHomeFragment__add_an_additional_layer">অর্থ পাঠাতে নিরাপত্তার একটি অতিরিক্ত ধাপ যোগ করুন এবং Android স্ক্রিন লক বা আঙুলের ছাপ দেওয়ার নিয়ম রাখুন৷</string>
    <!-- Alert dialog button to enable payment lock -->
    <string name="PaymentsHomeFragment__enable">চালু করুন</string>
    <!-- Alert dialog button to not enable payment lock for now -->
    <string name="PaymentsHomeFragment__not_now">এখন নয়</string>
    <!-- Alert dialog title which shows up to update app to send payments -->
    <string name="PaymentsHomeFragment__update_required">আপডেট করা প্রয়োজন</string>
    <!-- Alert dialog description that app update is required to send payments-->
    <string name="PaymentsHomeFragment__an_update_is_required">পেমেন্ট পাঠানো এবং সংগ্রহ করা চালিয়ে যেতে এবং আপনার আপ-টু-ডেট পেমেন্ট ব্যালেন্স দেখতে আপডেট করা প্রয়োজন।</string>
    <!-- Alert dialog button to cancel -->
    <string name="PaymentsHomeFragment__cancel">বাতিল করুন</string>
    <!-- Alert dialog button to update now -->
    <string name="PaymentsHomeFragment__update_now">আপডেট করুন</string>

    <!-- PaymentsSecuritySetupFragment -->
    <!-- Toolbar title -->
    <string name="PaymentsSecuritySetupFragment__security_setup">নিরাপত্তা সেটআপ</string>
    <!-- Title to enable payment lock -->
    <string name="PaymentsSecuritySetupFragment__protect_your_funds">আপনার ফান্ড নিরাপদে রাখুন</string>
    <!-- Description as to why payment lock is required -->
    <string name="PaymentsSecuritySetupFragment__help_prevent">নিরাপত্তার আরেকটি স্তর যোগ করে কোনো ব্যক্তিকে আপনার ফোন ব্যবহারের মাধ্যমে আপনার ফান্ড অ্যাক্সেস করা থেকে প্রতিহত করতে সাহায্য করুন। আপনি সেটিংসে এই অপশনটি নিষ্ক্রিয় করতে পারবেন।</string>
    <!-- Option to enable payment lock -->
    <string name="PaymentsSecuritySetupFragment__enable_payment_lock">পেমেন্ট লক সচল করুন</string>
    <!-- Option to cancel -->
    <string name="PaymentsSecuritySetupFragment__not_now">এখন না</string>
    <!-- Dialog title to confirm skipping the step -->
    <string name="PaymentsSecuritySetupFragment__skip_this_step">এই ধাপটি বাদ দেবেন?</string>
    <!-- Dialog description to let users know why payment lock is required -->
    <string name="PaymentsSecuritySetupFragment__skipping_this_step">এই ধাপটি বাদ দিলে আপনার ফোনে অ্যাক্সেস আছে এমন যে কেউ ফান্ড ট্রান্সফার করতে বা আপনার পুনরুদ্ধার করার বাক্যটি দেখতে পারবেন।</string>
    <!-- Dialog option to cancel -->
    <string name="PaymentsSecuritySetupFragment__cancel">বাতিল করুন</string>
    <!-- Dialog option to skip -->
    <string name="PaymentsSecuritySetupFragment__skip">বাদ দিয়ে যান</string>

    <!-- PaymentsAddMoneyFragment -->
    <string name="PaymentsAddMoneyFragment__add_funds">ফান্ড যোগ করুন</string>
    <string name="PaymentsAddMoneyFragment__your_wallet_address">আপনার ওয়ালেট ঠিকানা</string>
    <string name="PaymentsAddMoneyFragment__copy">অনুলিপি</string>
    <string name="PaymentsAddMoneyFragment__copied_to_clipboard">ক্লিপবোর্ডে অনুলিপি করা হয়েছে</string>
    <string name="PaymentsAddMoneyFragment__to_add_funds">ফান্ড যোগ করতে আপনার ওয়ালেটের ঠিকানায় MobileCoin পাঠান। আপনার অ্যাকাউন্ট থেকে এমন কোনও লেনদেন শুরু করুন যা MobileCoin-কে সাপোর্ট করে, তারপরে QR কোডটি স্ক্যান করুন বা আপনার ওয়ালেটের ঠিকানাটি কপি করুন।</string>
    <string name="PaymentsAddMoneyFragment__learn_more__information" translatable="false">https://support.signal.org/hc/articles/360057625692#payments_transfer_from_exchange</string>

    <!-- PaymentsDetailsFragment -->
    <string name="PaymentsDetailsFragment__details">খুঁটিনাটি</string>
    <string name="PaymentsDetailsFragment__status">অবস্থা</string>
    <string name="PaymentsDetailsFragment__submitting_payment">পেমেন্ট সাবমিট করা হচ্ছে…</string>
    <string name="PaymentsDetailsFragment__processing_payment">পেমেন্ট প্রক্রিয়া করা হচ্ছে…</string>
    <string name="PaymentsDetailsFragment__payment_complete">পেমেন্ট সম্পন্ন</string>
    <string name="PaymentsDetailsFragment__payment_failed">পেমেন্ট ব্যর্থ হয়েছে</string>
    <string name="PaymentsDetailsFragment__network_fee">নেটওয়ার্ক ফিস</string>
    <string name="PaymentsDetailsFragment__sent_by">প্রেরক</string>
    <string name="PaymentsDetailsFragment__sent_to_s">প্রাপক %1$s</string>
    <string name="PaymentsDetailsFragment__you_on_s_at_s">আপনি %1$s সময় %2$s</string>
    <string name="PaymentsDetailsFragment__s_on_s_at_s">%1$s তারিখ %2$s সময় %3$s</string>
    <string name="PaymentsDetailsFragment__to">প্রতি</string>
    <string name="PaymentsDetailsFragment__from">থেকে</string>
    <string name="PaymentsDetailsFragment__information">লেনদেনের বিস্তারিত বিবরণের মধ্যে রয়েছে পেমেন্টের পরিমাণ এবং লেনদেনের সময় যা MobileCoin লেজার-এর একটি অংশ।</string>
    <string name="PaymentsDetailsFragment__coin_cleanup_fee">কয়েন ক্লিনআপ ফি</string>
    <string name="PaymentsDetailsFragment__coin_cleanup_information">যখন আপনার দখলে থাকা কয়েন কোনও লেনদেন সম্পন্ন করার কাজে সংযুক্ত করা যাবে না, তখন “কয়েন ক্লিনআপ ফি” ধার্য করা হয়। ক্লিনআপের ফলে আপনি পেমেন্ট পাঠানো অব্যাহত রাখতে পারবেন।</string>
    <string name="PaymentsDetailsFragment__no_details_available">এই লেনদেনের জন্য আর কোন বিস্তারিত বিবরণ নেই</string>
    <string name="PaymentsDetailsFragment__learn_more__information" translatable="false">https://support.signal.org/hc/articles/360057625692#payments_details</string>
    <string name="PaymentsDetailsFragment__learn_more__cleanup_fee" translatable="false">https://support.signal.org/hc/articles/360057625692#payments_details_fees</string>
    <string name="PaymentsDetailsFragment__sent_payment">পেমেন্ট পাঠানো হয়েছে</string>
    <string name="PaymentsDetailsFragment__received_payment">পেমেন্ট পেয়েছে</string>
    <string name="PaymentsDeatilsFragment__payment_completed_s">%1$s পেমেন্ট সম্পন্ন হয়েছে</string>
    <string name="PaymentsDetailsFragment__block_number">নাম্বার ব্লক করুন</string>

    <!-- PaymentsTransferFragment -->
    <string name="PaymentsTransferFragment__transfer">ট্রান্সফার করুন</string>
    <string name="PaymentsTransferFragment__scan_qr_code">কিউআর কোড স্ক্যান করুন</string>
    <string name="PaymentsTransferFragment__to_scan_or_enter_wallet_address">প্রতি: ওয়ালেটের ঠিকানা স্ক্যান করুন বা লিখুন</string>
    <string name="PaymentsTransferFragment__you_can_transfer">এক্সচেঞ্জের দেওয়া ওয়ালেটের ঠিকানায় ট্রান্সফার সম্পন্ন করে আপনি MobileCoin ট্রান্সফার করতে পারেন। ওয়ালেটের ঠিকানাটি হল সাধারণত QR কোডের নিচে থাকা সবচেয়ে বেশি সংখ্যা এবং বর্ণগুলির একটি লাইন।</string>
    <string name="PaymentsTransferFragment__next">পরবর্তী</string>
    <string name="PaymentsTransferFragment__invalid_address">ভুল ঠিকানা</string>
    <string name="PaymentsTransferFragment__check_the_wallet_address">আপনি যে ওয়ালেটের ঠিকানাতে স্থানান্তর করার চেষ্টা করছেন তা পরীক্ষা করে আবার চেষ্টা করুন।</string>
    <string name="PaymentsTransferFragment__you_cant_transfer_to_your_own_signal_wallet_address">আপনি নিজের Molly ওয়ালেট ঠিকানায় স্থানান্তর করতে পারবেন না। একটি সমর্থিত এক্সচেঞ্জ এ আপনার অ্যাকাউন্ট থেকে ওয়ালেট ঠিকানা লিখুন।</string>
    <string name="PaymentsTransferFragment__to_scan_a_qr_code_signal_needs">কোনও কিউআর কোড স্ক্যান করতে Molly এর ক্যামেরা অ্যাক্সেস করা দরকার।</string>
    <string name="PaymentsTransferFragment__signal_needs_the_camera_permission_to_capture_qr_code_go_to_settings">একটি কিউআর কোড ক্যাপচারের জন্য Molly এর ক্যামেরার অনুমতি প্রয়োজন। সেটিংসে যান, \"অনুমতিগুলি\" নির্বাচন করুন এবং \"ক্যামেরা\" সক্ষম করুন।</string>
    <string name="PaymentsTransferFragment__to_scan_a_qr_code_signal_needs_access_to_the_camera">কোনও কিউআর কোড স্ক্যান করতে Molly এর ক্যামেরা অ্যাক্সেস করা দরকার।</string>
    <string name="PaymentsTransferFragment__settings">সেটিংস</string>

    <!-- PaymentsTransferQrScanFragment -->
    <string name="PaymentsTransferQrScanFragment__scan_address_qr_code">ঠিকানা কিউআর কোডটি স্ক্যান করুন</string>
    <string name="PaymentsTransferQrScanFragment__scan_the_address_qr_code_of_the_payee">প্রদানকারীর ঠিকানা কিউআর কোডটি স্ক্যান করুন</string>

    <!-- CreatePaymentFragment -->
    <string name="CreatePaymentFragment__request">অনুরোধ</string>
    <string name="CreatePaymentFragment__pay">প্রদান করুন</string>
    <string name="CreatePaymentFragment__available_balance_s">পর্যাপ্ত অর্থ: %1$s</string>
    <string name="CreatePaymentFragment__toggle_content_description">টগল করুন</string>
    <string name="CreatePaymentFragment__1">১</string>
    <string name="CreatePaymentFragment__2">২</string>
    <string name="CreatePaymentFragment__3">৩</string>
    <string name="CreatePaymentFragment__4">৪</string>
    <string name="CreatePaymentFragment__5">৫</string>
    <string name="CreatePaymentFragment__6">৬</string>
    <string name="CreatePaymentFragment__7">৭</string>
    <string name="CreatePaymentFragment__8">৮</string>
    <string name="CreatePaymentFragment__9">৯</string>
    <string name="CreatePaymentFragment__decimal">.</string>
    <string name="CreatePaymentFragment__0">০</string>
    <string name="CreatePaymentFragment__lt">&lt;</string>
    <string name="CreatePaymentFragment__backspace">ব্যাকস্পেস</string>
    <string name="CreatePaymentFragment__add_note">নোট সংযুক্ত করুন</string>
    <string name="CreatePaymentFragment__conversions_are_just_estimates">রূপান্তরগুলি অনুমান নির্ভর এবং সঠিক নাও হতে পারে।</string>
    <string name="CreatePaymentFragment__learn_more__conversions" translatable="false">https://support.signal.org/hc/articles/360057625692#payments_currency_conversion</string>

    <!-- EditNoteFragment -->
    <string name="EditNoteFragment_note">নোট</string>

    <!-- ConfirmPaymentFragment -->
    <string name="ConfirmPayment__confirm_payment">পেমেন্ট নিশ্চিত করুন</string>
    <string name="ConfirmPayment__network_fee">নেটওয়ার্ক ফিস</string>
    <string name="ConfirmPayment__error_getting_fee">ফিস পেতে ত্রুটি</string>
    <string name="ConfirmPayment__estimated_s">আনুমানিক %1$s</string>
    <string name="ConfirmPayment__to">প্রতি</string>
    <string name="ConfirmPayment__total_amount">সর্বমোট পরিমাণ</string>
    <string name="ConfirmPayment__balance_s">ব্যালেন্স: %1$s</string>
    <string name="ConfirmPayment__submitting_payment">পেমেন্ট সাবমিট করা হচ্ছে…</string>
    <string name="ConfirmPayment__processing_payment">পেমেন্ট প্রক্রিয়া করা হচ্ছে…</string>
    <string name="ConfirmPayment__payment_complete">পেমেন্ট সম্পন্ন</string>
    <string name="ConfirmPayment__payment_failed">পেমেন্ট ব্যর্থ হয়েছে</string>
    <string name="ConfirmPayment__payment_will_continue_processing">অর্থ প্রদান প্রক্রিয়া চালিয়ে যাবে</string>
    <string name="ConfirmPaymentFragment__invalid_recipient">প্রাপক সঠিক নয়</string>
    <!-- Title of a dialog show when we were unable to present the user\'s screenlock before sending a payment -->
    <string name="ConfirmPaymentFragment__failed_to_show_payment_lock">পেমেন্ট লক দেখাতে ব্যর্থ হয়েছে</string>
    <!-- Body of a dialog show when we were unable to present the user\'s screenlock before sending a payment -->
    <string name="ConfirmPaymentFragment__you_enabled_payment_lock_in_the_settings">আপনি সেটিংসে পেমেন্ট লক সচল করেছেন, কিন্তু এটি দেখানো যাচ্ছে না।</string>
    <!-- Button in a dialog that will take the user to the privacy settings -->
    <string name="ConfirmPaymentFragment__go_to_settings">সেটিংস-এ যান</string>
    <string name="ConfirmPaymentFragment__this_person_has_not_activated_payments">এই ব্যক্তি পেমেন্ট সক্রিয় করেনি</string>
    <string name="ConfirmPaymentFragment__unable_to_request_a_network_fee">একটি নেটওয়ার্ক ফি-এর অনুরোধ করতে পারেনি। পেমেন্টটি চালিয়ে যাওয়ার জন্য পুনরায় চেষ্টা করতে ‘ঠিক আছে’-তে ট্যাপ করুন।</string>

    <!-- BiometricDeviceAuthentication -->
    <!-- Biometric/Device authentication prompt title -->
    <string name="BiometricDeviceAuthentication__signal">Signal</string>


    <!-- CurrencyAmountFormatter_s_at_s -->
    <string name="CurrencyAmountFormatter_s_at_s">%2$s-তে %1$s</string>

    <!-- SetCurrencyFragment -->
    <string name="SetCurrencyFragment__set_currency">মুদ্রা সেট করুন</string>
    <string name="SetCurrencyFragment__all_currencies">সকল মুদ্রা</string>

    <!-- **************************************** -->
    <!-- menus -->
    <!-- **************************************** -->

    <!-- contact_selection_list -->
    <string name="contact_selection_list__unknown_contact">নতুন বার্তা …</string>
    <string name="contact_selection_list__unknown_contact_block">ব্যবহারকারীকে ব্লক করুন</string>
    <string name="contact_selection_list__unknown_contact_add_to_group">গ্রুপে যুক্ত করুন</string>

    <!-- conversation_callable_insecure -->
    <string name="conversation_callable_insecure__menu_call">কল করুন</string>

    <!-- conversation_callable_secure -->
    <string name="conversation_callable_secure__menu_call">Signal কল</string>
    <string name="conversation_callable_secure__menu_video">Signal ভিডিও কল</string>

    <!-- conversation_context -->

    <!-- Heading which shows how many messages are currently selected -->
    <plurals name="conversation_context__s_selected">
        <item quantity="one">%1$d নির্বাচিত</item>
        <item quantity="other">%1$d নির্বাচিত</item>
    </plurals>

    <!-- conversation_context_image -->
    <!-- Button to save a message attachment (image, file etc.) -->
    <string name="conversation_context_image__save_attachment">সংরক্ষণ করুন</string>

    <!-- conversation_expiring_off -->
    <string name="conversation_expiring_off__disappearing_messages">অদৃশ্য বার্তা</string>

    <!-- conversation_selection -->
    <!-- Button to view detailed information for a message -->
    <string name="conversation_selection__menu_message_details">তথ্য</string>
    <!-- Button to copy a message\'s text to the clipboard -->
    <string name="conversation_selection__menu_copy">কপি করুন</string>
    <!-- Button to delete a message -->
    <string name="conversation_selection__menu_delete">মুছুন</string>
    <!-- Button to forward a message to another person or group chat -->
    <string name="conversation_selection__menu_forward">ফরওয়ার্ড</string>
    <!-- Button to reply to a message -->
    <string name="conversation_selection__menu_reply">প্রত্যুত্তর</string>
    <!-- Button to save a message attachment (image, file etc.) -->
    <string name="conversation_selection__menu_save">সংরক্ষণ করুন</string>
    <!-- Button to retry sending a message -->
    <string name="conversation_selection__menu_resend_message">পুনরায় পাঠান</string>
    <!-- Button to select a message and enter selection mode -->
    <string name="conversation_selection__menu_multi_select">নির্বাচন</string>

    <!-- conversation_expiring_on -->

    <!-- conversation_insecure -->
    <string name="conversation_insecure__invite">আমন্ত্রণ</string>

    <!-- conversation_list_batch -->
    <string name="conversation_list_batch__menu_delete_selected">নির্বাচিত গুলো মুছে দিন</string>
    <string name="conversation_list_batch__menu_pin_selected">পিন নির্বাচন করা হয়েছে</string>
    <string name="conversation_list_batch__menu_unpin_selected">আনপিন নির্বাচন করা হয়েছে</string>
    <string name="conversation_list_batch__menu_select_all">সবগুলো নির্বাচন করুন</string>
    <string name="conversation_list_batch_archive__menu_archive_selected">সংরক্ষণাগার নির্বাচন করা হয়েছে</string>
    <string name="conversation_list_batch_unarchive__menu_unarchive_selected">সংরক্ষণাগারহীন নির্বাচন করা হয়েছে</string>
    <string name="conversation_list_batch__menu_mark_as_read">পড়া হয়েছে বলে চিহ্নিত করুন</string>
    <string name="conversation_list_batch__menu_mark_as_unread">পড়া হয়নি বলে চিহ্নিত করুন</string>

    <!-- conversation_list -->
    <string name="conversation_list_settings_shortcut">সেটিংস শর্টকাট</string>
    <string name="conversation_list_search_description">খুঁজুন</string>
    <string name="conversation_list__pinned">পিন করা</string>
    <string name="conversation_list__chats">আলাপসমূহ</string>
    <string name="conversation_list__you_can_only_pin_up_to_d_chats">আপনি কেবল %1$d টি চ্যাট পিন করতে পারেন</string>

    <!-- conversation_list_item_view -->
    <string name="conversation_list_item_view__contact_photo_image">পরিচিতির ফটো ইমেজ</string>
    <string name="conversation_list_item_view__archived">আর্কাইভ করা</string>


    <!-- conversation_list_fragment -->
    <string name="conversation_list_fragment__fab_content_description">নতুন কথোপকথন</string>
    <string name="conversation_list_fragment__open_camera_description">ক্যামেরা চালু করুন</string>
    <string name="conversation_list_fragment__no_chats_yet_get_started_by_messaging_a_friend">এখনও কোনও চ্যাট হয়নি।\n বন্ধুর নিকট একটি বার্তা পাঠিয়ে শুরু করুন।</string>


    <!-- conversation_secure_verified -->
    <string name="conversation_secure_verified__menu_reset_secure_session">সুরক্ষিত সেশনটি পুনরায় সেট করুন</string>

    <!-- conversation_muted -->
    <string name="conversation_muted__unmute">সশব্দ</string>

    <!-- conversation_unmuted -->
    <string name="conversation_unmuted__mute_notifications">নোটিফিকেশন নিঃশব্দ করুন</string>

    <!-- conversation -->
    <string name="conversation__menu_group_settings">গ্রুপ সেটিংস</string>
    <string name="conversation__menu_leave_group">গ্রুপ ত্যাগ করুন</string>
    <string name="conversation__menu_view_all_media">সমস্ত মিডিয়া</string>
    <string name="conversation__menu_conversation_settings">কথোপকথন সেটিংস</string>
    <string name="conversation__menu_add_shortcut">হোম পর্দায় যোগ করুন</string>
    <string name="conversation__menu_create_bubble">বাবল তৈরি করুন</string>

    <!-- conversation_popup -->
    <string name="conversation_popup__menu_expand_popup">পপআপ প্রসারিত করুন</string>

    <!-- conversation_callable_insecure -->
    <string name="conversation_add_to_contacts__menu_add_to_contacts">পরিচিতি তালিকায় যোগ করুন</string>

    <!-- conversation_group_options -->
    <string name="convesation_group_options__recipients_list">প্রাপকদের তালিকা</string>
    <string name="conversation_group_options__delivery">পৌছে দেওয়া</string>
    <string name="conversation_group_options__conversation">কথোপকথন</string>
    <string name="conversation_group_options__broadcast">ব্রডকাস্ট</string>

    <!-- text_secure_normal -->
    <string name="text_secure_normal__menu_new_group">নতুন গ্রুপ</string>
    <string name="text_secure_normal__menu_settings">সেটিংস</string>
    <string name="text_secure_normal__menu_clear_passphrase">লক্</string>
    <string name="text_secure_normal__mark_all_as_read">সমস্ত পড়া হয়েছে চিহ্নিত করুন</string>
    <string name="text_secure_normal__invite_friends">বন্ধুদের আমন্ত্রণ</string>

    <!-- verify_display_fragment -->
    <string name="verify_display_fragment_context_menu__copy_to_clipboard">ক্লিপবোর্ডে অনুলিপি করুন</string>
    <string name="verify_display_fragment_context_menu__compare_with_clipboard">ক্লিপবোর্ডের সাথে তুলনা করুন</string>

    <!-- reminder_header -->
    <string name="reminder_header_sms_import_title">সিস্টেম এসএমএস আমদানি করুন</string>
    <string name="reminder_header_sms_import_text">Signal এর এনক্রিপ্ট করা ডাটাবেস এর মধ্যে আপনার ফোনের এসএমএস বার্তাগুলি অনুলিপি করতে আলতো চাপুন।</string>
    <string name="reminder_header_push_title">Signal বার্তা এবং কল সমূহ সক্ষম করুন</string>
    <string name="reminder_header_push_text">আপনার যোগাযোগ অভিজ্ঞতা আপগ্রেড করুন।</string>
    <string name="reminder_header_service_outage_text">Signal প্রযুক্তিগত অসুবিধাগুলি অনুভব করছে। আমরা যত তাড়াতাড়ি সম্ভব সেবা পুনরুদ্ধার করতে কঠোর পরিশ্রম করছি।</string>
    <string name="reminder_header_progress">%1$d%%</string>

    <!-- media_preview -->
    <string name="media_preview__save_title">সংরক্ষণ</string>
    <string name="media_preview__forward_title">ফরওয়ার্ড</string>
    <string name="media_preview__share_title">শেয়ার করুন</string>
    <string name="media_preview__all_media_title">সমস্ত মিডিয়া</string>
    <string name="media_preview__edit_title">সম্পাদনা</string>


    <!-- media_preview_activity -->
    <string name="media_preview_activity__media_content_description">মিডিয়া প্রাকদর্শন</string>

    <!-- new_conversation_activity -->
    <string name="new_conversation_activity__refresh">সতেজ করন</string>
    <!-- redphone_audio_popup_menu -->

    <!-- Insights -->
    <string name="Insights__percent">%</string>
    <string name="Insights__title">অন্তর্দৃষ্টি</string>
    <string name="InsightsDashboardFragment__title">অন্তর্দৃষ্টি</string>
    <string name="InsightsDashboardFragment__signal_protocol_automatically_protected">Signal প্রোটোকল গত %2$d দিনগুলিতে স্বয়ংক্রিয়ভাবে আপনার বহির্গামী বার্তাগুলির %1$d%% সুরক্ষিত করেছে। Signal ব্যবহারকারীদের মধ্যে কথোপকথন সর্বদা এক প্রান্ত থেকে অপর প্রান্ত এনক্রিপ্ট থাকে।</string>
    <string name="InsightsDashboardFragment__spread_the_word">শব্দটি ছড়িয়ে দিন</string>
    <string name="InsightsDashboardFragment__not_enough_data">পর্যাপ্ত তথ্য নেই</string>
    <string name="InsightsDashboardFragment__your_insights_percentage_is_calculated_based_on">আপনার অন্তর্দৃষ্টি শতাংশ বিগত %1$d দিনের মধ্যে বহির্গামী বার্তাগুলির উপর ভিত্তি করে গণনা করা হয় যা নিখোঁজ হয়নি বা মোছা হয়নি।</string>
    <string name="InsightsDashboardFragment__start_a_conversation">একটি কথোপকথন শুরু করুন</string>
    <string name="InsightsDashboardFragment__invite_your_contacts">সুরক্ষিতভাবে যোগাযোগ শুরু করুন এবং Signal যোগ দেওয়ার জন্য আরও পরিচিতিগুলিকে আমন্ত্রণ জানিয়ে এনক্রিপ্ট করা এসএমএস বার্তাগুলির সীমা ছাড়িয়ে যাওয়ার মতো নতুন বৈশিষ্ট্য সক্ষম করুন|</string>
    <string name="InsightsDashboardFragment__this_stat_was_generated_locally">এই পরিসংখ্যানগুলি স্থানীয়ভাবে আপনার ডিভাইসে তৈরি হয়েছিল এবং কেবলমাত্র আপনার দ্বারা দেখা যেতে পারে। এগুলি কখনই কোথাও সঞ্চারিত হয় না।</string>
    <string name="InsightsDashboardFragment__encrypted_messages">এনক্রিপ্ট করা বার্তা</string>
    <string name="InsightsDashboardFragment__cancel">বাতিল</string>
    <string name="InsightsDashboardFragment__send">পাঠান</string>
    <string name="InsightsModalFragment__title">অন্তর্দৃষ্টি উপস্থাপন করছি</string>
    <string name="InsightsModalFragment__description">আপনার কতগুলি বহির্গামী বার্তাগুলি সুরক্ষিতভাবে প্রেরণ করা হয়েছে তা সন্ধান করুন, তারপরে আপনার Signal শতাংশকে বাড়িয়ে তুলতে দ্রুত নতুন পরিচিতিকে আমন্ত্রণ জানান।</string>
    <string name="InsightsModalFragment__view_insights">অন্তর্দৃষ্টি দেখুন</string>

    <string name="FirstInviteReminder__title">Signal এ আমন্ত্রন জানান</string>
    <string name="FirstInviteReminder__description">আপনি %1$d%% দ্বারা প্রেরিত এনক্রিপ্ট হওয়া বার্তাগুলির সংখ্যা বাড়িয়ে দিতে পারেন</string>
    <string name="SecondInviteReminder__title">আপনার Signal প্রচার করুন</string>
    <string name="SecondInviteReminder__description">%1$s কে আমন্ত্রণ জানান</string>
    <string name="InsightsReminder__view_insights">অন্তর্দৃষ্টি দেখুন</string>
    <string name="InsightsReminder__invite">আমন্ত্রণ</string>

    <!-- Edit KBS Pin -->

    <!-- BaseKbsPinFragment -->
    <string name="BaseKbsPinFragment__next">পরবর্তী</string>
    <string name="BaseKbsPinFragment__create_alphanumeric_pin">বর্ণানুক্রমিক পিন তৈরি করুন</string>
    <string name="BaseKbsPinFragment__create_numeric_pin">সংখ্যার পিন তৈরি করুন</string>
    <string name="BaseKbsPinFragment__learn_more_url" translatable="false">https://support.signal.org/hc/articles/360007059792</string>

    <!-- CreateKbsPinFragment -->
    <plurals name="CreateKbsPinFragment__pin_must_be_at_least_characters">
        <item quantity="one">PIN অবশ্যই কমপক্ষে %1$d টি বর্ণ হতে হবে</item>
        <item quantity="other">PIN অবশ্যই কমপক্ষে %1$d টি বর্ণ হতে হবে</item>
    </plurals>
    <plurals name="CreateKbsPinFragment__pin_must_be_at_least_digits">
        <item quantity="one">পিন অবশ্যই কমপক্ষে %1$d টি ডিজিটের হতে হবে</item>
        <item quantity="other">PIN অবশ্যই কমপক্ষে %1$d টি ডিজিটের হতে হবে</item>
    </plurals>
    <string name="CreateKbsPinFragment__create_a_new_pin">একটি নতুন পিন তৈরি করুন</string>
    <string name="CreateKbsPinFragment__you_can_choose_a_new_pin_as_long_as_this_device_is_registered">এই ডিভাইসটি নিবন্ধিত থাকা অবধি আপনি আপনার পিন পরিবর্তন করতে পারবেন।</string>
    <string name="CreateKbsPinFragment__create_your_pin">আপনার পিন তৈরি করুন</string>
    <string name="CreateKbsPinFragment__pins_keep_information_stored_with_signal_encrypted">পিনগুলি Signal -এ সঞ্চিত তথ্য এনক্রিপ্ট করে রাখে যাতে কেবল আপনি এটি অ্যাক্সেস করতে পারবেন। আপনি যখন পুনরায় ইনস্টল করবেন তখন আপনার প্রোফাইল, সেটিংস এবং পরিচিতিগুলি পুনরুদ্ধার করবে। অ্যাপটি খোলার জন্য আপনার পিনের দরকার হবে না।</string>
    <string name="CreateKbsPinFragment__choose_a_stronger_pin">একটি শক্তিশালী পিন চয়ন করুন</string>

    <!-- ConfirmKbsPinFragment -->
    <string name="ConfirmKbsPinFragment__pins_dont_match">পিনগুলি মেলে না। আবার চেষ্টা করুন|</string>
    <string name="ConfirmKbsPinFragment__confirm_your_pin">আপনার পিনটি নিশ্চিত করুন।</string>
    <string name="ConfirmKbsPinFragment__pin_creation_failed">পিন তৈরি ব্যর্থ হয়েছে</string>
    <string name="ConfirmKbsPinFragment__your_pin_was_not_saved">আপনার পিন সংরক্ষণ করা হয়নি। আমরা আপনাকে পরে একটি পিন তৈরি করতে অনুরোধ করব।</string>
    <string name="ConfirmKbsPinFragment__pin_created">পিন তৈরি করা হয়েছে।</string>
    <string name="ConfirmKbsPinFragment__re_enter_your_pin">PIN পুনঃপ্রবেশ করান</string>
    <string name="ConfirmKbsPinFragment__creating_pin">পিন তৈরি করা হচ্ছে …</string>

    <!-- KbsSplashFragment -->
    <string name="KbsSplashFragment__introducing_pins">পিনের সাথে পরিচিত হন</string>
    <string name="KbsSplashFragment__pins_keep_information_stored_with_signal_encrypted">পিনগুলি Signal -এ সঞ্চিত তথ্য এনক্রিপ্ট করে রাখে যাতে কেবল আপনি এটি অ্যাক্সেস করতে পারবেন। আপনি যখন পুনরায় ইনস্টল করবেন তখন আপনার প্রোফাইল, সেটিংস এবং পরিচিতিগুলি পুনরুদ্ধার করবে। অ্যাপটি খোলার জন্য আপনার পিনের দরকার হবে না।</string>
    <string name="KbsSplashFragment__learn_more">আরও জানুন</string>
    <string name="KbsSplashFragment__learn_more_link" translatable="false">https://support.signal.org/hc/articles/360007059792</string>
    <string name="KbsSplashFragment__registration_lock_equals_pin">রেজিস্ট্রেশন লক = পিন</string>
    <string name="KbsSplashFragment__your_registration_lock_is_now_called_a_pin">আপনার রেজিস্ট্রেশন লক এখন পিন নামে পরিচিত এবং এটি আরও অন্যান্য কাজ করে। এখনই এটি আপডেট করুন।</string>
    <string name="KbsSplashFragment__update_pin">পিন আপডেট করুন</string>
    <string name="KbsSplashFragment__create_your_pin">আপনার পিন তৈরি করুন</string>
    <string name="KbsSplashFragment__learn_more_about_pins">পিনগুলি সম্পর্কে আরও জানুন</string>
    <string name="KbsSplashFragment__disable_pin">পিন নিষ্ক্রিয় করুন</string>

    <!-- KBS Reminder Dialog -->
    <string name="KbsReminderDialog__enter_your_signal_pin">আপনার Signal পিন প্রবেশ করান</string>
    <string name="KbsReminderDialog__to_help_you_memorize_your_pin">আপনাকে আপনার পিন মুখস্ত করতে সহায়তা করতে আমরা আপনাকে মাঝে মাঝে এটি প্রবেশ করাতে বলব। আমরা সময়ের সাথে সাথে জিজ্ঞাসা করা কমিয়ে দেব।</string>
    <string name="KbsReminderDialog__skip">বাদ দিয়ে যান</string>
    <string name="KbsReminderDialog__submit">সাবমিট</string>
    <string name="KbsReminderDialog__forgot_pin">পিন ভুলে গেছেন?</string>
    <string name="KbsReminderDialog__incorrect_pin_try_again">ভুল পিন। আবার চেষ্টা করুন|</string>

    <!-- AccountLockedFragment -->
    <string name="AccountLockedFragment__account_locked">অ্যাকাউন্ট লক্ করা হয়েছে</string>
    <string name="AccountLockedFragment__your_account_has_been_locked_to_protect_your_privacy">আপনার গোপনীয়তা এবং সুরক্ষা নিশ্চিত করতে আপনার অ্যাকাউন্টটি লক করা হয়েছে। আপনার অ্যাকাউন্টে %1$d দিনের নিষ্ক্রিয়তার পরে আপনি আপনার পিনের প্রয়োজন ছাড়াই এই ফোন নম্বরটি পুনরায় নিবন্ধন করতে সক্ষম হবেন। সমস্ত সামগ্রী মুছে ফেলা হবে।</string>
    <string name="AccountLockedFragment__next">পরবর্তী</string>
    <string name="AccountLockedFragment__learn_more">আরও জানুন</string>
    <string name="AccountLockedFragment__learn_more_url" translatable="false">https://support.signal.org/hc/articles/360007059792</string>

    <!-- KbsLockFragment -->
    <string name="RegistrationLockFragment__enter_your_pin">আপনার পিন প্রবেশ করান</string>
    <string name="RegistrationLockFragment__enter_the_pin_you_created">আপনি নিজের অ্যাকাউন্ট এর জন্য তৈরি করা পিনটি প্রবেশ করুন। এটি আপনার এসএমএস যাচাইকরণ কোড থেকে ভিন্ন।</string>
    <string name="RegistrationLockFragment__enter_alphanumeric_pin">বর্ণানুক্রমিক পিন প্রবেশ করান</string>
    <string name="RegistrationLockFragment__enter_numeric_pin">সংখ্যার পিন প্রবেশ করান</string>
    <string name="RegistrationLockFragment__incorrect_pin_try_again">ভুল পিন। আবার চেষ্টা করুন|</string>
    <string name="RegistrationLockFragment__forgot_pin">পিন ভুলে গেছেন?</string>
    <string name="RegistrationLockFragment__incorrect_pin">ভুল পিন</string>
    <string name="RegistrationLockFragment__forgot_your_pin">পিন ভুলে গেছেন?</string>
    <string name="RegistrationLockFragment__not_many_tries_left">খুব একটা বেশী সুযোগ বাকি নেই</string>
    <string name="RegistrationLockFragment__signal_registration_need_help_with_pin_for_android_v1_pin">Signal নিবন্ধন - অ্যান্ড্রয়েডের জন্য পিনের সাহায্য প্রয়োজন (v1 পিন)</string>
    <string name="RegistrationLockFragment__signal_registration_need_help_with_pin_for_android_v2_pin">Signal রেজিস্ট্রেশন - Android-এর জন্য পিনের সাহায্য প্রয়োজন (v2 পিন)</string>

    <plurals name="RegistrationLockFragment__for_your_privacy_and_security_there_is_no_way_to_recover">
        <item quantity="one">আপনার গোপনীয়তা এবং সুরক্ষার জন্য, আপনার পিনটি পুনরুদ্ধার করার কোনও উপায় নেই। আপনি যদি আপনার পিনটি ভুলে যান তবে আপনি নিষ্ক্রিয়তার %1$d দিন পরে এসএমএস\'র মাধ্যমে পুনরায় যাচাই করতে পারবেন। এই ক্ষেত্রে, আপনার অ্যাকাউন্টটি পরিস্কার করার পাশাপাশি সমস্ত সামগ্রী মুছে ফেলা হবে।</item>
        <item quantity="other">আপনার গোপনীয়তা এবং সুরক্ষার জন্য, আপনার পিনটি পুনরুদ্ধার করার কোনও উপায় নেই। আপনি যদি আপনার পিনটি ভুলে যান তবে আপনি নিষ্ক্রিয়তার %1$d দিন পরে এসএমএস\'র মাধ্যমে পুনরায় যাচাই করতে পারবেন। এই ক্ষেত্রে, আপনার অ্যাকাউন্টটি পরিস্কার করার পাশাপাশি সমস্ত সামগ্রী মুছে ফেলা হবে।</item>
    </plurals>

    <plurals name="RegistrationLockFragment__incorrect_pin_d_attempts_remaining">
        <item quantity="one">ভুল PIN। %1$d টি সুযোগ বাকি আছে।</item>
        <item quantity="other">ভুল PIN। %1$d টি সুযোগ বাকি আছে।</item>
    </plurals>

    <plurals name="RegistrationLockFragment__if_you_run_out_of_attempts_your_account_will_be_locked_for_d_days">
        <item quantity="one">আপনার সব কয়টি প্রচেষ্টা বার্থ হলে আপনার অ্যাকাউন্টটি %1$d দিনের জন্য লক হয়ে থাকবে। নিষ্ক্রিয়তার %1$d দিন পরে, আপনি আপনার পিন ছাড়াই পুনরায় নিবন্ধন করতে পারেন। আপনার অ্যাকাউন্ট মুছে ফেলা হবে এবং সমস্ত সামগ্রী মুছে ফেলা হবে।</item>
        <item quantity="other">আপনার সব কয়টি প্রচেষ্টা বার্থ হলে আপনার অ্যাকাউন্টটি %1$d দিনের জন্য লক হয়ে থাকবে। নিষ্ক্রিয়তার %1$d দিন পরে, আপনি আপনার পিন ছাড়াই পুনরায় নিবন্ধন করতে পারেন। আপনার অ্যাকাউন্ট মুছে ফেলা হবে এবং সমস্ত সামগ্রী মুছে ফেলা হবে।</item>
    </plurals>

    <plurals name="RegistrationLockFragment__you_have_d_attempts_remaining">
        <item quantity="one">আপনার %1$d টি সুযোগ বাকি আছে</item>
        <item quantity="other">আপনার %1$d টি সুযোগ বাকি আছে</item>
    </plurals>

    <plurals name="RegistrationLockFragment__d_attempts_remaining">
        <item quantity="one">%1$d টি সুযোগ বাকি আছে</item>
        <item quantity="other">%1$d টি সুযোগ বাকি আছে</item>
    </plurals>

    <!-- CalleeMustAcceptMessageRequestDialogFragment -->
    <string name="CalleeMustAcceptMessageRequestDialogFragment__s_will_get_a_message_request_from_you">%1$s একটি বার্তা অনুরোধ পাবে। বার্তা অনুরোধটি মঞ্জুর করা মাত্র আপনি কল করতে পারবেন।</string>

    <!-- KBS Megaphone -->
    <string name="KbsMegaphone__create_a_pin">একটি পিন তৈরি করুন</string>
    <string name="KbsMegaphone__pins_keep_information_thats_stored_with_signal_encrytped">পিনগুলি Signal -এ সঞ্চিত তথ্য এনক্রিপ্ট করে রাখে।</string>
    <string name="KbsMegaphone__create_pin">পিন তৈরি করুন</string>

    <!-- transport_selection_list_item -->
    <string name="transport_selection_list_item__transport_icon">পরিবহন আইকন</string>
    <string name="ConversationListFragment_loading">লোড হচ্ছে…</string>
    <string name="CallNotificationBuilder_connecting">সংযুক্ত হচ্ছে …</string>
    <string name="Permissions_permission_required">অনুমতি প্রয়োজন</string>
    <string name="ConversationActivity_signal_needs_sms_permission_in_order_to_send_an_sms">এসএমএস প্রেরণের জন্য Signal এর এসএমএসের অনুমতি প্রয়োজন তবে এটি স্থায়ীভাবে অস্বীকার করা হয়েছে। অ্যাপ্লিকেশন সেটিংসে যান এবং \"অনুমতি\" নির্বাচন করুন এবং \"এসএমএস\" সক্ষম করুন।</string>
    <string name="Permissions_continue">চলুন</string>
    <string name="Permissions_not_now">এখন না</string>
    <string name="conversation_activity__enable_signal_messages">SIGNAL বার্তা সক্ষম করুন</string>
    <string name="SQLCipherMigrationHelper_migrating_signal_database">Signal ডাটাবেস ডাটাবেস স্থানান্তরিত হচ্ছে</string>
    <string name="PushDecryptJob_new_locked_message">নতুন লক্ করা বার্তা</string>
    <string name="PushDecryptJob_unlock_to_view_pending_messages">মুলতুবি থাকা বার্তাগুলি দেখার জন্য লক্ খুলুন</string>
    <string name="enter_backup_passphrase_dialog__backup_passphrase">পাসফ্রেজ ব্যাকঅাপ করুন</string>
    <string name="backup_enable_dialog__backups_will_be_saved_to_external_storage_and_encrypted_with_the_passphrase_below_you_must_have_this_passphrase_in_order_to_restore_a_backup">ব্যাকআপগুলি বাহ্যিক স্টোরেজে সংরক্ষণ করা হবে এবং নীচের পাসফ্রেজের সাহায্যে এনক্রিপ্ট করা হবে। ব্যাকঅাপ পুনরুদ্ধার করতে আপনার অবশ্যই এই পাসফ্রেজ থাকতে হবে।</string>
    <string name="backup_enable_dialog__you_must_have_this_passphrase">ব্যাকআপটি পুনরুদ্ধার করতে আপনার অবশ্যই এই পাসফ্রেজটি থাকতে হবে।</string>
    <string name="backup_enable_dialog__folder">ফোল্ডার</string>
    <string name="backup_enable_dialog__i_have_written_down_this_passphrase">আমি এই পাসফ্রেজ লিখে রেখেছি। এটি ছাড়া, আমি একটি ব্যাকঅাপ পুনরুদ্ধার করতে পারব না।</string>
    <string name="registration_activity__restore_backup">ব্যাকঅাপ পুনরুদ্ধার</string>
    <string name="registration_activity__transfer_or_restore_account">অ্যাকাউন্ট স্থানান্তর করুন বা পুনরুদ্ধার করুন</string>
    <string name="registration_activity__transfer_account">অ্যাকাউন্ট স্থানান্তর করুন</string>
    <string name="registration_activity__skip">বাদ দিয়ে যান</string>
    <string name="preferences_chats__chat_backups">চ্যাট ব্যাকআপসমূহ</string>
    <string name="preferences_chats__backup_chats_to_external_storage">বাহ্যিক স্টোরেজে চ্যাট ব্যাকঅাপ করুন</string>
    <string name="preferences_chats__transfer_account">অ্যাকাউন্ট স্থানান্তর করুন</string>
    <string name="preferences_chats__transfer_account_to_a_new_android_device">একটি নতুন অ্যান্ড্রয়েড ডিভাইসে অ্যাকাউন্ট স্থানান্তর করুন</string>
    <string name="RegistrationActivity_enter_backup_passphrase">ব্যাকঅাপ পাসফ্রেজ প্রবেশ করান</string>
    <string name="RegistrationActivity_restore">পুনরুদ্ধার</string>
    <string name="RegistrationActivity_backup_failure_downgrade">Signal এর নতুন সংস্করণগুলি থেকে ব্যাকআপ আমদানি করা যাবে না</string>
    <string name="RegistrationActivity_incorrect_backup_passphrase">ব্যাকঅাপ পাসফ্রেজ সঠিক নয়</string>
    <string name="RegistrationActivity_checking">পরীক্ষা করা হচ্ছে …</string>
    <string name="RegistrationActivity_d_messages_so_far">%1$dএখন পর্যন্ত বার্তা …</string>
    <string name="RegistrationActivity_restore_from_backup">ব্যাকঅাপ থেকে পুনঃস্থাপন?</string>
    <string name="RegistrationActivity_restore_your_messages_and_media_from_a_local_backup">স্থানীয় ব্যাকঅাপ থেকে আপনার বার্তা এবং মিডিয়া পুনরুদ্ধার করুন। আপনি যদি এখনই পুনরুদ্ধার না করেন তবে আপনি পরে আর পুনরুদ্ধার করতে পারবেন না।</string>
    <string name="RegistrationActivity_backup_size_s">ব্যাকঅাপ আকার: %1$s</string>
    <string name="RegistrationActivity_backup_timestamp_s">ব্যাকঅাপ সময়কাল: %1$s</string>
    <string name="BackupDialog_enable_local_backups">স্থানীয় ব্যাকআপ সক্ষম করবেন?</string>
    <string name="BackupDialog_enable_backups">ব্যাকআপ সক্ষম করুন</string>
    <string name="BackupDialog_please_acknowledge_your_understanding_by_marking_the_confirmation_check_box">নিশ্চিতকরণ চেক বক্স চিহ্নিত করে আপনার বোঝার স্বীকৃতি দিন।</string>
    <string name="BackupDialog_delete_backups">ব্যাকআপ মুছে দিন?</string>
    <string name="BackupDialog_disable_and_delete_all_local_backups">সমস্ত স্থানীয় ব্যাকআপ নিস্ক্রীয় করবেন এবং মুছবেন?</string>
    <string name="BackupDialog_delete_backups_statement">ব্যাকআপ মুছে দিন</string>
    <string name="BackupDialog_to_enable_backups_choose_a_folder">ব্যাকআপ সক্ষম করতে, একটি ফোল্ডার নির্বাচন করুন। ব্যাকআপগুলি এই স্থানে সংরক্ষণ করা হবে।</string>
    <string name="BackupDialog_choose_folder">ফোল্ডার চয়ন করুন</string>
    <string name="BackupDialog_copied_to_clipboard">ক্লিপবোর্ডে অনুলিপি করা হয়েছে</string>
    <string name="BackupDialog_no_file_picker_available">কোনও ফাইল বাছাইকারী উপলভ্য নয়।</string>
    <string name="BackupDialog_enter_backup_passphrase_to_verify">যাচাই করতে আপনার ব্যাকআপ পাসফ্রেজটি প্রবেশ করান</string>
    <string name="BackupDialog_verify">যাচাই করুন</string>
    <string name="BackupDialog_you_successfully_entered_your_backup_passphrase">আপনি সফলভাবে আপনার ব্যাকআপ পাসফ্রেজটি প্রবেশ করিয়েছেন</string>
    <string name="BackupDialog_passphrase_was_not_correct">পাসফ্রেজ সঠিক ছিলোনা।</string>
    <string name="LocalBackupJob_creating_signal_backup">Molly ব্যাকআপ তৈরি করা হচ্ছে…</string>
    <!-- Title for progress notification shown in a system notification while verifying a recent backup. -->
    <string name="LocalBackupJob_verifying_signal_backup">Molly ব্যাকআপ যাচাই করা হচ্ছে…</string>
    <string name="LocalBackupJobApi29_backup_failed">ব্যাকআপ ব্যর্থ হয়েছে</string>
    <string name="LocalBackupJobApi29_your_backup_directory_has_been_deleted_or_moved">আপনার ব্যাকআপ ডিরেক্টরি মুছে ফেলা হয়েছে বা সরানো হয়েছে।</string>
    <string name="LocalBackupJobApi29_your_backup_file_is_too_large">আপনার ব্যাকআপ ফাইলটি এই স্থানে সংরক্ষণ করার জন্য খুব বড়।</string>
    <string name="LocalBackupJobApi29_there_is_not_enough_space">আপনার ব্যাকআপ সংরক্ষণের জন্য পর্যাপ্ত জায়গা নেই।</string>
    <!-- Error message shown if a newly created backup could not be verified as accurate -->
    <string name="LocalBackupJobApi29_your_backup_could_not_be_verified">আপনার সাম্প্রতিক ব্যাকআপটি তৈরি এবং যাচাই করা যায়নি। অনুগ্রহ করে নতুন ব্যাকআপ তৈরি করুন।</string>
    <!-- Error message shown if a very large attachment is encountered during the backup creation and causes the backup to fail -->
    <string name="LocalBackupJobApi29_your_backup_contains_a_very_large_file">আপনার ব্যাকআপে একটি বেশ বড় আকারের ফাইল রয়েছে যার ব্যাকআপ নেওয়া যাচ্ছে না। ফাইলটি মুছে দিন এবং একটি নতুন ব্যাকআপ তৈরি করুন।</string>
    <string name="LocalBackupJobApi29_tap_to_manage_backups">ব্যাকআপগুলি পরিচালনা করতে আলতো চাপুন।</string>
    <string name="ProgressPreference_d_messages_so_far">এযাবৎ %1$d টি বার্তা</string>
    <string name="RegistrationActivity_wrong_number">ভুল নাম্বার</string>
    <string name="RegistrationActivity_call_me_instead_available_in">পরিবর্তে আমাকে কল করুন \n (%1$02d:%2$02d পাওয়া যাচ্ছে)</string>
    <string name="RegistrationActivity_contact_signal_support">Signal সহায়তায় যোগাযোগ করুন</string>
    <string name="RegistrationActivity_code_support_subject">Signal নিবন্ধন - অ্যানড্রয়েড এর জন্য যাচাইকরণ কোড</string>
    <string name="RegistrationActivity_incorrect_code">ভুল কোড</string>
    <string name="BackupUtil_never">কখনোই না</string>
    <string name="BackupUtil_unknown">অজানা</string>
    <string name="preferences_app_protection__see_my_phone_number">আমার ফোন নম্বর দেখুন</string>
    <string name="preferences_app_protection__find_me_by_phone_number">ফোন নম্বর দিয়ে আমাকে সন্ধান করুন</string>
    <string name="PhoneNumberPrivacy_everyone">সকলে</string>
    <string name="PhoneNumberPrivacy_my_contacts">আমার পরিচিতিগুলি</string>
    <string name="PhoneNumberPrivacy_nobody">কেউ না</string>
    <string name="PhoneNumberPrivacy_everyone_see_description">আপনার ফোন নম্বরটি সকল মানুষ এবং গ্রুপগুলির কাছে দৃশ্যমান হবে।</string>
    <string name="PhoneNumberPrivacy_everyone_find_description">যার পরিচিতিতে আপনার ফোন নম্বর রয়েছে সে আপনাকে Signal পরিচিতিতে দেখবে। অন্যরা আপনাকে অনুসন্ধানে খুঁজে পেতে সক্ষম হবে।</string>
    <string name="preferences_app_protection__screen_lock">স্ক্রীন এর লক্</string>
    <string name="preferences_app_protection__lock_signal_access_with_android_screen_lock_or_fingerprint">অ্যানড্রয়েড স্ক্রীন এর লক্ বা ফিঙ্গারপ্রিন্ট লক দিয়ে সিগন্যাল লক্ করুন</string>
    <string name="preferences_app_protection__screen_lock_inactivity_timeout">স্ক্রীন এর লক্ নিষ্ক্রিয়তার সময়সীমা</string>
    <string name="preferences_app_protection__signal_pin">Signal পিন</string>
    <string name="preferences_app_protection__create_a_pin">পিন তৈরি করুন</string>
    <string name="preferences_app_protection__change_your_pin">আপনার পিন পরিবর্তন করুন</string>
    <string name="preferences_app_protection__pin_reminders">PIN অনুস্মারক</string>
    <string name="preferences_app_protection__pins_keep_information_stored_with_signal_encrypted">পিনগুলি Signal-এ সঞ্চিত তথ্য এনক্রিপ্ট করে রাখে যাতে কেবল আপনি এটি অ্যাক্সেস করতে পারবেন। আপনি যখন Signal পুনরায় ইনস্টল করবেন তখন আপনার প্রোফাইল, সেটিংস এবং পরিচিতিগুলি পুনরুদ্ধার করবে।</string>
    <string name="preferences_app_protection__add_extra_security_by_requiring_your_signal_pin_to_register">Signal-এ আপনার ফোন নাম্বারটি পুনরায় রেজিস্টার করতে আপনার Signal PIN আবশ্যক করার মাধ্যমে বাড়তি নিরাপত্তা যোগ করুন।</string>
    <string name="preferences_app_protection__reminders_help_you_remember_your_pin">পিনটি পুনরুদ্ধার করা যাবে না বিধায় রিমাইন্ডার আপনার পিন মনে রাখতে সহায়তা করে। ধীরে ধীরে আপনাকে পিন কম জিজ্ঞেস করা হবে।</string>
    <string name="preferences_app_protection__turn_off">বন্ধ করুন</string>
    <string name="preferences_app_protection__confirm_pin">পিনটি সমর্থন করুন</string>
    <string name="preferences_app_protection__confirm_your_signal_pin">আপনার Signal পিনটি নিশ্চিত করুন</string>
    <string name="preferences_app_protection__make_sure_you_memorize_or_securely_store_your_pin">পিনটি পুনরুদ্ধার করা যাবে না বিধায় নিশ্চিত করুন যে আপনি এটি মুখস্ত করেছেন বা সুরক্ষিতভাবে সংরক্ষণ করেছেন। পিনটি ভুলে গেলে, আপনার Signal অ্যাকাউন্ট পুনরায় রেজিস্টার করার সময় আপনি ডেটা হারাতে পারেন।</string>
    <string name="preferences_app_protection__incorrect_pin_try_again">ভুল পিন। আবার চেষ্টা করুন|</string>
    <string name="preferences_app_protection__failed_to_enable_registration_lock">রেজিস্ট্রেশন লক সক্রিয় করতে ব্যার্থ।</string>
    <string name="preferences_app_protection__failed_to_disable_registration_lock">রেজিস্ট্রেশন লক নিষ্ক্রিয় করতে ব্যার্থ।</string>
    <string name="AppProtectionPreferenceFragment_none">কেউ না</string>
    <string name="preferences_app_protection__registration_lock">রেজিস্ট্রেশন লক</string>
    <string name="RegistrationActivity_you_must_enter_your_registration_lock_PIN">আপনার রেজিস্ট্রেশন লক এর পিন কোড দিতেই হবে</string>
    <string name="RegistrationActivity_your_pin_has_at_least_d_digits_or_characters">আপনার PIN এর নূন্যতম %1$d টি ডিজিট বা বর্ণ আছে</string>
    <string name="RegistrationActivity_too_many_attempts">অনেকবার চেষ্টা করা হয়েছে</string>
    <string name="RegistrationActivity_you_have_made_too_many_incorrect_registration_lock_pin_attempts_please_try_again_in_a_day">আপনার রেজিস্ট্রেশন লক এর পিন কোড দিতে অনেকবার ভুল করেছেন। একদিন পর আবার চেষ্টা করুন।</string>
    <string name="RegistrationActivity_you_have_made_too_many_attempts_please_try_again_later">আপনি অনেক বেশী প্রচেষ্টা চালিয়েছেন। দয়াকরে পরবর্তীতে আবার চেষ্টা করুন।</string>
    <string name="RegistrationActivity_error_connecting_to_service">পরিষেবাতে সংযোগ করার সময় ত্রুটি</string>
    <string name="preferences_chats__backups">ব্যাকআপ সমূহ</string>
    <string name="prompt_passphrase_activity__signal_is_locked">Molly লক্ করা আছে</string>
    <string name="prompt_passphrase_activity__tap_to_unlock">লক্ খুলতে ট্যাপ করুন</string>
    <string name="Recipient_unknown">অজানা</string>

    <!-- TransferOrRestoreFragment -->
    <string name="TransferOrRestoreFragment__transfer_or_restore_account">অ্যাকাউন্ট ট্রান্সফার করুন বা পুনরুদ্ধার করুন</string>
    <string name="TransferOrRestoreFragment__if_you_have_previously_registered_a_signal_account">আপনি আগে একটি Signal অ্যাকাউন্টে রেজিস্টার করলে, আপনি আপনার অ্যাকাউন্ট বা মেসেজ ট্রান্সফার বা পুনরুদ্ধার করতে পারবেন</string>
    <string name="TransferOrRestoreFragment__transfer_from_android_device">Android ডিভাইস থেকে ট্রান্সফার করুন</string>
    <string name="TransferOrRestoreFragment__transfer_your_account_and_messages_from_your_old_android_device">আপনার পুরনো Android ডিভাইস থেকে আপনার অ্যাকাউন্ট ও মেসেজ ট্রান্সফার করুন। আপনার পুরনো ডিভাইসে আপনার অ্যাক্সেস থাকতে হবে।</string>
    <string name="TransferOrRestoreFragment__you_need_access_to_your_old_device">আপনার পুরনো ডিভাইসে আপনার অ্যাক্সেস থাকতে হবে।</string>
    <string name="TransferOrRestoreFragment__restore_from_backup">ব্যাকআপ থেকে পুনরুদ্ধার করুন</string>
    <string name="TransferOrRestoreFragment__restore_your_messages_from_a_local_backup">একটি স্থানীয় ব্যাকআপ থেকে আপনার মেসেজগুলো পুনরুদ্ধার করুন। আপনি এখনই পুনরুদ্ধার না করলে, পরে আর করতে পারবেন না।</string>

    <!-- NewDeviceTransferInstructionsFragment -->
    <string name="NewDeviceTransferInstructions__open_signal_on_your_old_android_phone">আপনার পুরনো Android ফোনে Signal খুলুন</string>
    <string name="NewDeviceTransferInstructions__continue">চলতে থাকুন</string>
    <string name="NewDeviceTransferInstructions__first_bullet">1.</string>
    <string name="NewDeviceTransferInstructions__tap_on_your_profile_photo_in_the_top_left_to_open_settings">সেটিংস খুলতে উপরের বাম কোণে আপনার প্রোফাইল ছবির উপর ট্যাপ করুন</string>
    <string name="NewDeviceTransferInstructions__second_bullet">2.</string>
    <string name="NewDeviceTransferInstructions__tap_on_account">"“অ্যাকাউন্ট”-এ ট্যাপ করুন"</string>
    <string name="NewDeviceTransferInstructions__third_bullet">3.</string>
    <string name="NewDeviceTransferInstructions__tap_transfer_account_and_then_continue_on_both_devices">"“অ্যাকাউন্ট ট্রান্সফার করুন”-এ ট্যাপ করে উভয় ডিভাইসে “চালিয়ে যান”-এ ট্যাপ করুন"</string>

    <!-- NewDeviceTransferSetupFragment -->
    <string name="NewDeviceTransferSetup__preparing_to_connect_to_old_android_device">পুরনো Android ডিভাইসের সাথে সংযোগের প্রস্তুতি নিচ্ছে…</string>
    <string name="NewDeviceTransferSetup__take_a_moment_should_be_ready_soon">কিছু সময় নিচ্ছে, শীঘ্রই প্রস্তুত হয়ে যাবে</string>
    <string name="NewDeviceTransferSetup__waiting_for_old_device_to_connect">পুরনো Android ডিভাইসের সংযোগের জন্য অপেক্ষা করছে…</string>
    <string name="NewDeviceTransferSetup__signal_needs_the_location_permission_to_discover_and_connect_with_your_old_device">আপনার পুরনো Android ডিভাইস খুঁজে পেতে ও সংযুক্ত করতে Molly-এর লোকেশনের অনুমতি আবশ্যক।</string>
    <string name="NewDeviceTransferSetup__signal_needs_location_services_enabled_to_discover_and_connect_with_your_old_device">আপনার পুরনো Android ডিভাইস খুঁজে পেতে ও সংযুক্ত করতে Molly-এর জন্য লোকেশন পরিষেবাটি চালু থাকতে হবে।</string>
    <string name="NewDeviceTransferSetup__signal_needs_wifi_on_to_discover_and_connect_with_your_old_device">আপনার পুরনো Android ডিভাইস খুঁজে পেতে ও সংযুক্ত করতে Molly-এর ওয়াই-ফাই চালু থাকতে হবে। ওয়াই-ফাই চালু থাকতে হবে, কিন্তু এটি কোন ওয়াই-ফাই নেটওয়ার্কের সাথে সংযুক্ত থাকার দরকার নেই।</string>
    <string name="NewDeviceTransferSetup__sorry_it_appears_your_device_does_not_support_wifi_direct">দুঃখিত, মনে হচ্ছে এই ডিভাইসটি Wi-Fi Direct-কে সমর্থন করে না। Molly আপনার পুরানো Android ডিভাইসটি খুঁজে পেতে এবং সংযোগ করতে Wi-Fi Direct ব্যবহার করে। আপনার পুরানো Android ডিভাইস থেকে আপনার অ্যাকাউন্টটি পুনরুদ্ধার করতে আপনি এখনও একটি ব্যাকআপ পুনরুদ্ধার করতে পারেন।</string>
    <string name="NewDeviceTransferSetup__restore_a_backup">একটি ব্যাকআপ পুনরুদ্ধার করুন</string>
    <string name="NewDeviceTransferSetup__an_unexpected_error_occurred_while_attempting_to_connect_to_your_old_device">আপনার পুরনো Android ডিভাইসে সংযুক্ত হওয়ার চেষ্টাকালীন একটি অপ্রত্যাশিত সমস্যা হয়েছে।</string>

    <!-- OldDeviceTransferSetupFragment -->
    <string name="OldDeviceTransferSetup__searching_for_new_android_device">নতুন Android ডিভাইস খোঁজা হচ্ছে…</string>
    <string name="OldDeviceTransferSetup__signal_needs_the_location_permission_to_discover_and_connect_with_your_new_device">আপনার নতুন Android ডিভাইসটি খুঁজে পেতে এবং সংযোগ করতে Molly-এর লোকেশনের অনুমতি প্রয়োজন।</string>
    <string name="OldDeviceTransferSetup__signal_needs_location_services_enabled_to_discover_and_connect_with_your_new_device">আপনার নতুন Android ডিভাইসটি খুঁজে পেতে এবং সংযোগের জন্য Molly-এর জন্য লোকেশন পরিষেবা চালু থাকতে হবে।</string>
    <string name="OldDeviceTransferSetup__signal_needs_wifi_on_to_discover_and_connect_with_your_new_device">আপনার নতুন Android ডিভাইসটি খুঁজে পেতে এবং সংযুক্ত করতে Molly-এর ওয়াই-ফাই প্রয়োজন। ওয়াই-ফাই চালু থাকা প্রয়োজন তবে এটি কোনও ওয়াই-ফাই নেটওয়ার্কের সাথে সংযুক্ত থাকার দরকার নেই।</string>
    <string name="OldDeviceTransferSetup__sorry_it_appears_your_device_does_not_support_wifi_direct">দুঃখিত, মনে হচ্ছে এটি এই ডিভাইসটি Wi-Fi Direct-কে সমর্থন করে না। Molly আপনার নতুন Android ডিভাইসটি খুঁজে পেতে এবং সংযুক্ত করতে Wi-Fi Direct ব্যবহার করে। আপনার নতুন Android ডিভাইসে আপনার অ্যাকাউন্টটি পুনরুদ্ধার করতে আপনি এখনও একটি ব্যাকআপ তৈরি করতে পারেন।</string>
    <string name="OldDeviceTransferSetup__create_a_backup">একটি ব্যাকআপ তৈরি করুন</string>
    <string name="OldDeviceTransferSetup__an_unexpected_error_occurred_while_attempting_to_connect_to_your_old_device">আপনার নতুন Android ডিভাইসে সংযোগ দেওয়ার চেষ্টা করার সময় একটি অপ্রত্যাশিত ত্রুটি ঘটেছে।</string>

    <!-- DeviceTransferSetupFragment -->
    <string name="DeviceTransferSetup__unable_to_open_wifi_settings">ওয়াইফাই সেটিংস খুলতে অক্ষম। ম্যানুয়ালি ওয়াইফাই চালু করুন।</string>
    <string name="DeviceTransferSetup__grant_location_permission">লোকেশন অনুমতি দিন</string>
    <string name="DeviceTransferSetup__turn_on_location_services">লোকেশন পরিষেবা চালু করুন</string>
    <string name="DeviceTransferSetup__unable_to_open_location_settings">লোকেশন সেটিংস খুলতে অক্ষম।</string>
    <string name="DeviceTransferSetup__turn_on_wifi">ওয়াই-ফাই চালু করুন</string>
    <string name="DeviceTransferSetup__error_connecting">সংযোগ করার সময় ত্রুটি</string>
    <string name="DeviceTransferSetup__retry">পুনরায় চেষ্টা করুন</string>
    <string name="DeviceTransferSetup__submit_debug_logs">ডিবাগ লগ জমা দিন</string>
    <string name="DeviceTransferSetup__verify_code">কোড যাচাই করুন</string>
    <string name="DeviceTransferSetup__verify_that_the_code_below_matches_on_both_of_your_devices">নীচের কোডটি আপনার উভয় ডিভাইসেম্যাচ করে কিনা তা ভেরিফাই করুন। তারপরে চালিয়ে যেতে ট্যাপ করুন।</string>
    <string name="DeviceTransferSetup__the_numbers_do_not_match">সংখ্যা মিলছে না</string>
    <string name="DeviceTransferSetup__continue">চলতে থাকুন</string>
    <string name="DeviceTransferSetup__number_is_not_the_same">সংখ্যাটি এক নয়</string>
    <string name="DeviceTransferSetup__if_the_numbers_on_your_devices_do_not_match_its_possible_you_connected_to_the_wrong_device">যদি আপনার ডিভাইসগুলোর সংখ্যা না মিলে, তাহলে সম্ভবত আপনি ভুল ডিভাইসে সংযুক্ত হয়েছেন। এই সমস্যাটির সমাধান করতে, ট্রান্সফারটি থামিয়ে পুনরায় চেষ্টা করুন এবং আপনার উভয় ডিভাইসকে কাছাকাছি রাখুন।</string>
    <string name="DeviceTransferSetup__stop_transfer">স্থানান্তর বন্ধ করুন</string>
    <string name="DeviceTransferSetup__unable_to_discover_old_device">পুরানো ডিভাইস খুঁজে পেতে অক্ষম</string>
    <string name="DeviceTransferSetup__unable_to_discover_new_device">নতুন ডিভাইস খুঁজে পেতে অক্ষম</string>
    <string name="DeviceTransferSetup__make_sure_the_following_permissions_are_enabled">নিম্নলিখিত অনুমতি এবং পরিষেবাদি সক্ষম আছে তা নিশ্চিত করুন:</string>
    <string name="DeviceTransferSetup__location_permission">লোকেশন অনুমতি</string>
    <string name="DeviceTransferSetup__location_services">লোকেশন পরিষেবা</string>
    <string name="DeviceTransferSetup__wifi">ওয়াই-ফাই</string>
    <string name="DeviceTransferSetup__on_the_wifi_direct_screen_remove_all_remembered_groups_and_unlink_any_invited_or_connected_devices">WiFi Direct স্ক্রিন থেকে স্মরণ রাখা সব গ্রুপ সরিয়ে ফেলুন এবংযে কোন আমন্ত্রিত বা সংযুক্ত ডিভাইসগুলো আনলিঙ্ক করুন।</string>
    <string name="DeviceTransferSetup__wifi_direct_screen">ওয়াইফাই ডাইরেক্ট স্ক্রিন</string>
    <string name="DeviceTransferSetup__try_turning_wifi_off_and_on_on_both_devices">উভয় ডিভাইসে ওয়াই-ফাই বন্ধ এবং চালু করার চেষ্টা করুন।</string>
    <string name="DeviceTransferSetup__make_sure_both_devices_are_in_transfer_mode">নিশ্চিত করুন যে দুটি ডিভাইসই ট্রান্সফার মোড-এ রয়েছে।</string>
    <string name="DeviceTransferSetup__go_to_support_page">সাপোর্ট পৃষ্ঠায় যান</string>
    <string name="DeviceTransferSetup__try_again">আবারো চেষ্টা করুন</string>
    <string name="DeviceTransferSetup__waiting_for_other_device">অন্যান্য ডিভাইসের জন্য অপেক্ষা করা হচ্ছে</string>
    <string name="DeviceTransferSetup__tap_continue_on_your_other_device_to_start_the_transfer">ট্রান্সফার করা শুরু করতে আপনার অন্য ডিভাইসে চালিয়ে যান অপশনে ট্যাপ করুন।</string>
    <string name="DeviceTransferSetup__tap_continue_on_your_other_device">আপনার অন্য ডিভাইসে চালিয়ে যান অপশনটিতে ট্যাপ করুন…</string>

    <!-- NewDeviceTransferFragment -->
    <string name="NewDeviceTransfer__cannot_transfer_from_a_newer_version_of_signal">Signal নতুন সংস্করণ থেকে স্থানান্তর করা যায় না</string>

    <!-- DeviceTransferFragment -->
    <string name="DeviceTransfer__transferring_data">তথ্য স্থানান্তর করা হচ্ছে</string>
    <string name="DeviceTransfer__keep_both_devices_near_each_other">উভয় ডিভাইসকে একে অপরের কাছাকাছি রাখুন। ডিভাইসগুলো বন্ধ করবেন না এবং Molly চালু রাখুন। ট্রান্সফারগুলো এক প্রান্ত থেকে অপর প্রান্তে এনক্রিপ্ট করা অবস্থায় থাকে।</string>
    <string name="DeviceTransfer__d_messages_so_far">এখন পর্যন্ত %1$dটি মেসেজ…</string>
    <!-- Filled in with total percentage of messages transferred -->
    <string name="DeviceTransfer__s_of_messages_so_far">এখন পর্যন্ত %1$s%%-টি ম্যাসেজ</string>
    <string name="DeviceTransfer__cancel">বাতিল</string>
    <string name="DeviceTransfer__try_again">আবারো চেষ্টা করুন</string>
    <string name="DeviceTransfer__stop_transfer_question">স্থানান্তর বন্ধ করবেন?</string>
    <string name="DeviceTransfer__stop_transfer">স্থানান্তর বন্ধ করুন</string>
    <string name="DeviceTransfer__all_transfer_progress_will_be_lost">সমস্ত স্থানান্তর অগ্রগতি নষ্ট হবে।</string>
    <string name="DeviceTransfer__transfer_failed">স্থানান্তর ব্যর্থ হয়েছে</string>
    <string name="DeviceTransfer__unable_to_transfer">স্থানান্তর করতে অক্ষম</string>

    <!-- OldDeviceTransferInstructionsFragment -->
    <string name="OldDeviceTransferInstructions__transfer_account">অ্যাকাউন্ট স্থানান্তর করুন</string>
    <string name="OldDeviceTransferInstructions__you_can_transfer_your_signal_account_when_setting_up_signal_on_a_new_android_device">নতুন Android ডিভাইসে Signal সেটআপ করার সময় আপনি নিজের Signal অ্যাকাউন্টটি ট্রান্সফার করতে পারবেন। শুরু করার আগে:</string>
    <string name="OldDeviceTransferInstructions__first_bullet">1.</string>
    <string name="OldDeviceTransferInstructions__download_signal_on_your_new_android_device">আপনার নতুন Android ডিভাইসে Molly ডাউনলোড করুন</string>
    <string name="OldDeviceTransferInstructions__second_bullet">2.</string>
    <string name="OldDeviceTransferInstructions__tap_on_transfer_or_restore_account">"\"অ্যাকাউন্ট ট্রান্সফার বা পুনর্বহাল করুন\"-এ ট্যাপ করুন"</string>
    <string name="OldDeviceTransferInstructions__third_bullet">3.</string>
    <string name="OldDeviceTransferInstructions__select_transfer_from_android_device_when_prompted_and_then_continue">"অনুরোধ করা হলে \"Android ডিভাইস থেকে ট্রান্সফার করুন\" বেছে নিয়ে \"চালিয়ে যান\" নির্বাচন করুন। দুটি ডিভাইসকে কাছাকাছি রাখুন।"</string>
    <string name="OldDeviceTransferInstructions__continue">চলতে থাকুন</string>

    <!-- OldDeviceTransferComplete -->
    <string name="OldDeviceTransferComplete__transfer_complete">স্থানান্তর সম্পূর্ণ</string>
    <string name="OldDeviceTransferComplete__go_to_your_new_device">আপনার নতুন ডিভাইসে যান</string>
    <string name="OldDeviceTransferComplete__your_signal_data_has_Been_transferred_to_your_new_device">আপনার Signal তথ্য আপনার নতুন ডিভাইসে স্থানান্তরিত হয়েছে। স্থানান্তর প্রক্রিয়াটি সম্পূর্ণ করতে, আপনাকে অবশ্যই আপনার নতুন ডিভাইসে নিবন্ধকরণ চালিয়ে যেতে হবে।</string>
    <string name="OldDeviceTransferComplete__close">বন্ধ</string>

    <!-- NewDeviceTransferComplete -->
    <string name="NewDeviceTransferComplete__transfer_successful">স্থানান্তর সফল</string>
    <string name="NewDeviceTransferComplete__transfer_complete">স্থানান্তর সম্পূর্ণ</string>
    <string name="NewDeviceTransferComplete__to_complete_the_transfer_process_you_must_continue_registration">স্থানান্তর প্রক্রিয়াটি সম্পূর্ণ করতে, আপনাকে অবশ্যই নিবন্ধকরণ চালিয়ে যেতে হবে।</string>
    <string name="NewDeviceTransferComplete__continue_registration">নিবন্ধকরণ চালিয়ে যান</string>

    <!-- DeviceToDeviceTransferService -->
    <string name="DeviceToDeviceTransferService_content_title">অ্যাকাউন্ট স্থানান্তর</string>
    <string name="DeviceToDeviceTransferService_status_ready">আপনার অন্য অ্যান্ড্রয়েড ডিভাইসে সংযোগ স্থাপনের জন্য প্রস্তুত করা হচ্ছে …</string>
    <string name="DeviceToDeviceTransferService_status_starting_up">আপনার অন্য অ্যান্ড্রয়েড ডিভাইসে সংযোগ স্থাপনের জন্য প্রস্তুত করা হচ্ছে …</string>
    <string name="DeviceToDeviceTransferService_status_discovery">আপনার অন্যান্য অ্যান্ড্রয়েড ডিভাইস অনুসন্ধান করা হচ্ছে …</string>
    <string name="DeviceToDeviceTransferService_status_network_connected">আপনার অন্যান্য অ্যান্ড্রয়েড ডিভাইসে সংযুক্ত হচ্ছে …</string>
    <string name="DeviceToDeviceTransferService_status_verification_required">যাচাই প্রয়োজন</string>
    <string name="DeviceToDeviceTransferService_status_service_connected">অ্যাকাউন্ট স্থানান্তর করা হচ্ছে …</string>

    <!-- OldDeviceTransferLockedDialog -->
    <string name="OldDeviceTransferLockedDialog__complete_registration_on_your_new_device">আপনার নতুন ডিভাইসে নিবন্ধকরণ সম্পূর্ণ করুন</string>
    <string name="OldDeviceTransferLockedDialog__your_signal_account_has_been_transferred_to_your_new_device">আপনার Signal অ্যাকাউন্টটি আপনার নতুন ডিভাইসে স্থানান্তরিত হয়েছে, তবে চালিয়ে যাওয়ার জন্য আপনাকে অবশ্যই এটিতে নিবন্ধকরণ সম্পূর্ণ করতে হবে। এই ডিভাইসে Signal নিষ্ক্রিয় হবে।</string>
    <string name="OldDeviceTransferLockedDialog__done">শেষ</string>
    <string name="OldDeviceTransferLockedDialog__cancel_and_activate_this_device">বাতিল করুন এবং এই ডিভাইসটি সক্রিয় করুন</string>

    <!-- AdvancedPreferenceFragment -->
    <string name="AdvancedPreferenceFragment__transfer_mob_balance">MOB ব্যালেন্স ট্রান্সফার করবেন?</string>
    <string name="AdvancedPreferenceFragment__you_have_a_balance_of_s">আপনার ব্যালেন্স আছে %1$s। আপনি যদি আপনার অ্যাকাউন্ট মুছে ফেলার আগে আপনার তহবিলগুলিকে অন্য ওয়ালেট ঠিকানায় স্থানান্তর না করেন তবে আপনি তা চিরতরে হারাবেন।</string>
    <string name="AdvancedPreferenceFragment__dont_transfer">স্থানান্তর করবেন না</string>
    <string name="AdvancedPreferenceFragment__transfer">স্থানান্তর</string>

    <!-- RecipientBottomSheet -->
    <string name="RecipientBottomSheet_block">অবরূদ্ধ</string>
    <string name="RecipientBottomSheet_unblock">মূক্ত করুন</string>
    <string name="RecipientBottomSheet_add_to_contacts">পরিচিতি তালিকায় যোগ করুন</string>
    <!-- Error message that displays when a user tries to tap to view system contact details but has no app that supports it -->
    <string name="RecipientBottomSheet_unable_to_open_contacts">কন্ট্যাক্ট খুলতে সক্ষম এমন কোন অ্যাপ খুঁজে পাওয়া যাচ্ছে না।</string>
    <string name="RecipientBottomSheet_add_to_a_group">গ্রুপে যোগ করো</string>
    <string name="RecipientBottomSheet_add_to_another_group">অন্য গ্রুপে যুক্ত করুন</string>
    <string name="RecipientBottomSheet_view_safety_number">নিরাপত্তা নাম্বার দেখুন</string>
    <string name="RecipientBottomSheet_make_admin">এডমিন করুন</string>
    <string name="RecipientBottomSheet_remove_as_admin">গ্রুপ এডমিন থেকে সরান</string>
    <string name="RecipientBottomSheet_remove_from_group">গ্রুপ থেকে সরান</string>
    <string name="RecipientBottomSheet_message_description">বার্তা</string>
    <string name="RecipientBottomSheet_voice_call_description">ভয়েস কল</string>
    <string name="RecipientBottomSheet_insecure_voice_call_description">অনিরাপদ ভয়েস কল</string>
    <string name="RecipientBottomSheet_video_call_description">ভিডিও কল</string>

    <string name="RecipientBottomSheet_remove_s_as_group_admin">%1$s কে গ্রুপ এডমিন থেকে সরাবেন?</string>
    <string name="RecipientBottomSheet_s_will_be_able_to_edit_group">"\"%1$s\" এই গ্রুপ এবং এর সদস্যদের সম্পাদনা করতে সক্ষম হবে।"</string>

    <string name="RecipientBottomSheet_remove_s_from_the_group">গ্রুপ থেকে %1$s কে সরাবেন?</string>
    <!-- Dialog message shown when removing someone from a group with group link being active to indicate they will not be able to rejoin -->
    <string name="RecipientBottomSheet_remove_s_from_the_group_they_will_not_be_able_to_rejoin">%1$s-কে গ্রুপ থেকে বাদ দিতে চান? তিনি গ্রুপ লিংকের মাধ্যমে আর যোগ দিতে পারবেন না।</string>
    <string name="RecipientBottomSheet_remove">সরান</string>
    <string name="RecipientBottomSheet_copied_to_clipboard">ক্লিপবোর্ডে অনুলিপি করা হয়েছে</string>

    <string name="GroupRecipientListItem_admin">প্রশাসক</string>
    <string name="GroupRecipientListItem_approve_description">অনুমোদন</string>
    <string name="GroupRecipientListItem_deny_description">প্রত্যাখ্যান</string>


    <!-- GroupsLearnMoreBottomSheetDialogFragment -->
    <string name="GroupsLearnMore_legacy_vs_new_groups">লিগ্যাসি বনাম নতুন গ্রুপ</string>
    <string name="GroupsLearnMore_what_are_legacy_groups">লিগ্যাসি গ্রুপ কি?</string>
    <string name="GroupsLearnMore_paragraph_1">লিগ্যাসি গ্রুপ হল এমন গ্রুপ যা অ্যাডমিন এবং আরও বর্ণনামূলক গ্রুপ আপডেটগুলির মতো নতুন গ্রুপ ফিচারের সাথে সামঞ্জস্যপূর্ণ নয়।</string>
    <string name="GroupsLearnMore_can_i_upgrade_a_legacy_group">আমি কি একটি লিগ্যাসি গ্রুপ আপগ্রেড করতে পারি?</string>
    <string name="GroupsLearnMore_paragraph_2">লিগ্যাসি গ্রুপগুলো এখনও নতুন গ্রুপে আপগ্রেড করা যাবে না, তবে যদি তারা Signal-এর সর্বশেষ সংস্করণটি ব্যবহার করেন তাহলে তাদের নিয়ে নতুন একটি গ্রুপ তৈরি করতে পারবেন।</string>
    <string name="GroupsLearnMore_paragraph_3">Signal ভবিষ্যতে লিগ্যাসি গ্রুপগুলি আপগ্রেড করার একটি উপায় প্রস্তাব করবে।</string>

    <!-- GroupLinkBottomSheetDialogFragment -->
    <string name="GroupLinkBottomSheet_share_hint_requiring_approval">এই লিঙ্ক থেকে যে কেউ গ্রুপের নাম এবং ফটো দেখতে এবং যোগদানের জন্য অনুরোধ করতে পারেন। আপনার বিশ্বস্ত মানুষের সাথে এটি শেয়ার করুন।</string>
    <string name="GroupLinkBottomSheet_share_hint_not_requiring_approval">এই লিংকে যেয়ে যে কেউ গ্রুপটির নাম ও ছবি দেখতে এবং গ্রুপটিতে যোগ দিতে পারবেন। আপনার বিশ্বস্ত লোকদের সাথে এটি শেয়ার করুন।</string>
    <string name="GroupLinkBottomSheet_share_via_signal">Molly এর মাধ্যমে শেয়ার করুন</string>
    <string name="GroupLinkBottomSheet_copy">অনুলিপি</string>
    <string name="GroupLinkBottomSheet_qr_code">কিউআর কোড</string>
    <string name="GroupLinkBottomSheet_share">শেয়ার করুন</string>
    <string name="GroupLinkBottomSheet_copied_to_clipboard">ক্লিপবোর্ডে অনুলিপি করা হয়েছে</string>
    <string name="GroupLinkBottomSheet_the_link_is_not_currently_active">লিঙ্কটি বর্তমানে সক্রিয় নেই</string>

    <!-- VoiceNotePlaybackPreparer -->
    <string name="VoiceNotePlaybackPreparer__failed_to_play_voice_message">ভয়েস বার্তা চালাতে ব্যর্থ</string>

    <!-- VoiceNoteMediaDescriptionCompatFactory -->
    <string name="VoiceNoteMediaItemFactory__voice_message">ভয়েস বার্তা। %1$s</string>
    <string name="VoiceNoteMediaItemFactory__s_to_s">%1$s থেকে %2$s</string>

    <!-- StorageUtil -->
    <string name="StorageUtil__s_s">%1$s/%2$s</string>
    <string name="BlockedUsersActivity__s_has_been_blocked">\"%1$s\" কে ব্লক করা হয়েছে।</string>
    <string name="BlockedUsersActivity__failed_to_block_s">\"%1$s\" কে ব্লক করতে ব্যর্থ</string>
    <string name="BlockedUsersActivity__s_has_been_unblocked">\"%1$s\" কে ব্লক মুক্ত করা হয়েছে</string>

    <!-- ReviewCardDialogFragment -->
    <string name="ReviewCardDialogFragment__review_members">সদস্যদের পর্যালোচনা করুন</string>
    <string name="ReviewCardDialogFragment__review_request">অনুরোধ পর্যালোচনা</string>
    <string name="ReviewCardDialogFragment__d_group_members_have_the_same_name">%1$d জন গ্রুপ সদস্যদের একই নাম রয়েছে, নীচের সদস্যদের পর্যালোচনা করুন এবং পদক্ষেপ নিন।</string>
    <string name="ReviewCardDialogFragment__if_youre_not_sure">আপনি যদি নিশ্চিত না হন কার থেকে অনুরোধ এসেছে, আগে কন্টাক্টটি পরিদর্শন সিদ্ধান্ত নিন</string>
    <string name="ReviewCardDialogFragment__no_other_groups_in_common">একই রকমের আর কোন গ্রুপ নেই</string>
    <string name="ReviewCardDialogFragment__no_groups_in_common">একই রকমের কোন গ্রুপ নেই</string>
    <plurals name="ReviewCardDialogFragment__d_other_groups_in_common">
        <item quantity="one">%1$d গ্রুপগুলি একই রকম</item>
        <item quantity="other">%1$d গ্রুপগুলি একই রকম</item>
    </plurals>
    <plurals name="ReviewCardDialogFragment__d_groups_in_common">
        <item quantity="one">%1$d গ্রুপগুলি একই রকম</item>
        <item quantity="other">%1$d গ্রুপগুলি একই রকম</item>
    </plurals>
    <string name="ReviewCardDialogFragment__remove_s_from_group">%1$sকে গ্রুপ থেকে অপসারণ করবেন?</string>
    <string name="ReviewCardDialogFragment__remove">অপসারণ</string>
    <string name="ReviewCardDialogFragment__failed_to_remove_group_member">গ্রুপ সদস্য অপসারণ ব্যর্থ হয়েছে</string>

    <!-- ReviewCard -->
    <string name="ReviewCard__member">সদস্য</string>
    <string name="ReviewCard__request">অনুরোধ</string>
    <string name="ReviewCard__your_contact">আপনার কন্টাক্ট</string>
    <string name="ReviewCard__remove_from_group">গ্রুপ থেকে সরান</string>
    <string name="ReviewCard__update_contact">কন্টাক্ট হালনাগাদ</string>
    <string name="ReviewCard__block">অবরূদ্ধ</string>
    <string name="ReviewCard__delete">মুছে দিন</string>
    <string name="ReviewCard__recently_changed">সাম্প্রতিককালে তাদের প্রোফাইল নাম %1$s থেকে %2$s তে পরিবর্তন করেছেন</string>

    <!-- CallParticipantsListUpdatePopupWindow -->
    <string name="CallParticipantsListUpdatePopupWindow__s_joined">%1$s যোগ দিয়েছেন</string>
    <string name="CallParticipantsListUpdatePopupWindow__s_and_s_joined">%1$s এবং %2$s যোগ দিয়েছে</string>
    <string name="CallParticipantsListUpdatePopupWindow__s_s_and_s_joined">%1$s, %2$s এবং %3$s যোগ দিয়েছে</string>
    <string name="CallParticipantsListUpdatePopupWindow__s_s_and_d_others_joined">%1$s, %2$s, এবং অন্যান্য %3$dজন যোগ দিয়েছে</string>
    <string name="CallParticipantsListUpdatePopupWindow__s_left">%1$s চলে গেছে</string>
    <string name="CallParticipantsListUpdatePopupWindow__s_and_s_left">%1$s এবং %2$s চলে গেছে</string>
    <string name="CallParticipantsListUpdatePopupWindow__s_s_and_s_left">%1$s, %2$s এবং%3$s চলে গেছে</string>
    <string name="CallParticipantsListUpdatePopupWindow__s_s_and_d_others_left">%1$s, %2$s এবং অন্যান্য %3$d জন চলে গেছে</string>

    <string name="CallParticipant__you">আপনি</string>
    <string name="CallParticipant__you_on_another_device">আপনি (অন্য ডিভাইসে আছেন)</string>
    <string name="CallParticipant__s_on_another_device">%1$s (অন্য ডিভাইসে)</string>

    <!-- WifiToCellularPopupWindow -->
    <!-- Message shown during a call when the WiFi network is unusable, and cellular data starts to be used for the call instead. -->
    <string name="WifiToCellularPopupWindow__weak_wifi_switched_to_cellular">দুর্বল ওয়াই-ফাই সংযোগ। মোবাইল ইন্টারনেটে স্যুইচ করা হয়েছে।</string>

    <!-- DeleteAccountFragment -->
    <string name="DeleteAccountFragment__deleting_your_account_will">আপনার অ্যাকাউন্ট মুছে ফেলা হলে:</string>
    <string name="DeleteAccountFragment__enter_your_phone_number">আপনার ফোন নম্বর লিখুন</string>
    <string name="DeleteAccountFragment__delete_account">অ্যাকাউন্ট মুছে ফেলুন</string>
    <string name="DeleteAccountFragment__delete_your_account_info_and_profile_photo">আপনার অ্যাকাউন্টের তথ্য এবং প্রোফাইলের ছবি মুছে ফেলুন</string>
    <string name="DeleteAccountFragment__delete_all_your_messages">আপনার সমস্ত বার্তা মুছে যাবে</string>
    <string name="DeleteAccountFragment__delete_s_in_your_payments_account">আপনার পেমেন্ট অ্যাকাউন্টের %1$s মুছুন</string>
    <string name="DeleteAccountFragment__no_country_code">কোনও দেশের কোড নির্দিষ্ট করা নেই</string>
    <string name="DeleteAccountFragment__no_number">কোনও নম্বর নির্দিষ্ট করা হয়নি</string>
    <string name="DeleteAccountFragment__the_phone_number">আপনি যে ফোন নম্বরটি লিখেছেন তা আপনার অ্যাকাউন্টের সাথে মেলে না।</string>
    <string name="DeleteAccountFragment__are_you_sure">আপনি কি নিশ্চিত, আপনি আপনার অ্যাকাউন্ট মুছে ফেলতে চান?</string>
    <string name="DeleteAccountFragment__this_will_delete_your_signal_account">এটি আপনার Signal অ্যাকাউন্ট মুছে ফেলবে এবং অ্যাপ্লিকেশনটি পুনরায় সেট করবে। প্রক্রিয়াটি শেষ হওয়ার পরে অ্যাপটি বন্ধ হয়ে যাবে।</string>
    <string name="DeleteAccountFragment__failed_to_delete_account">অ্যাকাউন্ট মুছতে ব্যর্থ। আপনার কি নেটওয়ার্ক সংযোগ আছে?</string>
    <string name="DeleteAccountFragment__failed_to_delete_local_data">স্থানীয় তথ্য মুছতে ব্যর্থ। আপনি এটিকে ম্যানুয়ালি সিস্টেম অ্যাপ্লিকেশন সেটিংস থেকে সাফ করতে পারেন।</string>
    <string name="DeleteAccountFragment__launch_app_settings">অ্যাপ্লিকেশন সেটিংস চালু করুন</string>
    <!-- Title of progress dialog shown when a user deletes their account and the process is leaving all groups -->
    <string name="DeleteAccountFragment__leaving_groups">গ্ৰুপ ছেড়ে যাচ্ছি…</string>
    <!-- Title of progress dialog shown when a user deletes their account and the process has left all groups -->
    <string name="DeleteAccountFragment__deleting_account">অ্যাকাউন্ট মুছে ফেলছি…</string>
    <!-- Message of progress dialog shown when a user deletes their account and the process is canceling their subscription -->
    <string name="DeleteAccountFragment__canceling_your_subscription">আপনার সাবস্ক্রিপশন বাতিল করছি…</string>
    <!-- Message of progress dialog shown when a user deletes their account and the process is leaving groups -->
    <string name="DeleteAccountFragment__depending_on_the_number_of_groups">আপনি যতগুলো গ্ৰুপে আছেন তার উপর নির্ভর করে, এতে কয়েক মিনিট সময় লাগতে পারে</string>
    <!-- Message of progress dialog shown when a user deletes their account and the process has left all groups -->
    <string name="DeleteAccountFragment__deleting_all_user_data_and_resetting">ব্যবহারকারীর ডেটা মুছে ফেলা হচ্ছে এবং অ্যাপ রিসেট করা হচ্ছে</string>
    <!-- Title of error dialog shown when a network error occurs during account deletion -->
    <string name="DeleteAccountFragment__account_not_deleted">অ্যাকাউন্ট ডিলিট করা হয়নি</string>
    <!-- Message of error dialog shown when a network error occurs during account deletion -->
    <string name="DeleteAccountFragment__there_was_a_problem">মুছে ফেলার প্রক্রিয়া সম্পূর্ণ করতে একটি সমস্যা হয়েছে৷ আপনার নেটওয়ার্ক সংযোগ ঠিক আছে কিনা দেখুন এবং আবার চেষ্টা করুন।</string>

    <!-- DeleteAccountCountryPickerFragment -->
    <string name="DeleteAccountCountryPickerFragment__search_countries">দেশ খুঁজুন</string>

    <!-- CreateGroupActivity -->
    <string name="CreateGroupActivity__skip">বাদ দিয়ে যান</string>
    <plurals name="CreateGroupActivity__d_members">
        <item quantity="one">%1$d সদস্য</item>
        <item quantity="other">%1$d সদস্য</item>
    </plurals>

    <!-- ShareActivity -->
    <string name="ShareActivity__share">শেয়ার করুন</string>
    <string name="ShareActivity__send">পাঠান</string>
    <string name="ShareActivity__comma_s">, %1$s</string>
    <string name="ShareActivity__sharing_to_multiple_chats_is">একাধিক চ্যাটে শেয়ার করা কেবল Signal-এর মেসেজের ক্ষেত্রে সমর্থিত</string>
    <!-- Toast when the incoming intent is invalid -->
    <string name="ShareActivity__could_not_get_share_data_from_intent">উদ্দেশ্যের কাছ থেকে শেয়ারের তথ্য পাওয়া যায়নি।</string>

    <!-- MultiShareDialogs -->
    <string name="MultiShareDialogs__failed_to_send_to_some_users">কিছু ব্যবহারকারীর কাছে প্রেরণে ব্যর্থ হয়েছে</string>
    <string name="MultiShareDialogs__you_can_only_share_with_up_to">আপনি কেবল %1$d জন পর্যন্ত চ্যাট শেয়ার করতে পারেন</string>

    <!-- ChatWallpaperActivity -->
    <string name="ChatWallpaperActivity__chat_wallpaper">চ্যাটের ওয়ালপেপার</string>

    <!-- ChatWallpaperFragment -->
    <string name="ChatWallpaperFragment__chat_color">চ্যাট-এর রং</string>
    <string name="ChatWallpaperFragment__reset_chat_colors">চ্যাটের রঙগুলি রিসেট করুন</string>
    <string name="ChatWallpaperFragment__reset_chat_color">চ্যাটের রঙ রিসেট করুন</string>
    <string name="ChatWallpaperFragment__reset_chat_color_question">চ্যাটের রঙ পুনরায় সেট করবেন?</string>
    <string name="ChatWallpaperFragment__set_wallpaper">ওয়ালপেপার সেট করুন</string>
    <string name="ChatWallpaperFragment__dark_mode_dims_wallpaper">ডার্ক মোডের ডিম ওয়ালপেপার</string>
    <string name="ChatWallpaperFragment__contact_name">কন্ট্যাক্টের নাম</string>
    <string name="ChatWallpaperFragment__reset">রিসেট</string>
    <string name="ChatWallpaperFragment__clear">সাফ করুন</string>
    <string name="ChatWallpaperFragment__wallpaper_preview_description">ওয়ালপেপার প্রিভিউ</string>
    <string name="ChatWallpaperFragment__would_you_like_to_override_all_chat_colors">আপনি কি সবকটি চ্যাটের রঙ বাতিল করতে চান?</string>
    <string name="ChatWallpaperFragment__would_you_like_to_override_all_wallpapers">আপনি কি সবগুলি ওয়ালপেপার বাতিল করতে চান?</string>
    <string name="ChatWallpaperFragment__reset_default_colors">ডিফল্ট রং রিসেট করুন</string>
    <string name="ChatWallpaperFragment__reset_all_colors">সব রঙ রিসেট করুন</string>
    <string name="ChatWallpaperFragment__reset_default_wallpaper">ডিফল্ট ওয়ালপেপার পুনরায় সেট করুন</string>
    <string name="ChatWallpaperFragment__reset_all_wallpapers">সবকটি ওয়ালপেপার রিসেট করুন</string>
    <string name="ChatWallpaperFragment__reset_wallpapers">ওয়ালপেপারগুলি পুনরায় সেট করুন</string>
    <string name="ChatWallpaperFragment__reset_wallpaper">ওয়ালপেপার পুনরায় সেট করুন</string>
    <string name="ChatWallpaperFragment__reset_wallpaper_question">ওয়ালপেপার পুনরায় সেট করবেন?</string>

    <!-- ChatWallpaperSelectionFragment -->
    <string name="ChatWallpaperSelectionFragment__choose_from_photos">ফটো থেকে বেছে নিন</string>
    <string name="ChatWallpaperSelectionFragment__presets">পূর্ব-নির্ধারিত</string>

    <!-- ChatWallpaperPreviewActivity -->
    <string name="ChatWallpaperPreviewActivity__preview">প্রিভিউ</string>
    <string name="ChatWallpaperPreviewActivity__set_wallpaper">ওয়ালপেপার সেট করুন</string>
    <string name="ChatWallpaperPreviewActivity__swipe_to_preview_more_wallpapers">আরও ওয়ালপেপারের প্রিভিউ দেখতে সোয়াইপ করুন</string>
    <string name="ChatWallpaperPreviewActivity__set_wallpaper_for_all_chats">সকল বার্তার ওয়ালপেপার হিসেবে সেট করুন</string>
    <string name="ChatWallpaperPreviewActivity__set_wallpaper_for_s">%1$s এর জন্য ওয়ালপেপার সেট করুন</string>
    <string name="ChatWallpaperPreviewActivity__viewing_your_gallery_requires_the_storage_permission">আপনার গ্যালারী দেখার জন্য স্টোরেজের অনুমতি প্রয়োজন।</string>

    <!-- WallpaperImageSelectionActivity -->
    <string name="WallpaperImageSelectionActivity__choose_wallpaper_image">ওয়ালপেপারের ছবি বেছে নিন</string>

    <!-- WallpaperCropActivity -->
    <string name="WallpaperCropActivity__pinch_to_zoom_drag_to_adjust">জুম করতে পিঞ্চ করুন, সামঞ্জস্য করতে টানুন।</string>
    <string name="WallpaperCropActivity__set_wallpaper_for_all_chats">সকল বার্তার ওয়ালপেপার হিসেবে সেট করুন।</string>
    <string name="WallpaperCropActivity__set_wallpaper_for_s">%1$s-এর ওয়ালপেপার সেট করুন।</string>
    <string name="WallpaperCropActivity__error_setting_wallpaper">ওয়ালপেপার সেট করতে ত্রুটি।</string>
    <string name="WallpaperCropActivity__blur_photo">অস্পষ্ট ছবি</string>

    <!-- InfoCard -->
    <string name="payment_info_card_about_mobilecoin">MobileCoin সম্পর্কে</string>
    <string name="payment_info_card_mobilecoin_is_a_new_privacy_focused_digital_currency">MobileCoin হল গোপনীয়তার উপর গুরুত্ব দেয় এমন একটি নতুন ডিজিটাল মুদ্রা।</string>
    <string name="payment_info_card_adding_funds">ফান্ড যোগ করছে</string>
    <string name="payment_info_card_you_can_add_funds_for_use_in">আপনার ওয়ালেটের ঠিকানায় MobileCoin পাঠানোর মাধ্যমে আপনি Molly-এ ব্যবহারের জন্য ফান্ড পাঠাতে পারেন।</string>
    <string name="payment_info_card_cashing_out">ক্যাশ আউট</string>
    <string name="payment_info_card_you_can_cash_out_mobilecoin">MobileCoin-কে সাপোর্ট করে এমন যেকোনও কিছুর বিনিময়ে আপনি MobileCoin ক্যাশ আউট করতে পারবেন। কেবল সেটির বিনিময়ে আপনার অ্যাকাউন্টে টাকা ট্রান্সফার করুন।</string>
    <string name="payment_info_card_hide_this_card">এই কার্ডটি লুকাবেন?</string>
    <string name="payment_info_card_hide">লুকান</string>
    <!-- Title of save recovery phrase card -->
    <string name="payment_info_card_save_recovery_phrase">পুনরুদ্ধার করার বাক্যটি সেভ করুন</string>
    <string name="payment_info_card_your_recovery_phrase_gives_you">আপনার রিকভারি ফ্রেজ আপনার পেমেন্ট অ্যাকাউন্ট পুনর্বহাল করার আরেকটি উপায় প্রদান করে।</string>
    <!-- Button in save recovery phrase card -->
    <string name="payment_info_card_save_your_phrase">আপনার বাক্যটি সেভ করুন</string>
    <string name="payment_info_card_update_your_pin">আপনার পিন আপডেট করুন</string>
    <string name="payment_info_card_with_a_high_balance">বেশি ব্যালেন্সের ক্ষেত্রে আপনার অ্যাকাউন্টে অধিক সুরক্ষা যোগ করতে আপনি আলফানিউমেরি পিন-এ আপডেট করতে চাইতে পারেন।</string>
    <string name="payment_info_card_update_pin">পিন আপডেট করুন</string>

    <string name="payment_info_card__learn_more__about_mobilecoin" translatable="false">https://support.signal.org/hc/articles/360057625692#payments_which_ones</string>
    <string name="payment_info_card__learn_more__adding_to_your_wallet" translatable="false">https://support.signal.org/hc/articles/360057625692#payments_transfer_from_exchange</string>
    <string name="payment_info_card__learn_more__cashing_out" translatable="false">https://support.signal.org/hc/articles/360057625692#payments_transfer_to_exchange</string>

    <!-- DeactivateWalletFragment -->
    <string name="DeactivateWalletFragment__deactivate_wallet">ওয়ালেট বন্ধ করুন</string>
    <string name="DeactivateWalletFragment__your_balance">আপনার ব্যালেন্স</string>
    <string name="DeactivateWalletFragment__its_recommended_that_you">পেমেন্ট বন্ধ করার পূর্বে আপনাকে আপনার টাকা অন্য ওয়ালেটের ঠিকানায় পাঠানোর সুপারিশ করা হচ্ছে। আপনি এখন আপনার টাকা ট্রান্সফার করতে না চাইলে, আপনি পেমেন্ট পুনরায় চালু করলে সেগুলো আপনার Molly-এর সাথে লিংক করা ওয়ালেটেই থাকবে।</string>
    <string name="DeactivateWalletFragment__transfer_remaining_balance">অবশিষ্ট ব্যালেন্স ট্রান্সফার করুন</string>
    <string name="DeactivateWalletFragment__deactivate_without_transferring">ট্রান্সফার না করেই বন্ধ করুন</string>
    <string name="DeactivateWalletFragment__deactivate">বন্ধ করুন</string>
    <string name="DeactivateWalletFragment__deactivate_without_transferring_question">ট্রান্সফার না করেই বন্ধ করবেন?</string>
    <string name="DeactivateWalletFragment__your_balance_will_remain">আপনি পেমেন্ট পুনঃসক্রিয় করা বেছে নিলে আপনার ব্যালান্স Molly-এর সাথে লিঙ্ক করা আপনার ওয়ালেটে থাকবে।</string>
    <string name="DeactivateWalletFragment__error_deactivating_wallet">ওয়ালেট বন্ধ করতে ত্রুটি।</string>
    <string name="DeactivateWalletFragment__learn_more__we_recommend_transferring_your_funds" translatable="false">https://support.signal.org/hc/articles/360057625692#payments_deactivate</string>

    <!-- PaymentsRecoveryStartFragment -->
    <string name="PaymentsRecoveryStartFragment__recovery_phrase">রিকভার করার বাক্যাংশ</string>
    <string name="PaymentsRecoveryStartFragment__view_recovery_phrase">রিকভারি ফ্রেজ দেখুন</string>
    <!-- Title in save recovery phrase screen -->
    <string name="PaymentsRecoveryStartFragment__save_recovery_phrase">পুনরুদ্ধার করার বাক্যটি সেভ করুন</string>
    <string name="PaymentsRecoveryStartFragment__enter_recovery_phrase">রিকভারি ফ্রেজটি লিখুন</string>
    <plurals name="PaymentsRecoveryStartFragment__your_balance_will_automatically_restore">
        <item quantity="one">Your balance will automatically restore when you reinstall Signal if you confirm your Signal PIN. You can also restore your balance using a recovery phrase, which is a %1$d-word phrase unique to you. Write it down and store it in a safe place.</item>
        <item quantity="other">Your balance will automatically restore when you reinstall Signal if you confirm your Signal PIN. You can also restore your balance using a recovery phrase, which is a %1$d-word phrase unique to you. Write it down and store it in a safe place.</item>
    </plurals>
    <!-- Description in save recovery phrase screen which shows up when user has non zero balance -->
    <string name="PaymentsRecoveryStartFragment__got_balance">আপনার একটি ব্যালেন্স পেয়েছেন! আপনার পুনরুদ্ধার করার বাক্যটি সেভ করার সময় হয়েছে—একটি 24-শব্দের কী আপনি আপনার ব্যালেন্স পুনরুদ্ধার করতে ব্যবহার করতে পারেন।</string>
    <!-- Description in save recovery phrase screen which shows up when user navigates from info card -->
    <string name="PaymentsRecoveryStartFragment__time_to_save">আপনার পুনরুদ্ধার করার বাক্যটি সেভ করার সময় হয়েছে—একটি 24-শব্দের কী আপনি আপনার ব্যালেন্স পুনরুদ্ধার করতে ব্যবহার করতে পারেন। আরো জানুন</string>
    <string name="PaymentsRecoveryStartFragment__your_recovery_phrase_is_a">আপনার রিকভার করার বাক্যাংশটি %1$d-শব্দ বিশিষ্ট যা কেবল আপনি জানেন। আপনার ব্যালেন্স পুনরুদ্ধার করতে এই বাক্যাংশটি ব্যবহার করুন।</string>
    <string name="PaymentsRecoveryStartFragment__start">শুরু করুন</string>
    <string name="PaymentsRecoveryStartFragment__enter_manually">ম্যানুয়ালি লিখুন</string>
    <string name="PaymentsRecoveryStartFragment__paste_from_clipboard">ক্লিপবোর্ড থেকে পেস্ট করুন</string>
    <!-- Alert dialog title which asks before going back if user wants to save recovery phrase -->
    <string name="PaymentsRecoveryStartFragment__continue_without_saving">সেভ না করেই এগিয়ে যেতে চান?</string>
    <!-- Alert dialog description to let user know why recovery phrase needs to be saved -->
    <string name="PaymentsRecoveryStartFragment__your_recovery_phrase">আপনার পুনরুদ্ধার করার বাক্যটি আপনাকে সবচেয়ে প্রতিকূল পরিস্থিতিতে আপনার ব্যালেন্স পুনরুদ্ধার করতে সাহায্য করে। এটি সেভ করার জন্য আমরা আপনাকে জোরালো অনুরোধ জানাচ্ছি।</string>
    <!-- Alert dialog option to skip recovery phrase -->
    <string name="PaymentsRecoveryStartFragment__skip_recovery_phrase">পুনরুদ্ধার করার বাক্য নির্ধারণের ধাপটি এড়িয়ে যান</string>
    <!-- Alert dialog option to cancel dialog-->
    <string name="PaymentsRecoveryStartFragment__cancel">বাতিল করুন</string>

    <!-- PaymentsRecoveryPasteFragment -->
    <string name="PaymentsRecoveryPasteFragment__paste_recovery_phrase">রিকভারি ফ্রেজ পেস্ট করুন</string>
    <string name="PaymentsRecoveryPasteFragment__recovery_phrase">রিকভারি ফ্রেজ</string>
    <string name="PaymentsRecoveryPasteFragment__next">পরবর্তী</string>
    <string name="PaymentsRecoveryPasteFragment__invalid_recovery_phrase">রিকভারি ফ্রেজটি ভুল</string>
    <string name="PaymentsRecoveryPasteFragment__make_sure">আপনি যে %1$d শব্দটি লিখেছেন তা নিশ্চিত করে পুনরায় চেষ্টা করুন।</string>

    <string name="PaymentsRecoveryStartFragment__learn_more__view" translatable="false">https://support.signal.org/hc/articles/360057625692#payments_wallet_view_passphrase</string>
    <string name="PaymentsRecoveryStartFragment__learn_more__restore" translatable="false">https://support.signal.org/hc/articles/360057625692#payments_wallet_restore_passphrase</string>

    <!-- PaymentsRecoveryPhraseFragment -->
    <string name="PaymentsRecoveryPhraseFragment__next">পরবর্তী</string>
    <string name="PaymentsRecoveryPhraseFragment__edit">সম্পাদনা</string>
    <string name="PaymentsRecoveryPhraseFragment__previous">পূর্ববর্তী</string>
    <string name="PaymentsRecoveryPhraseFragment__your_recovery_phrase">আপনার রিকভার করার বাক্যাংশ</string>
    <string name="PaymentsRecoveryPhraseFragment__write_down_the_following_d_words">নিচের %1$d শব্দগুলো সাজিয়ে লিখুন। আপনার তালিকাটি একটি নিরাপদ স্থানে সেভ করুন।</string>
    <string name="PaymentsRecoveryPhraseFragment__make_sure_youve_entered">আপনি যে আপনার বাক্যাংশটি সঠিকভাবে লিখেছেন তা নিশ্চিত করুন।</string>
    <string name="PaymentsRecoveryPhraseFragment__do_not_screenshot_or_send_by_email">স্ক্রিনশট নেবেন না বা ইমেইলের মাধ্যমে পাঠাবেন না।</string>
    <string name="PaymentsRecoveryPhraseFragment__payments_account_restored">পেমেন্ট অ্যাকাউন্ট পুনর্বহাল করা হয়েছে।</string>
    <string name="PaymentsRecoveryPhraseFragment__invalid_recovery_phrase">রিকভারি ফ্রেজটি ভুল</string>
    <string name="PaymentsRecoveryPhraseFragment__make_sure_youve_entered_your_phrase_correctly_and_try_again">আপনি আপনার বাক্যাংশটি সঠিকভাবে লিখেছেন কিনা তা নিশ্চিত করে পুনরায় চেষ্টা করুন।</string>
    <string name="PaymentsRecoveryPhraseFragment__copy_to_clipboard">ক্লিপবোর্ডে কপি করবেন?</string>
    <string name="PaymentsRecoveryPhraseFragment__if_you_choose_to_store">আপনি ডিজিটালি আপনার রিকভারি ফ্রেজ সঞ্চয় করার সিদ্ধান্ত নিলে, নিশ্চিত করুন যে এটি আপনার বিশ্বস্ত কোনও স্থানে নিরাপদভাবে সঞ্চয় করা হয়েছে।</string>
    <string name="PaymentsRecoveryPhraseFragment__copy">অনুলিপি</string>

    <!-- PaymentsRecoveryPhraseConfirmFragment -->
    <string name="PaymentRecoveryPhraseConfirmFragment__confirm_recovery_phrase">রিকভার করার ফ্রেজ নিশ্চিত করুন</string>
    <string name="PaymentRecoveryPhraseConfirmFragment__enter_the_following_words">আপনার রিকভার করার বাক্যাংশ থেকে নিম্নোক্ত শব্দগুলি লিখুন।</string>
    <string name="PaymentRecoveryPhraseConfirmFragment__word_d">%1$d শব্দ</string>
    <string name="PaymentRecoveryPhraseConfirmFragment__see_phrase_again">বাক্যাংশটি আবার দেখুন</string>
    <string name="PaymentRecoveryPhraseConfirmFragment__done">শেষ</string>
    <string name="PaymentRecoveryPhraseConfirmFragment__recovery_phrase_confirmed">রিকভার করার বাক্যাংশটি নিশ্চিত হয়েছে</string>

    <!-- PaymentsRecoveryEntryFragment -->
    <string name="PaymentsRecoveryEntryFragment__enter_recovery_phrase">রিকভার করার বাক্যাংশটি লিখুন</string>
    <string name="PaymentsRecoveryEntryFragment__enter_word_d">%1$d শব্দটি লিখুন</string>
    <string name="PaymentsRecoveryEntryFragment__word_d">%1$d শব্দ</string>
    <string name="PaymentsRecoveryEntryFragment__next">পরবর্তী</string>
    <string name="PaymentsRecoveryEntryFragment__invalid_word">ভুল শব্দ</string>

    <!-- ClearClipboardAlarmReceiver -->
    <string name="ClearClipboardAlarmReceiver__clipboard_cleared">ক্লিপবোর্ড সাফ করা হয়েছে।</string>

    <!-- PaymentNotificationsView -->
    <string name="PaymentNotificationsView__view">দেখান</string>

    <!-- UnreadPayments -->
    <string name="UnreadPayments__s_sent_you_s">%1$s আপনাকে %2$s পাঠিয়েছেন</string>
    <string name="UnreadPayments__d_new_payment_notifications">%1$dটি নতুন লেনদেন নোটিফিকেশন</string>

    <!-- CanNotSendPaymentDialog -->
    <string name="CanNotSendPaymentDialog__cant_send_payment">পেমেন্ট পাঠানো যাবে না</string>
    <string name="CanNotSendPaymentDialog__to_send_a_payment_to_this_user">এই ইউজারকে পেমেন্ট পাঠাতে, তাকে আপনার পাঠানো মেসেজের অনুরোধটি স্বীকার করতে হবে। একটি মেসেজের অনুরোধ তৈরি করতে তাদেরকে একটি মেসেজ পাঠান।</string>
    <string name="CanNotSendPaymentDialog__send_a_message">একটি বার্তা পাঠানো</string>

    <!-- GroupsInCommonMessageRequest -->
    <string name="GroupsInCommonMessageRequest__you_have_no_groups_in_common_with_this_person">আপনার এবং এই ব্যক্তির মধ্যে কোনও কমন গ্রুপ নেই। অনাকাঙ্ক্ষিত মেসেজ পাওয়া এড়াতে গ্রহণ করার পূর্বে অনুরোধগুলো যত্ন সহকারে পর্যালোচনা করুন।</string>
    <string name="GroupsInCommonMessageRequest__none_of_your_contacts_or_people_you_chat_with_are_in_this_group">আপনার কোন কন্ট্যাক্ট বা আপনি যাদের সাথে চ্যাট করেন তারা কেউ এই গ্রুপে নেই। অনাকাঙ্ক্ষিত মেসেজ পাওয়া এড়াতে গ্রহণ করার পূর্বে অনুরোধগুলো যত্ন সহকারে পর্যালোচনা করুন।</string>
    <string name="GroupsInCommonMessageRequest__about_message_requests">মেসেজের অনুরোধ সম্পর্কে</string>
    <string name="GroupsInCommonMessageRequest__okay">ঠিক আছে</string>
    <string name="GroupsInCommonMessageRequest__support_article" translatable="false">https://support.signal.org/hc/articles/360007459591</string>
    <string name="ChatColorSelectionFragment__heres_a_preview_of_the_chat_color">চ্যাটের রঙের একটি প্রিভিউ এখানে রয়েছে।</string>
    <string name="ChatColorSelectionFragment__the_color_is_visible_to_only_you">কেবলমাত্র আপনি রঙটি দেখতে পাবেন।</string>

    <!-- GroupDescriptionDialog -->
    <string name="GroupDescriptionDialog__group_description">গ্রুপের বিবরণ</string>

    <!-- QualitySelectorBottomSheetDialog -->
    <string name="QualitySelectorBottomSheetDialog__standard">স্ট্যান্ডার্ড</string>
    <string name="QualitySelectorBottomSheetDialog__faster_less_data">দ্রুততর, কম ডেটা</string>
    <string name="QualitySelectorBottomSheetDialog__high">উচ্চ</string>
    <string name="QualitySelectorBottomSheetDialog__slower_more_data">আরও ধীরগতি, আরও ডেটা</string>
    <string name="QualitySelectorBottomSheetDialog__photo_quality">ছবির মান</string>

    <!-- AppSettingsFragment -->
    <string name="AppSettingsFragment__invite_your_friends">আপনার বন্ধুদের আমন্ত্রণ করুন</string>
    <string name="AppSettingsFragment__copied_subscriber_id_to_clipboard">সাবস্ক্রাইবার আইডি ক্লিপবোর্ডে কপি করা হয়েছে</string>

    <!-- AccountSettingsFragment -->
    <string name="AccountSettingsFragment__account">অ্যাকাউন্ট</string>
    <string name="AccountSettingsFragment__youll_be_asked_less_frequently">আপনাকে মাঝে মাঝে জিজ্ঞেস করা হবে</string>
    <string name="AccountSettingsFragment__require_your_signal_pin">Signal-এ আপনার ফোন নম্বরটি রেজিস্টার করতে আপনার Signal-এর পিনটি আবশ্যক</string>
    <string name="AccountSettingsFragment__change_phone_number">ফোন নম্বর পরিবর্তন করুন</string>

    <!-- ChangeNumberFragment -->
    <string name="ChangeNumberFragment__use_this_to_change_your_current_phone_number_to_a_new_phone_number">আপনার বর্তমান ফোন নম্বরটি একটি নতুন ফোন নম্বরে পরিবর্তন করতে এটি ব্যবহার করুন। আপনি এই পরিবর্তনটি পূর্বাবস্থায় ফেরাতে পারবেন না।\n\nচালিয়ে যাওয়ার আগে, নিশ্চিত করুন যে আপনার নতুন নম্বরটি SMS বা কল পেতে পারে।</string>
    <string name="ChangeNumberFragment__continue">চালিয়ে যান</string>
    <!-- Message shown on dialog after your number has been changed successfully. -->
    <string name="ChangeNumber__your_phone_number_has_changed_to_s">আপনার ফোন নাম্বার পরিবর্তন করে %1$s করা হয়েছে</string>
    <!-- Confirmation button to dismiss number changed dialog -->
    <string name="ChangeNumber__okay">ঠিক আছে</string>

    <!-- ChangeNumberEnterPhoneNumberFragment -->
    <string name="ChangeNumberEnterPhoneNumberFragment__change_number">নম্বর পরিবর্তন করুন</string>
    <string name="ChangeNumberEnterPhoneNumberFragment__your_old_number">আপনার পুরাতন নাম্বার</string>
    <string name="ChangeNumberEnterPhoneNumberFragment__old_phone_number">পুরাতন ফোন নম্বর</string>
    <string name="ChangeNumberEnterPhoneNumberFragment__your_new_number">আপনার নতুন নাম্বার</string>
    <string name="ChangeNumberEnterPhoneNumberFragment__new_phone_number">নতুন ফোন নম্বর</string>
    <string name="ChangeNumberEnterPhoneNumberFragment__the_phone_number_you_entered_doesnt_match_your_accounts">আপনি যে ফোন নম্বরটি লিখেছেন তা আপনার অ্যাকাউন্টের সাথে মেলে না।</string>
    <string name="ChangeNumberEnterPhoneNumberFragment__you_must_specify_your_old_number_country_code">আপনাকে অবশ্যই আপনার পুরানো নম্বরের দেশের কোড উল্লেখ করতে হবে</string>
    <string name="ChangeNumberEnterPhoneNumberFragment__you_must_specify_your_old_phone_number">আপনাকে অবশ্যই আপনার পুরানো ফোন নম্বর উল্লেখ করতে হবে</string>
    <string name="ChangeNumberEnterPhoneNumberFragment__you_must_specify_your_new_number_country_code">আপনাকে অবশ্যই আপনার নতুন নম্বরের দেশের কোড উল্লেখ করতে হবে</string>
    <string name="ChangeNumberEnterPhoneNumberFragment__you_must_specify_your_new_phone_number">আপনাকে অবশ্যই আপনার নতুন ফোন নম্বর উল্লেখ করতে হবে</string>

    <!-- ChangeNumberVerifyFragment -->
    <string name="ChangeNumberVerifyFragment__change_number">নাম্বার পরিবর্তন করুন</string>
    <string name="ChangeNumberVerifyFragment__verifying_s">%1$s যাচাই করা হচ্ছে</string>
    <string name="ChangeNumberVerifyFragment__captcha_required">ক্যাপচা প্রয়োজন</string>

    <!-- ChangeNumberConfirmFragment -->
    <string name="ChangeNumberConfirmFragment__change_number">নম্বর পরিবর্তন করুন</string>
    <string name="ChangeNumberConfirmFragment__you_are_about_to_change_your_phone_number_from_s_to_s">আপনি আপনার ফোন নম্বর %1$s থেকে %2$s এ পরিবর্তন করতে চলেছেন৷\n\nএগিয়ে যাওয়ার আগে, দয়া করে যাচাই করুন যে নীচের নম্বরটি সঠিক।</string>
    <string name="ChangeNumberConfirmFragment__edit_number">নম্বর সম্পাদনা</string>

    <!-- ChangeNumberRegistrationLockFragment -->
    <string name="ChangeNumberRegistrationLockFragment__signal_change_number_need_help_with_pin_for_android_v2_pin">সিগন্যাল পরিবর্তন নম্বর - অ্যান্ড্রয়েডের জন্য পিনের সাহায্য প্রয়োজন (v2 পিন)</string>

    <!-- ChangeNumberPinDiffersFragment -->
    <string name="ChangeNumberPinDiffersFragment__pins_do_not_match">পিন মেলে না</string>
    <string name="ChangeNumberPinDiffersFragment__the_pin_associated_with_your_new_number_is_different_from_the_pin_associated_with_your_old_one">আপনার নতুন নম্বরের সঙ্গে যুক্ত পিনটি আপনার পুরনো নম্বরের সঙ্গে যুক্ত পিন থেকে আলাদা। আপনি কি আপনার পুরানো পিন রাখতে চান নাকি আপডেট করতে চান?</string>
    <string name="ChangeNumberPinDiffersFragment__keep_old_pin">পুরানো পিন রাখুন</string>
    <string name="ChangeNumberPinDiffersFragment__update_pin">পিন আপডেট করুন</string>
    <string name="ChangeNumberPinDiffersFragment__keep_old_pin_question">পুরাতন পিন রাখবেন?</string>

    <!-- ChangeNumberLockActivity -->
    <!-- Info message shown to user if something crashed the app during the change number attempt and we were unable to confirm the change so we force them into this screen to check before letting them use the app -->
    <string name="ChangeNumberLockActivity__it_looks_like_you_tried_to_change_your_number_but_we_were_unable_to_determine_if_it_was_successful_rechecking_now">দেখে মনে হচ্ছে আপনি আপনার নম্বর পরিবর্তন করার চেষ্টা করেছেন কিন্তু এটি সফল হয়েছে কিনা তা আমরা নির্ধারণ করতে অক্ষম। \n\nএখন পুনরায় পরীক্ষা করা হচ্ছে</string>
    <!-- Dialog title shown if we were able to confirm your change number status (meaning we now know what the server thinks our number is) after a crash during the regular flow -->
    <string name="ChangeNumberLockActivity__change_status_confirmed">অবস্থা পরিবর্তন নিশ্চিত করা হয়েছে</string>
    <!-- Dialog message shown if we were able to confirm your change number status (meaning we now know what the server thinks our number is) after a crash during the regular flow -->
    <string name="ChangeNumberLockActivity__your_number_has_been_confirmed_as_s">আপনার নম্বরটি %1$s হিসাবে নিশ্চিত করা হয়েছে৷ যদি এটি আপনার নতুন নম্বর না হয়, অনুগ্রহ করে নম্বর পরিবর্তনের প্রক্রিয়াটি পুনরায় শুরু করুন।</string>
    <!-- Dialog title shown if we were not able to confirm your phone number with the server and thus cannot let leave the change flow yet after a crash during the regular flow -->
    <string name="ChangeNumberLockActivity__change_status_unconfirmed">অবস্থা পরিবর্তন নিশ্চিত করা হয়নি</string>
    <!-- Dialog message shown when we can\'t verify the phone number on the server, only shown if there was a network error communicating with the server after a crash during the regular flow -->
    <string name="ChangeNumberLockActivity__we_could_not_determine_the_status_of_your_change_number_request">আমরা আপনার নম্বর পরিবর্তন অনুরোধের অবস্থা নির্ধারণ করতে পারিনি।\n\n(ত্রুটি: %1$s)</string>
    <!-- Dialog button to retry confirming the number on the server -->
    <string name="ChangeNumberLockActivity__retry">পুনরায় চেষ্টা করুন</string>
    <!-- Dialog button shown to leave the app when in the unconfirmed change status after a crash in the regular flow -->
    <string name="ChangeNumberLockActivity__leave">ছেড়ে চলে যান</string>
    <string name="ChangeNumberLockActivity__submit_debug_log">ডিবাগ লগ সাবমিট করুন</string>

    <!-- ChatsSettingsFragment -->
    <string name="ChatsSettingsFragment__keyboard">কীবোর্ড</string>
    <string name="ChatsSettingsFragment__enter_key_sends">এন্টার কী পাঠাবে</string>

    <!--SmsSettingsFragment -->
    <string name="SmsSettingsFragment__use_as_default_sms_app">ডিফল্ট এসএমএস অ্যাপ হিসাবে ব্যবহার করুন</string>
    <!-- Preference title to export sms -->
    <string name="SmsSettingsFragment__export_sms_messages">এসএমএস ম্যাসেজ এক্সপোর্ট করুন</string>
    <!-- Preference title to delete sms -->
    <string name="SmsSettingsFragment__remove_sms_messages">এসএমএস ম্যাসেজ মুছে ফেলুন</string>
    <!-- Snackbar text to confirm deletion -->
    <string name="SmsSettingsFragment__removing_sms_messages_from_signal">Signal থেকে এসএমএস ম্যাসেজ মুছে ফেলা হচ্ছে…</string>
    <!-- Snackbar text to indicate can delete later -->
    <string name="SmsSettingsFragment__you_can_remove_sms_messages_from_signal_in_settings">আপনি যেকোনো সময় Signal-এর সেটিংস থেকে এসএমএস ম্যাসেজ মুছে ফেলতে পারেন৷</string>
    <!-- Description for export sms preference -->
    <string name="SmsSettingsFragment__you_can_export_your_sms_messages_to_your_phones_sms_database">আপনি আপনার ফোনের এসএমএস ডেটাবেজে আপনার এসএমএস ম্যাসেজ স্থানান্তর করতে পারবেন</string>
    <!-- Description for remove sms preference -->
    <string name="SmsSettingsFragment__remove_sms_messages_from_signal_to_clear_up_storage_space">স্টোরেজ খালি করতে Signal থেকে এসএমএস ম্যাসেজ সরান৷</string>
    <!-- Information message shown at the top of sms settings to indicate it is being removed soon. -->
    <string name="SmsSettingsFragment__sms_support_will_be_removed_soon_to_focus_on_encrypted_messaging">এনক্রিপ্ট করা ম্যাসেজিং-এ অধিক গুরুত্ব দেওয়ার উদ্দেশ্যে শীঘ্রই এমএমএস সহায়তা বাদ দেওয়া হবে।</string>

    <!-- NotificationsSettingsFragment -->
    <string name="NotificationsSettingsFragment__messages">বার্তাসমূহ</string>
    <string name="NotificationsSettingsFragment__calls">কল সমূহ</string>
    <string name="NotificationsSettingsFragment__notify_when">জানান, যখন…</string>
    <string name="NotificationsSettingsFragment__contact_joins_signal">কন্ট্যাক্ট Signal-এ যোগদান করেছেন</string>
    <!-- Notification preference header -->
    <string name="NotificationsSettingsFragment__notification_profiles">নোটিফিকেশন প্রোফাইল</string>
    <!-- Notification preference option header -->
    <string name="NotificationsSettingsFragment__profiles">প্রোফাইল</string>
    <!-- Notification preference summary text -->
    <string name="NotificationsSettingsFragment__create_a_profile_to_receive_notifications_only_from_people_and_groups_you_choose">শুধুমাত্র আপনার বেছে নেয়া ব্যক্তি এবং গ্ৰুপ থেকে নোটিফিকেশন পেতে একটি প্রোফাইল তৈরি করুন৷</string>

    <!-- NotificationProfilesFragment -->
    <!-- Title for notification profiles screen that shows all existing profiles -->
    <string name="NotificationProfilesFragment__notification_profiles">নোটিফিকেশন প্রোফাইল</string>
    <!-- Button text to create a notification profile -->
    <string name="NotificationProfilesFragment__create_profile">প্রোফাইল তৈরি করুন</string>

    <!-- PrivacySettingsFragment -->
    <string name="PrivacySettingsFragment__blocked">অবরূদ্ধ আছে</string>
    <string name="PrivacySettingsFragment__d_contacts">%1$d পরিচিতিসমূহ</string>
    <string name="PrivacySettingsFragment__messaging">বাদানুবাদ</string>
    <string name="PrivacySettingsFragment__disappearing_messages">অদৃশ্য বার্তা</string>
    <string name="PrivacySettingsFragment__app_security">অ্যাপ এর নিরাপত্তা</string>
    <string name="PrivacySettingsFragment__block_screenshots_in_the_recents_list_and_inside_the_app">সাম্প্রতিক অ্যাপ তালিকা থেকে স্ক্রীনশট ব্লক করুন</string>
    <string name="PrivacySettingsFragment__signal_message_and_calls">Signal মেসেজ ও কল করে, সবসময় কল রিলে করে এবং প্রেরককে সিল করে রাখে</string>
    <string name="PrivacySettingsFragment__default_timer_for_new_changes">নতুন চ্যাটের জন্য ডিফল্ট টাইমার</string>
    <string name="PrivacySettingsFragment__set_a_default_disappearing_message_timer_for_all_new_chats_started_by_you">আপনার শুরু করা সব নতুন চ্যাটের জন্য মেসেজ অদৃশ্য হওয়ার ডিফল্ট সময় সেট করুন।</string>
    <!-- Summary for stories preference to launch into story privacy settings -->
    <string name="PrivacySettingsFragment__manage_your_stories">আপনার স্টোরি এবং কারা আপনার স্টোরি দেখতে পারবেন তা নিয়ন্ত্রণ করুন</string>
    <string name="PrivacySettingsFragment__payment_lock_require_lock">অর্থ পাঠাতে Android স্ক্রিন লক বা আঙুলের ছাপ দেওয়ার নিয়ম রাখুন</string>
    <!-- Alert dialog title when payment lock cannot be enabled -->
    <string name="PrivacySettingsFragment__cant_enable_title">পেমেন্ট লক সচল করা যাচ্ছে না</string>
    <!-- Alert dialog description to setup screen lock or fingerprint in phone settings -->
    <string name="PrivacySettingsFragment__cant_enable_description">পেমেন্ট লক ব্যবহার করতে, আপনাকে প্রথমে নিজ ফোনের সেটিংসে একটি স্ক্রিন লক বা ফিঙ্গারপ্রিন্ট আইডি সচল করতে হবে।</string>
    <!-- Shown in a toast when we can\'t navigate to the user\'s system fingerprint settings -->
    <string name="PrivacySettingsFragment__failed_to_navigate_to_system_settings">সিস্টেম সেটিংস নেভিগেট করতে ব্যর্থ হয়েছে</string>
    <!-- Alert dialog button to go to phone settings -->
    <string name="PrivacySettingsFragment__go_to_settings">সেটিংস-এ যান</string>
    <!-- Alert dialog button to cancel the dialog -->
    <string name="PrivacySettingsFragment__cancel">বাতিল করুন</string>

    <!-- AdvancedPrivacySettingsFragment -->
    <string name="AdvancedPrivacySettingsFragment__sealed_sender_link" translatable="false">https://signal.org/blog/sealed-sender</string>
    <string name="AdvancedPrivacySettingsFragment__show_status_icon">স্ট্যাটাস আইকন দেখান</string>
    <string name="AdvancedPrivacySettingsFragment__show_an_icon">সিল করা প্রেরকের মাধ্যমে কোন মেসেজ পাঠানো হলে মেসেজের বিস্তারিত বিবরণীতে একটি আইকন দেখান।</string>

    <!-- ExpireTimerSettingsFragment -->
    <string name="ExpireTimerSettingsFragment__when_enabled_new_messages_sent_and_received_in_new_chats_started_by_you_will_disappear_after_they_have_been_seen">সক্রিয় থাকা অবস্থায়, নতুন চ্যাট-এ আপনার পাঠানো ও আসা নতুন মেসেজগুলো দেখার পর অদৃশ্য হয়ে যাবে।</string>
    <string name="ExpireTimerSettingsFragment__when_enabled_new_messages_sent_and_received_in_this_chat_will_disappear_after_they_have_been_seen">সক্রিয় থাকা অবস্থায়, এই চ্যাট থেকে পাঠানো ও এখানে আসা নতুন মেসেজ দেখার পর অদৃশ্য হয়ে যাবে।</string>
    <string name="ExpireTimerSettingsFragment__off">বন্ধ</string>
    <string name="ExpireTimerSettingsFragment__4_weeks">4 সপ্তাহ</string>
    <string name="ExpireTimerSettingsFragment__1_week">1 সপ্তাহ</string>
    <string name="ExpireTimerSettingsFragment__1_day">1 দিন</string>
    <string name="ExpireTimerSettingsFragment__8_hours">৮ ঘন্টা</string>
    <string name="ExpireTimerSettingsFragment__1_hour">1 ঘন্টা</string>
    <string name="ExpireTimerSettingsFragment__5_minutes">5 মিনিট</string>
    <string name="ExpireTimerSettingsFragment__30_seconds">30 সেকেন্ড</string>
    <string name="ExpireTimerSettingsFragment__custom_time">কাস্টম সময়</string>
    <string name="ExpireTimerSettingsFragment__set">সেট করুন</string>
    <string name="ExpireTimerSettingsFragment__save">সংরক্ষন</string>

    <string name="CustomExpireTimerSelectorView__seconds">কিছু সেকেন্ড</string>
    <string name="CustomExpireTimerSelectorView__minutes">কিছু মিনিট</string>
    <string name="CustomExpireTimerSelectorView__hours">কিছু ঘন্টা</string>
    <string name="CustomExpireTimerSelectorView__days">কিছু দিন</string>
    <string name="CustomExpireTimerSelectorView__weeks">কিছু সপ্তাহ</string>

    <!-- HelpSettingsFragment -->
    <string name="HelpSettingsFragment__support_center">সহায়তা কেন্দ্র</string>
    <string name="HelpSettingsFragment__contact_us">আমাদের সাথে যোগাযোগ করুন</string>
    <string name="HelpSettingsFragment__version">সংস্করণ</string>
    <string name="HelpSettingsFragment__debug_log">ডিবাগ লগ</string>
    <string name="HelpSettingsFragment__terms_amp_privacy_policy">শর্তাদি এবং গোপনীয়তা নীতি</string>
    <string name="HelpFragment__copyright_signal_messenger">Molly Messenger এর কপিরাইট</string>
    <string name="HelpFragment__licenced_under_the_gplv3">GPLv3 লাইসেন্সে নথিভুক্ত</string>

    <!-- DataAndStorageSettingsFragment -->
    <string name="DataAndStorageSettingsFragment__media_quality">মিডিয়ার মান</string>
    <string name="DataAndStorageSettingsFragment__sent_media_quality">পাঠানো মিডিয়ার মান</string>
    <string name="DataAndStorageSettingsFragment__sending_high_quality_media_will_use_more_data">উচ্চ মানের মিডিয়া প্রেরণে আরও ডেটা ব্যবহার হবে।</string>
    <string name="DataAndStorageSettingsFragment__high">উচ্চ</string>
    <string name="DataAndStorageSettingsFragment__standard">স্ট্যান্ডার্ড</string>
    <string name="DataAndStorageSettingsFragment__calls">কল সমূহ</string>

    <!-- ChatColorSelectionFragment -->
    <string name="ChatColorSelectionFragment__auto">স্বয়ংক্রিয়</string>
    <string name="ChatColorSelectionFragment__use_custom_colors">কাস্টম রঙ ব্যবহার করুন</string>
    <string name="ChatColorSelectionFragment__chat_color">চ্যাটের রঙ</string>
    <string name="ChatColorSelectionFragment__edit">সম্পাদনা</string>
    <string name="ChatColorSelectionFragment__duplicate">ডুপ্লিকেট</string>
    <string name="ChatColorSelectionFragment__delete">মুছে দিন</string>
    <string name="ChatColorSelectionFragment__delete_color">রঙ মুছুন</string>
    <plurals name="ChatColorSelectionFragment__this_custom_color_is_used">
        <item quantity="one">%1$d চ্যাট-এ কাস্টম রং ব্যবহার করা হয়েছে। আপনি কি সব চ্যাট-এর জন্য এটি মুছতে চান?</item>
        <item quantity="other">%1$d চ্যাটে এই কাস্টম রঙ ব্যবহার করা হয়েছে। আপনি কি সব চ্যাট থেকে এটি মুছতে চান?</item>
    </plurals>
    <string name="ChatColorSelectionFragment__delete_chat_color">চ্যাটের রঙ মুছবেন?</string>

    <!-- CustomChatColorCreatorFragment -->
    <string name="CustomChatColorCreatorFragment__solid">সলিড</string>
    <string name="CustomChatColorCreatorFragment__gradient">গ্রেডিয়েন্ট</string>
    <string name="CustomChatColorCreatorFragment__hue">হিয়ু</string>
    <string name="CustomChatColorCreatorFragment__saturation">স্যাচুরেশন</string>

    <!-- CustomChatColorCreatorFragmentPage -->
    <string name="CustomChatColorCreatorFragmentPage__save">সংরক্ষন</string>
    <string name="CustomChatColorCreatorFragmentPage__edit_color">রঙ সম্পাদনা করুন</string>
    <plurals name="CustomChatColorCreatorFragmentPage__this_color_is_used">
        <item quantity="one">এই রংটি %1$dটি কথোপকথনে ব্যবহার হয়েছে। আপনি কি সেই কথোপকথনে পরিবর্তন করতে চান?</item>
        <item quantity="other">এই রংটি %1$dটি কথোপকথনে ব্যবহার হয়েছে। আপনি কি সেই সবকটি কথোপকথনে পরিবর্তন করতে চান?</item>
    </plurals>

    <!-- ChatColorGradientTool -->
    <string name="ChatColorGradientTool_top_edge_selector">শীর্ষ প্রান্তের নির্বাচক</string>
    <string name="ChatColorGradientTool_bottom_edge_selector">নিম্ন প্রান্তের নির্বাচক</string>

    <!-- Title text for prompt to donate. Shown in a popup at the bottom of the chat list. -->
    <string name="Donate2022Q2Megaphone_donate_to_signal">Signal-এ দান করুন</string>
    <!-- Body text for prompt to donate. Shown in a popup at the bottom of the chat list. -->
    <string name="Donate2022Q2Megaphone_signal_is_powered_by_people_like_you">Signal আপনার মতো মানুষদের দ্বারা চালিত হয়। প্রতি মাসে দান করুন এবং একটি ব্যাজ পান।</string>
    <!-- Button label that brings a user to the donate screen. Shown in a popup at the bottom of the chat list. -->
    <string name="Donate2022Q2Megaphone_donate">অনুদান</string>
    <!-- Button label that dismissed a prompt to donate. Shown in a popup at the bottom of the chat list. -->
    <string name="Donate2022Q2Megaphone_not_now">এখন না</string>

    <!-- EditReactionsFragment -->
    <string name="EditReactionsFragment__customize_reactions">প্রতিক্রিয়া কাস্টমাইজ করুন</string>
    <string name="EditReactionsFragment__tap_to_replace_an_emoji">একটি ইমোজি রিপ্লেস করতে ট্যাপ করুন</string>
    <string name="EditReactionsFragment__reset">রিসেট</string>
    <string name="EditReactionsFragment_save">সংরক্ষন</string>
    <string name="ChatColorSelectionFragment__auto_matches_the_color_to_the_wallpaper">ওয়ালপেপারের রং স্বয়ংক্রিয়ভাবে ম্যাচ করে</string>
    <string name="CustomChatColorCreatorFragment__drag_to_change_the_direction_of_the_gradient">গ্রেডিয়েন্টের দিক পরিবর্তন করতে টেনে আনুন</string>

    <!-- AddAProfilePhotoMegaphone -->
    <string name="AddAProfilePhotoMegaphone__add_a_profile_photo">একটি প্রোফাইল ছবি যুক্ত করুন</string>
    <string name="AddAProfilePhotoMegaphone__choose_a_look_and_color">একটি ধরন ও রং বেছে নিন অথবা আপনার নামের অদ্যাক্ষর কাস্টমাইজ করুন।</string>
    <string name="AddAProfilePhotoMegaphone__not_now">এখন না</string>
    <string name="AddAProfilePhotoMegaphone__add_photo">ছবি যুক্ত করুন</string>

    <!-- BecomeASustainerMegaphone -->
    <string name="BecomeASustainerMegaphone__become_a_sustainer">একজন সাসটেইনার হয়ে উঠুন</string>
    <!-- Displayed in the Become a Sustainer megaphone -->
    <string name="BecomeASustainerMegaphone__signal_is_powered_by">আপনার মতো মানুষেরাই Signal-এর শক্তি। ডোনেট করুন এবং একটি ব্যাজ অর্জন করুন।</string>
    <string name="BecomeASustainerMegaphone__not_now">এখন না</string>
    <string name="BecomeASustainerMegaphone__donate">অনুদান</string>

    <!-- KeyboardPagerFragment -->
    <string name="KeyboardPagerFragment_emoji">ইমোজি</string>
    <string name="KeyboardPagerFragment_open_emoji_search">ইমোজি সার্চ খুলুন</string>
    <string name="KeyboardPagerFragment_open_sticker_search">স্টিকার সার্চ খুলুন</string>
    <string name="KeyboardPagerFragment_open_gif_search">gif সার্চ খুলুন</string>
    <string name="KeyboardPagerFragment_stickers">স্টিকারসমূহ</string>
    <string name="KeyboardPagerFragment_backspace">ব্যাকস্পেস</string>
    <string name="KeyboardPagerFragment_gifs">Gifs</string>
    <string name="KeyboardPagerFragment_search_emoji">ইমোজি খুঁজুন</string>
    <string name="KeyboardPagerfragment_back_to_emoji">ইমোজি-তে ফিরে যান</string>
    <string name="KeyboardPagerfragment_clear_search_entry">সার্চ এন্ট্রি মুছে ফেলুন</string>
    <string name="KeyboardPagerFragment_search_giphy">GIPHY খুঁজুন</string>

    <!-- StickerSearchDialogFragment -->
    <string name="StickerSearchDialogFragment_search_stickers">স্টিকারগুলি খুঁজুন</string>
    <string name="StickerSearchDialogFragment_no_results_found">কোনও ফলাফল পাওয়া যায়নি</string>
    <string name="EmojiSearchFragment__no_results_found">কোনও ফলাফল পাওয়া যায়নি</string>
    <string name="NotificationsSettingsFragment__unknown_ringtone">অপরিচিত রিংটোন</string>

    <!-- ConversationSettingsFragment -->
    <!-- Error toasted when no activity can handle the add contact intent -->
    <string name="ConversationSettingsFragment__contacts_app_not_found">কন্ট্যাক্ট অ্যাপ পাওয়া যায়নি</string>
    <string name="ConversationSettingsFragment__send_message">মেসেজ পাঠান</string>
    <string name="ConversationSettingsFragment__start_video_call">ভিডিও কল শুরু করুন</string>
    <string name="ConversationSettingsFragment__start_audio_call">অডিও কল শুরু করুন</string>
    <string name="ConversationSettingsFragment__message">বার্তা</string>
    <string name="ConversationSettingsFragment__video">ভিডিও</string>
    <string name="ConversationSettingsFragment__audio">শব্দ</string>
    <string name="ConversationSettingsFragment__call">কল করুন</string>
    <string name="ConversationSettingsFragment__mute">নিরব</string>
    <string name="ConversationSettingsFragment__muted">মিউট করা হয়েছে</string>
    <string name="ConversationSettingsFragment__search">অনুসন্ধান</string>
    <string name="ConversationSettingsFragment__disappearing_messages">অদৃশ্য বার্তা</string>
    <string name="ConversationSettingsFragment__sounds_and_notifications">সাউন্ড &amp; নোটিফিকেশন</string>
    <string name="ConversationSettingsFragment__internal_details" translatable="false">Internal details</string>
    <string name="ConversationSettingsFragment__contact_details">কন্ট্যাক্টের বিস্তারিত</string>
    <string name="ConversationSettingsFragment__view_safety_number">নিরাপত্তা নাম্বার দেখুন</string>
    <string name="ConversationSettingsFragment__block">অবরূদ্ধ</string>
    <string name="ConversationSettingsFragment__block_group">গ্রুপ ব্লক করুন</string>
    <string name="ConversationSettingsFragment__unblock">মূক্ত করুন</string>
    <string name="ConversationSettingsFragment__unblock_group">গ্রুপ আনব্লক করুন</string>
    <string name="ConversationSettingsFragment__add_to_a_group">গ্রুপে যুক্ত করো</string>
    <string name="ConversationSettingsFragment__see_all">সব দেখুন</string>
    <string name="ConversationSettingsFragment__add_members">সদস্যদের যোগ করান</string>
    <string name="ConversationSettingsFragment__permissions">অনুমতিসমূহ</string>
    <string name="ConversationSettingsFragment__requests_and_invites">অনুরোধ &amp; আমন্ত্রণ</string>
    <string name="ConversationSettingsFragment__group_link">গ্রুপের লিংক</string>
    <string name="ConversationSettingsFragment__add_as_a_contact">কন্ট্যাক্ট হিসেবে যোগ করুন</string>
    <string name="ConversationSettingsFragment__unmute">সশব্দ</string>
    <string name="ConversationSettingsFragment__conversation_muted_until_s">কথোপকথন %1$s পর্যন্ত মিউট করা হয়েছে</string>
    <string name="ConversationSettingsFragment__conversation_muted_forever">কথোপকথন সবসময়ের জন্য মিউট করা হয়েছে</string>
    <string name="ConversationSettingsFragment__copied_phone_number_to_clipboard">ফোন নাম্বার ক্লিপবোর্ডে কপি করা হয়েছে।</string>
    <string name="ConversationSettingsFragment__phone_number">ফোন নাম্বার</string>
    <string name="ConversationSettingsFragment__get_badges">সিগন্যাল সমর্থন করে আপনার প্রোফাইলের জন্য ব্যাজ পান। আরও জানতে একটি ব্যাজে চাপুন।</string>

    <!-- PermissionsSettingsFragment -->
    <string name="PermissionsSettingsFragment__add_members">সদস্যদের যোগ করান</string>
    <string name="PermissionsSettingsFragment__edit_group_info">গ্রুপের তথ্য সম্পাদনা করুন</string>
    <string name="PermissionsSettingsFragment__send_messages">বার্তা পাঠান</string>
    <string name="PermissionsSettingsFragment__all_members">সকল সদস্য</string>
    <string name="PermissionsSettingsFragment__only_admins">শুধু এডমিন</string>
    <string name="PermissionsSettingsFragment__who_can_add_new_members">কে নতুন সদস্য যুক্ত করতে পারবে?</string>
    <string name="PermissionsSettingsFragment__who_can_edit_this_groups_info">এই গ্রুপের তথ্য কে সম্পাদনা করতে পারবে?</string>
    <string name="PermissionsSettingsFragment__who_can_send_messages">কারা বার্তা পাঠাতে পারবে?</string>

    <!-- SoundsAndNotificationsSettingsFragment -->
    <string name="SoundsAndNotificationsSettingsFragment__mute_notifications">নোটিফিকেশন নিঃশব্দ করুন</string>
    <string name="SoundsAndNotificationsSettingsFragment__not_muted">নিঃশব্দ নয়</string>
    <string name="SoundsAndNotificationsSettingsFragment__muted_until_s">%1$s পর্যন্ত মিউট করা হয়েছে</string>
    <string name="SoundsAndNotificationsSettingsFragment__mentions">মেনশন</string>
    <string name="SoundsAndNotificationsSettingsFragment__always_notify">সবসময় জানান</string>
    <string name="SoundsAndNotificationsSettingsFragment__do_not_notify">জানাবেন না</string>
    <string name="SoundsAndNotificationsSettingsFragment__custom_notifications">নিজেরমত সাজানো নোটিফিকেশনসমুহ</string>

    <!-- StickerKeyboard -->
    <string name="StickerKeyboard__recently_used">সম্প্রতি ব্যবহৃত হয়েছে</string>

    <!-- PlaybackSpeedToggleTextView -->
    <string name="PlaybackSpeedToggleTextView__p5x">.5x</string>
    <string name="PlaybackSpeedToggleTextView__1x">1x</string>
    <string name="PlaybackSpeedToggleTextView__1p5x">1.5x</string>
    <string name="PlaybackSpeedToggleTextView__2x">2x</string>

    <!-- PaymentRecipientSelectionFragment -->
    <string name="PaymentRecipientSelectionFragment__new_payment">নতুন পেমেন্ট</string>

    <!-- NewConversationActivity -->
    <string name="NewConversationActivity__new_message">নতুন বার্তা</string>
    <!-- Context menu item message -->
    <string name="NewConversationActivity__message">বার্তা</string>
    <!-- Context menu item audio call -->
    <string name="NewConversationActivity__audio_call">অডিও কল</string>
    <!-- Context menu item video call -->
    <string name="NewConversationActivity__video_call">ভিডিও কল</string>
    <!-- Context menu item remove -->
    <string name="NewConversationActivity__remove">সরান</string>
    <!-- Context menu item block -->
    <string name="NewConversationActivity__block">ব্লক করুন</string>
    <!-- Dialog title when removing a contact -->
    <string name="NewConversationActivity__remove_s">%1$s মুছবেন?</string>
    <!-- Dialog message when removing a contact -->
    <string name="NewConversationActivity__you_wont_see_this_person">সার্চ করার সময় আপনি এই ব্যক্তিকে দেখতে পাবেন না। ভবিষ্যতে তারা আপনাকে ম্যাসেজ পাঠালে আপনি একটি ম্যাসেজ অনুরোধ পাবেন।</string>
    <!-- Snackbar message after removing a contact -->
    <string name="NewConversationActivity__s_has_been_removed">%1$s-কে বাদ দেয়া হয়েছে</string>
    <!-- Snackbar message after blocking a contact -->
    <string name="NewConversationActivity__s_has_been_blocked">%1$s-কে ব্লক করা হয়েছে</string>
    <!-- Dialog title when remove target contact is in system contacts -->
    <string name="NewConversationActivity__unable_to_remove_s">%1$s-কে বাদ দেয়া যাচ্ছে না</string>
    <!-- Dialog message when remove target contact is in system contacts -->
    <string name="NewConversationActivity__this_person_is_saved_to_your">আপনার ডিভাইসের কন্টাক্টে এই ব্যক্তি সেভ করা আছে। আপনার কন্টাক্ট থেকে তাদের মুছে ফেলুন এবং আবার চেষ্টা করুন।</string>
    <!-- Dialog action to view contact when they can't be removed otherwise -->
    <string name="NewConversationActivity__view_contact">কন্টাক্ট দেখুন</string>
    <!-- Error message shown when looking up a person by phone number and that phone number is not associated with a signal account -->
    <string name="NewConversationActivity__s_is_not_a_signal_user">%1$s Signal ব্যবহারকারী নন</string>

    <!-- ContactFilterView -->
    <string name="ContactFilterView__search_name_or_number">নাম বা নাম্বার খুঁজুন</string>

    <!-- VoiceNotePlayerView -->
    <string name="VoiceNotePlayerView__dot_s">· %1$s</string>
    <string name="VoiceNotePlayerView__stop_voice_message">মৌখিক বার্তা থামাও</string>
    <string name="VoiceNotePlayerView__change_voice_message_speed">মৌখিক বার্তার গতি পাল্টাও</string>
    <string name="VoiceNotePlayerView__pause_voice_message">মৌখিক বার্তা থামাও</string>
    <string name="VoiceNotePlayerView__play_voice_message">মৌখিক বার্তা শুনাও</string>
    <string name="VoiceNotePlayerView__navigate_to_voice_message">মৌখিক বার্তা চালনা করো</string>


    <!-- AvatarPickerFragment -->
    <string name="AvatarPickerFragment__avatar_preview">অবতারের পূর্বরূপ</string>
    <string name="AvatarPickerFragment__camera">ক্যামেরা</string>
    <string name="AvatarPickerFragment__take_a_picture">একটি ছবি তুলুন</string>
    <string name="AvatarPickerFragment__choose_a_photo">একটি ছবি চয়ন করুন</string>
    <string name="AvatarPickerFragment__photo">ছবি</string>
    <string name="AvatarPickerFragment__text">টেক্সট</string>
    <string name="AvatarPickerFragment__save">সংরক্ষন</string>
    <string name="AvatarPickerFragment__select_an_avatar">একটি অবতার নির্বাচন করুন</string>
    <string name="AvatarPickerFragment__clear_avatar">অবতার সাফ করুন</string>
    <string name="AvatarPickerFragment__edit">সম্পাদনা</string>
    <string name="AvatarPickerRepository__failed_to_save_avatar">অবতার সংরক্ষণে ব্যর্থ</string>

    <!-- TextAvatarCreationFragment -->
    <string name="TextAvatarCreationFragment__preview">পূর্বরূপ</string>
    <string name="TextAvatarCreationFragment__done">শেষ</string>
    <string name="TextAvatarCreationFragment__text">টেক্সট</string>
    <string name="TextAvatarCreationFragment__color">রঙ</string>

    <!-- VectorAvatarCreationFragment -->
    <string name="VectorAvatarCreationFragment__select_a_color">একটি রঙ নির্বাচন করুন</string>

    <!-- ContactSelectionListItem -->
    <string name="ContactSelectionListItem__sms">এসএমএস</string>
    <string name="ContactSelectionListItem__dot_s">· %1$s</string>

    <!-- Displayed in the toolbar when externally sharing text to multiple recipients -->
    <string name="ShareInterstitialActivity__share">শেয়ার করুন</string>

    <!-- DSLSettingsToolbar -->
    <string name="DSLSettingsToolbar__navigate_up">উপরে যাও</string>
    <string name="MultiselectForwardFragment__forward_to">সামনে</string>
    <!-- Displayed when sharing content via the fragment -->
    <string name="MultiselectForwardFragment__share_with">এর সাথে শেয়ার করুন</string>
    <string name="MultiselectForwardFragment__add_a_message">বার্তা যোগ করুন</string>
    <string name="MultiselectForwardFragment__faster_forwards">দ্রুত ফরোয়ার্ড</string>
    <!-- Displayed when user selects a video that will be clipped before sharing to a story -->
    <string name="MultiselectForwardFragment__videos_will_be_trimmed">ভিডিওগুলোকে 30 সেকেন্ড ক্লিপে কাটা হবে এবং একাধিক স্টোরি হিসেবে পাঠানো হবে।</string>
    <!-- Displayed when user selects a video that cannot be sent as a story -->
    <string name="MultiselectForwardFragment__videos_sent_to_stories_cant">স্টোরি-তে পাঠানো ভিডিও 30 সেকেন্ডের বেশি হতে পারবে না।</string>
    <string name="MultiselectForwardFragment__forwarded_messages_are_now">ফরোয়ার্ড করা বার্তা এখন অবিলম্বে পাঠানো হয়।</string>
    <plurals name="MultiselectForwardFragment_send_d_messages">
        <item quantity="one">%1$d টি বার্তা পাঠান</item>
        <item quantity="other">%1$d টি বার্তা পাঠান</item>
    </plurals>
    <plurals name="MultiselectForwardFragment_messages_sent">
        <item quantity="one">বার্তা পাঠানো হয়েছে</item>
        <item quantity="other">বার্তা পাঠানো হয়েছে</item>
    </plurals>
    <plurals name="MultiselectForwardFragment_messages_failed_to_send">
        <item quantity="one">বার্তা পাঠাতে ব্যর্থ হয়েছে</item>
        <item quantity="other">বার্তা পাঠাতে ব্যর্থ হয়েছে</item>
    </plurals>
    <plurals name="MultiselectForwardFragment__couldnt_forward_messages">
        <item quantity="one">বার্তাটি ফরওয়ার্ড করা যায়নি কারণ এটি আর উপলব্ধ নেই।</item>
        <item quantity="other">বার্তাগুলি ফরওয়ার্ড করা যায়নি কারণ সেগুলি আর উপলব্ধ নেই।</item>
    </plurals>
    <!-- Error message shown when attempting to select a group to forward/share but it\'s announcement only and you are not an admin -->
    <string name="MultiselectForwardFragment__only_admins_can_send_messages_to_this_group">কেবলমাত্র অ্যাডমিনরা এই গ্রুপে মেসেজ পাঠাতে পারবেন।</string>
    <string name="MultiselectForwardFragment__limit_reached">সীমায় পৌঁছেছে</string>

    <!-- Media V2 -->
    <string name="MediaReviewFragment__add_a_message">একটি বার্তা যোগ করুন</string>
    <string name="MediaReviewFragment__add_a_reply">একটি জবাব যোগ করুন</string>
    <string name="MediaReviewFragment__send_to">প্রেরণ করুন</string>
    <string name="MediaReviewFragment__view_once_message">একবার বার্তা দেখুন</string>
    <string name="MediaReviewFragment__one_or_more_items_were_too_large">এক বা একাধিক আইটেম খুব বড় ছিল৷</string>
    <string name="MediaReviewFragment__one_or_more_items_were_invalid">এক বা একাধিক আইটেম বাতিল ছিল</string>
    <string name="MediaReviewFragment__too_many_items_selected">অনেকগুলি আইটেম নির্বাচন করা হয়েছে</string>

    <string name="ImageEditorHud__cancel">বাতিল করুন</string>
    <string name="ImageEditorHud__draw">আঁকুন</string>
    <string name="ImageEditorHud__write_text">পাঠ্য লিখুন</string>
    <string name="ImageEditorHud__add_a_sticker">একটি স্টিকার যোগ করুন</string>
    <string name="ImageEditorHud__blur">ঝাপসা</string>
    <string name="ImageEditorHud__done_editing">সম্পাদনা করা</string>
    <string name="ImageEditorHud__clear_all">সব পরিষ্কার করুন</string>
    <string name="ImageEditorHud__undo">পূর্বাবস্থায় ফিরে যান</string>
    <string name="ImageEditorHud__toggle_between_marker_and_highlighter">মার্কার এবং হাইলাইটারের মধ্যে টগল করুন</string>
    <string name="ImageEditorHud__delete">মুছুন</string>
    <string name="ImageEditorHud__toggle_between_text_styles">পাঠ্য শৈলীর মধ্যে টগল করুন</string>

    <string name="MediaCountIndicatorButton__send">পাঠান</string>

    <string name="MediaReviewSelectedItem__tap_to_remove">অপসারণ করতে ট্যাপ করুন</string>
    <string name="MediaReviewSelectedItem__tap_to_select">নির্বাচন করতে চাপুন</string>

    <string name="MediaReviewImagePageFragment__discard">বাতিল করুন</string>
    <string name="MediaReviewImagePageFragment__discard_changes">পরিবর্তনগুলি বাতিল করতে চান?</string>
    <string name="MediaReviewImagePageFragment__youll_lose_any_changes">আপনি এই ফটোতে করা যেকোনো পরিবর্তন হারাবেন।</string>

    <string name="CameraFragment__failed_to_open_camera">ক্যামেরা খুলতে ব্যর্থ হয়েছে</string>

    <string name="BadgesOverviewFragment__my_badges">আমার ব্যাজ</string>
    <string name="BadgesOverviewFragment__featured_badge">বৈশিষ্ট্যযুক্ত ব্যাজ</string>
    <string name="BadgesOverviewFragment__display_badges_on_profile">প্রোফাইলে ব্যাজ প্রদর্শন করুন</string>
    <string name="BadgesOverviewFragment__failed_to_update_profile">প্রোফাইল আপডেট করতে ব্যর্থ হয়েছে</string>


    <string name="BadgeSelectionFragment__select_badges">ব্যাজগুলি নির্বাচন করুন</string>

    <string name="SelectFeaturedBadgeFragment__preview">প্রিভিউ</string>
    <string name="SelectFeaturedBadgeFragment__select_a_badge">একটি ব্যাজ নির্বাচন করুন</string>
    <string name="SelectFeaturedBadgeFragment__you_must_select_a_badge">আপনাকে অবশ্যই একটি ব্যাজ নির্বাচন করতে হবে</string>
    <string name="SelectFeaturedBadgeFragment__failed_to_update_profile">প্রোফাইল আপডেট করতে ব্যর্থ হয়েছে</string>

    <string name="ViewBadgeBottomSheetDialogFragment__become_a_sustainer">দীর্ঘমেয়াদী হয়ে উঠুন</string>

    <string name="ImageView__badge">ব্যাজ</string>

    <string name="SubscribeFragment__support_technology_that_is_built_for_you">আপনার জন্য নির্মিত প্রযুক্তি সমর্থন করুন - আপনার তথ্যের জন্য নয় - এটিকে টিকিয়ে রাখে এমন লোকেদের সম্প্রদায়ে যোগদানের মাধ্যমে।</string>
    <string name="SubscribeFragment__support_technology_that_is_built_for_you_not">সমর্থন প্রযুক্তি যা আপনার জন্য তৈরি করা হয়েছে, আপনার ডেটার জন্য নয়, সিগন্যালকে টিকিয়ে রাখে এমন সম্প্রদায়ে যোগদানের মাধ্যমে।</string>
    <string name="SubscribeFragment__currency">মুদ্রা</string>
    <string name="SubscribeFragment__more_payment_options">আরও পেমেন্ট অপশন</string>
    <string name="SubscribeFragment__cancel_subscription">সাবস্ক্রিপশন বাতিল করুন</string>
    <string name="SubscribeFragment__confirm_cancellation">বাতিলকরণ নিশ্চিত করবেন?</string>
    <string name="SubscribeFragment__you_wont_be_charged_again">আপনাকে আর চার্জ করা হবে না। আপনার বিলিংয়ের মেয়াদ শেষে আপনার প্রোফাইল থেকে আপনার ব্যাজ সরিয়ে দেওয়া হবে।</string>
    <string name="SubscribeFragment__not_now">এখন না</string>
    <string name="SubscribeFragment__confirm">নিশ্চিত করুন</string>
    <string name="SubscribeFragment__update_subscription">সাবস্ক্রিপশন আপডেট করুন</string>
    <string name="SubscribeFragment__your_subscription_has_been_cancelled">আপনার সাবস্ক্রিপশন বাতিল করা হয়েছে.</string>
    <string name="SubscribeFragment__update_subscription_question">সাবস্ক্রিশন আপডেট করবেন?</string>
    <string name="SubscribeFragment__update">আপডেট করুন</string>
    <string name="SubscribeFragment__you_will_be_charged_the_full_amount_s_of">আপনাকে আজ নতুন সদস্যতার মূল্যের পুরো পরিমাণ (%1$s) চার্জ করা হবে। আপনার সদস্যতা মাসিক পুনর্নবীকরণ করা হবে।</string>

    <string name="Subscription__s_per_month">%1$s/মাস</string>
    <!-- Shown when a subscription is active and isn't going to expire at the end of the term -->
    <string name="Subscription__renews_s">%1$s রিনিউ</string>
    <!-- Shown when a subscription is active and is going to expire at the end of the term -->
    <string name="Subscription__expires_s">%1$s তারিখে মেয়াদ শেষ হবে</string>

    <!-- First small text blurb on learn more sheet -->
    <string name="SubscribeLearnMoreBottomSheetDialogFragment__signal_is_a_nonprofit_with_no">Signal একটি অলাভজনক সংস্থা যার কোন বিজ্ঞাপনদাতা বা বিনিয়োগকারী নেই, যারা এটি ব্যবহার করেন এবং মূল্যায়ন করেন শুধু তাদের মাধ্যমেই এটি পরিচালিত হয় ৷ মাসিক ডোনেশন দিন এবং আপনার সমর্থন শেয়ার করার জন্য একটি প্রোফাইল ব্যাজ নিন৷</string>
    <string name="SubscribeLearnMoreBottomSheetDialogFragment__why_donate">কেন দান করবেন?</string>
    <string name="SubscribeLearnMoreBottomSheetDialogFragment__signal_is_committed_to_developing">সিগন্যাল ওপেন সোর্স গোপনীয়তা প্রযুক্তি বিকাশে প্রতিশ্রুতিবদ্ধ যা মুক্ত অভিব্যক্তিকে রক্ষা করে এবং নিরাপদ বৈশ্বিক যোগাযোগকে সক্ষম করে।</string>
    <string name="SubscribeLearnMoreBottomSheetDialogFragment__your_donation">আপনার ডোনেশন আমাদের চালিকাশক্তি এবং ব্যক্তিগত যোগাযোগের জন্য লক্ষ লক্ষ মানুষের ব্যবহার করা এই অ্যাপটির ক্রমবিকাশ ও কার্যক্রম পরিচালনার জন্য প্রয়োজনীয় অর্থের যোগানদাতা৷ কোন বিজ্ঞাপন নেই। কোনো ট্র্যাকার নেই। নেই কোন তামাশা।</string>

    <string name="SubscribeThanksForYourSupportBottomSheetDialogFragment__thanks_for_your_support">আপনার সহযোগীতার জন্য ধন্যবাদ!</string>
    <string name="SubscribeThanksForYourSupportBottomSheetDialogFragment__thanks_for_the_boost">বুস্টের জন্য ধন্যবাদ!</string>
    <string name="SubscribeThanksForYourSupportBottomSheetDialogFragment__youve_earned_s_badge_display">আপনি %1$s ব্যাজ অর্জন করেছেন! Signal-এ ডোনেশন দেয়ার জন্য সচেতনতা তৈরি করতে আপনার প্রোফাইলে এই ব্যাজটি প্রদর্শন করুন৷</string>
    <string name="SubscribeThanksForYourSupportBottomSheetDialogFragment__youve_earned_a_boost_badge_display">আপনি একটি বুস্ট ব্যাজ অর্জন করেছেন! Signal-এ ডোনেশন দেয়ার জন্য সচেতনতা তৈরি করতে আপনার প্রোফাইলে এই ব্যাজটি প্রদর্শন করুন৷</string>
    <string name="SubscribeThanksForYourSupportBottomSheetDialogFragment__you_can_also">আপনিও পারেন</string>
    <string name="SubscribeThanksForYourSupportBottomSheetDialogFragment__become_a_montly_sustainer">একজন মাসিক সাসটেইনার হয়ে উঠুন।</string>
    <string name="SubscribeThanksForYourSupportBottomSheetDialogFragment__display_on_profile">প্রোফাইলে প্রদর্শন করুন</string>
    <string name="SubscribeThanksForYourSupportBottomSheetDialogFragment__make_featured_badge">বৈশিষ্ট্যযুক্ত ব্যাজ তৈরি করুন</string>
    <string name="SubscribeThanksForYourSupportBottomSheetDialogFragment__continue">চালিয়ে যান</string>
    <string name="ThanksForYourSupportBottomSheetFragment__when_you_have_more">যখন আপনার একাধিক ব্যাজ থাকে, আপনি অন্যদের আপনার প্রোফাইলে দেখার জন্য বৈশিষ্ট্যের একটি বেছে নিতে পারেন।</string>

    <string name="BecomeASustainerFragment__get_badges">সিগন্যাল সমর্থন করে আপনার প্রোফাইলের জন্য ব্যাজ পান।</string>
    <string name="BecomeASustainerFragment__signal_is_a_non_profit">সিগন্যাল হল একটি অলাভজনক যেখানে কোন বিজ্ঞাপনদাতা বা বিনিয়োগকারী নেই, শুধুমাত্র আপনার মত লোকেদের দ্বারা সমর্থিত।</string>

    <!-- Button label for creating a donation -->
    <string name="ManageDonationsFragment__donate_to_signal">Signal -এ দান করুন</string>
    <!-- Heading for more area of manage subscriptions page -->
    <string name="ManageDonationsFragment__more">আরও</string>
    <!-- Heading for receipts area of manage subscriptions page -->
    <string name="ManageDonationsFragment__receipts">রিসিপ্ট</string>
    <!-- Heading for my subscription area of manage subscriptions page -->
    <string name="ManageDonationsFragment__my_support">আমার সমর্থন</string>
    <string name="ManageDonationsFragment__manage_subscription">সাবস্ক্রিপশন ব্যবহার করুন</string>
    <!-- Label for Donation Receipts button -->
    <string name="ManageDonationsFragment__donation_receipts">ডোনেশন রিসিপ্ট</string>
    <string name="ManageDonationsFragment__badges">ব্যাজ</string>
    <string name="ManageDonationsFragment__subscription_faq">সাবস্ক্রিপশন FAQ</string>
    <string name="ManageDonationsFragment__error_getting_subscription">সাবস্ক্রিপশন পেতে ত্রুটি।</string>
    <!-- Preference heading for other ways to donate -->
    <string name="ManageDonationsFragment__other_ways_to_give">ডোনেশন দেয়ার অন্যান্য উপায়</string>
    <!-- Preference label to launch badge gifting -->
    <string name="ManageDonationsFragment__gift_a_badge">একটি ব্যাজ উপহার দিন</string>

    <string name="Boost__enter_custom_amount">কাস্টম পরিমাণ লিখুন</string>
    <string name="Boost__one_time_contribution">এককালীন অবদান</string>

    <string name="MySupportPreference__add_a_signal_boost">একটি Signal বুস্ট যোগ করুন</string>
    <string name="MySupportPreference__s_per_month">%1$s/মাস</string>
    <string name="MySupportPreference__renews_s">%1$s রিনিউ</string>
    <string name="MySupportPreference__processing_transaction">লেনদেন প্রক্রিয়া করা হচ্ছে…</string>
    <!-- Displayed on "My Support" screen when user badge failed to be added to their account -->
    <string name="MySupportPreference__couldnt_add_badge_s">ব্যাজ যোগ করা যায় নি। %1$s</string>
    <string name="MySupportPreference__please_contact_support">অনুগ্রহ করে সহায়তা কেন্দ্রে যোগাযোগ করুন।</string>

    <!-- Title of expiry sheet when boost badge falls off profile unexpectedly. -->
    <string name="ExpiredBadgeBottomSheetDialogFragment__boost_badge_expired">বুস্ট ব্যাজের মেয়াদ শেষ</string>
    <!-- Displayed in the bottom sheet if a monthly donation badge unexpectedly falls off the user\'s profile -->
    <string name="ExpiredBadgeBottomSheetDialogFragment__monthly_donation_cancelled">মাসিক ডোনেশন বাতিল</string>
    <!-- Displayed in the bottom sheet when a boost badge expires -->
    <string name="ExpiredBadgeBottomSheetDialogFragment__your_boost_badge_has_expired_and">আপনার বুস্ট ব্যাজের মেয়াদ শেষ হয়ে গেছে এবং আপনার প্রোফাইলে তা আর দৃশ্যমান নয়।</string>
    <string name="ExpiredBadgeBottomSheetDialogFragment__you_can_reactivate">আপনি আপনার বুস্ট ব্যাজকে আরও 30 দিনের জন্য 1-কালীন অবদানের মাধ্যমে পুনরায় সক্রিয় করতে পারেন।</string>
    <!-- Displayed when we do not think the user is a subscriber when their boost expires -->
    <string name="ExpiredBadgeBottomSheetDialogFragment__you_can_keep">আপনি Signal ব্যবহার চালিয়ে যেতে পারেন তবে আপনার জন্য তৈরি এই প্রযুক্তিকে সমর্থন করার জন্য, মাসিক ডোনেশন দিয়ে একজন সাসটেইনার হওয়ার কথা বিবেচনা করুন।</string>
    <string name="ExpiredBadgeBottomSheetDialogFragment__become_a_sustainer">একজন সাসটেইনার হোন</string>
    <string name="ExpiredBadgeBottomSheetDialogFragment__add_a_boost">একটি বুস্ট যোগ করুন</string>
    <string name="ExpiredBadgeBottomSheetDialogFragment__not_now">এখন না</string>
    <!-- Copy displayed when badge expires after user inactivity -->
    <string name="ExpiredBadgeBottomSheetDialogFragment__your_recurring_monthly_donation_was_automatically">অনেক দিন ধরে নিষ্ক্রিয় থাকার কারণে আপনার পুনরাবৃত্ত মাসিক ডোনেশন স্বয়ংক্রিয়ভাবে বাতিল হয়ে গেছে। আপনার %1$s ব্যাজ আপনার প্রোফাইলে আর দৃশ্যমান নয়৷</string>
    <!-- Copy displayed when badge expires after payment failure -->
    <string name="ExpiredBadgeBottomSheetDialogFragment__your_recurring_monthly_donation_was_canceled">আপনার পুনরাবৃত্ত মাসিক ডোনেশন বাতিল করা হয়েছে কারণ আমরা আপনার প্রদান করা অর্থ প্রক্রিয়া করতে পারিনি। আপনার ব্যাজটি আপনার প্রোফাইলে আর দৃশ্যমান নয়৷</string>
    <!-- Copy displayed when badge expires after a payment failure and we have a displayable charge failure reason -->
    <string name="ExpiredBadgeBottomSheetDialogFragment__your_recurring_monthly_donation_was_canceled_s">আপনার পুনরাবৃত্ত মাসিক ডোনেশন বাতিল করা হয়েছে। %1$s আপনার %2$s ব্যাজ আপনার প্রোফাইলে আর দেখা যাবে না।</string>
    <string name="ExpiredBadgeBottomSheetDialogFragment__you_can">আপনি সিগন্যাল ব্যবহার চালিয়ে যেতে পারেন তবে অ্যাপটিকে সমর্থন করতে এবং আপনার ব্যাজ পুনরায় সক্রিয় করতে, এখনই নবায়ন করুন।</string>
    <string name="ExpiredBadgeBottomSheetDialogFragment__renew_subscription">সদস্যতা নবায়ন করুন</string>
    <!-- Button label to send user to Google Pay website -->
    <string name="ExpiredBadgeBottomSheetDialogFragment__go_to_google_pay">Google Pay-তে যান</string>

    <string name="CantProcessSubscriptionPaymentBottomSheetDialogFragment__cant_process_subscription_payment">সাবস্ক্রিপশন পেমেন্ট প্রক্রিয়া করতে পারছি না</string>
    <string name="CantProcessSubscriptionPaymentBottomSheetDialogFragment__were_having_trouble">আপনার Signal সাসটেইনার পেমেন্ট সংগ্রহ করতে আমাদের সমস্যা হচ্ছে। আপনার পেমেন্ট পদ্ধতি আপ টু ডেট আছে কিনা তা নিশ্চিত করুন। অন্যথায়, Google Pay-তে আপডেট করুন। Signal কয়েক দিনের মধ্যে আবার পেমেন্ট প্রক্রিয়া করার চেষ্টা করবে।</string>
    <string name="CantProcessSubscriptionPaymentBottomSheetDialogFragment__dont_show_this_again">এটি আর দেখবেন না</string>

    <string name="Subscription__please_contact_support_for_more_information">আরও তথ্যের জন্য সাপোর্টে যোগাযোগ করুন।</string>
    <string name="Subscription__contact_support">সহায়তায় যোগাযোগ করুন</string>
    <string name="Subscription__get_a_s_badge">একটি %1$s ব্যাজ পান</string>

    <string name="SubscribeFragment__processing_payment">পেমেন্ট প্রক্রিয়া করা হচ্ছে…</string>
    <!-- Displayed in notification when user payment fails to process on Stripe -->
    <string name="DonationsErrors__error_processing_payment">ত্রুটি প্রক্রিয়াকরণ পেমেন্ট</string>
    <!-- Displayed on "My Support" screen when user subscription payment method failed. -->
    <string name="DonationsErrors__error_processing_payment_s">ত্রুটি প্রক্রিয়াকরণ পেমেন্ট। %1$s</string>
    <string name="DonationsErrors__your_badge_could_not_be_added">আপনার ব্যাজটি আপনার অ্যাকাউন্টে যোগ করা যায় নি, তবে আপনাকে চার্জ করা হতে পারে। অনুগ্রহ করে সহায়তা কেন্দ্রে যোগাযোগ করুন।</string>
    <string name="DonationsErrors__your_payment">আপনার পেমেন্ট প্রক্রিয়া করা যায়নি এবং আপনাকে চার্জ করা হয়নি। অনুগ্রহপূর্বক আবার চেষ্টা করুন।</string>
    <string name="DonationsErrors__still_processing">এখনও প্রক্রিয়া করা হচ্ছে</string>
    <string name="DonationsErrors__couldnt_add_badge">ব্যাজ যোগ করা যায় নি</string>
    <!-- Displayed when badge credential couldn\'t be verified -->
    <string name="DonationsErrors__failed_to_validate_badge">ব্যাজ যাচাই সফল হয়নি</string>
    <!-- Displayed when badge credential couldn\'t be verified -->
    <string name="DonationsErrors__could_not_validate">সার্ভার প্রতিক্রিয়া যাচাই করা যায়নি। অনুগ্রহ করে সাপোর্টে যোগাযোগ করুন।</string>
    <!-- Displayed as title when some generic error happens during gift badge sending -->
    <string name="DonationsErrors__failed_to_send_gift_badge">গিফট ব্যাজ পাঠানো সফল হয়নি</string>
    <!-- Displayed as message when some generic error happens during gift badge sending -->
    <string name="DonationsErrors__could_not_send_gift_badge">গিফট ব্যাজ পাঠানো যায়নি। অনুগ্রহ করে সাপোর্টে যোগাযোগ করুন।</string>
    <string name="DonationsErrors__your_badge_could_not">আপনার ব্যাজ আপনার অ্যাকাউন্টে যোগ করা যায় নি, তবে আপনাকে চার্জ করা হতে পারে। অনুগ্রহ করে সহায়তা কেন্দ্রে যোগাযোগ করুন।</string>
    <string name="DonationsErrors__your_payment_is_still">আপনার পেমেন্ট এখনও প্রক্রিয়া করা হচ্ছে। আপনার সংযোগের উপর নির্ভর করে এটি কয়েক মিনিট সময় নিতে পারে।</string>
    <string name="DonationsErrors__google_pay_unavailable">Google Pay সহজলভ্য নয়</string>
    <string name="DonationsErrors__you_have_to_set_up_google_pay_to_donate_in_app">অ্যাপের মধ্যে দান করার জন্য আপনাকে Google Pay সেট-আপ করতে হবে।</string>
    <string name="DonationsErrors__failed_to_cancel_subscription">সাবস্ক্রিপশন বাতিল করতে ব্যর্থ হয়েছে</string>
    <string name="DonationsErrors__subscription_cancellation_requires_an_internet_connection">সাবস্ক্রিপশন বাতিল করার জন্য একটি ইন্টারনেট সংযোগ প্রয়োজন।</string>
    <string name="ViewBadgeBottomSheetDialogFragment__your_device_doesn_t_support_google_pay_so_you_can_t_subscribe_to_earn_a_badge_you_can_still_support_signal_by_making_a_donation_on_our_website">আপনার ডিভাইস গুগল পে সমর্থন করে না, তাই আপনি ব্যাজ অর্জন করতে সদস্যতা নিতে পারবেন না। আপনি এখনও আমাদের ওয়েবসাইটে অনুদান দিয়ে সিগন্যাল সমর্থন করতে পারেন।</string>
    <string name="NetworkFailure__network_error_check_your_connection_and_try_again">নেটওয়ার্ক ত্রুটি। আপনার সংযোগ পরীক্ষা করুন এবং আবার চেষ্টা করুন।</string>
    <string name="NetworkFailure__retry">পুনরায় চেষ্টা করুন</string>
    <!-- Displayed as a dialog title when the selected recipient for a gift doesn\'t support gifting -->
    <string name="DonationsErrors__cant_send_gift">উপহার পাঠানো যায়নি</string>
    <!-- Displayed as a dialog message when the selected recipient for a gift doesn\'t support gifting -->
    <string name="DonationsErrors__target_does_not_support_gifting">এই প্রাপক Signal-এর এমন একটি সংস্করণ ব্যবহার করছেন যা উপহার ব্যাজ গ্রহণ করতে পারে না৷ তারা যখন সর্বশেষ সংস্করণে আপডেট করবেন তখন উপহার পাবেন।</string>
    <!-- Displayed as a dialog title when the user\'s profile could not be fetched, likely due to lack of internet -->
    <string name="DonationsErrors__couldnt_send_gift">উপহার পাঠানো যায়নি</string>
    <!-- Displayed as a dialog message when the user\'s profile could not be fetched, likely due to lack of internet -->
    <string name="DonationsErrors__please_check_your_network_connection">নেটওয়ার্কে ত্রুটির কারণে আপনার উপহার পাঠানো যায়নি। আপনার ইন্টারনেট সংযোগ ঠিক আছে কি না দেখুন এবং আবার চেষ্টা করুন।</string>

    <!-- Gift message view title -->
    <string name="GiftMessageView__gift_badge">ব্যাজ উপহার দিন</string>
    <!-- Gift message view expiry information -->
    <plurals name="GiftMessageView__lasts_for_d_months">
        <item quantity="one">%1$d মাস পর্যন্ত থাকবে</item>
        <item quantity="other">%1$d মাস পর্যন্ত থাকবে</item>
    </plurals>
    <!-- Gift badge redeem action label -->
    <string name="GiftMessageView__redeem">ফিরে পান</string>
    <!-- Gift badge view action label -->
    <string name="GiftMessageView__view">দেখুন</string>
    <!-- Gift badge redeeming action label -->
    <string name="GiftMessageView__redeeming">ফিরে পাওয়ার প্রক্রিয়া চলছে…</string>
    <!-- Gift badge redeemed label -->
    <string name="GiftMessageView__redeemed">ফিরে পাওয়া গেছে</string>

    <string name="Boost__thank_you_for_your_donation" translatable="false">Thank you for your donation. Your contribution helps fuel the mission of developing open source privacy technology that protects free expression and enables secure global communication for millions around the world. Signal Technology Foundation is a tax-exempt nonprofit organization in the United States under section 501c3 of the Internal Revenue Code. Our Federal Tax ID is 82-4506840. No goods or services were provided in exchange for this donation. Please retain this receipt for your tax records.</string>

    <!-- Stripe decline code generic_failure -->
    <string name="DeclineCode__try_another_payment_method_or_contact_your_bank">অন্য পেমেন্ট পদ্ধতি ব্যবহার করে দেখুন বা আরো তথ্যের জন্য আপনার ব্যাঙ্কের সাথে যোগাযোগ করুন।</string>
    <!-- Stripe decline code verify on Google Pay and try again -->
    <string name="DeclineCode__verify_your_payment_method_is_up_to_date_in_google_pay_and_try_again">Google Pay-তে আপনার পেমেন্ট পদ্ধতি আপ টু ডেট আছে কিনা তা যাচাই করে আবার চেষ্টা করুন।</string>
    <!-- Stripe decline code learn more action label -->
    <string name="DeclineCode__learn_more">আরও জানুন</string>
    <!-- Stripe decline code contact issuer -->
    <string name="DeclineCode__verify_your_payment_method_is_up_to_date_in_google_pay_and_try_again_if_the_problem">Google Pay-তে আপনার পেমেন্ট পদ্ধতি আপ টু ডেট আছে কিনা তা যাচাই করে আবার চেষ্টা করুন। সমস্যা চলতে থাকলে, আপনার ব্যাঙ্কের সাথে যোগাযোগ করুন।</string>
    <!-- Stripe decline code purchase not supported -->
    <string name="DeclineCode__your_card_does_not_support_this_type_of_purchase">আপনার কার্ড এই ধরনের ক্রয় সমর্থন করে না। অন্য পেমেন্ট পদ্ধতি চেষ্টা করুন।</string>
    <!-- Stripe decline code your card has expired -->
    <string name="DeclineCode__your_card_has_expired">আপনার কার্ডের মেয়াদ শেষ। Google Pay-তে আপনার পেমেন্ট পদ্ধতি আপডেট করুন এবং আবার চেষ্টা করুন।</string>
    <!-- Stripe decline code go to google pay action label -->
    <string name="DeclineCode__go_to_google_pay">Google Pay-তে যান</string>
    <!-- Stripe decline code incorrect card number -->
    <string name="DeclineCode__your_card_number_is_incorrect">আপনার কার্ড নাম্বার ভুল। Google Pay-তে আপডেট করে আবার চেষ্টা করুন।</string>
    <!-- Stripe decline code incorrect cvc -->
    <string name="DeclineCode__your_cards_cvc_number_is_incorrect">আপনার কার্ডের CVC নাম্বার ভুল। Google Pay-তে আপডেট করে আবার চেষ্টা করুন।</string>
    <!-- Stripe decline code insufficient funds -->
    <string name="DeclineCode__your_card_does_not_have_sufficient_funds">এই ক্রয় সম্পন্ন করার জন্য আপনার কার্ডে পর্যাপ্ত ব্যালেন্স নেই। অন্য পেমেন্ট পদ্ধতি চেষ্টা করুন।</string>
    <!-- Stripe decline code incorrect expiration month -->
    <string name="DeclineCode__the_expiration_month">আপনার অর্থপ্রদানের পদ্ধতিতে মেয়াদ শেষ হওয়ার মাসটি ভুল। Google Pay-তে আপডেট করে আবার চেষ্টা করুন।</string>
    <!-- Stripe decline code incorrect expiration year -->
    <string name="DeclineCode__the_expiration_year">আপনার অর্থপ্রদানের পদ্ধতিতে মেয়াদ শেষ হওয়ার বছরটি ভুল। Google Pay-তে আপডেট করে আবার চেষ্টা করুন।</string>
    <!-- Stripe decline code issuer not available -->
    <string name="DeclineCode__try_completing_the_payment_again">পেমেন্ট সম্পন্ন করার জন্য আবার চেষ্টা করুন বা আরো তথ্যের জন্য আপনার ব্যাঙ্কের সাথে যোগাযোগ করুন।</string>
    <!-- Stripe decline code processing error -->
    <string name="DeclineCode__try_again">আবার চেষ্টা করুন বা আরো তথ্য জানতে জন্য আপনার ব্যাঙ্কের সাথে যোগাযোগ করুন।</string>

    <!-- Title of create notification profile screen -->
    <string name="EditNotificationProfileFragment__name_your_profile">আপনার প্রোফাইলের নাম দিন</string>
    <!-- Hint text for create/edit notification profile name -->
    <string name="EditNotificationProfileFragment__profile_name">প্রোফাইল নাম</string>
    <!-- Name has a max length, this shows how many characters are used out of the max -->
    <string name="EditNotificationProfileFragment__count">%1$d/%2$d</string>
    <!-- Call to action button to continue to the next step -->
    <string name="EditNotificationProfileFragment__next">পরবর্তী</string>
    <!-- Call to action button once the profile is named to create the profile and continue to the customization steps -->
    <string name="EditNotificationProfileFragment__create">তৈরি করুন</string>
    <!-- Call to action button once the profile name is edited -->
    <string name="EditNotificationProfileFragment__save">সংরক্ষণ করুন</string>
    <!-- Title of edit notification profile screen -->
    <string name="EditNotificationProfileFragment__edit_this_profile">এই প্রোফাইলটি এডিট করুন</string>
    <!-- Error message shown when attempting to create or edit a profile name to an existing profile name -->
    <string name="EditNotificationProfileFragment__a_profile_with_this_name_already_exists">এই নামের একটি প্রোফাইল ইতিমধ্যেই বিদ্যমান</string>
    <!-- Preset selectable name for a profile name, shown as list in edit/create screen -->
    <string name="EditNotificationProfileFragment__work">কর্মক্ষেত্র</string>
    <!-- Preset selectable name for a profile name, shown as list in edit/create screen -->
    <string name="EditNotificationProfileFragment__sleep">ঘুম</string>
    <!-- Preset selectable name for a profile name, shown as list in edit/create screen -->
    <string name="EditNotificationProfileFragment__driving">গাড়ি চালাচ্ছি</string>
    <!-- Preset selectable name for a profile name, shown as list in edit/create screen -->
    <string name="EditNotificationProfileFragment__downtime">ডাউনটাইম</string>
    <!-- Preset selectable name for a profile name, shown as list in edit/create screen -->
    <string name="EditNotificationProfileFragment__focus">ফোকাস</string>
    <!-- Error message shown when attempting to next/save without a profile name -->
    <string name="EditNotificationProfileFragment__profile_must_have_a_name">অবশ্যই একটি নাম আছে</string>

    <!-- Title for add recipients to notification profile screen in create flow -->
    <string name="AddAllowedMembers__allowed_notifications">অনুমোদিত নোটিফিকেশন</string>
    <!-- Description of what the user should be doing with this screen -->
    <string name="AddAllowedMembers__add_people_and_groups_you_want_notifications_and_calls_from_when_this_profile_is_on">প্রোফাইল চালু থাকা অবস্থায় আপনি যে সমস্ত ব্যক্তি ও গ্ৰুপের নোটিফিকেশন পেতে চান এবং কল করতে চান তাদের যোগ করুন</string>
    <!-- Button text that launches the contact picker to select from -->
    <string name="AddAllowedMembers__add_people_or_groups">ব্যক্তি অথবা গ্ৰুপ যোগ করুন</string>

    <!-- Call to action button on contact picker for adding to profile -->
    <string name="SelectRecipientsFragment__add">যোগ করুন</string>

    <!-- Notification profiles home fragment, shown when no profiles have been created yet -->
    <string name="NotificationProfilesFragment__create_a_profile_to_receive_notifications_and_calls_only_from_the_people_and_groups_you_want_to_hear_from">আপনি যে সকল ব্যক্তি এবং গ্ৰুপের কথা শুনতে চান শুধু তাদের কাছ থেকে নোটিফিকেশন ও কল পেতে একটি প্রোফাইল তৈরি করুন৷</string>
    <!-- Header shown above list of all notification profiles -->
    <string name="NotificationProfilesFragment__profiles">প্রোফাইল</string>
    <!-- Button that starts the create new notification profile flow -->
    <string name="NotificationProfilesFragment__new_profile">নতুন প্রোফাইল</string>
    <!-- Profile active status, indicating the current profile is on for an unknown amount of time -->
    <string name="NotificationProfilesFragment__on">চালু</string>

    <!-- Button use to permanently delete a notification profile -->
    <string name="NotificationProfileDetails__delete_profile">প্রোফাইল মুছুন</string>
    <!-- Snakbar message shown when removing a recipient from a profile -->
    <string name="NotificationProfileDetails__s_removed">\"%1$s\" বাদ দেয়া হয়েছে।</string>
    <!-- Snackbar button text that will undo the recipient remove -->
    <string name="NotificationProfileDetails__undo">পূর্বাবস্থায় ফিরে যান</string>
    <!-- Dialog message shown to confirm deleting a profile -->
    <string name="NotificationProfileDetails__permanently_delete_profile">স্থায়ীভাবে প্রোফাইল মুছে ফেলবেন?</string>
    <!-- Dialog button to delete profile -->
    <string name="NotificationProfileDetails__delete">মুছুন</string>
    <!-- Title/accessibility text for edit icon to edit profile emoji/name -->
    <string name="NotificationProfileDetails__edit_notification_profile">নোটিফিকেশন প্রোফাইল এডিট করুন</string>
    <!-- Schedule description if all days are selected -->
    <string name="NotificationProfileDetails__everyday">প্রতিদিন</string>
    <!-- Profile status on if it is the active profile -->
    <string name="NotificationProfileDetails__on">চালু</string>
    <!-- Profile status on if it is not the active profile -->
    <string name="NotificationProfileDetails__off">বন্ধ</string>
    <!-- Description of hours for schedule (start to end) times -->
    <string name="NotificationProfileDetails__s_to_s">%1$s থেকে %2$s</string>
    <!-- Section header for exceptions to the notification profile -->
    <string name="NotificationProfileDetails__exceptions">প্রত্যাশা</string>
    <!-- Profile exception to allow all calls through the profile restrictions -->
    <string name="NotificationProfileDetails__allow_all_calls">সব কল অনুমোদন করুন</string>
    <!-- Profile exception to allow all @mentions through the profile restrictions -->
    <string name="NotificationProfileDetails__notify_for_all_mentions">সকল মেনশন নোটিফাই করুন</string>
    <!-- Section header for showing schedule information -->
    <string name="NotificationProfileDetails__schedule">সময়সূচী</string>
    <!-- If member list is long, will truncate the list and show an option to then see all when tapped -->
    <string name="NotificationProfileDetails__see_all">সব দেখুন</string>

    <!-- Title for add schedule to profile in create flow -->
    <string name="EditNotificationProfileSchedule__add_a_schedule">সময়সূচী যোগ করুন</string>
    <!-- Descriptor text indicating what the user can do with this screen -->
    <string name="EditNotificationProfileSchedule__set_up_a_schedule_to_enable_this_notification_profile_automatically">এই নোটিফিকেশন প্রোফাইল স্বয়ংক্রিয়ভাবে চালু করতে একটি সময়সূচী সেট আপ করুন৷</string>
    <!-- Text shown next to toggle switch to enable/disable schedule -->
    <string name="EditNotificationProfileSchedule__schedule">সময়সূচী</string>
    <!-- Label for showing the start time for the schedule -->
    <string name="EditNotificationProfileSchedule__start">শুরু করুন</string>
    <!-- Label for showing the end time for the schedule -->
    <string name="EditNotificationProfileSchedule__end">শেষ</string>
    <!-- First letter of Sunday -->
    <string name="EditNotificationProfileSchedule__sunday_first_letter">র</string>
    <!-- First letter of Monday -->
    <string name="EditNotificationProfileSchedule__monday_first_letter">সো</string>
    <!-- First letter of Tuesday -->
    <string name="EditNotificationProfileSchedule__tuesday_first_letter">ম</string>
    <!-- First letter of Wednesday -->
    <string name="EditNotificationProfileSchedule__wednesday_first_letter">বু</string>
    <!-- First letter of Thursday -->
    <string name="EditNotificationProfileSchedule__thursday_first_letter">বৃ</string>
    <!-- First letter of Friday -->
    <string name="EditNotificationProfileSchedule__friday_first_letter">শু</string>
    <!-- First letter of Saturday -->
    <string name="EditNotificationProfileSchedule__saturday_first_letter">শ</string>
    <!-- Title of select time dialog shown when setting start time for schedule -->
    <string name="EditNotificationProfileSchedule__set_start_time">শুরুর সময়টি নির্ধারণ করুন</string>
    <!-- Title of select time dialog shown when setting end time for schedule -->
    <string name="EditNotificationProfileSchedule__set_end_time">শেষের সময়টি নির্ধারণ করুন</string>
    <!-- If in edit mode, call to action button text show to save schedule to profile -->
    <string name="EditNotificationProfileSchedule__save">সংরক্ষণ করুন</string>
    <!-- If in create mode, call to action button text to show to skip enabling a schedule -->
    <string name="EditNotificationProfileSchedule__skip">এড়িয়ে যান</string>
    <!-- If in create mode, call to action button text to show to use the enabled schedule and move to the next screen -->
    <string name="EditNotificationProfileSchedule__next">পরবর্তী</string>
    <!-- Error message shown if trying to save/use a schedule with no days selected -->
    <string name="EditNotificationProfileSchedule__schedule_must_have_at_least_one_day">সময়সূচীটির অবশ্যই অন্তত এক দিনের হতে হবে</string>

    <!-- Title for final screen shown after completing a profile creation -->
    <string name="NotificationProfileCreated__profile_created">প্রোফাইল তৈরি করা হয়েছে</string>
    <!-- Call to action button to press to close the created screen and move to the profile details screen -->
    <string name="NotificationProfileCreated__done">শেষ</string>
    <!-- Descriptor text shown to indicate how to manually turn a profile on/off -->
    <string name="NotificationProfileCreated__you_can_turn_your_profile_on_or_off_manually_via_the_menu_on_the_chat_list">আপনি চ্যাট তালিকার মেন্যুর মাধ্যমে ম্যানুয়ালি আপনার প্রোফাইল চালু বা বন্ধ করতে পারেন।</string>
    <!-- Descriptor text shown to indicate you can add a schedule later since you did not add one during create flow -->
    <string name="NotificationProfileCreated__add_a_schedule_in_settings_to_automate_your_profile">আপনার প্রোফাইল স্বয়ংক্রিয় করতে সেটিংসে একটি সময়সূচী যোগ করুন।</string>
    <!-- Descriptor text shown to indicate your profile will follow the schedule set during create flow -->
    <string name="NotificationProfileCreated__your_profile_will_turn_on_and_off_automatically_according_to_your_schedule">আপনার প্রোফাইল আপনার সময়সূচী অনুযায়ী স্বয়ংক্রিয়ভাবে চালু এবং বন্ধ হবে।</string>

    <!-- Button text shown in profile selection bottom sheet to create a new profile -->
    <string name="NotificationProfileSelection__new_profile">নতুন প্রোফাইল</string>
    <!-- Manual enable option to manually enable a profile for 1 hour -->
    <string name="NotificationProfileSelection__for_1_hour">1 ঘন্টার জন্য</string>
    <!-- Manual enable option to manually enable a profile until a set time (currently 6pm or 8am depending on what is next) -->
    <string name="NotificationProfileSelection__until_s">%1$s পর্যন্ত</string>
    <!-- Option to view profile details -->
    <string name="NotificationProfileSelection__view_settings">সেটিংস দেখুন</string>
    <!-- Descriptor text indicating how long a profile will be on when there is a time component associated with it -->
    <string name="NotificationProfileSelection__on_until_s">%1$s পর্যন্ত চালু আছে</string>

    <!-- Displayed in a toast when we fail to open the ringtone picker -->
    <string name="NotificationSettingsFragment__failed_to_open_picker">পিকার খুলতে ব্যর্থ হয়েছে।</string>

    <!-- Description shown for the Signal Release Notes channel -->
    <string name="ReleaseNotes__signal_release_notes_and_news">Signal রিলিজ নোট &amp; নিউজ</string>

    <!-- Donation receipts activity title -->
    <string name="DonationReceiptListFragment__all_activity">সমস্ত ক্রিয়াকলাপ</string>
    <!-- Donation receipts all tab label -->
    <string name="DonationReceiptListFragment__all">সমস্ত</string>
    <!-- Donation receipts recurring tab label -->
    <string name="DonationReceiptListFragment__recurring">পুনরাবৃত্ত</string>
    <!-- Donation receipts one-time tab label -->
    <string name="DonationReceiptListFragment__one_time">এক-কালীন</string>
    <!-- Donation receipts gift tab label -->
    <string name="DonationReceiptListFragment__gift">উপহার</string>
    <!-- Donation receipts boost row label -->
    <string name="DonationReceiptListFragment__boost">বুস্ট</string>
    <!-- Donation receipts details title -->
    <string name="DonationReceiptDetailsFragment__details">বিস্তারিত</string>
    <!-- Donation receipts donation type heading -->
    <string name="DonationReceiptDetailsFragment__donation_type">ডোনেশনের ধরণ</string>
    <!-- Donation receipts date paid heading -->
    <string name="DonationReceiptDetailsFragment__date_paid">পরিশোধের তারিখ</string>
    <!-- Donation receipts share PNG -->
    <string name="DonationReceiptDetailsFragment__share_receipt">রিসিপ্ট শেয়ার করুন</string>
    <!-- Donation receipts list end note -->
    <string name="DonationReceiptListFragment__if_you_have">আপনি যদি Signal পুনরায় ইনস্টল করে থাকেন, তবে পূর্ববর্তী ডোনেশনের রিসিপ্ট পাওয়া যাবে না।</string>
    <!-- Donation receipts document title -->
    <string name="DonationReceiptDetailsFragment__donation_receipt">ডোনেশন রিসিপ্ট</string>
    <!-- Donation receipts amount title -->
    <string name="DonationReceiptDetailsFragment__amount">পরিমাণ</string>
    <!-- Donation receipts thanks -->
    <string name="DonationReceiptDetailsFragment__thank_you_for_supporting">Signal-এর পাশে থাকার জন্য আপনাকে ধন্যবাদ। আপনার অবদান এমন একটি ওপেন সোর্স প্রাইভেসি টেকনোলজির ক্রমবিকাশের মিশনে ইন্ধন জোগাতে সাহায্য করে যা স্বাধীন মতপ্রকাশকে রক্ষা করে এবং সারা বিশ্বের লক্ষ লক্ষ মানুষের জন্য নিরাপদ বৈশ্বিক যোগাযোগ সক্ষম করে। আপনি যদি মার্কিন যুক্তরাষ্ট্রের বাসিন্দা হন, তাহলে আপনার ট্যাক্স রেকর্ডের জন্য এই রিসিপ্টটি রাখুন। Signal Technology Foundation অভ্যন্তরীণ রাজস্ব কোডের ধারা 501c3-এর অধীনে মার্কিন যুক্তরাষ্ট্রে অবস্থিত একটি কর-মুক্ত অলাভজনক সংস্থা। আমাদের Federal Tax ID হলো 82–4506840।</string>
    <!-- Donation receipt type -->
    <string name="DonationReceiptDetailsFragment__s_dash_s">%1$s - %2$s</string>
    <!-- Donation reciepts screen empty state title -->
    <string name="DonationReceiptListFragment__no_receipts">রিসিপ্ট নেই</string>

    <!-- region "Stories Tab" -->

    <!-- Label for Chats tab in home app screen -->
    <string name="ConversationListTabs__chats">চ্যাট</string>
    <!-- Label for Stories tab in home app screen -->
    <string name="ConversationListTabs__stories">স্টোরি</string>
    <!-- String for counts above 99 in conversation list tabs -->
    <string name="ConversationListTabs__99p">99+</string>
    <!-- Menu item on stories landing page -->
    <string name="StoriesLandingFragment__story_privacy">স্টোরি-র গোপনীয়তা</string>
    <!-- Title for "My Stories" row item in Stories landing page -->
    <string name="StoriesLandingFragment__my_stories">আমার স্টোরি</string>
    <!-- Subtitle for "My Stories" row item when user has not added stories -->
    <string name="StoriesLandingFragment__tap_to_add">যোগ করতে ট্যাপ করুন</string>
    <!-- Displayed when there are no stories to display -->
    <string name="StoriesLandingFragment__no_recent_updates_to_show_right_now">এই মুহূর্তে দেখানোর জন্য কোনো সাম্প্রতিক আপডেট নেই।</string>
    <!-- Context menu option to hide a story -->
    <string name="StoriesLandingItem__hide_story">স্টোরি লুকান</string>
    <!-- Context menu option to unhide a story -->
    <string name="StoriesLandingItem__unhide_story">স্টোরি দৃশ্যমান করুন</string>
    <!-- Context menu option to forward a story -->
    <string name="StoriesLandingItem__forward">ফরওয়ার্ড</string>
    <!-- Context menu option to share a story -->
    <string name="StoriesLandingItem__share">শেয়ার করুন…</string>
    <!-- Context menu option to go to story chat -->
    <string name="StoriesLandingItem__go_to_chat">চ্যাট-এ যান</string>
    <!-- Context menu option to go to story info -->
    <string name="StoriesLandingItem__info">তথ্য</string>
    <!-- Label when a story is pending sending -->
    <string name="StoriesLandingItem__sending">পাঠানো হচ্ছে…</string>
    <!-- Label when multiple stories are pending sending -->
    <string name="StoriesLandingItem__sending_d">%1$d পাঠানো হচ্ছে…</string>
    <!-- Label when a story fails to send due to networking -->
    <string name="StoriesLandingItem__send_failed">পাঠাতে ব্যর্থ হয়েছে</string>
    <!-- Label when a story fails to send due to identity mismatch -->
    <string name="StoriesLandingItem__partially_sent">আংশিক পাঠানো হয়েছে</string>
    <!-- Status label when a story fails to send indicating user action to retry -->
    <string name="StoriesLandingItem__tap_to_retry">পুনঃরায় চেষ্টা করতে ট্যাপ করুন</string>
    <!-- Title of dialog confirming decision to hide a story -->
    <string name="StoriesLandingFragment__hide_story">স্টোরি লুকাবেন?</string>
    <!-- Message of dialog confirming decision to hide a story -->
    <string name="StoriesLandingFragment__new_story_updates">%1$s থেকে নতুন স্টোরি আপডেটগুলো আর স্টোরি তালিকার শীর্ষে দেখা যাবে না।</string>
    <!-- Positive action of dialog confirming decision to hide a story -->
    <string name="StoriesLandingFragment__hide">লুকান</string>
    <!-- Displayed in Snackbar after story is hidden -->
    <string name="StoriesLandingFragment__story_hidden">স্টোরি লুকানো আছে</string>
    <!-- Section header for hidden stories -->
    <string name="StoriesLandingFragment__hidden_stories">লুকানো স্টোরি</string>
    <!-- Displayed on each sent story under My Stories -->
    <plurals name="MyStories__d_views">
        <item quantity="one">%1$d ভিউ</item>
        <item quantity="other">%1$d ভিউ</item>
    </plurals>
    <!-- Forward story label, displayed in My Stories context menu -->
    <string name="MyStories_forward">ফরওয়ার্ড</string>
    <!-- Label for stories for a single user. Format is {given name}\'s Story -->
    <string name="MyStories__ss_story">%1$s-এর স্টোরি</string>
    <!-- Title of dialog to confirm deletion of story -->
    <string name="MyStories__delete_story">স্টোরি মুছে ফেলবেন?</string>
    <!-- Message of dialog to confirm deletion of story -->
    <string name="MyStories__this_story_will_be_deleted">এই স্টোরিটি আপনার জন্য এবং যারা এটি পেয়েছেন তাদের জন্য মুছে ফেলা হবে।</string>
    <!-- Toast shown when story media cannot be saved -->
    <string name="MyStories__unable_to_save">সেভ করা যায়নি</string>
    <!-- Displayed at bottom of story viewer when current item has views -->
    <plurals name="StoryViewerFragment__d_views">
        <item quantity="one">%1$d ভিউ</item>
        <item quantity="other">%1$d ভিউ</item>
    </plurals>
    <!-- Displayed at bottom of story viewer when current item has replies -->
    <plurals name="StoryViewerFragment__d_replies">
        <item quantity="one">%1$d উত্তর</item>
        <item quantity="other">%1$d উত্তর</item>
    </plurals>
    <!-- Used when view receipts are disabled -->
    <string name="StoryViewerPageFragment__views_off">ভিউ বন্ধ</string>
    <!-- Used to join views and replies when both exist on a story item -->
    <string name="StoryViewerFragment__s_s">%1$s %2$s</string>
    <!-- Displayed when viewing a post you sent -->
    <string name="StoryViewerPageFragment__you">আপনি</string>
    <!-- Displayed when viewing a post displayed to a group -->
    <string name="StoryViewerPageFragment__s_to_s">%1$s থেকে %2$s</string>
    <!-- Displayed when viewing a post from another user with no replies -->
    <string name="StoryViewerPageFragment__reply">প্রত্যুত্তর</string>
    <!-- Displayed when viewing a post that has failed to send to some users -->
    <string name="StoryViewerPageFragment__partially_sent">আংশিকভাবে পাঠানো হয়েছে। বিস্তারিত জানতে ট্যাপ করুন</string>
    <!-- Displayed when viewing a post that has failed to send -->
    <string name="StoryViewerPageFragment__send_failed">পাঠাতে ব্যর্থ হয়েছে। পুনরায় চেষ্টা করতে ট্যাপ করুন</string>
    <!-- Label for the reply button in story viewer, which will launch the group story replies bottom sheet. -->
    <string name="StoryViewerPageFragment__reply_to_group">গ্ৰুপে রিপ্লাই করুন</string>
    <!-- Displayed when a story has no views -->
    <string name="StoryViewsFragment__no_views_yet">এখন পর্যন্ত কোন ভিউ নেই</string>
    <!-- Displayed when user has disabled receipts -->
    <string name="StoryViewsFragment__enable_read_receipts_to_see_whos_viewed_your_story">কে আপনার স্টোরি দেখেছে তা দেখতে রিড রিসিপ্ট চালু করুন।</string>
    <!-- Button label displayed when user has disabled receipts -->
    <string name="StoryViewsFragment__go_to_settings">সেটিংস-এ যান</string>
    <!-- Dialog action to remove viewer from a story -->
    <string name="StoryViewsFragment__remove">সরান</string>
    <!-- Dialog title when removing a viewer from a story -->
    <string name="StoryViewsFragment__remove_viewer">দর্শককে বাদ দেবেন?</string>
    <!-- Dialog message when removing a viewer from a story -->
    <string name="StoryViewsFragment__s_will_still_be_able">%1$s এখনও এই পোস্টটি দেখতে সক্ষম হবেন, তবে ভবিষ্যতে %2$s-এর সাথে শেয়ার করা আপনার কোনো পোস্ট দেখতে পারবেন না৷</string>
    <!-- Story View context menu action to remove them from a story -->
    <string name="StoryViewItem__remove_viewer">দর্শককে বাদ দিন</string>
    <!-- Displayed when a story has no replies yet -->
    <string name="StoryGroupReplyFragment__no_replies_yet">এখন পর্যন্ত কোন রিপ্লাই নেই</string>
    <!-- Displayed when no longer a group member -->
    <string name="StoryGroupReplyFragment__you_cant_reply">আপনি এই স্টোরির উত্তর দিতে পারবেন না, কারণ আপনি আর এই গ্রুপের সদস্য নন।</string>
    <!-- Displayed for each user that reacted to a story when viewing replies -->
    <string name="StoryGroupReactionReplyItem__reacted_to_the_story">স্টোরি-তে রিঅ্যাক্ট করা হয়েছে</string>
    <!-- Label for story views tab -->
    <string name="StoryViewsAndRepliesDialogFragment__views">ভিউ</string>
    <!-- Label for story replies tab -->
    <string name="StoryViewsAndRepliesDialogFragment__replies">রিপ্লাই</string>
    <!-- Description of action for reaction button -->
    <string name="StoryReplyComposer__react_to_this_story">স্টোরি-তে রিঅ্যাক্ট করুন</string>
    <!-- Displayed when the user is replying privately to someone who replied to one of their stories -->
    <string name="StoryReplyComposer__replying_privately_to_s">%1$s-কে ব্যক্তিগতভাবে রিপ্লাই করা হচ্ছে</string>
    <!-- Context menu item to privately reply to a story response -->
    <string name="StoryGroupReplyItem__private_reply">ব্যক্তিগত রিপ্লাই</string>
    <!-- Context menu item to copy a story response -->
    <string name="StoryGroupReplyItem__copy">কপি করুন</string>
    <!-- Context menu item to delete a story response -->
    <string name="StoryGroupReplyItem__delete">মুছুন</string>
    <!-- Page title for My Story options -->
    <string name="MyStorySettingsFragment__my_story">আমার স্টোরি</string>
    <!-- Number of total signal connections displayed in "All connections" row item -->
    <plurals name="MyStorySettingsFragment__viewers">
        <item quantity="one">%1$d দর্শক</item>
        <item quantity="other">%1$dদর্শক</item>
    </plurals>
    <!-- Button on all signal connections row to view all signal connections. Please keep as short as possible. -->
    <string name="MyStorySettingsFragment__view">দেখুন</string>
    <!-- Section heading for story visibility -->
    <string name="MyStorySettingsFragment__who_can_view_this_story">যারা এই স্টোরি দেখতে পাবেন</string>
    <!-- Clickable option for selecting people to hide your story from -->
    <string name="MyStorySettingsFragment__hide_story_from">যাদের কাছ থেকে স্টোরি লুকাবেন</string>
    <!-- Privacy setting title for sending stories to all your signal connections -->
    <string name="MyStorySettingsFragment__all_signal_connections">সকল Signal কানেকশন</string>
    <!-- Privacy setting description for sending stories to all your signal connections -->
    <string name="MyStorySettingsFragment__share_with_all_connections">সকল কানেকশনের সাথে শেয়ার করুন</string>
    <!-- Privacy setting title for sending stories to all except the specified connections -->
    <string name="MyStorySettingsFragment__all_except">…ছাড়া সকলে</string>
    <!-- Privacy setting description for sending stories to all except the specified connections -->
    <string name="MyStorySettingsFragment__hide_your_story_from_specific_people">কিছু নির্দিষ্ট ব্যক্তির কাছ থেকে আপনার স্টোরি লুকান</string>
    <!-- Summary of clickable option displaying how many people you have excluded from your story -->
    <plurals name="MyStorySettingsFragment__d_people_excluded">
        <item quantity="one">%1$d জন ব্যক্তিকে বাদ দেয়া হয়েছে</item>
        <item quantity="other">%1$d জন ব্যক্তিকে বাদ দেয়া হয়েছে</item>
    </plurals>
    <!-- Privacy setting title for only sharing your story with specified connections -->
    <string name="MyStorySettingsFragment__only_share_with">শুধু এর/এদের সাথে শেয়ার করুন…</string>
    <!-- Privacy setting description for only sharing your story with specified connections -->
    <string name="MyStorySettingsFragment__only_share_with_selected_people">শুধু নির্বাচিত ব্যক্তির সাথে শেয়ার করুন</string>
    <!-- Summary of clickable option displaying how many people you have included to send to in your story -->
    <plurals name="MyStorySettingsFragment__d_people">
        <item quantity="one">%1$d মানুষ</item>
        <item quantity="other">%1$d মানুষ</item>
    </plurals>
    <!-- My story privacy fine print about what the privacy settings are for -->
    <string name="MyStorySettingsFragment__choose_who_can_view_your_story">আপনার স্টোরি কে দেখতে পাবেন তা নির্ধারণ করুন৷ পরিবর্তনগুলো আপনার ইতোমধ্যে পাঠানো স্টোরিগুলোকে প্রভাবিত করবে না।</string>
    <!-- Section header for options related to replies and reactions -->
    <string name="MyStorySettingsFragment__replies_amp_reactions">উত্তর &amp; রিঅ্যাকশন</string>
    <!-- Switchable option for allowing replies and reactions on your stories -->
    <string name="MyStorySettingsFragment__allow_replies_amp_reactions">উত্তর &amp; রিঅ্যাকশন অনুমোদন করুন</string>
    <!-- Summary for switchable option allowing replies and reactions on your story -->
    <string name="MyStorySettingsFragment__let_people_who_can_view_your_story_react_and_reply">যারা আপনার স্টোরি দেখতে পাবেন তাদের রিঅ্যাক্ট এবং উত্তর দিতে দিন</string>
    <!-- Signal connections bolded text in the Signal Connections sheet -->
    <string name="SignalConnectionsBottomSheet___signal_connections">Signal কানেকশন</string>
    <!-- Displayed at the top of the signal connections sheet. Please remember to insert strong tag as required. -->
    <string name="SignalConnectionsBottomSheet__signal_connections_are_people">Signal কানেকশন হল এমন ব্যক্তি যাদের আপনি বিশ্বাস করে বেছে নিয়েছেন, যেসব কারণে:</string>
    <!-- Signal connections sheet bullet point 1 -->
    <string name="SignalConnectionsBottomSheet__starting_a_conversation">কথা শুরু হোক</string>
    <!-- Signal connections sheet bullet point 2 -->
    <string name="SignalConnectionsBottomSheet__accepting_a_message_request">ম্যাসেজ অনুরোধ গ্রহণ</string>
    <!-- Signal connections sheet bullet point 3 -->
    <string name="SignalConnectionsBottomSheet__having_them_in_your_system_contacts">আপনার সিস্টেম কন্ট্যাক্টে তাদের রাখা</string>
    <!-- Note at the bottom of the Signal connections sheet -->
    <string name="SignalConnectionsBottomSheet__your_connections_can_see_your_name">"আপনার কানেকশনরা আপনার নাম ও ছবি দেখতে পারবেন এবং \"আমার স্টোরি\"-এর পোস্টগুলো দেখতে পারবেন, যদি আপনি এটি তাদের কাছ থেকে লুকিয়ে না রাখেন।"</string>
    <!-- Clickable option to add a viewer to a custom story -->
    <string name="PrivateStorySettingsFragment__add_viewer">দর্শক যোগ করুন</string>
    <!-- Clickable option to delete a custom story -->
    <string name="PrivateStorySettingsFragment__delete_custom_story">কাস্টম স্টোরি মুছে ফেলুন</string>
    <!-- Dialog title when attempting to remove someone from a custom story -->
    <string name="PrivateStorySettingsFragment__remove_s">%1$s মুছবেন?</string>
    <!-- Dialog message when attempting to remove someone from a custom story -->
    <string name="PrivateStorySettingsFragment__this_person_will_no_longer">এই ব্যক্তি আর আপনার স্টোরি দেখতে পারবেন না।</string>
    <!-- Positive action label when attempting to remove someone from a custom story -->
    <string name="PrivateStorySettingsFragment__remove">সরান</string>
    <!-- Dialog title when deleting a custom story -->
    <string name="PrivateStorySettingsFragment__are_you_sure">আপনি কি নিশ্চিত?</string>
    <!-- Dialog message when deleting a custom story -->
    <string name="PrivateStorySettingsFragment__this_action_cannot">এই কার্যক্রমটি পূর্বাবস্থায় ফেরানো যাবে না।</string>
    <!-- Page title for editing a custom story name -->
    <string name="EditPrivateStoryNameFragment__edit_story_name">স্টোরি-র নাম এডিট করুন</string>
    <!-- Input field hint when editing a custom story name -->
    <string name="EditPrivateStoryNameFragment__story_name">স্টোরি-র নাম</string>
    <!-- Save button label when editing a custom story name -->
    <string name="EditPrivateStoryNameFragment__save">সংরক্ষণ করুন</string>
    <!-- Displayed in text post creator before user enters text -->
    <string name="TextStoryPostCreationFragment__tap_to_add_text">লেখা যোগ করতে ট্যাপ করুন</string>
    <!-- Button label for changing font when creating a text post -->
    <string name="TextStoryPostTextEntryFragment__aa">Aa</string>
    <!-- Displayed in text post creator when prompting user to enter text -->
    <string name="TextStoryPostTextEntryFragment__add_text">টেক্সট যোগ করুন</string>
    <!-- Content description for \'done\' button when adding text to a story post -->
    <string name="TextStoryPostTextEntryFragment__done_adding_text">লেখা যোগ করা হয়েছে</string>
    <!-- Text label for media selection toggle -->
    <string name="MediaSelectionActivity__text">টেক্সট</string>
    <!-- Camera label for media selection toggle -->
    <string name="MediaSelectionActivity__camera">ক্যামেরা</string>
    <!-- Hint for entering a URL for a text post -->
    <string name="TextStoryPostLinkEntryFragment__type_or_paste_a_url">URL টাইপ করুন কিংবা পেস্ট করুন</string>
    <!-- Displayed prior to the user entering a URL for a text post -->
    <string name="TextStoryPostLinkEntryFragment__share_a_link_with_viewers_of_your_story">আপনার স্টোরি-র দর্শকদের সাথে একটি লিংক শেয়ার করুন</string>
    <!-- Hint text for searching for a story text post recipient. -->
    <string name="TextStoryPostSendFragment__search">খুঁজুন</string>
    <!-- Toast shown when an unexpected error occurs while sending a text story -->
    <string name="TextStoryPostSendFragment__an_unexpected_error_occurred_try_again">একটি অপ্রত্যাশিত সমস্যা দেখা দিয়েছে</string>
    <!-- Toast shown when a trying to add a link preview to a text story post and the link/url is not valid (e.g., missing .com at the end) -->
    <string name="TextStoryPostSendFragment__please_enter_a_valid_link">অনুগ্রহ করে একটি সঠিক লিংক দিন।</string>
    <!-- Title for screen allowing user to exclude "My Story" entries from specific people -->
    <string name="ChangeMyStoryMembershipFragment__all_except">…ছাড়া সব</string>
    <!-- Title for screen allowing user to only share "My Story" entries with specific people -->
    <string name="ChangeMyStoryMembershipFragment__only_share_with">শুধু এর/এদের সাথে শেয়ার করুন…</string>
    <!-- Done button label for hide story from screen -->
    <string name="HideStoryFromFragment__done">শেষ</string>
    <!-- Dialog title for removing a group story -->
    <string name="StoryDialogs__remove_group_story">গ্রুপ স্টোরি সরাবেন?</string>
    <!-- Dialog message for removing a group story -->
    <string name="StoryDialogs__s_will_be_removed">\"%1$s\"-কে মুছে ফেলা হবে।</string>
    <!-- Dialog positive action for removing a group story -->
    <string name="StoryDialogs__remove">সরান</string>
    <!-- Dialog title for deleting a custom story -->
    <string name="StoryDialogs__delete_custom_story">কাস্টম স্টোরি মুছবেন?</string>
    <!-- Dialog message for deleting a custom story -->
    <string name="StoryDialogs__s_and_updates_shared">\"%1$s\" এবং এই স্টোরিতে শেয়ার করা আপডেট মুছে ফেলা হবে।</string>
    <!-- Dialog positive action for deleting a custom story -->
    <string name="StoryDialogs__delete">মুছে দিন</string>
    <!-- Dialog title for first time sending something to a beta story -->
    <string name="StoryDialogs__stories_is_available_to">স্টোরি শুধুমাত্র Signal বিটা ব্যবহারকারীদের জন্য ব্যবহারযোগ্য।</string>
    <!-- Dialog message for first time sending something to a beta story -->
    <string name="StoryDialogs__if_you_share_a_story">আপনি যদি একটি স্টোরি শেয়ার করেন, তবে এটি শুধুমাত্র সেই ব্যক্তিরাই দেখতে পাবেন যারা Signal বিটা ব্যবহার করছেন।</string>
    <!-- Dialog title for first time adding something to a story -->
    <string name="StoryDialogs__add_to_story_q">স্টোরি যোগ করবেন?</string>
    <!-- Dialog message for first time adding something to a story -->
    <string name="StoryDialogs__adding_content">আপনার স্টোরি-তে কন্টেন্ট যোগ করলে তা আপনার Signal কানেকশনদের কাছে 24 ঘন্টা দৃশ্যমান থাকে। আপনি সেটিংসে আপনার স্টোরি কে দেখতে পারবেন তা পরিবর্তন করতে পারবেন।</string>
    <!-- First time share to story dialog: Positive action to go ahead and add to story -->
    <string name="StoryDialogs__add_to_story">স্টোরি যোগ করুন</string>
    <!-- First time share to story dialog: Neutral action to edit who can view "My Story" -->
    <string name="StoryDialogs__edit_viewers">ভিউয়ার এডিট করুন</string>
    <!-- Error message shown when a failure occurs during story send -->
    <string name="StoryDialogs__story_could_not_be_sent">স্টোরি পাঠানো যায়নি। আপনার সংযোগ ঠিক আছে কি না দেখুন এবং আবার চেষ্টা করুন।</string>
    <!-- Error message dialog button to resend a previously failed story send -->
    <string name="StoryDialogs__send">পাঠান</string>
    <!-- Action button for turning off stories when stories are present on the device -->
    <string name="StoryDialogs__turn_off_and_delete">বন্ধ করুন এবং মুছে ফেলুন</string>
    <!-- Privacy Settings toggle title for stories -->
    <string name="PrivacySettingsFragment__share_and_view_stories">শেয়ার করুন এবং স্টোরি দেখুন</string>
    <!-- Privacy Settings toggle summary for stories -->
    <string name="PrivacySettingsFragment__you_will_no_longer_be_able">এই অপশনটি বন্ধ থাকলে আপনি আর স্টোরি শেয়ার করতে বা দেখতে পাবেন না।</string>
    <!-- New story viewer selection screen title -->
    <string name="CreateStoryViewerSelectionFragment__choose_viewers">দর্শক বেছে নিন</string>
    <!-- New story viewer selection action button label -->
    <string name="CreateStoryViewerSelectionFragment__next">পরবর্তী</string>
    <!-- New story viewer selection screen title as recipients are selected -->
    <plurals name="SelectViewersFragment__d_viewers">
        <item quantity="one">%1$d জন দর্শক</item>
        <item quantity="other">%1$d জন দর্শক</item>
    </plurals>
    <!-- Name story screen title -->
    <string name="CreateStoryWithViewersFragment__name_story">স্টোরি-র নাম দিন</string>
    <!-- Name story screen note under text field -->
    <string name="CreateStoryWithViewersFragment__only_you_can">শুধু আপনিই এই স্টোরির নাম দেখতে পারবেন।</string>
    <!-- Name story screen label hint -->
    <string name="CreateStoryWithViewersFragment__story_name_required">স্টোরি-র নাম (আবশ্যক)</string>
    <!-- Name story screen viewers subheading -->
    <string name="CreateStoryWithViewersFragment__viewers">দর্শক</string>
    <!-- Name story screen create button label -->
    <string name="CreateStoryWithViewersFragment__create">তৈরি করুন</string>
    <!-- Name story screen error when save attempted with no label -->
    <string name="CreateStoryWithViewersFragment__this_field_is_required">এই ঘরটি পূরণ বাঞ্ছনীয়</string>
    <!-- Name story screen error when save attempted but label is duplicate -->
    <string name="CreateStoryWithViewersFragment__there_is_already_a_story_with_this_name">ইতোমধ্যে এই নামের একটি স্টোরি আছে।</string>
    <!-- Text for select all action when editing recipients for a story -->
    <string name="BaseStoryRecipientSelectionFragment__select_all">সবগুলো নির্বাচন করুন</string>
    <!-- Choose story type bottom sheet title -->
    <string name="ChooseStoryTypeBottomSheet__choose_your_story_type">আপনার স্টোরি-র ধরণ বেছে নিন</string>
    <!-- Choose story type bottom sheet new story row title -->
    <string name="ChooseStoryTypeBottomSheet__new_custom_story">নতুন কাস্টম স্টোরি</string>
    <!-- Choose story type bottom sheet new story row summary -->
    <string name="ChooseStoryTypeBottomSheet__visible_only_to">শুধু নির্দিষ্ট কিছু ব্যক্তির কাছে দৃশ্যমান</string>
    <!-- Choose story type bottom sheet group story title -->
    <string name="ChooseStoryTypeBottomSheet__group_story">গ্ৰুপ স্টোরি</string>
    <!-- Choose story type bottom sheet group story summary -->
    <string name="ChooseStoryTypeBottomSheet__share_to_an_existing_group">একটি বিদ্যমান গ্ৰুপে শেয়ার করুন</string>
    <!-- Choose groups bottom sheet title -->
    <string name="ChooseGroupStoryBottomSheet__choose_groups">গ্ৰুপ বেছে নিন</string>
    <!-- Displayed when copying group story reply text to clipboard -->
    <string name="StoryGroupReplyFragment__copied_to_clipboard">ক্লিপবোর্ডে অনুলিপি করা হয়েছে</string>
    <!-- Displayed in story caption when content is longer than 5 lines -->
    <string name="StoryViewerPageFragment__see_more">… আরো দেখুন</string>
    <!-- Displayed in toast after sending a direct reply -->
    <string name="StoryDirectReplyDialogFragment__sending_reply">রিপ্লাই পাঠানো হচ্ছে…</string>
    <!-- Displayed in the viewer when a story is no longer available -->
    <string name="StorySlateView__this_story_is_no_longer_available">এই স্টোরিটি আর নেই।</string>
    <!-- Displayed in the viewer when a story has permanently failed to download. -->
    <string name="StorySlateView__cant_download_story_s_will_need_to_share_it_again">স্টোরি ডাউনলোড করা যাচ্ছে না। %1$s-কে এটি আবার পাঠাতে হবে।</string>
    <!-- Displayed in the viewer when the network is not available -->
    <string name="StorySlateView__no_internet_connection">ইন্টারনেট সংযোগ নেই</string>
    <!-- Displayed in the viewer when network is available but content could not be downloaded -->
    <string name="StorySlateView__couldnt_load_content">কন্টেন্ট লোড করা যায়নি</string>
    <!-- Toasted when the user externally shares to a text story successfully -->
    <string name="TextStoryPostCreationFragment__sent_story">স্টোরি পাঠানো হয়েছে</string>
    <!-- Toasted when the user external share to a text story fails -->
    <string name="TextStoryPostCreationFragment__failed_to_send_story">স্টোরি পাঠানো সফল হয়নি</string>
    <!-- Displayed in a dialog to let the user select a given users story -->
    <string name="StoryDialogs__view_story">স্টোরি দেখুন</string>
    <!-- Displayed in a dialog to let the user select a given users profile photo -->
    <string name="StoryDialogs__view_profile_photo">প্রোফাইল ফটো দেখুন</string>

    <!-- Title for a notification at the bottom of the chat list suggesting that the user disable censorship circumvention because the service has become reachable -->
    <string name="TurnOffCircumventionMegaphone_turn_off_censorship_circumvention">সেন্সরশিপ উপেক্ষা বন্ধ করবেন?</string>
    <!-- Body for a notification at the bottom of the chat list suggesting that the user disable censorship circumvention because the service has become reachable -->
    <string name="TurnOffCircumventionMegaphone_you_can_now_connect_to_the_signal_service_directly">ভাল অভিজ্ঞতা পেতে আপনি এখন সরাসরি Signal পরিষেবার সাথে সংযোগ করতে পারবেন৷</string>
    <!-- Label for a button to dismiss a notification at the bottom of the chat list suggesting that the user disable censorship circumvention because the service has become reachable -->
    <string name="TurnOffCircumventionMegaphone_no_thanks">না ধন্যবাদ</string>
    <!-- Label for a button in a notification at the bottom of the chat list to turn off censorship circumvention -->
    <string name="TurnOffCircumventionMegaphone_turn_off">বন্ধ করুন</string>

    <!-- Conversation Item label for when you react to someone else\'s story -->
    <string name="ConversationItem__you_reacted_to_s_story">আপনি %1$s-এর স্টোরি-তে রিঅ্যাক্ট করেছেন</string>
    <!-- Conversation Item label for reactions to your story -->
    <string name="ConversationItem__reacted_to_your_story">আপনার স্টোরি-তে রিঅ্যাক্ট করেছেন</string>
    <!-- Conversation Item label for reactions to an unavailable story -->
    <string name="ConversationItem__reacted_to_a_story">একটি স্টোরি-তে রিঅ্যাক্ট করেছেন</string>

    <!-- endregion -->
    <!-- Content description for expand contacts chevron -->
    <string name="ExpandModel__view_more">আরো দেখুন</string>
    <string name="StoriesLinkPopup__visit_link">লিংক ভিজিট করুন</string>

    <!-- Gift price and duration, formatted as: {price} dot {n} day duration -->
    <plurals name="GiftRowItem_s_dot_d_day_duration">
        <item quantity="one">%1$s · %2$d দিন সময়কাল</item>
        <item quantity="other">%1$s · %2$d দিন সময়কাল</item>
    </plurals>
    <!-- Tagline for gift row items -->
    <string name="GiftRowItem__send_a_gift_badge">একটি গিফট ব্যাজ পাঠান</string>
    <!-- Headline text on start fragment for gifting a badge -->
    <string name="GiftFlowStartFragment__gift_a_badge">একটি ব্যাজ উপহার দিন</string>
    <!-- Description text on start fragment for gifting a badge -->
    <string name="GiftFlowStartFragment__gift_someone_a_badge">কাউকে তার নামে Signal-এ ডোনেশন করে একটি ব্যাজ উপহার দিন। তিনি তার প্রোফাইল ফটোতে প্রদর্শন করার জন্য একটি ব্যাজ পাবেন।</string>
    <!-- Action button label for start fragment for gifting a badge -->
    <string name="GiftFlowStartFragment__next">পরবর্তী</string>
    <!-- Title text on choose recipient page for badge gifting -->
    <string name="GiftFlowRecipientSelectionFragment__choose_recipient">প্রাপক বেছে নিন</string>
    <!-- Title text on confirm gift page -->
    <string name="GiftFlowConfirmationFragment__confirm_gift">উপহার নিশ্চিত করুন</string>
    <!-- Heading text specifying who the gift will be sent to -->
    <string name="GiftFlowConfirmationFragment__send_to">প্রেরণ করুন</string>
    <!-- Text explaining that gift will be sent to the chosen recipient -->
    <string name="GiftFlowConfirmationFragment__your_gift_will_be_sent_in">উপহারটি প্রাপকের কাছে 1 on 1 ম্যাসেজ করে পাঠানো হবে। নীচে আপনার নিজের ম্যাসেজ যোগ করুন।</string>
    <!-- Text explaining that this gift is a one time donation -->
    <string name="GiftFlowConfirmationFragment__one_time_donation">এক-কালীন ডোনেশন</string>
    <!-- Hint for add message input -->
    <string name="GiftFlowConfirmationFragment__add_a_message">বার্তা যোগ করুন</string>
    <!-- Displayed in the dialog while verifying the chosen recipient -->
    <string name="GiftFlowConfirmationFragment__verifying_recipient">প্রাপক যাচাই করা হচ্ছে…</string>
    <!-- Title for sheet shown when opening a redeemed gift -->
    <string name="ViewReceivedGiftBottomSheet__s_sent_you_a_gift">%1$s আপনাকে একটি উপহার পাঠিয়েছেন</string>
    <!-- Title for sheet shown when opening a sent gift -->
    <string name="ViewSentGiftBottomSheet__thanks_for_your_support">আপনার সহযোগীতার জন্য ধন্যবাদ!</string>
    <!-- Description for sheet shown when opening a redeemed gift -->
    <string name="ViewReceivedGiftBottomSheet__youve_received_a_gift_badge">আপনি %1$s-এর কাছ থেকে একটি গিফট ব্যাজ পেয়েছেন! আপনার প্রোফাইলে ব্যাজটি প্রদর্শন করে সচেতনতা তৈরিতে Signal-কে সাহায্য করুন৷</string>
    <!-- Description for sheet shown when opening a sent gift -->
    <string name="ViewSentGiftBottomSheet__youve_gifted_a_badge">আপনি %1$s-কে একটি ব্যাজ উপহার দিয়েছেন। তিনি এটি গ্রহণ করলে, ব্যাজটি দেখানো বা লুকিয়ে রাখার জন্য তাদেরকে একটি অপশন দেওয়া হবে।</string>
    <!-- Primary action for pending gift sheet to redeem badge now -->
    <string name="ViewReceivedGiftSheet__redeem">ফিরে পান</string>
    <!-- Primary action for pending gift sheet to redeem badge later -->
    <string name="ViewReceivedGiftSheet__not_now">এখন না</string>
    <!-- Dialog text while redeeming a gift -->
    <string name="ViewReceivedGiftSheet__redeeming_gift">উপহার ফিরে পান…</string>
    <!-- Snackbar text when user presses "not now" on redemption sheet -->
    <string name="ConversationFragment__you_can_redeem_your_badge_later">আপনি পরে আপনার ব্যাজ ফিরে পেতে পারবেন।</string>
    <!-- Description text in gift thanks sheet -->
    <string name="GiftThanksSheet__youve_gifted_a_badge_to_s">আপনি %1$s-কে একটি ব্যাজ উপহার দিয়েছেন। তিনি এটি গ্রহণ করলে, ব্যাজটি দেখানো বা লুকিয়ে রাখার জন্য তাদেরকে একটি অপশন দেওয়া হবে।</string>
    <!-- Expired gift sheet title -->
    <string name="ExpiredGiftSheetConfiguration__your_gift_badge_has_expired">আপনার গিফট ব্যাজের মেয়াদ শেষ হয়ে গেছে</string>
    <!-- Expired gift sheet top description text -->
    <string name="ExpiredGiftSheetConfiguration__your_gift_badge_has_expired_and_is">আপনার গিফট ব্যাজের মেয়াদ শেষ হয়ে গেছে, এবং আপনার প্রোফাইলে অন্যরা আর তা দেখতে পাবেন না।</string>
    <!-- Expired gift sheet bottom description text -->
    <string name="ExpiredGiftSheetConfiguration__to_continue">আপনার জন্য তৈরি করা প্রযুক্তিকে সমর্থন করা চালিয়ে যেতে, অনুগ্রহ করে মাসিক সাসটেইনার হওয়ার কথা বিবেচনা করুন।</string>
    <!-- Expired gift sheet make a monthly donation button -->
    <string name="ExpiredGiftSheetConfiguration__make_a_monthly_donation">মাসিক ডোনেশন দিন</string>
    <!-- Expired gift sheet not now button -->
    <string name="ExpiredGiftSheetConfiguration__not_now">এখন না</string>
    <!-- My Story label designating that we will only share with the selected viewers. -->
    <string name="ContactSearchItems__only_share_with">শেয়ার করুন শুধুমাত্র</string>
    <!-- Label under name for custom stories -->
    <plurals name="ContactSearchItems__custom_story_d_viewers">
        <item quantity="one">কাস্টম স্টোরি · %1$d জন দর্শক</item>
        <item quantity="other">কাস্টম স্টোরি · %1$d জন দর্শক</item>
    </plurals>
    <!-- Label under name for group stories -->
    <plurals name="ContactSearchItems__group_story_d_viewers">
        <item quantity="one">গ্ৰুপ স্টোরি · %1$d জন দর্শক</item>
        <item quantity="other">গ্ৰুপ স্টোরি · %1$d জন দর্শক</item>
    </plurals>
    <!-- Label under name for groups -->
    <plurals name="ContactSearchItems__group_d_members">
        <item quantity="one">%1$d জন সদস্য</item>
        <item quantity="other">%1$d জন সদস্য</item>
    </plurals>
    <!-- Label under name for my story -->
    <plurals name="ContactSearchItems__my_story_s_dot_d_viewers">
        <item quantity="one">%1$s · %2$d দর্শক</item>
        <item quantity="other">%1$s · %2$d দর্শক</item>
    </plurals>
    <!-- Label under name for My Story when first sending to my story -->
    <string name="ContactSearchItems__tap_to_choose_your_viewers">আপনার ভিউয়ারদের বেছে নিতে ট্যাপ করুন</string>
    <!-- Label for context menu item to open story settings -->
    <string name="ContactSearchItems__story_settings">স্টোরি সেটিংস</string>
    <!-- Label for context menu item to remove a group story from contact results -->
    <string name="ContactSearchItems__remove_story">স্টোরি সরিয়ে ফেলুন</string>
    <!-- Label for context menu item to delete a custom story -->
    <string name="ContactSearchItems__delete_story">স্টোরি মুছে ফেলুন</string>
    <!-- Dialog title for removing a group story -->
    <string name="ContactSearchMediator__remove_group_story">গ্রুপ স্টোরি সরাবেন?</string>
    <!-- Dialog message for removing a group story -->
    <string name="ContactSearchMediator__this_will_remove">এটি এই তালিকা থেকে স্টোরি সরাবে। আপনি এখনও এই গ্রুপের স্টোরি দেখতে সক্ষম হবেন।</string>
    <!-- Dialog action item for removing a group story -->
    <string name="ContactSearchMediator__remove">সরান</string>
    <!-- Dialog title for deleting a custom story -->
    <string name="ContactSearchMediator__delete_story">স্টোরি মুছে ফেলবেন?</string>
    <!-- Dialog message for deleting a custom story -->
    <string name="ContactSearchMediator__delete_the_custom">কাস্টম স্টোরি \"%1$s\" মুছবেন?</string>
    <!-- Dialog action item for deleting a custom story -->
    <string name="ContactSearchMediator__delete">মুছুন</string>
    <!-- Gift expiry days remaining -->
    <plurals name="Gifts__d_days_remaining">
        <item quantity="one">%1$d দিন বাকি আছে</item>
        <item quantity="other">%1$d দিন বাকি আছে</item>
    </plurals>
    <!-- Gift expiry hours remaining -->
    <plurals name="Gifts__d_hours_remaining">
        <item quantity="one">%1$d ঘন্টা বাকি আছে</item>
        <item quantity="other">%1$d ঘন্টা বাকি আছে</item>
    </plurals>
    <!-- Gift expiry minutes remaining -->
    <plurals name="Gifts__d_minutes_remaining">
        <item quantity="one">%1$d মিনিট বাকি আছে</item>
        <item quantity="other">%1$d মিনিট বাকি আছে</item>
    </plurals>
    <!-- Gift expiry expired -->
    <string name="Gifts__expired">বাতিল</string>

    <!-- Label indicating that a user can tap to advance to the next post in a story -->
    <string name="StoryFirstTimeNavigationView__tap_to_advance">সামনে যেতে ট্যাপ করুন</string>
    <!-- Label indicating swipe direction to skip current story -->
    <string name="StoryFirstTimeNavigationView__swipe_up_to_skip">এড়িয়ে যেতে উপরে সোয়াইপ করুন</string>
    <!-- Label indicating swipe direction to exit story viewer -->
    <string name="StoryFirstTimeNavigationView__swipe_right_to_exit">বের হতে ডানে সোয়াইপ করুন</string>
    <!-- Button label to confirm understanding of story navigation -->
    <string name="StoryFirstTimeNagivationView__got_it">বুঝতে পেরেছি</string>
    <!-- Content description for vertical context menu button in safety number sheet rows -->
    <string name="SafetyNumberRecipientRowItem__open_context_menu">কনটেক্সট মেন্যু খুলুন</string>
    <!-- Sub-line when a user is verified. -->
    <string name="SafetyNumberRecipientRowItem__s_dot_verified">%1$s · যাচাইকৃত</string>
    <!-- Sub-line when a user is verified. -->
    <string name="SafetyNumberRecipientRowItem__verified">যাচাই করা হয়েছে</string>
    <!-- Title of safety number changes bottom sheet when showing individual records -->
    <string name="SafetyNumberBottomSheetFragment__safety_number_changes">নিরাপত্তা নাম্বার পরিবর্তিত হয়</string>
    <!-- Message of safety number changes bottom sheet when showing individual records -->
    <string name="SafetyNumberBottomSheetFragment__the_following_people">নিম্নলিখিত ব্যক্তিরা সম্ভবত Signal পুনরায় ইনস্টল করেছেন বা তাদের ডিভাইস পরিবর্তন করেছেন৷ নতুন নিরাপত্তা নম্বর নিশ্চিত করতে একজন প্রাপককে ট্যাপ করুন। এটি অপশনাল।</string>
    <!-- Title of safety number changes bottom sheet when not showing individual records -->
    <string name="SafetyNumberBottomSheetFragment__safety_number_checkup">নিরাপত্তা নম্বর চেকআপ</string>
    <!-- Title of safety number changes bottom sheet when not showing individual records and user has seen review screen -->
    <string name="SafetyNumberBottomSheetFragment__safety_number_checkup_complete">নিরাপত্তা নম্বর চেকআপ সম্পন্ন হয়েছে</string>
    <!-- Message of safety number changes bottom sheet when not showing individual records and user has seen review screen -->
    <string name="SafetyNumberBottomSheetFragment__all_connections_have_been_reviewed">সকল কানেকশন রিভিউ করা হয়েছে, চালিয়ে যেতে সেন্ডে ট্যাপ করুন।</string>
    <!-- Message of safety number changes bottom sheet when not showing individual records -->
    <string name="SafetyNumberBottomSheetFragment__you_have_d_connections">আপনার %1$dটি কানেকশন আছে, যারা সম্ভবত Signal পুনরায় ইনস্টল করেছেন বা ডিভাইস পরিবর্তন করেছেন৷ তাদের সাথে আপনার স্টোরি শেয়ার করার আগে তাদের নিরাপত্তা নম্বরগুলো রিভিউ করুন বা আপনার স্টোরি দেখা থেকে তাদের বাদ দিন।</string>
    <!-- Menu action to launch safety number verification screen -->
    <string name="SafetyNumberBottomSheetFragment__verify_safety_number">নিরাপত্তা নাম্বার যাচাই করুন</string>
    <!-- Menu action to remove user from story -->
    <string name="SafetyNumberBottomSheetFragment__remove_from_story">স্টোরি থেকে বাদ দিন</string>
    <!-- Action button at bottom of SafetyNumberBottomSheetFragment to send anyway -->
    <string name="SafetyNumberBottomSheetFragment__send_anyway">যেকোনও উপায়ে পাঠান</string>
    <!-- Action button at bottom of SafetyNumberBottomSheetFragment to review connections -->
    <string name="SafetyNumberBottomSheetFragment__review_connections">কানেকশন রিভিউ করুন</string>
    <!-- Empty state copy for SafetyNumberBottomSheetFragment -->
    <string name="SafetyNumberBottomSheetFragment__no_more_recipients_to_show">দেখার মত এর কোনো প্রাপক নেই।</string>
    <!-- Done button on safety number review fragment -->
    <string name="SafetyNumberReviewConnectionsFragment__done">শেষ</string>
    <!-- Title of safety number review fragment -->
    <string name="SafetyNumberReviewConnectionsFragment__safety_number_changes">নিরাপত্তা নম্বর পরিবর্তিত হয়</string>
    <!-- Message of safety number review fragment -->
    <plurals name="SafetyNumberReviewConnectionsFragment__d_recipients_may_have">
        <item quantity="one">%1$d প্রাপক সম্ভবত Signal পুনরায় ইনস্টল করেছেন বা ডিভাইস পরিবর্তন করেছেন। নতুন নিরাপত্তা নাম্বার নিশ্চিত করতে প্রাপককে ট্যাপ করুন। এটি অপশনাল।</item>
        <item quantity="other">%1$d প্রাপক সম্ভবত Signal পুনরায় ইনস্টল করেছেন বা ডিভাইস পরিবর্তন করেছেন। নতুন নিরাপত্তা নম্বর নিশ্চিত করতে প্রাপককে ট্যাপ করুন। এটি ঐচ্ছিক।</item>
    </plurals>
    <!-- Section header for 1:1 contacts in review fragment -->
    <string name="SafetyNumberBucketRowItem__contacts">পরিচিতিসমূহ</string>
    <!-- Context menu label for distribution list headers in review fragment -->
    <string name="SafetyNumberReviewConnectionsFragment__remove_all">সব মুছুন</string>
    <!-- Context menu label for 1:1 contacts to remove from send -->
    <string name="SafetyNumberReviewConnectionsFragment__remove">সরান</string>

    <!-- Title of initial My Story settings configuration shown when sending to My Story for the first time -->
    <string name="ChooseInitialMyStoryMembershipFragment__my_story_privacy">আমার স্টোরি প্রাইভেসি</string>
    <!-- Subtitle of initial My Story settings configuration shown when sending to My Story for the first time -->
    <string name="ChooseInitialMyStoryMembershipFragment__choose_who_can_see_posts_to_my_story_you_can_always_make_changes_in_settings">আমার স্টোরি পোস্টগুলো কে দেখতে পাবেন তা বেছে নিন। আপনি সবসময় সেটিংস থেকে টা পরিবর্তন করতে পারবেন।</string>
    <!-- All connections option for initial My Story settings configuration shown when sending to My Story for the first time -->
    <string name="ChooseInitialMyStoryMembershipFragment__all_signal_connections">সকল Signal কানেকশন</string>
    <!-- All connections except option for initial My Story settings configuration shown when sending to My Story for the first time -->
    <string name="ChooseInitialMyStoryMembershipFragment__all_except">…ছাড়া সকলের সাথে</string>
    <!-- Only with selected connections option for initial My Story settings configuration shown when sending to My Story for the first time -->
    <string name="ChooseInitialMyStoryMembershipFragment__only_share_with">শেয়ার করুন শুধু…</string>

    <!-- Story info header sent heading -->
    <string name="StoryInfoHeader__sent">পাঠানো হয়েছে</string>
    <!-- Story info header received heading -->
    <string name="StoryInfoHeader__received">গ্রহণ করা হয়েছে</string>
    <!-- Story info header file size heading -->
    <string name="StoryInfoHeader__file_size">ফাইলের আকার</string>
    <!-- Story info "Sent to" header -->
    <string name="StoryInfoBottomSheetDialogFragment__sent_to">একে পাঠানো হয়েছে</string>
    <!-- Story info "Sent from" header -->
    <string name="StoryInfoBottomSheetDialogFragment__sent_from">এর থেকে পাঠানো হয়েছে</string>
    <!-- Story info "Failed" header -->
    <string name="StoryInfoBottomSheetDialogFragment__failed">ব্যর্থ হয়েছে</string>
    <!-- Story Info context menu label -->
    <string name="StoryInfoBottomSheetDialogFragment__info">তথ্য</string>

    <!-- StoriesPrivacySettingsFragment -->
    <!-- Explanation about how stories are deleted and managed -->
    <string name="StoriesPrivacySettingsFragment__story_updates_automatically_disappear">স্টোরি আপডেট 24 ঘন্টা পর স্বয়ংক্রিয়ভাবে অদৃশ্য হয়ে যায়। আপনার স্টোরি কে দেখতে পারবেন অথবা নির্দিষ্ট দর্শক বা গ্ৰুপের সাথে কে নতুন স্টোরি তৈরি করতে পারবেন তা নির্বাচন করুন।</string>
    <!-- Preference title to turn off stories -->
    <string name="StoriesPrivacySettingsFragment__turn_off_stories">স্টোরি বন্ধ করুন</string>
    <!-- Preference summary to turn off stories -->
    <string name="StoriesPrivacySettingsFragment__if_you_opt_out">স্টোরি বন্ধ করলে আপনি আর স্টোরি শেয়ার করতে কিংবা দেখতে পারবেন না।</string>
    <!-- Preference title to turn on stories -->
    <string name="StoriesPrivacySettingsFragment__turn_on_stories">স্টোরি চালু করুন</string>
    <!-- Preference summary to turn on stories -->
    <string name="StoriesPrivacySettingsFragment__share_and_view">স্টোরি শেয়ার করুন এবং অন্যদের স্টোরি দেখুন। স্টোরি 24 ঘন্টা পর স্বয়ংক্রিয়ভাবে অদৃশ্য হয়ে যায়।</string>
    <!-- Dialog title to turn off stories -->
    <string name="StoriesPrivacySettingsFragment__turn_off_stories_question">স্টোরি বন্ধ করবেন?</string>
    <!-- Dialog message to turn off stories -->
    <string name="StoriesPrivacySettingsFragment__you_will_no_longer_be_able_to_share">আপনি আর স্টোরি শেয়ার করতে বা দেখতে পারবেন না। আপনি সম্প্রতি শেয়ার করেছেন এমন স্টোরির আপডেটগুলোও মুছে ফেলা হবে৷</string>
    <!-- Page title when launched from stories landing screen -->
    <string name="StoriesPrivacySettingsFragment__story_privacy">স্টোরি-র গোপনীয়তা</string>
    <!-- Header for section that lists out stories -->
    <string name="StoriesPrivacySettingsFragment__stories">স্টোরি</string>
    <!-- Story views header -->
    <string name="StoriesPrivacySettingsFragment__story_views">স্টোরি ভিউ</string>
    <!-- Story view receipts toggle title -->
    <string name="StoriesPrivacySettingsFragment__view_receipts">রিসিপ্ট দেখুন</string>
    <!-- Story view receipts toggle message -->
    <string name="StoriesPrivacySettingsFragment__see_and_share">স্টোরি দেখা হলে তা দেখুন ও শেয়ার করুন। নিষ্ক্রিয় থাকলে, অন্যরা কখন আপনার স্টোরি দেখেন তা আপনি দেখতে পারবেন না।</string>

    <!-- NewStoryItem -->
    <string name="NewStoryItem__new_story">নতুন স্টোরি</string>

    <!-- GroupStorySettingsFragment -->
    <!-- Section header for who can view a group story -->
    <string name="GroupStorySettingsFragment__who_can_view_this_story">যারা এই স্টোরি দেখতে পাবেন</string>
    <!-- Explanation of who can view a group story -->
    <string name="GroupStorySettingsFragment__members_of_the_group_s">"\"%1$s\" গ্রুপের সদস্যরা এই স্টোরি দেখতে এবং উত্তর দিতে পারবেন। আপনি গ্রুপে এই চ্যাটের সদস্যতা আপডেট করতে পারবেন।"</string>
    <!-- Preference label for removing this group story -->
    <string name="GroupStorySettingsFragment__remove_group_story">গ্ৰুপ স্টোরি সরিয়ে ফেলুন</string>

    <!-- Generic title for overflow menus -->
    <string name="OverflowMenu__overflow_menu">ওভারফ্লো মেন্যু</string>

    <!-- SMS Export Service -->
    <!-- Displayed in the notification while export is running -->
    <string name="SignalSmsExportService__exporting_messages">ম্যাসেজ এক্সপোর্ট করা হচ্ছে…</string>
    <!-- Displayed in the notification title when export completes -->
    <string name="SignalSmsExportService__signal_sms_export_complete">Signal এসএমএস এক্সপোর্ট সম্পন্ন হয়েছে</string>
    <!-- Displayed in the notification message when export completes -->
    <string name="SignalSmsExportService__tap_to_return_to_signal">Signal-এ ফিরতে \'ফিরে যান\' ট্যাপ করুন</string>

    <!-- ExportYourSmsMessagesFragment -->
    <!-- Title of the screen -->
    <string name="ExportYourSmsMessagesFragment__export_your_sms_messages">আপনার এসএমএস ম্যাসেজ এক্সপোর্ট করুন</string>
    <!-- Message of the screen -->
    <string name="ExportYourSmsMessagesFragment__you_can_export_your_sms_messages_to_your_phones_sms_database_and_youll_have_the_option_to_keep_or_remove_them_from_signal">আপনি আপনার ফোনের এসএমএস ডেটাবেজে আপনার এসএমএস ম্যাসেজ স্থানান্তর করতে পারবেন এবং সেগুলো Signal-এ রাখার বা তা থেকে মুছে ফেলার সুযোগ আপনার কাছে থাকবে৷ এটি আপনার ফোনে থাকা অন্যান্য এসএমএস অ্যাপগুলোকে সেগুলো আনয়ন করার সুযোগ দেয়। এটি আপনার এসএমএস ম্যাসেজ ইতিহাসের একটি শেয়ারযোগ্য ফাইল তৈরি করে না।</string>
    <!-- Button label to begin export -->
    <string name="ExportYourSmsMessagesFragment__continue">চালিয়ে যান</string>

    <!-- ExportingSmsMessagesFragment -->
    <!-- Title of the screen -->
    <string name="ExportingSmsMessagesFragment__exporting_sms_messages">এসএমএস ম্যাসেজ এক্সপোর্ট করা হচ্ছে</string>
    <!-- Message of the screen when exporting sms messages -->
    <string name="ExportingSmsMessagesFragment__this_may_take_awhile">কিছুটা সময় লাগতে পারে</string>
    <!-- Progress indicator for export -->
    <plurals name="ExportingSmsMessagesFragment__exporting_d_of_d">
        <item quantity="one">%2$d-এর %1$d এক্সপোর্ট করা হচ্ছে…</item>
        <item quantity="other">%2$d-এর %1$d এক্সপোর্ট করা হচ্ছে…</item>
    </plurals>
    <!-- Alert dialog title shown when we think a user may not have enough local storage available to export sms messages -->
    <string name="ExportingSmsMessagesFragment__you_may_not_have_enough_disk_space">আপনার ডিস্কে যথেষ্ট জায়গা নাও থাকতে পারে</string>
    <!-- Alert dialog message shown when we think a user may not have enough local storage available to export sms messages, placeholder is the file size, e.g., 128kB -->
    <string name="ExportingSmsMessagesFragment__you_need_approximately_s_to_export_your_messages_ensure_you_have_enough_space_before_continuing">আপনার ম্যাসেজগুলো স্থানান্তর করতে আনুমানিক %1$s জায়গা প্রয়োজন; এগিয়ে যাওয়ার আগে আপনার ডিভাইসে পর্যাপ্ত জায়গা আছে কি না তা নিশ্চিত করুন।</string>
    <!-- Alert dialog button to continue with exporting sms after seeing the lack of storage warning -->
    <string name="ExportingSmsMessagesFragment__continue_anyway">যেভাবেই হোক এগিয়ে যান</string>
    <!-- Dialog text shown when Signal isn't granted the sms permission needed to export messages, different than being selected as the sms app -->
    <string name="ExportingSmsMessagesFragment__signal_needs_the_sms_permission_to_be_able_to_export_your_sms_messages">আপনার এসএমএস ম্যাসেজগুলো স্থানান্তর করতে সক্ষম হতে Signal-এর এসএমএস-এ অ্যাক্সেস করার অনুমতি প্রয়োজন৷</string>

    <!-- ChooseANewDefaultSmsAppFragment -->
    <!-- Title of the screen -->
    <string name="ChooseANewDefaultSmsAppFragment__choose_a_new">একটি নতুন ডিফল্ট এসএমএস অ্যাপ বেছে নিন</string>
    <!-- Button label to launch picker -->
    <string name="ChooseANewDefaultSmsAppFragment__continue">চালিয়ে যান</string>
    <!-- Button label for when done with changing default SMS app -->
    <string name="ChooseANewDefaultSmsAppFragment__done">শেষ</string>
    <!-- First step number/bullet for choose new default sms app instructions -->
    <string name="ChooseANewDefaultSmsAppFragment__bullet_1">১</string>
    <!-- Second step number/bullet for choose new default sms app instructions -->
    <string name="ChooseANewDefaultSmsAppFragment__bullet_2">২</string>
    <!-- Third step number/bullet for choose new default sms app instructions -->
    <string name="ChooseANewDefaultSmsAppFragment__bullet_3">৩</string>
    <!-- Fourth step number/bullet for choose new default sms app instructions -->
    <string name="ChooseANewDefaultSmsAppFragment__bullet_4">৪</string>
    <!-- Instruction step for choosing a new default sms app -->
    <string name="ChooseANewDefaultSmsAppFragment__tap_continue_to_open_the_defaults_apps_screen_in_settings">সেটিংসে \"ডিফল্ট অ্যাপস\" স্ক্রীন খুলতে \"এগিয়ে যান\"-এ ট্যাপ করুন</string>
    <!-- Instruction step for choosing a new default sms app -->
    <string name="ChooseANewDefaultSmsAppFragment__select_sms_app_from_the_list">তালিকা থেকে \"এসএমএস অ্যাপ\" বেছে নিন</string>
    <!-- Instruction step for choosing a new default sms app -->
    <string name="ChooseANewDefaultSmsAppFragment__choose_another_app_to_use_for_sms_messaging">এসএমএস ম্যাসেজিংয়ের জন্য অন্য অ্যাপ বেছে নিন</string>
    <!-- Instruction step for choosing a new default sms app -->
    <string name="ChooseANewDefaultSmsAppFragment__return_to_signal">Signal-এ ফিরে যান</string>
    <!-- Instruction step for choosing a new default sms app -->
    <string name="ChooseANewDefaultSmsAppFragment__open_your_phones_settings_app">আপনার ফোনের সেটিংস অ্যাপ খুলুন</string>
    <!-- Instruction step for choosing a new default sms app -->
    <string name="ChooseANewDefaultSmsAppFragment__navigate_to_apps_default_apps_sms_app">\"অ্যাপস\" &gt; \"ডিফল্ট অ্যাপস\" &gt; \"এসএমএস অ্যাপ\"-এ নেভিগেট করুন</string>

    <!-- RemoveSmsMessagesDialogFragment -->
    <!-- Action button to keep messages -->
    <string name="RemoveSmsMessagesDialogFragment__keep_messages">ম্যাসেজগুলো রাখুন</string>
    <!-- Action button to remove messages -->
    <string name="RemoveSmsMessagesDialogFragment__remove_messages">ম্যাসেজগুলো সরিয়ে ফেলুন</string>
    <!-- Title of dialog -->
    <string name="RemoveSmsMessagesDialogFragment__remove_sms_messages">Signal থেকে এসএমএস ম্যাসেজ সরিয়ে ফেলুন</string>
    <!-- Message of dialog -->
    <string name="RemoveSmsMessagesDialogFragment__you_can_now_remove_sms_messages_from_signal">আপনি এখন স্টোরেজ খালি করতে Signal থেকে এসএমএস ম্যাসেজ মুছে ফেলতে পারেন। আপনি মুছে ফেললেও সেগুলো আপনার ফোনের অন্যান্য এসএমএস অ্যাপ্লিকেশনে তখনও থেকে যাবে।</string>

    <!-- SetSignalAsDefaultSmsAppFragment -->
    <!-- Title of the screen -->
    <string name="SetSignalAsDefaultSmsAppFragment__set_signal_as_the_default_sms_app">ডিফল্ট এসএমএস অ্যাপ হিসেবে Signal-কে নির্ধারণ করুন</string>
    <!-- Message of the screen -->
    <string name="SetSignalAsDefaultSmsAppFragment__to_export_your_sms_messages">আপনার এসএমএস ম্যাসেজ স্থানান্তর করতে, আপনাকে ডিফল্ট এসএমএস অ্যাপ হিসেবে Signal-কে নির্ধারণ করতে হবে।</string>
    <!-- Button label to start export -->
    <string name="SetSignalAsDefaultSmsAppFragment__next">পরবর্তী</string>

    <!-- BackupSchedulePermission Megaphone -->
    <!-- The title on an alert window that explains to the user that we are unable to backup their messages -->
    <string name="BackupSchedulePermissionMegaphone__cant_back_up_chats">চ্যাট ব্যাকআপ করা যাচ্ছে না</string>
    <!-- The body text of an alert window that tells the user that we are unable to backup their messages -->
    <string name="BackupSchedulePermissionMegaphone__your_chats_are_no_longer_being_automatically_backed_up">আপনার চ্যাট আর স্বয়ংক্রিয়ভাবে ব্যাকআপ করা হচ্ছে না।</string>
    <!-- The text on a button in an alert window that, when clicked, will take the user to a screen to re-enable backups -->
    <string name="BackupSchedulePermissionMegaphone__back_up_chats">চ্যাট ব্যাকআপ করুন</string>
    <!-- The text on a button in an alert window that, when clicked, will take the user to a screen to re-enable backups -->
    <string name="BackupSchedulePermissionMegaphone__not_now">এখন না</string>
    <!-- Re-enable backup permission bottom sheet title -->
    <string name="BackupSchedulePermissionMegaphone__to_reenable_backups">পুনরায় ব্যাকআপ সক্ষম করতে:</string>
    <!-- Re-enable backups permission bottom sheet instruction 1 text -->
    <string name="BackupSchedulePermissionMegaphone__tap_the_go_to_settings_button_below">নীচের \"সেটিংসে যান\" বাটনে ট্যাপ করুন</string>
    <!-- Re-enable backups permission bottom sheet instruction 2 text -->
    <string name="BackupSchedulePermissionMegaphone__turn_on_allow_settings_alarms_and_reminders">\"সেটিংস অ্যালার্ম এবং রিমাইন্ডারের অনুমতি দিন\" চালু করুন।</string>
    <!-- Re-enable backups permission bottom sheet call to action button to open settings -->
    <string name="BackupSchedulePermissionMegaphone__go_to_settings">সেটিংস-এ যান</string>

    <!-- SmsExportMegaphoneActivity -->
    <!-- Phase 2 title of full screen megaphone indicating sms will no longer be supported in the near future -->
    <string name="SmsExportMegaphoneActivity__signal_will_no_longer_support_sms">Signal আর এসএমএস সমর্থন করবে না</string>
    <!-- Phase 3 title of full screen megaphone indicating sms is longer supported  -->
    <string name="SmsExportMegaphoneActivity__signal_no_longer_supports_sms">Signal আর এসএমএস সমর্থন করে না</string>
    <!-- Phase 2 message describing that sms is going away soon -->
    <string name="SmsExportMegaphoneActivity__signal_will_soon_remove_support_for_sending_sms_messages">Signal শীঘ্রই এসএমএস বার্তা পাঠানোর সমর্থন বাতিল করবে, কারণ Signal ম্যাসেজ এন্ড-টু-এন্ড এনক্রিপশন ও কঠোর গোপনীয়তা প্রদান করে, যা এসএমএস ম্যাসেজ করে না। এটি আমাদের Signal ম্যাসেজিং অভিজ্ঞতাকে উন্নত করারও সুযোগ দেবে।</string>
    <!-- Phase 3 message describing that sms has gone away -->
    <string name="SmsExportMegaphoneActivity__signal_has_removed_support_for_sending_sms_messages">Signal এসএমএস ম্যাসেজ পাঠানোর জন্য সমর্থন বাতিল করেছে, কারণ Signal ম্যাসেজ এন্ড-টু-এন্ড এনক্রিপশন এবং কঠোর গোপনীয়তা প্রদান করে, যা এসএমএস ম্যাসেজ করে না। এটি আমাদের Signal ম্যাসেজিং অভিজ্ঞতাকে উন্নত করারও সুযোগ দেবে।</string>
    <!-- The text on a button in a popup that, when clicked, will take the user to a screen to export their SMS messages -->
    <string name="SmsExportMegaphoneActivity__export_sms">এসএমএস এক্সপোর্ট করুন</string>
    <!-- The text on a button in a popup that, when clicked, will dismiss the popup and schedule the prompt to occur at a later time. -->
    <string name="SmsExportMegaphoneActivity__remind_me_later">আমাকে পরে মনে করিয়ে দিবেন</string>
    <!-- The text on a button in a popup that, when clicked, will navigate the user to a web article on SMS removal -->
    <string name="SmsExportMegaphoneActivity__learn_more">আরো জানুন</string>

    <!-- Phase 1 Small megaphone title indicating sms is going away -->
    <string name="SmsExportMegaphone__sms_support_going_away">এসএমএস সমর্থন শেষ হয়ে যাচ্ছে</string>
    <!-- Phase 1 small megaphone description indicating sms is going away -->
    <string name="SmsExportMegaphone__sms_support_will_be_removed_soon_to_focus_on_encrypted_messaging">এনক্রিপ্ট করা ম্যাসেজিং-এ অধিক গুরুত্ব দেওয়ার উদ্দেশ্যে শীঘ্রই এমএমএস সহায়তা বাদ দেওয়া হবে।</string>
    <!-- Phase 1 small megaphone button that takes the user to the sms export flow -->
    <string name="SmsExportMegaphone__export_sms">এসএমএস এক্সপোর্ট করুন</string>
    <!-- Title for screen shown after sms export has completed -->
    <string name="ExportSmsCompleteFragment__export_complete">এক্সপোর্ট সম্পন্ন হয়েছে</string>
    <!-- Button to continue to next screen -->
    <string name="ExportSmsCompleteFragment__next">পরবর্তী</string>
    <!-- Message showing summary of sms export counts -->
    <plurals name="ExportSmsCompleteFragment__d_of_d_messages_exported">
        <item quantity="one">%2$d-এর মধ্যে %1$dটি ম্যাসেজ এক্সপোর্ট করা হয়েছে</item>
        <item quantity="other">%2$d-এর মধ্যে %1$dটি ম্যাসেজ এক্সপোর্ট করা হয়েছে</item>
    </plurals>

    <!-- Title of screen shown when some sms messages did not export -->
    <string name="ExportSmsPartiallyComplete__export_partially_complete">স্থানান্তর আংশিকভাবে সম্পন্ন হয়েছে</string>
    <!-- Debug step 1 on screen shown when some sms messages did not export -->
    <string name="ExportSmsPartiallyComplete__ensure_you_have_an_additional_s_free_on_your_phone_to_export_your_messages">আপনার ম্যাসেজগুলো স্থানান্তর করতে আপনার ফোনে অতিরিক্ত %1$s খালি জায়গা নিশ্চিত করুন</string>
    <!-- Debug step 2 on screen shown when some sms messages dit not export -->
    <string name="ExportSmsPartiallyComplete__retry_export_which_will_only_retry_messages_that_have_not_yet_been_exported">আবার স্থানান্তর করার চেষ্টা করুন, যা শুধুমাত্র সেই ম্যাসেজগুলোকে পুনরায় স্থানান্তর করার চেষ্টা করবে যেগুলো এখনো স্থানান্তর করা হয়নি</string>
    <!-- Partial sentence for Debug step 3 on screen shown when some sms messages did not export, is combined with 'contact us' -->
    <string name="ExportSmsPartiallyComplete__if_the_problem_persists">সমস্যা চলতে থাকলে, </string>
    <!-- Partial sentence for deubg step 3 on screen shown when some sms messages did not export, combined with 'If the problem persists', link text to open contact support view -->
    <string name="ExportSmsPartiallyComplete__contact_us">আমাদের সাথে যোগাযোগ করুন</string>
    <!-- Button text to retry sms export -->
    <string name="ExportSmsPartiallyComplete__retry">পুনরায় চেষ্টা করুন</string>
    <!-- Button text to continue sms export flow and not retry failed message exports -->
    <string name="ExportSmsPartiallyComplete__continue_anyway">যেভাবেই হোক এগিয়ে যান</string>
    <!-- Title of screen shown when all sms messages failed to export -->
    <string name="ExportSmsFullError__error_exporting_sms_messages">এসএমএস ম্যাসেজ স্থানান্তরে ত্রুটি দেখা দিয়েছে</string>
    <!-- Helper text shown when all sms messages failed to export -->
    <string name="ExportSmsFullError__please_try_again_if_the_problem_persists">অনুগ্রহ করে আবার চেষ্টা করুন। সমস্যা চলতে থাকলে, </string>


    <!-- DonateToSignalFragment -->
    <!-- Title below avatar -->
    <string name="DonateToSignalFragment__powered_by">আপনার মতো ব্যক্তিদের দ্বারাই চালিত।</string>
    <!-- Continue button label -->
    <string name="DonateToSignalFragment__continue">চালিয়ে যান</string>
    <!-- Description below title -->
    <string name="DonateToSignalFragment__support_technology">Signal-কে টিকিয়ে রাখে এমন কমিউনিটিতে যোগদানের মাধ্যমে, আপনার ডেটার জন্য নয় বরং আপনার জন্য তৈরি এই প্রযুক্তিকে সহায়তা করুন।</string>
    <!-- Donation pill toggle monthly text -->
    <string name="DonationPillToggle__monthly">মাসিক</string>
    <!-- Donation pill toggle one-time text -->
    <string name="DonationPillToggle__one_time">এক-কালীন</string>

    <!-- GatewaySelectorBottomSheet -->
    <!-- Sheet title when subscribing -->
    <string name="GatewaySelectorBottomSheet__donate_s_month_to_signal">Signal-এ প্রতি মাসে %1$s অনুদান দিন</string>
    <!-- Sheet summary when subscribing -->
    <string name="GatewaySelectorBottomSheet__get_a_s_badge">একটি %1$s ব্যাজ পান</string>
    <!-- Sheet title when giving a one-time donation -->
    <string name="GatewaySelectorBottomSheet__donate_s_to_signal">Signal-এ %1$s অনুদান দিন</string>
    <!-- Sheet summary when giving a one-time donation -->
    <plurals name="GatewaySelectorBottomSheet__get_a_s_badge_for_d_days">
        <item quantity="one">Get a %1$s badge for %2$d day</item>
        <item quantity="other">Get a %1$s badge for %2$d days</item>
    </plurals>
    <!-- Button label for paying with a credit card -->
    <string name="GatewaySelectorBottomSheet__credit_or_debit_card">ক্রেডিট বা ডেবিট কার্ড</string>

    <!-- StripePaymentInProgressFragment -->
    <string name="StripePaymentInProgressFragment__cancelling">বাতিল করা হচ্ছে…</string>

    <!-- EOF -->

</resources><|MERGE_RESOLUTION|>--- conflicted
+++ resolved
@@ -102,14 +102,9 @@
 
     <!-- AttachmentManager -->
     <string name="AttachmentManager_cant_open_media_selection">মিডিয়া নির্বাচন করার জন্য কোন অ্যাপ খুঁজে পাওয়া যায়নি।</string>
-<<<<<<< HEAD
     <string name="AttachmentManager_signal_requires_the_external_storage_permission_in_order_to_attach_photos_videos_or_audio">ছবি, ভিডিও অথবা অডিও সংযুক্ত করার জন্য Molly এর স্টোরেজ ব্যাবহারের অনুমতির প্রয়োজন কিন্তু এর উপর স্থায়ী নিষেধাজ্ঞা জারি করা হয়েছে। দয়া করে আ্যপ সেটিংস-এ যান, \"অনুমতি\" নির্বাচন করুন এবং \"স্টোরেজ\" সক্ষম করুন।</string>
     <string name="AttachmentManager_signal_requires_contacts_permission_in_order_to_attach_contact_information">পরিচিতিসমূহের তথ্য সংযুক্ত করার জন্য Molly এর পরিচিতিসমূহ ব্যাবহারের অনুমতির প্রয়োজন কিন্তু এর উপর স্থায়ী নিষেধাজ্ঞা জারি করা হয়েছে। দয়া করে আ্যপ সেটিংসে যান, \"অনুমতি\" নির্বাচন করুন এবং \"পরিচিতিসমূহ\" সক্ষম করুন।</string>
     <string name="AttachmentManager_signal_requires_location_information_in_order_to_attach_a_location">স্থান সংযুক্ত করার জন্য Molly এর স্থান ব্যাবহারের অনুমতির প্রয়োজন কিন্তু এর উপর স্থায়ী নিষেধাজ্ঞা জারি করা হয়েছে। দয়া করে আ্যপ সেটিংসে যান, \"অনুমতি\" নির্বাচন করুন এবং \"স্থান\" সক্ষম করুন।</string>
-=======
-    <string name="AttachmentManager_signal_requires_the_external_storage_permission_in_order_to_attach_photos_videos_or_audio">ছবি, ভিডিও অথবা অডিও সংযুক্ত করার জন্য Signal এর স্টোরেজ ব্যাবহারের অনুমতির প্রয়োজন কিন্তু এর উপর স্থায়ী নিষেধাজ্ঞা জারি করা হয়েছে। দয়া করে আ্যপ সেটিংস-এ যান, \"অনুমতি\" নির্বাচন করুন এবং \"স্টোরেজ\" সক্ষম করুন।</string>
-    <string name="AttachmentManager_signal_requires_contacts_permission_in_order_to_attach_contact_information">পরিচিতিসমূহের তথ্য সংযুক্ত করার জন্য Signal এর পরিচিতিসমূহ ব্যাবহারের অনুমতির প্রয়োজন কিন্তু এর উপর স্থায়ী নিষেধাজ্ঞা জারি করা হয়েছে। দয়া করে আ্যপ সেটিংসে যান, \"অনুমতি\" নির্বাচন করুন এবং \"পরিচিতিসমূহ\" সক্ষম করুন।</string>
-    <string name="AttachmentManager_signal_requires_location_information_in_order_to_attach_a_location">স্থান সংযুক্ত করার জন্য Signal এর স্থান ব্যাবহারের অনুমতির প্রয়োজন কিন্তু এর উপর স্থায়ী নিষেধাজ্ঞা জারি করা হয়েছে। দয়া করে আ্যপ সেটিংসে যান, \"অনুমতি\" নির্বাচন করুন এবং \"স্থান\" সক্ষম করুন।</string>
     <!-- Alert dialog title to show the recipient has not activated payments -->
     <string name="AttachmentManager__not_activated_payments">%1$s hasn\'t activated Payments </string>
     <!-- Alert dialog description to send the recipient a request to activate payments -->
@@ -118,7 +113,6 @@
     <string name="AttachmentManager__send_request">Send request</string>
     <!-- Alert dialog button to cancel dialog -->
     <string name="AttachmentManager__cancel">বাতিল করুন</string>
->>>>>>> fc3db538
 
     <!-- AttachmentUploadJob -->
     <string name="AttachmentUploadJob_uploading_media">মিডিয়া আপলোড হচ্ছে…</string>
@@ -1462,7 +1456,7 @@
     <!-- In-conversation update message to indicate that the current contact is sms only and will need to migrate to signal to continue the conversation in signal. -->
     <string name="MessageRecord__you_will_no_longer_be_able_to_send_sms_messages_from_signal_soon">শীঘ্রই Signal থেকে আপনি আর এসএমএস ম্যাসেজ পাঠাতে পারবেন না। এখানে কথোপকথন করতে %1$s-কে Signal-এ আমন্ত্রণ জানান।</string>
     <!-- In-conversation update message to indicate that the current contact is sms only and will need to migrate to signal to continue the conversation in signal. -->
-    <string name="MessageRecord__you_can_no_longer_send_sms_messages_in_signal">Signal থেকে আপনি আর এসএমএস ম্যাসেজ পাঠাতে পারবেন না। এখানে কথোপকথন করতে %1$s-কে Signal-এ আমন্ত্রণ জানান।</string>
+    <string name="MessageRecord__you_can_no_longer_send_sms_messages_in_signal">Molly থেকে আপনি আর এসএমএস ম্যাসেজ পাঠাতে পারবেন না। এখানে কথোপকথন করতে %1$s-কে Molly-এ আমন্ত্রণ জানান।</string>
 
     <!-- MessageRequestBottomView -->
     <string name="MessageRequestBottomView_accept">মানছি</string>
