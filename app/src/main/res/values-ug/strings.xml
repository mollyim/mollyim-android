<?xml version="1.0" encoding="UTF-8"?>
<!-- smartling.instruction_comments_enabled = on -->
<resources>
  <!-- Removed by excludeNonTranslatables <string name="app_name" translatable="false">Signal</string> -->

  <!-- Removed by excludeNonTranslatables <string name="install_url" translatable="false">https://signal.org/install</string> -->
  <!-- Removed by excludeNonTranslatables <string name="donate_url" translatable="false">https://signal.org/donate</string> -->
  <!-- Removed by excludeNonTranslatables <string name="backup_support_url" translatable="false">https://support.signal.org/hc/articles/360007059752</string> -->
  <!-- Removed by excludeNonTranslatables <string name="transfer_support_url" translatable="false">https://support.signal.org/hc/articles/360007059752</string> -->
  <!-- Removed by excludeNonTranslatables <string name="support_center_url" translatable="false">https://support.signal.org/</string> -->
  <!-- Removed by excludeNonTranslatables <string name="terms_and_privacy_policy_url" translatable="false">https://signal.org/legal</string> -->
  <!-- Removed by excludeNonTranslatables <string name="google_pay_url" translatable="false">https://pay.google.com</string> -->
  <!-- Removed by excludeNonTranslatables <string name="donation_decline_code_error_url" translatable="false">https://support.signal.org/hc/articles/4408365318426#errors</string> -->
  <!-- Removed by excludeNonTranslatables <string name="sms_export_url" translatable="false">https://support.signal.org/hc/articles/360007321171</string> -->
  <!-- Removed by excludeNonTranslatables <string name="signal_me_username_url" translatable="false">https://signal.me/#u/%1$s</string> -->
  <!-- Removed by excludeNonTranslatables <string name="signal_me_username_url_no_scheme" translatable="false">signal.me/#u/%1$s</string> -->
  <!-- Removed by excludeNonTranslatables <string name="username_support_url" translatable="false">https://support.signal.org/hc/articles/5389476324250</string> -->
  <!-- Removed by excludeNonTranslatables <string name="export_account_data_url" translatable="false">https://support.signal.org/hc/articles/5538911756954</string> -->

    <string name="yes">ھەئە</string>
    <string name="no">ياق</string>
    <string name="delete">ئۆچۈر</string>
    <string name="please_wait">سەل كۈتۈڭ…</string>
    <string name="save">ساقلا</string>
    <string name="note_to_self">ئۆزۈمگە ئەسلەتمە</string>

    <!-- AlbumThumbnailView -->
  <!-- Removed by excludeNonTranslatables <string name="AlbumThumbnailView_plus" translatable="false">\+%d</string> -->

    <!-- ApplicationMigrationActivity -->
    <string name="ApplicationMigrationActivity__signal_is_updating">Molly يېڭىلىنىۋاتىدۇ…</string>

    <!-- ApplicationPreferencesActivity -->
    <string name="ApplicationPreferenceActivity_you_havent_set_a_passphrase_yet">سىز تېخى ئىم ئىبارىسى بېكىتمىدىڭىز!</string>
    <string name="ApplicationPreferencesActivity_disable_passphrase">ئىم ئىبارىسى چەكلەمدۇ؟</string>
    <string name="ApplicationPreferencesActivity_this_will_permanently_unlock_signal_and_message_notifications">بۇ Molly ۋە ئۇچۇر ئۇقتۇرۇش قۇلۇپىنى مەڭگۈ ئوچۇق قويىدۇ.</string>
    <string name="ApplicationPreferencesActivity_disable">چەكلە</string>
    <string name="ApplicationPreferencesActivity_disable_signal_messages_and_calls">Molly ئۇچۇر ۋە چاقىرىشلىرىنى چەكلەمدۇ؟</string>
    <string name="ApplicationPreferencesActivity_disable_signal_messages_and_calls_by_unregistering">مۇلازىمېتىر تىزىمىدىن چىقىپ كەتمەي تۇرۇپمۇ Molly ئۇچۇرى ۋە چاقىرىشلىرىنى چەكلەيدۇ بۇ ئىقتىدارنى. كەلگۈسىدە قايتا ئىشلىتىش ئۈچۈن تېلېفون نومۇرىڭىزنى قايتا تىزىملىتىشىڭىز كېرەك.</string>
    <string name="ApplicationPreferencesActivity_error_connecting_to_server">مۇلازىمېتىرغا باغلىنىش خاتالىقى!</string>
    <string name="ApplicationPreferencesActivity_pins_are_required_for_registration_lock">تىزىملىتىش قۇلۇپى ئۈچۈن PIN تەلەپ قىلىنىدۇ. PIN نى چەكلەش ئۈچۈن، ئالدى بىلەن تىزىملاش قۇلۇپىنى چەكلەڭ.</string>
    <string name="ApplicationPreferencesActivity_pin_created">PIN قۇرۇلدى.</string>
    <string name="ApplicationPreferencesActivity_pin_disabled">PIN چەكلەندى.</string>
    <string name="ApplicationPreferencesActivity_record_payments_recovery_phrase">چىقىمنى ئەسلىگە كەلتۈرۈش جۈملىسىنى خاتىرىلەيدۇ</string>
    <string name="ApplicationPreferencesActivity_record_phrase">جۈملە خاتىرىلە</string>
    <string name="ApplicationPreferencesActivity_before_you_can_disable_your_pin">سىز PIN نى چەكلەشتىن ئىلگىرى، چىقىم قىلىش ھېساباتىڭىزنى ئەسلىگە كەلتۈرۈشكە كاپالەتلىك قىلىش ئۈچۈن چىقىمنى ئەسلىگە كەلتۈرۈش چۈملىسىنى خاتىرىلىشىڭىز زۆرۈر.</string>

    <!-- NumericKeyboardView -->
  <!-- Removed by excludeNonTranslatables <string name="NumericKeyboardView__1" translatable="false">1</string> -->
  <!-- Removed by excludeNonTranslatables <string name="NumericKeyboardView__2" translatable="false">2</string> -->
  <!-- Removed by excludeNonTranslatables <string name="NumericKeyboardView__3" translatable="false">3</string> -->
  <!-- Removed by excludeNonTranslatables <string name="NumericKeyboardView__4" translatable="false">4</string> -->
  <!-- Removed by excludeNonTranslatables <string name="NumericKeyboardView__5" translatable="false">5</string> -->
  <!-- Removed by excludeNonTranslatables <string name="NumericKeyboardView__6" translatable="false">6</string> -->
  <!-- Removed by excludeNonTranslatables <string name="NumericKeyboardView__7" translatable="false">7</string> -->
  <!-- Removed by excludeNonTranslatables <string name="NumericKeyboardView__8" translatable="false">8</string> -->
  <!-- Removed by excludeNonTranslatables <string name="NumericKeyboardView__9" translatable="false">9</string> -->
  <!-- Removed by excludeNonTranslatables <string name="NumericKeyboardView__0" translatable="false">0</string> -->
    <!-- Back button on numeric keyboard -->
    <string name="NumericKeyboardView__backspace">Backspace</string>

    <!-- DraftDatabase -->
    <string name="DraftDatabase_Draft_image_snippet">(رەسىم)</string>
    <string name="DraftDatabase_Draft_audio_snippet">(ئۈن)</string>
    <string name="DraftDatabase_Draft_video_snippet">(سىن)</string>
    <string name="DraftDatabase_Draft_location_snippet">(ئورنى)</string>
    <string name="DraftDatabase_Draft_quote_snippet">(جاۋاب)</string>
    <string name="DraftDatabase_Draft_voice_note">(ئۈن ئۇچۇر)</string>

    <!-- AttachmentKeyboard -->
    <string name="AttachmentKeyboard_gallery">سۈرەتدان</string>
    <string name="AttachmentKeyboard_file">ھۆججەت</string>
    <string name="AttachmentKeyboard_contact">ئالاقەداش</string>
    <string name="AttachmentKeyboard_location">ئورنى</string>
    <string name="AttachmentKeyboard_Signal_needs_permission_to_show_your_photos_and_videos">رەسىم ۋە سىنلىرىڭىزنى كۆرسىتىش ئۈچۈن Molly ئىجازىتىڭىزگە ئېھتىياجلىق.</string>
    <string name="AttachmentKeyboard_give_access">ھوقۇق بەر</string>
    <string name="AttachmentKeyboard_payment">چىقىم</string>

    <!-- AttachmentManager -->
    <string name="AttachmentManager_cant_open_media_selection">ۋاسىتە تاللىغۇدەك بىر ئەپ تاپالمىدى.</string>
    <string name="AttachmentManager_signal_requires_the_external_storage_permission_in_order_to_attach_photos_videos_or_audio">Molly رەسىم ، سىن ياكى ئۈن ھۆججەتلىرىنى قوشۇش ئۈچۈن ساقلىغۇچ ھوقۇقى تەلەپ قىلىدۇ، ئەمما ئۇ مەڭگۈلۈك رەت قىلىندى. ئەپ تەڭشىكى تىزىملىكىدىن، «ھوقۇقلار» نى تاللاپ ۋە «ساقلىغۇچ» نى قوزغىتىڭ.</string>
    <string name="AttachmentManager_signal_requires_contacts_permission_in_order_to_attach_contact_information">ئالاقىلىشىش ئۇچۇرلىرىنى چاپلاش ئۈچۈن Molly ئالاقەداشلار ھوقۇقى تەلەپ قىلىدۇ، ئەمما ئۇ مەڭگۈلۈك رەت قىلىندى. ئەپ تەڭشىكى تىزىملىكىدىن «ھوقۇقلار» نى تاللاپ، «ئالاقەداشلار» نى قوزغىتىڭ.</string>
    <string name="AttachmentManager_signal_requires_location_information_in_order_to_attach_a_location">Molly ئورۇن بەلگىلەش ئۈچۈن ئورۇن ھوقۇقى تەلەپ قىلىدۇ، ئەمما ئۇ مەڭگۈلۈك رەت قىلىندى. ئەپ تەڭشىكى تىزىملىكىگە بېرىڭ، «ھوقۇقلار» نى تاللاڭ ۋە «ئورۇن» نى قوزغىتىڭ.</string>
    <!-- Alert dialog title to show the recipient has not activated payments -->
    <string name="AttachmentManager__not_activated_payments">%1$s پۇل تۆلەش ئىقتىدارىنى تېخى ئاكتىپلىمىغان </string>
    <!-- Alert dialog description to send the recipient a request to activate payments -->
    <string name="AttachmentManager__request_to_activate_payments">ئۇلارغا پۇل تۆلەش ئىقتىدارىنى ئاكتىپلاش ئىلتىماسى يوللامسىز؟</string>
    <!-- Alert dialog button to send request -->
    <string name="AttachmentManager__send_request">تەلەپ يوللاش</string>
    <!-- Alert dialog button to cancel dialog -->
    <string name="AttachmentManager__cancel">ۋاز كەچ</string>

    <!-- AttachmentUploadJob -->
    <string name="AttachmentUploadJob_uploading_media">ۋاسىتە يۈكلىنىۋاتىدۇ…</string>
    <string name="AttachmentUploadJob_compressing_video_start">سىن پىرېسلىنىۋاتىدۇ…</string>

    <!-- BackgroundMessageRetriever -->
    <string name="BackgroundMessageRetriever_checking_for_messages">ئۇچۇرلارنى تەكشۈرۈۋاتىدۇ…</string>

    <!-- BlockedUsersActivity -->
    <string name="BlockedUsersActivity__blocked_users">چەكلەنگەن ئىشلەتكۈچىلەر</string>
    <string name="BlockedUsersActivity__add_blocked_user">چەكلەنگەن ئىشلەتكۈچى قوشۇش</string>
    <string name="BlockedUsersActivity__blocked_users_will">چەكلەنگەن ئىشلەتكۈچىلەر سىزگە تېلېفون قىلالمايدۇ ياكى ئۇچۇر ئەۋەتەلمەيدۇ.</string>
    <string name="BlockedUsersActivity__no_blocked_users">چەكلەنگەن ئىشلەتكۈچى يوق</string>
    <string name="BlockedUsersActivity__block_user">ئىشلەتكۈچىنى چەكلەمسىز؟</string>
    <string name="BlockedUserActivity__s_will_not_be_able_to">«%1$s» سىزنى چاقىرالمايدۇ ياكى ئۇچۇر ئەۋەتەلمەيدۇ.</string>
    <string name="BlockedUsersActivity__block">چەكلەش</string>

    <!-- CreditCardFragment -->
    <!-- Title of fragment detailing the donation amount for one-time donation, displayed above the credit card text fields -->
    <string name="CreditCardFragment__donation_amount_s">ئىئانە سوممىسى: %1$s</string>
    <!-- Title of fragment detailing the donation amount for monthly donation, displayed above the credit card text fields -->
    <string name="CreditCardFragment__donation_amount_s_per_month">ئىئانە سوممىسى: %1$s / ئايلىق</string>
    <!-- Explanation of how to fill in the form, displayed above the credit card text fields -->
    <!-- Explanation of how to fill in the form and a note about pii, displayed above the credit card text fields -->
    <string name="CreditCardFragment__enter_your_card_details">كارتا تەپسىلاتىنى كىرگۈزۈڭ. Signal شەخسىي ئۇچۇرلىرىڭىزنى توپلىمايدۇ ياكى ساقلىمايدۇ.</string>
    <!-- Displayed as a hint in the card number text field -->
    <string name="CreditCardFragment__card_number">كارتا نومۇرى</string>
    <!-- Displayed as a hint in the card expiry text field -->
    <string name="CreditCardFragment__mm_yy">كۈن/ئاي</string>
    <!-- Displayed as a hint in the card cvv text field -->
    <string name="CreditCardFragment__cvv">CVV</string>
    <!-- Error displayed under the card number text field when there is an invalid card number entered -->
    <string name="CreditCardFragment__invalid_card_number">كارتا نومۇرى ئىناۋەتسىز</string>
    <!-- Error displayed under the card expiry text field when the card is expired -->
    <string name="CreditCardFragment__card_has_expired">كارتىنىڭ ۋاقتى ئۆتكەن</string>
    <!-- Error displayed under the card cvv text field when the cvv is too short -->
    <string name="CreditCardFragment__code_is_too_short">كود بەك قىسقا</string>
    <!-- Error displayed under the card cvv text field when the cvv is too long -->
    <string name="CreditCardFragment__code_is_too_long">كود بەك ئۇزۇن</string>
    <!-- Error displayed under the card cvv text field when the cvv is invalid -->
    <string name="CreditCardFragment__invalid_code">ئىناۋەتسىز كود</string>
    <!-- Error displayed under the card expiry text field when the expiry month is invalid -->
    <string name="CreditCardFragment__invalid_month">ئىناۋەتسىز ئاي</string>
    <!-- Error displayed under the card expiry text field when the expiry is missing the year -->
    <string name="CreditCardFragment__year_required">يىل تەلەپ قىلىنىدۇ</string>
    <!-- Error displayed under the card expiry text field when the expiry year is invalid -->
    <string name="CreditCardFragment__invalid_year">ئىناۋەتسىز يىل</string>
    <!-- Button label to confirm credit card input and proceed with payment -->
    <string name="CreditCardFragment__continue">داۋاملاشتۇر</string>

    <!-- BlockUnblockDialog -->
    <string name="BlockUnblockDialog_block_and_leave_s">%1$s نى چەكلەپ ئايرىلامسىز؟</string>
    <string name="BlockUnblockDialog_block_s">%1$s نى چەكلەمسىز؟</string>
    <string name="BlockUnblockDialog_you_will_no_longer_receive_messages_or_updates">سىز ئەمدى بۇ گۇرۇپپىدىن كەلگەن ئۇچۇر ياكى يېڭىلانمىلارنى تاپشۇرۇۋالمايسىز، ھەمدە ئەزالارمۇ سىزنى بۇ گۇرۇپپىغا ئەمدى قايتا قوشالمايدۇ.</string>
    <string name="BlockUnblockDialog_group_members_wont_be_able_to_add_you">گۇرۇپپا ئەزالىرى سىزنى بۇ گۇرۇپپىغا ئەمدى قايتا قوشالمايدۇ.</string>
    <string name="BlockUnblockDialog_group_members_will_be_able_to_add_you">گۇرۇپپا ئەزالىرى سىزنى بۇ گۇرۇپپىغا قايتا قوشالايدۇ.</string>
    <!-- Text that is shown when unblocking a Signal contact -->
    <string name="BlockUnblockDialog_you_will_be_able_to_call_and_message_each_other">ئۇچۇر يوللىيالايسىز ۋە بىر-بىرىڭلارغا تېلېفون قىلالايسىز، ئىسمىڭىز ۋە سۈرىتىڭىز ئۇلار بىلەن ھەمبەھىرلىنىدۇ.</string>
    <!-- Text that is shown when unblocking an SMS contact -->
    <string name="BlockUnblockDialog_you_will_be_able_to_message_each_other">ئ‍ۆز-ئارا ئۇچۇرلىشىشقا بولىدۇ.</string>
    <string name="BlockUnblockDialog_blocked_people_wont_be_able_to_call_you_or_send_you_messages">چەكلەنگەن كىشىلەر سىزگە تېلېفون قىلالمايدۇ ياكى ئۇچۇر ئەۋەتەلمەيدۇ.</string>
    <string name="BlockUnblockDialog_blocked_people_wont_be_able_to_send_you_messages">چەكلەنگەن كىشىلەر سىزگە ئۇچۇر يوللىيالمايدۇ.</string>
    <!-- Message shown on block dialog when blocking the Signal release notes recipient -->
    <string name="BlockUnblockDialog_block_getting_signal_updates_and_news">Signal يېڭىلانما ۋە خەۋەرلىرىنى چەكلەش.</string>
    <!-- Message shown on unblock dialog when unblocking the Signal release notes recipient -->
    <string name="BlockUnblockDialog_resume_getting_signal_updates_and_news">Signal يېڭىلاش ۋە خەۋەرلىرىنى قوبۇل قىلىدۇ.</string>
    <string name="BlockUnblockDialog_unblock_s">%1$s نى چەكلەشنى بىكار قىلامسىز؟</string>
    <string name="BlockUnblockDialog_block">چەكلەش</string>
    <string name="BlockUnblockDialog_block_and_leave">چەكلەپ ئايرىلىش</string>
    <string name="BlockUnblockDialog_report_spam_and_block">ئەخلەت ئۇچۇرنى مەلۇم قىلىش ۋە چەكلەش</string>

    <!-- BucketedThreadMedia -->
    <string name="BucketedThreadMedia_Today">بۈگۈن</string>
    <string name="BucketedThreadMedia_Yesterday">تۈنۈگۈن</string>
    <string name="BucketedThreadMedia_This_week">بۇ ھەپتە</string>
    <string name="BucketedThreadMedia_This_month">بۇ ئاي</string>
    <string name="BucketedThreadMedia_Large">چوڭ</string>
    <string name="BucketedThreadMedia_Medium">ئوتتۇراھال</string>
    <string name="BucketedThreadMedia_Small">كىچىك</string>

    <!-- CameraFragment -->
    <!-- Toasted when user device does not support video recording -->
    <string name="CameraFragment__video_recording_is_not_supported_on_your_device">ئۈسكۈنىڭىز سىن خاتىرىلەشنى قوللىمايدۇ</string>

    <!-- CameraXFragment -->
    <string name="CameraXFragment_tap_for_photo_hold_for_video">چېكىلسە رەسىم، بېسىپ تۇرۇلسا سىن</string>
    <string name="CameraXFragment_capture_description">ئېكران تۇتۇش</string>
    <string name="CameraXFragment_change_camera_description">كامېرا ئالماشتۇر</string>
    <string name="CameraXFragment_open_gallery_description">سۈرەتداننى ئاچ</string>

    <!-- CameraContacts -->
    <string name="CameraContacts_recent_contacts">يېقىنقى ئالاقەداشلار</string>
    <string name="CameraContacts_signal_contacts">Signal ئالاقەداشلار</string>
    <string name="CameraContacts_signal_groups">Signal گۇرۇپپىلىرى</string>
    <string name="CameraContacts_you_can_share_with_a_maximum_of_n_conversations">كۆپ بولغاندا %1$d پاراڭ بىلەن ئورتاقلىشالايسىز.</string>
    <string name="CameraContacts_select_signal_recipients">Signal تاپشۇرۇۋالغۇچىلارنى تاللاش</string>
    <string name="CameraContacts_no_signal_contacts">Signal ئالاقەداش يوق</string>
    <string name="CameraContacts_you_can_only_use_the_camera_button">سىز پەقەت كامېرا كۇنۇپكىسىنى ئىشلىتىش ئارقىلىق Signal دىكى ئالاقەداشلىرىڭىزغا رەسىم ئەۋەتەلەيسىز. </string>
    <string name="CameraContacts_cant_find_who_youre_looking_for">ئىزدەۋاتقان كىشىڭىزنى تاپالمايۋاتامسىز؟</string>
    <string name="CameraContacts_invite_a_contact_to_join_signal">بىر ئالاقەداشنى Molly غا تەكلىپ قىلىش</string>
    <string name="CameraContacts__menu_search">ئىزدە</string>

    <!-- Censorship Circumvention Megaphone -->
    <!-- Title for an alert that shows at the bottom of the chat list letting people know that circumvention is no longer needed -->
    <string name="CensorshipCircumventionMegaphone_turn_off_censorship_circumvention">تەكشۈرۈشتىن دالدىلىنىشنى تاقامدۇ؟</string>
    <!-- Body for an alert that shows at the bottom of the chat list letting people know that circumvention is no longer needed -->
    <string name="CensorshipCircumventionMegaphone_you_can_now_connect_to_the_signal_service">ئەمدى Signal مۇلازىمىتىگە بىۋاسىتە ئۇلاپ ئۇنى تېخىمۇ ياخشى ئىشلىتەلەيسىز.</string>
    <!-- Action to prompt the user to disable circumvention since it is no longer needed -->
    <string name="CensorshipCircumventionMegaphone_turn_off">تاقا</string>
    <!-- Action to prompt the user to dismiss the alert at the bottom of the chat list -->
    <string name="CensorshipCircumventionMegaphone_no_thanks">ياق، رەھمەت</string>

    <!-- ClearProfileActivity -->
    <string name="ClearProfileActivity_remove">چىقىرىۋەت</string>
    <string name="ClearProfileActivity_remove_profile_photo">باش سۈرەتنى چىقىرىۋېتەمدۇ؟</string>
    <string name="ClearProfileActivity_remove_group_photo">گۇرۇپپا رەسىمىنى چىقىرىۋېتەمدۇ؟</string>

    <!-- ClientDeprecatedActivity -->
    <string name="ClientDeprecatedActivity_update_signal">Molly نى يېڭىلا</string>
    <string name="ClientDeprecatedActivity_this_version_of_the_app_is_no_longer_supported">بۇ ئەپنىڭ مەزكۇر نەشرىنى ئەمدى قوللىمايدۇ. ئۇچۇر ئەۋەتىش ۋە تاپشۇرۇۋېلىشنى داۋاملاشتۇرۇش ئۈچۈن، ئەڭ يېڭى نەشرىگە يېڭىلاڭ.</string>
    <string name="ClientDeprecatedActivity_update">يېڭىلا</string>
    <string name="ClientDeprecatedActivity_dont_update">يېڭىلىما</string>
    <string name="ClientDeprecatedActivity_warning">ئاگاھلاندۇرۇش</string>
    <string name="ClientDeprecatedActivity_your_version_of_signal_has_expired_you_can_view_your_message_history">Signal نەشرىڭىزنىڭ ۋاقتى توشتى. سىز ئۇچۇر تارىخىڭىزنى كۆرەلەيسىز، ئەمما يېڭىلىمىغۇچە ئۇچۇر ئەۋەتەلەيسىز ۋە تاپشۇرۇپ ئالالمايسىز.</string>

    <!-- CommunicationActions -->
    <string name="CommunicationActions_no_browser_found">توركۆرگۈ تېپىلمىدى.</string>
    <string name="CommunicationActions_send_email">ئېلخەت يوللا</string>
    <string name="CommunicationActions_a_cellular_call_is_already_in_progress">بىر يانفون چاقىرىقى ئىشلەۋېتىپتۇ.</string>
    <string name="CommunicationActions_start_voice_call">ئاۋازلىق چاقىرامتىڭىز؟</string>
    <string name="CommunicationActions_cancel">ۋاز كەچ</string>
    <string name="CommunicationActions_call">چاقىر</string>
    <string name="CommunicationActions_insecure_call">ئادەتتىكى چاقىرىش</string>
    <string name="CommunicationActions_carrier_charges_may_apply">كەزمە ھەققى ئېلىنىشى مۇمكىن. سىز چاقىرىۋاتقان نومۇر Signal غا تىزىملاتمىغان. شۇڭا بۇ تېلېفون ئىنتېرنېت ئارقىلىق ئەمەس، كۆچمە خەۋەرلىشىش شىركىتىڭىز ئارقىلىق ئورۇنلاشتۇرۇلىدۇ.</string>

    <!-- ConfirmIdentityDialog -->

    <!-- ContactsCursorLoader -->
    <string name="ContactsCursorLoader_recent_chats">يېقىنقى پاراڭلار</string>
    <string name="ContactsCursorLoader_contacts">ئالاقەداشلار</string>
    <string name="ContactsCursorLoader_groups">گۇرۇپپا</string>
    <!-- Contact search header for individuals who the user has not started a conversation with but is in a group with -->
    <string name="ContactsCursorLoader_group_members">گۇرۇپپا ئەزالىرى</string>
    <string name="ContactsCursorLoader_phone_number_search">تېلېفون نومۇر ئىزدەش</string>
    <!-- Header for username search -->
    <string name="ContactsCursorLoader_find_by_username">ئىشلەتكۈچى نامى بويىچە ئىزدەش</string>
    <!-- Label for my stories when selecting who to send media to -->
    <string name="ContactsCursorLoader_my_stories">ھېكايىلىرىم</string>
    <!-- Text for a button that brings up a bottom sheet to create a new story. -->
    <string name="ContactsCursorLoader_new">يېڭى</string>
    <!-- Header for conversation search section labeled "Chats" -->
    <string name="ContactsCursorLoader__chats">پاراڭلار</string>
    <!-- Header for conversation search section labeled "Messages" -->
    <string name="ContactsCursorLoader__messages">ئۇچۇرلار</string>

    <!-- ContactsDatabase -->
    <string name="ContactsDatabase_message_s">%1$s گە ئۇچۇر قىلىش</string>
    <string name="ContactsDatabase_signal_call_s">%1$s نى Signal دا چاقىرىش</string>

    <!-- ContactNameEditActivity -->
    <!-- Toolbar title for contact name edit activity -->
    <string name="ContactNameEditActivity_given_name">ئىسىم</string>
    <string name="ContactNameEditActivity_family_name">تەگئات</string>
    <string name="ContactNameEditActivity_prefix">ئاتاق</string>
    <string name="ContactNameEditActivity_suffix">قوشۇمچە نام</string>
    <string name="ContactNameEditActivity_middle_name">ئوتتۇرانچى ئىسىم</string>

    <!-- ContactShareEditActivity -->
    <!-- ContactShareEditActivity toolbar title -->
    <string name="ContactShareEditActivity__send_contact">ئالاقىداش يوللاش</string>
    <string name="ContactShareEditActivity_type_home">ئۆي</string>
    <string name="ContactShareEditActivity_type_mobile">يانفون</string>
    <string name="ContactShareEditActivity_type_work">خىزمەت</string>
    <string name="ContactShareEditActivity_type_missing">باشقىلار</string>
    <string name="ContactShareEditActivity_invalid_contact">تاللانغان ئالاقەداش ئىناۋەتسىز</string>
    <!-- Content descrption for name edit button on contact share edit activity -->
    <string name="ContactShareEditActivity__edit_name">ئات تەھرىر</string>
    <!-- Content description for user avatar in edit activity -->
    <string name="ContactShareEditActivity__avatar">باش سۈرەت</string>

    <!-- ConversationItem -->
    <string name="ConversationItem_error_not_sent_tap_for_details">ئەۋەتىلمىدى، تەپسىلاتلار ئۈچۈن چېكىڭ</string>
    <string name="ConversationItem_error_partially_not_delivered">قىسمەن ئەۋەتىلدى، تەپسىلاتلار ئۈچۈن چېكىڭ</string>
    <string name="ConversationItem_error_network_not_delivered">ئەۋەتەلمىدى</string>
    <string name="ConversationItem_received_key_exchange_message_tap_to_process">ئاچقۇچ ئالماشتۇرۇش ئۇچۇرى تاپشۇرۇۋېلىندى ، بىر تەرەپ قىلىش ئۈچۈن چېكىڭ.</string>
    <string name="ConversationItem_group_action_left">%1$s گۇرۇپپىدىن ئايرىلدى.</string>
    <string name="ConversationItem_send_paused">يوللاش ۋاقىتلىق توختىتىلدى</string>
    <string name="ConversationItem_click_to_approve_unencrypted">ئەۋەتەلمىدى ، چېكىلسە شىفىرلىماي ئەۋەتىدۇ</string>
    <string name="ConversationItem_click_to_approve_unencrypted_sms_dialog_title">شىفىرلانمىغان قىسقا ئۇچۇرغا چېكىنەمسىز؟</string>
    <string name="ConversationItem_click_to_approve_unencrypted_mms_dialog_title">شىفىرلانمىغان MMS غا چېكىنەمسىز؟</string>
    <string name="ConversationItem_click_to_approve_unencrypted_dialog_message">تاپشۇرۇۋالغۇچى Signal ئىشلەتكۈچىسى ئەمەس بولغاچقا، بۇ ئۇچۇر <b>مەخپىيلەشتۈرۈلمەيدۇ</b>.\n\nقوغدالمىغان ئۇچۇر يوللامسىز؟</string>
    <string name="ConversationItem_unable_to_open_media">بۇ ۋاسىتەنى ئاچالايدىغان ئەپ تاپالمىدى.</string>
    <string name="ConversationItem_copied_text">كۆچۈرۈلگەن %1$s</string>
    <string name="ConversationItem_from_s">دىن باشلاپ%1$s</string>
    <string name="ConversationItem_to_s">تاپشۇرۇۋالغۇچى %1$s</string>
    <string name="ConversationItem_read_more">تېخىمۇ كۆپ</string>
    <string name="ConversationItem_download_more">تېخىمۇ كۆپ چۈشۈرۈش</string>
    <string name="ConversationItem_pending">كېچىكتۈرۈلدى</string>
    <string name="ConversationItem_this_message_was_deleted">بۇ ئۇچۇر ئۆچۈرۈلگەن</string>
    <string name="ConversationItem_you_deleted_this_message">بۇ ئۇچۇرنى ئۆچۈردىڭىز</string>
    <!-- Dialog error message shown when user can\'t download a message from someone else due to a permanent failure (e.g., unable to decrypt), placeholder is other\'s name -->
    <string name="ConversationItem_cant_download_message_s_will_need_to_send_it_again">ئۇچۇر چۈشۈرۈلمىدى. %1$s ئۇنى قايتا يوللىشى كېرەك.</string>
    <!-- Dialog error message shown when user can\'t download an image message from someone else due to a permanent failure (e.g., unable to decrypt), placeholder is other\'s name -->
    <string name="ConversationItem_cant_download_image_s_will_need_to_send_it_again">رەسىم چۈشۈرۈلمىدى. %1$s ئۇنى قايتا يوللىشى كېرەك.</string>
    <!-- Dialog error message shown when user can\'t download a video message from someone else due to a permanent failure (e.g., unable to decrypt), placeholder is other\'s name -->
    <string name="ConversationItem_cant_download_video_s_will_need_to_send_it_again">ۋىدېيو چۈشۈرۈلمىدى. %1$s ئۇنى قايتا يوللىشى كېرەك.</string>
    <!-- Dialog error message shown when user can\'t download a their own message via a linked device due to a permanent failure (e.g., unable to decrypt) -->
    <string name="ConversationItem_cant_download_message_you_will_need_to_send_it_again">ئۇچۇر چۈشۈرۈلمىدى. {0} ئۇنى قايتا يوللىشى كېرەك.</string>
    <!-- Dialog error message shown when user can\'t download a their own image message via a linked device due to a permanent failure (e.g., unable to decrypt) -->
    <string name="ConversationItem_cant_download_image_you_will_need_to_send_it_again">رەسىم چۈشۈرۈلمىدى. {0} ئۇنى قايتا يوللىشى كېرەك.</string>
    <!-- Dialog error message shown when user can\'t download a their own video message via a linked device due to a permanent failure (e.g., unable to decrypt) -->
    <string name="ConversationItem_cant_download_video_you_will_need_to_send_it_again">ۋىدېيو چۈشۈرۈلمىدى. {0} ئۇنى قايتا يوللىشى كېرەك.</string>
    <!-- Display as the timestamp footer in a message bubble in a conversation when a message has been edited. The timestamp will go from \'11m\' to \'edited 11m\' -->
    <string name="ConversationItem_edited_timestamp_footer">تەھرىرلەنگەن ۋاقىت %1$s</string>

    <!-- ConversationActivity -->
    <string name="ConversationActivity_add_attachment">قوشۇمچە قوش</string>
    <!-- Accessibility text associated with image button to send an edited message. -->
    <string name="ConversationActivity_send_edit">تەھرىرلەنگەننى يوللاش</string>
    <string name="ConversationActivity_select_contact_info">ئالاقەداش ئۇچۇرىنى تاللا</string>
    <string name="ConversationActivity_compose_message">ئۇچۇر ياز</string>
    <string name="ConversationActivity_sorry_there_was_an_error_setting_your_attachment">كەچۈرۈڭ، قوشۇمچە ھۆججىتىڭىزنى تەڭشەشتە خاتالىق كۆرۈلدى.</string>
    <string name="ConversationActivity_recipient_is_not_a_valid_sms_or_email_address_exclamation">تاپشۇرۇۋالغۇچى ئىناۋەتلىك قىسقا ئۇچۇر ياكى ئېلخەت ئادرېسى ئەمەس!</string>
    <string name="ConversationActivity_message_is_empty_exclamation">ئۇچۇر بوش!</string>
    <string name="ConversationActivity_group_members">گۇرۇپپا ئەزالىرى</string>
    <string name="ConversationActivity__tap_here_to_start_a_group_call">بۇ يەر چېكىلسە گۇرۇپپا چاقىرىش باشلىنىدۇ</string>
    <!-- Warning toast shown to user if they somehow try to edit an sms/mms message -->
    <string name="ConversationActivity_edit_sms_message_error">SMS ئۇچۇرنى تەھرىرلىيەلمىدى</string>
    <!-- Warning dialog text shown to user if they try to send a message edit that is too old where %1$d is replaced with the amount of hours, e.g. 3 -->
    <plurals name="ConversationActivity_edit_message_too_old">
        <item quantity="other">بۇ ئۇچۇرنى يوللاپ پەقەت %1$d سائەت ئىچىدىلا تەھرىرلەشكە بولىدۇ.</item>
    </plurals>

    <string name="ConversationActivity_invalid_recipient">ئىناۋەتسىز تاپشۇرۇۋالغۇچى!</string>
    <string name="ConversationActivity_added_to_home_screen">باش ئېكرانغا قوشۇلدى</string>
    <string name="ConversationActivity_calls_not_supported">چاقىرىشنى قوللىمايدۇ</string>
    <string name="ConversationActivity_this_device_does_not_appear_to_support_dial_actions">بۇ ئۈسكۈنە نومۇر بۇراش مەشغۇلاتىنى قوللىمايدىغاندەك قىلىدۇ.</string>
    <string name="ConversationActivity_transport_insecure_sms">شىفىرلانمىغان قىسقا ئۇچۇر</string>
    <!-- A title for the option to send an SMS with a placeholder to put the name of their SIM card -->
    <string name="ConversationActivity_transport_insecure_sms_with_sim">خەتەرلىك SMS (%1$s)</string>
    <string name="ConversationActivity_transport_insecure_mms">شىفىرلانمىغان كۆپ ۋاسىتە ئۇچۇرى</string>
    <!-- A title for the option to send an SMS with a placeholder to put the name of their SIM card -->
    <string name="ConversationActivity_transport_signal">Signal ئۇچۇرى</string>
    <string name="ConversationActivity_lets_switch_to_signal">Molly دا پاراڭلىشايلى%1$s</string>
    <string name="ConversationActivity_specify_recipient">بىر ئالاقىلەشكۈچى تاللاڭ</string>
    <string name="ConversationActivity_unblock">چەكلەشنى بىكار قىلىش</string>
    <string name="ConversationActivity_attachment_exceeds_size_limits">قوشۇمچە ھۆججەت سىز ئەۋەتىۋاتقان ئۇچۇر تىپىنىڭ سىغىم چېكىدىن ئېشىپ كەتتى.</string>
    <string name="ConversationActivity_unable_to_record_audio">ئاۋازنى ئۈنگە ئالالمايدۇ!</string>
    <string name="ConversationActivity_you_cant_send_messages_to_this_group">بۇ گۇرۇپپىغا ئۇچۇر ئەۋەتەلەيسىز، چۈنكى سىز ئەمدى بۇ گۇرۇپپىنىڭ ئەزاسى ئەمەس.</string>
    <string name="ConversationActivity_only_s_can_send_messages">پەقەت %1$s لا ئۇچۇر يوللىيالايدۇ</string>
    <string name="ConversationActivity_admins">باشقۇرغۇچىلار</string>
    <string name="ConversationActivity_message_an_admin">باشقۇرغۇچىغا ئۇچۇر يوللاڭ</string>
    <string name="ConversationActivity_cant_start_group_call">گۇرۇپپا چاقىرىقى باشلىتىلالمىدى</string>
    <string name="ConversationActivity_only_admins_of_this_group_can_start_a_call">گۇرۇپپىدا پەقەت باشقۇرغىچىلارلا چاقىرىق قىلايدۇ.</string>
    <string name="ConversationActivity_there_is_no_app_available_to_handle_this_link_on_your_device">ئۈسكۈنىڭىزدە بۇ ئۇلانمىنى بىر تەرەپ قىلالايدىغان ئەپ يوق.</string>
    <string name="ConversationActivity_your_request_to_join_has_been_sent_to_the_group_admin">قوشۇلۇش تەلىپىڭىز گۇرۇپپا باشقۇرغۇچىسىغا ئەۋەتىلدى. ئۇلار قارار قىلغاندا سىزگە ئۇقتۇرۇلىدۇ.</string>
    <string name="ConversationActivity_cancel_request">ئىلتىماستىن ۋاز كەچ</string>

    <string name="ConversationActivity_to_send_audio_messages_allow_signal_access_to_your_microphone">ئۈنلىك ئۇچۇر يوللاش ئۈچۈن، Molly نىڭ مىكروفونىڭىزنى زىيارەت قىلىشىغا رۇخسەت قىلىڭ.</string>
    <string name="ConversationActivity_signal_requires_the_microphone_permission_in_order_to_send_audio_messages">ئۈنلىك ئۇچۇر يوللاش ئۈچۈن Molly مىكروفون ھوقۇقى تەلەپ قىلىدۇ، ئەمما ئۇ مەڭگۈلۈك رەت قىلىندى. ئەپ تەڭشىكى تىزىملىكىدىن «ھوقۇقلار» نى تاللاپ ۋە «مىكروفون» نى قوزغىتىڭ.</string>
    <string name="ConversationActivity_signal_needs_the_microphone_and_camera_permissions_in_order_to_call_s">%1$s گە چاقىرىق قىلىش ئۈچۈن Molly مىكروفون ۋە كامېرا ھوقۇقىنى ئىشلىتىشى كېرەك، لېكىن ئۇ ھوقۇقلار مەڭگۈلۈك چەكلەنگەن. ئەپ تەڭشىكىگە كىرىپ، «ھوقۇقلار» نى تاللاپ، «مىكروفون» ۋە «كامېرا» نى قوزغىتىڭ.</string>
    <string name="ConversationActivity_to_capture_photos_and_video_allow_signal_access_to_the_camera">رەسىم ۋە سىنغا ئېلىش ئۈچۈن ، Molly نىڭ كامېرانى زىيارەت قىلىشىغا يول قويۇڭ.</string>
    <string name="ConversationActivity_signal_needs_the_camera_permission_to_take_photos_or_video">رەسىم تارتىش ياكى سىنغا ئېلىش ئۈچۈن Molly كامېرا ھوقۇقىغا موھتاج ، ئەمما ئۇ مەڭگۈلۈك رەت قىلىندى. ئەپ تەڭشەكلىرىدىن، «ھوقۇقلار» نى تاللاپ ۋە «كامېرا» نى قوزغىتىڭ.</string>
    <string name="ConversationActivity_signal_needs_camera_permissions_to_take_photos_or_video">رەسىم تارتىش ياكى سىنغا ئېلىش ئۈچۈن Molly كامېرا ھوقۇقىغا موھتاج</string>
    <string name="ConversationActivity_enable_the_microphone_permission_to_capture_videos_with_sound">ئاۋازلىق سىنغا ئېلىش ئۈچۈن مىكروفون ھوقۇقىنى قوزغىتىڭ.</string>
    <string name="ConversationActivity_signal_needs_the_recording_permissions_to_capture_video">سىنغا ئېلىش ئۈچۈن Molly مىكروفون ھوقۇقىغا موھتاج ، ئەمما ئۇلار رەت قىلىندى. ئەپ تەڭشەكلىرىدىن «ھوقۇقلار» نى تاللاپ ۋە «مىكروفون» ۋە «كامېرا» نى قوزغىتىڭ.</string>
    <string name="ConversationActivity_signal_needs_recording_permissions_to_capture_video">سىنغا ئېلىش ئۈچۈن Molly غا مىكروفون ئىجازىتى لازىم.</string>

    <string name="ConversationActivity_quoted_contact_message">%1$s %2$s</string>
    <string name="ConversationActivity_signal_cannot_sent_sms_mms_messages_because_it_is_not_your_default_sms_app">Signal قىسقا ئۇچۇر ۋە كۆپ ۋاسىتە ئۇچۇر يوللىيالمايدۇ چۈنكى ئۇ كۆڭۈلدىكى قىسقا ئۇچۇر ئەپى ئەمەس. بۇنى ئاندىرويىد تەڭشىكىدىن ئۆزگەرتىشنى خالامسىز؟</string>
    <string name="ConversationActivity_yes">ھەئە</string>
    <string name="ConversationActivity_no">ياق</string>
    <string name="ConversationActivity_search_position">%1$d نىڭ%2$d</string>
    <string name="ConversationActivity_no_results">نەتىجە يوق</string>

    <string name="ConversationActivity_sticker_pack_installed">چىراي ئىپادە بوغچىسى ئورنىتىلدى</string>
    <string name="ConversationActivity_new_say_it_with_stickers">يېڭىلىق! چىراي ئىپادىسى ئەۋەتەلەيسىز</string>

    <string name="ConversationActivity_cancel">ۋاز كەچ</string>
    <string name="ConversationActivity_delete_conversation">پاراڭنى ئۆچۈرەمسىز؟</string>
    <string name="ConversationActivity_delete_and_leave_group">ئۆچۈرۈپ ۋە گۇرۇپپىدىن ئايرىلامدۇ؟</string>
    <string name="ConversationActivity_this_conversation_will_be_deleted_from_all_of_your_devices">بۇ پاراڭ بارلىق ئۈسكۈنىلىرىڭىزدىن ئۆچۈرۈلىدۇ.</string>
    <string name="ConversationActivity_you_will_leave_this_group_and_it_will_be_deleted_from_all_of_your_devices">بۇ گۇرۇپپىدىن چېكىنىپ چىقىسىز، شۇنداقلا بۇ گۇرۇپپا بارلىق ئۈسكۈنىلىرىڭىزدىن ئۆچۈرۈلىدۇ.</string>
    <string name="ConversationActivity_delete">ئۆچۈر</string>
    <string name="ConversationActivity_delete_and_leave">ئۆچۈر ۋە ئايرىل</string>
    <string name="ConversationActivity__to_call_s_signal_needs_access_to_your_microphone">%1$sنى چاقىرىش ئۈچۈن Molly مىكروفونىڭىزنى ئىشلىتەلىشى كېرەك</string>


    <string name="ConversationActivity_join">قوشۇل</string>
    <string name="ConversationActivity_full">توشتى</string>

    <string name="ConversationActivity_error_sending_media">ۋاسىتە ئەۋەتىش خاتالىقى</string>

    <string name="ConversationActivity__reported_as_spam_and_blocked">ئەخلەت ئۇچۇر دەپ مەلۇم قىلىنىپ چەكلەندى.</string>

    <!-- Message shown when opening an SMS conversation with SMS disabled and they have unexported sms messages -->
    <string name="ConversationActivity__sms_messaging_is_currently_disabled_you_can_export_your_messages_to_another_app_on_your_phone">SMS ئۇچۇرلىشىش ئىقتىدارى نۆۋەتتە چەكلەنگەن بولۇپ، سىز ئۇچۇرلىرىڭىزنى تېلېفونىڭىزدىكى باشقا ئەپلەرگە يۆتكىسىڭىز بولىدۇ.</string>
    <!-- Message shown when opening an SMS conversation with SMS disabled and they have unexported sms messages -->
    <string name="ConversationActivity__sms_messaging_is_no_longer_supported_in_signal_you_can_export_your_messages_to_another_app_on_your_phone">Signal ئەمدى SMS ئۇچۇرلىشىش ئىقتىدارىنى قوللىمايدۇ. سىز ئۇچۇرلىرىڭىزنى تېلېفونىڭىزدىكى باشقا ئەپلەرگە يۆتكىسىڭىز بولىدۇ.</string>
    <!-- Action button shown when in sms conversation, sms is disabled, and unexported sms messages are present -->
    <string name="ConversationActivity__export_sms_messages">SMS ئۇچۇرلىرىنى چىقىرىش</string>
    <!-- Message shown when opening an SMS conversation with SMS disabled and there are no exported messages -->
    <string name="ConversationActivity__sms_messaging_is_currently_disabled_invite_s_to_to_signal_to_keep_the_conversation_here">SMS ئۇچۇرلىشىش ئىقتىدارى نۆۋەتتە چەكلەنگەن. «%1$s» نى Signal غا تەكلىپ قىلىپ داۋاملىق پاراڭلاشسىڭىز بولىدۇ.</string>
    <!-- Message shown when opening an SMS conversation with SMS disabled and there are no exported messages -->
    <string name="ConversationActivity__sms_messaging_is_no_longer_supported_in_signal_invite_s_to_to_signal_to_keep_the_conversation_here">Signal ئەمدى SMS ئۇچۇرلىشىش ئىقتىدارىنى قوللىمايدۇ. «%1$s» نى Signal غا تەكلىپ قىلىپ داۋاملىق پاراڭلاشسىڭىز بولىدۇ.</string>
    <!-- Action button shown when opening an SMS conversation with SMS disabled and there are no exported messages -->
    <string name="ConversationActivity__invite_to_signal">Signal ئىشلىتىش تەكلىپى</string>
    <!-- Snackbar message shown after dismissing the full screen sms export megaphone indicating we\'ll do it again soon -->
    <string name="ConversationActivity__you_will_be_reminded_again_soon">سىزنى پات يېقىندا قايتا ئەسكەرتىمىز.</string>

    <!-- Title for dialog shown when first sending formatted text -->
    <string name="SendingFormattingTextDialog_title">فورماتلانغان تېكىست يوللاش</string>
    <!-- Message for dialog shown when first sending formatted text -->
    <string name="SendingFormattingTextDialog_message">بەزى كىشىلەر Signal نىڭ فورماتلانغان تېكىستنى قوللىمايدىغان نەشرىنى ئىشلىتىۋاتقان بولۇشى مۇمكىن. ئۇلار سىزنىڭ تېكىستكە كىرگۈزگەن فورمات ئۆزگەرتىشلىرىڭىزنى كۆرەلمەيدۇ.</string>
    <!-- Button text for confirming they\'d like to send the message with formatting after seeing warning. -->
    <string name="SendingFormattingTextDialog_send_anyway_button">يوللاش</string>
    <!-- Button text for canceling sending the message with formatting after seeing warning. -->
    <string name="SendingFormattingTextDialog_cancel_send_button">بىكار قىلىش</string>

    <!-- ConversationAdapter -->
    <plurals name="ConversationAdapter_n_unread_messages">
        <item quantity="other">%1$d ئوقۇلمىغان ئۇچۇر</item>
    </plurals>

    <!-- ConversationFragment -->
    <!-- Toast text when contacts activity is not found -->
    <string name="ConversationFragment__contacts_app_not_found">ئالاقىداشلار ئەپى تېپىلمىدى.</string>
    <plurals name="ConversationFragment_delete_selected_messages">
        <item quantity="other">تاللانغان ئۇچۇرلارنى ئۆچۈرەمسىز؟</item>
    </plurals>
    <string name="ConversationFragment_save_to_sd_card">ساقلىغۇچقا ساقلامدۇ؟</string>
    <plurals name="ConversationFragment_saving_n_media_to_storage_warning">
        <item quantity="other">بارلىق %1$d مېدىيالارنى بوشلۇقتا ساقلىسىڭىز، ئۈسكۈنىڭىزدىكى ھەرقانداق ئەپ ئۇلارنى زىيارەت قىلالايدۇ.\n\n شۇنداقتىمۇ داۋاملاشتۇرامسىز؟</item>
    </plurals>
    <plurals name="ConversationFragment_error_while_saving_attachments_to_sd_card">
        <item quantity="other">يۈكلەنمىلەرنى بوشلۇققا ساقلاشتا خاتالىق كۆرۈلدى!</item>
    </plurals>
    <string name="ConversationFragment_unable_to_write_to_sd_card_exclamation">ساقلىغۇچقا يازالمىدىم!</string>
    <plurals name="ConversationFragment_saving_n_attachments">
        <item quantity="other">%1$d يۈكلەنمىنى ساقلاۋاتىدۇ</item>
    </plurals>
    <plurals name="ConversationFragment_saving_n_attachments_to_sd_card">
        <item quantity="other">%1$d يۈكلەنمىنى بوشلۇققا ساقلاۋاتىدۇ…</item>
    </plurals>
    <string name="ConversationFragment_pending">كۈتۈۋاتىدۇ…</string>
    <string name="ConversationFragment_push">مەلۇمات(Signal)</string>
    <string name="ConversationFragment_mms">كۆپ ۋاسىتە ئۇچۇرى</string>
    <string name="ConversationFragment_sms">قىسقا ئۇچۇر</string>
    <string name="ConversationFragment_deleting">ئۆچۈرۈلۈۋاتىدۇ</string>
    <string name="ConversationFragment_deleting_messages">ئۇچۇرلار ئۆچۈرۈلۈۋاتىدۇ…</string>
    <string name="ConversationFragment_delete_for_me">مېنىڭ ئۈچۈن ئۆچەر</string>
    <string name="ConversationFragment_delete_for_everyone">ھەممەيلەن ئۈچۈن ئۆچەر</string>
    <!-- Dialog button for deleting one or more note-to-self messages only on this device, leaving that same message intact on other devices. -->
    <string name="ConversationFragment_delete_on_this_device">بۇ ئۈسكۈنىدىن ئۆچۈرۈش</string>
    <!-- Dialog button for deleting one or more note-to-self messages on all linked devices. -->
    <string name="ConversationFragment_delete_everywhere">ھەممىسىدىن ئ‍ۆچۈرۈش</string>
    <string name="ConversationFragment_this_message_will_be_deleted_for_everyone_in_the_conversation">ئەگەر پاراڭدىكى كىشىلەر Signal نىڭ يېقىنقى نەشرىنى ئىشلىتىۋاتقان بولسا، بۇ ئۇچۇر پاراڭدىكى ھەممەيلەن ئۈچۈن ئۆچۈرۈلىدۇ. ئۇلار سىزنىڭ بىر ئۇچۇرنى ئۆچۈرگەنلىكىڭىزنى كۆرەلەيدۇ.</string>
    <string name="ConversationFragment_quoted_message_not_found">ئەسلى ئۇچۇر تېپىلمىدى</string>
    <string name="ConversationFragment_quoted_message_no_longer_available">ئەسلى ئۇچۇرنى ئەمدى يوق</string>
    <string name="ConversationFragment_failed_to_open_message">ئۇچۇرنى ئاچالمىدى</string>
    <string name="ConversationFragment_you_can_swipe_to_the_right_reply">تېز جاۋاب قايتۇرۇش ئۈچۈن ھەر قانداق ئۇچۇردا ئوڭ تەرەپكە سىيرىسىڭىز بولىدۇ</string>
    <string name="ConversationFragment_you_can_swipe_to_the_left_reply">تېز جاۋاب قايتۇرۇش ئۈچۈن ھەر قانداق ئۇچۇردا سول تەرەپكە سىيرىسىڭىز بولىدۇ</string>
    <string name="ConversationFragment_outgoing_view_once_media_files_are_automatically_removed">بىر قېتىملا كۆرۈنىدىغان ۋاسىتە ھۆججەتلىرى ئەۋەتىلگەندىن كېيىن ئاپتوماتىك ئۆچۈرۈلىدۇ</string>
    <string name="ConversationFragment_you_already_viewed_this_message">سىز بۇ ئۇچۇرنى كۆرۈپ بولغان</string>
    <string name="ConversationFragment__you_can_add_notes_for_yourself_in_this_conversation">بۇ پاراڭدا ئۆزىڭىزگە خاتىرە قوشالايسىز\n. ئەگەر ھېساباتىڭىزدا ئۇلانغان ئۈسكۈنىلەر بولسا، يېڭى خاتىرىلەر ماسقەدەملىنىدۇ.</string>
    <string name="ConversationFragment__d_group_members_have_the_same_name">%1$d گۇرۇپپا ئەزالىرىنىڭمۇ ئوخشاش نامى بار.</string>
    <string name="ConversationFragment__tap_to_review">كۆزدىن كەچۈرۈش ئۈچۈن چېكىڭ</string>
    <string name="ConversationFragment__review_requests_carefully">تەلەپلەرنى ئەستايىدىللىق بىلەن تەكشۈرۈڭ</string>
    <string name="ConversationFragment__signal_found_another_contact_with_the_same_name">Molly ئوخشاش ئىسىملىك باشقا ئالاقەداشنى تاپتى.</string>
    <string name="ConversationFragment_contact_us">بىز بىلەن ئالاقىلىشىڭ</string>
    <string name="ConversationFragment_verify">دەلىللەش</string>
    <string name="ConversationFragment_not_now">ھازىر ئەمەس</string>
    <string name="ConversationFragment_your_safety_number_with_s_changed">سىز ۋە %1$s ئارىسىدىكى بىخەتەرلىك نومۇرى ئۆزگەردى</string>
    <string name="ConversationFragment_your_safety_number_with_s_changed_likey_because_they_reinstalled_signal">سىز ۋە %1$s ئارىسىدىكى بىخەتەرلىك نومۇرى ئۆزگەردى، سەۋەبى ئۇلار Signal نى قايتا قاچىلىغان ياكى ئۈسكۈنىلىرىنى ئالماشتۇرغان بولۇشى مۇمكىن. يېڭى بىخەتەرلىك نومۇرىنى جەزملەشتۈرۈش ئۈچۈن «دەلىللەش» نى چېكىڭ. بۇ ئىختىيارى مەشغۇلات.</string>
    <!-- Message shown to indicate which notification profile is on/active -->
    <string name="ConversationFragment__s_on">%1$s ئوچۇق</string>
    <!-- Dialog title for block group link join requests -->
    <string name="ConversationFragment__block_request">چەكلەشنى تەلەپ قىلامسىز؟</string>
    <!-- Dialog message for block group link join requests -->
    <string name="ConversationFragment__s_will_not_be_able_to_join_or_request_to_join_this_group_via_the_group_link">%1$s ئەمدى گۇرۇپپا ئۇلانمىسى بىلەن بۇ گۇرۇپپىغا قوشۇلالمايدۇ ياكى قوشۇلۇشنى تەلەپ قىلالمايدۇ. ئۇلارنى يەنىلا گۇرۇپپىغا قولدا قوشۇشقا بولىدۇ.</string>
    <!-- Dialog confirm block request button -->
    <string name="ConversationFragment__block_request_button">چەكلەش تەلىپى</string>
    <!-- Dialog cancel block request button -->
    <string name="ConversationFragment__cancel">ۋاز كەچ</string>
    <!-- Message shown after successfully blocking join requests for a user -->
    <string name="ConversationFragment__blocked">چەكلەندى</string>
    <!-- Action shown to allow a user to update their application because it has expired -->
    <string name="ConversationFragment__update_build">Molly نى يېڭىلا</string>
    <!-- Action shown to allow a user to re-register as they are no longer registered -->
<<<<<<< HEAD
    <string name="ConversationFragment__reregister_signal">Re-register Molly</string>
=======
    <string name="ConversationFragment__reregister_signal">Signal غا قايتا تىزىملىتىش</string>
>>>>>>> 13248506
    <!-- Label for a button displayed in conversation list to clear the chat filter -->
    <string name="ConversationListFragment__clear_filter">سۈزگۈچلەرنى بىكار قىلىش</string>
    <!-- Notice on chat list when no unread chats are available, centered on display -->
    <string name="ConversationListFragment__no_unread_chats">ئوقۇلمىغان پاراڭ يوق</string>
    <plurals name="ConversationListFragment_delete_selected_conversations">
        <item quantity="other">تاللىغان پاراڭلارنى ئۆچۈرەمسىز؟</item>
    </plurals>
    <plurals name="ConversationListFragment_this_will_permanently_delete_all_n_selected_conversations">
        <item quantity="other">بۇ مەشغۇلاتتا تاللىغان %1$d پاراڭنىڭ ھەممىسى مەڭگۈلۈك ئۆچۈرۈلىدۇ.</item>
    </plurals>
    <string name="ConversationListFragment_deleting">ئۆچۈرۈلۈۋاتىدۇ</string>
    <string name="ConversationListFragment_deleting_selected_conversations">تاللىغان پاراڭلارنى ئۆچۈرىۋاتىدۇ…</string>
    <plurals name="ConversationListFragment_conversations_archived">
        <item quantity="other">%1$d پاراڭ ئارخىپلاندى</item>
    </plurals>
    <string name="ConversationListFragment_undo">يېنىۋال</string>
    <plurals name="ConversationListFragment_moved_conversations_to_inbox">
        <item quantity="other">%1$d پاراڭ خەت ساندۇقىغا يۆتكەلدى</item>
    </plurals>
    <plurals name="ConversationListFragment_read_plural">
        <item quantity="other">ئوقۇلغان</item>
    </plurals>
    <plurals name="ConversationListFragment_unread_plural">
        <item quantity="other">ئوقۇلمىغان</item>
    </plurals>
    <string name="ConversationListFragment_pin">مىخلاش</string>
    <string name="ConversationListFragment_unpin">ئاجرىتىش</string>
    <string name="ConversationListFragment_mute">ئۈنسىز قىلىش</string>
    <string name="ConversationListFragment_unmute">ئۈنلۈك</string>
    <string name="ConversationListFragment_select">تاللاش</string>
    <string name="ConversationListFragment_archive">ئارخىپ</string>
    <string name="ConversationListFragment_unarchive">ئارخىپسىزلاش</string>
    <string name="ConversationListFragment_delete">ئۆچۈرۈش</string>
    <string name="ConversationListFragment_select_all">ھەممىنى تاللاش</string>
    <plurals name="ConversationListFragment_s_selected">
        <item quantity="other">%1$d تاللانغان</item>
    </plurals>

    <!-- Show in conversation list overflow menu to open selection bottom sheet -->
    <string name="ConversationListFragment__notification_profile">ئۇقتۇرۇش ئارخىپى</string>
    <!-- Tooltip shown after you have created your first notification profile -->
    <string name="ConversationListFragment__turn_your_notification_profile_on_or_off_here">ئۇقتۇرۇش ئارخىپىڭىزنى بۇ يەردىن ئاچسىڭىز ياكى ئەتسىڭىز بولىدۇ.</string>
    <!-- Message shown in top toast to indicate the named profile is on -->
    <string name="ConversationListFragment__s_on">%1$s ئوچۇق</string>

    <!-- ConversationListItem -->
    <string name="ConversationListItem_key_exchange_message">ئاچقۇچ ئالماشتۇرۇش ئۇچۇرى</string>

    <!-- ConversationListItemAction -->
    <string name="ConversationListItemAction_archived_conversations_d">ئارخىپلانغان پاراڭ (%1$d)</string>

    <!-- ConversationTitleView -->
    <string name="ConversationTitleView_verified">دەلىللەندى</string>
    <string name="ConversationTitleView_you">سىز</string>

    <!-- ConversationTypingView -->
    <string name="ConversationTypingView__plus_d">+%1$d</string>

    <!-- Title for a reminder bottom sheet to users who have re-registered that they need to go back to re-link their devices. -->
    <string name="RelinkDevicesReminderFragment__relink_your_devices">ئۈسكۈنىڭىزنى قايتا ئۇلاڭ</string>
    <!-- Description for a reminder bottom sheet to users who have re-registered that they need to go back to re-link their devices. -->
    <string name="RelinkDevicesReminderFragment__the_devices_you_added_were_unlinked">سىز قوشقان ئۈسكۈنىلەر تىزىملاشتىن ئۆچۈرۈلگەندە ئۇلىنىشتىن ئۈزۈلگەن. ھەرقانداق ئۈسكۈنىنى قايتا ئۇلاش ئۈچۈن «تەڭشەك» كە كىرىڭ.</string>
    <!-- Button label for the re-link devices bottom sheet reminder to navigate to the Devices page in the settings. -->
    <string name="RelinkDevicesReminderFragment__open_settings">تەڭشەكنى ئېچىش</string>
    <!-- Button label for the re-link devices bottom sheet reminder to dismiss the pop up. -->
    <string name="RelinkDevicesReminderFragment__later">كېيىنرەك</string>

    <!-- CreateGroupActivity -->
    <string name="CreateGroupActivity__select_members">ئەزالارنى تاللاڭ</string>

    <!-- ConversationListFilterPullView -->
    <!-- Note in revealable view before fully revealed -->
    <string name="ConversationListFilterPullView__pull_down_to_filter">تۆۋەنگە سۆرەپ سۈزۈش</string>
    <!-- Note in revealable view after fully revealed -->
    <string name="ConversationListFilterPullView__release_to_filter">قويۇپ بېرىپ سۈزۈش</string>

    <!-- CreateProfileActivity -->
    <string name="CreateProfileActivity__profile">ئارخىپ</string>
    <string name="CreateProfileActivity_error_setting_profile_photo">ئارخىپىڭىزنى بەلگىلەشتىكى خاتالىق</string>
    <string name="CreateProfileActivity_problem_setting_profile">ئارخىپىڭىزنى بەلگىلەشتىكى مەسىلە</string>
    <string name="CreateProfileActivity_set_up_your_profile">ئارخىپىڭىزنى بەلگىلەڭ</string>
    <string name="CreateProfileActivity_signal_profiles_are_end_to_end_encrypted">ئارخىپىڭىز ۋە ئۇنىڭغا كىرگۈزگەن ئۆزگەرتىشلىرىڭىزنى سىز ئۇچۇرلاشقانلار، ئالاقىداشلار ۋە گۇرۇپپىلار كۆرەلەيدۇ.</string>
    <string name="CreateProfileActivity_set_avatar_description">باش سۈرەت بېكىتىڭ</string>

    <!-- ProfileCreateFragment -->
    <!-- Displayed at the top of the screen and explains how profiles can be viewed. -->
    <string name="ProfileCreateFragment__profiles_are_visible_to_contacts_and_people_you_message">ئارخىپىڭىزنى سىز ئۇچۇرلاشقانلار، ئالاقىداشلار ۋە گۇرۇپپىلار كۆرەلەيدۇ.</string>
    <!-- Title of clickable row to select phone number privacy settings -->
    <string name="ProfileCreateFragment__who_can_find_me">كىملەر مېنى تېلېفون نومۇرۇم بىلەن تاپسا بولىدۇ؟</string>

    <!-- WhoCanSeeMyPhoneNumberFragment -->
    <!-- Toolbar title for this screen -->
    <string name="WhoCanSeeMyPhoneNumberFragment__who_can_find_me_by_number">كىملەر مېنى تېلېفون نومۇرۇم بىلەن تاپسا بولىدۇ؟</string>
    <!-- Description for radio item stating anyone can see your phone number -->
    <string name="WhoCanSeeMyPhoneNumberFragment__anyone_who_has">ئالاقىداشلار خاتىرىسىدا سىزنىڭ تېلېفون نومۇرىڭىز بار كىشىلەر سىزنى Signal دىكى ئالاقىداشلار تىزىملىكىدە كۆرەلەيدۇ. باشقىلار سىزنى تېلېفون نومۇرىڭىزنى كىرگۈزۈپ ئىزدەپ ئاندىن تاپالايدۇ.</string>
    <!-- Description for radio item stating no one will be able to see your phone number -->
    <string name="WhoCanSeeMyPhoneNumberFragment__nobody_on_signal">Signal دا ھېچكىم سىزنى تېلېفون نومۇرىڭىز بىلەن تاپالمايدۇ.</string>

    <!-- ChooseBackupFragment -->
    <string name="ChooseBackupFragment__restore_from_backup">زاپاستىن ئەسلىگە كەلتۈرەمسىز؟</string>
    <string name="ChooseBackupFragment__restore_your_messages_and_media">ئۇچۇر ۋە ۋاسىتەلىرىڭىزنى يەرلىك زاپاسلاشتىن ئەسلىگە كەلتۈرۈڭ. ئەگەر ھازىر ئەسلىگە كەلتۈرمىسىڭىز، كېيىن ئەسلىگە كەلتۈرەلمەيسىز.</string>
    <string name="ChooseBackupFragment__icon_content_description">زاپاسلاش سىنبەلگىسىدىن ئەسلىگە كەلتۈرۈڭ</string>
    <string name="ChooseBackupFragment__choose_backup">زاپاس تاللاڭ</string>
    <string name="ChooseBackupFragment__learn_more">كۆپرەك ئۆگىنىش</string>
    <string name="ChooseBackupFragment__no_file_browser_available">ئىشلەتكۈدەك ھۆججەت ئارىلىغۇچى يوق.</string>

    <!-- RestoreBackupFragment -->
    <string name="RestoreBackupFragment__restore_complete">ئەسلىگە كەلتۈرۈش تاماملاندى</string>
    <string name="RestoreBackupFragment__to_continue_using_backups_please_choose_a_folder">زاپاسلاشنى داۋاملىق ئىشلىتىش ئۈچۈن، بىر ھۆججەت قىسقۇچ تاللاڭ. يېڭى زاپاسلار بۇ ئورۇنغا ساقلانغۇسى.</string>
    <string name="RestoreBackupFragment__choose_folder">قىسقۇچ تاللاش</string>
    <string name="RestoreBackupFragment__not_now">ھازىر ئەمەس</string>
    <!-- Couldn\'t find the selected backup -->
    <string name="RestoreBackupFragment__backup_not_found">زاپاسلانما تېپىلمىدى.</string>
    <!-- Couldn\'t read the selected backup -->
    <string name="RestoreBackupFragment__backup_could_not_be_read">زاپاسلانمىنى ئوقۇيالمىدى.</string>
    <!-- Backup has an unsupported file extension -->
    <string name="RestoreBackupFragment__backup_has_a_bad_extension">زاپاسلانمىنىڭ ھۆججەت نامى كېڭەيتىلمىسىنى قوللىمايدۇ.</string>

    <!-- BackupsPreferenceFragment -->
    <string name="BackupsPreferenceFragment__chat_backups">پاراڭ زاپاسلانمىسى</string>
    <string name="BackupsPreferenceFragment__backups_are_encrypted_with_a_passphrase">زاپاسلاش ئىم ئىبارىسى بىلەن مەخپىيلەشتۈرۈلىدۇ ۋە ئۈسكۈنىڭىزدە ساقلىنىدۇ.</string>
    <string name="BackupsPreferenceFragment__create_backup">زاپاسلاش</string>
    <string name="BackupsPreferenceFragment__last_backup">ئاخىرقى زاپاسلانغان ۋاقىت:%1$s</string>
    <string name="BackupsPreferenceFragment__backup_folder">زاپاسلاش قىسقۇچى</string>
    <!-- Title for a preference item allowing the user to selected the hour of the day when their chats are backed up. -->
    <string name="BackupsPreferenceFragment__backup_time">زاپاسلاش ۋاقتى</string>
    <string name="BackupsPreferenceFragment__verify_backup_passphrase">زاپاسلاش ئىم ئىبارىسىنى دەلىللەڭ</string>
    <string name="BackupsPreferenceFragment__test_your_backup_passphrase">زاپاسلاش ئىم ئىبارىڭىزنى سىناپ بېقىڭ ھەمدە ئۇنىڭ ماس كەلگەن-كەلمىگەنلىكىنى دەلىللەڭ</string>
    <string name="BackupsPreferenceFragment__turn_on">ئېچىش</string>
    <string name="BackupsPreferenceFragment__turn_off">تاقا</string>
    <string name="BackupsPreferenceFragment__to_restore_a_backup">"زاپاسلانمىنى ئەسلىگە كەلتۈرۈش ئۈچۈن، Molly نى قايتا قاچىلاڭ. ئاندىن ئەپنى ئېچىپ «زاپاسلانمىنى ئەسلىگە كەلتۈرۈش» نى چېكىڭ، ئاندىن زاپاسلانما ھۆججىتىنى كۆرسىتىپ بېرىڭ. %1$s"</string>
    <string name="BackupsPreferenceFragment__learn_more">كۆپرەك ئۆگىنىش</string>
    <string name="BackupsPreferenceFragment__in_progress">داۋام قىلىۋاتىدۇ…</string>
    <!-- Status text shown in backup preferences when verifying a backup -->
    <string name="BackupsPreferenceFragment__verifying_backup">زاپاسلانمىنى دەلىللەۋاتىدۇ…</string>
    <string name="BackupsPreferenceFragment__d_so_far">%1$d ھازىرغىچە..</string>
    <!-- Show percentage of completion of backup -->
    <string name="BackupsPreferenceFragment__s_so_far">%1$s تاماملاندى…</string>
    <string name="BackupsPreferenceFragment_signal_requires_external_storage_permission_in_order_to_create_backups">زاپاسلاشنى قۇرۇش ئۈچۈن Molly سىرتقى ساقلىغۇچ ھوقۇقىنى تەلەپ قىلىدۇ، ئەمما ئۇ مەڭگۈلۈك رەت قىلىندى. ئەپ تەڭشەكلىرىگە بېرىڭ، «ھوقۇقلار» نى تاللاڭ ۋە «ساقلىغۇچ» نى قوزغىتىڭ.</string>


    <!-- CustomDefaultPreference -->
    <string name="CustomDefaultPreference_using_custom">خاسلاشتۇرۇلغاننى ئىشلەتكىنى: %1$s</string>
    <string name="CustomDefaultPreference_using_default">سۈكۈتتىكىنى ئىشلەتكىنى: %1$s</string>
    <string name="CustomDefaultPreference_none">ھېچنېمە</string>

    <!-- AvatarSelectionBottomSheetDialogFragment -->
    <string name="AvatarSelectionBottomSheetDialogFragment__taking_a_photo_requires_the_camera_permission">رەسىمگە تارتىش كامېرا ھوقۇقى تەلەپ قىلىدۇ.</string>
    <string name="AvatarSelectionBottomSheetDialogFragment__viewing_your_gallery_requires_the_storage_permission">ئالبومنى كۆرۈش ئۈچۈن ساقلىغۇچى ئىجازىتى لازىم.</string>

    <!-- DateUtils -->
    <string name="DateUtils_just_now">ھازىر</string>
    <string name="DateUtils_minutes_ago">%1$d مىنۇت</string>
    <string name="DateUtils_today">بۈگۈن</string>
    <string name="DateUtils_yesterday">تۈنۈگۈن</string>
    <!-- When scheduling a message, %1$s replaced with either today, tonight, or tomorrow. %2$s replaced with the time. e.g. Tonight at 9:00pm -->
    <string name="DateUtils_schedule_at">‫%1$s %2$s دە</string>
    <!-- Used when getting a time in the future. For example, Tomorrow at 9:00pm -->
    <string name="DateUtils_tomorrow">ئەتە</string>
    <!-- Used in the context: Tonight at 9:00pm for example. Specifically this is after 7pm -->
    <string name="DateUtils_tonight">بۈگۈن كەچ</string>

    <!-- Scheduled Messages -->
    <!-- Title for dialog that shows all the users scheduled messages for a chat -->
    <string name="ScheduledMessagesBottomSheet__schedules_messages">پىلانلانغان ئۇچۇر</string>
    <!-- Option when scheduling a message to select a specific date and time to send a message -->
    <string name="ScheduledMessages_pick_time">چېسلا ۋە ۋاقىت تاللاڭ</string>
    <!-- Title for dialog explaining to users how the scheduled messages work -->
    <string name="ScheduleMessageFTUXBottomSheet__title">پىلانلانغان ئۇچۇر</string>
    <!-- Disclaimer text for scheduled messages explaining to users that the scheduled messages will only send if connected to the internet -->
    <string name="ScheduleMessageFTUXBottomSheet__disclaimer">پىلانلانغان ئۇچۇر يوللىماقچى بولسىڭىز، يوللاشنى پىلانلىغان ۋاقىتتا ئۈسكۈنىنىڭ ئوچۇق ۋە تورغا ئۇلانغان بولۇشىغا كاپالەتلىك قىلىڭ. ئەگەر ئۇنداق بولمىسا، ئۇچۇر ئۈسكۈنە تورغا قايتا ئۇلانغاندا ئاندىن يوللىنىدۇ.</string>
    <!-- Confirmation button text acknowledging the user understands the disclaimer -->
    <string name="ScheduleMessageFTUXBottomSheet__okay">جەزملە</string>
    <!-- Title for section asking users to allow alarm permissions for scheduled messages -->
    <string name="ScheduleMessageFTUXBottomSheet_enable_title">ئۇچۇر پىلانلاشنى قايتا قوزغىتىش</string>
    <!-- Title for dialog asking users to allow alarm permissions for scheduled messages -->
    <string name="ReenableScheduleMessagesDialogFragment_reenable_title">ئۇچۇر پىلانلاشنى قايتا قوزغىتىش</string>
    <!-- Title of dialog with a calendar to select the date the user wants to schedule a message. -->
    <string name="ScheduleMessageTimePickerBottomSheet__select_date_title">چېسلا تاللاڭ</string>
    <!-- Title of dialog with a clock to select the time at which the user wants to schedule a message. -->
    <string name="ScheduleMessageTimePickerBottomSheet__select_time_title">ۋاقىت تاللاڭ</string>
    <!-- Title of dialog that allows user to set the time and day that their message will be sent -->
    <string name="ScheduleMessageTimePickerBottomSheet__dialog_title">ئۇچۇر پىلانلاش</string>
    <!-- Text for confirmation button when scheduling messages that allows the user to confirm and schedule the sending time -->
    <string name="ScheduleMessageTimePickerBottomSheet__schedule_send">يوللاشنى پىلانلاش</string>
    <!-- Disclaimer in message scheduling dialog. %1$s replaced with a GMT offset (e.g. GMT-05:00), and %2$s is replaced with the time zone name (e.g. Eastern Standard Time) -->
    <string name="ScheduleMessageTimePickerBottomSheet__timezone_disclaimer">%2$s (%1$s) دىكى بارلىق ۋاقىت</string>
    <!-- Warning dialog message text shown when select time for scheduled send is in the past resulting in an immediate send if scheduled. -->
    <string name="ScheduleMessageTimePickerBottomSheet__select_time_in_past_dialog_warning">ئۆتۈپ كەتكەن ۋاقىت تاللانغان. بۇنداق تاللىغاندا ئۇچۇر دەرھال يوللىنىدۇ.</string>
    <!-- Positive button text for warning dialog shown when scheduled send is in the past -->
    <string name="ScheduleMessageTimePickerBottomSheet__select_time_in_past_dialog_positive_button">دەرھال يوللاش</string>

    <!-- Context menu option to send a scheduled message now -->
    <string name="ScheduledMessagesBottomSheet_menu_send_now">دەرھال يوللاش</string>
    <!-- Context menu option to reschedule a selected message -->
    <string name="ScheduledMessagesBottomSheet_menu_reschedule">قايتا پىلانلاش</string>
    <!-- Button in dialog asking user if they are sure they want to delete the selected scheduled message -->
    <string name="ScheduledMessagesBottomSheet_delete_dialog_action">ئۆچۈر</string>
    <!-- Button in dialog asking user if they are sure they want to delete the selected scheduled message -->
    <string name="ScheduledMessagesBottomSheet_delete_dialog_message">تاللانغان پىلانلانغان ئۇچۇرنى ئۆچۈرەمسىز؟</string>
    <!-- Progress message shown while deleting selected scheduled message -->
    <string name="ScheduledMessagesBottomSheet_deleting_progress_message">پىلانلانغان ئۇچۇرنى ئ‍ۆچۈرۈۋاتىدۇ…</string>

    <!-- DecryptionFailedDialog -->
    <string name="DecryptionFailedDialog_chat_session_refreshed">پاراڭ يېڭىلاندى</string>
    <string name="DecryptionFailedDialog_signal_uses_end_to_end_encryption">Signal ئۇچتىن-ئۇچقا مەخىپىيلەشتۈرۈش تېخنىكىسىنى قوللانغان بولۇپ، پاراڭلىرىڭىزنى بەزىدە يېڭىلاپ تۇرۇشى مۇمكىن. بۇ پاراڭنىڭ بىخەتەرلىكىگە تەسىر كۆرسەتمەيدۇ، لېكىن بۇ ئالاقىداشتىن كەلگەن بەزى ئۇچۇرلارنى كۆرمەي قېلىشىڭىز مۇمكىن، سىز ئالاقىداشتىن ئۇنى قايتا يوللاشنى سورىسىڭىز بولىدۇ.</string>

    <!-- DeviceListActivity -->
    <string name="DeviceListActivity_unlink_s">«%1$s» نى ئاجرىتامسىز؟</string>
    <string name="DeviceListActivity_by_unlinking_this_device_it_will_no_longer_be_able_to_send_or_receive">بۇ ئۈسكۈنىنى ئاجراتقاندىن كېيىن، ئۇ داۋاملىق ئۇچۇر ئەۋەتەلمەيدۇ ياكى قوبۇل قىلالمايدۇ.</string>
    <string name="DeviceListActivity_network_connection_failed">تور ئۇلىنىشى مەغلۇپ بولدى</string>
    <string name="DeviceListActivity_try_again">قايتا سىناڭ</string>
    <string name="DeviceListActivity_unlinking_device">ئۈسكۈنە ئاجراۋاتىدۇ…</string>
    <string name="DeviceListActivity_unlinking_device_no_ellipsis">ئۈسكۈنە ئاجراۋاتىدۇ…</string>
    <string name="DeviceListActivity_network_failed">تور مەغلۇپ بولدى!</string>

    <!-- DeviceListItem -->
    <string name="DeviceListItem_unnamed_device">ئاتالمىغان ئۈسكۈنە</string>
    <string name="DeviceListItem_linked_s">%1$s غا ئۇلانغان</string>
    <string name="DeviceListItem_last_active_s">ئاخىرقى پائالىيەت %1$s</string>
    <string name="DeviceListItem_today">بۈگۈن</string>

    <!-- DocumentView -->
    <string name="DocumentView_unnamed_file">ئىسىمسىز ھۆججەت</string>

    <!-- DozeReminder -->
    <string name="DozeReminder_optimize_for_missing_play_services">يۈتكەن Google Play مۇلازىمەتلىرىگە ئەلالاشتۇرۇش</string>
    <string name="DozeReminder_this_device_does_not_support_play_services_tap_to_disable_system_battery">بۇ ئۈسكۈنە Google Play مۇلازىمەتلىرىنى قوللىمايدۇ. Mollyنىڭ ھەرىكەتسىز ھالەتتىمۇ ئۇچۇر ئېلىشىنى توسۇپ قويىدىغان «سىستېما باتارېيەسىنى ئەلالاشتۇرۇش»نى چەكلەڭ.</string>

    <!-- ExpiredBuildReminder -->
    <string name="ExpiredBuildReminder_this_version_of_signal_has_expired">بۇ Signal نەشرىنىڭ ۋاقتى توشتى. ئۇچۇر يوللىيالىشىڭىز ۋە قوبۇل قىلالىشىڭىز ئۈچۈن ھازىرلا يېڭىلاڭ.</string>
    <string name="ExpiredBuildReminder_update_now">ھازىر يېڭىلاڭ</string>

    <!-- PendingGroupJoinRequestsReminder -->
    <plurals name="PendingGroupJoinRequestsReminder_d_pending_member_requests">
        <item quantity="other">%1$d كۈتۈۋاتقان ئەزالىق ئىلتىماسى.</item>
    </plurals>
    <string name="PendingGroupJoinRequestsReminder_view">كۆرسەت</string>

    <!-- GcmRefreshJob -->
    <string name="GcmRefreshJob_Permanent_Signal_communication_failure">مەڭگۈلۈك Signal ئالاقىسى مەغلۇپ بولدى!</string>
    <string name="GcmRefreshJob_Signal_was_unable_to_register_with_Google_Play_Services">Molly Google Play مۇلازىمەتلىرىگە تىزىملىتالمىدى. Molly ئۇچۇرلىرى ۋە تېلېفونلىرى چەكلىنىپ قالدى، تەڭشەكلەر &gt; ئىلغار دېگەن يەرگە بېرىپ قايتا تىزىملىتىپ سىناپ بېقىڭ.</string>


    <!-- GiphyActivity -->
    <string name="GiphyActivity_error_while_retrieving_full_resolution_gif">تولۇق ئېنىقلىقتىكى GIF نى ئېلىۋاتقاندا مەسىلە چىقتى</string>

    <!-- GiphyFragmentPageAdapter -->

    <!-- AddToGroupActivity -->
    <string name="AddToGroupActivity_add_member">ئەزا قوشامسىز؟</string>
    <string name="AddToGroupActivity_add_s_to_s">«%1$s»نى «%2$s» گە قوشامسىز؟</string>
    <string name="AddToGroupActivity_s_added_to_s">«%1$s» «%2$s» گە قوشۇلدى.</string>
    <string name="AddToGroupActivity_add_to_group">گۇرۇپپىغا قوشۇش</string>
    <string name="AddToGroupActivity_add_to_groups">گۇرۇپپىلارغا قوشۇش</string>
    <string name="AddToGroupActivity_this_person_cant_be_added_to_legacy_groups">بۇ ئادەمنى كونا گۇرۇپپىلارغا قوشقىلى بولمايدۇ.</string>
    <string name="AddToGroupActivity_add">قوشۇش</string>
    <string name="AddToGroupActivity_add_to_a_group">گۇرۇپپىغا قوش</string>

    <!-- ChooseNewAdminActivity -->
    <string name="ChooseNewAdminActivity_choose_new_admin">يېڭى باشقۇرغۇچى تاللاش</string>
    <string name="ChooseNewAdminActivity_done">بولدى</string>
    <string name="ChooseNewAdminActivity_you_left">«%1$s»دىن ئايرىلدىڭىز</string>

    <!-- GroupMembersDialog -->
    <string name="GroupMembersDialog_you">سىز</string>

    <!-- GV2 access levels -->
    <string name="GroupManagement_access_level_anyone">ھەركىم</string>
    <string name="GroupManagement_access_level_all_members">ھەممە ئەزالار</string>
    <string name="GroupManagement_access_level_only_admins">پەقەت باشقۇرغۇچىلار</string>
    <string name="GroupManagement_access_level_no_one">ھېچكىم</string>
  <!-- Removed by excludeNonTranslatables <string name="GroupManagement_access_level_unknown" translatable="false">Unknown</string> -->
    <array name="GroupManagement_edit_group_membership_choices">
        <item>@string/GroupManagement_access_level_all_members</item>
        <item>@string/GroupManagement_access_level_only_admins</item>
    </array>
    <array name="GroupManagement_edit_group_info_choices">
        <item>@string/GroupManagement_access_level_all_members</item>
        <item>@string/GroupManagement_access_level_only_admins</item>
    </array>

    <!-- GV2 invites sent -->
    <plurals name="GroupManagement_invitation_sent">
        <item quantity="other">%1$d تەكلىپنامە يوللاندى</item>
    </plurals>
    <string name="GroupManagement_invite_single_user">«%1$s» بۇ گۇرۇپپىغا سىز تەرىپىڭىزدىن ئاپتوماتىك قوشۇلمايدۇ. \n\nئۇلار قاتنىشىشقا تەكلىپ قىلىندى، ۋە ئۇلار تەكلىپنى قوبۇل قىلغۇچە گۇرۇپپا ئۇچۇرلىرىنى كۆرەلمەيدۇ.</string>
    <string name="GroupManagement_invite_multiple_users">بۇ ئەزالار بۇ گۇرۇپپىغا سىز تەرىپىڭىزدىن ئاپتوماتىك قوشۇلمايدۇ. \n\nئۇلار قاتنىشىشقا تەكلىپ قىلىندى، ۋە ئۇلار تەكلىپنى قوبۇل قىلغۇچە گۇرۇپپا ئۇچۇرلىرىنى كۆرەلمەيدۇ.</string>

    <!-- GroupsV1MigrationLearnMoreBottomSheetDialogFragment -->
    <string name="GroupsV1MigrationLearnMore_what_are_new_groups">«يېڭى گۇرۇپپىلار» دېگەن نېمە؟</string>
    <string name="GroupsV1MigrationLearnMore_new_groups_have_features_like_mentions">يېڭى گۇرۇپپىلارنىڭ @ئەتىكەتلەش ۋە گۇرۇپپا باشقۇرغۇچىلىرىغا ئوخشاش ئىقتىدارلىرى بار، كەلگۈسىدە تېخىمۇ كۆپ ئىقتىدارلارنى قوللايدۇ.</string>
    <string name="GroupsV1MigrationLearnMore_all_message_history_and_media_has_been_kept">بارلىق ئۇچۇر تارىخى ۋە ۋاسىتىلەر يېڭىلاشتىن بۇرۇن ساقلىنىپ قالىدۇ.</string>
    <string name="GroupsV1MigrationLearnMore_you_will_need_to_accept_an_invite_to_join_this_group_again">بۇ گۇرۇپپىغا قوشۇلۇش تەكلىپنامىسىنى قوبۇل قىلىشىڭىز كېرەك ۋە سىز ئۇنى قوبۇل قىلغۇچە گۇرۇپپا ئۇچۇرلىرىنى كۆرەلمەيسىز.</string>
    <plurals name="GroupsV1MigrationLearnMore_these_members_will_need_to_accept_an_invite">
        <item quantity="other">بۇ ئەزالار بۇ گۇرۇپپىغا قايتا قوشۇلۇش ئۈچۈن تەكلىپنامىنى قوبۇل قىلىشى كېرەك، ئۇلار تەكلىپنامىنى قوبۇل قىلمىغۇچە گۇرۇپپا ئۇچۇرلىرىنى تاپشۇرۇۋالالمايدۇ:</item>
    </plurals>
    <plurals name="GroupsV1MigrationLearnMore_these_members_were_removed_from_the_group">
        <item quantity="other">بۇ ئەزالار گۇرۇپپىدىن چىقىرىۋېتىلدى ۋە ئۇلار تۆۋەندىكىگە يېڭىلانمىغۇچە قايتىدىن گۇرۇپپىغا قوشۇلالمايدۇ:</item>
    </plurals>

    <!-- GroupsV1MigrationInitiationBottomSheetDialogFragment -->
    <string name="GroupsV1MigrationInitiation_upgrade_to_new_group">«يېڭى گۇرۇپپا»غا يېڭىلاڭ</string>
    <string name="GroupsV1MigrationInitiation_upgrade_this_group">بۇ گۇرۇپپىنى يېڭىلاڭ</string>
    <string name="GroupsV1MigrationInitiation_new_groups_have_features_like_mentions">يېڭى گۇرۇپپىلارنىڭ @ئەتىكەتلەش ۋە گۇرۇپپا باشقۇرغۇچىلىرىغا ئوخشاش ئىقتىدارلىرى بار، كەلگۈسىدە تېخىمۇ كۆپ ئىقتىدارلارنى قوللايدۇ.</string>
    <string name="GroupsV1MigrationInitiation_all_message_history_and_media_will_be_kept">بارلىق ئۇچۇر تارىخى ۋە ۋاسىتە يېڭىلاشتىن بۇرۇن ساقلىنىدۇ.</string>
    <string name="GroupsV1MigrationInitiation_encountered_a_network_error">تور خاتالىقىغا يولۇقتى. سەل تۇرۇپ قايتا سىناڭ.</string>
    <string name="GroupsV1MigrationInitiation_failed_to_upgrade">يېڭىلاش مەغلۇپ بولدى.</string>
    <plurals name="GroupsV1MigrationInitiation_these_members_will_need_to_accept_an_invite">
        <item quantity="other">بۇ ئەزالار بۇ گۇرۇپپىغا قايتا قوشۇلۇش ئۈچۈن تەكلىپنامىنى قوبۇل قىلىشى كېرەك، ئۇلار تەكلىپنامىنى قوبۇل قىلمىغۇچە گۇرۇپپا ئۇچۇرلىرىنى تاپشۇرۇۋالالمايدۇ:</item>
    </plurals>
    <plurals name="GroupsV1MigrationInitiation_these_members_are_not_capable_of_joining_new_groups">
        <item quantity="other">بۇ ئەزالار «يېڭى گۇرۇپپا»غا كىرەلمەيدۇ، ھەمدە بۇ گۇرۇپپىدىن چىقىرىۋېتىلىدۇ:</item>
    </plurals>

    <!-- GroupsV1MigrationSuggestionsReminder -->
    <plurals name="GroupsV1MigrationSuggestionsReminder_members_couldnt_be_added_to_the_new_group">
        <item quantity="other">يېڭى گۇرۇپپىغا %1$d ئەزانى قايتىدىن قوشقىلى بولمايدۇ. ئۇلارنى ھازىرلا قوشامسىز؟</item>
    </plurals>
    <plurals name="GroupsV1MigrationSuggestionsReminder_add_members">
        <item quantity="other">ئەزا قوشۇش</item>
    </plurals>
    <string name="GroupsV1MigrationSuggestionsReminder_no_thanks">ياق، رەھمەت</string>

    <!-- GroupsV1MigrationSuggestionsDialog -->
    <plurals name="GroupsV1MigrationSuggestionsDialog_add_members_question">
        <item quantity="other">ئەزا قوشامسىز؟</item>
    </plurals>
    <plurals name="GroupsV1MigrationSuggestionsDialog_these_members_couldnt_be_automatically_added">
        <item quantity="other">يېڭىلىنىپ بولغاندا بۇ ئەزالارنى «يېڭى گۇرۇپپا» غا ئاپتوماتىك قوشقىلى بولمايدۇ:</item>
    </plurals>
    <plurals name="GroupsV1MigrationSuggestionsDialog_add_members">
        <item quantity="other">ئەزا قوشۇش</item>
    </plurals>
    <plurals name="GroupsV1MigrationSuggestionsDialog_failed_to_add_members_try_again_later">
        <item quantity="other">ئەزا قوشقىلى بولمىدى. كېيىن قايتا سىناڭ.</item>
    </plurals>
    <plurals name="GroupsV1MigrationSuggestionsDialog_cannot_add_members">
        <item quantity="other">ئەزالارنى قوشقىلى بولمىدى.</item>
    </plurals>

    <!-- LeaveGroupDialog -->
    <string name="LeaveGroupDialog_leave_group">گۇرۇپپىدىن ئايرىلامسىز؟</string>
    <string name="LeaveGroupDialog_you_will_no_longer_be_able_to_send_or_receive_messages_in_this_group">سىز ئەمدى بۇ گۇرۇپپىدا ئۇچۇر ئەۋەتەلەيسىز ياكى تاپشۇرۇپ ئالالمايسىز.</string>
    <string name="LeaveGroupDialog_leave">ئايرىلىڭ</string>
    <string name="LeaveGroupDialog_choose_new_admin">يېڭى باشقۇرغۇچى تاللاش</string>
    <string name="LeaveGroupDialog_before_you_leave_you_must_choose_at_least_one_new_admin_for_this_group">ئايرىلىشتىن بۇرۇن چوقۇم بۇ گۇرۇپپىغا كەم دېگەندە بىر يېڭى باشقۇرغۇچىنى تاللىشىڭىز كېرەك.</string>
    <string name="LeaveGroupDialog_choose_admin">باشقۇرغۇچى تاللاڭ</string>

    <!-- LinkPreviewView -->
    <string name="LinkPreviewView_no_link_preview_available">ئىشلىتىلىشچان ئۇلانما ئالدىن كۆزىتىشى يوق</string>
    <string name="LinkPreviewView_this_group_link_is_not_active">بۇ گۇرۇپپىنىڭ ئۇلانمىسى ئاكتىپ ئەمەس</string>
    <string name="LinkPreviewView_domain_date">%1$s · %2$s</string>

    <!-- LinkPreviewRepository -->
    <plurals name="LinkPreviewRepository_d_members">
        <item quantity="other">%1$d ئەزا</item>
    </plurals>

    <!-- PendingMembersActivity -->
    <string name="PendingMembersActivity_pending_group_invites">كۈتۈۋاتقان گۇرۇپپا تەكلىپلىرى</string>
    <string name="PendingMembersActivity_requests">تەلەپلەر</string>
    <string name="PendingMembersActivity_invites">تەكلىپلەر</string>
    <string name="PendingMembersActivity_people_you_invited">سىز تەكلىپ قىلغان كىشىلەر</string>
    <string name="PendingMembersActivity_you_have_no_pending_invites">سىزدە كېچىكتۈرۈلگەن تەكلىپنامە يوق</string>
    <string name="PendingMembersActivity_invites_by_other_group_members">باشقا گۇرۇپپا ئەزالىرىنىڭ تەكلىپلىرى</string>
    <string name="PendingMembersActivity_no_pending_invites_by_other_group_members">باشقا گۇرۇپپا ئەزالىرىنىڭ كۈتۈۋاتقان تەكلىپلىرى يوق.</string>
    <string name="PendingMembersActivity_missing_detail_explanation">باشقا گۇرۇپپا ئەزالىرى تەكلىپ قىلغان كىشىلەرنىڭ تەپسىلاتلىرى كۆرسىتىلمىدى. ئەگەر تەكلىپ قىلىنغانلار قاتنىشىشنى تاللىسا، ئۇلارنىڭ ئۇچۇرلىرى شۇ ۋاقىتتا ئاندىن گۇرۇپپا بىلەن ھەمبەھىرلىنىدۇ. ئۇلار تەكلىپنى قوبۇل قىلمىغۇچە گۇرۇپپىدىكى ھېچقانداق ئۇچۇرنى كۆرمەيدۇ.</string>

    <string name="PendingMembersActivity_revoke_invite">تەكلىپنى بىكار قىلىڭ</string>
    <string name="PendingMembersActivity_revoke_invites">تەكلىپلەرنى بىكار قىلىڭ</string>
    <plurals name="PendingMembersActivity_revoke_d_invites">
        <item quantity="other">%1$d تەكلىپلىرىنى بىكار قىلىش</item>
    </plurals>
    <plurals name="PendingMembersActivity_error_revoking_invite">
        <item quantity="other">تەكلىپلەرنى بىكار قىلىش خاتالىقى</item>
    </plurals>

    <!-- RequestingMembersFragment -->
    <string name="RequestingMembersFragment_pending_member_requests">كۈتۈۋاتقان ئەزا تەلەپلىرى</string>
    <string name="RequestingMembersFragment_no_member_requests_to_show">كۆرسەتكىلى بولىدىغان ئەزا تەلەپلىرى يوق.</string>
    <string name="RequestingMembersFragment_explanation">بۇ تىزىملىكتىكى كىشىلەر گۇرۇپپا ئۇلانمىسى ئارقىلىق بۇ گۇرۇپپىغا قوشۇلماقچى بولۇۋاتىدۇ.</string>
    <string name="RequestingMembersFragment_added_s">"قوشۇلغىنى %1$s"</string>
    <string name="RequestingMembersFragment_denied_s">"رەت قىلىنغىنى %1$s"</string>

    <!-- AddMembersActivity -->
    <string name="AddMembersActivity__done">بولدى</string>
    <string name="AddMembersActivity__this_person_cant_be_added_to_legacy_groups">بۇ ئادەمنى كونا گۇرۇپپىلارغا قوشقىلى بولمايدۇ.</string>
    <plurals name="AddMembersActivity__add_d_members_to_s">
        <item quantity="other">«%2$s» گە %3$d ئەزا قوشامسىز؟</item>
    </plurals>
    <string name="AddMembersActivity__add">قوشۇش</string>
    <string name="AddMembersActivity__add_members">ئەزا قوشۇش</string>

    <!-- AddGroupDetailsFragment -->
    <string name="AddGroupDetailsFragment__name_this_group">بۇ گۇرۇپپىغا ئىسىم قويۇڭ</string>
    <string name="AddGroupDetailsFragment__create_group">گۇرۇپپا قۇرۇش</string>
    <string name="AddGroupDetailsFragment__create">قۇر</string>
    <string name="AddGroupDetailsFragment__members">ئەزالار</string>
    <string name="AddGroupDetailsFragment__you_can_add_or_invite_friends_after_creating_this_group">بۇ گۇرۇپپىنى قۇرغاندىن كېيىن دوستلارنى قوشالايسىز ياكى تەكلىپ قىلالايسىز.</string>
    <string name="AddGroupDetailsFragment__group_name_required">گۇرۇپپا ئىسمى (تەلەپ قىلىنغان)</string>
    <string name="AddGroupDetailsFragment__group_name_optional">گۇرۇپپا ئىسمى (ئىختىيارىي)</string>
    <string name="AddGroupDetailsFragment__this_field_is_required">بۇ رايون تەلەپ قىلىنىدۇ.</string>
    <string name="AddGroupDetailsFragment__group_creation_failed">گۇرۇپپا قۇرۇش مەغلۇپ بولدى.</string>
    <string name="AddGroupDetailsFragment__try_again_later">سەل تۇرۇپ قايتا سىناڭ.</string>
    <string name="AddGroupDetailsFragment__remove">چىقىرىۋەت</string>
    <string name="AddGroupDetailsFragment__sms_contact">قىسقا ئۇچۇر ئالاقەداشى</string>
    <string name="AddGroupDetailsFragment__remove_s_from_this_group">بۇ گۇرۇپپىدىن %1$sنى چىقىرىۋېتەمدۇ؟</string>
    <!-- Info message shown in the middle of the screen, displayed when adding group details to an MMS Group -->
    <string name="AddGroupDetailsFragment__youve_selected_a_contact_that_doesnt_support">سىز Signal گۇرۇپپىسىنى قوللىمايدىغان ئالاقەداشنى تاللىدىڭىز، شۇڭا بۇ گۇرۇپپا MMS بولىدۇ. ئىختىيارى MMS گۇرۇپپا ئىسمى ۋە رەسىملىرى سىزگىلا كۆرۈنىدۇ.</string>
    <!-- Info message shown in the middle of the screen, displayed when adding group details to an MMS Group after SMS Phase 0 -->
    <string name="AddGroupDetailsFragment__youve_selected_a_contact_that_doesnt_support_signal_groups_mms_removal">سىز Signal گۇرۇپپىسىنى قوللىمايدىغان ئالاقىداشنى تاللىدىڭىز، شۇڭا بۇ گۇرۇپپا MMS بولىدۇ. ئىختىيارى MMS گۇرۇپپا ئىسمى ۋە رەسىملىرى سىزگىلا كۆرۈنىدۇ. دىققەتنى مەخپىيلەشتۈرۈلگەن ئۇچۇرلىشىشقا قارىتىش ئۈچۈن پات ئارىدا MMS گۇرۇپپىسىنى قوللاش توختىتىلىدۇ.</string>

    <!-- ManageGroupActivity -->
    <string name="ManageGroupActivity_who_can_add_new_members">كىم يېڭى ئەزا قوشالايدۇ؟</string>
    <string name="ManageGroupActivity_who_can_edit_this_groups_info">كىم بۇ گۇرۇپپىنىڭ ئۇچۇرلىرىنى تەھرىرلىيەلەيدۇ؟</string>

    <plurals name="ManageGroupActivity_added">
        <item quantity="other">%1$d ئەزا قوشۇلدى.</item>
    </plurals>

    <string name="ManageGroupActivity_you_dont_have_the_rights_to_do_this">سىزنىڭ بۇنداق مەشغۇلات ھوقۇقىڭىز يوق.</string>
    <string name="ManageGroupActivity_not_capable">سىز قوشقانلاردىن بەزىلەر يېڭى گۇرۇپپىنى ئىشلىتەلمەيدۇ، ئۇلار Signal نەشرىنى يېڭىلىشى كېرەك.</string>
    <string name="ManageGroupActivity_not_announcement_capable">سىز قوشقانلاردىن بەزىلەر ئۇختۇرۇش گۇرۇپپىسىنى ئىشلىتەلمەيدۇ، ئۇلار Signal نەشرىنى يېڭىلىشى كېرەك.</string>
    <string name="ManageGroupActivity_failed_to_update_the_group">گۇرۇپپا دەرىجىسىنى يېڭىلىيالمىدى.</string>
    <string name="ManageGroupActivity_youre_not_a_member_of_the_group">سىز گۇرۇپپىنىڭ ئەزاسى ئەمەس</string>
    <string name="ManageGroupActivity_failed_to_update_the_group_please_retry_later">گۇرۇپپا دەرىجىسىنى يېڭىلىيالمىدى سەل تۇرۇپ قايتا سىناڭ</string>
    <string name="ManageGroupActivity_failed_to_update_the_group_due_to_a_network_error_please_retry_later">تور خاتالىقى سەۋەبىدىن گۇرۇپپا دەرىجىسىنى يېڭىلىيالمىدى، سەل تۇرۇپ قايتا سىناڭ</string>

    <string name="ManageGroupActivity_edit_name_and_picture">ئات ۋە باش سۈرەت تەھرىر</string>
    <string name="ManageGroupActivity_legacy_group">كونا گۇرۇپپا</string>
    <string name="ManageGroupActivity_legacy_group_learn_more">بۇ كونا گۇرۇپپا، گۇرۇپپا باشقۇرغۇچىلىرىغا ئوخشاش ئىقتىدارلار يېڭى گۇرۇپپىدىلا ئىشلەيدۇ.</string>
    <string name="ManageGroupActivity_legacy_group_upgrade">بۇ كونا گۇرۇپپا. @ئاتاش ۋە باشقۇرغۇچىلارغا ئوخشاش ئىقتىدارنى ئىشلىتىشتە،</string>
    <string name="ManageGroupActivity_legacy_group_too_large">بۇ كونا گۇرۇپپىنى يېڭى گۇرۇپپىغا يۈكسەلتەلمەيدۇ چۈنكى ئادەم بەك كۆپ. يۈكسەلتىشنىڭ ئەزا سان چېكى %1$d .</string>
    <string name="ManageGroupActivity_upgrade_this_group">بۇ گۇرۇپپىنى يۈكسەلتىدۇ.</string>
    <string name="ManageGroupActivity_this_is_an_insecure_mms_group">بۇ MMS گۇرۇپپىسى بىخەتەر ئەمەس. شەخسىي پاراڭلاشماقچى بولسىڭىز، ئالاقىداشلىرىڭىزنى Signal غا تەكلىپ قىلىڭ.</string>
    <string name="ManageGroupActivity_invite_now">شۇئان تەكلىپ</string>
    <string name="ManageGroupActivity_more">تېخىمۇ كۆپ</string>
    <string name="ManageGroupActivity_add_group_description">گۇرۇپپا تونۇشتۇرۇشى قوش…</string>

    <!-- GroupMentionSettingDialog -->
    <string name="GroupMentionSettingDialog_notify_me_for_mentions">ئاتالسام ئەسكەرتسۇن</string>
    <string name="GroupMentionSettingDialog_receive_notifications_when_youre_mentioned_in_muted_chats">ئۈنسىز پاراڭلاردا تىلغا ئېلىنغاندا ئۇقتۇرۇش تاپشۇرۇۋالامسىز؟</string>
    <string name="GroupMentionSettingDialog_always_notify_me">ھەمىشە ماڭا ئۇقتۇرۇش قىلىنسۇن</string>
    <string name="GroupMentionSettingDialog_dont_notify_me">ماڭا ئۇقتۇرۇش قىلىنمىسۇن</string>

    <!-- ManageProfileFragment -->
    <string name="ManageProfileFragment_profile_name">سەپلىمە ئاتى</string>
    <string name="ManageProfileFragment_username">ئىشلەتكۈچى ئىسمى</string>
    <string name="ManageProfileFragment_about">ھەققىدە</string>
    <string name="ManageProfileFragment_write_a_few_words_about_yourself">ئۆزىڭىزنى ھەققىدە قىسقىچە بايان</string>
    <string name="ManageProfileFragment_your_name">ئاتىڭىز</string>
    <string name="ManageProfileFragment_your_username">ئىشلەتكۈچى ئاتىڭىز</string>
    <string name="ManageProfileFragment_failed_to_set_avatar">سىما تەڭشىيەلمىدى</string>
    <string name="ManageProfileFragment_badges">ئىزناكلار</string>
    <string name="ManageProfileFragment__edit_photo">رەسىمنى تەھرىرلەش</string>
    <!-- Snackbar message after creating username -->
    <string name="ManageProfileFragment__username_created">ئىشلەتكۈچى نامى قۇرۇلدى</string>
    <!-- Snackbar message after copying username -->
    <string name="ManageProfileFragment__username_copied">ئىشلەتكۈچى نامى كۆچۈرۈلدى</string>
    <!-- Snackbar message after network failure while trying to delete username -->
    <string name="ManageProfileFragment__couldnt_delete_username">ئىشلەتكۈچى نامىنى ئۆچۈرەلمىدى. سەل تۇرۇپ قايتا سىناڭ.</string>
    <!-- Snackbar message after successful deletion of username -->
    <string name="ManageProfileFragment__username_deleted">ئىشلەتكۈچى نامى ئۆچۈرۈلدى</string>

    <!-- UsernameOutOfSyncReminder -->
    <!-- Displayed above the conversation list when a user needs to address an issue with their username -->
    <string name="UsernameOutOfSyncReminder__something_went_wrong">ئىشلەتكۈچى نامىڭىزدا خاتالىق كۆرۈلگەن بولۇپ، ئۇ ئەمدى سىزنىڭ ھېساباتىڭىزغا تەۋە ئەمەس. ئۇنى قايتا تەڭشەپ سىناپ باقسىڭىز ياكى يېڭى بىر نام تاللىسىڭىز بولىدۇ.</string>
    <!-- Action text to navigate user to manually fix the issue with their username -->
    <string name="UsernameOutOfSyncReminder__fix_now">دەرھال ئوڭشاش</string>


    <!-- ManageRecipientActivity -->
    <string name="ManageRecipientActivity_no_groups_in_common">ئورتاق گۇرۇپپا يوق</string>
    <plurals name="ManageRecipientActivity_d_groups_in_common">
        <item quantity="other">ئورتاق گۇرۇپپا %1$d</item>
    </plurals>

    <plurals name="GroupMemberList_invited">
        <item quantity="other">%2$d كىشىنى %1$s تەكلىپ قىلدى</item>
    </plurals>

    <!-- CustomNotificationsDialogFragment -->
    <string name="CustomNotificationsDialogFragment__custom_notifications">ئىختىيارىچە ئۇقتۇرۇش</string>
    <string name="CustomNotificationsDialogFragment__messages">ئۇچۇرلار</string>
    <string name="CustomNotificationsDialogFragment__use_custom_notifications">ئىختىيارىي ئۇقتۇرۇش ئىشلىتىدۇ</string>
    <string name="CustomNotificationsDialogFragment__notification_sound">ئۇقتۇرۇش ئاۋازى</string>
    <string name="CustomNotificationsDialogFragment__vibrate">تىترەت</string>
    <!-- Button text for customizing notification options -->
    <string name="CustomNotificationsDialogFragment__customize">خاسلاشتۇرۇش</string>
    <string name="CustomNotificationsDialogFragment__change_sound_and_vibration">ئاۋاز ۋە تىتىرەشنى ئۆزگەرتىش</string>
    <string name="CustomNotificationsDialogFragment__call_settings">چاقىرىش تەڭشىكى</string>
    <string name="CustomNotificationsDialogFragment__ringtone">قوڭغۇراق ئاۋازى</string>
    <string name="CustomNotificationsDialogFragment__default">كۆڭۈلدىكى</string>
    <string name="CustomNotificationsDialogFragment__unknown">نامەلۇم</string>

    <!-- ShareableGroupLinkDialogFragment -->
    <string name="ShareableGroupLinkDialogFragment__group_link">گۇرۇپپا ئۇلانمىسى</string>
    <string name="ShareableGroupLinkDialogFragment__share">ھەمبەھىرلە</string>
    <string name="ShareableGroupLinkDialogFragment__reset_link">ئۇلانمىنى ئەسلىگە قايتۇر</string>
    <string name="ShareableGroupLinkDialogFragment__approve_new_members">يېڭى ئەزالارنى دەلىللەش</string>
    <string name="ShareableGroupLinkDialogFragment__require_an_admin_to_approve_new_members_joining_via_the_group_link">گۇرۇپپا ئۇلانمىسى ئارقىلىق قوشۇلماقچى بولغان يېڭى ئەزالارنى باشقۇرغۇچى دەلىللەيدۇ.</string>
    <string name="ShareableGroupLinkDialogFragment__are_you_sure_you_want_to_reset_the_group_link">گۇرۇپپا ئۇلانمىسىنى راستلا ئەسلىگە قايتۇرامسىز؟ ئەسلىگە قايتۇرۇلغاندىن كېيىن كىشىلەر ئىلگىرىكى ئۇلانما ئارقىلىق گۇرۇپپىغا قوشۇلالمايدۇ.</string>

    <!-- GroupLinkShareQrDialogFragment -->
    <string name="GroupLinkShareQrDialogFragment__qr_code">QR كودى</string>
    <string name="GroupLinkShareQrDialogFragment__people_who_scan_this_code_will">بۇ كودنى تارىغان كىشى گۇرۇپپىڭىزغا كىرەلەيدۇ. ئەگەر باشقۇرغۇچى دەلىللەشنى قوزغاتقان بولسىڭىز ئۇنداقتا باشقۇرغۇچى قوشۇلسا ئاندىن گۇرۇپپىغا كىرەلەيدۇ.</string>
    <string name="GroupLinkShareQrDialogFragment__share_code">كود ھەمبەھىر</string>

    <!-- GV2 Invite Revoke confirmation dialog -->
    <string name="InviteRevokeConfirmationDialog_revoke_own_single_invite">سىز %1$s غا ئەۋەتكەن تەكلىپنى بىكار قىلامسىز؟</string>
    <plurals name="InviteRevokeConfirmationDialog_revoke_others_invites">
        <item quantity="other">%1$s ئەۋەتكەن %2$d تەكلىپنى بىكار قىلامسىز؟</item>
    </plurals>

    <!-- GroupJoinBottomSheetDialogFragment -->
    <string name="GroupJoinBottomSheetDialogFragment_you_are_already_a_member">بۇ گۇرۇپپىنىڭ ئەزاسى</string>
    <string name="GroupJoinBottomSheetDialogFragment_join">قوشۇل</string>
    <string name="GroupJoinBottomSheetDialogFragment_request_to_join">گۇرۇپپىغا قوشۇلۇش ئىلتىماسى</string>
    <string name="GroupJoinBottomSheetDialogFragment_unable_to_join_group_please_try_again_later">گۇرۇپپىغا قوشۇلالمايدۇ. سەل تۇرۇپ قايتا سىناڭ</string>
    <string name="GroupJoinBottomSheetDialogFragment_encountered_a_network_error">تور خاتالىقىغا يولۇقتى.</string>
    <string name="GroupJoinBottomSheetDialogFragment_this_group_link_is_not_active">بۇ گۇرۇپپىنىڭ ئۇلانمىسى ئاكتىپ ئەمەس</string>
    <!-- Title shown when there was an known issue getting group information from a group link -->
    <string name="GroupJoinBottomSheetDialogFragment_cant_join_group">گۇرۇپپىغا قوشۇلالمايدۇ</string>
    <!-- Message shown when you try to get information for a group via link but an admin has removed you -->
    <string name="GroupJoinBottomSheetDialogFragment_you_cant_join_this_group_via_the_group_link_because_an_admin_removed_you">بىر باشقۇرغۇچى سىزنى چىقىرىۋەتكەچكە بۇ گۇرۇپپىغا گۇرۇپپا ئۇلانمىسى بىلەن قوشۇلالمايسىز.</string>
    <!-- Message shown when you try to get information for a group via link but the link is no longer valid -->
    <string name="GroupJoinBottomSheetDialogFragment_this_group_link_is_no_longer_valid">بۇ گۇرۇپپا ئۇلانمىسىنى ئىشلەتكىلى بولمايدۇ.</string>
    <!-- Title shown when there was an unknown issue getting group information from a group link -->
    <string name="GroupJoinBottomSheetDialogFragment_link_error">ئۇلانما خاتالىقى</string>
    <!-- Message shown when you try to get information for a group via link but an unknown issue occurred -->
    <string name="GroupJoinBottomSheetDialogFragment_joining_via_this_link_failed_try_joining_again_later">بۇ ئۇلانما ئارقىلىق قوشۇلالمىدى. سەل تۇرۇپ قايتا سىناڭ.</string>

    <string name="GroupJoinBottomSheetDialogFragment_direct_join">گۇرۇپپىغا قوشۇلۇپ ئىسىم ۋە سۈرىتىڭىزنى گۇرۇپپا ئەزالىرى بىلەن ھەمبەھىرلىنەمسىز؟</string>
    <string name="GroupJoinBottomSheetDialogFragment_admin_approval_needed">بۇ گۇرۇپپىنىڭ باشقۇرغۇچىسى دەلىللىگەندىن كېيىن ئاندىن گۇرۇپپىغا قوشۇلالايسىز، سىز گۇرۇپپىغا كىرىشنى ئىلتىماس قىلغاندا، ئىسىم ۋە سۈرىتىڭىز ئۇنىڭ ئەزالىرى بىلەن ھەمبەھىرلىنىدۇ.</string>
    <plurals name="GroupJoinBottomSheetDialogFragment_group_dot_d_members">
        <item quantity="other">گۇرۇپپا · %1$d ئەزا</item>
    </plurals>

    <!-- GroupJoinUpdateRequiredBottomSheetDialogFragment -->
    <string name="GroupJoinUpdateRequiredBottomSheetDialogFragment_update_signal_to_use_group_links">گۇرۇپپا ئۇلانمىسىنى ئىشلىتىش ئۈچۈن Signal نى يېڭىلاڭ</string>
    <string name="GroupJoinUpdateRequiredBottomSheetDialogFragment_update_message">سىز ئىشلىتىۋاتقان Signal نەشرى گۇرۇپپا ئۇلانمىسىنى قوللىمايدۇ. گۇرۇپپا ئۇلانمىسى ئارقىلىق قوشۇلماقچى بولسىڭىز ئەڭ يېڭى نەشرىگە يېڭىلاڭ.</string>
    <string name="GroupJoinUpdateRequiredBottomSheetDialogFragment_update_signal">Signal نى يېڭىلا</string>
    <string name="GroupJoinUpdateRequiredBottomSheetDialogFragment_group_link_is_not_valid">گۇرۇپپا ئۇلانمىسى ئىناۋەتسىز</string>

    <!-- GroupInviteLinkEnableAndShareBottomSheetDialogFragment -->
    <string name="GroupInviteLinkEnableAndShareBottomSheetDialogFragment_invite_friends">دوستلىرىڭىزنى تەكلىپ قىلىڭ</string>
    <string name="GroupInviteLinkEnableAndShareBottomSheetDialogFragment_share_a_link_with_friends_to_let_them_quickly_join_this_group">ئۇلانمىنى ھەمبەھىرلەش ئارقىلىق دوستلارنىڭ بۇ گۇرۇپپىغا كىرىشىنى تېزلىتەلەيسىز.</string>

    <string name="GroupInviteLinkEnableAndShareBottomSheetDialogFragment_enable_and_share_link">قوزغىتىپ ئۇلانمىنى ھەمبەھىرلەيدۇ</string>
    <string name="GroupInviteLinkEnableAndShareBottomSheetDialogFragment_share_link">ئۇلانما ھەمبەھىر</string>

    <string name="GroupInviteLinkEnableAndShareBottomSheetDialogFragment_unable_to_enable_group_link_please_try_again_later">گۇرۇپپا ئۇلانمىسىنى قوزغىتالمىدى. سەل تۇرۇپ قايتا سىناڭ</string>
    <string name="GroupInviteLinkEnableAndShareBottomSheetDialogFragment_encountered_a_network_error">تور خاتالىقىغا يولۇقتى.</string>
    <string name="GroupInviteLinkEnableAndShareBottomSheetDialogFragment_you_dont_have_the_right_to_enable_group_link">سىزنىڭ گۇرۇپپا ئۇلانمىسىنى قوزغىتىش ھوقۇقىڭىز يوق. باشقۇرغۇچى بىلەن ئالاقىلىشىڭ.</string>
    <string name="GroupInviteLinkEnableAndShareBottomSheetDialogFragment_you_are_not_currently_a_member_of_the_group">سىز ھازىر بۇ گۇرۇپپىنىڭ ئەزاسى ئەمەس.</string>

    <!-- GV2 Request confirmation dialog -->
    <string name="RequestConfirmationDialog_add_s_to_the_group">«%1$s» نى گۇرۇپپىغا قوشامدۇ؟</string>
    <string name="RequestConfirmationDialog_deny_request_from_s">«%1$s» ئىلتىماسى رەت قىلىنامدۇ؟</string>
    <!-- Confirm dialog message shown when deny a group link join request and group link is enabled. -->
    <string name="RequestConfirmationDialog_deny_request_from_s_they_will_not_be_able_to_request">«%1$s» نىڭ ئىلتىماسىنى رەت قىلامسىز؟ ئۇلار گۇرۇپپا ئۇلانمىسى بىلەن قايتا قوشۇلۇشنى ئىلتىماس قىلالمايدۇ.</string>
    <string name="RequestConfirmationDialog_add">قوشۇش</string>
    <string name="RequestConfirmationDialog_deny">رەت قىلىش</string>

    <!-- ImageEditorHud -->
    <string name="ImageEditorHud_blur_faces">چىراي تۇتۇق</string>
    <string name="ImageEditorHud_new_blur_faces_or_draw_anywhere_to_blur">يېڭى: چىراي ياكى خالىغان جاي سىزىلسا تۇتۇقلىشىدۇ</string>
    <string name="ImageEditorHud_draw_anywhere_to_blur">خالىغان جاي سىزىلسا تۇتۇقلىشىدۇ</string>
    <string name="ImageEditorHud_draw_to_blur_additional_faces_or_areas">چىراي ياكى دائىرە سىزىلسا تۇتۇقلىشىدۇ</string>

    <!-- InputPanel -->
    <string name="InputPanel_tap_and_hold_to_record_a_voice_message_release_to_send">چېكىپ تۇرۇلسا ئۈن ئۇچۇرى خاتىرىلەيدۇ، ئاجرىتىلسا يوللايدۇ</string>
    <!-- Message shown if the user tries to switch a conversation from Signal to SMS -->
    <string name="InputPanel__sms_messaging_is_no_longer_supported_in_signal">Signal ئەمدى SMS ئۇچۇرلىشىشنى قوللىمايدۇ.</string>
    <!-- When editing a message, label shown above the text input field in the composer -->
    <string name="InputPanel_edit_message">ئۇچۇر تەھرىرلەش</string>

    <!-- InviteActivity -->
    <string name="InviteActivity_share">ھەمبەھىرلە</string>
    <string name="InviteActivity_share_with_contacts">ئالاقەداشلار بىلەن ھەمبەھىر</string>
    <string name="InviteActivity_share_via">… بىلەن ھەمبەھىر</string>

    <string name="InviteActivity_cancel">ۋاز كەچ</string>
    <string name="InviteActivity_sending">ئەۋەتىلىۋاتىدۇ…</string>
    <string name="InviteActivity_invitations_sent">تەكلىپ يوللاندى!</string>
    <string name="InviteActivity_invite_to_signal">Molly ئىشلىتىش تەكلىپى</string>
    <string name="InviteActivity_send_sms">SMS (%1$d) يوللاش</string>
    <plurals name="InviteActivity_send_sms_invites">
        <item quantity="other">%1$d SMS تەكلىپى يوللامسىز؟</item>
    </plurals>
    <string name="InviteActivity_lets_switch_to_signal">Molly دا پاراڭلىشايلى:%1$s</string>
    <string name="InviteActivity_no_app_to_share_to">قارىغاندا ھەمبەھىرلەيدىغان ئەپ يوقتەك تۇرىدۇ.</string>

    <!-- LearnMoreTextView -->
    <string name="LearnMoreTextView_learn_more">كۆپرەك ئۆگىنىش</string>

    <string name="SpanUtil__read_more">تېخىمۇ كۆپ</string>

    <!-- LongMessageActivity -->
    <string name="LongMessageActivity_unable_to_find_message">ئۇچۇر تېپىلمىدى</string>
    <string name="LongMessageActivity_message_from_s">%1$s نىڭ ئۇچۇرى</string>
    <string name="LongMessageActivity_your_message">ئۇچۇرىڭىز</string>

    <!-- MessageRetrievalService -->
    <string name="MessageRetrievalService_signal">Molly </string>
    <string name="MessageRetrievalService_background_connection_enabled">ئارقا سۇپا باغلىنىشى قوزغىتىلدى</string>

    <!-- MmsDownloader -->
    <string name="MmsDownloader_error_reading_mms_settings">كۆچمە خەۋەرلىشىش سودىگىرىنىڭ كۆپ ۋاسىتە ئۇچۇر تەڭشىكىنى ئوقۇشتا خاتالىق كۆرۈلدى</string>

    <!-- MediaOverviewActivity -->
    <string name="MediaOverviewActivity_Media">ۋاسىتە</string>
    <string name="MediaOverviewActivity_Files">ھۆججەتلەر</string>
    <string name="MediaOverviewActivity_Audio">ئۈن</string>
    <string name="MediaOverviewActivity_All">ھەممىسى</string>
    <plurals name="MediaOverviewActivity_Media_delete_confirm_title">
        <item quantity="other">تاللانغان تۈرلەرنى ئۆچۈرەمسىز؟</item>
    </plurals>
    <plurals name="MediaOverviewActivity_Media_delete_confirm_message">
        <item quantity="other">تاللانغان %1$d ھۆججەت مەڭگۈلۈك ئۆچۈرۈلىدۇ. ئۇنىڭغا مۇناسىۋەتلىك بارلىق ئۇچۇرلارمۇ ئۆچۈرۈلىدۇ.</item>
    </plurals>
    <string name="MediaOverviewActivity_Media_delete_progress_title">ئۆچۈرۈلۈۋاتىدۇ</string>
    <string name="MediaOverviewActivity_Media_delete_progress_message">ئۇچۇرلار ئۆچۈرۈلۈۋاتىدۇ…</string>
    <string name="MediaOverviewActivity_collecting_attachments">قوشۇمچىنى توپلاۋاتىدۇ…</string>
    <string name="MediaOverviewActivity_Sort_by">تەرتىپى</string>
    <string name="MediaOverviewActivity_Newest">يېڭى</string>
    <string name="MediaOverviewActivity_Oldest">كونا</string>
    <string name="MediaOverviewActivity_Storage_used">ئىشلەتكەن ساقلىغۇچ</string>
    <string name="MediaOverviewActivity_All_storage_use">ئىشلەتكەن ئومۇمىي ساقلىغۇچ</string>
    <string name="MediaOverviewActivity_Grid_view_description">سېتكا كۆرۈنۈش</string>
    <string name="MediaOverviewActivity_List_view_description">تىزىم كۆرۈنۈش</string>
    <string name="MediaOverviewActivity_Selected_description">تاللانغان</string>
    <string name="MediaOverviewActivity_select_all">ھەممىنى تاللا</string>
    <plurals name="MediaOverviewActivity_save_plural">
        <item quantity="other">ساقلاش</item>
    </plurals>
    <plurals name="MediaOverviewActivity_delete_plural">
        <item quantity="other">ئۆچۈرۈش</item>
    </plurals>

    <plurals name="MediaOverviewActivity_d_selected_s">
        <item quantity="other">%1$d تاللانغان (%2$s)</item>
    </plurals>
    <string name="MediaOverviewActivity_file">ھۆججەت</string>
    <string name="MediaOverviewActivity_audio">ئۈن</string>
    <string name="MediaOverviewActivity_video">سىن</string>
    <string name="MediaOverviewActivity_image">رەسىم</string>
  <!-- Removed by excludeNonTranslatables <string name="MediaOverviewActivity_detail_line_2_part" translatable="false">%1$s · %2$s</string> -->
  <!-- Removed by excludeNonTranslatables <string name="MediaOverviewActivity_detail_line_3_part" translatable="false">%1$s · %2$s · %3$s</string> -->

    <string name="MediaOverviewActivity_sent_by_s">يوللىغۇچى %1$s</string>
    <string name="MediaOverviewActivity_sent_by_you">سىز يوللىغىنى</string>
    <string name="MediaOverviewActivity_sent_by_s_to_s">%1$s دىن %2$s غا يوللانغان</string>
    <string name="MediaOverviewActivity_sent_by_you_to_s">سىز %1$s غا يوللىغان</string>

    <!-- Megaphones -->
    <string name="Megaphones_remind_me_later">كېيىنچە ئەسكەرت</string>
    <string name="Megaphones_verify_your_signal_pin">Signal PIN نى دەلىللەڭ</string>
    <string name="Megaphones_well_occasionally_ask_you_to_verify_your_pin">ئەستە تۇتۇشىڭىز ئۈچۈن بەزىدە PIN دەلىللىشىڭىزنى سورايمىز.</string>
    <string name="Megaphones_verify_pin">PIN دەلىللەش</string>
    <string name="Megaphones_get_started">ئىشلىتىشكە باشلاش</string>
    <string name="Megaphones_new_group">يېڭى گۇرۇپپا</string>
    <string name="Megaphones_invite_friends">دوستلىرىڭىزنى تەكلىپ قىلىڭ</string>
    <string name="Megaphones_use_sms">قىسقا ئۇچۇر ئىشلىتىش</string>
    <string name="Megaphones_chat_colors">پاراڭ رەڭگى</string>
    <string name="Megaphones_add_a_profile_photo">ئارخىپ باش سۈرىتى قوشۇش</string>

    <!-- Title of a bottom sheet to render messages that all quote a specific message -->
    <string name="MessageQuotesBottomSheet_replies">جاۋاب</string>

    <!-- NotificationBarManager -->
    <string name="NotificationBarManager_signal_call_in_progress">Signal چاقىرىشى داۋاملىشىۋاتىدۇ</string>
    <string name="NotificationBarManager__establishing_signal_call">Signal چاقىرىشى قۇرۇلۇۋاتىدۇ</string>
    <string name="NotificationBarManager__incoming_signal_call">Signal چاقىرىلىشى</string>
    <string name="NotificationBarManager__incoming_signal_group_call">كەلگەن Signal گۇرۇپ چاقىرىقى</string>
    <!-- Temporary notification shown when starting the calling service -->
    <string name="NotificationBarManager__starting_signal_call_service">Molly چاقىرىش مۇلازىمىتىنى قوزغىتىۋاتىدۇ</string>
    <string name="NotificationBarManager__stopping_signal_call_service">Molly چاقىرىش مۇلازىمىتىنى توختىتىۋاتىدۇ</string>
    <string name="NotificationBarManager__decline_call">چاقىرىقنى رەت قىل</string>
    <string name="NotificationBarManager__answer_call">سۆزلەشكەن چاقىرىش</string>
    <string name="NotificationBarManager__end_call">توختات</string>
    <string name="NotificationBarManager__cancel_call">چاقىرىشتىن ۋاز كەچ</string>
    <string name="NotificationBarManager__join_call">چاقىرىققا قېتىل</string>

    <!-- NotificationsMegaphone -->
    <string name="NotificationsMegaphone_turn_on_notifications">ئۇقتۇرۇشنى قوزغىتامدۇ؟</string>
    <string name="NotificationsMegaphone_never_miss_a_message">ئالاقەداش ۋە گۇرۇپپىنىڭ ئۇچۇرلىرىنى ھەرگىز ئۆتكۈزۈۋەتمەيدۇ.</string>
    <string name="NotificationsMegaphone_turn_on">ئېچىش</string>
    <string name="NotificationsMegaphone_not_now">ھازىر ئەمەس</string>

    <!-- NotificationMmsMessageRecord -->
    <string name="NotificationMmsMessageRecord_multimedia_message">كۆپ ۋاسىتە ئۇچۇر</string>
    <string name="NotificationMmsMessageRecord_downloading_mms_message">كۆپ ۋاسىتە ئۇچۇرنى چۈشۈرۈۋاتىدۇ</string>
    <string name="NotificationMmsMessageRecord_error_downloading_mms_message">كۆپ ۋاسىتە ئۇچۇرنى چۈشۈرۈش خاتالىقى، چېكىپ قايتا سىناڭ</string>

    <!-- MediaPickerActivity -->
    <string name="MediaPickerActivity__menu_open_camera">كامېرانى ئاچ</string>

    <!-- MediaSendActivity -->
    <string name="MediaSendActivity_camera_unavailable">كامېرانى ئىشلەتكىلى بولمايدۇ</string>

    <!-- MediaRepository -->
    <string name="MediaRepository_all_media">بارلىق ۋاسىتە</string>
    <string name="MediaRepository__camera">كامېرا</string>

    <!-- MessageRecord -->
    <string name="MessageRecord_unknown">نامەلۇم</string>
    <string name="MessageRecord_message_encrypted_with_a_legacy_protocol_version_that_is_no_longer_supported">ئەمدى تېخنىكىلىق ئاسرالمايدىغان Signal نىڭ كونا نەشرىنى ئىشلىتىپ شىفىرلانغان ئۇچۇرنى تاپشۇرۇۋالدىڭىز. ئەۋەتكۈچىدىن ئەڭ يېڭى نەشرىگە يېڭىلاپ ئۇچۇرنى قايتا ئەۋەتىشنى تەلەپ قىلىڭ.</string>
    <string name="MessageRecord_left_group">سىز گۇرۇپپىدىن ئايرىلدىڭىز.</string>
    <string name="MessageRecord_you_updated_group">گۇرۇپپىنى يېڭىلىدىڭىز.</string>
    <string name="MessageRecord_the_group_was_updated">بۇ گۇرۇپپا يېڭىلاندى.</string>
    <!-- Update message shown when placing an outgoing 1:1 voice/audio call and it\'s answered by the other party -->
    <string name="MessageRecord_outgoing_voice_call">ئۇرۇلغان ئاۋازلىق چاقىرىق</string>
    <!-- Update message shown when placing an outgoing 1:1 video call and it\'s answered by the other party -->
    <string name="MessageRecord_outgoing_video_call">قوبۇل قىلىنغان ۋىدېيولۇق چاقىرىق</string>
    <!-- Update message shown when placing an outgoing 1:1 voice/audio call and it\'s not answered by the other party -->
    <string name="MessageRecord_unanswered_voice_call">جاۋابسىز ئاۋازلىق چاقىرىق</string>
    <!-- Update message shown when placing an outgoing 1:1 video call and it\'s not answered by the other party -->
    <string name="MessageRecord_unanswered_video_call">جاۋابسىز ۋىدېيولۇق چاقىرىق</string>
    <!-- Update message shown when receiving an incoming 1:1 voice/audio call and it\'s answered -->
    <string name="MessageRecord_incoming_voice_call">كەلگەن ئاۋازلىق چاقىرىق</string>
    <!-- Update message shown when receiving an incoming 1:1 video call and answered -->
    <string name="MessageRecord_incoming_video_call">كەلگەن ۋىدېيولۇق چاقىرىق</string>
    <!-- Update message shown when receiving an incoming 1:1 voice/audio call and not answered -->
    <string name="MessageRecord_missed_voice_call">ئېلىنمىغان ئاۋازلىق چاقىرىق</string>
    <!-- Update message shown when receiving an incoming 1:1 video call and not answered -->
    <string name="MessageRecord_missed_video_call">سۆزلەشمىگەن سىن چاقىرىش</string>
    <!-- Update message shown when receiving an incoming 1:1 voice/audio call and explicitly declined -->
    <string name="MessageRecord_you_declined_a_voice_call">بىر ئاۋازلىق چاقىرىقنى رەت قىلدىڭىز</string>
    <!-- Update message shown when receiving an incoming 1:1 video call and explicitly declined -->
    <string name="MessageRecord_you_declined_a_video_call">بىر ۋىدېيولۇق چاقىرىقنى رەت قىلدىڭىز</string>
    <!-- Call update formatter string to place the update message next to a time stamp. e.g., \'Incoming voice call · 11:11am\' -->
    <string name="MessageRecord_call_message_with_date">%1$s · %2$s</string>
    <string name="MessageRecord_s_updated_group">%1$s گۇرۇپپىنى يېڭىلىدى.</string>
    <string name="MessageRecord_s_joined_signal">%1$s Signal غا قوشۇلدى!</string>
    <string name="MessageRecord_you_disabled_disappearing_messages">سىز غايىب ئۇچۇرنى چەكلىدىڭىز.</string>
    <string name="MessageRecord_s_disabled_disappearing_messages">%1$s غايىب ئۇچۇرنى چەكلىدى.</string>
    <string name="MessageRecord_you_set_disappearing_message_time_to_s">ئوقۇلسا غايىب بولىدىغان ئۇچۇرنىڭ ۋاقتىنى %1$s قا تەڭشىدىڭىز.</string>
    <string name="MessageRecord_s_set_disappearing_message_time_to_s">%1$s غايىب ئۇچۇر ۋاقتىنى %2$s قا تەڭشىدى.</string>
    <string name="MessageRecord_disappearing_message_time_set_to_s">غايىب ئۇچۇر ۋاقتى %1$s قا تەڭشەلدى.</string>
    <string name="MessageRecord_this_group_was_updated_to_a_new_group">بۇ گۇرۇپپا «يېڭى گۇرۇپپا»غا يېڭىلاندى.</string>
    <string name="MessageRecord_you_couldnt_be_added_to_the_new_group_and_have_been_invited_to_join">تەكلىپ قىلىنمىغۇچە يېڭى گۇرۇپپىغا قوشۇلالمايسىز.</string>
    <string name="MessageRecord_chat_session_refreshed">پاراڭ يېڭىلاندى</string>
    <plurals name="MessageRecord_members_couldnt_be_added_to_the_new_group_and_have_been_invited">
        <item quantity="other">%1$s ئەزانى يېڭى گۇرۇپپىغا قوشقىلى بولمىدى ۋە قوشۇلۇشقا تەكلىپ قىلىندى.</item>
    </plurals>

    <plurals name="MessageRecord_members_couldnt_be_added_to_the_new_group_and_have_been_removed">
        <item quantity="other">%1$s ئەزانى يېڭى گۇرۇپپىغا قوشقىلى بولمىدى ۋە چىقىرىۋېتىلدى.</item>
    </plurals>

    <!-- Profile change updates -->
    <string name="MessageRecord_changed_their_profile_name_to">%1$s تەخەللۇسىنى %2$s غا ئۆزگەرتتى.</string>
    <string name="MessageRecord_changed_their_profile_name_from_to">%1$s نىڭ تەخەللۇسى %2$s دىن %3$s غا ئۆزگەرتىلدى.</string>
    <string name="MessageRecord_changed_their_profile">%1$s سەپلىمە ھۆججىتىنى ئۆزگەرتتى.</string>

    <!-- GV2 specific -->
    <string name="MessageRecord_you_created_the_group">بۇ گۇرۇپپىنى سىز قۇرغان.</string>
    <string name="MessageRecord_group_updated">گۇرۇپپا يېڭىلاندى.</string>
    <string name="MessageRecord_invite_friends_to_this_group">گۇرۇپپا ئۇلانمىسىنى ئىشلىتىپ دوستلىرىڭىزنى تەكلىپ قىلىڭ</string>

    <!-- GV2 member additions -->
    <string name="MessageRecord_you_added_s">سىز  %1$sنى قوشتىڭىز.</string>
    <string name="MessageRecord_s_added_s">%2$s نى %1$s قوشتى.</string>
    <string name="MessageRecord_s_added_you">سىزنى %1$s گۇرۇپپىغا قوشتى.</string>
    <string name="MessageRecord_you_joined_the_group">گۇرۇپپىغا قوشۇلدىڭىز.</string>
    <string name="MessageRecord_s_joined_the_group">گۇرۇپپىغا %1$s قوشۇلدى.</string>

    <!-- GV2 member removals -->
    <string name="MessageRecord_you_removed_s">%1$s نى چىقىرىۋەتتىڭىز</string>
    <string name="MessageRecord_s_removed_s">%1$s %2$s نى چىقىرىۋەتتى</string>
    <string name="MessageRecord_s_removed_you_from_the_group">%1$s سىزنى گۇرۇپپىدىن چىقىرىۋەتتى</string>
    <string name="MessageRecord_you_left_the_group">گۇرۇپپىدىن چىقىپ كەتتىڭىز.</string>
    <string name="MessageRecord_s_left_the_group">%1$s گۇرۇپپىدىن ئايرىلدى</string>
    <string name="MessageRecord_you_are_no_longer_in_the_group">سىز ئەمدى گۇرۇپپىدا ئەمەس.</string>
    <string name="MessageRecord_s_is_no_longer_in_the_group">%1$s ئەمدى گۇرۇپپىدا ئەمەس.</string>

    <!-- GV2 role change -->
    <string name="MessageRecord_you_made_s_an_admin">سىز %1$s نى باشقۇرغۇچى قىلىپ تەڭشىدىڭىز.</string>
    <string name="MessageRecord_s_made_s_an_admin">%2$s نى %1$s باشقۇرغۇچى قىلىپ تەڭشىدى.</string>
    <string name="MessageRecord_s_made_you_an_admin">سىزنى %1$s باشقۇرغۇچى قىلىپ تەڭشىدى.</string>
    <string name="MessageRecord_you_revoked_admin_privileges_from_s">سىز %1$s نىڭ باشقۇرغۇچىلىق ھوقۇقىنى بىكار قىلدىڭىز.</string>
    <string name="MessageRecord_s_revoked_your_admin_privileges">‏%1$s  باشقۇرغۇچىلىق ھوقۇقىڭىزنى  بىكار قىلدى.</string>
    <string name="MessageRecord_s_revoked_admin_privileges_from_s">%2$s نىڭ باشقۇرغۇچىلىق ھوقۇقىنى %1$s بىكار قىلدى.</string>
    <string name="MessageRecord_s_is_now_an_admin">ھازىر %1$s باشقۇرغۇچى.</string>
    <string name="MessageRecord_you_are_now_an_admin">ئەمدى سىز باشقۇرغۇچى.</string>
    <string name="MessageRecord_s_is_no_longer_an_admin">%1$s باشقۇرغۇچى ئەمەس.</string>
    <string name="MessageRecord_you_are_no_longer_an_admin">سىز باشقۇرغۇچى ئەمەس.</string>

    <!-- GV2 invitations -->
    <string name="MessageRecord_you_invited_s_to_the_group">گۇرۇپپىغا%1$s نى تەكلىپ قىلدىڭىز.</string>
    <string name="MessageRecord_s_invited_you_to_the_group">سىزنى گۇرۇپپىغا %1$s تەكلىپ قىلدى.</string>
    <plurals name="MessageRecord_s_invited_members">
        <item quantity="other">%1$s بۇ گۇرۇپپىغا %2$d كىشىنى تەكلىپ قىلدى.</item>
    </plurals>
    <string name="MessageRecord_you_were_invited_to_the_group">گۇرۇپپىغا تەكلىپ قىلىندىڭىز.</string>
    <plurals name="MessageRecord_d_people_were_invited_to_the_group">
        <item quantity="other">بۇ گۇرۇپپىغا %1$d كىشى تەكلىپ قىلىندى.</item>
    </plurals>

    <!-- GV2 invitation revokes -->
    <plurals name="MessageRecord_you_revoked_invites">
        <item quantity="other">%1$d گۇرۇپپىغا كىرىش تەكلىپىنى بىكار قىلدىڭىز.</item>
    </plurals>
    <plurals name="MessageRecord_s_revoked_invites">
        <item quantity="other">%1$s %2$d گۇرۇپپىغا كىرىش تەكلىپىنى بىكار قىلدى.</item>
    </plurals>
    <string name="MessageRecord_someone_declined_an_invitation_to_the_group">بىرەيلەن گۇرۇپپىغا كىرىش تەكلىپىنى قوبۇل قىلمىدى.</string>
    <string name="MessageRecord_you_declined_the_invitation_to_the_group">گۇرۇپپىغا كىرىش تەكلىپىنى قوبۇل قىلمىدىڭىز.</string>
    <string name="MessageRecord_s_revoked_your_invitation_to_the_group">سىزنىڭ گۇرۇپپىغا كىرىش تەكلىپىڭىزنى %1$s بىكار قىلدى.</string>
    <string name="MessageRecord_an_admin_revoked_your_invitation_to_the_group">بىر باشقۇرغۇچى گۇرۇپپىغا كىرىش تەكلىپىڭىزنى بىكار قىلدى.</string>
    <plurals name="MessageRecord_d_invitations_were_revoked">
        <item quantity="other">%1$d گۇرۇپپىغا كىرىش تەكلىپى بىكار قىلىندى.</item>
    </plurals>

    <!-- GV2 invitation acceptance -->
    <string name="MessageRecord_you_accepted_invite">گۇرۇپپىغا كىرىش تەكلىپىگە قوشۇلدىڭىز.</string>
    <string name="MessageRecord_s_accepted_invite">گۇرۇپپىغا كىرىش تەكلىپىنى %1$s قوبۇل قىلدى.</string>
    <string name="MessageRecord_you_added_invited_member_s">تەكلىپ قىلىنغان ئەزا %1$s قوشتىڭىز.</string>
    <string name="MessageRecord_s_added_invited_member_s">تەكلىپ قىلىنغان ئەزا %2$s نى %1$s قوشتى.</string>

    <!-- GV2 title change -->
    <string name="MessageRecord_you_changed_the_group_name_to_s">گۇرۇپپا ئاتىنى «%1$s» غا ئۆزگەرتتىڭىز.</string>
    <string name="MessageRecord_s_changed_the_group_name_to_s">%1$s  گۇرۇپپىغا ئاتىنى «%2$s» غا ئۆزگەرتتى.</string>
    <string name="MessageRecord_the_group_name_has_changed_to_s">گۇرۇپپا ئاتى «%1$s» غا ئۆزگەرتىلدى.</string>

    <!-- GV2 description change -->
    <string name="MessageRecord_you_changed_the_group_description">گۇرۇپپا تونۇشتۇرۇشىنى ئۆزگەرتتىڭىز.</string>
    <string name="MessageRecord_s_changed_the_group_description">گۇرۇپپا تونۇشتۇرۇشىنى %1$s ئۆزگەرتتى.</string>
    <string name="MessageRecord_the_group_description_has_changed">گۇرۇپپا تونۇشتۇرۇشى ئۆزگەرتىلدى.</string>

    <!-- GV2 avatar change -->
    <string name="MessageRecord_you_changed_the_group_avatar">گۇرۇپپا باش سۈرىتىنى ئۆزگەرتتىڭىز.</string>
    <string name="MessageRecord_s_changed_the_group_avatar">%1$s گۇرۇپپا باش سۈرىتىنى ئۆزگەرتتى.</string>
    <string name="MessageRecord_the_group_group_avatar_has_been_changed">گۇرۇپپا باش سۈرىتى ئۆزگەردى.</string>

    <!-- GV2 attribute access level change -->
    <string name="MessageRecord_you_changed_who_can_edit_group_info_to_s">گۇرۇپپا ئۇچۇرىنى كىم تەھرىرلەشنى «%1$s» غا ئۆزگەرتتىڭىز.</string>
    <string name="MessageRecord_s_changed_who_can_edit_group_info_to_s">%1$s گۇرۇپپا ئۇچۇرىنى كىم تەھرىرلەشنى «%2$s» غا ئۆزگەرتتى.</string>
    <string name="MessageRecord_who_can_edit_group_info_has_been_changed_to_s">گۇرۇپپا ئۇچۇرىنى كىم تەھرىرلەش «%1$s» غا ئۆزگەرتىلدى.</string>

    <!-- GV2 membership access level change -->
    <string name="MessageRecord_you_changed_who_can_edit_group_membership_to_s">گۇرۇپپا ئەزالىقىنى كىم تەھرىرلەشنى «%1$s» غا ئۆزگەرتتىڭىز.</string>
    <string name="MessageRecord_s_changed_who_can_edit_group_membership_to_s">%1$s گۇرۇپپا ئەزالىقىنى كىم تەھرىرلەشنى «%2$s» غا ئۆزگەرتتى.</string>
    <string name="MessageRecord_who_can_edit_group_membership_has_been_changed_to_s">گۇرۇپپا ئەزالىقىنى كىم تەھرىرلەش «%1$s» غا ئۆزگەرتىلدى.</string>

    <!-- GV2 announcement group change -->
    <string name="MessageRecord_you_allow_all_members_to_send">گۇرۇپپا تەڭشىكىنى ھەممە ئەزالار ئۇچۇر يوللىيالايدىغان قىلىپ ئۆزگەرتتىڭىز.</string>
    <string name="MessageRecord_you_allow_only_admins_to_send">گۇرۇپپا تەڭشىكىنى پەقەت باشقۇرغۇچىلارلا ئۇچۇر يوللىيالايدىغان قىلىپ ئۆزگەرتتىڭىز.</string>
    <string name="MessageRecord_s_allow_all_members_to_send">‏%1$s گۇرۇپپا تەڭشىكىنى ھەممە ئەزالار ئۇچۇر يوللىيالايدىغان قىلىپ ئۆزگەرتتى.</string>
    <string name="MessageRecord_s_allow_only_admins_to_send">‏%1$s گۇرۇپپا تەڭشىكىنى پەقەت باشقۇرغۇچىلارلا ئۇچۇر يوللىيالايدىغان قىلىپ ئۆزگەرتتى.</string>
    <string name="MessageRecord_allow_all_members_to_send">گۇرۇپپا تەڭشىكى ھەممە ئەزالار ئۇچۇر يوللىيالايدىغان قىلىپ ئۆزگەرتىلدى.</string>
    <string name="MessageRecord_allow_only_admins_to_send">گۇرۇپپا تەڭشىكى پەقەت باشقۇرغۇچىلارلا ئۇچۇر يوللىيالايدىغان قىلىپ ئۆزگەرتىلدى.</string>

    <!-- GV2 group link invite access level change -->
    <string name="MessageRecord_you_turned_on_the_group_link_with_admin_approval_off">گۇرۇپپا ئۇلانمىسىنى باشقۇرغۇچى دەلىللىمەسلىكنى قوزغاتتىڭىز.</string>
    <string name="MessageRecord_you_turned_on_the_group_link_with_admin_approval_on">گۇرۇپپا ئۇلانمىسىنى باشقۇرغۇچى دەلىللەشنى قوزغاتتىڭىز.</string>
    <string name="MessageRecord_you_turned_off_the_group_link">گۇرۇپپا ئۇلانمىسىنى چەكلىدىڭىز.</string>
    <string name="MessageRecord_s_turned_on_the_group_link_with_admin_approval_off">گۇرۇپپا ئۇلانمىسىنى باشقۇرغۇچى دەلىللىمەسلىكنى %1$s قوزغاتتى.</string>
    <string name="MessageRecord_s_turned_on_the_group_link_with_admin_approval_on">گۇرۇپپا ئۇلانمىسىنى باشقۇرغۇچى دەلىللەشنى %1$s قوزغاتتى.</string>
    <string name="MessageRecord_s_turned_off_the_group_link">گۇرۇپپا ئۇلانمىسىنى %1$s چەكلىدى.</string>
    <string name="MessageRecord_the_group_link_has_been_turned_on_with_admin_approval_off">گۇرۇپپا ئۇلانمىسىنى باشقۇرغۇچى دەلىللىمەسلىك قوزغىتىلدى.</string>
    <string name="MessageRecord_the_group_link_has_been_turned_on_with_admin_approval_on">گۇرۇپپا ئۇلانمىسىنى باشقۇرغۇچى دەلىللەش قوزغىتىلدى.</string>
    <string name="MessageRecord_the_group_link_has_been_turned_off">گۇرۇپپا ئۇلانمىسى چەكلەندى.</string>
    <string name="MessageRecord_you_turned_off_admin_approval_for_the_group_link">گۇرۇپپا ئۇلانمىسىنى باشقۇرغۇچى دەلىللەشنى چەكلىدىڭىز.</string>
    <string name="MessageRecord_s_turned_off_admin_approval_for_the_group_link">گۇرۇپپا ئۇلانمىسىنى باشقۇرغۇچى دەلىللەشنى %1$s چەكلىدى.</string>
    <string name="MessageRecord_the_admin_approval_for_the_group_link_has_been_turned_off">گۇرۇپپا ئۇلانمىسىنى باشقۇرغۇچى دەلىللەش چەكلەندى.</string>
    <string name="MessageRecord_you_turned_on_admin_approval_for_the_group_link">گۇرۇپپا ئۇلانمىسىنى باشقۇرغۇچى دەلىللەشنى قوزغاتتىڭىز.</string>
    <string name="MessageRecord_s_turned_on_admin_approval_for_the_group_link">گۇرۇپپا ئۇلانمىسىنى باشقۇرغۇچى دەلىللەشنى %1$s قوزغاتتى.</string>
    <string name="MessageRecord_the_admin_approval_for_the_group_link_has_been_turned_on">گۇرۇپپا ئۇلانمىسىنى باشقۇرغۇچى دەلىللەش قوزغىتىلدى.</string>

    <!-- GV2 group link reset -->
    <string name="MessageRecord_you_reset_the_group_link">گۇرۇپپا ئۇلانمىسىنى ئەسلىگە قايتۇردىڭىز.</string>
    <string name="MessageRecord_s_reset_the_group_link">گۇرۇپپا ئۇلانمىسىنى %1$s ئەسلىگە قايتۇردى.</string>
    <string name="MessageRecord_the_group_link_has_been_reset">گۇرۇپپا ئۇلانمىسى ئەسلىگە قايتۇرۇلدى.</string>

    <!-- GV2 group link joins -->
    <string name="MessageRecord_you_joined_the_group_via_the_group_link">گۇرۇپپا ئۇلانمىسى ئارقىلىق گۇرۇپپىغا قوشۇلدىڭىز.</string>
    <string name="MessageRecord_s_joined_the_group_via_the_group_link">%1$s گۇرۇپپا ئۇلانمىسى ئارقىلىق گۇرۇپپىغا قوشۇلدى.</string>

    <!-- GV2 group link requests -->
    <string name="MessageRecord_you_sent_a_request_to_join_the_group">گۇرۇپپىغا قوشۇلۇش ئىلتىماسى يوللىدىڭىز.</string>
    <string name="MessageRecord_s_requested_to_join_via_the_group_link">%1$s گۇرۇپپا ئۇلانمىسى ئارقىلىق گۇرۇپپىغا قوشۇلۇشنى ئىلتىماس قىلدى.</string>
    <!-- Update message shown when someone requests to join via group link and cancels the request back to back -->
    <plurals name="MessageRecord_s_requested_and_cancelled_their_request_to_join_via_the_group_link">
        <item quantity="other">%1$s گۇرۇپپا ئۇلانمىسى ئارقىلىق گۇرۇپپىغا قوشۇلۇشنى تەلەپ قىلدى ۋە %2$d تەلەپنى بىكار قىلدى.</item>
    </plurals>

    <!-- GV2 group link approvals -->
    <string name="MessageRecord_s_approved_your_request_to_join_the_group">گۇرۇپپىغا قوشۇلۇش ئىلتىماسىڭىزنى %1$s نى تەستىقلىدى.</string>
    <string name="MessageRecord_s_approved_a_request_to_join_the_group_from_s">%2$s نىڭ گۇرۇپپىغا قوشۇلۇش ئىلتىماسىنى %1$s تەستىقلىدى.</string>
    <string name="MessageRecord_you_approved_a_request_to_join_the_group_from_s">%1$s نىڭ گۇرۇپپىغا قوشۇلۇش ئىلتىماسىنى تەستىقلىدىڭىز.</string>
    <string name="MessageRecord_your_request_to_join_the_group_has_been_approved">گۇرۇپپىغا قوشۇلۇش ئىلتىماسىڭىز تەستىقلاندى.</string>
    <string name="MessageRecord_a_request_to_join_the_group_from_s_has_been_approved">%1$s نىڭ گۇرۇپپىغا قوشۇلۇش ئىلتىماسى تەستىقلاندى.</string>

    <!-- GV2 group link deny -->
    <string name="MessageRecord_your_request_to_join_the_group_has_been_denied_by_an_admin">گۇرۇپپىغا قوشۇلۇش ئىلتىماسىڭىزنى بىر باشقۇرغۇچى رەت قىلدى.</string>
    <string name="MessageRecord_s_denied_a_request_to_join_the_group_from_s">%2$s نىڭ گۇرۇپپىغا قوشۇلۇش ئىلتىماسىنى %1$s رەت قىلدى.</string>
    <string name="MessageRecord_a_request_to_join_the_group_from_s_has_been_denied">%1$s نىڭ گۇرۇپپىغا قوشۇلۇش ئىلتىماسى رەت قىلىندى.</string>
    <string name="MessageRecord_you_canceled_your_request_to_join_the_group">گۇرۇپپىغا قوشۇلۇش ئىلتىماسىڭىزدىن ۋاز كەچتىڭىز.</string>
    <string name="MessageRecord_s_canceled_their_request_to_join_the_group">%1$s گۇرۇپپىغا قوشۇلۇش ئىلتىماسىدىن ۋاز كەچتى.</string>

    <!-- End of GV2 specific update messages -->

    <string name="MessageRecord_your_safety_number_with_s_has_changed">سىزنىڭ %1$s بىلغان بولغان بىخەتەرلىك نومۇرىڭىز ئۆزگەردى.</string>
    <string name="MessageRecord_you_marked_your_safety_number_with_s_verified">سىز %1$s بىلەن بولغان بىخەتەرلىك نومۇرىڭىزغا «دەلىللەنگەن» دەپ بەلگە سالدىڭىز</string>
    <string name="MessageRecord_you_marked_your_safety_number_with_s_verified_from_another_device">باشقا بىر ئۈسكۈنىدە %1$s بىلەن بولغان بىخەتەرلىك نومۇرىڭىزغا «دەلىللەنگەن» دەپ سالدىڭىز</string>
    <string name="MessageRecord_you_marked_your_safety_number_with_s_unverified">سىز %1$s بىلەن بولغان بىخەتەرلىك نومۇرىڭىزغا «دەلىللەنمىگەن» دەپ بەلگە سالدىڭىز</string>
    <string name="MessageRecord_you_marked_your_safety_number_with_s_unverified_from_another_device">باشقا بىر ئۈسكۈنىدە %1$s بىلەن بولغان بىخەتەرلىك نومۇرىڭىزغا «دەلىللەنمىگەن» دەپ بەلگە سالدىڭىز</string>
    <string name="MessageRecord_a_message_from_s_couldnt_be_delivered">«%1$s» دىن كەلگەن بىر ئۇچۇر يەتكۈزۈلمىدى</string>
    <string name="MessageRecord_s_changed_their_phone_number">%1$s تېلېفون نومۇرىنى ئۆزگەرتتى.</string>
    <!-- Update item message shown in the release channel when someone is already a sustainer so we ask them if they want to boost. -->
    <string name="MessageRecord_like_this_new_feature_help_support_signal_with_a_one_time_donation">بۇ يېڭى ئىقتىدارنى ياقتۇردىڭىزمۇ؟ بىر قېتىملىق ئىئانە قىلىش ئارقىلىق Signal نى قوللاشقا ياردەم قىلىڭ.</string>
    <!-- Update item message shown when we merge two threads together. First placeholder is a name, second placeholder is a phone number. -->
    <string name="MessageRecord_your_message_history_with_s_and_their_number_s_has_been_merged">%1$s ۋە ئۇلارنىڭ نومۇرى %2$s بىلەن بولغان ئۇچۇرلىشىش خاتىرىڭىز بىرلەشتۈرۈلدى.</string>
    <!-- Update item message shown when we merge two threads together and we don\'t know the phone number of the other thread. The placeholder is a person\'s name. -->
    <string name="MessageRecord_your_message_history_with_s_and_another_chat_has_been_merged">%1$s ۋە ئۇلارغا تەۋە باشقا بىر پاراڭدىكى ئۇچۇرلىشىش خاتىرىڭىز بىرلەشتۈرۈلدى.</string>
    <!-- Update item message shown when you find out a phone number belongs to a person you had a conversation with. First placeholder is a phone number, second placeholder is a name. -->
    <string name="MessageRecord_s_belongs_to_s">%1$s %2$s گە تەۋە</string>
    <!-- Message to notify sender that activate payments request has been sent to the recipient -->
    <string name="MessageRecord_you_sent_request">«%1$s» گە پۇل تۆلەش ئىقتىدارىنى ئاكتىپلاش ئىلتىماسى يوللىدىڭىز</string>
    <!-- Request message from recipient to activate payments -->
    <string name="MessageRecord_wants_you_to_activate_payments">%1$s سىزنىڭ پۇل تۆلەش ئىقتىدارىنى ئاكتىپلىشىڭىزنى تەلەپ قىلدى. پۇلنى پەقەت سىز تونۇيدىغان كىشىلەرگىلە ئەۋەتىڭ.</string>
    <!-- Message to inform user that payments was activated-->
    <string name="MessageRecord_you_activated_payments">پۇل تۆلەش ئىقتىدارىنى ئاكتىپلىدىڭىز</string>
    <!-- Message to inform sender that recipient can now accept payments -->
    <string name="MessageRecord_can_accept_payments">%1$s ئەمدى پۇل قوبۇل قىلالايدۇ</string>

    <!-- Group Calling update messages -->
    <string name="MessageRecord_s_started_a_group_call_s">%1$s گۇرۇپپىغا چاقىرىشىنى باشلىدى. %2$s</string>
    <string name="MessageRecord_s_is_in_the_group_call_s">%1$s گۇرۇپپا چاقىرىقىدا. %2$s</string>
    <string name="MessageRecord_you_are_in_the_group_call_s1">سىز گۇرۇپپا چاقىرىقىدا. %1$s</string>
    <string name="MessageRecord_s_and_s_are_in_the_group_call_s1">%1$s ۋە %2$s گۇرۇپپا چاقىرىقىدا. %3$s</string>
    <string name="MessageRecord_group_call_s">گۇرۇپپا چاقىرىشى. %1$s</string>

    <string name="MessageRecord_s_started_a_group_call">%1$s گۇرۇپپا چاقىرىقىنى باشلىدى.</string>
    <string name="MessageRecord_s_is_in_the_group_call">%1$s گۇرۇپپا چاقىرىقىدا</string>
    <string name="MessageRecord_you_are_in_the_group_call">سىز بۇ گۇرۇپپا چاقىرىقىدا</string>
    <string name="MessageRecord_s_and_s_are_in_the_group_call">%1$s ۋە %2$s گۇرۇپپا چاقىرىقىدا.</string>
    <string name="MessageRecord_group_call">گۇرۇپپا چاقىرىقى</string>

    <string name="MessageRecord_you">سىز</string>

    <plurals name="MessageRecord_s_s_and_d_others_are_in_the_group_call_s">
        <item quantity="other">%1$s، %2$s ۋە باشقا %3$d ئەزا گۇرۇپپا چاقىرىقى · «%4$s» دا</item>
    </plurals>

    <plurals name="MessageRecord_s_s_and_d_others_are_in_the_group_call">
        <item quantity="other">%1$s، %2$s ۋە باشقا %3$d ئەزا گۇرۇپپا چاقىرىقىدا</item>
    </plurals>

    <!-- In-conversation update message to indicate that the current contact is sms only and will need to migrate to signal to continue the conversation in signal. -->
    <string name="MessageRecord__you_will_no_longer_be_able_to_send_sms_messages_from_signal_soon">پات ئارىدىن باشلاپ Signal دا SMS ئۇچۇرى يوللىغىلى بولمايدۇ. «%1$s» نى Signal غا تەكلىپ قىلىپ پاراڭنى داۋاملاشتۇرۇڭ.</string>
    <!-- In-conversation update message to indicate that the current contact is sms only and will need to migrate to signal to continue the conversation in signal. -->
    <string name="MessageRecord__you_can_no_longer_send_sms_messages_in_signal">Molly دا ئەمدى SMS ئۇچۇرى يوللىيالمايسىز. «%1$s» نى Molly غا تەكلىپ قىلىپ پاراڭنى داۋاملاشتۇرۇڭ.</string>
    <!-- Body for quote when message being quoted is an in-app payment message -->
    <string name="MessageRecord__payment_s">چىقىم: %1$s</string>

    <!-- MessageRequestBottomView -->
    <string name="MessageRequestBottomView_accept">قوبۇل قىل</string>
    <string name="MessageRequestBottomView_continue">داۋاملاشتۇر</string>
    <string name="MessageRequestBottomView_delete">ئۆچۈر</string>
    <string name="MessageRequestBottomView_block">چەكلەش</string>
    <string name="MessageRequestBottomView_unblock">چەكلەشنى بىكار قىلىش</string>
    <!-- Text explaining a message request from someone you\'ve removed before -->
    <string name="MessageRequestBottomView_do_you_want_to_let_s_message_you_you_removed_them_before">«%1$s» نىڭ ئۇچۇر يوللىشىغا قوشۇلامسىز ۋە نامىڭىز ۋە رەسمىڭىزنى ئۇنىڭ بىلەن ئورتاقلىشامسىز؟ سىز بۇرۇن بۇ كىشىنى ئۆچۈرۈۋەتكەن.</string>
    <string name="MessageRequestBottomView_do_you_want_to_let_s_message_you_they_wont_know_youve_seen_their_messages_until_you_accept">%1$s نىڭ سىزگە ئۇچۇر يوللاپ ھەمدە ئات ۋە سۈرەتلىرىڭىزنى ھەمبەھىرلەشكە يول قويامسىز؟ سىز قوشۇلۇشتىن ئىلگىرى ئۇلار سىزنىڭ ئۇچۇرنى كۆرگىنىڭىزنى بىلمەيدۇ.</string>
    <!-- Shown in message request flow. Describes what will happen if you unblock a Signal user -->
    <string name="MessageRequestBottomView_do_you_want_to_let_s_message_you_wont_receive_any_messages_until_you_unblock_them">%1$s نىڭ سىزگە ئۇچۇر يوللىشىغا ۋە ئىسمىڭىز ۋە رەسىمىڭىزنى ئورتاقلىشىشىغا رۇخسەتمۇ؟ ئۇلارنى چەكلەشتىن بىكار قىلمىغۇچە ئۇلارنىڭ ئۇچۇرىنى تاپشۇرۇۋالالمايسىز.</string>
    <!-- Shown in message request flow. Describes what will happen if you unblock an SMS user -->
    <string name="MessageRequestBottomView_do_you_want_to_let_s_message_you_wont_receive_any_messages_until_you_unblock_them_SMS">%1$s سىزگە ئۇچۇر قىلسا بولامدۇ؟ ئۇلارنى توسۇشنى ئەمەلدىن قالدۇرمىغىچە ئۇلاردىن ئۇچۇر تاپشۇرۇۋالمايسىز.</string>
    <string name="MessageRequestBottomView_get_updates_and_news_from_s_you_wont_receive_any_updates_until_you_unblock_them">%1$s توغرىسىدىكى يېڭىلىقلاردىن خەۋەردار بولماقچىمۇ؟ ئۇلارنى توسۇشنى ئەمەلدىن قالدۇرمىغىچە ئۇلاردىن ئۇچۇر تاپشۇرۇۋالمايسىز.</string>
    <string name="MessageRequestBottomView_continue_your_conversation_with_this_group_and_share_your_name_and_photo">بۇ گۇرۇپپىدا پاراڭنى داۋاملاشتۇرامسىز ھەمدە ئىسمىڭىز ۋە سۈرىتىڭىزنى ئۇنىڭ ئەزالىرى بىلەن ھەمبەھىرلەمسىز؟</string>
    <string name="MessageRequestBottomView_upgrade_this_group_to_activate_new_features">يېڭى ئىقتىدارلاردىن @ئاتاش ۋە باشقۇرۇشنى ئاكتىپلاش ئۈچۈن بۇ گۇرۇپپىنى يۈكسەلتىڭ. بۇ گۇرۇپپىدا ئات ۋە سۈرەتنى ھەمبەھىرلىمىگەن ئەزالارغا گۇرۇپپىغا قوشۇلۇش تەكلىپى يوللىنىدۇ.</string>
    <string name="MessageRequestBottomView_this_legacy_group_can_no_longer_be_used">كونا گۇرۇپپىدا ئادەم بەك كۆپ بولغانلىقتىن ئىشلەتكىلى بولمايدۇ. گۇرۇپپىدىكى ئەزا سانىنىڭ چېكى %1$d.</string>
    <string name="MessageRequestBottomView_continue_your_conversation_with_s_and_share_your_name_and_photo">%1$s بىلەن پاراڭنى داۋاملاشتۇرامسىز ھەمدە ئىسمىڭىز ۋە رەسىمىڭىزنى ئۇلار بىلەن ئورتاقلىشامسىز؟</string>
    <string name="MessageRequestBottomView_do_you_want_to_join_this_group_they_wont_know_youve_seen_their_messages_until_you_accept">بۇ گۇرۇپپىغا قوشۇلۇپ ئات ۋە باش سۈرەتنى گۇرۇپپا ئەزالىرىغا ھەمبەھىرلەمسىز؟ سىز تەكلىپنى قوبۇل قىلىشتىن ئىلگىرى گۇرۇپپا ئەزالىرى ئۇلار ئەۋەتكەن ئۇچۇرنى كۆرگەنلىكىڭىزنى بىلمەيدۇ.</string>
    <string name="MessageRequestBottomView_do_you_want_to_join_this_group_you_wont_see_their_messages">بۇ گۇرۇپپىغا قوشۇلۇپ ئىسىم ۋە رەسىمىڭىزنى گۇرۇپپىدىكىلەر بىلەن ئورتاقلىشامسىز؟ قوبۇل قىلمىغۇچە ئۇلار يوللىغان ئۇچۇرلارنى كۆرەلمەيسىز.</string>
    <string name="MessageRequestBottomView_join_this_group_they_wont_know_youve_seen_their_messages_until_you_accept">گۇرۇپپىغا قوشۇلامسىز؟ سىز قوشۇلمىغىچە ئۇلارنىڭ ئۇچۇرلىرىنى كۆرگەنلىكىڭىزنى ئۇلار بىلمەيدۇ.</string>
    <string name="MessageRequestBottomView_unblock_this_group_and_share_your_name_and_photo_with_its_members">بۇ گۇرۇپپىنى چەكلەشنى بىكار قىلىپ،ئىسمىڭىز ئات ۋە رەسىمىڭىزنى ئورتاقلىشىشقا رۇخسەت قىلامسىز؟ ئۇلارنى توسۇشنى ئەمەلدىن قالدۇرمىغىچە ئۇلاردىن ئۇچۇر تاپشۇرۇۋالمايسىز.</string>
  <!-- Removed by excludeNonTranslatables <string name="MessageRequestBottomView_legacy_learn_more_url" translatable="false">https://support.signal.org/hc/articles/360007459591</string> -->
    <string name="MessageRequestProfileView_view">كۆرسەت</string>
    <string name="MessageRequestProfileView_member_of_one_group">%1$s ئەزاسى</string>
    <string name="MessageRequestProfileView_member_of_two_groups">%1$s ۋە %2$s نىڭ ئەزاسى</string>
    <string name="MessageRequestProfileView_member_of_many_groups">%1$s،%2$s ۋە %3$s نىڭ ئەزاسى</string>
    <plurals name="MessageRequestProfileView_members">
        <item quantity="other">%1$d ئەزا</item>
    </plurals>
    <!-- Describes the number of members in a group. The string MessageRequestProfileView_invited is nested in the parentheses. -->
    <plurals name="MessageRequestProfileView_members_and_invited">
        <item quantity="other">%1$d ئەزا (%2$s)</item>
    </plurals>
    <!-- Describes the number of people invited to a group. Nested inside of the string MessageRequestProfileView_members_and_invited -->
    <plurals name="MessageRequestProfileView_invited">
        <item quantity="other">+%1$d تەكلىپ قىلىندى</item>
    </plurals>
    <plurals name="MessageRequestProfileView_member_of_d_additional_groups">
        <item quantity="other">%1$d قوشۇمچە گۇرۇپپا</item>
    </plurals>

    <!-- PassphraseChangeActivity -->
    <string name="PassphraseChangeActivity_passphrases_dont_match_exclamation">ئىم ئىبارىسى ماس كەلمىدى!</string>
    <string name="PassphraseChangeActivity_incorrect_old_passphrase_exclamation">كونا ئىم ئىبارىسى خاتا!</string>
    <string name="PassphraseChangeActivity_enter_new_passphrase_exclamation">يېڭى ئىم ئىبارىسى كىرگۈزۈڭ!</string>

    <!-- DeviceProvisioningActivity -->
    <string name="DeviceProvisioningActivity_link_this_device">بۇ ئۈسكۈنىنى باغلامسىز؟</string>
    <string name="DeviceProvisioningActivity_continue">داۋاملاشتۇرۇڭ</string>

    <string name="DeviceProvisioningActivity_content_intro">قىلالايدىغىنى:</string>
    <string name="DeviceProvisioningActivity_content_bullets">
        \n•ھەممە ئۇچۇرلىرىڭىزنى ئوقۇيالايدۇ\n\n•نامىڭىزدا ئۇچۇر يوللىيالايدۇ
    </string>
    <string name="DeviceProvisioningActivity_content_progress_title">ئۈسكۈنىنى باغلاۋاتىدۇ…</string>
    <string name="DeviceProvisioningActivity_content_progress_content">يېڭى ئۈسكۈنىنى باغلاۋاتىدۇ…</string>
    <string name="DeviceProvisioningActivity_content_progress_success">ئۈسكۈنە تەستىقلاندى!</string>
    <string name="DeviceProvisioningActivity_content_progress_no_device">ھېچقانداق ئۈسكۈنە تېپىلمىدى.</string>
    <string name="DeviceProvisioningActivity_content_progress_network_error">تور خاتالىقى.</string>
    <string name="DeviceProvisioningActivity_content_progress_key_error">ئىناۋەتسىز QR كودى.</string>
    <string name="DeviceProvisioningActivity_sorry_you_have_too_many_devices_linked_already">كەچۈرۈڭ، ئۇلانغان ئۈسكۈنىلىرىڭىز بەك كۆپ بولۇپ كەتتى، بەزىلىرىنى چىقىرىۋېتىڭ</string>
    <string name="DeviceActivity_sorry_this_is_not_a_valid_device_link_qr_code">كەچۈرۈڭ، بۇ ئىناۋەتلىك بولغان ئۈسكۈنە ئۇلانمىسى QR كودى ئەمەس.</string>
    <string name="DeviceProvisioningActivity_link_a_signal_device">بىر Signal ئۈسكۈنىسى ئۇلامسىز؟</string>
    <string name="DeviceProvisioningActivity_it_looks_like_youre_trying_to_link_a_signal_device_using_a_3rd_party_scanner">قارىماققا 3-تەرەپ سايىلىغۇچى ئارقىلىق Signal ئۈسكۈنىسىنى ئۇلىماقچى بولۇۋاتىسىز. سىزنىڭ بىخەتەرلىكىڭىز ئۈچۈن، كودنى Signal ئىچىدىن قايتا سايىلەڭ.</string>

    <string name="DeviceActivity_signal_needs_the_camera_permission_in_order_to_scan_a_qr_code">QR كودىنى سايىلەش ئۈچۈن Molly كامېرا ھوقۇقىغا موھتاج ، ئەمما ئۇ مەڭگۈلۈك رەت قىلىندى. ئەپ تەڭشەكلىرىدىن، «ھوقۇقلار» نى تاللاپ ۋە «كامېرا» نى قوزغىتىڭ. </string>
    <string name="DeviceActivity_unable_to_scan_a_qr_code_without_the_camera_permission">كامېرا ھوقۇقى بولمىغاچقا QR كودىنى سايىلىغىلى بولمىدى</string>

    <!-- OutdatedBuildReminder -->
    <string name="OutdatedBuildReminder_update_now">ھازىر يېڭىلاڭ</string>
    <string name="OutdatedBuildReminder_your_version_of_signal_will_expire_today">بۇ Signal نەشرىنىڭ ۋاقتى بۈگۈن توشىدۇ. ئەڭ يېڭى نەشرىگە يېڭىلاڭ.</string>
    <plurals name="OutdatedBuildReminder_your_version_of_signal_will_expire_in_n_days">
        <item quantity="other">Signal نىڭ بۇ نەشرىنىڭ %1$d كۈندىن كېيىن ۋاقتى توشىدۇ. ئەڭ يېڭى نەشرىگە يېڭىلاڭ.</item>
    </plurals>

    <!-- PassphrasePromptActivity -->
    <string name="PassphrasePromptActivity_enter_passphrase">ئىم ئىبارىسى كىرگۈزۈڭ</string>
    <string name="PassphrasePromptActivity_watermark_content_description">Molly سىنبەلگىسى</string>
    <string name="PassphrasePromptActivity_ok_button_content_description">ئىم ئىبارىسىنى تاپشۇرۇڭ</string>
    <string name="PassphrasePromptActivity_invalid_passphrase_exclamation">ئىناۋەتسىز ئىم ئىبارىسى!</string>
    <string name="PassphrasePromptActivity_unlock_signal">Molly نى ئاجرىتىڭ</string>
    <string name="PassphrasePromptActivity_signal_android_lock_screen">Molly Android - قۇلۇپ ئېكرانى</string>

    <!-- PlacePickerActivity -->
    <string name="PlacePickerActivity_title">خەرىتە</string>

    <string name="PlacePickerActivity_drop_pin">ئەن</string>
    <string name="PlacePickerActivity_accept_address">قوبۇللاش ئادرېسى</string>

    <!-- PlayServicesProblemFragment -->
    <string name="PlayServicesProblemFragment_the_version_of_google_play_services_you_have_installed_is_not_functioning">ئورنىتىلغان Google Play مۇلازىمەت نەشرى نورمال ئىجرا بولمايدۇ. Google Play مۇلازىمىتىنى قايتا ئورنىتىپ ئاندىن قايتا سىناڭ.</string>

    <!-- PinRestoreEntryFragment -->
    <string name="PinRestoreEntryFragment_incorrect_pin">خاتا PIN</string>
    <string name="PinRestoreEntryFragment_skip_pin_entry">PIN كىرگۈزۈشتىن ئاتلامسىز؟</string>
    <string name="PinRestoreEntryFragment_need_help">ياردەم كېرەكمۇ؟</string>
    <string name="PinRestoreEntryFragment_your_pin_is_a_d_digit_code">PIN كودى سىز قۇرغان %1$dخانىدىن كۆپ سان ياكى ھەرپتىن تەركىب تاپقان كود.\n\nئەگەر PIN نى ئەسلىيەلمىسىڭىز، يېڭىدىن بىرنى قۇرسىڭىز بولىدۇ. ھېساباتىڭىزنى تىزىملىتالايسىز ۋە ئىشلىتەلەيسىز، ئەمما سەپلىمە ھۆججەتكە ئوخشاش ئۇچۇرلىرىڭىز ساقلانغان تەڭشەكلەرنى يوقىتىپ قويىسىز.</string>
    <string name="PinRestoreEntryFragment_if_you_cant_remember_your_pin">ئەگەر PIN نى ئەسلىيەلمىسىڭىز، يېڭىدىن بىرنى قۇرسىڭىز بولىدۇ. ھېساباتىڭىزنى تىزىملىتالايسىز ۋە ئىشلىتەلەيسىز، ئەمما ئارخىپ ئۇچۇرلىرىڭىزغا ئوخشاش ساقلانغان تەڭشەكلەرنى يوقىتىپ قويىسىز.</string>
    <string name="PinRestoreEntryFragment_create_new_pin">يېڭى PIN قۇرۇڭ</string>
    <string name="PinRestoreEntryFragment_contact_support">قوللىغۇچىلار  بىلەن ئالاقىلىشىڭ</string>
    <string name="PinRestoreEntryFragment_cancel">ۋاز كەچ</string>
    <string name="PinRestoreEntryFragment_skip">ئاتلا</string>
    <plurals name="PinRestoreEntryFragment_you_have_d_attempt_remaining">
        <item quantity="other">سىزنىڭ يەنە %1$d قېتىملىق پۇرسىتىڭىز قالدى. سىناق قېتىم سانى چەككە يەتسە، يېڭىدىن بىر PIN قۇرسىڭىز بولىدۇ. ھېساباتىڭىزنى تىزىملىتالايسىز ۋە ئىشلىتەلەيسىز، ئەمما ئارخىپ ئۇچۇرلىرى دېگەندەك ساقلانغان بەزى تەڭشەكلەر يوقىلىپ كېتىدۇ.</item>
    </plurals>
    <string name="PinRestoreEntryFragment_signal_registration_need_help_with_pin">Signal تىزىملىتىش - Android نىڭ PIN بىلەن ياردەمگە موھتاج</string>
    <string name="PinRestoreEntryFragment_enter_alphanumeric_pin">ھەرپ-بەلگىلىك PIN كىرگۈزۈڭ</string>
    <string name="PinRestoreEntryFragment_enter_numeric_pin">سان-ھەرپلىك PIN كىرگۈزۈڭ</string>

    <!-- PinRestoreLockedFragment -->
    <string name="PinRestoreLockedFragment_create_your_pin">يېڭى PIN قۇر</string>
    <string name="PinRestoreLockedFragment_youve_run_out_of_pin_guesses">سىزنىڭ PIN نى ئەسلەش قېتىم سانىڭىز چەككە يەتتى، ئەمما سىز يېڭى PIN قۇرۇش ئارقىلىق Signal ھېساباتىڭىزنى زىيارەت قىلالايسىز. شەخسىيەت ۋە بىخەتەرلىك سەۋەبىدىن ھېساباتىڭىز ھېچقانداق سەپلىمە ھۆججەت ياكى تەڭشەكلەرنى ساقلاپ قالمىغان ئاساستا ئەسلىگە كەلتۈرۈلىدۇ.</string>
    <string name="PinRestoreLockedFragment_create_new_pin">يېڭى PIN قۇرۇڭ</string>
  <!-- Removed by excludeNonTranslatables <string name="PinRestoreLockedFragment_learn_more_url" translatable="false">https://support.signal.org/hc/articles/360007059792</string> -->

    <!-- Dialog button text indicating user wishes to send an sms code isntead of skipping it -->
    <string name="ReRegisterWithPinFragment_send_sms_code">SMS كودى يوللاش</string>
    <!-- Email subject used when user contacts support about an issue with the reregister flow. -->
    <string name="ReRegisterWithPinFragment_support_email_subject">Signal تىزىملىتىش - Android ئۈچۈن PIN قۇرۇشتا ياردەم لازىم</string>
    <!-- Dialog message shown in reregister flow when tapping a informational button to to learn about pins or contact support for help -->
    <string name="ReRegisterWithPinFragment_need_help_local">سىزنىڭ PIN ڭىز ئۆزىڭىز قۇرغان %1$d+رەقەملىك كود بولۇپ، ئۇ پۈتۈنلەي رەقەمدىن ياكى رەقەم بىلەن ھەرپنىڭ ئارلاشمىسىدىن تۈزۈلگەن بولىدۇ. PIN نى ئۇنتۇپ قالغان بولسىڭىز، يېڭى PIN قۇرسىڭىز بولىدۇ.</string>
    <!-- Dialog message shown in reregister flow when user requests to skip this flow and return to the normal flow -->
    <string name="ReRegisterWithPinFragment_skip_local">PIN نى ئۇنتۇپ قالغان بولسىڭىز، يېڭى PIN قۇرسىڭىز بولىدۇ.</string>
    <!-- Dialog message shown in reregister flow when user uses up all of their guesses for their pin and we are going to move on -->
    <string name="ReRegisterWithPinFragment_out_of_guesses_local">PIN نى سىناش پۇرسىتىڭىز تۈگىدى، لېكىن يېڭى PIN قۇرۇپ Signal ھېساباتىڭىزنى داۋاملىق ئىشلىتەلەيسىز.</string>

    <!-- PinOptOutDialog -->
    <string name="PinOptOutDialog_warning">ئاگاھلاندۇرۇش</string>
    <string name="PinOptOutDialog_if_you_disable_the_pin_you_will_lose_all_data">ئەگەر PIN نى چەكلىسىڭىز، Signal غا قايتا تىزىملاتقاندا ئۆزىڭىز زاپاسلاپ ۋە ئەسلىگە كەلتۈرمىگۈچە ھەممە سانلىق مەلۇماتلىرىڭىز يوقىلىدۇ، PIN چەكلەنسە تىزىملىتىش قۇلۇپىنى ئاچالمايسىز.</string>
    <string name="PinOptOutDialog_disable_pin">PIN چەكلە</string>

    <!-- RatingManager -->
    <string name="RatingManager_rate_this_app">بۇ ئەپكە باھا</string>
    <string name="RatingManager_if_you_enjoy_using_this_app_please_take_a_moment">ئەگەر بۇ ئەپنى ئىشلىتىپ ياقتۇرغان بولسىڭىز، ئازراق ۋاقىت چىقىرىپ ئۇنىڭغا باھا بەرسىڭىز بىزگە ياردەم قىلغان بولىسىز.</string>
    <string name="RatingManager_rate_now">شۇئان باھا!</string>
    <string name="RatingManager_no_thanks">ياق، رەھمەت</string>
    <string name="RatingManager_later">كېيىن</string>

    <!-- ReactionsBottomSheetDialogFragment -->
    <string name="ReactionsBottomSheetDialogFragment_all">ھەممىسى. %1$d</string>

    <!-- ReactionsConversationView -->
    <string name="ReactionsConversationView_plus">+%1$d</string>

    <!-- ReactionsRecipientAdapter -->
    <string name="ReactionsRecipientAdapter_you">سىز</string>

    <!-- RecaptchaRequiredBottomSheetFragment -->
    <string name="RecaptchaRequiredBottomSheetFragment_verify_to_continue_messaging">ئۇچۇرلىشىشنى داۋاملاشتۇرۇش ئۈچۈن دەلىللەش زۆرۈر</string>
    <string name="RecaptchaRequiredBottomSheetFragment_to_help_prevent_spam_on_signal">Molly دا ئەخلەت خەتنىڭ ئالدىنى ئېلىش ئۈچۈن، دەلىللەشنى تاماملاڭ.</string>
    <string name="RecaptchaRequiredBottomSheetFragment_after_verifying_you_can_continue_messaging">دەلىللىگەندىن كېيىن، ئۇچۇر يوللاشنى داۋاملاشتۇرالايسىز. ۋاقىتلىق توختىتىلغان ھەر قانداق ئۇچۇر ئۆزلۈكىدىن يوللىنىدۇ.</string>

    <!-- Recipient -->
    <string name="Recipient_you">سىز</string>
    <!-- Name of recipient representing user\'s \'My Story\' -->
    <string name="Recipient_my_story">ھېكايەم</string>

    <!-- RecipientPreferencesActivity -->
    <string name="RecipientPreferenceActivity_block">چەكلەش</string>
    <string name="RecipientPreferenceActivity_unblock">چەكلەشنى بىكار قىلىش</string>

    <!-- RecipientProvider -->

    <!-- RedPhone -->
    <string name="RedPhone_answering">جاۋاب بېرىۋاتىدۇ…</string>
    <string name="RedPhone_ending_call">چاقىرىقنى ئاخىرلاشتۇرۇۋاتىدۇ…</string>
    <string name="RedPhone_ringing">جىرىڭلاۋاتىدۇ…</string>
    <string name="RedPhone_busy">ئالدىراش</string>
    <string name="RedPhone_recipient_unavailable">چاقىرىلغۇچى جاۋاب بەرمىدى</string>
    <string name="RedPhone_network_failed">تور مەغلۇپ بولدى!</string>
    <string name="RedPhone_number_not_registered">نومۇر تىزىملىتىلمىغان!</string>
    <string name="RedPhone_the_number_you_dialed_does_not_support_secure_voice">سىز بۇرىغان نومۇر شىفىرلىق ئاۋازنى قوللىمايدۇ!</string>
    <string name="RedPhone_got_it">بىلدىم</string>

    <!-- Valentine\'s Day Megaphone -->
    <!-- Title text for the Valentine\'s Day donation megaphone. The placeholder will always be a heart emoji. Needs to be a placeholder for Android reasons. -->
    <!-- Body text for the Valentine\'s Day donation megaphone. -->

    <!-- WebRtcCallActivity -->
    <string name="WebRtcCallActivity__tap_here_to_turn_on_your_video">بۇ جاي چېكىلسە سىن ئېچىلىدۇ</string>
    <string name="WebRtcCallActivity__to_call_s_signal_needs_access_to_your_camera">%1$sنى چاقىرىش ئۈچۈن Molly كامېرانى ئىشلىتەلىشى كېرەك</string>
    <string name="WebRtcCallActivity__signal_s">Molly %1$s</string>
    <string name="WebRtcCallActivity__calling">چاقىرىۋاتىدۇ…</string>
    <string name="WebRtcCallActivity__group_is_too_large_to_ring_the_participants">قېتىلغۇچىلارنى چاقىرىشقا گۇرۇپپا بەك چوڭ كېلىپ قالدى</string>
    <!-- Call status shown when an active call was disconnected (e.g., network hiccup) and is trying to reconnect -->
    <string name="WebRtcCallActivity__reconnecting">قايتا ئۇلىنىۋاتىدۇ…</string>
    <!-- Title for dialog warning about lacking bluetooth permissions during a call -->
    <string name="WebRtcCallActivity__bluetooth_permission_denied">Bluetooth ھوقۇقى رەت قىلىندى</string>
    <!-- Message for dialog warning about lacking bluetooth permissions during a call and references the permission needed by name -->
    <string name="WebRtcCallActivity__please_enable_the_nearby_devices_permission_to_use_bluetooth_during_a_call">چاقىرىق جەريانىدا كۆكچىش (bluetooth) ئىقتىدارىنى ئىشلىتىش ئۈچۈن «ئەتراپتىكى ئۈسكۈنىلەر» نى قوزغىتىڭ.</string>
    <!-- Positive action for bluetooth warning dialog to open settings -->
    <string name="WebRtcCallActivity__open_settings">تەڭشەكلەرنى ئېچىڭ</string>
    <!-- Negative action for bluetooth warning dialog to dismiss dialog -->
    <string name="WebRtcCallActivity__not_now">ھازىر ئەمەس</string>

    <!-- WebRtcCallView -->
    <string name="WebRtcCallView__signal_call">‫Signal چاقىرىقى</string>
    <string name="WebRtcCallView__signal_video_call">‏Signal سىنلىق چاقىرىقى</string>
    <string name="WebRtcCallView__start_call">چاقىرىق باشلا</string>
    <string name="WebRtcCallView__join_call">چاقىرىققا قېتىل</string>
    <string name="WebRtcCallView__call_is_full">چاقىرىق توشتى</string>
    <string name="WebRtcCallView__the_maximum_number_of_d_participants_has_been_Reached_for_this_call">بۇ چاقىرىقنىڭ قېتىلغۇچىلىرى%1$d چېكىگە يەتتى. سەل تۇرۇپ قايتا سىناڭ.</string>
    <string name="WebRtcCallView__your_video_is_off">سىنىڭىز ئېتىك</string>
    <string name="WebRtcCallView__reconnecting">قايتا ئۇلىنىۋاتىدۇ…</string>
    <string name="WebRtcCallView__joining">قېتىلىۋتىدۇ…</string>
    <string name="WebRtcCallView__disconnected">ئۈزۈلدى</string>

    <string name="WebRtcCallView__signal_will_ring_s">Signal %1$s نى چاقىرىدۇ</string>
    <string name="WebRtcCallView__signal_will_ring_s_and_s">‏Signal %1$s بىلەن %2$s نى چاقىرىدۇ</string>
    <plurals name="WebRtcCallView__signal_will_ring_s_s_and_d_others">
        <item quantity="other">Signal %1$s، %2$s ۋە %3$d قاتارلىقلارغا چاقىرىق قىلىدۇ</item>
    </plurals>

    <string name="WebRtcCallView__s_will_be_notified">%1$s كە ئۇقتۇرۇش قىلىنىدۇ</string>
    <string name="WebRtcCallView__s_and_s_will_be_notified">%1$s ۋە %2$s كە ئۇقتۇرۇش قىلىنىدۇ</string>
    <plurals name="WebRtcCallView__s_s_and_d_others_will_be_notified">
        <item quantity="other">%1$s، %2$s ۋە %3$d قاتارلىقلارغا ئۇقتۇرۇش قىلىنىدۇ</item>
    </plurals>

    <string name="WebRtcCallView__ringing_s">%1$sچاقىرىلىۋاتىدۇ</string>
    <string name="WebRtcCallView__ringing_s_and_s">%1$s بىلەن %2$s چاقىرىلىۋاتىدۇ</string>
    <plurals name="WebRtcCallView__ringing_s_s_and_d_others">
        <item quantity="other">%1$s، %2$s ۋە %3$d قاتارلىقلارغا چاقىرىق قىلىۋاتىدۇ</item>
    </plurals>

    <string name="WebRtcCallView__s_is_calling_you">%1$s سىزنى چاقىرىۋاتىدۇ</string>
    <string name="WebRtcCallView__s_is_calling_you_and_s">%1$s سىز ۋە %2$s نى چاقىرىۋاتىدۇ</string>
    <string name="WebRtcCallView__s_is_calling_you_s_and_s">%1$s سىزنى، %2$s ۋە %3$s قاتارلىقلارنى چاقىرىۋاتىدۇ</string>
    <plurals name="WebRtcCallView__s_is_calling_you_s_s_and_d_others">
        <item quantity="other">%1$s سىزنى، %2$s ، %3$s ۋە %4$d قاتارلىقلارنى چاقىرىۋاتىدۇ</item>
    </plurals>

    <string name="WebRtcCallView__no_one_else_is_here">بۇ يەردە ھېچكىم يوق</string>
    <string name="WebRtcCallView__s_is_in_this_call">%1$s بۇ چاقىرىقتا</string>
    <string name="WebRtcCallView__s_are_in_this_call">%1$s مۇ بۇ چاقىرىقتا</string>
    <string name="WebRtcCallView__s_and_s_are_in_this_call">%1$s ۋە %2$s بۇ چاقىرىقتا</string>

    <plurals name="WebRtcCallView__s_s_and_d_others_are_in_this_call">
        <item quantity="other">%1$s, %2$s, ۋە %3$d قاتارلىقلار بۇ چاقىرىقتا</item>
    </plurals>

    <!-- Toggle content description for toggling camera direction  -->
    <string name="WebRtcCallView__toggle_camera_direction">ئالدى كەينى كامېرا ئالماشتۇرۇش</string>
    <!-- Toggle content description for toggling audio output  -->
    <string name="WebRtcCallView__toggle_speaker">ياڭراتقۇ ئالماشتۇرۇش</string>
    <!-- Toggle content description for toggling camera state  -->
    <string name="WebRtcCallView__toggle_camera">كامېرا ئالماشتۇرۇش</string>
    <!-- Toggle content description for toggling mute state  -->
    <string name="WebRtcCallView__toggle_mute">ئۈنلۈك ئۈنسىز ئالماشتۇرۇش</string>
    <!-- Toggle content description for toggling group ring state  -->
    <string name="WebRtcCallView__toggle_ring">قوڭغۇراق ئالماشتۇرۇش</string>
    <!-- Content description for end-call button -->
    <string name="WebRtcCallView__end_call">توختات</string>

    <!-- Error message when the developer added a button in the wrong place. -->
    <string name="WebRtcAudioOutputToggleButton_fragment_activity_error">UI خاتالىقى كۆرۈلدى. بۇ خاتالىقنى ئاچقۇچىلارغا مەلۇم قىلىڭ.</string>
    <!-- Error message when the user is trying to change audio outputs but none are present. -->
    <string name="WebRtcAudioOutputToggleButton_no_eligible_audio_i_o_detected">لاياقەتلىك ئاۋاز I / O بايقالمىدى.</string>
    <!-- A text description of the bluetooth icon, used for accessibility. -->
    <string name="WebRtcAudioOutputBottomSheet__bluetooth_icon_content_description">Bluetooth ئۈسكۈنىسىگە ۋەكىللىك قىلىدىغان سىنبەلگە.</string>
    <!-- A text description of the headset icon, used for accessibility. -->
    <string name="WebRtcAudioOutputBottomSheet__headset_icon_content_description">ئ‍ۇلانغان تىڭشىغۇچقا ۋەكىللىك قىلىدىغان سىنبەلگە.</string>
    <!-- A text description of the speaker icon, used for accessibility. -->
    <string name="WebRtcAudioOutputBottomSheet__speaker_icon_content_description">ياڭراتقۇغا ۋەكىللىك قىلىدىغان سىنبەلگە.</string>
    <!-- A text description of the earpiece icon, used for accessibility. -->
    <string name="WebRtcAudioOutputBottomSheet__earpiece_icon_content_description">ئۈسكۈنە تىڭشىغۇچىغا ۋەكىللىك قىلىدىغان سىنبەلگە.</string>

    <!-- CallParticipantsListDialog -->
    <plurals name="CallParticipantsListDialog_in_this_call_d_people">
        <item quantity="other">بۇ چاقىرىقتا · %1$d كىشى بار</item>
    </plurals>

    <!-- CallParticipantView -->
    <string name="CallParticipantView__s_is_blocked">%1$s چەكلەندى</string>
    <string name="CallParticipantView__more_info">تېخىمۇ كۆپ ئۇچۇر</string>
    <string name="CallParticipantView__you_wont_receive_their_audio_or_video">سىز ئۇلارنىڭ ئۈن ۋە سىنلىرىنى تاپشۇرۇۋالمايسىز، ئۇلارمۇ سىزنىڭكىنى تاپشۇرۇۋالمايدۇ.</string>
    <string name="CallParticipantView__cant_receive_audio_video_from_s">%1$s دىن ئۈن ۋە سىن تاپشۇرۇۋالالمايدۇ</string>
    <string name="CallParticipantView__cant_receive_audio_and_video_from_s">%1$s دىن ئۈن ۋە سىن تاپشۇرۇۋالالمايدۇ</string>
    <string name="CallParticipantView__this_may_be_Because_they_have_not_verified_your_safety_number_change">بۇنداق بولۇشىنىڭ سەۋەبى ئۇلار سىزنىڭ بىخەتەرلىك نومۇرىنى ئۆزگەرتكەنلىكىڭىزنى دەلىللىمىگەن بولۇشى مۇمكىن، ياكى ئۇلارنىڭ ئۈسكۈنىسىدە مەسىلە بار ۋە ياكى ئۇلار سىزنى چەكلىۋەتكەن بولۇشى مۇمكىن.</string>

    <!-- CallToastPopupWindow -->
    <string name="CallToastPopupWindow__swipe_to_view_screen_share">سىيرىلسا ئېكران ھەمبەھىرلەشنى كۆرسىتىدۇ</string>

    <!-- ProxyBottomSheetFragment -->
    <string name="ProxyBottomSheetFragment_proxy_server">ۋاكالەتچى مۇلازىمېتىر</string>
    <string name="ProxyBottomSheetFragment_proxy_address">ۋاكالەتچى ئادرېس</string>
    <string name="ProxyBottomSheetFragment_do_you_want_to_use_this_proxy_address">بۇ ۋاكالەتچى ئادرېسنى ئىشلىتەمسىز؟</string>
    <string name="ProxyBottomSheetFragment_use_proxy">ۋاكالەتچى ئىشلىتىش</string>
    <string name="ProxyBottomSheetFragment_successfully_connected_to_proxy">ۋاكالەتچىگە مۇۋەپپەقىيەتلىك باغلاندى.</string>

    <!-- RecaptchaProofActivity -->
    <string name="RecaptchaProofActivity_failed_to_submit">تاپشۇرالمىدى</string>
    <string name="RecaptchaProofActivity_complete_verification">دەلىللەش تامام</string>

    <!-- RegistrationActivity -->
    <string name="RegistrationActivity_select_your_country">دۆلىتىڭىزنى تاللاڭ</string>
    <string name="RegistrationActivity_you_must_specify_your_country_code">دۆلىتىڭىزنىڭ كودىنى ئېنىق\n بىلدۈرۈشىڭىز كېرەك\n
    </string>
    <string name="RegistrationActivity_please_enter_a_valid_phone_number_to_register">ئىناۋەتلىك تېلېفون نومۇرىدىن بىرنى كىرگۈزۈپ تىزىملىتىڭ.</string>
    <string name="RegistrationActivity_invalid_number">ئىناۋەتسىز نومۇر</string>
    <string name="RegistrationActivity_the_number_you_specified_s_is_invalid">سىز بەلگىلىگەن نومۇر (%1$s) ئىناۋەتسىز.
    </string>

    <!-- Dialog title shown when registering and we want to verify they entered the correct number before proceeding. -->
    <string name="RegistrationActivity_phone_number_verification_dialog_title">تۆۋەندىكى تېلېفون نومۇرى توغرىمۇ؟</string>
    <!-- Dialog title shown when re-registering and skip sms flow failed or was aborted and now need perform additional verification via sms and warn about carrier charges -->
    <string name="RegistrationActivity_additional_verification_required">قوشۇمچە دەلىللەش تەلەپ قىلىنىدۇ</string>
    <!-- Dialog message shown when we need to verify sms and carrier rates may apply. -->
    <string name="RegistrationActivity_a_verification_code_will_be_sent_to_this_number">دەلىللەش كودى بۇ نومۇرغا يوللىنىدۇ. ئۇچۇر ھەققى چىقىشى مۇمكىن.</string>
    <string name="RegistrationActivity_you_will_receive_a_call_to_verify_this_number">بۇ نومۇرنى دەلىللەش ئۈچۈن بىر تېلېفون تاپشۇرۇۋالىسىز.</string>
    <string name="RegistrationActivity_is_your_phone_number_above_correct">ئۈستىدىكى تېلېفون نومۇرىڭىز توغرىمۇ؟</string>
    <string name="RegistrationActivity_edit_number">نومۇرنى تەھرىرلەش</string>
    <string name="RegistrationActivity_missing_google_play_services">Google Play مۇلازىمەتلىرى كەم</string>
    <string name="RegistrationActivity_this_device_is_missing_google_play_services">بۇ ئۈسكۈنىدە Google Play مۇلازىمىتى كەم ئىكەن. شۇنداقتىمۇ سىز يەنىلا Molly نى ئىشلىتەلەيسىز، ئەمما بۇ سەپلىمە تۆۋەنلىتىلگەن ئىشەنچ ياكى ئىقتىدارنى كەلتۈرۈپ چىقىرىشى مۇمكىن.\n\nئەگەر سىز تەجرىبىلىك ئىشلەتكۈچى بولمىسىڭىز، ياكى بازارغا سېلىنغان Android ROM نى ئىشلەتمىگەن بولسىڭىز ياكى بۇنى خاتالىق دەپ كۆرۈۋاتقانلىقىڭىزغا ئىشەنسىڭىز، كاشىلا تېپىشىمىزغا ياردەم قىلىش ئۈچۈن support@molly.im بىلەن ئالاقىلىشىڭ.</string>
    <string name="RegistrationActivity_i_understand">چۈشەندىم</string>
    <string name="RegistrationActivity_play_services_error">Play مۇلازىمەتلىرى خاتالىقى</string>
    <string name="RegistrationActivity_google_play_services_is_updating_or_unavailable">Google Play مۇلازىمەتلىرى يېڭىلىنىۋاتىدۇ ياكى ئۇلارنى ۋاقىتلىق ئىشلەتكىلى بولمايدۇ. سەل تۇرۇپ قايتا سىناڭ.</string>
    <string name="RegistrationActivity_terms_and_privacy">شەرتلەر &amp;  مەخپىيەتلىك تۈزۈمى</string>
    <string name="RegistrationActivity_signal_needs_access_to_your_contacts_and_media_in_order_to_connect_with_friends">دوستلىرىڭىز بىلەن ئالاقە قىلىش ۋە ئۇلارغا ئۇچۇر يوللاش ئۈچۈن Signal ئالاقىداشلار ۋە مېدىيا ھوقۇقىنى تەلەپ قىلىدۇ. ئالاقىداشلىرىڭىز Signal نىڭ «شەخسىي ئالاقىداشلارنى بايقاش» ئىقتىدارى ئارقىلىق يۈكلەنگەن بولۇپ، ئۇلار تېرمىنالدىن تېرمىنالغا مەخپىيەلەشتۈرۈلگەن، Signal مۇلازىمىتى ئۇلارنى كۆرەلمەيدۇ.</string>
    <string name="RegistrationActivity_signal_needs_access_to_your_contacts_in_order_to_connect_with_friends">دوستلىرىڭىز بىلەن ئۇلىنىش ئۈچۈن Signal ئالاقىداشلار ھوقۇقىنى تەلەپ قىلىدۇ. ئالاقىداشلىرىڭىز Signal نىڭ «شەخسىي ئالاقىداشلارنى بايقاش» ئىقتىدارى ئارقىلىق يۈكلەنگەن بولۇپ، ئۇلار تېرمىنالدىن تېرمىنالغا مەخپىيەلەشتۈرۈلگەن، Signal مۇلازىمىتى ئۇلارنى كۆرەلمەيدۇ.</string>
    <string name="RegistrationActivity_rate_limited_to_service">سىز بۇ نومۇرنى تىزىملىتىشقا بەك كۆپ قېتىم ئۇرۇندىڭىز. كېيىنرەك قايتا سىناڭ.</string>
    <!--    During registration, if the user attempts (and fails) to register, we display this error message with a number of minutes timer they are allowed to try again.-->
    <string name="RegistrationActivity_rate_limited_to_try_again">سىز بۇ نومۇرنى تىزىملىتىشنى بەك كۆپ قېتىم سىنىدىڭىز. «%1$s» تىن كېيىن قايتا سىناڭ.</string>
    <string name="RegistrationActivity_unable_to_connect_to_service">مۇلازىمەتكە ئۇلانغىلى بولمىدى. تور ئۇلىنىشىنى تەكشۈرۈپ قايتا سىناڭ.</string>
    <!-- Generic error when the app is unable to request an SMS code for an unknown reason. -->
    <string name="RegistrationActivity_unable_to_request_verification_code">دەلىللەش كودى تەلەپ قىلالمىدى. تور ئۇلىنىشىنى تەكشۈرۈپ قايتا سىناڭ.</string>
    <string name="RegistrationActivity_non_standard_number_format">ئۆلچەملىك بولمىغان نومۇر فورماتى</string>
    <string name="RegistrationActivity_the_number_you_entered_appears_to_be_a_non_standard">سىز كىرگۈزگەن سان (%1$s) ئۆلچەملىك بولمىغان فورماتتىكى ساندەك قىلىدۇ.\n\n%2$s دېمەكچىمۇ؟</string>
    <string name="RegistrationActivity_signal_android_phone_number_format">Molly Android - تېلېفون نومۇرى فورماتى</string>
    <!--    Small "toast" notification to the user confirming that they have requested a new code via voice call.-->
    <string name="RegistrationActivity_call_requested">چاقىرىق تەلەپ قىلىندى</string>
    <!--    Small "toast" notification to the user confirming that they have requested a new code via SMS.-->
    <string name="RegistrationActivity_sms_requested">SMS تەلەپ قىلىنىدۇ</string>
    <!--    Small "toast" notification to the user confirming that they have requested a new code (through an unspecified channel).-->
    <string name="RegistrationActivity_code_requested">دەلىللەش كودى تەلەپ قىلىنىدۇ</string>
    <plurals name="RegistrationActivity_debug_log_hint">
        <item quantity="other">خاتالىق خاتىرىسىنى يوللىشىڭىزغا يەنە %1$d قەدەم قالدى.</item>
    </plurals>
    <string name="RegistrationActivity_we_need_to_verify_that_youre_human">سىزنىڭ ئادەم ئىكەنلىكىڭىزنى دەلىللىشىمىز كېرەك.</string>
    <!-- An error shown when the request was valid, but due to an issue with a partner vendor, the server is unable to send an SMS code -->
    <string name="RegistrationActivity_external_service_error">Signal سىرتقى كاشىلا سەۋەبىدىن قىسقا ئۇچۇر ئەۋەتەلمىدى.</string>
    <string name="RegistrationActivity_next">كېيىنكى</string>
    <string name="RegistrationActivity_continue">داۋاملاشتۇر</string>
    <string name="RegistrationActivity_take_privacy_with_you_be_yourself_in_every_message">شەخسىي مەخپىيەتلىكىڭىزنى ئۆزىڭىز بىلەن بىرگە ساقلاڭ.\nھەر بىر ئۇچۇردا ئۆزىڭىز بولۇڭ.</string>
    <!-- Title of registration screen when asking for the users phone number -->
    <string name="RegistrationActivity_phone_number">تېلېفون نومۇرىڭىز</string>
    <!-- Subtitle of registration screen when asking for the users phone number -->
    <string name="RegistrationActivity_enter_your_phone_number_to_get_started">باشلاش ئۈچۈن تېلېفون نومۇرىڭىزنى كىرگۈزۈڭ.</string>
    <string name="RegistrationActivity_enter_the_code_we_sent_to_s">بىز «%1$s» گە يوللىغان كودنى كىرگۈزۈڭ</string>
    <string name="RegistrationActivity_make_sure_your_phone_has_a_cellular_signal">تېلېفونىڭىزنىڭ كەلگەن SMS ياكى تېلېفوننى قوبۇل قىلىدىغان يانفون سىگنالى بارلىقىغا كاپالەتلىك قىلىڭ</string>

    <string name="RegistrationActivity_phone_number_description">تېلېفون نومۇرىڭىز</string>
    <string name="RegistrationActivity_country_code_description">دۆلەت كودى</string>
    <string name="RegistrationActivity_country_code_hint">دۆلەت</string>
    <string name="RegistrationActivity_call">چاقىر</string>
    <string name="RegistrationActivity_verification_code">دەلىللەش كودى</string>
    <string name="RegistrationActivity_resend_code">كودنى قايتا ئەۋەت</string>
    <!--    A title for a bottom sheet dialog offering to help a user having trouble entering their verification code.-->
    <string name="RegistrationActivity_support_bottom_sheet_title">تىزىملىتىشتا قىيىنچىلىققا يولۇقتىڭىزمۇ؟</string>
    <!--    A list of suggestions to try for a user having trouble entering their verification code.-->
    <string name="RegistrationActivity_support_bottom_sheet_body_suggestions">• SMS ياكى تېلېفون قوبۇل قىلىش ئۈچۈن تېلېفونىڭىزدا كۆچمە تور سىگنالى بار بولۇشىغا كاپالەتلىك قىلىڭ\n • تېلېفون نومۇرىڭىزنىڭ تېلېفون قوبۇل قىلالايدىغانلىقىنى جەزملەشتۈرۈڭ\n • تېلېفون نومۇرىڭىزنى توغرا كىرگۈزگەنلىكىڭىزنى جەزملەشتۈرۈڭ.</string>
    <!--    A call to action for a user having trouble entering the verification to seek further help. -->
    <string name="RegistrationActivity_support_bottom_sheet_body_call_to_action">تېخىمۇ كۆپ ئۇچۇرلارغا ئېرىشىش ئۈچۈن تۆۋەندىكى كاشىلا ھەل قىلىش باسقۇچلىرىنى ئىجرا قىلىڭ ياكى ياردەم خادىمى بىلەن ئالاقىلىشىڭ</string>
    <!--    A clickable piece of text that will take the user to our website with additional suggestions.-->
    <string name="RegistrationActivity_support_bottom_sheet_cta_troubleshooting_steps_substring">تۆۋەندىكى كاشىلا ھەل قىلىش باسقۇچلىرى</string>
    <!--    A clickable piece of text that will pre-fill a request for support email in the user\'s email app.-->
    <string name="RegistrationActivity_support_bottom_sheet_cta_contact_support_substring">ياردەم خادىمى بىلەن ئالاقىلىشىش</string>

    <!-- RegistrationLockV2Dialog -->
    <string name="RegistrationLockV2Dialog_turn_on_registration_lock">تىزىملىتىش قۇلۇپىنى ئاچامسىز؟</string>
    <string name="RegistrationLockV2Dialog_turn_off_registration_lock">تىزىملىتىش قۇلۇپىنى تاقامسىز؟</string>
    <string name="RegistrationLockV2Dialog_if_you_forget_your_signal_pin_when_registering_again">ئەگەر Signal غا قايتا تىزىملاتقىنىڭىزدا Signal PIN نى ئۇنتۇپ قالغان بولسىڭىز، ھېساباتىڭىزنى 7 كۈن قۇلۇپلاپ سالىسىز.</string>
    <string name="RegistrationLockV2Dialog_turn_on">ئېچىش</string>
    <string name="RegistrationLockV2Dialog_turn_off">تاقا</string>

    <!-- RevealableMessageView -->
    <string name="RevealableMessageView_view_photo">سۈرەت كۆرسەت</string>
    <string name="RevealableMessageView_view_video">سىن كۆرسەت</string>
    <string name="RevealableMessageView_viewed">كۆرگەن</string>
    <string name="RevealableMessageView_media">ۋاسىتە</string>

    <!-- Search -->
    <string name="SearchFragment_no_results">«%1$s» ئۈچۈن ھېچقانداق نەتىجە بايقالمىدى</string>
    <string name="SearchFragment_header_conversations">پاراڭلار</string>
    <string name="SearchFragment_header_contacts">ئالاقەداشلار</string>
    <string name="SearchFragment_header_messages">ئۇچۇرلار</string>

    <!-- ShakeToReport -->
  <!-- Removed by excludeNonTranslatables <string name="ShakeToReport_shake_detected" translatable="false">Shake detected</string> -->
  <!-- Removed by excludeNonTranslatables <string name="ShakeToReport_submit_debug_log" translatable="false">Submit debug log?</string> -->
  <!-- Removed by excludeNonTranslatables <string name="ShakeToReport_submit" translatable="false">Submit</string> -->
  <!-- Removed by excludeNonTranslatables <string name="ShakeToReport_failed_to_submit" translatable="false">Failed to submit :(</string> -->
  <!-- Removed by excludeNonTranslatables <string name="ShakeToReport_success" translatable="false">Success!</string> -->
  <!-- Removed by excludeNonTranslatables <string name="ShakeToReport_share" translatable="false">Share</string> -->

    <!-- SharedContactDetailsActivity -->
    <string name="SharedContactDetailsActivity_add_to_contacts">ئالاقەداشلارغا قوش</string>
    <string name="SharedContactDetailsActivity_invite_to_signal">Molly ئىشلىتىش تەكلىپى</string>
    <string name="SharedContactDetailsActivity_signal_message">Signal ئۇچۇرى</string>
    <string name="SharedContactDetailsActivity_signal_call">‫Signal چاقىرىقى</string>

    <!-- SharedContactView -->
    <string name="SharedContactView_add_to_contacts">ئالاقەداشلارغا قوش</string>
    <string name="SharedContactView_invite_to_signal">Molly ئىشلىتىش تەكلىپى</string>
    <string name="SharedContactView_message">Signal ئۇچۇرى</string>

    <!-- SignalBottomActionBar -->
    <string name="SignalBottomActionBar_more">تېخىمۇ كۆپ</string>

    <!-- SignalPinReminders -->
    <string name="SignalPinReminders_well_remind_you_again_later">PIN مۇۋەپپەقىيەتلىك دەلىللەندى. سىزنى كېيىنرەك قايتا ئەسكەرتىمىز.</string>
    <string name="SignalPinReminders_well_remind_you_again_tomorrow">PIN مۇۋەپپەقىيەتلىك دەلىللەندى. ئەتە سىزنى قايتا ئەسكەرتىمىز.</string>
    <string name="SignalPinReminders_well_remind_you_again_in_a_few_days">PIN مۇۋەپپەقىيەتلىك دەلىللەندى. بىر قانچە كۈندىن كېيىن سىزنى قايتا ئەسكەرتىمىز.</string>
    <string name="SignalPinReminders_well_remind_you_again_in_a_week">PIN مۇۋەپپەقىيەتلىك دەلىللەندى. بىر ھەپتىدىن كېيىن سىزنى قايتا ئەسكەرتىمىز.</string>
    <string name="SignalPinReminders_well_remind_you_again_in_a_couple_weeks">PIN مۇۋەپپەقىيەتلىك دەلىللەندى. بىر قانچە ھەپتىدىن كېيىن سىزنى قايتا ئەسكەرتىمىز.</string>
    <string name="SignalPinReminders_well_remind_you_again_in_a_month">PIN مۇۋەپپەقىيەتلىك دەلىللەندى. بىر ئايدىن كېيىن سىزنى قايتا ئەسكەرتىمىز.</string>

    <!-- Slide -->
    <string name="Slide_image">رەسىم</string>
    <string name="Slide_sticker">چىراي ئىپادە</string>
    <string name="Slide_audio">ئۈن</string>
    <string name="Slide_video">سىن</string>

    <!-- SmsMessageRecord -->
    <string name="SmsMessageRecord_received_corrupted_key_exchange_message">بۇزۇلغان ئاچقۇچ تاپشۇرۇۋالدى\nئۇچۇر ئالماشتۇرۇش!
    </string>
    <string name="SmsMessageRecord_received_key_exchange_message_for_invalid_protocol_version">
        \nئىناۋەتسىز كېلىشىم نەشرىدىكى شىفىرلىق ئاچقۇچ ئالماشتۇرۇش ئۇچۇرى تاپشۇرۇۋالدى.
    </string>
    <string name="SmsMessageRecord_received_message_with_new_safety_number_tap_to_process">يېڭى بىخەتەرلىك نومۇر ئۇچۇرى تاپشۇرۇۋالدى. چېكىلسە داۋاملاشتۇرۇپ ۋە كۆرسىتىدۇ.</string>
    <string name="SmsMessageRecord_secure_session_reset">سىز بىخەتەر سۆزلەشكۈنى ئەسلىگە قايتۇردىڭىز.</string>
    <string name="SmsMessageRecord_secure_session_reset_s">%1$s بىخەتەر دىئالوگنى ئەسلىگە قايتۇردى.</string>
    <string name="SmsMessageRecord_duplicate_message">تەكرار ئۇچۇر.</string>
    <string name="SmsMessageRecord_this_message_could_not_be_processed_because_it_was_sent_from_a_newer_version">بۇ ئۇچۇرنى بىر تەرەپ قىلالمايدۇ چۈنكى ئۇ يېڭى نەشرىدىكى Signal دىن يوللانغان. سىز Signal نى يېڭىلىغاندىن كېيىن ئالاقەدىشىڭىزغا ئۇچۇرنى قايتا يوللاتقۇزۇڭ.</string>
    <string name="SmsMessageRecord_error_handling_incoming_message">كەلگەن ئۇچۇرنى بىر تەرەپ قىلىشقا خاتالىق كۆرۈلدى.</string>

    <!-- StickerManagementActivity -->
    <string name="StickerManagementActivity_stickers">چاپلاقلار</string>

    <!-- StickerManagementAdapter -->
    <string name="StickerManagementAdapter_installed_stickers">ئورنىتىلغان چىراي ئىپادىلىرى</string>
    <string name="StickerManagementAdapter_stickers_you_received">تاپشۇرۇۋالغان چىراي ئىپادىلىرى</string>
    <string name="StickerManagementAdapter_signal_artist_series">Signal ئارتىس يۈرۈشلۈكى</string>
    <string name="StickerManagementAdapter_no_stickers_installed">چىراي ئىپادىسى ئورنىتىلمىغان</string>
    <string name="StickerManagementAdapter_stickers_from_incoming_messages_will_appear_here">بۇ جايدا كەلگەن ئۇچۇرلاردىكى چىراي ئىپادىلىرى كۆرۈنىدۇ</string>
    <string name="StickerManagementAdapter_untitled">ماۋزۇسىز</string>
    <string name="StickerManagementAdapter_unknown">نامەلۇم</string>

    <!-- StickerPackPreviewActivity -->
    <string name="StickerPackPreviewActivity_untitled">ماۋزۇسىز</string>
    <string name="StickerPackPreviewActivity_unknown">نامەلۇم</string>
    <string name="StickerPackPreviewActivity_install">ئورنات</string>
    <string name="StickerPackPreviewActivity_remove">چىقىرىۋەت</string>
    <string name="StickerPackPreviewActivity_stickers">چاپلاقلار</string>
    <string name="StickerPackPreviewActivity_failed_to_load_sticker_pack">چىراي ئىپادە بوغچىسىنى يۈكلىيەلمىدى</string>

    <!-- SubmitDebugLogActivity -->
    <string name="SubmitDebugLogActivity_edit">تەھرىر</string>
    <string name="SubmitDebugLogActivity_done">بولدى</string>
    <!-- Menu option to save a debug log file to disk. -->
    <string name="SubmitDebugLogActivity_save">ساقلا</string>
    <!-- Error that is show in a toast when we fail to save a debug log file to disk. -->
    <string name="SubmitDebugLogActivity_failed_to_save">ساقلىيالمىدى</string>
    <!-- Toast that is show to notify that we have saved the debug log file to disk. -->
    <string name="SubmitDebugLogActivity_save_complete">ساقلاش تامام</string>
    <string name="SubmitDebugLogActivity_tap_a_line_to_delete_it">بىر قۇر چېكىلسە ئۇنى ئۆچۈرىدۇ</string>
    <string name="SubmitDebugLogActivity_submit">تاپشۇر</string>
    <string name="SubmitDebugLogActivity_failed_to_submit_logs">كۈندىلىك خاتىرىنى تاپشۇرالمىدى</string>
    <string name="SubmitDebugLogActivity_success">مۇۋەپپەقىيەتلىك!</string>
    <string name="SubmitDebugLogActivity_copy_this_url_and_add_it_to_your_issue">بۇ URL نى كۆچۈرۈپ ۋە ئۇنى مەسىلە دوكلاتىڭىز ياكى ياردەم ئېلخېتىگە قوشۇڭ:\n\n<b>%1$s</b></string>
    <string name="SubmitDebugLogActivity_share">ھەمبەھىرلە</string>
    <string name="SubmitDebugLogActivity_this_log_will_be_posted_publicly_online_for_contributors">بۇ خاتىرە تۆھپىكارلارنىڭ كۆرۈشى ئۈچۈن توردا ئاشكارا ئېلان قىلىنىدۇ، يوللاشتىن ئىلگىرى مەزكۇر خاتىرەنى تەكشۈرۈپ ۋە تەھرىرلىيەلەيسىز.</string>

    <!-- SupportEmailUtil -->
  <!-- Removed by excludeNonTranslatables <string name="SupportEmailUtil_support_email" translatable="false">support@molly.im</string> -->
    <string name="SupportEmailUtil_filter">سۈزگۈچ:</string>
    <string name="SupportEmailUtil_device_info">ئۈسكۈنە ئۇچۇرى:</string>
    <string name="SupportEmailUtil_android_version">Android نەشرى</string>
    <string name="SupportEmailUtil_signal_version">Molly نەشرى:</string>
    <string name="SupportEmailUtil_signal_package">Molly بوغچا:</string>
    <string name="SupportEmailUtil_registration_lock">تىزىملاش قۇلۇپى:</string>
    <string name="SupportEmailUtil_locale">تىل:</string>

    <!-- ThreadRecord -->
    <string name="ThreadRecord_group_updated">گۇرۇپپا يېڭىلاندى</string>
    <string name="ThreadRecord_left_the_group">گۇرۇپپىدىن ئايرىلدى</string>
    <string name="ThreadRecord_secure_session_reset">بىخەتەر سۆزلەشكۈ ئەسلىگە قايتۇرۇلدى.</string>
    <string name="ThreadRecord_draft">ئارگىنال:</string>
    <string name="ThreadRecord_media_message">ۋاسىتە ئۇچۇر</string>
    <string name="ThreadRecord_sticker">چىراي ئىپادە</string>
    <string name="ThreadRecord_view_once_photo">بىرلا كۆرسەت سۈرەت</string>
    <string name="ThreadRecord_view_once_video">بىرلا كۆرسەت سىن</string>
    <string name="ThreadRecord_view_once_media">بىرلا كۆرسەت ۋاسىتە</string>
    <string name="ThreadRecord_this_message_was_deleted">بۇ ئۇچۇر ئۆچۈرۈلگەن</string>
    <string name="ThreadRecord_you_deleted_this_message">بۇ ئۇچۇرنى ئۆچۈردىڭىز</string>
    <!-- Displayed in the notification when the user sends a request to activate payments -->
    <string name="ThreadRecord_you_sent_request">پۇل تۆلەش ئىقتىدارىنى ئاكتىپلاش ئىلتىماسى يوللىدىڭىز</string>
    <!-- Displayed in the notification when the recipient wants to activate payments -->
    <string name="ThreadRecord_wants_you_to_activate_payments">%1$s سىزنىڭ پۇل تۆلەش ئىقتىدارىنى ئاكتىپلىشىڭىزنى تەلەپ قىلدى</string>
    <!-- Displayed in the notification when the user activates payments -->
    <string name="ThreadRecord_you_activated_payments">پۇل تۆلەش ئىقتىدارىنى ئاكتىپلىدىڭىز</string>
    <!-- Displayed in the notification when the recipient can accept payments -->
    <string name="ThreadRecord_can_accept_payments">%1$s ئەمدى پۇل قوبۇل قىلالايدۇ</string>
    <string name="ThreadRecord_s_is_on_signal">%1$s Signal غا قوشۇلدى!</string>
    <string name="ThreadRecord_disappearing_messages_disabled">غايىب ئۇچۇر چەكلەندى</string>
    <string name="ThreadRecord_disappearing_message_time_updated_to_s">ئۇچۇرنىڭ ئۆچۈرۈلۈش ۋاقتى «%1$s» گە تەڭشەلدى</string>
    <string name="ThreadRecord_safety_number_changed">بىخەتەر نومۇر ئۆزگەردى</string>
    <string name="ThreadRecord_your_safety_number_with_s_has_changed">سىزنىڭ %1$s بىلغان بولغان بىخەتەرلىك نومۇرىڭىز ئۆزگەردى.</string>
    <string name="ThreadRecord_you_marked_verified">سىزگە دەلىللەندى بەلگىسى قويۇلدى</string>
    <string name="ThreadRecord_you_marked_unverified">سىزگە دەلىللەنمىدى بەلگىسى قويۇلدى</string>
    <string name="ThreadRecord_message_could_not_be_processed">ئۇچۇرنى بىر تەرەپ قىلالمىدى</string>
    <string name="ThreadRecord_delivery_issue">يەتكۈزۈش مەسىلىسى</string>
    <string name="ThreadRecord_message_request">ئۇچۇر ئىلتىماسى</string>
    <!-- Thread preview for a recipient that has been hidden -->
    <string name="ThreadRecord_hidden_recipient">سىز بۇ كىشىنى كۆرۈنمەيدىغان قىلىپ قويغان، ئۇلارنى تىزىملىكىڭىزگە قايتۇرۇپ كېلىش ئۈچۈن ئۇلارغا قايتا ئۇچۇر يوللاڭ.</string>
    <string name="ThreadRecord_photo">سۈرەت</string>
    <string name="ThreadRecord_gif">GIF</string>
    <string name="ThreadRecord_voice_message">ئاۋازلىق ئۇچۇر</string>
    <string name="ThreadRecord_file">ھۆججەت</string>
    <string name="ThreadRecord_video">سىن</string>
    <string name="ThreadRecord_chat_session_refreshed">پاراڭ يېڭىلاندى</string>
    <!-- Displayed in the notification when the user is sent a gift -->
    <string name="ThreadRecord__s_donated_for_you">%1$s سىزگە ۋاكالىتەن ئىئانە قىلدى</string>
    <!-- Displayed in the notification when the user sends a gift -->
    <string name="ThreadRecord__you_donated_for_s">%1$s ئۈچۈن ئىئانە قىلدىڭىز</string>
    <!-- Displayed in the notification when the user has opened a received gift -->
    <string name="ThreadRecord__you_redeemed_a_badge">سىز بىر ئىزنەك نەقلەشتۈردىڭىز</string>
    <!-- Displayed in the conversation list when someone reacted to your story -->
    <string name="ThreadRecord__reacted_s_to_your_story">ھېكايىڭىزگە قايتۇرۇلغان ئىنكاس %1$s</string>
    <!-- Displayed in the conversation list when you reacted to someone\'s story -->
    <string name="ThreadRecord__reacted_s_to_their_story">ئۇلارنىڭ ھېكايىسىگە قايتۇرۇلغان ئىنكاس %1$s</string>
    <!-- Displayed in the conversation list when your most recent message is a payment to or from the person the conversation is with -->
    <string name="ThreadRecord_payment">چىقىم</string>
    <!-- Displayed in the conversation list when your only message in a conversation is a scheduled send. -->
    <string name="ThreadRecord_scheduled_message">پىلانلانغان ئۇچۇر</string>
    <!--  Displayed in the conversation list when your message history has been merged -->
    <string name="ThreadRecord_message_history_has_been_merged">ئۇچۇر خاتىرىڭىز بىرلەشتۈرۈلدى</string>
    <!--  Displayed in the conversation list when identities have been merged. The first placeholder is a phone number, and the second is a person\'s name -->
    <string name="ThreadRecord_s_belongs_to_s">%1$s %2$s گە تەۋە</string>

    <!-- UpdateApkReadyListener -->
    <string name="UpdateApkReadyListener_Signal_update">Molly يېڭىلاش</string>
    <string name="UpdateApkReadyListener_a_new_version_of_signal_is_available_tap_to_update">Molly نىڭ يېڭى نەشرى باركەن، چېكىپ يېڭىلاڭ</string>

    <!-- UntrustedSendDialog -->
    <string name="UntrustedSendDialog_send_message">ئۇچۇر ئەۋەتەمسىز؟</string>
    <string name="UntrustedSendDialog_send">ئەۋەت</string>

    <!-- UnverifiedSendDialog -->
    <string name="UnverifiedSendDialog_send_message">ئۇچۇر ئەۋەتەمسىز؟</string>
    <string name="UnverifiedSendDialog_send">ئەۋەت</string>

    <!-- UsernameEditFragment -->
    <!-- Toolbar title when entering from registration -->
    <string name="UsernameEditFragment__add_a_username">ئىشلەتكۈچى نامى قوشۇش</string>
    <!-- Instructional text at the top of the username edit screen -->
    <string name="UsernameEditFragment__choose_your_username">ئىشلەتكۈچى نامىڭىزنى تاللاڭ</string>
    <string name="UsernameEditFragment_username">ئىشلەتكۈچى ئىسمى</string>
    <string name="UsernameEditFragment_delete">ئۆچۈر</string>
    <string name="UsernameEditFragment_successfully_removed_username">ئىشلەتكۈچى ئىسمى مۇۋەپپەقىيەتلىك چىقىرىۋېتىلدى.</string>
    <string name="UsernameEditFragment_encountered_a_network_error">تور خاتالىقىغا يولۇقتى.</string>
    <string name="UsernameEditFragment_this_username_is_taken">ئىشلەتكۈچى ئىسمى ئىشلىتىلگەن</string>
    <string name="UsernameEditFragment_usernames_can_only_include">ئىشلەتكۈچى ئىسمى پەقەت a–Z، 0–9 ۋە ئاستى سىزىقتىن تۈزۈلىدۇ.</string>
    <string name="UsernameEditFragment_usernames_cannot_begin_with_a_number">ئىشلەتكۈچى ئىسمى ساندىن باشلانمايدۇ.</string>
    <string name="UsernameEditFragment_username_is_invalid">ئىشلەتكۈچى ئىسمى ئىناۋەتسىز</string>
    <string name="UsernameEditFragment_usernames_must_be_between_a_and_b_characters">ئىشلەتكۈچى ئىسمى%1$d دىن %2$d غىچە ھەرپ ئارىسىدا بولىدۇ.</string>
    <!-- Explanation about what usernames provide -->
    <string name="UsernameEditFragment__usernames_let_others_message">باشقىلار تېلېفون نومۇرىڭىزنى لازىم قىلماي تۇرۇپلا ئىشلەتكۈچى نامى ئارقىلىق سىزگە ئۇچۇر يوللىيالايدۇ. ئۇلار بىر يۈرۈش رەقەم ئارقىلىق ئۇلانغان بولۇپ، بۇنداق قىلىشنىڭ ئادرېسىڭىزنى مەخپىي تۇتۇشقا پايدىسى بار.</string>
    <!-- Dialog title for explanation about numbers at the end of the username -->
    <string name="UsernameEditFragment__what_is_this_number">بۇ نېمە سان؟</string>
    <string name="UsernameEditFragment__these_digits_help_keep">بۇ رەقەملەر ئارقىلىق ئىشلەتكۈچى نامىڭىزنى مەخپىي تۇتالايسىز ۋە شۇ ئارقىلىق خالىمىغان ئۇچۇرلاردىن ساقلىنالايسىز. ئىشلەتكۈچى نامىڭىزنى پەقەت سىز پاراڭلاشماقچى بولغان كىشىلەر ۋە گۇرۇپپا بىلەنلا ئورتاقلىشىڭ. ئىشلەتكۈچى نامىڭىزنى ئۆزگەرتسىڭىز، يېڭى بىر يۈرۈش رەقەمگە ئېرىشىسىز.</string>
    <!-- Button to allow user to skip -->
    <string name="UsernameEditFragment__skip">ئاتلا</string>
    <!-- Content description for done button -->
    <string name="UsernameEditFragment__done">بولدى</string>

    <plurals name="UserNotificationMigrationJob_d_contacts_are_on_signal">
        <item quantity="other">%1$d ئالاقىداش Signal ئىشلىتىدۇ!</item>
    </plurals>

    <!-- UsernameShareBottomSheet -->
    <!-- Explanation of what the sheet enables the user to do -->
    <string name="UsernameShareBottomSheet__copy_or_share_a_username_link">ئىشلەتكۈچى نامى ئۇلانمىسىنى كۆچۈرۈش ياكى ئورتاقلىشىش</string>

    <!-- VerifyIdentityActivity -->
    <string name="VerifyIdentityActivity_your_contact_is_running_an_old_version_of_signal">ئالاقىلەشكۈچىڭىز كونا نەشردىكى Signal نى ئىشلىتىۋېتىپتۇ. سىزنىڭ بىخەتەرلىك نومۇرىڭىزنى تەستىقلاشتىن بۇرۇن يېڭىلىۋېلىشىنى سوراڭ.</string>
    <string name="VerifyIdentityActivity_your_contact_is_running_a_newer_version_of_Signal">سىزنىڭ ئالاقىلەشكۈچىڭىز QR كودى سىغىشمايدىغان يېڭىراق نەشردىكى Signal نى ئىشلىتىۋېتىپتۇ. نەشرىڭىزنى يېڭىلاپ سېلىشتۇرۇڭ.</string>
    <string name="VerifyIdentityActivity_the_scanned_qr_code_is_not_a_correctly_formatted_safety_number">سايىلەنگەن QR كودى توغرا فورماتتىكى بىخەتەرلىك نومۇرى توغرىلاش كودى ئەمەس. قايتا سايىلەپ سىناڭ.</string>
    <string name="VerifyIdentityActivity_share_safety_number_via">بىخەتەرلىك نومۇر ھەمبەھىر…</string>
    <string name="VerifyIdentityActivity_our_signal_safety_number">Signal بىخەتەرلىك نومۇرىمىز:</string>
    <string name="VerifyIdentityActivity_no_app_to_share_to">قارىغاندا ھەمبەھىرلەيدىغان ئەپ يوقتەك تۇرىدۇ.</string>
    <string name="VerifyIdentityActivity_no_safety_number_to_compare_was_found_in_the_clipboard">چاپلاش تاختىسىدا سېلىشتۇرغۇدەك بىر بىخەتەرلىك نومۇرى تېپىلمىدى</string>
    <string name="VerifyIdentityActivity_signal_needs_the_camera_permission_in_order_to_scan_a_qr_code_but_it_has_been_permanently_denied">QR كودىنى سايىلەش ئۈچۈن Molly كامېرا ھوقۇقىغا موھتاج ، ئەمما ئۇ مەڭگۈلۈك رەت قىلىندى. ئەپ تەڭشەكلىرىدىن، «ھوقۇقلار» نى تاللاپ ۋە «كامېرا» نى قوزغىتىڭ. </string>
    <string name="VerifyIdentityActivity_unable_to_scan_qr_code_without_camera_permission">كامېرا ھوقۇقى بولمىسا QR كودىنى سايىلىغىلى بولمايدۇ</string>
    <string name="VerifyIdentityActivity_you_must_first_exchange_messages_in_order_to_view"> %1$sنىڭ بىخەتەرلىك نومۇرىنى كۆرۈش ئۈچۈن. ئاۋۋال ئۇنىڭ بىلەن ئۇچۇر ئالماشتۇرىشىڭىز كېرەك.</string>

    <!-- ViewOnceMessageActivity -->
  <!-- Removed by excludeNonTranslatables <string name="ViewOnceMessageActivity_video_duration" translatable="false">%1$02d:%2$02d</string> -->

    <!-- AudioView -->
  <!-- Removed by excludeNonTranslatables <string name="AudioView_duration" translatable="false">%1$d:%2$02d</string> -->

    <!-- MessageDisplayHelper -->
    <string name="MessageDisplayHelper_message_encrypted_for_non_existing_session">مەۋجۇت بولمىغان سۆزلەشكۈ ئۈچۈن شىفىرلانغان ئۇچۇر</string>

    <!-- MmsMessageRecord -->
    <string name="MmsMessageRecord_bad_encrypted_mms_message">خاتا شىفىرلانغان MMS ئۇچۇرى</string>
    <string name="MmsMessageRecord_mms_message_encrypted_for_non_existing_session">مەۋجۇت بولمىغان سۆزلەشكۈ ئۈچۈن شىفىرلانغان كۆپ ۋاسىتە ئۇچۇر</string>

    <!-- MuteDialog -->
    <string name="MuteDialog_mute_notifications">ئۈنسىز ئۇقتۇرۇش</string>

    <!-- ApplicationMigrationService -->
    <string name="ApplicationMigrationService_import_in_progress">ئەكىرىش داۋاملىشىۋاتىدۇ</string>
    <string name="ApplicationMigrationService_importing_text_messages">تېكىست ئۇچۇرلىرىنى ئەكىرىۋاتىدۇ</string>
    <string name="ApplicationMigrationService_import_complete">ئەكىرىش تاماملاندى</string>
    <string name="ApplicationMigrationService_system_database_import_is_complete">سېسىتما ساندانىنى ئەكىرىش تۈگىدى.</string>

    <!-- KeyCachingService -->
    <string name="KeyCachingService_signal_passphrase_cached">نوقۇپ ئېچىڭ.</string>
    <string name="KeyCachingService_passphrase_cached">Molly ئېچىلىپ كەتتى.</string>
    <string name="KeyCachingService_lock">Molly نى قۇلۇپلاش</string>

    <!-- MediaPreviewActivity -->
    <string name="MediaPreviewActivity_you">سىز</string>
    <string name="MediaPreviewActivity_unssuported_media_type">قوللىمايدىغان تاراتقۇ تىپى</string>
    <string name="MediaPreviewActivity_draft">ئارگىنال</string>
    <string name="MediaPreviewActivity_signal_needs_the_storage_permission_in_order_to_write_to_external_storage_but_it_has_been_permanently_denied">ھۆججەتنى سىرتقا ساقلىغۇچقا ساقلاش ئۈچۈن Molly ساقلاش ھوقۇقىغا ئېھتىياجلىق، ئەمما ئۇ مەڭگۈلۈك چەكلەنگەن، ئەپ تەڭشىكىدىن، «ھوقۇقلار» نى تاللاپ، «ساقلاش» نى قوزغىتىڭ.</string>
    <string name="MediaPreviewActivity_unable_to_write_to_external_storage_without_permission">ئىجازەتسىز سىرتقى ساقلىغۇچقا ساقلىيالمايدۇ</string>
    <string name="MediaPreviewActivity_media_delete_confirmation_title">ئۇچۇرنى ئۆچۈرەمسىز؟</string>
    <string name="MediaPreviewActivity_media_delete_confirmation_message">بۇ ئۇچۇر مەڭگۈلۈك ئۆچۈرۈلىدۇ.</string>
    <string name="MediaPreviewActivity_s_to_s">%1$s دىن%2$s غىچە</string>
    <!-- All media preview title when viewing media send by you to another recipient (allows changing of \'You\' based on context) -->
    <string name="MediaPreviewActivity_you_to_s">سىزدىن %1$s گە</string>
    <!-- All media preview title when viewing media sent by another recipient to you (allows changing of \'You\' based on context) -->
    <string name="MediaPreviewActivity_s_to_you">%1$s دىن سىزگە</string>
    <string name="MediaPreviewActivity_media_no_longer_available">ۋاسىتەنى ئىشلەتكىلى بولمايدۇ.</string>
    <!-- Notifying the user that the device has encountered a technical issue and is unable to render a video. -->
    <string name="MediaPreviewActivity_unable_to_play_media">مېدىيانى قويالمىدى.</string>
    <string name="MediaPreviewActivity_error_finding_message">ئۇچۇرنى ئىزدەش خاتالىقى.</string>
    <string name="MediaPreviewActivity_cant_find_an_app_able_to_share_this_media">بۇ ۋاسىتەنى ھەمبەھىرلەيدىغان ئەپ تېپىلمىدى.</string>
    <string name="MediaPreviewActivity_dismiss_due_to_error">تاقا</string>
    <string name="MediaPreviewFragment_edit_media_error">مېدىيا خاتالىقى</string>
    <!-- This is displayed as a toast notification when we encounter an error deleting a message, including potentially on other people\'s devices -->
    <string name="MediaPreviewFragment_media_delete_error">ئۇچۇرنى ئۆچۈرۈش خاتالىقى، ئۇچۇر يەنىلا مەۋجۇت بولۇشى مۇمكىن</string>
    <!-- A suffix to be attached to truncated captions that the user may tap onto to view the entire text caption -->
    <string name="MediaPreviewFragment_read_more_overflow_text">تېخىمۇ كۆپ</string>

    <!-- MessageNotifier -->
    <string name="MessageNotifier_d_new_messages_in_d_conversations">%2$d پاراڭدىكى %1$d يېڭى ئۇچۇر</string>
    <string name="MessageNotifier_most_recent_from_s">يېقىندا ئۇچۇر ئەۋەتكۈچى: %1$s</string>
    <string name="MessageNotifier_locked_message">قۇلۇپلانغان ئۇچۇر</string>
    <string name="MessageNotifier_message_delivery_failed">ئۇچۇرنى يەتكۈزەلمىدى.</string>
    <!-- Shown in a notification when a story the user tries to send fails to be sent -->
    <string name="MessageNotifier_story_delivery_failed">ھېكايە يوللانمىدى</string>
    <!-- Shown as notification title for when a notification about a story sent to a group story %1$s replaced with the group name -->
    <string name="MessageNotifier_group_story_title">سىزدىن %1$s گە</string>
    <string name="MessageNotifier_failed_to_deliver_message">ئۇچۇرنى يەتكۈزەلمىدى.</string>
    <string name="MessageNotifier_error_delivering_message">ئۇچۇر يەتكۈزۈشتە خاتالىق كۆرۈلدى.</string>
    <string name="MessageNotifier_message_delivery_paused">ئۇچۇر يەتكۈزۈش ۋاقىتلىق توختىدى.</string>
    <string name="MessageNotifier_verify_to_continue_messaging_on_signal">Molly دا ئۇچۇر يوللاشنى داۋاملاشتۇرۇش ئۈچۈن دەلىللەش زۆرۈر.</string>
    <string name="MessageNotifier_mark_all_as_read">ھەممىسى ئوقۇلدى</string>
    <string name="MessageNotifier_mark_read">ئوقۇلدى</string>
    <string name="MessageNotifier_turn_off_these_notifications">بۇ ئۇقتۇرۇشلارنى تاقا</string>
    <string name="MessageNotifier_view_once_photo">بىرلا كۆرسەت سۈرەت</string>
    <string name="MessageNotifier_view_once_video">بىرلا كۆرسەت سىن</string>
    <string name="MessageNotifier_reply">جاۋاب</string>
    <string name="MessageNotifier_signal_message">Signal ئۇچۇرى</string>
    <string name="MessageNotifier_unsecured_sms">شىفىرلانمىغان كۆپ ۋاسىتە ئۇچۇر</string>
    <string name="MessageNotifier_contact_message">%1$s %2$s</string>
    <string name="MessageNotifier_unknown_contact_message">ئالاقەداش</string>
    <string name="MessageNotifier_reacted_s_to_s">«%2$s» گە قايتۇرغان ئىنكاس %1$s.</string>
    <string name="MessageNotifier_reacted_s_to_your_video">سىنىڭىزغا قايتۇرغان ئىنكاس %1$s.</string>
    <string name="MessageNotifier_reacted_s_to_your_image">رەسىمىڭىزگە قايتۇرغان ئىنكاس %1$s.</string>
    <string name="MessageNotifier_reacted_s_to_your_gif">سىزنىڭ GIF گە قايتۇرغان ئىنكاس %1$s.</string>
    <string name="MessageNotifier_reacted_s_to_your_file">ھۆججىتىڭىزگە قايتۇرغان ئىنكاس %1$s.</string>
    <string name="MessageNotifier_reacted_s_to_your_audio">ئۈنىڭىزگە قايتۇرغان ئىنكاس %1$s.</string>
    <string name="MessageNotifier_reacted_s_to_your_view_once_media">بىر قېتىم كۆرۈشكە بولىدىغان مېدىياغا ئىنكاس %1$s.</string>
    <!-- Body of notification shown to user when someone they sent a payment to reacts to it. Placeholder is the emoji used in the reaction. -->
    <string name="MessageNotifier_reacted_s_to_your_payment">چىقىمىڭىزغا %1$s ئىنكاسىنى قايتۇردى.</string>
    <string name="MessageNotifier_reacted_s_to_your_sticker">چاپلىقىڭىزغا قايتۇرغان ئىنكاس %1$s.</string>
    <string name="MessageNotifier_this_message_was_deleted">بۇ ئۇچۇر ئۆچۈرۈلگەن</string>

    <string name="TurnOffContactJoinedNotificationsActivity__turn_off_contact_joined_signal">ئالاقەداشلار Signal غا قوشۇلغانلىق ئۇقتۇرۇشىنى تاقامسىز؟ سىز Signal &gt; تەڭشەكلەر&gt;ئۇقتۇرۇشتىن قايتا قوزغىتالايسىز.</string>

    <!-- Notification Channels -->
    <string name="NotificationChannel_channel_messages">ئۇچۇرلار</string>
    <string name="NotificationChannel_calls">چاقىرىشلار</string>
    <string name="NotificationChannel_failures">مەغلۇبىيەت</string>
    <string name="NotificationChannel_backups">زاپاسلار</string>
    <string name="NotificationChannel_locked_status">قۇلۇپ ھالىتى</string>
    <string name="NotificationChannel_app_updates">ئەپ يېڭىلاش</string>
    <string name="NotificationChannel_other">باشقىلار</string>
    <string name="NotificationChannel_group_chats">پاراڭلار</string>
    <string name="NotificationChannel_missing_display_name">نامەلۇم</string>
    <string name="NotificationChannel_voice_notes">ئاۋازلىق ئەسلەتمە</string>
    <string name="NotificationChannel_contact_joined_signal">ئالاقاداش Signal غا قېتىلدى</string>
    <string name="NotificationChannels__no_activity_available_to_open_notification_channel_settings">ئۇقتۇرۇش قانال تەڭشەكلىرىنى ئاچىدىغان پائالىيەت يوق.</string>
    <!-- Notification channel name for showing persistent background connection on devices without push notifications -->
    <string name="NotificationChannel_background_connection">ئارقا سۇپا ئۇلىنىشى</string>
    <!-- Notification channel name for showing call status information (like connection, ongoing, etc.) Not ringing. -->
    <string name="NotificationChannel_call_status">چاقىرىق ھالىتى</string>
    <!-- Notification channel name for occasional alerts to the user. Will appear in the system notification settings as the title of this notification channel. -->
    <string name="NotificationChannel_critical_app_alerts">مۇھىم ئەپ ئاگاھلاندۇرۇشى</string>

    <!-- ProfileEditNameFragment -->

    <!-- QuickResponseService -->
    <string name="QuickResponseService_quick_response_unavailable_when_Signal_is_locked">Molly قۇلۇپلانغاندا تېز ئىنكاسنى ئىشلەتكىلى بولمايدۇ!</string>
    <string name="QuickResponseService_problem_sending_message">ئۇچۇر يوللاشتا مەسىلە كۆرۈلدى!</string>

    <!-- SaveAttachmentTask -->
    <string name="SaveAttachmentTask_saved_to">«%1$s» گە ساقلاندى</string>
    <string name="SaveAttachmentTask_saved">ساقلاندى</string>

    <!-- SearchToolbar -->
    <string name="SearchToolbar_search">ئىزدە</string>
    <!-- Hint when searching filtered chat content -->
    <string name="SearchToolbar_search_unread_chats">ئوقۇلمىغان پاراڭلارنى ئىزدەش</string>
    <string name="SearchToolbar_search_for_conversations_contacts_and_messages">پاراڭ، ئالاقىداش ۋە ئۇچۇر ئىزدەش</string>

    <!-- Material3 Search Toolbar -->
    <string name="Material3SearchToolbar__close">تاقا</string>
    <string name="Material3SearchToolbar__clear">تازىلا</string>

    <!-- ShortcutLauncherActivity -->
    <string name="ShortcutLauncherActivity_invalid_shortcut">ئىناۋەتسىز قىسقا يول</string>

    <!-- SingleRecipientNotificationBuilder -->
    <string name="SingleRecipientNotificationBuilder_signal">Molly </string>
    <string name="SingleRecipientNotificationBuilder_new_message">يېڭى ئۇچۇر</string>
    <string name="SingleRecipientNotificationBuilder_message_request">ئۇچۇر ئىلتىماسى</string>
    <string name="SingleRecipientNotificationBuilder_you">سىز</string>
    <!-- Notification subtext for group stories -->
    <string name="SingleRecipientNotificationBuilder__s_dot_story">%1$s •ھېكايە</string>

    <!-- ThumbnailView -->
    <string name="ThumbnailView_Play_video_description">سىن قويۇش</string>
    <string name="ThumbnailView_Has_a_caption_description">خەتلىك</string>

    <!-- TransferControlView -->
    <plurals name="TransferControlView_n_items">
        <item quantity="other">%1$d تۈر</item>
    </plurals>

    <!-- UnauthorizedReminder -->
    <string name="UnauthorizedReminder_device_no_longer_registered">ئۈسكۈنە ئەمدى تىزىمدا يوق</string>
    <!-- Message shown in a reminder banner when the user\'s device is no longer registered -->
    <string name="UnauthorizedReminder_this_is_likely_because_you_registered_your_phone_number_with_Signal_on_a_different_device">بۇ ئۈسكۈنە تىزىملاشتىن چىقىپ كەتكەن. بۇنىڭ سەۋەبى سىز تېلېفون نومۇرىڭىز بىلەن Signal نى باشقا بىر ئۈسكۈنىدە تىزىملاتقان بولۇشىڭىز مۇمكىن.</string>
    <!-- Action in reminder banner that will take user to re-register -->
    <string name="UnauthorizedReminder_reregister_action">قايتا تىزىملىتىلغان ئۈسكۈنە</string>

    <!-- Push notification when the app is forcibly logged out by the server. -->
    <string name="LoggedOutNotification_you_have_been_logged_out">سىز بۇ ئۈسكۈنىدە Signal دىن چېكىنىپ چىققان.</string>

    <!-- EnclaveFailureReminder -->
    <!-- Banner message to update app to use payments -->
    <string name="EnclaveFailureReminder_update_signal">پۇل تۆلەش ئىقتىدارىنى داۋاملىق ئىشلىتىش ئۈچۈن Signal نى يېڭىلاڭ. قالدۇق سوممىڭىز ئەڭ يېڭى ھالەتتە بولماسلىقى مۇمكىن.</string>
    <!-- Banner button to update now -->

    <!-- WebRtcCallActivity -->
    <string name="WebRtcCallActivity_to_answer_the_call_give_signal_access_to_your_microphone">چاقىرىققا جاۋاب بېرىش ئۈچۈن، Molly مىكروفون ھوقۇقىنى تەلەپ قىلىدۇ.</string>
    <string name="WebRtcCallActivity_to_answer_the_call_from_s_give_signal_access_to_your_microphone">%1$s نىڭ چاقىرىقىغا جاۋاب بېرىش ئۈچۈن، Molly غا مىكروفون ھوقۇقىنى بېرىڭ.</string>
    <string name="WebRtcCallActivity_signal_requires_microphone_and_camera_permissions_in_order_to_make_or_receive_calls">سۆزلىشىشتە Molly مىكروفون ۋە كامېرا ئىجازىتىگە ئېھتىياجلىق، ئەمما ئۇلار رەت قىلىندى. ئەپ تەڭشىكىدىن، «ھوقۇقلار» نى تاللاپ ۋە «مىكروفون» ۋە «كامېرا» نى قوزغىتىڭ.</string>
    <string name="WebRtcCallActivity__answered_on_a_linked_device">باغلانغان بىر ئۈسكۈنىدە جاۋاب قايتۇردى.</string>
    <string name="WebRtcCallActivity__declined_on_a_linked_device">باغلانغان بىر ئۈسكۈنىدە رەت قىلدى.</string>
    <string name="WebRtcCallActivity__busy_on_a_linked_device">باغلانغان بىر ئۈسكۈنىدە ئالدىراش.</string>

    <string name="GroupCallSafetyNumberChangeNotification__someone_has_joined_this_call_with_a_safety_number_that_has_changed">بىرەيلەن ئۆزگەرتىلگەن بىخەتەرلىك نومۇرى بىلەن بۇ چاقىرىققا قوشۇلدى.</string>

    <!-- WebRtcCallScreen -->
    <string name="WebRtcCallScreen_swipe_up_to_change_views">ئۈستىگە سۈرۈلسە ئۆزگىرىشنى كۆرسىتىدۇ</string>

    <!-- WebRtcCallScreen V2 -->
    <!-- Label with hyphenation. Translation can use soft hyphen - Unicode U+00AD -->
    <string name="WebRtcCallScreen__decline">رەت قىل</string>
    <!-- Label with hyphenation. Translation can use soft hyphen - Unicode U+00AD -->
    <string name="WebRtcCallScreen__answer">جاۋاب</string>
    <!-- Label with hyphenation. Translation can use soft hyphen - Unicode U+00AD -->
    <string name="WebRtcCallScreen__answer_without_video">سىنسىز جاۋاب</string>

    <!-- WebRtcAudioOutputToggle -->
    <!-- Label for a dialog asking the user to switch the audio output device during a call -->
    <string name="WebRtcAudioOutputToggle__audio_output">ئۈن چىقىرىش</string>
    <!-- Audio output option referring to the earpiece built into the phone -->
    <string name="WebRtcAudioOutputToggle__phone_earpiece">تېلېفون تىڭشىغۇچ</string>
    <!-- Audio output option referring to the louder speaker built into the phone -->
    <string name="WebRtcAudioOutputToggle__speaker">ياڭراتقۇ</string>
    <!-- Audio output option referring to an external audio device connected via wireless Bluetooth -->
    <string name="WebRtcAudioOutputToggle__bluetooth">كۆكچىش</string>
    <!-- Audio output option referring to an external headset connected via a 3.5mm headphone jack -->
    <string name="WebRtcAudioOutputToggle__wired_headset">سىملىق تىڭشىغۇچ</string>
    <!-- Audio output option referring to an external headset connected via a USB-C data cable -->
    <string name="WebRtcAudioOutputToggle__wired_headset_usb">سىملىق تىڭشىغۇچ (USB)</string>

    <string name="WebRtcCallControls_answer_call_description">سۆزلەشكەن چاقىرىش</string>
    <string name="WebRtcCallControls_reject_call_description">رەت قىلغان چاقىرىش</string>

    <!-- change_passphrase_activity -->
    <string name="change_passphrase_activity__old_passphrase">كونا ئىم ئىبارىسى</string>
    <string name="change_passphrase_activity__new_passphrase">يېڭى ئىم ئىبارىسى</string>
    <string name="change_passphrase_activity__repeat_new_passphrase">يېڭى ئىم ئىبارىسى قايتا</string>

    <!-- contact_selection_activity -->
    <string name="contact_selection_activity__invite_to_signal">Molly ئىشلىتىش تەكلىپى</string>
    <string name="contact_selection_activity__new_group">يېڭى گۇرۇپپا</string>
    <!-- Row item title for refreshing contacts -->
    <string name="contact_selection_activity__refresh_contacts">ئالاقىداشلارنى يېڭىلاش</string>
    <!-- Row item description for refreshing contacts -->
    <string name="contact_selection_activity__missing_someone">بىرەرسى تېپىلمىدىمۇ؟ يېڭىلاپ سىناپ بېقىڭ</string>
    <!-- Row header title for more section -->
    <string name="contact_selection_activity__more">تېخىمۇ كۆپ</string>

    <!-- contact_filter_toolbar -->
    <string name="contact_filter_toolbar__clear_entered_text_description">كىرگۈزگەن خەتنى تازىلاش</string>
    <string name="contact_filter_toolbar__show_keyboard_description">ھەرپتاختا كۆرسەت</string>
    <string name="contact_filter_toolbar__show_dial_pad_description">نومۇر تاختا كۆرسەت</string>

    <!-- contact_selection_group_activity -->
    <string name="contact_selection_group_activity__no_contacts">ئالاقەداش يوق.</string>
    <string name="contact_selection_group_activity__finding_contacts">ئالاقەداشلارنى يۈكلەۋاتىدۇ…</string>

    <!-- single_contact_selection_activity -->
    <string name="SingleContactSelectionActivity_contact_photo">ئالاقەداش سۈرەت</string>

    <!-- ContactSelectionListFragment-->
    <string name="ContactSelectionListFragment_signal_requires_the_contacts_permission_in_order_to_display_your_contacts">Molly ئالاقەداشلىرىڭىزنى كۆرسىتىش ئۈچۈن ئالاقەداش ھوقۇقى تەلەپ قىلىدۇ، ئەمما ئۇ مەڭگۈلۈك رەت قىلىندى. ئەپ تەڭشىكى تىزىملىكىگە بېرىڭ، «ھوقۇقلار» نى تاللاڭ ۋە «ئالاقەداشلار» نى قوزغىتىڭ.</string>
    <string name="ContactSelectionListFragment_error_retrieving_contacts_check_your_network_connection">ئالاقەداش ئېرىشىشتە خاتالىق كۆرۈلدى، تور باغلىنىشىڭىزنى تەكشۈرۈڭ</string>
    <string name="ContactSelectionListFragment_username_not_found">ئىشلەتكۈچى ئىسمى تېپىلمىدى</string>
    <string name="ContactSelectionListFragment_s_is_not_a_signal_user">"%1$s بولسا Signal ئىشلەتكۈچى ئەمەس. ئىشلەتكۈچى نامىنى تەكشۈرۈپ قايتا سىناڭ."</string>
    <string name="ContactSelectionListFragment_you_do_not_need_to_add_yourself_to_the_group">ئۆزىڭىزنى گۇرۇپپىغا قوشۇشىڭىز ھاجەتسىز</string>
    <string name="ContactSelectionListFragment_maximum_group_size_reached">گۇرۇپپىنىڭ ئادەم سانى چېكىگە يەتتى</string>
    <string name="ContactSelectionListFragment_signal_groups_can_have_a_maximum_of_d_members">Signal  گۇرۇپپىسى %1$d ئەزانى سىغدۇرالايدۇ.</string>
    <string name="ContactSelectionListFragment_recommended_member_limit_reached">تەۋسىيە ئەزا چېكىگە يەتتى</string>
    <string name="ContactSelectionListFragment_signal_groups_perform_best_with_d_members_or_fewer">ئەزا سانى %1$d ياكى ئاز بولغاندا Signal گۇرۇپپىسىنىڭ ئىقتىدارى ئەڭ ياخشى. تېخىمۇ كۆپ ئەزا قوشۇلسا ئۇچۇر يوللاش ۋە تاپشۇرۇۋېلىش سەل كېچىكىدۇ.</string>
    <plurals name="ContactSelectionListFragment_d_members">
        <item quantity="other">%1$d ئەزا</item>
    </plurals>

    <!-- contact_selection_list_fragment -->
    <string name="contact_selection_list_fragment__signal_needs_access_to_your_contacts_in_order_to_display_them">Molly ئۇلارنى كۆرسىتىش ئۈچۈن ئالاقەداشلىرىڭىزنى زىيارەت قىلىشى كېرەك.</string>
    <string name="contact_selection_list_fragment__show_contacts">ئالاقەداشنى كۆرسەت</string>

    <!-- contact_selection_list_item -->
    <plurals name="contact_selection_list_item__number_of_members">
        <item quantity="other">%1$d ئەزا</item>
    </plurals>
    <!-- Displays number of viewers for a story -->
    <plurals name="contact_selection_list_item__number_of_viewers">
        <item quantity="other">%1$d كۆرۈرمەن</item>
    </plurals>

    <!-- conversation_activity -->
    <string name="conversation_activity__type_message_push">Signal ئۇچۇرى</string>
    <string name="conversation_activity__type_message_sms_insecure">شىفىرلانمىغان كۆپ ۋاسىتە ئۇچۇر</string>
    <string name="conversation_activity__type_message_mms_insecure">شىفىرلانمىغانMMS</string>
    <!-- Option in send button context menu to schedule the message instead of sending it directly -->
    <string name="conversation_activity__option_schedule_message">ئۇچۇر پىلانلاش</string>
    <string name="conversation_activity__from_sim_name">دىن باشلاپ%1$s</string>
    <string name="conversation_activity__sim_n">SIM %1$d</string>
    <string name="conversation_activity__send">ئەۋەت</string>
    <string name="conversation_activity__compose_description">ئۇچۇر يېزىش</string>
    <string name="conversation_activity__emoji_toggle_description">ئىپادە ھەرپتاختىسىنى ئالماشتۇر</string>
    <string name="conversation_activity__attachment_thumbnail">قوشۇمچىنىڭ كىچىك سۈرىتى</string>
    <string name="conversation_activity__quick_attachment_drawer_toggle_camera_description">تېز كامېرا قوشۇمچە تارتمىسىغا ئالماشتۇر</string>
    <string name="conversation_activity__quick_attachment_drawer_record_and_send_audio_description">ئۈن قوشۇمچىسىنى ئۇنگە ئال ۋە ئەۋەت</string>
    <string name="conversation_activity__quick_attachment_drawer_lock_record_description">ئۈن قوشۇمچىسىنى ئۈنگەئېلىشنى قۇلۇپلا</string>
    <string name="conversation_activity__enable_signal_for_sms">Signal بىلەن ئۇچۇرلىشىشىنى ئاچ</string>
    <string name="conversation_activity__message_could_not_be_sent">ئۇچۇر ئەۋەتىلەلمىدى. ئۇلىنىشڭىزنى تەكشۈرۈپ قايتا سىناڭ.</string>

    <!-- conversation_input_panel -->
    <string name="conversation_input_panel__slide_to_cancel">بىكار قىلىش ئۈچۈن سىيرىڭ</string>
    <string name="conversation_input_panel__cancel">ۋاز كەچ</string>

    <!-- conversation_item -->
    <string name="conversation_item__mms_image_description">ۋاسىتە ئۇچۇر</string>
    <string name="conversation_item__secure_message_description">بىخەتەر ئۇچۇر</string>

    <!-- conversation_item_sent -->
    <string name="conversation_item_sent__send_failed_indicator_description">ئەۋەتەلمىدى</string>
    <string name="conversation_item_sent__pending_approval_description">تەستىق كۈتۈۋاتقان</string>
    <string name="conversation_item_sent__delivered_description">ئەۋەتىلدى</string>
    <string name="conversation_item_sent__message_read">ئۇچۇر ئوقۇلدى</string>

    <!-- conversation_item_received -->
    <string name="conversation_item_received__contact_photo_description">ئالاقەداش سۈرەت</string>

    <!-- ConversationUpdateItem -->
    <string name="ConversationUpdateItem_loading">يۈكلەۋاتىدۇ</string>
    <string name="ConversationUpdateItem_learn_more">كۆپرەك ئۆگىنىش</string>
    <string name="ConversationUpdateItem_join_call">چاقىرىققا قېتىل</string>
    <string name="ConversationUpdateItem_return_to_call">چاقىرىققا قايت</string>
    <string name="ConversationUpdateItem_call_is_full">چاقىرىق توشتى</string>
    <string name="ConversationUpdateItem_invite_friends">دوستلىرىڭىزنى تەكلىپ قىلىڭ</string>
    <string name="ConversationUpdateItem_enable_call_notifications">چاقىرىش ئۇقتۇرۇشلىرىنى قوزغات</string>
    <string name="ConversationUpdateItem_update_contact">ئالاقەداش يېڭىلا</string>
    <!-- Update item button text to show to block a recipient from requesting to join via group link -->
    <string name="ConversationUpdateItem_block_request">چەكلەش تەلىپى</string>
    <string name="ConversationUpdateItem_no_groups_in_common_review_requests_carefully">ھېچقانداق ئورتاق گۇرۇپپا يوق. تەلەپلەرنى ئەستايىدىللىق بىلەن تەكشۈرۈڭ.</string>
    <string name="ConversationUpdateItem_no_contacts_in_this_group_review_requests_carefully">بۇ گۇرۇپپىدا ھېچقانداق ئەزا يوق. تەلەپلەرنى ئەستايىدىللىق بىلەن تەكشۈرۈڭ.</string>
    <string name="ConversationUpdateItem_view">كۆرسەت</string>
    <string name="ConversationUpdateItem_the_disappearing_message_time_will_be_set_to_s_when_you_message_them">سىز ئۇلارغا ئۇچۇر يوللىغاندا غايىب ئۇچۇر ۋاقتى %1$s غا تەڭشەلدى.</string>
    <!-- Update item button text to show to boost a feature -->
    <string name="ConversationUpdateItem_donate">ئىئانە قىلىڭ</string>
    <!-- Update item button text to send payment -->
    <string name="ConversationUpdateItem_send_payment">چىقىم يوللا</string>
    <!-- Update item button text to activate payments -->
    <string name="ConversationUpdateItem_activate_payments">چىقىم قىلىشنى ئاكتىپلا</string>
    <!-- Update item alerting the user they hid this person and that they can message them to unhide them -->
    <string name="ConversationUpdateItem_hidden_contact_message_to_add_back">سىز بۇ كىشىنى ئۆچۈرۈۋەتكەن، ئۇلارغا ئۇچۇر يوللىسىڭىز ئۇلار ئالاقىداشلار تىزىملىكىڭىزگە قايتا قوشۇلىدۇ.</string>

    <!-- audio_view -->
    <string name="audio_view__play_pause_accessibility_description">قوي… تورمۇزلا</string>
    <string name="audio_view__download_accessibility_description">چۈشۈر</string>

    <!-- QuoteView -->
    <string name="QuoteView_audio">ئۈن</string>
    <string name="QuoteView_video">سىن</string>
    <string name="QuoteView_photo">سۈرەت</string>
    <string name="QuoteView_gif">GIF</string>
    <string name="QuoteView_view_once_media">بىرلا كۆرسەت ۋاسىتە</string>
    <string name="QuoteView_sticker">چىراي ئىپادە</string>
    <string name="QuoteView_you">سىز</string>
    <string name="QuoteView_original_missing">ئەسلى ئۇچۇر تېپىلمىدى</string>
    <!-- Author formatting for group stories -->
    <string name="QuoteView_s_story">%1$s •ھېكايە</string>
    <!-- Label indicating that a quote is for a reply to a story you created -->
    <string name="QuoteView_your_story">ھېكايىڭىز</string>
    <!-- Label indicating that the story being replied to no longer exists -->
    <string name="QuoteView_no_longer_available">ئەمدى مەۋجۇت ئەمەس</string>
    <!-- Label for quoted gift -->
    <string name="QuoteView__donation_for_a_friend">دوستىڭىزغا ۋاكالىتەن ئىئانە قىلىش</string>

    <!-- ConversationParentFragment -->
    <!-- Title for dialog warning about lacking bluetooth permissions during a voice message -->
    <string name="ConversationParentFragment__bluetooth_permission_denied">Bluetooth ھوقۇقى رەت قىلىندى</string>
    <!-- Message for dialog warning about lacking bluetooth permissions during a voice message and references the permission needed by name -->
    <string name="ConversationParentFragment__please_enable_the_nearby_devices_permission_to_use_bluetooth_during_a_call">bluetooth ئارقىلىق ئاۋاز ئۇچۇرى خاتىرىلىمەكچى بولسىڭىز، «ئەتراپتىكى ئۈسكۈنىلەر» ئىقتىدارىنى قوزغىتىڭ.</string>
    <!-- Positive action for bluetooth warning dialog to open settings -->
    <string name="ConversationParentFragment__open_settings">تەڭشەكنى ئېچىش</string>
    <!-- Negative action for bluetooth warning dialog to dismiss dialog -->
    <string name="ConversationParentFragment__not_now">ھازىر ئەمەس</string>

    <!-- conversation_fragment -->
    <string name="conversation_fragment__scroll_to_the_bottom_content_description">ئەڭ ئاستىغا سىيرى</string>

    <!-- BubbleOptOutTooltip -->
    <!-- Message to inform the user of what Android chat bubbles are -->
<<<<<<< HEAD
    <string name="BubbleOptOutTooltip__description">Bubbles بولسا Android نىڭ بىر خىل ئىقتىدارى بولۇپ، Molly ئۈچۈن ئۇنى ئېتىۋېتەلەيسىز.</string>
=======
    <string name="BubbleOptOutTooltip__description">Bubbles بولسا Android نىڭ بىر خىل ئىقتىدارى بولۇپ، Signal پاراڭلىرى ئۈچۈن ئۇنى ئېتىۋېتەلەيسىز.</string>
>>>>>>> 13248506
    <!-- Button to dismiss the tooltip for opting out of using Android bubbles -->
    <string name="BubbleOptOutTooltip__not_now">ھازىر ئەمەس</string>
    <!-- Button to move to the system settings to control the use of Android bubbles -->
    <string name="BubbleOptOutTooltip__turn_off">تاقا</string>

    <!-- safety_number_change_dialog -->
    <string name="safety_number_change_dialog__safety_number_changes">بىخەتەرلىك نومۇرى ئۆزگەردى</string>
    <string name="safety_number_change_dialog__accept">قوبۇل قىل</string>
    <string name="safety_number_change_dialog__call_anyway">چاقىرىۋەر</string>
    <string name="safety_number_change_dialog__join_call">چاقىرىققا قېتىل</string>
    <string name="safety_number_change_dialog__continue_call">داۋاملىق چاقىر</string>
    <string name="safety_number_change_dialog__leave_call">چاقىرىقتىن ئايرىل</string>
    <string name="safety_number_change_dialog__the_following_people_may_have_reinstalled_or_changed_devices">تۆۋەندىكى كىشىلەر قايتا قاچىلىغان ياكى ئۈسكىنىسىنى ئالماشتۇرغاندەك قىلىدۇ. مەخپىيەتلىكنى ساقلاش ئۈچۈن ئۇلار بىلەن ئاراڭدىكى بىخەتەرلىك نومۇرىنى دەلىللە.</string>
    <string name="safety_number_change_dialog__view">كۆرسەت</string>
    <string name="safety_number_change_dialog__previous_verified">ئىلگىرى دەلىللەنگەن</string>

    <!-- EnableCallNotificationSettingsDialog__call_notifications_checklist -->
    <string name="EnableCallNotificationSettingsDialog__call_notifications_enabled">چاقىرىش ئۇقتۇرۇشلىرى قوزغىتىلدى.</string>
    <string name="EnableCallNotificationSettingsDialog__enable_call_notifications">چاقىرىش ئۇقتۇرۇشلىرىنى قوزغات</string>
    <string name="EnableCallNotificationSettingsDialog__enable_background_activity">ئارقا سۇپا پائالىيىتىنى قوزغات</string>
    <string name="EnableCallNotificationSettingsDialog__everything_looks_good_now">ھازىر ھەممە ئىش جايىدا كۆرۈنۈۋاتىدۇ!</string>
    <string name="EnableCallNotificationSettingsDialog__to_receive_call_notifications_tap_here_and_turn_on_show_notifications">چاقىرىش ئۇقتۇرۇشىنى تاپشۇرۇۋېلىش ئۈچۈن، بۇ جاينى چېكىپ، «ئۇقتۇرۇشلارنى كۆرسەت»نى ئېچىڭ.</string>
    <string name="EnableCallNotificationSettingsDialog__to_receive_call_notifications_tap_here_and_turn_on_notifications">چاقىرىش ئۇقتۇرۇشىنى تاپشۇرۇۋېلىش ئۈچۈن، بۇ جاينى چېكىپ، ئۇقتۇرۇشلارنى ئېچىڭ ھەمدە ئۈن ۋە قاڭقىش تىزىملىكى قوزغىتىلغانلىقىنى جەزملەڭ.</string>
    <string name="EnableCallNotificationSettingsDialog__to_receive_call_notifications_tap_here_and_enable_background_activity_in_battery_settings">چاقىرىش ئۇقتۇرۇشىنى تاپشۇرۇۋېلىش ئۈچۈن، بۇ جاينى چېكىپ، «توكدان» تەڭشەكلىرىدىن ئارقا سۇپا پائالىيىتىنى ئېچىڭ. </string>
    <string name="EnableCallNotificationSettingsDialog__settings">تەڭشەكلەر</string>
    <string name="EnableCallNotificationSettingsDialog__to_receive_call_notifications_tap_settings_and_turn_on_show_notifications">چاقىرىش ئۇقتۇرۇشىنى تاپشۇرۇۋېلىش ئۈچۈن، تەڭشەكلەرنى چېكىپ، «ئۇقتۇرۇشلارنى كۆرسەت»نى ئېچىڭ.</string>
    <string name="EnableCallNotificationSettingsDialog__to_receive_call_notifications_tap_settings_and_turn_on_notifications">چاقىرىش ئۇقتۇرۇشىنى تاپشۇرۇۋېلىش ئۈچۈن، تەڭشەكلەرنى چېكىپ، ئۇقتۇرۇشلارنى ئېچىڭ ھەمدە ئۈن ۋە قاڭقىش تىزىملىكى قوزغىتىلغانلىقىنى جەزملەڭ.</string>
    <string name="EnableCallNotificationSettingsDialog__to_receive_call_notifications_tap_settings_and_enable_background_activity_in_battery_settings">چاقىرىش ئۇقتۇرۇشىنى تاپشۇرۇۋېلىش ئۈچۈن، تەڭشەكلەرنى چېكىپ، «توكدان» تەڭشەكلىرىدىن ئارقا سۇپا پائالىيىتىنى ئېچىڭ.</string>

    <!-- country_selection_fragment -->
    <string name="country_selection_fragment__loading_countries">دۆلەتلەرنى يۈكلەۋاتىدۇ…</string>
    <string name="country_selection_fragment__search">ئىزدە</string>
    <string name="country_selection_fragment__no_matching_countries">مۇناسىپ دۆلەت يوق</string>

    <!-- device_add_fragment -->
    <string name="device_add_fragment__scan_the_qr_code_displayed_on_the_device_to_link">باغلىنىش ئۈچۈن ئۈسكىنىدە كۆرۈنگەن QR كودىنى سايىلەڭ</string>

    <!-- device_link_fragment -->
    <string name="device_link_fragment__link_device">ئۈسكىنە باغلا</string>

    <!-- device_list_fragment -->
    <string name="device_list_fragment__no_devices_linked">ھېچقانداق ئۈسكۈنە باغلانمىدى</string>
    <string name="device_list_fragment__link_new_device">يېڭى ئۈسكىنە باغلا</string>

    <!-- expiration -->
    <string name="expiration_off">تاقاق</string>

    <plurals name="expiration_seconds">
        <item quantity="other">%1$d سېكۇنت</item>
    </plurals>

    <string name="expiration_seconds_abbreviated">%1$d سېكۇنت</string>

    <plurals name="expiration_minutes">
        <item quantity="other">%1$d مىنۇت</item>
    </plurals>

    <string name="expiration_minutes_abbreviated">%1$d مىنۇت</string>

    <plurals name="expiration_hours">
        <item quantity="other">%1$d سائەت</item>
    </plurals>

    <string name="expiration_hours_abbreviated">%1$d سائەت</string>

    <plurals name="expiration_days">
        <item quantity="other">%1$d كۈن</item>
    </plurals>

    <string name="expiration_days_abbreviated">%1$d كۈن</string>

    <plurals name="expiration_weeks">
        <item quantity="other">%1$d ھەپتە</item>
    </plurals>

    <string name="expiration_weeks_abbreviated">%1$d ھەپتە</string>
    <string name="expiration_combined">%1$s %2$s</string>

    <!-- unverified safety numbers -->
    <string name="IdentityUtil_unverified_banner_one">سىزنىڭ %1$s بىلەن بولغان بىخەتەرلىك نومۇرىڭىز ئۆزگەردى ۋە تېخىچە دەلىللەنمىدى</string>
    <string name="IdentityUtil_unverified_banner_two">سىزنىڭ %1$s ۋە %2$s بولغان بىخەتەرلىك نومۇرىڭىز تېخىچە دەلىللەنمىدى</string>
    <string name="IdentityUtil_unverified_banner_many">سىزنىڭ %1$s، %2$s ۋە %3$s بىلەن بولغان بىخەتەرلىك نومۇرىڭىز تېخىچە دەلىللەنمىدى</string>

    <string name="IdentityUtil_unverified_dialog_one">سىزنىڭ %1$s بىلەن بولغان بىخەتەرلىك نومۇرىڭىز ئۆزگەردى ۋە تېخىچە دەلىللەنمىدى. بۇ دېگەنلىك بىرەيلەننىڭ سىزنىڭ ئالاقىڭىزگە توسقۇنلۇق قىلماقچى بولغانلىقىدىن ياكى «%1$s» نىڭ Signal نى قايتا قاچىلىغانلىقىدىن دېرەك بېرىدۇ.</string>
    <string name="IdentityUtil_unverified_dialog_two">سىزنىڭ %1$s ۋە %2$s بىلەن بولغان بىخەتەرلىك نومۇرىڭىز دەلىللەنمىگەن. بەلكىم بەزىلەر ئالاقىڭىزغا ئېرىشىشنى سىناۋاتقان ياكى ئۇلار ئادەتتىكىدەك Signal نى قايتا ئورناتقان بولۇشى مۇمكىن.</string>
    <string name="IdentityUtil_unverified_dialog_many">سىزنىڭ %1$s، %2$s ۋە %3$s بىلەن بولغان بىخەتەرلىك نومۇرىڭىز دەلىللەنمىگەن. بەلكىم بەزىلەر ئالاقىڭىزغا ئېرىشىشنى سىناۋاتقان ياكى ئۇلار ئادەتتىكىدەك Signal نى قايتا ئورناتقان بولۇشى مۇمكىن.</string>

    <string name="IdentityUtil_untrusted_dialog_one">سىزنىڭ %1$s بىلەن بولغان بىخەتەرلىك نومۇرىڭىز ئۆزگەردى.</string>
    <string name="IdentityUtil_untrusted_dialog_two">سىزنىڭ %1$s ۋە %2$s بىلەن بولغان بىخەتەرلىك نومۇرىڭىز شۇئان ئۆزگەردى.</string>
    <string name="IdentityUtil_untrusted_dialog_many">سىزنىڭ %1$s، %2$s ۋە %3$s بىلەن بولغان بىخەتەرلىك نومۇرىڭىز شۇئان ئۆزگەردى.</string>

    <plurals name="identity_others">
        <item quantity="other">%1$d باشقىلار</item>
    </plurals>

    <!-- giphy_activity -->
    <string name="giphy_activity_toolbar__search_gifs">‫GIF ئىزدە</string>

    <!-- giphy_fragment -->
    <string name="giphy_fragment__nothing_found">ھىچنېمە تېپىلمىدى</string>

    <!-- database_migration_activity -->
    <string name="database_migration_activity__would_you_like_to_import_your_existing_text_messages">مەۋجۇت تېكىست ئۇچۇرلىرىڭىزنى Signal نىڭ شىفىرلانغان ساندانىغا ئەكىرەمسىز؟</string>
    <string name="database_migration_activity__the_default_system_database_will_not_be_modified">كۆڭۈلدىكى سىستېما ساندانىدا ھېچقانداق ئۆزگەرتىش ياكى ئۆزگىرىش بولمايدۇ</string>
    <string name="database_migration_activity__skip">ئاتلا</string>
    <string name="database_migration_activity__import">ئەكىر</string>
    <string name="database_migration_activity__this_could_take_a_moment_please_be_patient">بۇنىڭغا ئازراق ۋاقىت كېتىشى مۇمكىن، سەۋر قىلىڭ. ئەكىرىش تاماملانغاندا سىزنى ئەسكەرتىمىز.</string>
    <string name="database_migration_activity__importing">ئەكىرىۋاتىدۇ</string>


    <!-- load_more_header -->
    <string name="load_more_header__see_full_conversation">تولۇق پاراڭنى كۆرۈش</string>
    <string name="load_more_header__loading">يۈكلەۋاتىدۇ</string>

    <!-- media_overview_activity -->
    <string name="media_overview_activity__no_media">ۋاسىتە يوق</string>

    <!-- message_recipients_list_item -->
    <string name="message_recipients_list_item__view">كۆرسەت</string>
    <string name="message_recipients_list_item__resend">قايتا يوللا</string>

    <!-- Displayed in a toast when user long presses an item in MyStories -->
    <string name="MyStoriesFragment__copied_sent_timestamp_to_clipboard">يوللانغان ۋاقىت تامغىسى چاپلاش تاختىسىغا كۆچۈرۈلدى.</string>
    <!-- Displayed when there are no outgoing stories -->
    <string name="MyStoriesFragment__updates_to_your_story_will_show_up_here">ھېكايىڭىزدىكى يېڭىلىقلار بۇ يەردە كۆرۈنىدۇ.</string>

    <!-- GroupUtil -->
    <plurals name="GroupUtil_joined_the_group">
        <item quantity="other">%1$s گۇرۇپپىغا قوشۇلدى.</item>
    </plurals>
    <string name="GroupUtil_group_name_is_now">ھازىرقى گۇرۇپپا ئاتى «%1$s».</string>

    <!-- prompt_passphrase_activity -->
    <string name="prompt_passphrase_activity__unlock">قۇلۇپ ئاچ</string>

    <!-- prompt_mms_activity -->
    <string name="prompt_mms_activity__signal_requires_mms_settings_to_deliver_media_and_group_messages">سىمسىز تېلېگراف سودىگىرىڭىزنىڭ تورى ئارقىلىق كۆپ ۋاسىتە ئۇچۇر ۋە گۇرۇپپا ئۇچۇرى يوللاشتا، Signal كۆپ ۋاسىتە ئۇچۇر تەڭشىكىنى زىيارەت قىلىشقا ئېھتىياجلىق. ئۈسكۈنىڭىزدىن بۇ ئۇچۇرلارغا ئېرىشكىلى بولمىدى، قۇلۇپلانغان ئۈسكۈنە ياكى چەكلىك سەپلىمىلىك ئۈسكۈنىلەردە مۇشۇنىڭغا ئوخشاش ئەھۋال مەۋجۇت.</string>
    <string name="prompt_mms_activity__to_send_media_and_group_messages_tap_ok">ۋاسىتە ۋە گۇرۇپپا ئۇچۇرى يوللاشتا، «جەزملە» نى چېكىپ زۆرۈر تەڭشەكلەرنى تاماملاش كېرەك. كۆپ ۋاسىتە ئۇچۇر تەڭشىكىنى تېلېگراف سودىگىرىڭىزنىڭ «تېلگراف سودىگەر APN» دىن تاپالايسىز. بۇ مەشغۇلاتنى بىرلا قېتىم قىلىسىز.</string>

    <!-- BadDecryptLearnMoreDialog -->
    <string name="BadDecryptLearnMoreDialog_delivery_issue">يەتكۈزۈش مەسىلىسى</string>
    <string name="BadDecryptLearnMoreDialog_couldnt_be_delivered_individual">%1$s ئەۋەتكەن ئۇچۇر، چاپلاق، ئىنكاس ياكى ئوقۇلغانلىق ئۇقتۇرۇشىنى سىزگە يەتكۈزگىلى بولمىدى. ئۇلار ئۇنى سىزگە بىۋاسىتە ياكى گۇرۇپپىدا يوللاپ سىناپ باقسا بولىدۇ.</string>
    <string name="BadDecryptLearnMoreDialog_couldnt_be_delivered_group">%1$s ئەۋەتكەن ئۇچۇر، چاپلاق، ئىنكاس ياكى ئوقۇلغانلىق ئۇقتۇرۇشىنى سىزگە يەتكۈزگىلى بولمىدى.</string>

    <!-- profile_create_activity -->
    <string name="CreateProfileActivity_first_name_required">ئات (زۆرۈر)</string>
    <string name="CreateProfileActivity_last_name_optional">تەگئات (تاللاشچان)</string>
    <string name="CreateProfileActivity_next">كېيىنكى</string>
    <string name="CreateProfileActivity_custom_mms_group_names_and_photos_will_only_be_visible_to_you">ئىختىيارى MMS گۇرۇپپا ئىسمى ۋە رەسىملىرى سىزگىلا كۆرۈنىدۇ.</string>
    <string name="CreateProfileActivity_group_descriptions_will_be_visible_to_members_of_this_group_and_people_who_have_been_invited">گۇرۇپپا تونۇشتۇرۇشىنى بۇ گۇرۇپپىنىڭ ئەزالىرى ۋە تەكلىپ قىلىنغان كىشىلەر كۆرەلەيدۇ.</string>

    <!-- EditAboutFragment -->
    <string name="EditAboutFragment_about">ھەققىدە</string>
    <string name="EditAboutFragment_write_a_few_words_about_yourself">ئۆزىڭىز ھەققىدە بايان…</string>
    <string name="EditAboutFragment_count">%1$d/%2$d</string>
    <string name="EditAboutFragment_speak_freely">بەھۇزۇر سۆزلەڭ</string>
    <string name="EditAboutFragment_encrypted">شىفىرلاندى</string>
    <string name="EditAboutFragment_be_kind">ئاقكۆڭۈل</string>
    <string name="EditAboutFragment_coffee_lover">قەھۋەچىلەر</string>
    <string name="EditAboutFragment_free_to_chat">پاراڭلىشايلى</string>
    <string name="EditAboutFragment_taking_a_break">ئارام ئارايلى</string>
    <string name="EditAboutFragment_working_on_something_new">يېڭىلىقنى سىنايلى</string>

    <!-- EditProfileFragment -->
    <string name="EditProfileFragment__edit_group">گۇرۇپپا تەھرىر</string>
    <string name="EditProfileFragment__group_name">گۇرۇپپا ئاتى</string>
    <string name="EditProfileFragment__group_description">گۇرۇپپا تونۇشتۇرۇشى</string>
  <!-- Removed by excludeNonTranslatables <string name="EditProfileFragment__support_link" translatable="false">https://support.signal.org/hc/articles/360007459591</string> -->

    <!-- EditProfileNameFragment -->
    <string name="EditProfileNameFragment_your_name">ئاتىڭىز</string>
    <string name="EditProfileNameFragment_first_name">ئات</string>
    <string name="EditProfileNameFragment_last_name_optional">تەگئات (تاللاشچان)</string>
    <string name="EditProfileNameFragment_save">ساقلا</string>
    <string name="EditProfileNameFragment_failed_to_save_due_to_network_issues_try_again_later">تور كاشىلىسى سەۋەبىدىن ساقلىيالمىدى. سەل تۇرۇپ قايتا سىناڭ.</string>

    <!-- recipient_preferences_activity -->
    <string name="recipient_preference_activity__shared_media">ھەمبەھىرلەنگەن ۋاسىتە</string>

    <!-- recipients_panel -->

    <!-- verify_display_fragment -->
    <string name="verify_display_fragment__to_verify_the_security_of_your_end_to_end_encryption_with_s"><![CDATA[%1$s بىلەن ئاراڭلاردىكى تېرمىنالدىن تېرمىنالغىچە بولغان مەخپىيلەشتۈرۈشنىڭ بىخەتەرلىكىنى دەلىللەش ئۈچۈن يۇقىرىدىكى نومۇرلارنى ئۇلارنىڭ ئۈسكۈنىسىدىكى نومۇر بىلەن سېلىشتۇرۇپ بېقىڭ. ئۇلارنىڭ تېلېفونىدىكى كودنى سىكاننېرلىسىڭىزمۇ بولىدۇ. <a href=\"https://signal.org/redirect/safety-numbers\">تەپسىلاتى.</a>]]></string>
    <string name="verify_display_fragment__tap_to_scan">چېكىلسە تارايدۇ</string>
    <string name="verify_display_fragment__successful_match">ئوڭۇشلۇق ماسلاشتى</string>
    <string name="verify_display_fragment__failed_to_verify_safety_number">بىخەتەرلىك نومۇرىنى دەلىللىيەلمىدى</string>
    <string name="verify_display_fragment__loading">قاچىلىنىۋاتىدۇ…</string>
    <string name="verify_display_fragment__mark_as_verified">دەلىللەندى بەلگىسى سال</string>
    <string name="verify_display_fragment__clear_verification">دەلىللەشنى تازىلا</string>

    <!-- verify_identity -->
    <string name="verify_identity__share_safety_number">بىخەتەرلىك نومۇر ھەمبەھىر</string>

    <!-- verity_scan_fragment -->
    <string name="verify_scan_fragment__scan_the_qr_code_on_your_contact">ئالاقەداشىڭىزنىڭ ئۈسكۈنىسىدىكى QR كودىنى تاراڭ.</string>

    <!-- webrtc_answer_decline_button -->
    <string name="webrtc_answer_decline_button__swipe_up_to_answer">ئۈستىگە سۈرۈلسە جاۋاب</string>
    <string name="webrtc_answer_decline_button__swipe_down_to_reject">ئاستىغا سۈرۈلسە رەت قىلىدۇ</string>

    <!-- message_details_header -->
    <string name="message_details_header__issues_need_your_attention">كاشىلا كۆرۈلدى دىققەت قىلىڭ.</string>
    <string name="message_details_header_sent">يوللانغان</string>
    <string name="message_details_header_received">تاپشۇرۇۋېلىنغان</string>
    <string name="message_details_header_disappears">غايىب</string>
    <string name="message_details_header_via">يولى</string>

    <!-- message_details_recipient_header -->
    <string name="message_details_recipient_header__pending_send">كۈتۈۋاتىدۇ…</string>
    <string name="message_details_recipient_header__sent_to">تاپشۇرۇۋالغۇچى</string>
    <string name="message_details_recipient_header__sent_from">يوللىغۇچى</string>
    <string name="message_details_recipient_header__delivered_to">يەتكۈزۈلگۈچى</string>
    <string name="message_details_recipient_header__read_by">ئوقۇغۇچى</string>
    <string name="message_details_recipient_header__not_sent">يوللىمىدى</string>
    <string name="message_details_recipient_header__viewed">كۆرگۈچى</string>
    <string name="message_details_recipient_header__skipped">ئاتلاندى</string>

    <!-- message_Details_recipient -->
    <string name="message_details_recipient__failed_to_send">يوللانمىدى</string>
    <string name="message_details_recipient__new_safety_number">يېڭى بىخەتەرلىك نومۇرى</string>
    <!-- Button text shown in message details when the message has an edit history and this will let them view the history -->
    <string name="MessageDetails__view_edit_history">تەھرىرلەش تارىخىنى كۆرۈش</string>

    <!-- AndroidManifest.xml -->
    <string name="AndroidManifest__create_passphrase">ئىم ئىبارىسى قۇر</string>
    <string name="AndroidManifest__select_contacts">ئالاقەداش تاللاش</string>
    <string name="AndroidManifest__change_passphrase">ئىم ئىبارىسى ئۆزگەرت</string>
    <string name="AndroidManifest__verify_safety_number">بىخەتەرلىك نومۇر دەلىللە</string>
    <string name="AndroidManifest__media_preview">ۋاسىتە ئالدىن كۆرسەت</string>
    <string name="AndroidManifest__message_details">ئۇچۇر تەپسىلاتى</string>
    <string name="AndroidManifest__linked_devices">باغلانغان ئۈسكۈنىلەر</string>
    <string name="AndroidManifest__invite_friends">دوستلىرىڭىزنى تەكلىپ قىلىڭ</string>
    <string name="AndroidManifest_archived_conversations">ئارخىپلانغان پاراڭلار</string>
    <string name="AndroidManifest_remove_photo">رەسىمنى چىقىرىۋېتىش</string>

    <!-- HelpFragment -->
    <string name="HelpFragment__have_you_read_our_faq_yet">كۆپ ئۇچرايدىغان مەسىلىگە جاۋابنى ئوقۇدىڭىزمۇ؟</string>
    <string name="HelpFragment__next">كېيىنكى</string>
    <string name="HelpFragment__contact_us">بىز بىلەن ئالاقىلىشىڭ</string>
    <string name="HelpFragment__tell_us_whats_going_on">نېمە ئىش بولغانلىقىنى ئېيىتىڭ</string>
    <string name="HelpFragment__include_debug_log">سازلاش خاتىرىسىنى ئۆز ئىچىگە ئالىدۇ.</string>
    <string name="HelpFragment__whats_this">بۇ نېمە؟</string>
    <string name="HelpFragment__how_do_you_feel">قانداقراق ھېس قىلىۋاتىسىز؟ (تاللاشچان)</string>
    <string name="HelpFragment__tell_us_why_youre_reaching_out">نېمە ئۈچۈن بىز بىلەن ئالاقە قىلغانلىقىڭىزنى ئېيتىڭ.</string>
  <!-- Removed by excludeNonTranslatables <string name="HelpFragment__emoji_5" translatable="false">emoji_5</string> -->
  <!-- Removed by excludeNonTranslatables <string name="HelpFragment__emoji_4" translatable="false">emoji_4</string> -->
  <!-- Removed by excludeNonTranslatables <string name="HelpFragment__emoji_3" translatable="false">emoji_3</string> -->
  <!-- Removed by excludeNonTranslatables <string name="HelpFragment__emoji_2" translatable="false">emoji_2</string> -->
  <!-- Removed by excludeNonTranslatables <string name="HelpFragment__emoji_1" translatable="false">emoji_1</string> -->
  <!-- Removed by excludeNonTranslatables <string name="HelpFragment__link__debug_info" translatable="false">https://support.signal.org/hc/articles/360007318591</string> -->
  <!-- Removed by excludeNonTranslatables <string name="HelpFragment__link__faq" translatable="false">https://support.signal.org</string> -->
    <string name="HelpFragment__support_info">قوللاش ئۇچۇرى</string>
    <string name="HelpFragment__signal_android_support_request">Signal Android قوللاش ئىلتىماسى</string>
    <string name="HelpFragment__debug_log">سازلاش خاتىرىسى:</string>
    <string name="HelpFragment__could_not_upload_logs">خاتىرىنى يۈكلىيەلمىدى</string>
    <string name="HelpFragment__please_be_as_descriptive_as_possible">ئامالنىڭ بارىچە ئەتراپلىق بايان قىلىپ ۋەقەنى چۈشىنىشىمىزگە ياردەم بېرىڭ.</string>
    <string-array name="HelpFragment__categories_5">
        <item>\\ - \\ - بىر تاللاشنى تاللاڭ \\ - \\ -</item>
        <item>بەزى نەرسە ئىشلىمەيۋاتىدۇ</item>
        <item>ئىقتىدار ئىلتىماسى</item>
        <item>سوئال</item>
        <item>تەكلىپ-پىكىر</item>
        <item>باشقىلار</item>
        <item>چىقىم (MobileCoin)</item>
        <item>ئىئانە ۋە ئىزنەك</item>
        <item>SMS نى چىقىرىش</item>
    </string-array>

    <!-- ReactWithAnyEmojiBottomSheetDialogFragment -->
    <string name="ReactWithAnyEmojiBottomSheetDialogFragment__this_message">بۇ ئۇچۇر</string>
    <string name="ReactWithAnyEmojiBottomSheetDialogFragment__recently_used">يېقىندا ئىشلىتىلدى</string>
    <string name="ReactWithAnyEmojiBottomSheetDialogFragment__smileys_and_people">كۈلۈمسىرەش&amp; كىشىلەر</string>
    <string name="ReactWithAnyEmojiBottomSheetDialogFragment__nature">تەبىئەت</string>
    <string name="ReactWithAnyEmojiBottomSheetDialogFragment__food">يېمەكلىك</string>
    <string name="ReactWithAnyEmojiBottomSheetDialogFragment__activities">پائالىيەت</string>
    <string name="ReactWithAnyEmojiBottomSheetDialogFragment__places">ئورۇن</string>
    <string name="ReactWithAnyEmojiBottomSheetDialogFragment__objects">نەرسە</string>
    <string name="ReactWithAnyEmojiBottomSheetDialogFragment__symbols">بەلگە</string>
    <string name="ReactWithAnyEmojiBottomSheetDialogFragment__flags">بايراق</string>
    <string name="ReactWithAnyEmojiBottomSheetDialogFragment__emoticons">ھېسسىيات ئىپادىلىرى</string>
    <string name="ReactWithAnyEmojiBottomSheetDialogFragment__no_results_found">ھېچقانداق نەتىجە تېپىلمىدى</string>

    <!-- arrays.xml -->
    <string name="arrays__use_default">كۆڭۈلدىكىنى ئىشلىتىش</string>
    <string name="arrays__use_custom">ئىختىيارىي ئىشلىتىش</string>

    <string name="arrays__mute_for_one_hour">1 سائەت ئۈنسىز قىلىش</string>
    <string name="arrays__mute_for_eight_hours">8 سائەت ئۈنسىز قىلىش</string>
    <string name="arrays__mute_for_one_day">1 كۈن ئۈنسىز قىلىش</string>
    <string name="arrays__mute_for_seven_days">7 كۈن ئۈنسىز قىلىش</string>
    <string name="arrays__always">ھەمىشە</string>

    <string name="arrays__settings_default">كۆڭۈلدىكى تەڭشەك</string>
    <string name="arrays__enabled">ئوچۇق</string>
    <string name="arrays__disabled">تاقالغان</string>

    <string name="arrays__name_and_message">ئات ۋە ئۇچۇر</string>
    <string name="arrays__name_only">ئاتلا</string>
    <string name="arrays__no_name_or_message">ئات ياكى ئۇچۇر يوق</string>

    <string name="arrays__images">رەسىملەر</string>
    <string name="arrays__audio">ئۈن</string>
    <string name="arrays__video">سىن</string>
    <string name="arrays__documents">پۈتۈكلەر</string>

    <string name="arrays__small">كىچىك</string>
    <string name="arrays__normal">نورمال</string>
    <string name="arrays__large">چوڭ</string>
    <string name="arrays__extra_large">تېخىمۇ چوڭ</string>

    <string name="arrays__default">كۆڭۈلدىكى</string>
    <string name="arrays__high">يۇقىرى</string>
    <string name="arrays__max">ئەڭ يۇقىرى</string>

    <!-- plurals.xml -->
    <plurals name="hours_ago">
        <item quantity="other">%1$d سائەت</item>
    </plurals>

    <!-- preferences.xml -->
    <string name="preferences_beta">سىناق</string>
    <string name="preferences__sms_mms">تېكىست ئۇچۇر ۋە كۆپ ۋاسىتە ئۇچۇر</string>
    <string name="preferences__pref_use_address_book_photos">ئالاقە دەپتىرىدىكى سۈرەتنى ئىشلىتىدۇ</string>
    <string name="preferences__display_contact_photos_from_your_address_book_if_available">ئالاقەداش دەپتىرىدە سۈرەت بولسا ئۇنى كۆرسىتىدۇ</string>
    <!-- Preference menu item title for a toggle switch for preserving the archived state of muted chats. -->
    <string name="preferences__pref_keep_muted_chats_archived">ئۈنسىزلەنگەن پاراڭلارنى ئارخىپتا ساقلاش</string>
    <!-- Preference menu item description for a toggle switch for preserving the archived state of muted chats. -->
    <string name="preferences__muted_chats_that_are_archived_will_remain_archived">ئارخىپلانغان ئۈنسىز پاراڭلار يېڭى ئۇچۇر كەلگۈچە ئارخىپتا ساقلىنىدۇ.</string>
    <string name="preferences__generate_link_previews">ئۇلانما ئالدىن كۆرسىتىش ھاسىللايدۇ</string>
    <string name="preferences__retrieve_link_previews_from_websites_for_messages">سىز يوللىغان تور بېكەت ئۇلانمىسىدىن بىۋاسىتە ئالدىن كۆرسىتىش ھاسىللايدۇ.</string>
    <string name="preferences__change_passphrase">ئىم ئىبارىسى ئۆزگەرت</string>
    <string name="preferences__change_your_passphrase">ئىم ئىبارىسى ئۆزگەرتىڭ</string>
    <string name="preferences__enable_passphrase">ئېكران قۇلۇپ ئىم ئىبارىسىنى قوزغىتىدۇ</string>
    <string name="preferences__lock_signal_and_message_notifications_with_a_passphrase">ئېكران ۋە ئۇقتۇرۇشلارنى ئىم ئىبارىسى بىلەن قۇلۇپلايدۇ</string>
    <string name="preferences__screen_security">ئېكران بىخەتەرلىكى</string>
    <string name="preferences__auto_lock_signal_after_a_specified_time_interval_of_inactivity">ئەگەر Signal ئىشلەتمىگەن ھالەتتە مۇئەييەن ۋاقىت تۇرسا، ئۆزلۈكىدىن قۇلۇپلىنىدۇ</string>
    <string name="preferences__inactivity_timeout_passphrase">ئىشلەتمىگەندە ۋاقىت ھالقىش ئىم ئىبارىسى</string>
    <string name="preferences__inactivity_timeout_interval">ئىشلەتمىگەندە ۋاقىت ھالقىش ۋاقتى</string>
    <string name="preferences__notifications">ئۇقتۇرۇشلار</string>
    <string name="preferences__led_color">LED رەڭگى</string>
    <string name="preferences__led_color_unknown">نامەلۇم</string>
    <string name="preferences__pref_led_blink_title">LED چاقناش شەكلى</string>
    <string name="preferences__customize">خاسلاشتۇرۇش</string>
    <string name="preferences__change_sound_and_vibration">ئاۋاز ۋە تىتىرەشنى ئۆزگەرتىش</string>
    <string name="preferences__sound">ئاۋاز</string>
    <string name="preferences__silent">تىنچ</string>
    <string name="preferences__default">كۆڭۈلدىكى</string>
    <string name="preferences__repeat_alerts">تەكرار ئاگاھلاندۇرۇش</string>
    <string name="preferences__never">ھەرگىز</string>
    <string name="preferences__one_time">بىر قېتىم</string>
    <string name="preferences__two_times">ئىككى قېتىم</string>
    <string name="preferences__three_times">ئۈچ قېتىم</string>
    <string name="preferences__five_times">بەش قېتىم</string>
    <string name="preferences__ten_times">ئون قېتىم</string>
    <string name="preferences__vibrate">تىترەت</string>
    <string name="preferences__green">يېشىل</string>
    <string name="preferences__red">قىزىل</string>
    <string name="preferences__blue">كۆك</string>
    <string name="preferences__orange">قىزغۇچ</string>
    <string name="preferences__cyan">كۆكۈچ</string>
    <string name="preferences__magenta">ئاچ قىزىل</string>
    <string name="preferences__white">ئاق</string>
    <string name="preferences__none">ھېچنېمە</string>
    <string name="preferences__fast">تېز</string>
    <string name="preferences__normal">نورمال</string>
    <string name="preferences__slow">ئاستا</string>
    <string name="preferences__help">ياردەم</string>
    <string name="preferences__advanced">ئالىي</string>
    <string name="preferences__donate_to_signal">‫Molly غا ئىئانە قىلىڭ</string>
    <!-- Preference label for making one-time donations to Signal -->
    <string name="preferences__privacy">مەخپىيەتلىك</string>
    <!-- Preference label for stories -->
    <string name="preferences__stories">ھېكايىلەر</string>
    <string name="preferences__mms_user_agent">MMS ئىشلەتكۈچى ۋەكىلى</string>
    <string name="preferences__advanced_mms_access_point_names">MMS نىڭ قولدا تەڭشەكلىرى</string>
    <string name="preferences__mmsc_url">MMSC URL</string>
    <string name="preferences__mms_proxy_host">MMS ۋاكالەتچى باش كومپيۇتېر</string>
    <string name="preferences__mms_proxy_port">MMS ۋاكالەتچى پورتى</string>
    <string name="preferences__mmsc_username">MMSC ئىشلەتكۈچى ئىسمى</string>
    <string name="preferences__mmsc_password">MMSC پارولى</string>
    <string name="preferences__sms_delivery_reports">قىسقا ئۇچۇر يەتكۈزۈش دوكلاتلىرى</string>
    <string name="preferences__request_a_delivery_report_for_each_sms_message_you_send">ئەۋەتكەن ھەر بىر قىسقا ئۇچۇر ئۈچۈن بىر يەتكۈزۈش دوكلاتى تەلەپ قىلىش</string>
    <string name="preferences__data_and_storage">مەلۇمات ۋە ساقلىغۇچ</string>
    <string name="preferences__storage">ساقلىغۇچ</string>
    <string name="preferences__payments">چىقىملار</string>
    <!-- Privacy settings payments section description -->
    <string name="preferences__payment_lock">پۇل تۆلەش قۇلۇپى</string>
    <string name="preferences__payments_beta">چىقىملار(سىناق)</string>
    <string name="preferences__conversation_length_limit">پاراڭ ئۇزۇنلۇقى چېكى</string>
    <string name="preferences__keep_messages">ئۇچۇرلارنى ساقلاپ قېلىش</string>
    <string name="preferences__clear_message_history">ئۇچۇر تارىخىنى تازىلا</string>
    <string name="preferences__linked_devices">باغلانغان ئۈسكۈنىلەر</string>
    <string name="preferences__light_theme">يورۇق</string>
    <string name="preferences__dark_theme">قاراڭغۇ</string>
    <string name="preferences__appearance">كۆرۈنۈش</string>
    <string name="preferences__theme">تېما</string>
    <string name="preferences__chat_color_and_wallpaper">پاراڭ رەڭگى ۋە تام قەغەز</string>
    <string name="preferences__disable_pin">PIN چەكلە</string>
    <string name="preferences__enable_pin">PIN نى قوزغات</string>
    <string name="preferences__if_you_disable_the_pin_you_will_lose_all_data">ئەگەر PIN نى چەكلىسىڭىز، Signal غا قايتا تىزىملاتقاندا ئۆزىڭىز زاپاسلاپ ۋە ئەسلىگە كەلتۈرمىگۈچە ھەممە سانلىق مەلۇماتلىرىڭىز يوقىلىدۇ، PIN چەكلەنسە تىزىملىتىش قۇلۇپىنى ئاچالمايسىز.</string>
    <string name="preferences__pins_keep_information_stored_with_signal_encrypted_so_only_you_can_access_it">PINلەر Signalدا ساقلانغان ئۇچۇرلارنى مەخپىيلەشتۈرۈپ ساقلايدۇ. شۇڭا سىزلا زىيارەت قىلالايسىز. ئارخىپىڭىز، سەپلىمىلىرىڭىز ۋە ئالاقەداشلىرىڭىز Signal نى قايتا قاچىلىغىنىڭىزدا ئەسلىگە كەلتۈرىلىدۇ. ئەپنى ئېچىش PIN نىڭىز كېرەك ئەمەس.</string>
    <string name="preferences__system_default">كۆڭۈلدىكى سىستېما</string>
    <string name="preferences__language">تىل</string>
    <string name="preferences__signal_messages_and_calls">Signal ئۇچۇر ۋە چاقىرىشلىرى</string>
    <string name="preferences__advanced_pin_settings">ئالىي PIN تەڭشەكلىرى</string>
    <string name="preferences__free_private_messages_and_calls">Signal ئىشلەتكۈچىلىرىگە ھەقسىز شەخسىي ئۇچۇرلار ۋە چاقىرىقلار</string>
    <string name="preferences__submit_debug_log">سازلاش خاتىرە يوللا</string>
    <string name="preferences__delete_account">ھېساباتنى ئۆچۈر</string>
    <string name="preferences__support_wifi_calling">«WiFi چاقىرىقى» ماسلىشىشچان ھالىتى</string>
    <string name="preferences__enable_if_your_device_supports_sms_mms_delivery_over_wifi">ئۈسكۈنىڭىز WiFi دا  قىسقا ئۇچۇر ياكى كۆپ ۋاسىتە ئۇچۇر ئەۋەتكەندە قوزغىتىڭ (پەقەت ئۈسكىنىڭىزدە «WiFi چاقىرىقى» ئاكتىپ بولسا قوزغىتىڭ)</string>
    <string name="preferences__incognito_keyboard">يوشۇرۇن ھەرپتاختىسى</string>
    <string name="preferences__read_receipts">ئوقۇلدى ئىشارىتى</string>
    <string name="preferences__if_read_receipts_are_disabled_you_wont_be_able_to_see_read_receipts">ئەگەر ئوقۇلدى ئىشارىتى ئېتىك بولسا، باشقىلارنىڭ ئوقۇلدى ئىشارەتلىرىنىمۇ كۆرەلمەيسىز.</string>
    <string name="preferences__typing_indicators">بېسىۋاتىدۇ كۆرسەتكۈچى</string>
    <string name="preferences__if_typing_indicators_are_disabled_you_wont_be_able_to_see_typing_indicators">ئەگەر بېسىۋاتىدۇ كۆرسەتكۈچى ئېتىك بولسا، باشقىلارنىڭ بېسىۋاتىدۇ كۆرسەتكۈچىنىمۇ كۆرەلمەيسىز.</string>
    <string name="preferences__request_keyboard_to_disable">ھەرپتاختىنىڭ خاسلاشتۇرۇپ ئۆگىنىش ئىقتىدارىنى چەكلەشنى ئىلتىماس قىلدى.</string>
    <string name="preferences__this_setting_is_not_a_guarantee">بۇ تەڭشەككە كاپالەتلىك قىلغىلى بولمايدۇ، ھەرپتاختىڭىز ئۇنىڭغا پەرۋا قىلماسلىقى مۇمكىن.</string>
  <!-- Removed by excludeNonTranslatables <string name="preferences__incognito_keyboard_learn_more" translatable="false">https://support.signal.org/hc/articles/360055276112</string> -->
    <string name="preferences_chats__when_using_mobile_data">كۆچمە مەلۇمات ئىشلەتكەندە</string>
    <string name="preferences_chats__when_using_wifi">Wi-Fi ئىشلەتكەندە</string>
    <string name="preferences_chats__when_roaming">كەزمە ۋاقتىدە</string>
    <string name="preferences_chats__media_auto_download">ۋاسىتەلەرنى ئاپتۇماتىك چۈشۈر</string>
    <string name="preferences_chats__message_history">ئۇچۇر تارىخى</string>
    <string name="preferences_storage__storage_usage">ساقلىغۇچ ئىشلىتىلىشى</string>
    <string name="preferences_storage__photos">سۈرەتلەر</string>
    <string name="preferences_storage__videos">سىنلەر</string>
    <string name="preferences_storage__files">ھۆججەتلەر</string>
    <string name="preferences_storage__audio">ئۈن</string>
    <string name="preferences_storage__review_storage">ساقلىغۇچ تەكشۈرۈش</string>
    <string name="preferences_storage__delete_older_messages">كونا ئۇچۇرلارنى ئۆچۈرەمسىز؟</string>
    <string name="preferences_storage__clear_message_history">ئۇچۇر تارىخىنى تازىلامسىز؟</string>
    <string name="preferences_storage__this_will_permanently_delete_all_message_history_and_media">بۇ ئۈسكۈىڭىزدىكى %1$s دىن بۇرۇنقى بارلىق ئۇچۇر ۋە ۋاسىتەلەرنى مەڭگۈلۈك ئۆچۈرۈۋېتىدۇ.</string>
    <string name="preferences_storage__this_will_permanently_trim_all_conversations_to_the_d_most_recent_messages">بۇ مەشغۇلات بارلىق پاراڭلارنى %1$s ئەڭ يېقىنقى ئۇچۇرلارغا يىغىنچاقلايدۇ.</string>
    <string name="preferences_storage__this_will_delete_all_message_history_and_media_from_your_device">بۇ ئۈسكۈنىڭىزدىكى بارلىق ئۇچۇر تارىخى ۋە ۋاسىتەلەرنى مەڭگۈلۈك ئۆچۈرۈۋېتىدۇ.</string>
    <string name="preferences_storage__are_you_sure_you_want_to_delete_all_message_history">راستلا بارلىق ئۇچۇر تارىخنى ئۆچۈرىۋېتەمسىز؟</string>
    <string name="preferences_storage__all_message_history_will_be_permanently_removed_this_action_cannot_be_undone">بارلىق ئۇچۇر تارىخى مەڭگۈلۈك ئۆچۈرىۋېتىلىدۇ. بۇ ھەرىكەتتىن كەينىگە يېنىۋالالمايسىز.</string>
    <string name="preferences_storage__delete_all_now">ھازىرلا ھەممىنى ئۆچۈر</string>
    <string name="preferences_storage__forever">مەڭگۈ</string>
    <string name="preferences_storage__one_year">1 يىل</string>
    <string name="preferences_storage__six_months">6 ئاي</string>
    <string name="preferences_storage__thirty_days">30 كۈن</string>
    <string name="preferences_storage__none">ھېچنېمە</string>
    <string name="preferences_storage__s_messages">%1$s ئۇچۇرلار</string>
    <string name="preferences_storage__custom">ئىختىيارى</string>
    <string name="preferences_advanced__use_system_emoji">سېسىتما ئىپادىسىنى قوللان</string>
    <string name="preferences_advanced__relay_all_calls_through_the_signal_server_to_avoid_revealing_your_ip_address">IP ئادرېسىڭىزنىڭ باشقىلارغا كۆرۈنۈپ قېلىشىدىن ساقلىنىش ئۈچۈن، بارلىق چاقىرىقلارنى Signal مۇلازىمېتىر ئارقىلىق ئالاقىداشلىرىڭىزغا ئۇلاپ يوللاڭ. قوزغاتسىڭىز چاقىرىق سۈپىتىنى تۆۋەنلىتىشى مۈمكىن.</string>
    <string name="preferences_advanced__always_relay_calls">چاقىرىقلارنى دائىم ئۇلاپ يوللا</string>
    <string name="preferences_app_protection__who_can">كىم قىلالايدۇ…</string>
    <!-- Privacy settings payments section title -->
    <string name="preferences_app_protection__payments">چىقىملار</string>
    <string name="preferences_chats__chats">پاراڭلار</string>
    <string name="preferences_data_and_storage__manage_storage">ساقلىغۇچ باشقۇرۇش</string>
    <string name="preferences_data_and_storage__use_less_data_for_calls">چاقىرىقلار ئۈچۈن ئازراق مەلۇمات ئىشلىتىش</string>
    <string name="preferences_data_and_storage__never">ھەرگىز</string>
    <string name="preferences_data_and_storage__wifi_and_mobile_data">كۆچمە مەلۇمات ۋە WiFi</string>
    <string name="preferences_data_and_storage__mobile_data_only">كۆچمە سانلىق مەلۇماتلا</string>
    <string name="preference_data_and_storage__using_less_data_may_improve_calls_on_bad_networks">ئاز مەلۇمات ئىشلىتىش ناچار تور شارائىتىدىكى چاقىرىقنى ياخشىلايدۇ</string>
    <string name="preferences_notifications__in_chat_sounds">پاراڭ ئىچىدىكى ئاۋاز</string>
    <string name="preferences_notifications__show">كۆرسەت</string>
    <string name="preferences_notifications__ringtone">قوڭغۇراق ئاۋازى</string>
    <string name="preferences_chats__message_text_size">ئۇچۇر خەت چوڭلۇقى</string>
    <string name="preferences_notifications__priority">مۇھىملىقى</string>
    <!-- Heading for the \'censorship circumvention\' section of privacy preferences -->
    <string name="preferences_communication__category_censorship_circumvention">تەكشۈرۈشتىن دالدىلىنىش</string>
    <!-- Title of the \'censorship circumvention\' toggle switch -->
    <string name="preferences_communication__censorship_circumvention">تەكشۈرۈشتىن دالدىلىنىش</string>
    <string name="preferences_communication__censorship_circumvention_if_enabled_signal_will_attempt_to_circumvent_censorship">ئەگەر قوزغىتىلسا، Molly تەكشۈرۈشتىن دالدىلىنىشنى سىنايدۇ. Molly سىز تۇرۇۋاتقان جايدا تەكشۈرۈلمىسە بۇ ئىقتىدارنى قوزغاتماڭ.</string>
    <!-- Summary text for \'censorship circumvention\' toggle. Indicates that we automatically enabled it because we believe you\'re in a censored country -->
    <string name="preferences_communication__censorship_circumvention_has_been_activated_based_on_your_accounts_phone_number">تەكشۈرۈشتىن دالدىلىنىش ھېساباتىڭىزدىكى تېلېفون نومۇرىغا ئاساسەن ئاكتىپلىنىدۇ.</string>
    <!-- Summary text for \'censorship circumvention\' toggle. Indicates that you disabled it even though we believe you\'re in a censored country -->
    <string name="preferences_communication__censorship_circumvention_you_have_manually_disabled">تەكشۈرۈشتىن دالدىلىنىشنى چەكلىدىڭىز</string>
    <!-- Summary text for \'censorship circumvention\' toggle. Indicates that you cannot use it because you\'re already connected to the Signal service -->
    <string name="preferences_communication__censorship_circumvention_is_not_necessary_you_are_already_connected">تەكشۈرۈشتىن دالدىلىنىش ھاجەتسىز، Signal مۇلازىمىتىگە ئاللىبۇرۇن باغلاندىڭىز.</string>
    <!-- Summary text for \'censorship circumvention\' toggle. Indicates that you cannot use it because you\'re not connected to the internet -->
    <string name="preferences_communication__censorship_circumvention_can_only_be_activated_when_connected_to_the_internet">تەكشۈرۈشتىن دالدىلىنىش پەقەت ئىنتېرنىتقا باغلانغاندىلا ئاكتىپلىنىدۇ.</string>
    <string name="preferences_communication__category_sealed_sender">يوشۇرۇن ئەۋەتكۈچى</string>
    <string name="preferences_communication__sealed_sender_allow_from_anyone">ھەممىسىدن قوبۇل قىل</string>
    <string name="preferences_communication__sealed_sender_allow_from_anyone_description">ئالاقەداشلىرىڭ ئارىسىدا بولمىغان ياكى ئارخىپىڭنى ھەمبەھىرلىمىگەن كىشىلەردىن، يوشۇرۇن ئەۋەتكۈچى ئۇچۇرلىرىنى قوبۇل قىلىشنى ئاكتىپلا.</string>
    <string name="preferences_communication__sealed_sender_learn_more">كۆپرەك ئۆگىنىش</string>
    <string name="preferences_setup_a_username">بىز ئىشلەتكۈچى ئىسمى سەپلە</string>
    <string name="preferences_proxy">ۋاكالەتچى</string>
    <string name="preferences_use_proxy">ۋاكالەتچى ئىشلىتىش</string>
    <string name="preferences_off">تاقاق</string>
    <string name="preferences_on">ئاچ</string>
    <string name="preferences_proxy_address">ۋاكالەتچى ئادرېس</string>
    <string name="preferences_only_use_a_proxy_if">ئەگەر كۆچمە سانلىق مەلۇمات ياكى Wi-Fi دا Signal غا باغلىنالمىسىڭىز ئۇنداقتا پەقەتلا ۋاكالەتچى ئىشلىتىڭ.</string>
    <string name="preferences_share">ھەمبەھىرلە</string>
    <string name="preferences_save">ساقلا</string>
    <string name="preferences_connecting_to_proxy">ۋاكالەتچىگە ئۇلىنىۋاتىدۇ…</string>
    <string name="preferences_connected_to_proxy">ۋاكالەتچىگە باغلاندى</string>
    <string name="preferences_connection_failed">باغلىنالمىدى</string>
    <string name="preferences_couldnt_connect_to_the_proxy">ۋاكالەتچىگە باغلىنالمىدى. ۋاكالەتچى ئادرېسىنى تەكشۈرۈپ ئاندىن قايتا سىناڭ.</string>
    <string name="preferences_you_are_connected_to_the_proxy">ۋاكالەتچىگە باغلاندىڭىز. خالىغان ۋاقىتتا تەڭشەكلەردىن ۋاكالەتچىنى تاقىۋېتەلەيسىز.</string>
    <string name="preferences_success">مۇۋەپپەقىيەتلىك</string>
    <string name="preferences_failed_to_connect">باغلىنالمىدى</string>
    <string name="preferences_enter_proxy_address">ۋاكالەتچى ئادرېسنى كىرگۈزۈڭ</string>
    <!-- Preference title for changing navigation (bottom) bar size -->
    <string name="preferences_navigation_bar_size">يول باشلاش بالدىقى چوڭلۇقى</string>
    <!-- Preference summary for normal navigation bar size -->
    <string name="preferences_normal">نورمال</string>
    <!-- Preference summary for compact navigation bar size -->
    <string name="preferences_compact">ئىخچام</string>


    <string name="configurable_single_select__customize_option">ئىختىيارىچە تاللاش</string>

    <!-- Internal only preferences -->
  <!-- Removed by excludeNonTranslatables <string name="preferences__internal_preferences" translatable="false">Internal Preferences</string> -->
  <!-- Removed by excludeNonTranslatables <string name="preferences__internal_details" translatable="false">Internal Details</string> -->
  <!-- Removed by excludeNonTranslatables <string name="preferences__internal_stories_dialog_launcher" translatable="false">Stories dialog launcher</string> -->


    <!-- Payments -->
    <string name="PaymentsActivityFragment__all_activity">ھەممە پائالىيەت</string>
    <string name="PaymentsAllActivityFragment__all">ھەممىسى</string>
    <string name="PaymentsAllActivityFragment__sent">يوللانغان</string>
    <string name="PaymentsAllActivityFragment__received">تاپشۇرۇۋېلىنغان</string>

    <string name="PaymentsHomeFragment__introducing_payments">تونۇشتۇرۇش چىقىمى (سىناق)</string>
    <string name="PaymentsHomeFragment__use_signal_to_send_and_receive">سىز Molly دا MobileCoin يوللاپ ۋە قوبۇللىيالايسىز،  ئۇ شەخسىيەت گەۋدىلەندۈرۈلگەن يېڭى رەقەملىك پۇل. باشلاش ئۈچۈن ئاكتىپلاڭ.</string>
    <string name="PaymentsHomeFragment__activate_payments">چىقىم قىلىشنى ئاكتىپلا</string>
    <string name="PaymentsHomeFragment__activating_payments">چىقىم قىلىشنى ئاكتىپلاۋاتىدۇ…</string>
    <string name="PaymentsHomeFragment__restore_payments_account">چىقىم ھېساباتىنى ئەسلىگە قايتۇر</string>
    <string name="PaymentsHomeFragment__no_recent_activity_yet">يېقىنقى پائالىيەت يوق</string>
    <string name="PaymentsHomeFragment__recent_activity">يېقىنقى پائالىيەت</string>
    <string name="PaymentsHomeFragment__see_all">ھەممىنى كۆرسەت</string>
    <string name="PaymentsHomeFragment__add_funds">پۇل قوش</string>
    <string name="PaymentsHomeFragment__send">ئەۋەت</string>
    <string name="PaymentsHomeFragment__sent_s">%1$s غا يوللاندى</string>
    <string name="PaymentsHomeFragment__received_s">%1$s تاپشۇرۇۋالدى</string>
    <string name="PaymentsHomeFragment__transfer_to_exchange">ئالماشتۇرۇشقا يۆتكە</string>
    <string name="PaymentsHomeFragment__currency_conversion">پۇل ئالماشتۇرۇش</string>
    <string name="PaymentsHomeFragment__deactivate_payments">چىقىملارنى چەكلە</string>
    <string name="PaymentsHomeFragment__recovery_phrase">ئەسلىگە كەلتۈرۈش جۈملىسى</string>
    <string name="PaymentsHomeFragment__help">ياردەم</string>
    <string name="PaymentsHomeFragment__coin_cleanup_fee">تەڭگە تازىلاش ھەققى</string>
    <string name="PaymentsHomeFragment__sent_payment">چىقىم يوللاندى</string>
    <string name="PaymentsHomeFragment__received_payment">تاپشۇرۇۋالغان چىقىم</string>
    <string name="PaymentsHomeFragment__processing_payment">چىقىمنى بېجىرىۋاتىدۇ</string>
    <string name="PaymentsHomeFragment__unknown_amount">---</string>
    <string name="PaymentsHomeFragment__currency_conversion_not_available">پۇل ئالماشتۇرۇشقا بولمايدۇ</string>
    <string name="PaymentsHomeFragment__cant_display_currency_conversion">پۇل ئالماشتۇرۇشنى كۆرسىتەلمەيدۇ. تېلېفون باغلىنىشىڭىزنى تەكشۈرۈپ ئاندىن قايتا سىناڭ.</string>
    <string name="PaymentsHomeFragment__payments_is_not_available_in_your_region">چىقىم ئىقتىدارىنى سىز تۇرۇشلۇق جايدا ئىشلەتكىلى بولمايدۇ.</string>
    <string name="PaymentsHomeFragment__could_not_enable_payments">چىقىمنى قوزغىتالمىدى. سەل تۇرۇپ قايتا سىناڭ.</string>
    <string name="PaymentsHomeFragment__deactivate_payments_question">چىقىملارنى چەكلەمدۇ؟</string>
    <string name="PaymentsHomeFragment__you_will_not_be_able_to_send">ئەگەر چىقىم قىلىشنى چەكلىسىڭىز Molly دا MobileCoin ئەۋەتىپ ياكى قوبۇللىيالمايسىز.</string>
    <string name="PaymentsHomeFragment__deactivate">چەكلە</string>
    <string name="PaymentsHomeFragment__continue">داۋاملاشتۇر</string>
    <string name="PaymentsHomeFragment__balance_is_not_currently_available">نۆۋەتتە قالدۇقنى ئىشلەتكىلى بولمايدۇ.</string>
    <string name="PaymentsHomeFragment__payments_deactivated">چىقىم چەكلەندى.</string>
    <string name="PaymentsHomeFragment__payment_failed">چىقىم قىلالمىدى</string>
    <string name="PaymentsHomeFragment__details">تەپسىلاتى</string>
  <!-- Removed by excludeNonTranslatables <string name="PaymentsHomeFragment__learn_more__activate_payments" translatable="false">https://support.signal.org/hc/articles/360057625692#payments_activate </string>
    <string name="PaymentsHomeFragment__you_can_use_signal_to_send">‫Molly نى ئىشلىتىپ MobileCoin ئەۋەتەلەيسىز ۋە تاپشۇرىۋالالايسىز. بارلىق چىقىملار MobileCoins ۋە MobileCoin ھەميانىنىڭ ئىشلىتىش شەرتلىرىگە بويسۇنىدۇ. بۇ سىناق ئىقتىدارى، شۇڭا بەزى مەسىلىلەرگە دۇچ كېلىشىڭىز ھەمدە چىقىم ياكى قالدۇقلىرىڭىزنى يوقىتىپ قويسىڭىز ئەسلىگە كەلتۈرەلمەسلىكىڭىز مۈمكىن. </string> -->
    <string name="PaymentsHomeFragment__activate">ئاكتىپلا</string>
    <string name="PaymentsHomeFragment__view_mobile_coin_terms">MobileCoin ماددىلىرىنى كۆرسەت</string>
    <string name="PaymentsHomeFragment__payments_not_available">‫Molly دا چىقىم ئەمدى ئىشلىمەيدۇ. سىز مەبلەغلىرىڭىزنى ئالماشتۇرۇش ئورنىغا داۋاملىق يۆتكىيەلەيسىز. ئەمما ئەمدى چىقىمنى يوللاپ ۋە تاپشۇرىۋالالمايسىز ياكى مەبلەغ قوشالمايسىز.</string>

  <!-- Removed by excludeNonTranslatables <string name="PaymentsHomeFragment__mobile_coin_terms_url" translatable="false">https://www.mobilecoin.com/terms-of-use.html</string> -->
    <!-- Alert dialog title which shows up after a payment to turn on payment lock -->
    <string name="PaymentsHomeFragment__turn_on">كەلگۈسىدىكى پۇل تۆلەش ئۈچۈن پۇل تۆلەش قۇلۇپىنى ئاچامسىز؟</string>
    <!-- Alert dialog description for why payment lock should be enabled before sending payments -->
    <string name="PaymentsHomeFragment__add_an_additional_layer">قوشۇمچە بىخەتەرلىك تەدبىرى قوللىنىپ پۇل تۆلەش ئىقتىدارى ئۈچۈن Android  ئېكران قۇلۇپى ياكى بارماق ئىزى تەلەپ قىلىدىغان قىلىپ تەڭشەڭ.</string>
    <!-- Alert dialog button to enable payment lock -->
    <string name="PaymentsHomeFragment__enable">ئاچ</string>
    <!-- Alert dialog button to not enable payment lock for now -->
    <string name="PaymentsHomeFragment__not_now">ھازىر ئەمەس</string>
    <!-- Alert dialog title which shows up to update app to send payments -->
    <string name="PaymentsHomeFragment__update_required">يېڭىلاش لازىم</string>
    <!-- Alert dialog description that app update is required to send payments-->
    <string name="PaymentsHomeFragment__an_update_is_required">پۇل ئەۋەتىش ۋە تاپشۇرۇۋېلىش ۋە ئەڭ يېڭى قالدۇق سوممىڭىزنى كۆرۈش ئۈچۈن ئەپنى يېڭىلاش تەلەپ قىلىنىدۇ.</string>
    <!-- Alert dialog button to cancel -->
    <string name="PaymentsHomeFragment__cancel">ۋاز كەچ</string>
    <!-- Alert dialog button to update now -->
    <string name="PaymentsHomeFragment__update_now">ھازىر يېڭىلاڭ</string>

    <!-- PaymentsSecuritySetupFragment -->
    <!-- Toolbar title -->
    <string name="PaymentsSecuritySetupFragment__security_setup">بىخەتەرلىك تەڭشىكى</string>
    <!-- Title to enable payment lock -->
    <string name="PaymentsSecuritySetupFragment__protect_your_funds">مەبلىغىڭىزنى قوغداڭ</string>
    <!-- Description as to why payment lock is required -->
    <string name="PaymentsSecuritySetupFragment__help_prevent">قوشۇمچە بىخەتەرلىك تەدبىرى قوللىنىپ، باشقىلارنىڭ تېلېفونىڭىزدا مەبلىغىڭىزگە زىيان سېلىشىنىڭ ئالدىنى ئېلىڭ. بۇ ئىقتىدارنى «تەڭشەك» تىن ئېتەلەيسىز.</string>
    <!-- Option to enable payment lock -->
    <string name="PaymentsSecuritySetupFragment__enable_payment_lock">پۇل تۆلەش قۇلۇپىنى قوزغىتىش</string>
    <!-- Option to cancel -->
    <string name="PaymentsSecuritySetupFragment__not_now">ھازىر ئەمەس</string>
    <!-- Dialog title to confirm skipping the step -->
    <string name="PaymentsSecuritySetupFragment__skip_this_step">بۇ باسقۇچتىن ئاتلاپ ئۆتەمسىز؟</string>
    <!-- Dialog description to let users know why payment lock is required -->
    <string name="PaymentsSecuritySetupFragment__skipping_this_step">بۇ قەدەمنى ئاتلاپ ئۆتۈپ كەتسىڭىز، تېلېفونىڭىزنى قولغا ئالغان ھەرقانداق ئادەم پۇل ئاغدۇرالايدۇ ياكى ئەسلىگە كەلتۈرۈش ئىبارىسىنى كۆرەلەيدۇ.</string>
    <!-- Dialog option to cancel -->
    <string name="PaymentsSecuritySetupFragment__cancel">ۋاز كەچ</string>
    <!-- Dialog option to skip -->
    <string name="PaymentsSecuritySetupFragment__skip">ئاتلا</string>

    <!-- PaymentsAddMoneyFragment -->
    <string name="PaymentsAddMoneyFragment__add_funds">پۇل قوش</string>
    <string name="PaymentsAddMoneyFragment__your_wallet_address">ھەميان ئادرېسىڭىز</string>
    <string name="PaymentsAddMoneyFragment__copy">كۆچۈر</string>
    <string name="PaymentsAddMoneyFragment__copied_to_clipboard">چاپلاش تاختىسىغا كۆچۈردى</string>
    <string name="PaymentsAddMoneyFragment__to_add_funds">مەبلەغ قوشۇش ئۈچۈن MobileCoin نى ھەميان ئادرېسىڭىزغا ئەۋەتىڭ. مۇئامىلىنى MobileCoin نى قوللايدىغان بىر ئالماستۇرغۇچىدىكى ھېساباتىڭىزدىن باشلاڭ، ئاندىن QR كودىنى سايىلەڭ ياكى ھەميان ئادرېسىڭىزنى كۆچۈرۈڭ.</string>
  <!-- Removed by excludeNonTranslatables <string name="PaymentsAddMoneyFragment__learn_more__information" translatable="false">https://support.signal.org/hc/articles/360057625692#payments_transfer_from_exchange</string> -->

    <!-- PaymentsDetailsFragment -->
    <string name="PaymentsDetailsFragment__details">تەپسىلاتى</string>
    <string name="PaymentsDetailsFragment__status">ھالىتى</string>
    <string name="PaymentsDetailsFragment__submitting_payment">چىقىمنى يوللاۋاتىدۇ…</string>
    <string name="PaymentsDetailsFragment__processing_payment">چىقىمنى بېجىرىۋاتىدۇ…</string>
    <string name="PaymentsDetailsFragment__payment_complete">چىقىم تامام</string>
    <string name="PaymentsDetailsFragment__payment_failed">چىقىم قىلالمىدى</string>
    <string name="PaymentsDetailsFragment__network_fee">تور ھەققى</string>
    <string name="PaymentsDetailsFragment__sent_by">يوللىغۇچى</string>
    <string name="PaymentsDetailsFragment__sent_to_s">%1$s غا يوللاندى</string>
    <string name="PaymentsDetailsFragment__you_on_s_at_s">سىز%1$s نىڭ ئۈستىدە%2$s دە</string>
    <string name="PaymentsDetailsFragment__s_on_s_at_s">‫%1$s %2$s نىڭ ئۈستىدە %3$s دە</string>
    <string name="PaymentsDetailsFragment__to">كىمگە</string>
    <string name="PaymentsDetailsFragment__from">كىمدىن</string>
    <string name="PaymentsDetailsFragment__information">چىقىم سوممىسى ۋە مۇئامىلە ۋاقتىنى ئۆز ئىچىگە ئالغان مۇئامىلە تەپسىلاتلىرى MobileCoin  ھېسابات دەپتىرىنىڭ بىر قىسمى.</string>
    <string name="PaymentsDetailsFragment__coin_cleanup_fee">تەڭگە تازىلاش ھەققى</string>
    <string name="PaymentsDetailsFragment__coin_cleanup_information">قولىڭىزدىكى تەڭگىلەرنى بىرلەشتۈرۈپ مۇئامىلىنى تاماملىغىلى بولمىغاندا ، «تەڭگە تازىلاش ھەققى» ئېلىنىدۇ. تازىلاش ئارقىلىق داۋاملىق چىقىم يوللاشقا يول قويىدۇ.</string>
    <string name="PaymentsDetailsFragment__no_details_available">بۇ مۇئامىلىدە باشقا تەپسىلاتلار يوق</string>
  <!-- Removed by excludeNonTranslatables <string name="PaymentsDetailsFragment__learn_more__information" translatable="false">https://support.signal.org/hc/articles/360057625692#payments_details</string> -->
  <!-- Removed by excludeNonTranslatables <string name="PaymentsDetailsFragment__learn_more__cleanup_fee" translatable="false">https://support.signal.org/hc/articles/360057625692#payments_details_fees</string> -->
    <string name="PaymentsDetailsFragment__sent_payment">چىقىم يوللاندى</string>
    <string name="PaymentsDetailsFragment__received_payment">تاپشۇرۇۋالغان چىقىم</string>
    <string name="PaymentsDeatilsFragment__payment_completed_s">چىقىم تاماملاندى %1$s</string>
    <string name="PaymentsDetailsFragment__block_number">نومۇرنى چەكلەش</string>

    <!-- PaymentsTransferFragment -->
    <string name="PaymentsTransferFragment__transfer">يۆتكە</string>
    <string name="PaymentsTransferFragment__scan_qr_code">QR كودى تارا</string>
    <string name="PaymentsTransferFragment__to_scan_or_enter_wallet_address">كىمگە: ھەميان ئادرېسىنى سايىلە ياكى كىرگۈز </string>
    <string name="PaymentsTransferFragment__you_can_transfer">ئالماشتۇرغۇچى تەمىنلىگەن ھەميان ئادرېسىغا يۆتكەشنى تاماملاش ئارقىلىق MobileCoin نى يۆتكىيەلەيسىز. ھەميان ئادرېسى سان ۋە ھەرپلەرنىڭ تىزمىسى بولۇپ، كۆپىنچە QR كودىنىڭ ئاستىدا بولىدۇ. </string>
    <string name="PaymentsTransferFragment__next">كېيىنكى</string>
    <string name="PaymentsTransferFragment__invalid_address">ئىناۋەتسىز ئادرېس</string>
    <string name="PaymentsTransferFragment__check_the_wallet_address">سىز يۆتكىمەكچى بولغان ھەميان ئادرېسىنى تەكشۈرۈڭ ۋە قايتا سىناڭ.</string>
    <string name="PaymentsTransferFragment__you_cant_transfer_to_your_own_signal_wallet_address">ئۆزىڭىزنىڭ Molly ھەميان ئادرېسىغا يۆتكىيەلمەيسىز. قوللايدىغان ئالماشتۇرغۇچىدىكى ھېساباتىڭىزدىن ھەميان ئادرېسىنى كىرگۈزۈڭ.</string>
    <string name="PaymentsTransferFragment__to_scan_a_qr_code_signal_needs">QR كودىنى سايىلەش ئۈچۈن Molly كامېرانى زىيارەت قىلالىشى كېرەك.</string>
    <string name="PaymentsTransferFragment__signal_needs_the_camera_permission_to_capture_qr_code_go_to_settings">‫QR كودىنى تۇتۇش ئۈچۈن Molly كامېرا ھوقۇقىغا موھتاج ، تەڭشەكلەرگە بېرىڭ، «ھوقۇقلار» نى تاللاپ ۋە «كامېرا» نى قوزغىتىڭ.</string>
    <string name="PaymentsTransferFragment__to_scan_a_qr_code_signal_needs_access_to_the_camera">QR كودىنى سايىلەش ئۈچۈن Molly كامېرانى زىيارەت قىلالىشى كېرەك.</string>
    <string name="PaymentsTransferFragment__settings">تەڭشەكلەر</string>

    <!-- PaymentsTransferQrScanFragment -->
    <string name="PaymentsTransferQrScanFragment__scan_address_qr_code">ئادرېس QR كودىنى سايىلە</string>
    <string name="PaymentsTransferQrScanFragment__scan_the_address_qr_code_of_the_payee">پۇل ئالغۇچىنىڭ ئادرېس QR كودىنى سايىلەڭ</string>

    <!-- CreatePaymentFragment -->
    <string name="CreatePaymentFragment__request">ئىلتىماس</string>
    <string name="CreatePaymentFragment__pay">تۆلە</string>
    <string name="CreatePaymentFragment__available_balance_s">ئىشلىتىشكە بولىدىغان قالدۇق: %1$s</string>
    <string name="CreatePaymentFragment__toggle_content_description">ئالماشتۇر</string>
    <string name="CreatePaymentFragment__1">1</string>
    <string name="CreatePaymentFragment__2">2</string>
    <string name="CreatePaymentFragment__3">3</string>
    <string name="CreatePaymentFragment__4">4</string>
    <string name="CreatePaymentFragment__5">5</string>
    <string name="CreatePaymentFragment__6">6</string>
    <string name="CreatePaymentFragment__7">7</string>
    <string name="CreatePaymentFragment__8">8</string>
    <string name="CreatePaymentFragment__9">9</string>
    <string name="CreatePaymentFragment__decimal">.</string>
    <string name="CreatePaymentFragment__0">0</string>
    <string name="CreatePaymentFragment__lt">&lt;</string>
    <string name="CreatePaymentFragment__backspace">Backspace</string>
    <string name="CreatePaymentFragment__add_note">ئىزاھات قوش</string>
    <string name="CreatePaymentFragment__conversions_are_just_estimates">تېگىشىشلەر پەقەت مۆلچەر بولۇپ ، توغرا بولماسلىقى مۇمكىن.</string>
  <!-- Removed by excludeNonTranslatables <string name="CreatePaymentFragment__learn_more__conversions" translatable="false">https://support.signal.org/hc/articles/360057625692#payments_currency_conversion</string> -->

    <!-- EditNoteFragment -->
    <string name="EditNoteFragment_note">ئىزاھات</string>
    <!-- Content descriptor explaining the use of the save note FAB for Android accessibility settings-->
    <string name="EditNoteFragment__content_description_save_note">خاتىرىنى ساقلاش</string>

    <!-- ConfirmPaymentFragment -->
    <string name="ConfirmPayment__confirm_payment">چىقىمنى جەزىملە</string>
    <string name="ConfirmPayment__network_fee">تور ھەققى</string>
    <string name="ConfirmPayment__estimated_s">مۆلچەرلەندى%1$s</string>
    <string name="ConfirmPayment__to">كىمگە</string>
    <string name="ConfirmPayment__total_amount">جەمئىي سومما</string>
    <string name="ConfirmPayment__balance_s">قالدۇق: %1$s</string>
    <string name="ConfirmPayment__submitting_payment">چىقىمنى يوللاۋاتىدۇ…</string>
    <string name="ConfirmPayment__processing_payment">چىقىمنى بېجىرىۋاتىدۇ…</string>
    <string name="ConfirmPayment__payment_complete">چىقىم تامام</string>
    <string name="ConfirmPayment__payment_failed">چىقىم قىلالمىدى</string>
    <string name="ConfirmPayment__payment_will_continue_processing">چىقىم داۋاملىق بىر تەرەپ قىلىنىدۇ</string>
    <string name="ConfirmPaymentFragment__invalid_recipient">ئىناۋەتسىز تاپشۇرۇۋالغۇچى</string>
    <!-- Title of a dialog show when we were unable to present the user\'s screenlock before sending a payment -->
    <string name="ConfirmPaymentFragment__failed_to_show_payment_lock">پۇل تۆلەش قۇلۇپىنى كۆرسىتەلمىدى</string>
    <!-- Body of a dialog show when we were unable to present the user\'s screenlock before sending a payment -->
    <string name="ConfirmPaymentFragment__you_enabled_payment_lock_in_the_settings">سىز تەڭشەكتە پۇل تۆلەش قۇلۇپىنى قوزغاتتىڭىز، لېكىن ئۇنى كۆرسەتكىلى بولمىدى.</string>
    <!-- Button in a dialog that will take the user to the privacy settings -->
    <string name="ConfirmPaymentFragment__go_to_settings">تەڭشەكلەرگە يۆتكەل</string>
    <string name="ConfirmPaymentFragment__this_person_has_not_activated_payments">بۇ كىشى چىقىمنى ئاكتىپلىمىدى</string>
    <string name="ConfirmPaymentFragment__unable_to_request_a_network_fee">تور ھەققىنى ئىلتىماس قىلالمىدى. چىقىمنى داۋاملاشتۇرماقچى بولسىڭىز ماقۇل نى چېكىپ قايتا سىناڭ.</string>

    <!-- BiometricDeviceAuthentication -->
    <!-- Biometric/Device authentication prompt title -->
    <string name="BiometricDeviceAuthentication__signal">Signal </string>


    <!-- CurrencyAmountFormatter_s_at_s -->
    <string name="CurrencyAmountFormatter_s_at_s">‫%1$s %2$s دە</string>

    <!-- SetCurrencyFragment -->
    <string name="SetCurrencyFragment__set_currency">پۇلنى بەلگىلەش</string>
    <string name="SetCurrencyFragment__all_currencies">بارلىق پۇللار</string>

    <!-- **************************************** -->
    <!-- menus -->
    <!-- **************************************** -->

    <!-- contact_selection_list -->
    <!-- Displayed in a row on the new call screen when searching by phone number. -->
    <string name="contact_selection_list__new_call">يېڭى چاقىرىق قىلىنغۇچى…</string>
    <string name="contact_selection_list__unknown_contact">يېڭى ئۇچۇر…</string>
    <string name="contact_selection_list__unknown_contact_block">ئىشلەتكۈچى چەكلەش</string>
    <string name="contact_selection_list__unknown_contact_add_to_group">گۇرۇپپىغا قوشۇش</string>

    <!-- conversation_callable_insecure -->
    <string name="conversation_callable_insecure__menu_call">چاقىر</string>

    <!-- conversation_callable_secure -->
    <string name="conversation_callable_secure__menu_call">Signal چاقىرىقى</string>
    <string name="conversation_callable_secure__menu_video">Signal سىنلىق چاقىرىق</string>

    <!-- conversation_context -->

    <!-- Heading which shows how many messages are currently selected -->
    <plurals name="conversation_context__s_selected">
        <item quantity="other">%1$d تاللانغان</item>
    </plurals>

    <!-- conversation_context_image -->
    <!-- Button to save a message attachment (image, file etc.) -->

    <!-- conversation_expiring_off -->
    <string name="conversation_expiring_off__disappearing_messages">غايىب ئۇچۇرلار</string>

    <!-- conversation_selection -->
    <!-- Button to view detailed information for a message; Action item with hyphenation. Translation can use soft hyphen - Unicode U+00AD  -->
    <string name="conversation_selection__menu_message_details">ئۇچۇر</string>
    <!-- Button to copy a message\'s text to the clipboard; Action item with hyphenation. Translation can use soft hyphen - Unicode U+00AD  -->
    <string name="conversation_selection__menu_copy">كۆچۈر</string>
    <!-- Button to delete a message; Action item with hyphenation. Translation can use soft hyphen - Unicode U+00AD  -->
    <string name="conversation_selection__menu_delete">ئۆچۈر</string>
    <!-- Button to forward a message to another person or group chat; Action item with hyphenation. Translation can use soft hyphen - Unicode U+00AD  -->
    <string name="conversation_selection__menu_forward">ئۇلاپ يوللا</string>
    <!-- Button to reply to a message; Action item with hyphenation. Translation can use soft hyphen - Unicode U+00AD -->
    <string name="conversation_selection__menu_reply">جاۋاب</string>
    <!-- Button to edit a message; Action item with hyphenation. Translation can use soft hyphen - Unicode U+00AD -->
    <string name="conversation_selection__menu_edit">تەھرىرلەش</string>
    <!-- Button to save a message attachment (image, file etc.); Action item with hyphenation. Translation can use soft hyphen - Unicode U+00AD  -->
    <string name="conversation_selection__menu_save">ساقلا</string>
    <!-- Button to retry sending a message; Action item with hyphenation. Translation can use soft hyphen - Unicode U+00AD  -->
    <string name="conversation_selection__menu_resend_message">قايتا يوللا</string>
    <!-- Button to select a message and enter selection mode; Action item with hyphenation. Translation can use soft hyphen - Unicode U+00AD  -->
    <string name="conversation_selection__menu_multi_select">تاللا</string>
    <!-- Button to view a in-chat payment message\'s full payment details; Action item with hyphenation. Translation can use soft hyphen - Unicode U+00AD  -->
    <string name="conversation_selection__menu_payment_details">پۇل تۆلەش تەپسىلاتلىرى</string>

    <!-- conversation_expiring_on -->

    <!-- conversation_insecure -->
    <string name="conversation_insecure__invite">تەكلىپ</string>

    <!-- conversation_list_batch -->

    <!-- conversation_list -->
    <string name="conversation_list_settings_shortcut">تەڭشەكلەر قىسقا يولى</string>
    <string name="conversation_list_search_description">ئىزدە</string>
    <string name="conversation_list__pinned">قوندۇرۇلدى</string>
    <string name="conversation_list__chats">پاراڭلار</string>
    <string name="conversation_list__you_can_only_pin_up_to_d_chats">كۆپ بولغاندا %1$d پاراڭنى مىخلىيالايسىز</string>

    <!-- conversation_list_item_view -->
    <string name="conversation_list_item_view__contact_photo_image">ئالاقەداش فوتو رەسىمى</string>
    <string name="conversation_list_item_view__archived">ئارخىپلاشتۇرۇلدى</string>


    <!-- conversation_list_fragment -->
    <string name="conversation_list_fragment__fab_content_description">يېڭى پاراڭ</string>
    <string name="conversation_list_fragment__open_camera_description">كامېرا ئاچ</string>
    <string name="conversation_list_fragment__no_chats_yet_get_started_by_messaging_a_friend">تېخى پاراڭ يوق.\nدوستىڭىزغا ئۇچۇر يوللاپ پاراڭلىشىشنى باشلاڭ.</string>


    <!-- conversation_secure_verified -->

    <!-- conversation_muted -->
    <string name="conversation_muted__unmute">ئۈنلۈك</string>

    <!-- conversation_unmuted -->
    <string name="conversation_unmuted__mute_notifications">ئۈنسىز ئۇقتۇرۇش</string>

    <!-- conversation -->
    <string name="conversation__menu_group_settings">گۇرۇپپا تەڭشەكلەر</string>
    <string name="conversation__menu_leave_group">گۇرۇپپىدىن ئايرىلىڭ</string>
    <string name="conversation__menu_view_all_media">بارلىق ۋاسىتە</string>
    <string name="conversation__menu_conversation_settings">پاراڭ تەڭشەكلىرى</string>
    <string name="conversation__menu_add_shortcut">باش ئېكرانغا قوش</string>
    <string name="conversation__menu_create_bubble">كۆپۈك قۇر</string>

    <!-- conversation_popup -->
    <string name="conversation_popup__menu_expand_popup">قاڭقىش كۆزنىكىنى ياي</string>

    <!-- conversation_callable_insecure -->
    <string name="conversation_add_to_contacts__menu_add_to_contacts">ئالاقەداش قوش</string>

    <!-- conversation scheduled messages bar -->

    <!-- Label for button in a banner to show all messages currently scheduled -->
    <string name="conversation_scheduled_messages_bar__see_all">ھەممىنى كۆرسەت</string>
    <!-- Body text for banner to show all scheduled messages for the chat that tells the user how many scheduled messages there are -->
    <plurals name="conversation_scheduled_messages_bar__number_of_messages">
        <item quantity="other">%1$d پىلانلانغان ئۇچۇر</item>
    </plurals>

    <!-- conversation_group_options -->
    <string name="convesation_group_options__recipients_list">چاقىرىلغۇچىلار تىزىمى</string>
    <string name="conversation_group_options__delivery">يەتكۈزۈش</string>
    <string name="conversation_group_options__conversation">پاراڭ</string>
    <string name="conversation_group_options__broadcast">تارقىتىش</string>

    <!-- text_secure_normal -->
    <string name="text_secure_normal__menu_new_group">يېڭى گۇرۇپپا</string>
    <string name="text_secure_normal__menu_settings">تەڭشەكلەر</string>
    <string name="text_secure_normal__menu_clear_passphrase">قۇلۇپ</string>
    <string name="text_secure_normal__mark_all_as_read">ھەممىسى ئوقۇلدى</string>
    <string name="text_secure_normal__invite_friends">دوستلىرىڭىزنى تەكلىپ قىلىڭ</string>
    <!-- Overflow menu entry to filter unread chats -->
    <string name="text_secure_normal__filter_unread_chats">ئوقۇلمىغان پاراڭلارنى سۈزۈش</string>
    <!-- Overflow menu entry to disable unread chats filter -->
    <string name="text_secure_normal__clear_unread_filter">ئوقۇلمىغان سۈزگۈچلەرنى تازىلاش</string>

    <!-- verify_display_fragment -->
    <string name="verify_display_fragment_context_menu__copy_to_clipboard">چاپلاش تاختىسىغا كۆچۈر</string>
    <string name="verify_display_fragment_context_menu__compare_with_clipboard">چاپلاش تاختىسىدىكى بىلەن سېلىشتۇر</string>

    <!-- reminder_header -->
    <string name="reminder_header_sms_import_title">سىستېما قىسقا ئۇچۇرنى ئەكىر</string>
    <string name="reminder_header_sms_import_text">چېكىلسە تېلېفونىڭىزنىڭ تېكىست ئۇچۇرلىرىنى Signal نىڭ شىفىرلانغان ساندانىغا كۆچۈرىدۇ.</string>
    <string name="reminder_header_push_title">Signal ئۇچۇر ۋە چاقىرىشنى قوزغىتىپ</string>
    <string name="reminder_header_push_text">ئالاقە كەچمىشىڭىزنى يۈكسەلتىڭ.</string>
    <string name="reminder_header_service_outage_text">Signal دا تېخنىكىلىق قىيىنچىلىق كۆرۈلدى. بىز ئامالنىڭ بارىچە تىرىشىپ ئىشلەپ مۇلازىمەتنى ئەڭ تېز سۈرئەتتە ئەسلىگە كەلتۈرىمىز.</string>
    <string name="reminder_header_progress">%1$d%%</string>
    <!-- Body text of a banner that will show at the top of the chat list when we temporarily cannot process the user\'s contacts -->
    <string name="reminder_cds_warning_body">Signal نىڭ شەخسىي ئالاقىداشلارنى بايقاش ئىقتىدارى ۋاقتىنچە تېلېفونىڭىزدىكى ئالاقىداشلارنى بىر تەرەپ قىلالمىدى.</string>
    <!-- Label for a button in a banner to learn more about why we temporarily can\'t process the user\'s contacts -->
    <string name="reminder_cds_warning_learn_more">كۆپرەك ئۆگىنىش</string>
    <!-- Body text of a banner that will show at the top of the chat list when the user has so many contacts that we cannot ever process them -->
    <string name="reminder_cds_permanent_error_body">Signal نىڭ شەخسىي ئالاقىداشلارنى بايقاش ئىقتىدارى تېلېفونىڭىزدىكى ئالاقىداشلارنى بىر تەرەپ قىلالمىدى.</string>
    <!-- Label for a button in a banner to learn more about why we cannot process the user\'s contacts -->
    <string name="reminder_cds_permanent_error_learn_more">كۆپرەك ئۆگىنىش</string>

    <!-- media_preview -->
    <string name="media_preview__save_title">ساقلا</string>
    <string name="media_preview__edit_title">تەھرىر</string>


    <!-- media_preview_activity -->
    <string name="media_preview_activity__media_content_description">ۋاسىتە ئالدىن كۆرسەت</string>

    <!-- new_conversation_activity -->
    <string name="new_conversation_activity__refresh">يېڭىلا</string>
    <!-- redphone_audio_popup_menu -->

    <!-- Insights -->
    <string name="Insights__percent">%</string>
    <string name="Insights__title">چۈشىنىش</string>
    <string name="InsightsDashboardFragment__title">چۈشىنىش</string>
    <string name="InsightsDashboardFragment__signal_protocol_automatically_protected">Signal Protocol ئۆتكەن %2$d كۈندە سىز يوللىغان %1$d%% ئۇچۇرنى ئاپتوماتىك قوغدىدى. Signal ئىشلەتكۈچىلىرى ئارىسىدىكى پاراڭلار نۇقتىدىن-نۇقتىغا مەخپىيلەشتۈرۈلگەن بولىدۇ.</string>
    <string name="InsightsDashboardFragment__spread_the_word">تەشۋىق قىلىپ قويۇڭ</string>
    <string name="InsightsDashboardFragment__not_enough_data">سانلىق مەلۇمات يېتەرسىز</string>
    <string name="InsightsDashboardFragment__your_insights_percentage_is_calculated_based_on">پەرقلەندۈرۈش قابىلىيىتىڭىز ئۆتكەن %1$d كۈندە يوللانغان غايىب بولمىغان ۋە ئۆچۈرۈلگەن ئۇچۇرلارغا ئاساسەن ھېسابلىنىدۇ.</string>
    <string name="InsightsDashboardFragment__start_a_conversation">پاراڭ باشلاش</string>
    <string name="InsightsDashboardFragment__invite_your_contacts">تېخىمۇ كۆپ ئالاقەداشلار Signal غا قوشۇلسا، تېخىمۇ كۆپ يېڭى ئىقتىدارلارنى ئىشلىتەلەيدۇ، شىفىرلانمىغان تېكىست ئۇچۇرنىڭ چەكلىمىسىگە ئۇچرىمايدۇ، بىخەتەر ئالاقىنىڭ يېڭى سەپىرىنى باشلايلى.</string>
    <string name="InsightsDashboardFragment__this_stat_was_generated_locally">بۇ سىتاتىستىكا ئۇچۇرلار يەرلىك ئۈسكۈنىڭىزدە ھاسىل قىلىندى، پەقەت سىزلا كۆرەلەيسىز. ئۇلار باشقا ھەر قانداق جايغا يوللانمايدۇ.</string>
    <string name="InsightsDashboardFragment__encrypted_messages">شىفىرلانغان ئۇچۇرلار</string>
    <string name="InsightsDashboardFragment__cancel">ۋاز كەچ</string>
    <string name="InsightsDashboardFragment__send">ئەۋەت</string>
    <string name="InsightsModalFragment__title">چۈشىنىش ئىقتىدارىنى تونۇشتۇرۇش</string>
    <string name="InsightsModalFragment__description">يوللىغان ئۇچۇرلىرىڭىزنىڭ قانچىلىكى شىفىرلىنىپ يوللانغانلىقىنى كۆرەلەيسىز، ھەمدە تېزلىكتە ئالاقەداشلىرىڭىزنى تەكلىپ قىلىپ بىرلىكتە Signal ئىشلىتىش نىسبىتىنى يۈكسەلتەلەيسىز.</string>
    <string name="InsightsModalFragment__view_insights">چۈشىنىش كۆرسەت</string>

    <string name="FirstInviteReminder__title">Signal ئىشلىتىش تەكلىپى</string>
    <string name="FirstInviteReminder__description">سىز يوللىغان مەخپىيلەشتۈرۈلگەن ئۇچۇرلارنىڭ سانىنى %1$d%% ئاشۇرالايسىز</string>
    <string name="SecondInviteReminder__title">Signal ياخشىلاش</string>
    <string name="SecondInviteReminder__description">%1$s تەكلىپ</string>
    <string name="InsightsReminder__view_insights">چۈشىنىش كۆرسەت</string>
    <string name="InsightsReminder__invite">تەكلىپ</string>

    <!-- Edit KBS Pin -->

    <!-- BaseKbsPinFragment -->
    <string name="BaseKbsPinFragment__next">كېيىنكى</string>
    <string name="BaseKbsPinFragment__create_alphanumeric_pin">ھەرپ سان PIN قۇر</string>
    <string name="BaseKbsPinFragment__create_numeric_pin">سان PIN قۇر</string>
  <!-- Removed by excludeNonTranslatables <string name="BaseKbsPinFragment__learn_more_url" translatable="false">https://support.signal.org/hc/articles/360007059792</string> -->

    <!-- CreateKbsPinFragment -->
    <plurals name="CreateKbsPinFragment__pin_must_be_at_least_characters">
        <item quantity="other">PIN ئاز دېگەندە %1$d ھەرپ بولۇشى كېرەك</item>
    </plurals>
    <plurals name="CreateKbsPinFragment__pin_must_be_at_least_digits">
        <item quantity="other">PIN ئاز دېگەندە %1$d رەقەم بولۇشى كېرەك</item>
    </plurals>
    <string name="CreateKbsPinFragment__create_a_new_pin">يېڭى PIN قۇر</string>
    <string name="CreateKbsPinFragment__you_can_choose_a_new_pin_as_long_as_this_device_is_registered">بۇ ئۈسكۈنە تىزىملىتىلغانلا بولسا PIN نى ئۆزگەرتەلەيسىز.</string>
    <string name="CreateKbsPinFragment__create_your_pin">يېڭى PIN قۇر</string>
    <string name="CreateKbsPinFragment__pins_can_help_you_restore_your_account">PIN ئارقىلىق ھېساباتىڭىزنى ئەسلىگە كەلتۈرەلەيسىز ۋە Signal دا ئۇچۇرلىرىڭىزنى مەخپىيلەشتۈرەلەيسىز. </string>
    <string name="CreateKbsPinFragment__choose_a_stronger_pin">تېخىمۇ بىخەتەر PIN تاللاڭ</string>

    <!-- ConfirmKbsPinFragment -->
    <string name="ConfirmKbsPinFragment__pins_dont_match">PIN ماس كەلمىدى. قايتا سىناڭ.</string>
    <!-- Prompt for the user to repeat entering the PIN in order to help them remember it correctly.   -->
    <string name="ConfirmKbsPinFragment__re_enter_the_pin_you_just_created">بايا قۇرغان PIN نى قايتا كىرگۈزۈڭ.</string>
    <string name="ConfirmKbsPinFragment__confirm_your_pin">PIN جەزملە</string>
    <string name="ConfirmKbsPinFragment__pin_creation_failed">PIN قۇرالمىدى</string>
    <string name="ConfirmKbsPinFragment__your_pin_was_not_saved">PIN ساقلانمىدى. بىز سەل تۇرۇپ PIN قۇرۇشنى ئەسكەرتىمىز.</string>
    <string name="ConfirmKbsPinFragment__pin_created">PIN قۇرۇلدى.</string>
    <string name="ConfirmKbsPinFragment__re_enter_your_pin">PIN نى قايتا كىرگۈزۈڭ</string>
    <string name="ConfirmKbsPinFragment__creating_pin">PIN قۇرۇۋاتىدۇ…</string>

    <!-- KbsSplashFragment -->
    <string name="KbsSplashFragment__introducing_pins"> PIN تونۇشتۇرۇش</string>
    <string name="KbsSplashFragment__pins_keep_information_stored_with_signal_encrypted">Signal ئۇچۇرلارنى شىفىرلاپ ساقلىغاندا PIN ئىشلىتىلىدۇ، شۇڭلاشقا پەقەت سىزلا ئۇنى زىيارەت قىلالايسىز. سىز ئەپنى قايتا ئورناتقاندا سەپلىمە ھۆججەت، تەڭشەك ۋە ئالاقەداشلىرىڭىزنى ئەسلىگە كەلتۈرەلەيسىز. Signal نى قوزغىتىشتا PIN كەتمەيدۇ.</string>
    <string name="KbsSplashFragment__learn_more">تېخىمۇ كۆپ بىلدۈرگۈ</string>
  <!-- Removed by excludeNonTranslatables <string name="KbsSplashFragment__learn_more_link" translatable="false">https://support.signal.org/hc/articles/360007059792</string> -->
    <string name="KbsSplashFragment__registration_lock_equals_pin">تىزىملاش قۇلۇپى = PIN</string>
    <string name="KbsSplashFragment__your_registration_lock_is_now_called_a_pin">تىزىملىتىش قۇلۇپىڭىز ھازىر PIN دەپ ئاتالدى ۋە تېخىمۇ كۆپ ئىقتىدارغا ئىگە بولدى. ئۇنى ھازىرلا يېڭىلاڭ.</string>
    <string name="KbsSplashFragment__update_pin">PIN يېڭىلا</string>
    <string name="KbsSplashFragment__create_your_pin">يېڭى PIN قۇر</string>
    <string name="KbsSplashFragment__learn_more_about_pins">PIN ھەققىدە تېخىمۇ كۆپ بىلىم</string>
    <string name="KbsSplashFragment__disable_pin">PIN چەكلە</string>

    <!-- KBS Reminder Dialog -->
    <string name="KbsReminderDialog__enter_your_signal_pin">Signal PIN نى كىرگۈزۈڭ</string>
    <string name="KbsReminderDialog__to_help_you_memorize_your_pin">ئەستە تۇتۇشىڭىزغا قۇلايلىق بولۇشى ئۈچۈن PIN نى قەرەللىك ئەسكەرتىپ تۇرىمىز. ئەسكەرتىش قېتىم سانى تەدرىجىي ئازلايدۇ.</string>
    <string name="KbsReminderDialog__skip">ئاتلا</string>
    <string name="KbsReminderDialog__submit">تاپشۇر</string>
    <string name="KbsReminderDialog__forgot_pin">PINنى ئۇنۇتتىڭىز؟</string>
    <string name="KbsReminderDialog__incorrect_pin_try_again">PIN  خاتا، قايتا سىناڭ.</string>

    <!-- AccountLockedFragment -->
    <string name="AccountLockedFragment__account_locked">ھېسابات قۇلۇپلاندى</string>
    <string name="AccountLockedFragment__your_account_has_been_locked_to_protect_your_privacy">ھېسابىڭىز شەخسىي مەخپىيەتلىكىڭىزنى قوغداش ۋە بىخەتەرلىك يۈزىسىدىن قۇلۇپلاندى. ھېسابىڭىز %1$d كۈنگىچە مەشغۇلاتسىزلىقتا تۇرغاندىن كېيىن بۇ تېلېفون نومۇرىڭىزنى ئىشلىتىپ، PIN ئىشلەتمەي قايتا تىزىملىتالايسىز. بارلىق مەزمۇنلار ئۆچۈرۈلگۈسى.  </string>
    <string name="AccountLockedFragment__next">كېيىنكى</string>
    <string name="AccountLockedFragment__learn_more">تېخىمۇ كۆپ بىلدۈرگۈ</string>
  <!-- Removed by excludeNonTranslatables <string name="AccountLockedFragment__learn_more_url" translatable="false">https://support.signal.org/hc/articles/360007059792</string> -->

    <!-- KbsLockFragment -->
    <string name="RegistrationLockFragment__enter_your_pin">PIN ڭىزنى كىرگۈزۈڭ</string>
    <string name="RegistrationLockFragment__enter_the_pin_you_created">ھېساباتىڭىز ئۈچۈن قۇرغان PIN نىڭىزنى كىرگۈزۈڭ. بۇ سىزنىڭ قىسقا ئۇچۇرلۇق دەلىللەش كودىڭىزغا ئوخشىمايدۇ.</string>
    <!-- Info text shown above a pin entry text box describing what pin they should be entering. -->
    <string name="RegistrationLockFragment__enter_the_pin_you_created_for_your_account">ھېساباتىڭىز ئۈچۈن قۇرغان PIN نى كىرگۈزۈڭ.</string>
    <string name="RegistrationLockFragment__enter_alphanumeric_pin">ھەرپ-بەلگىلىك PIN كىرگۈزۈڭ</string>
    <string name="RegistrationLockFragment__enter_numeric_pin">سان-ھەرپلىك PIN كىرگۈزۈڭ</string>
    <string name="RegistrationLockFragment__incorrect_pin_try_again">PIN  خاتا، قايتا سىناڭ.</string>
    <string name="RegistrationLockFragment__forgot_pin">PINنى ئۇنۇتتىڭىز؟</string>
    <string name="RegistrationLockFragment__incorrect_pin">خاتا PIN</string>
    <string name="RegistrationLockFragment__forgot_your_pin">PIN نىڭىزنى ئۇنتۇپ قالدىڭىزمۇ؟</string>
    <string name="RegistrationLockFragment__not_many_tries_left">جىق سىناش پۇرسىتى قالمىدى!</string>
    <string name="RegistrationLockFragment__signal_registration_need_help_with_pin_for_android_v2_pin">Signal تىزىملىتىش - Android نىڭ PIN ى بىلەن ياردەمگە موھتاج (v2 PIN)</string>

    <plurals name="RegistrationLockFragment__for_your_privacy_and_security_there_is_no_way_to_recover">
        <item quantity="other">شەخسىي مەخپىيەتلىكىڭىز ۋە بىخەتەرلىكىڭىز ئۈچۈن PIN ڭىزنى ئەسلىگە كەلتۈرۈشكە ھېچقانداق ئامال يوق. ئەگەر PIN نى ئەسلىيەلمىسىڭىز، %1$d كۈن ھېچقانداق مەشغۇلات قىلمىغاندىن كېيىن، SMS قىسقا ئۇچۇر ئارقىلىق قايتا دەلىللىيەلەيسىز. بۇ خىل ئەھۋالدا ھېساباتىڭىز تازىلىنىپ كېتىدۇ ۋە بارلىق مەزمۇنلار ئۆچۈرۈلىدۇ.</item>
    </plurals>

    <plurals name="RegistrationLockFragment__incorrect_pin_d_attempts_remaining">
        <item quantity="other">PIN خاتا . %1$d كىرگۈزۈش پۇرسىتى قالدى.</item>
    </plurals>

    <plurals name="RegistrationLockFragment__if_you_run_out_of_attempts_your_account_will_be_locked_for_d_days">
        <item quantity="other">ئەگەر بارلىق پۇرسەتلەرنى ئىشلىتىپ بولسىڭىز ھېساباتىڭىز %1$d كۈن قۇلۇپلىنىدۇ. %1$d كۈن مەشغۇلات قىلمىغاندىن كېيىن، PIN يوق تۇرۇپ قايتا تىزىملاتسىڭىز بولىدۇ. ئەمما ھېساباتىڭىز تازىلىنىپ كېتىدۇ ۋە بارلىق مەزمۇنلار ئۆچۈرۈلىدۇ.</item>
    </plurals>

    <plurals name="RegistrationLockFragment__you_have_d_attempts_remaining">
        <item quantity="other">%1$d كىرگۈزۈش پۇرسىتى قالدى.</item>
    </plurals>

    <plurals name="RegistrationLockFragment__d_attempts_remaining">
        <item quantity="other">%1$d كىرگۈزۈش پۇرسىتى قالدى.</item>
    </plurals>

    <!-- CalleeMustAcceptMessageRequestDialogFragment -->
    <string name="CalleeMustAcceptMessageRequestDialogFragment__s_will_get_a_message_request_from_you">%1$s ئۇچۇر ئىلتىماسىڭىزنى تاپشۇرۇۋالىدۇ. ئىلتىماسىڭىزغا قوشۇلغاندىن كېيىن ئۇنىڭ بىلەن سۆزلىشەلەيسىز.</string>

    <!-- KBS Megaphone -->
    <string name="KbsMegaphone__create_a_pin">بىر PIN قۇر</string>
    <string name="KbsMegaphone__pins_keep_information_thats_stored_with_signal_encrytped">Signal ئۇچۇر ساقلىغاندا PIN ئارقىلىق شىفىرلايدۇ.</string>
    <string name="KbsMegaphone__create_pin">PIN قۇر</string>

    <!-- transport_selection_list_item -->
    <string name="transport_selection_list_item__transport_icon">قاتناش سىنبەلگىسى</string>
    <string name="ConversationListFragment_loading">قاچىلىنىۋاتىدۇ…</string>
    <string name="CallNotificationBuilder_connecting">باغلىنىۋاتىدۇ…</string>
    <string name="Permissions_permission_required">ھوقۇق لازىم</string>
    <string name="ConversationActivity_signal_needs_sms_permission_in_order_to_send_an_sms">بىر قىسقا ئۇچۇر ئەۋەتىش ئۈچۈن Signal قىسقا ئۇچۇر ھوقۇقىغا موھتاج ، ئەمما ئۇ مەڭگۈلۈك رەت قىلىندى. ئەپ تەڭشەكلىرىدىن، «ھوقۇقلار» نى تاللاپ ۋە «قىسقا ئۇچۇر» نى قوزغىتىڭ.</string>
    <string name="Permissions_continue">داۋاملاشتۇر</string>
    <string name="Permissions_not_now">ھازىر ئەمەس</string>
    <string name="conversation_activity__enable_signal_messages">SIGNAL ئۇچۇرلىرىنى قوزغىتىڭ</string>
    <string name="SQLCipherMigrationHelper_migrating_signal_database">Signal ساندانىنى كۆچۈرۈش</string>
    <string name="PushDecryptJob_new_locked_message">يېڭى قۇلۇپلانغان ئۇچۇر</string>
    <string name="PushDecryptJob_unlock_to_view_pending_messages">كۈتۈۋاتقان ئۇچۇرلار كۆرۈش قۇلۇپىنى ئېچىش</string>
    <string name="enter_backup_passphrase_dialog__backup_passphrase">زاپاسلاش ئىم ئىبارىسى</string>
    <string name="backup_enable_dialog__backups_will_be_saved_to_external_storage_and_encrypted_with_the_passphrase_below_you_must_have_this_passphrase_in_order_to_restore_a_backup">زاپاس تاشقى ساقلىغۇچتا ساقلىنىدۇ ۋە تۆۋەندىكى ئىم ئىبارىسى بىلەن مەخپىيلەشتۈرىلىدۇ. بىر زاپاسنى ئەسلىگە كەلتۈرۈش ئۈچۈن بۇ ئىم ئىبارىڭىز بولۇشى كېرەك.</string>
    <string name="backup_enable_dialog__you_must_have_this_passphrase">بىز زاپاسنى ئەسلىگە كەلتۈرۈش ئۈچۈن بۇ ئىم ئىبارىڭىز بولۇشى كېرەك.</string>
    <string name="backup_enable_dialog__folder">ھۆججەت قىسقۇچ</string>
    <string name="backup_enable_dialog__i_have_written_down_this_passphrase">بۇ ئىم ئىبارىسىنى يېزىۋالدىم. بۇ بولمىسا، مەن بىر زاپاسنى ئەسلىگە كەلتۈرەلمەيمەن.</string>
    <string name="registration_activity__restore_backup">زاپاسنى ئەسلىگە كەلتۈرۈش</string>
    <string name="registration_activity__transfer_or_restore_account">ھېساباتنى يۆتكە ياكى ئەسلىگە كەلتۈر</string>
    <string name="registration_activity__transfer_account">ھېساباتنى يۆتكە</string>
    <string name="registration_activity__skip">ئاتلا</string>
    <string name="preferences_chats__chat_backups">پاراڭ زاپاسلانمىسى</string>
    <string name="preferences_chats__transfer_account">ھېساباتنى يۆتكە</string>
    <string name="preferences_chats__transfer_account_to_a_new_android_device">يېڭى بىر Android ئۈسكىنىسگە ھېساباتنى يۆتكە</string>
    <string name="RegistrationActivity_enter_backup_passphrase">زاپاسلاش ئىم ئىبارىسىنى كىرگۈزۈڭ</string>
    <string name="RegistrationActivity_restore">ئەسلىگە كەلتۈرۈش</string>
    <string name="RegistrationActivity_backup_failure_downgrade">Signal نىڭ يېڭى نەشرىدىكى زاپاسلارنى ئەكىرگىلى بولمايدۇ</string>
    <!-- Error message indicating that we could not restore the user\'s backup. Displayed in a toast at the bottom of the screen. -->
    <string name="RegistrationActivity_backup_failure_foreign_key">زاپاسلانمىدا بىنورمال مەلۇمات بار</string>
    <string name="RegistrationActivity_incorrect_backup_passphrase">زاپاسلاش ئىم ئىبارىسى خاتا</string>
    <string name="RegistrationActivity_checking">تەكشۈرۈۋاتىدۇ…</string>
    <string name="RegistrationActivity_d_messages_so_far">ھازىرچە %1$d ئۇچۇر…</string>
    <string name="RegistrationActivity_restore_from_backup">زاپاستىن ئەسلىگە كەلتۈرەمسىز؟</string>
    <string name="RegistrationActivity_restore_your_messages_and_media_from_a_local_backup">ئۇچۇر ۋە ۋاسىتەلىرىڭىزنى يەرلىك زاپاسلاشتىن ئەسلىگە كەلتۈرۈڭ. ئەگەر ھازىر ئەسلىگە كەلتۈرمىسىڭىز، كېيىن ئەسلىگە كەلتۈرەلمەيسىز.</string>
    <string name="RegistrationActivity_backup_size_s">زاپاسلانما سىغىمى: %1$s</string>
    <string name="RegistrationActivity_backup_timestamp_s">زاپاسلاش ۋاقىت تامغىسى: %1$s</string>
    <string name="BackupDialog_enable_local_backups">يەرلىكتە زاپاسلاشنى قوزغىتامسىز؟</string>
    <string name="BackupDialog_enable_backups">زاپاسلارنى قوزغات</string>
    <string name="BackupDialog_please_acknowledge_your_understanding_by_marking_the_confirmation_check_box">جەزىملەش كاتەكچىسىنى ئىشارەتلەپ چۈشەنگىنىڭىزنى بىلدۈرۈڭ.</string>
    <string name="BackupDialog_delete_backups">زاپاسلار ئۆچۈرۈلەمدۇ؟</string>
    <string name="BackupDialog_disable_and_delete_all_local_backups">بارلىق ساپاسلارنى چەكلەپ ھەم ئۆچۈرىۋېتەمسىز؟</string>
    <string name="BackupDialog_delete_backups_statement">زاپاسلارنى ئۆچۈر</string>
    <string name="BackupDialog_to_enable_backups_choose_a_folder">زاپاسلاشنى قوزغىتىش ئۈچۈن بىر قىسقۇچ تاللاڭ. زاپاسلار بۇ ئورۇنغا ساقلىدۇ.</string>
    <string name="BackupDialog_choose_folder">قىسقۇچ تاللاش</string>
    <string name="BackupDialog_copied_to_clipboard">چاپلاش تاختىسىغا كۆچۈردى</string>
    <string name="BackupDialog_no_file_picker_available">ئىشلەتكۈدەك ھۆججەت تاللىغۇچى يوق.</string>
    <string name="BackupDialog_enter_backup_passphrase_to_verify">دەلىللەش ئۈچۈن زاپاسلاش ئىم ئىبارىسىنى كىرگۈزۈڭ</string>
    <string name="BackupDialog_verify">دەلىللەش</string>
    <string name="BackupDialog_you_successfully_entered_your_backup_passphrase">زاپاسلاش ئىم ئىبارىسىنى توغرا كىرگۈزدىڭىز</string>
    <string name="BackupDialog_passphrase_was_not_correct">ئىم ئىبارىسى توغرا ئەمەس</string>
    <string name="LocalBackupJob_creating_signal_backup">Molly زاپاسلىنىۋاتىدۇ…</string>
    <!-- Title for progress notification shown in a system notification while verifying a recent backup. -->
    <string name="LocalBackupJob_verifying_signal_backup">زاپاسلانغان Molly نى دەلىللەۋاتىدۇ…</string>
    <string name="LocalBackupJobApi29_backup_failed">زاپاسلاش مەغلۇپ بولدى</string>
    <string name="LocalBackupJobApi29_your_backup_directory_has_been_deleted_or_moved">زاپاسلاش مۇندەرىجىڭىز ئۆچۈرۈلگەن ياكى يۆتكىۋېتىلگەن.</string>
    <string name="LocalBackupJobApi29_your_backup_file_is_too_large">زاپاس ھۆججىتىڭىز بەك چوڭ بولغاچقا بۇ جىلدقا سىغمىدى.</string>
    <string name="LocalBackupJobApi29_there_is_not_enough_space">بۇ يەردە زاپاسلىرىڭىزنى ساقلىغۇدەك يېتەرلىك بوشلۇق يوق. </string>
    <!-- Error message shown if a newly created backup could not be verified as accurate -->
    <string name="LocalBackupJobApi29_your_backup_could_not_be_verified">يېقىنقى زاپاسلانمىنى قۇرغىلى ۋە دەلىللىگىلى بولمىدى. يېڭى زاپاسلانما قۇرۇڭ.</string>
    <!-- Error message shown if a very large attachment is encountered during the backup creation and causes the backup to fail -->
    <string name="LocalBackupJobApi29_your_backup_contains_a_very_large_file">زاپاسلاش جەريانىدا زاپاسلىغىلى بولمايدىغان ناھايىتى چوڭ ھۆججەتكە دۇچ كەلدى. بۇ ھۆججەتنى ئۆچۈرۈپ يېڭى زاپاسلانما قۇرۇڭ.</string>
    <string name="LocalBackupJobApi29_tap_to_manage_backups">زاپاسلارنى باشقۇرۇش ئۈچۈن چېكىڭ</string>
    <string name="RegistrationActivity_wrong_number">خاتا نومۇرمۇ؟</string>
    <!--    Countdown to when the user can request a new code via phone call during registration.-->
    <string name="RegistrationActivity_call_me_instead_available_in">بۇ ۋاقىتتا ماڭا تېلېفون قىلىنسۇن (%1$02d:%2$02d)</string>
    <!--    Countdown to when the user can request a new SMS code during registration.-->
    <string name="RegistrationActivity_resend_sms_available_in">كودنى قايتا يوللاش (%1$02d:%2$02d)</string>
    <string name="RegistrationActivity_contact_signal_support">Signal قوللىغۇچىلىرى  بىلەن ئالاقىلىشىڭ</string>
    <string name="RegistrationActivity_code_support_subject">Signal تىزىملىتىش - Android ئۈچۈن دەلىللەش كودى</string>
    <string name="RegistrationActivity_incorrect_code">خاتا كود</string>
    <string name="BackupUtil_never">ھەرگىز</string>
    <string name="BackupUtil_unknown">نامەلۇم</string>
    <string name="preferences_app_protection__see_my_phone_number">تېلېفون نومۇرۇمنى كۆرىمەن</string>
    <string name="preferences_app_protection__find_me_by_phone_number">مېنى تېلېفون نومۇرۇمدىن ئىزدە</string>
    <!-- Phone number heading displayed as a screen title -->
    <string name="preferences_app_protection__phone_number">تېلېفون نومۇرىڭىز</string>
    <!-- Subtext below option to launch into phone number privacy settings screen -->
    <string name="preferences_app_protection__choose_who_can_see">تېلېفون نومۇرىڭىزنى كۆرسە بولىدىغان كىشىلەرنى ۋە تېلېفون نومۇرىڭىز ئارقىلىق سىز بىلەن Molly دا ئالاقىلاشسا بولىدىغان كىشىلەرنى تاللاڭ.</string>
    <!-- Section title above two radio buttons for enabling and disabling phone number display -->
    <string name="PhoneNumberPrivacySettingsFragment__who_can_see_my_number">تېلېفون نومۇرۇمنى كۆرسە بولىدىغانلار</string>
    <!-- Subtext below radio buttons when who can see my number is set to nobody -->
    <string name="PhoneNumberPrivacySettingsFragment__nobody_will_see">تېلېفون نومۇرىڭىزنى Molly دا ھېچكىم كۆرەلمەيدۇ</string>
    <!-- Section title above two radio buttons for enabling and disabling whether users can find me by my phone number  -->
    <string name="PhoneNumberPrivacySettingsFragment__who_can_find_me_by_number">تېلېفون نومۇرۇم بىلەن مېنى تاپالايدىغانلار</string>
    <!-- Subtext below radio buttons when who can see my number is set to everyone -->
    <string name="PhoneNumberPrivacySettingsFragment__your_phone_number">تېلېفون نومۇرىڭىزنى ئۇچۇرلاشقان بارلىق كىشىلەر ۋە گۇرۇپپىلار كۆرەلەيدۇ. تېلېفون ئالاقىداشلار تىزىملىكىدە سىزنىڭ نومۇرىڭىز بار كىشىلەر ئۇنى ئ‍ۆزىنىڭ Molly ئالاقىداشلار تىزىملىكىدىمۇ كۆرەلەيدۇ.</string>
    <string name="PhoneNumberPrivacy_everyone">ھەممىسى</string>
    <string name="PhoneNumberPrivacy_my_contacts">ئالاقەداشلارىم</string>
    <string name="PhoneNumberPrivacy_nobody">ھېچكىم</string>
    <string name="PhoneNumberPrivacy_everyone_see_description">تېلېفون نومۇرىڭىز ئۇچۇرلاشقان بارلىق كىشىلەر ۋە گۇرۇپپىلاردا كۆرۈنگۈسى</string>
    <string name="PhoneNumberPrivacy_everyone_find_description">ئالاقەداشلىرىدا تېلېفون نومۇرىڭىز بار ھەرقانداق بىرسى Signal دا سىزنى ئالاقەداش قاتارىدا كۆرىدۇ. باشقىلار سىزنى ئىزدەپ تاپالىغۇسى.</string>
    <string name="preferences_app_protection__screen_lock">ئېكران قۇلۇپى</string>
    <string name="preferences_app_protection__lock_signal_access_with_android_screen_lock_or_fingerprint">Signal زىيارىتىنى Android ئېكران قۇلۇپى ياكى بارماق ئىزى بىلەن قۇلۇپلا </string>
    <string name="preferences_app_protection__screen_lock_inactivity_timeout">ئېكران قۇلۇپى ۋاقتى توشتى</string>
    <string name="preferences_app_protection__signal_pin">Signal PIN</string>
    <string name="preferences_app_protection__create_a_pin">بىر PIN قۇر</string>
    <string name="preferences_app_protection__change_your_pin">PIN نىڭنى ئۆزگەرت</string>
    <string name="preferences_app_protection__pin_reminders">PIN ئەسكەرتكۈچىلىرى</string>
    <string name="preferences_app_protection__turn_off">تاقا</string>
    <string name="preferences_app_protection__confirm_pin">PIN نى جەزىملەڭ</string>
    <string name="preferences_app_protection__confirm_your_signal_pin">Signal PIN نىڭىزنى جەزىملەڭ</string>
    <string name="preferences_app_protection__make_sure_you_memorize_or_securely_store_your_pin">PIN نى ئەسلىگە كەلتۈرگىلى بولمىغاچقا، ئۇنى ئەستە ساقلىۋالغىنىڭىزغا ياكى بىخەتەر بىر يەردە ساقلىغىنىڭىزغا كاپالەتلىك قىلىڭ. ئەگەر Signal ھېسابىڭىزنى قايتىدىن تىزىملاتسىڭىز، مەلۇماتلىرىڭىزنى يوقىتىشىڭىز مۈمكىن.</string>
    <string name="preferences_app_protection__incorrect_pin_try_again">PIN  خاتا، قايتا سىناڭ.</string>
    <string name="preferences_app_protection__failed_to_enable_registration_lock">تىزىملىتىش قۇلۇپىنى قوزغاتقىلى بولمىدى.</string>
    <string name="preferences_app_protection__failed_to_disable_registration_lock">تىزىملىتىش قۇلۇپىنى ئاكتىپسىزلىغىلى بولمىدى.</string>
    <string name="AppProtectionPreferenceFragment_none">ھېچنېمە</string>
    <string name="preferences_app_protection__registration_lock">تىزىملىتىش قۇلۇپى</string>
    <string name="RegistrationActivity_you_must_enter_your_registration_lock_PIN">سىز چۇقۇم تىزىملىتىش قۇلۇپى PIN ڭىزنى كىرگۈزۈشىڭىز كېرەك</string>
    <string name="RegistrationActivity_your_pin_has_at_least_d_digits_or_characters">سىزنىڭ PIN ىڭىز ئەڭ ئاز %1$d خانىلىق سان ياكى ھەرپلەردىن تۈزۈلۈشى كېرەك</string>
    <string name="RegistrationActivity_too_many_attempts">بەك كۆپ ئۇرۇنۇلدى</string>
    <string name="RegistrationActivity_you_have_made_too_many_incorrect_registration_lock_pin_attempts_please_try_again_in_a_day">سىز بەك كۆپ خاتا بولغان تىزىملاش قۇلۇپى PIN سىنىقى قىلدىڭىز. باشقا كۈندە قايتا سىناڭ.</string>
    <string name="RegistrationActivity_you_have_made_too_many_attempts_please_try_again_later">بەك كۆپ ئۇرۇندىڭىز، بىردەم ساقلاپ قايتا سىناڭ.</string>
    <string name="RegistrationActivity_error_connecting_to_service">مۇلازىمەتكە باغلىنىشتا خاتالىق</string>
    <string name="preferences_chats__backups">زاپاسلار</string>
    <string name="prompt_passphrase_activity__signal_is_locked">Molly قۇلۇپلاندى</string>
    <string name="prompt_passphrase_activity__tap_to_unlock">چېكىلسە قۇلۇپ ئاچىدۇ</string>
    <string name="Recipient_unknown">نامەلۇم</string>

    <!-- Option in settings that will take use to re-register if they are no longer registered -->
    <string name="preferences_account_reregister">ھېساباتنى قايتا تىزىملىتىش</string>
    <!-- Option in settings that will take user to our website or playstore to update their expired build -->
    <string name="preferences_account_update_signal">Signal نى يېڭىلا</string>
    <!-- Option in settings shown when user is no longer registered or expired client that will WIPE ALL THEIR DATA -->
    <string name="preferences_account_delete_all_data">ھەممە سانلىق مەلۇماتنى ئۆچۈر</string>
    <!-- Title for confirmation dialog confirming user wants to delete all their data -->
    <string name="preferences_account_delete_all_data_confirmation_title">بارلىق سانلىق مەلۇماتنى ئۆچۈرەمسىز؟</string>
    <!-- Message in confirmation dialog to delete all data explaining how it works, and that the app will be closed after deletion -->
    <string name="preferences_account_delete_all_data_confirmation_message">بۇ مەشغۇلات ئەپنى قايتىدىن قوزغىتىدۇ ۋە بارلىق ئۇچۇرلارنى ئ‍ۆچۈرىدۇ. بۇ جەريان تاماملانغاندىن كېيىن ئەپ تاقىلىدۇ.</string>
    <!-- Confirmation action to proceed with application data deletion -->
    <string name="preferences_account_delete_all_data_confirmation_proceed">داۋاملاشتۇر</string>
    <!-- Confirmation action to cancel application data deletion -->
    <string name="preferences_account_delete_all_data_confirmation_cancel">بىكار قىلىش</string>
    <!-- Error message shown when we fail to delete the data for some unknown reason -->
    <string name="preferences_account_delete_all_data_failed">سانلىق مەلۇماتنى ئۆچۈرەلمىدى</string>

    <!-- TransferOrRestoreFragment -->
    <string name="TransferOrRestoreFragment__transfer_or_restore_account">ھېساباتنى يۆتكە ياكى ئەسلىگە كەلتۈر</string>
    <string name="TransferOrRestoreFragment__if_you_have_previously_registered_a_signal_account">ئەگەر سىز ئىلگىرى Signal غا خەتلەتكەن بولسىڭىز، ھېسابات ۋە ئۇچۇرلىرىڭىزنى يۆتكەپ ياكى ئەسلىگە قايتۇرالايسىز.</string>
    <string name="TransferOrRestoreFragment__transfer_from_android_device">Android ئۈسكۈنىسىدىن يۆتكەيدۇ</string>
    <string name="TransferOrRestoreFragment__transfer_your_account_and_messages_from_your_old_android_device">ھېسابات ۋە ئۇچۇرلىرىڭىزنى كونا Android ئۈسكۈنىڭىزدىن يۆتكەيدۇ.  كونا ئۈسكۈنىڭىزنى زىيارەت قىلالىشىڭىز كېرەك.</string>
    <string name="TransferOrRestoreFragment__you_need_access_to_your_old_device">كونا ئۈسكۈنىڭىزنى زىيارەت قىلالىشىڭىز كېرەك.</string>
    <string name="TransferOrRestoreFragment__restore_from_backup">زاپاستىن ئەسلىگە كەلتۈرىدۇ</string>
    <string name="TransferOrRestoreFragment__restore_your_messages_from_a_local_backup">ئۇچۇرلىرىڭىزنى يەرلىك زاپاستىن ئەسلىگە كەلتۈرىدۇ. ئەگەر ھازىر ئەسلىگە كەلتۈرمىسىڭىز، كېيىن ئەسلىگە كەلتۈرەلمەيسىز.</string>

    <!-- NewDeviceTransferInstructionsFragment -->
    <string name="NewDeviceTransferInstructions__open_signal_on_your_old_android_phone">كونا Android تېلېفونىڭىزدا Signal نى ئېچىڭ</string>
    <string name="NewDeviceTransferInstructions__continue">داۋاملاشتۇر</string>
    <string name="NewDeviceTransferInstructions__first_bullet">1.</string>
    <string name="NewDeviceTransferInstructions__tap_on_your_profile_photo_in_the_top_left_to_open_settings">سول ئۈستىدىكى سەپلىمە ھۆججەت سۈرىتى چېكىلسە تەڭشەكلەر ئېچىلىدۇ</string>
    <string name="NewDeviceTransferInstructions__second_bullet">2.</string>
    <string name="NewDeviceTransferInstructions__tap_on_account">"«ھېسابات» نى چېكىڭ"</string>
    <string name="NewDeviceTransferInstructions__third_bullet">3.</string>
    <string name="NewDeviceTransferInstructions__tap_transfer_account_and_then_continue_on_both_devices">"«ھېسابات يۆتكەش» نى چېكىپ، ئاندىن ھەر ئىككى ئۈسكۈنىدە «داۋاملاشتۇرۇش» نى چېكىڭ"</string>

    <!-- NewDeviceTransferSetupFragment -->
    <string name="NewDeviceTransferSetup__preparing_to_connect_to_old_android_device">كونا Android ئۈسكۈنىگە باغلاشقا تەييارلىنىۋاتىدۇ…</string>
    <string name="NewDeviceTransferSetup__take_a_moment_should_be_ready_soon">سەل كۈتۈڭ، تېزلا تەييار بولىدۇ</string>
    <string name="NewDeviceTransferSetup__waiting_for_old_device_to_connect">كونا Android ئۈسكۈنىنىڭ باغلىنىشىنى كۈتۈۋاتىدۇ…</string>
    <string name="NewDeviceTransferSetup__signal_needs_the_location_permission_to_discover_and_connect_with_your_old_device">Molly كونا Android ئۈسكۈنىنى بايقاپ ۋە باغلىنىشى ئۈچۈن ئورۇن ھوقۇقىغا ئېھتىياجلىق.</string>
    <string name="NewDeviceTransferSetup__signal_needs_location_services_enabled_to_discover_and_connect_with_your_old_device">Molly كونا Android ئۈسكۈنىڭىزنى بايقاپ ۋە باغلىنىشى ئۈچۈن ئورۇن مۇلازىمىتى قوزغىتىلغان بولۇشى كېرەك.</string>
    <string name="NewDeviceTransferSetup__signal_needs_wifi_on_to_discover_and_connect_with_your_old_device">Molly كونا Android ئۈسكۈنىڭىزنى بايقاپ ۋە باغلىنىشى ئۈچۈن Wi-Fi قوزغىتىلغان بولۇشى كېرەك. Wi-Fi قوزغىتىلغان بولۇشى ئەمما Wi-Fi تورغا باغلانمىغان بولسىمۇ بولىدۇ.</string>
    <string name="NewDeviceTransferSetup__sorry_it_appears_your_device_does_not_support_wifi_direct">كەچۈرۈڭ، بۇ ئۈسكۈنە Wi-Fi Direct نى قوللىمايدىغاندەك قىلىدۇ. Molly كونا Android ئۈسكۈنىڭىزنى Wi-Fi Direct ئارقىلىق بايقاپ ۋە باغلىنىدۇ. سىز Android ئۈسكۈنىڭىزدىن ھېساباتنى ئەسلىگە قايتۈرۈش ئارقىلىق زاپاستىن ئەسلىگە قايتۇرالايسىز.</string>
    <string name="NewDeviceTransferSetup__restore_a_backup">زاپاستىن ئەسلىگە قايتۇر</string>
    <string name="NewDeviceTransferSetup__an_unexpected_error_occurred_while_attempting_to_connect_to_your_old_device">كونا Android ئۈسكۈنىڭىزگە باغلىنىشنى سىناۋاتقاندا كۈتۈلمىگەن خاتالىققا يولۇقتى.</string>

    <!-- OldDeviceTransferSetupFragment -->
    <string name="OldDeviceTransferSetup__searching_for_new_android_device">يېڭى Android ئۈسكۈنە ئىزدەۋاتىدۇ…</string>
    <string name="OldDeviceTransferSetup__signal_needs_the_location_permission_to_discover_and_connect_with_your_new_device">Molly يېڭى Android ئۈسكۈنىڭىزنى بايقاپ ۋە باغلىنىشى ئۈچۈن ئورۇن ھوقۇقىغا ئېھتىياجلىق.</string>
    <string name="OldDeviceTransferSetup__signal_needs_location_services_enabled_to_discover_and_connect_with_your_new_device">Molly يېڭى Android ئۈسكۈنىڭىزنى بايقاپ ۋە باغلىنىشى ئۈچۈن ئورۇن مۇلازىمىتى قوزغىتىلغان بولۇشى كېرەك.</string>
    <string name="OldDeviceTransferSetup__signal_needs_wifi_on_to_discover_and_connect_with_your_new_device">Molly يېڭى Android ئۈسكۈنىڭىزنى بايقاپ ۋە باغلىنىشى ئۈچۈن Wi-Fi قوزغىتىلغان بولۇشى كېرەك. Wi-Fi قوزغىتىلغان بولۇشى ئەمما Wi-Fi تورغا باغلانمىغان بولسىمۇ بولىدۇ.</string>
    <string name="OldDeviceTransferSetup__sorry_it_appears_your_device_does_not_support_wifi_direct">كەچۈرۈڭ، بۇ ئۈسكۈنە Wi-Fi Direct نى قوللىمايدىغاندەك قىلىدۇ. Molly يېڭى Android ئۈسكۈنىڭىزنى Wi-Fi Direct ئارقىلىق بايقاپ ۋە باغلىنىدۇ. سىز Android ئۈسكۈنىڭىزدە زاپاس قۇرۇپ، ھېساباتنى ئەسلىگە قايتۈرۈش ئارقىلىق زاپاسنى يېڭى ئۈسكۈنىڭىزگە ئەسلىگە قايتۇرالايسىز.</string>
    <string name="OldDeviceTransferSetup__create_a_backup">زاپاس قۇر</string>
    <string name="OldDeviceTransferSetup__an_unexpected_error_occurred_while_attempting_to_connect_to_your_old_device">يېڭى Android ئۈسكۈنىڭىزگە باغلىنىشنى سىناۋاتقاندا كۈتۈلمىگەن خاتالىققا يولۇقتى.</string>

    <!-- DeviceTransferSetupFragment -->
    <string name="DeviceTransferSetup__unable_to_open_wifi_settings">Wi-Fi تەڭشەكلەرنى ئاچالمىدى. Wi-Fi ئېچىڭ.</string>
    <string name="DeviceTransferSetup__grant_location_permission">ئورۇن ھوقۇقى بەر</string>
    <string name="DeviceTransferSetup__turn_on_location_services">ئورۇن مۇلازىمىتىنى قوزغات</string>
    <string name="DeviceTransferSetup__turn_on_wifi">Wi-Fi نى قوزغات</string>
    <string name="DeviceTransferSetup__error_connecting">باغلىنىش خاتالىقى</string>
    <string name="DeviceTransferSetup__retry">قايتا سىنا</string>
    <string name="DeviceTransferSetup__submit_debug_logs">سازلاش خاتىرە يوللا</string>
    <string name="DeviceTransferSetup__verify_code">دەلىللەش كودى</string>
    <string name="DeviceTransferSetup__verify_that_the_code_below_matches_on_both_of_your_devices">تۆۋەندىكى كودنىڭ ئىككى ئۈسكۈنىدە ماس كېلىدىغانلىقىنى دەلىللەڭ، ئاندىن داۋاملاشتۇرنى چېكىڭ.</string>
    <string name="DeviceTransferSetup__the_numbers_do_not_match">نومۇر ماس كەلمىدى</string>
    <string name="DeviceTransferSetup__continue">داۋاملاشتۇر</string>
    <string name="DeviceTransferSetup__if_the_numbers_on_your_devices_do_not_match_its_possible_you_connected_to_the_wrong_device">ئەگەر ئۈسكۈنىڭىزدىكى نومۇر ماس كەلمىسە، خاتا ئۈسكۈنىگە باغلىنىۋالغان بولۇشىڭىز مۇمكىن. بۇنى تۈزىتىش ئۈچۈن يوللاشنى توختىتىپ قايتا سىناڭ، ھەمدە ئىككى ئۈسكۈنىڭىزنى يېقىن تۇتۇڭ.</string>
    <string name="DeviceTransferSetup__stop_transfer">يۆتكەشنى توختات</string>
    <string name="DeviceTransferSetup__unable_to_discover_old_device">يېڭى ئۈسكىنىڭىزنى بايقىيالمىدىم</string>
    <string name="DeviceTransferSetup__unable_to_discover_new_device">كونا ئۈسكىنىڭىزنى بايقىيالمىدىم</string>
    <string name="DeviceTransferSetup__make_sure_the_following_permissions_are_enabled">تۆۋەندىكى ھوقۇق ۋە مۇلازىمەتلەرنىڭ قوزغىتىلغىنىغا كاپالەت قىلىڭ.</string>
    <string name="DeviceTransferSetup__location_permission">ئورۇن ھوقۇقى</string>
    <string name="DeviceTransferSetup__location_services">ئورۇن مۇلازىمېتى</string>
    <string name="DeviceTransferSetup__wifi">Wi-Fi</string>
    <string name="DeviceTransferSetup__on_the_wifi_direct_screen_remove_all_remembered_groups_and_unlink_any_invited_or_connected_devices">بىۋاسىتە WiFi ئېكرانىدا، خاتىرىلەنگەن بارلىق گۇرۇپپىلارنى چىقىرىۋېتىڭ ۋە تەكلىپ قىلىنغان ياكى ئۇلانغان بارلىق ئۈسكۈنىدىن ئۈزۈۋېتىڭ.</string>
    <string name="DeviceTransferSetup__wifi_direct_screen">بىۋاستە WiFi ئېكرانى</string>
    <string name="DeviceTransferSetup__try_turning_wifi_off_and_on_on_both_devices">ئىككىلا ئۈسكىنىدە Wi-Fi نى ئېتىۋېتىپ ئاندىن ئېچىپ سىناپ بېقىڭ.</string>
    <string name="DeviceTransferSetup__make_sure_both_devices_are_in_transfer_mode">ھەر ئىككى ئۈسكىنىنىڭ يۆتكەش ھالىتىدە بولىشىغا كاپالەت قىلىڭ.</string>
    <string name="DeviceTransferSetup__go_to_support_page">قوللاش تور بېتىگە بار</string>
    <string name="DeviceTransferSetup__try_again">قايتا سىناڭ</string>
    <string name="DeviceTransferSetup__waiting_for_other_device">باشقا ئۈسكىنىنى ساقلاۋاتىدۇ</string>
    <string name="DeviceTransferSetup__tap_continue_on_your_other_device_to_start_the_transfer">يەنە بىر ئۈسكىنىڭزدە داۋاملاشتۇرنى چېكىپ يۆتكەشنى باشلىتىڭ.</string>
    <string name="DeviceTransferSetup__tap_continue_on_your_other_device">يەنە بىر ئۈسكىنىڭزدە داۋاملاشتۇرنى چېكىڭ…</string>

    <!-- NewDeviceTransferFragment -->
    <string name="NewDeviceTransfer__cannot_transfer_from_a_newer_version_of_signal">Signal نىڭ يېڭىراق نەشرلىرىدىن يۆتكىيەلمەيمىز.</string>
    <!-- Error message indicating that we could not finish the user\'s device transfer. Displayed in a toast at the bottom of the screen. -->
    <string name="NewDeviceTransfer__failure_foreign_key">يۆتكەلگەن مەلۇماتتا بىنورماللىق بار</string>

    <!-- DeviceTransferFragment -->
    <string name="DeviceTransfer__transferring_data">مەلۇمات يۆتكىلىۋاتىدۇ</string>
    <string name="DeviceTransfer__keep_both_devices_near_each_other">ئىككى ئۈسكىنىنى يېقىن تۇتۇڭ. ئۈسكۈنىلەر ئېتىلىپ قالمىسۇن، Molly ئوچۇق ھالەتتە تۇرسۇن. يۆتكەش ئۇچتىن-ئۇچقا شىفرىلىنىدۇ.</string>
    <string name="DeviceTransfer__d_messages_so_far">ھازىرچە %1$d ئۇچۇر…</string>
    <!-- Filled in with total percentage of messages transferred -->
    <string name="DeviceTransfer__s_of_messages_so_far">ھازىرچە %1$s%% ئۇچۇر يۆتكەلدى…</string>
    <string name="DeviceTransfer__cancel">ۋاز كەچ</string>
    <string name="DeviceTransfer__try_again">قايتا سىناڭ</string>
    <string name="DeviceTransfer__stop_transfer">يۆتكەشنى توختات</string>
    <string name="DeviceTransfer__all_transfer_progress_will_be_lost">بارلىق يۆتكەش جەريانلىرى يوق بولغۇسى</string>
    <string name="DeviceTransfer__transfer_failed">يۆتكەش مەغلۇپ بولدى</string>
    <string name="DeviceTransfer__unable_to_transfer">يۆتكىيەلمىدى</string>

    <!-- OldDeviceTransferInstructionsFragment -->
    <string name="OldDeviceTransferInstructions__transfer_account">ھېساباتنى يۆتكە</string>
    <string name="OldDeviceTransferInstructions__first_bullet">1.</string>
    <string name="OldDeviceTransferInstructions__download_signal_on_your_new_android_device">يېڭى Android ئۈسكىنىڭىزدە Molly نى چۈشۈرۈڭ</string>
    <string name="OldDeviceTransferInstructions__second_bullet">2.</string>
    <string name="OldDeviceTransferInstructions__tap_on_transfer_or_restore_account">"«ھېسابات يۆتكەش» ياكى «ھېسابات ئەسلىگە كەلتۈرۈش» نى چېكىڭ"</string>
    <string name="OldDeviceTransferInstructions__third_bullet">3.</string>
    <string name="OldDeviceTransferInstructions__select_transfer_from_android_device_when_prompted_and_then_continue">"ئىككى ئۈسكۈنىنى يېقىن قويۇپ، ئەسكەرتىش كۆرۈلگەندە «Android ئۈسكۈنىدىن يۆتكەش» نى تاللاپ، ئاندىن «داۋاملاشتۇرۇش» تاللاڭ."</string>
    <string name="OldDeviceTransferInstructions__continue">داۋاملاشتۇر</string>

    <!-- OldDeviceTransferComplete -->
    <string name="OldDeviceTransferComplete__go_to_your_new_device">يېڭى ئۈسكىنىڭىزگە بېرىڭ</string>
    <string name="OldDeviceTransferComplete__your_signal_data_has_Been_transferred_to_your_new_device">Signal مەلۇماتىڭىز يېڭى ئۈسكىنىڭىزگە يۆتكىلىپ بولدى. ئەمما، يۆتكەش جەريانىنى تاماملاش ئۈچۈن، چوقۇم  يېڭى ئۈسكىنىڭىزدە تىزىملىتىشنى داۋاملاشتۇرىشىڭىز كېرەك.</string>
    <string name="OldDeviceTransferComplete__close">تاقا</string>

    <!-- NewDeviceTransferComplete -->
    <string name="NewDeviceTransferComplete__transfer_successful">يۆتكەش مۇۋەپپىقىيەتلىك</string>
    <string name="NewDeviceTransferComplete__transfer_complete">يۆتكەش تاماملاندى</string>
    <string name="NewDeviceTransferComplete__to_complete_the_transfer_process_you_must_continue_registration">يۆتكەش جەريانىنى تاماملاش ئۈچۈن، تىزىملىتىشنى داۋاملاشتۇرىشىڭىز كېرەك.</string>
    <string name="NewDeviceTransferComplete__continue_registration">تىزىملىتىشنى داۋاملاشتۇر</string>

    <!-- DeviceToDeviceTransferService -->
    <string name="DeviceToDeviceTransferService_content_title">ھېسابات يۆتكە</string>
    <string name="DeviceToDeviceTransferService_status_ready">باشقا Android ئۈسكۈنىڭىزگە ئۇلاشقا تەييارلىنىۋاتىدۇ…</string>
    <string name="DeviceToDeviceTransferService_status_starting_up">باشقا Android ئۈسكۈنىڭىزگە ئۇلاشقا تەييارلىنىۋاتىدۇ…</string>
    <string name="DeviceToDeviceTransferService_status_discovery">باشقا Android ئۈسكۈنىڭىزنى ئىزدەۋاتىدۇ…</string>
    <string name="DeviceToDeviceTransferService_status_network_connected">باشقا Android ئۈسكۈنىڭىزگە ئۇلىنىۋاتىدۇ…</string>
    <string name="DeviceToDeviceTransferService_status_verification_required">دەلىللەش لازىم</string>
    <string name="DeviceToDeviceTransferService_status_service_connected">ھېسابات يۆتكىلىۋاتىدۇ…</string>

    <!-- OldDeviceTransferLockedDialog -->
    <string name="OldDeviceTransferLockedDialog__complete_registration_on_your_new_device">يېڭى ئۈسكىنىڭزدىكى تىزىملىتىشنى تاماملاڭ</string>
    <string name="OldDeviceTransferLockedDialog__your_signal_account_has_been_transferred_to_your_new_device">Signal ھېساباتىڭىز يېڭى ئۈسكىنىڭىزگە يۆتكىلىپ بولدى. ئەمما، ئۇنى داۋاملاشتۇرۇش ئۈچۈن تىزىملىتىشنى تاماملىشىڭىز كېرەك. Signal بۇ ئۈسكىنىدە ئاكتىپلانمايدۇ.</string>
    <string name="OldDeviceTransferLockedDialog__done">بولدى</string>
    <string name="OldDeviceTransferLockedDialog__cancel_and_activate_this_device">بىكار قىل ۋە بۇ ئۈسكىنىنى ئاكتىپلا</string>

    <!-- AdvancedPreferenceFragment -->

    <!-- RecipientBottomSheet -->
    <string name="RecipientBottomSheet_block">چەكلەش</string>
    <string name="RecipientBottomSheet_unblock">چەكلەشنى بىكار قىلىش</string>
    <string name="RecipientBottomSheet_add_to_contacts">ئالاقەداش قوش</string>
    <!-- Error message that displays when a user tries to tap to view system contact details but has no app that supports it -->
    <string name="RecipientBottomSheet_unable_to_open_contacts">ئالاقىداشلارنى ئاچالايدىغان ئەپ بايقالمىدى.</string>
    <string name="RecipientBottomSheet_add_to_a_group">گۇرۇپپىغا قوش</string>
    <string name="RecipientBottomSheet_add_to_another_group">يەنە بىر گۇرۇپپىغا قوش</string>
    <string name="RecipientBottomSheet_view_safety_number">بىخەتەرلىك نومۇرىنى كۆرسەت</string>
    <string name="RecipientBottomSheet_make_admin">باشقۇرغۇچىغا تەڭشە</string>
    <string name="RecipientBottomSheet_remove_as_admin">گۇرۇپپا باشلىقلىقىدىن چىقار</string>
    <string name="RecipientBottomSheet_remove_from_group">گۇرۇپپىدىن چىقار</string>

    <string name="RecipientBottomSheet_remove_s_as_group_admin">%1$s نى گۇرۇپپا باشلىقلىقىدىن چىقار</string>
    <string name="RecipientBottomSheet_s_will_be_able_to_edit_group">"%1$s بۇ گۇرۇپپا ۋە ئۇنىڭ ئەزالىرىنى تەھرىرلىيەلەيدۇ."</string>

    <string name="RecipientBottomSheet_remove_s_from_the_group">بۇ گۇرۇپپىدىن %1$sنى چىقىرىۋېتەمدۇ؟</string>
    <!-- Dialog message shown when removing someone from a group with group link being active to indicate they will not be able to rejoin -->
    <string name="RecipientBottomSheet_remove_s_from_the_group_they_will_not_be_able_to_rejoin">«%1$s» نى بۇ گۇرۇپپىدىن چىقىرىۋېتەمسىز؟ ئۇلار ئەمدى گۇرۇپپا ئۇلانمىسى بىلەن گۇرۇپپىغا قايتا قوشۇلالمايدۇ.</string>
    <string name="RecipientBottomSheet_remove">چىقىرىۋەت</string>
    <string name="RecipientBottomSheet_copied_to_clipboard">چاپلاش تاختىسىغا كۆچۈردى</string>

    <string name="GroupRecipientListItem_admin">باشقۇرغۇچى</string>
    <string name="GroupRecipientListItem_approve_description">تەستىقلا</string>
    <string name="GroupRecipientListItem_deny_description">رەت قىلىش</string>


    <!-- GroupsLearnMoreBottomSheetDialogFragment -->
    <string name="GroupsLearnMore_legacy_vs_new_groups">كونا ۋە يېڭى گۇرۇپپىلارنىڭ سېلىشتۇرمىسى</string>
    <string name="GroupsLearnMore_what_are_legacy_groups">«كونا گۇرۇپپىلار» دېگەن نېمە؟</string>
    <string name="GroupsLearnMore_paragraph_1">كونا گۇرۇپپا دېگىنىمىز باشقۇرغۇچىلار ۋە تېخىمۇ تەپسىلىي گۇرۇپپا يېڭىلانمىسى قاتارلىقلار يېڭى گۇرۇپپا  ئىقتىدارلىرى بىلەن ماسلاشمايدىغان گۇرۇپپىدۇر.</string>
    <string name="GroupsLearnMore_can_i_upgrade_a_legacy_group">كونا گۇرۇپپىنى يۇقىرىلاتسام بولامدۇ؟</string>
    <string name="GroupsLearnMore_paragraph_2">كونا گۇرۇپپىلارنى ھازىرچە يېڭى گۇرۇپپىغا يۇقىرىلاتقىلى بولمايدۇ. ئەمما ئەزالار يېڭى نەشردىكى Signal نى ئىشلىتىۋاتقان بولسا، سىز ئوخشاش ئەزالار بىلەن يېڭى گۇرۇپپا قۇرالايسىز.</string>
    <string name="GroupsLearnMore_paragraph_3">Signal كەلگۈسىدە كونا گۇرۇپپىلارنى يۇقىرىلىتىدىغان بىر يول بىلەن تەمىنلەيدۇ.</string>

    <!-- GroupLinkBottomSheetDialogFragment -->
    <string name="GroupLinkBottomSheet_share_hint_requiring_approval">بۇ ئۇلانما بىلەن ھەرقانداق كىشى گۇرۇپپىنىڭ ئىسمى ۋە رەسىمىنى كۆرەلەيدۇ. ھەمدە گۇرۇپپىغا قېتىلىشنى ئىلتىماس قىلالايدۇ. ئۇنى ئىشەنچلىك كىشىلەرگە ھەمبەھىرلەڭ.</string>
    <string name="GroupLinkBottomSheet_share_hint_not_requiring_approval">بۇ ئۇلانما بىلەن ھەرقانداق كىشى گۇرۇپپىنىڭ ئىسمى ۋە رەسىمىنى كۆرەلەيدۇ. ھەمدە گۇرۇپپىغا قېتىلالايدۇ. ئۇنى ئىشەنچلىك كىشىلەرگە ھەمبەھىرلەڭ.</string>
    <string name="GroupLinkBottomSheet_share_via_signal">Molly ئارقىلىق ھەمبەھىرلە</string>
    <string name="GroupLinkBottomSheet_copy">كۆچۈر</string>
    <string name="GroupLinkBottomSheet_qr_code">QR كودى</string>
    <string name="GroupLinkBottomSheet_share">ھەمبەھىرلە</string>
    <string name="GroupLinkBottomSheet_copied_to_clipboard">چاپلاش تاختىسىغا كۆچۈردى</string>
    <string name="GroupLinkBottomSheet_the_link_is_not_currently_active">بۇ ئۇلانما ئاكتىپ ئەمەس</string>

    <!-- VoiceNotePlaybackPreparer -->
    <string name="VoiceNotePlaybackPreparer__failed_to_play_voice_message">ئۈن ئۇچۇرنى قويالمىدى</string>

    <!-- VoiceNoteMediaDescriptionCompatFactory -->
    <string name="VoiceNoteMediaItemFactory__voice_message">ئاۋازلىق ئۇچۇر· %1$s</string>
    <string name="VoiceNoteMediaItemFactory__s_to_s">%1$s دىن%2$s غىچە</string>

    <!-- StorageUtil -->
    <string name="StorageUtil__s_s">%1$s/%2$s</string>
    <string name="BlockedUsersActivity__s_has_been_blocked">«%1$s» چەكلەنگەن.</string>
    <string name="BlockedUsersActivity__failed_to_block_s">«%1$s» نى چەكلىيەلمىدى</string>
    <string name="BlockedUsersActivity__s_has_been_unblocked">«%1$s» نى چەكلەش بىكار قىلىندى.</string>

    <!-- ReviewCardDialogFragment -->
    <string name="ReviewCardDialogFragment__review_members">ئەزالارنى تەكشۈر</string>
    <string name="ReviewCardDialogFragment__review_request">ئىلتىماسنى تەكشۈر</string>
    <string name="ReviewCardDialogFragment__d_group_members_have_the_same_name">%1$d گۇرۇپپا ئەزاسىنىڭ ئوخشاش ئىسمى بار ئىكەن. تۆۋەندىكىلەرنى كۆزدىن كەچۈرۈڭ، بىر مەشغۇلات تاللاڭ.</string>
    <string name="ReviewCardDialogFragment__if_youre_not_sure">ئىلتىماسنىڭ نەدىن كەلگەنلىكىنى جەزملەشتۈرەلمىسىڭىز، ئاستىدىكى ئالاقەداشلارنى كۆزدىن كەچۈرۈڭ ۋە مەشغۇلات قىلىڭ.</string>
    <string name="ReviewCardDialogFragment__no_other_groups_in_common">باشقا ئورتاق گۇرۇپپا يوق</string>
    <string name="ReviewCardDialogFragment__no_groups_in_common">ئورتاق گۇرۇپپا يوق.</string>
    <plurals name="ReviewCardDialogFragment__d_other_groups_in_common">
        <item quantity="other">ئورتاق گۇرۇپپا %1$d</item>
    </plurals>
    <plurals name="ReviewCardDialogFragment__d_groups_in_common">
        <item quantity="other">ئورتاق گۇرۇپپا %1$d</item>
    </plurals>
    <string name="ReviewCardDialogFragment__remove_s_from_group">گۇرۇپپىدىن %1$sنى چىقىرىۋېتەمسىز؟</string>
    <string name="ReviewCardDialogFragment__remove">چىقىرىۋەت</string>
    <string name="ReviewCardDialogFragment__failed_to_remove_group_member">گۇرۇپپا ئەزاسىنى چىقىرىۋېتىش مەغلۇپ بولدى.</string>

    <!-- ReviewCard -->
    <string name="ReviewCard__member">ئەزا</string>
    <string name="ReviewCard__request">ئىلتىماس</string>
    <string name="ReviewCard__your_contact">ئالاقەداشىڭىز</string>
    <string name="ReviewCard__remove_from_group">گۇرۇپپىدىن چىقار</string>
    <string name="ReviewCard__update_contact">ئالاقەداش يېڭىلا</string>
    <string name="ReviewCard__block">چەكلەش</string>
    <string name="ReviewCard__delete">ئۆچۈر</string>
    <string name="ReviewCard__recently_changed">يېقىندا ئارخىپ نامىنى %1$s دىن %2$s گە ئۆزگەرتتى</string>

    <!-- CallParticipantsListUpdatePopupWindow -->
    <string name="CallParticipantsListUpdatePopupWindow__s_joined">%1$s قېتىلدى</string>
    <string name="CallParticipantsListUpdatePopupWindow__s_and_s_joined">%1$s بىلەن%2$s قېتىلدى</string>
    <string name="CallParticipantsListUpdatePopupWindow__s_s_and_s_joined">%1$s، %2$s ۋە%3$s قېتىلدى</string>
    <string name="CallParticipantsListUpdatePopupWindow__s_s_and_d_others_joined">%1$s، %2$s ۋە%3$d باشقىلار قېتىلدى</string>
    <string name="CallParticipantsListUpdatePopupWindow__s_left">%1$s ئايرىلدى</string>
    <string name="CallParticipantsListUpdatePopupWindow__s_and_s_left">%1$s ۋە%2$s ئايرىلدى</string>
    <string name="CallParticipantsListUpdatePopupWindow__s_s_and_s_left">%1$s، %2$s ۋە%3$s ئايرىلدى</string>
    <string name="CallParticipantsListUpdatePopupWindow__s_s_and_d_others_left">%1$s، %2$s ۋە%3$d باشقىلار ئايرىلدى</string>

    <string name="CallParticipant__you">سىز</string>
    <string name="CallParticipant__you_on_another_device">سىز (يەنە بىر ئۈسكۈنىدە)</string>
    <string name="CallParticipant__s_on_another_device">%1$s (يەنە بىر ئۈسكۈنىدە)</string>

    <!-- WifiToCellularPopupWindow -->
    <!-- Message shown during a call when the WiFi network is unusable, and cellular data starts to be used for the call instead. -->
    <string name="WifiToCellularPopupWindow__weak_wifi_switched_to_cellular">Wi-Fi ئاجىز. كۆچمە ئېقىمغا ئالماشتۇرۇلدى.</string>

    <!-- DeleteAccountFragment -->
    <string name="DeleteAccountFragment__deleting_your_account_will">ھېساباتىڭىزنى ئۆچۈرۈۋەتسىڭىز تۆۋەندىكى ئەھۋاللار كېلىپ چىقىدۇ:</string>
    <string name="DeleteAccountFragment__enter_your_phone_number">تېلېفون نومۇرىڭىزنى كىرگۈزۈڭ</string>
    <string name="DeleteAccountFragment__delete_account">ھېساباتنى ئۆچۈر</string>
    <string name="DeleteAccountFragment__delete_your_account_info_and_profile_photo">ھېسابات ئۇچۇرلىرىڭىز ۋە رەسىمىڭىز ئۆچۈرۈلىدۇ</string>
    <string name="DeleteAccountFragment__delete_all_your_messages">بارلىق ئۇچۇرلىرىڭىز ئۆچۈرۈلىدۇ</string>
    <string name="DeleteAccountFragment__delete_s_in_your_payments_account">‫%1$s نى چىقىم ھېسابلىرى ئارىسىدن ئۆچۈرىۋەت</string>
    <string name="DeleteAccountFragment__no_country_code">دۆلەت كودى كۆرسىتىلمىدى</string>
    <string name="DeleteAccountFragment__no_number">نومۇر كۆرسىتىلمىدى</string>
    <string name="DeleteAccountFragment__the_phone_number">كىرگۈزگەن تېلېفون نومۇرىڭىز ھېساباتىڭىزنىڭكى بىلەن ئوخشاش ئەمەس</string>
    <string name="DeleteAccountFragment__are_you_sure">راستلا ھېساباتىڭىزنى ئۆچۈرۈۋېتەمسىز؟</string>
    <string name="DeleteAccountFragment__this_will_delete_your_signal_account">بۇ مەشغۇلات Signal ھېساباتىنى ئۆچۈرۈپ، ئەپنى ئەسلىگە قايتۇرىدۇ. بۇ مەشغۇلات تاماملانغاندا ئەپ تاقىلىدۇ.</string>
    <string name="DeleteAccountFragment__failed_to_delete_local_data">يەرلىكتىكى مەلۇماتلىرىڭىزنى ئۆچۈرۈش مەغلۇپ بولدى. سىز سىستېما قوللانما دېتاللىرى تەڭشەكلىرىدىن قولدا تازىلىۋەتسىڭىز بولىدۇ.</string>
    <string name="DeleteAccountFragment__launch_app_settings">ئەپ تەڭشەكلىرىنى قوزغات</string>
    <!-- Title of progress dialog shown when a user deletes their account and the process is leaving all groups -->
    <string name="DeleteAccountFragment__leaving_groups">گۇرۇپپىدىن ئايرىلىۋاتىدۇ…</string>
    <!-- Title of progress dialog shown when a user deletes their account and the process has left all groups -->
    <string name="DeleteAccountFragment__deleting_account">ھېسابات ئۆچۈرۈلىۋاتىدۇ…</string>
    <!-- Message of progress dialog shown when a user deletes their account and the process is canceling their subscription -->
    <string name="DeleteAccountFragment__canceling_your_subscription">مۇشتەرىلىكىڭىز بىكار قىلىنىۋاتىدۇ…</string>
    <!-- Message of progress dialog shown when a user deletes their account and the process is leaving groups -->
    <string name="DeleteAccountFragment__depending_on_the_number_of_groups">سىز بار گۇرۇپپا سانىنىڭ ئوخشىماسلىقىغا قاراپ، بۇ جەريانغا بىر نەچچە مىنۇت كېتىشى مۇمكىن</string>
    <!-- Message of progress dialog shown when a user deletes their account and the process has left all groups -->
    <string name="DeleteAccountFragment__deleting_all_user_data_and_resetting">ئىشلەتكۈچى سانلىق مەلۇماتىنى ئۆچۈرۈۋاتىدۇ ۋە ئەپنى قايتا سەپلەۋاتىدۇ</string>
    <!-- Title of error dialog shown when a network error occurs during account deletion -->
    <string name="DeleteAccountFragment__account_not_deleted">ھېسابات ئۆچۈرۈلمىدى</string>
    <!-- Message of error dialog shown when a network error occurs during account deletion -->
    <string name="DeleteAccountFragment__there_was_a_problem">ئۆچۈرۈش جەريانىنى تاماملاشتا مەسىلە كۆرۈلدى. تور ئۇلىنىشىنى تەكشۈرۈپ قايتا سىناڭ.</string>

    <!-- DeleteAccountCountryPickerFragment -->
    <string name="DeleteAccountCountryPickerFragment__search_countries">دۆلەتلەردىن ئاقتۇر</string>

    <!-- CreateGroupActivity -->
    <string name="CreateGroupActivity__skip">ئاتلا</string>
    <plurals name="CreateGroupActivity__d_members">
        <item quantity="other">‏%1$d ئەزا</item>
    </plurals>

    <!-- ShareActivity -->
    <string name="ShareActivity__share">ھەمبەھىرلە</string>
    <string name="ShareActivity__send">ئەۋەت</string>
    <string name="ShareActivity__comma_s">, %1$s</string>
    <!-- Toast when the incoming intent is invalid -->
    <string name="ShareActivity__could_not_get_share_data_from_intent">توردىن ئورتاق سانلىق مەلۇماتقا ئېرىشەلمىدى.</string>

    <!-- MultiShareDialogs -->
    <string name="MultiShareDialogs__failed_to_send_to_some_users">بەزى ئىشلەتكۈچىلەرگە يوللاش مەغلۇپ بولدى</string>
    <string name="MultiShareDialogs__you_can_only_share_with_up_to">كۆپ بولغاندا %1$d پاراڭ بىلەن ئورتاقلىشالايسىز</string>

    <!-- ChatWallpaperActivity -->

    <!-- ChatWallpaperFragment -->
    <string name="ChatWallpaperFragment__chat_color">پاراڭ رەڭگى</string>
    <string name="ChatWallpaperFragment__reset_chat_colors">پاراڭ رەڭگىنى ئەسلىگە قايتۇرۇش</string>
    <string name="ChatWallpaperFragment__reset_chat_color">پاراڭ رەڭگىنى ئەسلىگە قايتۇرۇش</string>
    <string name="ChatWallpaperFragment__reset_chat_color_question">پاراڭ رەڭگىنى ئەسلىگە قايتۇرامسىز؟</string>
    <string name="ChatWallpaperFragment__set_wallpaper">تام قەغىزىنى بېكىتىش</string>
    <string name="ChatWallpaperFragment__dark_mode_dims_wallpaper">قاراڭغۇ ھالەت تام قەغىزىنى غۇۋالاشتۇرىدۇ</string>
    <string name="ChatWallpaperFragment__contact_name">ئالاقەداش نامى</string>
    <string name="ChatWallpaperFragment__reset">ئەسلىگە قايتۇر</string>
    <string name="ChatWallpaperFragment__wallpaper_preview_description">تام قەغىزىنى ئالدىن كۆرۈش</string>
    <string name="ChatWallpaperFragment__would_you_like_to_override_all_chat_colors">بارلىق پاراڭ رەڭگىنى قاپلىۋېتەمسىز؟</string>
    <string name="ChatWallpaperFragment__would_you_like_to_override_all_wallpapers">ھەممە تام قەغەزنى قاپلىۋېتەمسىز؟</string>
    <string name="ChatWallpaperFragment__reset_default_colors">كۆڭۈلدىكى رەڭنى ئەسلىگە قايتۇر</string>
    <string name="ChatWallpaperFragment__reset_all_colors">ھەممە رەڭنى ئەسلىگە قايتۇر</string>
    <string name="ChatWallpaperFragment__reset_default_wallpaper">كۆڭۈلدىكى تام قەغەزنى ئەسلىگە قايتۇر</string>
    <string name="ChatWallpaperFragment__reset_all_wallpapers">بارلىق تام قەغەزلىرىنى قايتا تەڭشە</string>
    <string name="ChatWallpaperFragment__reset_wallpapers">تام قەغەزنى ئەسلىگە قايتۇر</string>
    <string name="ChatWallpaperFragment__reset_wallpaper">تام قەغەزنى ئەسلىگە قايتۇر</string>
    <string name="ChatWallpaperFragment__reset_wallpaper_question">تام قەغەزنى ئەسلىگە قايتۇرامدۇ؟</string>

    <!-- ChatWallpaperSelectionFragment -->
    <string name="ChatWallpaperSelectionFragment__choose_from_photos">رەسىملەردىن تاللا</string>
    <string name="ChatWallpaperSelectionFragment__presets">ئالدىن بېكىتىش</string>

    <!-- ChatWallpaperPreviewActivity -->
    <string name="ChatWallpaperPreviewActivity__preview">ئالدىن كۆر</string>
    <string name="ChatWallpaperPreviewActivity__set_wallpaper">تام قەغىزىنى بېكىتىش</string>
    <string name="ChatWallpaperPreviewActivity__swipe_to_preview_more_wallpapers">سىيرىپ تېخىمۇ كۆپ تەم قەغەزلىرىنى ئالدىن كۆرۈڭ</string>
    <string name="ChatWallpaperPreviewActivity__set_wallpaper_for_all_chats">بارلىق پاراڭلار ئۈچۈن تام قەغىزى بەلگىلەش</string>
    <string name="ChatWallpaperPreviewActivity__set_wallpaper_for_s">ئۈچۈن تام قەغىزى بېكىتىش %1$s</string>
    <string name="ChatWallpaperPreviewActivity__viewing_your_gallery_requires_the_storage_permission">ئالبومنى كۆرۈش ئۈچۈن ساقلىغۇچى ئىجازىتى لازىم.</string>

    <!-- WallpaperImageSelectionActivity -->

    <!-- WallpaperCropActivity -->
    <string name="WallpaperCropActivity__pinch_to_zoom_drag_to_adjust">چىمدىپ چوڭ-كىچىكلەت، سۈرۈپ تەڭشە</string>
    <string name="WallpaperCropActivity__set_wallpaper_for_all_chats">بارلىق پاراڭلار ئۈچۈن تام قەغىزى بەلگىلەڭ.</string>
    <string name="WallpaperCropActivity__set_wallpaper_for_s">%1$sئۈچۈن تام قەغىزى بېكىتىش.</string>
    <string name="WallpaperCropActivity__error_setting_wallpaper">تام قەغىزى بېكىتىشتە خاتالىق.</string>
    <string name="WallpaperCropActivity__blur_photo">رەسىمنى غۇۋالاشتۇرۇش</string>

    <!-- InfoCard -->
    <string name="payment_info_card_about_mobilecoin">MobileCoin ھەققىدە</string>
    <string name="payment_info_card_mobilecoin_is_a_new_privacy_focused_digital_currency">‫MobileCoin شەخسىيەت گەۋدىلەندۈرۈلگەن يېڭى رەقەملىك پۇل.</string>
    <string name="payment_info_card_adding_funds"> قوشۇلغان مەبلەغ</string>
    <string name="payment_info_card_you_can_add_funds_for_use_in">ھەميان ئادرېسىڭىزغا MobileCoin ئەۋەتىش ئارقىلىق Molly دا ئىشلىتىشكە مەبلەغ قوشالايسىز.</string>
    <string name="payment_info_card_cashing_out">نەق پۇلغا ئايلاندۇر</string>
    <string name="payment_info_card_you_can_cash_out_mobilecoin">MobileCoin نى قوللايدىغان ئالماشتۇرغۇچىدا خالىغان ۋاقىتتا MobileCoin نى نەقلەشتۈرەلەيسىز. پەقەت بۇ ئالماشتۇرغۇچىدىكى ھېساباتىڭىزغا يۆتكىسىڭىزلا بولىدۇ.</string>
    <string name="payment_info_card_hide_this_card">بۇ كارت كۆرۈنمىسۇنمۇ؟</string>
    <string name="payment_info_card_hide">يوشۇر</string>
    <!-- Title of save recovery phrase card -->
    <string name="payment_info_card_save_recovery_phrase">ئەسلىگە كەلتۈرۈش ئىبارىسىنى ساقلاش</string>
    <string name="payment_info_card_your_recovery_phrase_gives_you">ئەسلىگە كەلتۈرۈش جۇملىڭىز چىقىم ھېسابىڭىزنى ئەسلىگە كەلتۈرىدىغان يەنە بىر ئۇسۇل بىلەن تەمىنلەيدۇ.</string>
    <!-- Button in save recovery phrase card -->
    <string name="payment_info_card_save_your_phrase">بىخەتەرلىك ئىبارىسىنى ساقلاش</string>
    <string name="payment_info_card_update_your_pin">‫PIN نىڭىزنى يېڭىلاڭ</string>
    <string name="payment_info_card_with_a_high_balance">قالدۇقىڭىز يۇقىرى بولسا، بەلكىم سان-ھەرپلىك بىر PIN غا يېڭىلاپ، ھېساباتىڭىزنى تېخىمۇ بەكرەك قوغدىغىڭىز كېلىشى مۈمكىن.</string>
    <string name="payment_info_card_update_pin">PIN يېڭىلا</string>

  <!-- Removed by excludeNonTranslatables <string name="payment_info_card__learn_more__about_mobilecoin" translatable="false">https://support.signal.org/hc/articles/360057625692#payments_which_ones</string> -->
  <!-- Removed by excludeNonTranslatables <string name="payment_info_card__learn_more__adding_to_your_wallet" translatable="false">https://support.signal.org/hc/articles/360057625692#payments_transfer_from_exchange</string> -->
  <!-- Removed by excludeNonTranslatables <string name="payment_info_card__learn_more__cashing_out" translatable="false">https://support.signal.org/hc/articles/360057625692#payments_transfer_to_exchange</string> -->

    <!-- DeactivateWalletFragment -->
    <string name="DeactivateWalletFragment__deactivate_wallet">ھەمياننى ئاكتىپسىزلا</string>
    <string name="DeactivateWalletFragment__your_balance">قالدۇقىڭىز</string>
    <string name="DeactivateWalletFragment__its_recommended_that_you">چىقىمنى ئاكتىپسىزلاشتىن بۇرۇن مەبلىغىڭىزنى باشقا ھەميان ئادرېسىغا يۆتكەش تەۋسىيە قىلىنىدۇ. ئەگەر ھازىر مەبلىغىڭىزنى يۆتكىمەسلىكنى تاللىسىڭىز، چىقىمنى قايتا ئاكتىپلىسىڭىز ئۇلار Molly غا باغلانغان ھەميانىڭىزدا قالىدۇ.</string>
    <string name="DeactivateWalletFragment__transfer_remaining_balance">قالغان قالدۇقنى يۆتكە</string>
    <string name="DeactivateWalletFragment__deactivate_without_transferring">يۆتكىمەي تۇرۇپ ئاكتىپسىزلا</string>
    <string name="DeactivateWalletFragment__deactivate">چەكلە</string>
    <string name="DeactivateWalletFragment__deactivate_without_transferring_question">يۆتكىمەي تۇرۇپ ئاكتىپسىزلىسۇنمۇ؟</string>
    <string name="DeactivateWalletFragment__your_balance_will_remain">ئەگەر چىقىمنى قايتا ئاكتىپلاشنى تاللىسىڭىز، قالدۇق سوممىڭىز Molly غا باغلانغان ھەميانىڭىزدا قالىدۇ.</string>
    <string name="DeactivateWalletFragment__error_deactivating_wallet">ئاكتىپسىزلاشتا خاتالىق كۆرۈلدى.</string>
  <!-- Removed by excludeNonTranslatables <string name="DeactivateWalletFragment__learn_more__we_recommend_transferring_your_funds" translatable="false">https://support.signal.org/hc/articles/360057625692#payments_deactivate</string> -->

    <!-- PaymentsRecoveryStartFragment -->
    <string name="PaymentsRecoveryStartFragment__recovery_phrase">ئەسلىگە كەلتۈرۈش جۈملىسى</string>
    <string name="PaymentsRecoveryStartFragment__view_recovery_phrase">ئەسلىگە كەلتۈرۈش جۈملىسىنى كۆر</string>
    <!-- Title in save recovery phrase screen -->
    <string name="PaymentsRecoveryStartFragment__save_recovery_phrase">ئەسلىگە كەلتۈرۈش ئىبارىسىنى ساقلاش</string>
    <string name="PaymentsRecoveryStartFragment__enter_recovery_phrase">ئەسلىگە كەلتۈرۈش جۈملىسىنى كىرگۈز</string>
    <plurals name="PaymentsRecoveryStartFragment__your_balance_will_automatically_restore">
        <item quantity="other">ئەگەر Signal نى قايتا قاچىلىغاندا Signal PIN نى جەزملەشتۈرگەن بولسىڭىزقالدۇقىڭىز ئاپتوماتىك ئەسلىگە كېلىدۇ. ئەسلىگە كەلتۈرۈش ئىبارىسى ئارقىلىقمۇ قالدۇقىڭىزنى ئەسلىگە كەلتۈرەلەيسىز. ئەسلىگە كەلتۈرۈش ئىبارىسى سىزگە خاس بولغان %1$d سۆزلۈك ئىبارە بولۇپ، ئۇنى يېزىۋېلىپ بىر بىخەتەر جايدا ساقلاڭ.</item>
    </plurals>
    <!-- Description in save recovery phrase screen which shows up when user has non zero balance -->
    <string name="PaymentsRecoveryStartFragment__got_balance">قالدۇق سوممىڭىز بار! قالدۇق سوممىڭىزنى ئەسلىگە كەلتۈرۈش ئۈچۈن ئەسلىگە كەلتۈرۈش ئىبارىسىنى (24 سۆزدىن تەركىب تاپقان بولىدۇ) ساقلىۋېلىڭ.</string>
    <!-- Description in save recovery phrase screen which shows up when user navigates from info card -->
    <string name="PaymentsRecoveryStartFragment__time_to_save">قالدۇق سوممىڭىزنى ئەسلىگە كەلتۈرۈش ئۈچۈن ئەسلىگە كەلتۈرۈش ئىبارىسىنى (24 سۆزدىن تەركىب تاپقان بولىدۇ) ساقلىۋېلىڭ. تەپسىلاتى</string>
    <string name="PaymentsRecoveryStartFragment__your_recovery_phrase_is_a">ئەسلىگە كەلتۈرۈش جۈملىڭىز بولسا بىر %1$d- سىزگە خاس بولغان سۆزلۈك جۈملە. قالدۇقىڭىزنى ئەسلىگە كەلتۈرۈش ئۈچۈن بۇ جۈملىنى ئىشلىتىڭ.</string>
    <string name="PaymentsRecoveryStartFragment__start">باشلا</string>
    <string name="PaymentsRecoveryStartFragment__enter_manually">قولدا كىرگۈزۈش</string>
    <string name="PaymentsRecoveryStartFragment__paste_from_clipboard">چاپلاش تاختىسىدىن كۆچۈر</string>
    <!-- Alert dialog title which asks before going back if user wants to save recovery phrase -->
    <string name="PaymentsRecoveryStartFragment__continue_without_saving">ساقلىمايلا داۋاملاشتۇرامسىز؟</string>
    <!-- Alert dialog description to let user know why recovery phrase needs to be saved -->
    <string name="PaymentsRecoveryStartFragment__your_recovery_phrase">ئەڭ ئېغىر ئەھۋاللاردا ئەسلىگە كەلتۈرۈش ئىبارىسى ئارقىلىق قالدۇق سوممىڭىزنى ئەسلىگە كەلتۈرەلەيسىز. ئۇنى ساقلىۋېلىشىڭىزنى كۈچلۈك تەۋسىيە قىلىمىز.</string>
    <!-- Alert dialog option to skip recovery phrase -->
    <string name="PaymentsRecoveryStartFragment__skip_recovery_phrase">بىخەتەرلىك ئىبارىسىنى ئاتلاش</string>
    <!-- Alert dialog option to cancel dialog-->
    <string name="PaymentsRecoveryStartFragment__cancel">ۋاز كەچ</string>

    <!-- PaymentsRecoveryPasteFragment -->
    <string name="PaymentsRecoveryPasteFragment__paste_recovery_phrase">ئەسلىگە كەلتۈرۈش جۈملىسىنى چاپلا</string>
    <string name="PaymentsRecoveryPasteFragment__recovery_phrase">ئەسلىگە كەلتۈرۈش جۈملىسى</string>
    <string name="PaymentsRecoveryPasteFragment__next">كېيىنكى</string>
    <string name="PaymentsRecoveryPasteFragment__invalid_recovery_phrase">ئىناۋەتسىز ئەسلىگە كەلتۈرۈش جۈملىسى</string>
    <string name="PaymentsRecoveryPasteFragment__make_sure">%1$d سۆزلەرنى كىرگۈزدىڭىزمۇ تەكشۈرۈڭ ۋە قايتا سىناڭ.</string>

  <!-- Removed by excludeNonTranslatables <string name="PaymentsRecoveryStartFragment__learn_more__view" translatable="false">https://support.signal.org/hc/articles/360057625692#payments_wallet_view_passphrase</string> -->
  <!-- Removed by excludeNonTranslatables <string name="PaymentsRecoveryStartFragment__learn_more__restore" translatable="false">https://support.signal.org/hc/articles/360057625692#payments_wallet_restore_passphrase</string> -->

    <!-- PaymentsRecoveryPhraseFragment -->
    <string name="PaymentsRecoveryPhraseFragment__next">كېيىنكى</string>
    <string name="PaymentsRecoveryPhraseFragment__edit">تەھرىر</string>
    <string name="PaymentsRecoveryPhraseFragment__your_recovery_phrase">سىزنڭ ئەسلىگە كەلتۈرۈش جۇملىڭىز</string>
    <string name="PaymentsRecoveryPhraseFragment__write_down_the_following_d_words">تۆۋەندىكى %1$d سۆزلەرنى تەرتىپى بويىچە يېزىڭ. تىزىملىكىڭىزنى بىر بىخەتەر جايدا ساقلاڭ.</string>
    <string name="PaymentsRecoveryPhraseFragment__make_sure_youve_entered">جۈملىڭىزنى توغرا كىرگۈزدىڭىزمۇ تەكشۈرۈپ بېقىڭ.</string>
    <string name="PaymentsRecoveryPhraseFragment__do_not_screenshot_or_send_by_email">ئېكران كۆرۈنۈشى ئالماڭ ياكى ئېلخەت بىلەن ئەۋەتمەڭ.</string>
    <string name="PaymentsRecoveryPhraseFragment__payments_account_restored">چىقىم ھېسابى ئەسلىگە كەلتۈرۈلدى.</string>
    <string name="PaymentsRecoveryPhraseFragment__invalid_recovery_phrase">ئىناۋەتسىز ئەسلىگە كەلتۈرۈش جۈملىسى</string>
    <string name="PaymentsRecoveryPhraseFragment__make_sure_youve_entered_your_phrase_correctly_and_try_again">جۈملىڭىزنى توغرا كىرگۈزدىڭىزمۇ تەكشۈرۈڭ ۋە قايتا سىناڭ</string>
    <string name="PaymentsRecoveryPhraseFragment__copy_to_clipboard">چاپلاش تاختىسىغا كۆچۈرەمسىز؟</string>
    <string name="PaymentsRecoveryPhraseFragment__if_you_choose_to_store">ئەگەر ئەسلىگە كەلتۈرۈش جۇملىسىنى رەقەملىك ساقلىماقچى بولسىڭىز، ئىشەنچلىك بىر يەردە بىخەتەر ساقلىنىشىغا كاپالەتلىك قىلىڭ. </string>
    <string name="PaymentsRecoveryPhraseFragment__copy">كۆچۈر</string>

    <!-- PaymentsRecoveryPhraseConfirmFragment -->
    <string name="PaymentRecoveryPhraseConfirmFragment__confirm_recovery_phrase">ئەسلىگە كەلتۈرۈش جۈملىسىنى جەزىملە</string>
    <string name="PaymentRecoveryPhraseConfirmFragment__enter_the_following_words">ئەسلىگە كەلتۈرۈش جۈملىڭىزدىن تۆۋەندىكى سۆزلەرنى كىرگۈزۈڭ</string>
    <string name="PaymentRecoveryPhraseConfirmFragment__word_d">سۆز%1$d</string>
    <string name="PaymentRecoveryPhraseConfirmFragment__see_phrase_again">جۇملىنى قايتا كۆر</string>
    <string name="PaymentRecoveryPhraseConfirmFragment__done">بولدى</string>
    <string name="PaymentRecoveryPhraseConfirmFragment__recovery_phrase_confirmed">ئەسلىگە كەلتۈرۈش جۈملىسى جەزىملەندى</string>

    <!-- PaymentsRecoveryEntryFragment -->
    <string name="PaymentsRecoveryEntryFragment__enter_recovery_phrase">ئەسلىگە كەلتۈرۈش جۈملىسىنى كىرگۈز</string>
    <string name="PaymentsRecoveryEntryFragment__enter_word_d">سۆز كىرگۈز %1$d</string>
    <string name="PaymentsRecoveryEntryFragment__word_d">سۆز%1$d</string>
    <string name="PaymentsRecoveryEntryFragment__next">كېيىنكى</string>
    <string name="PaymentsRecoveryEntryFragment__invalid_word">ئىناۋەتسىز سۆز</string>

    <!-- ClearClipboardAlarmReceiver -->

    <!-- PaymentNotificationsView -->
    <string name="PaymentNotificationsView__view">كۆرسەت</string>

    <!-- UnreadPayments -->
    <string name="UnreadPayments__s_sent_you_s">%1$s سىزگە %2$s ئەۋەتتى</string>
    <string name="UnreadPayments__d_new_payment_notifications">%1$d يېڭى چىقىم ئۇقتۇرۇشلىرى</string>

    <!-- CanNotSendPaymentDialog -->
    <string name="CanNotSendPaymentDialog__cant_send_payment">چىقىم يوللىنالمىدى</string>
    <string name="CanNotSendPaymentDialog__to_send_a_payment_to_this_user">بۇ ئىشلەتكۈچىگە بىر چىقىم يوللاش ئۈچۈن، ئۇلار سىزدىن كەلگەن بىر ئۇچۇر ئىلتىماسىنى قوبۇل قىلىشى كېرەك. ئۇچۇر ئىلتىماسىنى قۇرۇشى ئۈچۈن ئۇلارغا بىر ئۇچۇر ئەۋەتىڭ. </string>
    <string name="CanNotSendPaymentDialog__send_a_message">بىز ئۇچۇر يوللا</string>

    <!-- GroupsInCommonMessageRequest -->
    <string name="GroupsInCommonMessageRequest__you_have_no_groups_in_common_with_this_person">بۇ كىشى بىلەن ئورتاق گۇرۇپپىڭىز يوق. كېرەكسىز ئۇچۇرلاردىن ساقلىنىش ئۈچۈن قوشۇلۇشتىن ئىلگىرى تەلەپلەرنى ئەستايىدىللىق بىلەن تەكشۈرۈڭ.</string>
    <string name="GroupsInCommonMessageRequest__none_of_your_contacts_or_people_you_chat_with_are_in_this_group">بۇ گۇرۇپپىدا ئالاقىداشلىرىڭىز ياكى سىز پاراڭلاشقان كىشى يوق. كېرەكسىز ئۇچۇرلاردىن ساقلىنىش ئۈچۈن قوشۇلۇشتىن ئىلگىرى تەلەپلەرنى ئەستايىدىللىق بىلەن تەكشۈرۈڭ.</string>
    <string name="GroupsInCommonMessageRequest__about_message_requests">ئۇچۇر ئىلتىماسى ھەققىدە</string>
    <string name="GroupsInCommonMessageRequest__okay">جەزملە</string>
  <!-- Removed by excludeNonTranslatables <string name="GroupsInCommonMessageRequest__support_article" translatable="false">https://support.signal.org/hc/articles/360007459591</string> -->
    <string name="ChatColorSelectionFragment__heres_a_preview_of_the_chat_color">پاراڭ رەڭگىنى بۇ جايدا ئالدىن كۆرگىلى بولىدۇ.</string>
    <string name="ChatColorSelectionFragment__the_color_is_visible_to_only_you">رەڭ پەقەت سىزگىلا كۆرۈنىدۇ.</string>

    <!-- GroupDescriptionDialog -->
    <string name="GroupDescriptionDialog__group_description">گۇرۇپپا تونۇشتۇرۇشى</string>

    <!-- QualitySelectorBottomSheetDialog -->
    <string name="QualitySelectorBottomSheetDialog__standard">ئۆلچەملىك</string>
    <string name="QualitySelectorBottomSheetDialog__faster_less_data">تېزرەك، سانلىق مەلۇماتنى ئاز ئىشلىتىدۇ</string>
    <string name="QualitySelectorBottomSheetDialog__high">يۇقىرى</string>
    <string name="QualitySelectorBottomSheetDialog__slower_more_data">ئاستىراق، سانلىق مەلۇماتنى كۆپ ئىشلىتىدۇ</string>
    <string name="QualitySelectorBottomSheetDialog__photo_quality">سۈرەت سۈپىتى</string>

    <!-- AppSettingsFragment -->
    <string name="AppSettingsFragment__invite_your_friends">دوستلىرىڭىزنى تەكلىپ قىلىڭ</string>
    <string name="AppSettingsFragment__copied_subscriber_id_to_clipboard">مۇشتەرىلىك ID سى چاپلاش تاختىسىغا كۆچۈرۈلدى</string>

    <!-- AccountSettingsFragment -->
    <string name="AccountSettingsFragment__account">ھېسابات</string>
    <string name="AccountSettingsFragment__youll_be_asked_less_frequently">ۋاقىتنىڭ ئۆتۈشىگە ئەگىشىپ سوئالىڭىز ئازىيىدۇ</string>
    <string name="AccountSettingsFragment__require_your_signal_pin">تېلېفون نومۇرىڭىزنى Signal دا قايتا تىزىملىتىش ئۈچۈن Signal PIN نىڭىز لازىم.</string>
    <string name="AccountSettingsFragment__change_phone_number">تېلېفون نومۇرىنى ئۆزگەرت</string>
    <!-- Account setting that allows user to request and export their signal account data -->
    <string name="AccountSettingsFragment__request_account_data">ھېساباتىڭىزنىڭ سانلىق مەلۇماتلىرى</string>

    <!-- ExportAccountDataFragment -->
    <!-- Part of requesting account data flow, this is the section title for requesting that account data -->
    <string name="ExportAccountDataFragment__your_account_data">ھېساباتىڭىزنىڭ سانلىق مەلۇماتلىرى</string>
    <!-- Explanation of account data the user can request. %1$s is replaced with Learn more with a link -->
    <string name="ExportAccountDataFragment__export_explanation">Signal ھېساباتىڭىزنىڭ سانلىق مەلۇماتلىرىنى دوكلات قىلىپ چىقىرىشقا بولىدۇ. بۇ دوكلات ھېچقانداق ئۇچۇر ياكى مېدىيانى ئۆز ئىچىگە ئالمايدۇ. %1$s</string>
    <!-- Learn more link to more information about requesting account data -->
    <string name="ExportAccountDataFragment__learn_more">تەپسىلاتى</string>
    <!-- Button action to export the report data to another app (e.g. email) -->
    <string name="ExportAccountDataFragment__export_report">دوكلاتنى چىقىرىش</string>

    <!-- Radio option to export the data as a text file .txt -->
    <string name="ExportAccountDataFragment__export_as_txt">TXT شەكلىدە چىقىرىش</string>
    <!-- Label for the text file option -->
    <string name="ExportAccountDataFragment__export_as_txt_label">ئوقۇشقا ئاسان تېكىست ھۆججىتى</string>
    <!-- Radio option to export the data as a json (java script object notation) file .json -->
    <string name="ExportAccountDataFragment__export_as_json">JSON شەكلىدە چىقىرىش</string>
    <!-- Label for the json file option, the account data in a machine readable file format -->
    <string name="ExportAccountDataFragment__export_as_json_label">ماشىنا ئوقۇيالايدىغان ھۆججەت</string>

    <!-- Action to cancel (in a dialog) -->
    <string name="ExportAccountDataFragment__cancel_action">بىكار قىلىش</string>

    <!-- Acknowledgement for download failure -->
    <string name="ExportAccountDataFragment__ok_action">بولىدۇ</string>
    <!-- Title of dialog shown when report fails to generate -->
    <string name="ExportAccountDataFragment__report_generation_failed">دوكلات ھاسىل قىلالمىدى</string>
    <!-- Message of dialog shown when report fails to generate asking user to check network connection -->
    <string name="ExportAccountDataFragment__check_network">تور ئۇلىنىشىڭىزنى تەكشۈرۈپ قايتا سىناڭ.</string>

    <!-- Title for export confirmation dialog -->
    <string name="ExportAccountDataFragment__export_report_confirmation">دوكلاتنى چىقىرامسىز؟</string>
    <!-- Message for export confirmation dialog -->
    <string name="ExportAccountDataFragment__export_report_confirmation_message">Signal ھېسابات ئۇچۇرلىرىڭىزنى پەقەت ئۆزىڭىز ئىشىنىدىغان كىشىلەر ياكى ئەپلەر بىلەن ئورتاقلىشىڭ.</string>
    <!-- Action to export in for export confirmation dialog -->
    <string name="ExportAccountDataFragment__export_report_action">چىقىرىش</string>

    <!-- Shown in a dialog with a spinner while the report is downloading -->
    <string name="ExportAccountDataFragment__download_progress">دوكلات ھاسىللاۋاتىدۇ…</string>
    <!-- Explanation that the report is only generated on export and is not saved on the device -->
    <string name="ExportAccountDataFragment__report_not_stored_disclaimer">دوكلاتىڭىز چىقىرىلىدىغان ۋاقىتتىلا ھاسىللىنىدىغان بولۇپ، ئۇنى Signal ئۈسكۈنىڭىزدە ساقلىمايدۇ.</string>

    <!-- ChangeNumberFragment -->
    <string name="ChangeNumberFragment__use_this_to_change_your_current_phone_number_to_a_new_phone_number">بۇنى ئىشلىتىپ ھازىرقى نومۇرڭىزنى يېڭى تېلېفون نومۇرىغا ئۆزگەرتىڭ..\n\nباشلاشتىن بۇرۇن، يېڭى نومۇرىڭىز بىلەن SMS قوبۇل قىلىپ، چاقىرىق قىلالايدىغىنىڭىزنى جەزم قىلىڭ.</string>
    <string name="ChangeNumberFragment__continue">داۋاملاشتۇر</string>
    <!-- Message shown on dialog after your number has been changed successfully. -->
    <string name="ChangeNumber__your_phone_number_has_changed_to_s">تېلېفون نومۇرىڭىز %1$s غا ئۆزگەردى</string>
    <!-- Confirmation button to dismiss number changed dialog -->
    <string name="ChangeNumber__okay">جەزملە</string>

    <!-- ChangeNumberEnterPhoneNumberFragment -->
    <string name="ChangeNumberEnterPhoneNumberFragment__change_number">نومۇرنى ئۆزگەرت</string>
    <string name="ChangeNumberEnterPhoneNumberFragment__your_old_number">كونا نومۇرىڭىز</string>
    <string name="ChangeNumberEnterPhoneNumberFragment__old_phone_number">كونا تېلېفون نومۇرى</string>
    <string name="ChangeNumberEnterPhoneNumberFragment__your_new_number">يېڭى نومۇرىڭىز</string>
    <string name="ChangeNumberEnterPhoneNumberFragment__new_phone_number">يېڭى تېلېفون نومۇرى</string>
    <string name="ChangeNumberEnterPhoneNumberFragment__the_phone_number_you_entered_doesnt_match_your_accounts">كىرگۈزگەن تېلېفون نومۇرىڭىز ھېساباتىڭىزنىڭكى بىلەن ئوخشاش ئەمەس</string>
    <string name="ChangeNumberEnterPhoneNumberFragment__you_must_specify_your_old_number_country_code">كونا نومۇرىڭىزنىڭ دۆلەت كودىنى بېكىتىشىڭىز كېرەك</string>
    <string name="ChangeNumberEnterPhoneNumberFragment__you_must_specify_your_old_phone_number">كونا تېلېفون نومۇرىڭىزنى بېكىتىشىڭىز كېرەك</string>
    <string name="ChangeNumberEnterPhoneNumberFragment__you_must_specify_your_new_number_country_code">كونا نومۇرىڭىزنىڭ دۆلەت كودىنى بېكىتىشىڭىز كېرەك</string>
    <string name="ChangeNumberEnterPhoneNumberFragment__you_must_specify_your_new_phone_number">يېڭى تېلېفون نومۇرىڭىزنى بېكىتىشىڭىز كېرەك</string>

    <!-- ChangeNumberVerifyFragment -->
    <string name="ChangeNumberVerifyFragment__change_number">نومۇرنى ئۆزگەرت</string>
    <string name="ChangeNumberVerifyFragment__verifying_s">‏%1$s نى دەلىللەۋاتىدۇ </string>
    <string name="ChangeNumberVerifyFragment__captcha_required">تەستىق بەلگىسى لازىم</string>

    <!-- ChangeNumberConfirmFragment -->
    <string name="ChangeNumberConfirmFragment__change_number">نومۇرنى ئۆزگەرت</string>
    <string name="ChangeNumberConfirmFragment__you_are_about_to_change_your_phone_number_from_s_to_s">تېلېفون نومۇرىڭىزنى %1$s دىن %2$s گە ئۆزگەرتمەكچى بولىۋاتىسىز.\n\nباشلاشتىن بۇرۇن تۆۋەندىكى نومۇرلار توغرىمۇ تەكشۈرۈپ چىقىڭ.</string>
    <string name="ChangeNumberConfirmFragment__edit_number">نومۇرنى تەھرىرلەش</string>

    <!-- ChangeNumberRegistrationLockFragment -->
    <string name="ChangeNumberRegistrationLockFragment__signal_change_number_need_help_with_pin_for_android_v2_pin">‏Signal نومۇرى ئۆزگەرتىش _ Android  ئۈچۈن PIN ياردىمى لازىم (v2 PIN)</string>

    <!-- ChangeNumberPinDiffersFragment -->
    <string name="ChangeNumberPinDiffersFragment__pins_do_not_match">‏PIN ماس كەلمىدى</string>
    <string name="ChangeNumberPinDiffersFragment__the_pin_associated_with_your_new_number_is_different_from_the_pin_associated_with_your_old_one">يېڭى نومۇرىڭىغا باغلانغان PIN بىلەن كونا نومۇرىڭىزغا باغلانغان PIN ئوخشىمايدىكەن. كونا PIN نى ساقلاپ قالامسىز ياكى ئۇنى يېڭىلامسىز؟</string>
    <string name="ChangeNumberPinDiffersFragment__keep_old_pin">كونا PIN نى ساقلاپ قال</string>
    <string name="ChangeNumberPinDiffersFragment__update_pin">PIN يېڭىلا</string>
    <string name="ChangeNumberPinDiffersFragment__keep_old_pin_question">كونا PIN نى ساقلاپ قالامسىز؟</string>

    <!-- ChangeNumberLockActivity -->
    <!-- Info message shown to user if something crashed the app during the change number attempt and we were unable to confirm the change so we force them into this screen to check before letting them use the app -->
    <string name="ChangeNumberLockActivity__it_looks_like_you_tried_to_change_your_number_but_we_were_unable_to_determine_if_it_was_successful_rechecking_now">قارىغاندا تېلېفون نومۇرىڭىزنى ئۆزگەرتمەكچى بولغاندەك قىلىسىز. ئەمما بىز ئوڭۇشلۇق بولدىمۇ-يوق بىلەلمەي قالدۇق. \n\nھازىرلا قايتا تەكشۈرۈپ بېقىڭ…</string>
    <!-- Dialog title shown if we were able to confirm your change number status (meaning we now know what the server thinks our number is) after a crash during the regular flow -->
    <string name="ChangeNumberLockActivity__change_status_confirmed">ھالەت ئۆزگىرىش توغرىلاندى</string>
    <!-- Dialog message shown if we were able to confirm your change number status (meaning we now know what the server thinks our number is) after a crash during the regular flow -->
    <string name="ChangeNumberLockActivity__your_number_has_been_confirmed_as_s">نومۇرىڭىز %1$s بولۇپ جەزملەندى. ئەگەر بۇ سىزنىڭ يېڭى نومۇرىڭىز بولمىسا، نومۇر ئۆزگەرتىش  جەريانىنى قايتا باشلاڭ.</string>
    <!-- Dialog title shown if we were not able to confirm your phone number with the server and thus cannot let leave the change flow yet after a crash during the regular flow -->
    <string name="ChangeNumberLockActivity__change_status_unconfirmed">ھالەت ئۆزگىرىش توغرىلانمدى</string>
    <!-- Dialog message shown when we can\'t verify the phone number on the server, only shown if there was a network error communicating with the server after a crash during the regular flow -->
    <string name="ChangeNumberLockActivity__we_could_not_determine_the_status_of_your_change_number_request">بىز سىزنىڭ نومۇر ئۆزگەرتىش تەلىپىڭىزنىڭ ھالىتىنى بىلەلمەي قالدۇق. \n\n(خاتالىق: %1$s)</string>
    <!-- Dialog button to retry confirming the number on the server -->
    <string name="ChangeNumberLockActivity__retry">قايتا سىنا</string>
    <!-- Dialog button shown to leave the app when in the unconfirmed change status after a crash in the regular flow -->
    <string name="ChangeNumberLockActivity__leave">ئايرىلىڭ</string>
    <string name="ChangeNumberLockActivity__submit_debug_log">سازلاش خاتىرە يوللا</string>

    <!-- ChatsSettingsFragment -->
    <string name="ChatsSettingsFragment__keyboard">ھەرپتاختا</string>
    <string name="ChatsSettingsFragment__enter_key_sends">Enter نى باسسا يوللايدۇ</string>

    <!--SmsSettingsFragment -->
    <string name="SmsSettingsFragment__use_as_default_sms_app">چېكىلسە كۆڭۈلدىكى قىسقا ئۇچۇر ئەپى بولۇپ تەڭشىلىدۇ</string>
    <!-- Preference title to export sms -->
    <string name="SmsSettingsFragment__export_sms_messages">SMS ئۇچۇرلىرىنى چىقىرىش</string>
    <!-- Preference title to re-export sms -->
    <string name="SmsSettingsFragment__export_sms_messages_again">SMS ئۇچۇرلىرىنى قايتا چىقىرىش</string>
    <!-- Preference title to delete sms -->
    <string name="SmsSettingsFragment__remove_sms_messages">SMS ئۇچۇرلىرىنى چىقىرىۋېتىش</string>
    <!-- Snackbar text to confirm deletion -->
    <string name="SmsSettingsFragment__removing_sms_messages_from_signal">SMS ئۇچۇرلىرىنى Signal دىن چىقىرىپ تاشلاۋاتىدۇ…</string>
    <!-- Snackbar text to indicate can delete later -->
    <string name="SmsSettingsFragment__you_can_remove_sms_messages_from_signal_in_settings">SMS ئۇچۇرلىرىنى Signal دىن خالىغان ۋاقىتتا تەڭشەك ئارقىلىق چىقىرىۋېتەلەيسىز.</string>
    <!-- Description for export sms preference -->
    <string name="SmsSettingsFragment__you_can_export_your_sms_messages_to_your_phones_sms_database">SMS ئۇچۇرلىرىڭىزنى تېلېفونىڭىزنىڭ SMS سانلىق مەلۇمات ئامبىرىغا يۆتكەپ چىقالايسىز</string>
    <!-- Description for re-export sms preference -->
    <string name="SmsSettingsFragment__exporting_again_can_result_in_duplicate_messages">قايتا چىقارغاندا ئۇچۇرلار تەكرارلىنىشى مۇمكىن.</string>
    <!-- Description for remove sms preference -->
    <string name="SmsSettingsFragment__remove_sms_messages_from_signal_to_clear_up_storage_space">ساقلاش بوشلۇقى بىكارلاش ئۈچۈن SMS ئۇچۇرلىرىنى Signal دىن چىقىرىپ تاشلاڭ.</string>
    <!-- Information message shown at the top of sms settings to indicate it is being removed soon. -->
    <string name="SmsSettingsFragment__sms_support_will_be_removed_soon_to_focus_on_encrypted_messaging">دىققەتنى مەخپىيلەشتۈرۈلگەن ئۇچۇرلىشىشقا قارىتىش ئۈچۈن پات ئارىدا SMS قوللاشتىن توختىتىلىدۇ.</string>

    <!-- NotificationsSettingsFragment -->
    <string name="NotificationsSettingsFragment__messages">ئۇچۇرلار</string>
    <string name="NotificationsSettingsFragment__calls">چاقىرىشلار</string>
    <string name="NotificationsSettingsFragment__notify_when">ئۇقتۇرۇش ۋاقتى…</string>
    <string name="NotificationsSettingsFragment__contact_joins_signal">ئالاقەداش Signal غا قوشۇلدى</string>
    <!-- Notification preference header -->
    <string name="NotificationsSettingsFragment__notification_profiles">ئۇقتۇرۇش ئارخىپى</string>
    <!-- Notification preference option header -->
    <string name="NotificationsSettingsFragment__profiles">ئارخىپ</string>
    <!-- Notification preference summary text -->
    <string name="NotificationsSettingsFragment__create_a_profile_to_receive_notifications_only_from_people_and_groups_you_choose">سىز تاللىغان كىشىلەر ۋە گۇرۇپپىلاردىن ئۇقتۇرۇش تاپشۇرۇۋېلىش ئۈچۈن ئارخىپ قۇرۇڭ.</string>

    <!-- NotificationProfilesFragment -->
    <!-- Title for notification profiles screen that shows all existing profiles; Title with hyphenation. Translation can use soft hyphen - Unicode U+00AD -->
    <string name="NotificationProfilesFragment__notification_profiles">ئۇقتۇرۇش ئارخىپى</string>
    <!-- Button text to create a notification profile -->
    <string name="NotificationProfilesFragment__create_profile">ئارخىپ قۇرۇش</string>

    <!-- PrivacySettingsFragment -->
    <string name="PrivacySettingsFragment__blocked">چەكلەندى</string>
    <string name="PrivacySettingsFragment__d_contacts">%1$d ئالاقەداش</string>
    <string name="PrivacySettingsFragment__messaging">ئۇچۇرلىشىش</string>
    <string name="PrivacySettingsFragment__disappearing_messages">غايىب ئۇچۇرلار</string>
    <string name="PrivacySettingsFragment__app_security">ئەپ بىخەتەرلىكى</string>
    <string name="PrivacySettingsFragment__block_screenshots_in_the_recents_list_and_inside_the_app">خاتىرىلەش تىزىملىكى ۋە ئەپ ئىچىدە ئېكران كەسمە رەسىمگە ئېلىشنى چەكلەيدۇ</string>
    <string name="PrivacySettingsFragment__signal_message_and_calls">Signal ئۇچۇر ۋە چاقىرىقنى ھەمىشە چاقىرىق ۋە يوشۇرۇن ئەۋەتكۈچىگە ئۇلاپ يەتكۈزىدۇ</string>
    <string name="PrivacySettingsFragment__default_timer_for_new_changes">يېڭى پاراڭلار ئۈچۈن سۈكۈتتىكى ۋاقىت خاتىرىلىگۈچ</string>
    <string name="PrivacySettingsFragment__set_a_default_disappearing_message_timer_for_all_new_chats_started_by_you">سىز باشلىغان يېڭى پاراڭلار ئۈچۈن ئۇچۇر ئۆچۈرۈلۈش سۈكۈتتىكى ۋاقىت خاتىرىلىگۈچ بەلگىلەڭ.</string>
    <!-- Summary for stories preference to launch into story privacy settings -->
    <string name="PrivacySettingsFragment__payment_lock_require_lock">مەبلەغ ئاغدۇرۇش ئۈچۈن Android ئېكران قۇلۇپى ياكى بارماق ئىزى تەلەپ قىلىنىدۇ</string>
    <!-- Alert dialog title when payment lock cannot be enabled -->
    <string name="PrivacySettingsFragment__cant_enable_title">پۇل تۆلەش قۇلۇپىنى قوزغىتالمىدى</string>
    <!-- Alert dialog description to setup screen lock or fingerprint in phone settings -->
    <string name="PrivacySettingsFragment__cant_enable_description">ھەق تۆلەش قۇلۇپىنى ئىشلىتىش ئۈچۈن سىز ئالدى بىلەن تېلېفونىڭزدىكى ئېكران قۇلۇپىنى ياكى ياكى بارماق ئىز ID نى قوزغىتىشىڭىز كېرەك.</string>
    <!-- Shown in a toast when we can\'t navigate to the user\'s system fingerprint settings -->
    <string name="PrivacySettingsFragment__failed_to_navigate_to_system_settings">سىستېما تەڭشىكىگە كىرەلمىدى</string>
    <!-- Alert dialog button to go to phone settings -->
    <!-- Alert dialog button to cancel the dialog -->

    <!-- AdvancedPrivacySettingsFragment -->
  <!-- Removed by excludeNonTranslatables <string name="AdvancedPrivacySettingsFragment__sealed_sender_link" translatable="false">https://signal.org/blog/sealed-sender</string> -->
    <string name="AdvancedPrivacySettingsFragment__show_status_icon">ھالەت سىنبەلگىسىنى كۆرسەت</string>
    <string name="AdvancedPrivacySettingsFragment__show_an_icon">يوشۇرۇن ئەۋەتكۈچىدىن كەلگەن ئۇچۇرلارنىڭ ئۇچۇر تەپسىلاتىدا، سىنبەلگىنى كۆرسىتىدۇ.</string>

    <!-- ExpireTimerSettingsFragment -->
    <string name="ExpireTimerSettingsFragment__when_enabled_new_messages_sent_and_received_in_new_chats_started_by_you_will_disappear_after_they_have_been_seen">قوزغىتىلغاندا، سىز باشلىغان يېڭى سۆھبەتتە ئەۋەتىلگەن ۋە تاپشۇرۇۋالغان يېڭى ئۇچۇرلار ئۇلارغا كۆرۈنگەندىن كېيىن غايىب بولىدۇ.</string>
    <string name="ExpireTimerSettingsFragment__when_enabled_new_messages_sent_and_received_in_this_chat_will_disappear_after_they_have_been_seen">قوزغىتىلغاندا، بۇ سۆھبەتتە ئەۋەتىلگەن ۋە تاپشۇرۇۋالغان يېڭى ئۇچۇرلار كۆرۈنگەندىن كېيىن غايىب بولىدۇ.</string>
    <string name="ExpireTimerSettingsFragment__off">تاقاق</string>
    <string name="ExpireTimerSettingsFragment__4_weeks">4 ھەپتە</string>
    <string name="ExpireTimerSettingsFragment__1_week">1 ھەپتە</string>
    <string name="ExpireTimerSettingsFragment__1_day">1 كۈن</string>
    <string name="ExpireTimerSettingsFragment__8_hours">8 سائەت</string>
    <string name="ExpireTimerSettingsFragment__1_hour">1 سائەت</string>
    <string name="ExpireTimerSettingsFragment__5_minutes">5 مىنۇت</string>
    <string name="ExpireTimerSettingsFragment__30_seconds">30 سېكۇنت</string>
    <string name="ExpireTimerSettingsFragment__custom_time">ئىختىيارىچە ۋاقىت</string>
    <string name="ExpireTimerSettingsFragment__set">بېكىتىڭ</string>
    <string name="ExpireTimerSettingsFragment__save">ساقلا</string>

    <string name="CustomExpireTimerSelectorView__seconds">سېكۇنت</string>
    <string name="CustomExpireTimerSelectorView__minutes">مىنۇت</string>
    <string name="CustomExpireTimerSelectorView__hours">سائەت</string>
    <string name="CustomExpireTimerSelectorView__days">كۈن</string>
    <string name="CustomExpireTimerSelectorView__weeks">ھەپتە</string>

    <!-- HelpSettingsFragment -->
    <string name="HelpSettingsFragment__support_center">قوللاش مەركىزى</string>
    <string name="HelpSettingsFragment__contact_us">بىز بىلەن ئالاقىلىشىڭ</string>
    <string name="HelpSettingsFragment__version">نەشر</string>
    <string name="HelpSettingsFragment__debug_log">سازلاش خاتىرىسى</string>
    <string name="HelpSettingsFragment__terms_amp_privacy_policy">شەرتلەر &amp;  مەخپىيەتلىك تۈزۈمى</string>
    <string name="HelpFragment__copyright_signal_messenger">‫Molly Messenger نەشر ھوقۇقىغا ئىگە</string>
  <!-- Removed by excludeNonTranslatables <string name="HelpFragment__licenced_under_the_gplv3">GPLv3 ئىجازىتىدە تارقىتىلدى</string> -->

    <!-- DataAndStorageSettingsFragment -->
    <string name="DataAndStorageSettingsFragment__media_quality">ۋاسىتە سۈپىتى</string>
    <string name="DataAndStorageSettingsFragment__sent_media_quality">ۋاسىتە سۈپىتىنى ئەۋەت</string>
    <string name="DataAndStorageSettingsFragment__sending_high_quality_media_will_use_more_data">يۇقىرى سۈپەتلىك ۋاسىتە يوللىسىڭىز كۆپرەك مەلۇمات ئىشلىتىسىز</string>
    <string name="DataAndStorageSettingsFragment__high">يۇقىرى</string>
    <string name="DataAndStorageSettingsFragment__standard">ئۆلچەملىك</string>
    <string name="DataAndStorageSettingsFragment__calls">چاقىرىشلار</string>

    <!-- ChatColorSelectionFragment -->
    <string name="ChatColorSelectionFragment__auto">ئاپتوماتىك</string>
    <string name="ChatColorSelectionFragment__use_custom_colors">ئىختىيارىچە رەڭ ئىشلەت</string>
    <string name="ChatColorSelectionFragment__chat_color">پاراڭ رەڭگى</string>
    <string name="ChatColorSelectionFragment__edit">تەھرىر</string>
    <string name="ChatColorSelectionFragment__duplicate">كۆچۈر</string>
    <string name="ChatColorSelectionFragment__delete">ئۆچۈر</string>
    <string name="ChatColorSelectionFragment__delete_color">رەڭنى ئۆچۈر</string>
    <plurals name="ChatColorSelectionFragment__this_custom_color_is_used">
        <item quantity="other">بۇ خاسلاشتۇرۇلغان رەڭ %1$d پاراڭغا ئىشلىتىلگەن. ئۇنى ھەممە پاراڭدىن ئۆچۈرەمسىز؟</item>
    </plurals>
    <string name="ChatColorSelectionFragment__delete_chat_color">پاراڭ رەڭگىنى ئۆچۈرەمسىز؟</string>

    <!-- CustomChatColorCreatorFragment -->
    <string name="CustomChatColorCreatorFragment__solid">قېنىق</string>
    <string name="CustomChatColorCreatorFragment__gradient">يانتۇلۇق</string>
    <string name="CustomChatColorCreatorFragment__hue">سايە</string>
    <string name="CustomChatColorCreatorFragment__saturation">تويۇنۇش</string>

    <!-- CustomChatColorCreatorFragmentPage -->
    <string name="CustomChatColorCreatorFragmentPage__save">ساقلا</string>
    <string name="CustomChatColorCreatorFragmentPage__edit_color">رەڭ تەھرىر</string>
    <plurals name="CustomChatColorCreatorFragmentPage__this_color_is_used">
        <item quantity="other">بۇ رەڭ %1$d پاراڭغا ئىشلىتىلگەن. بۇ ئۆزگەرتىشنى ھەممە پاراڭغا قوللىنامسىز؟</item>
    </plurals>

    <!-- ChatColorGradientTool -->

    <!-- Title text for prompt to donate. Shown in a popup at the bottom of the chat list. -->
    <string name="Donate2022Q2Megaphone_donate_to_signal">‫Signal غا ئىئانە قىلىڭ</string>
    <!-- Body text for prompt to donate. Shown in a popup at the bottom of the chat list. -->
    <string name="Donate2022Q2Megaphone_signal_is_powered_by_people_like_you">Signal نى سىزگە ئوخشاش كىشىلەر قوللىغان. ئايلىق ئىئانە قىلىپ ئىزنەككە ئېرىشىڭ.</string>
    <!-- Button label that brings a user to the donate screen. Shown in a popup at the bottom of the chat list. -->
    <string name="Donate2022Q2Megaphone_donate">ئىئانە قىلىڭ</string>
    <!-- Button label that dismissed a prompt to donate. Shown in a popup at the bottom of the chat list. -->
    <string name="Donate2022Q2Megaphone_not_now">ھازىر ئەمەس</string>

    <!-- EditReactionsFragment -->
    <string name="EditReactionsFragment__customize_reactions">ئىنكاسلارنى خاسلاشتۇرۇش</string>
    <string name="EditReactionsFragment__tap_to_replace_an_emoji">چېكىلسە چىراي بەلگىنى ئالماشتۇرىدۇ</string>
    <string name="EditReactionsFragment__reset">ئەسلىگە قايتۇر</string>
    <string name="EditReactionsFragment_save">ساقلا</string>
    <string name="ChatColorSelectionFragment__auto_matches_the_color_to_the_wallpaper">تام قەغەز رەڭگىگە ئۆزلۈكىدىن ماسلىشىدۇ</string>
    <string name="CustomChatColorCreatorFragment__drag_to_change_the_direction_of_the_gradient">گىرادۇس يۆنىلىشىنى ئۆزگەرتىش ئۈچۈن سۆرەڭ</string>

    <!-- AddAProfilePhotoMegaphone -->
    <string name="AddAProfilePhotoMegaphone__add_a_profile_photo">تەرجىمھال باش سۈرىتى قوش</string>
    <string name="AddAProfilePhotoMegaphone__choose_a_look_and_color">كۆرۈنۈش ۋە رەڭنى تاللاڭ ياكى قىسقارتىلمىسىنى ئىختىيارىلاشتۇرۇڭ</string>
    <string name="AddAProfilePhotoMegaphone__not_now">ھازىر ئەمەس</string>
    <string name="AddAProfilePhotoMegaphone__add_photo">رەسىم قوش</string>

    <!-- BecomeASustainerMegaphone -->
    <string name="BecomeASustainerMegaphone__become_a_sustainer">قۇۋۋەتلىگۈچى بولۇڭ</string>
    <!-- Displayed in the Become a Sustainer megaphone -->
    <string name="BecomeASustainerMegaphone__signal_is_powered_by">Signal نى سىزگە ئوخشاش كىشىلەر قوللىغان. ئىئانە قىلىپ ئىزنەككە ئېرىشىڭ.</string>
    <string name="BecomeASustainerMegaphone__not_now">ھازىر ئەمەس</string>
    <string name="BecomeASustainerMegaphone__donate">ئىئانە قىلىڭ</string>

    <!-- KeyboardPagerFragment -->
    <string name="KeyboardPagerFragment_emoji">چىراي بەلگە</string>
    <string name="KeyboardPagerFragment_open_emoji_search">چىراي بەلگە ئىزدەشنى ئاچ</string>
    <string name="KeyboardPagerFragment_open_sticker_search">چاپلاق ئىزدەشنى ئاچ</string>
    <string name="KeyboardPagerFragment_open_gif_search">gif ئىزدەشنى ئاچ</string>
    <string name="KeyboardPagerFragment_stickers">چاپلاقلار</string>
    <string name="KeyboardPagerFragment_backspace">Backspace</string>
    <string name="KeyboardPagerFragment_gifs">Gifs</string>
    <string name="KeyboardPagerFragment_search_emoji">چىراي بەلگە ئىزدە</string>
    <string name="KeyboardPagerfragment_back_to_emoji">چىراي بەلگىگە قايت</string>
    <string name="KeyboardPagerfragment_clear_search_entry">ئىزدىگەنلەرنى تازىلا</string>
    <string name="KeyboardPagerFragment_search_giphy">‫GIPHY ئىزدە</string>

    <!-- StickerSearchDialogFragment -->
    <string name="StickerSearchDialogFragment_search_stickers">چاپلاق ئىزدە</string>
    <string name="StickerSearchDialogFragment_no_results_found">ھېچقانداق نەتىجە تېپىلمىدى</string>
    <string name="EmojiSearchFragment__no_results_found">ھېچقانداق نەتىجە تېپىلمىدى</string>
    <string name="NotificationsSettingsFragment__unknown_ringtone">يوچۇن قوڭغۇراق ئاۋازى</string>

    <!-- ConversationSettingsFragment -->
    <!-- Dialog title displayed when non-admin tries to add a story to an audience group -->
    <string name="ConversationSettingsFragment__cant_add_to_group_story">گۇرۇپپا ھېكايىسىگە قوشقىلى بولمايدۇ</string>
    <!-- Dialog message displayed when non-admin tries to add a story to an audience group -->
    <string name="ConversationSettingsFragment__only_admins_of_this_group_can_add_to_its_story">پەقەت گۇرۇپپا باشقۇرغۇچىسىلا گۇرۇپپا ھېكايىسىگە قوشالايدۇ</string>
    <!-- Error toasted when no activity can handle the add contact intent -->
    <string name="ConversationSettingsFragment__contacts_app_not_found">ئالاقىداشلار ئەپى تېپىلمىدى</string>
    <string name="ConversationSettingsFragment__start_video_call">سىنلىق چاقىرىق باشلا</string>
    <string name="ConversationSettingsFragment__start_audio_call">ئاۋازلىق چاقىرىق قىلىش</string>
    <!-- Button label with hyphenation. Translation can use soft hyphen - Unicode U+00AD -->
    <string name="ConversationSettingsFragment__story">ھېكايە</string>
    <!-- Button label with hyphenation. Translation can use soft hyphen - Unicode U+00AD -->
    <string name="ConversationSettingsFragment__message">ئۇچۇر</string>
    <!-- Button label with hyphenation. Translation can use soft hyphen - Unicode U+00AD -->
    <string name="ConversationSettingsFragment__video">سىن</string>
    <!-- Button label with hyphenation. Translation can use soft hyphen - Unicode U+00AD -->
    <string name="ConversationSettingsFragment__audio">ئۈن</string>
    <!-- Button label with hyphenation. Translation can use soft hyphen - Unicode U+00AD -->
    <string name="ConversationSettingsFragment__call">چاقىر</string>
    <!-- Button label with hyphenation. Translation can use soft hyphen - Unicode U+00AD -->
    <string name="ConversationSettingsFragment__mute">ئۈنسىز قىلىش</string>
    <!-- Button label with hyphenation. Translation can use soft hyphen - Unicode U+00AD -->
    <string name="ConversationSettingsFragment__muted">ئۈنسىز</string>
    <!-- Button label with hyphenation. Translation can use soft hyphen - Unicode U+00AD -->
    <string name="ConversationSettingsFragment__search">ئىزدە</string>
    <string name="ConversationSettingsFragment__disappearing_messages">غايىب ئۇچۇرلار</string>
    <string name="ConversationSettingsFragment__sounds_and_notifications">ئاۋاز ۋە ئۇقتۇرۇشلار</string>
  <!-- Removed by excludeNonTranslatables <string name="ConversationSettingsFragment__internal_details" translatable="false">Internal details</string> -->
    <string name="ConversationSettingsFragment__contact_details">ئالاقەداش تەپسىلاتى</string>
    <string name="ConversationSettingsFragment__view_safety_number">بىخەتەرلىك نومۇرىنى كۆرسەت</string>
    <string name="ConversationSettingsFragment__block">چەكلەش</string>
    <string name="ConversationSettingsFragment__block_group">گۇرۇپپا چەكلەش</string>
    <string name="ConversationSettingsFragment__unblock">چەكلەشنى بىكار قىلىش</string>
    <string name="ConversationSettingsFragment__unblock_group">گۇرۇپپىنى چەكلەشنى بىكار قىلىش</string>
    <string name="ConversationSettingsFragment__add_to_a_group">گۇرۇپپىغا قوش</string>
    <string name="ConversationSettingsFragment__see_all">ھەممىنى كۆرسەت</string>
    <string name="ConversationSettingsFragment__add_members">ئەزا قوشۇش</string>
    <string name="ConversationSettingsFragment__permissions">ھوقۇقلار</string>
    <string name="ConversationSettingsFragment__requests_and_invites">ئىلتىماس ۋە تەكلىپلەر</string>
    <string name="ConversationSettingsFragment__group_link">گۇرۇپپا ئۇلانمىسى</string>
    <string name="ConversationSettingsFragment__add_as_a_contact">ئالاقەداش سۈپىتىدە قوش</string>
    <string name="ConversationSettingsFragment__unmute">ئۈنلۈك</string>
    <string name="ConversationSettingsFragment__conversation_muted_until_s">پاراڭ %1$s غىچە ئۈنسىز قىلىنغان</string>
    <string name="ConversationSettingsFragment__conversation_muted_forever">پاراڭ مەڭگۈلۈك ئۈنسىز قىلىنغان</string>
    <string name="ConversationSettingsFragment__copied_phone_number_to_clipboard">تېلېفون نومۇرىنى چاپلاش تاختىسىغا كۆچۈر</string>
    <string name="ConversationSettingsFragment__phone_number">تېلېفون نومۇرىڭىز</string>
    <string name="ConversationSettingsFragment__get_badges">Signal نى قوللاپ ئارخىپىڭىزدا ئىزنەككە ئېرىشىڭ. تەپسىلاتىنى ئىزنەكنى چېكىپ كۆرۈڭ.</string>

    <!-- PermissionsSettingsFragment -->
    <string name="PermissionsSettingsFragment__add_members">ئەزا قوشۇش</string>
    <string name="PermissionsSettingsFragment__edit_group_info">گۇرۇپپا ئۇچۇرىنى تەھرىرلەڭ</string>
    <string name="PermissionsSettingsFragment__send_messages">ئۇچۇر يوللا</string>
    <string name="PermissionsSettingsFragment__all_members">ھەممە ئەزالار</string>
    <string name="PermissionsSettingsFragment__only_admins">پەقەت باشقۇرغۇچىلار</string>
    <string name="PermissionsSettingsFragment__who_can_add_new_members">كىم يېڭى ئەزا قوشالايدۇ؟</string>
    <string name="PermissionsSettingsFragment__who_can_edit_this_groups_info">كىم بۇ گۇرۇپپىنىڭ ئۇچۇرلىرىنى تەھرىرلىيەلەيدۇ؟</string>
    <string name="PermissionsSettingsFragment__who_can_send_messages">كىم ئۇچۇر يوللىيالايدۇ؟</string>

    <!-- SoundsAndNotificationsSettingsFragment -->
    <string name="SoundsAndNotificationsSettingsFragment__mute_notifications">ئۈنسىز ئۇقتۇرۇش</string>
    <string name="SoundsAndNotificationsSettingsFragment__not_muted">ئۈنسىز ئەمەس</string>
    <string name="SoundsAndNotificationsSettingsFragment__mentions">تىلغا ئالغانلار</string>
    <string name="SoundsAndNotificationsSettingsFragment__always_notify">ھەمىشە ئۇقتۇر</string>
    <string name="SoundsAndNotificationsSettingsFragment__do_not_notify">ئۇقتۇرۇش قىلما</string>
    <string name="SoundsAndNotificationsSettingsFragment__custom_notifications">ئىختىيارىچە ئۇقتۇرۇش</string>

    <!-- StickerKeyboard -->
    <string name="StickerKeyboard__recently_used">يېقىندا ئىشلىتىلدى</string>

    <!-- PlaybackSpeedToggleTextView -->
    <string name="PlaybackSpeedToggleTextView__p5x">.5x</string>
    <string name="PlaybackSpeedToggleTextView__1x">1x</string>
    <string name="PlaybackSpeedToggleTextView__1p5x">1.5x</string>
    <string name="PlaybackSpeedToggleTextView__2x">2x</string>

    <!-- PaymentRecipientSelectionFragment -->
    <string name="PaymentRecipientSelectionFragment__new_payment">يېڭى چىقىم</string>

    <!-- NewConversationActivity -->
    <string name="NewConversationActivity__new_message">يېڭى ئۇچۇر</string>
    <!-- Context menu item message -->
    <string name="NewConversationActivity__message">ئۇچۇر</string>
    <!-- Context menu item audio call -->
    <string name="NewConversationActivity__audio_call">ئۈن چاقىرىش</string>
    <!-- Context menu item video call -->
    <string name="NewConversationActivity__video_call">سىن چاقىرىش</string>
    <!-- Context menu item remove -->
    <string name="NewConversationActivity__remove">چىقىرىۋەت</string>
    <!-- Context menu item block -->
    <string name="NewConversationActivity__block">چەكلەش</string>
    <!-- Dialog title when removing a contact -->
    <string name="NewConversationActivity__remove_s">«%1$s» نى چىقىرىۋېتەمسىز؟</string>
    <!-- Dialog message when removing a contact -->
    <string name="NewConversationActivity__you_wont_see_this_person">ئىزدىگەن ۋاقىتتا بۇ كىشىنى كۆرمەيسىز. كەلگۈسىدە ئۇلار سىزگە ئۇچۇر يوللاپ قالسا، سىزگە ئاۋۋال ئۇچۇر ئىلتىماسى كېلىدۇ.</string>
    <!-- Snackbar message after removing a contact -->
    <string name="NewConversationActivity__s_has_been_removed">%1$s چىقىرىۋېتىلدى</string>
    <!-- Snackbar message after blocking a contact -->
    <string name="NewConversationActivity__s_has_been_blocked">%1$s چەكلەنگەن</string>
    <!-- Dialog title when remove target contact is in system contacts -->
    <string name="NewConversationActivity__unable_to_remove_s">«%1$s» نى چىقىرىۋەتكىلى بولمىدى</string>
    <!-- Dialog message when remove target contact is in system contacts -->
    <string name="NewConversationActivity__this_person_is_saved_to_your">بۇ كىشى ئۈسكۈنىڭىزدىكى ئالاقىداشلاردا ساقلانغان. ئۇلارنى ئالاقىداشتىن ئۆچۈرۈپ قايتا سىناڭ.</string>
    <!-- Dialog action to view contact when they can\'t be removed otherwise -->
    <string name="NewConversationActivity__view_contact">ئالاقىداشلارنى كۆرۈش</string>
    <!-- Error message shown when looking up a person by phone number and that phone number is not associated with a signal account -->
    <string name="NewConversationActivity__s_is_not_a_signal_user">%1$s بولسا Signal ئىشلەتكۈچى ئەمەس</string>

    <!-- ContactFilterView -->
    <string name="ContactFilterView__search_name_or_number">نام ياكى سانىنى ئاختۇر</string>

    <!-- VoiceNotePlayerView -->
    <string name="VoiceNotePlayerView__dot_s">‏· %1$s</string>
    <string name="VoiceNotePlayerView__stop_voice_message">ئۈن ئۇچۇرنى توختات</string>
    <string name="VoiceNotePlayerView__change_voice_message_speed">ئۈن ئۇچۇرنىڭ سۈرئىتىنى ئۆزگەرت</string>
    <string name="VoiceNotePlayerView__pause_voice_message">ئۈن ئۇچۇرنى ۋاقتىنچە توختات</string>
    <string name="VoiceNotePlayerView__play_voice_message">ئۈن ئۇچۇر قوي</string>
    <string name="VoiceNotePlayerView__navigate_to_voice_message">ئۈن ئۇچۇرىغا يېتەكلە</string>


    <!-- AvatarPickerFragment -->
    <string name="AvatarPickerFragment__avatar_preview">سىمانى ئالدىن كۆر</string>
    <string name="AvatarPickerFragment__camera">كامېرا</string>
    <string name="AvatarPickerFragment__take_a_picture">رەسىم تارت</string>
    <string name="AvatarPickerFragment__choose_a_photo">بىر سۈرەت تاللا</string>
    <string name="AvatarPickerFragment__photo">سۈرەت</string>
    <string name="AvatarPickerFragment__text">تېكىست</string>
    <string name="AvatarPickerFragment__save">ساقلا</string>
    <string name="AvatarPickerFragment__clear_avatar">سىمانى تازىلا</string>
    <string name="AvatarPickerRepository__failed_to_save_avatar">سىماغا ساقلىيالمىدى</string>

    <!-- TextAvatarCreationFragment -->
    <string name="TextAvatarCreationFragment__preview">ئالدىن كۆر</string>
    <string name="TextAvatarCreationFragment__done">بولدى</string>
    <string name="TextAvatarCreationFragment__text">تېكىست</string>
    <string name="TextAvatarCreationFragment__color">رەڭ</string>

    <!-- VectorAvatarCreationFragment -->
    <string name="VectorAvatarCreationFragment__select_a_color">بىر رەڭ تاللا</string>

    <!-- ContactSelectionListItem -->
    <string name="ContactSelectionListItem__sms">قىسقا ئۇچۇر</string>
    <string name="ContactSelectionListItem__dot_s">‏· %1$s</string>

    <!-- Displayed in the toolbar when externally sharing text to multiple recipients -->
    <string name="ShareInterstitialActivity__share">ھەمبەھىرلە</string>

    <!-- DSLSettingsToolbar -->
    <string name="DSLSettingsToolbar__navigate_up">يۇقىرىغا يېتەكلە</string>
    <string name="MultiselectForwardFragment__forward_to">گە ئۇلاپ يوللا</string>
    <!-- Displayed when sharing content via the fragment -->
    <string name="MultiselectForwardFragment__share_with">ھەمبەھىرلەنگۈچى</string>
    <string name="MultiselectForwardFragment__add_a_message">بىز ئۇچۇر قوش</string>
    <string name="MultiselectForwardFragment__faster_forwards">تېزراق ئۇلاپ يوللاش</string>
    <!-- Displayed when user selects a video that will be clipped before sharing to a story -->
    <string name="MultiselectForwardFragment__videos_will_be_trimmed">ۋىدېيولار 30 سېكۇنتلۇق قىسقا سىنلارغا بۆلىنىپ، كۆپ ھېكايە شەكلىدە يوللىنىدۇ.</string>
    <!-- Displayed when user selects a video that cannot be sent as a story -->
    <string name="MultiselectForwardFragment__videos_sent_to_stories_cant">ھېكايىلەرگە يوللانغان ۋىدېيولار 30 سېكۇنتتىن ئۇزۇن بولماسلىقى كېرەك.</string>
    <string name="MultiselectForwardFragment__forwarded_messages_are_now">ئۇلاپ يوللانغان ئۇچۇرلار ئەمدى دەرھال ئەۋەتىلىدۇ.</string>
    <plurals name="MultiselectForwardFragment_send_d_messages">
        <item quantity="other">%1$d ئۇچۇر يوللاش</item>
    </plurals>
    <plurals name="MultiselectForwardFragment_messages_sent">
        <item quantity="other">يوللانغان ئۇچۇرلار</item>
    </plurals>
    <plurals name="MultiselectForwardFragment_messages_failed_to_send">
        <item quantity="other">يوللانمىغان ئۇچۇرلار</item>
    </plurals>
    <plurals name="MultiselectForwardFragment__couldnt_forward_messages">
        <item quantity="other">ئۇچۇرلار ئەمدى مەۋجۇت بولمىغاچقا ئۇلارنى تارقىتىپ يوللىغىلى بولمىدى.</item>
    </plurals>
    <!-- Error message shown when attempting to select a group to forward/share but it\'s announcement only and you are not an admin -->
    <string name="MultiselectForwardFragment__only_admins_can_send_messages_to_this_group">گۇرۇپپىغا پەقەت باشقۇرغۇچىلارلا ئۇچۇر يوللىيالايدۇ.</string>
    <string name="MultiselectForwardFragment__limit_reached">چەككە يەتتى</string>

    <!-- Media V2 -->
    <!-- Dialog message when sending a story via an add to group story button -->
    <string name="MediaReviewFragment__add_to_the_group_story">گۇرۇپپا ھېكايىسى «%1$s» گە قوشۇش</string>
    <!-- Positive dialog action when sending a story via an add to group story button -->
    <string name="MediaReviewFragment__add_to_story">ھېكايىگە قوشۇش</string>
    <string name="MediaReviewFragment__add_a_message">بىز ئۇچۇر قوش</string>
    <string name="MediaReviewFragment__add_a_reply">جاۋاپ قوش</string>
    <string name="MediaReviewFragment__send_to">تاپشۇرۇۋالغۇچى</string>
    <string name="MediaReviewFragment__view_once_message">بىرلا كۆرسەت ئۇچۇر</string>
    <string name="MediaReviewFragment__one_or_more_items_were_too_large">بىر ياكى كۆپ تۈرنىڭ ھەجىمى بەك چوڭ</string>
    <string name="MediaReviewFragment__one_or_more_items_were_invalid">بىر ياكى كۆپ تۈر ئىناۋەتسىز</string>
    <string name="MediaReviewFragment__too_many_items_selected">تاللانغان تۈر زىيادە كۆپ</string>

    <string name="ImageEditorHud__cancel">ۋاز كەچ</string>
    <string name="ImageEditorHud__draw">سىزما</string>
    <string name="ImageEditorHud__write_text">خەت ياز</string>
    <string name="ImageEditorHud__add_a_sticker">چاپلاق قوش</string>
    <string name="ImageEditorHud__blur">خىرەلەشتۈر</string>
    <string name="ImageEditorHud__done_editing">تەھرىرلەشنى تۈگەت </string>
    <string name="ImageEditorHud__clear_all">ھەممىنى تازىلا</string>
    <string name="ImageEditorHud__undo">يېنىۋال</string>
    <string name="ImageEditorHud__toggle_between_marker_and_highlighter">بەلگە بىلەن سىزىلغانلار ئارىسىدا ئالماشتۇر</string>
    <string name="ImageEditorHud__toggle_between_text_styles">تېكىست نۇسخىلىرى ئارسىدا ئالماشتۇر</string>

    <!-- Header for section of featured stickers (location/time stickers) -->
    <string name="ScribbleStickersFragment__featured_stickers">ئالاھىدە</string>

    <string name="MediaCountIndicatorButton__send">ئەۋەت</string>

    <string name="MediaReviewSelectedItem__tap_to_remove">چېكىپ ئۆچۈرۈڭ</string>
    <string name="MediaReviewSelectedItem__tap_to_select">چېكىپ تاللاڭ</string>

    <string name="MediaReviewImagePageFragment__discard">تاشلىۋەت</string>
    <string name="MediaReviewImagePageFragment__discard_changes">ئۆزگىرىشلەرنى تاشلىۋەت</string>
    <string name="MediaReviewImagePageFragment__youll_lose_any_changes">رەسىمگە قىلغان ھەرقانداق ئۆزگەرتىشلىرىڭىز يوق بولىدۇ.</string>


    <string name="BadgesOverviewFragment__my_badges">ئىزناكلىرىم</string>
    <string name="BadgesOverviewFragment__featured_badge">تاللانغان ئىزناك</string>
    <string name="BadgesOverviewFragment__display_badges_on_profile">ئىزناكلارنى ئارخىپىمدە كۆرسەت</string>
    <string name="BadgesOverviewFragment__failed_to_update_profile">ئارخىپ يېڭىلاش ئوڭۇشسىز بولدى</string>



    <string name="SelectFeaturedBadgeFragment__select_a_badge">بىر ئىزناك تاللاڭ</string>
    <string name="SelectFeaturedBadgeFragment__you_must_select_a_badge">بىر ئىزناك تاللىشىڭىز كېرەك</string>
    <string name="SelectFeaturedBadgeFragment__failed_to_update_profile">ئارخىپ يېڭىلاش ئوڭۇشسىز بولدى</string>

    <!-- Displayed on primary button in the bottom sheet as a call-to-action to launch into the donation flow -->
    <string name="ViewBadgeBottomSheetDialogFragment__donate_now">دەرھال ئىئانە قىلىش</string>
    <!-- Title of a page in the bottom sheet. Placeholder is a user\'s short-name -->
    <string name="ViewBadgeBottomSheetDialogFragment__s_supports_signal">%1$s Signal نى قوللايدۇ</string>
    <!-- Description of a page in the bottom sheet of a monthly badge. Placeholder is a user\'s short-name -->
    <string name="ViewBadgeBottomSheetDialogFragment__s_supports_signal_with_a_monthly">%1$s Signal نى ئايلىق ئىئانە بىلەن قوللايدۇ. Signal خۇددى سىزگە ئوخشاش كىشىلەرلا قوللايدىغان، ئېلان بەرگۈچىسى ياكى مەبلەغ سالغۇچىسى يوق، پايدا ئالمايدىغان ئەپ.</string>
    <!-- Description of a page in the bottom sheet of a one-time badge. Placeholder is a user\'s short-name -->
    <string name="ViewBadgeBottomSheetDialogFragment__s_supports_signal_with_a_donation">%1$s Signal نى ئىئانە بىلەن قوللىدى. Signal خۇددى سىزگە ئوخشاش كىشىلەرلا قوللايدىغان، ئېلان بەرگۈچىسى ياكى مەبلەغ سالغۇچىسى يوق، پايدا ئالمايدىغان ئەپ.</string>

    <string name="ImageView__badge">ئىزناك</string>

    <string name="SubscribeFragment__cancel_subscription">مۇشتەرىلىكنى بىكار قىلىش</string>
    <string name="SubscribeFragment__confirm_cancellation">بىكار قىلىشنى جەزملەشتۈرەمسىز؟</string>
    <string name="SubscribeFragment__you_wont_be_charged_again">سىزدىن قايتا ھەق ئېلىنمايدۇ. ھەق ھېسابلاش ئاخىرلاشقاندىن كېيىن ئارخىپىڭىزدىكى ئىزنەك چىقىرىۋېتىلىدۇ.</string>
    <string name="SubscribeFragment__not_now">ھازىر ئەمەس</string>
    <string name="SubscribeFragment__confirm">جەزملە</string>
    <string name="SubscribeFragment__update_subscription">مۇشتەرىلىكنى يېڭىلاش</string>
    <string name="SubscribeFragment__your_subscription_has_been_cancelled">.مۇشتەرىلىكىڭىز بىكار قىلىندى</string>
    <string name="SubscribeFragment__update_subscription_question">مۇشتەرىلىكنى يېڭىلامسىز؟</string>
    <string name="SubscribeFragment__update">يېڭىلا</string>
    <string name="SubscribeFragment__you_will_be_charged_the_full_amount_s_of">بۈگۈن سىزدىن يېڭى مۇشتەرىلىك باھاسىنىڭ تولۇق سوممىسى ( %1$s ) بويىچە ھەق ئېلىنىدۇ. مۇشتەرىلىكىڭىز ھەر ئايدا يېڭىلىنىدۇ.</string>

    <string name="Subscription__s_per_month">%1$s/ئايلىق</string>
    <!-- Shown when a subscription is active and isn\'t going to expire at the end of the term -->
    <string name="Subscription__renews_s">يېڭىلىنىش ۋاقتى %1$s</string>
    <!-- Shown when a subscription is active and is going to expire at the end of the term -->
    <string name="Subscription__expires_s">مۇددىتى %1$s</string>

    <!-- Title of learn more sheet -->
    <string name="SubscribeLearnMoreBottomSheetDialogFragment__signal_is_different">Signal باشقىچە.</string>
    <!-- First small text blurb on learn more sheet -->
    <string name="SubscribeLearnMoreBottomSheetDialogFragment__private_messaging">ئۇچۇرلىشىش شەخسىي. ئېلان يوق، ئىز قوغلاش يوق، نازارەت يوق.</string>
    <!-- Second small text blurb on learn more sheet -->
    <string name="SubscribeLearnMoreBottomSheetDialogFragment__signal_is_supported_by">Signal نىڭ بارلىق تىرىشچانلىقى سىزنىڭ مەخپىيەتلىكىڭىز ئۈچۈن. Signal سىزنىڭ سانلىق مەلۇماتىڭىزنى دەپ ئەمەس، سىزنى دەپ قۇرۇلغان؛ Signal پايدا بىلەن ئەمەس، ئىئانە بىلەن يۈرۈشىدۇ.</string>
    <!-- Third small text blurb on learn more sheet -->
    <string name="SubscribeLearnMoreBottomSheetDialogFragment__if_you_can">ئەگەر شارائىتىڭىز يار بەرسە، Signal نى قىزىقارلىق، ئىشەنچىلىك، ئاممىباب قىلىش ئۈچۈن بۈگۈنلا ئىئانە قىلىڭ.</string>

    <string name="SubscribeThanksForYourSupportBottomSheetDialogFragment__thanks_for_your_support">قوللىغانلىقىڭىزغا رەھمەت!</string>
    <!-- Subtext underneath the dialog title on the thanks sheet -->
    <string name="SubscribeThanksForYourSupportBottomSheetDialogFragment__youve_earned_a_donor_badge">سىز بىر دانە Signal ئىئانە قىلغۇچىلار ئىزنىكىگە ئېرىشتىڭىز! ئۇنى ئارخىپىڭىزدا كۆرسىتىپ قوللىشىڭىزنى نامايەن قىلىڭ.</string>
    <string name="SubscribeThanksForYourSupportBottomSheetDialogFragment__you_can_also">باشقا قوللاش ئۇسۇللىرى</string>
    <string name="SubscribeThanksForYourSupportBottomSheetDialogFragment__become_a_montly_sustainer">ئايلىق قوللىغۇچى بولۇش.</string>
    <string name="SubscribeThanksForYourSupportBottomSheetDialogFragment__display_on_profile">ئارخىپتا كۆرسىتىش</string>
    <string name="SubscribeThanksForYourSupportBottomSheetDialogFragment__make_featured_badge">ئالاھىدە ئىزنەك ياساش</string>
    <string name="SubscribeThanksForYourSupportBottomSheetDialogFragment__continue">داۋاملاشتۇر</string>
    <string name="ThanksForYourSupportBottomSheetFragment__when_you_have_more">ئىزنەك سانىڭىز بىردىن كۆپ بولغاندا، بىر ئىزنەكنى تاللاپ ئۇنى ئارخىپىڭىزدا باشقىلار كۆرەلەيدىغان قىلالايسىز.</string>

    <string name="BecomeASustainerFragment__get_badges">Signal نى قوللاپ ئارخىپىڭىزدا كۆرۈنىدىغان ئىزنەكلەرگە ئېرىشىڭ.</string>
    <string name="BecomeASustainerFragment__signal_is_a_non_profit">Signal خۇددى سىزگە ئوخشاش كىشىلەرلا قوللايدىغان، ئېلان بەرگۈچىسى ياكى مەبلەغ سالغۇچىسى يوق، پايدا ئالمايدىغان ئەپ.</string>

    <!-- Button label for creating a donation -->
    <string name="ManageDonationsFragment__donate_to_signal">‫Signal غا ئىئانە قىلىڭ</string>
    <!-- Heading for more area of manage subscriptions page -->
    <string name="ManageDonationsFragment__more">تېخىمۇ كۆپ</string>
    <!-- Heading for receipts area of manage subscriptions page -->
    <!-- Heading for my subscription area of manage subscriptions page -->
    <string name="ManageDonationsFragment__my_support">قوللىشىم</string>
    <string name="ManageDonationsFragment__manage_subscription">مۇشتەرىلىكنى باشقۇرۇش</string>
    <!-- Label for Donation Receipts button -->
    <string name="ManageDonationsFragment__donation_receipts">ئىئانە تالونى</string>
    <string name="ManageDonationsFragment__badges">ئىزناكلار</string>
    <string name="ManageDonationsFragment__subscription_faq">مۇشتەرىلىك ھەققىدە كۆپ سورالغان سوئاللار</string>
    <!-- Preference heading for other ways to donate -->
    <string name="ManageDonationsFragment__other_ways_to_give">باشقا ئىئانە ئۇسۇللىرى</string>
    <!-- Preference label to launch badge gifting -->
    <string name="ManageDonationsFragment__donate_for_a_friend">دوستىڭىز ئورنىدا ئىئانە قىلىش</string>

    <string name="Boost__enter_custom_amount">ئىختىيارىچە سومما كىرگۈزۈڭ</string>
    <string name="Boost__one_time_contribution">بىر قېتىملىق ئىئانە</string>
    <!-- Error label when the amount is smaller than what we can accept -->
    <string name="Boost__the_minimum_amount_you_can_donate_is_s">ئىئانە قىلىش ئەڭ تۆۋەن سوممىسى %1$s</string>

    <string name="MySupportPreference__s_per_month">%1$s/ئايلىق</string>
    <string name="MySupportPreference__renews_s">يېڭىلىنىش ۋاقتى %1$s</string>
    <string name="MySupportPreference__processing_transaction">پۇل ئاغدۇرۇشنى بىر تەرەپ قىلىۋاتىدۇ…</string>
    <!-- Displayed on "My Support" screen when user badge failed to be added to their account -->
    <string name="MySupportPreference__couldnt_add_badge_s">ئىزنەك قوشقىلى بولمىدى. %1$s</string>
    <string name="MySupportPreference__please_contact_support">ياردەم خادىمى بىلەن ئالاقىلىشىڭ.</string>

    <!-- Title of dialog telling user they need to update signal as it expired -->
    <string name="UpdateSignalExpiredDialog__title">Molly نى يېڭىلا</string>
    <!-- Message of dialog telling user they need to update signal as it expired -->
<<<<<<< HEAD
    <string name="UpdateSignalExpiredDialog__message">This version of Molly has expired. Update now to continue using Molly.</string>
=======
    <string name="UpdateSignalExpiredDialog__message">Signal نىڭ بۇ نەشرىنىڭ ۋاقتى ئ‍ۆتكەن. Signal نى داۋاملىق ئىشلىتىش ئۈچۈن دەرھال يېڭىلاڭ.</string>
>>>>>>> 13248506
    <!-- Button text of expiration dialog, will take user to update the app -->
    <string name="UpdateSignalExpiredDialog__update_action">يېڭىلا</string>
    <!-- Button text of expiration dialog to cancel the dialog.  -->
    <string name="UpdateSignalExpiredDialog__cancel_action">بىكار قىلىش</string>

    <!-- Title of dialog telling user they need to re-register signal -->
    <string name="ReregisterSignalDialog__title">ئۈسكۈنە تىزىملىتىلمىغان</string>
    <!-- Message of dialog telling user they need to re-register signal as it is no longer registered -->
<<<<<<< HEAD
    <string name="ReregisterSignalDialog__message">This device is no longer registered. Re-register to continue using Molly on this device.</string>
=======
    <string name="ReregisterSignalDialog__message">بۇ ئۈسكۈنە تىزىملاشتىن قالغان بولۇپ، Signal نى بۇ ئۈسكۈنىدە داۋاملىق ئىشلىتىش ئۈچۈن ئۈسكۈنىنى قايتا تىزىملاڭ.</string>
>>>>>>> 13248506
    <!-- Button text of re-registration dialog to re-register the device.  -->
    <string name="ReregisterSignalDialog__reregister_action">قايتا تىزىملاش</string>
    <!-- Button text of re-registration dialog to cancel the dialog.  -->
    <string name="ReregisterSignalDialog__cancel_action">بىكار قىلىش</string>

    <!-- Title of expiry sheet when boost badge falls off profile unexpectedly. -->
    <string name="ExpiredBadgeBottomSheetDialogFragment__boost_badge_expired">كۈچەيتىش ئىزنىكىنىڭ ۋاقتى ئۆتكەن</string>
    <!-- Displayed in the bottom sheet if a monthly donation badge unexpectedly falls off the user\'s profile -->
    <string name="ExpiredBadgeBottomSheetDialogFragment__monthly_donation_cancelled">ئايلىق ئىئانە بىكار قىلىندى</string>
    <!-- Displayed in the bottom sheet when a boost badge expires -->
    <string name="ExpiredBadgeBottomSheetDialogFragment__your_boost_badge_has_expired_and">كۈچەيتىش ئىزنىكىڭىزنىڭ ۋاقتى ئۆتكەن بولۇپ، ئەمدى ئۇنى ئارخىپىڭىزدا كۆرەلمەيسىز.</string>
    <string name="ExpiredBadgeBottomSheetDialogFragment__you_can_reactivate">بىر قېتىملىق ئىئانە بىلەن كۈچەيتىش ئىزنىكىڭىزنى يەنە 30 كۈن قايتا قوزغىتالايسىز.</string>
    <!-- Displayed when we do not think the user is a subscriber when their boost expires -->
    <string name="ExpiredBadgeBottomSheetDialogFragment__you_can_keep">Signal نى داۋاملىق ئىشلىتەلەيسىز، لېكىن شۇنداقتىمۇ ئايلىق ئىئانە ئارقىلىق سىز ئۈچۈن بەرپا قىلىنغان بۇ تېخنىكىنىڭ ئىزچىل قوللىغۇچىسىغا ئايلىنىشنى ئويلىشىپ بېقىڭ.</string>
    <string name="ExpiredBadgeBottomSheetDialogFragment__become_a_sustainer">قۇۋۋەتلىگۈچى بولۇڭ</string>
    <string name="ExpiredBadgeBottomSheetDialogFragment__add_a_boost">Boost قوشۇش</string>
    <string name="ExpiredBadgeBottomSheetDialogFragment__not_now">ھازىر ئەمەس</string>
    <!-- Copy displayed when badge expires after user inactivity -->
    <string name="ExpiredBadgeBottomSheetDialogFragment__your_recurring_monthly_donation_was_automatically">سىز بەك ئۇزاق ۋاقىت مەشغۇلات ئېلىپ بارمىغاچقا ئايلىق ئىئانىڭىز ئاپتوماتىك بىكار قىلىندى. %1$s ئىزنىكىڭىز ئەمدى ئارخىپىڭىزدا كۆرۈنمەيدۇ.</string>
    <!-- Copy displayed when badge expires after payment failure -->
    <string name="ExpiredBadgeBottomSheetDialogFragment__your_recurring_monthly_donation_was_canceled">سىز تۆلىگەن پۇلنى بىر تەرەپ قىلالمىغاچقا ئايلىق ئىئانىڭىز بىكار قىلىندى. ئىزنىكىڭىز ئەمدى ئارخىپىڭىزدا كۆرۈنمەيدۇ.</string>
    <!-- Copy displayed when badge expires after a payment failure and we have a displayable charge failure reason -->
    <string name="ExpiredBadgeBottomSheetDialogFragment__your_recurring_monthly_donation_was_canceled_s">ئايلىق ئىئانىڭىز بىكار قىلىندى. %1$s %2$s ئىزنىكىڭىز ئەمدى ئارخىپىڭىزدا كۆرۈنمەيدۇ.</string>
    <string name="ExpiredBadgeBottomSheetDialogFragment__you_can">Signal نى يەنىلا ئىشلىتەلەيسىز، لېكىن ئەپنى قوللاش ۋە ئىزنەكلىرىڭىزنى قايتا قوزغىتىش ئۈچۈن مۇشتەرىلىكنى يېڭىلاڭ.</string>
    <string name="ExpiredBadgeBottomSheetDialogFragment__renew_subscription">مۇشتەرىلىكنى يېڭىلاش</string>
    <!-- Button label to send user to Google Pay website -->
    <string name="ExpiredBadgeBottomSheetDialogFragment__go_to_google_pay">Google Pay غا كىرىڭ</string>

    <string name="CantProcessSubscriptionPaymentBottomSheetDialogFragment__cant_process_subscription_payment">مۇشتەرىلىك ھەققىنى بىر تەرەپ قىلالمىدى</string>
    <string name="CantProcessSubscriptionPaymentBottomSheetDialogFragment__were_having_trouble">Signal ئىزچىل قوللىغۇچىسى ھەققىنى يىغىشتا مەسىلىگە يولۇقتۇق. پۇل تۆلەش ئۇسۇلىنىڭ ئەڭ يېڭى ئۇسۇل ئىكەنلىكىنى جەزملەشتۈرۈڭ. ئەگەر ئەڭ يېڭى بولمىسا ئۇنى Google Pay دا يېڭىلاڭ. Signal پۇل تۆلەشنى بىر قانچە كۈندىن كېيىن قايتا بىر تەرەپ قىلىپ سىناپ باقىدۇ.</string>
    <string name="CantProcessSubscriptionPaymentBottomSheetDialogFragment__dont_show_this_again">بۇنى قايتا كۆرسەتمىسۇن</string>

    <string name="Subscription__contact_support">قوللىغۇچىلار  بىلەن ئالاقىلىشىڭ</string>
    <string name="Subscription__get_a_s_badge">يېڭى %1$s ئىزنەككە ئېرىشىش</string>

    <string name="SubscribeFragment__processing_payment">چىقىمنى بېجىرىۋاتىدۇ…</string>
    <!-- Displayed in notification when user payment fails to process on Stripe -->
    <string name="DonationsErrors__error_processing_payment">پۇل تۆلەشنى بىر تەرەپ قىلىش خاتالىقى</string>
    <!-- Displayed on "My Support" screen when user subscription payment method failed. -->
    <string name="DonationsErrors__error_processing_payment_s">پۇل تۆلەشنى بىر تەرەپ قىلىش خاتالىقى. %1$s</string>
    <string name="DonationsErrors__your_payment">سىزنىڭ پۇل تۆلەش جەريانىڭىزنى بىر تەرەپ قىلغىلى بولمىدى. سىزدىن پۇل ئېلىنمىدى. قايتا سىناڭ.</string>
    <string name="DonationsErrors__still_processing">تېخىچە بىر تەرەپ قىلىۋاتىدۇ</string>
    <string name="DonationsErrors__couldnt_add_badge">ئىزنەك قوشقىلى بولمىدى</string>
    <!-- Displayed when badge credential couldn\'t be verified -->
    <string name="DonationsErrors__failed_to_validate_badge">ئىزنەكنى دەلىللىيەلمىدى</string>
    <!-- Displayed when badge credential couldn\'t be verified -->
    <string name="DonationsErrors__could_not_validate">مۇلازىمېتىرنىڭ ئىنكاسىنى دەلىللىيەلمىدى. ياردەم خادىمى بىلەن ئالاقىلىشىڭ.</string>
    <!-- Displayed as title when some generic error happens during sending donation on behalf of another user -->
    <string name="DonationsErrors__donation_failed">ئىئانە مەغلۇب بولدى</string>
    <!-- Displayed as message when some generic error happens during sending donation on behalf of another user -->
    <string name="DonationsErrors__your_payment_was_processed_but">پۇل تۆلىشىڭىز بىر تەرەپ قىلىندى لېكىن Signal سىزگە ئىئانە ئۇچۇرىنى يوللىيالمىدى. ياردەم خادىمى بىلەن ئالاقىلىشىڭ.</string>
    <string name="DonationsErrors__your_badge_could_not">ئىزنىكىڭىزنى ھېساباتىڭىزغا قوشقىلى بولمىدى، لېكىن سىزدىن ھەق ئېلىنغان بولۇشى مۇمكىن. ياردەم خادىمى بىلەن ئالاقىلىشىڭ.</string>
    <string name="DonationsErrors__your_payment_is_still">چىقىمىڭىز تېخىچە بىر تەرەپ قىلىنىۋاتىدۇ. تور ئۇلىنىشىڭىزغا ئاساسەن بۇنىڭغا بىر نەچچە مىنۇت كېتىشى مۇمكىن.</string>
    <string name="DonationsErrors__failed_to_cancel_subscription">مۇشتەرىلىكنى بىكار قىلغىلى بولمىدى</string>
    <string name="DonationsErrors__subscription_cancellation_requires_an_internet_connection">مۇشتەرىلىكنى بىكار قىلىش ئۈچۈن تورغا ئۇلىنىش كېرەك.</string>
    <string name="ViewBadgeBottomSheetDialogFragment__your_device_doesn_t_support_google_pay_so_you_can_t_subscribe_to_earn_a_badge_you_can_still_support_signal_by_making_a_donation_on_our_website">ئۈسكۈنىڭىز Google Pay نى قوللىمىغاچقا، مۇشتەرى بولۇپ ئىزنەككە ئېرىشەلمەيسىز. لېكىن سىز بىزنىڭ تور بېتىمىزدە ئىئانە قىلىپ Signal نى داۋاملىق قوللىسىڭىز بولىدۇ.</string>
    <string name="NetworkFailure__network_error_check_your_connection_and_try_again">تور خاتالىقى. تور ئۇلىنىشىڭىزنى تەكشۈرۈپ قايتا سىناڭ.</string>
    <string name="NetworkFailure__retry">قايتا سىنا</string>
    <!-- Displayed as a dialog title when the selected recipient for a gift doesn\'t support gifting -->
    <string name="DonationsErrors__cannot_send_donation">ئىئانە قىلغىلى بولمىدى</string>
    <!-- Displayed as a dialog message when the selected recipient for a gift doesn\'t support gifting -->
    <string name="DonationsErrors__this_user_cant_receive_donations_until">بۇ ئىشلەتكۈچى Signal نى يېڭىلىمىغۇچە ئىئانە قوبۇل قىلالمايدۇ.</string>
    <!-- Displayed as a dialog message when the user\'s profile could not be fetched, likely due to lack of internet -->
    <string name="DonationsErrors__your_donation_could_not_be_sent">تور خاتالىقى سەۋەبىدىن ئىئانىڭىزنى يوللىغىلى بولمىدى. تور ئۇلىنىشىنى تەكشۈرۈپ قايتا سىناڭ.</string>

    <!-- Gift message view title -->
    <string name="GiftMessageView__donation_on_behalf_of_s">«%1$s» گە ۋاكالىتەن ئىئانە قىلىش</string>
    <!-- Gift message view title for incoming donations -->
    <string name="GiftMessageView__s_donated_to_signal_on">%1$s سىزنىڭ ئورنىڭىزدا Signal ئۈچۈن ئىئانە قىلدى</string>
    <!-- Gift badge redeem action label -->
    <string name="GiftMessageView__redeem">نەقلەشتۈرۈش</string>
    <!-- Gift badge view action label -->
    <string name="GiftMessageView__view">كۆرسەت</string>
    <!-- Gift badge redeeming action label -->
    <string name="GiftMessageView__redeeming">نەقلەشتۈرۈۋاتىدۇ…</string>
    <!-- Gift badge redeemed label -->
    <string name="GiftMessageView__redeemed">نەقلەشتۈرۈلگەن</string>


    <!-- Stripe decline code generic_failure -->
    <string name="DeclineCode__try_another_payment_method_or_contact_your_bank">باشقا پۇل تۆلەش ئۇسۇلىنى سىناپ بېقىڭ ياكى تەپسىلاتى ئۈچۈن بانكا بىلەن ئالاقىلىشىڭ.</string>
    <!-- Stripe decline code verify on Google Pay and try again -->
    <string name="DeclineCode__verify_your_payment_method_is_up_to_date_in_google_pay_and_try_again">Google Pay دىكى ھەق تۆلەش ئۇسۇلىڭىزنىڭ يېڭى ھالەتتە ئىكەنلىكىنى تەكشۈرۈپ قايتا سىناڭ.</string>
    <!-- Stripe decline code learn more action label -->
    <string name="DeclineCode__learn_more">كۆپرەك ئۆگىنىش</string>
    <!-- Stripe decline code contact issuer -->
    <string name="DeclineCode__verify_your_payment_method_is_up_to_date_in_google_pay_and_try_again_if_the_problem">Google Pay دىكى ھەق تۆلەش ئۇسۇلىڭىزنىڭ يېڭى ھالەتتە ئىكەنلىكىنى تەكشۈرۈپ قايتا سىناڭ. ئەگەر مەسىلە يەنىلا ھەل بولمىسا بانكا بىلەن ئالاقىلىشىڭ.</string>
    <!-- Stripe decline code purchase not supported -->
    <string name="DeclineCode__your_card_does_not_support_this_type_of_purchase">كارتىڭىز بۇ خىل سېتىۋېلىشنى قوللىمايدۇ. باشقا پۇل تۆلەش ئۇسۇلىنى سىناپ بېقىڭ.</string>
    <!-- Stripe decline code your card has expired -->
    <string name="DeclineCode__your_card_has_expired">كارتىڭىزنىڭ ۋاقتى ئۆتكەن. Google Pay دىكى ھەق تۆلەش ئۇسۇلىڭىزنى يېڭىلاپ قايتا سىناڭ.</string>
    <!-- Stripe decline code go to google pay action label -->
    <string name="DeclineCode__go_to_google_pay">Google Pay غا كىرىڭ</string>
    <!-- Stripe decline code try credit card again action label -->
    <string name="DeclineCode__try">قايتا سىناڭ</string>
    <!-- Stripe decline code incorrect card number -->
    <string name="DeclineCode__your_card_number_is_incorrect">كارتا نومۇرىڭىز خاتا. ئۇنى Google Pay دا يېڭىلاپ قايتا سىناڭ.</string>
    <!-- Stripe decline code incorrect cvc -->
    <string name="DeclineCode__your_cards_cvc_number_is_incorrect">كارتىڭىزنىڭ CVC نومۇرى خاتا. ئۇنى Google Pay دا يېڭىلاپ قايتا سىناڭ.</string>
    <!-- Stripe decline code insufficient funds -->
    <string name="DeclineCode__your_card_does_not_have_sufficient_funds">كارتىڭىزدىكى قالدۇق سومما بۇنى سېتىۋېلىشقا يەتمەيدۇ. باشقا پۇل تۆلەش ئۇسۇلىنى سىناپ بېقىڭ.</string>
    <!-- Stripe decline code incorrect expiration month -->
    <string name="DeclineCode__the_expiration_month">پۇل تۆلەش ئۇسۇلىنىڭ ۋاقتى توشىدىغان ئاي خاتا. ئۇنى Google Pay دا يېڭىلاپ قايتا سىناڭ.</string>
    <!-- Stripe decline code incorrect expiration year -->
    <string name="DeclineCode__the_expiration_year">پۇل تۆلەش ئۇسۇلىنىڭ ۋاقتى توشىدىغان يىل خاتا. ئۇنى Google Pay دا يېڭىلاپ قايتا سىناڭ.</string>
    <!-- Stripe decline code issuer not available -->
    <string name="DeclineCode__try_completing_the_payment_again">پۇل تۆلەشنى قايتا سىناڭ ياكى تەپسىلاتى ئۈچۈن بانكا بىلەن ئالاقىلىشىڭ.</string>
    <!-- Stripe decline code processing error -->
    <string name="DeclineCode__try_again">قايتا سىناڭ ياكى تەپسىلات ئۈچۈن بانكا بىلەن ئالاقىلىشىڭ.</string>

    <!-- Credit Card decline code error strings -->
    <!-- Stripe decline code approve_with_id for credit cards displayed in a notification or dialog -->
    <string name="DeclineCode__verify_your_card_details_are_correct_and_try_again">كارتا تەپسىلاتىنىڭ توغرىلىقىنى دەلىللەپ قايتا سىناڭ.</string>
    <!-- Stripe decline code call_issuer for credit cards displayed in a notification or dialog -->
    <string name="DeclineCode__verify_your_card_details_are_correct_and_try_again_if_the_problem_continues">كارتا تەپسىلاتىنىڭ توغرىلىقىنى دەلىللەپ قايتا سىناڭ. مەسىلە ھەل بولمىسا بانكا بىلەن ئالاقىلىشىڭ.</string>
    <!-- Stripe decline code expired_card for credit cards displayed in a notification or dialog -->
    <string name="DeclineCode__your_card_has_expired_verify_your_card_details">كارتىڭىزنىڭ ۋاقتى ئۆتكەن. كارتا تەپسىلاتىنىڭ توغرىلىقىنى دەلىللەپ قايتا سىناڭ.</string>
    <!-- Stripe decline code incorrect_cvc and invalid_cvc for credit cards displayed in a notification or dialog -->
    <string name="DeclineCode__your_cards_cvc_number_is_incorrect_verify_your_card_details">كارتىڭىزنىڭ CVC نومۇرى خاتا. كارتا تەپسىلاتىنىڭ توغرىلىقىنى دەلىللەپ قايتا سىناڭ.</string>
    <!-- Stripe decline code invalid_expiry_month for credit cards displayed in a notification or dialog -->
    <string name="DeclineCode__the_expiration_month_on_your_card_is_incorrect">كارتىڭىزنىڭ ۋاقتى توشىدىغان ئاي خاتا. ئۇنى Google Pay دا يېڭىلاپ قايتا سىناڭ.</string>
    <!-- Stripe decline code invalid_expiry_year for credit cards displayed in a notification or dialog -->
    <string name="DeclineCode__the_expiration_year_on_your_card_is_incorrect">كارتىڭىزنىڭ ۋاقتى توشىدىغان يىل خاتا. كارتا تەپسىلاتىنىڭ توغرىلىقىنى دەلىللەپ قايتا سىناڭ.</string>
    <!-- Stripe decline code incorrect_number and invalid_number for credit cards displayed in a notification or dialog -->
    <string name="DeclineCode__your_card_number_is_incorrect_verify_your_card_details">كارتا نومۇرىڭىز خاتا. كارتا تەپسىلاتىنىڭ توغرىلىقىنى دەلىللەپ قايتا سىناڭ.</string>

    <!-- Title of create notification profile screen -->
    <string name="EditNotificationProfileFragment__name_your_profile">ئارخپىڭىزغا ئىسىم قويۇڭ</string>
    <!-- Hint text for create/edit notification profile name -->
    <string name="EditNotificationProfileFragment__profile_name">سەپلىمە ئاتى</string>
    <!-- Name has a max length, this shows how many characters are used out of the max -->
    <string name="EditNotificationProfileFragment__count">%1$d/%2$d</string>
    <!-- Call to action button to continue to the next step -->
    <string name="EditNotificationProfileFragment__next">كېيىنكى</string>
    <!-- Call to action button once the profile is named to create the profile and continue to the customization steps -->
    <string name="EditNotificationProfileFragment__create">قۇر</string>
    <!-- Call to action button once the profile name is edited -->
    <string name="EditNotificationProfileFragment__save">ساقلا</string>
    <!-- Title of edit notification profile screen -->
    <string name="EditNotificationProfileFragment__edit_this_profile">بۇ ئارخىپنى تەھرىرلەش</string>
    <!-- Error message shown when attempting to create or edit a profile name to an existing profile name -->
    <string name="EditNotificationProfileFragment__a_profile_with_this_name_already_exists">بۇ نامدىكى ئارخىپ ئاللىقاچان مەۋجۇت</string>
    <!-- Preset selectable name for a profile name, shown as list in edit/create screen -->
    <string name="EditNotificationProfileFragment__work">خىزمەت</string>
    <!-- Preset selectable name for a profile name, shown as list in edit/create screen -->
    <string name="EditNotificationProfileFragment__sleep">ئۇيقۇ</string>
    <!-- Preset selectable name for a profile name, shown as list in edit/create screen -->
    <string name="EditNotificationProfileFragment__driving">Driving</string>
    <!-- Preset selectable name for a profile name, shown as list in edit/create screen -->
    <string name="EditNotificationProfileFragment__downtime">Downtime</string>
    <!-- Preset selectable name for a profile name, shown as list in edit/create screen -->
    <string name="EditNotificationProfileFragment__focus">Focus</string>
    <!-- Error message shown when attempting to next/save without a profile name -->
    <string name="EditNotificationProfileFragment__profile_must_have_a_name">چوقۇم ئىسىم بولۇش كېرەك</string>

    <!-- Title for add recipients to notification profile screen in create flow -->
    <string name="AddAllowedMembers__allowed_notifications">رۇخسەت قىلىنغان ئۇقتۇرۇش</string>
    <!-- Description of what the user should be doing with this screen -->
    <string name="AddAllowedMembers__add_people_and_groups_you_want_notifications_and_calls_from_when_this_profile_is_on">بۇ ئارخىپ ئوچۇق ۋاقىتتا سىز ئۇقتۇرۇش ۋە تېلېفون قوبۇل قىلىشنى خالىغان كىشىلەر ۋە گۇرۇپپىلارنى قوشۇڭ</string>
    <!-- Button text that launches the contact picker to select from -->
    <string name="AddAllowedMembers__add_people_or_groups">ئادەم ياكى گۇرۇپپا قوشۇش</string>

    <!-- Call to action button on contact picker for adding to profile -->
    <string name="SelectRecipientsFragment__add">قوشۇش</string>

    <!-- Notification profiles home fragment, shown when no profiles have been created yet -->
    <string name="NotificationProfilesFragment__create_a_profile_to_receive_notifications_and_calls_only_from_the_people_and_groups_you_want_to_hear_from">پەقەت سىز خەۋەردار بولماقچى بولغان كىشىلەر ۋە گۇرۇپپىلاردىنلا ئۇقتۇرۇش ۋە تېلېفون قوبۇل قىلىدىغان ئارخىپ قۇرۇڭ.</string>
    <!-- Header shown above list of all notification profiles -->
    <string name="NotificationProfilesFragment__profiles">ئارخىپ</string>
    <!-- Button that starts the create new notification profile flow -->
    <string name="NotificationProfilesFragment__new_profile">يېڭى ئارخىپ</string>
    <!-- Profile active status, indicating the current profile is on for an unknown amount of time -->
    <string name="NotificationProfilesFragment__on">ئاچ</string>

    <!-- Button use to permanently delete a notification profile -->
    <string name="NotificationProfileDetails__delete_profile">ئارخىپنى ئۆچۈرۈش</string>
    <!-- Snakbar message shown when removing a recipient from a profile -->
    <string name="NotificationProfileDetails__s_removed">«%1$s» چىقىرىۋېتىلدى.</string>
    <!-- Snackbar button text that will undo the recipient remove -->
    <string name="NotificationProfileDetails__undo">يېنىۋال</string>
    <!-- Dialog message shown to confirm deleting a profile -->
    <string name="NotificationProfileDetails__permanently_delete_profile">ئارخىپنى مەڭگۈلۈك ئۆچۈرەمسىز؟</string>
    <!-- Dialog button to delete profile -->
    <string name="NotificationProfileDetails__delete">ئۆچۈر</string>
    <!-- Title/accessibility text for edit icon to edit profile emoji/name -->
    <string name="NotificationProfileDetails__edit_notification_profile">ئۇقتۇرۇش ئارخىپنى تەھرىرلەش</string>
    <!-- Schedule description if all days are selected -->
    <string name="NotificationProfileDetails__everyday">ھەر كۈنى</string>
    <!-- Profile status on if it is the active profile -->
    <string name="NotificationProfileDetails__on">ئاچ</string>
    <!-- Profile status on if it is not the active profile -->
    <string name="NotificationProfileDetails__off">تاقاق</string>
    <!-- Description of hours for schedule (start to end) times -->
    <string name="NotificationProfileDetails__s_to_s">%1$s دىن%2$s غىچە</string>
    <!-- Section header for exceptions to the notification profile -->
    <string name="NotificationProfileDetails__exceptions">ئايرىم ئەھۋاللار</string>
    <!-- Profile exception to allow all calls through the profile restrictions -->
    <string name="NotificationProfileDetails__allow_all_calls">بارلىق چاقىرىقلارغا رۇخسەت</string>
    <!-- Profile exception to allow all @mentions through the profile restrictions -->
    <string name="NotificationProfileDetails__notify_for_all_mentions">بارلىق تىلغا ئېلىشلار ئۇقتۇرۇلسۇن</string>
    <!-- Section header for showing schedule information -->
    <string name="NotificationProfileDetails__schedule">ۋاقىت ئورۇنلاشتۇرۇش</string>
    <!-- If member list is long, will truncate the list and show an option to then see all when tapped -->
    <string name="NotificationProfileDetails__see_all">ھەممىنى كۆرسەت</string>

    <!-- Title for add schedule to profile in create flow -->
    <string name="EditNotificationProfileSchedule__add_a_schedule">پىلان قوشۇش</string>
    <!-- Descriptor text indicating what the user can do with this screen -->
    <string name="EditNotificationProfileSchedule__set_up_a_schedule_to_enable_this_notification_profile_automatically">بۇ ئۇقتۇرۇش ئارخىپىنى ئاپتوماتىك قوزغىتىش ئۈچۈن بىر ۋاقىت ئورۇنلاشتۇرۇڭ.</string>
    <!-- Text shown next to toggle switch to enable/disable schedule -->
    <string name="EditNotificationProfileSchedule__schedule">ۋاقىت ئورۇنلاشتۇرۇش</string>
    <!-- Label for showing the start time for the schedule -->
    <string name="EditNotificationProfileSchedule__start">باشلا</string>
    <!-- Label for showing the end time for the schedule -->
    <string name="EditNotificationProfileSchedule__end">ئاخىرلىشىش ۋاقتى</string>
    <!-- First letter of Sunday -->
    <string name="EditNotificationProfileSchedule__sunday_first_letter">يەكشەنبە</string>
    <!-- First letter of Monday -->
    <string name="EditNotificationProfileSchedule__monday_first_letter">دۈشەنبە</string>
    <!-- First letter of Tuesday -->
    <string name="EditNotificationProfileSchedule__tuesday_first_letter">سەيشەنبە</string>
    <!-- First letter of Wednesday -->
    <string name="EditNotificationProfileSchedule__wednesday_first_letter">پەيشەنبە</string>
    <!-- First letter of Thursday -->
    <string name="EditNotificationProfileSchedule__thursday_first_letter">پەيشەنبە</string>
    <!-- First letter of Friday -->
    <string name="EditNotificationProfileSchedule__friday_first_letter">جۈمە</string>
    <!-- First letter of Saturday -->
    <string name="EditNotificationProfileSchedule__saturday_first_letter">شەنبە</string>
    <!-- Title of select time dialog shown when setting start time for schedule -->
    <string name="EditNotificationProfileSchedule__set_start_time">باشلىنىش ۋاقتى بەلگىلەش</string>
    <!-- Title of select time dialog shown when setting end time for schedule -->
    <string name="EditNotificationProfileSchedule__set_end_time">ئاخىرلىشىش ۋاقتى بەلگىلەش</string>
    <!-- If in edit mode, call to action button text show to save schedule to profile -->
    <string name="EditNotificationProfileSchedule__save">ساقلا</string>
    <!-- If in create mode, call to action button text to show to skip enabling a schedule -->
    <string name="EditNotificationProfileSchedule__skip">ئاتلا</string>
    <!-- If in create mode, call to action button text to show to use the enabled schedule and move to the next screen -->
    <string name="EditNotificationProfileSchedule__next">كېيىنكى</string>
    <!-- Error message shown if trying to save/use a schedule with no days selected -->
    <string name="EditNotificationProfileSchedule__schedule_must_have_at_least_one_day">ۋاقىت ئورۇنلاشتۇرۇش ئۈچۈن ئاز دېگەندە بىر كۈن تاللاش كېرەك</string>

    <!-- Title for final screen shown after completing a profile creation -->
    <string name="NotificationProfileCreated__profile_created">ئارخىپ قۇرۇلدى</string>
    <!-- Call to action button to press to close the created screen and move to the profile details screen -->
    <string name="NotificationProfileCreated__done">بولدى</string>
    <!-- Descriptor text shown to indicate how to manually turn a profile on/off -->
    <string name="NotificationProfileCreated__you_can_turn_your_profile_on_or_off_manually_via_the_menu_on_the_chat_list">پاراڭ تىزىملىكىدىكى تىزىملىك ئارقىلىق ئارخىپنى قولدا ئېچىپ ئېتەلەيسىز.</string>
    <!-- Descriptor text shown to indicate you can add a schedule later since you did not add one during create flow -->
    <string name="NotificationProfileCreated__add_a_schedule_in_settings_to_automate_your_profile">ئارخىپىڭىزنى ئاپتوماتلاشتۇرۇش ئۈچۈن تەڭشەككە بىر ۋاقىت ئورۇنلاشتۇرۇش قوشۇڭ.</string>
    <!-- Descriptor text shown to indicate your profile will follow the schedule set during create flow -->
    <string name="NotificationProfileCreated__your_profile_will_turn_on_and_off_automatically_according_to_your_schedule">ئارخىپىڭىز ۋاقىت ئورۇنلاشتۇرۇشى بويىچە ئاپتوماتىك ئېچىلىدۇ ۋە ئېتىلىدۇ.</string>

    <!-- Button text shown in profile selection bottom sheet to create a new profile -->
    <string name="NotificationProfileSelection__new_profile">يېڭى ئارخىپ</string>
    <!-- Manual enable option to manually enable a profile for 1 hour -->
    <string name="NotificationProfileSelection__for_1_hour">1 سائەت</string>
    <!-- Manual enable option to manually enable a profile until a set time (currently 6pm or 8am depending on what is next) -->
    <string name="NotificationProfileSelection__until_s">%1$s غىچە</string>
    <!-- Option to view profile details -->
    <string name="NotificationProfileSelection__view_settings">تەڭشەكنى كۆرۈش</string>
    <!-- Descriptor text indicating how long a profile will be on when there is a time component associated with it -->
    <string name="NotificationProfileSelection__on_until_s">%1$s گىچە ئوچۇق</string>

    <!-- Displayed in a toast when we fail to open the ringtone picker -->
    <string name="NotificationSettingsFragment__failed_to_open_picker">تاللىغۇچنى ئاچالمىدى.</string>

    <!-- Description shown for the Signal Release Notes channel -->
    <string name="ReleaseNotes__signal_release_notes_and_news">Signal ئۇقتۇرۇشلىرى ۋە خەۋەرلىرى</string>

    <!-- Donation receipts activity title -->
    <string name="DonationReceiptListFragment__all_activity">ھەممە پائالىيەت</string>
    <!-- Donation receipts all tab label -->
    <string name="DonationReceiptListFragment__all">ھەممىسى</string>
    <!-- Donation receipts recurring tab label -->
    <string name="DonationReceiptListFragment__recurring">تەكرار</string>
    <!-- Donation receipts one-time tab label -->
    <string name="DonationReceiptListFragment__one_time">بىر قېتىملىق</string>
    <!-- Donation receipts gift tab label -->
    <string name="DonationReceiptListFragment__donation_for_a_friend">دوستىڭىزغا ۋاكالىتەن ئىئانە قىلىش</string>
    <!-- Donation receipts boost row label -->
    <!-- Donation receipts details title -->
    <!-- Donation receipts donation type heading -->
    <string name="DonationReceiptDetailsFragment__donation_type">ئىئانە تىپى</string>
    <!-- Donation receipts date paid heading -->
    <string name="DonationReceiptDetailsFragment__date_paid">پۇل تۆلەنگەن ۋاقىت</string>
    <!-- Donation receipts share PNG -->
    <string name="DonationReceiptDetailsFragment__share_receipt">تالوننى ئورتاقلىشىش</string>
    <!-- Donation receipts list end note -->
    <string name="DonationReceiptListFragment__if_you_have">ئەگەر Signal نى قايتا قاچىلىغان بولسىڭىز، بۇرۇنقى ئىئانىلەرنىڭ تالونىنى كۆرگىلى بولمايدۇ.</string>
    <!-- Donation receipts document title -->
    <string name="DonationReceiptDetailsFragment__donation_receipt">ئىئانە تالونى</string>
    <!-- Donation receipts amount title -->
    <string name="DonationReceiptDetailsFragment__amount">سومما</string>
    <!-- Donation receipts thanks -->
    <string name="DonationReceiptDetailsFragment__thank_you_for_supporting">Signal نى قوللىغانلىقىڭىزغا رەھمەت. سىزنىڭ ئىئانىڭىز ئەركىن ئىپادىلەش ھوقۇقىنى قوغداش ۋە دۇنيادىكى مىليونلىغان كىشىلەرنىڭ ئالاقىلىشىش بىخەتەرلىكىگە كاپالەتلىك قىلىدىغان ئوچۇق مەنبە مەخپىيەتلىك تېخنىكىسىنى ئىلگىرى سۈرۈش بۇرچىمىزنى ئىشقا ئاشۇرۇشقا ياردەم قىلىدۇ. ئەگەر سىز ئامېرىكا پۇقراسى بولسىڭىز، بۇ تالوننى باج خاتىرىڭىز ئۈچۈن ساقلاپ قويۇڭ. Signal تېخنىكا فوندى (Signal Technology Foundation) ئامېرىكا دۆلەت ئىچى باج قانۇنى 501c3 ماددىسىدىكى بەلگىلىمە بويىچە باجدىن كەچۈرۈم قىلىنىدىغان تاپاۋەتسىز ئورگان بولۇپ ھېسابلىنىدۇ. فېدېراتسىيە باج ID نومۇرىمىز 82-4506840.</string>
    <!-- Donation receipt type -->
    <string name="DonationReceiptDetailsFragment__s_dash_s">%1$s - %2$s</string>
    <!-- Donation reciepts screen empty state title -->
    <string name="DonationReceiptListFragment__no_receipts">تالون يوق</string>

    <!-- region "Stories Tab" -->

    <!-- Label for Chats tab in home app screen -->
    <string name="ConversationListTabs__chats">پاراڭلار</string>
    <!-- Label for Calls tab in home app screen -->
    <string name="ConversationListTabs__calls">چاقىرىق</string>
    <!-- Label for Stories tab in home app screen -->
    <string name="ConversationListTabs__stories">ھېكايىلەر</string>
    <!-- String for counts above 99 in conversation list tabs -->
    <string name="ConversationListTabs__99p">99+</string>
    <!-- Menu item on stories landing page -->
    <string name="StoriesLandingFragment__story_privacy">ھېكايە مەخپىيەتلىكى</string>
    <!-- Title for "My Stories" row item in Stories landing page -->
    <string name="StoriesLandingFragment__my_stories">ھېكايىلىرىم</string>
    <!-- Subtitle for "My Stories" row item when user has not added stories -->
    <string name="StoriesLandingFragment__tap_to_add">چېكىپ قوشۇڭ</string>
    <!-- Displayed when there are no stories to display -->
    <string name="StoriesLandingFragment__no_recent_updates_to_show_right_now">كۆرسىتىدىغان يېقىنقى يېڭىلىقلار يوق.</string>
    <!-- Context menu option to hide a story -->
    <string name="StoriesLandingItem__hide_story">ھېكايىنى يوشۇرۇش</string>
    <!-- Context menu option to unhide a story -->
    <string name="StoriesLandingItem__unhide_story">ھېكايە يوشۇرۇشنى بىكار قىلىش</string>
    <!-- Context menu option to forward a story -->
    <string name="StoriesLandingItem__forward">ئۇلاپ يوللا</string>
    <!-- Context menu option to share a story -->
    <string name="StoriesLandingItem__share">ئورتاقلىشىش…</string>
    <!-- Context menu option to go to story chat -->
    <string name="StoriesLandingItem__go_to_chat">پاراڭغا كىرىش</string>
    <!-- Context menu option to go to story info -->
    <string name="StoriesLandingItem__info">ئۇچۇر</string>
    <!-- Label when a story is pending sending -->
    <string name="StoriesLandingItem__sending">ئەۋەتىلىۋاتىدۇ…</string>
    <!-- Label when multiple stories are pending sending -->
    <string name="StoriesLandingItem__sending_d">«%1$d» نى يوللاۋاتىدۇ…</string>
    <!-- Label when a story fails to send due to networking -->
    <string name="StoriesLandingItem__send_failed">ئەۋەتەلمىدى</string>
    <!-- Label when a story fails to send due to identity mismatch -->
    <string name="StoriesLandingItem__partially_sent">قىسمەن ئەۋەتىلدى</string>
    <!-- Status label when a story fails to send indicating user action to retry -->
    <string name="StoriesLandingItem__tap_to_retry">چېكىپ كىرىڭ</string>
    <!-- Title of dialog confirming decision to hide a story -->
    <string name="StoriesLandingFragment__hide_story">ھېكايىنى يوشۇرامسىز؟</string>
    <!-- Message of dialog confirming decision to hide a story -->
    <string name="StoriesLandingFragment__new_story_updates">«%1$s» نىڭ يېڭى ھېكايە يېڭىلانمىلىرى ھېكايىلەر تىزىملىكىنىڭ ئۈستىدە ئەمدى كۆرۈنمەيدۇ.</string>
    <!-- Positive action of dialog confirming decision to hide a story -->
    <string name="StoriesLandingFragment__hide">يوشۇر</string>
    <!-- Displayed in Snackbar after story is hidden -->
    <string name="StoriesLandingFragment__story_hidden">ھېكايە يوشۇرۇلدى</string>
    <!-- Section header for hidden stories -->
    <string name="StoriesLandingFragment__hidden_stories">يوشۇرۇلغان ھېكايىلەر</string>
    <!-- Displayed on each sent story under My Stories -->
    <plurals name="MyStories__d_views">
        <item quantity="other">%1$d قېتىم كۆرۈلگەن</item>
    </plurals>
    <!-- Forward story label, displayed in My Stories context menu -->
    <string name="MyStories_forward">ئۇلاپ يوللا</string>
    <!-- Label for stories for a single user. Format is {given name}\'s Story -->
    <string name="MyStories__ss_story">«%1$s» نىڭ ھېكايىسى</string>
    <!-- Title of dialog to confirm deletion of story -->
    <string name="MyStories__delete_story">ھېكايىنى ئۆچۈرەمسىز؟</string>
    <!-- Message of dialog to confirm deletion of story -->
    <string name="MyStories__this_story_will_be_deleted">بۇ ھېكايە سىز ۋە ئۇنى قوبۇل قىلغانلارنىڭ ھەممىسى ئۈچۈن ئۆچۈرۈلىدۇ.</string>
    <!-- Toast shown when story media cannot be saved -->
    <string name="MyStories__unable_to_save">ساقلىيالمىدى</string>
    <!-- Displayed at bottom of story viewer when current item has views -->
    <plurals name="StoryViewerFragment__d_views">
        <item quantity="other">%1$d قېتىم كۆرۈلگەن</item>
    </plurals>
    <!-- Displayed at bottom of story viewer when current item has replies -->
    <plurals name="StoryViewerFragment__d_replies">
        <item quantity="other">%1$d جاۋاب</item>
    </plurals>
    <!-- Label on group stories to add a story -->
    <string name="StoryViewerPageFragment__add">قوشۇش</string>
    <!-- Used when view receipts are disabled -->
    <string name="StoryViewerPageFragment__views_off">كۆرۈپ بېقىش ئېتىك</string>
    <!-- Used to join views and replies when both exist on a story item -->
    <string name="StoryViewerFragment__s_s">%1$s %2$s</string>
    <!-- Displayed when viewing a post you sent -->
    <string name="StoryViewerPageFragment__you">سىز</string>
    <!-- Displayed when viewing a post displayed to a group -->
    <string name="StoryViewerPageFragment__s_to_s">%1$s دىن%2$s غىچە</string>
    <!-- Displayed when viewing a post from another user with no replies -->
    <string name="StoryViewerPageFragment__reply">جاۋاب</string>
    <!-- Displayed when viewing a post that has failed to send to some users -->
    <string name="StoryViewerPageFragment__partially_sent">قىسمەن ئەۋەتىلدى. تەپسىلاتىنى چېكىپ كۆرۈڭ</string>
    <!-- Displayed when viewing a post that has failed to send -->
    <string name="StoryViewerPageFragment__send_failed">ئەۋەتەلمىدى. چېكىپ قايتا سىناڭ</string>
    <!-- Label for the reply button in story viewer, which will launch the group story replies bottom sheet. -->
    <string name="StoryViewerPageFragment__reply_to_group">گۇرۇپپىغا جاۋاب قايتۇرۇش</string>
    <!-- Displayed when a story has no views -->
    <string name="StoryViewsFragment__no_views_yet">تېخى كۆرۈلمىگەن</string>
    <!-- Displayed when user has disabled receipts -->
    <string name="StoryViewsFragment__enable_view_receipts_to_see_whos_viewed_your_story">كىملەرنىڭ ھېكايىڭىزنى كۆرگەنلىكىنى بىلىش ئۈچۈن كۆرۈش خاتىرىسىنى قوزغىتىڭ.</string>
    <!-- Button label displayed when user has disabled receipts -->
    <string name="StoryViewsFragment__go_to_settings">تەڭشەكلەرگە يۆتكەل</string>
    <!-- Dialog action to remove viewer from a story -->
    <string name="StoryViewsFragment__remove">چىقىرىۋەت</string>
    <!-- Dialog title when removing a viewer from a story -->
    <string name="StoryViewsFragment__remove_viewer">كۆرۈرمەنلەرنى ئۆچۈرەمسىز؟</string>
    <!-- Dialog message when removing a viewer from a story -->
    <string name="StoryViewsFragment__s_will_still_be_able">%1$s بۇ يازمىنى يەنىلا كۆرەلەيدۇ، لېكىن «%2$s» گە ئورتاقلاشقان كېلەچەكتىكى يازمىلارنى كۆرەلمەيدۇ.</string>
    <!-- Story View context menu action to remove them from a story -->
    <string name="StoryViewItem__remove_viewer">كۆرۈرمەنلەرنى ئۆچۈرۈش</string>
    <!-- Displayed when a story has no replies yet -->
    <string name="StoryGroupReplyFragment__no_replies_yet">تېخىچە جاۋاب يوق</string>
    <!-- Displayed when no longer a group member -->
    <string name="StoryGroupReplyFragment__you_cant_reply">سىز ئەمدى بۇ گۇرۇپپىنىڭ ئەزاسى بولمىغاچقا بۇ ھېكايىگە ئىنكاس قايتۇرالمايسىز.</string>
    <!-- Displayed for each user that reacted to a story when viewing replies -->
    <string name="StoryGroupReactionReplyItem__reacted_to_the_story">ھېكايىگە ئىنكاس قايتۇردى</string>
    <!-- Label for story views tab -->
    <string name="StoryViewsAndRepliesDialogFragment__views">كۆرۈلۈش سانى</string>
    <!-- Label for story replies tab -->
    <string name="StoryViewsAndRepliesDialogFragment__replies">جاۋاب</string>
    <!-- Description of action for reaction button -->
    <string name="StoryReplyComposer__react_to_this_story">بۇ ھېكايىگە ئىنكاس قايتۇرۇش</string>
    <!-- Displayed when the user is replying privately to someone who replied to one of their stories -->
    <string name="StoryReplyComposer__replying_privately_to_s">«%1$s» گە شەخسىي جاۋاب</string>
    <!-- Displayed when the user is replying privately to someone who replied to one of their stories -->
    <string name="StoryReplyComposer__reply_to_s">«%1$s» گە جاۋاب</string>
    <!-- Context menu item to privately reply to a story response -->
    <!-- Context menu item to copy a story response -->
    <string name="StoryGroupReplyItem__copy">كۆچۈر</string>
    <!-- Context menu item to delete a story response -->
    <string name="StoryGroupReplyItem__delete">ئۆچۈر</string>
    <!-- Page title for My Story options -->
    <string name="MyStorySettingsFragment__my_story">ھېكايەم</string>
    <!-- Number of total signal connections displayed in "All connections" row item -->
    <plurals name="MyStorySettingsFragment__viewers">
        <item quantity="other">%1$d كۆرۈرمەن</item>
    </plurals>
    <!-- Button on all signal connections row to view all signal connections. Please keep as short as possible. -->
    <string name="MyStorySettingsFragment__view">كۆرسەت</string>
    <!-- Section heading for story visibility -->
    <string name="MyStorySettingsFragment__who_can_view_this_story">بۇ ھېكايىنى كۆرسە بولىدىغان كىشىلەر</string>
    <!-- Clickable option for selecting people to hide your story from -->
    <!-- Privacy setting title for sending stories to all your signal connections -->
    <string name="MyStorySettingsFragment__all_signal_connections">Signal دىكى بارلىق ئالاقىداشلار</string>
    <!-- Privacy setting description for sending stories to all your signal connections -->
    <!-- Privacy setting title for sending stories to all except the specified connections -->
    <string name="MyStorySettingsFragment__all_except">تۆۋەندىكىلەردىن باشقىلار…</string>
    <!-- Privacy setting description for sending stories to all except the specified connections -->
    <string name="MyStorySettingsFragment__hide_your_story_from_specific_people">ھېكايەمنى مەلۇم كىشىلەردىن يوشۇرىمەن</string>
    <!-- Summary of clickable option displaying how many people you have excluded from your story -->
    <plurals name="MyStorySettingsFragment__d_people_excluded">
        <item quantity="other">%1$d كىشى چىقىرىۋېتىلدى</item>
    </plurals>
    <!-- Privacy setting title for only sharing your story with specified connections -->
    <string name="MyStorySettingsFragment__only_share_with">تۆۋەندىكىلەر بىلەنلا ئورتاقلىشىش…</string>
    <!-- Privacy setting description for only sharing your story with specified connections -->
    <string name="MyStorySettingsFragment__only_share_with_selected_people">پەقەت تاللىغان كىشىلەر بىلەنلا ئورتاقلىشىش</string>
    <!-- Summary of clickable option displaying how many people you have included to send to in your story -->
    <plurals name="MyStorySettingsFragment__d_people">
        <item quantity="other">%1$d كىشى</item>
    </plurals>
    <!-- My story privacy fine print about what the privacy settings are for -->
    <string name="MyStorySettingsFragment__choose_who_can_view_your_story">ھېكايىڭىزنى كۆرسە بولىدىغان كىشىلەرنى تاللاڭ. ئۆزگەرتىش بۇرۇن يوللاپ بولغان ھېكايىلەرگە قوللىنىلمايدۇ.</string>
    <!-- Section header for options related to replies and reactions -->
    <string name="MyStorySettingsFragment__replies_amp_reactions">جاۋاب ۋە ئىنكاس</string>
    <!-- Switchable option for allowing replies and reactions on your stories -->
    <string name="MyStorySettingsFragment__allow_replies_amp_reactions">جاۋاب ۋە ئىنكاسقا رۇخسەت قىلىش</string>
    <!-- Summary for switchable option allowing replies and reactions on your story -->
    <string name="MyStorySettingsFragment__let_people_who_can_view_your_story_react_and_reply">ھېكايىڭىزنى كۆرەلەيدىغانلارنىڭ جاۋاب ۋە ئىنكاسىغا رۇخسەت</string>
    <!-- Signal connections bolded text in the Signal Connections sheet -->
    <string name="SignalConnectionsBottomSheet___signal_connections">Signal ئالاقىداشلىرى</string>
    <!-- Displayed at the top of the signal connections sheet. Please remember to insert strong tag as required. -->
    <string name="SignalConnectionsBottomSheet__signal_connections_are_people">Signal ئالاقىداشلىرى سىز تۆۋەندىكى ئۇسۇللار بىلەن ئۇلارنىڭ ئىشەنچىلىك ئىكەنلىكىنى جەزملەشتۈرگەن كىشىلەر:</string>
    <!-- Signal connections sheet bullet point 1 -->
    <string name="SignalConnectionsBottomSheet__starting_a_conversation">پاراڭ باشلاش</string>
    <!-- Signal connections sheet bullet point 2 -->
    <string name="SignalConnectionsBottomSheet__accepting_a_message_request">ئۇچۇرلىشىش ئىلتىماسىنى قوبۇل قىلىش ئارقىلىق</string>
    <!-- Signal connections sheet bullet point 3 -->
    <string name="SignalConnectionsBottomSheet__having_them_in_your_system_contacts">ئۇلارنى سىستېما ئالاقىداشلار تىزىملىكىڭىزگە قوشقاندا</string>
    <!-- Note at the bottom of the Signal connections sheet -->
    <string name="SignalConnectionsBottomSheet__your_connections_can_see_your_name">"ئالاقىداشلىرىڭىز سىزنىڭ ئىسمىڭىز ۋە رەسىمىڭىزنى كۆرەلەيدۇ. ئەگەر «ھېكايەم» دىكى يازمىلارنى ئۇلاردىن يوشۇرۇپ قويمىغان بولسىڭىز ئۇنىڭدىكى رەسىملەرنىمۇ كۆرەلەيدۇ."</string>
    <!-- Clickable option to add a viewer to a custom story -->
    <string name="PrivateStorySettingsFragment__add_viewer">كۆرۈرمەن قوشۇش</string>
    <!-- Clickable option to delete a custom story -->
    <string name="PrivateStorySettingsFragment__delete_custom_story">خاسلاشتۇرۇلغان ھېكايىنى ئۆچۈرۈش</string>
    <!-- Dialog title when attempting to remove someone from a custom story -->
    <string name="PrivateStorySettingsFragment__remove_s">«%1$s» نى چىقىرىۋېتەمسىز؟</string>
    <!-- Dialog message when attempting to remove someone from a custom story -->
    <string name="PrivateStorySettingsFragment__this_person_will_no_longer">بۇ كىشى ئەمدى ھېكايىڭىزنى كۆرەلمەيدۇ.</string>
    <!-- Positive action label when attempting to remove someone from a custom story -->
    <string name="PrivateStorySettingsFragment__remove">چىقىرىۋەت</string>
    <!-- Dialog title when deleting a custom story -->
    <!-- Dialog message when deleting a custom story -->
    <!-- Page title for editing a custom story name -->
    <string name="EditPrivateStoryNameFragment__edit_story_name">ھېكايە نامىنى تەھرىرلەش</string>
    <!-- Input field hint when editing a custom story name -->
    <string name="EditPrivateStoryNameFragment__story_name">ھېكايە نامى</string>
    <!-- Save button label when editing a custom story name -->
    <!-- Displayed in text post creator before user enters text -->
    <string name="TextStoryPostCreationFragment__tap_to_add_text">چېكىپ تېكىست قوشۇڭ</string>
    <!-- Button label for changing font when creating a text post -->
    <!-- Displayed in text post creator when prompting user to enter text -->
    <string name="TextStoryPostTextEntryFragment__add_text">تېكىست قوشۇش</string>
    <!-- Content description for \'done\' button when adding text to a story post -->
    <string name="TextStoryPostTextEntryFragment__done_adding_text">تېكىست قوشۇش تاماملاندى</string>
    <!-- Text label for media selection toggle -->
    <string name="MediaSelectionActivity__text">تېكىست</string>
    <!-- Camera label for media selection toggle -->
    <string name="MediaSelectionActivity__camera">كامېرا</string>
    <!-- Hint for entering a URL for a text post -->
    <string name="TextStoryPostLinkEntryFragment__type_or_paste_a_url">URL نى كىرگۈزۈڭ ياكى چاپلاڭ</string>
    <!-- Displayed prior to the user entering a URL for a text post -->
    <string name="TextStoryPostLinkEntryFragment__share_a_link_with_viewers_of_your_story">ھېكايىڭىزنىڭ كۆرۈرمەنلىرى بىلەن بىر ئۇلانما ئورتاقلىشىڭ</string>
    <!-- Hint text for searching for a story text post recipient. -->
    <string name="TextStoryPostSendFragment__search">ئىزدە</string>
    <!-- Toast shown when an unexpected error occurs while sending a text story -->
    <!-- Toast shown when a trying to add a link preview to a text story post and the link/url is not valid (e.g., missing .com at the end) -->
    <string name="TextStoryPostSendFragment__please_enter_a_valid_link">ئىناۋەتلىك ئۇلانمىنى كىرگۈزۈڭ.</string>
    <!-- Title for screen allowing user to exclude "My Story" entries from specific people -->
    <string name="ChangeMyStoryMembershipFragment__all_except">تۆۋەندىكىلەردىن باشقىلار…</string>
    <!-- Title for screen allowing user to only share "My Story" entries with specific people -->
    <string name="ChangeMyStoryMembershipFragment__only_share_with">تۆۋەندىكىلەر بىلەنلا ئورتاقلىشىش…</string>
    <!-- Done button label for hide story from screen -->
    <string name="HideStoryFromFragment__done">بولدى</string>
    <!-- Dialog title for removing a group story -->
    <string name="StoryDialogs__remove_group_story">گۇرۇپپا ھېكايىسىنى ئۆچۈرەمسىز؟</string>
    <!-- Dialog message for removing a group story -->
    <string name="StoryDialogs__s_will_be_removed">«%1$s» چىقىرىۋېتىلىدۇ.</string>
    <!-- Dialog positive action for removing a group story -->
    <string name="StoryDialogs__remove">چىقىرىۋەت</string>
    <!-- Dialog title for deleting a custom story -->
    <string name="StoryDialogs__delete_custom_story">خاسلاشتۇرۇلغان ھېكايىنى ئۆچۈرەمسىز؟</string>
    <!-- Dialog message for deleting a custom story -->
    <string name="StoryDialogs__s_and_updates_shared">«%1$s» ۋە بۇ ھېكايىنىڭ يېڭىلانمىلىرى ئۆچۈرۈلىدۇ.</string>
    <!-- Dialog positive action for deleting a custom story -->
    <string name="StoryDialogs__delete">ئۆچۈر</string>
    <!-- Dialog title for first time sending something to a beta story -->
    <!-- Dialog message for first time sending something to a beta story -->
    <!-- Dialog title for first time adding something to a story -->
    <!-- Dialog message for first time adding something to a story -->
    <!-- First time share to story dialog: Positive action to go ahead and add to story -->
    <!-- First time share to story dialog: Neutral action to edit who can view "My Story" -->
    <!-- Error message shown when a failure occurs during story send -->
    <string name="StoryDialogs__story_could_not_be_sent">ھېكايىنى يوللىغىلى بولمىدى. تور ئۇلىنىشىڭىزنى تەكشۈرۈپ قايتا سىناڭ.</string>
    <!-- Error message dialog button to resend a previously failed story send -->
    <string name="StoryDialogs__send">ئەۋەت</string>
    <!-- Action button for turning off stories when stories are present on the device -->
    <string name="StoryDialogs__turn_off_and_delete">ئېتىش ۋە ئۆچۈرۈش</string>
    <!-- Privacy Settings toggle title for stories -->
    <!-- Privacy Settings toggle summary for stories -->
    <!-- New story viewer selection screen title -->
    <string name="CreateStoryViewerSelectionFragment__choose_viewers">كۆرۈرمەنلەرنى تاللاش</string>
    <!-- New story viewer selection action button label -->
    <string name="CreateStoryViewerSelectionFragment__next">كېيىنكى</string>
    <!-- New story viewer selection screen title as recipients are selected -->
    <plurals name="SelectViewersFragment__d_viewers">
        <item quantity="other">%1$d كۆرۈرمەن</item>
    </plurals>
    <!-- Name story screen title -->
    <string name="CreateStoryWithViewersFragment__name_story">ھېكايىگە ئىسىم قويۇڭ</string>
    <!-- Name story screen note under text field -->
    <string name="CreateStoryWithViewersFragment__only_you_can">بۇ ھېكايىنىڭ نامىنى پەقەت سىزلا كۆرەلەيسىز.</string>
    <!-- Name story screen label hint -->
    <string name="CreateStoryWithViewersFragment__story_name_required">ھېكايە نامى (زۆرۈر)</string>
    <!-- Name story screen viewers subheading -->
    <string name="CreateStoryWithViewersFragment__viewers">كۆرۈرمەنلەر</string>
    <!-- Name story screen create button label -->
    <string name="CreateStoryWithViewersFragment__create">قۇر</string>
    <!-- Name story screen error when save attempted with no label -->
    <string name="CreateStoryWithViewersFragment__this_field_is_required">بۇ رايون تەلەپ قىلىنىدۇ.</string>
    <!-- Name story screen error when save attempted but label is duplicate -->
    <string name="CreateStoryWithViewersFragment__there_is_already_a_story_with_this_name">ئوخشاش نام بىلەن ئاتالغان ھېكايە ئاللىقاچان مەۋجۇت.</string>
    <!-- Text for select all action when editing recipients for a story -->
    <string name="BaseStoryRecipientSelectionFragment__select_all">ھەممىنى تاللا</string>
    <!-- Choose story type bottom sheet title -->
    <string name="ChooseStoryTypeBottomSheet__choose_your_story_type">ھېكايە تىپىنى تاللاڭ</string>
    <!-- Choose story type bottom sheet new story row title -->
    <string name="ChooseStoryTypeBottomSheet__new_custom_story">يېڭى خاسلاشتۇرۇلغان ھېكايە</string>
    <!-- Choose story type bottom sheet new story row summary -->
    <string name="ChooseStoryTypeBottomSheet__visible_only_to">پەقەت بەلگىلەنگەن كىشلەرلا كۆرەلەيدۇ</string>
    <!-- Choose story type bottom sheet group story title -->
    <string name="ChooseStoryTypeBottomSheet__group_story">گۇرۇپپا ھېكايىسى</string>
    <!-- Choose story type bottom sheet group story summary -->
    <string name="ChooseStoryTypeBottomSheet__share_to_an_existing_group">مەۋجۇت گۇرۇپپىغا ئورتاقلىشىش</string>
    <!-- Choose groups bottom sheet title -->
    <string name="ChooseGroupStoryBottomSheet__choose_groups">گۇرۇپپا تاللاش</string>
    <!-- Displayed when copying group story reply text to clipboard -->
    <string name="StoryGroupReplyFragment__copied_to_clipboard">چاپلاش تاختىسىغا كۆچۈردى</string>
    <!-- Displayed in story caption when content is longer than 5 lines -->
    <string name="StoryViewerPageFragment__see_more">تەپسىلاتى</string>
    <!-- Displayed in toast after sending a direct reply -->
    <string name="StoryDirectReplyDialogFragment__sending_reply">جاۋاب يوللاۋاتىدۇ…</string>
    <!-- Displayed in the viewer when a story is no longer available -->
    <string name="StorySlateView__this_story_is_no_longer_available">بۇ ھېكايە ئەمدى مەۋجۇت ئەمەس.</string>
    <!-- Displayed in the viewer when a story has permanently failed to download. -->
    <string name="StorySlateView__cant_download_story_s_will_need_to_share_it_again">ھېكايىنى چۈشۈرەلمىدى. %1$s ئۇنى قايتا ئورتاقلىشىشى كېرەك.</string>
    <!-- Displayed in the viewer when the network is not available -->
    <string name="StorySlateView__no_internet_connection">تور ئۇلىنىشى يوق</string>
    <!-- Displayed in the viewer when network is available but content could not be downloaded -->
    <string name="StorySlateView__couldnt_load_content">مەزمۇننى يۈكلىيەلمىدى</string>
    <!-- Toasted when the user externally shares to a text story successfully -->
    <string name="TextStoryPostCreationFragment__sent_story">ھېكايە يوللاش</string>
    <!-- Toasted when the user external share to a text story fails -->
    <string name="TextStoryPostCreationFragment__failed_to_send_story">ھېكايىنى يوللىيالمىدى</string>
    <!-- Displayed in a dialog to let the user select a given users story -->
    <string name="StoryDialogs__view_story">ھېكايە كۆرۈش</string>
    <!-- Displayed in a dialog to let the user select a given users profile photo -->
    <string name="StoryDialogs__view_profile_photo">ئارخىپ رەسىمىنى كۆرۈش</string>

    <!-- Title for a notification at the bottom of the chat list suggesting that the user disable censorship circumvention because the service has become reachable -->
    <!-- Body for a notification at the bottom of the chat list suggesting that the user disable censorship circumvention because the service has become reachable -->
    <!-- Label for a button to dismiss a notification at the bottom of the chat list suggesting that the user disable censorship circumvention because the service has become reachable -->
    <!-- Label for a button in a notification at the bottom of the chat list to turn off censorship circumvention -->

    <!-- Conversation Item label for when you react to someone else\'s story -->
    <string name="ConversationItem__you_reacted_to_s_story">«%1$s» نىڭ ھېكايىسىگە ئىنكاس قايتۇردىڭىز</string>
    <!-- Conversation Item label for reactions to your story -->
    <string name="ConversationItem__reacted_to_your_story">ھېكايىڭىزگە ئىنكاس قايتۇردى</string>
    <!-- Conversation Item label for reactions to an unavailable story -->
    <string name="ConversationItem__reacted_to_a_story">ھېكايىگە ئىنكاس قايتۇردى</string>

    <!-- endregion -->
    <!-- Content description for expand contacts chevron -->
    <string name="ExpandModel__view_more">تېخىمۇ كۆپ كۆرۈش</string>
    <string name="StoriesLinkPopup__visit_link">ئۇلانمىنى زىيارەت قىلىش</string>

    <!-- Gift price and duration, formatted as: {price} dot {n} day duration -->
    <plurals name="GiftRowItem_s_dot_d_day_duration">
        <item quantity="other">%1$s · %2$d كۈن داۋاملىشىدۇ</item>
    </plurals>
    <!-- Headline text on start fragment for gifting a badge -->
    <string name="GiftFlowStartFragment__donate_for_a_friend">دوستىڭىز ئورنىدا ئىئانە قىلىش</string>
    <!-- Description text on start fragment for gifting a badge -->
    <plurals name="GiftFlowStartFragment__support_signal_by">
        <item quantity="other">Signal ئىشلىتىدىغان دوستىڭىز ياكى ئائىلە ئەزالىرىڭىزنىڭ ئورنىدا ئىئانە قىلسىڭىز، ئۇلار ئىزنەككە ئېرىشىدۇ ۋە بۇ ئىزنەك ئۇلارنىڭ ئارخىپىدا %1$d كۈنگىچە كۆرۈنىدۇ.</item>
    </plurals>
    <!-- Action button label for start fragment for gifting a badge -->
    <string name="GiftFlowStartFragment__next">كېيىنكى</string>
    <!-- Title text on choose recipient page for badge gifting -->
    <string name="GiftFlowRecipientSelectionFragment__choose_recipient">تاپشۇرۇۋالغۇچىنى تاللاڭ</string>
    <!-- Title text on confirm gift page -->
    <string name="GiftFlowConfirmationFragment__confirm_donation">ئىئانىنى جەزملەشتۈرۈش</string>
    <!-- Heading text specifying who the gift will be sent to -->
    <string name="GiftFlowConfirmationFragment__send_to">تاپشۇرۇۋالغۇچى</string>
    <!-- Text explaining that gift will be sent to the chosen recipient -->
    <string name="GiftFlowConfirmationFragment__the_recipient_will_be_notified">تاپشۇرۇۋالغۇچى نۇقتىدىن نۇقتىغا ئەۋەتىلگەن ئۇچۇر ئارقىلىق ئىئانە ھەققىدە ئۇقتۇرۇش قىلىنىدۇ. ئۆزىڭىزنىڭ ئۇچۇرىنى تۆۋەنگە قوشۇڭ.</string>
    <!-- Text explaining that this gift is a one time donation -->
    <string name="GiftFlowConfirmationFragment__one_time_donation">بىر قېتىملىق ئىئانە</string>
    <!-- Hint for add message input -->
    <string name="GiftFlowConfirmationFragment__add_a_message">بىز ئۇچۇر قوش</string>
    <!-- Displayed in the dialog while verifying the chosen recipient -->
    <string name="GiftFlowConfirmationFragment__verifying_recipient">تاپشۇرۇۋالغۇچىنى دەلىللەۋاتىدۇ…</string>
    <!-- Title for sheet shown when opening a redeemed gift -->
    <string name="ViewReceivedGiftBottomSheet__s_made_a_donation_for_you">%1$s سىزنىڭ ئورنىڭىزدا ئىئانە قىلدى</string>
    <!-- Title for sheet shown when opening a sent gift -->
    <string name="ViewSentGiftBottomSheet__thanks_for_your_support">قوللىغانلىقىڭىزغا رەھمەت!</string>
    <!-- Description for sheet shown when opening a redeemed gift -->
    <string name="ViewReceivedGiftBottomSheet__s_made_a_donation_to_signal">%1$s سىزنىڭ ئورنىڭىزدا Signal غا ئىئانە قىلدى! Signal غا بولغان قوللىشىڭىزنى ئارخىپىڭىزدا نامايەن قىلىڭ.</string>
    <!-- Description for sheet shown when opening a sent gift -->
    <string name="ViewSentGiftBottomSheet__youve_made_a_donation_to_signal">سىز «%1$s» نىڭ ئورنىدا Signal غا ئىئانە قىلدىڭىز. ئۇلار ئۆزىنىڭ قوللىشىنى ئارخىپتا نامايەن قىلىش-قىلماسلىقنى قارار قىلسا بولىدۇ.</string>
    <!-- Primary action for pending gift sheet to redeem badge now -->
    <string name="ViewReceivedGiftSheet__redeem">نەقلەشتۈرۈش</string>
    <!-- Primary action for pending gift sheet to redeem badge later -->
    <string name="ViewReceivedGiftSheet__not_now">ھازىر ئەمەس</string>
    <!-- Dialog text while redeeming a gift -->
    <string name="ViewReceivedGiftSheet__redeeming_badge">ئىزنەكلەرنى نەقلەشتۈرىۋاتىدۇ…</string>
    <!-- Snackbar text when user presses "not now" on redemption sheet -->
    <string name="ConversationFragment__you_can_redeem_your_badge_later">ئىزنىكىڭىزنى كېيىنرەك نەقلەشتۈرۈشكە بولىدۇ.</string>
    <!-- Description text in gift thanks sheet -->
    <string name="GiftThanksSheet__youve_made_a_donation">سىز «%1$s» نىڭ ئورنىدا Signal غا ئىئانە قىلدىڭىز. ئۇلار ئۆزىنىڭ قوللىشىنى ئارخىپتا نامايەن قىلىش-قىلماسلىقنى قارار قىلسا بولىدۇ.</string>
    <!-- Expired gift sheet title -->
    <string name="ExpiredGiftSheetConfiguration__your_badge_has_expired">ئىزنىكىڭىزنىڭ ۋاقتى ئۆتكەن</string>
    <!-- Expired gift sheet top description text -->
    <string name="ExpiredGiftSheetConfiguration__your_badge_has_expired_and_is">ئىزنىكىڭىزنىڭ ۋاقتى ئۆتكەن بولۇپ، باشقىلار ئۇنى ئارخىپىڭىزدا ئەمدى كۆرەلمەيدۇ.</string>
    <!-- Expired gift sheet bottom description text -->
    <string name="ExpiredGiftSheetConfiguration__to_continue">سىز ئۈچۈن بەرپا قىلىنغان تېخنىكىنى داۋاملىق قوللاش ئۈچۈن، ئايلىق ئىز قوللىغۇچى بولۇشنى ئويلىشىپ بېقىڭ.</string>
    <!-- Expired gift sheet make a monthly donation button -->
    <string name="ExpiredGiftSheetConfiguration__make_a_monthly_donation">ئايلىق ئىئانە قىلىش</string>
    <!-- Expired gift sheet not now button -->
    <string name="ExpiredGiftSheetConfiguration__not_now">ھازىر ئەمەس</string>
    <!-- My Story label designating that we will only share with the selected viewers. -->
    <string name="ContactSearchItems__only_share_with">ئورتاقلىشىلدىغانلار</string>
    <!-- Label under name for custom stories -->
    <plurals name="ContactSearchItems__custom_story_d_viewers">
        <item quantity="other">خاسلاشتۇرۇلغان ھېكايە · %1$d كۆرۈرمەن</item>
    </plurals>
    <!-- Label under name for group stories -->
    <plurals name="ContactSearchItems__group_story_d_viewers">
        <item quantity="other">گۇرۇپپا ھېكايىسى · %1$d كۆرۈرمەن</item>
    </plurals>
    <!-- Label under name for groups -->
    <plurals name="ContactSearchItems__group_d_members">
        <item quantity="other">%1$d ئەزا</item>
    </plurals>
    <!-- Label under name for my story -->
    <plurals name="ContactSearchItems__my_story_s_dot_d_viewers">
        <item quantity="other">%1$s · %2$d كۆرۈرمەن</item>
    </plurals>
    <!-- Label under name for my story -->
    <plurals name="ContactSearchItems__my_story_s_dot_d_excluded">
        <item quantity="other">%1$s · %2$d چىقىرىۋېتىلدى</item>
    </plurals>
    <!-- Label under name for My Story when first sending to my story -->
    <string name="ContactSearchItems__tap_to_choose_your_viewers">كۆرۈرمەنلىرىڭىزنى چېكىپ تاللاڭ</string>
    <!-- Label for context menu item to open story settings -->
    <string name="ContactSearchItems__story_settings">ھېكايە تەڭشىكى</string>
    <!-- Label for context menu item to remove a group story from contact results -->
    <string name="ContactSearchItems__remove_story">ھېكايىنى چىقىرىۋېتىش</string>
    <!-- Label for context menu item to delete a custom story -->
    <string name="ContactSearchItems__delete_story">ھېكايىنى ئۆچۈرۈش</string>
    <!-- Dialog title for removing a group story -->
    <string name="ContactSearchMediator__remove_group_story">گۇرۇپپا ھېكايىسىنى ئۆچۈرەمسىز؟</string>
    <!-- Dialog message for removing a group story -->
    <string name="ContactSearchMediator__this_will_remove">بۇنداق قىلىپ بۇ تىزىملىكتىكى ھېكايە چىقىرىۋېتىلىدۇ، لېكىن بۇ گۇرۇپپىدىكى ھېكايىنى يەنىلا كۆرەلەيسىز.</string>
    <!-- Dialog action item for removing a group story -->
    <string name="ContactSearchMediator__remove">چىقىرىۋەت</string>
    <!-- Dialog title for deleting a custom story -->
    <string name="ContactSearchMediator__delete_story">ھېكايىنى ئۆچۈرەمسىز؟</string>
    <!-- Dialog message for deleting a custom story -->
    <string name="ContactSearchMediator__delete_the_custom">خاسلاشتۇرۇلغان ھېكايە «%1$s» نى ئۆچۈرەمسىز؟</string>
    <!-- Dialog action item for deleting a custom story -->
    <string name="ContactSearchMediator__delete">ئۆچۈر</string>
    <!-- Donation for a friend expiry days remaining -->
    <plurals name="Gifts__d_days_remaining">
        <item quantity="other">%1$d كۈن قالدى</item>
    </plurals>
    <!-- Donation for a friend expiry hours remaining -->
    <plurals name="Gifts__d_hours_remaining">
        <item quantity="other">%1$d سائەت قالدى</item>
    </plurals>
    <!-- Gift expiry minutes remaining -->
    <plurals name="Gifts__d_minutes_remaining">
        <item quantity="other">%1$d مىنۇت قالدى</item>
    </plurals>
    <!-- Donation for a friend expiry expired -->
    <string name="Gifts__expired">ۋاقتى ئۆتكەن</string>

    <!-- Label indicating that a user can tap to advance to the next post in a story -->
    <string name="StoryFirstTimeNavigationView__tap_to_advance">چېكىپ ئىلگىرلەڭ</string>
    <!-- Label indicating swipe direction to skip current story -->
    <string name="StoryFirstTimeNavigationView__swipe_up_to_skip">سىيرىپ ئاتلاپ ئۆتۈڭ</string>
    <!-- Label indicating swipe direction to exit story viewer -->
    <string name="StoryFirstTimeNavigationView__swipe_right_to_exit">ئوڭغا سىيرىپ چېكىنىڭ</string>
    <!-- Button label to confirm understanding of story navigation -->
    <string name="StoryFirstTimeNagivationView__got_it">بىلدىم</string>
    <!-- Content description for vertical context menu button in safety number sheet rows -->
    <string name="SafetyNumberRecipientRowItem__open_context_menu">كونتېكست تىزىملىكىنى ئېچىش</string>
    <!-- Sub-line when a user is verified. -->
    <string name="SafetyNumberRecipientRowItem__s_dot_verified">%1$s · دەلىللەندى</string>
    <!-- Sub-line when a user is verified. -->
    <string name="SafetyNumberRecipientRowItem__verified">دەلىللەندى</string>
    <!-- Title of safety number changes bottom sheet when showing individual records -->
    <string name="SafetyNumberBottomSheetFragment__safety_number_changes">بىخەتەرلىك نومۇرى ئۆزگەردى</string>
    <!-- Message of safety number changes bottom sheet when showing individual records -->
    <string name="SafetyNumberBottomSheetFragment__the_following_people">تۆۋەندىكى كىشىلەر Signal نى قايتا قاچىلىغان ياكى ئۈسكۈنىسىنى ئۆزگەرتكەن بولۇشى مۇمكىن. تاپشۇرۇۋالغۇچىنى چېكىپ يېڭى بىخەتەرلىك نومۇرىنى جەزملەشتۈرۈڭ. بۇ ئىختىيارى مەشغۇلات.</string>
    <!-- Title of safety number changes bottom sheet when not showing individual records -->
    <string name="SafetyNumberBottomSheetFragment__safety_number_checkup">بىخەتەرلىك نومۇرىنى تەكشۈرۈش</string>
    <!-- Title of safety number changes bottom sheet when not showing individual records and user has seen review screen -->
    <string name="SafetyNumberBottomSheetFragment__safety_number_checkup_complete">بىخەتەرلىك نومۇرىنى تەكشۈرۈش تاماملاندى</string>
    <!-- Message of safety number changes bottom sheet when not showing individual records and user has seen review screen -->
    <string name="SafetyNumberBottomSheetFragment__all_connections_have_been_reviewed">بارلىق ئالاقىداشلار تەكشۈرۈلدى. داۋاملاشتۇرۇش ئۈچۈن يوللاشنى چېكىڭ.</string>
    <!-- Message of safety number changes bottom sheet when not showing individual records -->
    <string name="SafetyNumberBottomSheetFragment__you_have_d_connections">%1$d ئالاقىدىشىڭىز Signal نى قايتا قاچىلىغان ياكى ئۈسكۈنىسىنى ئۆزگەرتكەن بولۇشى مۇمكىن. ئۇلار بىلەن ھېكايىڭىزنى ئورتاقلىشىشتىن بۇرۇن ئۇلارنىڭ بىخەتەرلىك نومۇرىنى تەكشۈرۈپ كۆرۈڭ ياكى ئۇلارنى ھېكايىڭىزدىن چىقىرىۋېتىشنى ئويلىشىپ كۆرۈڭ.</string>
    <!-- Menu action to launch safety number verification screen -->
    <string name="SafetyNumberBottomSheetFragment__verify_safety_number">بىخەتەرلىك نومۇر دەلىللە</string>
    <!-- Menu action to remove user from story -->
    <string name="SafetyNumberBottomSheetFragment__remove_from_story">ھېكايىدىن چىقىرىۋېتىش</string>
    <!-- Action button at bottom of SafetyNumberBottomSheetFragment to send anyway -->
    <string name="SafetyNumberBottomSheetFragment__send_anyway">نىمىلا بولمىسۇن ئەۋەت</string>
    <!-- Action button at bottom of SafetyNumberBottomSheetFragment to review connections -->
    <string name="SafetyNumberBottomSheetFragment__review_connections">ئالاقىداشلارنى تەكشۈرۈش</string>
    <!-- Empty state copy for SafetyNumberBottomSheetFragment -->
    <string name="SafetyNumberBottomSheetFragment__no_more_recipients_to_show">كۆرسىتىدىغان تاپشۇرۇۋالغۇچى يوق</string>
    <!-- Done button on safety number review fragment -->
    <string name="SafetyNumberReviewConnectionsFragment__done">بولدى</string>
    <!-- Title of safety number review fragment -->
    <string name="SafetyNumberReviewConnectionsFragment__safety_number_changes">بىخەتەرلىك نومۇرى ئۆزگەردى</string>
    <!-- Message of safety number review fragment -->
    <plurals name="SafetyNumberReviewConnectionsFragment__d_recipients_may_have">
        <item quantity="other">%1$d تاپشۇرۇۋالغۇچى Signal نى قايتا قاچىلىغان ياكى ئۈسكۈنىسىنى ئۆزگەرتكەن بولۇشى مۇمكىن. تاپشۇرۇۋالغۇچىنى چېكىپ يېڭى بىخەتەرلىك نومۇرىنى جەزملەشتۈرۈڭ. بۇ ئىختىيارى مەشغۇلات.</item>
    </plurals>
    <!-- Section header for 1:1 contacts in review fragment -->
    <string name="SafetyNumberBucketRowItem__contacts">ئالاقەداشلار</string>
    <!-- Context menu label for distribution list headers in review fragment -->
    <string name="SafetyNumberReviewConnectionsFragment__remove_all">ھەممىسىنى چىقىرىۋېتىش</string>
    <!-- Context menu label for 1:1 contacts to remove from send -->
    <string name="SafetyNumberReviewConnectionsFragment__remove">چىقىرىۋەت</string>

    <!-- Title of initial My Story settings configuration shown when sending to My Story for the first time -->
    <string name="ChooseInitialMyStoryMembershipFragment__my_story_privacy">ھېكايەم مەخپىيەتلىكى</string>
    <!-- Subtitle of initial My Story settings configuration shown when sending to My Story for the first time -->
    <string name="ChooseInitialMyStoryMembershipFragment__choose_who_can_see_posts_to_my_story_you_can_always_make_changes_in_settings">ھېكايىڭىزدىكى يازمىلارنى كۆرسە بولىدىغان كىشىلەرنى تاللاڭ. بۇنى خالىغان ۋاقىتتا تەڭشەكتىن ئۆزگەرتەلەيسىز.</string>
    <!-- All connections option for initial My Story settings configuration shown when sending to My Story for the first time -->
    <string name="ChooseInitialMyStoryMembershipFragment__all_signal_connections">Signal دىكى بارلىق ئالاقىداشلار</string>
    <!-- All connections except option for initial My Story settings configuration shown when sending to My Story for the first time -->
    <string name="ChooseInitialMyStoryMembershipFragment__all_except">تۆۋەندىكىلەردىن باشقىلار…</string>
    <!-- Only with selected connections option for initial My Story settings configuration shown when sending to My Story for the first time -->
    <string name="ChooseInitialMyStoryMembershipFragment__only_share_with">تۆۋەندىكىلەر بىلەنلا ئورتاقلىشىش…</string>

    <!-- Story info header sent heading -->
    <string name="StoryInfoHeader__sent">يوللانغان</string>
    <!-- Story info header received heading -->
    <string name="StoryInfoHeader__received">تاپشۇرۇۋېلىنغان</string>
    <!-- Story info header file size heading -->
    <string name="StoryInfoHeader__file_size">ھۆججەت سىغىمى</string>
    <!-- Story info "Sent to" header -->
    <!-- Story info "Sent from" header -->
    <!-- Story info "Failed" header -->
    <!-- Story Info context menu label -->

    <!-- StoriesPrivacySettingsFragment -->
    <!-- Explanation about how stories are deleted and managed -->
    <string name="StoriesPrivacySettingsFragment__story_updates_automatically_disappear">ھېكايە يېڭىلانمىلىرى 24 سائەتتىن كېيىن ئاپتوماتىك يوقاپ كېتىدۇ. ھېكايىڭىزنى كۆرسە بولىدىغان كىشىلەرنى تاللاڭ ۋە مەلۇم كۆرۈرمەنلەر ياكى گۇرۇپپىلار كۆرسە بولىدىغان يېڭى ھېكايە قۇرۇڭ.</string>
    <!-- Preference title to turn off stories -->
    <string name="StoriesPrivacySettingsFragment__turn_off_stories">ھېكايىلەرنى ئېتىش</string>
    <!-- Preference summary to turn off stories -->
    <string name="StoriesPrivacySettingsFragment__if_you_opt_out">ئەگەر ھېكايىلەردىن چېكىنىشنى تاللىسىڭىز بۇنىڭدىن كېيىن ھېكايىلەرنى ئورتاقلىشالمايسىز ۋە كۆرەلمەيسىز.</string>
    <!-- Preference title to turn on stories -->
    <string name="StoriesPrivacySettingsFragment__turn_on_stories">ھېكايىلەرنى ئېچىش</string>
    <!-- Preference summary to turn on stories -->
    <string name="StoriesPrivacySettingsFragment__share_and_view">باشقىلارنىڭ ھېكايىلىرىنى ئورتاقلىشىش ۋە كۆرۈش. ھېكايىلەر 24 سائەتتىن كېيىن ئاپتوماتىك يوقاپ كېتىدۇ.</string>
    <!-- Dialog title to turn off stories -->
    <string name="StoriesPrivacySettingsFragment__turn_off_stories_question">ھېكايىلەرنى ئېتەمسىز؟</string>
    <!-- Dialog message to turn off stories -->
    <string name="StoriesPrivacySettingsFragment__you_will_no_longer_be_able_to_share">ھېكايىلەرنى ئەمدى ئورتاقلىشالمايسىز ياكى كۆرەلمەيسىز. سىز يېقىندا ئورتاقلاشقان ھېكايە يېڭىلانمىلىرىمۇ ئۆچۈرۈلىدۇ.</string>
    <!-- Page title when launched from stories landing screen -->
    <string name="StoriesPrivacySettingsFragment__story_privacy">ھېكايە مەخپىيەتلىكى</string>
    <!-- Header for section that lists out stories -->
    <string name="StoriesPrivacySettingsFragment__stories">ھېكايىلەر</string>
    <!-- Story views header -->
    <!-- Story view receipts toggle title -->
    <string name="StoriesPrivacySettingsFragment__view_receipts">ئوقۇلغانلىق ئۇقتۇرۇشى</string>
    <!-- Story view receipts toggle message -->
    <string name="StoriesPrivacySettingsFragment__see_and_share">ھېكايىڭىزنىڭ كۆرۈرمەنلىرىنى كۆرەلەيسىز ۋە ئورتاقلىشالايسىز. ئەگەر ئېتىلسە، باشقىلارنىڭ ھېكايىڭىزنى كۆرگىنىنى كۆرەلمەيسىز.</string>

    <!-- NewStoryItem -->
    <string name="NewStoryItem__new_story">يېڭى ھېكايە</string>

    <!-- GroupStorySettingsFragment -->
    <!-- Section header for who can view a group story -->
    <string name="GroupStorySettingsFragment__who_can_view_this_story">بۇ ھېكايىنى كۆرسە بولىدىغان كىشىلەر</string>
    <!-- Explanation of who can view a group story -->
    <string name="GroupStorySettingsFragment__members_of_the_group_s">"گۇرۇپپا «%1$s» نىڭ ئەزالىرى بۇ ھېكايىنى كۆرەلەيدۇ ۋە ئۇنىڭغا ئىنكاس قالدۇرالايدۇ. بۇ پاراڭنىڭ ئەزالىقىنى گۇرۇپپىدىن تەڭشىيەلەيسىز."</string>
    <!-- Preference label for removing this group story -->
    <string name="GroupStorySettingsFragment__remove_group_story">گۇرۇپپا ھېكايىسىنى ئۆچۈرۈش</string>

    <!-- Generic title for overflow menus -->
    <string name="OverflowMenu__overflow_menu">تاشما تىزىملىك</string>

    <!-- SMS Export Service -->
    <!-- Displayed in the notification while export is running -->
    <string name="SignalSmsExportService__exporting_messages">ئۇچۇرلارنى چىقىرىۋاتىدۇ…</string>
    <!-- Displayed in the notification title when export completes -->
    <string name="SignalSmsExportService__signal_sms_export_complete">Signal SMS نى چىقىرىش تاماملاندى</string>
    <!-- Displayed in the notification message when export completes -->
    <string name="SignalSmsExportService__tap_to_return_to_signal">Signal غا قايتىش ئۈچۈن چېكىڭ</string>

    <!-- ExportYourSmsMessagesFragment -->
    <!-- Title of the screen -->
    <string name="ExportYourSmsMessagesFragment__export_your_sms_messages">SMS ئۇچۇرلىرىڭىزنى چىقىرىڭ</string>
    <!-- Message of the screen -->
    <string name="ExportYourSmsMessagesFragment__you_can_export_your_sms_messages_to_your_phones_sms_database_and_youll_have_the_option_to_keep_or_remove_them_from_signal">SMS ئۇچۇرلىرىڭىزنى تېلېفونىڭىزنىڭ SMS ئامبىرىغا چىقىرىۋالغاندىن كېيىن، ئۇلارنى Signal دا ساقلىسىڭىزمۇ ياكى ئۆچۈرۈۋەتسىڭىزمۇ بولىدۇ. بۇنىڭ بىلەن ئۇلارنى تېلېفونىڭىزدىكى باشقا SMS ئەپلىرىگە كىرگۈزگىلى بولىدۇ. بۇنداق قىلغاندا SMS ئۇچۇر خاتىرىڭىزنىڭ ئورتاقلىشىشقا بولىدىغان ھۆججىتى قۇرۇلمايدۇ.</string>
    <!-- Button label to begin export -->
    <string name="ExportYourSmsMessagesFragment__continue">داۋاملاشتۇر</string>

    <!-- ExportingSmsMessagesFragment -->
    <!-- Title of the screen -->
    <string name="ExportingSmsMessagesFragment__exporting_sms_messages">SMS ئۇچۇرلىرىنى چىقىرىۋاتىدۇ</string>
    <!-- Message of the screen when exporting sms messages -->
    <string name="ExportingSmsMessagesFragment__this_may_take_awhile">بۇنىڭغا بىر ئاز ۋاقىت كېتىشى مۇمكىن</string>
    <!-- Progress indicator for export -->
    <plurals name="ExportingSmsMessagesFragment__exporting_d_of_d">
        <item quantity="other">چىقىرىۋاتىدۇ… %2$d/%1$d</item>
    </plurals>
    <!-- Alert dialog title shown when we think a user may not have enough local storage available to export sms messages -->
    <string name="ExportingSmsMessagesFragment__you_may_not_have_enough_disk_space">ساقلاش بوشلۇقىڭىز يەتمەسلىكى مۇمكىن</string>
    <!-- Alert dialog message shown when we think a user may not have enough local storage available to export sms messages, placeholder is the file size, e.g., 128kB -->
    <string name="ExportingSmsMessagesFragment__you_need_approximately_s_to_export_your_messages_ensure_you_have_enough_space_before_continuing">ئۇچۇرلىرىڭىزنى چىقىرىش ئۈچۈن تەخمىنەن %1$s كېرەك، داۋاملاشتۇرۇشتىن بۇرۇن بوشلۇقنىڭ يېتەرلىك ئىكەنلىكىنى جەزملەشتۈرۈڭ.</string>
    <!-- Alert dialog button to continue with exporting sms after seeing the lack of storage warning -->
    <string name="ExportingSmsMessagesFragment__continue_anyway">يەنىلا داۋاملاشتۇرۇش</string>
    <!-- Dialog text shown when Signal isn\'t granted the sms permission needed to export messages, different than being selected as the sms app -->
    <string name="ExportingSmsMessagesFragment__signal_needs_the_sms_permission_to_be_able_to_export_your_sms_messages">SMS ئۇچۇرلىرىڭىزنى چىقىرىش ئۈچۈن Signal SMS ھوقۇقىنى تەلەپ قىلىدۇ.</string>

    <!-- ChooseANewDefaultSmsAppFragment -->
    <!-- Title of the screen -->
    <string name="ChooseANewDefaultSmsAppFragment__choose_a_new">يېڭى سۈكۈتتىكى SMS ئەپى تاللاش</string>
    <!-- Button label to launch picker -->
    <string name="ChooseANewDefaultSmsAppFragment__continue">داۋاملاشتۇر</string>
    <!-- Button label for when done with changing default SMS app -->
    <string name="ChooseANewDefaultSmsAppFragment__done">بولدى</string>
    <!-- First step number/bullet for choose new default sms app instructions -->
    <string name="ChooseANewDefaultSmsAppFragment__bullet_1">1</string>
    <!-- Second step number/bullet for choose new default sms app instructions -->
    <string name="ChooseANewDefaultSmsAppFragment__bullet_2">2</string>
    <!-- Third step number/bullet for choose new default sms app instructions -->
    <string name="ChooseANewDefaultSmsAppFragment__bullet_3">3</string>
    <!-- Fourth step number/bullet for choose new default sms app instructions -->
    <string name="ChooseANewDefaultSmsAppFragment__bullet_4">4</string>
    <!-- Instruction step for choosing a new default sms app -->
    <string name="ChooseANewDefaultSmsAppFragment__tap_continue_to_open_the_defaults_apps_screen_in_settings">تەڭشەتىكى «سۈكۈتتىكى ئەپلەر» ئېكرانىنى ئېچىش ئۈچۈن «داۋاملاشتۇرۇش» نى چېكىڭ</string>
    <!-- Instruction step for choosing a new default sms app -->
    <string name="ChooseANewDefaultSmsAppFragment__select_sms_app_from_the_list">تىزىملكتىن «SMS ئەپى» نى تاللاڭ</string>
    <!-- Instruction step for choosing a new default sms app -->
    <string name="ChooseANewDefaultSmsAppFragment__choose_another_app_to_use_for_sms_messaging">SMS ئۇچۇرلىشىشنى ئىشلىتىش ئۈچۈن باشقا ئەپ تاللاڭ</string>
    <!-- Instruction step for choosing a new default sms app -->
    <string name="ChooseANewDefaultSmsAppFragment__return_to_signal">Signal غا قايتىش</string>
    <!-- Instruction step for choosing a new default sms app -->
    <string name="ChooseANewDefaultSmsAppFragment__open_your_phones_settings_app">تېلېفونىڭىزدىكى «تەڭشەك» نى ئېچىڭ</string>
    <!-- Instruction step for choosing a new default sms app -->
    <string name="ChooseANewDefaultSmsAppFragment__navigate_to_apps_default_apps_sms_app">«ئەپ» &gt; «سۈكۈتتىكى ئەپلەر» &gt; «SMS ئەپى» گە كىرىڭ</string>

    <!-- RemoveSmsMessagesDialogFragment -->
    <!-- Action button to keep messages -->
    <string name="RemoveSmsMessagesDialogFragment__keep_messages">ئۇچۇرلارنى ساقلاپ قېلىش</string>
    <!-- Action button to remove messages -->
    <string name="RemoveSmsMessagesDialogFragment__remove_messages">ئۇچۇرلارنى ئۆچۈرۈش</string>
    <!-- Title of dialog -->
    <string name="RemoveSmsMessagesDialogFragment__remove_sms_messages">SMS ئۇچۇرلىرىنى Signal دىن ئۆچۈرەمسىز؟</string>
    <!-- Message of dialog -->
    <string name="RemoveSmsMessagesDialogFragment__you_can_now_remove_sms_messages_from_signal">ئەمدى ساقلاش بوشلۇقى بىكارلاش ئۈچۈن SMS ئۇچۇرلىرىنى Signal دىن ئۆچۈرىۋەتسىڭىز بولىدۇ. ئۇلارنى ئۆچۈرىۋەتسىڭىزمۇ ئۇلارنى يەنىلا تېلېفونىڭىزدىكى باشقا SMS ئەپلىرىدە ئىشلىتەلەيسىز.</string>

    <!-- ReExportSmsMessagesDialogFragment -->
    <!-- Action button to re-export messages -->
    <string name="ReExportSmsMessagesDialogFragment__continue">داۋاملاشتۇر</string>
    <!-- Action button to cancel re-export process -->
    <string name="ReExportSmsMessagesDialogFragment__cancel">ۋاز كەچ</string>
    <!-- Title of dialog -->
    <string name="ReExportSmsMessagesDialogFragment__export_sms_again">SMS نى قايتا چىقىرامسىز؟</string>
    <!-- Message of dialog -->
    <string name="ReExportSmsMessagesDialogFragment__you_already_exported_your_sms_messages">سىز SMS ئۇچۇرلىرىنى ئاللىقاچان چىقىرىپ بولىدىڭىز.\nئەسكەرتىش: داۋاملاشتۇرسىڭىز، ئۇچۇرلار تەكرارلىنىشى مۇمكىن.</string>

    <!-- SetSignalAsDefaultSmsAppFragment -->
    <!-- Title of the screen -->
    <string name="SetSignalAsDefaultSmsAppFragment__set_signal_as_the_default_sms_app">Signal نى سۈكۈتتىكى SMS ئەپى قىلىپ بەلگىلەش</string>
    <!-- Message of the screen -->
    <string name="SetSignalAsDefaultSmsAppFragment__to_export_your_sms_messages">SMS ئۇچۇرلىرىنى چىقىرىش ئۈچۈن، Signal نى سۈكۈتتىكى SMS ئەپى قىلىپ تەڭشىشىڭىز كېرەك.</string>
    <!-- Button label to start export -->
    <string name="SetSignalAsDefaultSmsAppFragment__next">كېيىنكى</string>

    <!-- BackupSchedulePermission Megaphone -->
    <!-- The title on an alert window that explains to the user that we are unable to backup their messages -->
    <string name="BackupSchedulePermissionMegaphone__cant_back_up_chats">پاراڭلارنى زاپاسلىيالمىدى</string>
    <!-- The body text of an alert window that tells the user that we are unable to backup their messages -->
    <string name="BackupSchedulePermissionMegaphone__your_chats_are_no_longer_being_automatically_backed_up">پاراڭلىرىڭىز ئەمدى ئاپتوماتىك زاپاسلانمايدۇ.</string>
    <!-- The text on a button in an alert window that, when clicked, will take the user to a screen to re-enable backups -->
    <string name="BackupSchedulePermissionMegaphone__back_up_chats">پاراڭلارنى زاپاسلاش</string>
    <!-- The text on a button in an alert window that, when clicked, will take the user to a screen to re-enable backups -->
    <string name="BackupSchedulePermissionMegaphone__not_now">ھازىر ئەمەس</string>
    <!-- Re-enable backup permission bottom sheet title -->
    <string name="BackupSchedulePermissionMegaphone__to_reenable_backups">زاپاسلاشنى قايتا قوزغىتىش:</string>
    <!-- Re-enable backups permission bottom sheet instruction 1 text -->
    <string name="BackupSchedulePermissionMegaphone__tap_the_go_to_settings_button_below">تۆۋەندىكى «تەڭشەككە كىرىش» كۇنۇپكىسىنى چېكىڭ</string>
    <!-- Re-enable backups permission bottom sheet instruction 2 text -->
    <string name="BackupSchedulePermissionMegaphone__turn_on_allow_settings_alarms_and_reminders">«تەڭشەك ئاگاھلاندۇرۇشى ۋە ئەسكەرتىشكە رۇخسەت.» نى ئېچىڭ</string>
    <!-- Re-enable backups permission bottom sheet call to action button to open settings -->
    <string name="BackupSchedulePermissionMegaphone__go_to_settings">تەڭشەكلەرگە يۆتكەل</string>

    <!-- SmsExportMegaphoneActivity -->
    <!-- Phase 2 title of full screen megaphone indicating sms will no longer be supported in the near future -->
    <string name="SmsExportMegaphoneActivity__signal_will_no_longer_support_sms">Signal ئەمدى SMS نى قوللىمايدۇ</string>
    <!-- Phase 3 title of full screen megaphone indicating sms is longer supported  -->
    <string name="SmsExportMegaphoneActivity__signal_no_longer_supports_sms">Signal ئەمدى SMS نى قوللىمايدۇ</string>
    <!-- Phase 2 message describing that sms is going away soon -->
    <string name="SmsExportMegaphoneActivity__signal_will_soon_remove_support_for_sending_sms_messages">Signal پات يېقىندىن باشلاپ SMS ئۇچۇرلىشىشنى قوللىمايدۇ. Signal تېرمىنالدىن تېرمىنالغىچە مەخپىيلەشتۈرۈلگەن بىخەتەر ئۇچۇرلىشىش مۇلازىمىتى تەمىنلەشنى ئاساس قىلغان، لېكىن SMS ئارقىلىق ئۇچۇرلىشىش بۇلارنى ئىشقا ئاشۇرالمايدۇ. Signal زېھنىنى ئۇچۇرلىشىش مۇلازىمىتىنى ياخشىلاشقا مەركەزلەشتۈرىدۇ.</string>
    <!-- Phase 3 message describing that sms has gone away -->
    <string name="SmsExportMegaphoneActivity__signal_has_removed_support_for_sending_sms_messages">Signal پات يېقىندىن باشلاپ SMS ئۇچۇرلىشىشنى قوللىمايدۇ. Signal تېرمىنالدىن تېرمىنالغىچە مەخپىيلەشتۈرۈلگەن بىخەتەر ئۇچۇرلىشىش مۇلازىمىتى تەمىنلەشنى ئاساس قىلغان، لېكىن SMS ئارقىلىق ئۇچۇرلىشىش بۇلارنى ئىشقا ئاشۇرالمايدۇ. Signal زېھنىنى ئۇچۇرلىشىش مۇلازىمىتىنى ياخشىلاشقا مەركەزلەشتۈرىدۇ.</string>
    <!-- The text on a button in a popup that, when clicked, will take the user to a screen to export their SMS messages -->
    <string name="SmsExportMegaphoneActivity__export_sms">SMS نى چىقىرىش</string>
    <!-- The text on a button in a popup that, when clicked, will dismiss the popup and schedule the prompt to occur at a later time. -->
    <string name="SmsExportMegaphoneActivity__remind_me_later">كېيىنچە ئەسكەرت</string>
    <!-- The text on a button in a popup that, when clicked, will navigate the user to a web article on SMS removal -->
    <string name="SmsExportMegaphoneActivity__learn_more">كۆپرەك ئۆگىنىش</string>

    <!-- Phase 1 Small megaphone title indicating sms is going away -->
    <string name="SmsExportMegaphone__sms_support_going_away">SMS ئىقتىدارى ئەمەلدىن قالدۇرۇلماقچى</string>
    <!-- Phase 1 small megaphone description indicating sms is going away -->
    <string name="SmsExportMegaphone__dont_worry_encrypted_signal_messages_will_continue_to_work">ئەنسىرىمەڭ، مەخپىيلەشتۈرۈلگەن Signal ئۇچۇرلىرى داۋاملىق ئىشلەيدۇ.</string>
    <!-- Phase 1 small megaphone button that takes the user to the sms export flow -->
    <string name="SmsExportMegaphone__continue">داۋاملاشتۇر</string>
    <!-- Title for screen shown after sms export has completed -->
    <string name="ExportSmsCompleteFragment__export_complete">چىقىرىش تاماملاندى</string>
    <!-- Button to continue to next screen -->
    <string name="ExportSmsCompleteFragment__next">كېيىنكى</string>
    <!-- Message showing summary of sms export counts -->
    <plurals name="ExportSmsCompleteFragment__d_of_d_messages_exported">
        <item quantity="other">%2$d/%1$d ئۇچۇر چىقىرىلدى</item>
    </plurals>

    <!-- Title of screen shown when some sms messages did not export -->
    <string name="ExportSmsPartiallyComplete__export_partially_complete">چىقىرىش قىسمەن تاماملاندى</string>
    <!-- Debug step 1 on screen shown when some sms messages did not export -->
    <string name="ExportSmsPartiallyComplete__ensure_you_have_an_additional_s_free_on_your_phone_to_export_your_messages">ئۇچۇرلىرىڭىزنى چىقىرىش ئۈچۈن تېلېفونىڭىزدا ئاز دېگەندە %1$s بىكار بوشلۇق بولۇشىغا كاپالەتلىك قىلىڭ</string>
    <!-- Debug step 2 on screen shown when some sms messages dit not export -->
    <string name="ExportSmsPartiallyComplete__retry_export_which_will_only_retry_messages_that_have_not_yet_been_exported">چىقىرىشنى قايتا سىنىسىڭىز، پەقەت تېخى چىقىرىلمىغان ئۇچۇرلارنىلا چىقىرىشنى قايتا سىنايدۇ</string>
    <!-- Partial sentence for Debug step 3 on screen shown when some sms messages did not export, is combined with \'contact us\' -->
    <string name="ExportSmsPartiallyComplete__if_the_problem_persists">ئەگەر مەسىلە ھەل بولمىسا، </string>
    <!-- Partial sentence for deubg step 3 on screen shown when some sms messages did not export, combined with \'If the problem persists\', link text to open contact support view -->
    <string name="ExportSmsPartiallyComplete__contact_us">بىز بىلەن ئالاقىلىشىڭ</string>
    <!-- Button text to retry sms export -->
    <string name="ExportSmsPartiallyComplete__retry">قايتا سىنا</string>
    <!-- Button text to continue sms export flow and not retry failed message exports -->
    <string name="ExportSmsPartiallyComplete__continue_anyway">يەنىلا داۋاملاشتۇرۇش</string>
    <!-- Title of screen shown when all sms messages failed to export -->
    <string name="ExportSmsFullError__error_exporting_sms_messages">SMS ئۇچۇرلىرىنى چىقىرىش خاتالىقى</string>
    <!-- Helper text shown when all sms messages failed to export -->
    <string name="ExportSmsFullError__please_try_again_if_the_problem_persists">قايتا سىناڭ. ئەگەر مەسىلە ھەل بولمىسا، </string>


    <!-- DonateToSignalFragment -->
    <!-- Title below avatar -->
    <string name="DonateToSignalFragment__privacy_over_profit">پايدا ئەمەس، مەخپىيەتلىك مۇھىم</string>
    <!-- Continue button label -->
    <string name="DonateToSignalFragment__continue">داۋاملاشتۇر</string>
    <!-- Description below title -->
    <string name="DonateToSignalFragment__private_messaging">بىخەتەر ئۇچۇرلىشىش - سىزنىڭ ياردىمىڭىزدە. ئېلان ۋە ئىز قوغلاشقا ھېچقانداق يول يوق. Signal نى قوللاش ئۈچۈن ئىئانە قىلىڭ.</string>
    <!-- Donation pill toggle monthly text -->
    <string name="DonationPillToggle__monthly">ئايلىق</string>
    <!-- Donation pill toggle one-time text -->
    <string name="DonationPillToggle__one_time">بىر قېتىملىق</string>

    <!-- GatewaySelectorBottomSheet -->
    <!-- Sheet title when subscribing -->
    <string name="GatewaySelectorBottomSheet__donate_s_month_to_signal">‫Signal غا ئايلىقىغا %1$s ئىئانە قىلىڭ</string>
    <!-- Sheet summary when subscribing -->
    <string name="GatewaySelectorBottomSheet__get_a_s_badge">يېڭى %1$s ئىزنەككە ئېرىشىڭ</string>
    <!-- Sheet title when giving a one-time donation -->
    <string name="GatewaySelectorBottomSheet__donate_s_to_signal">‫Signal غا %1$s ئىئانە قىلىمەن</string>
    <!-- Sheet summary when giving a one-time donation -->
    <plurals name="GatewaySelectorBottomSheet__get_a_s_badge_for_d_days">
        <item quantity="other">%2$d كۈنلۈك %1$s ئىزنەككە ئېرىشىڭ</item>
    </plurals>
    <!-- Button label for paying with a credit card -->
    <string name="GatewaySelectorBottomSheet__credit_or_debit_card">ئىناۋەتلىك كارتا ياكى بانكا كارتىسى</string>
    <!-- Sheet summary when giving donating for a friend -->
    <string name="GatewaySelectorBottomSheet__donate_for_a_friend">دوستىڭىز ئورنىدا ئىئانە قىلىش</string>

    <!-- StripePaymentInProgressFragment -->
    <string name="StripePaymentInProgressFragment__cancelling">بىكار قىلىۋاتىدۇ…</string>

    <!-- The title of a bottom sheet dialog that tells the user we temporarily can\'t process their contacts. -->
    <string name="CdsTemporaryErrorBottomSheet_title">بىر تەرەپ قىلىنىدىغان ئالاقىداشلار زىيادە كۆپ</string>
    <!-- The first part of the body text in a bottom sheet dialog that tells the user we temporarily can\'t process their contacts. The placeholder represents the number of days the user will have to wait until they can again. -->
    <plurals name="CdsTemporaryErrorBottomSheet_body1">
        <item quantity="other">%1$d كۈن ئىچىدە ئالاقىداشلىرىڭىزنى بىر تەرەپ قىلىشنى قايتا سىناپ كۆرىمىز.</item>
    </plurals>
    <!-- The second part of the body text in a bottom sheet dialog that advises the user to remove contacts from their phone to fix the issue. -->
    <string name="CdsTemporaryErrorBottomSheet_body2">بۇ مەسىلىنى تېزدىن ھەل قىلىش ئۈچۈن، تېلېفونىڭىزدىكى ئالاقىداشلارنى ئۆچۈرۈپ ياكى كۆپ مىقداردىكى ئالاقىداشلارنى ماسقەدەملەۋاتقان ھېساباتلارنى ئۆچۈرۈپ سىناپ باقسىڭىز بولىدۇ.</string>
    <!-- A button label in a bottom sheet that will navigate the user to their contacts settings. -->
    <!-- A toast that will be shown if we are unable to open the user\'s default contacts app. -->

    <!-- The title of a bottom sheet dialog that tells the user we can\'t process their contacts. -->
    <string name="CdsPermanentErrorBottomSheet_title">ئالاقىداشلىرىڭىزنى بىر تەرەپ قىلالمىدى</string>
    <!-- The first part of the body text in a bottom sheet dialog that tells the user we can\'t process their contacts. -->
    <string name="CdsPermanentErrorBottomSheet_body">تېلېفونىڭىزدىكى ئالاقىداشلارنىڭ سانى Signal نىڭ بىر تەرەپ قىلىش چېكىدىن ئېشىپ كەتكەن. Signal دا ئالاقىداشلارنى تېپىش ئۈچۈن، تېلېفونىڭىزدىكى ئالاقىداشلارنى ئۆچۈرۈپ ياكى كۆپ مىقداردىكى ئالاقىداشلارنى ماسقەدەملەۋاتقان ھېساباتلارنى ئۆچۈرۈپ سىناپ باقسىڭىز بولىدۇ.</string>
    <!-- The first part of the body text in a bottom sheet dialog that tells the user we can\'t process their contacts. -->
    <string name="CdsPermanentErrorBottomSheet_learn_more">كۆپرەك ئۆگىنىش</string>
    <!-- A button label in a bottom sheet that will navigate the user to their contacts settings. -->
    <string name="CdsPermanentErrorBottomSheet_contacts_button">ئالاقىداشلارنى ئېچىش</string>
    <!-- A toast that will be shown if we are unable to open the user\'s default contacts app. -->
    <string name="CdsPermanentErrorBottomSheet_no_contacts_toast">ئالاقىداشلار ئەپى تېپىلمىدى</string>

    <!-- PaymentMessageView -->
    <!-- In-chat conversation message shown when you sent a payment to another person, placeholder is the other person name -->
    <string name="PaymentMessageView_you_sent_s">تاپشۇرۇۋالغۇچى %1$s</string>
    <!-- In-chat conversation message shown when another person sent a payment to you, placeholder is the other person name -->
    <string name="PaymentMessageView_s_sent_you">يوللىغۇچى %1$s</string>

    <!-- YourInformationIsPrivateBottomSheet -->
    <string name="YourInformationIsPrivateBottomSheet__your_information_is_private">ئۇچۇرلىرىڭىز شەخسىي</string>
    <string name="YourInformationIsPrivateBottomSheet__signal_does_not_collect">سىز ئىئانە قىلغاندا Signal شەخسىي ئۇچۇرلىرىڭىزنى توپلىمايدۇ ياكى ساقلىمايدۇ.</string>
    <string name="YourInformationIsPrivateBottomSheet__we_use_stripe">ئىئانىڭىزنى تاپشۇرۇۋېلىش ئۈچۈن Stripe پۇل تۆلەش بىر تەرەپ قىلغۇچىسى ئورنىدا ئىشلىتىمىز. سىز ئۇلارغا تەمىنلىگەن ئۇچۇرلارنى بىز كۆرەلمەيمىز ياكى ساقلىيالمايمىز.</string>
    <string name="YourInformationIsPrivateBottomSheet__signal_does_not_and_cannot">Signal سىزنىڭ ئىئانىڭىزنى سىزنىڭ Signal ھېساباتىڭىزغا باغلىمايدۇ ۋە ئۇنداق قىلىش ھوقۇقىمۇ بولمايدۇ.</string>
    <string name="YourInformationIsPrivateBottomSheet__thank_you">قوللىغىنىڭىزغا رەھمەت!</string>

    <!-- GroupStoryEducationSheet -->
    <!-- Displayed as the title of the education bottom sheet -->
    <string name="GroupStoryEducationSheet__introducing_group_stories">تونۇشتۇرۇش: گۇرۇپپا ھېكايىلىرى</string>
    <!-- Line item on the sheet explaining group stories -->
    <string name="GroupStoryEducationSheet__share_story_updates_to">سىز بار بولغان گۇرۇپپىغا ھېكايە يېڭىلانمىلىرىنى ئورتاقلىشالايسىز.</string>
    <!-- Line item on the sheet explaining that anyone in the group can share to group stories -->
    <string name="GroupStoryEducationSheet__anyone_in_the_group">گۇرۇپپىدىكى ھەممەيلەن ھېكايىگە مەزمۇن قوشالايدۇ.</string>
    <!-- Line item on the sheet explaining that anyone in the group can view replies -->
    <string name="GroupStoryEducationSheet__all_group_chat_members">گۇرۇپپىدىكى ھەممەيلەن ھېكايىگە قالدۇرۇلغان جاۋابلارنى كۆرەلەيدۇ.</string>
    <!-- Button label to dismiss sheet -->
    <string name="GroupStoryEducationSheet__next">كېيىنكى</string>
    <string name="Registration_country_code_entry_hint">+0</string>

    <!-- PaypalCompleteOrderBottomSheet -->
    <string name="PaypalCompleteOrderBottomSheet__donate">ئىئانە قىلىڭ</string>
    <string name="PaypalCompleteOrderBottomSheet__payment">چىقىم</string>

    <!-- ChatFilter -->
    <!-- Displayed in a pill at the top of the chat list when it is filtered by unread messages -->
    <string name="ChatFilter__filtered_by_unread">ئوقۇلمىغانلارنى سۈزۈش</string>
    <!-- Displayed underneath the filter circle at the top of the chat list when the user pulls at a very low velocity -->
    <string name="ChatFilter__pull_to_filter">سۈزگۈچنى تارتىڭ</string>
    <!-- Displayed in the "clear filter" item in the chat feed if the user opened the filter from the overflow menu -->
    <string name="ChatFilter__tip_pull_down">كۆرسەتمە: سۈزۈش ئۈچۈن ئاستىغا سۆرەڭ</string>

    <!-- Title for screen describing that sms support is going to be removed soon -->
    <string name="SmsRemoval_title_going_away">SMS ئىقتىدارى ئەمەلدىن قالدۇرۇلماقچى</string>
    <!-- Bullet point message shown on describing screen as first bullet why sms is being removed, placeholder with be date of removal (e.g., March 21st) -->
    <string name="SmsRemoval_info_bullet_1_s">%1$s دىكى Signal ئەپىدە يېقىن كەلگۈسىدىن باشلاپ SMS ئۇچۇرى يوللىغىلى بولمايدۇ.</string>
    <!-- Bullet point message shown on describing screen as second bullet why sms is being removed -->
    <string name="SmsRemoval_info_bullet_2">SMS ئۇچۇرلىرى Signal ئۇچۇرلىرىغا ئوخشىمايدۇ. <b> بۇ مەخپىيلەشتۈرۈلگەن Signal ئۇچۇرلىشىشىنىڭ داۋاملىق ئىشلىشىگە تەسىر يەتكۈزمەيدۇ.</b></string>
    <!-- Bullet point message shown on describing screen as third bullet why sms is being removed -->
    <string name="SmsRemoval_info_bullet_3">SMS ئۇچۇرلىرىڭىزنى چىقىرالايسىز ۋە يېڭى SMS ئەپى تاللىيالايسىز.</string>
    <!-- Bullet point message shown on describing screen as first bullet variant why sms is being removed when user is locked out of sms -->
    <string name="SmsRemoval_info_bullet_1_phase_3">Signal SMS ئۇچۇرلىرى يوللاش ئىقتىدارىنى ئەمەلدىن قالدۇردى.</string>
    <!-- Button label on sms removal info/megaphone to start the export SMS flow -->
    <string name="SmsRemoval_export_sms">SMS نى چىقىرىش</string>

    <!-- Set up your username megaphone -->
    <!-- Displayed as a title on a megaphone which prompts user to set up a username -->
    <string name="SetUpYourUsername__set_up_your_signal_username">Signal ئىشلەتكۈچى نامىنى بەلگىلەڭ</string>
    <!-- Displayed as a description on a megaphone which prompts user to set up a username -->
    <string name="SetUpYourUsername__usernames_let_others">باشقىلار تېلېفون نومۇرىڭىزنى لازىم قىلماي تۇرۇپلا ئىشلەتكۈچى نامى ئارقىلىق سىزگە ئۇچۇر يوللىيالايدۇ</string>
    <!-- Displayed as an action on a megaphone which prompts user to set up a username -->
    <string name="SetUpYourUsername__not_now">ھازىر ئەمەس</string>
    <!-- Displayed as an action on a megaphone which prompts user to set up a username -->
    <string name="SetUpYourUsername__continue">داۋاملاشتۇرۇش</string>

    <!-- Text Formatting -->
    <!-- Popup menu label for applying bold style -->
    <string name="TextFormatting_bold">توم</string>
    <!-- Popup menu label for applying italic style -->
    <string name="TextFormatting_italic">يانتۇ</string>
    <!-- Popup menu label for applying strikethrough style -->
    <string name="TextFormatting_strikethrough">سىزىۋېتىلگەن</string>
    <!-- Popup menu label for applying monospace font style -->
    <string name="TextFormatting_monospace">يەككە بوشلۇق</string>
    <!-- Popup menu label for applying spoiler style -->
    <string name="TextFormatting_spoiler">غۇۋا ئۇسلۇب</string>

    <!-- UsernameEducationFragment -->
    <!-- Continue button which takes the user to the add a username screen -->
    <string name="UsernameEducationFragment__continue">داۋاملاشتۇرۇش</string>
    <!-- Displayed as a title on the username education screen -->
    <string name="UsernameEducationFragment__set_up_your_signal_username">Signal ئىشلەتكۈچى نامىنى بەلگىلەڭ</string>
    <!-- Displayed as body text in the username education screen -->
    <string name="UsernameEducationFragment__usernames_are_paired_with_a_set_of_digits">ئىشلەتكۈچى نامى بىر يۈرۈش رەقەملەر بىلەن ماسلاشتۇرۇلغان بولۇپ، ئۇ ئارخىپىڭىزدا ئورتاقلىشىلمايدۇ</string>
    <!-- Displayed as body text in the username education screen -->
    <string name="UsernameEducationFragment__each_username_has_a_unique_qr_code">ھەر بىر ئىشلەتكۈچى نامىنىڭ خاس QR كودى بار بولۇپ، بۇ ئۇلانمىنى دوستلىرىڭىز بىلەن ئورتاقلىشىپ پاراڭلىشىشنى باشلىيالايسىز</string>
    <!-- Displayed as body text in the username education screen. The string references the names of settings, so they should match our translations for those settings. -->
    <string name="UsernameEducationFragment__turn_off_phone_number_discovery">ئىشلەتكۈچى نامىڭىزنى باشقىلارنىڭ سىزنى تاپىدىغان ئاساسلىق ئۇسۇلى قىلىپ تەڭشەش ئۈچۈن، تەڭشەك &gt; مەخپىيەتلىك &gt; تېلېفون نومۇرى &gt; نومۇرىمنى تاپالايدىغانلار دېگەن جايدىن تېلفون نومۇرىنى بايقاش ئىقتىدارىنى ئېتىۋېتىڭ</string>

    <!-- Username edit dialog -->
    <!-- Option to open username editor displayed as a list item in a dialog -->
    <string name="UsernameEditDialog__edit_username">ئىشلەتكۈچى نامىنى تەھرىرلەش</string>
    <!-- Option to delete username displayed as a list item in a dialog -->
    <string name="UsernameEditDialog__delete_username">ئىشلەتكۈچى نامىنى ئۆچۈرۈش</string>

    <!-- Time duration picker -->
    <!-- Shown in a time duration picker for selecting duration in hours and minutes, label shown after the user input value for hour, e.g., 12h -->
    <string name="TimeDurationPickerDialog_single_letter_hour_abbreviation">سائەت</string>
    <!-- Shown in a time duration picker for selecting duration in hours and minutes, label shown after the user input value for minute, e.g., 24m -->
    <string name="TimeDurationPickerDialog_single_letter_minute_abbreviation">مىنۇت</string>
    <!-- Shown in a time duration picker for selecting duration in hours and minutes, label for button that will apply the setting -->
    <string name="TimeDurationPickerDialog_positive_button">بەلگىلەش</string>
    <!-- Shown in a time duration picker for selecting duration in hours and minutes, helper text indicating minimum allowable duration -->
    <string name="TimeDurationPickerDialog_minimum_duration_warning">ئېكران قۇلۇپلاش قوللىنىشتىن بۇرۇنقى ئەڭ ئاز ۋاقىت چېكى 1 مىنۇت.</string>

    <!-- Call Log -->
    <!-- Displayed below the user\'s name in row items on the call log. First placeholder is the call status, second is when it occurred -->
    <string name="CallLogAdapter__s_dot_s">%1$s · %2$s</string>
    <!-- Displayed for incoming calls -->
    <string name="CallLogAdapter__incoming">كېلىۋاتقان</string>
    <!-- Displayed for outgoing calls -->
    <string name="CallLogAdapter__outgoing">ئۇرۇلغىنى</string>
    <!-- Displayed for missed calls -->
    <string name="CallLogAdapter__missed">ئېلىنمىغىنى</string>
    <!-- Displayed on Group Call button if user is not in the call -->
    <string name="CallLogAdapter__join">قوشۇلۇش</string>
    <!-- Displayed on Group Call button if user is in the call -->
    <string name="CallLogAdapter__return">قايتىش</string>
    <!-- Call state template when there is more than one call collapsed into a single row. D is a number > 1 and S is a call info string (like Missed) -->
    <string name="CallLogAdapter__d_s">(%1$d) %2$s</string>

    <!-- Call Log context menu -->
    <!-- Displayed as a context menu item to start a video call -->
    <string name="CallContextMenu__video_call">ۋىدېيولۇق چاقىرىق</string>
    <!-- Displayed as a context menu item to join an ongoing group call -->
    <string name="CallContextMenu__join_call">چاقىرىققا قوشۇلۇش</string>
    <!-- Displayed as a context menu item to return to active call -->
    <string name="CallContextMenu__return_to_call">چاقىرىققا قايتىش</string>
    <!-- Displayed as a context menu item to start an audio call -->
    <string name="CallContextMenu__audio_call">ئۈن چاقىرىش</string>
    <!-- Displayed as a context menu item to go to chat -->
    <string name="CallContextMenu__go_to_chat">پاراڭغا كىرىش</string>
    <!-- Displayed as a context menu item to see call info -->
    <string name="CallContextMenu__info">ئۇچۇر</string>
    <!-- Displayed as a context menu item to select multiple calls -->
    <string name="CallContextMenu__select">تاللاش</string>
    <!-- Displayed as a context menu item to delete this call -->
    <string name="CallContextMenu__delete">ئۆچۈرۈش</string>

    <!-- Call Log Fragment -->
    <!-- Action bar menu item to only display missed calls -->
    <string name="CallLogFragment__filter_missed_calls">ئېلىنمىغان چاقىرىقلارنى سۈزۈش</string>
    <!-- Action bar menu item to clear missed call filter -->
    <string name="CallLogFragment__clear_filter">سۈزگۈچلەرنى بىكار قىلىش</string>
    <!-- Action bar menu item to open settings -->
    <string name="CallLogFragment__settings">تەڭشەكلەر</string>
    <!-- Action bar menu item to open notification profile settings -->
    <string name="CallLogFragment__notification_profile">ئۇقتۇرۇش ئارخىپى</string>
    <!-- Call log new call content description -->
    <string name="CallLogFragment__start_a_new_call">يېڭى چاقىرىق قىلىش</string>
    <!-- Filter pull text when pulled -->
    <string name="CallLogFragment__filtered_by_missed">ئېلىنمىغانلارنى سۈزۈش</string>
    <!-- Bottom bar option to select all call entries -->
    <string name="CallLogFragment__select_all">ھەممىنى تاللاش</string>
    <!-- Bottom bar option to delete all selected call entries -->
    <string name="CallLogFragment__delete">ئۆچۈرۈش</string>
    <plurals name="CallLogFragment__delete_d_calls">
        <item quantity="other">%1$d چاقىرىقنى ئ‍ۆچۈرەمسىز؟</item>
    </plurals>
    <!-- Positive action on multi-delete protection dialog -->
    <string name="CallLogFragment__delete_for_me">مەن ئۈچۈن ئۆچۈرۈش</string>
    <!-- Snackbar label after deleting call logs -->
    <plurals name="CallLogFragment__d_calls_deleted">
        <item quantity="other">%1$d چاقىرىق ئ‍ۆچۈرۈلدى</item>
    </plurals>
    <!-- Undo action for deletion snackbar -->
    <string name="CallLogFragment__undo">يېنىۋېلىش</string>
    <!-- Shown during empty state -->
    <string name="CallLogFragment__no_calls">چاقىرىق يوق.</string>
    <!-- Shown during empty state -->
    <string name="CallLogFragment__get_started_by_calling_a_friend">دوستىڭىزغا چاقىرىق قىلىپ باشلاڭ.</string>

    <!-- New call activity -->
    <!-- Activity title in title bar -->
    <string name="NewCallActivity__new_call">يېڭى چاقىرىق</string>

    <!-- Call state update popups -->
    <!-- Displayed when the user enables group call ringing -->
    <string name="CallStateUpdatePopupWindow__ringing_on">قوڭغۇراق ئوچۇق</string>
    <!-- Displayed when the user disables group call ringing -->
    <string name="CallStateUpdatePopupWindow__ringing_off">قوڭغۇراق ئېتىك</string>
    <!-- Displayed when the user cannot enable group call ringing -->
    <string name="CallStateUpdatePopupWindow__group_is_too_large">گۇرۇپپا ئەزالىرى كۆپ بولغاچقا قاتناشقۇچىلارغا قوڭغۇراق قىلغىلى بولمىدى</string>
    <!-- Displayed when the user turns on their mic -->
    <string name="CallStateUpdatePopupWindow__mic_on">مىكروفون ئوچۇق</string>
    <!-- Displayed when the user turns off their mic -->
    <string name="CallStateUpdatePopupWindow__mic_off">مىكروفون ئېتىك</string>

    <!-- Accessibility label describing the capture button on the camera screen -->
    <string name="CameraControls_capture_button_accessibility_label">ئېكران تۇتۇش كۇنۇپكىسى</string>
    <!-- Accessibility label describing the continue button on the camera screen -->
    <string name="CameraControls_continue_button_accessibility_label">داۋاملاشتۇرۇش كۇنۇپكىسى</string>

    <!-- CallPreference -->
    <!-- Generic group call in call info -->
    <string name="CallPreference__group_call">گۇرۇپپا چاقىرىقى</string>
    <!-- Missed group call in call info -->
    <string name="CallPreference__missed_group_call">ئېلىنمىغان گۇرۇپپا چاقىرىقى</string>
    <!-- Incoming group call in call info -->
    <string name="CallPreference__incoming_group_call">كەلگەن گۇرۇپپا چاقىرىقى</string>
    <!-- Outgoing group call in call info -->
    <string name="CallPreference__outgoing_group_call">ئۇرۇلغان گۇرۇپپا چاقىرىقى</string>

    <!-- CreateCallLink -->
    <!-- Call link creation item title on calls tab -->
    <string name="CreateCallLink__create_a_call_link">چاقىرىق ئۇلانمىسى قۇرۇش</string>
    <!-- Call link creation item description on calls tab -->
    <string name="CreateCallLink__share_a_link_for">Signal چاقىرىقى ئۈچۈن ئۇلانما ئورتاقلىشىش</string>

    <!-- CreateCallLinkBottomSheetDialogFragment -->
    <!-- Fragment title -->
    <string name="CreateCallLinkBottomSheetDialogFragment__create_call_link">چاقىرىق ئۇلانمىسى قۇرۇش</string>
    <!-- Displayed as a default name for the signal call -->
    <string name="CreateCallLinkBottomSheetDialogFragment__signal_call">Signal چاقىرىقى</string>
    <!-- Displayed on a small button to allow user to instantly join call -->
    <string name="CreateCallLinkBottomSheetDialogFragment__join">قوشۇلۇش</string>
    <!-- Option to open a full screen dialog to enter a call name -->
    <string name="CreateCallLinkBottomSheetDialogFragment__add_call_name">چاقىرىق نامى قوشۇش</string>
    <!-- Toggle to require approval for all members before joining -->
    <string name="CreateCallLinkBottomSheetDialogFragment__approve_all_members">بارلىق ئەزلارغا رۇخسەت</string>
    <!-- Row label to share the link via Signal -->
    <string name="CreateCallLinkBottomSheetDialogFragment__share_link_via_signal">ئۇلانمىنى Signal ئارقىلىق ئورتاقلىشىش</string>
    <!-- Row label to copy the link to the clipboard -->
    <string name="CreateCallLinkBottomSheetDialogFragment__copy_link">ئۇلانما كۆچۈرۈش</string>
    <!-- Row label to share the link with the external share sheet -->
    <string name="CreateCallLinkBottomSheetDialogFragment__share_link">ئۇلانما ئورتاقلىشىش</string>
    <!-- Button text to dismiss the sheet and add it as an upcoming call -->
    <string name="CreateCallLinkBottomSheetDialogFragment__done">تامام</string>
    <!-- Displayed when we can\'t find a suitable way to open the system share picker -->
    <string name="CreateCallLinkBottomSheetDialogFragment__failed_to_open_share_sheet">چاقىرىق ئۇلانمىسىنى ئورتاقلاشقىلى بولمىدى.</string>
    <!-- Displayed when we copy the call link to the clipboard -->
    <string name="CreateCallLinkBottomSheetDialogFragment__copied_to_clipboard">چاپلاش تاختىسىغا كۆچۈرۈلدى</string>

    <!-- EditCallLinkNameDialogFragment -->
    <!-- App bar title for editing a call name -->
    <string name="EditCallLinkNameDialogFragment__edit_call_name">چاقىرىق نامىنى تەھرىرلەش</string>
    <!-- Text on button to confirm edit -->
    <string name="EditCallLinkNameDialogFragment__save">ساقلاش</string>
    <!-- Placeholder text on input field when editing call name -->
    <string name="EditCallLinkNameDialogFragment__call_name">چاقىرىق نامى</string>

    <!-- ChooseNavigationBarStyleFragment -->
    <!-- Dialog title, displayed below the header image -->
    <string name="ChooseNavigationBarStyleFragment__navigation_bar_size">يول باشلاش بالدىقى چوڭلۇقى</string>
    <!-- Toggle button label for normal size -->
    <string name="ChooseNavigationBarStyleFragment__normal">نورمال</string>
    <!-- Toggle button label for compact size -->
    <string name="ChooseNavigationBarStyleFragment__compact">ئىخچام</string>

    <!-- Title shown at top of bottom sheet dialog for displaying a message\'s edit history -->
    <string name="EditMessageHistoryDialog_title">تەھرىرلەش تارىخى</string>

    <!-- CallLinkDetailsFragment -->
    <!-- Displayed in action bar at the top of the fragment -->
    <string name="CallLinkDetailsFragment__call_details">چاقىرىق تەپسىلاتى</string>
    <!-- Displayed in a text row, allowing the user to click and add a call name -->
    <string name="CallLinkDetailsFragment__add_call_name">چاقىرىق نامى قوشۇش</string>
    <!-- Displayed in a toggle row, allowing the user to click to enable or disable member approval -->
    <string name="CallLinkDetailsFragment__approve_all_members">بارلىق ئەزلارغا رۇخسەت</string>
    <!-- Displayed in a text row, allowing the user to share the call link -->
    <string name="CallLinkDetailsFragment__share_link">ئۇلانما ئورتاقلىشىش</string>
    <!-- Displayed in a text row, allowing the user to delete the call link -->
    <string name="CallLinkDetailsFragment__delete_call_link">چاقىرىق ئۇلانمىسىنى ئۆچۈرۈش</string>

    <!-- Button label for the share button in the username link settings -->
    <string name="UsernameLinkSettings_share_button_label">ھەمبەھىرلە</string>
    <!-- Button label for the color selector button in the username link settings -->
    <string name="UsernameLinkSettings_color_button_label">رەڭ</string>
    <!-- Description text for QR code and links in the username link settings -->
    <string name="UsernameLinkSettings_qr_description">QR كودىڭىز ۋە ئۇلانمىڭىزنى سىز ئىشىنىدىغان كىشىلەر بىلەنلا ئورتاقلىشىڭ. ئۇلارنى ئورتاقلاشقاندا باشقىلار سىزنىڭ ئ‍ىشلەتكۈچى نامىڭىزنى كۆرەلەيدۇ ۋە سىز بىلەن پاراڭ باشلىيالايدۇ.</string>
    <!-- Content of a toast that will show after the username is copied to the clipboard -->
    <string name="UsernameLinkSettings_username_copied_toast">ئىشلەتكۈچى نامى كۆچۈرۈلدى</string>
    <!-- Content of a toast that will show after the username link is copied to the clipboard -->
    <string name="UsernameLinkSettings_link_copied_toast">ئۇلانما كۆچۈرۈلدى</string>
    <!-- Button label for a button that will reset your username and give you a new link -->
    <string name="UsernameLinkSettings_reset_button_label">ئەسلىگە قايتۇر</string>
    <!-- Button label for a button that indicates that the user is done changing the current setting -->
    <string name="UsernameLinkSettings_done_button_label">تامام</string>
    <!-- Label for a tab that shows a screen to view your username QR code -->
    <string name="UsernameLinkSettings_code_tab_name">كود</string>
    <!-- Label for a tab that shows a screen to scan a QR code -->
    <string name="UsernameLinkSettings_scan_tab_name">سېكاننېرلاش</string>
    <!-- Description text shown underneath the username QR code scanner -->
    <string name="UsernameLinkSettings_qr_scan_description">ئالاقىدىشىڭىزنىڭ ئۈسكۈنىسىدىكى QR كودنى سېكاننېرلاڭ.</string>
    <!-- App bar title for the username QR code color picker screen -->
    <string name="UsernameLinkSettings_color_picker_app_bar_title">رەڭ</string>

    <!-- EOF -->
</resources><|MERGE_RESOLUTION|>--- conflicted
+++ resolved
@@ -478,11 +478,7 @@
     <!-- Action shown to allow a user to update their application because it has expired -->
     <string name="ConversationFragment__update_build">Molly نى يېڭىلا</string>
     <!-- Action shown to allow a user to re-register as they are no longer registered -->
-<<<<<<< HEAD
-    <string name="ConversationFragment__reregister_signal">Re-register Molly</string>
-=======
-    <string name="ConversationFragment__reregister_signal">Signal غا قايتا تىزىملىتىش</string>
->>>>>>> 13248506
+    <string name="ConversationFragment__reregister_signal">Molly غا قايتا تىزىملىتىش</string>
     <!-- Label for a button displayed in conversation list to clear the chat filter -->
     <string name="ConversationListFragment__clear_filter">سۈزگۈچلەرنى بىكار قىلىش</string>
     <!-- Notice on chat list when no unread chats are available, centered on display -->
@@ -2391,11 +2387,7 @@
 
     <!-- BubbleOptOutTooltip -->
     <!-- Message to inform the user of what Android chat bubbles are -->
-<<<<<<< HEAD
-    <string name="BubbleOptOutTooltip__description">Bubbles بولسا Android نىڭ بىر خىل ئىقتىدارى بولۇپ، Molly ئۈچۈن ئۇنى ئېتىۋېتەلەيسىز.</string>
-=======
-    <string name="BubbleOptOutTooltip__description">Bubbles بولسا Android نىڭ بىر خىل ئىقتىدارى بولۇپ، Signal پاراڭلىرى ئۈچۈن ئۇنى ئېتىۋېتەلەيسىز.</string>
->>>>>>> 13248506
+    <string name="BubbleOptOutTooltip__description">Bubbles بولسا Android نىڭ بىر خىل ئىقتىدارى بولۇپ، Molly پاراڭلىرى ئۈچۈن ئۇنى ئېتىۋېتەلەيسىز.</string>
     <!-- Button to dismiss the tooltip for opting out of using Android bubbles -->
     <string name="BubbleOptOutTooltip__not_now">ھازىر ئەمەس</string>
     <!-- Button to move to the system settings to control the use of Android bubbles -->
@@ -4574,11 +4566,7 @@
     <!-- Title of dialog telling user they need to update signal as it expired -->
     <string name="UpdateSignalExpiredDialog__title">Molly نى يېڭىلا</string>
     <!-- Message of dialog telling user they need to update signal as it expired -->
-<<<<<<< HEAD
-    <string name="UpdateSignalExpiredDialog__message">This version of Molly has expired. Update now to continue using Molly.</string>
-=======
-    <string name="UpdateSignalExpiredDialog__message">Signal نىڭ بۇ نەشرىنىڭ ۋاقتى ئ‍ۆتكەن. Signal نى داۋاملىق ئىشلىتىش ئۈچۈن دەرھال يېڭىلاڭ.</string>
->>>>>>> 13248506
+    <string name="UpdateSignalExpiredDialog__message">Molly نىڭ بۇ نەشرىنىڭ ۋاقتى ئ‍ۆتكەن. Molly نى داۋاملىق ئىشلىتىش ئۈچۈن دەرھال يېڭىلاڭ.</string>
     <!-- Button text of expiration dialog, will take user to update the app -->
     <string name="UpdateSignalExpiredDialog__update_action">يېڭىلا</string>
     <!-- Button text of expiration dialog to cancel the dialog.  -->
@@ -4587,11 +4575,7 @@
     <!-- Title of dialog telling user they need to re-register signal -->
     <string name="ReregisterSignalDialog__title">ئۈسكۈنە تىزىملىتىلمىغان</string>
     <!-- Message of dialog telling user they need to re-register signal as it is no longer registered -->
-<<<<<<< HEAD
-    <string name="ReregisterSignalDialog__message">This device is no longer registered. Re-register to continue using Molly on this device.</string>
-=======
-    <string name="ReregisterSignalDialog__message">بۇ ئۈسكۈنە تىزىملاشتىن قالغان بولۇپ، Signal نى بۇ ئۈسكۈنىدە داۋاملىق ئىشلىتىش ئۈچۈن ئۈسكۈنىنى قايتا تىزىملاڭ.</string>
->>>>>>> 13248506
+    <string name="ReregisterSignalDialog__message">بۇ ئۈسكۈنە تىزىملاشتىن قالغان بولۇپ، Molly نى بۇ ئۈسكۈنىدە داۋاملىق ئىشلىتىش ئۈچۈن ئۈسكۈنىنى قايتا تىزىملاڭ.</string>
     <!-- Button text of re-registration dialog to re-register the device.  -->
     <string name="ReregisterSignalDialog__reregister_action">قايتا تىزىملاش</string>
     <!-- Button text of re-registration dialog to cancel the dialog.  -->
