<?xml version='1.0' encoding='UTF-8'?>
<resources>
  <string name="yes">ھەئە</string>
  <string name="no">ياق</string>
  <string name="delete">ئۆچۈر</string>
  <string name="please_wait">سەل كۈتۈڭ…</string>
  <string name="save">ساقلا</string>
  <string name="note_to_self">ئۆزۈمگە ئەسلەتمە</string>
  <!--AbstractNotificationBuilder-->
  <string name="AbstractNotificationBuilder_new_message">يېڭى ئۇچۇر</string>
  <!--AlbumThumbnailView-->
  <!--ApplicationMigrationActivity-->
  <string name="ApplicationMigrationActivity__signal_is_updating">Molly يېڭىلىنىۋاتىدۇ…</string>
  <!--ApplicationPreferencesActivity-->
  <string name="ApplicationPreferencesActivity_currently_s">نۆۋەتتىكى: %s</string>
  <string name="ApplicationPreferenceActivity_you_havent_set_a_passphrase_yet">سىز تېخى ئىم ئىبارىسى بېكىتمىدىڭىز!</string>
  <string name="ApplicationPreferencesActivity_disable_passphrase">ئىم ئىبارىسى چەكلەمدۇ؟</string>
  <string name="ApplicationPreferencesActivity_this_will_permanently_unlock_signal_and_message_notifications">بۇ Molly ۋە ئۇچۇر ئۇقتۇرۇش قۇلۇپىنى مەڭگۈ ئوچۇق قويىدۇ.</string>
  <string name="ApplicationPreferencesActivity_disable">چەكلە</string>
  <string name="ApplicationPreferencesActivity_unregistering">تىزىمدىن چىقىۋاتىدۇ</string>
  <string name="ApplicationPreferencesActivity_unregistering_from_signal_messages_and_calls">Molly ئۇچۇر ۋە چاقىرىشلىرىنى تىزىمدىن چىقىرىۋاتىدۇ…</string>
  <string name="ApplicationPreferencesActivity_disable_signal_messages_and_calls">Molly ئۇچۇر ۋە چاقىرىشلىرىنى چەكلەمدۇ؟</string>
  <string name="ApplicationPreferencesActivity_disable_signal_messages_and_calls_by_unregistering">مۇلازىمېتىر تىزىمىدىن چىقىپ كەتمەي تۇرۇپمۇ Molly ئۇچۇرى ۋە چاقىرىشلىرىنى چەكلەيدۇ بۇ ئىقتىدارنى. كەلگۈسىدە قايتا ئىشلىتىش ئۈچۈن تېلېفون نومۇرىڭىزنى قايتا تىزىملىتىشىڭىز كېرەك.</string>
  <string name="ApplicationPreferencesActivity_error_connecting_to_server">مۇلازىمېتىرغا باغلىنىش خاتالىقى!</string>
  <string name="ApplicationPreferencesActivity_sms_enabled">قىسقا ئۇچۇر ئوچۇق</string>
  <string name="ApplicationPreferencesActivity_touch_to_change_your_default_sms_app">چېكىلسە كۆڭۈلدىكى قىسقا ئۇچۇر ئەپنى ئۆزگەرتىدۇ</string>
  <string name="ApplicationPreferencesActivity_sms_disabled">قىسقا ئۇچۇر تاقالغان</string>
  <string name="ApplicationPreferencesActivity_touch_to_make_signal_your_default_sms_app">چېكىلسە Signal كۆڭۈلدىكى قىسقا ئۇچۇر ئەپىگە تەڭشىلىدۇ</string>
  <string name="ApplicationPreferencesActivity_on">ئاچ</string>
  <string name="ApplicationPreferencesActivity_On">ئاچ</string>
  <string name="ApplicationPreferencesActivity_off">تاقاق</string>
  <string name="ApplicationPreferencesActivity_Off">تاقاق</string>
  <string name="ApplicationPreferencesActivity_sms_mms_summary">قىسقا ئۇچۇر%1$s, كۆپ ۋاسىتە ئۇچۇر%2$s</string>
  <string name="ApplicationPreferencesActivity_privacy_summary">ئېكران قۇلۇپى %1$s، تىزىملىتىش قۇلۇپى %2$s</string>
  <string name="ApplicationPreferencesActivity_appearance_summary">تېما%1$s, تىل%2$s</string>
  <string name="ApplicationPreferencesActivity_pins_are_required_for_registration_lock">تىزىملىتىش قۇلۇپى ئۈچۈن PIN تەلەپ قىلىنىدۇ. PIN نى چەكلەش ئۈچۈن، ئالدى بىلەن تىزىملاش قۇلۇپىنى چەكلەڭ.</string>
  <string name="ApplicationPreferencesActivity_pin_created">PIN قۇرۇلدى.</string>
  <string name="ApplicationPreferencesActivity_pin_disabled">PIN چەكلەندى.</string>
  <string name="ApplicationPreferencesActivity_hide">يوشۇر</string>
  <string name="ApplicationPreferencesActivity_hide_reminder">ئەسكەرتىش كۆرۈنمىسۇنمۇ؟</string>
  <string name="ApplicationPreferencesActivity_record_payments_recovery_phrase">چىقىمنى ئەسلىگە كەلتۈرۈش جۈملىسىنى خاتىرىلەيدۇ</string>
  <string name="ApplicationPreferencesActivity_record_phrase">جۈملە خاتىرىلە</string>
  <string name="ApplicationPreferencesActivity_before_you_can_disable_your_pin">سىز PIN نى چەكلەشتىن ئىلگىرى، چىقىم قىلىش ھېساباتىڭىزنى ئەسلىگە كەلتۈرۈشكە كاپالەتلىك قىلىش ئۈچۈن چىقىمنى ئەسلىگە كەلتۈرۈش چۈملىسىنى خاتىرىلىشىڭىز زۆرۈر.</string>
  <!--AppProtectionPreferenceFragment-->
  <plurals name="AppProtectionPreferenceFragment_minutes">
    <item quantity="one">%d مىنۇت</item>
    <item quantity="other">%d مىنۇت</item>
  </plurals>
  <!--DraftDatabase-->
  <string name="DraftDatabase_Draft_image_snippet">(رەسىم)</string>
  <string name="DraftDatabase_Draft_audio_snippet">(ئۈن)</string>
  <string name="DraftDatabase_Draft_video_snippet">(سىن)</string>
  <string name="DraftDatabase_Draft_location_snippet">(ئورنى)</string>
  <string name="DraftDatabase_Draft_quote_snippet">(جاۋاب)</string>
  <string name="DraftDatabase_Draft_voice_note">(ئۈن ئۇچۇر)</string>
  <!--AttachmentKeyboard-->
  <string name="AttachmentKeyboard_gallery">سۈرەتدان</string>
  <string name="AttachmentKeyboard_file">ھۆججەت</string>
  <string name="AttachmentKeyboard_contact">ئالاقەداش</string>
  <string name="AttachmentKeyboard_location">ئورنى</string>
  <string name="AttachmentKeyboard_Signal_needs_permission_to_show_your_photos_and_videos">رەسىم ۋە سىنلىرىڭىزنى كۆرسىتىش ئۈچۈن Molly ئىجازىتىڭىزگە ئېھتىياجلىق.</string>
  <string name="AttachmentKeyboard_give_access">ھوقۇق بەر</string>
  <string name="AttachmentKeyboard_payment">چىقىم</string>
  <!--AttachmentManager-->
  <string name="AttachmentManager_cant_open_media_selection">ۋاسىتە تاللىغۇدەك بىر ئەپ تاپالمىدى.</string>
  <string name="AttachmentManager_signal_requires_the_external_storage_permission_in_order_to_attach_photos_videos_or_audio">Molly رەسىم ، سىن ياكى ئۈن ھۆججەتلىرىنى قوشۇش ئۈچۈن ساقلىغۇچ ھوقۇقى تەلەپ قىلىدۇ، ئەمما ئۇ مەڭگۈلۈك رەت قىلىندى. ئەپ تەڭشىكى تىزىملىكىدىن، «ھوقۇقلار» نى تاللاپ ۋە «ساقلىغۇچ» نى قوزغىتىڭ.</string>
  <string name="AttachmentManager_signal_requires_contacts_permission_in_order_to_attach_contact_information">ئالاقىلىشىش ئۇچۇرلىرىنى چاپلاش ئۈچۈن Molly ئالاقەداشلار ھوقۇقى تەلەپ قىلىدۇ، ئەمما ئۇ مەڭگۈلۈك رەت قىلىندى. ئەپ تەڭشىكى تىزىملىكىدىن «ھوقۇقلار» نى تاللاپ، «ئالاقەداشلار» نى قوزغىتىڭ.</string>
  <string name="AttachmentManager_signal_requires_location_information_in_order_to_attach_a_location">Molly ئورۇن بەلگىلەش ئۈچۈن ئورۇن ھوقۇقى تەلەپ قىلىدۇ، ئەمما ئۇ مەڭگۈلۈك رەت قىلىندى. ئەپ تەڭشىكى تىزىملىكىگە بېرىڭ، «ھوقۇقلار» نى تاللاڭ ۋە «ئورۇن» نى قوزغىتىڭ.</string>
  <!--AttachmentUploadJob-->
  <string name="AttachmentUploadJob_uploading_media">ۋاسىتە يۈكلىنىۋاتىدۇ…</string>
  <string name="AttachmentUploadJob_compressing_video_start">سىن پىرېسلىنىۋاتىدۇ…</string>
  <!--BackgroundMessageRetriever-->
  <string name="BackgroundMessageRetriever_checking_for_messages">ئۇچۇرلارنى تەكشۈرۈۋاتىدۇ…</string>
  <!--BlockedUsersActivity-->
  <string name="BlockedUsersActivity__blocked_users">چەكلەنگەن ئىشلەتكۈچىلەر</string>
  <string name="BlockedUsersActivity__add_blocked_user">چەكلەنگەن ئىشلەتكۈچى قوشۇش</string>
  <string name="BlockedUsersActivity__blocked_users_will">چەكلەنگەن ئىشلەتكۈچىلەر سىزگە تېلېفون قىلالمايدۇ ياكى ئۇچۇر ئەۋەتەلمەيدۇ.</string>
  <string name="BlockedUsersActivity__no_blocked_users">چەكلەنگەن ئىشلەتكۈچى يوق</string>
  <string name="BlockedUsersActivity__block_user">ئىشلەتكۈچىنى چەكلەمدۇ؟</string>
  <string name="BlockedUserActivity__s_will_not_be_able_to">«%1$s» سىزنى چاقىرالمايدۇ ياكى ئۇچۇر ئەۋەتەلمەيدۇ.</string>
  <string name="BlockedUsersActivity__block">چەكلە</string>
  <string name="BlockedUsersActivity__unblock_user">ئىشلەتكۈچىنى چەكلىمەمدۇ؟</string>
  <string name="BlockedUsersActivity__do_you_want_to_unblock_s">سىز \"%1$s\" نى چەكلىمەمسىز؟</string>
  <string name="BlockedUsersActivity__unblock">چەكلىمە</string>
  <!--BlockUnblockDialog-->
  <string name="BlockUnblockDialog_block_and_leave_s"> %1$sچەكلەپ ۋە ئايرىلامدۇ؟</string>
  <string name="BlockUnblockDialog_block_s">%1$sچەكلەمدۇ؟</string>
  <string name="BlockUnblockDialog_you_will_no_longer_receive_messages_or_updates">سىز ئەمدى بۇ گۇرۇپپىدىن كەلگەن ئۇچۇر ياكى يېڭىلانمىلارنى تاپشۇرۇۋالمايسىز، ھەمدە ئەزالارمۇ سىزنى بۇ گۇرۇپپىغا ئەمدى قايتا قوشالمايدۇ.</string>
  <string name="BlockUnblockDialog_group_members_wont_be_able_to_add_you">گۇرۇپپا ئەزالىرى سىزنى بۇ گۇرۇپپىغا ئەمدى قايتا قوشالمايدۇ.</string>
  <string name="BlockUnblockDialog_group_members_will_be_able_to_add_you">گۇرۇپپا ئەزالىرى سىزنى بۇ گۇرۇپپىغا قايتا قوشالايدۇ.</string>
  <string name="BlockUnblockDialog_you_will_be_able_to_call_and_message_each_other">ئۇچۇر يوللىيالايسىز ۋە بىر-بىرىڭلارغا تېلېفون قىلالايسىز، ئىسمىڭىز ۋە سۈرىتىڭىز ئۇلار بىلەن ھەمبەھىرلىنىدۇ.</string>
  <string name="BlockUnblockDialog_blocked_people_wont_be_able_to_call_you_or_send_you_messages">چەكلەنگەن كىشىلەر سىزگە تېلېفون قىلالمايدۇ ياكى ئۇچۇر ئەۋەتەلمەيدۇ.</string>
  <!--Message shown on block dialog when blocking the Signal release notes recipient-->
  <string name="BlockUnblockDialog_block_getting_signal_updates_and_news">Signal يېڭىلاش ۋە خەۋەرلىرىنى توسىدۇ.</string>
  <!--Message shown on unblock dialog when unblocking the Signal release notes recipient-->
  <string name="BlockUnblockDialog_resume_getting_signal_updates_and_news">Signal يېڭىلاش ۋە خەۋەرلىرىنى قوبۇل قىلىدۇ.</string>
  <string name="BlockUnblockDialog_unblock_s">%1$sچەكلىمەمدۇ؟</string>
  <string name="BlockUnblockDialog_block">چەكلە</string>
  <string name="BlockUnblockDialog_block_and_leave">چەكلە ۋە ئايرىل</string>
  <string name="BlockUnblockDialog_report_spam_and_block">ئەخلەت ئۇچۇرنى مەلۇم قىلىپ چەكلە</string>
  <!--BucketedThreadMedia-->
  <string name="BucketedThreadMedia_Today">بۈگۈن</string>
  <string name="BucketedThreadMedia_Yesterday">تۈنۈگۈن</string>
  <string name="BucketedThreadMedia_This_week">بۇ ھەپتە</string>
  <string name="BucketedThreadMedia_This_month">بۇ ئاي</string>
  <string name="BucketedThreadMedia_Large">چوڭ</string>
  <string name="BucketedThreadMedia_Medium">ئوتتۇراھال</string>
  <string name="BucketedThreadMedia_Small">كىچىك</string>
  <!--CameraXFragment-->
  <string name="CameraXFragment_tap_for_photo_hold_for_video">چېكىلسە رەسىم، بېسىپ تۇرۇلسا سىن</string>
  <string name="CameraXFragment_capture_description">ئېكران تۇتۇش</string>
  <string name="CameraXFragment_change_camera_description">كامېرا ئالماشتۇر</string>
  <string name="CameraXFragment_open_gallery_description">سۈرەتداننى ئاچ</string>
  <!--CameraContacts-->
  <string name="CameraContacts_recent_contacts">يېقىنقى ئالاقەداشلار</string>
  <string name="CameraContacts_signal_contacts">Signal ئالاقەداشلار</string>
  <string name="CameraContacts_signal_groups">Signal گۇرۇپپىلىرى</string>
  <string name="CameraContacts_you_can_share_with_a_maximum_of_n_conversations">ئەڭ كۆپ بولغاندا %d سۆھبەت بىلەن ھەمبەھىرلىيەلەيسىز.</string>
  <string name="CameraContacts_select_signal_recipients">Signal تاپشۇرۇۋالغۇچىلارنى تاللاش</string>
  <string name="CameraContacts_no_signal_contacts">Signal ئالاقەداش يوق</string>
  <string name="CameraContacts_you_can_only_use_the_camera_button">سىز پەقەت كامېرا كۇنۇپكىسىنى ئىشلىتىش ئارقىلىق Signal دىكى ئالاقەداشلىرىڭىزغا رەسىم ئەۋەتەلەيسىز.</string>
  <string name="CameraContacts_cant_find_who_youre_looking_for">ئىزدەۋاتقان كىشىڭىزنى تاپالمايۋاتامسىز؟</string>
  <string name="CameraContacts_invite_a_contact_to_join_signal">بىر ئالاقەداشنى Molly غا تەكلىپ قىلىش</string>
  <string name="CameraContacts__menu_search">ئىزدە</string>
  <!--Censorship Circumvention Megaphone-->
  <!--Title for an alert that shows at the bottom of the chat list letting people know that circumvention is no longer needed-->
  <string name="CensorshipCircumventionMegaphone_turn_off_censorship_circumvention">تەكشۈرۈشتىن دالدىلىنىشنى تاقامدۇ؟</string>
  <!--Body for an alert that shows at the bottom of the chat list letting people know that circumvention is no longer needed-->
  <!--Action to prompt the user to disable circumvention since it is no longer needed-->
  <string name="CensorshipCircumventionMegaphone_turn_off">تاقا</string>
  <!--Action to prompt the user to dismiss the alert at the bottom of the chat list-->
  <string name="CensorshipCircumventionMegaphone_no_thanks">ياق، رەھمەت</string>
  <!--ClearProfileActivity-->
  <string name="ClearProfileActivity_remove">چىقىرىۋەت</string>
  <string name="ClearProfileActivity_remove_profile_photo">باش سۈرەتنى چىقىرىۋېتەمدۇ؟</string>
  <string name="ClearProfileActivity_remove_group_photo">گۇرۇپپا رەسىمىنى چىقىرىۋېتەمدۇ؟</string>
  <!--ClientDeprecatedActivity-->
  <string name="ClientDeprecatedActivity_update_signal">Molly نى يېڭىلا</string>
  <string name="ClientDeprecatedActivity_this_version_of_the_app_is_no_longer_supported">بۇ ئەپنىڭ مەزكۇر نەشرىنى ئەمدى قوللىمايدۇ. ئۇچۇر ئەۋەتىش ۋە تاپشۇرۇۋېلىشنى داۋاملاشتۇرۇش ئۈچۈن، ئەڭ يېڭى نەشرىگە يېڭىلاڭ.</string>
  <string name="ClientDeprecatedActivity_update">يېڭىلا</string>
  <string name="ClientDeprecatedActivity_dont_update">يېڭىلىما</string>
  <string name="ClientDeprecatedActivity_warning">ئاگاھلاندۇرۇش</string>
  <string name="ClientDeprecatedActivity_your_version_of_signal_has_expired_you_can_view_your_message_history">Signal نەشرىڭىزنىڭ ۋاقتى توشتى. سىز ئۇچۇر تارىخىڭىزنى كۆرەلەيسىز، ئەمما يېڭىلىمىغۇچە ئۇچۇر ئەۋەتەلەيسىز ۋە تاپشۇرۇپ ئالالمايسىز.</string>
  <!--CommunicationActions-->
  <string name="CommunicationActions_no_browser_found">توركۆرگۈ تېپىلمىدى.</string>
  <string name="CommunicationActions_send_email">ئېلخەت يوللا</string>
  <string name="CommunicationActions_a_cellular_call_is_already_in_progress">بىر يانفون چاقىرىقى ئىشلەۋېتىپتۇ.</string>
  <string name="CommunicationActions_start_voice_call">ئاۋازلىق چاقىرامتىڭىز؟</string>
  <string name="CommunicationActions_cancel">ۋاز كەچ</string>
  <string name="CommunicationActions_call">چاقىر</string>
  <string name="CommunicationActions_insecure_call">ئادەتتىكى چاقىرىش</string>
  <string name="CommunicationActions_carrier_charges_may_apply">كەزمە ھەققى ئېلىنىشى مۇمكىن. سىز چاقىرىۋاتقان نومۇر Signal غا تىزىملاتمىغان. شۇڭا بۇ تېلېفون ئىنتېرنېت ئارقىلىق ئەمەس، كۆچمە خەۋەرلىشىش شىركىتىڭىز ئارقىلىق ئورۇنلاشتۇرۇلىدۇ.</string>
  <!--ConfirmIdentityDialog-->
  <string name="ConfirmIdentityDialog_your_safety_number_with_s_has_changed">سىزنىڭ %1$s بىلەن بولغان بىخەتەر نومۇرىڭىز ئۆزگەردى. باشقىلار ئالاقىڭىزگە ئېرىشىشنى سىناۋاتقان بولۇشى مۇمكىن، ياكى Signal نى %2$sقايتا ئورناتقان بولۇشى مۇمكىن.</string>
  <string name="ConfirmIdentityDialog_you_may_wish_to_verify_your_safety_number_with_this_contact">بۇ ئالاقەداش ئارقىلىق بىخەتەرلىك نومۇرىڭىزنى دەلىللىسىڭىز بولىدۇ.</string>
  <string name="ConfirmIdentityDialog_accept">قوشۇل</string>
  <!--ContactsCursorLoader-->
  <string name="ContactsCursorLoader_recent_chats">يېقىنقى سۆھبەت</string>
  <string name="ContactsCursorLoader_contacts">ئالاقەداشلار</string>
  <string name="ContactsCursorLoader_groups">گۇرۇپپا</string>
  <string name="ContactsCursorLoader_phone_number_search">تېلېفون نومۇر ئىزدەش</string>
  <string name="ContactsCursorLoader_username_search">ئىشلەتكۈچى ئىسمى  ئىزدەش</string>
  <!--Label for my stories when selecting who to send media to-->
  <!--Action for creating a new story-->
  <!--ContactsDatabase-->
  <string name="ContactsDatabase_message_s">ئۇچۇر%s</string>
  <string name="ContactsDatabase_signal_call_s">Signal چاقىرغىنى %s</string>
  <!--ContactNameEditActivity-->
  <string name="ContactNameEditActivity_given_name">ئىسىم</string>
  <string name="ContactNameEditActivity_family_name">تەگئات</string>
  <string name="ContactNameEditActivity_prefix">ئاتاق</string>
  <string name="ContactNameEditActivity_suffix">قوشۇمچە نام</string>
  <string name="ContactNameEditActivity_middle_name">ئوتتۇرانچى ئىسىم</string>
  <!--ContactShareEditActivity-->
  <string name="ContactShareEditActivity_type_home">ئۆي</string>
  <string name="ContactShareEditActivity_type_mobile">يانفون</string>
  <string name="ContactShareEditActivity_type_work">خىزمەت</string>
  <string name="ContactShareEditActivity_type_missing">باشقىلار</string>
  <string name="ContactShareEditActivity_invalid_contact">تاللانغان ئالاقەداش ئىناۋەتسىز</string>
  <!--ConversationItem-->
  <string name="ConversationItem_error_not_sent_tap_for_details">ئەۋەتىلمىدى، تەپسىلاتلار ئۈچۈن چېكىڭ</string>
  <string name="ConversationItem_error_partially_not_delivered">قىسمەن ئەۋەتىلدى، تەپسىلاتلار ئۈچۈن چېكىڭ</string>
  <string name="ConversationItem_error_network_not_delivered">ئەۋەتەلمىدى</string>
  <string name="ConversationItem_received_key_exchange_message_tap_to_process">ئاچقۇچ ئالماشتۇرۇش ئۇچۇرى تاپشۇرۇۋېلىندى ، بىر تەرەپ قىلىش ئۈچۈن چېكىڭ.</string>
  <string name="ConversationItem_group_action_left">%1$s گۇرۇپپىدىن ئايرىلدى.</string>
  <string name="ConversationItem_send_paused">يوللاش ۋاقىتلىق توختىتىلدى</string>
  <string name="ConversationItem_click_to_approve_unencrypted">ئەۋەتەلمىدى ، چېكىلسە شىفىرلىماي ئەۋەتىدۇ</string>
  <string name="ConversationItem_click_to_approve_unencrypted_sms_dialog_title">شىفىرلانمىغان قىسقا ئۇچۇرغا چېكىنەمسىز؟</string>
  <string name="ConversationItem_click_to_approve_unencrypted_mms_dialog_title">شىفىرلانمىغان MMS غا چېكىنەمسىز؟</string>
  <string name="ConversationItem_click_to_approve_unencrypted_dialog_message">بۇ ئۇچۇر <b>شىفىر</b>لانمايدۇ چۈنكى قارشى تەرەپ ئەمدى Signal ئىشلەتكۈچىسى ئەمەس. \n\nشىفىرلانمىغان ئۇچۇر ئەۋەتەمدۇ؟</string>
  <string name="ConversationItem_unable_to_open_media">بۇ ۋاسىتەنى ئاچالايدىغان ئەپ تاپالمىدى.</string>
  <string name="ConversationItem_copied_text">%sكۆچۈرۈلدى</string>
  <string name="ConversationItem_from_s">ئورنى%s</string>
  <string name="ConversationItem_to_s">نىشان%s</string>
  <string name="ConversationItem_read_more">تېخىمۇ كۆپ</string>
  <string name="ConversationItem_download_more">تېخىمۇ كۆپ چۈشۈرۈش</string>
  <string name="ConversationItem_pending">كېچىكتۈرۈلدى</string>
  <string name="ConversationItem_this_message_was_deleted">بۇ ئۇچۇر ئۆچۈرۈلگەن</string>
  <string name="ConversationItem_you_deleted_this_message">بۇ ئۇچۇرنى ئۆچۈردىڭىز</string>
  <!--ConversationActivity-->
  <string name="ConversationActivity_add_attachment">قوشۇمچە قوش</string>
  <string name="ConversationActivity_select_contact_info">ئالاقەداش ئۇچۇرىنى تاللا</string>
  <string name="ConversationActivity_compose_message">ئۇچۇر ياز</string>
  <string name="ConversationActivity_sorry_there_was_an_error_setting_your_attachment">كەچۈرۈڭ، قوشۇمچە ھۆججىتىڭىزنى تەڭشەشتە خاتالىق كۆرۈلدى.</string>
  <string name="ConversationActivity_recipient_is_not_a_valid_sms_or_email_address_exclamation">تاپشۇرۇۋالغۇچى ئىناۋەتلىك قىسقا ئۇچۇر ياكى ئېلخەت ئادرېسى ئەمەس!</string>
  <string name="ConversationActivity_message_is_empty_exclamation">ئۇچۇر بوش!</string>
  <string name="ConversationActivity_group_members">گۇرۇپپا ئەزالىرى</string>
  <string name="ConversationActivity__tap_here_to_start_a_group_call">بۇ يەر چېكىلسە گۇرۇپپا چاقىرىش باشلىنىدۇ</string>
  <string name="ConversationActivity_invalid_recipient">ئىناۋەتسىز تاپشۇرۇۋالغۇچى!</string>
  <string name="ConversationActivity_added_to_home_screen">باش ئېكرانغا قوشۇلدى</string>
  <string name="ConversationActivity_calls_not_supported">چاقىرىشنى قوللىمايدۇ</string>
  <string name="ConversationActivity_this_device_does_not_appear_to_support_dial_actions">بۇ ئۈسكۈنە نومۇر بۇراش مەشغۇلاتىنى قوللىمايدىغاندەك قىلىدۇ.</string>
  <string name="ConversationActivity_transport_insecure_sms">شىفىرلانمىغان قىسقا ئۇچۇر</string>
  <string name="ConversationActivity_transport_insecure_mms">شىفىرلانمىغان كۆپ ۋاسىتە ئۇچۇرى</string>
  <string name="ConversationActivity_transport_signal">Signal </string>
  <string name="ConversationActivity_lets_switch_to_signal">Molly دا پاراڭلىشايلى%1$s</string>
  <string name="ConversationActivity_specify_recipient">بىر ئالاقىلەشكۈچى تاللاڭ</string>
  <string name="ConversationActivity_unblock">چەكلىمە</string>
  <string name="ConversationActivity_attachment_exceeds_size_limits">قوشۇمچە ھۆججەت سىز ئەۋەتىۋاتقان ئۇچۇر تىپىنىڭ سىغىم چېكىدىن ئېشىپ كەتتى.</string>
  <string name="ConversationActivity_unable_to_record_audio">ئاۋازنى ئۈنگە ئالالمايدۇ!</string>
  <string name="ConversationActivity_you_cant_send_messages_to_this_group">بۇ گۇرۇپپىغا ئۇچۇر ئەۋەتەلەيسىز، چۈنكى سىز ئەمدى بۇ گۇرۇپپىنىڭ ئەزاسى ئەمەس.</string>
  <string name="ConversationActivity_only_s_can_send_messages">پەقەت %1$s لا ئۇچۇر يوللىيالايدۇ</string>
  <string name="ConversationActivity_admins">باشقۇرغۇچىلار</string>
  <string name="ConversationActivity_message_an_admin">باشقۇرغۇچىغا ئۇچۇر يوللاڭ</string>
  <string name="ConversationActivity_cant_start_group_call">گۇرۇپپا چاقىرىقى باشلىتىلالمىدى</string>
  <string name="ConversationActivity_only_admins_of_this_group_can_start_a_call">گۇرۇپپىدا پەقەت باشقۇرغىچىلارلا چاقىرىق قىلايدۇ.</string>
  <string name="ConversationActivity_there_is_no_app_available_to_handle_this_link_on_your_device">ئۈسكۈنىڭىزدە بۇ ئۇلانمىنى بىر تەرەپ قىلالايدىغان ئەپ يوق.</string>
  <string name="ConversationActivity_your_request_to_join_has_been_sent_to_the_group_admin">قوشۇلۇش تەلىپىڭىز گۇرۇپپا باشقۇرغۇچىسىغا ئەۋەتىلدى. ئۇلار قارار قىلغاندا سىزگە ئۇقتۇرۇلىدۇ.</string>
  <string name="ConversationActivity_cancel_request">ئىلتىماستىن ۋاز كەچ</string>
  <string name="ConversationActivity_to_send_audio_messages_allow_signal_access_to_your_microphone">ئۈنلىك ئۇچۇر يوللاش ئۈچۈن، Molly نىڭ مىكروفونىڭىزنى زىيارەت قىلىشىغا رۇخسەت قىلىڭ.</string>
  <string name="ConversationActivity_signal_requires_the_microphone_permission_in_order_to_send_audio_messages">ئۈنلىك ئۇچۇر يوللاش ئۈچۈن Molly مىكروفون ھوقۇقى تەلەپ قىلىدۇ، ئەمما ئۇ مەڭگۈلۈك رەت قىلىندى. ئەپ تەڭشىكى تىزىملىكىدىن «ھوقۇقلار» نى تاللاپ ۋە «مىكروفون» نى قوزغىتىڭ.</string>
  <string name="ConversationActivity_signal_needs_the_microphone_and_camera_permissions_in_order_to_call_s">سىز %sنى چاقىرىش ئۈچۈن Molly مىكروفون ۋە كامېرا ھوقۇقىغا ئېھتىياجلىق، ئەمما ئۇلار مەڭگۈلۈك رەت قىلىندى. ئەپ تەڭشىكىدىن، «ھوقۇقلار» نى تاللاپ ۋە «مىكروفون» ۋە «كامېرا» نى قوزغىتىڭ.</string>
  <string name="ConversationActivity_to_capture_photos_and_video_allow_signal_access_to_the_camera">رەسىم ۋە سىنغا ئېلىش ئۈچۈن ، Molly نىڭ كامېرانى زىيارەت قىلىشىغا يول قويۇڭ.</string>
  <string name="ConversationActivity_signal_needs_the_camera_permission_to_take_photos_or_video">رەسىم تارتىش ياكى سىنغا ئېلىش ئۈچۈن Molly كامېرا ھوقۇقىغا موھتاج ، ئەمما ئۇ مەڭگۈلۈك رەت قىلىندى. ئەپ تەڭشەكلىرىدىن، «ھوقۇقلار» نى تاللاپ ۋە «كامېرا» نى قوزغىتىڭ.</string>
  <string name="ConversationActivity_signal_needs_camera_permissions_to_take_photos_or_video">رەسىم تارتىش ياكى سىنغا ئېلىش ئۈچۈن Molly كامېرا ھوقۇقىغا موھتاج</string>
  <string name="ConversationActivity_enable_the_microphone_permission_to_capture_videos_with_sound">ئاۋازلىق سىنغا ئېلىش ئۈچۈن مىكروفون ھوقۇقىنى قوزغىتىڭ.</string>
  <string name="ConversationActivity_signal_needs_the_recording_permissions_to_capture_video">سىنغا ئېلىش ئۈچۈن Molly مىكروفون ھوقۇقىغا موھتاج ، ئەمما ئۇلار رەت قىلىندى. ئەپ تەڭشەكلىرىدىن «ھوقۇقلار» نى تاللاپ ۋە «مىكروفون» ۋە «كامېرا» نى قوزغىتىڭ.</string>
  <string name="ConversationActivity_signal_needs_recording_permissions_to_capture_video">سىنغا ئېلىش ئۈچۈن Molly غا مىكروفون ئىجازىتى لازىم.</string>
  <string name="ConversationActivity_quoted_contact_message">%1$s %2$s</string>
  <string name="ConversationActivity_signal_cannot_sent_sms_mms_messages_because_it_is_not_your_default_sms_app">Signal قىسقا ئۇچۇر ۋە كۆپ ۋاسىتە ئۇچۇر يوللىيالمايدۇ چۈنكى ئۇ كۆڭۈلدىكى قىسقا ئۇچۇر ئەپى ئەمەس. بۇنى ئاندىرويىد تەڭشىكىدىن ئۆزگەرتىشنى خالامسىز؟</string>
  <string name="ConversationActivity_yes">ھەئە</string>
  <string name="ConversationActivity_no">ياق</string>
  <string name="ConversationActivity_search_position">%1$d نىڭ%2$d</string>
  <string name="ConversationActivity_no_results">نەتىجە يوق</string>
  <string name="ConversationActivity_sticker_pack_installed">چىراي ئىپادە بوغچىسى ئورنىتىلدى</string>
  <string name="ConversationActivity_new_say_it_with_stickers">يېڭىلىق! چىراي ئىپادىسى ئەۋەتەلەيسىز</string>
  <string name="ConversationActivity_cancel">ۋاز كەچ</string>
  <string name="ConversationActivity_delete_conversation">سۆھبەتنى ئۆچۈرەمدۇ؟</string>
  <string name="ConversationActivity_delete_and_leave_group">ئۆچۈرۈپ ۋە گۇرۇپپىدىن ئايرىلامدۇ؟</string>
  <string name="ConversationActivity_this_conversation_will_be_deleted_from_all_of_your_devices">بۇ سۆھبەت بارلىق ئۈسكۈنىلىرىڭىزدىن ئۆچۈرۈلىدۇ.</string>
  <string name="ConversationActivity_you_will_leave_this_group_and_it_will_be_deleted_from_all_of_your_devices">بۇ گۇرۇپپىدىن چېكىنىپ چىقىسىز، شۇنداقلا بۇ گۇرۇپپا بارلىق ئۈسكۈنىلىرىڭىزدىن ئۆچۈرۈلىدۇ.</string>
  <string name="ConversationActivity_delete">ئۆچۈر</string>
  <string name="ConversationActivity_delete_and_leave">ئۆچۈر ۋە ئايرىل</string>
  <string name="ConversationActivity__to_call_s_signal_needs_access_to_your_microphone">%1$sنى چاقىرىش ئۈچۈن Molly مىكروفونىڭىزنى ئىشلىتەلىشى كېرەك</string>
  <string name="ConversationActivity__more_options_now_in_group_settings">«گۇرۇپپا تەڭشەكلەر» گە تېخىمۇ كۆپ تاللانمىلار قوشۇلدى</string>
  <string name="ConversationActivity_join">قوشۇل</string>
  <string name="ConversationActivity_full">توشتى</string>
  <string name="ConversationActivity_error_sending_media">ۋاسىتە ئەۋەتىش خاتالىقى</string>
  <string name="ConversationActivity__reported_as_spam_and_blocked">ئەخلەت ئۇچۇر دەپ مەلۇم قىلىنىپ چەكلەندى.</string>
  <!--ConversationAdapter-->
  <plurals name="ConversationAdapter_n_unread_messages">
    <item quantity="one">%dئوقۇلمىغان ئۇچۇر</item>
    <item quantity="other">%dئوقۇلمىغان ئۇچۇر</item>
  </plurals>
  <!--ConversationFragment-->
  <plurals name="ConversationFragment_delete_selected_messages">
    <item quantity="one">تاللانغان ئۇچۇرنى ئۆچۈرەمسىز؟</item>
    <item quantity="other">تاللانغان ئۇچۇرلارنى ئۆچۈرەمدۇ؟</item>
  </plurals>
  <string name="ConversationFragment_save_to_sd_card">ساقلىغۇچقا ساقلامدۇ؟</string>
  <plurals name="ConversationFragment_saving_n_media_to_storage_warning">
    <item quantity="one">بۇ  مېدىيانى ساقلاش مەشغۇلاتى ئۈسكۈنىڭىزدىكى باشقا ئەپلەرنىڭ ئۇنى زىيارەت قىلىشىغا يول قويىدۇ. \n\n شۇنداقتىمۇ داۋاملاشتۇرامسىز؟</item>
    <item quantity="other">%1$d ۋاسىتىلەرنى ساقلاش مەشغۇلاتى ئۈسكۈنىڭىزدىكى باشقا ئەپلەرنىڭ ئۇلارنى زىيارەت قىلىشىغا يول قويىدۇ. \n\n شۇنداقتىمۇ داۋاملاشتۇرامسىز؟</item>
  </plurals>
  <plurals name="ConversationFragment_error_while_saving_attachments_to_sd_card">
    <item quantity="one">قوشۇمچىنى ساقلىغۇچقا ساقلاۋاتقاندا خاتالىق! </item>
    <item quantity="other">قوشۇمچە ھۆججەتلەرنى ساقلىغۇچقا ساقلاۋاتقاندا خاتالىق!</item>
  </plurals>
  <string name="ConversationFragment_unable_to_write_to_sd_card_exclamation">ساقلىغۇچقا يازالمىدىم!</string>
  <plurals name="ConversationFragment_saving_n_attachments">
    <item quantity="one">يۈكلەنمە ساقلىنىۋاتىدۇ</item>
    <item quantity="other">%1$d يۈكلەنمىسى ساقلىنىۋاتىدۇ</item>
  </plurals>
  <plurals name="ConversationFragment_saving_n_attachments_to_sd_card">
    <item quantity="one">يۈكلەنمە ساقلىغۇچقا ساقلىنىۋاتىدۇ</item>
    <item quantity="other">%1$d يۈكلەنمىسىنى ساقلىغۇچقا ساقلاۋاتىدۇ</item>
  </plurals>
  <string name="ConversationFragment_pending">كۈتۈۋاتىدۇ…</string>
  <string name="ConversationFragment_push">مەلۇمات(Signal)</string>
  <string name="ConversationFragment_mms">كۆپ ۋاسىتە ئۇچۇرى</string>
  <string name="ConversationFragment_sms">قىسقا ئۇچۇر</string>
  <string name="ConversationFragment_deleting">ئۆچۈرۈلۈۋاتىدۇ</string>
  <string name="ConversationFragment_deleting_messages">ئۇچۇرلار ئۆچۈرۈلۈۋاتىدۇ…</string>
  <string name="ConversationFragment_delete_for_me">مېنىڭ ئۈچۈن ئۆچەر</string>
  <string name="ConversationFragment_delete_for_everyone">ھەممەيلەن ئۈچۈن ئۆچەر</string>
  <string name="ConversationFragment_this_message_will_be_deleted_for_everyone_in_the_conversation">ئەگەر Signal نىڭ يېقىنقى نەشرىنى ئىشلىتىۋاتقان بولسا، بۇ ئۇچۇر سۆھبەتتىكى ھەممە ئادەملەردىن ئۆچۈرۈلىدۇ. ئۇلار سىزنىڭ بىر ئۇچۇرنى ئۆچۈرگەنلىكىڭىزنى كۆرەلەيدۇ.</string>
  <string name="ConversationFragment_quoted_message_not_found">ئەسلى ئۇچۇر تېپىلمىدى</string>
  <string name="ConversationFragment_quoted_message_no_longer_available">ئەسلى ئۇچۇرنى ئەمدى يوق</string>
  <string name="ConversationFragment_failed_to_open_message">ئۇچۇرنى ئاچالمىدى</string>
  <string name="ConversationFragment_you_can_swipe_to_the_right_reply">تېز جاۋاب قايتۇرۇش ئۈچۈن ھەر قانداق ئۇچۇردا ئوڭ تەرەپكە سىيرىسىڭىز بولىدۇ</string>
  <string name="ConversationFragment_you_can_swipe_to_the_left_reply">تېز جاۋاب قايتۇرۇش ئۈچۈن ھەر قانداق ئۇچۇردا سول تەرەپكە سىيرىسىڭىز بولىدۇ</string>
  <string name="ConversationFragment_outgoing_view_once_media_files_are_automatically_removed">بىر قېتىملا كۆرۈنىدىغان ۋاسىتە ھۆججەتلىرى ئەۋەتىلگەندىن كېيىن ئاپتوماتىك ئۆچۈرۈلىدۇ</string>
  <string name="ConversationFragment_you_already_viewed_this_message">سىز بۇ ئۇچۇرنى كۆرۈپ بولغان</string>
  <string name="ConversationFragment__you_can_add_notes_for_yourself_in_this_conversation">بۇ سۆھبەتتە ئۆزىڭىزگە خاتىرە قوشالايسىز.\n ئەگەر ھېساباتىڭىزدا ئۇلانغان ئۈسكۈنىلەر بولسا، يېڭى خاتىرىلەر ماسقەدەملىنىدۇ.</string>
  <string name="ConversationFragment__d_group_members_have_the_same_name">%1$d گۇرۇپپا ئەزالىرىنىڭمۇ ئوخشاش نامى بار.</string>
  <string name="ConversationFragment__tap_to_review">كۆزدىن كەچۈرۈش ئۈچۈن چېكىڭ</string>
  <string name="ConversationFragment__review_requests_carefully">تەلەپلەرنى ئەستايىدىللىق بىلەن تەكشۈرۈڭ</string>
  <string name="ConversationFragment__signal_found_another_contact_with_the_same_name">Molly ئوخشاش ئىسىملىك باشقا ئالاقەداشنى تاپتى.</string>
  <string name="ConversationFragment_contact_us">بىز بىلەن ئالاقىلىشىڭ</string>
  <string name="ConversationFragment_verify">دەلىللەش</string>
  <string name="ConversationFragment_not_now">ھازىر ئەمەس</string>
  <string name="ConversationFragment_your_safety_number_with_s_changed">%s بىلەن بولغان بىخەتەرلىك نومۇرىڭىز ئۆزگەردى</string>
  <string name="ConversationFragment_your_safety_number_with_s_changed_likey_because_they_reinstalled_signal">%s دىكى بىخەتەرلىك نومۇرىڭىز ئۆزگەردى، بەلكىم ئۇلار Signal نى قايتا قاچىلىغان ياكى ئۈسكۈنىلەرنى ئۆزگەرتكەن بولۇشى مۇمكىن. يېڭى بىخەتەرلىك نومۇرىنى جەزملەشتۈرۈش ئۈچۈن «دەلىللەش» نى چېكىڭ. بۇنى قىلىش ئىختىيارىڭىز.</string>
  <!--Message shown to indicate which notification profile is on/active-->
  <!--Dialog title for block group link join requests-->
  <!--Dialog message for block group link join requests-->
  <!--Dialog confirm block request button-->
  <!--Dialog cancel block request button-->
  <string name="ConversationFragment__cancel">ۋاز كەچ</string>
  <!--Message shown after successfully blocking join requests for a user-->
  <string name="ConversationFragment__blocked">چەكلەندى</string>
  <plurals name="ConversationListFragment_delete_selected_conversations">
    <item quantity="one">تاللانغان پاراڭنى ئۆچۈرەمسىز؟</item>
    <item quantity="other">تاللانغان پاراڭلارنى ئۆچۈرەمسىز؟</item>
  </plurals>
  <plurals name="ConversationListFragment_this_will_permanently_delete_all_n_selected_conversations">
    <item quantity="one">بۇ تاللانغان سۆھبەتنى مەڭگۈلۈك ئۆچۈرۈۋېتىدۇ.</item>
    <item quantity="other">بۇ بارلىق %1$d تاللانغان سۆھبەتلەرنى مەڭگۈلۈك ئۆچۈرۈۋېتىدۇ.</item>
  </plurals>
  <string name="ConversationListFragment_deleting">ئۆچۈرۈلۈۋاتىدۇ</string>
  <string name="ConversationListFragment_deleting_selected_conversations">تاللىغان سۆھبەتلەر ئۆچۈرۈلۈۋاتىدۇ…</string>
  <plurals name="ConversationListFragment_conversations_archived">
    <item quantity="one">سۆھبەت ئارخىپلاندى</item>
    <item quantity="other">%d سۆھبەتلەر ئارخىپلاندى</item>
  </plurals>
  <string name="ConversationListFragment_undo">ئەسلىگە قايتۇر</string>
  <plurals name="ConversationListFragment_moved_conversations_to_inbox">
    <item quantity="one">سۆھبەتنى كەلگەن خەت قۇتىسىغا يۆتكەش</item>
    <item quantity="other">%d سۆھبەتلەرنى كەلگەن خەت قۇتىسىغا يۆتكەش</item>
  </plurals>
  <string name="ConversationListFragment_select">تاللا</string>
  <string name="ConversationListFragment_select_all">ھەممىنى تاللا</string>
  <!--Show in conversation list overflow menu to open selection bottom sheet-->
  <!--Tooltip shown after you have created your first notification profile-->
  <!--Message shown in top toast to indicate the named profile is on-->
  <!--ConversationListItem-->
  <string name="ConversationListItem_key_exchange_message">ئاچقۇچ ئالماشتۇرۇش ئۇچۇرى</string>
  <!--ConversationListItemAction-->
  <string name="ConversationListItemAction_archived_conversations_d">ئارخىپلانغان سۆھبەتلەر (%d)</string>
  <!--ConversationTitleView-->
  <string name="ConversationTitleView_verified">دەلىللەندى</string>
  <string name="ConversationTitleView_you">سىز</string>
  <!--ConversationTypingView-->
  <string name="ConversationTypingView__plus_d">+%1$d</string>
  <!--CreateGroupActivity-->
  <string name="CreateGroupActivity__select_members">ئەزالارنى تاللاڭ</string>
  <!--CreateProfileActivity-->
  <string name="CreateProfileActivity__profile">ئارخىپ</string>
  <string name="CreateProfileActivity_error_setting_profile_photo">ئارخىپىڭىزنى بەلگىلەشتىكى خاتالىق</string>
  <string name="CreateProfileActivity_problem_setting_profile">ئارخىپىڭىزنى بەلگىلەشتىكى مەسىلە</string>
  <string name="CreateProfileActivity_set_up_your_profile">ئارخىپىڭىزنى بەلگىلەڭ</string>
  <string name="CreateProfileActivity_signal_profiles_are_end_to_end_encrypted">شەخسىي سانلىق مەلۇماتلىرىڭىز ئۇچتىن-ئۇچقا مەخپىيلەشتۈرۈلگەن. يېڭى سۆھبەت باشلىسىڭىز ياكى قوبۇل قىلسىڭىز ۋە يېڭى گۇرۇپپىلارغا قوشۇلسىڭىز، ئارخىپىڭىز ۋە ئۇنىڭ ئۆزگىرىشى ئالاقەداشلىرىڭىزدا كۆرۈنىدۇ.</string>
  <string name="CreateProfileActivity_set_avatar_description">باش سۈرەت بېكىتىڭ</string>
  <!--ChooseBackupFragment-->
  <string name="ChooseBackupFragment__restore_from_backup">زاپاستىن ئەسلىگە كەلتۈرەمسىز؟</string>
  <string name="ChooseBackupFragment__restore_your_messages_and_media">Restore your messages and media from a local backup. If you don\'t restore now, you won\'t be able to restore later.</string>
  <string name="ChooseBackupFragment__icon_content_description">زاپاسلاش سىنبەلگىسىدىن ئەسلىگە كەلتۈرۈڭ</string>
  <string name="ChooseBackupFragment__choose_backup">زاپاس تاللاڭ</string>
  <string name="ChooseBackupFragment__learn_more">كۆپرەك ئۆگىنىش</string>
  <string name="ChooseBackupFragment__no_file_browser_available">ئىشلەتكۈدەك ھۆججەت ئارىلىغۇچى يوق.</string>
  <!--RestoreBackupFragment-->
  <string name="RestoreBackupFragment__restore_complete">ئەسلىگە كەلتۈرۈش تاماملاندى</string>
  <string name="RestoreBackupFragment__to_continue_using_backups_please_choose_a_folder">زاپاسلاشنى داۋاملىق ئىشلىتىش ئۈچۈن، بىر ھۆججەت قىسقۇچ تاللاڭ. يېڭى زاپاسلار بۇ ئورۇنغا ساقلانغۇسى.</string>
  <string name="RestoreBackupFragment__choose_folder">قىسقۇچ تاللاش</string>
  <string name="RestoreBackupFragment__not_now">ھازىر ئەمەس</string>
  <!--Couldn\'t find the selected backup-->
  <!--Couldn\'t read the selected backup-->
  <!--Backup has an unsupported file extension-->
  <!--BackupsPreferenceFragment-->
  <string name="BackupsPreferenceFragment__chat_backups">سۆھبەتنى زاپاسلاپ</string>
  <string name="BackupsPreferenceFragment__backups_are_encrypted_with_a_passphrase">زاپاسلاش ئىم ئىبارىسى بىلەن مەخپىيلەشتۈرۈلىدۇ ۋە ئۈسكۈنىڭىزدە ساقلىنىدۇ.</string>
  <string name="BackupsPreferenceFragment__create_backup">زاپاسلاش</string>
  <string name="BackupsPreferenceFragment__last_backup">ئاخىرقى زاپاسلانغان ۋاقىت:%1$s</string>
  <string name="BackupsPreferenceFragment__backup_folder">زاپاسلاش قىسقۇچى</string>
  <string name="BackupsPreferenceFragment__verify_backup_passphrase">زاپاسلاش ئىم ئىبارىسىنى دەلىللەڭ</string>
  <string name="BackupsPreferenceFragment__test_your_backup_passphrase">زاپاسلاش ئىم ئىبارىڭىزنى سىناپ بېقىڭ ھەمدە ئۇنىڭ ماس كەلگەن-كەلمىگەنلىكىنى دەلىللەڭ</string>
  <string name="BackupsPreferenceFragment__turn_on">ئاچ</string>
  <string name="BackupsPreferenceFragment__turn_off">تاقا</string>
  <string name="BackupsPreferenceFragment__to_restore_a_backup">زاپاسلاشنى ئەسلىگە كەلتۈرۈش ئۈچۈن ، Molly بىر يېڭى نەشرىنى قاچىلاڭ. ئاندىن ئەپنى ئېچىپ «زاپاسلاشنى ئەسلىگە كەلتۈرۈش» نى چېكىڭ، ئاندىن زاپاس ھۆججىتىنى كۆرسىتىپ بېرىڭ.%1$s</string>
  <string name="BackupsPreferenceFragment__learn_more">كۆپرەك ئۆگىنىش</string>
  <string name="BackupsPreferenceFragment__in_progress">داۋام قىلىۋاتىدۇ…</string>
  <string name="BackupsPreferenceFragment__d_so_far">%1$d ھازىرغىچە..</string>
  <!--Show percentage of completion of backup-->
  <string name="BackupsPreferenceFragment_signal_requires_external_storage_permission_in_order_to_create_backups">زاپاسلاشنى قۇرۇش ئۈچۈن Molly سىرتقى ساقلىغۇچ ھوقۇقىنى تەلەپ قىلىدۇ، ئەمما ئۇ مەڭگۈلۈك رەت قىلىندى. ئەپ تەڭشەكلىرىگە بېرىڭ، «ھوقۇقلار» نى تاللاڭ ۋە «ساقلىغۇچ» نى قوزغىتىڭ.</string>
  <!--CustomDefaultPreference-->
  <string name="CustomDefaultPreference_using_custom">ئىختىيارىچە ئىشلىتىش: %s</string>
  <string name="CustomDefaultPreference_using_default">كۆڭۈلدىكىنى ئىشلىتىش: %s</string>
  <string name="CustomDefaultPreference_none">ھېچنېمە</string>
  <!--AvatarSelectionBottomSheetDialogFragment-->
  <string name="AvatarSelectionBottomSheetDialogFragment__choose_photo">رەسىم تاللاڭ</string>
  <string name="AvatarSelectionBottomSheetDialogFragment__take_photo">رەسىم تارتىڭ</string>
  <string name="AvatarSelectionBottomSheetDialogFragment__choose_from_gallery">ئالبومدىن تاللاش</string>
  <string name="AvatarSelectionBottomSheetDialogFragment__remove_photo">رەسىمنى چىقىرىۋېتىش</string>
  <string name="AvatarSelectionBottomSheetDialogFragment__taking_a_photo_requires_the_camera_permission">رەسىمگە تارتىش كامېرا ھوقۇقى تەلەپ قىلىدۇ.</string>
  <string name="AvatarSelectionBottomSheetDialogFragment__viewing_your_gallery_requires_the_storage_permission">ئالبومنى كۆرۈش ئۈچۈن ساقلىغۇچى ئىجازىتى لازىم.</string>
  <!--DateUtils-->
  <string name="DateUtils_just_now">ھازىر</string>
  <string name="DateUtils_minutes_ago">%d مىنۇت</string>
  <string name="DateUtils_today">بۈگۈن</string>
  <string name="DateUtils_yesterday">تۈنۈگۈن</string>
  <!--DecryptionFailedDialog-->
  <string name="DecryptionFailedDialog_chat_session_refreshed">سۆھبەت يېڭىلاندى</string>
  <string name="DecryptionFailedDialog_signal_uses_end_to_end_encryption">Signal ئۇچتىن-ئۇچقىچە مەخپىيلەشتۈرۈش تېخنىكىسىنى ئىشلىتىدۇ ۋە بەزىدە پاراڭلىشىش مۇددىتىڭىزنى يېڭىلاشقا ئېھتىياجلىق بولۇشى مۇمكىن. بۇ پاراڭنىڭ بىخەتەرلىكىگە تەسىر كۆرسەتمەيدۇ، ئەمما سىز بۇ ئالاقەداشتىن كەلگەن ئۇچۇرنى كەتكۈزۈپ قويغان بولۇشىڭىز مۇمكىن، سىز ئۇلاردىن ئۇچۇرنى قايتا ئەۋەتىشنى تەلەپ قىلسىڭىز بولىدۇ.</string>
  <!--DeviceListActivity-->
  <string name="DeviceListActivity_unlink_s">«%s»نى ئاجراىتامسىز؟</string>
  <string name="DeviceListActivity_by_unlinking_this_device_it_will_no_longer_be_able_to_send_or_receive">بۇ ئۈسكۈنىنى ئاجراتقاندىن كېيىن، ئۇ داۋاملىق ئۇچۇر ئەۋەتەلمەيدۇ ياكى قوبۇل قىلالمايدۇ.</string>
  <string name="DeviceListActivity_network_connection_failed">تور ئۇلىنىشى مەغلۇپ بولدى</string>
  <string name="DeviceListActivity_try_again">قايتا سىناڭ</string>
  <string name="DeviceListActivity_unlinking_device">ئۈسكۈنە ئاجراۋاتىدۇ…</string>
  <string name="DeviceListActivity_unlinking_device_no_ellipsis">ئۈسكۈنە ئاجراۋاتىدۇ…</string>
  <string name="DeviceListActivity_network_failed">تور مەغلۇپ بولدى!</string>
  <!--DeviceListItem-->
  <string name="DeviceListItem_unnamed_device">ئاتالمىغان ئۈسكۈنە</string>
  <string name="DeviceListItem_linked_s">ئۇلانغان %s</string>
  <string name="DeviceListItem_last_active_s">ئاخىرقى پائالىيەت %s</string>
  <string name="DeviceListItem_today">بۈگۈن</string>
  <!--DocumentView-->
  <string name="DocumentView_unnamed_file">ئىسىمسىز ھۆججەت</string>
  <!--DozeReminder-->
  <string name="DozeReminder_optimize_for_missing_play_services">يۈتكەن Google Play مۇلازىمەتلىرىگە ئەلالاشتۇرۇش</string>
  <string name="DozeReminder_this_device_does_not_support_play_services_tap_to_disable_system_battery">بۇ ئۈسكۈنە Google Play مۇلازىمەتلىرىنى قوللىمايدۇ. Mollyنىڭ ھەرىكەتسىز ھالەتتىمۇ ئۇچۇر ئېلىشىنى توسۇپ قويىدىغان «سىستېما باتارېيەسىنى ئەلالاشتۇرۇش»نى چەكلەڭ.</string>
  <!--ExpiredBuildReminder-->
  <string name="ExpiredBuildReminder_this_version_of_signal_has_expired">بۇ Signal نەشرىنىڭ ۋاقتى توشتى. ئۇچۇر يوللىيالىشىڭىز ۋە قوبۇل قىلالىشىڭىز ئۈچۈن ھازىرلا يېڭىلاڭ.</string>
  <string name="ExpiredBuildReminder_update_now">ھازىر يېڭىلاڭ</string>
  <!--PendingGroupJoinRequestsReminder-->
  <plurals name="PendingGroupJoinRequestsReminder_d_pending_member_requests">
    <item quantity="one">%dكېچىكتۈرۈلگەن ئەزالىق ئىلتىماسى.</item>
    <item quantity="other">%dكېچىكتۈرۈلگەن ئەزالىق ئىلتىماسى.</item>
  </plurals>
  <string name="PendingGroupJoinRequestsReminder_view">كۆرۈش</string>
  <!--GcmRefreshJob-->
  <string name="GcmRefreshJob_Permanent_Signal_communication_failure">مەڭگۈلۈك Signal ئالاقىسى مەغلۇپ بولدى!</string>
  <string name="GcmRefreshJob_Signal_was_unable_to_register_with_Google_Play_Services">Molly Google Play مۇلازىمەتلىرىگە تىزىملىتالمىدى. Molly ئۇچۇرلىرى ۋە تېلېفونلىرى چەكلىنىپ قالدى، تەڭشەكلەر &gt; ئىلغار دېگەن يەرگە بېرىپ قايتا تىزىملىتىپ سىناپ بېقىڭ.</string>
  <!--GiphyActivity-->
  <string name="GiphyActivity_error_while_retrieving_full_resolution_gif">تولۇق ئېنىقلىقتىكى GIF نى ئېلىۋاتقاندا مەسىلە چىقتى</string>
  <!--GiphyFragmentPageAdapter-->
  <string name="GiphyFragmentPagerAdapter_gifs">GIF</string>
  <string name="GiphyFragmentPagerAdapter_stickers">ئىپادىلەر</string>
  <!--AddToGroupActivity-->
  <string name="AddToGroupActivity_add_member">ئەزا قوشامسىز؟</string>
  <string name="AddToGroupActivity_add_s_to_s">«%1$s»نى «%2$s» گە قوشامسىز؟</string>
  <string name="AddToGroupActivity_s_added_to_s">«%1$s» «%2$s» گە قوشۇلدى.</string>
  <string name="AddToGroupActivity_add_to_group">گۇرۇپپىغا قوشۇش</string>
  <string name="AddToGroupActivity_add_to_groups">گۇرۇپپىلارغا قوشۇش</string>
  <string name="AddToGroupActivity_this_person_cant_be_added_to_legacy_groups">بۇ ئادەمنى كونا گۇرۇپپىلارغا قوشقىلى بولمايدۇ.</string>
  <string name="AddToGroupActivity_add">قوشۇش</string>
  <string name="AddToGroupActivity_add_to_a_group">گۇرۇپپىغا قوش</string>
  <!--ChooseNewAdminActivity-->
  <string name="ChooseNewAdminActivity_choose_new_admin">يېڭى باشقۇرغۇچى تاللاش</string>
  <string name="ChooseNewAdminActivity_done">بولدى</string>
  <string name="ChooseNewAdminActivity_you_left">«%1$s»دىن ئايرىلدىڭىز</string>
  <!--GroupMembersDialog-->
  <string name="GroupMembersDialog_you">سىز</string>
  <!--GV2 access levels-->
  <string name="GroupManagement_access_level_anyone">ھەركىم</string>
  <string name="GroupManagement_access_level_all_members">بارلىق ئەزالار</string>
  <string name="GroupManagement_access_level_only_admins">پەقەت باشقۇرغۇچىلار</string>
  <string name="GroupManagement_access_level_no_one">ھېچكىم</string>
  <!--GV2 invites sent-->
  <plurals name="GroupManagement_invitation_sent">
    <item quantity="one">تەكلىپنامە ئەۋەتىلدى</item>
    <item quantity="other">%d تەكلىپنامىسى ئەۋەتىلدى</item>
  </plurals>
  <string name="GroupManagement_invite_single_user">«%1$s» بۇ گۇرۇپپىغا سىز تەرىپىڭىزدىن ئاپتوماتىك قوشۇلمايدۇ. \n\nئۇلار قاتنىشىشقا تەكلىپ قىلىندى، ۋە ئۇلار تەكلىپنى قوبۇل قىلغۇچە گۇرۇپپا ئۇچۇرلىرىنى كۆرەلمەيدۇ.</string>
  <string name="GroupManagement_invite_multiple_users">بۇ ئەزالار بۇ گۇرۇپپىغا سىز تەرىپىڭىزدىن ئاپتوماتىك قوشۇلمايدۇ. \n\nئۇلار قاتنىشىشقا تەكلىپ قىلىندى، ۋە ئۇلار تەكلىپنى قوبۇل قىلغۇچە گۇرۇپپا ئۇچۇرلىرىنى كۆرەلمەيدۇ.</string>
  <!--GroupsV1MigrationLearnMoreBottomSheetDialogFragment-->
  <string name="GroupsV1MigrationLearnMore_what_are_new_groups">«يېڭى گۇرۇپپىلار» دېگەن نېمە؟</string>
  <string name="GroupsV1MigrationLearnMore_new_groups_have_features_like_mentions">يېڭى گۇرۇپپىلارنىڭ @ئەتىكەتلەش ۋە گۇرۇپپا باشقۇرغۇچىلىرىغا ئوخشاش ئىقتىدارلىرى بار، كەلگۈسىدە تېخىمۇ كۆپ ئىقتىدارلارنى قوللايدۇ.</string>
  <string name="GroupsV1MigrationLearnMore_all_message_history_and_media_has_been_kept">بارلىق ئۇچۇر تارىخى ۋە ۋاسىتىلەر يېڭىلاشتىن بۇرۇن ساقلىنىپ قالىدۇ.</string>
  <string name="GroupsV1MigrationLearnMore_you_will_need_to_accept_an_invite_to_join_this_group_again">بۇ گۇرۇپپىغا قوشۇلۇش تەكلىپنامىسىنى قوبۇل قىلىشىڭىز كېرەك ۋە سىز ئۇنى قوبۇل قىلغۇچە گۇرۇپپا ئۇچۇرلىرىنى كۆرەلمەيسىز.</string>
  <plurals name="GroupsV1MigrationLearnMore_these_members_will_need_to_accept_an_invite">
    <item quantity="one">بۇ ئەزا بۇ گۇرۇپپىغا قايتا قاتنىشىش تەكلىپنامىسىنى قوبۇل قىلىشى كېرەك، ئۇ تەكلىپنامىنى قوبۇل قىلغۇچە گۇرۇپپا ئۇچۇرلىرىنى تاپشۇرۇۋالمايدۇ:</item>
    <item quantity="other">بۇ ئەزالار بۇ گۇرۇپپىغا قايتا قاتنىشىش تەكلىپنامىسىنى قوبۇل قىلىشى كېرەك، ئۇلار تەكلىپنامىنى قوبۇل قىلغۇچە گۇرۇپپا ئۇچۇرلىرىنى تاپشۇرۇۋالمايدۇ:</item>
  </plurals>
  <plurals name="GroupsV1MigrationLearnMore_these_members_were_removed_from_the_group">
    <item quantity="one">بۇ ئەزا گۇرۇپپىدىن چىقىرىۋېتىلدى ۋە ئۇ تۆۋەندىكىنى يېڭىلىمىغۇچە قايتىدىن گۇرۇپپىغا قوشۇلالمايدۇ:</item>
    <item quantity="other">بۇ ئەزالار گۇرۇپپىدىن چىقىرىۋېتىلدى ۋە ئۇلار تۆۋەندىكىگە يېڭىلانمىغۇچە قايتىدىن گۇرۇپپىغا قوشۇلالمايدۇ:
 </item>
  </plurals>
  <!--GroupsV1MigrationInitiationBottomSheetDialogFragment-->
  <string name="GroupsV1MigrationInitiation_upgrade_to_new_group">«يېڭى گۇرۇپپا»غا يېڭىلاڭ</string>
  <string name="GroupsV1MigrationInitiation_upgrade_this_group">بۇ گۇرۇپپىنى يېڭىلاڭ</string>
  <string name="GroupsV1MigrationInitiation_new_groups_have_features_like_mentions">يېڭى گۇرۇپپىلارنىڭ @ئەتىكەتلەش ۋە گۇرۇپپا باشقۇرغۇچىلىرىغا ئوخشاش ئىقتىدارلىرى بار، كەلگۈسىدە تېخىمۇ كۆپ ئىقتىدارلارنى قوللايدۇ.</string>
  <string name="GroupsV1MigrationInitiation_all_message_history_and_media_will_be_kept">بارلىق ئۇچۇر تارىخى ۋە ۋاسىتە يېڭىلاشتىن بۇرۇن ساقلىنىدۇ.</string>
  <string name="GroupsV1MigrationInitiation_encountered_a_network_error">تور خاتالىقىغا يولۇقتى. سەل تۇرۇپ قايتا سىناڭ.</string>
  <string name="GroupsV1MigrationInitiation_failed_to_upgrade">يېڭىلاش مەغلۇپ بولدى.</string>
  <plurals name="GroupsV1MigrationInitiation_these_members_will_need_to_accept_an_invite">
    <item quantity="one">بۇ ئەزا بۇ گۇرۇپپىغا قايتا قاتنىشىش تەكلىپنامىسىنى قوبۇل قىلىشى كېرەك، ئۇ تەكلىپنامىنى قوبۇل قىلغۇچە گۇرۇپپا ئۇچۇرلىرىنى تاپشۇرۇۋالمايدۇ:</item>
    <item quantity="other">بۇ ئەزالار بۇ گۇرۇپپىغا قايتا قاتنىشىش تەكلىپنامىسىنى قوبۇل قىلىشى كېرەك، ئۇلار تەكلىپنامىنى قوبۇل قىلغۇچە گۇرۇپپا ئۇچۇرلىرىنى تاپشۇرۇۋالمايدۇ:</item>
  </plurals>
  <plurals name="GroupsV1MigrationInitiation_these_members_are_not_capable_of_joining_new_groups">
    <item quantity="one">بۇ ئەزا «يېڭى گۇرۇپپا»غا كىرەلمەيدۇ، ھەمدە بۇ گۇرۇپپىدىن چىقىرىۋېتىلىدۇ:</item>
    <item quantity="other">بۇ ئەزالار «يېڭى گۇرۇپپا»غا كىرەلمەيدۇ، ھەمدە بۇ گۇرۇپپىدىن چىقىرىۋېتىلىدۇ:</item>
  </plurals>
  <!--GroupsV1MigrationSuggestionsReminder-->
  <plurals name="GroupsV1MigrationSuggestionsReminder_members_couldnt_be_added_to_the_new_group">
    <item quantity="one">يېڭى گۇرۇپپىغا %1$d ئەزانى قايتىدىن قوشالمايدۇ. ئۇلارنى ھازىرلا قوشامسىز؟</item>
    <item quantity="other">يېڭى گۇرۇپپىغا %1$d ئەزانى قايتىدىن قوشالمايدۇ. ئۇلارنى ھازىرلا قوشامسىز؟</item>
  </plurals>
  <plurals name="GroupsV1MigrationSuggestionsReminder_add_members">
    <item quantity="one">ئەزا قوشۇش</item>
    <item quantity="other">ئەزا قوشۇش</item>
  </plurals>
  <string name="GroupsV1MigrationSuggestionsReminder_no_thanks">ياق، رەھمەت</string>
  <!--GroupsV1MigrationSuggestionsDialog-->
  <plurals name="GroupsV1MigrationSuggestionsDialog_add_members_question">
    <item quantity="one">ئەزا قوشامسىز؟</item>
    <item quantity="other">ئەزا قوشامسىز؟</item>
  </plurals>
  <plurals name="GroupsV1MigrationSuggestionsDialog_these_members_couldnt_be_automatically_added">
    <item quantity="one">يېڭىلىنىپ بولغاندا بۇ ئەزانى «يېڭى گۇرۇپپا»غا ئاپتوماتىك قوشقىلى بولمايدۇ:</item>
    <item quantity="other">يېڭىلىنىپ بولغاندا بۇ ئەزالارنى «يېڭى گۇرۇپپا»غا ئاپتوماتىك قوشقىلى بولمايدۇ:</item>
  </plurals>
  <plurals name="GroupsV1MigrationSuggestionsDialog_add_members">
    <item quantity="one">ئەزا قوشۇش</item>
    <item quantity="other">ئەزا قوشۇش</item>
  </plurals>
  <plurals name="GroupsV1MigrationSuggestionsDialog_failed_to_add_members_try_again_later">
    <item quantity="one">ئەزا قوشۇش مەغلۇپ بولدى. كېيىن قايتا سىناڭ.</item>
    <item quantity="other">ئەزا قوشۇش مەغلۇپ بولدى. كېيىن قايتا سىناڭ.</item>
  </plurals>
  <plurals name="GroupsV1MigrationSuggestionsDialog_cannot_add_members">
    <item quantity="one">ئەزا قوشقىلى بولمىدى.</item>
    <item quantity="other">ئەزالارنى قوشقىلى بولمىدى.</item>
  </plurals>
  <!--LeaveGroupDialog-->
  <string name="LeaveGroupDialog_leave_group">گۇرۇپپىدىن ئايرىلامسىز؟</string>
  <string name="LeaveGroupDialog_you_will_no_longer_be_able_to_send_or_receive_messages_in_this_group">سىز ئەمدى بۇ گۇرۇپپىدا ئۇچۇر ئەۋەتەلەيسىز ياكى تاپشۇرۇپ ئالالمايسىز.</string>
  <string name="LeaveGroupDialog_leave">ئايرىلىڭ</string>
  <string name="LeaveGroupDialog_choose_new_admin">يېڭى باشقۇرغۇچى تاللاڭ</string>
  <string name="LeaveGroupDialog_before_you_leave_you_must_choose_at_least_one_new_admin_for_this_group">ئايرىلىشتىن بۇرۇن چوقۇم بۇ گۇرۇپپىغا كەم دېگەندە بىر يېڭى باشقۇرغۇچىنى تاللىشىڭىز كېرەك.</string>
  <string name="LeaveGroupDialog_choose_admin">باشقۇرغۇچى تاللاڭ</string>
  <!--LinkPreviewView-->
  <string name="LinkPreviewView_no_link_preview_available">ئىشلىتىلىشچان ئۇلانما ئالدىن كۆزىتىشى يوق</string>
  <string name="LinkPreviewView_this_group_link_is_not_active">بۇ گۇرۇپپىنىڭ ئۇلانمىسى ئاكتىپ ئەمەس</string>
  <string name="LinkPreviewView_domain_date">%1$s · %2$s</string>
  <!--LinkPreviewRepository-->
  <plurals name="LinkPreviewRepository_d_members">
    <item quantity="one">%1$d ئەزا</item>
    <item quantity="other">%1$d ئەزا</item>
  </plurals>
  <!--PendingMembersActivity-->
  <string name="PendingMembersActivity_pending_group_invites">كۈتۈۋاتقان گۇرۇپپا تەكلىپلىرى</string>
  <string name="PendingMembersActivity_requests">تەلەپلەر</string>
  <string name="PendingMembersActivity_invites">تەكلىپلەر</string>
  <string name="PendingMembersActivity_people_you_invited">سىز تەكلىپ قىلغان كىشىلەر</string>
  <string name="PendingMembersActivity_you_have_no_pending_invites">سىزدە كېچىكتۈرۈلگەن تەكلىپنامە يوق</string>
  <string name="PendingMembersActivity_invites_by_other_group_members">باشقا گۇرۇپپا ئەزالىرىنىڭ تەكلىپلىرى</string>
  <string name="PendingMembersActivity_no_pending_invites_by_other_group_members">باشقا گۇرۇپپا ئەزالىرىنىڭ كۈتۈۋاتقان تەكلىپلىرى يوق.</string>
  <string name="PendingMembersActivity_missing_detail_explanation">باشقا گۇرۇپپا ئەزالىرى تەكلىپ قىلغان كىشىلەرنىڭ تەپسىلاتلىرى كۆرسىتىلمىدى. ئەگەر تەكلىپ قىلىنغانلار قاتنىشىشنى تاللىسا، ئۇلارنىڭ ئۇچۇرلىرى شۇ ۋاقىتتا ئاندىن گۇرۇپپا بىلەن ھەمبەھىرلىنىدۇ. ئۇلار تەكلىپنى قوبۇل قىلمىغۇچە گۇرۇپپىدىكى ھېچقانداق ئۇچۇرنى كۆرمەيدۇ.</string>
  <string name="PendingMembersActivity_revoke_invite">تەكلىپنى بىكار قىلىڭ</string>
  <string name="PendingMembersActivity_revoke_invites">تەكلىپلەرنى بىكار قىلىڭ</string>
  <plurals name="PendingMembersActivity_revoke_d_invites">
    <item quantity="one">تەكلىپنى بىكار قىلىڭ</item>
    <item quantity="other">%1$d تەكلىپلىرىنى بىكار قىلىڭ</item>
  </plurals>
  <plurals name="PendingMembersActivity_error_revoking_invite">
    <item quantity="one">تەكلىپنى ئەمەلدىن قالدۇرۇش خاتالىقى</item>
    <item quantity="other">تەكلىپلەرنى ئەمەلدىن قالدۇرۇش خاتالىقى</item>
  </plurals>
  <!--RequestingMembersFragment-->
  <string name="RequestingMembersFragment_pending_member_requests">كۈتۈۋاتقان ئەزا تەلەپلىرى</string>
  <string name="RequestingMembersFragment_no_member_requests_to_show">كۆرسەتكىلى بولىدىغان ئەزا تەلەپلىرى يوق.</string>
  <string name="RequestingMembersFragment_explanation">بۇ تىزىملىكتىكى كىشىلەر گۇرۇپپا ئۇلانمىسى ئارقىلىق بۇ گۇرۇپپىغا قوشۇلماقچى بولۇۋاتىدۇ.</string>
  <string name="RequestingMembersFragment_added_s">«%1$s» قوشۇلدى</string>
  <string name="RequestingMembersFragment_denied_s">«%1$s» رەت قىلىندى</string>
  <!--AddMembersActivity-->
  <string name="AddMembersActivity__done">بولدى</string>
  <string name="AddMembersActivity__this_person_cant_be_added_to_legacy_groups">بۇ ئادەمنى كونا گۇرۇپپىلارغا قوشقىلى بولمايدۇ.</string>
  <string name="AddMembersActivity__this_person_cant_be_added_to_announcement_groups">بۇ ئادەمنى ئۇختۇرۇش گۇرۇپپىلىرىغا قوشقىلى بولمايدۇ.</string>
  <plurals name="AddMembersActivity__add_d_members_to_s">
    <item quantity="one">%1$s ئەزانى «%2$s» غا قوشامدۇ؟</item>
    <item quantity="other">%3$d ئەزانى «%2$s» غا قوشامدۇ؟</item>
  </plurals>
  <string name="AddMembersActivity__add">قوشۇش</string>
  <string name="AddMembersActivity__add_members">ئەزا قوشۇش</string>
  <!--AddGroupDetailsFragment-->
  <string name="AddGroupDetailsFragment__name_this_group">بۇ گۇرۇپپىغا ئىسىم قويۇڭ</string>
  <string name="AddGroupDetailsFragment__create_group">گۇرۇپپا قۇرۇش</string>
  <string name="AddGroupDetailsFragment__create">قۇرۇش</string>
  <string name="AddGroupDetailsFragment__members">ئەزالار</string>
  <string name="AddGroupDetailsFragment__you_can_add_or_invite_friends_after_creating_this_group">بۇ گۇرۇپپىنى قۇرغاندىن كېيىن دوستلارنى قوشالايسىز ياكى تەكلىپ قىلالايسىز.</string>
  <string name="AddGroupDetailsFragment__group_name_required">گۇرۇپپا ئىسمى (تەلەپ قىلىنغان)</string>
  <string name="AddGroupDetailsFragment__group_name_optional">گۇرۇپپا ئىسمى (ئىختىيارىي)</string>
  <string name="AddGroupDetailsFragment__this_field_is_required">بۇ رايون تەلەپ قىلىنىدۇ.</string>
  <string name="AddGroupDetailsFragment__group_creation_failed">گۇرۇپپا قۇرۇش مەغلۇپ بولدى.</string>
  <string name="AddGroupDetailsFragment__try_again_later">سەل تۇرۇپ قايتا سىناڭ.</string>
  <string name="AddGroupDetailsFragment__youve_selected_a_contact_that_doesnt">سىز Signal گۇرۇپپىسىنى قوللىمايدىغان ئالاقەداشنى تاللىدىڭىز، شۇڭا بۇ گۇرۇپپا MMS بولىدۇ.</string>
  <string name="AddGroupDetailsFragment_custom_mms_group_names_and_photos_will_only_be_visible_to_you">ئىختىيارى MMS گۇرۇپپا ئىسمى ۋە رەسىملىرى سىزگىلا كۆرۈنىدۇ.</string>
  <string name="AddGroupDetailsFragment__remove">چىقىرىش</string>
  <string name="AddGroupDetailsFragment__sms_contact">قىسقا ئۇچۇر ئالاقەداشى</string>
  <string name="AddGroupDetailsFragment__remove_s_from_this_group">بۇ گۇرۇپپىدىن %1$sنى چىقىرىۋېتەمدۇ؟</string>
  <!--ManageGroupActivity-->
  <string name="ManageGroupActivity_member_requests_and_invites">ئەزا تەلەپلىرى &amp; تەكلىپلىرى</string>
  <string name="ManageGroupActivity_add_members">ئەزا قوشۇش</string>
  <string name="ManageGroupActivity_edit_group_info">گۇرۇپپا ئۇچۇرىنى تەھرىرلەڭ</string>
  <string name="ManageGroupActivity_who_can_add_new_members">كىم يېڭى ئەزا قوشالايدۇ؟</string>
  <string name="ManageGroupActivity_who_can_edit_this_groups_info">كىم بۇ گۇرۇپپىنىڭ ئۇچۇرلىرىنى تەھرىرلىيەلەيدۇ؟</string>
  <string name="ManageGroupActivity_group_link">گۇرۇپپا ئۇلانمىسى</string>
  <string name="ManageGroupActivity_block_group">گۇرۇپپىنى چەكلەڭ</string>
  <string name="ManageGroupActivity_unblock_group">گۇرۇپپىنى چەكلەشنى بىكار قىلىڭ</string>
  <string name="ManageGroupActivity_leave_group">گۇرۇپپىدىن ئايرىلىڭ</string>
  <string name="ManageGroupActivity_mute_notifications">ئۈنسىز ئۇقتۇرۇش</string>
  <string name="ManageGroupActivity_custom_notifications">ئىختىيارىچە ئۇقتۇرۇش</string>
  <string name="ManageGroupActivity_mentions">تىلغا ئالغانلار</string>
  <string name="ManageGroupActivity_chat_color_and_wallpaper">سۆھبەت رەڭگى ۋە تام قەغەز</string>
  <string name="ManageGroupActivity_until_s">%1$s غىچە</string>
  <string name="ManageGroupActivity_always">ھەمىشە</string>
  <string name="ManageGroupActivity_off">تاقاق</string>
  <string name="ManageGroupActivity_on">ئاچ</string>
  <string name="ManageGroupActivity_view_all_members">ھەممە ئەزالارنى كۆرسەت</string>
  <string name="ManageGroupActivity_see_all">ھەممىنى كۆرسەت</string>
  <plurals name="ManageGroupActivity_added">
    <item quantity="one">%d ئەزا قوشۇلدى.</item>
    <item quantity="other">%d ئەزا قوشۇلدى.</item>
  </plurals>
  <string name="ManageGroupActivity_only_admins_can_enable_or_disable_the_sharable_group_link">پەقەت باشقۇرغۇچىلارلا ھەمبەھىرچان گۇرۇپپا ئۇلانمىسىنى قوزغىتىپ ياكى چەكلىيەلەيدۇ.</string>
  <string name="ManageGroupActivity_only_admins_can_enable_or_disable_the_option_to_approve_new_members">پەقەت باشقۇرغۇچىلارلا يېڭى ئەزا دەلىللەش تاللانمىسىنى قوزغىتىپ ياكى چەكلىيەلەيدۇ.</string>
  <string name="ManageGroupActivity_only_admins_can_reset_the_sharable_group_link">پەقەت باشقۇرغۇچىلارلا ھەمبەھىرچان گۇرۇپپا ئۇلانمىسىنى ئەسلىگە قايتۇرالايدۇ.</string>
  <string name="ManageGroupActivity_you_dont_have_the_rights_to_do_this">سىزنىڭ بۇنداق مەشغۇلات ھوقۇقىڭىز يوق.</string>
  <string name="ManageGroupActivity_not_capable">سىز قوشقانلاردىن بەزىلەر يېڭى گۇرۇپپىنى ئىشلىتەلمەيدۇ، ئۇلار Signal نەشرىنى يېڭىلىشى كېرەك.</string>
  <string name="ManageGroupActivity_not_announcement_capable">سىز قوشقانلاردىن بەزىلەر ئۇختۇرۇش گۇرۇپپىسىنى ئىشلىتەلمەيدۇ، ئۇلار Signal نەشرىنى يېڭىلىشى كېرەك.</string>
  <string name="ManageGroupActivity_failed_to_update_the_group">گۇرۇپپا دەرىجىسىنى يېڭىلىيالمىدى.</string>
  <string name="ManageGroupActivity_youre_not_a_member_of_the_group">سىز گۇرۇپپىنىڭ ئەزاسى ئەمەس</string>
  <string name="ManageGroupActivity_failed_to_update_the_group_please_retry_later">گۇرۇپپا دەرىجىسىنى يېڭىلىيالمىدى سەل تۇرۇپ قايتا سىناڭ</string>
  <string name="ManageGroupActivity_failed_to_update_the_group_due_to_a_network_error_please_retry_later">تور خاتالىقى سەۋەبىدىن گۇرۇپپا دەرىجىسىنى يېڭىلىيالمىدى، سەل تۇرۇپ قايتا سىناڭ</string>
  <string name="ManageGroupActivity_edit_name_and_picture">ئات ۋە باش سۈرەت تەھرىر</string>
  <string name="ManageGroupActivity_legacy_group">كونا گۇرۇپپا</string>
  <string name="ManageGroupActivity_legacy_group_learn_more">بۇ كونا گۇرۇپپا، گۇرۇپپا باشقۇرغۇچىلىرىغا ئوخشاش ئىقتىدارلار يېڭى گۇرۇپپىدىلا ئىشلەيدۇ.</string>
  <string name="ManageGroupActivity_legacy_group_upgrade">بۇ كونا گۇرۇپپا. @ئاتاش ۋە باشقۇرغۇچىلارغا ئوخشاش ئىقتىدارنى ئىشلىتىشتە،</string>
  <string name="ManageGroupActivity_legacy_group_too_large">بۇ كونا گۇرۇپپىنى يېڭى گۇرۇپپىغا يۈكسەلتەلمەيدۇ چۈنكى ئادەم بەك كۆپ. يۈكسەلتىشنىڭ ئەزا سان چېكى %1$d .</string>
  <string name="ManageGroupActivity_upgrade_this_group">بۇ گۇرۇپپىنى يۈكسەلتىدۇ.</string>
  <string name="ManageGroupActivity_this_is_an_insecure_mms_group">بۇ شىفىرلانمىغان كۆپ ۋاسىتە ئۇچۇر گۇرۇپپىسى. شىفىرلىق سۆھبەتلىشىشتە، ئالاقەداشلارنى Signal غا تەكلىپ قىلىڭ.</string>
  <string name="ManageGroupActivity_invite_now">شۇئان تەكلىپ</string>
  <string name="ManageGroupActivity_more">تېخىمۇ كۆپ</string>
  <string name="ManageGroupActivity_add_group_description">گۇرۇپپا تونۇشتۇرۇشى قوش…</string>
  <!--GroupMentionSettingDialog-->
  <string name="GroupMentionSettingDialog_notify_me_for_mentions">ئاتالسام ئەسكەرتسۇن</string>
  <string name="GroupMentionSettingDialog_receive_notifications_when_youre_mentioned_in_muted_chats">ئۈنسىز سۆھبەتلەردە ئاتالسىڭىز ئۇقتۇرۇش تاپشۇرۇۋالامسىز؟</string>
  <string name="GroupMentionSettingDialog_always_notify_me">ھەمىشە ماڭا ئۇقتۇرۇش قىلىنسۇن</string>
  <string name="GroupMentionSettingDialog_dont_notify_me">ماڭا ئۇقتۇرۇش قىلىنمىسۇن</string>
  <!--ManageProfileFragment-->
  <string name="ManageProfileFragment_profile_name">سەپلىمە ئاتى</string>
  <string name="ManageProfileFragment_username">ئىشلەتكۈچى ئىسمى</string>
  <string name="ManageProfileFragment_about">ھەققىدە</string>
  <string name="ManageProfileFragment_write_a_few_words_about_yourself">ئۆزىڭىزنى ھەققىدە قىسقىچە بايان</string>
  <string name="ManageProfileFragment_your_name">ئاتىڭىز</string>
  <string name="ManageProfileFragment_your_username">ئىشلەتكۈچى ئاتىڭىز</string>
  <string name="ManageProfileFragment_failed_to_set_avatar">سىما تەڭشىيەلمىدى</string>
  <string name="ManageProfileFragment_badges">ئىزناكلار</string>
  <!--ManageRecipientActivity-->
  <string name="ManageRecipientActivity_no_groups_in_common">ئورتاق گۇرۇپپا يوق</string>
  <plurals name="ManageRecipientActivity_d_groups_in_common">
    <item quantity="one">%d ئورتاق گۇرۇپپا</item>
    <item quantity="other">%d ئورتاق گۇرۇپپا</item>
  </plurals>
  <plurals name="GroupMemberList_invited">
    <item quantity="one">1  كىشىنى %1$s تەكلىپ قىلدى</item>
    <item quantity="other">%2$d كىشىنى %1$sتەكلىپ قىلدى</item>
  </plurals>
  <!--CustomNotificationsDialogFragment-->
  <string name="CustomNotificationsDialogFragment__custom_notifications">ئىختىيارىچە ئۇقتۇرۇش</string>
  <string name="CustomNotificationsDialogFragment__messages">ئۇچۇرلار</string>
  <string name="CustomNotificationsDialogFragment__use_custom_notifications">ئىختىيارىي ئۇقتۇرۇش ئىشلىتىدۇ</string>
  <string name="CustomNotificationsDialogFragment__notification_sound">ئۇقتۇرۇش ئاۋازى</string>
  <string name="CustomNotificationsDialogFragment__vibrate">تىترەت</string>
  <string name="CustomNotificationsDialogFragment__call_settings">چاقىرىش تەڭشىكى</string>
  <string name="CustomNotificationsDialogFragment__ringtone">قوڭغۇراق ئاۋازى</string>
  <string name="CustomNotificationsDialogFragment__enabled">ئوچۇق</string>
  <string name="CustomNotificationsDialogFragment__disabled">تاقالغان</string>
  <string name="CustomNotificationsDialogFragment__default">كۆڭۈلدىكى</string>
  <string name="CustomNotificationsDialogFragment__unknown">نامەلۇم</string>
  <!--ShareableGroupLinkDialogFragment-->
  <string name="ShareableGroupLinkDialogFragment__shareable_group_link">ھەمبەھىرچان گۇرۇپپا ئۇلانمىسى</string>
  <string name="ShareableGroupLinkDialogFragment__manage_and_share">باشقۇرۇش ۋە ھەمبەھىر</string>
  <string name="ShareableGroupLinkDialogFragment__group_link">گۇرۇپپا ئۇلانمىسى</string>
  <string name="ShareableGroupLinkDialogFragment__share">ھەمبەھىرلە</string>
  <string name="ShareableGroupLinkDialogFragment__reset_link">ئۇلانمىنى ئەسلىگە قايتۇر</string>
  <string name="ShareableGroupLinkDialogFragment__member_requests">ئەزا ئىلتىماسى</string>
  <string name="ShareableGroupLinkDialogFragment__approve_new_members">يېڭى ئەزالارنى دەلىللەش</string>
  <string name="ShareableGroupLinkDialogFragment__require_an_admin_to_approve_new_members_joining_via_the_group_link">گۇرۇپپا ئۇلانمىسى ئارقىلىق قوشۇلماقچى بولغان يېڭى ئەزالارنى باشقۇرغۇچى دەلىللەيدۇ.</string>
  <string name="ShareableGroupLinkDialogFragment__are_you_sure_you_want_to_reset_the_group_link">گۇرۇپپا ئۇلانمىسىنى راستلا ئەسلىگە قايتۇرامسىز؟ ئەسلىگە قايتۇرۇلغاندىن كېيىن كىشىلەر ئىلگىرىكى ئۇلانما ئارقىلىق گۇرۇپپىغا قوشۇلالمايدۇ.</string>
  <!--GroupLinkShareQrDialogFragment-->
  <string name="GroupLinkShareQrDialogFragment__qr_code">QR كودى</string>
  <string name="GroupLinkShareQrDialogFragment__people_who_scan_this_code_will">بۇ كودنى تارىغان كىشى گۇرۇپپىڭىزغا كىرەلەيدۇ. ئەگەر باشقۇرغۇچى دەلىللەشنى قوزغاتقان بولسىڭىز ئۇنداقتا باشقۇرغۇچى قوشۇلسا ئاندىن گۇرۇپپىغا كىرەلەيدۇ.</string>
  <string name="GroupLinkShareQrDialogFragment__share_code">كود ھەمبەھىر</string>
  <!--GV2 Invite Revoke confirmation dialog-->
  <string name="InviteRevokeConfirmationDialog_revoke_own_single_invite">سىز %1$s غا ئەۋەتكەن تەكلىپنى بىكار قىلامسىز؟</string>
  <plurals name="InviteRevokeConfirmationDialog_revoke_others_invites">
    <item quantity="one">%1$s ئەۋەتكەن تەكلىپنى بىكار قىلامسىز؟</item>
    <item quantity="other">%1$s ئەۋەتكەن %2$d تەكلىپنى بىكار قىلامسىز؟</item>
  </plurals>
  <!--GroupJoinBottomSheetDialogFragment-->
  <string name="GroupJoinBottomSheetDialogFragment_you_are_already_a_member">بۇ گۇرۇپپىنىڭ ئەزاسى</string>
  <string name="GroupJoinBottomSheetDialogFragment_join">قوشۇل</string>
  <string name="GroupJoinBottomSheetDialogFragment_request_to_join">گۇرۇپپىغا قوشۇلۇش ئىلتىماسى</string>
  <string name="GroupJoinBottomSheetDialogFragment_unable_to_join_group_please_try_again_later">گۇرۇپپىغا قوشۇلالمايدۇ. سەل تۇرۇپ قايتا سىناڭ</string>
  <string name="GroupJoinBottomSheetDialogFragment_encountered_a_network_error">تور خاتالىقىغا يولۇقتى.</string>
  <string name="GroupJoinBottomSheetDialogFragment_this_group_link_is_not_active">بۇ گۇرۇپپىنىڭ ئۇلانمىسى ئاكتىپ ئەمەس</string>
  <!--Title shown when there was an known issue getting group information from a group link-->
  <!--Message shown when you try to get information for a group via link but an admin has removed you-->
  <!--Message shown when you try to get information for a group via link but the link is no longer valid-->
  <string name="GroupJoinBottomSheetDialogFragment_this_group_link_is_no_longer_valid">بۇ گۇرۇپپا ئۇلانمىسىنى ئىشلەتكىلى بولمايدۇ.</string>
  <!--Title shown when there was an unknown issue getting group information from a group link-->
  <!--Message shown when you try to get information for a group via link but an unknown issue occurred-->
  <string name="GroupJoinBottomSheetDialogFragment_joining_via_this_link_failed_try_joining_again_later">بۇ ئۇلانما ئارقىلىق قوشۇلالمىدى. سەل تۇرۇپ قايتا سىناڭ.</string>
  <string name="GroupJoinBottomSheetDialogFragment_direct_join">گۇرۇپپىغا قوشۇلۇپ ئىسىم ۋە سۈرىتىڭىزنى گۇرۇپپا ئەزالىرى بىلەن ھەمبەھىرلىنەمسىز؟</string>
  <string name="GroupJoinBottomSheetDialogFragment_admin_approval_needed">بۇ گۇرۇپپىنىڭ باشقۇرغۇچىسى دەلىللىگەندىن كېيىن ئاندىن گۇرۇپپىغا قوشۇلالايسىز، سىز گۇرۇپپىغا كىرىشنى ئىلتىماس قىلغاندا، ئىسىم ۋە سۈرىتىڭىز ئۇنىڭ ئەزالىرى بىلەن ھەمبەھىرلىنىدۇ.</string>
  <plurals name="GroupJoinBottomSheetDialogFragment_group_dot_d_members">
    <item quantity="one">توپ. %1$d ئەزا</item>
    <item quantity="other">گۇرۇپپا. %1$d ئەزا</item>
  </plurals>
  <!--GroupJoinUpdateRequiredBottomSheetDialogFragment-->
  <string name="GroupJoinUpdateRequiredBottomSheetDialogFragment_update_signal_to_use_group_links">گۇرۇپپا ئۇلانمىسىنى ئىشلىتىش ئۈچۈن Signal نى يېڭىلاڭ</string>
  <string name="GroupJoinUpdateRequiredBottomSheetDialogFragment_update_message">سىز ئىشلىتىۋاتقان Signal نەشرى گۇرۇپپا ئۇلانمىسىنى قوللىمايدۇ. گۇرۇپپا ئۇلانمىسى ئارقىلىق قوشۇلماقچى بولسىڭىز ئەڭ يېڭى نەشرىگە يېڭىلاڭ.</string>
  <string name="GroupJoinUpdateRequiredBottomSheetDialogFragment_update_signal">Signal نى يېڭىلاش</string>
  <string name="GroupJoinUpdateRequiredBottomSheetDialogFragment_update_linked_device_message">سىز ئىشلىتىۋاتقان بىر ياكى بىر قانچە ئۈسكۈنىدىكى Signal  نەشرى توپ ئۇلانمىسىنى قوللىمايدۇ. ئۇلانغان ئۈسكۈنىڭىزدىكى Signal  نەشرىنى يېڭىلاپ بۇ گۇرۇپپىغا قوشۇلۇڭ.</string>
  <string name="GroupJoinUpdateRequiredBottomSheetDialogFragment_group_link_is_not_valid">گۇرۇپپا ئۇلانمىسى ئىناۋەتسىز</string>
  <!--GroupInviteLinkEnableAndShareBottomSheetDialogFragment-->
  <string name="GroupInviteLinkEnableAndShareBottomSheetDialogFragment_invite_friends">دوستلىرىڭىزنى تەكلىپ قىلىڭ</string>
  <string name="GroupInviteLinkEnableAndShareBottomSheetDialogFragment_share_a_link_with_friends_to_let_them_quickly_join_this_group">ئۇلانمىنى ھەمبەھىرلەش ئارقىلىق دوستلارنىڭ بۇ گۇرۇپپىغا كىرىشىنى تېزلىتەلەيسىز.</string>
  <string name="GroupInviteLinkEnableAndShareBottomSheetDialogFragment_enable_and_share_link">قوزغىتىپ ئۇلانمىنى ھەمبەھىرلەيدۇ</string>
  <string name="GroupInviteLinkEnableAndShareBottomSheetDialogFragment_share_link">ئۇلانما ھەمبەھىر</string>
  <string name="GroupInviteLinkEnableAndShareBottomSheetDialogFragment_unable_to_enable_group_link_please_try_again_later">گۇرۇپپا ئۇلانمىسىنى قوزغىتالمىدى. سەل تۇرۇپ قايتا سىناڭ</string>
  <string name="GroupInviteLinkEnableAndShareBottomSheetDialogFragment_encountered_a_network_error">تور خاتالىقىغا يولۇقتى.</string>
  <string name="GroupInviteLinkEnableAndShareBottomSheetDialogFragment_you_dont_have_the_right_to_enable_group_link">سىزنىڭ گۇرۇپپا ئۇلانمىسىنى قوزغىتىش ھوقۇقىڭىز يوق. باشقۇرغۇچى بىلەن ئالاقىلىشىڭ.</string>
  <string name="GroupInviteLinkEnableAndShareBottomSheetDialogFragment_you_are_not_currently_a_member_of_the_group">سىز ھازىر بۇ گۇرۇپپىنىڭ ئەزاسى ئەمەس.</string>
  <!--GV2 Request confirmation dialog-->
  <string name="RequestConfirmationDialog_add_s_to_the_group">«%1$s» نى گۇرۇپپىغا قوشامدۇ؟</string>
  <string name="RequestConfirmationDialog_deny_request_from_s">«%1$s» ئىلتىماسى رەت قىلىنامدۇ؟</string>
  <!--Confirm dialog message shown when deny a group link join request and group link is enabled.-->
  <string name="RequestConfirmationDialog_add">قوشۇش</string>
  <string name="RequestConfirmationDialog_deny">رەت قىلىش</string>
  <!--ImageEditorHud-->
  <string name="ImageEditorHud_blur_faces">چىراي تۇتۇق</string>
  <string name="ImageEditorHud_new_blur_faces_or_draw_anywhere_to_blur">يېڭى: چىراي ياكى خالىغان جاي سىزىلسا تۇتۇقلىشىدۇ</string>
  <string name="ImageEditorHud_draw_anywhere_to_blur">خالىغان جاي سىزىلسا تۇتۇقلىشىدۇ</string>
  <string name="ImageEditorHud_draw_to_blur_additional_faces_or_areas">چىراي ياكى دائىرە سىزىلسا تۇتۇقلىشىدۇ</string>
  <!--InputPanel-->
  <string name="InputPanel_tap_and_hold_to_record_a_voice_message_release_to_send">چېكىپ تۇرۇلسا ئۈن ئۇچۇرى خاتىرىلەيدۇ، ئاجرىتىلسا يوللايدۇ</string>
  <!--InviteActivity-->
  <string name="InviteActivity_share">ھەمبەھىرلە</string>
  <string name="InviteActivity_share_with_contacts">ئالاقەداشلار بىلەن ھەمبەھىر</string>
  <string name="InviteActivity_share_via">… بىلەن ھەمبەھىر</string>
  <string name="InviteActivity_cancel">بىكار قىل</string>
  <string name="InviteActivity_sending">ئەۋەتىلىۋاتىدۇ…</string>
  <string name="InviteActivity_invitations_sent">تەكلىپ يوللاندى!</string>
  <string name="InviteActivity_invite_to_signal">Molly ئىشلىتىش تەكلىپى</string>
  <string name="InviteActivity_send_sms">‏SMS ئەۋەت %d</string>
  <plurals name="InviteActivity_send_sms_invites">
    <item quantity="one">%d كۆپ ۋاسىتە ئۇچۇر تەكلىپىنى يوللامدۇ؟</item>
    <item quantity="other">%d كۆپ ۋاسىتە ئۇچۇر تەكلىپىنى يوللامدۇ؟</item>
  </plurals>
  <string name="InviteActivity_lets_switch_to_signal">Molly دا پاراڭلىشايلى:%1$s</string>
  <string name="InviteActivity_no_app_to_share_to">قارىغاندا ھەمبەھىرلەيدىغان ئەپ يوقتەك تۇرىدۇ.</string>
  <!--LearnMoreTextView-->
  <string name="LearnMoreTextView_learn_more">كۆپرەك ئۆگىنىش</string>
  <!--LongMessageActivity-->
  <string name="LongMessageActivity_unable_to_find_message">ئۇچۇر تېپىلمىدى</string>
  <string name="LongMessageActivity_message_from_s">%1$s نىڭ ئۇچۇرى</string>
  <string name="LongMessageActivity_your_message">ئۇچۇرىڭىز</string>
  <!--MessageRetrievalService-->
  <string name="MessageRetrievalService_signal">Molly </string>
  <string name="MessageRetrievalService_background_connection_enabled">ئارقا سۇپا باغلىنىشى قوزغىتىلدى</string>
  <!--MmsDownloader-->
  <string name="MmsDownloader_error_reading_mms_settings">كۆچمە خەۋەرلىشىش سودىگىرىنىڭ كۆپ ۋاسىتە ئۇچۇر تەڭشىكىنى ئوقۇشتا خاتالىق كۆرۈلدى</string>
  <!--MediaOverviewActivity-->
  <string name="MediaOverviewActivity_Media">ۋاسىتە</string>
  <string name="MediaOverviewActivity_Files">ھۆججەتلەر</string>
  <string name="MediaOverviewActivity_Audio">ئۈن</string>
  <string name="MediaOverviewActivity_All">ھەممىسى</string>
  <plurals name="MediaOverviewActivity_Media_delete_confirm_title">
    <item quantity="one">تاللانغان تۈرنى ئۆچۈرەمدۇ؟</item>
    <item quantity="other">تاللانغان تۈرنى ئۆچۈرەمدۇ؟</item>
  </plurals>
  <plurals name="MediaOverviewActivity_Media_delete_confirm_message">
    <item quantity="one">تاللانغان  ھۆججەت مەڭگۈلۈك ئۆچۈرۈلىدۇ. ئۇنىڭغا مۇناسىۋەتلىك ھەر قانداق ئۇچۇرمۇ ئۆچۈرۈلىدۇ.</item>
    <item quantity="other">تاللانغان %1$d ھۆججەت مەڭگۈلۈك ئۆچۈرۈلىدۇ. ئۇنىڭغا مۇناسىۋەتلىك ھەر قانداق ئۇچۇرمۇ ئۆچۈرۈلىدۇ.</item>
  </plurals>
  <string name="MediaOverviewActivity_Media_delete_progress_title">ئۆچۈرۈلۈۋاتىدۇ</string>
  <string name="MediaOverviewActivity_Media_delete_progress_message">ئۇچۇرلار ئۆچۈرۈلۈۋاتىدۇ…</string>
  <string name="MediaOverviewActivity_Select_all">ھەممىنى تاللا</string>
  <string name="MediaOverviewActivity_collecting_attachments">قوشۇمچىنى توپلاۋاتىدۇ…</string>
  <string name="MediaOverviewActivity_Sort_by">تەرتىپى</string>
  <string name="MediaOverviewActivity_Newest">يېڭى</string>
  <string name="MediaOverviewActivity_Oldest">كونا</string>
  <string name="MediaOverviewActivity_Storage_used">ئىشلەتكەن ساقلىغۇچ</string>
  <string name="MediaOverviewActivity_All_storage_use">ئىشلەتكەن ئومۇمىي ساقلىغۇچ</string>
  <string name="MediaOverviewActivity_Grid_view_description">سېتكا كۆرۈنۈش</string>
  <string name="MediaOverviewActivity_List_view_description">تىزىم كۆرۈنۈش</string>
  <string name="MediaOverviewActivity_Selected_description">تاللانغان</string>
  <string name="MediaOverviewActivity_select_all">ھەممىنى تاللا</string>
  <string name="MediaOverviewActivity_file">ھۆججەت</string>
  <string name="MediaOverviewActivity_audio">ئۈن</string>
  <string name="MediaOverviewActivity_video">سىن</string>
  <string name="MediaOverviewActivity_image">رەسىم</string>
  <string name="MediaOverviewActivity_voice_message">ئۈن ئۇچۇر</string>
  <string name="MediaOverviewActivity_sent_by_s">يوللىغۇچى %1$s</string>
  <string name="MediaOverviewActivity_sent_by_you">سىز يوللىغىنى</string>
  <string name="MediaOverviewActivity_sent_by_s_to_s">%1$s دىن %2$s غا يوللانغان</string>
  <string name="MediaOverviewActivity_sent_by_you_to_s">سىز %1$s غا يوللىغان</string>
  <!--Megaphones-->
  <string name="Megaphones_remind_me_later">كېيىنچە ئەسكەرت</string>
  <string name="Megaphones_verify_your_signal_pin">Signal PIN نى دەلىللەڭ</string>
  <string name="Megaphones_well_occasionally_ask_you_to_verify_your_pin">ئەستە تۇتۇشىڭىز ئۈچۈن بەزىدە PIN دەلىللىشىڭىزنى سورايمىز.</string>
  <string name="Megaphones_verify_pin">PIN دەلىللەش</string>
  <string name="Megaphones_get_started">ئىشلىتىشكە باشلاش</string>
  <string name="Megaphones_new_group">يېڭى گۇرۇپپا</string>
  <string name="Megaphones_invite_friends">دوستلىرىڭىزنى تەكلىپ قىلىڭ</string>
  <string name="Megaphones_use_sms">قىسقا ئۇچۇر ئىشلىتىش</string>
  <string name="Megaphones_appearance">كۆرۈنۈش</string>
  <string name="Megaphones_add_photo">رەسىم قوش</string>
  <!--NotificationBarManager-->
  <string name="NotificationBarManager_signal_call_in_progress">Signal چاقىرىشى داۋاملىشىۋاتىدۇ</string>
  <string name="NotificationBarManager__establishing_signal_call">Signal چاقىرىشى قۇرۇلۇۋاتىدۇ</string>
  <string name="NotificationBarManager__incoming_signal_call">Signal چاقىرىلىشى</string>
  <string name="NotificationBarManager__incoming_signal_group_call">كەلگەن Signal گۇرۇپ چاقىرىقى</string>
  <string name="NotificationBarManager__stopping_signal_call_service">Signal چاقىرىش مۇلازىمىتىنى توختىتىۋاتىدۇ</string>
  <string name="NotificationBarManager__decline_call">چاقىرىقنى رەت قىل</string>
  <string name="NotificationBarManager__answer_call">سۆزلەشكەن چاقىرىش</string>
  <string name="NotificationBarManager__end_call">ئاخىرلاشقان چاقىرىش</string>
  <string name="NotificationBarManager__cancel_call">چاقىرىشتىن ۋاز كەچ</string>
  <string name="NotificationBarManager__join_call">چاقىرىققا قېتىل</string>
  <!--NotificationsMegaphone-->
  <string name="NotificationsMegaphone_turn_on_notifications">ئۇقتۇرۇشنى قوزغىتامدۇ؟</string>
  <string name="NotificationsMegaphone_never_miss_a_message">ئالاقەداش ۋە گۇرۇپپىنىڭ ئۇچۇرلىرىنى ھەرگىز ئۆتكۈزۈۋەتمەيدۇ.</string>
  <string name="NotificationsMegaphone_turn_on">ئاچ</string>
  <string name="NotificationsMegaphone_not_now">ھازىر ئەمەس</string>
  <!--NotificationMmsMessageRecord-->
  <string name="NotificationMmsMessageRecord_multimedia_message">كۆپ ۋاسىتە ئۇچۇر</string>
  <string name="NotificationMmsMessageRecord_downloading_mms_message">كۆپ ۋاسىتە ئۇچۇرنى چۈشۈرۈۋاتىدۇ</string>
  <string name="NotificationMmsMessageRecord_error_downloading_mms_message">كۆپ ۋاسىتە ئۇچۇرنى چۈشۈرۈش خاتالىقى، چېكىپ قايتا سىناڭ</string>
  <!--MediaPickerActivity-->
  <string name="MediaPickerActivity_send_to">يوللانغۇچى %s</string>
  <string name="MediaPickerActivity__menu_open_camera">كامېرانى ئاچ</string>
  <!--MediaSendActivity-->
  <string name="MediaSendActivity_add_a_caption">بايان قوش…</string>
  <string name="MediaSendActivity_an_item_was_removed_because_it_exceeded_the_size_limit">تۈر چەكتىن ئېشىپ كەتكەچكە چىقىرىۋېتىلدى</string>
  <string name="MediaSendActivity_an_item_was_removed_because_it_had_an_unknown_type">بىر تۈر چىقىرىۋېتىلدى چۈنكى ئۇنىڭ تىپى يوچۇن</string>
  <string name="MediaSendActivity_an_item_was_removed_because_it_exceeded_the_size_limit_or_had_an_unknown_type">بىر تۈر چىقىرىۋېتىلدى چۈنكى ئۇ چوڭلۇق چېكىدىن ئېشىپ كەتكەن ياكى تىپى يوچۇن</string>
  <string name="MediaSendActivity_camera_unavailable">كامېرانى ئىشلەتكىلى بولمايدۇ</string>
  <string name="MediaSendActivity_message_to_s">%s  غا ئۇچۇر يېزىش</string>
  <string name="MediaSendActivity_message">ئۇچۇر</string>
  <string name="MediaSendActivity_select_recipients">تاپشۇرۇۋالغۇچىلارنى تاللاڭ</string>
  <string name="MediaSendActivity_signal_needs_access_to_your_contacts">Molly ئۇلارنى كۆرسىتىش ئۈچۈن ئالاقەداشلىرىڭىزنى زىيارەت قىلىشى كېرەك.</string>
  <string name="MediaSendActivity_signal_needs_contacts_permission_in_order_to_show_your_contacts_but_it_has_been_permanently_denied">Molly ئالاقەداشلىرىڭىزنى كۆرسىتىش ئۈچۈن ئالاقەداش ھوقۇقى تەلەپ قىلىدۇ، ئەمما ئۇ مەڭگۈلۈك رەت قىلىندى. ئەپ تەڭشىكى تىزىملىكىگە بېرىڭ، «ھوقۇقلار» نى تاللاڭ ۋە «ئالاقەداشلار» نى قوزغىتىڭ.</string>
  <plurals name="MediaSendActivity_cant_share_more_than_n_items">
    <item quantity="one">سىز %d دىن كۆپ تۈرنى ھەمبەھىرلىيەلمەيسىز.</item>
    <item quantity="other">سىز %d دىن كۆپ تۈرنى ھەمبەھىرلىيەلمەيسىز.</item>
  </plurals>
  <string name="MediaSendActivity_select_recipients_description">تاپشۇرۇۋالغۇچىلارنى تاللاڭ</string>
  <string name="MediaSendActivity_tap_here_to_make_this_message_disappear_after_it_is_viewed">بۇ جاي چېكىلسە ئوقۇلغاندىن كېيىن غايىب بولىدىغان ئۇچۇر قۇرۇلىدۇ.</string>
  <!--MediaRepository-->
  <string name="MediaRepository_all_media">بارلىق ۋاسىتە</string>
  <string name="MediaRepository__camera">كامېرا</string>
  <!--MessageDecryptionUtil-->
  <string name="MessageDecryptionUtil_failed_to_decrypt_message">ئۇچۇرنى يېشەلمىدى</string>
  <string name="MessageDecryptionUtil_tap_to_send_a_debug_log">چېكىپ سازلاش خاتىرىسىنى يوللاڭ</string>
  <!--MessageRecord-->
  <string name="MessageRecord_unknown">نامەلۇم</string>
  <string name="MessageRecord_message_encrypted_with_a_legacy_protocol_version_that_is_no_longer_supported">ئەمدى تېخنىكىلىق ئاسرالمايدىغان Signal نىڭ كونا نەشرىنى ئىشلىتىپ شىفىرلانغان ئۇچۇرنى تاپشۇرۇۋالدىڭىز. ئەۋەتكۈچىدىن ئەڭ يېڭى نەشرىگە يېڭىلاپ ئۇچۇرنى قايتا ئەۋەتىشنى تەلەپ قىلىڭ.</string>
  <string name="MessageRecord_left_group">سىز گۇرۇپپىدىن ئايرىلدىڭىز.</string>
  <string name="MessageRecord_you_updated_group">گۇرۇپپىنى يېڭىلىدىڭىز.</string>
  <string name="MessageRecord_the_group_was_updated">بۇ گۇرۇپپا يېڭىلاندى.</string>
  <string name="MessageRecord_you_called_date">چاقىرغىنىڭىز. %1$s</string>
  <string name="MessageRecord_missed_audio_call_date">سۆزلەشمىگەن ئۈن چاقىرىش. %1$s</string>
  <string name="MessageRecord_missed_video_call_date">سۆزلەشمىگەن سىن چاقىرىش. %1$s</string>
  <string name="MessageRecord_s_updated_group">%s گۇرۇپپىنى يېڭىلىدى.</string>
  <string name="MessageRecord_s_called_you_date">‏%1$s سىزنى چاقىرغان. %2$s</string>
  <string name="MessageRecord_s_joined_signal">Signal غا%s قوشۇلدى!</string>
  <string name="MessageRecord_you_disabled_disappearing_messages">سىز غايىب ئۇچۇرنى چەكلىدىڭىز.</string>
  <string name="MessageRecord_s_disabled_disappearing_messages">%1$s غايىب ئۇچۇرنى چەكلىدى.</string>
  <string name="MessageRecord_you_set_disappearing_message_time_to_s">ئوقۇلسا غايىب بولىدىغان ئۇچۇرنىڭ ۋاقتىنى %1$s قا تەڭشىدىڭىز.</string>
  <string name="MessageRecord_s_set_disappearing_message_time_to_s">%1$s غايىب ئۇچۇر ۋاقتىنى %2$s قا تەڭشىدى.</string>
  <string name="MessageRecord_disappearing_message_time_set_to_s">غايىب ئۇچۇر ۋاقتى %1$s قا تەڭشەلدى.</string>
  <string name="MessageRecord_this_group_was_updated_to_a_new_group">بۇ گۇرۇپپا «يېڭى گۇرۇپپا»غا يېڭىلاندى.</string>
  <string name="MessageRecord_you_couldnt_be_added_to_the_new_group_and_have_been_invited_to_join">تەكلىپ قىلىنمىغۇچە يېڭى گۇرۇپپىغا قوشۇلالمايسىز.</string>
  <string name="MessageRecord_chat_session_refreshed">سۆھبەت يېڭىلاندى</string>
  <plurals name="MessageRecord_members_couldnt_be_added_to_the_new_group_and_have_been_invited">
    <item quantity="one">تەكلىپ قىلىنمىغۇچە بىر ئەزا يېڭى توپقا قوشۇلالمايدۇ.</item>
    <item quantity="other">تەكلىپ قىلىنمىغۇچە %1$s ئەزا يېڭى گۇرۇپپىغا قوشۇلالمايدۇ.</item>
  </plurals>
  <plurals name="MessageRecord_members_couldnt_be_added_to_the_new_group_and_have_been_removed">
    <item quantity="one">بىر ئەزانى يېڭى توپقا قوشقىلى بولمايدۇ، چىقىرىۋېتىلدى.</item>
    <item quantity="other">%1$s ئەزانى يېڭى گۇرۇپپىغا قوشقىلى بولمايدۇ، چىقىرىۋېتىلدى.</item>
  </plurals>
  <!--Profile change updates-->
  <string name="MessageRecord_changed_their_profile_name_to">%1$s تەخەللۇسىنى %2$s غا ئۆزگەرتتى.</string>
  <string name="MessageRecord_changed_their_profile_name_from_to">%1$s نىڭ تەخەللۇسى %2$s دىن %3$s غا ئۆزگەرتىلدى.</string>
  <string name="MessageRecord_changed_their_profile">%1$s سەپلىمە ھۆججىتىنى ئۆزگەرتتى.</string>
  <!--GV2 specific-->
  <string name="MessageRecord_you_created_the_group">بۇ گۇرۇپپىنى سىز قۇرغان.</string>
  <string name="MessageRecord_group_updated">گۇرۇپپا يېڭىلاندى.</string>
  <string name="MessageRecord_invite_friends_to_this_group">گۇرۇپپا ئۇلانمىسىنى ئىشلىتىپ دوستلىرىڭىزنى تەكلىپ قىلىڭ</string>
  <!--GV2 member additions-->
  <string name="MessageRecord_you_added_s">سىز  %1$sنى قوشتىڭىز.</string>
  <string name="MessageRecord_s_added_s">%2$s نى %1$s قوشتى.</string>
  <string name="MessageRecord_s_added_you">سىزنى %1$s گۇرۇپپىغا قوشتى.</string>
  <string name="MessageRecord_you_joined_the_group">گۇرۇپپىغا قوشۇلدىڭىز.</string>
  <string name="MessageRecord_s_joined_the_group">گۇرۇپپىغا %1$s قوشۇلدى.</string>
  <!--GV2 member removals-->
  <string name="MessageRecord_you_removed_s">%1$s نى چىقىرىۋەتتىڭىز</string>
  <string name="MessageRecord_s_removed_s">%1$s %2$s نى چىقىرىۋەتتى</string>
  <string name="MessageRecord_s_removed_you_from_the_group">%1$s سىزنى گۇرۇپپىدىن چىقىرىۋەتتى</string>
  <string name="MessageRecord_you_left_the_group">گۇرۇپپىدىن چىقىپ كەتتىڭىز.</string>
  <string name="MessageRecord_s_left_the_group">%1$s گۇرۇپپىدىن ئايرىلدى</string>
  <string name="MessageRecord_you_are_no_longer_in_the_group">سىز ئەمدى گۇرۇپپىدا ئەمەس.</string>
  <string name="MessageRecord_s_is_no_longer_in_the_group">%1$s ئەمدى گۇرۇپپىدا ئەمەس.</string>
  <!--GV2 role change-->
  <string name="MessageRecord_you_made_s_an_admin">سىز %1$s نى باشقۇرغۇچى قىلىپ تەڭشىدىڭىز.</string>
  <string name="MessageRecord_s_made_s_an_admin">%2$s نى %1$s باشقۇرغۇچى قىلىپ تەڭشىدى.</string>
  <string name="MessageRecord_s_made_you_an_admin">سىزنى %1$s باشقۇرغۇچى قىلىپ تەڭشىدى.</string>
  <string name="MessageRecord_you_revoked_admin_privileges_from_s">سىز %1$s نىڭ باشقۇرغۇچىلىق ھوقۇقىنى بىكار قىلدىڭىز.</string>
  <string name="MessageRecord_s_revoked_your_admin_privileges">‏%1$s  باشقۇرغۇچىلىق ھوقۇقىڭىزنى  بىكار قىلدى.</string>
  <string name="MessageRecord_s_revoked_admin_privileges_from_s">%2$s نىڭ باشقۇرغۇچىلىق ھوقۇقىنى %1$s بىكار قىلدى.</string>
  <string name="MessageRecord_s_is_now_an_admin">ھازىر %1$s باشقۇرغۇچى.</string>
  <string name="MessageRecord_you_are_now_an_admin">ئەمدى سىز باشقۇرغۇچى.</string>
  <string name="MessageRecord_s_is_no_longer_an_admin">%1$s باشقۇرغۇچى ئەمەس.</string>
  <string name="MessageRecord_you_are_no_longer_an_admin">سىز باشقۇرغۇچى ئەمەس.</string>
  <!--GV2 invitations-->
  <string name="MessageRecord_you_invited_s_to_the_group">گۇرۇپپىغا%1$s نى تەكلىپ قىلدىڭىز.</string>
  <string name="MessageRecord_s_invited_you_to_the_group">سىزنى گۇرۇپپىغا %1$s تەكلىپ قىلدى.</string>
  <plurals name="MessageRecord_s_invited_members">
    <item quantity="one">بۇ گۇرۇپپىغا بىر كىشىنى %1$s تەكلىپ قىلدى.</item>
    <item quantity="other">بۇ گۇرۇپپىغا %2$d كىشىنى %1$sتەكلىپ قىلدى.</item>
  </plurals>
  <string name="MessageRecord_you_were_invited_to_the_group">گۇرۇپپىغا تەكلىپ قىلىندىڭىز.</string>
  <plurals name="MessageRecord_d_people_were_invited_to_the_group">
    <item quantity="one">بۇ گۇرۇپپىغا 1 كىشى تەكلىپ قىلىندى.</item>
    <item quantity="other">بۇ گۇرۇپپىغا %1$d كىشى تەكلىپ قىلىندى.</item>
  </plurals>
  <!--GV2 invitation revokes-->
  <plurals name="MessageRecord_you_revoked_invites">
    <item quantity="one">گۇرۇپپىغا كىرىش تەكلىپىدىن بىرنى بىكار قىلدىڭىز.</item>
    <item quantity="other">گۇرۇپپىغا كىرىش تەكلىپىدىن %1$d بىكار قىلدىڭىز.</item>
  </plurals>
  <plurals name="MessageRecord_s_revoked_invites">
    <item quantity="one">گۇرۇپپىغا كىرىش تەكلىپىدىن بىرنى %1$s بىكار قىلدى.</item>
    <item quantity="other">گۇرۇپپىغا كىرىش تەكلىپىدىن %2$d نى %1$s بىكار قىلدى.</item>
  </plurals>
  <string name="MessageRecord_someone_declined_an_invitation_to_the_group">بىرەيلەن گۇرۇپپىغا كىرىش تەكلىپىنى قوبۇل قىلمىدى.</string>
  <string name="MessageRecord_you_declined_the_invitation_to_the_group">گۇرۇپپىغا كىرىش تەكلىپىنى قوبۇل قىلمىدىڭىز.</string>
  <string name="MessageRecord_s_revoked_your_invitation_to_the_group">سىزنىڭ گۇرۇپپىغا كىرىش تەكلىپىڭىزنى %1$s بىكار قىلدى.</string>
  <string name="MessageRecord_an_admin_revoked_your_invitation_to_the_group">بىر باشقۇرغۇچى گۇرۇپپىغا كىرىش تەكلىپىڭىزنى بىكار قىلدى.</string>
  <plurals name="MessageRecord_d_invitations_were_revoked">
    <item quantity="one">توپقا كىرىش تەكلىپىدىن بىرى بىكار قىلىندى.</item>
    <item quantity="other">گۇرۇپپىغا كىرىش تەكلىپىدىن %1$d بىكار قىلىندى.</item>
  </plurals>
  <!--GV2 invitation acceptance-->
  <string name="MessageRecord_you_accepted_invite">گۇرۇپپىغا كىرىش تەكلىپىگە قوشۇلدىڭىز.</string>
  <string name="MessageRecord_s_accepted_invite">گۇرۇپپىغا كىرىش تەكلىپىنى %1$s قوبۇل قىلدى.</string>
  <string name="MessageRecord_you_added_invited_member_s">تەكلىپ قىلىنغان ئەزا %1$s قوشتىڭىز.</string>
  <string name="MessageRecord_s_added_invited_member_s">تەكلىپ قىلىنغان ئەزا %2$s نى %1$s قوشتى.</string>
  <!--GV2 title change-->
  <string name="MessageRecord_you_changed_the_group_name_to_s">گۇرۇپپا ئاتىنى «%1$s» غا ئۆزگەرتتىڭىز.</string>
  <string name="MessageRecord_s_changed_the_group_name_to_s">%1$s  گۇرۇپپىغا ئاتىنى «%2$s» غا ئۆزگەرتتى.</string>
  <string name="MessageRecord_the_group_name_has_changed_to_s">گۇرۇپپا ئاتى «%1$s» غا ئۆزگەرتىلدى.</string>
  <!--GV2 description change-->
  <string name="MessageRecord_you_changed_the_group_description">گۇرۇپپا تونۇشتۇرۇشىنى ئۆزگەرتتىڭىز.</string>
  <string name="MessageRecord_s_changed_the_group_description">گۇرۇپپا تونۇشتۇرۇشىنى %1$s ئۆزگەرتتى.</string>
  <string name="MessageRecord_the_group_description_has_changed">گۇرۇپپا تونۇشتۇرۇشى ئۆزگەرتىلدى.</string>
  <!--GV2 avatar change-->
  <string name="MessageRecord_you_changed_the_group_avatar">گۇرۇپپا باش سۈرىتىنى ئۆزگەرتتىڭىز.</string>
  <string name="MessageRecord_s_changed_the_group_avatar">%1$s گۇرۇپپا باش سۈرىتىنى ئۆزگەرتتى.</string>
  <string name="MessageRecord_the_group_group_avatar_has_been_changed">گۇرۇپپا باش سۈرىتى ئۆزگەردى.</string>
  <!--GV2 attribute access level change-->
  <string name="MessageRecord_you_changed_who_can_edit_group_info_to_s">گۇرۇپپا ئۇچۇرىنى كىم تەھرىرلەشنى «%1$s» غا ئۆزگەرتتىڭىز.</string>
  <string name="MessageRecord_s_changed_who_can_edit_group_info_to_s">%1$s گۇرۇپپا ئۇچۇرىنى كىم تەھرىرلەشنى «%2$s» غا ئۆزگەرتتى.</string>
  <string name="MessageRecord_who_can_edit_group_info_has_been_changed_to_s">گۇرۇپپا ئۇچۇرىنى كىم تەھرىرلەش «%1$s» غا ئۆزگەرتىلدى.</string>
  <!--GV2 membership access level change-->
  <string name="MessageRecord_you_changed_who_can_edit_group_membership_to_s">گۇرۇپپا ئەزالىقىنى كىم تەھرىرلەشنى «%1$s» غا ئۆزگەرتتىڭىز.</string>
  <string name="MessageRecord_s_changed_who_can_edit_group_membership_to_s">%1$s گۇرۇپپا ئەزالىقىنى كىم تەھرىرلەشنى «%2$s» غا ئۆزگەرتتى.</string>
  <string name="MessageRecord_who_can_edit_group_membership_has_been_changed_to_s">گۇرۇپپا ئەزالىقىنى كىم تەھرىرلەش «%1$s» غا ئۆزگەرتىلدى.</string>
  <!--GV2 announcement group change-->
  <string name="MessageRecord_you_allow_all_members_to_send">گۇرۇپپا تەڭشىكىنى ھەممە ئەزالار ئۇچۇر يوللىيالايدىغان قىلىپ ئۆزگەرتتىڭىز.</string>
  <string name="MessageRecord_you_allow_only_admins_to_send">گۇرۇپپا تەڭشىكىنى پەقەت باشقۇرغۇچىلارلا ئۇچۇر يوللىيالايدىغان قىلىپ ئۆزگەرتتىڭىز.</string>
  <string name="MessageRecord_s_allow_all_members_to_send">‏%1$s گۇرۇپپا تەڭشىكىنى ھەممە ئەزالار ئۇچۇر يوللىيالايدىغان قىلىپ ئۆزگەرتتى.</string>
  <string name="MessageRecord_s_allow_only_admins_to_send">‏%1$s گۇرۇپپا تەڭشىكىنى پەقەت باشقۇرغۇچىلارلا ئۇچۇر يوللىيالايدىغان قىلىپ ئۆزگەرتتى.</string>
  <string name="MessageRecord_allow_all_members_to_send">گۇرۇپپا تەڭشىكى ھەممە ئەزالار ئۇچۇر يوللىيالايدىغان قىلىپ ئۆزگەرتىلدى.</string>
  <string name="MessageRecord_allow_only_admins_to_send">گۇرۇپپا تەڭشىكى پەقەت باشقۇرغۇچىلارلا ئۇچۇر يوللىيالايدىغان قىلىپ ئۆزگەرتىلدى.</string>
  <!--GV2 group link invite access level change-->
  <string name="MessageRecord_you_turned_on_the_group_link_with_admin_approval_off">گۇرۇپپا ئۇلانمىسىنى باشقۇرغۇچى دەلىللىمەسلىكنى قوزغاتتىڭىز.</string>
  <string name="MessageRecord_you_turned_on_the_group_link_with_admin_approval_on">گۇرۇپپا ئۇلانمىسىنى باشقۇرغۇچى دەلىللەشنى قوزغاتتىڭىز.</string>
  <string name="MessageRecord_you_turned_off_the_group_link">گۇرۇپپا ئۇلانمىسىنى چەكلىدىڭىز.</string>
  <string name="MessageRecord_s_turned_on_the_group_link_with_admin_approval_off">گۇرۇپپا ئۇلانمىسىنى باشقۇرغۇچى دەلىللىمەسلىكنى %1$s قوزغاتتى.</string>
  <string name="MessageRecord_s_turned_on_the_group_link_with_admin_approval_on">گۇرۇپپا ئۇلانمىسىنى باشقۇرغۇچى دەلىللەشنى %1$s قوزغاتتى.</string>
  <string name="MessageRecord_s_turned_off_the_group_link">گۇرۇپپا ئۇلانمىسىنى %1$s چەكلىدى.</string>
  <string name="MessageRecord_the_group_link_has_been_turned_on_with_admin_approval_off">گۇرۇپپا ئۇلانمىسىنى باشقۇرغۇچى دەلىللىمەسلىك قوزغىتىلدى.</string>
  <string name="MessageRecord_the_group_link_has_been_turned_on_with_admin_approval_on">گۇرۇپپا ئۇلانمىسىنى باشقۇرغۇچى دەلىللەش قوزغىتىلدى.</string>
  <string name="MessageRecord_the_group_link_has_been_turned_off">گۇرۇپپا ئۇلانمىسى چەكلەندى.</string>
  <string name="MessageRecord_you_turned_off_admin_approval_for_the_group_link">گۇرۇپپا ئۇلانمىسىنى باشقۇرغۇچى دەلىللەشنى چەكلىدىڭىز.</string>
  <string name="MessageRecord_s_turned_off_admin_approval_for_the_group_link">گۇرۇپپا ئۇلانمىسىنى باشقۇرغۇچى دەلىللەشنى %1$s چەكلىدى.</string>
  <string name="MessageRecord_the_admin_approval_for_the_group_link_has_been_turned_off">گۇرۇپپا ئۇلانمىسىنى باشقۇرغۇچى دەلىللەش چەكلەندى.</string>
  <string name="MessageRecord_you_turned_on_admin_approval_for_the_group_link">گۇرۇپپا ئۇلانمىسىنى باشقۇرغۇچى دەلىللەشنى قوزغاتتىڭىز.</string>
  <string name="MessageRecord_s_turned_on_admin_approval_for_the_group_link">گۇرۇپپا ئۇلانمىسىنى باشقۇرغۇچى دەلىللەشنى %1$s قوزغاتتى.</string>
  <string name="MessageRecord_the_admin_approval_for_the_group_link_has_been_turned_on">گۇرۇپپا ئۇلانمىسىنى باشقۇرغۇچى دەلىللەش قوزغىتىلدى.</string>
  <!--GV2 group link reset-->
  <string name="MessageRecord_you_reset_the_group_link">گۇرۇپپا ئۇلانمىسىنى ئەسلىگە قايتۇردىڭىز.</string>
  <string name="MessageRecord_s_reset_the_group_link">گۇرۇپپا ئۇلانمىسىنى %1$s ئەسلىگە قايتۇردى.</string>
  <string name="MessageRecord_the_group_link_has_been_reset">گۇرۇپپا ئۇلانمىسى ئەسلىگە قايتۇرۇلدى.</string>
  <!--GV2 group link joins-->
  <string name="MessageRecord_you_joined_the_group_via_the_group_link">گۇرۇپپا ئۇلانمىسى ئارقىلىق گۇرۇپپىغا قوشۇلدىڭىز.</string>
  <string name="MessageRecord_s_joined_the_group_via_the_group_link">%1$s گۇرۇپپا ئۇلانمىسى ئارقىلىق گۇرۇپپىغا قوشۇلدى.</string>
  <!--GV2 group link requests-->
  <string name="MessageRecord_you_sent_a_request_to_join_the_group">گۇرۇپپىغا قوشۇلۇش ئىلتىماسى يوللىدىڭىز.</string>
  <string name="MessageRecord_s_requested_to_join_via_the_group_link">%1$s گۇرۇپپا ئۇلانمىسى ئارقىلىق گۇرۇپپىغا قوشۇلۇشنى ئىلتىماس قىلدى.</string>
  <!--Update message shown when someone requests to join via group link and cancels the request back to back-->
  <!--GV2 group link approvals-->
  <string name="MessageRecord_s_approved_your_request_to_join_the_group">گۇرۇپپىغا قوشۇلۇش ئىلتىماسىڭىزنى %1$s نى تەستىقلىدى.</string>
  <string name="MessageRecord_s_approved_a_request_to_join_the_group_from_s">%2$s نىڭ گۇرۇپپىغا قوشۇلۇش ئىلتىماسىنى %1$s تەستىقلىدى.</string>
  <string name="MessageRecord_you_approved_a_request_to_join_the_group_from_s">%1$s نىڭ گۇرۇپپىغا قوشۇلۇش ئىلتىماسىنى تەستىقلىدىڭىز.</string>
  <string name="MessageRecord_your_request_to_join_the_group_has_been_approved">گۇرۇپپىغا قوشۇلۇش ئىلتىماسىڭىز تەستىقلاندى.</string>
  <string name="MessageRecord_a_request_to_join_the_group_from_s_has_been_approved">%1$s نىڭ گۇرۇپپىغا قوشۇلۇش ئىلتىماسى تەستىقلاندى.</string>
  <!--GV2 group link deny-->
  <string name="MessageRecord_your_request_to_join_the_group_has_been_denied_by_an_admin">گۇرۇپپىغا قوشۇلۇش ئىلتىماسىڭىزنى بىر باشقۇرغۇچى رەت قىلدى.</string>
  <string name="MessageRecord_s_denied_a_request_to_join_the_group_from_s">%2$s نىڭ گۇرۇپپىغا قوشۇلۇش ئىلتىماسىنى %1$s رەت قىلدى.</string>
  <string name="MessageRecord_a_request_to_join_the_group_from_s_has_been_denied">%1$s نىڭ گۇرۇپپىغا قوشۇلۇش ئىلتىماسى رەت قىلىندى.</string>
  <string name="MessageRecord_you_canceled_your_request_to_join_the_group">گۇرۇپپىغا قوشۇلۇش ئىلتىماسىڭىزدىن ۋاز كەچتىڭىز.</string>
  <string name="MessageRecord_s_canceled_their_request_to_join_the_group">%1$s گۇرۇپپىغا قوشۇلۇش ئىلتىماسىدىن ۋاز كەچتى.</string>
  <!--End of GV2 specific update messages-->
  <string name="MessageRecord_your_safety_number_with_s_has_changed">سىزنىڭ %s بىلەن بولغان بىخەتەرلىك نومۇرىڭىز ئۆزگەردى.</string>
  <string name="MessageRecord_you_marked_your_safety_number_with_s_verified">سىز %s بىلەن بولغان بىخەتەرلىك نومۇرىڭىزغا دەلىللەندى بەلگىسى سالدىڭىز.</string>
  <string name="MessageRecord_you_marked_your_safety_number_with_s_verified_from_another_device">باشقا بىر ئۈسكۈنىدە  %s بىلەن بولغان بىخەتەرلىك نومۇرىڭىزغا دەلىللەندى بەلگىسى سالدىڭىز.</string>
  <string name="MessageRecord_you_marked_your_safety_number_with_s_unverified">سىز %s بىلەن بولغان بىخەتەرلىك نومۇرىڭىزغا دەلىللەنمىدى بەلگىسى سالدىڭىز.</string>
  <string name="MessageRecord_you_marked_your_safety_number_with_s_unverified_from_another_device">باشقا بىر ئۈسكۈنىدە  %s بىلەن بولغان بىخەتەرلىك نومۇرىڭىزغا دەلىللەنمىدى بەلگىسى سالدىڭىز.</string>
  <string name="MessageRecord_a_message_from_s_couldnt_be_delivered">%s نىڭ بىر ئۇچۇرىنى يەتكۈزەلمىدى</string>
  <!--Update item message shown in the release channel when someone is already a sustainer so we ask them if they want to boost.-->
  <!--Update item message shown in the release channel when someone is not a sustainer so we ask them to consider becoming one-->
  <!--Group Calling update messages-->
  <string name="MessageRecord_s_started_a_group_call_s">%1$s گۇرۇپپىغا چاقىرىشىنى باشلىدى. %2$s</string>
  <string name="MessageRecord_s_is_in_the_group_call_s">%1$s گۇرۇپپا چاقىرىقىدا. %2$s</string>
  <string name="MessageRecord_you_are_in_the_group_call_s1">سىز گۇرۇپپا چاقىرىقىدا. %1$s</string>
  <string name="MessageRecord_s_and_s_are_in_the_group_call_s1">%1$s ۋە %2$s گۇرۇپپا چاقىرىقىدا. %3$s</string>
  <string name="MessageRecord_group_call_s">گۇرۇپپا چاقىرىشى. %1$s</string>
  <string name="MessageRecord_s_started_a_group_call">%1$s گۇرۇپپا چاقىرىقىنى باشلىدى.</string>
  <string name="MessageRecord_s_is_in_the_group_call">%1$s گۇرۇپپا چاقىرىقىدا</string>
  <string name="MessageRecord_you_are_in_the_group_call">سىز بۇ گۇرۇپپا چاقىرىقىدا</string>
  <string name="MessageRecord_s_and_s_are_in_the_group_call">%1$s ۋە %2$s گۇرۇپپا چاقىرىقىدا.</string>
  <string name="MessageRecord_group_call">گۇرۇپپا چاقىرىقى</string>
  <string name="MessageRecord_you">سىز</string>
  <plurals name="MessageRecord_s_s_and_d_others_are_in_the_group_call_s">
    <item quantity="one">%1$s، %2$s ۋە باشقا %3$d ئەزا توپ چاقىرىشىدا. %4$s</item>
    <item quantity="other">%1$s، %2$s ۋە باشقا %3$d ئەزا گۇرۇپپا چاقىرىقىدا. %4$s</item>
  </plurals>
  <plurals name="MessageRecord_s_s_and_d_others_are_in_the_group_call">
    <item quantity="one">%1$s، %2$s ۋە باشقا %3$d ئەزا توپ چاقىرىشىدا.</item>
    <item quantity="other">%1$s، %2$s ۋە باشقا %3$d ئەزا گۇرۇپپا چاقىرىقىدا.</item>
  </plurals>
  <!--MessageRequestBottomView-->
  <string name="MessageRequestBottomView_accept">قوبۇل قىلىش</string>
  <string name="MessageRequestBottomView_continue">داۋاملىق</string>
  <string name="MessageRequestBottomView_delete">ئۆچۈرۈش</string>
  <string name="MessageRequestBottomView_block">چەكلەش</string>
  <string name="MessageRequestBottomView_unblock">قالدۇرۇش</string>
  <string name="MessageRequestBottomView_do_you_want_to_let_s_message_you_they_wont_know_youve_seen_their_messages_until_you_accept">%1$s نىڭ سىزگە ئۇچۇر يوللاپ ھەمدە ئات ۋە سۈرەتلىرىڭىزنى ھەمبەھىرلەشكە يول قويامسىز؟ سىز قوشۇلۇشتىن ئىلگىرى ئۇلار سىزنىڭ ئۇچۇرنى كۆرگىنىڭىزنى بىلمەيدۇ.</string>
  <string name="MessageRequestBottomView_do_you_want_to_let_s_message_you_wont_receive_any_messages_until_you_unblock_them">%1$s نىڭ سىزگە ئۇچۇر يوللاپ ھەمدە ئات ۋە سۈرەتلىرىڭىزنى ھەمبەھىرلەشكە يول قويامسىز؟ سىز ئۇلارنى چەكلىۋېتىشتىن ئىلگىرى ھېچقانداق ئۇچۇر تاپشۇرۇۋالمايسىز.</string>
  <string name="MessageRequestBottomView_continue_your_conversation_with_this_group_and_share_your_name_and_photo">بۇ گۇرۇپپا بىلەن بولغان سۆھبىتىڭىزنى داۋاملاشتۇرامسىز ھەمدە ئىسمىڭىز ۋە سۈرىتىڭىزنى گۇرۇپپا ئەزالىرى بىلەن ھەمبەھىرلەمسىز؟</string>
  <string name="MessageRequestBottomView_upgrade_this_group_to_activate_new_features">يېڭى ئىقتىدارلاردىن @ئاتاش ۋە باشقۇرۇشنى ئاكتىپلاش ئۈچۈن بۇ گۇرۇپپىنى يۈكسەلتىڭ. بۇ گۇرۇپپىدا ئات ۋە سۈرەتنى ھەمبەھىرلىمىگەن ئەزالارغا گۇرۇپپىغا قوشۇلۇش تەكلىپى يوللىنىدۇ.</string>
  <string name="MessageRequestBottomView_this_legacy_group_can_no_longer_be_used">كونا گۇرۇپپىدا ئادەم بەك كۆپ بولغانلىقتىن ئىشلەتكىلى بولمايدۇ. گۇرۇپپىدىكى ئەزا سانىنىڭ چېكى %1$d.</string>
  <string name="MessageRequestBottomView_continue_your_conversation_with_s_and_share_your_name_and_photo">%1$s بىلەن بولغان سۆھبىتىڭىزنى داۋاملاشتۇرامسىز ھەمدە ئىسمىڭىز ۋە سۈرىتىڭىزنى ئۇلار بىلەن ھەمبەھىرلەمسىز؟</string>
  <string name="MessageRequestBottomView_do_you_want_to_join_this_group_they_wont_know_youve_seen_their_messages_until_you_accept">بۇ گۇرۇپپىغا قوشۇلۇپ ئات ۋە باش سۈرەتنى گۇرۇپپا ئەزالىرىغا ھەمبەھىرلەمسىز؟ سىز تەكلىپنى قوبۇل قىلىشتىن ئىلگىرى گۇرۇپپا ئەزالىرى ئۇلار ئەۋەتكەن ئۇچۇرنى كۆرگەنلىكىڭىزنى بىلمەيدۇ.</string>
  <string name="MessageRequestBottomView_join_this_group_they_wont_know_youve_seen_their_messages_until_you_accept">گۇرۇپپىغا قوشۇلامسىز؟ سىز قوشۇلمىغىچە ئۇلارنىڭ ئۇچۇرلىرىنى كۆرگەنلىكىڭىزنى ئۇلار بىلمەيدۇ.</string>
  <string name="MessageRequestBottomView_unblock_this_group_and_share_your_name_and_photo_with_its_members">بۇ گۇرۇپپىنى چەكلەپ ھەمدە ئات ۋە باش سۈرىتىڭىزنى ھەمبەھىرلەشكە يول قويامسىز؟ سىز ئۇلارنى چەكلىۋېتىشتىن ئىلگىرى ھېچقانداق ئۇچۇر تاپشۇرۇۋالمايسىز.</string>
  <string name="MessageRequestProfileView_view">كۆرسەت</string>
  <string name="MessageRequestProfileView_member_of_one_group">%1$s ئەزاسى</string>
  <string name="MessageRequestProfileView_member_of_two_groups">%1$s ۋە %2$s نىڭ ئەزاسى</string>
  <string name="MessageRequestProfileView_member_of_many_groups">%1$s،%2$s ۋە %3$s نىڭ ئەزاسى</string>
  <plurals name="MessageRequestProfileView_members">
    <item quantity="one">%1$d ئەزا</item>
    <item quantity="other">%1$d  ئەزالىرى</item>
  </plurals>
  <!--Describes the number of members in a group. The string MessageRequestProfileView_invited is nested in the parentheses.-->
  <!--Describes the number of people invited to a group. Nested inside of the string MessageRequestProfileView_members_and_invited-->
  <plurals name="MessageRequestProfileView_member_of_d_additional_groups">
    <item quantity="one">%d  قوشۇمچە توپ</item>
    <item quantity="other"> %d قوشۇمچە گۇرۇپپا</item>
  </plurals>
  <!--PassphraseChangeActivity-->
  <string name="PassphraseChangeActivity_passphrases_dont_match_exclamation">ئىم ئىبارىسى ماس كەلمىدى!</string>
  <string name="PassphraseChangeActivity_incorrect_old_passphrase_exclamation">كونا ئىم ئىبارىسى خاتا!</string>
  <string name="PassphraseChangeActivity_enter_new_passphrase_exclamation">يېڭى ئىم ئىبارىسى كىرگۈزۈڭ!</string>
  <!--DeviceProvisioningActivity-->
  <string name="DeviceProvisioningActivity_link_this_device">بۇ ئۈسكۈنىنى باغلامسىز؟</string>
  <string name="DeviceProvisioningActivity_continue">داۋاملاشتۇرۇڭ</string>
  <string name="DeviceProvisioningActivity_content_intro">قىلالايدىغىنى:</string>
  <string name="DeviceProvisioningActivity_content_bullets">
•ھەممە ئۇچۇرلىرىڭىزنى ئوقۇيالايدۇ
\n•نامىڭىزدا ئۇچۇر يوللىيالايدۇ</string>
  <string name="DeviceProvisioningActivity_content_progress_title">ئۈسكۈنىنى باغلاۋاتىدۇ…</string>
  <string name="DeviceProvisioningActivity_content_progress_content">يېڭى ئۈسكۈنىنى باغلاۋاتىدۇ…</string>
  <string name="DeviceProvisioningActivity_content_progress_success">ئۈسكۈنە تەستىقلاندى!</string>
  <string name="DeviceProvisioningActivity_content_progress_no_device">ھېچقانداق ئۈسكۈنە تېپىلمىدى.</string>
  <string name="DeviceProvisioningActivity_content_progress_network_error">تور خاتالىقى.</string>
  <string name="DeviceProvisioningActivity_content_progress_key_error">ئىناۋەتسىز QR كودى.</string>
  <string name="DeviceProvisioningActivity_sorry_you_have_too_many_devices_linked_already">كەچۈرۈڭ، ئۇلانغان ئۈسكۈنىلىرىڭىز بەك كۆپ بولۇپ كەتتى، بەزىلىرىنى چىقىرىۋېتىڭ</string>
  <string name="DeviceActivity_sorry_this_is_not_a_valid_device_link_qr_code">كەچۈرۈڭ، بۇ ئىناۋەتلىك بولغان ئۈسكۈنە ئۇلانمىسى QR كودى ئەمەس.</string>
  <string name="DeviceProvisioningActivity_link_a_signal_device">بىر Signal ئۈسكۈنىسى ئۇلامسىز؟</string>
  <string name="DeviceProvisioningActivity_it_looks_like_youre_trying_to_link_a_signal_device_using_a_3rd_party_scanner">قارىماققا 3-تەرەپ سايىلىغۇچى ئارقىلىق Signal ئۈسكۈنىسىنى ئۇلىماقچى بولۇۋاتىسىز. سىزنىڭ بىخەتەرلىكىڭىز ئۈچۈن، كودنى Signal ئىچىدىن قايتا سايىلەڭ.</string>
  <string name="DeviceActivity_signal_needs_the_camera_permission_in_order_to_scan_a_qr_code">QR كودىنى سايىلەش ئۈچۈن Molly كامېرا ھوقۇقىغا موھتاج ، ئەمما ئۇ مەڭگۈلۈك رەت قىلىندى. ئەپ تەڭشەكلىرىدىن، «ھوقۇقلار» نى تاللاپ ۋە «كامېرا» نى قوزغىتىڭ. </string>
  <string name="DeviceActivity_unable_to_scan_a_qr_code_without_the_camera_permission">كامېرا ھوقۇقى بولمىغاچقا QR كودىنى سايىلىغىلى بولمىدى</string>
  <!--OutdatedBuildReminder-->
  <string name="OutdatedBuildReminder_update_now">ھازىر يېڭىلاڭ</string>
  <string name="OutdatedBuildReminder_your_version_of_signal_will_expire_today">بۇ Signal نەشرىنىڭ ۋاقتى بۈگۈن توشىدۇ. ئەڭ يېڭى نەشرىگە يېڭىلاڭ.</string>
  <plurals name="OutdatedBuildReminder_your_version_of_signal_will_expire_in_n_days">
    <item quantity="one">بۇ Signal نەشرىنىڭ ۋاقتى ئەتە توشىدۇ. ئەڭ يېڭى نەشرىگە يېڭىلاڭ.</item>
    <item quantity="other">بۇ Signal نەشرىنىڭ ۋاقتى %d كۈندىن كېيىن توشىدۇ. ئەڭ يېڭى نەشرىگە يېڭىلاڭ.</item>
  </plurals>
  <!--PassphrasePromptActivity-->
  <string name="PassphrasePromptActivity_enter_passphrase">ئىم ئىبارىسى كىرگۈزۈڭ</string>
  <string name="PassphrasePromptActivity_watermark_content_description">Molly سىنبەلگىسى</string>
  <string name="PassphrasePromptActivity_ok_button_content_description">ئىم ئىبارىسىنى تاپشۇرۇڭ</string>
  <string name="PassphrasePromptActivity_invalid_passphrase_exclamation">ئىناۋەتسىز ئىم ئىبارىسى!</string>
  <string name="PassphrasePromptActivity_unlock_signal">Molly نى ئاجرىتىڭ</string>
  <string name="PassphrasePromptActivity_signal_android_lock_screen">Molly Android - قۇلۇپ ئېكرانى</string>
  <!--PlacePickerActivity-->
  <string name="PlacePickerActivity_title">خەرىتە</string>
  <string name="PlacePickerActivity_drop_pin">ئەن</string>
  <string name="PlacePickerActivity_accept_address">قوبۇللاش ئادرېسى</string>
  <!--PlayServicesProblemFragment-->
  <string name="PlayServicesProblemFragment_the_version_of_google_play_services_you_have_installed_is_not_functioning">ئورنىتىلغان Google Play مۇلازىمەت نەشرى نورمال ئىجرا بولمايدۇ. Google Play مۇلازىمىتىنى قايتا ئورنىتىپ ئاندىن قايتا سىناڭ.</string>
  <!--PinRestoreEntryFragment-->
  <string name="PinRestoreEntryFragment_incorrect_pin">خاتا PIN</string>
  <string name="PinRestoreEntryFragment_skip_pin_entry">PIN كىرگۈزۈشتىن ئاتلامسىز؟</string>
  <string name="PinRestoreEntryFragment_need_help">ياردەم كېرەكمۇ؟</string>
  <string name="PinRestoreEntryFragment_your_pin_is_a_d_digit_code">PIN كودى سىز قۇرغان %1$dخانىدىن كۆپ سان ياكى ھەرپتىن تەركىب تاپقان كود.\n\nئەگەر PIN نى ئەسلىيەلمىسىڭىز، يېڭىدىن بىرنى قۇرسىڭىز بولىدۇ. ھېساباتىڭىزنى تىزىملىتالايسىز ۋە ئىشلىتەلەيسىز، ئەمما سەپلىمە ھۆججەتكە ئوخشاش ئۇچۇرلىرىڭىز ساقلانغان تەڭشەكلەرنى يوقىتىپ قويىسىز.</string>
  <string name="PinRestoreEntryFragment_if_you_cant_remember_your_pin">ئەگەر PIN نى ئەسلىيەلمىسىڭىز، يېڭىدىن بىرنى قۇرسىڭىز بولىدۇ. ھېساباتىڭىزنى تىزىملىتالايسىز ۋە ئىشلىتەلەيسىز، ئەمما ئارخىپ ئۇچۇرلىرىڭىزغا ئوخشاش ساقلانغان تەڭشەكلەرنى يوقىتىپ قويىسىز.</string>
  <string name="PinRestoreEntryFragment_create_new_pin">يېڭى PIN قۇرۇڭ</string>
  <string name="PinRestoreEntryFragment_contact_support">قوللىغۇچىلار  بىلەن ئالاقىلىشىڭ</string>
  <string name="PinRestoreEntryFragment_cancel">بىكار قىل</string>
  <string name="PinRestoreEntryFragment_skip">ئاتلاش</string>
  <plurals name="PinRestoreEntryFragment_you_have_d_attempt_remaining">
    <item quantity="one">سىزنىڭ يەنە %1$d قېتىملىق پۇرسىتىڭىز قالدى. سىناق قېتىم سانى چەككە يەتسە، يېڭىدىن بىر PIN قۇرسىڭىز بولىدۇ. ھېساباتىڭىزنى تىزىملىتالايسىز ۋە ئىشلىتەلەيسىز، ئەمما سەپلىمە ھۆججەتكە ئوخشاش ئۇچۇرلىرىڭىز ساقلانغان تەڭشەكلەرنى يوقىتىپ قويىسىز.</item>
    <item quantity="other">سىزنىڭ يەنە %1$d قېتىملىق پۇرسىتىڭىز قالدى. سىناق قېتىم سانى چەككە يەتسە، يېڭىدىن بىر PIN قۇرسىڭىز بولىدۇ. ھېساباتىڭىزنى تىزىملىتالايسىز ۋە ئىشلىتەلەيسىز، ئەمما سەپلىمە ھۆججەتكە ئوخشاش ئۇچۇرلىرىڭىز ساقلانغان تەڭشەكلەرنى يوقىتىپ قويىسىز.</item>
  </plurals>
  <string name="PinRestoreEntryFragment_signal_registration_need_help_with_pin">Signal تىزىملىتىش - Android نىڭ PIN بىلەن ياردەمگە موھتاج</string>
  <string name="PinRestoreEntryFragment_enter_alphanumeric_pin">Enter alphanumeric PIN</string>
  <string name="PinRestoreEntryFragment_enter_numeric_pin">سان-ھەرپلىك PIN كىرگۈزۈڭ</string>
  <!--PinRestoreLockedFragment-->
  <string name="PinRestoreLockedFragment_create_your_pin">يېڭى PIN قۇر</string>
  <string name="PinRestoreLockedFragment_youve_run_out_of_pin_guesses">سىزنىڭ PIN نى ئەسلەش قېتىم سانىڭىز چەككە يەتتى، ئەمما سىز يېڭى PIN قۇرۇش ئارقىلىق Signal ھېساباتىڭىزنى زىيارەت قىلالايسىز. شەخسىيەت ۋە بىخەتەرلىك سەۋەبىدىن ھېساباتىڭىز ھېچقانداق سەپلىمە ھۆججەت ياكى تەڭشەكلەرنى ساقلاپ قالمىغان ئاساستا ئەسلىگە كەلتۈرۈلىدۇ.</string>
  <string name="PinRestoreLockedFragment_create_new_pin">يېڭى PIN قۇرۇڭ</string>
  <!--PinOptOutDialog-->
  <string name="PinOptOutDialog_warning">ئاگاھلاندۇرۇش</string>
  <string name="PinOptOutDialog_if_you_disable_the_pin_you_will_lose_all_data">ئەگەر PIN نى چەكلىسىڭىز، Signal غا قايتا تىزىملاتقاندا ئۆزىڭىز زاپاسلاپ ۋە ئەسلىگە كەلتۈرمىگۈچە ھەممە سانلىق مەلۇماتلىرىڭىز يوقىلىدۇ، PIN چەكلەنسە تىزىملىتىش قۇلۇپىنى ئاچالمايسىز.</string>
  <string name="PinOptOutDialog_disable_pin">PIN چەكلە</string>
  <!--RatingManager-->
  <string name="RatingManager_rate_this_app">بۇ ئەپكە باھا</string>
  <string name="RatingManager_if_you_enjoy_using_this_app_please_take_a_moment">ئەگەر بۇ ئەپنى ئىشلىتىپ ياقتۇرغان بولسىڭىز، ئازراق ۋاقىت چىقىرىپ ئۇنىڭغا باھا بەرسىڭىز بىزگە ياردەم قىلغان بولىسىز.</string>
  <string name="RatingManager_rate_now">شۇئان باھا!</string>
  <string name="RatingManager_no_thanks">ياق، رەھمەت</string>
  <string name="RatingManager_later">كېيىن</string>
  <!--ReactionsBottomSheetDialogFragment-->
  <string name="ReactionsBottomSheetDialogFragment_all">ھەممىسى. %1$d</string>
  <!--ReactionsConversationView-->
  <string name="ReactionsConversationView_plus">+%1$d</string>
  <!--ReactionsRecipientAdapter-->
  <string name="ReactionsRecipientAdapter_you">سىز</string>
  <!--RecaptchaRequiredBottomSheetFragment-->
  <string name="RecaptchaRequiredBottomSheetFragment_verify_to_continue_messaging">ئۇچۇرلىشىشنى داۋاملاشتۇرۇش ئۈچۈن دەلىللەش زۆرۈر</string>
  <string name="RecaptchaRequiredBottomSheetFragment_to_help_prevent_spam_on_signal">Molly دا ئەخلەت خەتنىڭ ئالدىنى ئېلىش ئۈچۈن، دەلىللەشنى تاماملاڭ.</string>
  <string name="RecaptchaRequiredBottomSheetFragment_after_verifying_you_can_continue_messaging">دەلىللىگەندىن كېيىن، ئۇچۇر يوللاشنى داۋاملاشتۇرالايسىز. ۋاقىتلىق توختىتىلغان ھەر قانداق ئۇچۇر ئۆزلۈكىدىن يوللىنىدۇ.</string>
  <!--Recipient-->
  <string name="Recipient_you">سىز</string>
  <!--Name of recipient representing user\'s \'My Story\'-->
  <!--RecipientPreferencesActivity-->
  <string name="RecipientPreferenceActivity_block">چەكلەش</string>
  <string name="RecipientPreferenceActivity_unblock">قالدۇرۇش</string>
  <!--RecipientProvider-->
  <string name="RecipientProvider_unnamed_group">ئاتسىز گۇرۇپپا</string>
  <!--RedPhone-->
  <string name="RedPhone_answering">جاۋاب بېرىۋاتىدۇ…</string>
  <string name="RedPhone_ending_call">چاقىرىقنى ئاخىرلاشتۇرۇۋاتىدۇ…</string>
  <string name="RedPhone_ringing">جىرىڭلاۋاتىدۇ…</string>
  <string name="RedPhone_busy">ئالدىراش</string>
  <string name="RedPhone_recipient_unavailable">چاقىرىلغۇچى جاۋاب بەرمىدى</string>
  <string name="RedPhone_network_failed">تور مەغلۇپ بولدى!</string>
  <string name="RedPhone_number_not_registered">نومۇر تىزىملىتىلمىغان!</string>
  <string name="RedPhone_the_number_you_dialed_does_not_support_secure_voice">سىز بۇرىغان نومۇر شىفىرلىق ئاۋازنى قوللىمايدۇ!</string>
  <string name="RedPhone_got_it">بىلدىم</string>
  <!--Valentine\'s Day Megaphone-->
  <!--Title text for the Valentine\'s Day donation megaphone. The placeholder will always be a heart emoji. Needs to be a placeholder for Android reasons.-->
  <!--Body text for the Valentine\'s Day donation megaphone.-->
  <!--WebRtcCallActivity-->
  <string name="WebRtcCallActivity__tap_here_to_turn_on_your_video">بۇ جاي چېكىلسە سىن ئېچىلىدۇ</string>
  <string name="WebRtcCallActivity__to_call_s_signal_needs_access_to_your_camera">%1$sنى چاقىرىش ئۈچۈن Molly كامېرانى ئىشلىتەلىشى كېرەك</string>
  <string name="WebRtcCallActivity__signal_s">Molly %1$s</string>
  <string name="WebRtcCallActivity__calling">چاقىرىۋاتىدۇ…</string>
  <string name="WebRtcCallActivity__group_is_too_large_to_ring_the_participants">قېتىلغۇچىلارنى چاقىرىشقا گۇرۇپپا بەك چوڭ كېلىپ قالدى</string>
  <!--Call status shown when an active call was disconnected (e.g., network hiccup) and is trying to reconnect-->
  <string name="WebRtcCallActivity__reconnecting">قايتا ئۇلىنىۋاتىدۇ…</string>
  <!--WebRtcCallView-->
  <string name="WebRtcCallView__signal_call">‫Signal چاقىرىقى</string>
  <string name="WebRtcCallView__signal_video_call">‏Signal سىنلىق چاقىرىقى</string>
  <string name="WebRtcCallView__start_call">چاقىرىق باشلا</string>
  <string name="WebRtcCallView__join_call">چاقىرىققا قېتىل</string>
  <string name="WebRtcCallView__call_is_full">چاقىرىق توشتى</string>
  <string name="WebRtcCallView__the_maximum_number_of_d_participants_has_been_Reached_for_this_call">بۇ چاقىرىقنىڭ قېتىلغۇچىلىرى%1$d چېكىگە يەتتى. سەل تۇرۇپ قايتا سىناڭ.</string>
  <string name="WebRtcCallView__view_participants_list">قېتىلغۇچىلارنى كۆرۈش</string>
  <string name="WebRtcCallView__your_video_is_off">سىنىڭىز ئېتىك</string>
  <string name="WebRtcCallView__reconnecting">قايتا ئۇلىنىۋاتىدۇ…</string>
  <string name="WebRtcCallView__joining">قېتىلىۋتىدۇ…</string>
  <string name="WebRtcCallView__disconnected">ئۈزۈلدى</string>
  <string name="WebRtcCallView__signal_will_ring_s">Signal %1$s نى چاقىرىدۇ</string>
  <string name="WebRtcCallView__signal_will_ring_s_and_s">‏Signal %1$s بىلەن %2$s نى چاقىرىدۇ</string>
  <plurals name="WebRtcCallView__signal_will_ring_s_s_and_d_others">
    <item quantity="one">Signal %1$s، %2$s ۋە %3$dقاتارلىقلارنى چاقىرىدۇ</item>
    <item quantity="other">‏Signal %1$s، %2$s ۋە %3$dقاتارلىقلارنى چاقىرىدۇ</item>
  </plurals>
  <string name="WebRtcCallView__s_will_be_notified">%1$s كە ئۇقتۇرۇش قىلىنىدۇ</string>
  <string name="WebRtcCallView__s_and_s_will_be_notified">%1$s ۋە %2$s كە ئۇقتۇرۇش قىلىنىدۇ</string>
  <plurals name="WebRtcCallView__s_s_and_d_others_will_be_notified">
    <item quantity="one">%1$s، %2$s ۋە %3$d قاتارلىقلارغا ئۇقتۇرۇش قىلىنىدۇ</item>
    <item quantity="other">%1$s، %2$s ۋە  %3$d قاتارلىقلارغا ئۇقتۇرۇش قىلىنىدۇ</item>
  </plurals>
  <string name="WebRtcCallView__ringing_s">%1$sچاقىرىلىۋاتىدۇ</string>
  <string name="WebRtcCallView__ringing_s_and_s">%1$s بىلەن %2$s چاقىرىلىۋاتىدۇ</string>
  <plurals name="WebRtcCallView__ringing_s_s_and_d_others">
    <item quantity="one">%1$s، %2$s ۋە %3$d قاتارلىقلار چاقىرىلىۋاتىدۇ</item>
    <item quantity="other">%1$s، %2$s ۋە %3$d قاتارلىقلار چاقىرىلىۋاتىدۇ</item>
  </plurals>
  <string name="WebRtcCallView__s_is_calling_you">%1$s سىزنى چاقىرىۋاتىدۇ</string>
  <string name="WebRtcCallView__s_is_calling_you_and_s">%1$s سىز ۋە %2$s نى چاقىرىۋاتىدۇ</string>
  <string name="WebRtcCallView__s_is_calling_you_s_and_s">%1$s سىزنى، %2$s ۋە %3$s قاتارلىقلارنى چاقىرىۋاتىدۇ</string>
  <plurals name="WebRtcCallView__s_is_calling_you_s_s_and_d_others">
    <item quantity="one">%1$s سىزنى، %2$s نى، %3$s ۋە %4$d قاتارلىقلارنى چاقىرىۋاتىدۇ</item>
    <item quantity="other">%1$s سىزنى، %2$s نى، %3$s ۋە %4$d قاتارلىقلارنى چاقىرىۋاتىدۇ</item>
  </plurals>
  <string name="WebRtcCallView__no_one_else_is_here">بۇ يەردە ھېچكىم يوق</string>
  <string name="WebRtcCallView__s_is_in_this_call">%1$s بۇ چاقىرىقتا</string>
  <string name="WebRtcCallView__s_are_in_this_call">%1$s مۇ بۇ چاقىرىقتا</string>
  <string name="WebRtcCallView__s_and_s_are_in_this_call">%1$s ۋە %2$s بۇ چاقىرىقتا</string>
  <string name="WebRtcCallView__s_is_presenting">%1$s نامايان قىلىۋاتىدۇ</string>
  <plurals name="WebRtcCallView__s_s_and_d_others_are_in_this_call">
    <item quantity="one">%1$s, %2$s, ۋە %3$d قاتارلىقلار بۇ چاقىرىقتا</item>
    <item quantity="other">%1$s, %2$s, ۋە %3$d قاتارلىقلار بۇ چاقىرىقتا</item>
  </plurals>
  <string name="WebRtcCallView__flip">چۆرۈڭ</string>
  <string name="WebRtcCallView__speaker">ياڭراتقۇ</string>
  <string name="WebRtcCallView__camera">كامېرا</string>
  <string name="WebRtcCallView__unmute">ئۈنلۈك</string>
  <string name="WebRtcCallView__mute">ئۈنسىز</string>
  <string name="WebRtcCallView__ring">قوڭغۇراق</string>
  <string name="WebRtcCallView__end_call">توختات</string>
  <!--CallParticipantsListDialog-->
  <plurals name="CallParticipantsListDialog_in_this_call_d_people">
    <item quantity="one">بۇ چاقىرىشتا. %1$d كىشى</item>
    <item quantity="other">بۇ چاقىرىشتا. %1$d كىشى</item>
  </plurals>
  <!--CallParticipantView-->
  <string name="CallParticipantView__s_is_blocked">%1$s چەكلەندى</string>
  <string name="CallParticipantView__more_info">تېخىمۇ كۆپ ئۇچۇر</string>
  <string name="CallParticipantView__you_wont_receive_their_audio_or_video">سىز ئۇلارنىڭ ئۈن ۋە سىنلىرىنى تاپشۇرۇۋالمايسىز، ئۇلارمۇ سىزنىڭكىنى تاپشۇرۇۋالمايدۇ.</string>
  <string name="CallParticipantView__cant_receive_audio_video_from_s">%1$s دىن ئۈن ۋە سىن تاپشۇرۇۋالالمايدۇ</string>
  <string name="CallParticipantView__cant_receive_audio_and_video_from_s">%1$s دىن ئۈن ۋە سىن تاپشۇرۇۋالالمايدۇ</string>
  <string name="CallParticipantView__this_may_be_Because_they_have_not_verified_your_safety_number_change">بۇنداق بولۇشىنىڭ سەۋەبى ئۇلار سىزنىڭ بىخەتەرلىك نومۇرىنى ئۆزگەرتكەنلىكىڭىزنى دەلىللىمىگەن بولۇشى مۇمكىن، ياكى ئۇلارنىڭ ئۈسكۈنىسىدە مەسىلە بار ۋە ياكى ئۇلار سىزنى چەكلىۋەتكەن بولۇشى مۇمكىن.</string>
  <!--CallToastPopupWindow-->
  <string name="CallToastPopupWindow__swipe_to_view_screen_share">سىيرىلسا ئېكران ھەمبەھىرلەشنى كۆرسىتىدۇ</string>
  <!--ProxyBottomSheetFragment-->
  <string name="ProxyBottomSheetFragment_proxy_server">ۋاكالەتچى مۇلازىمېتىر</string>
  <string name="ProxyBottomSheetFragment_proxy_address">ۋاكالەتچى ئادرېس</string>
  <string name="ProxyBottomSheetFragment_do_you_want_to_use_this_proxy_address">بۇ ۋاكالەتچى ئادرېسنى ئىشلىتەمسىز؟</string>
  <string name="ProxyBottomSheetFragment_use_proxy">ۋاكالەتچى ئىشلىتىش</string>
  <string name="ProxyBottomSheetFragment_successfully_connected_to_proxy">ۋاكالەتچىگە مۇۋەپپەقىيەتلىك باغلاندى.</string>
  <!--RecaptchaProofActivity-->
  <string name="RecaptchaProofActivity_failed_to_submit">تاپشۇرالمىدى</string>
  <string name="RecaptchaProofActivity_complete_verification">دەلىللەش تامام</string>
  <!--RegistrationActivity-->
  <string name="RegistrationActivity_select_your_country">دۆلىتىڭىزنى تاللاڭ</string>
  <string name="RegistrationActivity_you_must_specify_your_country_code">دۆلىتىڭىزنىڭ كودىنى ئېنىق
 بىلدۈرۈشىڭىز كېرەك
</string>
  <string name="RegistrationActivity_you_must_specify_your_phone_number">تېلېفون نومۇرىڭىزنى
        ئېنىق كۆرسىتىشىڭىز كېرەك
    </string>
  <string name="RegistrationActivity_invalid_number">ئىناۋەتسىز نومۇر</string>
  <string name="RegistrationActivity_the_number_you_specified_s_is_invalid">سىز كىرگۈزگەن نومۇر
        (%s) ئىناۋەتسىز.
    </string>
  <string name="RegistrationActivity_a_verification_code_will_be_sent_to">بىر دەلىللەش كودى تۆۋەندىكىگە ئەۋەتىلىدۇ:</string>
  <string name="RegistrationActivity_you_will_receive_a_call_to_verify_this_number">بۇ نومۇرنى دەلىللەش ئۈچۈن بىر تېلېفون تاپشۇرۇۋالىسىز.</string>
  <string name="RegistrationActivity_is_your_phone_number_above_correct">ئۈستىدىكى تېلېفون نومۇرىڭىز توغرىمۇ؟</string>
  <string name="RegistrationActivity_edit_number">نومۇرنى تەھرىرلەش</string>
  <string name="RegistrationActivity_missing_google_play_services">Google Play مۇلازىمەتلىرى كەم</string>
  <string name="RegistrationActivity_this_device_is_missing_google_play_services">بۇ ئۈسكۈنىدە Google Play مۇلازىمىتى كەم ئىكەن. شۇنداقتىمۇ سىز يەنىلا Molly نى ئىشلىتەلەيسىز، ئەمما بۇ سەپلىمە تۆۋەنلىتىلگەن ئىشەنچ ياكى ئىقتىدارنى كەلتۈرۈپ چىقىرىشى مۇمكىن.\n\nئەگەر سىز تەجرىبىلىك ئىشلەتكۈچى بولمىسىڭىز، ياكى بازارغا سېلىنغان Android ROM نى ئىشلەتمىگەن بولسىڭىز ياكى بۇنى خاتالىق دەپ كۆرۈۋاتقانلىقىڭىزغا ئىشەنسىڭىز، كاشىلا تېپىشىمىزغا ياردەم قىلىش ئۈچۈن support@molly.im بىلەن ئالاقىلىشىڭ.</string>
  <string name="RegistrationActivity_i_understand">چۈشەندىم</string>
  <string name="RegistrationActivity_play_services_error">Play مۇلازىمەتلىرى خاتالىقى</string>
  <string name="RegistrationActivity_google_play_services_is_updating_or_unavailable">Google Play مۇلازىمەتلىرى يېڭىلىنىۋاتىدۇ ياكى ئۇلارنى ۋاقىتلىق ئىشلەتكىلى بولمايدۇ. سەل تۇرۇپ قايتا سىناڭ.</string>
  <string name="RegistrationActivity_terms_and_privacy">شەرتلەر &amp;  مەخپىيەتلىك تۈزۈمى</string>
  <string name="RegistrationActivity_rate_limited_to_service">سىز بۇ نومۇرنى تىزىملىتىشقا بەك كۆپ قېتىم ئۇرۇندىڭىز. كېيىنرەك قايتا سىناڭ.</string>
  <string name="RegistrationActivity_unable_to_connect_to_service">مۇلازىمەتكە ئۇلانغىلى بولمىدى. تور ئۇلىنىشىنى تەكشۈرۈپ قايتا سىناڭ.</string>
  <string name="RegistrationActivity_call_requested">چاقىرىق تەلەپ قىلىندى</string>
  <plurals name="RegistrationActivity_debug_log_hint">
    <item quantity="one">You are now %d step away from submitting a debug log.</item>
    <item quantity="other">خاتالىق خاتىرىسىنى يوللىشىڭىزغا يەنە %d قەدەم قالدى.</item>
  </plurals>
  <string name="RegistrationActivity_we_need_to_verify_that_youre_human">سىزنىڭ ئادەم ئىكەنلىكىڭىزنى دەلىللىشىمىز كېرەك.</string>
  <string name="RegistrationActivity_next">كېيىنكىسى</string>
  <string name="RegistrationActivity_continue">داۋاملىق</string>
  <string name="RegistrationActivity_take_privacy_with_you_be_yourself_in_every_message">شەخسىي مەخپىيەتلىكىڭىزنى ئۆزىڭىز بىلەن بىرگە ساقلاڭ.\nھەر بىر ئۇچۇردا ئۆزىڭىز بولۇڭ.</string>
  <string name="RegistrationActivity_enter_your_phone_number_to_get_started">باشلاش ئۈچۈن تېلېفون نومۇرىڭىزنى كىرگۈزۈڭ</string>
  <string name="RegistrationActivity_enter_your_phone_number">تېلېفون نومۇرىڭىزنى كىرگۈزۈڭ</string>
  <string name="RegistrationActivity_you_will_receive_a_verification_code">سىز بىر دەلىللەش كودى تاپشۇرۇۋالىسىز. كۆچمە خەۋەرلىشىش ھەققى ئېلىنىشى مۇمكىن.</string>
  <string name="RegistrationActivity_enter_the_code_we_sent_to_s">بىز ئەۋەتكەن كودنى كىرگۈزۈڭ %s</string>
  <string name="RegistrationActivity_make_sure_your_phone_has_a_cellular_signal">تېلېفونىڭىزنىڭ كەلگەن SMS ياكى تېلېفوننى قوبۇل قىلىدىغان يانفون سىگنالى بارلىقىغا كاپالەتلىك قىلىڭ</string>
  <string name="RegistrationActivity_phone_number_description">تېلېفون نومۇرىڭىز</string>
  <string name="RegistrationActivity_country_code_description">دۆلەت كودى</string>
  <string name="RegistrationActivity_call">چاقىر</string>
  <!--RegistrationLockV2Dialog-->
  <string name="RegistrationLockV2Dialog_turn_on_registration_lock">تىزىملىتىش قۇلۇپىنى ئاچامسىز؟</string>
  <string name="RegistrationLockV2Dialog_turn_off_registration_lock">تىزىملىتىش قۇلۇپىنى تاقامسىز؟</string>
  <string name="RegistrationLockV2Dialog_if_you_forget_your_signal_pin_when_registering_again">ئەگەر Signal غا قايتا تىزىملاتقىنىڭىزدا Signal PIN نى ئۇنتۇپ قالغان بولسىڭىز، ھېساباتىڭىزنى 7 كۈن قۇلۇپلاپ سالىسىز.</string>
  <string name="RegistrationLockV2Dialog_turn_on">ئېچىش</string>
  <string name="RegistrationLockV2Dialog_turn_off">تاقا</string>
  <!--RevealableMessageView-->
  <string name="RevealableMessageView_view_photo">سۈرەت كۆرسەت</string>
  <string name="RevealableMessageView_view_video">سىن كۆرسەت</string>
  <string name="RevealableMessageView_viewed">كۆرگەن</string>
  <string name="RevealableMessageView_media">ۋاسىتە</string>
  <!--Search-->
  <string name="SearchFragment_no_results">«%s» ھەققىدە ھېچقانداق نەتىجە تېپىلمىدى</string>
  <string name="SearchFragment_header_conversations">سۆزلىشىش</string>
  <string name="SearchFragment_header_contacts">ئالاقەداشلار</string>
  <string name="SearchFragment_header_messages">ئۇچۇرلار</string>
  <!--ShakeToReport-->
  <!--SharedContactDetailsActivity-->
  <string name="SharedContactDetailsActivity_add_to_contacts">ئالاقەداشلارغا قوش</string>
  <string name="SharedContactDetailsActivity_invite_to_signal">Molly ئىشلىتىش تەكلىپى</string>
  <string name="SharedContactDetailsActivity_signal_message">Signal ئۇچۇرى</string>
  <string name="SharedContactDetailsActivity_signal_call">Signal چاقىرىشى</string>
  <!--SharedContactView-->
  <string name="SharedContactView_add_to_contacts">ئالاقەداشلارغا قوش</string>
  <string name="SharedContactView_invite_to_signal">Molly ئىشلىتىش تەكلىپى</string>
  <string name="SharedContactView_message">Signal ئۇچۇرى</string>
  <!--SignalBottomActionBar-->
  <string name="SignalBottomActionBar_more">تېخىمۇ كۆپ</string>
  <!--SignalPinReminders-->
  <!--Slide-->
  <string name="Slide_image">رەسىم</string>
  <string name="Slide_sticker">چىراي ئىپادە</string>
  <string name="Slide_audio">ئۈن</string>
  <string name="Slide_video">سىن</string>
  <!--SmsMessageRecord-->
  <string name="SmsMessageRecord_received_corrupted_key_exchange_message">بۇزۇلغان ئاچقۇچ تاپشۇرۇۋالدى
ئۇچۇر ئالماشتۇرۇش!</string>
  <string name="SmsMessageRecord_received_key_exchange_message_for_invalid_protocol_version">
ئىناۋەتسىز كېلىشىم نەشرىدىكى شىفىرلىق ئاچقۇچ ئالماشتۇرۇش ئۇچۇرى تاپشۇرۇۋالدى.</string>
  <string name="SmsMessageRecord_received_message_with_new_safety_number_tap_to_process">يېڭى بىخەتەرلىك نومۇر ئۇچۇرى تاپشۇرۇۋالدى. چېكىلسە داۋاملاشتۇرۇپ ۋە كۆرسىتىدۇ.</string>
  <string name="SmsMessageRecord_secure_session_reset">سىز بىخەتەر سۆزلەشكۈنى ئەسلىگە قايتۇردىڭىز.</string>
  <string name="SmsMessageRecord_secure_session_reset_s">%s بىخەتەر سۆزلەشكۈنى ئەسلىگە قايتۇردى.</string>
  <string name="SmsMessageRecord_duplicate_message">تەكرار ئۇچۇر.</string>
  <string name="SmsMessageRecord_this_message_could_not_be_processed_because_it_was_sent_from_a_newer_version">بۇ ئۇچۇرنى بىر تەرەپ قىلالمايدۇ چۈنكى ئۇ يېڭى نەشرىدىكى Signal دىن يوللانغان. سىز Signal نى يېڭىلىغاندىن كېيىن ئالاقەدىشىڭىزغا ئۇچۇرنى قايتا يوللاتقۇزۇڭ.</string>
  <string name="SmsMessageRecord_error_handling_incoming_message">كەلگەن ئۇچۇرنى بىر تەرەپ قىلىشقا خاتالىق كۆرۈلدى.</string>
  <!--StickerManagementActivity-->
  <string name="StickerManagementActivity_stickers">ئىپادىلەر</string>
  <!--StickerManagementAdapter-->
  <string name="StickerManagementAdapter_installed_stickers">ئورنىتىلغان چىراي ئىپادىلىرى</string>
  <string name="StickerManagementAdapter_stickers_you_received">تاپشۇرۇۋالغان چىراي ئىپادىلىرى</string>
  <string name="StickerManagementAdapter_signal_artist_series">Signal ئارتىس يۈرۈشلۈكى</string>
  <string name="StickerManagementAdapter_no_stickers_installed">چىراي ئىپادىسى ئورنىتىلمىغان</string>
  <string name="StickerManagementAdapter_stickers_from_incoming_messages_will_appear_here">بۇ جايدا كەلگەن ئۇچۇرلاردىكى چىراي ئىپادىلىرى كۆرۈنىدۇ</string>
  <string name="StickerManagementAdapter_untitled">ماۋزۇسىز</string>
  <string name="StickerManagementAdapter_unknown">نامەلۇم</string>
  <!--StickerPackPreviewActivity-->
  <string name="StickerPackPreviewActivity_untitled">ماۋزۇسىز</string>
  <string name="StickerPackPreviewActivity_unknown">نامەلۇم</string>
  <string name="StickerPackPreviewActivity_install">ئورنات</string>
  <string name="StickerPackPreviewActivity_remove">چىقىرىش</string>
  <string name="StickerPackPreviewActivity_stickers">ئىپادىلەر</string>
  <string name="StickerPackPreviewActivity_failed_to_load_sticker_pack">چىراي ئىپادە بوغچىسىنى يۈكلىيەلمىدى</string>
  <!--SubmitDebugLogActivity-->
  <string name="SubmitDebugLogActivity_edit">تەھرىر</string>
  <string name="SubmitDebugLogActivity_done">بولدى</string>
  <string name="SubmitDebugLogActivity_tap_a_line_to_delete_it">بىر قۇر چېكىلسە ئۇنى ئۆچۈرىدۇ</string>
  <string name="SubmitDebugLogActivity_submit">تاپشۇر</string>
  <string name="SubmitDebugLogActivity_failed_to_submit_logs">كۈندىلىك خاتىرىنى تاپشۇرالمىدى</string>
  <string name="SubmitDebugLogActivity_success">مۇۋەپپەقىيەتلىك!</string>
  <string name="SubmitDebugLogActivity_copy_this_url_and_add_it_to_your_issue">بۇ URL نى كۆچۈرۈپ ۋە ئۇنى مەسىلە دوكلاتىڭىز ياكى قوللاش ئېلخېتىگە قوشۇڭ:\n\n<b>%1$s</b></string>
  <string name="SubmitDebugLogActivity_share">ھەمبەھىرلە</string>
  <string name="SubmitDebugLogActivity_this_log_will_be_posted_publicly_online_for_contributors">بۇ خاتىرە تۆھپىكارلارنىڭ كۆرۈشى ئۈچۈن توردا ئاشكارا ئېلان قىلىنىدۇ، يوللاشتىن ئىلگىرى مەزكۇر خاتىرەنى تەكشۈرۈپ ۋە تەھرىرلىيەلەيسىز.</string>
  <!--SupportEmailUtil-->
  <string name="SupportEmailUtil_filter">سۈزگۈچ:</string>
  <string name="SupportEmailUtil_device_info">ئۈسكۈنە ئۇچۇرى:</string>
  <string name="SupportEmailUtil_android_version">Android نەشرى</string>
  <string name="SupportEmailUtil_signal_version">Molly نەشرى:</string>
  <string name="SupportEmailUtil_signal_package">Molly بوغچا:</string>
  <string name="SupportEmailUtil_registration_lock">تىزىملاش قۇلۇپى:</string>
  <string name="SupportEmailUtil_locale">تىل:</string>
  <!--ThreadRecord-->
  <string name="ThreadRecord_group_updated">گۇرۇپپا يېڭىلاندى</string>
  <string name="ThreadRecord_left_the_group">گۇرۇپپىدىن ئايرىلدى</string>
  <string name="ThreadRecord_secure_session_reset">بىخەتەر سۆزلەشكۈ ئەسلىگە قايتۇرۇلدى.</string>
  <string name="ThreadRecord_draft">ئارگىنال:</string>
  <string name="ThreadRecord_called">چاقىرغىنىڭىز</string>
  <string name="ThreadRecord_called_you">چاقىرىلغىنىڭىز</string>
  <string name="ThreadRecord_missed_audio_call">سۆزلەشمىگەن ئۈن چاقىرىش</string>
  <string name="ThreadRecord_missed_video_call">سۆزلەشمىگەن سىن چاقىرىش</string>
  <string name="ThreadRecord_media_message">ۋاسىتە ئۇچۇر</string>
  <string name="ThreadRecord_sticker">چىراي ئىپادە</string>
  <string name="ThreadRecord_view_once_photo">بىرلا كۆرسەت سۈرەت</string>
  <string name="ThreadRecord_view_once_video">بىرلا كۆرسەت سىن</string>
  <string name="ThreadRecord_view_once_media">بىرلا كۆرسەت ۋاسىتە</string>
  <string name="ThreadRecord_this_message_was_deleted">بۇ ئۇچۇر ئۆچۈرۈلگەن</string>
  <string name="ThreadRecord_you_deleted_this_message">بۇ ئۇچۇرنى ئۆچۈردىڭىز</string>
  <string name="ThreadRecord_s_is_on_signal">Signal غا%s قوشۇلدى!</string>
  <string name="ThreadRecord_disappearing_messages_disabled">غايىب ئۇچۇر چەكلەندى</string>
  <string name="ThreadRecord_disappearing_message_time_updated_to_s">غايىب ئۇچۇر ۋاقتى %s غا تەڭشەلدى</string>
  <string name="ThreadRecord_safety_number_changed">بىخەتەر نومۇر ئۆزگەردى</string>
  <string name="ThreadRecord_your_safety_number_with_s_has_changed">سىزنىڭ %s بىلەن بولغان بىخەتەرلىك نومۇرىڭىز ئۆزگەردى.</string>
  <string name="ThreadRecord_you_marked_verified">سىزگە دەلىللەندى بەلگىسى قويۇلدى</string>
  <string name="ThreadRecord_you_marked_unverified">سىزگە دەلىللەنمىدى بەلگىسى قويۇلدى</string>
  <string name="ThreadRecord_message_could_not_be_processed">ئۇچۇرنى بىر تەرەپ قىلالمىدى</string>
  <string name="ThreadRecord_delivery_issue">يەتكۈزۈش مەسىلىسى</string>
  <string name="ThreadRecord_message_request">ئۇچۇر ئىلتىماسى</string>
  <string name="ThreadRecord_photo">رەسىم</string>
  <string name="ThreadRecord_gif">GIF</string>
  <string name="ThreadRecord_voice_message">ئاۋازلىق ئۇچۇر</string>
  <string name="ThreadRecord_file">ھۆججەت</string>
  <string name="ThreadRecord_video">سىن</string>
  <string name="ThreadRecord_chat_session_refreshed">سۆھبەت يېڭىلاندى</string>
  <!--UpdateApkReadyListener-->
  <string name="UpdateApkReadyListener_Signal_update">Molly يېڭىلاش</string>
  <string name="UpdateApkReadyListener_a_new_version_of_signal_is_available_tap_to_update">Molly نىڭ يېڭى نەشرى باركەن، چېكىپ يېڭىلاڭ</string>
  <!--UntrustedSendDialog-->
  <string name="UntrustedSendDialog_send_message">ئۇچۇر ئەۋەتەمسىز؟</string>
  <string name="UntrustedSendDialog_send">ئەۋەت</string>
  <!--UnverifiedSendDialog-->
  <string name="UnverifiedSendDialog_send_message">ئۇچۇر ئەۋەتەمسىز؟</string>
  <string name="UnverifiedSendDialog_send">ئەۋەت</string>
  <!--UsernameEditFragment-->
  <string name="UsernameEditFragment_username">ئىشلەتكۈچى ئىسمى</string>
  <string name="UsernameEditFragment_delete">ئۆچۈرۈش</string>
  <string name="UsernameEditFragment_successfully_set_username">ئىشلەتكۈچى ئىسمى مۇۋەپپەقىيەتلىك تەڭشەلدى.</string>
  <string name="UsernameEditFragment_successfully_removed_username">ئىشلەتكۈچى ئىسمى مۇۋەپپەقىيەتلىك چىقىرىۋېتىلدى.</string>
  <string name="UsernameEditFragment_encountered_a_network_error">تور خاتالىقىغا يولۇقتى.</string>
  <string name="UsernameEditFragment_this_username_is_taken">ئىشلەتكۈچى ئىسمى ئىشلىتىلگەن</string>
  <string name="UsernameEditFragment_this_username_is_available">ئىشلەتكۈچى ئىسمى بوش</string>
  <string name="UsernameEditFragment_usernames_can_only_include">ئىشلەتكۈچى ئىسمى پەقەت a–Z، 0–9 ۋە ئاستى سىزىقتىن تۈزۈلىدۇ.</string>
  <string name="UsernameEditFragment_usernames_cannot_begin_with_a_number">ئىشلەتكۈچى ئىسمى ساندىن باشلانمايدۇ.</string>
  <string name="UsernameEditFragment_username_is_invalid">ئىشلەتكۈچى ئىسمى ئىناۋەتسىز</string>
  <string name="UsernameEditFragment_usernames_must_be_between_a_and_b_characters">ئىشلەتكۈچى ئىسمى%1$d دىن %2$d غىچە ھەرپ ئارىسىدا بولىدۇ.</string>
  <string name="UsernameEditFragment_usernames_on_signal_are_optional">ئىشلەتكۈچى ئىسمى Signal دىكى تاللاشچان ئىقتىدار. ئەگەر ئىشلەتكۈچى ئاتى قۇرۇشنى تاللىسىڭىز، باشقا Signal ئىشلەتكۈچىلىرى مۇشۇ ئىسىم بىلەن سىزنى ئىزدەپ ئالاقە قىلالايدۇ ھەمدە تېلېفون نومۇرىڭىزنى بىلىش ھاجەتسىز.</string>
  <plurals name="UserNotificationMigrationJob_d_contacts_are_on_signal">
    <item quantity="one">%d ئالاقەداش Signal ئىشلىتىۋاتىدۇ!</item>
    <item quantity="other">%d ئالاقەداش Signal ئىشلىتىۋاتىدۇ!</item>
  </plurals>
  <!--VerifyIdentityActivity-->
  <string name="VerifyIdentityActivity_your_contact_is_running_an_old_version_of_signal">ئالاقىلەشكۈچىڭىز كونا نەشردىكى Signal نى ئىشلىتىۋېتىپتۇ. سىزنىڭ بىخەتەرلىك نومۇرىڭىزنى تەستىقلاشتىن بۇرۇن يېڭىلىۋېلىشىنى سوراڭ.</string>
  <string name="VerifyIdentityActivity_your_contact_is_running_a_newer_version_of_Signal">سىزنىڭ ئالاقىلەشكۈچىڭىز QR كودى سىغىشمايدىغان يېڭىراق نەشردىكى Signal نى ئىشلىتىۋېتىپتۇ. نەشرىڭىزنى يېڭىلاپ سېلىشتۇرۇڭ.</string>
  <string name="VerifyIdentityActivity_the_scanned_qr_code_is_not_a_correctly_formatted_safety_number">سايىلەنگەن QR كودى توغرا فورماتتىكى بىخەتەرلىك نومۇرى توغرىلاش كودى ئەمەس. قايتا سايىلەپ سىناڭ.</string>
  <string name="VerifyIdentityActivity_share_safety_number_via">بىخەتەرلىك نومۇر ھەمبەھىر…</string>
  <string name="VerifyIdentityActivity_our_signal_safety_number">Signal بىخەتەرلىك نومۇرىمىز:</string>
  <string name="VerifyIdentityActivity_no_app_to_share_to">قارىغاندا ھەمبەھىرلەيدىغان ئەپ يوقتەك تۇرىدۇ.</string>
  <string name="VerifyIdentityActivity_no_safety_number_to_compare_was_found_in_the_clipboard">چاپلاش تاختىسىدا سېلىشتۇرغۇدەك بىر بىخەتەرلىك نومۇرى تېپىلمىدى</string>
  <string name="VerifyIdentityActivity_signal_needs_the_camera_permission_in_order_to_scan_a_qr_code_but_it_has_been_permanently_denied">QR كودىنى سايىلەش ئۈچۈن Signal كامېرا ھوقۇقىغا موھتاج ، ئەمما ئۇ مەڭگۈلۈك رەت قىلىندى. ئەپ تەڭشەكلىرىدىن، «ھوقۇقلار» نى تاللاپ ۋە «كامېرا» نى قوزغىتىڭ.
 </string>
  <string name="VerifyIdentityActivity_unable_to_scan_qr_code_without_camera_permission">كامېرا ھوقۇقى بولمىسا QR كودىنى سايىلىغىلى بولمايدۇ</string>
  <string name="VerifyIdentityActivity_you_must_first_exchange_messages_in_order_to_view"> %1$sنىڭ بىخەتەرلىك نومۇرىنى كۆرۈش ئۈچۈن. ئاۋۋال ئۇنىڭ بىلەن ئۇچۇر ئالماشتۇرىشىڭىز كېرەك.</string>
  <!--ViewOnceMessageActivity-->
  <!--AudioView-->
  <!--MessageDisplayHelper-->
  <string name="MessageDisplayHelper_message_encrypted_for_non_existing_session">مەۋجۇت بولمىغان سۆزلەشكۈ ئۈچۈن شىفىرلانغان ئۇچۇر</string>
  <!--MmsMessageRecord-->
  <string name="MmsMessageRecord_bad_encrypted_mms_message">خاتا شىفىرلانغان MMS ئۇچۇرى</string>
  <string name="MmsMessageRecord_mms_message_encrypted_for_non_existing_session">مەۋجۇت بولمىغان سۆزلەشكۈ ئۈچۈن شىفىرلانغان كۆپ ۋاسىتە ئۇچۇر</string>
  <!--MuteDialog-->
  <string name="MuteDialog_mute_notifications">ئۈنسىز ئۇقتۇرۇش</string>
  <!--ApplicationMigrationService-->
  <string name="ApplicationMigrationService_import_in_progress">ئەكىرىش داۋاملىشىۋاتىدۇ</string>
  <string name="ApplicationMigrationService_importing_text_messages">تېكىست ئۇچۇرلىرىنى ئەكىرىۋاتىدۇ</string>
  <string name="ApplicationMigrationService_import_complete">ئەكىرىش تاماملاندى</string>
  <string name="ApplicationMigrationService_system_database_import_is_complete">سېسىتما ساندانىنى ئەكىرىش تۈگىدى.</string>
  <!--KeyCachingService-->
  <string name="KeyCachingService_signal_passphrase_cached">نوقۇپ ئېچىڭ.</string>
  <string name="KeyCachingService_passphrase_cached">Molly ئېچىلىپ كەتتى.</string>
  <string name="KeyCachingService_lock">Molly نى قۇلۇپلاش</string>
  <!--MediaPreviewActivity-->
  <string name="MediaPreviewActivity_you">سىز</string>
  <string name="MediaPreviewActivity_unssuported_media_type">قوللىمايدىغان تاراتقۇ تىپى</string>
  <string name="MediaPreviewActivity_draft">ئارگىنال</string>
  <string name="MediaPreviewActivity_signal_needs_the_storage_permission_in_order_to_write_to_external_storage_but_it_has_been_permanently_denied">ھۆججەتنى سىرتقا ساقلىغۇچقا ساقلاش ئۈچۈن Molly ساقلاش ھوقۇقىغا ئېھتىياجلىق، ئەمما ئۇ مەڭگۈلۈك چەكلەنگەن، ئەپ تەڭشىكىدىن، «ھوقۇقلار» نى تاللاپ، «ساقلاش» نى قوزغىتىڭ.</string>
  <string name="MediaPreviewActivity_unable_to_write_to_external_storage_without_permission">ئىجازەتسىز سىرتقى ساقلىغۇچقا ساقلىيالمايدۇ</string>
  <string name="MediaPreviewActivity_media_delete_confirmation_title">ئۇچۇرنى ئۆچۈرەمسىز؟</string>
  <string name="MediaPreviewActivity_media_delete_confirmation_message">بۇ ئۇچۇر مەڭگۈلۈك ئۆچۈرۈلىدۇ.</string>
  <string name="MediaPreviewActivity_s_to_s">%1$s دىن%2$s غىچە</string>
  <!--All media preview title when viewing media send by you to another recipient (allows changing of \'You\' based on context)-->
  <!--All media preview title when viewing media sent by another recipient to you (allows changing of \'You\' based on context)-->
  <string name="MediaPreviewActivity_media_no_longer_available">ۋاسىتەنى ئىشلەتكىلى بولمايدۇ.</string>
  <string name="MediaPreviewActivity_cant_find_an_app_able_to_share_this_media">بۇ ۋاسىتەنى ھەمبەھىرلەيدىغان ئەپ تېپىلمىدى.</string>
  <!--MessageNotifier-->
  <string name="MessageNotifier_d_new_messages_in_d_conversations">%2$d سۆھبەتتىكى %1$d ئۇچۇر</string>
  <string name="MessageNotifier_most_recent_from_s">يېقىندا ئۇچۇر ئەۋەتكۈچى: %1$s</string>
  <string name="MessageNotifier_locked_message">قۇلۇپلانغان ئۇچۇر</string>
  <string name="MessageNotifier_message_delivery_failed">ئۇچۇرنى يەتكۈزەلمىدى.</string>
  <string name="MessageNotifier_failed_to_deliver_message">ئۇچۇرنى يەتكۈزەلمىدى.</string>
  <string name="MessageNotifier_error_delivering_message">ئۇچۇر يەتكۈزۈشتە خاتالىق كۆرۈلدى.</string>
  <string name="MessageNotifier_message_delivery_paused">ئۇچۇر يەتكۈزۈش ۋاقىتلىق توختىدى.</string>
  <string name="MessageNotifier_verify_to_continue_messaging_on_signal">Molly دا ئۇچۇر يوللاشنى داۋاملاشتۇرۇش ئۈچۈن دەلىللەش زۆرۈر.</string>
  <string name="MessageNotifier_mark_all_as_read">ھەممىسى ئوقۇلدى</string>
  <string name="MessageNotifier_mark_read">ئوقۇلدى</string>
  <string name="MessageNotifier_turn_off_these_notifications">بۇ ئۇقتۇرۇشلارنى تاقا</string>
  <string name="MessageNotifier_view_once_photo">بىرلا كۆرسەت سۈرەت</string>
  <string name="MessageNotifier_view_once_video">بىرلا كۆرسەت سىن</string>
  <string name="MessageNotifier_reply">جاۋاب</string>
  <string name="MessageNotifier_signal_message">Signal ئۇچۇرى</string>
  <string name="MessageNotifier_unsecured_sms">شىفىرلانمىغان كۆپ ۋاسىتە ئۇچۇر</string>
  <string name="MessageNotifier_you_may_have_new_messages">يېڭى ئۇچۇرىڭىز بار</string>
  <string name="MessageNotifier_open_signal_to_check_for_recent_notifications">Molly نى ئېچىپ يېقىنقى ئۇقتۇرۇشلارنى تەكشۈرىدۇ.</string>
  <string name="MessageNotifier_contact_message">%1$s %2$s</string>
  <string name="MessageNotifier_unknown_contact_message">ئالاقىلەشكۈچى</string>
  <string name="MessageNotifier_reacted_s_to_s">«%2$s» غا قايتۇرغان ئىنكاس %1$s.</string>
  <string name="MessageNotifier_reacted_s_to_your_video">سىنىڭىزغا %1$s ئىنكاس قايتۇردى.</string>
  <string name="MessageNotifier_reacted_s_to_your_image">رەسىمىڭىزگە%1$s ئىنكاس قايتۇردى.</string>
  <string name="MessageNotifier_reacted_s_to_your_gif">GIF غا %1$s ئىنكاس قايتۇردى</string>
  <string name="MessageNotifier_reacted_s_to_your_file">ھۆججىتىڭىز %1$s ئىنكاس قايتۇردى.</string>
  <string name="MessageNotifier_reacted_s_to_your_audio">ئۈنىڭىزگە %1$s ئىنكاس قايتۇردى.</string>
  <string name="MessageNotifier_reacted_s_to_your_view_once_media">كۆرۈن-غايىپ ۋاسىتىڭىزگە %1$s ئىنكاس قايتۇردى.</string>
  <string name="MessageNotifier_reacted_s_to_your_sticker">چىراي ئىپادىڭىزگە %1$s ئىنكاس قايتۇردى.</string>
  <string name="MessageNotifier_this_message_was_deleted">بۇ ئۇچۇر ئۆچۈرۈلگەن</string>
  <string name="TurnOffContactJoinedNotificationsActivity__turn_off_contact_joined_signal">ئالاقەداشلار Signal غا قوشۇلغانلىق ئۇقتۇرۇشىنى تاقامسىز؟ سىز Signal &gt; تەڭشەكلەر&gt;ئۇقتۇرۇشتىن قايتا قوزغىتالايسىز.</string>
  <!--Notification Channels-->
  <string name="NotificationChannel_channel_messages">ئۇچۇرلار</string>
  <string name="NotificationChannel_calls">چاقىرىشلار</string>
  <string name="NotificationChannel_failures">مەغلۇبىيەت</string>
  <string name="NotificationChannel_backups">زاپاسلار</string>
  <string name="NotificationChannel_locked_status">قۇلۇپ ھالىتى</string>
  <string name="NotificationChannel_app_updates">ئەپ يېڭىلاش</string>
  <string name="NotificationChannel_other">باشقىلار</string>
  <string name="NotificationChannel_group_chats">سۆھبەتلەر</string>
  <string name="NotificationChannel_missing_display_name">نامەلۇم</string>
  <string name="NotificationChannel_voice_notes">ئاۋازلىق ئەسلەتمە</string>
  <string name="NotificationChannel_contact_joined_signal">ئالاقاداش Signal غا قېتىلدى</string>
  <string name="NotificationChannels__no_activity_available_to_open_notification_channel_settings">ئۇقتۇرۇش قانال تەڭشەكلىرىنى ئاچىدىغان پائالىيەت يوق.</string>
  <!--Notification channel name for showing persistent background connection on devices without push notifications-->
  <!--Notification channel name for showing call status information (like connection, ongoing, etc.) Not ringing.-->
  <!--ProfileEditNameFragment-->
  <!--QuickResponseService-->
  <string name="QuickResponseService_quick_response_unavailable_when_Signal_is_locked">Molly قۇلۇپلانغاندا تېز ئىنكاسنى ئىشلەتكىلى بولمايدۇ!</string>
  <string name="QuickResponseService_problem_sending_message">ئۇچۇر يوللاشتا مەسىلە كۆرۈلدى!</string>
  <!--SaveAttachmentTask-->
  <string name="SaveAttachmentTask_saved_to">%s غا ساقلاندى</string>
  <string name="SaveAttachmentTask_saved">ساقلاندى</string>
  <!--SearchToolbar-->
  <string name="SearchToolbar_search">ئىزدە</string>
  <string name="SearchToolbar_search_for_conversations_contacts_and_messages">سۆھبەت، ئالاقەداش ۋە ئۇچۇرلارنى ئىزدەيدۇ</string>
  <!--ShortcutLauncherActivity-->
  <string name="ShortcutLauncherActivity_invalid_shortcut">ئىناۋەتسىز قىسقا يول</string>
  <!--SingleRecipientNotificationBuilder-->
  <string name="SingleRecipientNotificationBuilder_signal">Molly </string>
  <string name="SingleRecipientNotificationBuilder_new_message">يېڭى ئۇچۇر</string>
  <string name="SingleRecipientNotificationBuilder_message_request">ئۇچۇر ئىلتىماسى</string>
  <string name="SingleRecipientNotificationBuilder_you">سىز</string>
  <!--ThumbnailView-->
  <string name="ThumbnailView_Play_video_description">سىن قويۇش</string>
  <string name="ThumbnailView_Has_a_caption_description">خەتلىك</string>
  <!--TransferControlView-->
  <plurals name="TransferControlView_n_items">
    <item quantity="one">1</item>
    <item quantity="other">0</item>
  </plurals>
  <!--UnauthorizedReminder-->
  <string name="UnauthorizedReminder_device_no_longer_registered">ئۈسكۈنە ئەمدى تىزىمدا يوق</string>
  <string name="UnauthorizedReminder_this_is_likely_because_you_registered_your_phone_number_with_Signal_on_a_different_device">قارىغاندا سىز باشقا ئۈسكۈنىدە تېلېفون نومۇرىڭىزنى ئىشلىتىپ Signal نى تىزىملىتىپسىز، چېكىلسە قايتا تىزىملايدۇ.</string>
  <!--WebRtcCallActivity-->
  <string name="WebRtcCallActivity_to_answer_the_call_from_s_give_signal_access_to_your_microphone">%s نىڭ چاقىرىشىغا جاۋاب بېرىش ئۈچۈن، Molly غا مىكروفون زىيارەت ھوقۇقى بېرىڭ.</string>
  <string name="WebRtcCallActivity_signal_requires_microphone_and_camera_permissions_in_order_to_make_or_receive_calls">سۆزلىشىشتە Molly مىكروفون ۋە كامېرا ئىجازىتىگە ئېھتىياجلىق، ئەمما ئۇلار رەت قىلىندى. ئەپ تەڭشىكىدىن، «ھوقۇقلار» نى تاللاپ ۋە «مىكروفون» ۋە «كامېرا» نى قوزغىتىڭ.</string>
  <string name="WebRtcCallActivity__answered_on_a_linked_device">باغلانغان بىر ئۈسكۈنىدە جاۋاب قايتۇردى.</string>
  <string name="WebRtcCallActivity__declined_on_a_linked_device">باغلانغان بىر ئۈسكۈنىدە رەت قىلدى.</string>
  <string name="WebRtcCallActivity__busy_on_a_linked_device">باغلانغان بىر ئۈسكۈنىدە ئالدىراش.</string>
  <string name="GroupCallSafetyNumberChangeNotification__someone_has_joined_this_call_with_a_safety_number_that_has_changed">بىرەيلەن ئۆزگەرتىلگەن بىخەتەرلىك نومۇرى بىلەن بۇ چاقىرىققا قوشۇلدى.</string>
  <!--WebRtcCallScreen-->
  <string name="WebRtcCallScreen_swipe_up_to_change_views">ئۈستىگە سۈرۈلسە ئۆزگىرىشنى كۆرسىتىدۇ</string>
  <!--WebRtcCallScreen V2-->
  <string name="WebRtcCallScreen__decline">رەت قىل</string>
  <string name="WebRtcCallScreen__answer">جاۋاب</string>
  <string name="WebRtcCallScreen__answer_without_video">سىنسىز جاۋاب</string>
  <!--WebRtcAudioOutputToggle-->
  <string name="WebRtcAudioOutputToggle__audio_output">ئۈن چىقىرىش</string>
  <string name="WebRtcAudioOutputToggle__phone_earpiece">تېلېفون تىڭشىغۇچ</string>
  <string name="WebRtcAudioOutputToggle__speaker">ياڭراتقۇ</string>
  <string name="WebRtcAudioOutputToggle__bluetooth">كۆكچىش</string>
  <string name="WebRtcCallControls_answer_call_description">سۆزلەشكەن چاقىرىش</string>
  <string name="WebRtcCallControls_reject_call_description">رەت قىلغان چاقىرىش</string>
  <!--change_passphrase_activity-->
  <string name="change_passphrase_activity__old_passphrase">كونا ئىم ئىبارىسى</string>
  <string name="change_passphrase_activity__new_passphrase">يېڭى ئىم ئىبارىسى</string>
  <string name="change_passphrase_activity__repeat_new_passphrase">يېڭى ئىم ئىبارىسى قايتا</string>
  <!--contact_selection_activity-->
  <string name="contact_selection_activity__enter_name_or_number">ئات ياكى نومۇر كىرگۈزۈڭ</string>
  <string name="contact_selection_activity__invite_to_signal">Molly ئىشلىتىش تەكلىپى</string>
  <string name="contact_selection_activity__new_group">يېڭى گۇرۇپپا</string>
  <!--contact_filter_toolbar-->
  <string name="contact_filter_toolbar__clear_entered_text_description">كىرگۈزگەن خەتنى تازىلاش</string>
  <string name="contact_filter_toolbar__show_keyboard_description">ھەرپتاختا كۆرسەت</string>
  <string name="contact_filter_toolbar__show_dial_pad_description">نومۇر تاختا كۆرسەت</string>
  <!--contact_selection_group_activity-->
  <string name="contact_selection_group_activity__no_contacts">ئالاقەداش يوق.</string>
  <string name="contact_selection_group_activity__finding_contacts">ئالاقەداشلارنى يۈكلەۋاتىدۇ…</string>
  <!--single_contact_selection_activity-->
  <string name="SingleContactSelectionActivity_contact_photo">ئالاقەداش سۈرەت</string>
  <!--ContactSelectionListFragment-->
  <string name="ContactSelectionListFragment_signal_requires_the_contacts_permission_in_order_to_display_your_contacts">Molly ئالاقەداشلىرىڭىزنى كۆرسىتىش ئۈچۈن ئالاقەداش ھوقۇقى تەلەپ قىلىدۇ، ئەمما ئۇ مەڭگۈلۈك رەت قىلىندى. ئەپ تەڭشىكى تىزىملىكىگە بېرىڭ، «ھوقۇقلار» نى تاللاڭ ۋە «ئالاقەداشلار» نى قوزغىتىڭ.</string>
  <string name="ContactSelectionListFragment_error_retrieving_contacts_check_your_network_connection">ئالاقەداش ئېرىشىشتە خاتالىق كۆرۈلدى، تور باغلىنىشىڭىزنى تەكشۈرۈڭ</string>
  <string name="ContactSelectionListFragment_username_not_found">ئىشلەتكۈچى ئىسمى تېپىلمىدى</string>
  <string name="ContactSelectionListFragment_s_is_not_a_signal_user">«%1$s» تېخى Signal ئىشلەتكۈچىسى ئەمەس. ئىشلەتكۈچى ئاتىنى تەكشۈرۈپ ئاندىن قايتا سىناڭ.</string>
  <string name="ContactSelectionListFragment_you_do_not_need_to_add_yourself_to_the_group">ئۆزىڭىزنى گۇرۇپپىغا قوشۇشىڭىز ھاجەتسىز</string>
  <string name="ContactSelectionListFragment_maximum_group_size_reached">گۇرۇپپىنىڭ ئادەم سانى چېكىگە يەتتى</string>
  <string name="ContactSelectionListFragment_signal_groups_can_have_a_maximum_of_d_members">Signal  گۇرۇپپىسى %1$d ئەزانى سىغدۇرالايدۇ.</string>
  <string name="ContactSelectionListFragment_recommended_member_limit_reached">تەۋسىيە ئەزا چېكىگە يەتتى</string>
  <string name="ContactSelectionListFragment_signal_groups_perform_best_with_d_members_or_fewer">ئەزا سانى %1$d ياكى ئاز بولغاندا Signal گۇرۇپپىسىنىڭ ئىقتىدارى ئەڭ ياخشى. تېخىمۇ كۆپ ئەزا قوشۇلسا ئۇچۇر يوللاش ۋە تاپشۇرۇۋېلىش سەل كېچىكىدۇ.</string>
  <plurals name="ContactSelectionListFragment_d_members">
    <item quantity="one">1</item>
    <item quantity="other">0</item>
  </plurals>
  <!--contact_selection_list_fragment-->
  <string name="contact_selection_list_fragment__signal_needs_access_to_your_contacts_in_order_to_display_them">Molly ئۇلارنى كۆرسىتىش ئۈچۈن ئالاقەداشلىرىڭىزنى زىيارەت قىلىشى كېرەك.</string>
  <string name="contact_selection_list_fragment__show_contacts">ئالاقەداشنى كۆرسەت</string>
  <!--contact_selection_list_item-->
  <plurals name="contact_selection_list_item__number_of_members">
    <item quantity="one">1</item>
    <item quantity="other">0</item>
  </plurals>
  <!--Displays number of viewers for a story-->
  <!--conversation_activity-->
  <string name="conversation_activity__type_message_push">Signal ئۇچۇرى</string>
  <string name="conversation_activity__type_message_sms_insecure">شىفىرلانمىغان كۆپ ۋاسىتە ئۇچۇر</string>
  <string name="conversation_activity__type_message_mms_insecure">شىفىرلانمىغانMMS</string>
  <string name="conversation_activity__from_sim_name">دىن باشلاپ%1$s</string>
  <string name="conversation_activity__sim_n">SIM %1$d</string>
  <string name="conversation_activity__send">ئەۋەت</string>
  <string name="conversation_activity__compose_description">ئۇچۇر يېزىش</string>
  <string name="conversation_activity__emoji_toggle_description">ئىپادە ھەرپتاختىسىنى ئالماشتۇر</string>
  <string name="conversation_activity__attachment_thumbnail">قوشۇمچىنىڭ كىچىك سۈرىتى</string>
  <string name="conversation_activity__quick_attachment_drawer_toggle_camera_description">تېز كامېرا قوشۇمچە تارتمىسىغا ئالماشتۇر</string>
  <string name="conversation_activity__quick_attachment_drawer_record_and_send_audio_description">ئۈن قوشۇمچىسىنى ئۇنگە ئال ۋە ئەۋەت</string>
  <string name="conversation_activity__quick_attachment_drawer_lock_record_description">ئۈن قوشۇمچىسىنى ئۈنگەئېلىشنى قۇلۇپلا</string>
  <string name="conversation_activity__enable_signal_for_sms">Signal بىلەن ئۇچۇرلىشىشىنى ئاچ</string>
  <string name="conversation_activity__message_could_not_be_sent">ئۇچۇر ئەۋەتىلەلمىدى. ئۇلىنىشڭىزنى تەكشۈرۈپ قايتا سىناڭ.</string>
  <!--conversation_input_panel-->
  <string name="conversation_input_panel__slide_to_cancel">بىكار قىلىش ئۈچۈن سىيرىڭ</string>
  <string name="conversation_input_panel__cancel">بىكار قىل</string>
  <!--conversation_item-->
  <string name="conversation_item__mms_image_description">ۋاسىتە ئۇچۇر</string>
  <string name="conversation_item__secure_message_description">بىخەتەر ئۇچۇر</string>
  <!--conversation_item_sent-->
  <string name="conversation_item_sent__send_failed_indicator_description">ئەۋەتەلمىدى</string>
  <string name="conversation_item_sent__pending_approval_description">تەستىق كۈتۈۋاتقان</string>
  <string name="conversation_item_sent__delivered_description">ئەۋەتىلدى</string>
  <string name="conversation_item_sent__message_read">ئۇچۇر ئوقۇلدى</string>
  <!--conversation_item_received-->
  <string name="conversation_item_received__contact_photo_description">ئالاقەداش سۈرەت</string>
  <!--ConversationUpdateItem-->
  <string name="ConversationUpdateItem_loading">يۈكلىنىۋاتىدۇ</string>
  <string name="ConversationUpdateItem_learn_more">كۆپرەك ئۆگىنىش</string>
  <string name="ConversationUpdateItem_join_call">چاقىرىققا قېتىل</string>
  <string name="ConversationUpdateItem_return_to_call">چاقىرىققا قايت</string>
  <string name="ConversationUpdateItem_call_is_full">چاقىرىق توشتى</string>
  <string name="ConversationUpdateItem_invite_friends">دوستلىرىڭىزنى تەكلىپ قىلىڭ</string>
  <string name="ConversationUpdateItem_enable_call_notifications">چاقىرىش ئۇقتۇرۇشلىرىنى قوزغات</string>
  <string name="ConversationUpdateItem_update_contact">ئالاقەداش يېڭىلا</string>
  <!--Update item button text to show to block a recipient from requesting to join via group link-->
  <string name="ConversationUpdateItem_no_groups_in_common_review_requests_carefully">ھېچقانداق ئورتاق گۇرۇپپا يوق. تەلەپلەرنى ئەستايىدىللىق بىلەن تەكشۈرۈڭ.</string>
  <string name="ConversationUpdateItem_no_contacts_in_this_group_review_requests_carefully">بۇ گۇرۇپپىدا ھېچقانداق ئەزا يوق. تەلەپلەرنى ئەستايىدىللىق بىلەن تەكشۈرۈڭ.</string>
  <string name="ConversationUpdateItem_view">كۆرسەت</string>
  <string name="ConversationUpdateItem_the_disappearing_message_time_will_be_set_to_s_when_you_message_them">سىز ئۇلارغا ئۇچۇر يوللىغاندا غايىب ئۇچۇر ۋاقتى %1$s غا تەڭشەلدى.</string>
  <!--Update item button text to show to boost a feature-->
  <!--Update item button text to show to become a sustainer in the release notes channel-->
  <!--audio_view-->
  <string name="audio_view__play_pause_accessibility_description">قوي… تورمۇزلا</string>
  <string name="audio_view__download_accessibility_description">چۈشۈر</string>
  <!--QuoteView-->
  <string name="QuoteView_audio">ئۈن</string>
  <string name="QuoteView_video">سىن</string>
  <string name="QuoteView_photo">رەسىم</string>
  <string name="QuoteView_gif">GIF</string>
  <string name="QuoteView_view_once_media">بىرلا كۆرسەت ۋاسىتە</string>
  <string name="QuoteView_sticker">چىراي ئىپادە</string>
  <string name="QuoteView_you">سىز</string>
  <string name="QuoteView_original_missing">ئەسلى ئۇچۇر تېپىلمىدى</string>
  <!--Author formatting for group stories-->
  <!--Label indicating that a quote is for a reply to a story you created-->
  <!--Label indicating that the story being replied to no longer exists-->
  <!--conversation_fragment-->
  <string name="conversation_fragment__scroll_to_the_bottom_content_description">ئەڭ ئاستىغا سىيرى</string>
  <!--BubbleOptOutTooltip-->
  <!--Message to inform the user of what Android chat bubbles are-->
  <!--Button to dismiss the tooltip for opting out of using Android bubbles-->
  <string name="BubbleOptOutTooltip__not_now">ھازىر ئەمەس</string>
  <!--Button to move to the system settings to control the use of Android bubbles-->
  <string name="BubbleOptOutTooltip__turn_off">تاقا</string>
  <!--safety_number_change_dialog-->
  <string name="safety_number_change_dialog__safety_number_changes">بىخەتەرلىك نومۇرى ئۆزگەردى</string>
  <string name="safety_number_change_dialog__accept">قوبۇل قىل</string>
  <string name="safety_number_change_dialog__send_anyway">نىمىلا بولمىسۇن ئەۋەت</string>
  <string name="safety_number_change_dialog__call_anyway">چاقىرىۋەر</string>
  <string name="safety_number_change_dialog__join_call">چاقىرىققا قېتىل</string>
  <string name="safety_number_change_dialog__continue_call">داۋاملىق چاقىر</string>
  <string name="safety_number_change_dialog__leave_call">چاقىرىقتىن ئايرىل</string>
  <string name="safety_number_change_dialog__the_following_people_may_have_reinstalled_or_changed_devices">تۆۋەندىكى كىشىلەر قايتا قاچىلىغان ياكى ئۈسكىنىسىنى ئالماشتۇرغاندەك قىلىدۇ. مەخپىيەتلىكنى ساقلاش ئۈچۈن ئۇلار بىلەن ئاراڭدىكى بىخەتەرلىك نومۇرىنى دەلىللە.</string>
  <string name="safety_number_change_dialog__view">كۆرۈش</string>
  <string name="safety_number_change_dialog__previous_verified">ئىلگىرى دەلىللەنگەن</string>
  <!--EnableCallNotificationSettingsDialog__call_notifications_checklist-->
  <string name="EnableCallNotificationSettingsDialog__call_notifications_enabled">چاقىرىش ئۇقتۇرۇشلىرى قوزغىتىلدى.</string>
  <string name="EnableCallNotificationSettingsDialog__enable_call_notifications">چاقىرىش ئۇقتۇرۇشلىرىنى قوزغات</string>
  <string name="EnableCallNotificationSettingsDialog__enable_background_activity">ئارقا سۇپا پائالىيىتىنى قوزغات</string>
  <string name="EnableCallNotificationSettingsDialog__everything_looks_good_now">ھازىر ھەممە ئىش جايىدا كۆرۈنۈۋاتىدۇ!</string>
  <string name="EnableCallNotificationSettingsDialog__to_receive_call_notifications_tap_here_and_turn_on_show_notifications">چاقىرىش ئۇقتۇرۇشىنى تاپشۇرۇۋېلىش ئۈچۈن، بۇ جاينى چېكىپ، «ئۇقتۇرۇشلارنى كۆرسەت»نى ئېچىڭ.</string>
  <string name="EnableCallNotificationSettingsDialog__to_receive_call_notifications_tap_here_and_turn_on_notifications">چاقىرىش ئۇقتۇرۇشىنى تاپشۇرۇۋېلىش ئۈچۈن، بۇ جاينى چېكىپ، ئۇقتۇرۇشلارنى ئېچىڭ ھەمدە ئۈن ۋە قاڭقىش تىزىملىكى قوزغىتىلغانلىقىنى جەزملەڭ.</string>
  <string name="EnableCallNotificationSettingsDialog__to_receive_call_notifications_tap_here_and_enable_background_activity_in_battery_settings">چاقىرىش ئۇقتۇرۇشىنى تاپشۇرۇۋېلىش ئۈچۈن، بۇ جاينى چېكىپ، «توكدان» تەڭشەكلىرىدىن ئارقا سۇپا پائالىيىتىنى ئېچىڭ.</string>
  <string name="EnableCallNotificationSettingsDialog__settings">تەڭشەكلەر</string>
  <string name="EnableCallNotificationSettingsDialog__to_receive_call_notifications_tap_settings_and_turn_on_show_notifications">چاقىرىش ئۇقتۇرۇشىنى تاپشۇرۇۋېلىش ئۈچۈن، تەڭشەكلەرنى چېكىپ، «ئۇقتۇرۇشلارنى كۆرسەت»نى ئېچىڭ.</string>
  <string name="EnableCallNotificationSettingsDialog__to_receive_call_notifications_tap_settings_and_turn_on_notifications">چاقىرىش ئۇقتۇرۇشىنى تاپشۇرۇۋېلىش ئۈچۈن، تەڭشەكلەرنى چېكىپ، ئۇقتۇرۇشلارنى ئېچىڭ ھەمدە ئۈن ۋە قاڭقىش تىزىملىكى قوزغىتىلغانلىقىنى جەزملەڭ.</string>
  <string name="EnableCallNotificationSettingsDialog__to_receive_call_notifications_tap_settings_and_enable_background_activity_in_battery_settings">چاقىرىش ئۇقتۇرۇشىنى تاپشۇرۇۋېلىش ئۈچۈن، تەڭشەكلەرنى چېكىپ، «توكدان» تەڭشەكلىرىدىن ئارقا سۇپا پائالىيىتىنى ئېچىڭ.</string>
  <!--country_selection_fragment-->
  <string name="country_selection_fragment__loading_countries">دۆلەتلەرنى يۈكلەۋاتىدۇ…</string>
  <string name="country_selection_fragment__search">ئىزدە</string>
  <string name="country_selection_fragment__no_matching_countries">مۇناسىپ دۆلەت يوق</string>
  <!--device_add_fragment-->
  <string name="device_add_fragment__scan_the_qr_code_displayed_on_the_device_to_link">باغلىنىش ئۈچۈن ئۈسكىنىدە كۆرۈنگەن QR كودىنى سايىلەڭ</string>
  <!--device_link_fragment-->
  <string name="device_link_fragment__link_device">ئۈسكىنە باغلا</string>
  <!--device_list_fragment-->
  <string name="device_list_fragment__no_devices_linked">ھېچقانداق ئۈسكۈنە باغلانمىدى</string>
  <string name="device_list_fragment__link_new_device">يېڭى ئۈسكىنە باغلا</string>
  <!--expiration-->
  <string name="expiration_off">تاقاق</string>
  <plurals name="expiration_seconds">
    <item quantity="one">1</item>
    <item quantity="other">0</item>
  </plurals>
  <string name="expiration_seconds_abbreviated">%dس</string>
  <plurals name="expiration_minutes">
    <item quantity="one">1</item>
    <item quantity="other">0</item>
  </plurals>
  <string name="expiration_minutes_abbreviated">%d مىنۇت</string>
  <plurals name="expiration_hours">
    <item quantity="one">1</item>
    <item quantity="other">0</item>
  </plurals>
  <string name="expiration_hours_abbreviated">%dس</string>
  <plurals name="expiration_days">
    <item quantity="one">1</item>
    <item quantity="other">0</item>
  </plurals>
  <string name="expiration_days_abbreviated">%dك</string>
  <plurals name="expiration_weeks">
    <item quantity="one">1</item>
    <item quantity="other">0</item>
  </plurals>
  <string name="expiration_weeks_abbreviated">%dھ</string>
  <string name="expiration_combined">%1$s %2$s</string>
  <!--unverified safety numbers-->
  <string name="IdentityUtil_unverified_banner_one">سىزنىڭ %s بىلەن بولغان بىخەتەرلىك نومۇرىڭىز ئۆزگەردى ۋە تېخىچە دەلىللەنمىدى.</string>
  <string name="IdentityUtil_unverified_banner_two">سىزنىڭ %1$s ۋە %2$s بولغان بىخەتەرلىك نومۇرىڭىز تېخىچە دەلىللەنمىدى</string>
  <string name="IdentityUtil_unverified_banner_many">سىزنىڭ %1$s، %2$s ۋە %3$s بىلەن بولغان بىخەتەرلىك نومۇرىڭىز تېخىچە دەلىللەنمىدى</string>
  <string name="IdentityUtil_unverified_dialog_one">سىز بىلەن %1$s نىڭ بىخەتەرلىك نومۇرى ئۆزگەردى، ئەمدى دەلىللەندى دەپ تونۇلمايدۇ. بەلكىم بەزىلەر ئالاقىڭىزغا ئېرىشىشنى سىناۋاتقان ياكى %1$sئادەتتىكىدەك Signal نى قايتا ئورناتقان بولۇشى مۇمكىن.</string>
  <string name="IdentityUtil_unverified_dialog_two">سىزنىڭ %1$s ۋە %2$s بىلەن بولغان بىخەتەرلىك نومۇرىڭىز دەلىللەنمىگەن. بەلكىم بەزىلەر ئالاقىڭىزغا ئېرىشىشنى سىناۋاتقان ياكى ئۇلار ئادەتتىكىدەك Signal نى قايتا ئورناتقان بولۇشى مۇمكىن.</string>
  <string name="IdentityUtil_unverified_dialog_many">سىزنىڭ %1$s، %2$s ۋە %3$s بىلەن بولغان بىخەتەرلىك نومۇرىڭىز دەلىللەنمىگەن. بەلكىم بەزىلەر ئالاقىڭىزغا ئېرىشىشنى سىناۋاتقان ياكى ئۇلار ئادەتتىكىدەك Signal نى قايتا ئورناتقان بولۇشى مۇمكىن.</string>
  <string name="IdentityUtil_untrusted_dialog_one">سىزنىڭ %s بىلەن بولغان بىخەتەرلىك نومۇرىڭىز شۇئان ئۆزگەردى.</string>
  <string name="IdentityUtil_untrusted_dialog_two">سىزنىڭ %1$s ۋە %2$s بىلەن بولغان بىخەتەرلىك نومۇرىڭىز شۇئان ئۆزگەردى.</string>
  <string name="IdentityUtil_untrusted_dialog_many">سىزنىڭ %1$s، %2$s ۋە %3$s بىلەن بولغان بىخەتەرلىك نومۇرىڭىز شۇئان ئۆزگەردى.</string>
  <plurals name="identity_others">
    <item quantity="one">1</item>
    <item quantity="other">0</item>
  </plurals>
  <!--giphy_activity-->
  <string name="giphy_activity_toolbar__search_gifs">‫GIF ئىزدە</string>
  <!--giphy_fragment-->
  <string name="giphy_fragment__nothing_found">ھىچنېمە تېپىلمىدى</string>
  <!--database_migration_activity-->
  <string name="database_migration_activity__would_you_like_to_import_your_existing_text_messages">مەۋجۇت تېكىست ئۇچۇرلىرىڭىزنى Signal نىڭ شىفىرلانغان ساندانىغا ئەكىرەمسىز؟</string>
  <string name="database_migration_activity__the_default_system_database_will_not_be_modified">كۆڭۈلدىكى سىستېما ساندانىدا ھېچقانداق ئۆزگەرتىش ياكى ئۆزگىرىش بولمايدۇ</string>
  <string name="database_migration_activity__skip">ئاتلاش</string>
  <string name="database_migration_activity__import">ئەكىر</string>
  <string name="database_migration_activity__this_could_take_a_moment_please_be_patient">بۇنىڭغا ئازراق ۋاقىت كېتىشى مۇمكىن، سەۋر قىلىڭ. ئەكىرىش تاماملانغاندا سىزنى ئەسكەرتىمىز.</string>
  <string name="database_migration_activity__importing">ئەكىرىۋاتىدۇ</string>
  <!--load_more_header-->
  <string name="load_more_header__see_full_conversation">تولۇق سۆھبەتنى كۆرسەت</string>
  <string name="load_more_header__loading">يۈكلەۋاتىدۇ</string>
  <!--media_overview_activity-->
  <string name="media_overview_activity__no_media">ۋاسىتە يوق</string>
  <!--message_recipients_list_item-->
  <string name="message_recipients_list_item__view">كۆرسەت</string>
  <string name="message_recipients_list_item__resend">قايتا يوللا</string>
  <!--Displayed in a toast when user long presses an item in MyStories-->
  <!--Displayed when there are no outgoing stories-->
  <!--GroupUtil-->
  <plurals name="GroupUtil_joined_the_group">
    <item quantity="one">1</item>
    <item quantity="other">0</item>
  </plurals>
  <string name="GroupUtil_group_name_is_now">ھازىرقى گۇرۇپپا ئاتى «%1$s».</string>
  <!--prompt_passphrase_activity-->
  <string name="prompt_passphrase_activity__unlock">قۇلۇپ ئاچ</string>
  <!--prompt_mms_activity-->
  <string name="prompt_mms_activity__signal_requires_mms_settings_to_deliver_media_and_group_messages">سىمسىز تېلېگراف سودىگىرىڭىزنىڭ تورى ئارقىلىق كۆپ ۋاسىتە ئۇچۇر ۋە گۇرۇپپا ئۇچۇرى يوللاشتا، Signal كۆپ ۋاسىتە ئۇچۇر تەڭشىكىنى زىيارەت قىلىشقا ئېھتىياجلىق. ئۈسكۈنىڭىزدىن بۇ ئۇچۇرلارغا ئېرىشكىلى بولمىدى، قۇلۇپلانغان ئۈسكۈنە ياكى چەكلىك سەپلىمىلىك ئۈسكۈنىلەردە مۇشۇنىڭغا ئوخشاش ئەھۋال مەۋجۇت.</string>
  <string name="prompt_mms_activity__to_send_media_and_group_messages_tap_ok">ۋاسىتە ۋە گۇرۇپپا ئۇچۇرى يوللاشتا، «جەزملە» نى چېكىپ زۆرۈر تەڭشەكلەرنى تاماملاش كېرەك. كۆپ ۋاسىتە ئۇچۇر تەڭشىكىنى تېلېگراف سودىگىرىڭىزنىڭ «تېلگراف سودىگەر APN» دىن تاپالايسىز. بۇ مەشغۇلاتنى بىرلا قېتىم قىلىسىز.</string>
  <!--BadDecryptLearnMoreDialog-->
  <string name="BadDecryptLearnMoreDialog_delivery_issue">يەتكۈزۈش مەسىلىسى</string>
  <string name="BadDecryptLearnMoreDialog_couldnt_be_delivered_individual">سىزگە %s ئەۋەتكەن ئۇچۇر، چاپلاق، ئىنكاس، ئوقۇلدى خېتى ياكى ۋاسىتىنى يەتكۈزەلمەيدۇ. ئۇلار ئۇنى بىۋاسىتە سىزگە ياكى گۇرۇپپىدا يوللاشنى سىنىغان بولۇشى مۇمكىن.</string>
  <string name="BadDecryptLearnMoreDialog_couldnt_be_delivered_group">سىزگە%sئەۋەتكەن ئۇچۇر، چاپلاق، ئىنكاس، ئوقۇلدى خېتى ياكى ۋاسىتىنى يەتكۈزەلمەيدۇ. </string>
  <!--profile_create_activity-->
  <string name="CreateProfileActivity_first_name_required">ئات (زۆرۈر)</string>
  <string name="CreateProfileActivity_last_name_optional">تەگئات (تاللاشچان)</string>
  <string name="CreateProfileActivity_next">كېيىنكىسى</string>
  <string name="CreateProfileActivity__username">ئىشلەتكۈچى ئىسمى</string>
  <string name="CreateProfileActivity__create_a_username">ئىشلەتكۈچى ئىسمى قۇرىدۇ</string>
  <string name="CreateProfileActivity_custom_mms_group_names_and_photos_will_only_be_visible_to_you">ئىختىيارى MMS گۇرۇپپا ئىسمى ۋە رەسىملىرى سىزگىلا كۆرۈنىدۇ.</string>
  <string name="CreateProfileActivity_group_descriptions_will_be_visible_to_members_of_this_group_and_people_who_have_been_invited">گۇرۇپپا تونۇشتۇرۇشىنى بۇ گۇرۇپپىنىڭ ئەزالىرى ۋە تەكلىپ قىلىنغان كىشىلەر كۆرەلەيدۇ.</string>
  <!--EditAboutFragment-->
  <string name="EditAboutFragment_about">ھەققىدە</string>
  <string name="EditAboutFragment_write_a_few_words_about_yourself">ئۆزىڭىز ھەققىدە بايان…</string>
  <string name="EditAboutFragment_count">%1$d/%2$d</string>
  <string name="EditAboutFragment_speak_freely">بەھۇزۇر سۆزلەڭ</string>
  <string name="EditAboutFragment_encrypted">شىفىرلاندى</string>
  <string name="EditAboutFragment_be_kind">ئاقكۆڭۈل</string>
  <string name="EditAboutFragment_coffee_lover">قەھۋەچىلەر</string>
  <string name="EditAboutFragment_free_to_chat">كوتۇلدايلى</string>
  <string name="EditAboutFragment_taking_a_break">ئارام ئارايلى</string>
  <string name="EditAboutFragment_working_on_something_new">يېڭىلىقنى سىنايلى</string>
  <!--EditProfileFragment-->
  <string name="EditProfileFragment__edit_group">گۇرۇپپا تەھرىر</string>
  <string name="EditProfileFragment__group_name">گۇرۇپپا ئاتى</string>
  <string name="EditProfileFragment__group_description">گۇرۇپپا تونۇشتۇرۇشى</string>
  <!--EditProfileNameFragment-->
  <string name="EditProfileNameFragment_your_name">ئىسمىڭىز</string>
  <string name="EditProfileNameFragment_first_name">ئات</string>
  <string name="EditProfileNameFragment_last_name_optional">تەگئات (تاللاشچان)</string>
  <string name="EditProfileNameFragment_save">ساقلاش</string>
  <string name="EditProfileNameFragment_failed_to_save_due_to_network_issues_try_again_later">تور كاشىلىسى سەۋەبىدىن ساقلىيالمىدى. سەل تۇرۇپ قايتا سىناڭ.</string>
  <!--recipient_preferences_activity-->
  <string name="recipient_preference_activity__shared_media">ھەمبەھىرلەنگەن ۋاسىتە</string>
  <!--recipients_panel-->
  <string name="recipients_panel__to"><small>ئات ياكى نومۇر كىرگۈزۈڭ</small></string>
  <!--verify_display_fragment-->
  <string name="verify_display_fragment__to_verify_the_security_of_your_end_to_end_encryption_with_s"><![CDATA[ئارقىلىق سىزنىڭ %s بىلەن بولغان ئۇچتىن ئۇچقا شىفرىلىشىڭىزنىڭ بىخەتەرلىگىنى تەكشۈرۈش ئۈچۈن، يۇقۇرىدىكى نومۇرلار بىلەن ئۇلارنىڭ ئۈسكىنىسىدىكىنى سېلىشتۇرۇڭ. ئۇلارنىڭ تېلېفونىدىكى كودنى تاراتسىڭىزمۇ بولىدۇ. <a href="https://signal.org/redirect/safety-numbers"> تەپسلىي ئۇچۇر.</a>]]></string>
  <string name="verify_display_fragment__tap_to_scan">چېكىلسە تارايدۇ</string>
  <string name="verify_display_fragment__successful_match">ئوڭۇشلۇق ماسلاشتى</string>
  <string name="verify_display_fragment__failed_to_verify_safety_number">بىخەتەرلىك نومۇرىنى دەلىللىيەلمىدى</string>
  <string name="verify_display_fragment__loading">قاچىلىنىۋاتىدۇ…</string>
  <string name="verify_display_fragment__mark_as_verified">دەلىللەندى بەلگىسى سال</string>
  <string name="verify_display_fragment__clear_verification">دەلىللەشنى تازىلا</string>
  <!--verify_identity-->
  <string name="verify_identity__share_safety_number">بىخەتەرلىك نومۇر ھەمبەھىر</string>
  <!--verity_scan_fragment-->
  <string name="verify_scan_fragment__scan_the_qr_code_on_your_contact">ئالاقەداشىڭىزنىڭ ئۈسكۈنىسىدىكى QR كودىنى تاراڭ.</string>
  <!--webrtc_answer_decline_button-->
  <string name="webrtc_answer_decline_button__swipe_up_to_answer">ئۈستىگە سۈرۈلسە جاۋاب</string>
  <string name="webrtc_answer_decline_button__swipe_down_to_reject">ئاستىغا سۈرۈلسە رەت قىلىدۇ</string>
  <!--message_details_header-->
  <string name="message_details_header__issues_need_your_attention">كاشىلا كۆرۈلدى دىققەت قىلىڭ.</string>
  <string name="message_details_header__sent">يوللانغان:</string>
  <string name="message_details_header__received">تاپشۇرۇۋېلىنغان:</string>
  <string name="message_details_header__disappears">غايىب:</string>
  <string name="message_details_header__via">يولى:</string>
  <!--message_details_recipient_header-->
  <string name="message_details_recipient_header__pending_send">كۈتۈۋاتىدۇ…</string>
  <string name="message_details_recipient_header__sent_to">يوللانغۇچى</string>
  <string name="message_details_recipient_header__sent_from">يوللىغۇچى</string>
  <string name="message_details_recipient_header__delivered_to">يەتكۈزۈلگۈچى</string>
  <string name="message_details_recipient_header__read_by">ئوقۇغۇچى</string>
  <string name="message_details_recipient_header__not_sent">يوللىمىدى</string>
  <string name="message_details_recipient_header__viewed">كۆرگۈچى</string>
  <string name="message_details_recipient_header__skipped">ئاتلاندى</string>
  <!--message_Details_recipient-->
  <string name="message_details_recipient__failed_to_send">يوللانمىدى</string>
  <string name="message_details_recipient__new_safety_number">يېڭى بىخەتەرلىك نومۇرى</string>
  <!--AndroidManifest.xml-->
  <string name="AndroidManifest__create_passphrase">ئىم ئىبارىسى قۇر</string>
  <string name="AndroidManifest__select_contacts">ئالاقەداش تاللاش</string>
  <string name="AndroidManifest__change_passphrase">ئىم ئىبارىسى ئۆزگەرت</string>
  <string name="AndroidManifest__verify_safety_number">بىخەتەرلىك نومۇر دەلىللە</string>
  <string name="AndroidManifest__log_submit">سازلاش خاتىرە يوللا</string>
  <string name="AndroidManifest__media_preview">ۋاسىتە ئالدىن كۆرسەت</string>
  <string name="AndroidManifest__message_details">ئۇچۇر تەپسىلاتى</string>
  <string name="AndroidManifest__linked_devices">باغلانغان ئۈسكۈنىلەر</string>
  <string name="AndroidManifest__invite_friends">دوستلىرىڭىزنى تەكلىپ قىلىڭ</string>
  <string name="AndroidManifest_archived_conversations">ئارخىپلانغان سۆھبەتلەر</string>
  <string name="AndroidManifest_remove_photo">رەسىمنى چىقىرىۋېتىش</string>
  <!--Message Requests Megaphone-->
  <string name="MessageRequestsMegaphone__message_requests">ئۇچۇر ئىلتىماسى</string>
  <string name="MessageRequestsMegaphone__users_can_now_choose_to_accept">ئىشلەتكۈچى ھازىر يېڭى بىر سۆھبەتنى قوبۇل قىلىشنى تاللىيالايدۇ. كىشىلەر سەپلىمە ھۆججەت ئىسمى ئارقىلىق كىم ئۇچۇر قىلغانلىقىنى بىلەلەيدۇ.</string>
  <string name="MessageRequestsMegaphone__add_profile_name">سەپلىمە ھۆججەت ئاتى قوش</string>
  <!--HelpFragment-->
  <string name="HelpFragment__have_you_read_our_faq_yet">كۆپ ئۇچرايدىغان مەسىلىگە جاۋابنى ئوقۇدىڭىزمۇ؟</string>
  <string name="HelpFragment__next">كېيىنكىسى</string>
  <string name="HelpFragment__contact_us">بىز بىلەن ئالاقىلىشىڭ</string>
  <string name="HelpFragment__tell_us_whats_going_on">نېمە ئىش بولغانلىقىنى ئېيىتىڭ</string>
  <string name="HelpFragment__include_debug_log">سازلاش خاتىرىسىنى ئۆز ئىچىگە ئالىدۇ.</string>
  <string name="HelpFragment__whats_this">بۇ نېمە؟</string>
  <string name="HelpFragment__how_do_you_feel">قانداقراق ھېس قىلىۋاتىسىز؟ (تاللاشچان)</string>
  <string name="HelpFragment__tell_us_why_youre_reaching_out">نېمە ئۈچۈن بىز بىلەن ئالاقە قىلغانلىقىڭىزنى ئېيتىڭ.</string>
  <string name="HelpFragment__support_info">قوللاش ئۇچۇرى</string>
  <string name="HelpFragment__signal_android_support_request">Signal Android قوللاش ئىلتىماسى</string>
  <string name="HelpFragment__debug_log">سازلاش خاتىرىسى:</string>
  <string name="HelpFragment__could_not_upload_logs">خاتىرىنى يۈكلىيەلمىدى</string>
  <string name="HelpFragment__please_be_as_descriptive_as_possible">ئامالنىڭ بارىچە ئەتراپلىق بايان قىلىپ ۋەقەنى چۈشىنىشىمىزگە ياردەم بېرىڭ.</string>
  <!--ReactWithAnyEmojiBottomSheetDialogFragment-->
  <string name="ReactWithAnyEmojiBottomSheetDialogFragment__this_message">بۇ ئۇچۇر</string>
  <string name="ReactWithAnyEmojiBottomSheetDialogFragment__recently_used">يېقىندا ئىشلىتىلدى</string>
  <string name="ReactWithAnyEmojiBottomSheetDialogFragment__smileys_and_people">كۈلۈمسىرەش&amp; كىشىلەر</string>
  <string name="ReactWithAnyEmojiBottomSheetDialogFragment__nature">تەبىئەت</string>
  <string name="ReactWithAnyEmojiBottomSheetDialogFragment__food">يېمەكلىك</string>
  <string name="ReactWithAnyEmojiBottomSheetDialogFragment__activities">پائالىيەت</string>
  <string name="ReactWithAnyEmojiBottomSheetDialogFragment__places">ئورۇن</string>
  <string name="ReactWithAnyEmojiBottomSheetDialogFragment__objects">نەرسە</string>
  <string name="ReactWithAnyEmojiBottomSheetDialogFragment__symbols">بەلگە</string>
  <string name="ReactWithAnyEmojiBottomSheetDialogFragment__flags">بايراق</string>
  <string name="ReactWithAnyEmojiBottomSheetDialogFragment__emoticons">ھېسسىيات ئىپادىلىرى</string>
  <string name="ReactWithAnyEmojiBottomSheetDialogFragment__no_results_found">ھېچقانداق نەتىجە تېپىلمىدى</string>
  <!--arrays.xml-->
  <string name="arrays__use_default">كۆڭۈلدىكىنى ئىشلىتىش</string>
  <string name="arrays__use_custom">ئىختىيارىي ئىشلىتىش</string>
  <string name="arrays__mute_for_one_hour">1 سائەت ئۈنسىز</string>
  <string name="arrays__mute_for_eight_hours">8 سائەت ئۈنسىز</string>
  <string name="arrays__mute_for_one_day">1 كۈن ئۈنسىز</string>
  <string name="arrays__mute_for_seven_days">7 كۈن ئۈنسىز</string>
  <string name="arrays__always">ھەمىشە</string>
  <string name="arrays__settings_default">كۆڭۈلدىكى تەڭشەك</string>
  <string name="arrays__enabled">ئوچۇق</string>
  <string name="arrays__disabled">تاقالغان</string>
  <string name="arrays__name_and_message">ئات ۋە ئۇچۇر</string>
  <string name="arrays__name_only">ئاتلا</string>
  <string name="arrays__no_name_or_message">ئات ياكى ئۇچۇر يوق</string>
  <string name="arrays__images">رەسىملەر</string>
  <string name="arrays__audio">ئۈن</string>
  <string name="arrays__video">سىن</string>
  <string name="arrays__documents">پۈتۈكلەر</string>
  <string name="arrays__small">كىچىك</string>
  <string name="arrays__normal">نورمال</string>
  <string name="arrays__large">چوڭ</string>
  <string name="arrays__extra_large">تېخىمۇ چوڭ</string>
  <string name="arrays__default">كۆڭۈلدىكى</string>
  <string name="arrays__high">يۇقىرى</string>
  <string name="arrays__max">ئەڭ يۇقىرى</string>
  <!--plurals.xml-->
  <plurals name="hours_ago">
    <item quantity="one">1</item>
    <item quantity="other">0</item>
  </plurals>
  <!--preferences.xml-->
  <string name="preferences_beta">سىناق</string>
  <string name="preferences__sms_mms">تېكىست ئۇچۇر ۋە كۆپ ۋاسىتە ئۇچۇر</string>
  <string name="preferences__pref_all_sms_title">ھەممە تېكىست ئۇچۇرنى قوبۇللايدۇ</string>
  <string name="preferences__pref_all_mms_title">ھەممە كۆپ ۋاسىتە ئۇچۇرنى قوبۇللايدۇ</string>
  <string name="preferences__use_signal_for_viewing_and_storing_all_incoming_text_messages">ھەممە تېكىست ئۇچۇرنى Signal دا قوبۇل قىلىدۇ.</string>
  <string name="preferences__use_signal_for_viewing_and_storing_all_incoming_multimedia_messages">ھەممە كۆپ ۋاسىتە ئۇچۇرنى Signal دا قوبۇل قىلىدۇ</string>
  <string name="preferences__pref_enter_sends_title">Enter نى باسسا يوللايدۇ</string>
  <string name="preferences__pressing_the_enter_key_will_send_text_messages">Enter نى باسسا تېكىست ئۇچۇر يوللايدۇ</string>
  <string name="preferences__pref_use_address_book_photos">ئالاقە دەپتىرىدىكى سۈرەتنى ئىشلىتىدۇ</string>
  <string name="preferences__display_contact_photos_from_your_address_book_if_available">ئالاقەداش دەپتىرىدە سۈرەت بولسا ئۇنى كۆرسىتىدۇ</string>
  <string name="preferences__generate_link_previews">ئۇلانما ئالدىن كۆرسىتىش ھاسىللايدۇ</string>
  <string name="preferences__retrieve_link_previews_from_websites_for_messages">سىز يوللىغان تور بېكەت ئۇلانمىسىدىن بىۋاسىتە ئالدىن كۆرسىتىش ھاسىللايدۇ.</string>
  <string name="preferences__choose_identity">بىرسىنى تاللاڭ</string>
  <string name="preferences__choose_your_contact_entry_from_the_contacts_list">ئالاقەداشلار تىزىمىدىن بىرەيلەننى تاللاڭ.</string>
  <string name="preferences__change_passphrase">ئىم ئىبارىسى ئۆزگەرت</string>
  <string name="preferences__change_your_passphrase">ئىم ئىبارىسى ئۆزگەرتىڭ</string>
  <string name="preferences__enable_passphrase">ئېكران قۇلۇپ ئىم ئىبارىسىنى قوزغىتىدۇ</string>
  <string name="preferences__lock_signal_and_message_notifications_with_a_passphrase">ئېكران ۋە ئۇقتۇرۇشلارنى ئىم ئىبارىسى بىلەن قۇلۇپلايدۇ</string>
  <string name="preferences__screen_security">ئېكران بىخەتەرلىكى</string>
  <string name="preferences__disable_screen_security_to_allow_screen_shots"> يېقىندا ئىشلەتكەن ئەپ ۋە ئېكران كەسمىسىنى چەكلەيدۇ</string>
  <string name="preferences__auto_lock_signal_after_a_specified_time_interval_of_inactivity">ئەگەر Signal ئىشلەتمىگەن ھالەتتە مۇئەييەن ۋاقىت تۇرسا، ئۆزلۈكىدىن قۇلۇپلىنىدۇ</string>
  <string name="preferences__inactivity_timeout_passphrase">ئىشلەتمىگەندە ۋاقىت ھالقىش ئىم ئىبارىسى</string>
  <string name="preferences__inactivity_timeout_interval">ئىشلەتمىگەندە ۋاقىت ھالقىش ۋاقتى</string>
  <string name="preferences__notifications">ئۇقتۇرۇشلار</string>
  <string name="preferences__led_color">LED رەڭگى</string>
  <string name="preferences__led_color_unknown">نامەلۇم</string>
  <string name="preferences__pref_led_blink_title">LED چاقناش شەكلى</string>
  <string name="preferences__sound">ئاۋاز</string>
  <string name="preferences__silent">تىنچ</string>
  <string name="preferences__default">كۆڭۈلدىكى</string>
  <string name="preferences__repeat_alerts">تەكرار ئاگاھلاندۇرۇش</string>
  <string name="preferences__never">ھەرگىز</string>
  <string name="preferences__one_time">بىر قېتىم</string>
  <string name="preferences__two_times">ئىككى قېتىم</string>
  <string name="preferences__three_times">ئۈچ قېتىم</string>
  <string name="preferences__five_times">بەش قېتىم</string>
  <string name="preferences__ten_times">ئون قېتىم</string>
  <string name="preferences__vibrate">تىترەت</string>
  <string name="preferences__green">يېشىل</string>
  <string name="preferences__red">قىزىل</string>
  <string name="preferences__blue">كۆك</string>
  <string name="preferences__orange">قىزغۇچ</string>
  <string name="preferences__cyan">كۆكۈچ</string>
  <string name="preferences__magenta">ئاچ قىزىل</string>
  <string name="preferences__white">ئاق</string>
  <string name="preferences__none">ھېچنېمە</string>
  <string name="preferences__fast">تېز</string>
  <string name="preferences__normal">نورمال</string>
  <string name="preferences__slow">ئاستا</string>
  <string name="preferences__help">ياردەم</string>
  <string name="preferences__advanced">ئالىي</string>
<<<<<<< HEAD
  <string name="preferences__donate_to_signal">Molly غا ئىئانە قىلىڭ</string>
  <!--Preference label when someone is already a subscriber-->
  <!--Preference label for making a monthly donation to Signal-->
=======
  <string name="preferences__donate_to_signal">Signal غا ئىئانە قىلىڭ</string>
>>>>>>> ee698951
  <!--Preference label for making one-time donations to Signal-->
  <string name="preferences__privacy">مەخپىيەتلىك</string>
  <string name="preferences__mms_user_agent">MMS ئىشلەتكۈچى ۋەكىلى</string>
  <string name="preferences__advanced_mms_access_point_names">MMS نىڭ قولدا تەڭشەكلىرى</string>
  <string name="preferences__mmsc_url">MMSC URL</string>
  <string name="preferences__mms_proxy_host">MMS ۋاكالەتچى باش كومپيۇتېر</string>
  <string name="preferences__mms_proxy_port">MMS ۋاكالەتچى پورتى</string>
  <string name="preferences__mmsc_username">MMSC ئىشلەتكۈچى ئىسمى</string>
  <string name="preferences__mmsc_password">MMSC پارولى</string>
  <string name="preferences__sms_delivery_reports">قىسقا ئۇچۇر يەتكۈزۈش دوكلاتلىرى</string>
  <string name="preferences__request_a_delivery_report_for_each_sms_message_you_send">ئەۋەتكەن ھەر بىر قىسقا ئۇچۇر ئۈچۈن بىر يەتكۈزۈش دوكلاتى تەلەپ قىلىش</string>
  <string name="preferences__data_and_storage">مەلۇمات ۋە ساقلىغۇچ</string>
  <string name="preferences__storage">ساقلىغۇچ</string>
  <string name="preferences__payments">چىقىملار</string>
  <string name="preferences__payments_beta">چىقىملار(سىناق)</string>
  <string name="preferences__conversation_length_limit">سۆزلىشىش ئۈزۈنلۇق چېكى</string>
  <string name="preferences__keep_messages">ئۇچۇرلارنى ساقلاپ قېلىش</string>
  <string name="preferences__clear_message_history">ئۇچۇر تارىخىنى تازىلا</string>
  <string name="preferences__linked_devices">باغلانغان ئۈسكۈنىلەر</string>
  <string name="preferences__light_theme">يورۇق</string>
  <string name="preferences__dark_theme">قاراڭغۇ</string>
  <string name="preferences__appearance">كۆرۈنۈش</string>
  <string name="preferences__theme">تېما</string>
  <string name="preferences__chat_wallpaper">سۆھبەت تام قەغەز</string>
  <string name="preferences__chat_color_and_wallpaper">سۆھبەت رەڭگى ۋە تام قەغەز</string>
  <string name="preferences__disable_pin">PIN چەكلە</string>
  <string name="preferences__enable_pin">PIN نى قوزغات</string>
  <string name="preferences__if_you_disable_the_pin_you_will_lose_all_data">ئەگەر PIN نى چەكلىسىڭىز، Signal غا قايتا تىزىملاتقاندا ئۆزىڭىز زاپاسلاپ ۋە ئەسلىگە كەلتۈرمىگۈچە ھەممە سانلىق مەلۇماتلىرىڭىز يوقىلىدۇ، PIN چەكلەنسە تىزىملىتىش قۇلۇپىنى ئاچالمايسىز.</string>
  <string name="preferences__pins_keep_information_stored_with_signal_encrypted_so_only_you_can_access_it">PINلەر Signalدا ساقلانغان ئۇچۇرلارنى مەخپىيلەشتۈرۈپ ساقلايدۇ. شۇڭا سىزلا زىيارەت قىلالايسىز. ئارخىپىڭىز، سەپلىمىلىرىڭىز ۋە ئالاقەداشلىرىڭىز Signal نى قايتا قاچىلىغىنىڭىزدا ئەسلىگە كەلتۈرىلىدۇ. ئەپنى ئېچىش PIN نىڭىز كېرەك ئەمەس.</string>
  <string name="preferences__system_default">كۆڭۈلدىكى سىستېما</string>
  <string name="preferences__language">تىل</string>
  <string name="preferences__signal_messages_and_calls">Signal ئۇچۇر ۋە چاقىرىشلىرى</string>
  <string name="preferences__advanced_pin_settings">ئالىي PIN تەڭشەكلىرى</string>
  <string name="preferences__free_private_messages_and_calls">Signal ئىشلەتكۈچىلىرىگە ھەقسىز شەخسىي ئۇچۇرلار ۋە چاقىرىقلار</string>
  <string name="preferences__submit_debug_log">سازلاش خاتىرە يوللا</string>
  <string name="preferences__delete_account">ھېساباتنى ئۆچۈر</string>
  <string name="preferences__support_wifi_calling">«WiFi چاقىرىقى» ماسلىشىشچان ھالىتى</string>
  <string name="preferences__enable_if_your_device_supports_sms_mms_delivery_over_wifi">ئۈسكۈنىڭىز WiFi دا  قىسقا ئۇچۇر ياكى كۆپ ۋاسىتە ئۇچۇر ئەۋەتكەندە قوزغىتىڭ (پەقەت ئۈسكىنىڭىزدە «WiFi چاقىرىقى» ئاكتىپ بولسا قوزغىتىڭ)</string>
  <string name="preferences__incognito_keyboard">يوشۇرۇن ھەرپتاختىسى</string>
  <string name="preferences__read_receipts">ئوقۇلدى ئىشارىتى</string>
  <string name="preferences__if_read_receipts_are_disabled_you_wont_be_able_to_see_read_receipts">ئەگەر ئوقۇلدى ئىشارىتى ئېتىك بولسا، باشقىلارنىڭ ئوقۇلدى ئىشارەتلىرىنىمۇ كۆرەلمەيسىز.</string>
  <string name="preferences__typing_indicators">بېسىۋاتىدۇ كۆرسەتكۈچى</string>
  <string name="preferences__if_typing_indicators_are_disabled_you_wont_be_able_to_see_typing_indicators">ئەگەر بېسىۋاتىدۇ كۆرسەتكۈچى ئېتىك بولسا، باشقىلارنىڭ بېسىۋاتىدۇ كۆرسەتكۈچىنىمۇ كۆرەلمەيسىز.</string>
  <string name="preferences__request_keyboard_to_disable">ھەرپتاختىنىڭ خاسلاشتۇرۇپ ئۆگىنىش ئىقتىدارىنى چەكلەشنى ئىلتىماس قىلدى.</string>
  <string name="preferences__this_setting_is_not_a_guarantee">بۇ تەڭشەككە كاپالەتلىك قىلغىلى بولمايدۇ، ھەرپتاختىڭىز ئۇنىڭغا پەرۋا قىلماسلىقى مۇمكىن.</string>
  <string name="preferences_app_protection__blocked_users">چەكلەنگەن قوللانغۇچىلار</string>
  <string name="preferences_chats__when_using_mobile_data">كۆچمە مەلۇمات ئىشلەتكەندە</string>
  <string name="preferences_chats__when_using_wifi">Wi-Fi ئىشلەتكەندە</string>
  <string name="preferences_chats__when_roaming">كەزمە ۋاقتىدە</string>
  <string name="preferences_chats__media_auto_download">ۋاسىتەلەرنى ئاپتۇماتىك چۈشۈر</string>
  <string name="preferences_chats__message_history">ئۇچۇر تارىخى</string>
  <string name="preferences_storage__storage_usage">ساقلىغۇچ ئىشلىتىلىشى</string>
  <string name="preferences_storage__photos">سۈرەتلەر</string>
  <string name="preferences_storage__videos">سىنلەر</string>
  <string name="preferences_storage__files">ھۆججەتلەر</string>
  <string name="preferences_storage__audio">ئۈن</string>
  <string name="preferences_storage__review_storage">ساقلىغۇچ تەكشۈرۈش</string>
  <string name="preferences_storage__delete_older_messages">كونا ئۇچۇرلارنى ئۆچۈرەمسىز؟</string>
  <string name="preferences_storage__clear_message_history">ئۇچۇر تارىخىنى تازىلامسىز؟</string>
  <string name="preferences_storage__this_will_permanently_delete_all_message_history_and_media">بۇ ئۈسكۈىڭىزدىكى %1$s دىن بۇرۇنقى بارلىق ئۇچۇر ۋە ۋاسىتەلەرنى مەڭگۈلۈك ئۆچۈرۈۋېتىدۇ.</string>
  <string name="preferences_storage__this_will_permanently_trim_all_conversations_to_the_d_most_recent_messages">بۇ بارلىق سۆھبەتلەرنىڭ ئەڭ يېقىنقى %1$s ئۇچۇرغىچە بولغانلىرىنى قىرقىۋېتىدۇ.</string>
  <string name="preferences_storage__this_will_delete_all_message_history_and_media_from_your_device">بۇ ئۈسكۈنىڭىزدىكى بارلىق ئۇچۇر تارىخى ۋە ۋاسىتەلەرنى مەڭگۈلۈك ئۆچۈرۈۋېتىدۇ.</string>
  <string name="preferences_storage__are_you_sure_you_want_to_delete_all_message_history">راستلا بارلىق ئۇچۇر تارىخنى ئۆچۈرىۋېتەمسىز؟</string>
  <string name="preferences_storage__all_message_history_will_be_permanently_removed_this_action_cannot_be_undone">بارلىق ئۇچۇر تارىخى مەڭگۈلۈك ئۆچۈرىۋېتىلىدۇ. بۇ ھەرىكەتتىن كەينىگە يېنىۋالالمايسىز.</string>
  <string name="preferences_storage__delete_all_now">ھازىرلا ھەممىنى ئۆچۈر</string>
  <string name="preferences_storage__forever">مەڭگۈ</string>
  <string name="preferences_storage__one_year">1 يىل</string>
  <string name="preferences_storage__six_months">6 ئاي</string>
  <string name="preferences_storage__thirty_days">30 كۈن</string>
  <string name="preferences_storage__none">ھېچنېمە</string>
  <string name="preferences_storage__s_messages">%1$s ئۇچۇرلار</string>
  <string name="preferences_storage__custom">ئىختىيارى</string>
  <string name="preferences_advanced__use_system_emoji">سېسىتما ئىپادىسىنى قوللان</string>
  <string name="preferences_advanced__disable_signal_built_in_emoji_support">Signal نىڭ ئىچكى ئىپادە قوللاشلىرىنى ئېتىۋەت</string>
  <string name="preferences_advanced__relay_all_calls_through_the_signal_server_to_avoid_revealing_your_ip_address">IP ئادرېسىڭىزنىڭ باشقىلارغا كۆرۈنۈپ قېلىشىدىن ساقلىنىش ئۈچۈن، بارلىق چاقىرىقلارنى Signal مۇلازىمېتىر ئارقىلىق ئالاقىداشلىرىڭىزغا ئۇلاپ يوللاڭ. قوزغاتسىڭىز چاقىرىق سۈپىتىنى تۆۋەنلىتىشى مۈمكىن.</string>
  <string name="preferences_advanced__always_relay_calls">چاقىرىقلارنى دائىم ئۇلاپ يوللا</string>
  <string name="preferences_app_protection__who_can">كىم قىلالايدۇ…</string>
  <string name="preferences_app_protection__app_access">ئەپ ھوقۇقلىرى</string>
  <string name="preferences_app_protection__communication">خەۋەرلىشىش</string>
  <string name="preferences_chats__chats">سۆھبەتلەر</string>
  <string name="preferences_data_and_storage__manage_storage">ساقلىغۇچ باشقۇرۇش</string>
  <string name="preferences_data_and_storage__calls">چاقىرىشلار</string>
  <string name="preferences_data_and_storage__use_less_data_for_calls">چاقىرىقلار ئۈچۈن ئازراق مەلۇمات ئىشلىتىش</string>
  <string name="preferences_data_and_storage__never">ھەرگىز</string>
  <string name="preferences_data_and_storage__wifi_and_mobile_data">كۆچمە مەلۇمات ۋە WiFi</string>
  <string name="preferences_data_and_storage__mobile_data_only">كۆچمە سانلىق مەلۇماتلا</string>
  <string name="preference_data_and_storage__using_less_data_may_improve_calls_on_bad_networks">ئاز مەلۇمات ئىشلىتىش ناچار تور شارائىتىدىكى چاقىرىقنى ياخشىلايدۇ</string>
  <string name="preferences_notifications__messages">ئۇچۇرلار</string>
  <string name="preferences_notifications__events">ھادىسىلەر</string>
  <string name="preferences_notifications__in_chat_sounds">سۆھبەت-ئىچى ئاۋاز</string>
  <string name="preferences_notifications__show">كۆرسەت</string>
  <string name="preferences_notifications__calls">چاقىرىشلار</string>
  <string name="preferences_notifications__ringtone">قوڭغۇراق ئاۋازى</string>
  <string name="preferences_chats__show_invitation_prompts">تەكلىپ ئەسكەرتىشلىرىنى كۆرسەت </string>
  <string name="preferences_chats__display_invitation_prompts_for_contacts_without_signal">Signal ئىشلەتمىگەن ئالاقەداشلارغا تەكلىپ ئەسكەرتىشلەرنى كۆرسەت</string>
  <string name="preferences_chats__message_text_size">ئۇچۇر خەت چوڭلۇقى</string>
  <string name="preferences_events__contact_joined_signal">ئالاقاداش Signal غا قېتىلدى</string>
  <string name="preferences_notifications__priority">مۇھىملىقى</string>
  <!--Heading for the \'censorship circumvention\' section of privacy preferences-->
  <!--Title of the \'censorship circumvention\' toggle switch-->
  <string name="preferences_communication__censorship_circumvention_if_enabled_signal_will_attempt_to_circumvent_censorship">ئەگەر قوزغىتىلسا، Signal تەكشۈرۈشتىن دالدىلىنىشنى سىنايدۇ. Signal سىز تۇرۇۋاتقان جايدا تەكشۈرۈلمىسە بۇ ئىقتىدارنى قوزغاتماڭ.</string>
  <!--Summary text for \'censorship circumvention\' toggle. Indicates that we automatically enabled it because we believe you\'re in a censored country-->
  <string name="preferences_communication__censorship_circumvention_has_been_activated_based_on_your_accounts_phone_number">تەكشۈرۈشتىن دالدىلىنىش ھېساباتىڭىزدىكى تېلېفون نومۇرىغا ئاساسەن ئاكتىپلىنىدۇ.</string>
  <!--Summary text for \'censorship circumvention\' toggle. Indicates that you disabled it even though we believe you\'re in a censored country-->
  <string name="preferences_communication__censorship_circumvention_you_have_manually_disabled">تەكشۈرۈشتىن دالدىلىنىشنى چەكلىدىڭىز</string>
  <!--Summary text for \'censorship circumvention\' toggle. Indicates that you cannot use it because you\'re already connected to the Signal service-->
  <string name="preferences_communication__censorship_circumvention_is_not_necessary_you_are_already_connected">تەكشۈرۈشتىن دالدىلىنىش ھاجەتسىز، Signal مۇلازىمىتىگە ئاللىبۇرۇن باغلاندىڭىز.</string>
  <!--Summary text for \'censorship circumvention\' toggle. Indicates that you cannot use it because you\'re not connected to the internet-->
  <string name="preferences_communication__censorship_circumvention_can_only_be_activated_when_connected_to_the_internet">تەكشۈرۈشتىن دالدىلىنىش پەقەت ئىنتېرنىتقا باغلانغاندىلا ئاكتىپلىنىدۇ.</string>
  <string name="preferences_communication__category_sealed_sender">يوشۇرۇن ئەۋەتكۈچى</string>
  <string name="preferences_communication__sealed_sender_display_indicators">ئېكران كۆرسەتكۈچىلىرى</string>
  <string name="preferences_communication__sealed_sender_display_indicators_description">يوشۇرۇن ئەۋەتكۈچىدىن كەلگەن ئۇچۇرلاردىكى «ئۇچۇر تەپسىلاتى» تاللانغاندا، ھالەت سىنبەلگىسىنى كۆرسىتىدۇ.</string>
  <string name="preferences_communication__sealed_sender_allow_from_anyone">ھەممىسىدن قوبۇل قىل</string>
  <string name="preferences_communication__sealed_sender_allow_from_anyone_description">ئالاقەداشلىرىڭ ئارىسىدا بولمىغان ياكى ئارخىپىڭنى ھەمبەھىرلىمىگەن كىشىلەردىن، يوشۇرۇن ئەۋەتكۈچى ئۇچۇرلىرىنى قوبۇل قىلىشنى ئاكتىپلا.</string>
  <string name="preferences_communication__sealed_sender_learn_more">كۆپرەك ئۆگىنىش</string>
  <string name="preferences_setup_a_username">بىز ئىشلەتكۈچى ئىسمى سەپلە</string>
  <string name="preferences_proxy">ۋاكالەتچى</string>
  <string name="preferences_use_proxy">ۋاكالەتچى ئىشلىتىش</string>
  <string name="preferences_off">تاقاق</string>
  <string name="preferences_on">ئاچ</string>
  <string name="preferences_proxy_address">ۋاكالەتچى ئادرېس</string>
  <string name="preferences_only_use_a_proxy_if">ئەگەر كۆچمە سانلىق مەلۇمات ياكى Wi-Fi دا Signal غا باغلىنالمىسىڭىز ئۇنداقتا پەقەتلا ۋاكالەتچى ئىشلىتىڭ.</string>
  <string name="preferences_share">ھەمبەھىر</string>
  <string name="preferences_save">ساقلاش</string>
  <string name="preferences_connecting_to_proxy">ۋاكالەتچىگە ئۇلىنىۋاتىدۇ…</string>
  <string name="preferences_connected_to_proxy">ۋاكالەتچىگە باغلاندى</string>
  <string name="preferences_connection_failed">باغلىنالمىدى</string>
  <string name="preferences_couldnt_connect_to_the_proxy">ۋاكالەتچىگە باغلىنالمىدى. ۋاكالەتچى ئادرېسىنى تەكشۈرۈپ ئاندىن قايتا سىناڭ.</string>
  <string name="preferences_you_are_connected_to_the_proxy">ۋاكالەتچىگە باغلاندىڭىز. خالىغان ۋاقىتتا تەڭشەكلەردىن ۋاكالەتچىنى تاقىۋېتەلەيسىز.</string>
  <string name="preferences_success">مۇۋەپپەقىيەتلىك</string>
  <string name="preferences_failed_to_connect">باغلىنالمىدى</string>
  <string name="preferences_enter_proxy_address">ۋاكالەتچى ئادرېسنى كىرگۈزۈڭ</string>
  <string name="configurable_single_select__customize_option">ئىختىيارىچە تاللاش</string>
  <!--Internal only preferences-->
  <!--Payments-->
  <string name="PaymentsActivityFragment__all_activity">ھەممە پائالىيەت</string>
  <string name="PaymentsAllActivityFragment__all">ھەممىسى</string>
  <string name="PaymentsAllActivityFragment__sent">يوللانغان</string>
  <string name="PaymentsAllActivityFragment__received">تاپشۇرۇۋالغان</string>
  <string name="PaymentsHomeFragment__introducing_payments">تونۇشتۇرۇش چىقىمى (سىناق)</string>
  <string name="PaymentsHomeFragment__use_signal_to_send_and_receive">سىز Molly دا MobileCoin يوللاپ ۋە قوبۇللىيالايسىز،  ئۇ شەخسىيەت گەۋدىلەندۈرۈلگەن يېڭى رەقەملىك پۇل. باشلاش ئۈچۈن ئاكتىپلاڭ.</string>
  <string name="PaymentsHomeFragment__activate_payments">چىقىم قىلىشنى ئاكتىپلا</string>
  <string name="PaymentsHomeFragment__activating_payments">چىقىم قىلىشنى ئاكتىپلاۋاتىدۇ…</string>
  <string name="PaymentsHomeFragment__restore_payments_account">چىقىم ھېساباتىنى ئەسلىگە قايتۇر</string>
  <string name="PaymentsHomeFragment__no_recent_activity_yet">يېقىنقى پائالىيەت يوق</string>
  <string name="PaymentsHomeFragment__pending_requests">كۈتۈۋاتقان تەلەپلەر</string>
  <string name="PaymentsHomeFragment__recent_activity">يېقىنقى پائالىيەت</string>
  <string name="PaymentsHomeFragment__see_all">ھەممىنى كۆرسەت</string>
  <string name="PaymentsHomeFragment__add_funds">پۇل قوش</string>
  <string name="PaymentsHomeFragment__send">ئەۋەت</string>
  <string name="PaymentsHomeFragment__sent_s">%1$s غا يوللاندى</string>
  <string name="PaymentsHomeFragment__received_s">%1$s تاپشۇرۇۋالدى</string>
  <string name="PaymentsHomeFragment__transfer_to_exchange">ئالماشتۇرۇشقا يۆتكە</string>
  <string name="PaymentsHomeFragment__currency_conversion">پۇل ئالماشتۇرۇش</string>
  <string name="PaymentsHomeFragment__deactivate_payments">چىقىملارنى چەكلە</string>
  <string name="PaymentsHomeFragment__recovery_phrase">ئەسلىگە كەلتۈرۈش جۈملىسى</string>
  <string name="PaymentsHomeFragment__help">ياردەم</string>
  <string name="PaymentsHomeFragment__coin_cleanup_fee">تەڭگە تازىلاش ھەققى</string>
  <string name="PaymentsHomeFragment__sent_payment">چىقىم يوللاندى</string>
  <string name="PaymentsHomeFragment__received_payment">تاپشۇرۇۋالغان چىقىم</string>
  <string name="PaymentsHomeFragment__processing_payment">چىقىمنى بېجىرىۋاتىدۇ</string>
  <string name="PaymentsHomeFragment__unknown_amount">---</string>
  <string name="PaymentsHomeFragment__currency_conversion_not_available">پۇل ئالماشتۇرۇشقا بولمايدۇ</string>
  <string name="PaymentsHomeFragment__cant_display_currency_conversion">پۇل ئالماشتۇرۇشنى كۆرسىتەلمەيدۇ. تېلېفون باغلىنىشىڭىزنى تەكشۈرۈپ ئاندىن قايتا سىناڭ.</string>
  <string name="PaymentsHomeFragment__payments_is_not_available_in_your_region">چىقىم ئىقتىدارىنى سىز تۇرۇشلۇق جايدا ئىشلەتكىلى بولمايدۇ.</string>
  <string name="PaymentsHomeFragment__could_not_enable_payments">چىقىمنى قوزغىتالمىدى. سەل تۇرۇپ قايتا سىناڭ.</string>
  <string name="PaymentsHomeFragment__deactivate_payments_question">چىقىملارنى چەكلەمدۇ؟</string>
  <string name="PaymentsHomeFragment__you_will_not_be_able_to_send">ئەگەر چىقىم قىلىشنى چەكلىسىڭىز Molly دا MobileCoin ئەۋەتىپ ياكى قوبۇللىيالمايسىز.</string>
  <string name="PaymentsHomeFragment__deactivate">چەكلە</string>
  <string name="PaymentsHomeFragment__continue">داۋاملىق</string>
  <string name="PaymentsHomeFragment__balance_is_not_currently_available">نۆۋەتتە قالدۇقنى ئىشلەتكىلى بولمايدۇ.</string>
  <string name="PaymentsHomeFragment__payments_deactivated">چىقىم چەكلەندى.</string>
  <string name="PaymentsHomeFragment__payment_failed">چىقىم قىلالمىدى</string>
  <string name="PaymentsHomeFragment__details">تەپسىلاتى</string>
  <string name="PaymentsHomeFragment__you_can_use_signal_to_send">‫Molly نى ئىشلىتىپ MobileCoin ئەۋەتەلەيسىز ۋە تاپشۇرىۋالالايسىز. بارلىق چىقىملار MobileCoins ۋە MobileCoin ھەميانىنىڭ ئىشلىتىش شەرتلىرىگە بويسۇنىدۇ. بۇ سىناق ئىقتىدارى، شۇڭا بەزى مەسىلىلەرگە دۇچ كېلىشىڭىز ھەمدە چىقىم ياكى قالدۇقلىرىڭىزنى يوقىتىپ قويسىڭىز ئەسلىگە كەلتۈرەلمەسلىكىڭىز مۈمكىن.</string>
  <string name="PaymentsHomeFragment__activate">ئاكتىپلا</string>
  <string name="PaymentsHomeFragment__view_mobile_coin_terms">MobileCoin ماددىلىرىنى كۆرسەت</string>
  <string name="PaymentsHomeFragment__payments_not_available">‫Molly دا چىقىم ئەمدى ئىشلىمەيدۇ. سىز مەبلەغلىرىڭىزنى ئالماشتۇرۇش ئورنىغا داۋاملىق يۆتكىيەلەيسىز. ئەمما ئەمدى چىقىمنى يوللاپ ۋە تاپشۇرىۋالالمايسىز ياكى مەبلەغ قوشالمايسىز.</string>
  <!--PaymentsAddMoneyFragment-->
  <string name="PaymentsAddMoneyFragment__add_funds">پۇل قوش</string>
  <string name="PaymentsAddMoneyFragment__your_wallet_address">ھەميان ئادرېسىڭىز</string>
  <string name="PaymentsAddMoneyFragment__copy">كۆچۈر</string>
  <string name="PaymentsAddMoneyFragment__copied_to_clipboard">چاپلاش تاختىسىغا كۆچۈردى</string>
  <string name="PaymentsAddMoneyFragment__to_add_funds">مەبلەغ قوشۇش ئۈچۈن MobileCoin نى ھەميان ئادرېسىڭىزغا ئەۋەتىڭ. مۇئامىلىنى MobileCoin نى قوللايدىغان بىر ئالماستۇرغۇچىدىكى ھېساباتىڭىزدىن باشلاڭ، ئاندىن QR كودىنى سايىلەڭ ياكى ھەميان ئادرېسىڭىزنى كۆچۈرۈڭ.</string>
  <!--PaymentsDetailsFragment-->
  <string name="PaymentsDetailsFragment__details">تەپسىلاتى</string>
  <string name="PaymentsDetailsFragment__status">ھالىتى</string>
  <string name="PaymentsDetailsFragment__submitting_payment">چىقىمنى يوللاۋاتىدۇ…</string>
  <string name="PaymentsDetailsFragment__processing_payment">چىقىمنى بېجىرىۋاتىدۇ…</string>
  <string name="PaymentsDetailsFragment__payment_complete">چىقىم تامام</string>
  <string name="PaymentsDetailsFragment__payment_failed">چىقىم قىلالمىدى</string>
  <string name="PaymentsDetailsFragment__network_fee">تور ھەققى</string>
  <string name="PaymentsDetailsFragment__sent_by">يوللىغۇچى</string>
  <string name="PaymentsDetailsFragment__sent_to_s">%1$s غا يوللاندى</string>
  <string name="PaymentsDetailsFragment__you_on_s_at_s">سىز%1$s نىڭ ئۈستىدە%2$s دە</string>
  <string name="PaymentsDetailsFragment__s_on_s_at_s">‫%1$s %2$s نىڭ ئۈستىدە %3$s دە</string>
  <string name="PaymentsDetailsFragment__to">كىمگە</string>
  <string name="PaymentsDetailsFragment__from">كىمدىن</string>
  <string name="PaymentsDetailsFragment__information">چىقىم سوممىسى ۋە مۇئامىلە ۋاقتىنى ئۆز ئىچىگە ئالغان مۇئامىلە تەپسىلاتلىرى MobileCoin  ھېسابات دەپتىرىنىڭ بىر قىسمى.</string>
  <string name="PaymentsDetailsFragment__coin_cleanup_fee">تەڭگە تازىلاش ھەققى</string>
  <string name="PaymentsDetailsFragment__coin_cleanup_information">قولىڭىزدىكى تەڭگىلەرنى بىرلەشتۈرۈپ مۇئامىلىنى تاماملىغىلى بولمىغاندا ، «تەڭگە تازىلاش ھەققى» ئېلىنىدۇ. تازىلاش ئارقىلىق داۋاملىق چىقىم يوللاشقا يول قويىدۇ.</string>
  <string name="PaymentsDetailsFragment__no_details_available">بۇ مۇئامىلىدە باشقا تەپسىلاتلار يوق</string>
  <string name="PaymentsDetailsFragment__sent_payment">چىقىم يوللاندى</string>
  <string name="PaymentsDetailsFragment__received_payment">تاپشۇرۇۋالغان چىقىم</string>
  <string name="PaymentsDeatilsFragment__payment_completed_s">چىقىم تاماملاندى %1$s</string>
  <string name="PaymentsDetailsFragment__block_number">نومۇرنى چەكلە</string>
  <!--PaymentsTransferFragment-->
  <string name="PaymentsTransferFragment__transfer">يۆتكە</string>
  <string name="PaymentsTransferFragment__scan_qr_code">QR كودى تارا</string>
  <string name="PaymentsTransferFragment__to_scan_or_enter_wallet_address">كىمگە: ھەميان ئادرېسىنى سايىلە ياكى كىرگۈز </string>
  <string name="PaymentsTransferFragment__you_can_transfer">ئالماشتۇرغۇچى تەمىنلىگەن ھەميان ئادرېسىغا يۆتكەشنى تاماملاش ئارقىلىق MobileCoin نى يۆتكىيەلەيسىز. ھەميان ئادرېسى سان ۋە ھەرپلەرنىڭ تىزمىسى بولۇپ، كۆپىنچە QR كودىنىڭ ئاستىدا بولىدۇ. </string>
  <string name="PaymentsTransferFragment__next">كېيىنكىسى</string>
  <string name="PaymentsTransferFragment__invalid_address">ئىناۋەتسىز ئادرېس</string>
  <string name="PaymentsTransferFragment__check_the_wallet_address">سىز يۆتكىمەكچى بولغان ھەميان ئادرېسىنى تەكشۈرۈڭ ۋە قايتا سىناڭ.</string>
  <string name="PaymentsTransferFragment__you_cant_transfer_to_your_own_signal_wallet_address">ئۆزىڭىزنىڭ Molly ھەميان ئادرېسىغا يۆتكىيەلمەيسىز. قوللايدىغان ئالماشتۇرغۇچىدىكى ھېساباتىڭىزدىن ھەميان ئادرېسىنى كىرگۈزۈڭ.</string>
  <string name="PaymentsTransferFragment__to_scan_a_qr_code_signal_needs">QR كودىنى سايىلەش ئۈچۈن Molly كامېرانى زىيارەت قىلالىشى كېرەك.</string>
  <string name="PaymentsTransferFragment__signal_needs_the_camera_permission_to_capture_qr_code_go_to_settings">‫QR كودىنى تۇتۇش ئۈچۈن Molly كامېرا ھوقۇقىغا موھتاج ، تەڭشەكلەرگە بېرىڭ، «ھوقۇقلار» نى تاللاپ ۋە «كامېرا» نى قوزغىتىڭ.</string>
  <string name="PaymentsTransferFragment__to_scan_a_qr_code_signal_needs_access_to_the_camera">QR كودىنى سايىلەش ئۈچۈن Molly كامېرانى زىيارەت قىلالىشى كېرەك.</string>
  <string name="PaymentsTransferFragment__settings">تەڭشەكلەر</string>
  <!--PaymentsTransferQrScanFragment-->
  <string name="PaymentsTransferQrScanFragment__scan_address_qr_code">ئادرېس QR كودىنى سايىلە</string>
  <string name="PaymentsTransferQrScanFragment__scan_the_address_qr_code_of_the_payee">پۇل ئالغۇچىنىڭ ئادرېس QR كودىنى سايىلەڭ</string>
  <!--CreatePaymentFragment-->
  <string name="CreatePaymentFragment__request">ئىلتىماس</string>
  <string name="CreatePaymentFragment__pay">تۆلە</string>
  <string name="CreatePaymentFragment__available_balance_s">ئىشلىتىشكە بولىدىغان قالدۇق: %1$s</string>
  <string name="CreatePaymentFragment__toggle_content_description">ئالماشتۇر</string>
  <string name="CreatePaymentFragment__1">1</string>
  <string name="CreatePaymentFragment__2">2</string>
  <string name="CreatePaymentFragment__3">3</string>
  <string name="CreatePaymentFragment__4">4</string>
  <string name="CreatePaymentFragment__5">5</string>
  <string name="CreatePaymentFragment__6">6</string>
  <string name="CreatePaymentFragment__7">7</string>
  <string name="CreatePaymentFragment__8">8</string>
  <string name="CreatePaymentFragment__9">9</string>
  <string name="CreatePaymentFragment__decimal">.</string>
  <string name="CreatePaymentFragment__0">0</string>
  <string name="CreatePaymentFragment__lt">&lt;</string>
  <string name="CreatePaymentFragment__backspace">Backspace</string>
  <string name="CreatePaymentFragment__add_note">ئىزاھات قوش</string>
  <string name="CreatePaymentFragment__conversions_are_just_estimates">تېگىشىشلەر پەقەت مۆلچەر بولۇپ ، توغرا بولماسلىقى مۇمكىن.</string>
  <!--EditNoteFragment-->
  <string name="EditNoteFragment_note">ئىزاھات</string>
  <!--ConfirmPaymentFragment-->
  <string name="ConfirmPayment__confirm_payment">چىقىمنى جەزىملە</string>
  <string name="ConfirmPayment__network_fee">تور ھەققى</string>
  <string name="ConfirmPayment__error_getting_fee">ھەق ئېلىشتا خاتالىق</string>
  <string name="ConfirmPayment__estimated_s">مۆلچەرلەندى%1$s</string>
  <string name="ConfirmPayment__to">كىمگە</string>
  <string name="ConfirmPayment__total_amount">جەمئىي سومما</string>
  <string name="ConfirmPayment__balance_s">قالدۇق: %1$s</string>
  <string name="ConfirmPayment__submitting_payment">چىقىمنى يوللاۋاتىدۇ…</string>
  <string name="ConfirmPayment__processing_payment">چىقىمنى بېجىرىۋاتىدۇ…</string>
  <string name="ConfirmPayment__payment_complete">چىقىم تامام</string>
  <string name="ConfirmPayment__payment_failed">چىقىم قىلالمىدى</string>
  <string name="ConfirmPayment__payment_will_continue_processing">چىقىم داۋاملىق بىر تەرەپ قىلىنىدۇ</string>
  <string name="ConfirmPaymentFragment__invalid_recipient">ئىناۋەتسىز تاپشۇرۇۋالغۇچى</string>
  <string name="ConfirmPaymentFragment__this_person_has_not_activated_payments">بۇ كىشى چىقىمنى ئاكتىپلىمىدى</string>
  <string name="ConfirmPaymentFragment__unable_to_request_a_network_fee">تور ھەققىنى ئىلتىماس قىلالمىدى. چىقىمنى داۋاملاشتۇرماقچى بولسىڭىز ماقۇل نى چېكىپ قايتا سىناڭ.</string>
  <!--CurrencyAmountFormatter_s_at_s-->
  <string name="CurrencyAmountFormatter_s_at_s">‫%1$s %2$s دە</string>
  <!--SetCurrencyFragment-->
  <string name="SetCurrencyFragment__set_currency">پۇلنى بەلگىلەش</string>
  <string name="SetCurrencyFragment__all_currencies">بارلىق پۇللار</string>
  <!--****************************************-->
  <!--menus-->
  <!--****************************************-->
  <!--contact_selection_list-->
  <string name="contact_selection_list__unknown_contact">يېڭى ئۇچۇر…</string>
  <string name="contact_selection_list__unknown_contact_block">ئىشلەتكۈچى چەكلە</string>
  <string name="contact_selection_list__unknown_contact_add_to_group">گۇرۇپپىغا قوشۇش</string>
  <!--conversation_callable_insecure-->
  <string name="conversation_callable_insecure__menu_call">چاقىر</string>
  <!--conversation_callable_secure-->
  <string name="conversation_callable_secure__menu_call">Signal چاقىرىقى</string>
  <string name="conversation_callable_secure__menu_video">Signal سىنلىق چاقىرىق</string>
  <!--conversation_context-->
  <!--Heading which shows how many messages are currently selected-->
  <!--conversation_context_image-->
  <!--Button to save a message attachment (image, file etc.)-->
  <string name="conversation_context_image__save_attachment">ساقلا</string>
  <!--conversation_expiring_off-->
  <string name="conversation_expiring_off__disappearing_messages">غايىب ئۇچۇرلار</string>
  <!--conversation_selection-->
  <!--Button to view detailed information for a message-->
  <string name="conversation_selection__menu_message_details">ئۇچۇر</string>
  <!--Button to copy a message\'s text to the clipboard-->
  <string name="conversation_selection__menu_copy">كۆچۈر</string>
  <!--Button to delete a message-->
  <string name="conversation_selection__menu_delete">ئۆچۈر</string>
  <!--Button to forward a message to another person or group chat-->
  <string name="conversation_selection__menu_forward">ئۇلاپ يوللا</string>
  <!--Button to reply to a message-->
  <string name="conversation_selection__menu_reply">جاۋاب</string>
  <!--Button to save a message attachment (image, file etc.)-->
  <string name="conversation_selection__menu_save">ساقلا</string>
  <!--Button to retry sending a message-->
  <!--Button to select a message and enter selection mode-->
  <string name="conversation_selection__menu_multi_select">تاللا</string>
  <!--conversation_expiring_on-->
  <!--conversation_insecure-->
  <string name="conversation_insecure__invite">تەكلىپ</string>
  <!--conversation_list_batch-->
  <string name="conversation_list_batch__menu_delete_selected">تاللانغاننى ئۆچۈر</string>
  <string name="conversation_list_batch__menu_pin_selected">تاللانغاننى قوندۇر</string>
  <string name="conversation_list_batch__menu_unpin_selected">تاللانغاننى قوندۇرما</string>
  <string name="conversation_list_batch__menu_select_all">ھەممىنى تاللا</string>
  <string name="conversation_list_batch_archive__menu_archive_selected">تاللانغاننى ئارخىپلاشتۇر</string>
  <string name="conversation_list_batch_unarchive__menu_unarchive_selected">تاللانغاننى ئارخىپلاشتۇرما</string>
  <string name="conversation_list_batch__menu_mark_as_read">ئوقۇلدى دەپ ئىشارەتلە</string>
  <string name="conversation_list_batch__menu_mark_as_unread">ئوقۇلمىدى</string>
  <!--conversation_list-->
  <string name="conversation_list_settings_shortcut">تەڭشەكلەر قىسقا يولى</string>
  <string name="conversation_list_search_description">ئىزدە</string>
  <string name="conversation_list__pinned">قوندۇرۇلدى</string>
  <string name="conversation_list__chats">سۆھبەتلەر</string>
  <string name="conversation_list__you_can_only_pin_up_to_d_chats">سىز %1$d سۆھبەتنىلا قوندۇرالايسىز</string>
  <!--conversation_list_item_view-->
  <string name="conversation_list_item_view__contact_photo_image">ئالاقەداش فوتو رەسىمى</string>
  <string name="conversation_list_item_view__archived">ئارخىپلاشتۇرۇلدى</string>
  <!--conversation_list_fragment-->
  <string name="conversation_list_fragment__fab_content_description">يېڭى سۆھبەت</string>
  <string name="conversation_list_fragment__open_camera_description">كامېرا ئاچ</string>
  <string name="conversation_list_fragment__no_chats_yet_get_started_by_messaging_a_friend">تېخى سۆھبەت يوق.\nدوستىڭىزغا ئۇچۇر يوللاشنى باشلاڭ.</string>
  <!--conversation_secure_verified-->
  <string name="conversation_secure_verified__menu_reset_secure_session">شىفىرلىق سۆزلىشىشنى ئەسلىگە قايتۇر</string>
  <!--conversation_muted-->
  <string name="conversation_muted__unmute">ئۈنلۈك</string>
  <!--conversation_unmuted-->
  <string name="conversation_unmuted__mute_notifications">ئۈنسىز ئۇقتۇرۇش</string>
  <!--conversation-->
  <string name="conversation__menu_group_settings">گۇرۇپپا تەڭشەكلەر</string>
  <string name="conversation__menu_leave_group">گۇرۇپپىدىن ئايرىلىڭ</string>
  <string name="conversation__menu_view_all_media">بارلىق ۋاسىتە</string>
  <string name="conversation__menu_conversation_settings">سۆھبەت تەڭشەكلەر</string>
  <string name="conversation__menu_add_shortcut">باش ئېكرانغا قوش</string>
  <string name="conversation__menu_create_bubble">كۆپۈك قۇر</string>
  <!--conversation_popup-->
  <string name="conversation_popup__menu_expand_popup">قاڭقىش كۆزنىكىنى ياي</string>
  <!--conversation_callable_insecure-->
  <string name="conversation_add_to_contacts__menu_add_to_contacts">ئالاقەداش قوش</string>
  <!--conversation_group_options-->
  <string name="convesation_group_options__recipients_list">چاقىرىلغۇچىلار تىزىمى</string>
  <string name="conversation_group_options__delivery">يەتكۈزۈش</string>
  <string name="conversation_group_options__conversation">سۆھبەت</string>
  <string name="conversation_group_options__broadcast">تارقىتىش</string>
  <!--text_secure_normal-->
  <string name="text_secure_normal__menu_new_group">يېڭى گۇرۇپپا</string>
  <string name="text_secure_normal__menu_settings">تەڭشەكلەر</string>
  <string name="text_secure_normal__menu_clear_passphrase">قۇلۇپ</string>
  <string name="text_secure_normal__mark_all_as_read">ھەممىسى ئوقۇلدى</string>
  <string name="text_secure_normal__invite_friends">دوستلىرىڭىزنى تەكلىپ قىلىڭ</string>
  <!--verify_display_fragment-->
  <string name="verify_display_fragment_context_menu__copy_to_clipboard">چاپلاش تاختىسىغا كۆچۈر</string>
  <string name="verify_display_fragment_context_menu__compare_with_clipboard">چاپلاش تاختىسىدىكى بىلەن سېلىشتۇر</string>
  <!--reminder_header-->
  <string name="reminder_header_sms_import_title">سىستېما قىسقا ئۇچۇرنى ئەكىر</string>
  <string name="reminder_header_sms_import_text">چېكىلسە تېلېفونىڭىزنىڭ تېكىست ئۇچۇرلىرىنى Signal نىڭ شىفىرلانغان ساندانىغا كۆچۈرىدۇ.</string>
  <string name="reminder_header_push_title">Signal ئۇچۇر ۋە چاقىرىشنى قوزغىتىپ</string>
  <string name="reminder_header_push_text">ئالاقە كەچمىشىڭىزنى يۈكسەلتىڭ.</string>
  <string name="reminder_header_service_outage_text">Signal دا تېخنىكىلىق قىيىنچىلىق كۆرۈلدى. بىز ئامالنىڭ بارىچە تىرىشىپ ئىشلەپ مۇلازىمەتنى ئەڭ تېز سۈرئەتتە ئەسلىگە كەلتۈرىمىز.</string>
  <string name="reminder_header_progress">%1$d%%</string>
  <!--media_preview-->
  <string name="media_preview__save_title">ساقلاش</string>
  <string name="media_preview__forward_title">ئۇلاپ يوللا</string>
  <string name="media_preview__share_title">ھەمبەھىر</string>
  <string name="media_preview__all_media_title">بارلىق ۋاسىتە</string>
  <!--media_preview_activity-->
  <string name="media_preview_activity__media_content_description">ۋاسىتە ئالدىن كۆرسەت</string>
  <!--new_conversation_activity-->
  <string name="new_conversation_activity__refresh">يېڭىلا</string>
  <!--redphone_audio_popup_menu-->
  <!--Insights-->
  <string name="Insights__percent">%</string>
  <string name="Insights__title">چۈشىنىش</string>
  <string name="InsightsDashboardFragment__title">چۈشىنىش</string>
  <string name="InsightsDashboardFragment__signal_protocol_automatically_protected">ئۆتكەن %2$d كۈندە Signal كېلىشىمى %1$d%% نىڭ يوللىغان ئۇچۇرلىرىنى ئۆزلۈكىدىن قوغدىدى. Signal ئىشلەتكۈچىلىرى ئارىسىدىكى ئالاقە ئىزچىل نۇقتىدىن نۇقتىغا شىفىرلاپ يوللىنىدۇ.</string>
  <string name="InsightsDashboardFragment__not_enough_data">سانلىق مەلۇمات يېتەرسىز</string>
  <string name="InsightsDashboardFragment__your_insights_percentage_is_calculated_based_on">پەرقلەندۈرۈش قابىلىيىتىڭىز ئۆتكەن %1$d كۈندە يوللانغان غايىب بولمىغان ۋە ئۆچۈرۈلگەن ئۇچۇرلارغا ئاساسەن ھېسابلىنىدۇ.</string>
  <string name="InsightsDashboardFragment__start_a_conversation">سۆھبەت باشلا</string>
  <string name="InsightsDashboardFragment__invite_your_contacts">تېخىمۇ كۆپ ئالاقەداشلار Signal غا قوشۇلسا، تېخىمۇ كۆپ يېڭى ئىقتىدارلارنى ئىشلىتەلەيدۇ، شىفىرلانمىغان تېكىست ئۇچۇرنىڭ چەكلىمىسىگە ئۇچرىمايدۇ، بىخەتەر ئالاقىنىڭ يېڭى سەپىرىنى باشلايلى.</string>
  <string name="InsightsDashboardFragment__this_stat_was_generated_locally">بۇ سىتاتىستىكا ئۇچۇرلار يەرلىك ئۈسكۈنىڭىزدە ھاسىل قىلىندى، پەقەت سىزلا كۆرەلەيسىز. ئۇلار باشقا ھەر قانداق جايغا يوللانمايدۇ.</string>
  <string name="InsightsDashboardFragment__encrypted_messages">شىفىرلانغان ئۇچۇرلار</string>
  <string name="InsightsDashboardFragment__cancel">بىكار قىل</string>
  <string name="InsightsDashboardFragment__send">ئەۋەت</string>
  <string name="InsightsModalFragment__title">چۈشىنىش ئىقتىدارىنى تونۇشتۇرۇش</string>
  <string name="InsightsModalFragment__description">يوللىغان ئۇچۇرلىرىڭىزنىڭ قانچىلىكى شىفىرلىنىپ يوللانغانلىقىنى كۆرەلەيسىز، ھەمدە تېزلىكتە ئالاقەداشلىرىڭىزنى تەكلىپ قىلىپ بىرلىكتە Signal ئىشلىتىش نىسبىتىنى يۈكسەلتەلەيسىز.</string>
  <string name="InsightsModalFragment__view_insights">چۈشىنىش كۆرسەت</string>
  <string name="FirstInviteReminder__title">Signal ئىشلىتىش تەكلىپى</string>
  <string name="FirstInviteReminder__description">يوللىغان شىفىرلانغان ئۇچۇرلىرىڭىزنىڭ سانىنى ئاشۇرالايسىز %1$d%%</string>
  <string name="SecondInviteReminder__title">Signal ياخشىلاش</string>
  <string name="SecondInviteReminder__description">%1$s تەكلىپ</string>
  <string name="InsightsReminder__view_insights">چۈشىنىش كۆرسەت</string>
  <string name="InsightsReminder__invite">تەكلىپ</string>
  <!--Edit KBS Pin-->
  <!--BaseKbsPinFragment-->
  <string name="BaseKbsPinFragment__next">كېيىنكىسى</string>
  <string name="BaseKbsPinFragment__create_alphanumeric_pin">ھەرپ سان PIN قۇر</string>
  <string name="BaseKbsPinFragment__create_numeric_pin">سان PIN قۇر</string>
  <!--CreateKbsPinFragment-->
  <plurals name="CreateKbsPinFragment__pin_must_be_at_least_characters">
    <item quantity="one">1</item>
    <item quantity="other">0</item>
  </plurals>
  <plurals name="CreateKbsPinFragment__pin_must_be_at_least_digits">
    <item quantity="one">1</item>
    <item quantity="other">0</item>
  </plurals>
  <string name="CreateKbsPinFragment__create_a_new_pin">يېڭى PIN قۇر</string>
  <string name="CreateKbsPinFragment__you_can_choose_a_new_pin_as_long_as_this_device_is_registered">بۇ ئۈسكۈنە تىزىملىتىلغانلا بولسا PIN نى ئۆزگەرتەلەيسىز.</string>
  <string name="CreateKbsPinFragment__create_your_pin">يېڭى PIN قۇر</string>
  <string name="CreateKbsPinFragment__pins_keep_information_stored_with_signal_encrypted">Signal ئۇچۇرلارنى شىفىرلاپ ساقلىغاندا PIN ئىشلىتىلىدۇ، شۇڭلاشقا پەقەت سىزلا ئۇنى زىيارەت قىلالايسىز. سىز ئەپنى قايتا ئورناتقاندا سەپلىمە ھۆججەت، تەڭشەك ۋە ئالاقەداشلىرىڭىزنى ئەسلىگە كەلتۈرەلەيسىز. Signal نى قوزغىتىشتا PIN كەتمەيدۇ.</string>
  <string name="CreateKbsPinFragment__choose_a_stronger_pin">تېخىمۇ بىخەتەر PIN تاللاڭ</string>
  <!--ConfirmKbsPinFragment-->
  <string name="ConfirmKbsPinFragment__pins_dont_match">PIN ماس كەلمىدى. قايتا سىناڭ.</string>
  <string name="ConfirmKbsPinFragment__confirm_your_pin">PIN جەزملە</string>
  <string name="ConfirmKbsPinFragment__pin_creation_failed">PIN قۇرالمىدى</string>
  <string name="ConfirmKbsPinFragment__your_pin_was_not_saved">PIN ساقلانمىدى. بىز سەل تۇرۇپ PIN قۇرۇشنى ئەسكەرتىمىز.</string>
  <string name="ConfirmKbsPinFragment__pin_created">PIN قۇرۇلدى.</string>
  <string name="ConfirmKbsPinFragment__re_enter_your_pin">PIN نى قايتا كىرگۈزۈڭ</string>
  <string name="ConfirmKbsPinFragment__creating_pin">PIN قۇرۇۋاتىدۇ…</string>
  <!--KbsSplashFragment-->
  <string name="KbsSplashFragment__introducing_pins"> PIN تونۇشتۇرۇش</string>
  <string name="KbsSplashFragment__pins_keep_information_stored_with_signal_encrypted">Signal ئۇچۇرلارنى شىفىرلاپ ساقلىغاندا PIN ئىشلىتىلىدۇ، شۇڭلاشقا پەقەت سىزلا ئۇنى زىيارەت قىلالايسىز. سىز ئەپنى قايتا ئورناتقاندا سەپلىمە ھۆججەت، تەڭشەك ۋە ئالاقەداشلىرىڭىزنى ئەسلىگە كەلتۈرەلەيسىز. Signal نى قوزغىتىشتا PIN كەتمەيدۇ.</string>
  <string name="KbsSplashFragment__learn_more">تېخىمۇ كۆپ بىلدۈرگۈ</string>
  <string name="KbsSplashFragment__registration_lock_equals_pin">تىزىملاش قۇلۇپى = PIN</string>
  <string name="KbsSplashFragment__your_registration_lock_is_now_called_a_pin">تىزىملىتىش قۇلۇپىڭىز ھازىر PIN دەپ ئاتالدى ۋە تېخىمۇ كۆپ ئىقتىدارغا ئىگە بولدى. ئۇنى ھازىرلا يېڭىلاڭ.</string>
  <string name="KbsSplashFragment__update_pin">PIN يېڭىلا</string>
  <string name="KbsSplashFragment__create_your_pin">يېڭى PIN قۇر</string>
  <string name="KbsSplashFragment__learn_more_about_pins">PIN ھەققىدە تېخىمۇ كۆپ بىلىم</string>
  <string name="KbsSplashFragment__disable_pin">PIN چەكلە</string>
  <!--KBS Reminder Dialog-->
  <string name="KbsReminderDialog__enter_your_signal_pin">Signal PIN نى كىرگۈزۈڭ</string>
  <string name="KbsReminderDialog__to_help_you_memorize_your_pin">ئەستە تۇتۇشىڭىزغا قۇلايلىق بولۇشى ئۈچۈن PIN نى قەرەللىك ئەسكەرتىپ تۇرىمىز. ئەسكەرتىش قېتىم سانى تەدرىجىي ئازلايدۇ.</string>
  <string name="KbsReminderDialog__skip">ئاتلاش</string>
  <string name="KbsReminderDialog__submit">تاپشۇر</string>
  <string name="KbsReminderDialog__forgot_pin">PINنى ئۇنۇتتىڭىز؟</string>
  <string name="KbsReminderDialog__incorrect_pin_try_again">PIN  خاتا، قايتا سىناڭ</string>
  <!--AccountLockedFragment-->
  <string name="AccountLockedFragment__account_locked">ھېسابات قۇلۇپلاندى</string>
  <string name="AccountLockedFragment__your_account_has_been_locked_to_protect_your_privacy">ھېسابىڭىز شەخسىي مەخپىيەتلىكىڭىزنى قوغداش ۋە بىخەتەرلىك يۈزىسىدىن قۇلۇپلاندى. ھېسابىڭىز %1$d كۈنگىچە مەشغۇلاتسىزلىقتا تۇرغاندىن كېيىن بۇ تېلېفون نومۇرىڭىزنى ئىشلىتىپ، PIN ئىشلەتمەي قايتا تىزىملىتالايسىز. بارلىق مەزمۇنلار ئۆچۈرۈلگۈسى.  </string>
  <string name="AccountLockedFragment__next">كېيىنكىسى</string>
  <string name="AccountLockedFragment__learn_more">تېخىمۇ كۆپ بىلدۈرگۈ</string>
  <!--KbsLockFragment-->
  <string name="RegistrationLockFragment__enter_your_pin">PIN ڭىزنى كىرگۈزۈڭ</string>
  <string name="RegistrationLockFragment__enter_the_pin_you_created">ھېساباتىڭىز ئۈچۈن قۇرغان PIN نىڭىزنى كىرگۈزۈڭ. بۇ سىزنىڭ قىسقا ئۇچۇرلۇق دەلىللەش كودىڭىزغا ئوخشىمايدۇ.</string>
  <string name="RegistrationLockFragment__enter_alphanumeric_pin">ھەرپ-بەلگىلىك PIN كىرگۈزۈڭ</string>
  <string name="RegistrationLockFragment__enter_numeric_pin">سان-ھەرپلىك PIN كىرگۈزۈڭ</string>
  <string name="RegistrationLockFragment__incorrect_pin_try_again">PIN  خاتا، قايتا سىناڭ.</string>
  <string name="RegistrationLockFragment__forgot_pin">PINنى ئۇنۇتتىڭىز؟</string>
  <string name="RegistrationLockFragment__incorrect_pin">خاتا PIN</string>
  <string name="RegistrationLockFragment__forgot_your_pin">PIN نىڭىزنى ئۇنتۇپ قالدىڭىزمۇ؟</string>
  <string name="RegistrationLockFragment__not_many_tries_left">جىق سىناش پۇرسىتى قالمىدى!</string>
  <string name="RegistrationLockFragment__signal_registration_need_help_with_pin_for_android_v1_pin">Signal تىزىملىتىش - Android نىڭ PIN ى بىلەن ياردەمگە موھتاج (v1 PIN)</string>
  <string name="RegistrationLockFragment__signal_registration_need_help_with_pin_for_android_v2_pin">Signal تىزىملىتىش - Android نىڭ PIN ى بىلەن ياردەمگە موھتاج (v2 PIN)</string>
  <plurals name="RegistrationLockFragment__for_your_privacy_and_security_there_is_no_way_to_recover">
    <item quantity="one">شەخسىي مەخپىيەتلىكىڭىز ۋە بىخەتەرلىكىڭىز ئۈچۈن PIN ڭىزنى ئەسلىگە كەلتۈرۈشكە ھېچقانداق ئامال يوق. ئەگەر PIN نى ئەسلىيەلمىسىڭىز ، %1$d كۈن ھېچقانداق مەشغۇلات قىلمىغاندىن كېيىن، قىسقا ئۇچۇر ئارقىلىق قايتا دەلىللىيەلەيسىز.</item>
    <item quantity="other">شەخسىي مەخپىيەتلىكىڭىز ۋە بىخەتەرلىكىڭىز ئۈچۈن PIN ڭىزنى ئەسلىگە كەلتۈرۈشكە ھېچقانداق ئامال يوق. ئەگەر PIN نى ئەسلىيەلمىسىڭىز ، %1$d كۈن ھېچقانداق مەشغۇلات قىلمىغاندىن كېيىن، قىسقا ئۇچۇر ئارقىلىق قايتا دەلىللىيەلەيسىز.</item>
  </plurals>
  <plurals name="RegistrationLockFragment__incorrect_pin_d_attempts_remaining">
    <item quantity="one">خاتا PIN. يەنە  %1$d ئۇرۇنۇش پۇرسىتى قالدى.</item>
    <item quantity="other">خاتا PIN. يەنە  %1$d ئۇرۇنۇش پۇرسىتى قالدى.</item>
  </plurals>
  <plurals name="RegistrationLockFragment__if_you_run_out_of_attempts_your_account_will_be_locked_for_d_days">
    <item quantity="one">If you run out of attempts your account will be locked for %1$d day. After %1$d day of inactivity, you can re-register without your PIN. Your account will be wiped and all content deleted.</item>
    <item quantity="other">ئەگەر بارلىق ئۇرۇنۇشلىرىڭىزنى ئىشلىتىپ بولسىڭىز ھېساباتىڭىز %1$d كۈن قۇلۇپلىنىدۇ. %1$dكۈنلۈك ھەرىكەتسىزلىكتىن كېيىن، PIN بولمىغان ھالەتتە قايتا تىزىملاتسىڭىز بولىدۇ. ئەمما ھېساباتىڭىز يۇيۇلۇپ كېتىدۇ ۋە بارلىق مەزمۇنلار ئۆچۈرۈلىدۇ.</item>
  </plurals>
  <plurals name="RegistrationLockFragment__you_have_d_attempts_remaining">
    <item quantity="one">You have %1$d attempt remaining.</item>
    <item quantity="other">%1$d ئۇرۇنۇشىڭىز قالدى.</item>
  </plurals>
  <plurals name="RegistrationLockFragment__d_attempts_remaining">
    <item quantity="one">%1$d attempt remaining.</item>
    <item quantity="other">%1$d ئۇرۇنۇش قالدى</item>
  </plurals>
  <!--CalleeMustAcceptMessageRequestDialogFragment-->
  <string name="CalleeMustAcceptMessageRequestDialogFragment__s_will_get_a_message_request_from_you">%1$s ئۇچۇر ئىلتىماسىڭىزنى تاپشۇرۇۋالىدۇ. ئىلتىماسىڭىزغا قوشۇلغاندىن كېيىن ئۇنىڭ بىلەن سۆزلىشەلەيسىز.</string>
  <!--KBS Megaphone-->
  <string name="KbsMegaphone__create_a_pin">بىر PIN قۇرۇڭ</string>
  <string name="KbsMegaphone__pins_keep_information_thats_stored_with_signal_encrytped">Signal ئۇچۇر ساقلىغاندا PIN ئارقىلىق شىفىرلايدۇ.</string>
  <string name="KbsMegaphone__create_pin">PIN قۇر</string>
  <!--transport_selection_list_item-->
  <string name="transport_selection_list_item__transport_icon">قاتناش سىنبەلگىسى</string>
  <string name="ConversationListFragment_loading">قاچىلىنىۋاتىدۇ…</string>
  <string name="CallNotificationBuilder_connecting">باغلىنىۋاتىدۇ…</string>
  <string name="Permissions_permission_required">ھوقۇق لازىم</string>
  <string name="ConversationActivity_signal_needs_sms_permission_in_order_to_send_an_sms">بىر قىسقا ئۇچۇر ئەۋەتىش ئۈچۈن Signal قىسقا ئۇچۇر ھوقۇقىغا موھتاج ، ئەمما ئۇ مەڭگۈلۈك رەت قىلىندى. ئەپ تەڭشەكلىرىدىن، «ھوقۇقلار» نى تاللاپ ۋە «قىسقا ئۇچۇر» نى قوزغىتىڭ.</string>
  <string name="Permissions_continue">داۋاملىق</string>
  <string name="Permissions_not_now">ھازىر ئەمەس</string>
  <string name="conversation_activity__enable_signal_messages">SIGNAL ئۇچۇرلىرىنى قوزغىتىڭ</string>
  <string name="SQLCipherMigrationHelper_migrating_signal_database">Signal ساندانىنى كۆچۈرۈش</string>
  <string name="PushDecryptJob_new_locked_message">يېڭى قۇلۇپلانغان ئۇچۇر</string>
  <string name="PushDecryptJob_unlock_to_view_pending_messages">كۈتۈۋاتقان ئۇچۇرلار كۆرۈش قۇلۇپىنى ئېچىش</string>
  <string name="enter_backup_passphrase_dialog__backup_passphrase">زاپاسلاش ئىم ئىبارىسى</string>
  <string name="backup_enable_dialog__backups_will_be_saved_to_external_storage_and_encrypted_with_the_passphrase_below_you_must_have_this_passphrase_in_order_to_restore_a_backup">زاپاس تاشقى ساقلىغۇچتا ساقلىنىدۇ ۋە تۆۋەندىكى ئىم ئىبارىسى بىلەن مەخپىيلەشتۈرىلىدۇ. بىر زاپاسنى ئەسلىگە كەلتۈرۈش ئۈچۈن بۇ ئىم ئىبارىڭىز بولۇشى كېرەك.</string>
  <string name="backup_enable_dialog__you_must_have_this_passphrase">بىز زاپاسنى ئەسلىگە كەلتۈرۈش ئۈچۈن بۇ ئىم ئىبارىڭىز بولۇشى كېرەك.</string>
  <string name="backup_enable_dialog__folder">ھۆججەت قىسقۇچ</string>
  <string name="backup_enable_dialog__i_have_written_down_this_passphrase">بۇ ئىم ئىبارىسىنى يېزىۋالدىم. بۇ بولمىسا، مەن بىر زاپاسنى ئەسلىگە كەلتۈرەلمەيمەن.</string>
  <string name="registration_activity__restore_backup">زاپاسنى ئەسلىگە كەلتۈرۈش</string>
  <string name="registration_activity__transfer_or_restore_account">ھېساباتنى يۆتكە ياكى ئەسلىگە كەلتۈر</string>
  <string name="registration_activity__transfer_account">ھېساباتنى يۆتكە</string>
  <string name="registration_activity__skip">ئاتلاش</string>
  <string name="preferences_chats__chat_backups">سۆھبەتنى زاپاسلاپ</string>
  <string name="preferences_chats__backup_chats_to_external_storage">سۆھبەتلەرنى تاشقى ساقلىغۇچقا زاپاسلا</string>
  <string name="preferences_chats__transfer_account">ھېساباتنى يۆتكە</string>
  <string name="preferences_chats__transfer_account_to_a_new_android_device">يېڭى بىر Android ئۈسكىنىسگە ھېساباتنى يۆتكە</string>
  <string name="RegistrationActivity_enter_backup_passphrase">زاپاسلاش ئىم ئىبارىسىنى كىرگۈزۈڭ</string>
  <string name="RegistrationActivity_restore">ئەسلىگە كەلتۈرۈش</string>
  <string name="RegistrationActivity_backup_failure_downgrade">Signal نىڭ يېڭى نەشرىدىن كەلگەن زاپاسلارنى ئەكىرگىلى بولمايدۇ</string>
  <string name="RegistrationActivity_incorrect_backup_passphrase">زاپاسلاش ئىم ئىبارىسى خاتا</string>
  <string name="RegistrationActivity_checking">تەكشۈرۈۋاتىدۇ…</string>
  <string name="RegistrationActivity_d_messages_so_far">ھازىرچە %d ئۇچۇر بار…</string>
  <string name="RegistrationActivity_restore_from_backup">زاپاستىن ئەسلىگە كەلتۈرەمسىز؟</string>
  <string name="RegistrationActivity_restore_your_messages_and_media_from_a_local_backup">ئۇچۇر ۋە ۋاسىتەلىرىڭىزنى يەرلىك زاپاسلاشتىن ئەسلىگە كەلتۈرۈڭ. ئەگەر ھازىر ئەسلىگە كەلتۈرمىسىڭىز، كېيىن ئەسلىگە كەلتۈرەلمەيسىز.</string>
  <string name="RegistrationActivity_backup_size_s">زاپاسنىڭ سىغىمى: %s</string>
  <string name="RegistrationActivity_backup_timestamp_s">زاپاسلاش ۋاقتى: %s</string>
  <string name="BackupDialog_enable_local_backups">يەرلىكتە زاپاسلاشنى قوزغىتامسىز؟</string>
  <string name="BackupDialog_enable_backups">زاپاسلارنى قوزغات</string>
  <string name="BackupDialog_please_acknowledge_your_understanding_by_marking_the_confirmation_check_box">جەزىملەش كاتەكچىسىنى ئىشارەتلەپ چۈشەنگىنىڭىزنى بىلدۈرۈڭ.</string>
  <string name="BackupDialog_delete_backups">زاپاسلار ئۆچۈرۈلەمدۇ؟</string>
  <string name="BackupDialog_disable_and_delete_all_local_backups">بارلىق ساپاسلارنى چەكلەپ ھەم ئۆچۈرىۋېتەمسىز؟</string>
  <string name="BackupDialog_delete_backups_statement">زاپاسلارنى ئۆچۈر</string>
  <string name="BackupDialog_to_enable_backups_choose_a_folder">زاپاسلاشنى قوزغىتىش ئۈچۈن بىر قىسقۇچ تاللاڭ. زاپاسلار بۇ ئورۇنغا ساقلىدۇ.</string>
  <string name="BackupDialog_choose_folder">قىسقۇچ تاللاش</string>
  <string name="BackupDialog_copied_to_clipboard">كېسىش تاختىسىغا كۆچۈرۈش</string>
  <string name="BackupDialog_no_file_picker_available">ئىشلەتكۈدەك ھۆججەت تاللىغۇچى يوق.</string>
  <string name="BackupDialog_enter_backup_passphrase_to_verify">دەلىللەش ئۈچۈن زاپاسلاش ئىم ئىبارىسىنى كىرگۈزۈڭ</string>
  <string name="BackupDialog_verify">دەلىللەش</string>
  <string name="BackupDialog_you_successfully_entered_your_backup_passphrase">زاپاسلاش ئىم ئىبارىسىنى توغرا كىرگۈزدىڭىز</string>
  <string name="BackupDialog_passphrase_was_not_correct">ئىم ئىبارىسى توغرا ئەمەس</string>
  <string name="LocalBackupJobApi29_backup_failed">زاپاسلاش مەغلۇپ بولدى</string>
  <string name="LocalBackupJobApi29_your_backup_directory_has_been_deleted_or_moved">زاپاسلاش مۇندەرىجىڭىز ئۆچۈرۈلگەن ياكى يۆتكىۋېتىلگەن.</string>
  <string name="LocalBackupJobApi29_your_backup_file_is_too_large">زاپاس ھۆججىتىڭىز بەك چوڭ بولغاچقا بۇ جىلدقا سىغمىدى.</string>
  <string name="LocalBackupJobApi29_there_is_not_enough_space">بۇ يەردە زاپاسلىرىڭىزنى ساقلىغۇدەك يېتەرلىك بوشلۇق يوق. </string>
  <string name="LocalBackupJobApi29_tap_to_manage_backups">زاپاسلارنى باشقۇرۇش ئۈچۈن چېكىڭ</string>
  <string name="ProgressPreference_d_messages_so_far">ھازىرچە %d ئۇچۇر</string>
  <string name="RegistrationActivity_wrong_number">خاتا نومۇر</string>
  <string name="RegistrationActivity_call_me_instead_available_in">ئۇنىڭ ئورنىغا ماڭا تېلېفون قىلىڭ \n ( %1$02d:%2$02d دە مەۋجۇت)</string>
  <string name="RegistrationActivity_contact_signal_support">Signal قوللىغۇچىلىرى  بىلەن ئالاقىلىشىڭ</string>
  <string name="RegistrationActivity_code_support_subject">Signal تىزىملىتىش - Android ئۈچۈن دەلىللەش كودى</string>
  <string name="RegistrationActivity_incorrect_code">خاتا كود</string>
  <string name="BackupUtil_never">ھەرگىز</string>
  <string name="BackupUtil_unknown">نامەلۇم</string>
  <string name="preferences_app_protection__see_my_phone_number">تېلېفون نومۇرۇمنى كۆرىمەن</string>
  <string name="preferences_app_protection__find_me_by_phone_number">مېنى تېلېفون نومۇرۇمدىن ئىزدە</string>
  <string name="PhoneNumberPrivacy_everyone">ھەممىسى</string>
  <string name="PhoneNumberPrivacy_my_contacts">ئالاقەداشلارىم</string>
  <string name="PhoneNumberPrivacy_nobody">ھېچكىم</string>
  <string name="PhoneNumberPrivacy_everyone_see_description">تېلېفون نومۇرىڭىز ئۇچۇرلاشقان بارلىق كىشىلەر ۋە گۇرۇپپىلاردا كۆرۈنگۈسى</string>
  <string name="PhoneNumberPrivacy_everyone_find_description">ئالاقەداشلىرىدا تېلېفون نومۇرىڭىز بار ھەرقانداق بىرسى Signal دا سىزنى ئالاقەداش قاتارىدا كۆرىدۇ. باشقىلار سىزنى ئىزدەپ تاپالىغۇسى.</string>
  <string name="preferences_app_protection__screen_lock">ئېكران قۇلۇپى</string>
  <string name="preferences_app_protection__lock_signal_access_with_android_screen_lock_or_fingerprint">Signal زىيارىتىنى Android ئېكران قۇلۇپى ياكى بارماق ئىزى بىلەن قۇلۇپلا </string>
  <string name="preferences_app_protection__screen_lock_inactivity_timeout">ئېكران قۇلۇپى ۋاقتى توشتى</string>
  <string name="preferences_app_protection__signal_pin">Signal PIN</string>
  <string name="preferences_app_protection__create_a_pin">بىر PIN قۇر</string>
  <string name="preferences_app_protection__change_your_pin">PIN نىڭنى ئۆزگەرت</string>
  <string name="preferences_app_protection__pin_reminders">PIN ئەسكەرتكۈچىلىرى</string>
  <string name="preferences_app_protection__pins_keep_information_stored_with_signal_encrypted">PINلەر Signalدا ساقلانغان ئۇچۇرلارنى مەخپىيلەشتۈرۈپ ساقلايدۇ. شۇڭا سىزلا زىيارەت قىلالايسىز. ئارخىپىڭىز، سەپلىمىلىرىڭىز ۋە ئالاقەداشلىرىڭىز Signal نى قايتا قاچىلىغىنىڭىزدا ئەسلىگە كەلتۈرىلىدۇ.</string>
  <string name="preferences_app_protection__add_extra_security_by_requiring_your_signal_pin_to_register">Signal PIN نى مەجبۇرىي ھالەتكە ئەكىلىپ، Signal نى تېلېفون نومۇرىڭىز بىلەن بىرلىكتە قايتا تىزىملىتىش ئارقىلىق، يەنىمۇ بىخەتەر قىلالايسىز.</string>
  <string name="preferences_app_protection__reminders_help_you_remember_your_pin">PIN نى ئەسلىگە كەلتۈرگىلى بولمىغاچقا، ئەسكەرتكۈچ ئۇنى سىزنىڭ پىششىق ئېىسىڭىزدە تۇتىۋېلىشىڭىزغا ياردەم قىلىدۇ. بارا-بارا تېخىمۇ ئاز سورىغۇسى.</string>
  <string name="preferences_app_protection__turn_off">تاقا</string>
  <string name="preferences_app_protection__confirm_pin">PIN نى جەزىملەڭ</string>
  <string name="preferences_app_protection__confirm_your_signal_pin">Signal PIN نىڭىزنى جەزىملەڭ</string>
  <string name="preferences_app_protection__make_sure_you_memorize_or_securely_store_your_pin">PIN نى ئەسلىگە كەلتۈرگىلى بولمىغاچقا، ئۇنى ئەستە ساقلىۋالغىنىڭىزغا ياكى بىخەتەر بىر يەردە ساقلىغىنىڭىزغا كاپالەتلىك قىلىڭ. ئەگەر Signal ھېسابىڭىزنى قايتىدىن تىزىملاتسىڭىز، مەلۇماتلىرىڭىزنى يوقىتىشىڭىز مۈمكىن.</string>
  <string name="preferences_app_protection__incorrect_pin_try_again">PIN  خاتا، قايتا سىناڭ</string>
  <string name="preferences_app_protection__failed_to_enable_registration_lock">تىزىملىتىش قۇلۇپىنى قوزغاتقىلى بولمىدى.</string>
  <string name="preferences_app_protection__failed_to_disable_registration_lock">تىزىملىتىش قۇلۇپىنى ئاكتىپسىزلىغىلى بولمىدى.</string>
  <string name="AppProtectionPreferenceFragment_none">ھېچنېمە</string>
  <string name="preferences_app_protection__registration_lock">تىزىملىتىش قۇلۇپى</string>
  <string name="RegistrationActivity_you_must_enter_your_registration_lock_PIN">سىز چۇقۇم تىزىملىتىش قۇلۇپى PIN ڭىزنى كىرگۈزۈشىڭىز كېرەك</string>
  <string name="RegistrationActivity_your_pin_has_at_least_d_digits_or_characters">سىزنىڭ PIN ىڭىز ئەڭ ئاز %d خانىلىق سان ياكى ھەرپلەردىن تۈزۈلۈشى كېرەك</string>
  <string name="RegistrationActivity_too_many_attempts">بەك كۆپ ئۇرۇنۇلدى</string>
  <string name="RegistrationActivity_you_have_made_too_many_incorrect_registration_lock_pin_attempts_please_try_again_in_a_day">سىز بەك كۆپ خاتا بولغان تىزىملاش قۇلۇپى PIN سىنىقى قىلدىڭىز. باشقا كۈندە قايتا سىناڭ.</string>
  <string name="RegistrationActivity_you_have_made_too_many_attempts_please_try_again_later">بەك كۆپ ئۇرۇندىڭىز، بىردەم ساقلاپ قايتا سىناڭ.</string>
  <string name="RegistrationActivity_error_connecting_to_service">مۇلازىمەتكە باغلىنىشتا خاتالىق</string>
  <string name="preferences_chats__backups">زاپاسلار</string>
  <string name="prompt_passphrase_activity__signal_is_locked">Molly قۇلۇپلاندى</string>
  <string name="prompt_passphrase_activity__tap_to_unlock">چېكىلسە قۇلۇپ ئاچىدۇ</string>
  <string name="Recipient_unknown">نامەلۇم</string>
  <!--TransferOrRestoreFragment-->
  <string name="TransferOrRestoreFragment__transfer_or_restore_account">ھېساپاتنى ئەۋەت ياكى ئەسلىگە كەلتۈر</string>
  <string name="TransferOrRestoreFragment__if_you_have_previously_registered_a_signal_account">ئەگەر سىز ئىلگىرى Signal غا خەتلەتكەن بولسىڭىز، ھېسابات ۋە ئۇچۇرلىرىڭىزنى يۆتكەپ ياكى ئەسلىگە قايتۇرالايسىز.</string>
  <string name="TransferOrRestoreFragment__transfer_from_android_device">Android ئۈسكۈنىسىدىن يۆتكەيدۇ</string>
  <string name="TransferOrRestoreFragment__transfer_your_account_and_messages_from_your_old_android_device">ھېسابات ۋە ئۇچۇرلىرىڭىزنى كونا Android ئۈسكۈنىڭىزدىن يۆتكەيدۇ.  كونا ئۈسكۈنىڭىزنى زىيارەت قىلالىشىڭىز كېرەك.</string>
  <string name="TransferOrRestoreFragment__you_need_access_to_your_old_device">كونا ئۈسكۈنىڭىزنى زىيارەت قىلالىشىڭىز كېرەك.</string>
  <string name="TransferOrRestoreFragment__restore_from_backup">زاپاستىن ئەسلىگە كەلتۈرىدۇ</string>
  <string name="TransferOrRestoreFragment__restore_your_messages_from_a_local_backup">ئۇچۇرلىرىڭىزنى يەرلىك زاپاستىن ئەسلىگە كەلتۈرىدۇ. ئەگەر ھازىر ئەسلىگە كەلتۈرمىسىڭىز، كېيىن ئەسلىگە كەلتۈرەلمەيسىز.</string>
  <!--NewDeviceTransferInstructionsFragment-->
  <string name="NewDeviceTransferInstructions__open_signal_on_your_old_android_phone">كونا Android تېلېفونىڭىزدا Signal نى ئېچىڭ</string>
  <string name="NewDeviceTransferInstructions__continue">داۋاملىق</string>
  <string name="NewDeviceTransferInstructions__first_bullet">1.</string>
  <string name="NewDeviceTransferInstructions__tap_on_your_profile_photo_in_the_top_left_to_open_settings">سول ئۈستىدىكى سەپلىمە ھۆججەت سۈرىتى چېكىلسە تەڭشەكلەر ئېچىلىدۇ</string>
  <string name="NewDeviceTransferInstructions__second_bullet">2.</string>
  <string name="NewDeviceTransferInstructions__tap_on_account">«ھېسابات» نى چېكىڭ</string>
  <string name="NewDeviceTransferInstructions__third_bullet">3.</string>
  <string name="NewDeviceTransferInstructions__tap_transfer_account_and_then_continue_on_both_devices">ئىككى ئۈسكۈنىدە «ھېسابات يۆتكە» ئاندىن «داۋاملاشتۇر» نى چېكىڭ</string>
  <!--NewDeviceTransferSetupFragment-->
  <string name="NewDeviceTransferSetup__preparing_to_connect_to_old_android_device">كونا Android ئۈسكۈنىگە باغلاشقا تەييارلىنىۋاتىدۇ…</string>
  <string name="NewDeviceTransferSetup__take_a_moment_should_be_ready_soon">سەل كۈتۈڭ، تېزلا تەييار بولىدۇ</string>
  <string name="NewDeviceTransferSetup__waiting_for_old_device_to_connect">كونا Android ئۈسكۈنىنىڭ باغلىنىشىنى كۈتۈۋاتىدۇ…</string>
  <string name="NewDeviceTransferSetup__signal_needs_the_location_permission_to_discover_and_connect_with_your_old_device">Molly كونا Android ئۈسكۈنىنى بايقاپ ۋە باغلىنىشى ئۈچۈن ئورۇن ھوقۇقىغا ئېھتىياجلىق.</string>
  <string name="NewDeviceTransferSetup__signal_needs_location_services_enabled_to_discover_and_connect_with_your_old_device">Molly كونا Android ئۈسكۈنىڭىزنى بايقاپ ۋە باغلىنىشى ئۈچۈن ئورۇن مۇلازىمىتى قوزغىتىلغان بولۇشى كېرەك.</string>
  <string name="NewDeviceTransferSetup__signal_needs_wifi_on_to_discover_and_connect_with_your_old_device">Molly كونا Android ئۈسكۈنىڭىزنى بايقاپ ۋە باغلىنىشى ئۈچۈن Wi-Fi قوزغىتىلغان بولۇشى كېرەك. Wi-Fi قوزغىتىلغان بولۇشى ئەمما Wi-Fi تورغا باغلانمىغان بولسىمۇ بولىدۇ.</string>
  <string name="NewDeviceTransferSetup__sorry_it_appears_your_device_does_not_support_wifi_direct">كەچۈرۈڭ، بۇ ئۈسكۈنە Wi-Fi Direct نى قوللىمايدىغاندەك قىلىدۇ. Molly كونا Android ئۈسكۈنىڭىزنى Wi-Fi Direct ئارقىلىق بايقاپ ۋە باغلىنىدۇ. سىز Android ئۈسكۈنىڭىزدىن ھېساباتنى ئەسلىگە قايتۈرۈش ئارقىلىق زاپاستىن ئەسلىگە قايتۇرالايسىز.</string>
  <string name="NewDeviceTransferSetup__restore_a_backup">زاپاستىن ئەسلىگە قايتۇر</string>
  <string name="NewDeviceTransferSetup__an_unexpected_error_occurred_while_attempting_to_connect_to_your_old_device">كونا Android ئۈسكۈنىڭىزگە باغلىنىشنى سىناۋاتقاندا كۈتۈلمىگەن خاتالىققا يولۇقتى.</string>
  <!--OldDeviceTransferSetupFragment-->
  <string name="OldDeviceTransferSetup__searching_for_new_android_device">يېڭى Android ئۈسكۈنە ئىزدەۋاتىدۇ…</string>
  <string name="OldDeviceTransferSetup__signal_needs_the_location_permission_to_discover_and_connect_with_your_new_device">Molly يېڭى Android ئۈسكۈنىڭىزنى بايقاپ ۋە باغلىنىشى ئۈچۈن ئورۇن ھوقۇقىغا ئېھتىياجلىق.</string>
  <string name="OldDeviceTransferSetup__signal_needs_location_services_enabled_to_discover_and_connect_with_your_new_device">Molly يېڭى Android ئۈسكۈنىڭىزنى بايقاپ ۋە باغلىنىشى ئۈچۈن ئورۇن مۇلازىمىتى قوزغىتىلغان بولۇشى كېرەك.</string>
  <string name="OldDeviceTransferSetup__signal_needs_wifi_on_to_discover_and_connect_with_your_new_device">Molly يېڭى Android ئۈسكۈنىڭىزنى بايقاپ ۋە باغلىنىشى ئۈچۈن Wi-Fi قوزغىتىلغان بولۇشى كېرەك. Wi-Fi قوزغىتىلغان بولۇشى ئەمما Wi-Fi تورغا باغلانمىغان بولسىمۇ بولىدۇ.</string>
  <string name="OldDeviceTransferSetup__sorry_it_appears_your_device_does_not_support_wifi_direct">كەچۈرۈڭ، بۇ ئۈسكۈنە Wi-Fi Direct نى قوللىمايدىغاندەك قىلىدۇ. Molly يېڭى Android ئۈسكۈنىڭىزنى Wi-Fi Direct ئارقىلىق بايقاپ ۋە باغلىنىدۇ. سىز Android ئۈسكۈنىڭىزدە زاپاس قۇرۇپ، ھېساباتنى ئەسلىگە قايتۈرۈش ئارقىلىق زاپاسنى يېڭى ئۈسكۈنىڭىزگە ئەسلىگە قايتۇرالايسىز.</string>
  <string name="OldDeviceTransferSetup__create_a_backup">زاپاس قۇر</string>
  <string name="OldDeviceTransferSetup__an_unexpected_error_occurred_while_attempting_to_connect_to_your_old_device">يېڭى Android ئۈسكۈنىڭىزگە باغلىنىشنى سىناۋاتقاندا كۈتۈلمىگەن خاتالىققا يولۇقتى.</string>
  <!--DeviceTransferSetupFragment-->
  <string name="DeviceTransferSetup__unable_to_open_wifi_settings">Wi-Fi تەڭشەكلەرنى ئاچالمىدى. Wi-Fi ئېچىڭ.</string>
  <string name="DeviceTransferSetup__grant_location_permission">ئورۇن ھوقۇقى بەر</string>
  <string name="DeviceTransferSetup__turn_on_location_services">ئورۇن مۇلازىمىتىنى قوزغات</string>
  <string name="DeviceTransferSetup__unable_to_open_location_settings">ئورۇن تەڭشەكلىرىنى ئاچالمىدى.</string>
  <string name="DeviceTransferSetup__turn_on_wifi">Wi-Fi نى قوزغات</string>
  <string name="DeviceTransferSetup__error_connecting">باغلىنىش خاتالىقى</string>
  <string name="DeviceTransferSetup__retry">قايتا سىنا</string>
  <string name="DeviceTransferSetup__submit_debug_logs">سازلاش خاتىرە يوللا</string>
  <string name="DeviceTransferSetup__verify_code">دەلىللەش كودى</string>
  <string name="DeviceTransferSetup__verify_that_the_code_below_matches_on_both_of_your_devices">تۆۋەندىكى كودنىڭ ئىككى ئۈسكۈنىدە ماس كېلىدىغانلىقىنى دەلىللەڭ، ئاندىن داۋاملاشتۇرنى چېكىڭ.</string>
  <string name="DeviceTransferSetup__the_numbers_do_not_match">نومۇر ماس كەلمىدى</string>
  <string name="DeviceTransferSetup__continue">داۋاملىق</string>
  <string name="DeviceTransferSetup__number_is_not_the_same">نومۇر ئوخشاش ئەمەس</string>
  <string name="DeviceTransferSetup__if_the_numbers_on_your_devices_do_not_match_its_possible_you_connected_to_the_wrong_device">ئەگەر ئۈسكۈنىڭىزدىكى نومۇر ماس كەلمىسە، خاتا ئۈسكۈنىگە باغلىنىۋالغان بولۇشىڭىز مۇمكىن. بۇنى تۈزىتىش ئۈچۈن يوللاشنى توختىتىپ قايتا سىناڭ، ھەمدە ئىككى ئۈسكۈنىڭىزنى يېقىن تۇتۇڭ.</string>
  <string name="DeviceTransferSetup__stop_transfer">يۆتكەشنى توختات</string>
  <string name="DeviceTransferSetup__unable_to_discover_old_device">يېڭى ئۈسكىنىڭىزنى بايقىيالمىدىم</string>
  <string name="DeviceTransferSetup__unable_to_discover_new_device">كونا ئۈسكىنىڭىزنى بايقىيالمىدىم</string>
  <string name="DeviceTransferSetup__make_sure_the_following_permissions_are_enabled">تۆۋەندىكى ھوقۇق ۋە مۇلازىمەتلەرنىڭ قوزغىتىلغىنىغا كاپالەت قىلىڭ.</string>
  <string name="DeviceTransferSetup__location_permission">ئورۇن ھوقۇقى</string>
  <string name="DeviceTransferSetup__location_services">ئورۇن مۇلازىمېتى</string>
  <string name="DeviceTransferSetup__wifi">Wi-Fi</string>
  <string name="DeviceTransferSetup__on_the_wifi_direct_screen_remove_all_remembered_groups_and_unlink_any_invited_or_connected_devices">بىۋاسىتە WiFi ئېكرانىدا، خاتىرىلەنگەن بارلىق گۇرۇپپىلارنى چىقىرىۋېتىڭ ۋە تەكلىپ قىلىنغان ياكى ئۇلانغان بارلىق ئۈسكۈنىدىن ئۈزۈۋېتىڭ.</string>
  <string name="DeviceTransferSetup__wifi_direct_screen">بىۋاستە WiFi ئېكرانى</string>
  <string name="DeviceTransferSetup__try_turning_wifi_off_and_on_on_both_devices">ئىككىلا ئۈسكىنىدە Wi-Fi نى ئېتىۋېتىپ ئاندىن ئېچىپ سىناپ بېقىڭ.</string>
  <string name="DeviceTransferSetup__make_sure_both_devices_are_in_transfer_mode">ھەر ئىككى ئۈسكىنىنىڭ يۆتكەش ھالىتىدە بولىشىغا كاپالەت قىلىڭ.</string>
  <string name="DeviceTransferSetup__go_to_support_page">قوللاش تور بېتىگە بار</string>
  <string name="DeviceTransferSetup__try_again">قايتا سىناڭ</string>
  <string name="DeviceTransferSetup__waiting_for_other_device">باشقا ئۈسكىنىنى ساقلاۋاتىدۇ</string>
  <string name="DeviceTransferSetup__tap_continue_on_your_other_device_to_start_the_transfer">يەنە بىر ئۈسكىنىڭزدە داۋاملاشتۇرنى چېكىپ يۆتكەشنى باشلىتىڭ.</string>
  <string name="DeviceTransferSetup__tap_continue_on_your_other_device">يەنە بىر ئۈسكىنىڭزدە داۋاملاشتۇرنى چېكىڭ…</string>
  <!--NewDeviceTransferFragment-->
  <string name="NewDeviceTransfer__cannot_transfer_from_a_newer_version_of_signal">Signal نىڭ يېڭىراق نەشرلىرىدىن يۆتكىيەلمەيمىز.</string>
  <!--DeviceTransferFragment-->
  <string name="DeviceTransfer__transferring_data">مەلۇمات يۆتكىلىۋاتىدۇ</string>
  <string name="DeviceTransfer__keep_both_devices_near_each_other">ئىككى ئۈسكىنىنى يېقىن تۇتۇڭ. ئۈسكۈنىلەر ئېتىلىپ قالمىسۇن، Molly ئوچۇق ھالەتتە تۇرسۇن. يۆتكەش ئۇچتىن-ئۇچقا شىفرىلىنىدۇ.</string>
  <string name="DeviceTransfer__d_messages_so_far">ھازىرچە %1$d ئۇچۇر…</string>
  <!--Filled in with total percentage of messages transferred-->
  <string name="DeviceTransfer__cancel">ۋاز كەچ</string>
  <string name="DeviceTransfer__try_again">قايتا سىناڭ</string>
  <string name="DeviceTransfer__stop_transfer_question">يۆتكەشنى توختىتامسىز؟</string>
  <string name="DeviceTransfer__stop_transfer">يۆتكەشنى توختات</string>
  <string name="DeviceTransfer__all_transfer_progress_will_be_lost">بارلىق يۆتكەش جەريانلىرى يوق بولغۇسى</string>
  <string name="DeviceTransfer__transfer_failed">يۆتكەش مەغلۇپ بولدى</string>
  <string name="DeviceTransfer__unable_to_transfer">يۆتكىيەلمىدى</string>
  <!--OldDeviceTransferInstructionsFragment-->
  <string name="OldDeviceTransferInstructions__transfer_account">ھېساباتنى يۆتكە</string>
  <string name="OldDeviceTransferInstructions__you_can_transfer_your_signal_account_when_setting_up_signal_on_a_new_android_device">يېڭى بىر Android ئۈسكىنىدە Signal نى سەپلەۋاتقىنىڭىزدا Signal ھېسابىڭىزنى يۆتكىيەلەيسىز. داۋام قىلىشتىن بۇرۇن: </string>
  <string name="OldDeviceTransferInstructions__first_bullet">1.</string>
  <string name="OldDeviceTransferInstructions__download_signal_on_your_new_android_device">يېڭى Android ئۈسكىنىڭىزدە Molly نى چۈشۈرۈڭ</string>
  <string name="OldDeviceTransferInstructions__second_bullet">2.</string>
  <string name="OldDeviceTransferInstructions__tap_on_transfer_or_restore_account">«ھېسابات يۆتكە ياكى ئەسلىگە كەلتۈر» نىڭ ئۈستىگە چېكىڭ</string>
  <string name="OldDeviceTransferInstructions__third_bullet">3.</string>
  <string name="OldDeviceTransferInstructions__select_transfer_from_android_device_when_prompted_and_then_continue">ئەسكەرتىلگەندە «Android ئۈسكىنىسىدىن يۆتكە» نى ئاندىن «داۋاملاشتۇر»نى چېكىڭ. ئىككى ئۈسكىنىنى يېقىن قويۇڭ.</string>
  <string name="OldDeviceTransferInstructions__continue">داۋاملىق</string>
  <!--OldDeviceTransferComplete-->
  <string name="OldDeviceTransferComplete__transfer_complete">يۆتكەش تاماملاندى</string>
  <string name="OldDeviceTransferComplete__go_to_your_new_device">يېڭى ئۈسكىنىڭىزگە بېرىڭ</string>
  <string name="OldDeviceTransferComplete__your_signal_data_has_Been_transferred_to_your_new_device">Signal مەلۇماتىڭىز يېڭى ئۈسكىنىڭىزگە يۆتكىلىپ بولدى. ئەمما، يۆتكەش جەريانىنى تاماملاش ئۈچۈن، چوقۇم  يېڭى ئۈسكىنىڭىزدە تىزىملىتىشنى داۋاملاشتۇرىشىڭىز كېرەك.</string>
  <string name="OldDeviceTransferComplete__close">تاقا</string>
  <!--NewDeviceTransferComplete-->
  <string name="NewDeviceTransferComplete__transfer_successful">يۆتكەش مۇۋەپپىقىيەتلىك</string>
  <string name="NewDeviceTransferComplete__transfer_complete">يۆتكەش تاماملاندى</string>
  <string name="NewDeviceTransferComplete__to_complete_the_transfer_process_you_must_continue_registration">يۆتكەش جەريانىنى تاماملاش ئۈچۈن، تىزىملىتىشنى داۋاملاشتۇرىشىڭىز كېرەك.</string>
  <string name="NewDeviceTransferComplete__continue_registration">تىزىملىتىشنى داۋاملاشتۇر</string>
  <!--DeviceToDeviceTransferService-->
  <string name="DeviceToDeviceTransferService_content_title">ھېسابات يۆتكە</string>
  <string name="DeviceToDeviceTransferService_status_ready">باشقا Android ئۈسكۈنىڭىزگە ئۇلاشقا تەييارلىنىۋاتىدۇ…</string>
  <string name="DeviceToDeviceTransferService_status_starting_up">باشقا Android ئۈسكۈنىڭىزگە ئۇلاشقا تەييارلىنىۋاتىدۇ…</string>
  <string name="DeviceToDeviceTransferService_status_discovery">باشقا Android ئۈسكۈنىڭىزنى ئىزدەۋاتىدۇ…</string>
  <string name="DeviceToDeviceTransferService_status_network_connected">باشقا Android ئۈسكۈنىڭىزگە ئۇلىنىۋاتىدۇ…</string>
  <string name="DeviceToDeviceTransferService_status_verification_required">دەلىللەش لازىم</string>
  <string name="DeviceToDeviceTransferService_status_service_connected">ھېسابات يۆتكىلىۋاتىدۇ…</string>
  <!--OldDeviceTransferLockedDialog-->
  <string name="OldDeviceTransferLockedDialog__complete_registration_on_your_new_device">يېڭى ئۈسكىنىڭزدىكى تىزىملىتىشنى تاماملاڭ</string>
  <string name="OldDeviceTransferLockedDialog__your_signal_account_has_been_transferred_to_your_new_device">Signal ھېساباتىڭىز يېڭى ئۈسكىنىڭىزگە يۆتكىلىپ بولدى. ئەمما، ئۇنى داۋاملاشتۇرۇش ئۈچۈن تىزىملىتىشنى تاماملىشىڭىز كېرەك. Signal بۇ ئۈسكىنىدە ئاكتىپلانمايدۇ.</string>
  <string name="OldDeviceTransferLockedDialog__done">بولدى</string>
  <string name="OldDeviceTransferLockedDialog__cancel_and_activate_this_device">بىكار قىل ۋە بۇ ئۈسكىنىنى ئاكتىپلا</string>
  <!--AdvancedPreferenceFragment-->
  <string name="AdvancedPreferenceFragment__transfer_mob_balance">‫‫MOB قالدۇقىنى يۆتكەمسىز؟</string>
  <string name="AdvancedPreferenceFragment__you_have_a_balance_of_s">سىزدە بار قالدۇق %1$s. ئەگەر ھېساباتىڭىزنى ئۆچۈرۈشتىن بۇرۇن مەبلىغىڭىزنى باشقا ھەميان ئادرېسىغا يۆتكىمىسىڭىز ، ئۇنى مەڭگۈ يوقىتىسىز.</string>
  <string name="AdvancedPreferenceFragment__dont_transfer">يۆتكىمە</string>
  <string name="AdvancedPreferenceFragment__transfer">يۆتكە</string>
  <!--RecipientBottomSheet-->
  <string name="RecipientBottomSheet_block">چەكلەش</string>
  <string name="RecipientBottomSheet_unblock">قالدۇرۇش</string>
  <string name="RecipientBottomSheet_add_to_contacts">ئالاقەداشقا قوش</string>
  <!--Error message that displays when a user tries to tap to view system contact details but has no app that supports it-->
  <string name="RecipientBottomSheet_add_to_a_group">گۇرۇپپىغا قوش</string>
  <string name="RecipientBottomSheet_add_to_another_group">يەنە بىر گۇرۇپپىغا قوش</string>
  <string name="RecipientBottomSheet_view_safety_number">بىخەتەر نومۇرنى كۆرەي</string>
  <string name="RecipientBottomSheet_make_admin">باشقۇرغۇچىغا تەڭشە</string>
  <string name="RecipientBottomSheet_remove_as_admin">گۇرۇپپا باشلىقلىقىدىن چىقار</string>
  <string name="RecipientBottomSheet_remove_from_group">گۇرۇپپىدىن چىقار</string>
  <string name="RecipientBottomSheet_message_description">ئۇچۇر</string>
  <string name="RecipientBottomSheet_voice_call_description">ئۈن چاقىرىش</string>
  <string name="RecipientBottomSheet_insecure_voice_call_description">شىفىرلانمىغان ئۈن چاقىرىش</string>
  <string name="RecipientBottomSheet_video_call_description">سىن چاقىرىش</string>
  <string name="RecipientBottomSheet_remove_s_as_group_admin">%1$s نى گۇرۇپپا باشلىقلىقىدىن چىقار</string>
  <string name="RecipientBottomSheet_s_will_be_able_to_edit_group">\"%1$s\" بۇ گۇرۇپپىنى ۋە ئۇنىڭ ئەزالىرىنى تەھرىرلىيەلەيدۇ.</string>
  <string name="RecipientBottomSheet_remove_s_from_the_group">بۇ گۇرۇپپىدىن %1$sنى چىقىرىۋېتەمدۇ؟</string>
  <!--Dialog message shown when removing someone from a group with group link being active to indicate they will not be able to rejoin-->
  <string name="RecipientBottomSheet_remove">چىقىرىش</string>
  <string name="RecipientBottomSheet_copied_to_clipboard">كېسىش تاختىسىغا كۆچۈرۈش</string>
  <string name="GroupRecipientListItem_admin">باشقۇرغۇچى</string>
  <string name="GroupRecipientListItem_approve_description">تەستىقلا</string>
  <string name="GroupRecipientListItem_deny_description">رەت قىلىش</string>
  <!--GroupsLearnMoreBottomSheetDialogFragment-->
  <string name="GroupsLearnMore_legacy_vs_new_groups">كونا ۋە يېڭى گۇرۇپپىلارنىڭ سېلىشتۇرمىسى</string>
  <string name="GroupsLearnMore_what_are_legacy_groups">«كونا گۇرۇپپىلار» دېگەن نېمە؟</string>
  <string name="GroupsLearnMore_paragraph_1">كونا گۇرۇپپا دېگىنىمىز باشقۇرغۇچىلار ۋە تېخىمۇ تەپسىلىي گۇرۇپپا يېڭىلانمىسى قاتارلىقلار يېڭى گۇرۇپپا  ئىقتىدارلىرى بىلەن ماسلاشمايدىغان گۇرۇپپىدۇر.</string>
  <string name="GroupsLearnMore_can_i_upgrade_a_legacy_group">كونا گۇرۇپپىنى يۇقىرىلاتسام بولامدۇ؟</string>
  <string name="GroupsLearnMore_paragraph_2">كونا گۇرۇپپىلارنى ھازىرچە يېڭى گۇرۇپپىغا يۇقىرىلاتقىلى بولمايدۇ. ئەمما ئەزالار يېڭى نەشردىكى Signal نى ئىشلىتىۋاتقان بولسا، سىز ئوخشاش ئەزالار بىلەن يېڭى گۇرۇپپا قۇرالايسىز.</string>
  <string name="GroupsLearnMore_paragraph_3">Signal كەلگۈسىدە كونا گۇرۇپپىلارنى يۇقىرىلىتىدىغان بىر يول بىلەن تەمىنلەيدۇ.</string>
  <!--GroupLinkBottomSheetDialogFragment-->
  <string name="GroupLinkBottomSheet_share_hint_requiring_approval">بۇ ئۇلانما بىلەن ھەرقانداق كىشى گۇرۇپپىنىڭ ئىسمى ۋە رەسىمىنى كۆرەلەيدۇ. ھەمدە گۇرۇپپىغا قېتىلىشنى ئىلتىماس قىلالايدۇ. ئۇنى ئىشەنچلىك كىشىلەرگە ھەمبەھىرلەڭ.</string>
  <string name="GroupLinkBottomSheet_share_hint_not_requiring_approval">بۇ ئۇلانما بىلەن ھەرقانداق كىشى گۇرۇپپىنىڭ ئىسمى ۋە رەسىمىنى كۆرەلەيدۇ. ھەمدە گۇرۇپپىغا قېتىلالايدۇ. ئۇنى ئىشەنچلىك كىشىلەرگە ھەمبەھىرلەڭ.</string>
  <string name="GroupLinkBottomSheet_share_via_signal">Molly ئارقىلىق ھەمبەھىرلە</string>
  <string name="GroupLinkBottomSheet_copy">كۆچۈر</string>
  <string name="GroupLinkBottomSheet_qr_code">QR كودى</string>
  <string name="GroupLinkBottomSheet_share">ھەمبەھىرلە</string>
  <string name="GroupLinkBottomSheet_copied_to_clipboard">كېسىش تاختىسىغا كۆچۈرۈش</string>
  <string name="GroupLinkBottomSheet_the_link_is_not_currently_active">بۇ ئۇلانما ئاكتىپ ئەمەس</string>
  <!--VoiceNotePlaybackPreparer-->
  <string name="VoiceNotePlaybackPreparer__failed_to_play_voice_message">ئۈن ئۇچۇرنى قويالمىدى</string>
  <!--VoiceNoteMediaDescriptionCompatFactory-->
  <string name="VoiceNoteMediaItemFactory__voice_message">ئاۋازلىق ئۇچۇر· %1$s</string>
  <string name="VoiceNoteMediaItemFactory__s_to_s">%1$s دىن%2$s غىچە</string>
  <!--StorageUtil-->
  <string name="StorageUtil__s_s">%1$s/%2$s</string>
  <string name="BlockedUsersActivity__s_has_been_blocked">\"%1$s\" چەكلىنىپ قالدى.</string>
  <string name="BlockedUsersActivity__failed_to_block_s">\"%1$s\" نى چەكلىيەلمىدى</string>
  <string name="BlockedUsersActivity__s_has_been_unblocked">\"%1$s\" چەكلىمىدىن چىقىرىلدى .</string>
  <!--ReviewCardDialogFragment-->
  <string name="ReviewCardDialogFragment__review_members">ئەزالارنى تەكشۈر</string>
  <string name="ReviewCardDialogFragment__review_request">ئىلتىماسنى تەكشۈر</string>
  <string name="ReviewCardDialogFragment__d_group_members_have_the_same_name">%1$d گۇرۇپپا ئەزاسىنىڭ ئوخشاش ئىسمى بار ئىكەن. تۆۋەندىكىلەرنى كۆزدىن كەچۈرۈڭ، بىر مەشغۇلات تاللاڭ.</string>
  <string name="ReviewCardDialogFragment__if_youre_not_sure">ئىلتىماسنىڭ نەدىن كەلگەنلىكىنى جەزملەشتۈرەلمىسىڭىز، ئاستىدىكى ئالاقەداشلارنى كۆزدىن كەچۈرۈڭ ۋە مەشغۇلات قىلىڭ.</string>
  <string name="ReviewCardDialogFragment__no_other_groups_in_common">باشقا ئورتاق گۇرۇپپا يوق</string>
  <string name="ReviewCardDialogFragment__no_groups_in_common">ئورتاق گۇرۇپپا يوق.</string>
  <plurals name="ReviewCardDialogFragment__d_other_groups_in_common">
    <item quantity="one">1</item>
    <item quantity="other">0</item>
  </plurals>
  <plurals name="ReviewCardDialogFragment__d_groups_in_common">
    <item quantity="one">1</item>
    <item quantity="other">0</item>
  </plurals>
  <string name="ReviewCardDialogFragment__remove_s_from_group">گۇرۇپپىدىن %1$sنى چىقىرىۋېتەمسىز؟</string>
  <string name="ReviewCardDialogFragment__remove">چىقىرىش</string>
  <string name="ReviewCardDialogFragment__failed_to_remove_group_member">گۇرۇپپا ئەزاسىنى چىقىرىۋېتىش مەغلۇپ بولدى.</string>
  <!--ReviewCard-->
  <string name="ReviewCard__member">ئەزا</string>
  <string name="ReviewCard__request">ئىلتىماس</string>
  <string name="ReviewCard__your_contact">ئالاقەداشىڭىز</string>
  <string name="ReviewCard__remove_from_group">گۇرۇپپىدىن چىقار</string>
  <string name="ReviewCard__update_contact">ئالاقەداش يېڭىلا</string>
  <string name="ReviewCard__block">چەكلەش</string>
  <string name="ReviewCard__delete">ئۆچۈرۈش</string>
  <string name="ReviewCard__recently_changed">يېقىندا ئارخىپ نامىنى %1$s دىن %2$s گە ئۆزگەرتتى</string>
  <!--CallParticipantsListUpdatePopupWindow-->
  <string name="CallParticipantsListUpdatePopupWindow__s_joined">%1$s قېتىلدى</string>
  <string name="CallParticipantsListUpdatePopupWindow__s_and_s_joined">%1$s بىلەن%2$s قېتىلدى</string>
  <string name="CallParticipantsListUpdatePopupWindow__s_s_and_s_joined">%1$s، %2$s ۋە%3$s قېتىلدى</string>
  <string name="CallParticipantsListUpdatePopupWindow__s_s_and_d_others_joined">%1$s، %2$s ۋە%3$d باشقىلار قېتىلدى</string>
  <string name="CallParticipantsListUpdatePopupWindow__s_left">%1$s ئايرىلدى</string>
  <string name="CallParticipantsListUpdatePopupWindow__s_and_s_left">%1$s ۋە%2$s ئايرىلدى</string>
  <string name="CallParticipantsListUpdatePopupWindow__s_s_and_s_left">%1$s، %2$s ۋە%3$s ئايرىلدى</string>
  <string name="CallParticipantsListUpdatePopupWindow__s_s_and_d_others_left">%1$s، %2$s ۋە%3$d باشقىلار ئايرىلدى</string>
  <string name="CallParticipant__you">سىز</string>
  <string name="CallParticipant__you_on_another_device">سىز (يەنە بىر ئۈسكۈنىدە)</string>
  <string name="CallParticipant__s_on_another_device">%1$s (يەنە بىر ئۈسكۈنىدە)</string>
  <!--DeleteAccountFragment-->
  <string name="DeleteAccountFragment__deleting_your_account_will">ھېساباتىڭىزنى ئۆچۈرۈۋېتىش:</string>
  <string name="DeleteAccountFragment__enter_your_phone_number">تېلېفون نومۇرىڭىزنى كىرگۈزۈڭ</string>
  <string name="DeleteAccountFragment__delete_account">ھېساباتنى ئۆچۈر</string>
  <string name="DeleteAccountFragment__delete_your_account_info_and_profile_photo">ھېسابات ئۇچۇرلىرىڭىز ۋە رەسىمىڭىز ئۆچۈرۈلىدۇ</string>
  <string name="DeleteAccountFragment__delete_all_your_messages">بارلىق ئۇچۇرلىرىڭىز ئۆچۈرۈلىدۇ</string>
  <string name="DeleteAccountFragment__delete_s_in_your_payments_account">‫%1$s نى چىقىم ھېسابلىرى ئارىسىدن ئۆچۈرىۋەت</string>
  <string name="DeleteAccountFragment__no_country_code">دۆلەت كودى كۆرسىتىلمىدى</string>
  <string name="DeleteAccountFragment__no_number">نومۇر كۆرسىتىلمىدى</string>
  <string name="DeleteAccountFragment__the_phone_number">كىرگۈزگەن تېلېفون نومۇرىڭىز ھېساباتىڭىزنىڭكى بىلەن ئوخشاش ئەمەس</string>
  <string name="DeleteAccountFragment__are_you_sure">راستلا ھېساباتىڭىزنى ئۆچۈرۈۋېتەمسىز؟</string>
  <string name="DeleteAccountFragment__this_will_delete_your_signal_account">بۇ مەشغۇلات Signal ھېساباتىنى ئۆچۈرۈپ، ئەپنى ئەسلىگە قايتۇرىدۇ. بۇ مەشغۇلات تاماملانغاندا ئەپ تاقىلىدۇ.</string>
  <string name="DeleteAccountFragment__failed_to_delete_account">ھېساباتىڭىزنى ئۆچۈرۈش مەغلۇپ بولدى. تور ئۇلىنىشىڭىز بارمۇ؟</string>
  <string name="DeleteAccountFragment__failed_to_delete_local_data">يەرلىكتىكى مەلۇماتلىرىڭىزنى ئۆچۈرۈش مەغلۇپ بولدى. سىز سىستېما قوللانما دېتاللىرى تەڭشەكلىرىدىن قولدا تازىلىۋەتسىڭىز بولىدۇ.</string>
  <string name="DeleteAccountFragment__launch_app_settings">ئەپ تەڭشەكلىرىنى قوزغات</string>
  <!--Title of progress dialog shown when a user deletes their account and the process is leaving all groups-->
  <!--Title of progress dialog shown when a user deletes their account and the process has left all groups-->
  <!--Message of progress dialog shown when a user deletes their account and the process is canceling their subscription-->
  <!--Message of progress dialog shown when a user deletes their account and the process is leaving groups-->
  <!--Message of progress dialog shown when a user deletes their account and the process has left all groups-->
  <!--Title of error dialog shown when a network error occurs during account deletion-->
  <!--Message of error dialog shown when a network error occurs during account deletion-->
  <!--DeleteAccountCountryPickerFragment-->
  <string name="DeleteAccountCountryPickerFragment__search_countries">دۆلەتلەردىن ئاقتۇر</string>
  <!--CreateGroupActivity-->
  <string name="CreateGroupActivity__skip">ئاتلاش</string>
  <plurals name="CreateGroupActivity__d_members">
    <item quantity="one">‏%1$d ئەزا</item>
    <item quantity="other">‏%1$d ئەزا</item>
  </plurals>
  <!--ShareActivity-->
  <string name="ShareActivity__share">ھەمبەھىرلە</string>
  <string name="ShareActivity__send">ئەۋەت</string>
  <string name="ShareActivity__comma_s">, %1$s</string>
  <string name="ShareActivity__sharing_to_multiple_chats_is">كۆپ سۆھبەتلەرگە ھەمبەھىرلەش پەقەت Signal ئۇچۇرلىرىنىلا قوللايدۇ. </string>
  <!--MultiShareDialogs-->
  <string name="MultiShareDialogs__failed_to_send_to_some_users">بەزى ئىشلەتكۈچىلەرگە يوللاش مەغلۇپ بولدى</string>
  <string name="MultiShareDialogs__you_can_only_share_with_up_to">كۆپ بولغاندا %1$d سۆھبەت بىلەن ھەمبەھىرلىيەلەيسىز.</string>
  <!--ChatWallpaperActivity-->
  <string name="ChatWallpaperActivity__chat_wallpaper">سۆھبەت تام قەغەز</string>
  <!--ChatWallpaperFragment-->
  <string name="ChatWallpaperFragment__chat_color">سۆھبەت رەڭگى</string>
  <string name="ChatWallpaperFragment__reset_chat_colors">سۆھبەت رەڭگىنى ئەسلىگە قايتۇر</string>
  <string name="ChatWallpaperFragment__reset_chat_color">سۆھبەت رەڭگىنى ئەسلىگە قايتۇر</string>
  <string name="ChatWallpaperFragment__reset_chat_color_question">سۆھبەت رەڭگىنى ئەسلىگە قايتۇرامدۇ؟</string>
  <string name="ChatWallpaperFragment__set_wallpaper">تام قەغىزىنى بېكىتىش</string>
  <string name="ChatWallpaperFragment__dark_mode_dims_wallpaper">قاراڭغۇ ھالەت تام قەغىزىنى غۇۋالاشتۇرىدۇ</string>
  <string name="ChatWallpaperFragment__contact_name">ئالاقەداش نامى</string>
  <string name="ChatWallpaperFragment__reset">قايتا بېكىتىش</string>
  <string name="ChatWallpaperFragment__clear">تازىلا</string>
  <string name="ChatWallpaperFragment__wallpaper_preview_description">تام قەغىزىنى ئالدىن كۆرۈش</string>
  <string name="ChatWallpaperFragment__would_you_like_to_override_all_chat_colors">ھەممە سۆھبەت رەڭگىنى قاپلىۋېتەمسىز؟</string>
  <string name="ChatWallpaperFragment__would_you_like_to_override_all_wallpapers">ھەممە تام قەغەزنى قاپلىۋېتەمسىز؟</string>
  <string name="ChatWallpaperFragment__reset_default_colors">كۆڭۈلدىكى رەڭنى ئەسلىگە قايتۇر</string>
  <string name="ChatWallpaperFragment__reset_all_colors">ھەممە رەڭنى ئەسلىگە قايتۇر</string>
  <string name="ChatWallpaperFragment__reset_default_wallpaper">كۆڭۈلدىكى تام قەغەزنى ئەسلىگە قايتۇر</string>
  <string name="ChatWallpaperFragment__reset_all_wallpapers">بارلىق تام قەغەزلىرىنى قايتا تەڭشە</string>
  <string name="ChatWallpaperFragment__reset_wallpapers">تام قەغەزنى ئەسلىگە قايتۇر</string>
  <string name="ChatWallpaperFragment__reset_wallpaper">تام قەغەزنى ئەسلىگە قايتۇر</string>
  <string name="ChatWallpaperFragment__reset_wallpaper_question">تام قەغەزنى ئەسلىگە قايتۇرامدۇ؟</string>
  <!--ChatWallpaperSelectionFragment-->
  <string name="ChatWallpaperSelectionFragment__choose_from_photos">رەسىملەردىن تاللا</string>
  <string name="ChatWallpaperSelectionFragment__presets">ئالدىن بېكىتىش</string>
  <!--ChatWallpaperPreviewActivity-->
  <string name="ChatWallpaperPreviewActivity__preview">ئالدىن كۆرۈش</string>
  <string name="ChatWallpaperPreviewActivity__set_wallpaper">تام قەغىزىنى بېكىتىش</string>
  <string name="ChatWallpaperPreviewActivity__swipe_to_preview_more_wallpapers">سىيرىپ تېخىمۇ كۆپ تەم قەغەزلىرىنى ئالدىن كۆرۈڭ</string>
  <string name="ChatWallpaperPreviewActivity__set_wallpaper_for_all_chats">بارلىق سۆھبەت ئۈچۈن تام قەغىزى قىل</string>
  <string name="ChatWallpaperPreviewActivity__set_wallpaper_for_s">ئۈچۈن تام قەغىزى بېكىتىش %1$s</string>
  <string name="ChatWallpaperPreviewActivity__viewing_your_gallery_requires_the_storage_permission">ئالبومنى كۆرۈش ئۈچۈن ساقلىغۇچى ئىجازىتى لازىم.</string>
  <!--WallpaperImageSelectionActivity-->
  <string name="WallpaperImageSelectionActivity__choose_wallpaper_image">تام قەغىزى رەسىمىنى تاللاش</string>
  <!--WallpaperCropActivity-->
  <string name="WallpaperCropActivity__pinch_to_zoom_drag_to_adjust">چىمدىپ چوڭ-كىچىكلەت، سۈرۈپ تەڭشە</string>
  <string name="WallpaperCropActivity__set_wallpaper_for_all_chats">بارلىق سۆھبەت ئۈچۈن تام قەغىزى قىلىش</string>
  <string name="WallpaperCropActivity__set_wallpaper_for_s">ئۈچۈن تام قەغىزى قىلىش %s.</string>
  <string name="WallpaperCropActivity__error_setting_wallpaper">تام قەغىزى بېكىتىشتە خاتالىق.</string>
  <string name="WallpaperCropActivity__blur_photo">رەسىمنى غۇۋالاشتۇرۇش</string>
  <!--InfoCard-->
  <string name="payment_info_card_about_mobilecoin">MobileCoin ھەققىدە</string>
  <string name="payment_info_card_mobilecoin_is_a_new_privacy_focused_digital_currency">‫MobileCoin شەخسىيەت گەۋدىلەندۈرۈلگەن يېڭى رەقەملىك پۇل.</string>
  <string name="payment_info_card_adding_funds"> قوشۇلغان مەبلەغ</string>
  <string name="payment_info_card_you_can_add_funds_for_use_in">ھەميان ئادرېسىڭىزغا MobileCoin ئەۋەتىش ئارقىلىق Molly دا ئىشلىتىشكە مەبلەغ قوشالايسىز.</string>
  <string name="payment_info_card_cashing_out">نەق پۇلغا ئايلاندۇر</string>
  <string name="payment_info_card_you_can_cash_out_mobilecoin">MobileCoin نى قوللايدىغان ئالماشتۇرغۇچىدا خالىغان ۋاقىتتا MobileCoin نى نەقلەشتۈرەلەيسىز. پەقەت بۇ ئالماشتۇرغۇچىدىكى ھېساباتىڭىزغا يۆتكىسىڭىزلا بولىدۇ.</string>
  <string name="payment_info_card_hide_this_card">بۇ كارت كۆرۈنمىسۇنمۇ؟</string>
  <string name="payment_info_card_hide">يوشۇر</string>
  <string name="payment_info_card_record_recovery_phrase">ئەسلىگە كەلتۈرۈش جۈملىسىنى خاتىرىلە</string>
  <string name="payment_info_card_your_recovery_phrase_gives_you">ئەسلىگە كەلتۈرۈش جۇملىڭىز چىقىم ھېسابىڭىزنى ئەسلىگە كەلتۈرىدىغان يەنە بىر ئۇسۇل بىلەن تەمىنلەيدۇ.</string>
  <string name="payment_info_card_record_your_phrase">جۈملىڭىزنى خاتىرىلەڭ</string>
  <string name="payment_info_card_update_your_pin">‫PIN نىڭىزنى يېڭىلاڭ</string>
  <string name="payment_info_card_with_a_high_balance">قالدۇقىڭىز يۇقىرى بولسا، بەلكىم سان-ھەرپلىك بىر PIN غا يېڭىلاپ، ھېساباتىڭىزنى تېخىمۇ بەكرەك قوغدىغىڭىز كېلىشى مۈمكىن.</string>
  <string name="payment_info_card_update_pin">PIN يېڭىلا</string>
  <!--DeactivateWalletFragment-->
  <string name="DeactivateWalletFragment__deactivate_wallet">ھەمياننى ئاكتىپسىزلا</string>
  <string name="DeactivateWalletFragment__your_balance">قالدۇقىڭىز</string>
  <string name="DeactivateWalletFragment__its_recommended_that_you">چىقىمنى ئاكتىپسىزلاشتىن بۇرۇن مەبلىغىڭىزنى باشقا ھەميان ئادرېسىغا يۆتكەش تەۋسىيە قىلىنىدۇ. ئەگەر ھازىر مەبلىغىڭىزنى يۆتكىمەسلىكنى تاللىسىڭىز ، چىقىمنى قايتا ئاكتىپلىسىڭىز ئۇلار Molly غا باغلانغان ھەميانىڭىزدا قالىدۇ.</string>
  <string name="DeactivateWalletFragment__transfer_remaining_balance">قالغان قالدۇقنى يۆتكە</string>
  <string name="DeactivateWalletFragment__deactivate_without_transferring">يۆتكىمەي تۇرۇپ ئاكتىپسىزلا</string>
  <string name="DeactivateWalletFragment__deactivate">چەكلە</string>
  <string name="DeactivateWalletFragment__deactivate_without_transferring_question">يۆتكىمەي تۇرۇپ ئاكتىپسىزلىسۇنمۇ؟</string>
  <string name="DeactivateWalletFragment__your_balance_will_remain">ئەگەر چىقىمنى قايتا ئاكتىپلاشنى تاللىسىڭىز ، قالدۇقىڭىز Molly غا باغلانغان ھەميانىڭىزدا قالىدۇ.</string>
  <string name="DeactivateWalletFragment__error_deactivating_wallet">ئاكتىپسىزلاشتا خاتالىق كۆرۈلدى.</string>
  <!--PaymentsRecoveryStartFragment-->
  <string name="PaymentsRecoveryStartFragment__recovery_phrase">ئەسلىگە كەلتۈرۈش جۈملىسى</string>
  <string name="PaymentsRecoveryStartFragment__view_recovery_phrase">ئەسلىگە كەلتۈرۈش جۈملىسىنى كۆر</string>
  <string name="PaymentsRecoveryStartFragment__enter_recovery_phrase">ئەسلىگە كەلتۈرۈش جۈملىسىنى كىرگۈزۈڭ</string>
  <string name="PaymentsRecoveryStartFragment__your_balance_will_automatically_restore">ئەگەر Signal نى قايتا قاچىلىغاندا Signal PIN نى جەزملەشتۈرگەن بولسىڭىزقالدۇقىڭىز ئاپتوماتىك ئەسلىگە كېلىدۇ. ئەسلىگە كەلتۈرۈش جۈملىسى ئارقىلىقمۇ قالدۇقىڭىزنى ئەسلىگە كەلتۈرەلەيسىز ، بۇ بىر %1$d- سىزگە خاس بولغان سۆزلۈك جۈملە. ئۇنى يېزىۋېلىپ بىر بىخەتەر جايدا ساقلاڭ.</string>
  <string name="PaymentsRecoveryStartFragment__your_recovery_phrase_is_a">ئەسلىگە كەلتۈرۈش جۈملىڭىز بولسا بىر %1$d- سىزگە خاس بولغان سۆزلۈك جۈملە. قالدۇقىڭىزنى ئەسلىگە كەلتۈرۈش ئۈچۈن بۇ جۈملىنى ئىشلىتىڭ.</string>
  <string name="PaymentsRecoveryStartFragment__start">باشلا</string>
  <string name="PaymentsRecoveryStartFragment__enter_manually">قولدا كىرگۈزۈش</string>
  <string name="PaymentsRecoveryStartFragment__paste_from_clipboard">چاپلاش تاختىسىدىن كۆچۈر</string>
  <!--PaymentsRecoveryPasteFragment-->
  <string name="PaymentsRecoveryPasteFragment__paste_recovery_phrase">ئەسلىگە كەلتۈرۈش جۈملىسىنى چاپلا</string>
  <string name="PaymentsRecoveryPasteFragment__recovery_phrase">ئەسلىگە كەلتۈرۈش جۈملىسى</string>
  <string name="PaymentsRecoveryPasteFragment__next">كېيىنكىسى</string>
  <string name="PaymentsRecoveryPasteFragment__invalid_recovery_phrase">ئىناۋەتسىز ئەسلىگە كەلتۈرۈش جۈملىسى</string>
  <string name="PaymentsRecoveryPasteFragment__make_sure">%1$d سۆزلەرنى كىرگۈزدىڭىزمۇ تەكشۈرۈڭ ۋە قايتا سىناڭ.</string>
  <!--PaymentsRecoveryPhraseFragment-->
  <string name="PaymentsRecoveryPhraseFragment__next">كېيىنكىسى</string>
  <string name="PaymentsRecoveryPhraseFragment__edit">تەھرىر</string>
  <string name="PaymentsRecoveryPhraseFragment__previous">ئالدىنقى</string>
  <string name="PaymentsRecoveryPhraseFragment__your_recovery_phrase">سىزنڭ ئەسلىگە كەلتۈرۈش جۇملىڭىز</string>
  <string name="PaymentsRecoveryPhraseFragment__write_down_the_following_d_words">تۆۋەندىكى %1$d سۆزلەرنى تەرتىپى بويىچە يېزىڭ. تىزىملىكىڭىزنى بىر بىخەتەر جايدا ساقلاڭ.</string>
  <string name="PaymentsRecoveryPhraseFragment__make_sure_youve_entered">جۈملىڭىزنى توغرا كىرگۈزدىڭىزمۇ تەكشۈرۈپ بېقىڭ.</string>
  <string name="PaymentsRecoveryPhraseFragment__do_not_screenshot_or_send_by_email">ئېكران كۆرۈنۈشى ئالماڭ ياكى ئېلخەت بىلەن ئەۋەتمەڭ.</string>
  <string name="PaymentsRecoveryPhraseFragment__payments_account_restored">چىقىم ھېسابى ئەسلىگە كەلتۈرۈلدى.</string>
  <string name="PaymentsRecoveryPhraseFragment__invalid_recovery_phrase">ئىناۋەتسىز ئەسلىگە كەلتۈرۈش جۈملىسى</string>
  <string name="PaymentsRecoveryPhraseFragment__make_sure_youve_entered_your_phrase_correctly_and_try_again">جۈملىڭىزنى توغرا كىرگۈزدىڭىزمۇ تەكشۈرۈڭ ۋە قايتا سىناڭ</string>
  <string name="PaymentsRecoveryPhraseFragment__copy_to_clipboard">چاپلاش تاختىسىغا كۆچۈرەمسىز؟</string>
  <string name="PaymentsRecoveryPhraseFragment__if_you_choose_to_store">ئەگەر ئەسلىگە كەلتۈرۈش جۇملىسىنى رەقەملىك ساقلىماقچى بولسىڭىز، ئىشەنچلىك بىر يەردە بىخەتەر ساقلىنىشىغا كاپالەتلىك قىلىڭ. </string>
  <string name="PaymentsRecoveryPhraseFragment__copy">كۆچۈر</string>
  <!--PaymentsRecoveryPhraseConfirmFragment-->
  <string name="PaymentRecoveryPhraseConfirmFragment__confirm_recovery_phrase">ئەسلىگە كەلتۈرۈش جۈملىسىنى جەزىملە</string>
  <string name="PaymentRecoveryPhraseConfirmFragment__enter_the_following_words">ئەسلىگە كەلتۈرۈش جۈملىڭىزدىن تۆۋەندىكى سۆزلەرنى كىرگۈزۈڭ</string>
  <string name="PaymentRecoveryPhraseConfirmFragment__word_d">سۆز%1$d</string>
  <string name="PaymentRecoveryPhraseConfirmFragment__see_phrase_again">جۇملىنى قايتا كۆر</string>
  <string name="PaymentRecoveryPhraseConfirmFragment__done">بولدى</string>
  <string name="PaymentRecoveryPhraseConfirmFragment__recovery_phrase_confirmed">ئەسلىگە كەلتۈرۈش جۈملىسى جەزىملەندى</string>
  <!--PaymentsRecoveryEntryFragment-->
  <string name="PaymentsRecoveryEntryFragment__enter_recovery_phrase">ئەسلىگە كەلتۈرۈش جۈملىسىنى كىرگۈز</string>
  <string name="PaymentsRecoveryEntryFragment__enter_word_d">سۆز كىرگۈز %1$d</string>
  <string name="PaymentsRecoveryEntryFragment__word_d">سۆز%1$d</string>
  <string name="PaymentsRecoveryEntryFragment__next">كېيىنكىسى</string>
  <string name="PaymentsRecoveryEntryFragment__invalid_word">ئىناۋەتسىز سۆز</string>
  <!--ClearClipboardAlarmReceiver-->
  <string name="ClearClipboardAlarmReceiver__clipboard_cleared">چاپلاش تاختىسى تازىلاندى.</string>
  <!--PaymentNotificationsView-->
  <string name="PaymentNotificationsView__view">كۆرۈش</string>
  <!--UnreadPayments-->
  <string name="UnreadPayments__s_sent_you_s">%1$s سىزگە %2$s ئەۋەتتى</string>
  <string name="UnreadPayments__d_new_payment_notifications">%1$d يېڭى چىقىم ئۇقتۇرۇشلىرى</string>
  <!--CanNotSendPaymentDialog-->
  <string name="CanNotSendPaymentDialog__cant_send_payment">چىقىم يوللىنالمىدى</string>
  <string name="CanNotSendPaymentDialog__to_send_a_payment_to_this_user">بۇ ئىشلەتكۈچىگە بىر چىقىم يوللاش ئۈچۈن، ئۇلار سىزدىن كەلگەن بىر ئۇچۇر ئىلتىماسىنى قوبۇل قىلىشى كېرەك. ئۇچۇر ئىلتىماسىنى قۇرۇشى ئۈچۈن ئۇلارغا بىر ئۇچۇر ئەۋەتىڭ. </string>
  <string name="CanNotSendPaymentDialog__send_a_message">بىز ئۇچۇر يوللا</string>
  <!--GroupsInCommonMessageRequest-->
  <string name="GroupsInCommonMessageRequest__you_have_no_groups_in_common_with_this_person">بۇ كىشى بىلەن ئورتاق گۇرۇپپىڭىز يوق. كېرەكسىز ئۇچۇرلاردىن ساقلىنىش ئۈچۈن قوشۇلۇشتىن ئىلگىرى تەلەپلەرنى ئەستايىدىللىق بىلەن تەكشۈرۈڭ.</string>
  <string name="GroupsInCommonMessageRequest__none_of_your_contacts_or_people_you_chat_with_are_in_this_group">بۇ گۇرۇپپىدا ئالاقەداشلىرىڭىز ياكى سىز پاراڭلاشقان كىشى يوق كېرەكسىز ئۇچۇرلاردىن ساقلىنىش ئۈچۈن قوشۇلۇشتىن ئىلگىرى تەلەپلەرنى ئەستايىدىللىق بىلەن تەكشۈرۈڭ.</string>
  <string name="GroupsInCommonMessageRequest__about_message_requests">ئۇچۇر ئىلتىماسى ھەققىدە</string>
  <string name="GroupsInCommonMessageRequest__okay">جەزملە</string>
  <string name="ChatColorSelectionFragment__heres_a_preview_of_the_chat_color">سۆھبەت رەڭگىنى بۇ جايدا ئالدىن كۆرگىلى بولىدۇ.</string>
  <string name="ChatColorSelectionFragment__the_color_is_visible_to_only_you">رەڭ پەقەت سىزگىلا كۆرۈنىدۇ.</string>
  <!--GroupDescriptionDialog-->
  <string name="GroupDescriptionDialog__group_description">گۇرۇپپا تونۇشتۇرۇشى</string>
  <!--QualitySelectorBottomSheetDialog-->
  <string name="QualitySelectorBottomSheetDialog__standard">ئۆلچەملىك</string>
  <string name="QualitySelectorBottomSheetDialog__faster_less_data">تېزرەك، سانلىق مەلۇماتنى ئاز ئىشلىتىدۇ</string>
  <string name="QualitySelectorBottomSheetDialog__high">يۇقىرى</string>
  <string name="QualitySelectorBottomSheetDialog__slower_more_data">ئاستىراق، سانلىق مەلۇماتنى كۆپ ئىشلىتىدۇ</string>
  <string name="QualitySelectorBottomSheetDialog__photo_quality">سۈرەت سۈپىتى</string>
  <!--AppSettingsFragment-->
  <string name="AppSettingsFragment__invite_your_friends">دوستلىرىڭىزنى تەكلىپ قىلىڭ</string>
  <!--AccountSettingsFragment-->
  <string name="AccountSettingsFragment__account">ھېسابات</string>
  <string name="AccountSettingsFragment__youll_be_asked_less_frequently">ۋاقىتنىڭ ئۆتۈشىگە ئەگىشىپ سوئالىڭىز ئازىيىدۇ</string>
  <string name="AccountSettingsFragment__require_your_signal_pin">تېلېفون نومۇرىڭىزنى Signal دا قايتا تىزىملىتىش ئۈچۈن Signal PIN نىڭىز لازىم.</string>
  <string name="AccountSettingsFragment__change_phone_number">تېلېفون نومۇرىنى ئۆزگەرت</string>
  <!--ChangeNumberFragment-->
  <string name="ChangeNumberFragment__use_this_to_change_your_current_phone_number_to_a_new_phone_number">بۇنى ئىشلىتىپ ھازىرقى نومۇرڭىزنى يېڭى تېلېفون نومۇرىغا ئۆزگەرتىڭ..\n\nباشلاشتىن بۇرۇن، يېڭى نومۇرىڭىز بىلەن SMS قوبۇل قىلىپ، چاقىرىق قىلالايدىغىنىڭىزنى جەزم قىلىڭ.</string>
  <string name="ChangeNumberFragment__continue">داۋاملاشتۇر</string>
  <!--Message shown on dialog after your number has been changed successfully.-->
  <!--Confirmation button to dismiss number changed dialog-->
  <string name="ChangeNumber__okay">جەزملە</string>
  <!--ChangeNumberEnterPhoneNumberFragment-->
  <string name="ChangeNumberEnterPhoneNumberFragment__change_number">نومۇرنى ئۆزگەرت</string>
  <string name="ChangeNumberEnterPhoneNumberFragment__your_old_number">كونا نومۇرىڭىز</string>
  <string name="ChangeNumberEnterPhoneNumberFragment__old_phone_number">كونا تېلېفون نومۇرى</string>
  <string name="ChangeNumberEnterPhoneNumberFragment__your_new_number">يېڭى نومۇرىڭىز</string>
  <string name="ChangeNumberEnterPhoneNumberFragment__new_phone_number">يېڭى تېلېفون نومۇرى</string>
  <string name="ChangeNumberEnterPhoneNumberFragment__the_phone_number_you_entered_doesnt_match_your_accounts">كىرگۈزگەن تېلېفون نومۇرىڭىز ھېساباتىڭىزنىڭكى بىلەن ئوخشاش ئەمەس</string>
  <string name="ChangeNumberEnterPhoneNumberFragment__you_must_specify_your_old_number_country_code">كونا نومۇرىڭىزنىڭ دۆلەت كودىنى بېكىتىشىڭىز كېرەك</string>
  <string name="ChangeNumberEnterPhoneNumberFragment__you_must_specify_your_old_phone_number">كونا تېلېفون نومۇرىڭىزنى بېكىتىشىڭىز كېرەك</string>
  <string name="ChangeNumberEnterPhoneNumberFragment__you_must_specify_your_new_number_country_code">كونا نومۇرىڭىزنىڭ دۆلەت كودىنى بېكىتىشىڭىز كېرەك</string>
  <string name="ChangeNumberEnterPhoneNumberFragment__you_must_specify_your_new_phone_number">يېڭى تېلېفون نومۇرىڭىزنى بېكىتىشىڭىز كېرەك</string>
  <!--ChangeNumberVerifyFragment-->
  <string name="ChangeNumberVerifyFragment__change_number">نومۇرنى ئۆزگەرت</string>
  <string name="ChangeNumberVerifyFragment__verifying_s">‏%1$s نى دەلىللەۋاتىدۇ </string>
  <string name="ChangeNumberVerifyFragment__captcha_required">تەستىق بەلگىسى لازىم</string>
  <!--ChangeNumberConfirmFragment-->
  <string name="ChangeNumberConfirmFragment__change_number">نومۇرنى ئۆزگەرت</string>
  <string name="ChangeNumberConfirmFragment__you_are_about_to_change_your_phone_number_from_s_to_s">تېلېفون نومۇرىڭىزنى %1$s دىن %2$s گە ئۆزگەرتمەكچى بولىۋاتىسىز.\n\nباشلاشتىن بۇرۇن تۆۋەندىكى نومۇرلار توغرىمۇ تەكشۈرۈپ چىقىڭ.</string>
  <string name="ChangeNumberConfirmFragment__edit_number">نومۇرنى تەھرىرلەش</string>
  <!--ChangeNumberRegistrationLockFragment-->
  <string name="ChangeNumberRegistrationLockFragment__signal_change_number_need_help_with_pin_for_android_v2_pin">‏Signal نومۇرى ئۆزگەرتىش _ Android  ئۈچۈن PIN ياردىمى لازىم (v2 PIN)</string>
  <!--ChangeNumberPinDiffersFragment-->
  <string name="ChangeNumberPinDiffersFragment__pins_do_not_match">‏PIN ماس كەلمىدى</string>
  <string name="ChangeNumberPinDiffersFragment__the_pin_associated_with_your_new_number_is_different_from_the_pin_associated_with_your_old_one">يېڭى نومۇرىڭىغا باغلانغان PIN بىلەن كونا نومۇرىڭىزغا باغلانغان PIN ئوخشىمايدىكەن. كونا PIN نى ساقلاپ قالامسىز ياكى ئۇنى يېڭىلامسىز؟</string>
  <string name="ChangeNumberPinDiffersFragment__keep_old_pin">كونا PIN نى ساقلاپ قال</string>
  <string name="ChangeNumberPinDiffersFragment__update_pin">PIN يېڭىلا</string>
  <string name="ChangeNumberPinDiffersFragment__keep_old_pin_question">كونا PIN نى ساقلاپ قالامسىز؟</string>
  <!--ChangeNumberLockActivity-->
  <!--Info message shown to user if something crashed the app during the change number attempt and we were unable to confirm the change so we force them into this screen to check before letting them use the app-->
  <string name="ChangeNumberLockActivity__it_looks_like_you_tried_to_change_your_number_but_we_were_unable_to_determine_if_it_was_successful_rechecking_now">قارىغاندا تېلېفون نومۇرىڭىزنى ئۆزگەرتمەكچى بولغاندەك قىلىسىز. ئەمما بىز ئوڭۇشلۇق بولدىمۇ-يوق بىلەلمەي قالدۇق. \n\nھازىرلا قايتا تەكشۈرۈپ بېقىڭ…</string>
  <!--Dialog title shown if we were able to confirm your change number status (meaning we now know what the server thinks our number is) after a crash during the regular flow-->
  <string name="ChangeNumberLockActivity__change_status_confirmed">ھالەت ئۆزگىرىش توغرىلاندى</string>
  <!--Dialog message shown if we were able to confirm your change number status (meaning we now know what the server thinks our number is) after a crash during the regular flow-->
  <string name="ChangeNumberLockActivity__your_number_has_been_confirmed_as_s">نومۇرىڭىز %1$s بولۇپ جەزملەندى. ئەگەر بۇ سىزنىڭ يېڭى نومۇرىڭىز بولمىسا، نومۇر ئۆزگەرتىش  جەريانىنى قايتا باشلاڭ.</string>
  <!--Dialog title shown if we were not able to confirm your phone number with the server and thus cannot let leave the change flow yet after a crash during the regular flow-->
  <string name="ChangeNumberLockActivity__change_status_unconfirmed">ھالەت ئۆزگىرىش توغرىلانمدى</string>
  <!--Dialog message shown when we can\'t verify the phone number on the server, only shown if there was a network error communicating with the server after a crash during the regular flow-->
  <string name="ChangeNumberLockActivity__we_could_not_determine_the_status_of_your_change_number_request">بىز سىزنىڭ نومۇر ئۆزگەرتىش تەلىپىڭىزنىڭ ھالىتىنى بىلەلمەي قالدۇق. \n\n(خاتالىق: %1$s)</string>
  <!--Dialog button to retry confirming the number on the server-->
  <string name="ChangeNumberLockActivity__retry">قايتا سىنا</string>
  <!--Dialog button shown to leave the app when in the unconfirmed change status after a crash in the regular flow-->
  <string name="ChangeNumberLockActivity__leave">ئايرىلىڭ</string>
  <string name="ChangeNumberLockActivity__submit_debug_log">سازلاش خاتىرە يوللا</string>
  <!--ChatsSettingsFragment-->
  <string name="ChatsSettingsFragment__keyboard">ھەرپتاختا</string>
  <string name="ChatsSettingsFragment__enter_key_sends">Enter نى باسسا يوللايدۇ</string>
  <!--SmsSettingsFragment-->
  <string name="SmsSettingsFragment__use_as_default_sms_app">چېكىلسە كۆڭۈلدىكى قىسقا ئۇچۇر ئەپى بولۇپ تەڭشىلىدۇ</string>
  <!--NotificationsSettingsFragment-->
  <string name="NotificationsSettingsFragment__messages">ئۇچۇرلار</string>
  <string name="NotificationsSettingsFragment__calls">چاقىرىشلار</string>
  <string name="NotificationsSettingsFragment__notify_when">ئۇقتۇرۇش ۋاقتى…</string>
  <string name="NotificationsSettingsFragment__contact_joins_signal">ئالاقەداش Signal غا قوشۇلدى</string>
  <!--Notification preference header-->
  <!--Notification preference option header-->
  <!--Notification preference summary text-->
  <!--NotificationProfilesFragment-->
  <!--Title for notification profiles screen that shows all existing profiles-->
  <!--Button text to create a notification profile-->
  <!--PrivacySettingsFragment-->
  <string name="PrivacySettingsFragment__blocked">چەكلەندى</string>
  <string name="PrivacySettingsFragment__d_contacts">%1$d ئالاقەداش</string>
  <string name="PrivacySettingsFragment__messaging">ئۇچۇرلىشىش</string>
  <string name="PrivacySettingsFragment__disappearing_messages">غايىب ئۇچۇرلار</string>
  <string name="PrivacySettingsFragment__app_security">ئەپ بىخەتەرلىكى</string>
  <string name="PrivacySettingsFragment__block_screenshots_in_the_recents_list_and_inside_the_app"> يېقىندا ئىشلەتكەن ئەپ ۋە ئېكران كەسمىسىنى چەكلەيدۇ</string>
  <string name="PrivacySettingsFragment__signal_message_and_calls">Signal ئۇچۇر ۋە چاقىرىقنى ھەمىشە چاقىرىق ۋە يوشۇرۇن ئەۋەتكۈچىگە ئۇلاپ يەتكۈزىدۇ</string>
  <string name="PrivacySettingsFragment__default_timer_for_new_changes">يېڭى سۆھبەتنىڭ كۆڭۈلدىكى ۋاقىت خاتىرىلىگۈچىسى</string>
  <string name="PrivacySettingsFragment__set_a_default_disappearing_message_timer_for_all_new_chats_started_by_you">سىز باشلىغان بارلىق يېڭى سۆھبەتلەر ئۈچۈن كۆڭۈلدىكى غايىب ئۇچۇر ۋاقىت خاتىرىلىگۈچنى تەڭشەڭ.</string>
  <!--AdvancedPrivacySettingsFragment-->
  <string name="AdvancedPrivacySettingsFragment__show_status_icon">ھالەت سىنبەلگىسىنى كۆرسەت</string>
  <string name="AdvancedPrivacySettingsFragment__show_an_icon">يوشۇرۇن ئەۋەتكۈچىدىن كەلگەن ئۇچۇرلارنىڭ ئۇچۇر تەپسىلاتىدا، سىنبەلگىنى كۆرسىتىدۇ.</string>
  <!--ExpireTimerSettingsFragment-->
  <string name="ExpireTimerSettingsFragment__when_enabled_new_messages_sent_and_received_in_new_chats_started_by_you_will_disappear_after_they_have_been_seen">قوزغىتىلغاندا، سىز باشلىغان يېڭى سۆھبەتتە ئەۋەتىلگەن ۋە تاپشۇرۇۋالغان يېڭى ئۇچۇرلار ئۇلارغا كۆرۈنگەندىن كېيىن غايىب بولىدۇ.</string>
  <string name="ExpireTimerSettingsFragment__when_enabled_new_messages_sent_and_received_in_this_chat_will_disappear_after_they_have_been_seen">قوزغىتىلغاندا، بۇ سۆھبەتتە ئەۋەتىلگەن ۋە تاپشۇرۇۋالغان يېڭى ئۇچۇرلار كۆرۈنگەندىن كېيىن غايىب بولىدۇ.</string>
  <string name="ExpireTimerSettingsFragment__off">تاقاق</string>
  <string name="ExpireTimerSettingsFragment__4_weeks">4 ھەپتە</string>
  <string name="ExpireTimerSettingsFragment__1_week">1 ھەپتە</string>
  <string name="ExpireTimerSettingsFragment__1_day">1 كۈن</string>
  <string name="ExpireTimerSettingsFragment__8_hours">8 سائەت</string>
  <string name="ExpireTimerSettingsFragment__1_hour">1 سائەت</string>
  <string name="ExpireTimerSettingsFragment__5_minutes">5 مىنۇت</string>
  <string name="ExpireTimerSettingsFragment__30_seconds">30 سېكۇنت</string>
  <string name="ExpireTimerSettingsFragment__custom_time">ئىختىيارىچە ۋاقىت</string>
  <string name="ExpireTimerSettingsFragment__set">بېكىتىڭ</string>
  <string name="ExpireTimerSettingsFragment__save">ساقلا</string>
  <string name="CustomExpireTimerSelectorView__seconds">سېكۇنت</string>
  <string name="CustomExpireTimerSelectorView__minutes">مىنۇت</string>
  <string name="CustomExpireTimerSelectorView__hours">سائەت</string>
  <string name="CustomExpireTimerSelectorView__days">كۈن</string>
  <string name="CustomExpireTimerSelectorView__weeks">ھەپتە</string>
  <!--HelpSettingsFragment-->
  <string name="HelpSettingsFragment__support_center">قوللاش مەركىزى</string>
  <string name="HelpSettingsFragment__contact_us">بىز بىلەن ئالاقىلىشىڭ</string>
  <string name="HelpSettingsFragment__version">نەشر</string>
  <string name="HelpSettingsFragment__debug_log">سازلاش خاتىرىسى</string>
  <string name="HelpSettingsFragment__terms_amp_privacy_policy">شەرتلەر &amp;  مەخپىيەتلىك تۈزۈمى</string>
  <string name="HelpFragment__copyright_signal_messenger">‫Molly Messenger نەشر ھوقۇقىغا ئىگە</string>
  <string name="HelpFragment__licenced_under_the_gplv3">GPLv3 ئىجازىتىدە تارقىتىلدى</string>
  <!--DataAndStorageSettingsFragment-->
  <string name="DataAndStorageSettingsFragment__sending_high_quality_media_will_use_more_data">يۇقىرى سۈپەتلىك ۋاسىتە يوللىسىڭىز كۆپرەك مەلۇمات ئىشلىتىسىز</string>
  <string name="DataAndStorageSettingsFragment__high">يۇقىرى</string>
  <string name="DataAndStorageSettingsFragment__standard">ئۆلچەملىك</string>
  <string name="DataAndStorageSettingsFragment__calls">چاقىرىشلار</string>
  <!--ChatColorSelectionFragment-->
  <string name="ChatColorSelectionFragment__auto">ئاپتوماتىك</string>
  <string name="ChatColorSelectionFragment__use_custom_colors">ئىختىيارىچە رەڭ ئىشلەت</string>
  <string name="ChatColorSelectionFragment__chat_color">سۆھبەت رەڭگى</string>
  <string name="ChatColorSelectionFragment__edit">تەھرىر</string>
  <string name="ChatColorSelectionFragment__duplicate">كۆچۈر</string>
  <string name="ChatColorSelectionFragment__delete">ئۆچۈر</string>
  <string name="ChatColorSelectionFragment__delete_color">رەڭنى ئۆچۈر</string>
  <plurals name="ChatColorSelectionFragment__this_custom_color_is_used">
    <item quantity="one">بۇ ئىختىيارىچە رەڭ %1$d سۆھبەتكە ئىشلىتىلىدۇ. ئۇنى ھەممە سۆھبەتتىن ئۆچۈرەمسىز؟</item>
    <item quantity="other">بۇ ئىختىيارىچە رەڭ %1$d سۆھبەتكە ئىشلىتىلىدۇ. ئۇنى ھەممە سۆھبەتتىن ئۆچۈرەمسىز؟</item>
  </plurals>
  <string name="ChatColorSelectionFragment__delete_chat_color">سۆھبەت رېڭىنى ئۆچۈرەمسىز؟</string>
  <!--CustomChatColorCreatorFragment-->
  <string name="CustomChatColorCreatorFragment__solid">قېنىق</string>
  <string name="CustomChatColorCreatorFragment__gradient">يانتۇلۇق</string>
  <string name="CustomChatColorCreatorFragment__hue">سايە</string>
  <string name="CustomChatColorCreatorFragment__saturation">تويۇنۇش</string>
  <!--CustomChatColorCreatorFragmentPage-->
  <string name="CustomChatColorCreatorFragmentPage__save">ساقلا</string>
  <string name="CustomChatColorCreatorFragmentPage__edit_color">رەڭ تەھرىر</string>
  <plurals name="CustomChatColorCreatorFragmentPage__this_color_is_used">
    <item quantity="one">بۇ رەڭ %1$d سۆھبەتكە ئىشلىتىلىدۇ. ھەممە سۆھبەتكە ئۆزگەرتىشنى ساقلامسىز؟</item>
    <item quantity="other">بۇ رەڭ %1$d سۆھبەتكە ئىشلىتىلىدۇ. ھەممە سۆھبەتكە ئۆزگەرتىشنى ساقلامسىز؟</item>
  </plurals>
  <!--ChatColorGradientTool-->
  <string name="ChatColorGradientTool_top_edge_selector">ئۈستى قىر تاللىغۇچ</string>
  <string name="ChatColorGradientTool_bottom_edge_selector">ئاستى قىر تاللىغۇچ</string>
  <!--EditReactionsFragment-->
  <string name="EditReactionsFragment__customize_reactions">ئىختىيارىچە ئىنكاس</string>
  <string name="EditReactionsFragment__tap_to_replace_an_emoji">چېكىلسە چىراي بەلگىنى ئالماشتۇرىدۇ</string>
  <string name="EditReactionsFragment__reset">ئەسلىگە قايتۇر</string>
  <string name="EditReactionsFragment_save">ساقلا</string>
  <string name="ChatColorSelectionFragment__auto_matches_the_color_to_the_wallpaper">تام قەغەز رەڭگىگە ئۆزلۈكىدىن ماسلىشىدۇ</string>
  <string name="CustomChatColorCreatorFragment__drag_to_change_the_direction_of_the_gradient">گىرادۇس يۆنىلىشىنى ئۆزگەرتىش ئۈچۈن سۆرەڭ</string>
  <!--ChatColorsMegaphone-->
  <string name="ChatColorsMegaphone__new_chat_colors">يېڭى سۆھبەت رەڭگى</string>
  <string name="ChatColorsMegaphone__we_switched_up_chat_colors">سۆھبەت رەڭگىنى ئۆزگەرتىش ئۈچۈن سىزگە تېخىمۇ كۆپ تاللاش بېرىپ ھەمدە سۆھبەت ئوقۇشنى تېخىمۇ قۇلايلاشتۇردۇق.</string>
  <string name="ChatColorsMegaphone__appearance">كۆرۈنۈش</string>
  <string name="ChatColorsMegaphone__not_now">ھازىر ئەمەس</string>
  <!--AddAProfilePhotoMegaphone-->
  <string name="AddAProfilePhotoMegaphone__add_a_profile_photo">تەرجىمھال باش سۈرىتى قوش</string>
  <string name="AddAProfilePhotoMegaphone__choose_a_look_and_color">كۆرۈنۈش ۋە رەڭنى تاللاڭ ياكى قىسقارتىلمىسىنى ئىختىيارىلاشتۇرۇڭ</string>
  <string name="AddAProfilePhotoMegaphone__not_now">ھازىر ئەمەس</string>
  <string name="AddAProfilePhotoMegaphone__add_photo">رەسىم قوش</string>
  <!--BecomeASustainerMegaphone-->
  <!--Displayed in the Become a Sustainer megaphone-->
  <string name="BecomeASustainerMegaphone__not_now">ھازىر ئەمەس</string>
  <string name="BecomeASustainerMegaphone__donate">ئىئانە قىلىڭ</string>
  <!--KeyboardPagerFragment-->
  <string name="KeyboardPagerFragment_emoji">چىراي بەلگە</string>
  <string name="KeyboardPagerFragment_open_emoji_search">چىراي بەلگە ئىزدەشنى ئاچ</string>
  <string name="KeyboardPagerFragment_open_sticker_search">چاپلاق ئىزدەشنى ئاچ</string>
  <string name="KeyboardPagerFragment_open_gif_search">gif ئىزدەشنى ئاچ</string>
  <string name="KeyboardPagerFragment_stickers">چاپلاقلار</string>
  <string name="KeyboardPagerFragment_backspace">Backspace</string>
  <string name="KeyboardPagerFragment_gifs">Gifs</string>
  <string name="KeyboardPagerFragment_search_emoji">چىراي بەلگە ئىزدە</string>
  <string name="KeyboardPagerfragment_back_to_emoji">چىراي بەلگىگە قايت</string>
  <string name="KeyboardPagerfragment_clear_search_entry">ئىزدىگەنلەرنى تازىلا</string>
  <string name="KeyboardPagerFragment_search_giphy">‫GIPHY ئىزدە</string>
  <!--StickerSearchDialogFragment-->
  <string name="StickerSearchDialogFragment_search_stickers">چاپلاق ئىزدە</string>
  <string name="StickerSearchDialogFragment_no_results_found">ھېچقانداق نەتىجە تېپىلمىدى</string>
  <string name="EmojiSearchFragment__no_results_found">ھېچقانداق نەتىجە تېپىلمىدى</string>
  <string name="NotificationsSettingsFragment__unknown_ringtone">يوچۇن قوڭغۇراق ئاۋازى</string>
  <!--ConversationSettingsFragment-->
  <string name="ConversationSettingsFragment__send_message">ئۇچۇر ئەۋەت</string>
  <string name="ConversationSettingsFragment__start_video_call">سىنلىق چاقىرىق باشلا</string>
  <string name="ConversationSettingsFragment__start_audio_call">ئۈن چاقىرىق باشلا</string>
  <string name="ConversationSettingsFragment__message">ئۇچۇر</string>
  <string name="ConversationSettingsFragment__video">سىن</string>
  <string name="ConversationSettingsFragment__audio">ئۈن</string>
  <string name="ConversationSettingsFragment__call">چاقىر</string>
  <string name="ConversationSettingsFragment__mute">ئۈنسىز</string>
  <string name="ConversationSettingsFragment__muted">ئۈنسىز</string>
  <string name="ConversationSettingsFragment__search">ئىزدە</string>
  <string name="ConversationSettingsFragment__disappearing_messages">غايىب ئۇچۇرلار</string>
  <string name="ConversationSettingsFragment__sounds_and_notifications">ئاۋاز ۋە ئۇقتۇرۇشلار</string>
  <string name="ConversationSettingsFragment__contact_details">ئالاقەداش تەپسىلاتى</string>
  <string name="ConversationSettingsFragment__view_safety_number">بىخەتەرلىك نومۇرىنى كۆرسەت</string>
  <string name="ConversationSettingsFragment__block">چەكلە</string>
  <string name="ConversationSettingsFragment__block_group">گۇرۇپپىنى چەكلەڭ</string>
  <string name="ConversationSettingsFragment__unblock">چەكلىمە</string>
  <string name="ConversationSettingsFragment__unblock_group">گۇرۇپپىنى چەكلەشنى بىكار قىلىڭ</string>
  <string name="ConversationSettingsFragment__add_to_a_group">گۇرۇپپىغا قوش</string>
  <string name="ConversationSettingsFragment__see_all">ھەممىنى كۆرسەت</string>
  <string name="ConversationSettingsFragment__add_members">ئەزا قوشۇش</string>
  <string name="ConversationSettingsFragment__permissions">ھوقۇقلار</string>
  <string name="ConversationSettingsFragment__requests_and_invites">ئىلتىماس ۋە تەكلىپلەر</string>
  <string name="ConversationSettingsFragment__group_link">گۇرۇپپا ئۇلانمىسى</string>
  <string name="ConversationSettingsFragment__add_as_a_contact">ئالاقەداش سۈپىتىدە قوش</string>
  <string name="ConversationSettingsFragment__unmute">ئۈنلۈك</string>
  <string name="ConversationSettingsFragment__conversation_muted_until_s">سۆھبەت %1$s غىچە ئۇنسىز قىلىندى</string>
  <string name="ConversationSettingsFragment__conversation_muted_forever">سۆھبەت مەڭگۈلۈك ئۈنسىز قىلىندى</string>
  <string name="ConversationSettingsFragment__copied_phone_number_to_clipboard">تېلېفون نومۇرىنى چاپلاش تاختىسىغا كۆچۈر</string>
  <string name="ConversationSettingsFragment__phone_number">تېلېفون نومۇرىڭىز</string>
  <!--PermissionsSettingsFragment-->
  <string name="PermissionsSettingsFragment__add_members">ئەزا قوشۇش</string>
  <string name="PermissionsSettingsFragment__edit_group_info">گۇرۇپپا ئۇچۇرىنى تەھرىرلەڭ</string>
  <string name="PermissionsSettingsFragment__send_messages">ئۇچۇر يوللا</string>
  <string name="PermissionsSettingsFragment__all_members">ھەممە ئەزالار</string>
  <string name="PermissionsSettingsFragment__only_admins">پەقەت باشقۇرغۇچىلار</string>
  <string name="PermissionsSettingsFragment__who_can_add_new_members">كىم يېڭى ئەزا قوشالايدۇ؟</string>
  <string name="PermissionsSettingsFragment__who_can_edit_this_groups_info">كىم بۇ گۇرۇپپىنىڭ ئۇچۇرلىرىنى تەھرىرلىيەلەيدۇ؟</string>
  <string name="PermissionsSettingsFragment__who_can_send_messages">كىم ئۇچۇر يوللىيالايدۇ؟</string>
  <!--SoundsAndNotificationsSettingsFragment-->
  <string name="SoundsAndNotificationsSettingsFragment__mute_notifications">ئۈنسىز ئۇقتۇرۇش</string>
  <string name="SoundsAndNotificationsSettingsFragment__not_muted">ئۈنسىز ئەمەس</string>
  <string name="SoundsAndNotificationsSettingsFragment__muted_until_s">%1$s غىچە ئۈنسىز قىل</string>
  <string name="SoundsAndNotificationsSettingsFragment__mentions">تىلغا ئالغانلار</string>
  <string name="SoundsAndNotificationsSettingsFragment__always_notify">ھەمىشە ئۇقتۇر</string>
  <string name="SoundsAndNotificationsSettingsFragment__do_not_notify">ئۇقتۇرۇش قىلما</string>
  <string name="SoundsAndNotificationsSettingsFragment__custom_notifications">ئىختىيارىچە ئۇقتۇرۇش</string>
  <!--StickerKeyboard-->
  <string name="StickerKeyboard__recently_used">يېقىندا ئىشلىتىلدى</string>
  <!--PlaybackSpeedToggleTextView-->
  <string name="PlaybackSpeedToggleTextView__p5x">.5x</string>
  <string name="PlaybackSpeedToggleTextView__1x">1x</string>
  <string name="PlaybackSpeedToggleTextView__1p5x">1.5x</string>
  <string name="PlaybackSpeedToggleTextView__2x">2x</string>
  <!--PaymentRecipientSelectionFragment-->
  <string name="PaymentRecipientSelectionFragment__new_payment">يېڭى چىقىم</string>
  <!--NewConversationActivity-->
  <string name="NewConversationActivity__new_message">يېڭى ئۇچۇر</string>
  <!--ContactFilterView-->
  <string name="ContactFilterView__search_name_or_number">نام ياكى سانىنى ئاختۇر</string>
  <!--VoiceNotePlayerView-->
  <string name="VoiceNotePlayerView__dot_s">‏· %1$s</string>
  <string name="VoiceNotePlayerView__stop_voice_message">ئۈن ئۇچۇرنى توختات</string>
  <string name="VoiceNotePlayerView__change_voice_message_speed">ئۈن ئۇچۇرنىڭ سۈرئىتىنى ئۆزگەرت</string>
  <string name="VoiceNotePlayerView__pause_voice_message">ئۈن ئۇچۇرنى ۋاقتىنچە توختات</string>
  <string name="VoiceNotePlayerView__play_voice_message">ئۈن ئۇچۇر قوي</string>
  <string name="VoiceNotePlayerView__navigate_to_voice_message">ئۈن ئۇچۇرىغا يېتەكلە</string>
  <!--AvatarPickerFragment-->
  <string name="AvatarPickerFragment__avatar_preview">سىمانى ئالدىن كۆر</string>
  <string name="AvatarPickerFragment__camera">كامېرا</string>
  <string name="AvatarPickerFragment__take_a_picture">رەسىم تارت</string>
  <string name="AvatarPickerFragment__choose_a_photo">بىر سۈرەت تاللا</string>
  <string name="AvatarPickerFragment__photo">سۈرەت</string>
  <string name="AvatarPickerFragment__text">تېكىست</string>
  <string name="AvatarPickerFragment__save">ساقلا</string>
  <string name="AvatarPickerFragment__select_an_avatar">بىر سىما تاللا</string>
  <string name="AvatarPickerFragment__clear_avatar">سىمانى تازىلا</string>
  <string name="AvatarPickerFragment__edit">تەھرىر</string>
  <string name="AvatarPickerRepository__failed_to_save_avatar">سىماغا ساقلىيالمىدى</string>
  <!--TextAvatarCreationFragment-->
  <string name="TextAvatarCreationFragment__preview">ئالدىن كۆرۈش</string>
  <string name="TextAvatarCreationFragment__done">بولدى</string>
  <string name="TextAvatarCreationFragment__text">تېكىست</string>
  <string name="TextAvatarCreationFragment__color">رەڭ</string>
  <!--VectorAvatarCreationFragment-->
  <string name="VectorAvatarCreationFragment__select_a_color">بىر رەڭ تاللا</string>
  <!--ContactSelectionListItem-->
  <string name="ContactSelectionListItem__sms">قىسقا ئۇچۇر</string>
  <string name="ContactSelectionListItem__dot_s">‏· %1$s</string>
  <!--Displayed in the toolbar when externally sharing text to multiple recipients-->
  <string name="ShareInterstitialActivity__share">ھەمبەھىرلە</string>
  <!--DSLSettingsToolbar-->
  <string name="DSLSettingsToolbar__navigate_up">يۇقىرىغا يېتەكلە</string>
  <string name="MultiselectForwardFragment__forward_to">گە ئۇلاپ يوللا</string>
  <!--Displayed when sharing content via the fragment-->
  <string name="MultiselectForwardFragment__share_with">ھەمبەھىرلەنگۈچى</string>
  <string name="MultiselectForwardFragment__add_a_message">بىز ئۇچۇر قوش</string>
  <string name="MultiselectForwardFragment__faster_forwards">تېزراق ئۇلاپ يوللاش</string>
  <string name="MultiselectForwardFragment__forwarded_messages_are_now">ئۇلاپ يوللانغان ئۇچۇرلار ئەمدى دەرھال ئەۋەتىلىدۇ.</string>
  <plurals name="MultiselectForwardFragment_send_d_messages">
    <item quantity="one">‏%1$d ئۇچۇر يوللا</item>
    <item quantity="other">‏%1$d ئۇچۇر يوللا</item>
  </plurals>
  <plurals name="MultiselectForwardFragment_messages_sent">
    <item quantity="one">ئۇچۇر يوللاندى</item>
    <item quantity="other">ئۇچۇرلار يوللاندى</item>
  </plurals>
  <plurals name="MultiselectForwardFragment_messages_failed_to_send">
    <item quantity="one">ئۇچۇر يوللانمدى</item>
    <item quantity="other">ئۇچۇرلار يوللانمىدى</item>
  </plurals>
  <plurals name="MultiselectForwardFragment__couldnt_forward_messages">
    <item quantity="one">ئۇچۇر مەۋجۇت بولمىغاچقا ئۇلاپ يوللىنالمىدى.</item>
    <item quantity="other">ئۇچۇرلار مەۋجۇت بولمىغاچقا ئۇلاپ يوللىنالمىدى.</item>
  </plurals>
  <string name="MultiselectForwardFragment__limit_reached">چەككە يەتتى</string>
  <!--Media V2-->
  <string name="MediaReviewFragment__add_a_message">بىز ئۇچۇر قوش</string>
  <string name="MediaReviewFragment__add_a_reply">جاۋاپ قوش</string>
  <string name="MediaReviewFragment__send_to">يوللانغۇچى</string>
  <string name="MediaReviewFragment__view_once_message">بىرلا كۆرسەت ئۇچۇر</string>
  <string name="ImageEditorHud__cancel">ۋاز كەچ</string>
  <string name="ImageEditorHud__draw">سىزما</string>
  <string name="ImageEditorHud__write_text">خەت ياز</string>
  <string name="ImageEditorHud__add_a_sticker">چاپلاق قوش</string>
  <string name="ImageEditorHud__blur">خىرەلەشتۈر</string>
  <string name="ImageEditorHud__done_editing">تەھرىرلەشنى تۈگەت </string>
  <string name="ImageEditorHud__clear_all">ھەممىنى تازىلا</string>
  <string name="ImageEditorHud__undo">يېنىۋال</string>
  <string name="ImageEditorHud__toggle_between_marker_and_highlighter">بەلگە بىلەن سىزىلغانلار ئارىسىدا ئالماشتۇر</string>
  <string name="ImageEditorHud__delete">ئۆچۈر</string>
  <string name="ImageEditorHud__toggle_between_text_styles">تېكىست نۇسخىلىرى ئارسىدا ئالماشتۇر</string>
  <string name="MediaCountIndicatorButton__send">ئەۋەت</string>
  <string name="MediaReviewSelectedItem__tap_to_remove">چېكىپ ئۆچۈرۈڭ</string>
  <string name="MediaReviewSelectedItem__tap_to_select">چېكىپ تاللاڭ</string>
  <string name="MediaReviewImagePageFragment__discard">تاشلىۋەت</string>
  <string name="MediaReviewImagePageFragment__discard_changes">ئۆزگىرىشلەرنى تاشلىۋەت</string>
  <string name="MediaReviewImagePageFragment__youll_lose_any_changes">رەسىمگە قىلغان ھەرقانداق ئۆزگەرتىشلىرىڭىز يوق بولىدۇ.</string>
  <string name="CameraFragment__failed_to_open_camera">كامېرانى ئېچىش ئوڭۇشسىز</string>
  <string name="BadgesOverviewFragment__my_badges">ئىزناكلىرىم</string>
  <string name="BadgesOverviewFragment__featured_badge">تاللانغان ئىزناك</string>
  <string name="BadgesOverviewFragment__display_badges_on_profile">ئىزناكلارنى ئارخىپىمدە كۆرسەت</string>
  <string name="BadgesOverviewFragment__failed_to_update_profile">ئارخىپ يېڭىلاش ئوڭۇشسىز بولدى</string>
  <string name="BadgeSelectionFragment__select_badges">ئىزناكلارنى تاللاڭ</string>
  <string name="SelectFeaturedBadgeFragment__preview">ئالدىن كۆر</string>
  <string name="SelectFeaturedBadgeFragment__select_a_badge">بىر ئىزناك تاللاڭ</string>
  <string name="SelectFeaturedBadgeFragment__you_must_select_a_badge">بىر ئىزناك تاللىشىڭىز كېرەك</string>
  <string name="SelectFeaturedBadgeFragment__failed_to_update_profile">ئارخىپ يېڭىلاش ئوڭۇشسىز بولدى</string>
  <string name="ViewBadgeBottomSheetDialogFragment__become_a_sustainer">قۇۋۋەتلىگۈچى بولۇڭ</string>
  <string name="ImageView__badge">ئىزناك</string>
  <string name="SubscribeFragment__signal_is_powered_by_people_like_you">Signal نى سىزگە ئوخشاش كىشىلەر قوللايدۇ.</string>
  <string name="SubscribeFragment__not_now">ھازىر ئەمەس</string>
  <string name="SubscribeFragment__confirm">جەزملە</string>
  <string name="SubscribeFragment__update">يېڭىلا</string>
  <!--First small text blurb on learn more sheet-->
  <string name="SubscribeLearnMoreBottomSheetDialogFragment__why_donate">نېمىشقا ئىئانە قىلىمىز؟</string>
  <string name="SubscribeThanksForYourSupportBottomSheetDialogFragment__done">بولدى</string>
  <!--Button label for creating a monthly donation-->
  <!--Heading for more area of manage subscriptions page-->
  <string name="ManageDonationsFragment__more">تېخىمۇ كۆپ</string>
  <!--Heading for receipts area of manage subscriptions page-->
  <!--Heading for my subscription area of manage subscriptions page-->
  <!--Label for Donation Receipts button-->
  <string name="ManageDonationsFragment__badges">ئىزناكلار</string>
  <!--Preference heading for other ways to donate-->
  <!--Preference label to launch badge gifting-->
  <!--Description text in boost sheet-->
  <string name="Boost__enter_custom_amount">ئىختىيارىچە سومما كىرگۈزۈڭ</string>
  <!--Displayed on "My Support" screen when user badge failed to be added to their account-->
  <!--Title of expiry sheet when boost badge falls off profile unexpectedly.-->
  <!--Displayed in the bottom sheet if a monthly donation badge unexpectedly falls off the user\'s profile-->
  <!--Displayed in the bottom sheet when a boost badge expires-->
  <!--Displayed when we do not think the user is a subscriber when their boost expires-->
  <string name="ExpiredBadgeBottomSheetDialogFragment__not_now">ھازىر ئەمەس</string>
  <!--Copy displayed when badge expires after user inactivity-->
  <!--Copy displayed when badge expires after payment failure-->
  <string name="Subscription__contact_support">قوللىغۇچىلار  بىلەن ئالاقىلىشىڭ</string>
  <string name="SubscribeFragment__processing_payment">چىقىمنى بېجىرىۋاتىدۇ…</string>
  <!--Displayed in notification when user payment fails to process on Stripe-->
  <!--Displayed on "My Support" screen when user subscription payment method failed.-->
  <!--Displayed when badge credential couldn\'t be verified-->
  <!--Displayed when badge credential couldn\'t be verified-->
  <!--Displayed as title when some generic error happens during gift badge sending-->
  <!--Displayed as message when some generic error happens during gift badge sending-->
  <string name="NetworkFailure__retry">قايتا سىنا</string>
  <!--Gift message view title-->
  <!--Gift message view expiry information-->
  <!--Gift badge redeem action label-->
  <!--Gift badge view action label-->
  <string name="GiftMessageView__view">كۆرسەت</string>
  <!--Gift badge redeeming action label-->
  <!--Gift badge redeemed label-->
  <!--Stripe decline code generic_failure-->
  <!--Stripe decline code verify on Google Pay and try again-->
  <!--Stripe decline code learn more action label-->
  <string name="DeclineCode__learn_more">كۆپرەك ئۆگىنىش</string>
  <!--Stripe decline code contact issuer-->
  <!--Stripe decline code purchase not supported-->
  <!--Stripe decline code your card has expired-->
  <!--Stripe decline code go to google pay action label-->
  <!--Stripe decline code incorrect card number-->
  <!--Stripe decline code incorrect cvc-->
  <!--Stripe decline code insufficient funds-->
  <!--Stripe decline code incorrect expiration month-->
  <!--Stripe decline code incorrect expiration year-->
  <!--Stripe decline code issuer not available-->
  <!--Stripe decline code processing error-->
  <!--Title of create notification profile screen-->
  <!--Hint text for create/edit notification profile name-->
  <string name="EditNotificationProfileFragment__profile_name">سەپلىمە ئاتى</string>
  <!--Name has a max length, this shows how many characters are used out of the max-->
  <string name="EditNotificationProfileFragment__count">%1$d/%2$d</string>
  <!--Call to action button to continue to the next step-->
  <string name="EditNotificationProfileFragment__next">كېيىنكى</string>
  <!--Call to action button once the profile is named to create the profile and continue to the customization steps-->
  <string name="EditNotificationProfileFragment__create">قۇر</string>
  <!--Call to action button once the profile name is edited-->
  <string name="EditNotificationProfileFragment__save">ساقلا</string>
  <!--Title of edit notification profile screen-->
  <!--Error message shown when attempting to create or edit a profile name to an existing profile name-->
  <!--Preset selectable name for a profile name, shown as list in edit/create screen-->
  <string name="EditNotificationProfileFragment__work">خىزمەت</string>
  <!--Preset selectable name for a profile name, shown as list in edit/create screen-->
  <!--Preset selectable name for a profile name, shown as list in edit/create screen-->
  <!--Preset selectable name for a profile name, shown as list in edit/create screen-->
  <!--Preset selectable name for a profile name, shown as list in edit/create screen-->
  <!--Error message shown when attempting to next/save without a profile name-->
  <!--Title for add recipients to notification profile screen in create flow-->
  <!--Description of what the user should be doing with this screen-->
  <!--Button text that launches the contact picker to select from-->
  <!--Call to action button on contact picker for adding to profile-->
  <string name="SelectRecipientsFragment__add">قوشۇش</string>
  <!--Notification profiles home fragment, shown when no profiles have been created yet-->
  <!--Header shown above list of all notification profiles-->
  <!--Button that starts the create new notification profile flow-->
  <!--Profile active status, indicating the current profile is on for an unknown amount of time-->
  <string name="NotificationProfilesFragment__on">ئاچ</string>
  <!--Button use to permanently delete a notification profile-->
  <!--Snakbar message shown when removing a recipient from a profile-->
  <!--Snackbar button text that will undo the recipient remove-->
  <string name="NotificationProfileDetails__undo">يېنىۋال</string>
  <!--Dialog message shown to confirm deleting a profile-->
  <!--Dialog button to delete profile-->
  <string name="NotificationProfileDetails__delete">ئۆچۈر</string>
  <!--Title/accessibility text for edit icon to edit profile emoji/name-->
  <!--Schedule description if all days are selected-->
  <!--Profile status on if it is the active profile-->
  <string name="NotificationProfileDetails__on">ئاچ</string>
  <!--Profile status on if it is not the active profile-->
  <string name="NotificationProfileDetails__off">تاقاق</string>
  <!--Description of hours for schedule (start to end) times-->
  <string name="NotificationProfileDetails__s_to_s">%1$s دىن%2$s غىچە</string>
  <!--Section header for exceptions to the notification profile-->
  <!--Profile exception to allow all calls through the profile restrictions-->
  <!--Profile exception to allow all @mentions through the profile restrictions-->
  <!--Section header for showing schedule information-->
  <!--If member list is long, will truncate the list and show an option to then see all when tapped-->
  <string name="NotificationProfileDetails__see_all">ھەممىنى كۆرسەت</string>
  <!--Title for add schedule to profile in create flow-->
  <!--Descriptor text indicating what the user can do with this screen-->
  <!--Text shown next to toggle switch to enable/disable schedule-->
  <!--Label for showing the start time for the schedule-->
  <string name="EditNotificationProfileSchedule__start">باشلا</string>
  <!--Label for showing the end time for the schedule-->
  <!--First letter of Sunday-->
  <!--First letter of Monday-->
  <!--First letter of Tuesday-->
  <!--First letter of Wednesday-->
  <!--First letter of Thursday-->
  <!--First letter of Friday-->
  <!--First letter of Saturday-->
  <!--Title of select time dialog shown when setting start time for schedule-->
  <!--Title of select time dialog shown when setting end time for schedule-->
  <!--If in edit mode, call to action button text show to save schedule to profile-->
  <string name="EditNotificationProfileSchedule__save">ساقلا</string>
  <!--If in create mode, call to action button text to show to skip enabling a schedule-->
  <string name="EditNotificationProfileSchedule__skip">ئاتلا</string>
  <!--If in create mode, call to action button text to show to use the enabled schedule and move to the next screen-->
  <string name="EditNotificationProfileSchedule__next">كېيىنكى</string>
  <!--Error message shown if trying to save/use a schedule with no days selected-->
  <!--Title for final screen shown after completing a profile creation-->
  <!--Call to action button to press to close the created screen and move to the profile details screen-->
  <string name="NotificationProfileCreated__done">بولدى</string>
  <!--Descriptor text shown to indicate how to manually turn a profile on/off-->
  <!--Descriptor text shown to indicate you can add a schedule later since you did not add one during create flow-->
  <!--Descriptor text shown to indicate your profile will follow the schedule set during create flow-->
  <!--Button text shown in profile selection bottom sheet to create a new profile-->
  <!--Manual enable option to manually enable a profile for 1 hour-->
  <!--Manual enable option to manually enable a profile until a set time (currently 6pm or 8am depending on what is next)-->
  <string name="NotificationProfileSelection__until_s">%1$s غىچە</string>
  <!--Option to view profile details-->
  <!--Descriptor text indicating how long a profile will be on when there is a time component associated with it-->
  <!--Displayed in a toast when we fail to open the ringtone picker-->
  <!--Description shown for the Signal Release Notes channel-->
  <!--Donation receipts activity title-->
  <string name="DonationReceiptListFragment__all_activity">ھەممە پائالىيەت</string>
  <!--Donation receipts all tab label-->
  <string name="DonationReceiptListFragment__all">ھەممىسى</string>
  <!--Donation receipts recurring tab label-->
  <!--Donation receipts one-time tab label-->
  <!--Donation receipts gift tab label-->
  <!--Donation receipts boost row label-->
  <!--Donation receipts details title-->
  <string name="DonationReceiptDetailsFragment__details">تەپسىلاتى</string>
  <!--Donation receipts donation type heading-->
  <!--Donation receipts date paid heading-->
  <!--Donation receipts share PNG-->
  <!--Donation receipts list end note-->
  <!--Donation receipts document title-->
  <!--Donation receipts amount title-->
  <!--Donation receipts thanks-->
  <!--Donation receipt type-->
  <!--region "Stories Tab"-->
  <!--Label for Chats tab in home app screen-->
  <string name="ConversationListTabs__chats">سۆھبەتلەر</string>
  <!--Label for Stories tab in home app screen-->
  <!--String for counts above 99 in conversation list tabs-->
  <!--Title for "My Stories" row item in Stories landing page-->
  <!--Subtitle for "My Stories" row item when user has not added stories-->
  <!--Displayed when there are no stories to display-->
  <!--Context menu option to hide a story-->
  <!--Context menu option to unhide a story-->
  <!--Context menu option to forward a story-->
  <string name="StoriesLandingItem__forward">ئۇلاپ يوللا</string>
  <!--Context menu option to share a story-->
  <!--Context menu option to go to story chat-->
  <!--Label when a story is pending sending-->
  <string name="StoriesLandingItem__sending">ئەۋەتىلىۋاتىدۇ…</string>
  <!--Label when multiple stories are pending sending-->
  <!--Label when a story fails to send-->
  <string name="StoriesLandingItem__send_failed">ئەۋەتەلمىدى</string>
  <!--Status label when a story fails to send indicating user action to retry-->
  <!--Title of dialog confirming decision to hide a story-->
  <!--Message of dialog confirming decision to hide a story-->
  <!--Positive action of dialog confirming decision to hide a story-->
  <string name="StoriesLandingFragment__hide">يوشۇر</string>
  <!--Displayed in Snackbar after story is hidden-->
  <!--Section header for hidden stories-->
  <!--Displayed on each sent story under My Stories-->
  <!--Forward story label, displayed in My Stories context menu-->
  <string name="MyStories_forward">ئۇلاپ يوللا</string>
  <!--Label for stories for a single user. Format is {given name}\'s Story-->
  <!--Title of dialog to confirm deletion of story-->
  <!--Message of dialog to confirm deletion of story-->
  <!--Displayed at bottom of story viewer when current item has views-->
  <!--Displayed at bottom of story viewer when current item has replies-->
  <!--Used to join views and replies when both exist on a story item-->
  <string name="StoryViewerFragment__s_s">%1$s %2$s</string>
  <!--Displayed when viewing a post you sent-->
  <string name="StoryViewerPageFragment__you">سىز</string>
  <!--Displayed when viewing a post displayed to a group-->
  <string name="StoryViewerPageFragment__s_to_s">%1$s دىن%2$s غىچە</string>
  <!--Displayed when viewing a post from another user with no replies-->
  <string name="StoryViewerPageFragment__reply">جاۋاب</string>
  <!--Displayed when a story has no views-->
  <!--Displayed when a story has no replies yet-->
  <!--Displayed for each user that reacted to a story when viewing replies-->
  <!--Label for story views tab-->
  <!--Label for story replies tab-->
  <!--Description of action for reaction button-->
  <!--Displayed when the user is replying privately to someone who replied to one of their stories-->
  <!--Context menu item to privately reply to a story response-->
  <!--Context menu item to copy a story response-->
  <string name="StoryGroupReplyItem__copy">كۆچۈر</string>
  <!--Context menu item to delete a story response-->
  <string name="StoryGroupReplyItem__delete">ئۆچۈر</string>
  <!--Story settings page title-->
  <!--Story settings private stories heading-->
  <!--Note at bottom of story settings regarding who can see private stories.-->
  <!--Option label for creating a new private story-->
  <!--Page title for My Story options-->
  <!--Section heading for story visibility-->
  <!--Clickable option for selecting people to hide your story from-->
  <!--Summary of clickable option displaying how many people you have hidden your story from-->
  <!--Section header for options related to replies and reactions-->
  <!--Switchable option for allowing replies and reactions on your stories-->
  <!--Summary for switchable option allowing replies and reactions on your story-->
  <!--Note about default sharing-->
  <!--Signal connections linked text that opens the Signal Connections sheet-->
  <!--Displayed at the top of the signal connections sheet. Please remember to insert strong tag as required.-->
  <!--Signal connections sheet bullet point 1-->
  <!--Signal connections sheet bullet point 2-->
  <!--Signal connections sheet bullet point 3-->
  <!--Note at the bottom of the Signal connections sheet-->
  <!--Clickable option to add a viewer to a private story-->
  <!--Clickable option to delete a custom story-->
  <!--Dialog title when attempting to remove someone from a private story-->
  <!--Dialog message when attempting to remove someone from a private story-->
  <!--Positive action label when attempting to remove someone from a private story-->
  <string name="PrivateStorySettingsFragment__remove">چىقىرىۋەت</string>
  <!--Dialog title when deleting a private story-->
  <!--Dialog message when deleting a private story-->
  <!--Page title for editing a private story name-->
  <!--Input field hint when editing a private story name-->
  <!--Save button label when editing a private story name-->
  <string name="EditPrivateStoryNameFragment__save">ساقلا</string>
  <!--Displayed in text post creator before user enters text-->
  <!--Button label for changing font when creating a text post-->
  <!--Displayed in text post creator when prompting user to enter text-->
  <!--Content description for \'done\' button when adding text to a story post-->
  <!--Text label for media selection toggle-->
  <string name="MediaSelectionActivity__text">تېكىست</string>
  <!--Camera label for media selection toggle-->
  <string name="MediaSelectionActivity__camera">كامېرا</string>
  <!--Hint for entering a URL for a text post-->
  <!--Displayed prior to the user entering a URL for a text post-->
  <!--Hint text for searching for a story text post recipient.-->
  <string name="TextStoryPostSendFragment__search">ئىزدە</string>
  <!--Title for screen allowing user to hide "My Story" entries from specific people-->
  <!--Done button label for hide story from screen-->
  <string name="HideStoryFromFragment__done">بولدى</string>
  <!--Dialog title for first time adding something to a story-->
  <!--Dialog message for first time adding something to a story-->
  <!--First time share to story dialog: Positive action to go ahead and add to story-->
  <!--First time share to story dialog: Neutral action to edit who can view "My Story"-->
  <!--Error message shown when a failure occurs during story send-->
  <!--Error message dialog button to resend a previously failed story send-->
  <string name="StoryDialogs__send">ئەۋەت</string>
  <!--Privacy Settings toggle title for stories-->
  <!--Privacy Settings toggle summary for stories-->
  <!--New story viewer selection screen title-->
  <!--New story viewer selection action button label-->
  <string name="CreateStoryViewerSelectionFragment__next">كېيىنكى</string>
  <!--New story viewer selection screen title as recipients are selected-->
  <!--Name story screen title-->
  <!--Name story screen label hint-->
  <!--Name story screen viewers subheading-->
  <!--Name story screen create button label-->
  <string name="CreateStoryWithViewersFragment__create">قۇر</string>
  <!--Name story screen error when save attempted with no label-->
  <string name="CreateStoryWithViewersFragment__this_field_is_required">بۇ رايون تەلەپ قىلىنىدۇ.</string>
  <!--Name story screen error when save attempted but label is duplicate-->
  <!--Text for select all action when editing recipients for a story-->
  <string name="BaseStoryRecipientSelectionFragment__select_all">ھەممىنى تاللا</string>
  <!--Choose story type bottom sheet title-->
  <!--Choose story type bottom sheet new story row title-->
  <!--Choose story type bottom sheet new story row summary-->
  <!--Choose story type bottom sheet group story title-->
  <!--Choose story type bottom sheet group story summary-->
  <!--Choose groups bottom sheet title-->
  <!--Displayed when copying group story reply text to clipboard-->
  <string name="StoryGroupReplyFragment__copied_to_clipboard">چاپلاش تاختىسىغا كۆچۈردى</string>
  <!--Displayed in story caption when content is longer than 5 lines-->
  <!--Displayed in toast after sending a direct reply-->
  <!--Displayed in toast after sending a direct reaction-->
  <!--Displayed in the viewer when a story is no longer available-->
  <!--Displayed in the viewer when the network is not available-->
  <!--Displayed in the viewer when network is available but content could not be downloaded-->
  <!--Toasted when the user externally shares to a text story successfully-->
  <!--Toasted when the user external share to a text story fails-->
  <!--Displayed in a dialog to let the user select a given users story-->
  <!--Displayed in a dialog to let the user select a given users profile photo-->
  <!--Title for a notification at the bottom of the chat list suggesting that the user disable censorship circumvention because the service has become reachable-->
  <string name="TurnOffCircumventionMegaphone_turn_off_censorship_circumvention">تەكشۈرۈشتىن دالدىلىنىشنى تاقامدۇ؟</string>
  <!--Body for a notification at the bottom of the chat list suggesting that the user disable censorship circumvention because the service has become reachable-->
  <!--Label for a button to dismiss a notification at the bottom of the chat list suggesting that the user disable censorship circumvention because the service has become reachable-->
  <string name="TurnOffCircumventionMegaphone_no_thanks">ياق، رەھمەت</string>
  <!--Label for a button in a notification at the bottom of the chat list to turn off censorship circumvention-->
  <string name="TurnOffCircumventionMegaphone_turn_off">تاقا</string>
  <!--Conversation Item label for when you react to someone else\'s story-->
  <!--Conversation Item label for reactions to your story-->
  <!--Conversation Item label for reactions to an unavailable story-->
  <!--endregion-->
  <!--Content description for expand contacts chevron-->
  <!--Tagline for gift row items-->
  <!--Headline text on start fragment for gifting a badge-->
  <!--Description text on start fragment for gifting a badge-->
  <!--Action button label for start fragment for gifting a badge-->
  <string name="GiftFlowStartFragment__next">كېيىنكى</string>
  <!--Title text on choose recipient page for badge gifting-->
  <!--Title text on confirm gift page-->
  <!--Heading text specifying who the gift will be sent to-->
  <string name="GiftFlowConfirmationFragment__send_to">يوللانغۇچى</string>
  <!--Text explaining that gift will be sent to the chosen recipient-->
  <!--Text explaining that this gift is a one time donation-->
  <!--Hint for add message input-->
  <string name="GiftFlowConfirmationFragment__add_a_message">بىز ئۇچۇر قوش</string>
  <!--Title for sheet shown when opening a redeemed gift-->
  <!--Title for sheet shown when opening a sent gift-->
  <!--Description for sheet shown when opening a redeemed gift-->
  <!--Description for sheet shown when opening a sent gift-->
  <!--Primary action for pending gift sheet to redeem badge now-->
  <!--Primary action for pending gift sheet to redeem badge later-->
  <string name="ViewReceivedGiftSheet__not_now">ھازىر ئەمەس</string>
  <!--Dialog text while redeeming a gift-->
  <!--Snackbar text when user presses "not now" on redemption sheet-->
  <!--Description text in gift thanks sheet-->
  <!--Expired gift sheet title-->
  <!--Expired gift sheet top description text-->
  <!--Expired gift sheet bottom description text-->
  <!--Expired gift sheet make a monthly donation button-->
  <!--Expired gift sheet not now button-->
  <string name="ExpiredGiftSheetConfiguration__not_now">ھازىر ئەمەس</string>
  <!--EOF-->
</resources><|MERGE_RESOLUTION|>--- conflicted
+++ resolved
@@ -2000,13 +2000,7 @@
   <string name="preferences__slow">ئاستا</string>
   <string name="preferences__help">ياردەم</string>
   <string name="preferences__advanced">ئالىي</string>
-<<<<<<< HEAD
   <string name="preferences__donate_to_signal">Molly غا ئىئانە قىلىڭ</string>
-  <!--Preference label when someone is already a subscriber-->
-  <!--Preference label for making a monthly donation to Signal-->
-=======
-  <string name="preferences__donate_to_signal">Signal غا ئىئانە قىلىڭ</string>
->>>>>>> ee698951
   <!--Preference label for making one-time donations to Signal-->
   <string name="preferences__privacy">مەخپىيەتلىك</string>
   <string name="preferences__mms_user_agent">MMS ئىشلەتكۈچى ۋەكىلى</string>
