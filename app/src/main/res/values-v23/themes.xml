--- conflicted
+++ resolved
@@ -6,13 +6,8 @@
     </style>
 
     <style name="TextSecure.DarkTheme" parent="TextSecure.BaseDarkTheme">
-<<<<<<< HEAD
-        <item name="android:navigationBarColor">@color/core_black</item>
-        <item name="android:statusBarColor">@color/core_black</item>
-=======
         <item name="android:navigationBarColor">@color/signal_colorBackground</item>
         <item name="android:statusBarColor">@color/signal_colorBackground</item>
->>>>>>> 9d8e9a3a
         <item name="android:windowLightStatusBar">false</item>
     </style>
 
@@ -24,11 +19,7 @@
 
     <style name="TextSecure.DarkRegistrationTheme" parent="TextSecure.DarkNoActionBar">
         <item name="android:windowLightStatusBar">false</item>
-<<<<<<< HEAD
-        <item name="android:statusBarColor">@color/core_black</item>
-=======
         <item name="android:statusBarColor">@color/signal_colorBackground</item>
->>>>>>> 9d8e9a3a
         <item name="android:navigationBarColor">@color/core_black</item>
     </style>
 
@@ -38,15 +29,9 @@
     </style>
 
     <style name="TextSecure.DarkNoActionBar" parent="TextSecure.BaseDarkNoActionBar">
-<<<<<<< HEAD
-        <item name="android:statusBarColor">@color/core_black</item>
-        <item name="android:windowLightStatusBar">false</item>
-        <item name="android:navigationBarColor">@color/core_black</item>
-=======
         <item name="android:statusBarColor">@color/signal_colorBackground</item>
         <item name="android:windowLightStatusBar">false</item>
         <item name="android:navigationBarColor">@color/signal_colorBackground</item>
->>>>>>> 9d8e9a3a
     </style>
 
     <style name="Theme.Signal.Light.BottomSheetDialog.Fixed">
@@ -57,11 +42,7 @@
 
     <style name="Theme.Signal.BottomSheetDialog.Fixed">
         <item name="android:windowIsFloating">false</item>
-<<<<<<< HEAD
-        <item name="android:navigationBarColor">@color/core_black</item>
-=======
         <item name="android:navigationBarColor">@color/signal_colorBackground</item>
->>>>>>> 9d8e9a3a
         <item name="android:statusBarColor">@color/transparent</item>
         <item name="android:windowLightStatusBar">false</item>
     </style>
