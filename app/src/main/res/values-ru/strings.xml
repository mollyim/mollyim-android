--- conflicted
+++ resolved
@@ -1584,13 +1584,9 @@
     <!-- In-conversation update message to indicate that the current contact is sms only and will need to migrate to signal to continue the conversation in signal. -->
     <string name="MessageRecord__you_will_no_longer_be_able_to_send_sms_messages_from_signal_soon">Скоро вы больше не сможете отправлять SMS-сообщения из Signal. Пригласите %1$s в Signal, чтобы продолжить разговор здесь.</string>
     <!-- In-conversation update message to indicate that the current contact is sms only and will need to migrate to signal to continue the conversation in signal. -->
-<<<<<<< HEAD
     <string name="MessageRecord__you_can_no_longer_send_sms_messages_in_signal">Вы больше не можете отправлять SMS-сообщения в Molly. Пригласите %1$s в Molly, чтобы продолжить разговор здесь.</string>
-=======
-    <string name="MessageRecord__you_can_no_longer_send_sms_messages_in_signal">Вы больше не можете отправлять SMS-сообщения в Signal. Пригласите %1$s в Signal, чтобы продолжить разговор здесь.</string>
     <!-- Body for quote when message being quoted is an in-app payment message -->
     <string name="MessageRecord__payment_s">Платёж: %1$s</string>
->>>>>>> 09afb1be
 
     <!-- MessageRequestBottomView -->
     <string name="MessageRequestBottomView_accept">Принять</string>
