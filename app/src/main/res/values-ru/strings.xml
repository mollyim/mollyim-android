--- conflicted
+++ resolved
@@ -104,14 +104,9 @@
 
     <!-- AttachmentManager -->
     <string name="AttachmentManager_cant_open_media_selection">Не найдено приложение для выбора медиафайлов.</string>
-<<<<<<< HEAD
     <string name="AttachmentManager_signal_requires_the_external_storage_permission_in_order_to_attach_photos_videos_or_audio">Molly требуется разрешение на доступ к хранилищу для прикрепления фото, видео или аудио, но оно было вами отклонено. Нажмите «Продолжить», чтобы перейти в настройки приложения, откройте «Разрешения» и включите «Хранилище».</string>
     <string name="AttachmentManager_signal_requires_contacts_permission_in_order_to_attach_contact_information">Molly требуется разрешение на доступ к контактам для прикрепления контактной информации, но оно было вами отклонено. Нажмите «Продолжить», чтобы перейти в настройки приложения, откройте «Разрешения» и включите «Контакты».</string>
     <string name="AttachmentManager_signal_requires_location_information_in_order_to_attach_a_location">Molly требуется разрешение на доступ к местоположению для прикрепления местоположения, но оно было вами отклонено. Нажмите «Продолжить», чтобы перейти в настройки приложения, откройте «Разрешения» и включите «Местоположение».</string>
-=======
-    <string name="AttachmentManager_signal_requires_the_external_storage_permission_in_order_to_attach_photos_videos_or_audio">Signal требуется разрешение на доступ к хранилищу для прикрепления фото, видео или аудио, но оно было вами отклонено. Нажмите «Продолжить», чтобы перейти в настройки приложения, откройте «Разрешения» и включите «Хранилище».</string>
-    <string name="AttachmentManager_signal_requires_contacts_permission_in_order_to_attach_contact_information">Signal требуется разрешение на доступ к контактам для прикрепления контактной информации, но оно было вами отклонено. Нажмите «Продолжить», чтобы перейти в настройки приложения, откройте «Разрешения» и включите «Контакты».</string>
-    <string name="AttachmentManager_signal_requires_location_information_in_order_to_attach_a_location">Signal требуется разрешение на доступ к местоположению для прикрепления местоположения, но оно было вами отклонено. Нажмите «Продолжить», чтобы перейти в настройки приложения, откройте «Разрешения» и включите «Местоположение».</string>
     <!-- Alert dialog title to show the recipient has not activated payments -->
     <string name="AttachmentManager__not_activated_payments">%1$s hasn\'t activated Payments </string>
     <!-- Alert dialog description to send the recipient a request to activate payments -->
@@ -120,7 +115,6 @@
     <string name="AttachmentManager__send_request">Send request</string>
     <!-- Alert dialog button to cancel dialog -->
     <string name="AttachmentManager__cancel">Отменить</string>
->>>>>>> fc3db538
 
     <!-- AttachmentUploadJob -->
     <string name="AttachmentUploadJob_uploading_media">Загружаем медиафайл…</string>
@@ -1582,7 +1576,7 @@
     <!-- In-conversation update message to indicate that the current contact is sms only and will need to migrate to signal to continue the conversation in signal. -->
     <string name="MessageRecord__you_will_no_longer_be_able_to_send_sms_messages_from_signal_soon">Скоро вы больше не сможете отправлять SMS-сообщения из Signal. Пригласите %1$s в Signal, чтобы продолжить разговор здесь.</string>
     <!-- In-conversation update message to indicate that the current contact is sms only and will need to migrate to signal to continue the conversation in signal. -->
-    <string name="MessageRecord__you_can_no_longer_send_sms_messages_in_signal">Вы больше не можете отправлять SMS-сообщения в Signal. Пригласите %1$s в Signal, чтобы продолжить разговор здесь.</string>
+    <string name="MessageRecord__you_can_no_longer_send_sms_messages_in_signal">Вы больше не можете отправлять SMS-сообщения в Molly. Пригласите %1$s в Molly, чтобы продолжить разговор здесь.</string>
 
     <!-- MessageRequestBottomView -->
     <string name="MessageRequestBottomView_accept">Принять</string>
