--- conflicted
+++ resolved
@@ -752,15 +752,7 @@
   <string name="InviteActivity_cancel">Nuligi</string>
   <string name="InviteActivity_sending">Sendo…</string>
   <string name="InviteActivity_invitations_sent">Invitoj senditaj!</string>
-<<<<<<< HEAD
   <string name="InviteActivity_invite_to_signal">Inviti al Molly</string>
-  <plurals name="InviteActivity_send_sms_to_friends">
-    <item quantity="one">SENDI SMS AL %d AMIKO</item>
-    <item quantity="other">SENDI SMS AL %d AMIKOJ</item>
-  </plurals>
-=======
-  <string name="InviteActivity_invite_to_signal">Inviti al Signal</string>
->>>>>>> 520fe481
   <plurals name="InviteActivity_send_sms_invites">
     <item quantity="one">Ĉu sendi %d SMS-inviton?</item>
     <item quantity="other">Ĉu sendi %d SMS-invitojn?</item>
