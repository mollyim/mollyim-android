<?xml version='1.0' encoding='UTF-8'?>
<resources>
  <string name="yes">Да</string>
  <string name="no">Не</string>
  <string name="delete">Избриши</string>
  <string name="please_wait">Ве молиме почекајте… </string>
  <string name="save">Зачувај</string>
  <string name="note_to_self">Забелешка за себе</string>
  <!--AbstractNotificationBuilder-->
  <string name="AbstractNotificationBuilder_new_message">Нова порака</string>
  <!--AlbumThumbnailView-->
  <!--ApplicationMigrationActivity-->
  <string name="ApplicationMigrationActivity__signal_is_updating">Molly се ажурира…</string>
  <!--ApplicationPreferencesActivity-->
  <string name="ApplicationPreferencesActivity_currently_s">Моментално: %s</string>
  <string name="ApplicationPreferenceActivity_you_havent_set_a_passphrase_yet">Сѐ уште не сте поставиле лозинка!</string>
  <string name="ApplicationPreferencesActivity_disable_passphrase">Да ја исклучам лозинката?</string>
  <string name="ApplicationPreferencesActivity_this_will_permanently_unlock_signal_and_message_notifications">Ова трајно ќе ги отклучи известувањата за Molly.</string>
  <string name="ApplicationPreferencesActivity_disable">Исклучи</string>
  <string name="ApplicationPreferencesActivity_unregistering">Дерегистрација</string>
  <string name="ApplicationPreferencesActivity_unregistering_from_signal_messages_and_calls">Дерегистрирам од Molly пораки и повици…</string>
  <string name="ApplicationPreferencesActivity_disable_signal_messages_and_calls">Да ги исклучам Molly пораките и повиците?</string>
  <string name="ApplicationPreferencesActivity_disable_signal_messages_and_calls_by_unregistering">Исклучи ги пораките и повиците од Molly со дерегистрирање од серверот. Ќе мора повторно да го регистрирате телефонскиот број за да може повторно да добивате пораки.</string>
  <string name="ApplicationPreferencesActivity_error_connecting_to_server">Грешка при поврзување со серверот!</string>
  <string name="ApplicationPreferencesActivity_sms_enabled">SMS активиран</string>
  <string name="ApplicationPreferencesActivity_touch_to_change_your_default_sms_app">Промена на стандардната SMS апликација</string>
  <string name="ApplicationPreferencesActivity_sms_disabled">SMS деактивиран</string>
  <string name="ApplicationPreferencesActivity_touch_to_make_signal_your_default_sms_app">Постави ја Signal како стандардна SMS апликација</string>
  <string name="ApplicationPreferencesActivity_on">вклучено</string>
  <string name="ApplicationPreferencesActivity_On">Вклучено</string>
  <string name="ApplicationPreferencesActivity_off">исклучено</string>
  <string name="ApplicationPreferencesActivity_Off">Исклучено</string>
  <string name="ApplicationPreferencesActivity_sms_mms_summary">SMS %1$s, MMS %2$s</string>
  <string name="ApplicationPreferencesActivity_privacy_summary">Заклучување на екранот %1$s. Заклучување на регистрацијата %2$s</string>
  <string name="ApplicationPreferencesActivity_appearance_summary">Тема %1$s, Јазик %2$s</string>
  <string name="ApplicationPreferencesActivity_pins_are_required_for_registration_lock">PIN кодовите се потребни за заклучување на регистрацијата. За да ги исклучите PIN кодовите, Ве молиме прво исклучете го заклучувањето на регистрацијата.</string>
  <string name="ApplicationPreferencesActivity_pin_created">PIN-от е создаден.</string>
  <string name="ApplicationPreferencesActivity_pin_disabled">PIN-от е исклучен.</string>
  <string name="ApplicationPreferencesActivity_hide">Сокриј</string>
  <string name="ApplicationPreferencesActivity_hide_reminder">Да го сокријам потсетникот?</string>
  <string name="ApplicationPreferencesActivity_record_payments_recovery_phrase">Сними фраза за враќање на плаќањата</string>
  <string name="ApplicationPreferencesActivity_record_phrase">Сними фраза</string>
  <string name="ApplicationPreferencesActivity_before_you_can_disable_your_pin">Пред да го исклучите PIN-от, морате да ја снимите  фразата за повраток на Вашите плаќања за да се осигурате дека можете да ја повратите Вашата сметка.</string>
  <!--AppProtectionPreferenceFragment-->
  <plurals name="AppProtectionPreferenceFragment_minutes">
    <item quantity="one">%d минута</item>
    <item quantity="other">%d минути</item>
  </plurals>
  <!--DraftDatabase-->
  <string name="DraftDatabase_Draft_image_snippet">(слика)</string>
  <string name="DraftDatabase_Draft_audio_snippet">(звук)</string>
  <string name="DraftDatabase_Draft_video_snippet">(видео)</string>
  <string name="DraftDatabase_Draft_location_snippet">(локација)</string>
  <string name="DraftDatabase_Draft_quote_snippet">(одговор)</string>
  <string name="DraftDatabase_Draft_voice_note">(Гласовна порака)</string>
  <!--AttachmentKeyboard-->
  <string name="AttachmentKeyboard_gallery">Галерија</string>
  <string name="AttachmentKeyboard_file">Датотека</string>
  <string name="AttachmentKeyboard_contact">Контакт</string>
  <string name="AttachmentKeyboard_location">Локација</string>
  <string name="AttachmentKeyboard_Signal_needs_permission_to_show_your_photos_and_videos">Molly треба дозвола за да ги прикаже Вашите фотографии и видеа.</string>
  <string name="AttachmentKeyboard_give_access">Дозволи пристап</string>
  <string name="AttachmentKeyboard_payment">Плаќање</string>
  <!--AttachmentManager-->
<<<<<<< HEAD
  <string name="AttachmentManager_cant_open_media_selection">Не постои апликација за избор на датотеки.</string>
  <string name="AttachmentManager_signal_requires_the_external_storage_permission_in_order_to_attach_photos_videos_or_audio">На Molly му е потребна дозвола за пристап до складот за да можете да прикачите слики, видеа или аудио. Ова е трајно одбиено. Ве молиме продолжете до менито со поставувања, изберете „Дозволи“, и вклучете „Склад“</string>
  <string name="AttachmentManager_signal_requires_contacts_permission_in_order_to_attach_contact_information">На Molly му е потребна дозвола до контактите за да можете да прикачите информации за контакти. Ова е трајно одбиено. Ве молиме продолжете до менито за поставување на апликациите, изберете „Дозволи“ и вклучете \"Контакти\".</string>
  <string name="AttachmentManager_signal_requires_location_information_in_order_to_attach_a_location">Molly има потреба од дозвола за локацијата за да може да прикачи локација. Ова е трајно одбиено. Ве молиме продолжете во менито со поставувања и изберете „Дозволи“, и потоа вклучете „Локација“.</string>
=======
  <string name="AttachmentManager_cant_open_media_selection">Не е пронајдена апликација за избор на медија.</string>
  <string name="AttachmentManager_signal_requires_the_external_storage_permission_in_order_to_attach_photos_videos_or_audio">На Signal му е потребна дозвола за пристап до складот за да можете да прикачите слики, видеа или аудио. Ова е трајно одбиено. Ве молиме продолжете до менито со поставувања, изберете „Дозволи“, и вклучете „Склад“</string>
  <string name="AttachmentManager_signal_requires_contacts_permission_in_order_to_attach_contact_information">На Signal му е потребна дозвола до контактите за да можете да прикачите информации за контакти. Ова е трајно одбиено. Ве молиме продолжете до менито за поставување на апликациите, изберете „Дозволи“ и вклучете \"Контакти\".</string>
  <string name="AttachmentManager_signal_requires_location_information_in_order_to_attach_a_location">Signal има потреба од дозвола за локацијата за да може да прикачи локација. Ова е трајно одбиено. Ве молиме продолжете во менито со поставувања и изберете „Дозволи“, и потоа вклучете „Локација“.</string>
>>>>>>> a0235cbc
  <!--AttachmentUploadJob-->
  <string name="AttachmentUploadJob_uploading_media">Прикачувам медија…</string>
  <string name="AttachmentUploadJob_compressing_video_start">Компресирам видео…</string>
  <!--BackgroundMessageRetriever-->
  <string name="BackgroundMessageRetriever_checking_for_messages">Проверувам пораки…</string>
  <!--BlockedUsersActivity-->
  <string name="BlockedUsersActivity__blocked_users">Блокирани корисници</string>
  <string name="BlockedUsersActivity__add_blocked_user">Додај блокиран корисник</string>
  <string name="BlockedUsersActivity__blocked_users_will">Блокираните корисници нема да можат да Ве контактираат или да Ви праќаат пораки.</string>
  <string name="BlockedUsersActivity__no_blocked_users">Нема блокирани корисници</string>
  <string name="BlockedUsersActivity__block_user">Да го блокирам корисникот?</string>
  <string name="BlockedUserActivity__s_will_not_be_able_to">\"%1$s\" нема да може да Ви се јави или да Ви испраќа пораки.</string>
  <string name="BlockedUsersActivity__block">Блокирај</string>
  <string name="BlockedUsersActivity__unblock_user">Да го одблокирам корисникот?</string>
  <string name="BlockedUsersActivity__do_you_want_to_unblock_s">Дали сакате да го одблокирате \"%1$s\"?</string>
  <string name="BlockedUsersActivity__unblock">Одблокирај</string>
  <!--BlockUnblockDialog-->
  <string name="BlockUnblockDialog_block_and_leave_s">Да блокирам и напуштам %1$s?</string>
  <string name="BlockUnblockDialog_block_s">Блокирај го/ја %1$s?</string>
  <string name="BlockUnblockDialog_you_will_no_longer_receive_messages_or_updates">Повеќе нема да добивате пораки од оваа група и членовите нема да можат да Ве додадат во оваа група повторно.</string>
  <string name="BlockUnblockDialog_group_members_wont_be_able_to_add_you">Членовите на групата нема да бидат во можност да Ве додадат во групата повторно.</string>
  <string name="BlockUnblockDialog_group_members_will_be_able_to_add_you">Членовите на групата ќе можат повторно да те додаваат во оваа група.</string>
  <string name="BlockUnblockDialog_you_will_be_able_to_call_and_message_each_other">Ќе можете да испраќате пораки и да се јавувате и Вашето име и слика ќе бидат споделени со нив.</string>
  <string name="BlockUnblockDialog_blocked_people_wont_be_able_to_call_you_or_send_you_messages">Блокирани луѓе нема да можат да Ви се јават или да Ви испраќаат пораки.</string>
  <string name="BlockUnblockDialog_unblock_s">Да го/ја одблокирам %1$s?</string>
  <string name="BlockUnblockDialog_block">Блокирај</string>
  <string name="BlockUnblockDialog_block_and_leave">Блокирај и напушти</string>
  <string name="BlockUnblockDialog_report_spam_and_block">Пријави спам и блокирај</string>
  <!--BucketedThreadMedia-->
  <string name="BucketedThreadMedia_Today">Денес</string>
  <string name="BucketedThreadMedia_Yesterday">Вчера</string>
  <string name="BucketedThreadMedia_This_week">Оваа недела</string>
  <string name="BucketedThreadMedia_This_month">Овој месец</string>
  <string name="BucketedThreadMedia_Large">Големина</string>
  <string name="BucketedThreadMedia_Medium">Средно</string>
  <string name="BucketedThreadMedia_Small">Мала</string>
  <!--CameraXFragment-->
  <string name="CameraXFragment_tap_for_photo_hold_for_video">Допрете за фотографија, држете за видео</string>
  <string name="CameraXFragment_capture_description">Сними</string>
  <string name="CameraXFragment_change_camera_description">Смени камера</string>
  <string name="CameraXFragment_open_gallery_description">Отвори галерија</string>
  <!--CameraContacts-->
  <string name="CameraContacts_recent_contacts">Скорешни контакти</string>
  <string name="CameraContacts_signal_contacts">Signal контакти</string>
  <string name="CameraContacts_signal_groups">Signal групи</string>
  <string name="CameraContacts_you_can_share_with_a_maximum_of_n_conversations">Можете да споделите со максимално %d разговори.</string>
  <string name="CameraContacts_select_signal_recipients">Одбери Signal примачи</string>
  <string name="CameraContacts_no_signal_contacts">Нема Signal контакти</string>
  <string name="CameraContacts_you_can_only_use_the_camera_button">Можете да го користите само копчето за камерата за да испраќате слики на Signal контакти.</string>
  <string name="CameraContacts_cant_find_who_youre_looking_for">Не можете го најдете контактот што го барате?</string>
  <string name="CameraContacts_invite_a_contact_to_join_signal">Поканете контакт да се приклучи на Molly</string>
  <string name="CameraContacts__menu_search">Барај</string>
  <!--ClearProfileActivity-->
  <string name="ClearProfileActivity_remove">Отстрани</string>
  <string name="ClearProfileActivity_remove_profile_photo">Да отстранам профилна слика?</string>
  <string name="ClearProfileActivity_remove_group_photo">Да отстранам групна слика?</string>
  <!--ClientDeprecatedActivity-->
  <string name="ClientDeprecatedActivity_update_signal">Ажурирај го Molly</string>
  <string name="ClientDeprecatedActivity_this_version_of_the_app_is_no_longer_supported">Оваа верзија на апликацијата повеќе не е поддржана. За да продолжите да испраќате и примате пораки, ажурирајте на последната верзија.</string>
  <string name="ClientDeprecatedActivity_update">Aжурирај</string>
  <string name="ClientDeprecatedActivity_dont_update">Не ажурирај</string>
  <string name="ClientDeprecatedActivity_warning">Предупредување</string>
  <string name="ClientDeprecatedActivity_your_version_of_signal_has_expired_you_can_view_your_message_history">Вашата верзија на Signal е истечена. Можете да ја видите историјата на пораки но нема да можете да испраќате и примате пораки додека не ажурирате.</string>
  <!--CommunicationActions-->
  <string name="CommunicationActions_no_browser_found">Не беше најден веб прелистувач</string>
  <string name="CommunicationActions_send_email">Испрати е-пошта</string>
  <string name="CommunicationActions_a_cellular_call_is_already_in_progress">Веќе е во тек мобилен повик.</string>
  <string name="CommunicationActions_start_voice_call">Да започнам гласовен повик?</string>
  <string name="CommunicationActions_cancel">Откажи</string>
  <string name="CommunicationActions_call">Повикај</string>
  <string name="CommunicationActions_insecure_call">Незаштитен повик</string>
  <string name="CommunicationActions_carrier_charges_may_apply">Можно е да важат трошоци од операторот. Бројот кој што го барате не е регистриран на Signal. Овој повик ќе биде направен преку мобилниот оператор, не преку интернет.</string>
  <!--ConfirmIdentityDialog-->
  <string name="ConfirmIdentityDialog_your_safety_number_with_s_has_changed">Вашиот сигурносен број за %1$s е променет. Ова може да значи дека некој дека некој се обидува да ја пресретне Вашата комуникација, или пак дека %2$s го има реинсталирано Signal.</string>
  <string name="ConfirmIdentityDialog_you_may_wish_to_verify_your_safety_number_with_this_contact">Можеби сакате да го потврдите Вашиот безбедносен број со овој контакт.</string>
  <string name="ConfirmIdentityDialog_accept">Прифати</string>
  <!--ContactsCursorLoader-->
  <string name="ContactsCursorLoader_recent_chats">Скорешни разговори</string>
  <string name="ContactsCursorLoader_contacts">Контакти</string>
  <string name="ContactsCursorLoader_groups">Групи</string>
  <string name="ContactsCursorLoader_phone_number_search">Пребарување по телефонски број</string>
  <string name="ContactsCursorLoader_username_search">Пребарување по корисничко име</string>
  <!--ContactsDatabase-->
  <string name="ContactsDatabase_message_s">Порака %s</string>
  <string name="ContactsDatabase_signal_call_s">Signal повик %s</string>
  <!--ContactNameEditActivity-->
  <string name="ContactNameEditActivity_given_name">Дадено име</string>
  <string name="ContactNameEditActivity_family_name">Презиме</string>
  <string name="ContactNameEditActivity_prefix">Префикс</string>
  <string name="ContactNameEditActivity_suffix">Суфикс</string>
  <string name="ContactNameEditActivity_middle_name">Средно име</string>
  <!--ContactShareEditActivity-->
  <string name="ContactShareEditActivity_type_home">Дома</string>
  <string name="ContactShareEditActivity_type_mobile">Мобилен</string>
  <string name="ContactShareEditActivity_type_work">Работа</string>
  <string name="ContactShareEditActivity_type_missing">Друго</string>
  <string name="ContactShareEditActivity_invalid_contact">Одбраниот контакт е невалиден</string>
  <!--ConversationItem-->
  <string name="ConversationItem_error_not_sent_tap_for_details">Не е испратено, допрете за детали</string>
  <string name="ConversationItem_error_partially_not_delivered">Делумно испратена, допрете за детали</string>
  <string name="ConversationItem_error_network_not_delivered">Испраќањето е неуспешно</string>
  <string name="ConversationItem_received_key_exchange_message_tap_to_process">Добиена порака за размена на клучеви, допрете за обработка.</string>
  <string name="ConversationItem_group_action_left">%1$s ја напушти групата.</string>
  <string name="ConversationItem_send_paused">Испраќањето е паузирано</string>
  <string name="ConversationItem_click_to_approve_unencrypted">Испраќањето не успеа, допрете за необезбеден одговор</string>
  <string name="ConversationItem_click_to_approve_unencrypted_sms_dialog_title">Да се вратам на нешифрирани SMS пораки?</string>
  <string name="ConversationItem_click_to_approve_unencrypted_mms_dialog_title">Да се вратам на нешифрирани MMS пораки?</string>
  <string name="ConversationItem_click_to_approve_unencrypted_dialog_message">Оваа порака <b>нема</b> да биде шифрирана бидејќи примачот повеќе не е корисник на Signal.\n\nДа испратам небезбедна порака?</string>
  <string name="ConversationItem_unable_to_open_media">Не е пронајдена апликација која може да го отвори овој тип на медија.</string>
  <string name="ConversationItem_copied_text">Ископирано %s</string>
  <string name="ConversationItem_from_s">од %s</string>
  <string name="ConversationItem_to_s">до %s</string>
  <string name="ConversationItem_read_more"> Прочитајте повеќе</string>
  <string name="ConversationItem_download_more">  Преземете повеќе</string>
  <string name="ConversationItem_pending">  Во тек</string>
  <string name="ConversationItem_this_message_was_deleted">Оваа порака беше избришана.</string>
  <string name="ConversationItem_you_deleted_this_message">Ја избришавте оваа порака.</string>
  <!--ConversationActivity-->
  <string name="ConversationActivity_add_attachment">Прикачи датотека</string>
  <string name="ConversationActivity_select_contact_info">Изберете контакт инфо</string>
  <string name="ConversationActivity_compose_message">Напишете порака</string>
  <string name="ConversationActivity_sorry_there_was_an_error_setting_your_attachment">Извинете, се појави грешка при прикачување на датотеката.</string>
  <string name="ConversationActivity_recipient_is_not_a_valid_sms_or_email_address_exclamation">Адресата не е валидна SMS или e-mail адреса!</string>
  <string name="ConversationActivity_message_is_empty_exclamation">Пораката е празна!</string>
  <string name="ConversationActivity_group_members">Членови на групата</string>
  <string name="ConversationActivity__tap_here_to_start_a_group_call">Допри тука да започнеш групен повик</string>
  <string name="ConversationActivity_invalid_recipient">Погрешен примател!</string>
  <string name="ConversationActivity_added_to_home_screen">Додадено на почетниот екран</string>
  <string name="ConversationActivity_calls_not_supported">Повици не се поддржани</string>
  <string name="ConversationActivity_this_device_does_not_appear_to_support_dial_actions">Овој уред не поддржува повици.</string>
  <string name="ConversationActivity_transport_insecure_sms">Незаштитена SMS порака</string>
  <string name="ConversationActivity_transport_insecure_mms">Незаштитена MMS порака</string>
  <string name="ConversationActivity_transport_signal">Signal</string>
  <string name="ConversationActivity_lets_switch_to_signal">Ајде да се префрлиме на Molly %1$s</string>
  <string name="ConversationActivity_specify_recipient">Ве молиме изберете контакт</string>
  <string name="ConversationActivity_unblock">Одблокирај</string>
  <string name="ConversationActivity_attachment_exceeds_size_limits">Прилогот ги надминува границите на големината за видот на пораката што ја испраќате.</string>
  <string name="ConversationActivity_unable_to_record_audio">Не може да се снима аудио!</string>
  <string name="ConversationActivity_you_cant_send_messages_to_this_group">Не можете да испраќате пораки на оваа група бидејќи не сте повеќе член.</string>
  <string name="ConversationActivity_only_s_can_send_messages">Само %1$s може да испраќа пораки.</string>
  <string name="ConversationActivity_admins">администратори</string>
  <string name="ConversationActivity_message_an_admin">Испрати порака на админ</string>
  <string name="ConversationActivity_cant_start_group_call">Не можам да започнам групен повик</string>
  <string name="ConversationActivity_only_admins_of_this_group_can_start_a_call">Само администраторите на оваа група можат да започнат повик.</string>
  <string name="ConversationActivity_there_is_no_app_available_to_handle_this_link_on_your_device">Не постои апликација на Вашиот уред која што може да се справи со линкот.</string>
  <string name="ConversationActivity_your_request_to_join_has_been_sent_to_the_group_admin">Вашето барање за да се приклучите е испратено до администраторот на групата. Ќе бидете известени штом превземат нешто околу тоа.</string>
  <string name="ConversationActivity_cancel_request">Откажи барање</string>
  <string name="ConversationActivity_to_send_audio_messages_allow_signal_access_to_your_microphone">За да испраќате аудио повици, дозволете му на Molly пристап кон вашиот микрофон.</string>
  <string name="ConversationActivity_signal_requires_the_microphone_permission_in_order_to_send_audio_messages">Molly има потреба од дозвола за микрофонот за да може да испраќа аудио пораки. Ова е трајно одбиено. Ве молиме продолжете до поставувањата, изберете „Дозволи“ и вклучете го „Микрофон“.</string>
  <string name="ConversationActivity_signal_needs_the_microphone_and_camera_permissions_in_order_to_call_s">Molly има потреба од дозвола за микрофонот и камерата за да може да воспостави повик со %s. И двете се трајно одбиени. Ве молиме продолжете до поставувањата, изберете „Дозволи“ и вклучете ги „Микрофон“ и „Камера“.</string>
  <string name="ConversationActivity_to_capture_photos_and_video_allow_signal_access_to_the_camera">За да снимате фотографии и видеа, дозволете му на Molly да има пристап кон камерата.</string>
  <string name="ConversationActivity_signal_needs_the_camera_permission_to_take_photos_or_video">На Molly му треба дозвола за SMS за да може да испраќа SMS. Ова е трајно одбиено. Ве молиме продолжете до менито за поставувања, изберете „Дозволи“ и вклучете „Камера”. </string>
  <string name="ConversationActivity_signal_needs_camera_permissions_to_take_photos_or_video">На Molly му е потреба дозвола до камерата за да прави слики и видеа</string>
  <string name="ConversationActivity_enable_the_microphone_permission_to_capture_videos_with_sound">Вклучете дозвола за микрофонот за да дозволите снимање на видеа со звук.</string>
  <string name="ConversationActivity_signal_needs_the_recording_permissions_to_capture_video">Molly има потреба од дозвола за микрофонот за да може да снима видеа. Ова е одбиено трајно. Ве молиме продолжете до поставувањата, изберете „Дозволи“ и вклучете ги „Микрофон“ и „Камера“.</string>
  <string name="ConversationActivity_signal_needs_recording_permissions_to_capture_video">На Molly му е потребна дозвола за микрофонот за да снима видеа.</string>
  <string name="ConversationActivity_quoted_contact_message">%1$s %2$s</string>
  <string name="ConversationActivity_signal_cannot_sent_sms_mms_messages_because_it_is_not_your_default_sms_app">Signal не може да испраќа SMS/MMS пораки бидејќи не е Вашата стандардна апликација за SMS. Дали сакате да ја промените ова во поставувањата на Android?</string>
  <string name="ConversationActivity_yes">Да</string>
  <string name="ConversationActivity_no">Не</string>
  <string name="ConversationActivity_search_position">%1$d од %2$d</string>
  <string name="ConversationActivity_no_results">Нема резултати</string>
  <string name="ConversationActivity_sticker_pack_installed">Инсталиран пакет со стикери</string>
  <string name="ConversationActivity_new_say_it_with_stickers">Ново! Искажи се со стикери</string>
  <string name="ConversationActivity_cancel">Откажи</string>
  <string name="ConversationActivity_delete_conversation">Избриши разговор?</string>
  <string name="ConversationActivity_delete_and_leave_group">Да избришам и да ја напуштам групата?</string>
  <string name="ConversationActivity_this_conversation_will_be_deleted_from_all_of_your_devices">Овој разговор ќе биде избришан од сите Ваши уреди.</string>
  <string name="ConversationActivity_you_will_leave_this_group_and_it_will_be_deleted_from_all_of_your_devices">Ќе ја напуштите оваа група и таа ќе биде избришана од сите Ваши уреди.</string>
  <string name="ConversationActivity_delete">Избриши</string>
  <string name="ConversationActivity_delete_and_leave">Избриши и напушти</string>
  <string name="ConversationActivity__to_call_s_signal_needs_access_to_your_microphone">За да го/ја повикате %1$s, на Molly му треба дозвола до микрофонот</string>
  <string name="ConversationActivity__more_options_now_in_group_settings">Повеќе опции во „Групни поставувања“</string>
  <string name="ConversationActivity_join">Приклучи сѐ</string>
  <string name="ConversationActivity_full">Полно е</string>
  <string name="ConversationActivity_error_sending_media">Грешка при испраќање на медија</string>
  <string name="ConversationActivity__reported_as_spam_and_blocked">Пријавено како спам и блокирано.</string>
  <!--ConversationAdapter-->
  <plurals name="ConversationAdapter_n_unread_messages">
    <item quantity="one">%d непрочитана порака</item>
    <item quantity="other">%d непрочитани пораки</item>
  </plurals>
  <!--ConversationFragment-->
  <plurals name="ConversationFragment_delete_selected_messages">
    <item quantity="one">Избриши одбрана порака?</item>
    <item quantity="other">Избриши одберени пораки?</item>
  </plurals>
  <string name="ConversationFragment_save_to_sd_card">Да снимам во склад?</string>
  <plurals name="ConversationFragment_saving_n_media_to_storage_warning">
    <item quantity="one">Со зачувување на оваа медија датотека на складот, ќе се дозволи пристап до истата, од страна на било која друга апликација на уредот.\n\nДали да продолжам?</item>
    <item quantity="other">Со зачувување на сите %1$d медија датотеки на складот ќе се дозволи пристап до истите, од страна на било која друга апликација на уредот.\n\nДа продолжам?</item>
  </plurals>
  <plurals name="ConversationFragment_error_while_saving_attachments_to_sd_card">
    <item quantity="one">Грешка при зачувување на прилогот во складот!</item>
    <item quantity="other">Грешка при зачувување на прилози во складот!</item>
  </plurals>
  <string name="ConversationFragment_unable_to_write_to_sd_card_exclamation">Не може да се запишува на складот!</string>
  <plurals name="ConversationFragment_saving_n_attachments">
    <item quantity="one">Зачувувам додаток</item>
    <item quantity="other">Зачувувам %1$d додатоци</item>
  </plurals>
  <plurals name="ConversationFragment_saving_n_attachments_to_sd_card">
    <item quantity="one">Зачувувам прилог во складот…</item>
    <item quantity="other">Зачувувам %1$d прилози во складот…</item>
  </plurals>
  <string name="ConversationFragment_pending">На чекање…</string>
  <string name="ConversationFragment_push">Data (Signal)</string>
  <string name="ConversationFragment_mms">MMS</string>
  <string name="ConversationFragment_sms">SMS</string>
  <string name="ConversationFragment_deleting">Бришење</string>
  <string name="ConversationFragment_deleting_messages">Бришење на пораките… </string>
  <string name="ConversationFragment_delete_for_me">Избриши за мене</string>
  <string name="ConversationFragment_delete_for_everyone">Избриши за сите</string>
  <string name="ConversationFragment_this_message_will_be_deleted_for_everyone_in_the_conversation">Оваа порака ќе биде избришана за сите во разговорот ако тие не се на понова верзија на Signal. Тие ќе можат да видат дека сте ја избришале пораката.</string>
  <string name="ConversationFragment_quoted_message_not_found">Оригиналната порака не е пронајдена</string>
  <string name="ConversationFragment_quoted_message_no_longer_available">Оригиналната порака не е повеќе достапна</string>
  <string name="ConversationFragment_failed_to_open_message">Не успеа да се отвори пораката</string>
  <string name="ConversationFragment_you_can_swipe_to_the_right_reply">Можете да повлечете на десно на било која порака за брз одговор</string>
  <string name="ConversationFragment_you_can_swipe_to_the_left_reply">Можете да повлечете на лево на било која порака за брз одговор</string>
  <string name="ConversationFragment_outgoing_view_once_media_files_are_automatically_removed">Испратени медија датотеки за еден преглед се автоматски отстранети откога ќе се испратат.</string>
  <string name="ConversationFragment_you_already_viewed_this_message">Веќе ја видовте оваа порака</string>
  <string name="ConversationFragment__you_can_add_notes_for_yourself_in_this_conversation">Можете да додадате белешки во овој разговор.\nАко Вашата сметка има поврзани уреди, новите белешки ќе бидат синхронизирани.</string>
  <string name="ConversationFragment__d_group_members_have_the_same_name">%1$d членови на групата го имаат истото име.</string>
  <string name="ConversationFragment__tap_to_review">Допрете за преглед</string>
  <string name="ConversationFragment__review_requests_carefully">Прегледајте ги барањата внимателно</string>
  <string name="ConversationFragment__signal_found_another_contact_with_the_same_name">Molly пронајде друг контакт со истото име.</string>
  <string name="ConversationFragment_contact_us">Контактирајте не</string>
  <string name="ConversationFragment_verify">Провери</string>
  <string name="ConversationFragment_not_now">Не сега</string>
  <string name="ConversationFragment_your_safety_number_with_s_changed">Вашииот сигурносен број за %s се промени </string>
  <string name="ConversationFragment_your_safety_number_with_s_changed_likey_because_they_reinstalled_signal">Вашиот сигурносен број со %s е променет, најверојатно бидејќи го има реинсталирано Signal или ги има променето уредите. Допрете „Провери“ за да го потврдите новиот сигурносен број. Ова не е задолжително.</string>
  <!--Message shown to indicate which notification profile is on/active-->
  <string name="ConversationFragment__s_on">%1$s вклучен</string>
  <plurals name="ConversationListFragment_delete_selected_conversations">
    <item quantity="one">Избриши одбран разговор?</item>
    <item quantity="other">Избриши избрани разговори?</item>
  </plurals>
  <plurals name="ConversationListFragment_this_will_permanently_delete_all_n_selected_conversations">
    <item quantity="one">Ова трајно ќе ги отстрани избраните разговори.</item>
    <item quantity="other">Ова трајно ќе ги отстрани сите %1$d избрани разговори.</item>
  </plurals>
  <string name="ConversationListFragment_deleting">Бришење</string>
  <string name="ConversationListFragment_deleting_selected_conversations">Бришење на избраните разговори…</string>
  <plurals name="ConversationListFragment_conversations_archived">
    <item quantity="one">Разговорот е архивиран</item>
    <item quantity="other">%d архивирани разговори</item>
  </plurals>
  <string name="ConversationListFragment_undo">ВРАТИ</string>
  <plurals name="ConversationListFragment_moved_conversations_to_inbox">
    <item quantity="one">Преместив разговор во сандачето</item>
    <item quantity="other">Преместив %d разговори во сандачето</item>
  </plurals>
  <plurals name="ConversationListFragment_read_plural">
    <item quantity="one">Прочитано</item>
    <item quantity="other">Прочитано</item>
  </plurals>
  <plurals name="ConversationListFragment_unread_plural">
    <item quantity="one">Непрочитано</item>
    <item quantity="other">Непрочитано</item>
  </plurals>
  <plurals name="ConversationListFragment_pin_plural">
    <item quantity="one">Закачи</item>
    <item quantity="other">Закачи</item>
  </plurals>
  <plurals name="ConversationListFragment_unpin_plural">
    <item quantity="one">Откачи</item>
    <item quantity="other">Откачи</item>
  </plurals>
  <plurals name="ConversationListFragment_mute_plural">
    <item quantity="one">Исклучи известувања</item>
    <item quantity="other">Исклучи известувања</item>
  </plurals>
  <plurals name="ConversationListFragment_unmute_plural">
    <item quantity="one">Вклучи известувања</item>
    <item quantity="other">Вклучи известувања</item>
  </plurals>
  <string name="ConversationListFragment_select">Одбери</string>
  <plurals name="ConversationListFragment_archive_plural">
    <item quantity="one">Архивирај</item>
    <item quantity="other">Архивирај</item>
  </plurals>
  <plurals name="ConversationListFragment_unarchive_plural">
    <item quantity="one">Деархивирај</item>
    <item quantity="other">Деархивирај</item>
  </plurals>
  <plurals name="ConversationListFragment_delete_plural">
    <item quantity="one">Избриши</item>
    <item quantity="other">Избриши</item>
  </plurals>
  <string name="ConversationListFragment_select_all">Избери сѐ</string>
  <plurals name="ConversationListFragment_s_selected">
    <item quantity="one">%d избран</item>
    <item quantity="other">%d избрани</item>
  </plurals>
  <!--Show in conversation list overflow menu to open selection bottom sheet-->
  <string name="ConversationListFragment__notification_profile">Профил за известување</string>
  <!--Tooltip shown after you have created your first notification profile-->
  <!--Message shown in top toast to indicate the named profile is on-->
  <string name="ConversationListFragment__s_on">%1$s вклучен</string>
  <!--ConversationListItem-->
  <string name="ConversationListItem_key_exchange_message">Порака за размена на клучеви</string>
  <!--ConversationListItemAction-->
  <string name="ConversationListItemAction_archived_conversations_d">Архивирани разговори (%d)</string>
  <!--ConversationTitleView-->
  <string name="ConversationTitleView_verified">Проверено</string>
  <string name="ConversationTitleView_you">Вие</string>
  <!--ConversationTypingView-->
  <string name="ConversationTypingView__plus_d">+%1$d</string>
  <!--CreateGroupActivity-->
  <string name="CreateGroupActivity_some_contacts_cannot_be_in_legacy_groups">Некои контакти не можат да бидат во застарените групи.</string>
  <string name="CreateGroupActivity__select_members">Изберете членови</string>
  <!--CreateProfileActivity-->
  <string name="CreateProfileActivity__profile">Профил</string>
  <string name="CreateProfileActivity_error_setting_profile_photo">Грешка при поставување на профилната слика</string>
  <string name="CreateProfileActivity_problem_setting_profile">Проблем со поставување на профилот</string>
  <string name="CreateProfileActivity_set_up_your_profile">Поставете го Вашиот профил</string>
  <string name="CreateProfileActivity_signal_profiles_are_end_to_end_encrypted">Вашиот профил е шифриран од-крај-до-крај.  Вашиот профил и промените во него ќе бидат видливи на Вашите контакти, кога ќе започнете или прифаќате нови разговори и кога ќе се приклучите на нови групи. </string>
  <string name="CreateProfileActivity_set_avatar_description">Постави аватар</string>
  <!--ChooseBackupFragment-->
  <string name="ChooseBackupFragment__restore_from_backup">Врати од резервна копија?</string>
  <string name="ChooseBackupFragment__restore_your_messages_and_media">Вратете ги Вашите пораки и медија од локалната резервна копија. Ако не ги вратите сега, нема да можете да го сторите тоа подоцна.</string>
  <string name="ChooseBackupFragment__icon_content_description">Икона за враќање на резервна копија</string>
  <string name="ChooseBackupFragment__choose_backup">Изберете резервна копија</string>
  <string name="ChooseBackupFragment__learn_more">Дознајте повеќе</string>
  <string name="ChooseBackupFragment__no_file_browser_available">Не е достапен прелистувач за датотеки</string>
  <!--RestoreBackupFragment-->
  <string name="RestoreBackupFragment__restore_complete">Враќањето е завршено</string>
  <string name="RestoreBackupFragment__to_continue_using_backups_please_choose_a_folder">Да продолжите со употреба на резервната копија, Ве молиме изберете папка. Новите резервни копии ќе бидат зачувани на оваа локација.</string>
  <string name="RestoreBackupFragment__choose_folder">Одберете папка</string>
  <string name="RestoreBackupFragment__not_now">Не сега</string>
  <!--BackupsPreferenceFragment-->
  <string name="BackupsPreferenceFragment__chat_backups">Резервни копии на разговори</string>
  <string name="BackupsPreferenceFragment__backups_are_encrypted_with_a_passphrase">Резервните копии се шифрираат со лозинка и се складираат на Вашиот уред.</string>
  <string name="BackupsPreferenceFragment__create_backup">Направи резервна копија</string>
  <string name="BackupsPreferenceFragment__last_backup">Последна резервна копија: %1$s</string>
  <string name="BackupsPreferenceFragment__backup_folder">Папка за резервна копија</string>
  <string name="BackupsPreferenceFragment__verify_backup_passphrase">Провери лозинка за резервна копија</string>
  <string name="BackupsPreferenceFragment__test_your_backup_passphrase">Тестирајте ја лозинката за резервната копија и проверете дека е точна</string>
  <string name="BackupsPreferenceFragment__turn_on">Вклучи</string>
  <string name="BackupsPreferenceFragment__turn_off">Исклучи</string>
  <string name="BackupsPreferenceFragment__to_restore_a_backup">За да вратите резервна копија, инсталирајте нова копија на Molly. Отворете ја апликацијата и допрете „Врати резервна копија“, потоа лоцирајте ја датотеката со резервната копија. %1$s</string>
  <string name="BackupsPreferenceFragment__learn_more">Дознајте повеќе</string>
  <string name="BackupsPreferenceFragment__in_progress">Во тек…</string>
  <string name="BackupsPreferenceFragment__d_so_far">%1$d досега…</string>
  <string name="BackupsPreferenceFragment_signal_requires_external_storage_permission_in_order_to_create_backups">Molly има потреба од дозвола до надворешен склад за да може да создава резервни копии. Ова е трајно одбиено. Ве молиме продолжете до поставувањата, изберете „Дозволи“ и вклучете го „Склад“.</string>
  <!--CustomDefaultPreference-->
  <string name="CustomDefaultPreference_using_custom">Користејќи прилагодено: %s</string>
  <string name="CustomDefaultPreference_using_default">Користејќи стандардно: %s</string>
  <string name="CustomDefaultPreference_none">Нема</string>
  <!--AvatarSelectionBottomSheetDialogFragment-->
  <string name="AvatarSelectionBottomSheetDialogFragment__choose_photo">Одбери слика</string>
  <string name="AvatarSelectionBottomSheetDialogFragment__take_photo">Сликај</string>
  <string name="AvatarSelectionBottomSheetDialogFragment__choose_from_gallery">Одбери од галерија</string>
  <string name="AvatarSelectionBottomSheetDialogFragment__remove_photo">Отстрани слика</string>
  <string name="AvatarSelectionBottomSheetDialogFragment__taking_a_photo_requires_the_camera_permission">Правењето слика има потреба од дозвола за камерата.</string>
  <string name="AvatarSelectionBottomSheetDialogFragment__viewing_your_gallery_requires_the_storage_permission">Прегледот на Вашата галерија има потреба од дозвола за складот.</string>
  <!--DateUtils-->
  <string name="DateUtils_just_now">Сега</string>
  <string name="DateUtils_minutes_ago">%dм</string>
  <string name="DateUtils_today">Денес</string>
  <string name="DateUtils_yesterday">Вчера</string>
  <!--DecryptionFailedDialog-->
  <string name="DecryptionFailedDialog_chat_session_refreshed">Сесијата со разговорот е освежена</string>
  <string name="DecryptionFailedDialog_signal_uses_end_to_end_encryption">Signal користи шифрирање од-крај-до-крај и можно е да има потреба да ги освежи Вашите разговори понекогаш. Ова нема никаков ефект на безбедноста на разговорите, но може да се случи да пропуштите порака од овој контакт. Затоа можете да го прашате да ја препрати.</string>
  <!--DeviceListActivity-->
  <string name="DeviceListActivity_unlink_s">Да го одврзам \'%s\'?</string>
  <string name="DeviceListActivity_by_unlinking_this_device_it_will_no_longer_be_able_to_send_or_receive">Ако од одврзете овој уред истиот повеќе нема да може да праќа и прима пораки.</string>
  <string name="DeviceListActivity_network_connection_failed">Мрежната врска е неуспешна</string>
  <string name="DeviceListActivity_try_again">Обиди се повторно </string>
  <string name="DeviceListActivity_unlinking_device">Одврзувам уред…</string>
  <string name="DeviceListActivity_unlinking_device_no_ellipsis">Одврзувам уред</string>
  <string name="DeviceListActivity_network_failed">Мрежата  падна!</string>
  <!--DeviceListItem-->
  <string name="DeviceListItem_unnamed_device">Неименуван уред</string>
  <string name="DeviceListItem_linked_s">Поврзан %s</string>
  <string name="DeviceListItem_last_active_s">Последен пат активен: %s</string>
  <string name="DeviceListItem_today">Денес</string>
  <!--DocumentView-->
  <string name="DocumentView_unnamed_file">Неименувана датотека</string>
  <!--GroupCallingMegaphone-->
  <string name="GroupCallingMegaphone__introducing_group_calls">Ви претставуваме групни повици</string>
  <string name="GroupCallingMegaphone__open_a_new_group_to_start">Отворете нова група за да започнете бесплатен шифриран групен повик</string>
  <!--DozeReminder-->
  <string name="DozeReminder_optimize_for_missing_play_services">Оптимизација за недостапни Play сервиси</string>
  <string name="DozeReminder_this_device_does_not_support_play_services_tap_to_disable_system_battery">Овој уред не поддржува Play сервиси. Допрете за да ги исклучите оптимизациите за батеријата кои што го спредчуваат Molly да прима пораки при неактивност.</string>
  <!--ExpiredBuildReminder-->
  <string name="ExpiredBuildReminder_this_version_of_signal_has_expired">Оваа верзија на Signal е истечена. Ажурирајте веднаш за да испраќате и примате пораки.</string>
  <string name="ExpiredBuildReminder_update_now">Ажурирај веднаш</string>
  <!--PendingGroupJoinRequestsReminder-->
  <plurals name="PendingGroupJoinRequestsReminder_d_pending_member_requests">
    <item quantity="one">%d барање од членови во листата на чекање.</item>
    <item quantity="other">%d барања за членови во листата на чекање.</item>
  </plurals>
  <string name="PendingGroupJoinRequestsReminder_view">Преглед</string>
  <!--ShareActivity-->
  <string name="ShareActivity_share_with">Сподели со</string>
  <string name="ShareActivity_multiple_attachments_are_only_supported">Повеќе прилози се поддржани само за слики и видеа</string>
  <string name="ShareActivity_you_do_not_have_permission_to_send_to_this_group">Немате дозвола да испраќате на оваа група</string>
  <!--GcmRefreshJob-->
  <string name="GcmRefreshJob_Permanent_Signal_communication_failure">Перманетна неуспешна комуникација со Signal</string>
  <string name="GcmRefreshJob_Signal_was_unable_to_register_with_Google_Play_Services">Molly не успеа да се регистрира со Google Play Services. Пораките и повиците од Molly се исклучени. Ве молиме пробајте да се регистрирате повторно во Поставувања &gt; Напредно.</string>
  <!--GiphyActivity-->
  <string name="GiphyActivity_error_while_retrieving_full_resolution_gif">Грешка при преземање на GIF со целосна резолуција</string>
  <!--GiphyFragmentPageAdapter-->
  <string name="GiphyFragmentPagerAdapter_gifs">GIF-ови</string>
  <string name="GiphyFragmentPagerAdapter_stickers">Стикери</string>
  <!--AddToGroupActivity-->
  <string name="AddToGroupActivity_add_member">Да додадам член?</string>
  <string name="AddToGroupActivity_add_s_to_s">Да го/ја додадам \"%1$s\" во \"%2$s\"?</string>
  <string name="AddToGroupActivity_s_added_to_s">\"%1$s\" е додаден/а во \"%2$s\".</string>
  <string name="AddToGroupActivity_add_to_group">Додај во група</string>
  <string name="AddToGroupActivity_add_to_groups">Додај во групи</string>
  <string name="AddToGroupActivity_this_person_cant_be_added_to_legacy_groups">Оваа личност не може да биде додадена во стари групи.</string>
  <string name="AddToGroupActivity_add">Додај…</string>
  <string name="AddToGroupActivity_add_to_a_group">Додај во група</string>
  <!--ChooseNewAdminActivity-->
  <string name="ChooseNewAdminActivity_choose_new_admin">Избери нов администратор</string>
  <string name="ChooseNewAdminActivity_done">Готово</string>
  <string name="ChooseNewAdminActivity_you_left">Ја напуштивте \"%1$s.\"</string>
  <!--GroupMembersDialog-->
  <string name="GroupMembersDialog_you">Вие</string>
  <!--GV2 access levels-->
  <string name="GroupManagement_access_level_anyone">Било кој</string>
  <string name="GroupManagement_access_level_all_members">Сите членови</string>
  <string name="GroupManagement_access_level_only_admins">Само администратори</string>
  <string name="GroupManagement_access_level_no_one">Никој</string>
  <!--GV2 invites sent-->
  <plurals name="GroupManagement_invitation_sent">
    <item quantity="one">Поканата е испратена</item>
    <item quantity="other">%d покани се испратени</item>
  </plurals>
  <string name="GroupManagement_invite_single_user">„%1$s“ не може да бидат автоматски додадени во оваа група од Вас.\n\nТие се поканети да се приклучат и нема да гледаат групни пораки додека не прифатат.</string>
  <string name="GroupManagement_invite_multiple_users">Овие корисници не можат да бидат автоматски додадени во групата од Вас.\n\nТие се поканети да се приклучат и нема да гледаат групни пораки додека не прифатат.</string>
  <!--GroupsV1MigrationLearnMoreBottomSheetDialogFragment-->
  <string name="GroupsV1MigrationLearnMore_what_are_new_groups">Што се тоа нови групи?</string>
  <string name="GroupsV1MigrationLearnMore_new_groups_have_features_like_mentions">Нови групи доаѓаат со опции како @спомнувања и администратори на групи. Исто така ќе поддржуваат повеќе опции во иднина.</string>
  <string name="GroupsV1MigrationLearnMore_all_message_history_and_media_has_been_kept">Цела историја на пораки и медија беа зачувани од пред надградбата.</string>
  <string name="GroupsV1MigrationLearnMore_you_will_need_to_accept_an_invite_to_join_this_group_again">Ќе треба да прифатите покана за да и се приклучите на оваа група повторно. Нема да добивате пораки од групата додека не прифатите.</string>
  <plurals name="GroupsV1MigrationLearnMore_these_members_will_need_to_accept_an_invite">
    <item quantity="one">Овoj член ќе треба да ја прифати поканата за да се приклучи на групата повторно и нема да гледа групни пораки додека не прифати:</item>
    <item quantity="other">Овие членови ќе треба да ја прифатат поканата за да се приклучат на групата повторно и нема да гледаат групни пораки додека не прифатат:</item>
  </plurals>
  <plurals name="GroupsV1MigrationLearnMore_these_members_were_removed_from_the_group">
    <item quantity="one">Овој член беше отстранет од групата и нема да можат да се приклучи повторно додека не надгради:</item>
    <item quantity="other">Овие членови беа отстранети од групата и нема да можат да се приклучат повторно додека не надградат:</item>
  </plurals>
  <!--GroupsV1MigrationInitiationBottomSheetDialogFragment-->
  <string name="GroupsV1MigrationInitiation_upgrade_to_new_group">Наградба кон нови групи</string>
  <string name="GroupsV1MigrationInitiation_upgrade_this_group">Надградете ја оваа група</string>
  <string name="GroupsV1MigrationInitiation_new_groups_have_features_like_mentions">Нови групи доаѓаат со опции како @спомнувања и администратори на групи. Исто така ќе поддржуваат повеќе опции во иднина.</string>
  <string name="GroupsV1MigrationInitiation_all_message_history_and_media_will_be_kept">Цела историја на пораки и медија од пред надградбата ќе бидат зачувани.</string>
  <string name="GroupsV1MigrationInitiation_encountered_a_network_error">Се случи мрежна грешка. Обидете се повторно подоцна.</string>
  <string name="GroupsV1MigrationInitiation_failed_to_upgrade">Неуспешна надградба.</string>
  <plurals name="GroupsV1MigrationInitiation_these_members_will_need_to_accept_an_invite">
    <item quantity="one">Овој член ќе треба да ја прифати поканата за да се приклучи на групата повторно и нема да добива групни пораки додека не прифати:</item>
    <item quantity="other">Овие членови ќе треба да ја прифатат поканата за да се приклучат на групата повторно и нема да добиваат групни пораки додека не прифатат:</item>
  </plurals>
  <plurals name="GroupsV1MigrationInitiation_these_members_are_not_capable_of_joining_new_groups">
    <item quantity="one">Овој член не е во можност да се приклучи на нови групи и ќе биде отстранет од групата:</item>
    <item quantity="other">Овие членови не се во можност да се приклучат на нови групи и ќе бидат отстранети од групата:</item>
  </plurals>
  <!--GroupsV1MigrationSuggestionsReminder-->
  <plurals name="GroupsV1MigrationSuggestionsReminder_members_couldnt_be_added_to_the_new_group">
    <item quantity="one">%1$d член не можеше да биде повторно додаден во нова група. Дали сакате да го додадете сега?</item>
    <item quantity="other">%1$d членови не можеа да бидат повторно додадени во нова група. Дали сакате да ги додадете сега?</item>
  </plurals>
  <plurals name="GroupsV1MigrationSuggestionsReminder_add_members">
    <item quantity="one">Додај член</item>
    <item quantity="other">Додај членови</item>
  </plurals>
  <string name="GroupsV1MigrationSuggestionsReminder_no_thanks">Не, благодарам</string>
  <!--GroupsV1MigrationSuggestionsDialog-->
  <plurals name="GroupsV1MigrationSuggestionsDialog_add_members_question">
    <item quantity="one">Да додадам член?</item>
    <item quantity="other">Да додадам членови?</item>
  </plurals>
  <plurals name="GroupsV1MigrationSuggestionsDialog_these_members_couldnt_be_automatically_added">
    <item quantity="one">Овој член не можеше да биде автоматски додаден во новата група кога беше надградена:</item>
    <item quantity="other">Овие членови не можеа да бидат автоматски додадени во новата група кога беше надградена:</item>
  </plurals>
  <plurals name="GroupsV1MigrationSuggestionsDialog_add_members">
    <item quantity="one">Додај член</item>
    <item quantity="other">Додај членови</item>
  </plurals>
  <plurals name="GroupsV1MigrationSuggestionsDialog_failed_to_add_members_try_again_later">
    <item quantity="one">Не успеав да додадам член. Обидете се повторно подоцна.</item>
    <item quantity="other">Не успеав да додадам членови. Обидете се повторно подоцна.</item>
  </plurals>
  <plurals name="GroupsV1MigrationSuggestionsDialog_cannot_add_members">
    <item quantity="one">Не можам да додадам член.</item>
    <item quantity="other">Не можам да додадам членови.</item>
  </plurals>
  <!--LeaveGroupDialog-->
  <string name="LeaveGroupDialog_leave_group">Напушти група?</string>
  <string name="LeaveGroupDialog_you_will_no_longer_be_able_to_send_or_receive_messages_in_this_group">Нема да можете да праќате и да примате пораки во оваа група.</string>
  <string name="LeaveGroupDialog_leave">Напушти</string>
  <string name="LeaveGroupDialog_choose_new_admin">Избери нов администратор</string>
  <string name="LeaveGroupDialog_before_you_leave_you_must_choose_at_least_one_new_admin_for_this_group">Пред да ја напуштите групата мора да одберете барем еден администратор за оваа група.</string>
  <string name="LeaveGroupDialog_choose_admin">Избери администратор</string>
  <!--LinkPreviewsMegaphone-->
  <string name="LinkPreviewsMegaphone_disable">Исклучи</string>
  <string name="LinkPreviewsMegaphone_preview_any_link">Преглед на било кој линк</string>
  <string name="LinkPreviewsMegaphone_you_can_now_retrieve_link_previews_directly_from_any_website">Сега можете да преземате прегледи на линкови директно од било која веб страница за испратените пораки.</string>
  <!--LinkPreviewView-->
  <string name="LinkPreviewView_no_link_preview_available">Не е достапен преглед за линкот</string>
  <string name="LinkPreviewView_this_group_link_is_not_active">Групниот линк не е активен</string>
  <string name="LinkPreviewView_domain_date">%1$s · %2$s</string>
  <!--LinkPreviewRepository-->
  <plurals name="LinkPreviewRepository_d_members">
    <item quantity="one">%1$d член</item>
    <item quantity="other">%1$d членови</item>
  </plurals>
  <!--PendingMembersActivity-->
  <string name="PendingMembersActivity_pending_group_invites">Групни покани во тек</string>
  <string name="PendingMembersActivity_requests">Барања</string>
  <string name="PendingMembersActivity_invites">Покани</string>
  <string name="PendingMembersActivity_people_you_invited">Луѓе кои ги поканивте</string>
  <string name="PendingMembersActivity_you_have_no_pending_invites">Немате покани што чекаат.</string>
  <string name="PendingMembersActivity_invites_by_other_group_members">Покани од други членови на групата</string>
  <string name="PendingMembersActivity_no_pending_invites_by_other_group_members">Нема покани што чекаат од други членови на групата.</string>
  <string name="PendingMembersActivity_missing_detail_explanation">Деталите од луѓе поканети од други членови на групата не се прикажани. Ако поканетите изберат да се приклучат, нивните информации ќе бидат споделени во групата во моментот на прифаќање. Тие нема да видат ниту една порака во групата додека не се приклучат.</string>
  <string name="PendingMembersActivity_revoke_invite">Повлечи покана</string>
  <string name="PendingMembersActivity_revoke_invites">Повлечи покани</string>
  <plurals name="PendingMembersActivity_revoke_d_invites">
    <item quantity="one">Повлечи покана</item>
    <item quantity="other">Повлечи %1$d покани</item>
  </plurals>
  <plurals name="PendingMembersActivity_error_revoking_invite">
    <item quantity="one">Грешка при повлекување на покана</item>
    <item quantity="other">Грешка при повлекување на покани</item>
  </plurals>
  <!--RequestingMembersFragment-->
  <string name="RequestingMembersFragment_pending_member_requests">Барања од членови</string>
  <string name="RequestingMembersFragment_no_member_requests_to_show">Нема барања од членови за приказ.</string>
  <string name="RequestingMembersFragment_explanation">Луѓе на оваа листа пробуваат да се приклучат на групата преку групниот линк.</string>
  <string name="RequestingMembersFragment_added_s">„%1$s“ е додаден/а.</string>
  <string name="RequestingMembersFragment_denied_s">„%1$s“ е одбиен/а</string>
  <!--AddMembersActivity-->
  <string name="AddMembersActivity__done">Готово</string>
  <string name="AddMembersActivity__this_person_cant_be_added_to_legacy_groups">Оваа личност не може да биде додадена во стари групи.</string>
  <string name="AddMembersActivity__this_person_cant_be_added_to_announcement_groups">Оваа личност не може да биде додадена во групата за известувања.</string>
  <plurals name="AddMembersActivity__add_d_members_to_s">
    <item quantity="one">Да го/ја додадам %1$s во %2$s?</item>
    <item quantity="other">Да ги додадам %3$d членови во \"%2$s\"?</item>
  </plurals>
  <string name="AddMembersActivity__add">Додадете…</string>
  <string name="AddMembersActivity__add_members">Додај членови</string>
  <!--AddGroupDetailsFragment-->
  <string name="AddGroupDetailsFragment__name_this_group">Именувајте ја оваа група</string>
  <string name="AddGroupDetailsFragment__create_group">Создадете група</string>
  <string name="AddGroupDetailsFragment__create">Создај</string>
  <string name="AddGroupDetailsFragment__members">Членови</string>
  <string name="AddGroupDetailsFragment__you_can_add_or_invite_friends_after_creating_this_group">Можете да додадете или да поканите пријатели откако ќе ја создадете оваа група.</string>
  <string name="AddGroupDetailsFragment__group_name_required">Име на групата (задолжително)</string>
  <string name="AddGroupDetailsFragment__group_name_optional">Име на група (опционално)</string>
  <string name="AddGroupDetailsFragment__this_field_is_required">Ова поле е задолжително.</string>
  <string name="AddGroupDetailsFragment__group_creation_failed">Создавањето на групата е неуспешно.</string>
  <string name="AddGroupDetailsFragment__try_again_later">Пробајте повторно подоцна.</string>
  <string name="AddGroupDetailsFragment__youve_selected_a_contact_that_doesnt">Избравте контакт кој што нема поддршка за Signal групи, па затоа оваа група ќе биде MMS.</string>
  <string name="AddGroupDetailsFragment_custom_mms_group_names_and_photos_will_only_be_visible_to_you">Сопствените имиња на MMS групите и сликите ќе Ви бидат достапни само на Вас.</string>
  <string name="AddGroupDetailsFragment__remove">Отстрани</string>
  <string name="AddGroupDetailsFragment__sms_contact">SMS контакт</string>
  <string name="AddGroupDetailsFragment__remove_s_from_this_group">Да го/ја отстранам %1$s од оваа група?</string>
  <plurals name="AddGroupDetailsFragment__d_members_do_not_support_new_groups">
    <item quantity="one">%d член нема поддршка за нови групи, оваа група ќе биде застарена група.</item>
    <item quantity="other">%d членови немаат поддршка за нови групи, оваа група ќе биде застарена група.</item>
  </plurals>
  <plurals name="AddGroupDetailsFragment__d_members_do_not_support_new_groups_so_this_group_cannot_be_created">
    <item quantity="one">%d члено нема поддршка за нови групи, оваа група нема да биде креирана.</item>
    <item quantity="other">%d членови немаат поддршка за нови групи, оваа група нема да биде создадена.</item>
  </plurals>
  <!--NonGv2MemberDialog-->
  <string name="NonGv2MemberDialog_single_users_are_non_gv2_capable">Бидејќи %1$s користи стара верзија на Signal, ќе биде создадена застарена група. Можете да создадете нов стил на група со оваа личност откако ќе го ажурира Signal или пак можете да ја отстраните пред да ја создадете групата.</string>
  <plurals name="NonGv2MemberDialog_d_users_are_non_gv2_capable">
    <item quantity="one">Застарена група ќе биде создадена бидејќи %1$d член кориси стара верзија на Signal. Можете да креирате нов стил на група со оваа личност откако ќе го ажурира Signal или пак може да ја отстраните пред да ја создадете групата.</item>
    <item quantity="other">Застарена група ќе биде создадена бидејќи %1$d членови користат стара верзија на Signal. Можете да создадете нов стил на група со нив откако ќе го ажурираат Signal или да ги отстраните пред да ја создадете групата.</item>
  </plurals>
  <string name="NonGv2MemberDialog_single_users_are_non_gv2_capable_forced_migration">Оваа група не може да биде создадена бидејќи „%1$s“ користи стара верзија на Signal. Морате да ја отстраните оваа личност пред да ја создадете групата.</string>
  <plurals name="NonGv2MemberDialog_d_users_are_non_gv2_capable_forced_migration">
    <item quantity="one">Оваа група не може да биде создадена бидејќи %1$d член користи стара верзија на Signal. Можете да ја отстраните оваа личност пред да ја создадете групата.</item>
    <item quantity="other">Оваа група не може да биде создадена бидејќи %1$d членови користат стара верзија на Signal. Можете да ги отстраните пред да ја создадете групата.</item>
  </plurals>
  <!--ManageGroupActivity-->
  <string name="ManageGroupActivity_member_requests_and_invites">Барања од членови &amp; покани</string>
  <string name="ManageGroupActivity_add_members">Додај членови</string>
  <string name="ManageGroupActivity_edit_group_info">Уреди инфо за група</string>
  <string name="ManageGroupActivity_who_can_add_new_members">Кој може да додава нови членови?</string>
  <string name="ManageGroupActivity_who_can_edit_this_groups_info">Кој може да ги уредува информациите за групата?</string>
  <string name="ManageGroupActivity_group_link">Групен линк</string>
  <string name="ManageGroupActivity_block_group">Блокирај група</string>
  <string name="ManageGroupActivity_unblock_group">Одблокирај група</string>
  <string name="ManageGroupActivity_leave_group">Напушти група</string>
  <string name="ManageGroupActivity_mute_notifications">Исклучи известувања</string>
  <string name="ManageGroupActivity_custom_notifications">Прилагодени известувања</string>
  <string name="ManageGroupActivity_mentions">Спомнувања</string>
  <string name="ManageGroupActivity_chat_color_and_wallpaper">Боја и позадина за разговор</string>
  <string name="ManageGroupActivity_until_s">До %1$s</string>
  <string name="ManageGroupActivity_always">Секогаш</string>
  <string name="ManageGroupActivity_off">Исклучено</string>
  <string name="ManageGroupActivity_on">Вклучи</string>
  <string name="ManageGroupActivity_view_all_members">Види ги сите членови</string>
  <string name="ManageGroupActivity_see_all">Види сѐ</string>
  <plurals name="ManageGroupActivity_added">
    <item quantity="one">%d член е додаден.</item>
    <item quantity="other">%d членови се додадени.</item>
  </plurals>
  <string name="ManageGroupActivity_only_admins_can_enable_or_disable_the_sharable_group_link">Само администратори можат да го вклучат или исклучат групниот линк.</string>
  <string name="ManageGroupActivity_only_admins_can_enable_or_disable_the_option_to_approve_new_members">Само администратор можат да ја вклучат или исклучат опцијата за одобрување на нови членови.</string>
  <string name="ManageGroupActivity_only_admins_can_reset_the_sharable_group_link">Само администратори можат да го ресетираат групниот линк.</string>
  <string name="ManageGroupActivity_you_dont_have_the_rights_to_do_this">Немате права да го правите ова</string>
  <string name="ManageGroupActivity_not_capable">Некој од луѓето што ги додадовте немаат поддршка за нови групи и треба да го ажурираат Signal.</string>
  <string name="ManageGroupActivity_not_announcement_capable">Некој од тие што ги додадовте нема поддршка за групи за известувања и треба да го ажурира Signal</string>
  <string name="ManageGroupActivity_failed_to_update_the_group">Не успеав да ја ажурирам групата</string>
  <string name="ManageGroupActivity_youre_not_a_member_of_the_group">Не сте член на групата</string>
  <string name="ManageGroupActivity_failed_to_update_the_group_please_retry_later">Не успеав да ја ажурирам групата, пробајте повторно подоцна</string>
  <string name="ManageGroupActivity_failed_to_update_the_group_due_to_a_network_error_please_retry_later">Не успеав да ја ажрурирам групата поради мрежна грешка, Ве молиме пробајте повторно</string>
  <string name="ManageGroupActivity_edit_name_and_picture">Уреди име и слика</string>
  <string name="ManageGroupActivity_legacy_group">Застарена група</string>
  <string name="ManageGroupActivity_legacy_group_learn_more">Ова е застарена група. Опции како групни администратори не се достапни само со нови групи.</string>
  <string name="ManageGroupActivity_legacy_group_upgrade">Ова е застарена група. За пристап до нови опции како @спомнувања и администратори,</string>
  <string name="ManageGroupActivity_legacy_group_too_large">Ова е застарена група и не може да биде надградена во нова група бидејќи е преголема. Максималната големина за група е %1$d.</string>
  <string name="ManageGroupActivity_upgrade_this_group">ажурирај ја оваа група.</string>
  <string name="ManageGroupActivity_this_is_an_insecure_mms_group">Ова е небезбедна MMS група. За да разговарате приватно, поканете ги Вашите контакти на Signal.</string>
  <string name="ManageGroupActivity_invite_now">Покани сега</string>
  <string name="ManageGroupActivity_more">повеќе</string>
  <string name="ManageGroupActivity_add_group_description">Додадете опис на групата…</string>
  <!--GroupMentionSettingDialog-->
  <string name="GroupMentionSettingDialog_notify_me_for_mentions">Извести ме на спомнувања</string>
  <string name="GroupMentionSettingDialog_receive_notifications_when_youre_mentioned_in_muted_chats">Дали да добиете известување кога некој ќе Ве спомне во исклучени разговори?</string>
  <string name="GroupMentionSettingDialog_always_notify_me">Извести ме секогаш</string>
  <string name="GroupMentionSettingDialog_dont_notify_me">Не ме известувај</string>
  <!--ManageProfileFragment-->
  <string name="ManageProfileFragment_profile_name">Име на профил </string>
  <string name="ManageProfileFragment_username">Корисничко име</string>
  <string name="ManageProfileFragment_about">За</string>
  <string name="ManageProfileFragment_write_a_few_words_about_yourself">Напишете неколку зборови за Вас…</string>
  <string name="ManageProfileFragment_your_name">Вашето име</string>
  <string name="ManageProfileFragment_your_username">Вашето корисничко име</string>
  <string name="ManageProfileFragment_failed_to_set_avatar">Не успеав да поставам аватар</string>
  <string name="ManageProfileFragment_badges">Беџови</string>
  <string name="ManageProfileFragment__edit_photo">Уреди фотографија</string>
  <!--ManageRecipientActivity-->
  <string name="ManageRecipientActivity_no_groups_in_common">Немате заеднички групи</string>
  <plurals name="ManageRecipientActivity_d_groups_in_common">
    <item quantity="one">%d заедничка група</item>
    <item quantity="other">%d заеднички групи</item>
  </plurals>
  <plurals name="GroupMemberList_invited">
    <item quantity="one">%1$s покани 1 личност</item>
    <item quantity="other">%1$s покани %2$d луѓе</item>
  </plurals>
  <!--CustomNotificationsDialogFragment-->
  <string name="CustomNotificationsDialogFragment__custom_notifications">Прилагодени известувања</string>
  <string name="CustomNotificationsDialogFragment__messages">Пораки</string>
  <string name="CustomNotificationsDialogFragment__use_custom_notifications">Користи прилагодени известувања</string>
  <string name="CustomNotificationsDialogFragment__notification_sound">Звук на известување </string>
  <string name="CustomNotificationsDialogFragment__vibrate">Вибрирај</string>
  <string name="CustomNotificationsDialogFragment__call_settings">Поставувања за повици</string>
  <string name="CustomNotificationsDialogFragment__ringtone">Звук за ѕвонење</string>
  <string name="CustomNotificationsDialogFragment__enabled">Овозможено</string>
  <string name="CustomNotificationsDialogFragment__disabled">Оневозможено</string>
  <string name="CustomNotificationsDialogFragment__default">Стандардно </string>
  <string name="CustomNotificationsDialogFragment__unknown">Непознато</string>
  <!--ShareableGroupLinkDialogFragment-->
  <string name="ShareableGroupLinkDialogFragment__shareable_group_link">Групен линк за споделување</string>
  <string name="ShareableGroupLinkDialogFragment__manage_and_share">Менаџирај &amp; сподели</string>
  <string name="ShareableGroupLinkDialogFragment__group_link">Групен линк</string>
  <string name="ShareableGroupLinkDialogFragment__share">Сподели</string>
  <string name="ShareableGroupLinkDialogFragment__reset_link">Ресетирај линк</string>
  <string name="ShareableGroupLinkDialogFragment__member_requests">Барања од членови</string>
  <string name="ShareableGroupLinkDialogFragment__approve_new_members">Одобри нови членови</string>
  <string name="ShareableGroupLinkDialogFragment__require_an_admin_to_approve_new_members_joining_via_the_group_link">Администраторот мора да ги одобри новите членови кои што се приклучуваат преку групниот линк.</string>
  <string name="ShareableGroupLinkDialogFragment__are_you_sure_you_want_to_reset_the_group_link">Дали сте сигурни дека сакате да го ресетирате групниот линк? Луѓето повеќе нема да можат да се приклучат на групата со употреба на тековниот линк.</string>
  <!--GroupLinkShareQrDialogFragment-->
  <string name="GroupLinkShareQrDialogFragment__qr_code">QR код</string>
  <string name="GroupLinkShareQrDialogFragment__people_who_scan_this_code_will">Луѓе кои го скенираат кодот ќе можат да се приклучат на Вашата група. Администраторите сѐ уште ќе треба да ги одобрат новите членови ако ја имате вклучено таа опција.</string>
  <string name="GroupLinkShareQrDialogFragment__share_code">Сподели код</string>
  <!--GV2 Invite Revoke confirmation dialog-->
  <string name="InviteRevokeConfirmationDialog_revoke_own_single_invite">Дали сакате да ја повлечете поканата испратена на %1$s?</string>
  <plurals name="InviteRevokeConfirmationDialog_revoke_others_invites">
    <item quantity="one">Дали сакате да ја повлечете поканата испратена од %1$s?</item>
    <item quantity="other">Дали сакате да ги повлечете %2$d покани испратени од %1$s?</item>
  </plurals>
  <!--GroupJoinBottomSheetDialogFragment-->
  <string name="GroupJoinBottomSheetDialogFragment_you_are_already_a_member">Веќе сте член</string>
  <string name="GroupJoinBottomSheetDialogFragment_join">Приклучи сѐ</string>
  <string name="GroupJoinBottomSheetDialogFragment_request_to_join">Побарајте да се приклучите</string>
  <string name="GroupJoinBottomSheetDialogFragment_unable_to_join_group_please_try_again_later">Не успеав да се приклучам на групата. Ве молиме пробајте повторно подоцна.</string>
  <string name="GroupJoinBottomSheetDialogFragment_encountered_a_network_error">Се случи мрежна грешка.</string>
  <string name="GroupJoinBottomSheetDialogFragment_this_group_link_is_not_active">Групниот линк не е активен</string>
  <string name="GroupJoinBottomSheetDialogFragment_unable_to_get_group_information_please_try_again_later">Не успеав да добијам информации за групата, Ве молиме пробајте повторно подоцна.</string>
  <string name="GroupJoinBottomSheetDialogFragment_direct_join">Дали сакате да се приклучите на оваа група и да го споделите Вашето име и слика со нејзините членови?</string>
  <string name="GroupJoinBottomSheetDialogFragment_admin_approval_needed">Администраторот на ова група мора да го одобри Вашето барање пред да се приклучите. Кога барате да се приклучите, Вашето име и слика ќе бидат споделени со членовите.</string>
  <plurals name="GroupJoinBottomSheetDialogFragment_group_dot_d_members">
    <item quantity="one">Група · %1$d членови</item>
    <item quantity="other">Група · %1$d членови</item>
  </plurals>
  <!--GroupJoinUpdateRequiredBottomSheetDialogFragment-->
  <string name="GroupJoinUpdateRequiredBottomSheetDialogFragment_update_signal_to_use_group_links">Ажурирајте го Signal за да користите групни линкови</string>
  <string name="GroupJoinUpdateRequiredBottomSheetDialogFragment_update_message">Верзијата на Signal што ја користите нема поддршка за групни линкови. Ажурирајте на најновата верзија за да се приклучите преку групен линк.</string>
  <string name="GroupJoinUpdateRequiredBottomSheetDialogFragment_update_signal">Ажурирај го Signal</string>
  <string name="GroupJoinUpdateRequiredBottomSheetDialogFragment_update_linked_device_message">Еден или повеќе врзани уреди работат со постара верзија од Signal која што не поддржува групни линкови. Ажурирајте го Signal на врзаниот/врзаните уред(и) за да се приклучите на оваа група.</string>
  <string name="GroupJoinUpdateRequiredBottomSheetDialogFragment_group_link_is_not_valid">Групниот линк не е валиден</string>
  <!--GroupInviteLinkEnableAndShareBottomSheetDialogFragment-->
  <string name="GroupInviteLinkEnableAndShareBottomSheetDialogFragment_invite_friends">Покани пријатели</string>
  <string name="GroupInviteLinkEnableAndShareBottomSheetDialogFragment_share_a_link_with_friends_to_let_them_quickly_join_this_group">Споделете линк со пријатели за да им овозможите да се приклучат брзо на групава.</string>
  <string name="GroupInviteLinkEnableAndShareBottomSheetDialogFragment_enable_and_share_link">Вклучи и сподели линк</string>
  <string name="GroupInviteLinkEnableAndShareBottomSheetDialogFragment_share_link">Сподели линк</string>
  <string name="GroupInviteLinkEnableAndShareBottomSheetDialogFragment_unable_to_enable_group_link_please_try_again_later">Не успеав да вклучам групен линк. Ве молиме пробајте повторно подоцна.</string>
  <string name="GroupInviteLinkEnableAndShareBottomSheetDialogFragment_encountered_a_network_error">Се случи мрежна грешка.</string>
  <string name="GroupInviteLinkEnableAndShareBottomSheetDialogFragment_you_dont_have_the_right_to_enable_group_link">Немата права да вклучите групен линк. Ве молиме прашајте го администраторот.</string>
  <string name="GroupInviteLinkEnableAndShareBottomSheetDialogFragment_you_are_not_currently_a_member_of_the_group">Моментално не сте член на групата.</string>
  <!--GV2 Request confirmation dialog-->
  <string name="RequestConfirmationDialog_add_s_to_the_group">Да го/ја додадам „%1$s“ во групата?</string>
  <string name="RequestConfirmationDialog_deny_request_from_s">Да одбијам барање од „%1$s“?</string>
  <string name="RequestConfirmationDialog_add">Додај</string>
  <string name="RequestConfirmationDialog_deny">Одбиј</string>
  <!--ImageEditorHud-->
  <string name="ImageEditorHud_blur_faces">Замагли лица</string>
  <string name="ImageEditorHud_new_blur_faces_or_draw_anywhere_to_blur">Ново: Замаглувајте лица или цртајте било каде за замаглување.</string>
  <string name="ImageEditorHud_draw_anywhere_to_blur">Нацртајте било каде за замаглување</string>
  <string name="ImageEditorHud_draw_to_blur_additional_faces_or_areas">Нацртајте за да замаглите доплнителни лица или области</string>
  <!--InputPanel-->
  <string name="InputPanel_tap_and_hold_to_record_a_voice_message_release_to_send">Допри и држи да снимиш гласовна порака, пушти да пратиш</string>
  <!--InviteActivity-->
  <string name="InviteActivity_share">Сподели</string>
  <string name="InviteActivity_share_with_contacts">Сподели со контакти</string>
  <string name="InviteActivity_share_via">Споделете преку…</string>
  <string name="InviteActivity_cancel">Откажи</string>
  <string name="InviteActivity_sending">Испраќа…</string>
  <string name="InviteActivity_invitations_sent">Покани испратени!</string>
  <string name="InviteActivity_invite_to_signal">Поканете на Molly</string>
  <string name="InviteActivity_send_sms">Испрати SMS (%d)</string>
  <plurals name="InviteActivity_send_sms_invites">
    <item quantity="one">Испрати %d SMS покана?</item>
    <item quantity="other">Испрати %d SMS пораки?</item>
  </plurals>
  <string name="InviteActivity_lets_switch_to_signal">Ајде да се префрлиме на Molly: %1$s</string>
  <string name="InviteActivity_no_app_to_share_to">Изгледа дека немате апликации преку кои може да споделите.</string>
  <!--LearnMoreTextView-->
  <string name="LearnMoreTextView_learn_more">Дознајте повеќе</string>
  <string name="SpanUtil__read_more">Прочитај повеќе</string>
  <!--LongMessageActivity-->
  <string name="LongMessageActivity_unable_to_find_message">Не успеав да ја најдам пораката</string>
  <string name="LongMessageActivity_message_from_s">Порака од %1$s</string>
  <string name="LongMessageActivity_your_message">Вашата порака</string>
  <!--MessageRetrievalService-->
  <string name="MessageRetrievalService_signal">Molly</string>
  <string name="MessageRetrievalService_background_connection_enabled">Позадинската врска е вклучена</string>
  <!--MmsDownloader-->
  <string name="MmsDownloader_error_reading_mms_settings">Грешка при читање на поставувањата на безжичниот MMS оператор </string>
  <!--MediaOverviewActivity-->
  <string name="MediaOverviewActivity_Media">Медија</string>
  <string name="MediaOverviewActivity_Files">Датотеки</string>
  <string name="MediaOverviewActivity_Audio">Аудио</string>
  <string name="MediaOverviewActivity_All">Сите</string>
  <plurals name="MediaOverviewActivity_Media_delete_confirm_title">
    <item quantity="one">Избриши го избраниот предмет?</item>
    <item quantity="other">Избриши ги избраните предмети?</item>
  </plurals>
  <plurals name="MediaOverviewActivity_Media_delete_confirm_message">
    <item quantity="one">Ова перманетно ќе ја отстрани избраната датотека. Било кој текст од порака поврзан со овој предмет ќе биде исто така избришан.</item>
    <item quantity="other">Ова перманетно ќе ги отстрани сите %1$d избрани датотеки. Било кој текст од порака поврзан со овие предмети ќе биде исто така избришан.</item>
  </plurals>
  <string name="MediaOverviewActivity_Media_delete_progress_title">Бришење</string>
  <string name="MediaOverviewActivity_Media_delete_progress_message">Бришење на пораките… </string>
  <string name="MediaOverviewActivity_Select_all">Избери се</string>
  <string name="MediaOverviewActivity_collecting_attachments">Собирам прилози…</string>
  <string name="MediaOverviewActivity_Sort_by">Сортирај по</string>
  <string name="MediaOverviewActivity_Newest">Најново</string>
  <string name="MediaOverviewActivity_Oldest">Најстаро</string>
  <string name="MediaOverviewActivity_Storage_used">Употребен склад</string>
  <string name="MediaOverviewActivity_All_storage_use">Употреба на складот</string>
  <string name="MediaOverviewActivity_Grid_view_description">Поглед како мрежа</string>
  <string name="MediaOverviewActivity_List_view_description">Поглед како листа</string>
  <string name="MediaOverviewActivity_Selected_description">Избрано</string>
  <string name="MediaOverviewActivity_select_all">Избери сѐ</string>
  <plurals name="MediaOverviewActivity_save_plural">
    <item quantity="one">Зачувај</item>
    <item quantity="other">Зачувај</item>
  </plurals>
  <plurals name="MediaOverviewActivity_delete_plural">
    <item quantity="one">Избриши</item>
    <item quantity="other">Избриши</item>
  </plurals>
  <plurals name="MediaOverviewActivity_d_selected_s">
    <item quantity="one">%1$d избрано (%2$s)</item>
    <item quantity="other">%1$d избрани (%2$s)</item>
  </plurals>
  <string name="MediaOverviewActivity_file">Датотека</string>
  <string name="MediaOverviewActivity_audio">Аудио</string>
  <string name="MediaOverviewActivity_video">Видео</string>
  <string name="MediaOverviewActivity_image">Слика</string>
  <string name="MediaOverviewActivity_voice_message">Гласовна порака</string>
  <string name="MediaOverviewActivity_sent_by_s">Испратено од %1$s</string>
  <string name="MediaOverviewActivity_sent_by_you">Испратено од тебе</string>
  <string name="MediaOverviewActivity_sent_by_s_to_s">Испратено од %1$s до %2$s</string>
  <string name="MediaOverviewActivity_sent_by_you_to_s">Испратено од тебе до %1$s</string>
  <!--Megaphones-->
  <string name="Megaphones_introducing_reactions">Реакции за претставување</string>
  <string name="Megaphones_tap_and_hold_any_message_to_quicky_share_how_you_feel">Допрете ја и држете врз било која порака за брзо да споделите како се чувствувате.</string>
  <string name="Megaphones_remind_me_later">Потсети ме подоцна</string>
  <string name="Megaphones_verify_your_signal_pin">Проверете го Вашиот Signal PIN</string>
  <string name="Megaphones_well_occasionally_ask_you_to_verify_your_pin">Повремено ќе Ве прашаме да го проверите Вашиот PIN со цел да го запомните.</string>
  <string name="Megaphones_verify_pin">Провери PIN</string>
  <string name="Megaphones_get_started">Започнете</string>
  <string name="Megaphones_new_group">Нова група</string>
  <string name="Megaphones_invite_friends">Покани пријатели</string>
  <string name="Megaphones_use_sms">Користи SMS</string>
  <string name="Megaphones_appearance">Изглед</string>
  <string name="Megaphones_add_photo">Додај слика</string>
  <!--NotificationBarManager-->
  <string name="NotificationBarManager_signal_call_in_progress">Signal повик во тек</string>
  <string name="NotificationBarManager__establishing_signal_call">Воспоставување на повик на Signal</string>
  <string name="NotificationBarManager__incoming_signal_call">Доаѓачки повик на Signal</string>
  <string name="NotificationBarManager__incoming_signal_group_call">Дојдовен групен Signal повик</string>
  <string name="NotificationBarManager__stopping_signal_call_service">Го стопирам Signal сервисот за повикување</string>
  <string name="NotificationBarManager__decline_call">Одбиј повик</string>
  <string name="NotificationBarManager__answer_call">Одговори на повикот</string>
  <string name="NotificationBarManager__end_call">Заврши го повикот</string>
  <string name="NotificationBarManager__cancel_call">Откажи повик</string>
  <string name="NotificationBarManager__join_call">Приклучи сѐ на повик</string>
  <!--NotificationsMegaphone-->
  <string name="NotificationsMegaphone_turn_on_notifications">Да вклучам известувања?</string>
  <string name="NotificationsMegaphone_never_miss_a_message">Никогаш не пропуштајте порака од Вашите контакти и групи.</string>
  <string name="NotificationsMegaphone_turn_on">Вклучи</string>
  <string name="NotificationsMegaphone_not_now">Не сега</string>
  <!--NotificationMmsMessageRecord-->
  <string name="NotificationMmsMessageRecord_multimedia_message">Мултимедијална порака</string>
  <string name="NotificationMmsMessageRecord_downloading_mms_message">Преземам MMS порака</string>
  <string name="NotificationMmsMessageRecord_error_downloading_mms_message">Грешка при преземање на MMS порака, допрете за да пробате повоторно</string>
  <!--MediaPickerActivity-->
  <string name="MediaPickerActivity_send_to">Испрати  на %s</string>
  <string name="MediaPickerActivity__menu_open_camera">Отвори камера</string>
  <!--MediaSendActivity-->
  <string name="MediaSendActivity_add_a_caption">Додај наслов…</string>
  <string name="MediaSendActivity_an_item_was_removed_because_it_exceeded_the_size_limit">Предметот беше отстранет бидејќи ја надмина дозволената големина</string>
  <string name="MediaSendActivity_an_item_was_removed_because_it_had_an_unknown_type">Предметот беше отстранет бидејќи е од непознат тип</string>
  <string name="MediaSendActivity_an_item_was_removed_because_it_exceeded_the_size_limit_or_had_an_unknown_type">Предмет беше отстранет бидејќи ја надмина дозволената големина или е од непознат тип</string>
  <string name="MediaSendActivity_camera_unavailable">Камерата е недостапна.</string>
  <string name="MediaSendActivity_message_to_s">Порака до %s</string>
  <string name="MediaSendActivity_message">Порака</string>
  <string name="MediaSendActivity_select_recipients">Одбери примачи</string>
  <string name="MediaSendActivity_signal_needs_access_to_your_contacts">На Molly му треба пристап до Вашите контакти за да може да ги прикаже.</string>
  <string name="MediaSendActivity_signal_needs_contacts_permission_in_order_to_show_your_contacts_but_it_has_been_permanently_denied">Molly има потреба од дозвола до контактите за да може да ги прикаже Вашите контакти. Оваа дозвола е трајно одбиена. Ве молиме продолжете во поставувањата, изберете „Дозволи“ и вклучете „Контакти“.</string>
  <plurals name="MediaSendActivity_cant_share_more_than_n_items">
    <item quantity="one">Не може да споделите повеќе од %d предмет.</item>
    <item quantity="other">Не може да споделите повеќе од %d предмети.</item>
  </plurals>
  <string name="MediaSendActivity_select_recipients_description">Одбери примачи</string>
  <string name="MediaSendActivity_tap_here_to_make_this_message_disappear_after_it_is_viewed">Допрете овде за да направите оваа порака да изчезне откако ќе ја видите.</string>
  <!--MediaRepository-->
  <string name="MediaRepository_all_media">Цела медија</string>
  <string name="MediaRepository__camera">Камера</string>
  <!--MessageDecryptionUtil-->
  <string name="MessageDecryptionUtil_failed_to_decrypt_message">Не успеав да ја декриптирам пораката</string>
  <string name="MessageDecryptionUtil_tap_to_send_a_debug_log">Допрете да испратите запис за дебагирање</string>
  <!--MessageRecord-->
  <string name="MessageRecord_unknown">Непознато</string>
  <string name="MessageRecord_message_encrypted_with_a_legacy_protocol_version_that_is_no_longer_supported">Добивте порака која е шифрирана користејќи стара верзија на Signal која веќе не е поддржана. Ве молиме побајте од праќачот пораката да ја апдејтира апликацијата на најновата верзија и пак да ја препрати пораката.</string>
  <string name="MessageRecord_left_group">Ја напуштивте групата.</string>
  <string name="MessageRecord_you_updated_group">Ја уредивте групата.</string>
  <string name="MessageRecord_the_group_was_updated">Групата беше ажурирана.</string>
  <string name="MessageRecord_you_called_date">Вие повикавте· %1$s</string>
  <string name="MessageRecord_missed_audio_call_date">Испуштен аудио повик · %1$s</string>
  <string name="MessageRecord_missed_video_call_date">Испуштен видео повик · %1$s</string>
  <string name="MessageRecord_s_updated_group">%s ја уреди групата.</string>
  <string name="MessageRecord_s_called_you_date">%1$s ве повика · %2$s</string>
  <string name="MessageRecord_s_joined_signal">%s е на Signal!</string>
  <string name="MessageRecord_you_disabled_disappearing_messages">Вклучивте исчезнувачки пораки.</string>
  <string name="MessageRecord_s_disabled_disappearing_messages">%1$s оневозможивте исчезнувачки пораки.</string>
  <string name="MessageRecord_you_set_disappearing_message_time_to_s">Го поставивте времето за исчезнување на пораките на %1$s.</string>
  <string name="MessageRecord_s_set_disappearing_message_time_to_s">%1$s го постави времето на исчезнување на пораките на %2$s.</string>
  <string name="MessageRecord_disappearing_message_time_set_to_s">Времето за исчезнувачката порака е поставено на %1$s.</string>
  <string name="MessageRecord_this_group_was_updated_to_a_new_group">Оваа група е ажурирана во нова група.</string>
  <string name="MessageRecord_you_couldnt_be_added_to_the_new_group_and_have_been_invited_to_join">Не можевте да бидете додадени во новата група но поканети сте да се приклучите,</string>
  <string name="MessageRecord_chat_session_refreshed">Сесијата со разговорот е освежена</string>
  <plurals name="MessageRecord_members_couldnt_be_added_to_the_new_group_and_have_been_invited">
    <item quantity="one">Член не можеше да биде додаден во нови група иако беше поканет да се приклучи.</item>
    <item quantity="other">%1$s членови не можеа да бидат додадени во нова група иако беа поканети да се приклучат.</item>
  </plurals>
  <plurals name="MessageRecord_members_couldnt_be_added_to_the_new_group_and_have_been_removed">
    <item quantity="one">Член не можете да биде додаден во нова група и е отстранет.</item>
    <item quantity="other">%1$s членови не можеа да бидат додадени во нова група и се отстранети.</item>
  </plurals>
  <!--Profile change updates-->
  <string name="MessageRecord_changed_their_profile_name_to">%1$s го промени името на својот профил во %2$s.</string>
  <string name="MessageRecord_changed_their_profile_name_from_to">%1$s ги променија имињата на своите профили од %2$s во %3$s.</string>
  <string name="MessageRecord_changed_their_profile">%1$s го промени профилот.</string>
  <!--GV2 specific-->
  <string name="MessageRecord_you_created_the_group">Создадовте група.</string>
  <string name="MessageRecord_group_updated">Групата е ажурирана.</string>
  <string name="MessageRecord_invite_friends_to_this_group">Поканете пријатели во групата преку групниот линк</string>
  <!--GV2 member additions-->
  <string name="MessageRecord_you_added_s">Додадовте %1$s.</string>
  <string name="MessageRecord_s_added_s">%1$s го/ја додаде %2$s.</string>
  <string name="MessageRecord_s_added_you">%1$s Ве додаде во групата.</string>
  <string name="MessageRecord_you_joined_the_group">Вие и се приклучивте на групата.</string>
  <string name="MessageRecord_s_joined_the_group">%1$s се приклучија на групата.</string>
  <!--GV2 member removals-->
  <string name="MessageRecord_you_removed_s">Го/ја отстранивте %1$s.</string>
  <string name="MessageRecord_s_removed_s">%1$s го/ја отстрани %2$s.</string>
  <string name="MessageRecord_s_removed_you_from_the_group">%1$s Ве отстрани од групата.</string>
  <string name="MessageRecord_you_left_the_group">Ја напуштивте групата. </string>
  <string name="MessageRecord_s_left_the_group">%1$s ја напушти групата.</string>
  <string name="MessageRecord_you_are_no_longer_in_the_group">Повеќе не сте во групата.</string>
  <string name="MessageRecord_s_is_no_longer_in_the_group">%1$s повеќе не е во групата.</string>
  <!--GV2 role change-->
  <string name="MessageRecord_you_made_s_an_admin">Го направивте %1$s aдминистратор.</string>
  <string name="MessageRecord_s_made_s_an_admin">%1$s го направи %2$s администратор.</string>
  <string name="MessageRecord_s_made_you_an_admin">%1$s Ве направи администратор.</string>
  <string name="MessageRecord_you_revoked_admin_privileges_from_s">Ги повлековте администраторските привилегии на %1$s.</string>
  <string name="MessageRecord_s_revoked_your_admin_privileges">%1$s ги укина вашите администраторски привилегии.</string>
  <string name="MessageRecord_s_revoked_admin_privileges_from_s">%1$s ги повлече администраторските привилегии на %2$s.</string>
  <string name="MessageRecord_s_is_now_an_admin">%1$s е администратор сега.</string>
  <string name="MessageRecord_you_are_now_an_admin">Вие сте сега Администратор.</string>
  <string name="MessageRecord_s_is_no_longer_an_admin">%1$s повеќе не е администратор.</string>
  <string name="MessageRecord_you_are_no_longer_an_admin">Повеќе не сте администратор.</string>
  <!--GV2 invitations-->
  <string name="MessageRecord_you_invited_s_to_the_group">Вие го/ја поканивте %1$s во групата.</string>
  <string name="MessageRecord_s_invited_you_to_the_group">%1$s Ве покани во групата.</string>
  <plurals name="MessageRecord_s_invited_members">
    <item quantity="one">%1$s покани 1 личност во групата.</item>
    <item quantity="other">%1$s покани %2$d луѓе во групата.</item>
  </plurals>
  <string name="MessageRecord_you_were_invited_to_the_group">Вие бевте поканети во групата.</string>
  <plurals name="MessageRecord_d_people_were_invited_to_the_group">
    <item quantity="one">1 личност беше поканета во групата.</item>
    <item quantity="other">%1$d луѓе беа поканети во групата.</item>
  </plurals>
  <!--GV2 invitation revokes-->
  <plurals name="MessageRecord_you_revoked_invites">
    <item quantity="one">Ја повлековте поканата за групата.</item>
    <item quantity="other">Повлековте %1$d покани за групата.</item>
  </plurals>
  <plurals name="MessageRecord_s_revoked_invites">
    <item quantity="one">%1$s ја повлече поканата за групата.</item>
    <item quantity="other">%1$s ги повлече %2$d поканите за групата.</item>
  </plurals>
  <string name="MessageRecord_someone_declined_an_invitation_to_the_group">Некој ја одби поканата за групата.</string>
  <string name="MessageRecord_you_declined_the_invitation_to_the_group">Вие ја одбивте поканата за групата.</string>
  <string name="MessageRecord_s_revoked_your_invitation_to_the_group">%1$s ја повлече поканата за групата.</string>
  <string name="MessageRecord_an_admin_revoked_your_invitation_to_the_group">Администратор ја повлече поканата за групата.</string>
  <plurals name="MessageRecord_d_invitations_were_revoked">
    <item quantity="one">Поканата за групата беше повлечена.</item>
    <item quantity="other">%1$d покани за групата беа повлечени.</item>
  </plurals>
  <!--GV2 invitation acceptance-->
  <string name="MessageRecord_you_accepted_invite">Вие ја прифативте поканата за групата.</string>
  <string name="MessageRecord_s_accepted_invite">%1$s ја прифати поканата за групата.</string>
  <string name="MessageRecord_you_added_invited_member_s">Го додадовте поканетиот член %1$s.</string>
  <string name="MessageRecord_s_added_invited_member_s">%1$s го/ја додаде %2$s.</string>
  <!--GV2 title change-->
  <string name="MessageRecord_you_changed_the_group_name_to_s">Го сменивте името на групата во „%1$s“.</string>
  <string name="MessageRecord_s_changed_the_group_name_to_s">%1$s го смени името на групата во „%2$s“.</string>
  <string name="MessageRecord_the_group_name_has_changed_to_s">Името на групата е променето во „%1$s“.</string>
  <!--GV2 description change-->
  <string name="MessageRecord_you_changed_the_group_description">Го променивте описот на групата.</string>
  <string name="MessageRecord_s_changed_the_group_description">%1$s го промени описот на групата. </string>
  <string name="MessageRecord_the_group_description_has_changed">Описот на групата е променет.</string>
  <!--GV2 avatar change-->
  <string name="MessageRecord_you_changed_the_group_avatar">Вие го сменивте групниот аватар.</string>
  <string name="MessageRecord_s_changed_the_group_avatar">%1$s го промени групниот аватар.</string>
  <string name="MessageRecord_the_group_group_avatar_has_been_changed">Групниот аватар е променет.</string>
  <!--GV2 attribute access level change-->
  <string name="MessageRecord_you_changed_who_can_edit_group_info_to_s">Променивте кој може да ги уредува информациите за групата во „%1$s“.</string>
  <string name="MessageRecord_s_changed_who_can_edit_group_info_to_s">%1$s промени кој може да ги уредува информациите за групата во „%2$s“.</string>
  <string name="MessageRecord_who_can_edit_group_info_has_been_changed_to_s">Кој може да ги менува информациите за групата е променето во „%1$s“.</string>
  <!--GV2 membership access level change-->
  <string name="MessageRecord_you_changed_who_can_edit_group_membership_to_s">Променивте кој може да ги уредува информациите за групата во „%1$s“.</string>
  <string name="MessageRecord_s_changed_who_can_edit_group_membership_to_s">%1$s промени кој може да го уредува членството во групата во „%2$s“.</string>
  <string name="MessageRecord_who_can_edit_group_membership_has_been_changed_to_s">Кој може да го менува членството во групата е променето во „%1$s“.</string>
  <!--GV2 announcement group change-->
  <string name="MessageRecord_you_allow_all_members_to_send">Ги сменивте поставките на групата за да дозволите сите членови да испраќаат пораки.</string>
  <string name="MessageRecord_you_allow_only_admins_to_send">Ги сменивте поставувањата на групата за да дозволите само администраторите да испраќаат пораки.</string>
  <string name="MessageRecord_s_allow_all_members_to_send">%1$s ги смени поставувањата на групата за да дозволи сите членови да испраќаат пораки.</string>
  <string name="MessageRecord_s_allow_only_admins_to_send">%1$s ги смени поставувањата на групата за да дозволи само администраторите да испраќаат пораки.</string>
  <string name="MessageRecord_allow_all_members_to_send">Поставувањата на групата беа изменети за да им се дозволи на сите членови да испраќаат пораки.</string>
  <string name="MessageRecord_allow_only_admins_to_send">Поставувањата на групата беа изменети за да им се дозволи само на администраторите да испраќаат пораки.</string>
  <!--GV2 group link invite access level change-->
  <string name="MessageRecord_you_turned_on_the_group_link_with_admin_approval_off">Го вклучивте групниот линк. Администраторското одобрување е исклучено.</string>
  <string name="MessageRecord_you_turned_on_the_group_link_with_admin_approval_on">Го вклучивте групниот линк. Администраторското одобрување е вклучено.</string>
  <string name="MessageRecord_you_turned_off_the_group_link">Го исклучивте групниот линк.</string>
  <string name="MessageRecord_s_turned_on_the_group_link_with_admin_approval_off">%1$s го вклучи групниот линк. Администраторското одобрување е исклучено.</string>
  <string name="MessageRecord_s_turned_on_the_group_link_with_admin_approval_on">%1$s го вклучи групниот линк. Администраторското одобрување е вклучено.</string>
  <string name="MessageRecord_s_turned_off_the_group_link">%1$s го исклучи групниот линк.</string>
  <string name="MessageRecord_the_group_link_has_been_turned_on_with_admin_approval_off">Групниот линк е исклучен. Администраторското одобрување е исклучено.</string>
  <string name="MessageRecord_the_group_link_has_been_turned_on_with_admin_approval_on">Групниот линк е вклучен. Администраторското одобрување е вклучено.</string>
  <string name="MessageRecord_the_group_link_has_been_turned_off">Групниот линк е исклучен.</string>
  <string name="MessageRecord_you_turned_off_admin_approval_for_the_group_link">Го исклучивте администраторското одобрување за групниот линк.</string>
  <string name="MessageRecord_s_turned_off_admin_approval_for_the_group_link">%1$s го исклучи администраторското одобрување за групниот линк.</string>
  <string name="MessageRecord_the_admin_approval_for_the_group_link_has_been_turned_off">Администраторското одобрување за групниот линк е исклучено.</string>
  <string name="MessageRecord_you_turned_on_admin_approval_for_the_group_link">Го вклучивте администраторското одобрување за групниот линк.</string>
  <string name="MessageRecord_s_turned_on_admin_approval_for_the_group_link">%1$s го вклучи администраторското одобрување за групниот линк.</string>
  <string name="MessageRecord_the_admin_approval_for_the_group_link_has_been_turned_on">Администраторското одобрување за групниот линк е вклучено.</string>
  <!--GV2 group link reset-->
  <string name="MessageRecord_you_reset_the_group_link">Го ресетиравте групниот линк.</string>
  <string name="MessageRecord_s_reset_the_group_link">%1$s го ресетираше групниот линк.</string>
  <string name="MessageRecord_the_group_link_has_been_reset">Групниот линк е ресетиран.</string>
  <!--GV2 group link joins-->
  <string name="MessageRecord_you_joined_the_group_via_the_group_link">Сѐ приклучивте на групата преку групниот линк.</string>
  <string name="MessageRecord_s_joined_the_group_via_the_group_link">%1$s и се приклучи на групата преку групниот линк. </string>
  <!--GV2 group link requests-->
  <string name="MessageRecord_you_sent_a_request_to_join_the_group">Испративте барање за приклучување во група.</string>
  <string name="MessageRecord_s_requested_to_join_via_the_group_link">%1$s побара да се вклучи преку групниот линк.</string>
  <!--GV2 group link approvals-->
  <string name="MessageRecord_s_approved_your_request_to_join_the_group">%1$s го одобри Вашето барање за да се приклучите на групата.</string>
  <string name="MessageRecord_s_approved_a_request_to_join_the_group_from_s">%1$s го одобри барањето на%2$s за приклучување на групата.</string>
  <string name="MessageRecord_you_approved_a_request_to_join_the_group_from_s">Го одобривте барањето на %1$s за приклучување на групата.</string>
  <string name="MessageRecord_your_request_to_join_the_group_has_been_approved">Вашето барање за приклучување во групата е одобрено.</string>
  <string name="MessageRecord_a_request_to_join_the_group_from_s_has_been_approved">Барањето за приклучување на групата од %1$s е одобрено.</string>
  <!--GV2 group link deny-->
  <string name="MessageRecord_your_request_to_join_the_group_has_been_denied_by_an_admin">Вашето барање да се приклучите на група е одбиено од администраторот.</string>
  <string name="MessageRecord_s_denied_a_request_to_join_the_group_from_s">%1$s го одби барањето на %2$s за приклучување на групата.</string>
  <string name="MessageRecord_a_request_to_join_the_group_from_s_has_been_denied">Барањето на %1$s за приклучување на групата е одбиено.</string>
  <string name="MessageRecord_you_canceled_your_request_to_join_the_group">Го откажавте барањето за приклучување во група.</string>
  <string name="MessageRecord_s_canceled_their_request_to_join_the_group">%1$s го откажа барањето за приклучување во групата.</string>
  <!--End of GV2 specific update messages-->
  <string name="MessageRecord_your_safety_number_with_s_has_changed">Вашиот сигурносен број со %s е променет.</string>
  <string name="MessageRecord_you_marked_your_safety_number_with_s_verified">Го обележавте сигурносниот број со %s како проверен</string>
  <string name="MessageRecord_you_marked_your_safety_number_with_s_verified_from_another_device">Го обележавте сигурносниот број со %s како проверен од друг уред</string>
  <string name="MessageRecord_you_marked_your_safety_number_with_s_unverified">Го обележавте сигурносниот број со %s како непроверен</string>
  <string name="MessageRecord_you_marked_your_safety_number_with_s_unverified_from_another_device">Го обележавте Вашиот сигурносен број со %s како непроверен од друг уред.</string>
  <string name="MessageRecord_a_message_from_s_couldnt_be_delivered">Порака од %s не може да биде испорачана</string>
  <string name="MessageRecord_s_changed_their_number_to_a_new_number">%1$s го смени бројот во нов број.</string>
  <!--Group Calling update messages-->
  <string name="MessageRecord_s_started_a_group_call_s">%1$s започна групен повик · %2$s</string>
  <string name="MessageRecord_s_is_in_the_group_call_s">%1$s е во групниот повик · %2$s</string>
  <string name="MessageRecord_you_are_in_the_group_call_s1">Вие сте во групен повик · %1$s</string>
  <string name="MessageRecord_s_and_s_are_in_the_group_call_s1">%1$s и %2$s се во групниот повик · %3$s</string>
  <string name="MessageRecord_group_call_s">Групен повик · %1$s</string>
  <string name="MessageRecord_s_started_a_group_call">%1$s започна групен повик</string>
  <string name="MessageRecord_s_is_in_the_group_call">%1$s е во групниот повик</string>
  <string name="MessageRecord_you_are_in_the_group_call">Вие сте во групниот повик</string>
  <string name="MessageRecord_s_and_s_are_in_the_group_call">%1$s и %2$s се во групниот повик</string>
  <string name="MessageRecord_group_call">Групен повик</string>
  <string name="MessageRecord_you">Вие</string>
  <plurals name="MessageRecord_s_s_and_d_others_are_in_the_group_call_s">
    <item quantity="one">%1$s, %2$s, и %3$d друг се на групниот повик · %4$s</item>
    <item quantity="other">%1$s, %2$s, и %3$d други се во групниот повик · %4$s</item>
  </plurals>
  <plurals name="MessageRecord_s_s_and_d_others_are_in_the_group_call">
    <item quantity="one">%1$s, %2$s, и %3$d друг се во групниот повик</item>
    <item quantity="other">%1$s, %2$s, и %3$d други се во групниот повик</item>
  </plurals>
  <!--MessageRequestBottomView-->
  <string name="MessageRequestBottomView_accept">Прифати </string>
  <string name="MessageRequestBottomView_continue">Продолжете</string>
  <string name="MessageRequestBottomView_delete">Избриши</string>
  <string name="MessageRequestBottomView_block">Блокирај</string>
  <string name="MessageRequestBottomView_unblock">Одблокирај</string>
  <string name="MessageRequestBottomView_do_you_want_to_let_s_message_you_they_wont_know_youve_seen_their_messages_until_you_accept">Дали дозволувате %1$s да Ви испраќа пораки и да го гледа Вашето име и слика? Контактот нема да знае дека ја имате видено оваа порака додека не прифатите.</string>
  <string name="MessageRequestBottomView_do_you_want_to_let_s_message_you_wont_receive_any_messages_until_you_unblock_them">Дали дозволувате %1$s да Ви испраќа пораки и да го гледа Вашето име и слика? Нема да примате пораки додека не го/ја деблокирате.</string>
  <string name="MessageRequestBottomView_continue_your_conversation_with_this_group_and_share_your_name_and_photo">Дали сакате да го продолжите разговорот во оваа група и да го споделите Вашето име и слика со нејзините членови?</string>
  <string name="MessageRequestBottomView_upgrade_this_group_to_activate_new_features">Надградете ја оваа група за да активирате нови опции како @спомнувања и администратори. Членови кои што не го споделиле нивното име и слика со оваа група, ќе бидат поканети да се приклучат.</string>
  <string name="MessageRequestBottomView_this_legacy_group_can_no_longer_be_used">Ова е застарена група и не може дасе користи повеќе бидејќи е преголема. Максималната големина за група е %1$d.</string>
  <string name="MessageRequestBottomView_continue_your_conversation_with_s_and_share_your_name_and_photo">Дали сакате да го продолжите разговорот со %1$s и да го споделите Вашето име и слика? </string>
  <string name="MessageRequestBottomView_do_you_want_to_join_this_group_they_wont_know_youve_seen_their_messages_until_you_accept">Дали сакате да и се приклучите на оваа група и да ги споделите Вашето име и слика со нејзните членови? Тие нема да знаат дека сте ги виделе нивните пораки додека не прифатите.</string>
  <string name="MessageRequestBottomView_join_this_group_they_wont_know_youve_seen_their_messages_until_you_accept">Дали сакате да и се приклучите на оваа група?Тие нема да знаат дека сте ги виделе нивните пораки додека не прифатите.</string>
  <string name="MessageRequestBottomView_unblock_this_group_and_share_your_name_and_photo_with_its_members">Дали сакате да ја одблокирате оваа група и да ги споделите вашето име и слика со нејзините членови? Нема да примате никакви пораки додека не ја одблокирате.</string>
  <string name="MessageRequestProfileView_view">Поглед</string>
  <string name="MessageRequestProfileView_member_of_one_group">Член на %1$s</string>
  <string name="MessageRequestProfileView_member_of_two_groups">Член на %1$s и %2$s</string>
  <string name="MessageRequestProfileView_member_of_many_groups">Член на%1$s, %2$s и %3$s</string>
  <plurals name="MessageRequestProfileView_members">
    <item quantity="one">%1$d член</item>
    <item quantity="other">%1$d членови</item>
  </plurals>
  <plurals name="MessageRequestProfileView_members_and_invited">
    <item quantity="one">%1$d член (+%2$d поканети)</item>
    <item quantity="other">%1$d членови (+%2$d поканети)</item>
  </plurals>
  <plurals name="MessageRequestProfileView_member_of_d_additional_groups">
    <item quantity="one">%d дополнителна група</item>
    <item quantity="other">%d дополнителни групи</item>
  </plurals>
  <!--PassphraseChangeActivity-->
  <string name="PassphraseChangeActivity_passphrases_dont_match_exclamation">Лозинките не се совпаѓаат!</string>
  <string name="PassphraseChangeActivity_incorrect_old_passphrase_exclamation">Погрешна стара лозинка!</string>
  <string name="PassphraseChangeActivity_enter_new_passphrase_exclamation">Внесете нова лозинка!</string>
  <!--DeviceProvisioningActivity-->
  <string name="DeviceProvisioningActivity_link_this_device">Да го поврзам овој уред?</string>
  <string name="DeviceProvisioningActivity_continue">ПРОДОЛЖИ</string>
  <string name="DeviceProvisioningActivity_content_intro">Ќе може</string>
  <string name="DeviceProvisioningActivity_content_bullets">

• Прочитајте ги сите Ваши пораки

\n• Испратете пораки во Ваше име</string>
  <string name="DeviceProvisioningActivity_content_progress_title">Поврзување на уред</string>
  <string name="DeviceProvisioningActivity_content_progress_content">Поврзувам нов уред…</string>
  <string name="DeviceProvisioningActivity_content_progress_success">Уредот е одобрен!</string>
  <string name="DeviceProvisioningActivity_content_progress_no_device">Уредот не е пронајден.</string>
  <string name="DeviceProvisioningActivity_content_progress_network_error">Мрежна грешка.</string>
  <string name="DeviceProvisioningActivity_content_progress_key_error">Погрешен QR код.</string>
  <string name="DeviceProvisioningActivity_sorry_you_have_too_many_devices_linked_already">Извинете, но имате премногу врзани уреди, пробајте да отстраните неколку</string>
  <string name="DeviceActivity_sorry_this_is_not_a_valid_device_link_qr_code">Извинете, но ова не е валиден QR код за уред.</string>
  <string name="DeviceProvisioningActivity_link_a_signal_device">Да поврзам уред со Signal?</string>
  <string name="DeviceProvisioningActivity_it_looks_like_youre_trying_to_link_a_signal_device_using_a_3rd_party_scanner">Изгледа дека сакате да поврзете Signal уред користејќи скенер од 3та страна. За Ваша заштита, Ве молиме скенирајте го кодот преку Signal.</string>
  <string name="DeviceActivity_signal_needs_the_camera_permission_in_order_to_scan_a_qr_code">Molly има потреба од дозвола до камерата за да може да го скенира QR кодот. Оваа дозвола е трајно одбиена. Ве молиме продолжете во поставувањата, изберете „Дозволи“ и вклучете „Камера“.</string>
  <string name="DeviceActivity_unable_to_scan_a_qr_code_without_the_camera_permission">Не успеав да го скенирам QR кодот без дозвола за камерата.</string>
  <!--OutdatedBuildReminder-->
  <string name="OutdatedBuildReminder_update_now">Ажурирај веднаш</string>
  <string name="OutdatedBuildReminder_your_version_of_signal_will_expire_today">Оваа верзија на Signal ќе истече денес. Ажурирајте до најновата верзија.</string>
  <plurals name="OutdatedBuildReminder_your_version_of_signal_will_expire_in_n_days">
    <item quantity="one">Оваа верзија на Signal ќе истече утре. Ажурирајте до најновата верзија.</item>
    <item quantity="other">Оваа верзија на Signal ќе истече за %d дена. Ажурирајте до најновата верзија.</item>
  </plurals>
  <!--PassphrasePromptActivity-->
  <string name="PassphrasePromptActivity_enter_passphrase">Внесете лозинка</string>
  <string name="PassphrasePromptActivity_watermark_content_description">Molly иконка</string>
  <string name="PassphrasePromptActivity_ok_button_content_description">Пратете лозинка</string>
  <string name="PassphrasePromptActivity_invalid_passphrase_exclamation">Погрешна лозинка!</string>
  <string name="PassphrasePromptActivity_unlock_signal">Отклучи го Molly</string>
  <string name="PassphrasePromptActivity_signal_android_lock_screen">Signal Android - Заклучувен екран</string>
  <!--PlacePickerActivity-->
  <string name="PlacePickerActivity_title">Мапа</string>
  <string name="PlacePickerActivity_drop_pin">Фрли покажувач</string>
  <string name="PlacePickerActivity_accept_address">Прифати адреса</string>
  <!--PlayServicesProblemFragment-->
  <string name="PlayServicesProblemFragment_the_version_of_google_play_services_you_have_installed_is_not_functioning">Инсталираната верзија на Google Play Services не функционира како што треба. Инсталијате ги Google Play Services уште еднаш и пробајте повторно.</string>
  <!--PinRestoreEntryFragment-->
  <string name="PinRestoreEntryFragment_incorrect_pin">Погрешен PIN</string>
  <string name="PinRestoreEntryFragment_skip_pin_entry">Да го прескокнам PIN-от за влез?</string>
  <string name="PinRestoreEntryFragment_need_help">Потребна Ви е помош?</string>
  <string name="PinRestoreEntryFragment_your_pin_is_a_d_digit_code">Вашиот PIN е%1$d+ цифрен код содаден така што може да биде нумерички или алфанумерички.\n\nАко не можете да го запомните Вашиот PIN, можете да создадете нов. Можете да ја регистрирате и користите Вашата сметка, но ќе ги изгубите некои од зачуваните поставувања како што се Вашите информации за профилот.</string>
  <string name="PinRestoreEntryFragment_if_you_cant_remember_your_pin">Ако не можете да го запомните Вашиот PIN, можете да создадете нов. Можете да се регистрирате и да ја користите Вашата сметка но ќе ги изгубите некои од зачуваните поставувања како Вашите информации за профилот.</string>
  <string name="PinRestoreEntryFragment_create_new_pin">Создадете Нов PIN</string>
  <string name="PinRestoreEntryFragment_contact_support">Контакт за поддршка</string>
  <string name="PinRestoreEntryFragment_cancel">Откажи</string>
  <string name="PinRestoreEntryFragment_skip">Прескокни</string>
  <plurals name="PinRestoreEntryFragment_you_have_d_attempt_remaining">
    <item quantity="one">Ви преостанува уште %1$d обид. Ако пробавте премногу пати, можете да создадете нов PIN. Можете да ја регистрирате и користите Вашата сметка, но ќе ги изгубите некои од зачуваните поставувања како што се Вашите информации за профилот.</item>
    <item quantity="other">Ви преостануваат уште %1$d обиди. Ако пробавте премногу пати, можете да создадете нов PIN. Можете да ја регистрирате и користите Вашата сметка, но ќе ги изгубите некои од зачуваните поставувања како што се Вашите информации за профилот.</item>
  </plurals>
  <string name="PinRestoreEntryFragment_signal_registration_need_help_with_pin">Signal регистрација - Потребна е помош со PIN кодот за Android</string>
  <string name="PinRestoreEntryFragment_enter_alphanumeric_pin">Внесете алфанумерички PIN</string>
  <string name="PinRestoreEntryFragment_enter_numeric_pin">Внесете нумерички PIN</string>
  <!--PinRestoreLockedFragment-->
  <string name="PinRestoreLockedFragment_create_your_pin">Направете го вашиот PIN</string>
  <string name="PinRestoreLockedFragment_youve_run_out_of_pin_guesses">Пробавте да го погодите PIN кодот премногу пати, но сѐ уште можете да пробате да и пристапите на Вашата Signal сметка преку создавање на нов PIN. Поради Вашата приватност и безбедност Вашата сметка ќе биде вратена без информациите и поставувањата од зачуваниот профил.</string>
  <string name="PinRestoreLockedFragment_create_new_pin">Создади нов PIN</string>
  <!--PinOptOutDialog-->
  <string name="PinOptOutDialog_warning">Предупредување</string>
  <string name="PinOptOutDialog_if_you_disable_the_pin_you_will_lose_all_data">Ако го исклучите PIN-от, ќе ги изгубите сите податоци кога повторно ќе се регистрирате на Signal, освен ако рачно не направите резервна копија и ги вратите податоците. Не можете да вклучите „Заклучување на регистрација“ додека PIN-от е исклучен.</string>
  <string name="PinOptOutDialog_disable_pin">Исклучи PIN</string>
  <!--RatingManager-->
  <string name="RatingManager_rate_this_app">Оценете ја апликацијата</string>
  <string name="RatingManager_if_you_enjoy_using_this_app_please_take_a_moment">Доколку ви се допаѓа апликацијата, ве молиме одвоите еден момент да ни помогнете, со тоа што ќе оценете апликацијата.</string>
  <string name="RatingManager_rate_now">Оцени веднаш!</string>
  <string name="RatingManager_no_thanks">Не, благодарам</string>
  <string name="RatingManager_later">Подоцна</string>
  <!--ReactionsBottomSheetDialogFragment-->
  <string name="ReactionsBottomSheetDialogFragment_all">Сите · %1$d</string>
  <!--ReactionsConversationView-->
  <string name="ReactionsConversationView_plus">+%1$d</string>
  <!--ReactionsRecipientAdapter-->
  <string name="ReactionsRecipientAdapter_you">Вие</string>
  <!--RecaptchaRequiredBottomSheetFragment-->
  <string name="RecaptchaRequiredBottomSheetFragment_verify_to_continue_messaging">Потврдете за да продолжите со разговорот</string>
  <string name="RecaptchaRequiredBottomSheetFragment_to_help_prevent_spam_on_signal">За да спречите несакани пораки на Molly, Ве молиме завршете ја проверката.</string>
  <string name="RecaptchaRequiredBottomSheetFragment_after_verifying_you_can_continue_messaging">По проверката, можете да продолжите со испраќање пораки. Сите паузирани пораки ќе бидат испратени автоматски.</string>
  <!--Recipient-->
  <string name="Recipient_you">Вие</string>
  <!--RecipientPreferencesActivity-->
  <string name="RecipientPreferenceActivity_block">Блокирај</string>
  <string name="RecipientPreferenceActivity_unblock">Одблокирај</string>
  <!--RecipientProvider-->
  <string name="RecipientProvider_unnamed_group">Неименувана група</string>
  <!--RedPhone-->
  <string name="RedPhone_answering">Одговарам…</string>
  <string name="RedPhone_ending_call">Завршувам повик…</string>
  <string name="RedPhone_ringing">Ѕвонам…</string>
  <string name="RedPhone_busy">Зафатено</string>
  <string name="RedPhone_recipient_unavailable">Примателот не е достапен. </string>
  <string name="RedPhone_network_failed">Мрежата падна!</string>
  <string name="RedPhone_number_not_registered">Бројот не е регистриран!</string>
  <string name="RedPhone_the_number_you_dialed_does_not_support_secure_voice">Бројот што го биравте не поддржува безбедни гласовни повици!</string>
  <string name="RedPhone_got_it">Во ред</string>
  <!--WebRtcCallActivity-->
  <string name="WebRtcCallActivity__tap_here_to_turn_on_your_video">Допрете овде за да го вклучите Вашето видео</string>
  <string name="WebRtcCallActivity__to_call_s_signal_needs_access_to_your_camera">За да го/ја повикате %1$s, на Molly му е потребен пристап до Вашата камера.</string>
  <string name="WebRtcCallActivity__signal_s">Molly %1$s</string>
  <string name="WebRtcCallActivity__calling">Повикувам…</string>
  <string name="WebRtcCallActivity__group_is_too_large_to_ring_the_participants">Групата е преголема за да се јавите на учесниците.</string>
  <!--WebRtcCallView-->
  <string name="WebRtcCallView__signal_call">Signal повик</string>
  <string name="WebRtcCallView__signal_video_call">Signal видео повик</string>
  <string name="WebRtcCallView__start_call">Започни повик</string>
  <string name="WebRtcCallView__join_call">Приклучи се на повик</string>
  <string name="WebRtcCallView__call_is_full">Повикот е полн</string>
  <string name="WebRtcCallView__the_maximum_number_of_d_participants_has_been_Reached_for_this_call">Максималниот број од %1$d учесници е достигнат за овој повик. Пробајте повторно подоцна.</string>
  <string name="WebRtcCallView__view_participants_list">Види ги учесниците</string>
  <string name="WebRtcCallView__your_video_is_off">Вашето видео е исклучено</string>
  <string name="WebRtcCallView__reconnecting">Повторно поврзување…</string>
  <string name="WebRtcCallView__joining">Се приклучувам…</string>
  <string name="WebRtcCallView__disconnected">Неповрзан</string>
  <string name="WebRtcCallView__signal_will_ring_s">Signal ќе ѕвони на %1$s</string>
  <string name="WebRtcCallView__signal_will_ring_s_and_s">Signal ќе ѕвони на %1$s и %2$s</string>
  <plurals name="WebRtcCallView__signal_will_ring_s_s_and_d_others">
    <item quantity="one">Signal ќе ѕвони на %1$s, %2$s и %3$d друг</item>
    <item quantity="other">Signal ќе ѕвони на %1$s, %2$s и %3$d други</item>
  </plurals>
  <string name="WebRtcCallView__s_will_be_notified">%1$s ќе биде исвестен/а</string>
  <string name="WebRtcCallView__s_and_s_will_be_notified">%1$s и %2$s ќе бидат известени</string>
  <plurals name="WebRtcCallView__s_s_and_d_others_will_be_notified">
    <item quantity="one">%1$s, %2$s и %3$d друг ќе бидат известени</item>
    <item quantity="other">%1$s, %2$s и %3$d други ќе бидат известени</item>
  </plurals>
  <string name="WebRtcCallView__ringing_s">Ѕвонам на %1$s</string>
  <string name="WebRtcCallView__ringing_s_and_s">Ѕвонам на %1$s и %2$s</string>
  <plurals name="WebRtcCallView__ringing_s_s_and_d_others">
    <item quantity="one">Ѕвонам на %1$s, %2$s и %3$d друг</item>
    <item quantity="other">Ѕвонам на %1$s, %2$s и %3$d други</item>
  </plurals>
  <string name="WebRtcCallView__s_is_calling_you">%1$s Ве повикува</string>
  <string name="WebRtcCallView__s_is_calling_you_and_s">%1$s Ве повикува и %2$s</string>
  <string name="WebRtcCallView__s_is_calling_you_s_and_s">%1$s Ве повикува, %2$s и %3$s</string>
  <plurals name="WebRtcCallView__s_is_calling_you_s_s_and_d_others">
    <item quantity="one">%1$s те повикува, %2$s, %3$s, и %4$d друг</item>
    <item quantity="other">%1$s Ве повикува, %2$s, %3$s и %4$d други</item>
  </plurals>
  <string name="WebRtcCallView__no_one_else_is_here">Нема никој</string>
  <string name="WebRtcCallView__s_is_in_this_call">%1$s е на овој повик</string>
  <string name="WebRtcCallView__s_are_in_this_call">%1$s е на овој повик</string>
  <string name="WebRtcCallView__s_and_s_are_in_this_call">%1$s и %2$s се на овој повик</string>
  <string name="WebRtcCallView__s_is_presenting">%1$s презентира</string>
  <plurals name="WebRtcCallView__s_s_and_d_others_are_in_this_call">
    <item quantity="one">%1$s, %2$s, и %3$d друг се на овој повик</item>
    <item quantity="other">%1$s, %2$s, и %3$d други се на овој повик</item>
  </plurals>
  <string name="WebRtcCallView__flip">Сврти</string>
  <string name="WebRtcCallView__speaker">Звучник</string>
  <string name="WebRtcCallView__camera">Камера</string>
  <string name="WebRtcCallView__mute">Исклучи</string>
  <string name="WebRtcCallView__ring">Ѕвони</string>
  <string name="WebRtcCallView__end_call">Спушти</string>
  <!--CallParticipantsListDialog-->
  <plurals name="CallParticipantsListDialog_in_this_call_d_people">
    <item quantity="one">На овој повик · %1$d личност</item>
    <item quantity="other">На овој повик · %1$d луѓе</item>
  </plurals>
  <!--CallParticipantView-->
  <string name="CallParticipantView__s_is_blocked">%1$s е блокиран/а.</string>
  <string name="CallParticipantView__more_info">Повеќе информации</string>
  <string name="CallParticipantView__you_wont_receive_their_audio_or_video">Нема да добивате аудио и видео и тие нема да го добиваат Вашето аудио и видео.</string>
  <string name="CallParticipantView__cant_receive_audio_video_from_s">Не добивам аудио &amp; видео од %1$s</string>
  <string name="CallParticipantView__cant_receive_audio_and_video_from_s">Не можам да добијам аудио и видео од %1$s</string>
  <string name="CallParticipantView__this_may_be_Because_they_have_not_verified_your_safety_number_change">Ова може да се случи бидејќи тие го немаат проверено Вашиот сигурносен број по промената, има некаков проблем со нивниот уред или пак Ве имаат блокирано.</string>
  <!--CallToastPopupWindow-->
  <string name="CallToastPopupWindow__swipe_to_view_screen_share">Повелчете за да го видите споделениот екран</string>
  <!--ProxyBottomSheetFragment-->
  <string name="ProxyBottomSheetFragment_proxy_server">Proxy сервер</string>
  <string name="ProxyBottomSheetFragment_proxy_address">Proxy адреса</string>
  <string name="ProxyBottomSheetFragment_do_you_want_to_use_this_proxy_address">Дали сакате да ја користите оваа proxy адресa?</string>
  <string name="ProxyBottomSheetFragment_use_proxy">Користи proxy</string>
  <string name="ProxyBottomSheetFragment_successfully_connected_to_proxy">Успешно се поврзав со proxy серверот.</string>
  <!--RecaptchaProofActivity-->
  <string name="RecaptchaProofActivity_failed_to_submit">Не успеав да испратам</string>
  <string name="RecaptchaProofActivity_complete_verification">Заврши проверка</string>
  <!--RegistrationActivity-->
  <string name="RegistrationActivity_select_your_country">Изберете држава</string>
  <string name="RegistrationActivity_you_must_specify_your_country_code">Внесете го повикувачкиот број
за вашата држава </string>
  <string name="RegistrationActivity_you_must_specify_your_phone_number">Внесете го вашиот
телефонски број</string>
  <string name="RegistrationActivity_invalid_number">Погрешен број</string>
  <string name="RegistrationActivity_the_number_you_specified_s_is_invalid">Внесениот број
          (%s) е погрешен.</string>
  <string name="RegistrationActivity_a_verification_code_will_be_sent_to">Код за проверка ќе биде испратен на:</string>
  <string name="RegistrationActivity_you_will_receive_a_call_to_verify_this_number">Ќе добиете повик за проверка на овој број.</string>
  <string name="RegistrationActivity_is_your_phone_number_above_correct">Дали Вашиот телефонски број погоре е точен?</string>
  <string name="RegistrationActivity_edit_number">Измени број</string>
  <string name="RegistrationActivity_missing_google_play_services">Недостасуваат Google Play Services</string>
  <string name="RegistrationActivity_this_device_is_missing_google_play_services">Овој уред нема Google Play Services. Сѐ уште можете да го користите Molly, но оваа конфигурација може да резултира со намалување на доверливоста или на перформансите.\n\nАко не сте напреден корисник, кој не користи не-оригинален Android ROM, или верувате дека го гледате ова по грешка, Ве молиме контактирајте не на support@molly.im за помош околу наоѓање на проблемот.</string>
  <string name="RegistrationActivity_i_understand">Разбирам</string>
  <string name="RegistrationActivity_play_services_error">Грешка со Play Services</string>
  <string name="RegistrationActivity_google_play_services_is_updating_or_unavailable">Google Play Services се ажурира или моментално е недостапна. Ве молиме обидетете се повторно.</string>
  <string name="RegistrationActivity_terms_and_privacy">Услови &amp; Политика на приватност</string>
<<<<<<< HEAD
  <string name="RegistrationActivity_signal_needs_access_to_your_contacts_and_media_in_order_to_connect_with_friends">На Molly му е потребен пристап до Вашите контакти и медија за да може да се поврзе со Вашите пријатели, да разменува пораки и да воспоставува безбедни повици</string>
  <string name="RegistrationActivity_signal_needs_access_to_your_contacts_in_order_to_connect_with_friends">На Molly му е потребен пристап до Вашите контакти за да може да се поврзе со Вашите пријатели, да разменува пораки и да воспоставува безбедни повици</string>
=======
  <string name="RegistrationActivity_signal_needs_access_to_your_contacts_and_media_in_order_to_connect_with_friends">Signal има потреба од дозвола до контакти и склад за да ви помогне да се поврзете со пријателите и да испраќате пораки. Вашите контакти се прикачуваат со користење на приватно откривање контакти на Signal, ова значи дека се шифрирани од крај до крај и никогаш не се видливи за Signal услугата.</string>
  <string name="RegistrationActivity_signal_needs_access_to_your_contacts_in_order_to_connect_with_friends">Signal има потреба од дозвола до контакти за да ви помогне да се поврзете со пријателите. Вашите контакти се прикачуваат со користење на приватно откривање контакти на Signal, ова значи дека се шифрирани од крај до крај и никогаш не се видливи за Signal услугата.</string>
>>>>>>> a0235cbc
  <string name="RegistrationActivity_rate_limited_to_service">Направивте премногу обиди за регистрација на овој број. Ве молиме обидете се повторно подоцна.</string>
  <string name="RegistrationActivity_unable_to_connect_to_service">Не можеше да се поврзе на услугата. Ве молиме проверете го мрежното поврзување и обидете се повторно.</string>
  <string name="RegistrationActivity_non_standard_number_format">Нестандарден формат на број</string>
  <string name="RegistrationActivity_the_number_you_entered_appears_to_be_a_non_standard">Бројот што го внесовте (%1$s) се чини дека е нестандарден формат.\n\nДали мислевте на %2$s?</string>
  <string name="RegistrationActivity_signal_android_phone_number_format">Signal Android - Формат на телефонски број</string>
  <string name="RegistrationActivity_call_requested">Повикот е побаран</string>
  <plurals name="RegistrationActivity_debug_log_hint">
    <item quantity="one">Сега сте %d чекор оддалечени од испраќање на лог за грешки.</item>
    <item quantity="other">Сега сте %d чекори оддалечени од испраќање на записот за грешки.</item>
  </plurals>
  <string name="RegistrationActivity_we_need_to_verify_that_youre_human">Треба да провериме дали си човек.</string>
  <string name="RegistrationActivity_next">Следно</string>
  <string name="RegistrationActivity_continue">Продолжи</string>
  <string name="RegistrationActivity_take_privacy_with_you_be_yourself_in_every_message">Понесете ја приватноста со Вас.\nБидете свои во секоја порака. </string>
  <string name="RegistrationActivity_enter_your_phone_number_to_get_started">Внесете го Вашиот телефонски број за да започнете</string>
  <string name="RegistrationActivity_enter_your_phone_number">Внесете го Вашиот телефонски број</string>
  <string name="RegistrationActivity_you_will_receive_a_verification_code">Ќе добиете код за проверка. Можно е да важат цените од операторот.</string>
  <string name="RegistrationActivity_enter_the_code_we_sent_to_s">Внесете го кодот што Ви го испративме на %s</string>
  <string name="RegistrationActivity_make_sure_your_phone_has_a_cellular_signal">Осигурајте се дека Вашиот телефон има мобилен сигнал за да ја примите вашата SMS порака или повик</string>
  <string name="RegistrationActivity_phone_number_description">Телефонски број</string>
  <string name="RegistrationActivity_country_code_description">Повикувачки број на земјата </string>
  <string name="RegistrationActivity_call">Повикај</string>
  <!--RegistrationLockV2Dialog-->
  <string name="RegistrationLockV2Dialog_turn_on_registration_lock">Да вклучам заклучување на регистрација?</string>
  <string name="RegistrationLockV2Dialog_turn_off_registration_lock">Да исклучам заклучување на регистрација?</string>
  <string name="RegistrationLockV2Dialog_if_you_forget_your_signal_pin_when_registering_again">Ако го заборавите Вашиот Signal PIN код при повторно регистрирање на Signal, Вашата сметка ќе биде заклучена 7 дена.</string>
  <string name="RegistrationLockV2Dialog_turn_on">Вклучи</string>
  <string name="RegistrationLockV2Dialog_turn_off">Исклучи</string>
  <!--RevealableMessageView-->
  <string name="RevealableMessageView_view_photo">Види слика</string>
  <string name="RevealableMessageView_view_video">Види видео</string>
  <string name="RevealableMessageView_viewed">Прегледано</string>
  <string name="RevealableMessageView_media">Медија</string>
  <!--Search-->
  <string name="SearchFragment_no_results">Не се пронајдени резултати за ”%s”</string>
  <string name="SearchFragment_header_conversations">Разговори</string>
  <string name="SearchFragment_header_contacts">Контакти</string>
  <string name="SearchFragment_header_messages">Пораки</string>
  <!--ShakeToReport-->
  <!--SharedContactDetailsActivity-->
  <string name="SharedContactDetailsActivity_add_to_contacts">Додај во контакти</string>
  <string name="SharedContactDetailsActivity_invite_to_signal">Испратете покана за Molly</string>
  <string name="SharedContactDetailsActivity_signal_message">Signal порака</string>
  <string name="SharedContactDetailsActivity_signal_call">Signal повик</string>
  <!--SharedContactView-->
  <string name="SharedContactView_add_to_contacts">Додај во контакти</string>
  <string name="SharedContactView_invite_to_signal">Поканете на Molly</string>
  <string name="SharedContactView_message">Signal порака</string>
  <!--SignalBottomActionBar-->
  <string name="SignalBottomActionBar_more">Повеќе</string>
  <!--SignalPinReminders-->
  <string name="SignalPinReminders_well_remind_you_again_later">Ќе Ве потсетиме повторно подоцна.</string>
  <string name="SignalPinReminders_well_remind_you_again_tomorrow">Ќе Ве потсетиме повторно утре.</string>
  <string name="SignalPinReminders_well_remind_you_again_in_a_few_days">Ќе Ве потсетиме повторно за неколку дена.</string>
  <string name="SignalPinReminders_well_remind_you_again_in_a_week">Ќе Ве потсетиме повторно за една недела.</string>
  <string name="SignalPinReminders_well_remind_you_again_in_a_couple_weeks">Ќе Ве потсетиме повторно за неколку недели.</string>
  <string name="SignalPinReminders_well_remind_you_again_in_a_month">Ќе Ве потсетиме повторно за еден месец.</string>
  <!--Slide-->
  <string name="Slide_image">Слика</string>
  <string name="Slide_sticker">Стикер</string>
  <string name="Slide_audio">Звук</string>
  <string name="Slide_video">Видео</string>
  <!--SmsMessageRecord-->
  <string name="SmsMessageRecord_received_corrupted_key_exchange_message">Примена е погрешна порака
за размена на клучеви!</string>
  <string name="SmsMessageRecord_received_key_exchange_message_for_invalid_protocol_version">
Примена е порака за размена на клучеви за погрешна верзија на протоколот.</string>
  <string name="SmsMessageRecord_received_message_with_new_safety_number_tap_to_process">Примена е порака со нов сигурносен број. Допрете за процесирање и приказ.</string>
  <string name="SmsMessageRecord_secure_session_reset">Ја ресетиравте безбедната сесија.</string>
  <string name="SmsMessageRecord_secure_session_reset_s">%s ја ресетираше безбедната сесија.</string>
  <string name="SmsMessageRecord_duplicate_message">Дупла порака.</string>
  <string name="SmsMessageRecord_this_message_could_not_be_processed_because_it_was_sent_from_a_newer_version">Оваа порака не може да биде процесирана бидејќи беше испратена од понова верзија на Signal. Можете да го прашате Вашиот контакт да ја испрати пораката повторно откако ќе ажурирате.</string>
  <string name="SmsMessageRecord_error_handling_incoming_message">Грешка при справување со доаѓачка порака.</string>
  <!--StickerManagementActivity-->
  <string name="StickerManagementActivity_stickers">Стикери</string>
  <!--StickerManagementAdapter-->
  <string name="StickerManagementAdapter_installed_stickers">Инсталирани стикери</string>
  <string name="StickerManagementAdapter_stickers_you_received">Стикери што сте ги примиле</string>
  <string name="StickerManagementAdapter_signal_artist_series">Серија уметници на Signal</string>
  <string name="StickerManagementAdapter_no_stickers_installed">Нема стикери инсталирано</string>
  <string name="StickerManagementAdapter_stickers_from_incoming_messages_will_appear_here">Стикерите од дојдовните пораки ќе се појават овде</string>
  <string name="StickerManagementAdapter_untitled">Неименувано</string>
  <string name="StickerManagementAdapter_unknown">Непознато</string>
  <!--StickerPackPreviewActivity-->
  <string name="StickerPackPreviewActivity_untitled">Неименувано</string>
  <string name="StickerPackPreviewActivity_unknown">Непознато</string>
  <string name="StickerPackPreviewActivity_install">Инсталирај</string>
  <string name="StickerPackPreviewActivity_remove">Отстрани</string>
  <string name="StickerPackPreviewActivity_stickers">Стикери</string>
  <string name="StickerPackPreviewActivity_failed_to_load_sticker_pack">Не успеав да го вчитам пакетот со стикери</string>
  <!--SubmitDebugLogActivity-->
  <string name="SubmitDebugLogActivity_edit">Измени</string>
  <string name="SubmitDebugLogActivity_done">Готово</string>
  <string name="SubmitDebugLogActivity_tap_a_line_to_delete_it">Допрете линија да ја избришете</string>
  <string name="SubmitDebugLogActivity_submit">Достави</string>
  <string name="SubmitDebugLogActivity_failed_to_submit_logs">Не успеав да ги испратам записите</string>
  <string name="SubmitDebugLogActivity_success">Успешно! </string>
  <string name="SubmitDebugLogActivity_copy_this_url_and_add_it_to_your_issue">Ископирајте го ова URL и додајте го на Вашиот извештај или е-пошта до тимот за поддршка :\n\n<b>%1$s</b></string>
  <string name="SubmitDebugLogActivity_share">Сподели</string>
  <string name="SubmitDebugLogActivity_this_log_will_be_posted_publicly_online_for_contributors">Овој запис ќе биде објавен јавно на интернет за да можат да го видат придонесувачите. Можете да го прегледате пред да го испратите.</string>
  <!--SupportEmailUtil-->
  <string name="SupportEmailUtil_filter">Филтер:</string>
  <string name="SupportEmailUtil_device_info">Инфо за уред:</string>
  <string name="SupportEmailUtil_android_version">Верзија на Android:</string>
  <string name="SupportEmailUtil_signal_version">Верзија на Molly:</string>
  <string name="SupportEmailUtil_signal_package">Molly пакет:</string>
  <string name="SupportEmailUtil_registration_lock">Заклучување на регистрација:</string>
  <string name="SupportEmailUtil_locale">Локале:</string>
  <!--ThreadRecord-->
  <string name="ThreadRecord_group_updated">Групата е ажурирана</string>
  <string name="ThreadRecord_left_the_group">Ја напушти групата</string>
  <string name="ThreadRecord_secure_session_reset">Безбедната сесија е ресетирана.</string>
  <string name="ThreadRecord_draft">Скица:</string>
  <string name="ThreadRecord_called">Вие повикавте</string>
  <string name="ThreadRecord_called_you">Ве повика</string>
  <string name="ThreadRecord_missed_audio_call">Испуштен аудио повик</string>
  <string name="ThreadRecord_missed_video_call">Испуштен видео повик</string>
  <string name="ThreadRecord_media_message">Медија порака</string>
  <string name="ThreadRecord_sticker">Стикер</string>
  <string name="ThreadRecord_view_once_photo">Еднократно видлива фотографија</string>
  <string name="ThreadRecord_view_once_video">Еднократно видливо видео </string>
  <string name="ThreadRecord_view_once_media">Еднократно видлива медија</string>
  <string name="ThreadRecord_this_message_was_deleted">Оваа порака беше избришана.</string>
  <string name="ThreadRecord_you_deleted_this_message">Вие ја избришавте оваа порака.</string>
  <string name="ThreadRecord_s_is_on_signal">%s е на Signal!</string>
  <string name="ThreadRecord_disappearing_messages_disabled">Пораки што исчезнуваат се оневозможени</string>
  <string name="ThreadRecord_disappearing_message_time_updated_to_s">Времето за исчезнувачката порака е поставено на %s.</string>
  <string name="ThreadRecord_safety_number_changed">Сигурносниот број е променет. </string>
  <string name="ThreadRecord_your_safety_number_with_s_has_changed">Вашиот сигурносен број со %s е променет.</string>
  <string name="ThreadRecord_you_marked_verified">Одбележавте проверено</string>
  <string name="ThreadRecord_you_marked_unverified">Одбележавте непроверено</string>
  <string name="ThreadRecord_message_could_not_be_processed">Пораката не можеше да биде процесирана</string>
  <string name="ThreadRecord_delivery_issue">Проблем со испорака</string>
  <string name="ThreadRecord_message_request">Барање за порака</string>
  <string name="ThreadRecord_photo">Слика</string>
  <string name="ThreadRecord_gif">GIF</string>
  <string name="ThreadRecord_voice_message">Гласовна порака</string>
  <string name="ThreadRecord_file">Датотека</string>
  <string name="ThreadRecord_video">Видео</string>
  <string name="ThreadRecord_chat_session_refreshed">Сесијата со разговорот е освежена</string>
  <!--UpdateApkReadyListener-->
  <string name="UpdateApkReadyListener_Signal_update">Molly надградба</string>
  <string name="UpdateApkReadyListener_a_new_version_of_signal_is_available_tap_to_update">Нова верзија од Molly е достапна, допрете за надградба</string>
  <!--UntrustedSendDialog-->
  <string name="UntrustedSendDialog_send_message">Да ја испратам пораката?</string>
  <string name="UntrustedSendDialog_send">Испрати</string>
  <!--UnverifiedSendDialog-->
  <string name="UnverifiedSendDialog_send_message">Да ја испратам пораката?</string>
  <string name="UnverifiedSendDialog_send">Испрати</string>
  <!--UsernameEditFragment-->
  <string name="UsernameEditFragment_username">Корисничко име</string>
  <string name="UsernameEditFragment_delete">Избриши</string>
  <string name="UsernameEditFragment_successfully_set_username">Успешно поставување на корисничко име.</string>
  <string name="UsernameEditFragment_successfully_removed_username">Успешно отстранување на корисничко име.</string>
  <string name="UsernameEditFragment_encountered_a_network_error">Се случи мрежна грешка.</string>
  <string name="UsernameEditFragment_this_username_is_taken">Корисничкото име е веќе во употреба.</string>
  <string name="UsernameEditFragment_this_username_is_available">Корисничкото име е достапно.</string>
  <string name="UsernameEditFragment_usernames_can_only_include">Корисничките имиња можат да се состојат од а-Ш, 0-9 и долни цртички.</string>
  <string name="UsernameEditFragment_usernames_cannot_begin_with_a_number">Корисничкото име не може да започне со број.</string>
  <string name="UsernameEditFragment_username_is_invalid">Корисничкоти име не е валидно.</string>
  <string name="UsernameEditFragment_usernames_must_be_between_a_and_b_characters">Корисничките имиња мора да бидат помеѓу %1$d и %2$d знаци.</string>
  <string name="UsernameEditFragment_usernames_on_signal_are_optional">Корисничките имиња на Signal се опционални. Ако одберете да создадете корисничко име другите Signal корисници ќе можат да Ве пронајдат по ова корисничко име и да Ве контактираат без да го знаат Вашиот телефонски број.</string>
  <plurals name="UserNotificationMigrationJob_d_contacts_are_on_signal">
    <item quantity="one">%d контакт е на Signal!</item>
    <item quantity="other">%d контакти се на Signal!</item>
  </plurals>
  <!--VerifyIdentityActivity-->
  <string name="VerifyIdentityActivity_your_contact_is_running_an_old_version_of_signal">Вашиот контакт има стара верзија на Signal. Замолете го/ја да ажурираат пред да правите проверка на сигурносниот број.</string>
  <string name="VerifyIdentityActivity_your_contact_is_running_a_newer_version_of_Signal">Вашиот контакт има понова верзија на Signal со некомпатибилен формат на QR код. Ве молиме ажурирајте.</string>
  <string name="VerifyIdentityActivity_the_scanned_qr_code_is_not_a_correctly_formatted_safety_number">Скенираниот QR код не е правилно форматиран сигурносен број за проверка. Ве молиме скенирајте го пак.</string>
  <string name="VerifyIdentityActivity_share_safety_number_via">Сподели сигурносен број преку…</string>
  <string name="VerifyIdentityActivity_our_signal_safety_number">Нашиот Signal сигурносен број:</string>
  <string name="VerifyIdentityActivity_no_app_to_share_to">Изгледа дека немате апликации преку кои може да споделите.</string>
  <string name="VerifyIdentityActivity_no_safety_number_to_compare_was_found_in_the_clipboard">Во таблата со исечоци не е пронајден сигурносен број за проверка</string>
  <string name="VerifyIdentityActivity_signal_needs_the_camera_permission_in_order_to_scan_a_qr_code_but_it_has_been_permanently_denied">Molly има потреба од дозвола до камерата за да може да го скенира QR кодот. Оваа дозвола е трајно одбиена. Ве молиме продолжете во поставувањата, изберете „Дозволи“ и вклучете „Камера“.</string>
  <string name="VerifyIdentityActivity_unable_to_scan_qr_code_without_camera_permission">Не можам да го скенирам QR кодот без дозвола за камерата</string>
  <string name="VerifyIdentityActivity_you_must_first_exchange_messages_in_order_to_view">Мора да размените пораки за да можете да го видите сигурносниот број на %1$s.</string>
  <!--ViewOnceMessageActivity-->
  <!--AudioView-->
  <!--MessageDisplayHelper-->
  <string name="MessageDisplayHelper_message_encrypted_for_non_existing_session">Пораката е шифрирана за непостоечка сесија</string>
  <!--MmsMessageRecord-->
  <string name="MmsMessageRecord_bad_encrypted_mms_message">Погрешно шифрирана MMS порака</string>
  <string name="MmsMessageRecord_mms_message_encrypted_for_non_existing_session">Шифрирање на MMS порака за непостоечка сесија</string>
  <!--MuteDialog-->
  <string name="MuteDialog_mute_notifications">Исклучи известувања</string>
  <!--ApplicationMigrationService-->
  <string name="ApplicationMigrationService_import_in_progress">Импортирањето е во прогрес</string>
  <string name="ApplicationMigrationService_importing_text_messages">Импортирање на текстуални пораки</string>
  <string name="ApplicationMigrationService_import_complete">Увозот е завршен!</string>
  <string name="ApplicationMigrationService_system_database_import_is_complete">Увозот на системската база е завршен.</string>
  <!--KeyCachingService-->
  <string name="KeyCachingService_signal_passphrase_cached">Допрете за да отворите</string>
  <string name="KeyCachingService_passphrase_cached">Molly е отклучен</string>
  <string name="KeyCachingService_lock">Заклучи го Molly</string>
  <!--MediaPreviewActivity-->
  <string name="MediaPreviewActivity_you">Вие</string>
  <string name="MediaPreviewActivity_unssuported_media_type">Неподдржан тип на датотека</string>
  <string name="MediaPreviewActivity_draft">Нацрт</string>
  <string name="MediaPreviewActivity_signal_needs_the_storage_permission_in_order_to_write_to_external_storage_but_it_has_been_permanently_denied">Molly има потреба од дозвола до складот за да може да зачувува на надворешен склад. Изгледа дека ова е трајно одбиено. Ве молиме продолжете во поставувањата, изберете „Дозволи“ и вклучете „Склад“.</string>
  <string name="MediaPreviewActivity_unable_to_write_to_external_storage_without_permission">Не успеав да зачувам на екстерниот склад без дозвола</string>
  <string name="MediaPreviewActivity_media_delete_confirmation_title">Избриши порака?</string>
  <string name="MediaPreviewActivity_media_delete_confirmation_message">Ова трајно ќе ја избрише оваа порака.</string>
  <string name="MediaPreviewActivity_s_to_s">%1$s до %2$s</string>
  <string name="MediaPreviewActivity_media_no_longer_available">Медијата не е повеќе достапна.</string>
  <string name="MediaPreviewActivity_cant_find_an_app_able_to_share_this_media">Не е пронајдена апликација која може да го сподели овој тип на медија.</string>
  <!--MessageNotifier-->
  <string name="MessageNotifier_d_new_messages_in_d_conversations">%1$d нови пораки во %2$d теми</string>
  <string name="MessageNotifier_most_recent_from_s">Најнови од: %1$s</string>
  <string name="MessageNotifier_locked_message">Заклучена порака</string>
  <string name="MessageNotifier_message_delivery_failed">Доставувањето на пораката е неуспешно.</string>
  <string name="MessageNotifier_failed_to_deliver_message">Неуспешно доставување на пораката.</string>
  <string name="MessageNotifier_error_delivering_message">Грешка при доставувањето на пораката.</string>
  <string name="MessageNotifier_message_delivery_paused">Испораката на пораката е паузирана.</string>
  <string name="MessageNotifier_verify_to_continue_messaging_on_signal">Потврдете за да продолжите со испраќање пораки на Molly.</string>
  <string name="MessageNotifier_mark_all_as_read">Обележи сѐ како прочитано</string>
  <string name="MessageNotifier_mark_read">Обележи како прочитано</string>
  <string name="MessageNotifier_turn_off_these_notifications">Исклучи ги овие известувања</string>
  <string name="MessageNotifier_view_once_photo">Еднократно видлива фотографија</string>
  <string name="MessageNotifier_view_once_video">Еднократно видливо видео </string>
  <string name="MessageNotifier_reply">Одговори</string>
  <string name="MessageNotifier_signal_message">Signal порака</string>
  <string name="MessageNotifier_unsecured_sms">Незаштитена SMS порака </string>
  <string name="MessageNotifier_you_may_have_new_messages">Вие може да имате нови пораки.</string>
  <string name="MessageNotifier_open_signal_to_check_for_recent_notifications">Отворете го Molly за да ги видите скорешните известувања.</string>
  <string name="MessageNotifier_contact_message">%1$s %2$s</string>
  <string name="MessageNotifier_unknown_contact_message">Контакт</string>
  <string name="MessageNotifier_reacted_s_to_s">Реакција %1$s на „%2$s“.</string>
  <string name="MessageNotifier_reacted_s_to_your_video">Реагираше %1$s на Вашето видео.</string>
  <string name="MessageNotifier_reacted_s_to_your_image">Реагираше %1$s на Вашата слика.</string>
  <string name="MessageNotifier_reacted_s_to_your_gif">Реагираше %1$s на Вашиот GIF.</string>
  <string name="MessageNotifier_reacted_s_to_your_file">Реагираше %1$s на Вашата датотека.</string>
  <string name="MessageNotifier_reacted_s_to_your_audio">Реагираше %1$s на Вашето аудио.</string>
  <string name="MessageNotifier_reacted_s_to_your_view_once_media">Реагираше %1$s на Вашата медија за еден преглед.</string>
  <string name="MessageNotifier_reacted_s_to_your_sticker">Реагираше %1$s на Вашиот стикер.</string>
  <string name="MessageNotifier_this_message_was_deleted">Оваа порака беше избришана.</string>
  <string name="TurnOffContactJoinedNotificationsActivity__turn_off_contact_joined_signal">Дали да исклучам известувања за луѓе што се приклучуваат на Signal? Можете да ги вклучите пак во Signal &gt; Поставувања &gt; Известувања.</string>
  <!--Notification Channels-->
  <string name="NotificationChannel_channel_messages">Пораки</string>
  <string name="NotificationChannel_calls">Повици</string>
  <string name="NotificationChannel_failures">Неуспеси</string>
  <string name="NotificationChannel_backups">Резервни копии</string>
  <string name="NotificationChannel_locked_status">Статус</string>
  <string name="NotificationChannel_app_updates">Ажурирања за аплиакцијата</string>
  <string name="NotificationChannel_other">Друго</string>
  <string name="NotificationChannel_group_chats">Разговори</string>
  <string name="NotificationChannel_missing_display_name">Непознато</string>
  <string name="NotificationChannel_voice_notes">Гласовни белешки</string>
  <string name="NotificationChannel_contact_joined_signal">Кога контакт ќе се приклучи на Signal</string>
  <string name="NotificationChannels__no_activity_available_to_open_notification_channel_settings">Нема достапна активност за отворање на поставките на каналот за известувања.</string>
  <!--ProfileEditNameFragment-->
  <!--QuickResponseService-->
  <string name="QuickResponseService_quick_response_unavailable_when_Signal_is_locked">Брз одговор е недостапен кога Molly е заклучен</string>
  <string name="QuickResponseService_problem_sending_message">Проблем со испраќање на порака!</string>
  <!--SaveAttachmentTask-->
  <string name="SaveAttachmentTask_saved_to">Зачувано во %s</string>
  <string name="SaveAttachmentTask_saved">Зачувано</string>
  <!--SearchToolbar-->
  <string name="SearchToolbar_search">Барај</string>
  <string name="SearchToolbar_search_for_conversations_contacts_and_messages">Пребарувајте разговори, контакти и пораки</string>
  <!--ShortcutLauncherActivity-->
  <string name="ShortcutLauncherActivity_invalid_shortcut">Не валидна кратенка</string>
  <!--SingleRecipientNotificationBuilder-->
  <string name="SingleRecipientNotificationBuilder_signal">Molly</string>
  <string name="SingleRecipientNotificationBuilder_new_message">Нова порака</string>
  <string name="SingleRecipientNotificationBuilder_message_request">Барање за порака</string>
  <string name="SingleRecipientNotificationBuilder_you">Вие</string>
  <!--ThumbnailView-->
  <string name="ThumbnailView_Play_video_description">Пушти видео</string>
  <string name="ThumbnailView_Has_a_caption_description">Има наслов</string>
  <!--TransferControlView-->
  <plurals name="TransferControlView_n_items">
    <item quantity="one">%d Предмет</item>
    <item quantity="other">%d предмети</item>
  </plurals>
  <!--UnauthorizedReminder-->
  <string name="UnauthorizedReminder_device_no_longer_registered">Уредот повеќе не е регистриран</string>
  <string name="UnauthorizedReminder_this_is_likely_because_you_registered_your_phone_number_with_Signal_on_a_different_device">Ова е најверојатно бидејќи го регистриравте Вашиот телефон на Signal со друг уред. Допрете за да се регистрирате повторно.</string>
  <!--WebRtcCallActivity-->
  <string name="WebRtcCallActivity_to_answer_the_call_from_s_give_signal_access_to_your_microphone">За да се јавите на повикот од %s,  дозволете му на Molly пристап на вашиот микрофон.</string>
  <string name="WebRtcCallActivity_signal_requires_microphone_and_camera_permissions_in_order_to_make_or_receive_calls">Molly има потреба од дозвола до микрофонот и камерата за да може да воспоставува повици. Оваа дозвола е трајно одбиена. Ве молиме продолжете во поставувањата, изберете „Дозволи“ и вклучете ги „Микрофон“ и „Камера“.</string>
  <string name="WebRtcCallActivity__answered_on_a_linked_device">Одговорено на поврзаниот уред.</string>
  <string name="WebRtcCallActivity__declined_on_a_linked_device">Одбиено на поврзаниот уред.</string>
  <string name="WebRtcCallActivity__busy_on_a_linked_device">Зафатено на поврзаниот уред.</string>
  <string name="GroupCallSafetyNumberChangeNotification__someone_has_joined_this_call_with_a_safety_number_that_has_changed">Некој со променет сигурносен број се приклучи на овој повик.</string>
  <!--WebRtcCallScreen-->
  <string name="WebRtcCallScreen_swipe_up_to_change_views">Повлечи нагоре за промена на погледи</string>
  <!--WebRtcCallScreen V2-->
  <string name="WebRtcCallScreen__decline">Одбиј</string>
  <string name="WebRtcCallScreen__answer">Одговори</string>
  <string name="WebRtcCallScreen__answer_without_video">Одговори без видео</string>
  <!--WebRtcAudioOutputToggle-->
  <string name="WebRtcAudioOutputToggle__audio_output">Аудио излез</string>
  <string name="WebRtcAudioOutputToggle__phone_earpiece">Звучниче на телефон</string>
  <string name="WebRtcAudioOutputToggle__speaker">Звучник</string>
  <string name="WebRtcAudioOutputToggle__bluetooth">Bluetooth</string>
  <string name="WebRtcCallControls_answer_call_description">Одговори на повикот</string>
  <string name="WebRtcCallControls_reject_call_description">Одбиј го повикот</string>
  <!--change_passphrase_activity-->
  <string name="change_passphrase_activity__old_passphrase">Стара лозинка</string>
  <string name="change_passphrase_activity__new_passphrase">Нова лозинка</string>
  <string name="change_passphrase_activity__repeat_new_passphrase">Повторете нова лозинка</string>
  <!--contact_selection_activity-->
  <string name="contact_selection_activity__enter_name_or_number">Внесете име или број</string>
  <string name="contact_selection_activity__invite_to_signal">Поканете на Molly</string>
  <string name="contact_selection_activity__new_group">Нова група</string>
  <!--contact_filter_toolbar-->
  <string name="contact_filter_toolbar__clear_entered_text_description">Исчисти го внесениот текст</string>
  <string name="contact_filter_toolbar__show_keyboard_description">Прикажи тастатура</string>
  <string name="contact_filter_toolbar__show_dial_pad_description">Прикажи тастатура</string>
  <!--contact_selection_group_activity-->
  <string name="contact_selection_group_activity__no_contacts">Нема контакти.</string>
  <string name="contact_selection_group_activity__finding_contacts">Контактите се вчитуваат…</string>
  <!--single_contact_selection_activity-->
  <string name="SingleContactSelectionActivity_contact_photo">Слика на контакт</string>
  <!--ContactSelectionListFragment-->
<<<<<<< HEAD
  <string name="ContactSelectionListFragment_signal_requires_the_contacts_permission_in_order_to_display_your_contacts">Molly има потреба од дозвола да пристапи до Вашите контакти за да може да ги прикаже Вашите контакти. Оваа дозвола е трајно одбиена. Ве молиме продолжете во поставувањата, изберете „Дозволи“ и вклучете „Контакти“.</string>
  <string name="ContactSelectionListFragment_error_retrieving_contacts_check_your_network_connection">Грешка при преземање на контакти, проверете ја Вашата мрежна врска</string>
=======
  <string name="ContactSelectionListFragment_signal_requires_the_contacts_permission_in_order_to_display_your_contacts">Signal има потреба од дозвола да пристапи до Вашите контакти за да може да ги прикаже Вашите контакти. Оваа дозвола е трајно одбиена. Ве молиме продолжете во поставувањата, изберете „Дозволи“ и вклучете „Контакти“.</string>
  <string name="ContactSelectionListFragment_error_retrieving_contacts_check_your_network_connection">Грешка при преземање на контакти, проверете ја Вашата интернет конекција.</string>
>>>>>>> a0235cbc
  <string name="ContactSelectionListFragment_username_not_found">Корисничкото име не е пронајдено</string>
  <string name="ContactSelectionListFragment_s_is_not_a_signal_user">\"%1$s\" не е корисник на Signal. Ве молиме проверете го корисничкото име и пробајте повторно.</string>
  <string name="ContactSelectionListFragment_you_do_not_need_to_add_yourself_to_the_group">Нема потреба да се додадете во групата</string>
  <string name="ContactSelectionListFragment_maximum_group_size_reached">Достигната е максималната големина за групата</string>
  <string name="ContactSelectionListFragment_signal_groups_can_have_a_maximum_of_d_members">Групите на Signal можат да имаат максимум %1$d членови.</string>
  <string name="ContactSelectionListFragment_recommended_member_limit_reached">Препорачаното ограничување за членови е достигнато</string>
  <string name="ContactSelectionListFragment_signal_groups_perform_best_with_d_members_or_fewer">Signal групите функционираат најдобро со %1$d членови или помалку. Ако додадете повеќе членови може да настане застој при примање и испраќање на пораки.</string>
  <plurals name="ContactSelectionListFragment_d_members">
    <item quantity="one">%1$d член</item>
    <item quantity="other">%1$d членови</item>
  </plurals>
  <!--contact_selection_list_fragment-->
  <string name="contact_selection_list_fragment__signal_needs_access_to_your_contacts_in_order_to_display_them">На Molly му треба пристап на вашите контакти за да може да ги прикаже.</string>
  <string name="contact_selection_list_fragment__show_contacts">Прикажи контакти</string>
  <!--contact_selection_list_item-->
  <plurals name="contact_selection_list_item__number_of_members">
    <item quantity="one">%1$d член</item>
    <item quantity="other">%1$d членови</item>
  </plurals>
  <!--conversation_activity-->
  <string name="conversation_activity__type_message_push">Signal порака </string>
  <string name="conversation_activity__type_message_sms_insecure">Незаштитена SMS порака </string>
  <string name="conversation_activity__type_message_mms_insecure">Незаштитена MMS порака </string>
  <string name="conversation_activity__from_sim_name">Од %1$s</string>
  <string name="conversation_activity__sim_n">SIM %1$d</string>
  <string name="conversation_activity__send">Испрати</string>
  <string name="conversation_activity__compose_description">Пишување порака</string>
  <string name="conversation_activity__emoji_toggle_description">Вклучи/исклучи emoji тастатура</string>
  <string name="conversation_activity__attachment_thumbnail">Слика на додатокот</string>
  <string name="conversation_activity__quick_attachment_drawer_toggle_camera_description">Вклучи/исклучи фиока за брзи прилози за камера</string>
  <string name="conversation_activity__quick_attachment_drawer_record_and_send_audio_description">Сними и испрати аудио прилог</string>
  <string name="conversation_activity__quick_attachment_drawer_lock_record_description">Заклучи снимка од аудио прилог</string>
  <string name="conversation_activity__enable_signal_for_sms">Вклучи Signal за SMS</string>
  <string name="conversation_activity__message_could_not_be_sent">Пораката не може да биде испратена. Проверете ја Вашата интернет конекција и обидете се повторно.</string>
  <!--conversation_input_panel-->
  <string name="conversation_input_panel__slide_to_cancel">Повлечи за откажување</string>
  <string name="conversation_input_panel__cancel">Откажи</string>
  <!--conversation_item-->
  <string name="conversation_item__mms_image_description">Медија порака</string>
  <string name="conversation_item__secure_message_description">Безбедна порака</string>
  <!--conversation_item_sent-->
  <string name="conversation_item_sent__send_failed_indicator_description">Испраќањето е неуспешно</string>
  <string name="conversation_item_sent__pending_approval_description">Се чека одобрување</string>
  <string name="conversation_item_sent__delivered_description">Доставено</string>
  <string name="conversation_item_sent__message_read">Пораката е прочитана</string>
  <!--conversation_item_received-->
  <string name="conversation_item_received__contact_photo_description">Слика на контакт</string>
  <!--ConversationUpdateItem-->
  <string name="ConversationUpdateItem_loading">Вчитувам</string>
  <string name="ConversationUpdateItem_learn_more">Дознајте повеќе</string>
  <string name="ConversationUpdateItem_join_call">Приклучи сѐ на повик</string>
  <string name="ConversationUpdateItem_return_to_call">Врати се на повикот</string>
  <string name="ConversationUpdateItem_call_is_full">Повикот е полн</string>
  <string name="ConversationUpdateItem_invite_friends">Покани пријатели</string>
  <string name="ConversationUpdateItem_enable_call_notifications">Вклучи известувања за повици</string>
  <string name="ConversationUpdateItem_update_contact">Ажурирај контакт</string>
  <string name="ConversationUpdateItem_no_groups_in_common_review_requests_carefully">Немате заеднички групи. Прегледувајте ги барањата внимателно.</string>
  <string name="ConversationUpdateItem_no_contacts_in_this_group_review_requests_carefully">Нема контакти во оваа група. Внимателно разгледајте ги барањата.</string>
  <string name="ConversationUpdateItem_view">Поглед</string>
  <string name="ConversationUpdateItem_the_disappearing_message_time_will_be_set_to_s_when_you_message_them">Времето на исчезнувачките пораки ќе биде поставено на %1$s  кога ќе им испратите порака.</string>
  <!--audio_view-->
  <string name="audio_view__play_pause_accessibility_description">Пушти … Пауза</string>
  <string name="audio_view__download_accessibility_description">Преземи</string>
  <!--QuoteView-->
  <string name="QuoteView_audio">Звук</string>
  <string name="QuoteView_video">Видео</string>
  <string name="QuoteView_photo">Слика</string>
  <string name="QuoteView_gif">GIF</string>
  <string name="QuoteView_view_once_media">Еднократно видлива медија</string>
  <string name="QuoteView_sticker">Стикер</string>
  <string name="QuoteView_you">Вие</string>
  <string name="QuoteView_original_missing">Оригиналната порака не е пронајдена</string>
  <!--conversation_fragment-->
  <string name="conversation_fragment__scroll_to_the_bottom_content_description">Оди до дното</string>
  <!--BubbleOptOutTooltip-->
  <!--Message to inform the user of what Android chat bubbles are-->
  <string name="BubbleOptOutTooltip__description">Балончиња се функција на Android која можете да ја исклучите за Signal разговори.</string>
  <!--Button to dismiss the tooltip for opting out of using Android bubbles-->
  <string name="BubbleOptOutTooltip__not_now">Не сега</string>
  <!--Button to move to the system settings to control the use of Android bubbles-->
  <string name="BubbleOptOutTooltip__turn_off">Исклучи</string>
  <!--safety_number_change_dialog-->
  <string name="safety_number_change_dialog__safety_number_changes">Промени на сигурносниот број</string>
  <string name="safety_number_change_dialog__accept">Прифати </string>
  <string name="safety_number_change_dialog__send_anyway">Сепак испрати</string>
  <string name="safety_number_change_dialog__call_anyway">Сепак повикај</string>
  <string name="safety_number_change_dialog__join_call">Приклучи сѐ на повик</string>
  <string name="safety_number_change_dialog__continue_call">Продолжи повик</string>
  <string name="safety_number_change_dialog__leave_call">Напушти повик</string>
  <string name="safety_number_change_dialog__the_following_people_may_have_reinstalled_or_changed_devices">Следниве луѓе може ги реинсталирале или промениле уредите. Проверете го Вашиот сигурносен број со нив за да ја осигурате приватноста.</string>
  <string name="safety_number_change_dialog__view">Преглед</string>
  <string name="safety_number_change_dialog__previous_verified">Претходно проверено</string>
  <!--EnableCallNotificationSettingsDialog__call_notifications_checklist-->
  <string name="EnableCallNotificationSettingsDialog__call_notifications_enabled">Известувањата за повици се вклучени.</string>
  <string name="EnableCallNotificationSettingsDialog__enable_call_notifications">Вклучи известувања за повици</string>
  <string name="EnableCallNotificationSettingsDialog__enable_background_activity">Вклучи позадинска активност</string>
  <string name="EnableCallNotificationSettingsDialog__everything_looks_good_now">Сѐ изгледа добро сега!</string>
  <string name="EnableCallNotificationSettingsDialog__to_receive_call_notifications_tap_here_and_turn_on_show_notifications">За да добивате известувања за повици допрете тука и вклучете „Покажувај известувања“</string>
  <string name="EnableCallNotificationSettingsDialog__to_receive_call_notifications_tap_here_and_turn_on_notifications">За да примате известувања за повици, допрете тука и вклучете ги известувањата и проверете дали звук и скокачки прозорци се вклучени.</string>
  <string name="EnableCallNotificationSettingsDialog__to_receive_call_notifications_tap_here_and_enable_background_activity_in_battery_settings">За да примате известувања за повици, допрете тука и вклучете го „активност во заднина“ во поставувањата за \"Батерија\".</string>
  <string name="EnableCallNotificationSettingsDialog__settings">Поставувања</string>
  <string name="EnableCallNotificationSettingsDialog__to_receive_call_notifications_tap_settings_and_turn_on_show_notifications">За да добивате известувања за повик, допрете на Поставки и вклучете „Покажи известувања“.</string>
  <string name="EnableCallNotificationSettingsDialog__to_receive_call_notifications_tap_settings_and_turn_on_notifications">За да примате известувања за повици, допрете на „Поставувања“, вклучете ги известувањата и проверете дали „Звук“ и „Скокачки прозорци“ се вклучени.</string>
  <string name="EnableCallNotificationSettingsDialog__to_receive_call_notifications_tap_settings_and_enable_background_activity_in_battery_settings">За да примате известувања за повици, допрете  „Поставувања“ и овозможете активност во заднина во поставувањата за „Батерија“.</string>
  <!--country_selection_fragment-->
  <string name="country_selection_fragment__loading_countries">Вчитувам земји…</string>
  <string name="country_selection_fragment__search">Барај</string>
  <string name="country_selection_fragment__no_matching_countries">Нема совпаѓања</string>
  <!--device_add_fragment-->
  <string name="device_add_fragment__scan_the_qr_code_displayed_on_the_device_to_link">Скенирајте го QR кодот прикажан на уредот за да продолжите со поврзувањето</string>
  <!--device_link_fragment-->
  <string name="device_link_fragment__link_device">Поврзи уред</string>
  <!--device_list_fragment-->
  <string name="device_list_fragment__no_devices_linked">Нема поврзани уреди</string>
  <string name="device_list_fragment__link_new_device">Поврзи нов уред</string>
  <!--expiration-->
  <string name="expiration_off">Исклучено</string>
  <plurals name="expiration_seconds">
    <item quantity="one">%d секунда</item>
    <item quantity="other">%d секунди</item>
  </plurals>
  <string name="expiration_seconds_abbreviated">%dс</string>
  <plurals name="expiration_minutes">
    <item quantity="one">%d минута</item>
    <item quantity="other">%d минути</item>
  </plurals>
  <string name="expiration_minutes_abbreviated">%dм</string>
  <plurals name="expiration_hours">
    <item quantity="one">%d час</item>
    <item quantity="other">%d часа</item>
  </plurals>
  <string name="expiration_hours_abbreviated">%dч</string>
  <plurals name="expiration_days">
    <item quantity="one">%d ден</item>
    <item quantity="other">%d дена</item>
  </plurals>
  <string name="expiration_days_abbreviated">%dд</string>
  <plurals name="expiration_weeks">
    <item quantity="one">%d недела</item>
    <item quantity="other">%d недели</item>
  </plurals>
  <string name="expiration_weeks_abbreviated">%dн</string>
  <string name="expiration_combined">%1$s %2$s</string>
  <!--unverified safety numbers-->
  <string name="IdentityUtil_unverified_banner_one">Вашиот сигурносен број со %s е променет и повеќе не е валиден.</string>
  <string name="IdentityUtil_unverified_banner_two">Вашите сигурносни броеви со %1$s и %2$s повеќе не се проверени.</string>
  <string name="IdentityUtil_unverified_banner_many">Вашите сигурносни броеви со %1$s, %2$s, и %3$s повеќе не се проверени.</string>
  <string name="IdentityUtil_unverified_dialog_one">Вашиот сигурносен број со %1$s е променет и повеќе не е проверен. Ова може да значи дека некој се обидува да ја пресретне Вашата комуникација или пак дека %1$s го има реинсталирано Signal.</string>
  <string name="IdentityUtil_unverified_dialog_two">Вашиот сигурносен број со %1$s и %2$s повеќе не е проверен. Ова може да значи дека некој се обидува да ја пресретне Вашата комуникација или пак дека тие го имаат реинсталирано Signal.</string>
  <string name="IdentityUtil_unverified_dialog_many">Вашиот сигурносен број со %1$s, %2$s и %3$s повеќе не е проверен. Ова може да значи дека некој се обидува да ја пресретне Вашата комуникација или пак дека тие го имаат реинсталирано Signal.</string>
  <string name="IdentityUtil_untrusted_dialog_one">Вашиот сигурносен број со %s само што се промени. </string>
  <string name="IdentityUtil_untrusted_dialog_two">Вашиот сигурносен број со %1$s и %2$s само што се промени</string>
  <string name="IdentityUtil_untrusted_dialog_many">Вашиот сигурносен број со %1$s,%2$s и %3$s само што се промени. </string>
  <plurals name="identity_others">
    <item quantity="one">%d друг</item>
    <item quantity="other">%d други</item>
  </plurals>
  <!--giphy_activity-->
  <string name="giphy_activity_toolbar__search_gifs">Пребарај GIF-ови</string>
  <!--giphy_fragment-->
  <string name="giphy_fragment__nothing_found">Ништо не е пронајдено</string>
  <!--database_migration_activity-->
  <string name="database_migration_activity__would_you_like_to_import_your_existing_text_messages">Дали сакате да ги увезете постоечките текстуални пораки во шифрираната база на Signal?</string>
  <string name="database_migration_activity__the_default_system_database_will_not_be_modified">Стандардната системска база нема да биде променета на ниеден начин.</string>
  <string name="database_migration_activity__skip">Прескокни</string>
  <string name="database_migration_activity__import">Увези</string>
  <string name="database_migration_activity__this_could_take_a_moment_please_be_patient">Ова може да потрае. Бидете стрпливи, ќе бидете известени веднаш штом заврши импортирањето.</string>
  <string name="database_migration_activity__importing">УВЕЗУВАМ</string>
  <!--load_more_header-->
  <string name="load_more_header__see_full_conversation">Види целосен разговор</string>
  <string name="load_more_header__loading">Вчитувам</string>
  <!--media_overview_activity-->
  <string name="media_overview_activity__no_media">Нема медија</string>
  <!--message_recipients_list_item-->
  <string name="message_recipients_list_item__view">ВИДИ</string>
  <string name="message_recipients_list_item__resend">ПРЕПРАТИ</string>
  <!--GroupUtil-->
  <plurals name="GroupUtil_joined_the_group">
    <item quantity="one">%1$s се приклучи на групата.</item>
    <item quantity="other">%1$s се приклучија на групата.</item>
  </plurals>
  <string name="GroupUtil_group_name_is_now">Името на групата е сега „%1$s“.</string>
  <!--prompt_passphrase_activity-->
  <string name="prompt_passphrase_activity__unlock">Отклучи</string>
  <!--prompt_mms_activity-->
  <string name="prompt_mms_activity__signal_requires_mms_settings_to_deliver_media_and_group_messages">Signal има потреба од MMS поставувања за да испорачува медија и групни пораки преку Вашиот мобилен оператор. Вашиот уред не ги прави достапни овие информации, понекогаш ова се случува поради тоа што уредите се заклучени или поради рестриктивна конфигурација.</string>
  <string name="prompt_mms_activity__to_send_media_and_group_messages_tap_ok">За да испратите медија и групни пораки допрете „Во ред“  и довршете ги поставувањата. MMS поставувањата за Вашиот оператор можат да бидат пронајдени преку пребарување на „Вашиот APN за операторот“. Ова ќе треба да го направите само еднаш.</string>
  <!--BadDecryptLearnMoreDialog-->
  <string name="BadDecryptLearnMoreDialog_delivery_issue">Проблем со испорака</string>
  <string name="BadDecryptLearnMoreDialog_couldnt_be_delivered_individual">Порака, налепница, реакција или потврда за прочитани пораки не може да Ви се достави од %s. Можеби се обиделе да Ви испратат директно или во група.</string>
  <string name="BadDecryptLearnMoreDialog_couldnt_be_delivered_group">Порака, налепница, реакција или потврда за прочитани пораки не може да Ви се достави од %s.</string>
  <!--profile_create_activity-->
  <string name="CreateProfileActivity_first_name_required">Име (задолжително)</string>
  <string name="CreateProfileActivity_last_name_optional">Презиме (опционално)</string>
  <string name="CreateProfileActivity_next">Следно</string>
  <string name="CreateProfileActivity__username">Корисничко име</string>
  <string name="CreateProfileActivity__create_a_username">Создади корисничко име</string>
  <string name="CreateProfileActivity_custom_mms_group_names_and_photos_will_only_be_visible_to_you">Сопствените имиња на MMS групите и сликите ќе Ви бидат достапни само на Вас.</string>
  <string name="CreateProfileActivity_group_descriptions_will_be_visible_to_members_of_this_group_and_people_who_have_been_invited">Описот на групата ќе им биде видлив на членовите на оваа група и луѓето кои што се поканети.</string>
  <!--EditAboutFragment-->
  <string name="EditAboutFragment_about">За</string>
  <string name="EditAboutFragment_write_a_few_words_about_yourself">Неколку зборови за Вас…</string>
  <string name="EditAboutFragment_count">%1$d/%2$d</string>
  <string name="EditAboutFragment_speak_freely">Тука сум, кажи</string>
  <string name="EditAboutFragment_encrypted">Шифрирано</string>
  <string name="EditAboutFragment_be_kind">Бидете љубезни</string>
  <string name="EditAboutFragment_coffee_lover">Љубител/ка на кафе</string>
  <string name="EditAboutFragment_free_to_chat">Слободно за муабет</string>
  <string name="EditAboutFragment_taking_a_break">На пауза</string>
  <string name="EditAboutFragment_working_on_something_new">Работам на нешто ново</string>
  <!--EditProfileFragment-->
  <string name="EditProfileFragment__edit_group">Уреди група</string>
  <string name="EditProfileFragment__group_name">Наслов на група</string>
  <string name="EditProfileFragment__group_description">Опис на групата</string>
  <!--EditProfileNameFragment-->
  <string name="EditProfileNameFragment_your_name">Вашето име</string>
  <string name="EditProfileNameFragment_first_name">Име</string>
  <string name="EditProfileNameFragment_last_name_optional">Презиме (опционално)</string>
  <string name="EditProfileNameFragment_save">Зачувај</string>
  <string name="EditProfileNameFragment_failed_to_save_due_to_network_issues_try_again_later">Не успеав да зачувам поради проблеми со мрежата. Пробајте повторно подоцна.</string>
  <!--recipient_preferences_activity-->
  <string name="recipient_preference_activity__shared_media">Споделена медија</string>
  <!--recipients_panel-->
  <string name="recipients_panel__to"><small>Внесете име или број</small></string>
  <!--verify_display_fragment-->
  <string name="verify_display_fragment__to_verify_the_security_of_your_end_to_end_encryption_with_s"><![CDATA[За да ја потврдите безбедноста на Вашето шифрирање од-крај-до-крај со %s, споредете ги горенаведените броеви со нивниот уред. Можете исто така да го скенирате кодот на нивниот телефон. <a href="https://signal.org/redirect/safety-numbers">Дознајте повеќе.</a>]]></string>
  <string name="verify_display_fragment__tap_to_scan">Допри да скенираш</string>
  <string name="verify_display_fragment__successful_match">Успешно совпаѓање</string>
  <string name="verify_display_fragment__failed_to_verify_safety_number">Неуспешна проверка на сигурносниот број</string>
  <string name="verify_display_fragment__loading">Вчитувам…</string>
  <string name="verify_display_fragment__mark_as_verified">Означи како проверено</string>
  <string name="verify_display_fragment__clear_verification">Исчисти проверка</string>
  <!--verify_identity-->
  <string name="verify_identity__share_safety_number">Сподели сигурносен број</string>
  <!--verity_scan_fragment-->
  <string name="verify_scan_fragment__scan_the_qr_code_on_your_contact">Скенирајте го QR кодот на уредот на Вашиот контакт.</string>
  <!--webrtc_answer_decline_button-->
  <string name="webrtc_answer_decline_button__swipe_up_to_answer">Повлечете нагоре за одговор</string>
  <string name="webrtc_answer_decline_button__swipe_down_to_reject">Повлечете надолу за одбивање</string>
  <!--message_details_header-->
  <string name="message_details_header__issues_need_your_attention">Некои проблеми барааат Ваше внимание.</string>
  <string name="message_details_header__sent">Испратено:</string>
  <string name="message_details_header__received">Примено:</string>
  <string name="message_details_header__disappears">Исчезнува:</string>
  <string name="message_details_header__via">Преку:</string>
  <!--message_details_recipient_header-->
  <string name="message_details_recipient_header__pending_send">На чекање</string>
  <string name="message_details_recipient_header__sent_to">Испратено на</string>
  <string name="message_details_recipient_header__sent_from">Испратено од</string>
  <string name="message_details_recipient_header__delivered_to">Испорачано на</string>
  <string name="message_details_recipient_header__read_by">Прочитано од</string>
  <string name="message_details_recipient_header__not_sent">Не е испратено на</string>
  <string name="message_details_recipient_header__viewed">Видено од</string>
  <!--message_Details_recipient-->
  <string name="message_details_recipient__failed_to_send">Неуспешно праќање</string>
  <string name="message_details_recipient__new_safety_number">Нов сигурносен број</string>
  <!--AndroidManifest.xml-->
  <string name="AndroidManifest__create_passphrase">Создај лозинка</string>
  <string name="AndroidManifest__select_contacts">Изберете контакти</string>
  <string name="AndroidManifest__change_passphrase">Променете лозинка</string>
  <string name="AndroidManifest__verify_safety_number">Проверка на сигурносен број</string>
  <string name="AndroidManifest__log_submit">Испрати запис за дебагирање</string>
  <string name="AndroidManifest__media_preview">Преглед на медија</string>
  <string name="AndroidManifest__message_details">Детали за пораката </string>
  <string name="AndroidManifest__linked_devices">Поврзани уреди</string>
  <string name="AndroidManifest__invite_friends">Покани пријатели</string>
  <string name="AndroidManifest_archived_conversations">Архивирани разговори</string>
  <string name="AndroidManifest_remove_photo">Отстрани слика</string>
  <!--Message Requests Megaphone-->
  <string name="MessageRequestsMegaphone__message_requests">Барања за порака</string>
  <string name="MessageRequestsMegaphone__users_can_now_choose_to_accept">Корисниците можат да одберат да прифатат нов разговор. Профилните имиња им дозволуваат на луѓето да дознаат кој им испраќа порака.</string>
  <string name="MessageRequestsMegaphone__add_profile_name">Додај име на профил</string>
  <!--HelpFragment-->
  <string name="HelpFragment__have_you_read_our_faq_yet">Дали веќе сте ги прочитале нашите ЧПП?</string>
  <string name="HelpFragment__next">Следно</string>
  <string name="HelpFragment__contact_us">Контактирајте нѐ</string>
  <string name="HelpFragment__tell_us_whats_going_on">Кажете ни што се случува</string>
  <string name="HelpFragment__include_debug_log">Вклучи запис за дебагирање.</string>
  <string name="HelpFragment__whats_this">Што е ова?</string>
  <string name="HelpFragment__how_do_you_feel">Како се чувствувате? (Опционално)</string>
  <string name="HelpFragment__tell_us_why_youre_reaching_out">Кажете ни зошто не контактирате.</string>
  <string name="HelpFragment__support_info">Инфо за поддршка</string>
  <string name="HelpFragment__signal_android_support_request">Барање за поддршка за Signal Android</string>
  <string name="HelpFragment__debug_log">Запис за дебагирање:</string>
  <string name="HelpFragment__could_not_upload_logs">Не успеав да ги качам записите</string>
  <string name="HelpFragment__please_be_as_descriptive_as_possible">Ве молиме бидете што е можно поописни за да ни помогнете да го разбереме проблемот.</string>
  <string-array name="HelpFragment__categories_3">
    <item>\-\- Изберете опција \-\-</item>
    <item>Нешто не функционира</item>
    <item>Барање за функција</item>
    <item>Прашање</item>
    <item>Повратни информации</item>
    <item>Друго</item>
    <item>Плаќања (MobileCoin)</item>
    <item>Поддржувачи &amp; Signal Boost</item>
  </string-array>
  <!--ReactWithAnyEmojiBottomSheetDialogFragment-->
  <string name="ReactWithAnyEmojiBottomSheetDialogFragment__this_message">Оваа порака</string>
  <string name="ReactWithAnyEmojiBottomSheetDialogFragment__recently_used">Скорешни</string>
  <string name="ReactWithAnyEmojiBottomSheetDialogFragment__smileys_and_people">Смајлија &amp; луѓе</string>
  <string name="ReactWithAnyEmojiBottomSheetDialogFragment__nature">Природа</string>
  <string name="ReactWithAnyEmojiBottomSheetDialogFragment__food">Храна</string>
  <string name="ReactWithAnyEmojiBottomSheetDialogFragment__activities">Активности</string>
  <string name="ReactWithAnyEmojiBottomSheetDialogFragment__places">Места</string>
  <string name="ReactWithAnyEmojiBottomSheetDialogFragment__objects">Предмети</string>
  <string name="ReactWithAnyEmojiBottomSheetDialogFragment__symbols">Симболи</string>
  <string name="ReactWithAnyEmojiBottomSheetDialogFragment__flags">Знамиња</string>
  <string name="ReactWithAnyEmojiBottomSheetDialogFragment__emoticons">Емотикони</string>
  <string name="ReactWithAnyEmojiBottomSheetDialogFragment__no_results_found">Не се пронајдени резултати</string>
  <!--arrays.xml-->
  <string name="arrays__use_default">Користете стандардно</string>
  <string name="arrays__use_custom">Користи прилагодено</string>
  <string name="arrays__mute_for_one_hour">Исклучи на 1 час</string>
  <string name="arrays__mute_for_eight_hours">Исклучи на 8 часа</string>
  <string name="arrays__mute_for_one_day">Исклучи на 1 ден</string>
  <string name="arrays__mute_for_seven_days">Исклучи на 7 дена</string>
  <string name="arrays__always">Секогаш</string>
  <string name="arrays__settings_default">Стандардни поставувања</string>
  <string name="arrays__enabled">Вклучено</string>
  <string name="arrays__disabled">Исклучено</string>
  <string name="arrays__name_and_message">Име и порака</string>
  <string name="arrays__name_only">Само име</string>
  <string name="arrays__no_name_or_message">Без име или порака</string>
  <string name="arrays__images">Слики</string>
  <string name="arrays__audio">Звук</string>
  <string name="arrays__video">Видео</string>
  <string name="arrays__documents">Документи</string>
  <string name="arrays__small">Мала</string>
  <string name="arrays__normal">Нормална</string>
  <string name="arrays__large">Голема</string>
  <string name="arrays__extra_large">Екстра голема</string>
  <string name="arrays__default">Стандардно </string>
  <string name="arrays__high">Високо</string>
  <string name="arrays__max">Максимално</string>
  <!--plurals.xml-->
  <plurals name="hours_ago">
    <item quantity="one">%dh</item>
    <item quantity="other">%dч</item>
  </plurals>
  <!--preferences.xml-->
  <string name="preferences_beta">Бета</string>
  <string name="preferences__sms_mms">SMS и MMS</string>
  <string name="preferences__pref_all_sms_title">Примај ги сите SMS-и</string>
  <string name="preferences__pref_all_mms_title">Примај ги сите MMS-и</string>
  <string name="preferences__use_signal_for_viewing_and_storing_all_incoming_text_messages">Користи го Signal за сите дојдовни пораки</string>
  <string name="preferences__use_signal_for_viewing_and_storing_all_incoming_multimedia_messages">Користи го Signal за доаѓачки мултимедијални пораки</string>
  <string name="preferences__pref_enter_sends_title">Enter испраќа пораки</string>
  <string name="preferences__pressing_the_enter_key_will_send_text_messages">Пораките се испраќаат со притискање на Enter</string>
  <string name="preferences__pref_use_address_book_photos">Користи слики од именик</string>
  <string name="preferences__display_contact_photos_from_your_address_book_if_available">Прикажи слики од именик ако се достапни</string>
  <string name="preferences__generate_link_previews">Генерирај прегледи за линкови</string>
  <string name="preferences__retrieve_link_previews_from_websites_for_messages">Преземај прегледи на линкови директно од веб страниците за испратените пораки.</string>
  <string name="preferences__choose_identity">Изберете идентитет</string>
  <string name="preferences__choose_your_contact_entry_from_the_contacts_list">Изберете контакт од Вашата листа на контакти.</string>
  <string name="preferences__change_passphrase">Промена на лозинка</string>
  <string name="preferences__change_your_passphrase">Променете ја Вашата лозинка</string>
  <string name="preferences__enable_passphrase">Вклучи заклучување на екран со лозинка</string>
  <string name="preferences__lock_signal_and_message_notifications_with_a_passphrase">Заклучи ги екранот и известувањата со лозинка</string>
  <string name="preferences__screen_security">Безбедност на екранот</string>
  <string name="preferences__disable_screen_security_to_allow_screen_shots">Блокирај слики од екранот во листата на последни апликации и во самата апликација</string>
  <string name="preferences__auto_lock_signal_after_a_specified_time_interval_of_inactivity">Автоматски заклучи го Signal по одредено време</string>
  <string name="preferences__inactivity_timeout_passphrase">Лозинка за тајмаут на неактивност</string>
  <string name="preferences__inactivity_timeout_interval">Интервал за тајмаут на неактивност</string>
  <string name="preferences__notifications">Известувања</string>
  <string name="preferences__led_color">LED боја</string>
  <string name="preferences__led_color_unknown">Непознато</string>
  <string name="preferences__pref_led_blink_title">LED шема на трепкање</string>
  <string name="preferences__sound">Звук</string>
  <string name="preferences__silent">Тивко</string>
  <string name="preferences__default">Стандардно </string>
  <string name="preferences__repeat_alerts">Постојани аларми</string>
  <string name="preferences__never">Никогаш</string>
  <string name="preferences__one_time">Еднаш</string>
  <string name="preferences__two_times">Два пати</string>
  <string name="preferences__three_times">Три пати</string>
  <string name="preferences__five_times">Пет пати</string>
  <string name="preferences__ten_times">Десет пати</string>
  <string name="preferences__vibrate">Вибрации</string>
  <string name="preferences__green">Зелена</string>
  <string name="preferences__red">Црвена</string>
  <string name="preferences__blue">Сина</string>
  <string name="preferences__orange">Портокалова</string>
  <string name="preferences__cyan">Синозелена</string>
  <string name="preferences__magenta">Магента</string>
  <string name="preferences__white">Бела</string>
  <string name="preferences__none">Ниедна</string>
  <string name="preferences__fast">Брзо</string>
  <string name="preferences__normal">Нормална</string>
  <string name="preferences__slow">Бавно</string>
  <string name="preferences__help">Помош</string>
  <string name="preferences__advanced">Напредно</string>
  <string name="preferences__donate_to_signal">Донирајте на Molly</string>
  <string name="preferences__subscription">Претплатa</string>
  <string name="preferences__become_a_signal_sustainer">Станете поддржувач на Signal</string>
  <string name="preferences__privacy">Приватност</string>
  <string name="preferences__mms_user_agent">MMS кориснички агент</string>
  <string name="preferences__advanced_mms_access_point_names">Рачни MMS поставувања</string>
  <string name="preferences__mmsc_url">MMSC URL</string>
  <string name="preferences__mms_proxy_host">MMS proxy хост</string>
  <string name="preferences__mms_proxy_port">MMS proxy порта</string>
  <string name="preferences__mmsc_username">MMSC корисничко име</string>
  <string name="preferences__mmsc_password">MMSC лозинка</string>
  <string name="preferences__sms_delivery_reports">Извештаи за испорака на SMS</string>
  <string name="preferences__request_a_delivery_report_for_each_sms_message_you_send">Побарајте извештај за испорака за секоја испратена SMS порака</string>
  <string name="preferences__data_and_storage">Податоци и складирање</string>
  <string name="preferences__storage">Склад</string>
  <string name="preferences__payments">Плаќања</string>
  <string name="preferences__payments_beta">Плаќања (Бета)</string>
  <string name="preferences__conversation_length_limit">Максимална должина на разговор</string>
  <string name="preferences__keep_messages">Задржи пораки</string>
  <string name="preferences__clear_message_history">Исчисти историја на пораки</string>
  <string name="preferences__linked_devices">Поврзани уреди</string>
  <string name="preferences__light_theme">Светла</string>
  <string name="preferences__dark_theme">Темна</string>
  <string name="preferences__appearance">Изглед</string>
  <string name="preferences__theme">Дизајн</string>
  <string name="preferences__chat_wallpaper">Позадина за разговорот</string>
  <string name="preferences__chat_color_and_wallpaper">Боја и позадина за разговор</string>
  <string name="preferences__disable_pin">Исклучи PIN</string>
  <string name="preferences__enable_pin">Вклучи PIN</string>
  <string name="preferences__if_you_disable_the_pin_you_will_lose_all_data">Ако го исклучите PIN-от, ќе ги изгубите сите податоци кога повторно ќе се регистрирате на Signal, освен ако рачно не направите резервна копија и ги вратите податоците. Не можете да вклучите „Заклучување на регистрација“ додека PIN-от е исклучен.</string>
  <string name="preferences__pins_keep_information_stored_with_signal_encrypted_so_only_you_can_access_it">PIN кодовите ги чуваат информациите складирани на Signal шифрирани, така што само Вие можете да им пристапите. Вашиот профил, поставувања и конакти ќе бидат вратени кога ќе реинсталирате. PIN кодот не Ви е потребен за да ја отворите апликацијата.</string>
  <string name="preferences__system_default">Стандардно</string>
  <string name="preferences__language">Јазик</string>
  <string name="preferences__signal_messages_and_calls">Signal пораки и повици</string>
  <string name="preferences__advanced_pin_settings">Напредни поставувања за PIN</string>
  <string name="preferences__free_private_messages_and_calls">Бесплатни приватни пораки и повици кон Signal корисниците</string>
  <string name="preferences__submit_debug_log">Испратете запис за дебагирање</string>
  <string name="preferences__delete_account">Избриши сметка</string>
  <string name="preferences__support_wifi_calling">„Повикување преку WiFi“ режим на компатибилност</string>
  <string name="preferences__enable_if_your_device_supports_sms_mms_delivery_over_wifi">Овозможи доколку уредот користи SMS/MMS достава преку WiFi (овозможи само доколку „Повикување преку WiFi“ е вклучено на уредот)</string>
  <string name="preferences__incognito_keyboard">Инкогнито тастатура</string>
  <string name="preferences__read_receipts">Потврди за прочитани пораки</string>
  <string name="preferences__if_read_receipts_are_disabled_you_wont_be_able_to_see_read_receipts">Ако се исклучени потврдите за прочитани пораки, нема да видите кога некој ќе ги прочита Вашите пораки.</string>
  <string name="preferences__typing_indicators">Индикатори за куцање</string>
  <string name="preferences__if_typing_indicators_are_disabled_you_wont_be_able_to_see_typing_indicators">Ако се исклучени индикаторите за куцање нема да можете да ги гледате од други луѓе.</string>
  <string name="preferences__request_keyboard_to_disable">Побарајте тастатурата да го исклучи персонализираното учење.</string>
  <string name="preferences__this_setting_is_not_a_guarantee">Ова поставување не е гаранција и Вашата тастатура може да го игнорира.</string>
  <string name="preferences_app_protection__blocked_users">Блокирани корисници</string>
  <string name="preferences_chats__when_using_mobile_data">Кога користам мобилен интернет</string>
  <string name="preferences_chats__when_using_wifi">Кога користам Wi-Fi</string>
  <string name="preferences_chats__when_roaming">Кога сум во роаминг</string>
  <string name="preferences_chats__media_auto_download">Автоматско преземање на медија</string>
  <string name="preferences_chats__message_history">Историја на пораки</string>
  <string name="preferences_storage__storage_usage">Искористеност на склад</string>
  <string name="preferences_storage__photos">Слики</string>
  <string name="preferences_storage__videos">Видео</string>
  <string name="preferences_storage__files">Датотеки</string>
  <string name="preferences_storage__audio">Аудио</string>
  <string name="preferences_storage__review_storage">Прегледај склад</string>
  <string name="preferences_storage__delete_older_messages">Да ги отстранам старите пораки?</string>
  <string name="preferences_storage__clear_message_history">Да ја избришам историјата на пораки?</string>
  <string name="preferences_storage__this_will_permanently_delete_all_message_history_and_media">Ова трајно ќе ја избрише цела историја на разговори и медија од Вашиот уред постари од %1$s.</string>
  <string name="preferences_storage__this_will_permanently_trim_all_conversations_to_the_d_most_recent_messages">Ова трајно ќе ги скрати сите разговори до %1$s најскорешни пораки.</string>
  <string name="preferences_storage__this_will_delete_all_message_history_and_media_from_your_device">Ова трајно ќе ја избрише цела историја на пораки и медија од Вашиот уред.</string>
  <string name="preferences_storage__are_you_sure_you_want_to_delete_all_message_history">Дали сте сигурни дека сакате да ја избришете цела историја на пораки?</string>
  <string name="preferences_storage__all_message_history_will_be_permanently_removed_this_action_cannot_be_undone">Целата историја на пораки ќе биде трајно отстранета. Ова дејство е неповратно.</string>
  <string name="preferences_storage__delete_all_now">Избриши сѐ веднаш</string>
  <string name="preferences_storage__forever">Засекогаш</string>
  <string name="preferences_storage__one_year">1 година</string>
  <string name="preferences_storage__six_months">6 месеци</string>
  <string name="preferences_storage__thirty_days">30 дена</string>
  <string name="preferences_storage__none">Нема</string>
  <string name="preferences_storage__s_messages">%1$s пораки</string>
  <string name="preferences_storage__custom">Прилагодена</string>
  <string name="preferences_advanced__use_system_emoji">Користи системски емоџија</string>
  <string name="preferences_advanced__disable_signal_built_in_emoji_support">Исклучи ги вградените емоџија во Signal</string>
  <string name="preferences_advanced__relay_all_calls_through_the_signal_server_to_avoid_revealing_your_ip_address">Префрлај ги повиците преку сервер на Signal за да се избегне откривање на Вашата IP адреса на Вашите контакти. Вклучувањето ќе го намали квалитетот на повикот.</string>
  <string name="preferences_advanced__always_relay_calls">Секогаш префрлај повици</string>
  <string name="preferences_app_protection__who_can">Кој може…</string>
  <string name="preferences_app_protection__app_access">Пристап до апликацијата</string>
  <string name="preferences_app_protection__communication">Комуникација</string>
  <string name="preferences_chats__chats">Разговори</string>
  <string name="preferences_data_and_storage__manage_storage">Менаџирање на склад</string>
  <string name="preferences_data_and_storage__calls">Повици</string>
  <string name="preferences_data_and_storage__use_less_data_for_calls">Користи помалку податоци за повици</string>
  <string name="preferences_data_and_storage__never">Никогаш</string>
  <string name="preferences_data_and_storage__wifi_and_mobile_data">WiFi и податоци преку мобилен</string>
  <string name="preferences_data_and_storage__mobile_data_only">Податоци само преку мобилен</string>
  <string name="preference_data_and_storage__using_less_data_may_improve_calls_on_bad_networks">Користење на помалку податоци може да ги подобри повиците на лоши мрежи</string>
  <string name="preferences_notifications__messages">Пораки</string>
  <string name="preferences_notifications__events">Настани</string>
  <string name="preferences_notifications__in_chat_sounds">Звуци во разговорот</string>
  <string name="preferences_notifications__show">Прикажи</string>
  <string name="preferences_notifications__calls">Повици</string>
  <string name="preferences_notifications__ringtone">Звук за ѕвонење</string>
  <string name="preferences_chats__show_invitation_prompts">Прикажувај покани</string>
  <string name="preferences_chats__display_invitation_prompts_for_contacts_without_signal">Покажи покани со инструкции за луѓе што немаат Signal</string>
  <string name="preferences_chats__message_text_size">Големина на фонт за пораки</string>
  <string name="preferences_events__contact_joined_signal">Кога контакт ќе се приклучи на Signal</string>
  <string name="preferences_notifications__priority">Приоритет</string>
  <string name="preferences_communication__category_sealed_sender">Запечатен испраќач</string>
  <string name="preferences_communication__sealed_sender_display_indicators">Индикатори за приказ</string>
  <string name="preferences_communication__sealed_sender_display_indicators_description">Покажува икона за статус кога ќе изберете „Детали за порака“ на пораки испорачани со употреба на запечатен испраќач.</string>
  <string name="preferences_communication__sealed_sender_allow_from_anyone">Дозволи од секого</string>
  <string name="preferences_communication__sealed_sender_allow_from_anyone_description">Овозможете го запечатениот испраќач за дојдовни пораки од нерегистрирани контакти и луѓе со кои не сте го споделиле Вашиот профил.</string>
  <string name="preferences_communication__sealed_sender_learn_more">Дознајте повеќе</string>
  <string name="preferences_setup_a_username">Поставете корисничко име</string>
  <string name="preferences_proxy">Proxy</string>
  <string name="preferences_use_proxy">Користи proxy</string>
  <string name="preferences_off">Исклучено</string>
  <string name="preferences_on">Вклучено</string>
  <string name="preferences_proxy_address">Proxy адреса</string>
  <string name="preferences_only_use_a_proxy_if">Користете proxy ако не можете да се поврзете на Signal преку мобилни податоци или Wi-Fi.</string>
  <string name="preferences_share">Сподели</string>
  <string name="preferences_save">Зачувај</string>
  <string name="preferences_connecting_to_proxy">Се поврзувам на proxy…</string>
  <string name="preferences_connected_to_proxy">Се поврзав на proxy</string>
  <string name="preferences_connection_failed">Врската не успеа</string>
  <string name="preferences_couldnt_connect_to_the_proxy">Не упсеав да се поврзам за proxy серверот. Проверете ја proxy адресата и пробајте пак.</string>
  <string name="preferences_you_are_connected_to_the_proxy">Поврзани сте за proxy. Можете да го исклучите proxy серверот во било кое време во поставувањата.</string>
  <string name="preferences_success">Успешно се поврзав</string>
  <string name="preferences_failed_to_connect">Не успеав да се поврзам</string>
  <string name="preferences_enter_proxy_address">Внесете proxy адреса</string>
  <string name="configurable_single_select__customize_option">Сопствена опција</string>
  <!--Internal only preferences-->
  <!--Payments-->
  <string name="PaymentsActivityFragment__all_activity">Цела активност</string>
  <string name="PaymentsAllActivityFragment__all">Сите</string>
  <string name="PaymentsAllActivityFragment__sent">Испратено</string>
  <string name="PaymentsAllActivityFragment__received">Примено</string>
  <string name="PaymentsHomeFragment__use_signal_to_send_and_receive">Користете го Molly за испраќање и примање на MobileCoin, нова дигитална валута фокусирана на приватност. Активирајте за да започнете.</string>
  <string name="PaymentsHomeFragment__activate_payments">Активираj плаќања</string>
  <string name="PaymentsHomeFragment__activating_payments">Активирање на плаќања…</string>
  <string name="PaymentsHomeFragment__restore_payments_account">Врати ја сметката за плаќања</string>
  <string name="PaymentsHomeFragment__no_recent_activity_yet">Сѐ уште нема активност</string>
  <string name="PaymentsHomeFragment__pending_requests">Барања кои што чекаат</string>
  <string name="PaymentsHomeFragment__recent_activity">Скорешна активност</string>
  <string name="PaymentsHomeFragment__see_all">Види сѐ</string>
  <string name="PaymentsHomeFragment__add_funds">Додај средства</string>
  <string name="PaymentsHomeFragment__send">Испрати</string>
  <string name="PaymentsHomeFragment__sent_s">Испратено %1$s</string>
  <string name="PaymentsHomeFragment__received_s">Примено %1$s</string>
  <string name="PaymentsHomeFragment__currency_conversion">Конверзија на валута</string>
  <string name="PaymentsHomeFragment__deactivate_payments">Деактивирај плаќања</string>
  <string name="PaymentsHomeFragment__help">Помош</string>
  <string name="PaymentsHomeFragment__sent_payment">Испратени плаќања</string>
  <string name="PaymentsHomeFragment__received_payment">Примени плаќања</string>
  <string name="PaymentsHomeFragment__processing_payment">Обработка на плаќање</string>
  <string name="PaymentsHomeFragment__unknown_amount">---</string>
  <string name="PaymentsHomeFragment__currency_conversion_not_available">Конверзија на валута не е достапна</string>
  <string name="PaymentsHomeFragment__cant_display_currency_conversion">Не може да се прикаже конверзија на валута. Проверете ја Вашата интернет конекција и обидете се повторно.</string>
  <string name="PaymentsHomeFragment__payments_is_not_available_in_your_region">Плаќањата не се достапни во Вашиот регион.</string>
  <string name="PaymentsHomeFragment__could_not_enable_payments">Не може да се овозможат плаќања. Обидете се повторно подоцна.</string>
  <string name="PaymentsHomeFragment__deactivate_payments_question">Да деактивирам плаќања?</string>
  <string name="PaymentsHomeFragment__you_will_not_be_able_to_send">Нема да можете да испраќате или примате MobileCoin во Molly ако ги деактивирате плаќањата.</string>
  <string name="PaymentsHomeFragment__deactivate">Деактивирај</string>
  <string name="PaymentsHomeFragment__continue">Продолжи</string>
  <string name="PaymentsHomeFragment__balance_is_not_currently_available">Балансот моментално не е достапен.</string>
  <string name="PaymentsHomeFragment__payments_deactivated">Плаќањата се деактивирани.</string>
  <string name="PaymentsHomeFragment__payment_failed">Плаќањето не успеа</string>
  <string name="PaymentsHomeFragment__details">Детали</string>
  <string name="PaymentsHomeFragment__you_can_use_signal_to_send">Можете да го користите Molly за испраќање и примање MobileCoin. Сите плаќања се предмет на Условите за користење на MobileCoins и MobileCoin паричник. Ова е beta функција, така што може да наидете на некои проблеми и плаќањата или достапните средства што може да ги изгубите не може да се вратат.</string>
  <string name="PaymentsHomeFragment__activate">Активирај</string>
  <string name="PaymentsHomeFragment__view_mobile_coin_terms">Погледни ги условите за употреба на MobileCoin</string>
  <!--PaymentsAddMoneyFragment-->
  <string name="PaymentsAddMoneyFragment__add_funds">Додај средства</string>
  <string name="PaymentsAddMoneyFragment__your_wallet_address">Адреса на Вашиот паричник</string>
  <string name="PaymentsAddMoneyFragment__copy">Копирај</string>
  <string name="PaymentsAddMoneyFragment__copied_to_clipboard">Ископирано на таблата со исечоци</string>
  <!--PaymentsDetailsFragment-->
  <string name="PaymentsDetailsFragment__details">Детали</string>
  <string name="PaymentsDetailsFragment__status">Статус</string>
  <string name="PaymentsDetailsFragment__processing_payment">Плаќањето се обработува…</string>
  <string name="PaymentsDetailsFragment__payment_complete">Плаќањето е завршено</string>
  <string name="PaymentsDetailsFragment__payment_failed">Плаќањето не успеа</string>
  <string name="PaymentsDetailsFragment__network_fee">Мрежна такса</string>
  <string name="PaymentsDetailsFragment__sent_by">Испратено од</string>
  <string name="PaymentsDetailsFragment__sent_to_s">Испратено од %1$s</string>
  <string name="PaymentsDetailsFragment__you_on_s_at_s">Вие на %1$s во %2$s</string>
  <string name="PaymentsDetailsFragment__s_on_s_at_s">%1$s на %2$s во %3$s</string>
  <string name="PaymentsDetailsFragment__to">До</string>
  <string name="PaymentsDetailsFragment__from">Од</string>
  <string name="PaymentsDetailsFragment__information">Деталите за трансакцијата, вклучувајќи го износот на плаќање и времето на трансакцијата, се дел од MobileCoin регистарот.</string>
  <string name="PaymentsDetailsFragment__no_details_available">Нема дополнителни детали за оваа трансакција</string>
  <string name="PaymentsDetailsFragment__sent_payment">Испратено плаќање</string>
  <string name="PaymentsDetailsFragment__received_payment">Примено плаќање</string>
  <string name="PaymentsDeatilsFragment__payment_completed_s">Плаќањето е завршено %1$s</string>
  <string name="PaymentsDetailsFragment__block_number">Блокирај број</string>
  <!--PaymentsTransferFragment-->
  <string name="PaymentsTransferFragment__transfer">Трансфер</string>
  <string name="PaymentsTransferFragment__scan_qr_code">Скенирајте го QR кодот</string>
  <string name="PaymentsTransferFragment__to_scan_or_enter_wallet_address">До: Скенирајте или внесете ја адресата на паричникот</string>
  <string name="PaymentsTransferFragment__next">Следно</string>
  <string name="PaymentsTransferFragment__invalid_address">Невалидна адреса</string>
<<<<<<< HEAD
  <string name="PaymentsTransferFragment__to_scan_a_qr_code_signal_needs">За да скенира QR код, на Molly му е потребен пристап до камерата. </string>
  <string name="PaymentsTransferFragment__signal_needs_the_camera_permission_to_capture_qr_code_go_to_settings">На Molly му е потребна дозвола од камерата за да сними QR-код. Одете во поставки, изберете „Дозволи“ и вклучете „Камера“.</string>
  <string name="PaymentsTransferFragment__to_scan_a_qr_code_signal_needs_access_to_the_camera">За да скенира QR код, на Molly му е потребен пристап до камерата. </string>
=======
  <string name="PaymentsTransferFragment__check_the_wallet_address">Проверете ја адресата на паричникот на која се обидувате да префрлите и обидете се повторно.</string>
  <string name="PaymentsTransferFragment__to_scan_a_qr_code_signal_needs">За да скенира QR код, на Signal му е потребен пристап до камерата. </string>
  <string name="PaymentsTransferFragment__signal_needs_the_camera_permission_to_capture_qr_code_go_to_settings">На Signal му е потребна дозвола од камерата за да сними QR-код. Одете во поставки, изберете „Дозволи“ и вклучете „Камера“.</string>
  <string name="PaymentsTransferFragment__to_scan_a_qr_code_signal_needs_access_to_the_camera">За да скенира QR код, на Signal му е потребен пристап до камерата. </string>
>>>>>>> a0235cbc
  <string name="PaymentsTransferFragment__settings">Поставувања</string>
  <!--PaymentsTransferQrScanFragment-->
  <string name="PaymentsTransferQrScanFragment__scan_address_qr_code">Скенирајте го QR кодот на адресата</string>
  <string name="PaymentsTransferQrScanFragment__scan_the_address_qr_code_of_the_payee">Скенирајте го QR кодот на адресата на примачот</string>
  <!--CreatePaymentFragment-->
  <string name="CreatePaymentFragment__request">Барање</string>
  <string name="CreatePaymentFragment__pay">Плати</string>
  <string name="CreatePaymentFragment__available_balance_s">Расположливо салдо: %1$s</string>
  <string name="CreatePaymentFragment__1">1</string>
  <string name="CreatePaymentFragment__2">2</string>
  <string name="CreatePaymentFragment__3">3</string>
  <string name="CreatePaymentFragment__4">4</string>
  <string name="CreatePaymentFragment__5">5</string>
  <string name="CreatePaymentFragment__6">6</string>
  <string name="CreatePaymentFragment__7">7</string>
  <string name="CreatePaymentFragment__8">8</string>
  <string name="CreatePaymentFragment__9">9</string>
  <string name="CreatePaymentFragment__decimal">.</string>
  <string name="CreatePaymentFragment__0">0</string>
  <string name="CreatePaymentFragment__lt">&lt;</string>
  <string name="CreatePaymentFragment__backspace">Backspace</string>
  <string name="CreatePaymentFragment__add_note">Додај порака</string>
  <string name="CreatePaymentFragment__conversions_are_just_estimates">Конверзиите се само проценки и можеби не се точни.</string>
  <!--EditNoteFragment-->
  <string name="EditNoteFragment_note">Белешка</string>
  <!--ConfirmPaymentFragment-->
  <string name="ConfirmPayment__confirm_payment">Потврдете го плаќањето</string>
  <string name="ConfirmPayment__network_fee">Мрежна такса</string>
  <string name="ConfirmPayment__estimated_s">Проценето %1$s</string>
  <string name="ConfirmPayment__to">До</string>
  <string name="ConfirmPayment__total_amount">Вкупен износ</string>
  <string name="ConfirmPayment__balance_s">Салдо: %1$s</string>
  <string name="ConfirmPayment__processing_payment">Плаќањето се обработува…</string>
  <string name="ConfirmPayment__payment_complete">Плаќањето е завршено</string>
  <string name="ConfirmPayment__payment_failed">Плаќањето не успеа</string>
  <string name="ConfirmPayment__payment_will_continue_processing">Плаќањето ќе продолжи да се обработува</string>
  <string name="ConfirmPaymentFragment__invalid_recipient">Невалиден примач</string>
  <string name="ConfirmPaymentFragment__this_person_has_not_activated_payments">Оваа личност нема активирано плаќања</string>
  <!--CurrencyAmountFormatter_s_at_s-->
  <string name="CurrencyAmountFormatter_s_at_s">%1$s во %2$s</string>
  <!--SetCurrencyFragment-->
  <string name="SetCurrencyFragment__set_currency">Постави валута</string>
  <string name="SetCurrencyFragment__all_currencies">Сите валути</string>
  <!--****************************************-->
  <!--menus-->
  <!--****************************************-->
  <!--contact_selection_list-->
  <string name="contact_selection_list__unknown_contact">Нова порака за…</string>
  <string name="contact_selection_list__unknown_contact_block">Блокирај корисник</string>
  <string name="contact_selection_list__unknown_contact_add_to_group">Додај во група</string>
  <!--conversation_callable_insecure-->
  <string name="conversation_callable_insecure__menu_call">Повикај</string>
  <!--conversation_callable_secure-->
  <string name="conversation_callable_secure__menu_call">Signal повик </string>
  <string name="conversation_callable_secure__menu_video">Signal видео повик</string>
  <!--conversation_context-->
  <string name="conversation_context__menu_message_details">Детали за пораката</string>
  <string name="conversation_context__menu_copy_text">Копирај текст</string>
  <string name="conversation_context__menu_delete_message">Избриши порака</string>
  <string name="conversation_context__menu_forward_message">Проследи порака</string>
  <string name="conversation_context__menu_resend_message">Препрати порака</string>
  <string name="conversation_context__menu_reply_to_message">Одговори на порака</string>
  <!--conversation_context_reacction-->
  <string name="conversation_context__reaction_multi_select">Изберете повеќе</string>
  <!--conversation_context_image-->
  <string name="conversation_context_image__save_attachment">Зачувај додаток</string>
  <!--conversation_expiring_off-->
  <string name="conversation_expiring_off__disappearing_messages">Пораки што исчезнуваат</string>
  <!--conversation_expiring_on-->
  <!--conversation_insecure-->
  <string name="conversation_insecure__invite">Покани</string>
  <!--conversation_list_batch-->
  <string name="conversation_list_batch__menu_delete_selected">Избриши избрани</string>
  <string name="conversation_list_batch__menu_pin_selected">Закачи избрани</string>
  <string name="conversation_list_batch__menu_unpin_selected">Откачи избрани</string>
  <string name="conversation_list_batch__menu_select_all">Избери се</string>
  <string name="conversation_list_batch_archive__menu_archive_selected">Архивирај го одбраното</string>
  <string name="conversation_list_batch_unarchive__menu_unarchive_selected">Деархивирај избрани</string>
  <string name="conversation_list_batch__menu_mark_as_read">Обележи ги како прочитани</string>
  <string name="conversation_list_batch__menu_mark_as_unread">Обележи како непрочитани</string>
  <!--conversation_list-->
  <string name="conversation_list_settings_shortcut">Кратенка за поставувања</string>
  <string name="conversation_list_search_description">Барај</string>
  <string name="conversation_list__pinned">Закачени</string>
  <string name="conversation_list__chats">Разговори</string>
  <string name="conversation_list__you_can_only_pin_up_to_d_chats">Можете да закачите најмногу %1$d разговори</string>
  <!--conversation_list_item_view-->
  <string name="conversation_list_item_view__contact_photo_image">Слика на контакт</string>
  <string name="conversation_list_item_view__archived">Архивирано</string>
  <!--conversation_list_fragment-->
  <string name="conversation_list_fragment__fab_content_description">Нов разговор</string>
  <string name="conversation_list_fragment__open_camera_description">Отвори камера</string>
  <string name="conversation_list_fragment__no_chats_yet_get_started_by_messaging_a_friend">Немате разговори.\nЗапочнете со испраќање порака на пријател.</string>
  <!--conversation_secure_verified-->
  <string name="conversation_secure_verified__menu_reset_secure_session">Ресетирај безбедна сесија</string>
  <!--conversation_muted-->
  <string name="conversation_muted__unmute">Вклучи известувања</string>
  <!--conversation_unmuted-->
  <string name="conversation_unmuted__mute_notifications">Исклучи известувања</string>
  <!--conversation-->
  <string name="conversation__menu_group_settings">Поставувања за група</string>
  <string name="conversation__menu_leave_group">Напушти група</string>
  <string name="conversation__menu_view_all_media">Цела медија</string>
  <string name="conversation__menu_conversation_settings">Разговорни поставувања</string>
  <string name="conversation__menu_add_shortcut">Додај на почетниот екран</string>
  <string name="conversation__menu_create_bubble">Создај балонче</string>
  <!--conversation_popup-->
  <string name="conversation_popup__menu_expand_popup">Рашири скокачки прозорец</string>
  <!--conversation_callable_insecure-->
  <string name="conversation_add_to_contacts__menu_add_to_contacts">Додај во контакти</string>
  <!--conversation_group_options-->
  <string name="convesation_group_options__recipients_list">Листа на примачи</string>
  <string name="conversation_group_options__delivery">Достава</string>
  <string name="conversation_group_options__conversation">Разговор</string>
  <string name="conversation_group_options__broadcast">Емитување</string>
  <!--text_secure_normal-->
  <string name="text_secure_normal__menu_new_group">Нова група</string>
  <string name="text_secure_normal__menu_settings">Поставувања</string>
  <string name="text_secure_normal__menu_clear_passphrase">Заклучи</string>
  <string name="text_secure_normal__mark_all_as_read">Обележи сѐ како прочитано</string>
  <string name="text_secure_normal__invite_friends">Покани пријатели</string>
  <!--verify_display_fragment-->
  <string name="verify_display_fragment_context_menu__copy_to_clipboard">Копирај на табелата со исечоци</string>
  <string name="verify_display_fragment_context_menu__compare_with_clipboard">Спореди со табелата за исечоци</string>
  <!--reminder_header-->
  <string name="reminder_header_sms_import_title">Увези SMS од системот</string>
  <string name="reminder_header_sms_import_text">Допрете за да ги увезете SMS пораките од телефонот во шифрираната база на податоци на Signal.</string>
  <string name="reminder_header_push_title">Вклучи Signal пораки и повици</string>
  <string name="reminder_header_push_text">Надградете го Вашето комуникациско искуство.</string>
  <string name="reminder_header_service_outage_text">Signal се соочува со технички потешкотии. Работиме напорно да го повратиме сервисот што е можно поскоро.</string>
  <string name="reminder_header_progress">%1$d%%</string>
  <!--media_preview-->
  <string name="media_preview__save_title">Зачувај</string>
  <string name="media_preview__forward_title">Препрати</string>
  <string name="media_preview__share_title">Сподели</string>
  <string name="media_preview__all_media_title">Цела медија</string>
  <!--media_preview_activity-->
  <string name="media_preview_activity__media_content_description">Преглед на медија</string>
  <!--new_conversation_activity-->
  <string name="new_conversation_activity__refresh">Освежи</string>
  <!--redphone_audio_popup_menu-->
  <!--Insights-->
  <string name="Insights__percent">%</string>
  <string name="Insights__title">Согледувања</string>
  <string name="InsightsDashboardFragment__title">Согледувања</string>
  <string name="InsightsDashboardFragment__signal_protocol_automatically_protected">Signal протоколот автоматски заштити %1$d%% од Вашите пораки во изминатите %2$d дена. Разговорите помеѓу корисниците на Signal секогаш се шифрирани од-крај-до-крај.</string>
  <string name="InsightsDashboardFragment__spread_the_word">Разгласи</string>
  <string name="InsightsDashboardFragment__not_enough_data">Нема доволно податоци</string>
  <string name="InsightsDashboardFragment__your_insights_percentage_is_calculated_based_on">Вашиот процент на увид е искалкулиран базирано на испратените пораки во минатите %1$d дена кои што не се исчезнати или избришани.</string>
  <string name="InsightsDashboardFragment__start_a_conversation">Започни разговор</string>
  <string name="InsightsDashboardFragment__invite_your_contacts">Надминете ги ограничувањата на нешифрираните SMS пораки, почнете да комуницирате безбедно преку испраќање покани за Signal на Вашите контакти.</string>
  <string name="InsightsDashboardFragment__this_stat_was_generated_locally">Овие статистики се генерирани локално на Вашиот уред и можат да бидат видени само од Вас. Тие не се испраќаат никаде.</string>
  <string name="InsightsDashboardFragment__encrypted_messages">Шифрирани пораки</string>
  <string name="InsightsDashboardFragment__cancel">Откажи</string>
  <string name="InsightsDashboardFragment__send">Испрати</string>
  <string name="InsightsModalFragment__title">Ви претставуваме „Согледувања“</string>
  <string name="InsightsModalFragment__description">Дознајте колку од Вашите пораки се испратени безбедно и потоа брзо поканете нови контакти за да го зајакнете процентот во Signal.</string>
  <string name="InsightsModalFragment__view_insights">Провери согледувања</string>
  <string name="FirstInviteReminder__title">Поканете на Signal</string>
  <string name="FirstInviteReminder__description">Можете да го зголемите бројот на шифрираните пораки што ги испраќате на %1$d%%</string>
  <string name="SecondInviteReminder__title">Зајакнете го Вашиот Signal</string>
  <string name="SecondInviteReminder__description">Покани %1$s</string>
  <string name="InsightsReminder__view_insights">Види согледувања</string>
  <string name="InsightsReminder__invite">Покани</string>
  <!--Edit KBS Pin-->
  <!--BaseKbsPinFragment-->
  <string name="BaseKbsPinFragment__next">Следно</string>
  <string name="BaseKbsPinFragment__create_alphanumeric_pin">Создај алфанумерички PIN</string>
  <string name="BaseKbsPinFragment__create_numeric_pin">Создај нумерички PIN</string>
  <!--CreateKbsPinFragment-->
  <plurals name="CreateKbsPinFragment__pin_must_be_at_least_characters">
    <item quantity="one">PIN-от мора да е најмалку %1$d знак</item>
    <item quantity="other">PIN-от мора да се состои од најмалку %1$d знаци</item>
  </plurals>
  <plurals name="CreateKbsPinFragment__pin_must_be_at_least_digits">
    <item quantity="one">PIN-от мора да се состои од најмалку %1$d бројка</item>
    <item quantity="other">PIN-от мора да се состои од најмалку %1$d бројки</item>
  </plurals>
  <string name="CreateKbsPinFragment__create_a_new_pin">Направи нов PIN</string>
  <string name="CreateKbsPinFragment__you_can_choose_a_new_pin_as_long_as_this_device_is_registered">Можете да го промените Вашиот PIN се додека овој уред е регистриран.</string>
  <string name="CreateKbsPinFragment__create_your_pin">Направете го Вашиот PIN</string>
  <string name="CreateKbsPinFragment__pins_keep_information_stored_with_signal_encrypted">PIN кодовите ги чуваат информациите складирани на Signal шифрирани, така што само Вие можете да им пристапите. Вашиот профил, поставувања и конакти ќе бидат вратени кога ќе реинсталирате. PIN кодот не Ви е потребен за да ја отворите апликацијата.</string>
  <string name="CreateKbsPinFragment__choose_a_stronger_pin">Изберете покомплексен PIN</string>
  <!--ConfirmKbsPinFragment-->
  <string name="ConfirmKbsPinFragment__pins_dont_match">PIN кодовите не се совпаѓаат. Пробајте пак.</string>
  <string name="ConfirmKbsPinFragment__confirm_your_pin">Потврдете го Вашиот PIN</string>
  <string name="ConfirmKbsPinFragment__pin_creation_failed">Создавањето на PIN-от е неуспешно</string>
  <string name="ConfirmKbsPinFragment__your_pin_was_not_saved">Вашиот PIN не беше зачуван. Ќе Ве потсетиме да создадете PIN подоцна.</string>
  <string name="ConfirmKbsPinFragment__pin_created">PIN-от е создаден.</string>
  <string name="ConfirmKbsPinFragment__re_enter_your_pin">Внесете PIN повторно</string>
  <string name="ConfirmKbsPinFragment__creating_pin">Создавање на PIN…</string>
  <!--KbsSplashFragment-->
  <string name="KbsSplashFragment__introducing_pins">Ви претставуваме PIN кодови</string>
  <string name="KbsSplashFragment__pins_keep_information_stored_with_signal_encrypted">PIN кодовите ги чуваат информациите складирани на Signal шифрирани, така што само Вие можете да им пристапите. Вашиот профил, поставувања и конакти ќе бидат вратени кога ќе реинсталирате. PIN кодот не Ви е потребен за да ја отворите апликацијата.</string>
  <string name="KbsSplashFragment__learn_more">Дознајте повеќе</string>
  <string name="KbsSplashFragment__registration_lock_equals_pin">Заклучување на регистрација = PIN</string>
  <string name="KbsSplashFragment__your_registration_lock_is_now_called_a_pin">Заклучувањето на регистрацијата сега се вика PIN, и прави повеќе. Ажурирајте сега.</string>
  <string name="KbsSplashFragment__update_pin">Ажурирај PIN</string>
  <string name="KbsSplashFragment__create_your_pin">Создајте го Вашиот PIN</string>
  <string name="KbsSplashFragment__learn_more_about_pins">Научете повеќе за PIN кодови</string>
  <string name="KbsSplashFragment__disable_pin">Исклучи PIN</string>
  <!--KBS Reminder Dialog-->
  <string name="KbsReminderDialog__enter_your_signal_pin">Внесете го Вашиот Signal PIN</string>
  <string name="KbsReminderDialog__to_help_you_memorize_your_pin">За да Ви помогнеме да го запомните PIN-от ќе Ве прашаме да го внесете од време на време. Како што поминува времето ќе Ве прашуваме се помалку.</string>
  <string name="KbsReminderDialog__skip">Прескокни</string>
  <string name="KbsReminderDialog__submit">Испрати</string>
  <string name="KbsReminderDialog__forgot_pin">Го заборавивте PIN кодот?</string>
  <string name="KbsReminderDialog__incorrect_pin_try_again">Погрешен PIN. Обидете се повторно.</string>
  <!--AccountLockedFragment-->
  <string name="AccountLockedFragment__account_locked">Сметката е заклучена</string>
  <string name="AccountLockedFragment__your_account_has_been_locked_to_protect_your_privacy">Вашата сметка е заклучена за да ја заштитиме Вашата приватност и безбедност. По %1$d дена неактивност на Вашата сметка, ќе можете да се регистрирате повторно со овој телефонски број, без употреба на PIN. Целата содржина ќе биде избришана.</string>
  <string name="AccountLockedFragment__next">Следно</string>
  <string name="AccountLockedFragment__learn_more">Дознајте повеќе</string>
  <!--KbsLockFragment-->
  <string name="RegistrationLockFragment__enter_your_pin">Внесете го Вашиот PIN</string>
  <string name="RegistrationLockFragment__enter_the_pin_you_created">Го внесете PIN кодот што го создадовте за Вашата сметка. Овој код е различен од Вашиот SMS код за проверка.</string>
  <string name="RegistrationLockFragment__enter_alphanumeric_pin">Внесете алфанумерички PIN</string>
  <string name="RegistrationLockFragment__enter_numeric_pin">Внесете нумерички PIN</string>
  <string name="RegistrationLockFragment__incorrect_pin_try_again">Погрешен PIN. Обидете се повторно.</string>
  <string name="RegistrationLockFragment__forgot_pin">Го заборавивте PIN-от?</string>
  <string name="RegistrationLockFragment__incorrect_pin">Погрешен PIN</string>
  <string name="RegistrationLockFragment__forgot_your_pin">Го заборавивте Вашиот PIN?</string>
  <string name="RegistrationLockFragment__not_many_tries_left">Не ви преостанаа повеќе обиди!</string>
  <string name="RegistrationLockFragment__signal_registration_need_help_with_pin_for_android_v1_pin">Signal регистрација - Помош со PIN за Android (v1 PIN)</string>
  <string name="RegistrationLockFragment__signal_registration_need_help_with_pin_for_android_v2_pin">Signal регистрација - Помош со PIN за Android (v2 PIN)</string>
  <plurals name="RegistrationLockFragment__for_your_privacy_and_security_there_is_no_way_to_recover">
    <item quantity="one">За вашата приватност и безбедност, нема начин да го повратите вашиот ПИН. Ако не можете да се сетите на вашиот ПИН, можете да го ре-верификувате со СМС после %1$d ден на неактивност. Во овој случај, вашата сметка со целата нејзина содржина ќе биде избришана.</item>
    <item quantity="other">За Вашата приватност и безбедност, нема начин да го повратите Вашиот PIN. Ако не можете да се сетите на Вашиот PIN, можете да го проверите со SMS по %1$d денови неактивност. Во овој случај, Вашата сметка со целата нејзина содржина ќе биде избришана.</item>
  </plurals>
  <plurals name="RegistrationLockFragment__incorrect_pin_d_attempts_remaining">
    <item quantity="one">Погрешен ПИН. %1$d преостанат обид.</item>
    <item quantity="other">Погрешен PIN. %1$d преостанати обиди.</item>
  </plurals>
  <plurals name="RegistrationLockFragment__if_you_run_out_of_attempts_your_account_will_be_locked_for_d_days">
    <item quantity="one">Ако останете без обиди вашата сметка ќе биде заклучена на %1$d  ден. После %1$d ден на неактивност, ќе можете да се пре-регистрирате без вашиот ПИН. Вашата сметка со целата нејзина содржина ќе биде избришана.</item>
    <item quantity="other">Ако останете без обиди Вашата сметка ќе биде заклучена на %1$d дена. После %1$d дена на неактивност, ќе можете да се регистрирате повторно без Вашиот PIN. Вашата сметка со целата нејзина содржина ќе биде избришана.</item>
  </plurals>
  <plurals name="RegistrationLockFragment__you_have_d_attempts_remaining">
    <item quantity="one">Ви преостанува %1$d обид.</item>
    <item quantity="other">Ви преостануваат %1$d обиди.</item>
  </plurals>
  <plurals name="RegistrationLockFragment__d_attempts_remaining">
    <item quantity="one">%1$d преостанат обид.</item>
    <item quantity="other">%1$d преостанати обиди.</item>
  </plurals>
  <!--CalleeMustAcceptMessageRequestDialogFragment-->
  <string name="CalleeMustAcceptMessageRequestDialogFragment__s_will_get_a_message_request_from_you">%1$s ќе добие барање за порака од Вас. Можете да воспоставите повик кога Вашата порака ќе биде прифатена.</string>
  <!--KBS Megaphone-->
  <string name="KbsMegaphone__create_a_pin">Создадете PIN</string>
  <string name="KbsMegaphone__pins_keep_information_thats_stored_with_signal_encrytped">PIN кодовите ги чуваат шифрирани информациите складирани во Signal.</string>
  <string name="KbsMegaphone__create_pin">Создадете PIN</string>
  <!--Research Megaphone-->
  <string name="ResearchMegaphone_tell_signal_what_you_think">Кажете ни што мислите за Signal</string>
  <string name="ResearchMegaphone_to_make_signal_the_best_messaging_app_on_the_planet">Би сакале да го чуеме Вашето мислење за да ја направиме Signal најдобрата апликација за пораки на планетата.</string>
  <string name="ResearchMegaphone_learn_more">Дознајте повеќе</string>
  <string name="ResearchMegaphone_dismiss">Откажи</string>
  <string name="ResearchMegaphoneDialog_signal_research">Signal истражувања</string>
  <string name="ResearchMegaphoneDialog_we_believe_in_privacy"><![CDATA[<p><b>Веруваме во приватност.</b></p><p>Signal не ги следи или собира Вашите податоци. За да го подобриме Signal за сите, се потпираме на повратни информации од корисниците <b>и баш би сакале да дознаеме што мислите.</b></p><p>Во моментов имаме отворена анкета за да дознаеме како го користите Signal. Нашата анкета не собира никакви податоци кои што би Ве идентификувале. Ако сте заинтересирани да споделите повратни информации, можете да оставите информации за контакт.</p><p>Ако имате неколку минути и би сакале да го споделите Вашето искуство, ние би сакале да слушнеме повеќе.</p>]]></string>
  <string name="ResearchMegaphoneDialog_take_the_survey">Направете ја анкетата</string>
  <string name="ResearchMegaphoneDialog_no_thanks">Не, благодарам</string>
  <string name="ResearchMegaphoneDialog_the_survey_is_hosted_by_alchemer_at_the_secure_domain">Анкетата е хостирана од Alchemer на безбедниот домен surveys.signalusers.org</string>
  <!--transport_selection_list_item-->
  <string name="transport_selection_list_item__transport_icon">Симбол за транспорт</string>
  <string name="ConversationListFragment_loading">Се вчитува…</string>
  <string name="CallNotificationBuilder_connecting">Поврзува…</string>
  <string name="Permissions_permission_required">Потребна е дозвола</string>
  <string name="ConversationActivity_signal_needs_sms_permission_in_order_to_send_an_sms">На Signal му треба дозвола за SMS за да може да испраќа SMS. Ова е трајно одбиено. Ве молиме продолжете до менито за поставувања на апликациите, изберете „Дозволи“, и вклучете „SMS“. </string>
  <string name="Permissions_continue">Продолжете</string>
  <string name="Permissions_not_now">Не сега</string>
  <string name="conversation_activity__enable_signal_messages">ОВОЗМОЖИ SIGNAL ПОРАКИ</string>
  <string name="SQLCipherMigrationHelper_migrating_signal_database">Ја мигрирам базата на Signal</string>
  <string name="PushDecryptJob_new_locked_message">Нова заклучена порака</string>
  <string name="PushDecryptJob_unlock_to_view_pending_messages">Отклучете за да ги видите пораките што чекаат</string>
  <string name="enter_backup_passphrase_dialog__backup_passphrase">Лозинка за резервната копија</string>
  <string name="backup_enable_dialog__backups_will_be_saved_to_external_storage_and_encrypted_with_the_passphrase_below_you_must_have_this_passphrase_in_order_to_restore_a_backup">Резервните копии ќе бидат зачувани на екстерен склад и шифриран со лозинката подолу. Морате да ја имате оваа лозинка за да ја вратите резервната копија.</string>
  <string name="backup_enable_dialog__you_must_have_this_passphrase">Мора да ја имате оваа лозинка за да ја вратите резервната копија.</string>
  <string name="backup_enable_dialog__folder">Папка</string>
  <string name="backup_enable_dialog__i_have_written_down_this_passphrase">Ја запишав оваа лозинка. Без неа нема да можам да ја вратам резервната копија.</string>
  <string name="registration_activity__restore_backup">Обнови последна копија</string>
  <string name="registration_activity__transfer_or_restore_account">Префрли или поврати сметка</string>
  <string name="registration_activity__transfer_account">Префрли сметка</string>
  <string name="registration_activity__skip">Прескокни</string>
  <string name="preferences_chats__chat_backups">Резервни копии на разговори</string>
  <string name="preferences_chats__backup_chats_to_external_storage">Направи резервна копија на надворешен склад</string>
  <string name="preferences_chats__transfer_account">Префрли сметка</string>
  <string name="preferences_chats__transfer_account_to_a_new_android_device">Префрли сметка на друг Android уред</string>
  <string name="RegistrationActivity_enter_backup_passphrase">Внесете ја вашата резервна лозинка</string>
  <string name="RegistrationActivity_restore">Врати</string>
  <string name="RegistrationActivity_backup_failure_downgrade">Не може да се внесат резервни копии од понови верзии на Signal</string>
  <string name="RegistrationActivity_incorrect_backup_passphrase">Погрешна лозинка на резервна копија</string>
  <string name="RegistrationActivity_checking">Проверувам…</string>
  <string name="RegistrationActivity_d_messages_so_far">%d пораки досега…</string>
  <string name="RegistrationActivity_restore_from_backup">Врати од резервна копија?</string>
  <string name="RegistrationActivity_restore_your_messages_and_media_from_a_local_backup">Вратете ги Вашите пораки и медија од локалната резервна копија. Ако не ги вратите сега, нема да можете да го сторите тоа подоцна.</string>
  <string name="RegistrationActivity_backup_size_s">Големина на резервна копија: %s</string>
  <string name="RegistrationActivity_backup_timestamp_s">Време на резервна копија: %s</string>
  <string name="BackupDialog_enable_local_backups">Да вклучам локална резервна копија?</string>
  <string name="BackupDialog_enable_backups">Вклучи резервна копија</string>
  <string name="BackupDialog_please_acknowledge_your_understanding_by_marking_the_confirmation_check_box">Ве молиме потврдете дека разбирате со означување на полето за потврда.</string>
  <string name="BackupDialog_delete_backups">Избриши резервни копии?</string>
  <string name="BackupDialog_disable_and_delete_all_local_backups">Да ги исклучам и избришам сите локални резервни копии?</string>
  <string name="BackupDialog_delete_backups_statement">Избриши резервни копии</string>
  <string name="BackupDialog_to_enable_backups_choose_a_folder">За да вклучите резервни копии, изберете папка. Резервните копии ќе бидат зачувани на таа локација.</string>
  <string name="BackupDialog_choose_folder">Одберете папка</string>
  <string name="BackupDialog_copied_to_clipboard">Ископирано на таблата со исечоци</string>
  <string name="BackupDialog_no_file_picker_available">Не е достапен одбирач за датотеки.</string>
  <string name="BackupDialog_enter_backup_passphrase_to_verify">Внесете ја Вашата лозинка за резервни копии за проверка</string>
  <string name="BackupDialog_verify">Провери</string>
  <string name="BackupDialog_you_successfully_entered_your_backup_passphrase">Успешно ја внесовте лозинката за резервна копија</string>
  <string name="BackupDialog_passphrase_was_not_correct">Лозинката не е точна</string>
  <string name="LocalBackupJob_creating_backup">Создавам резервна копија… </string>
  <string name="LocalBackupJobApi29_backup_failed">Создавањето на резервна копија не успеа</string>
  <string name="LocalBackupJobApi29_your_backup_directory_has_been_deleted_or_moved">Вашиот директориум за резервни копии и избришан или преместен.</string>
  <string name="LocalBackupJobApi29_your_backup_file_is_too_large">Вашата резервна копија е преголема за да се складира на овој уред.</string>
  <string name="LocalBackupJobApi29_there_is_not_enough_space">Нема доволно простор за складирање на Вашата резервна копија.</string>
  <string name="LocalBackupJobApi29_tap_to_manage_backups">Допрете за менаџирање на резервни копии.</string>
  <string name="ProgressPreference_d_messages_so_far">%d пораки засега</string>
  <string name="RegistrationActivity_wrong_number">Погрешен број</string>
  <string name="RegistrationActivity_call_me_instead_available_in">Повикајте ме наместо \n (Достапно за %1$02d:%2$02d)</string>
  <string name="RegistrationActivity_contact_signal_support">Контактирај Signal Поддршка</string>
  <string name="RegistrationActivity_code_support_subject">Регистрација на Signal - Код за проверка за Android</string>
  <string name="RegistrationActivity_incorrect_code">Погрешен код</string>
  <string name="BackupUtil_never">Никогаш</string>
  <string name="BackupUtil_unknown">Непознато</string>
  <string name="preferences_app_protection__see_my_phone_number">Да го видат мојот телефонски број</string>
  <string name="preferences_app_protection__find_me_by_phone_number">Да ме најдат преку мојот телефонски број</string>
  <string name="PhoneNumberPrivacy_everyone">Сите</string>
  <string name="PhoneNumberPrivacy_my_contacts">Мои контакти</string>
  <string name="PhoneNumberPrivacy_nobody">Никој</string>
  <string name="PhoneNumberPrivacy_everyone_see_description">Вашиот телефонски број ќе биде видлив за сите луѓе и групи со кои што комуницирате.</string>
  <string name="PhoneNumberPrivacy_everyone_find_description">Било кој што го има Вашиот телефонски број може да Ве контактира на Signal. Сите други ќе можат да Ве најдат со пребарување.</string>
  <string name="preferences_app_protection__screen_lock">Заклучување на екранот</string>
  <string name="preferences_app_protection__lock_signal_access_with_android_screen_lock_or_fingerprint">Заклучи го пристапот до Signal со заклучување на екранот од Android или со отисок од прст.</string>
  <string name="preferences_app_protection__screen_lock_inactivity_timeout">Период на неактивност</string>
  <string name="preferences_app_protection__signal_pin">Signal PIN</string>
  <string name="preferences_app_protection__create_a_pin">Создадете PIN</string>
  <string name="preferences_app_protection__change_your_pin">Сменете го Вашиот PIN</string>
  <string name="preferences_app_protection__pin_reminders">Потсетувања за PIN</string>
  <string name="preferences_app_protection__pins_keep_information_stored_with_signal_encrypted">PIN кодовите ги чуваат информациите складирани со Signal шифрирани така што само Вие можете да им пристапите. Вашиот профил, поставувањата и контактите ќе се повратат кога ќе го реинсталирате Signal.</string>
  <string name="preferences_app_protection__add_extra_security_by_requiring_your_signal_pin_to_register">Зголемете ја безбедноста преку повторно барање на Signal PIN код за регистрација на Вашиот телефон со Signal.</string>
  <string name="preferences_app_protection__reminders_help_you_remember_your_pin">Потсетниците помагаат да го запомните Вашиот PIN бидејќи истиот не може да биде повратен ако го изгубите. Со тек на време ќе бидете прашувани поретко.</string>
  <string name="preferences_app_protection__turn_off">Исклучи</string>
  <string name="preferences_app_protection__confirm_pin">Потврди PIN</string>
  <string name="preferences_app_protection__confirm_your_signal_pin">Потврдете го Вашиот Signal PIN</string>
  <string name="preferences_app_protection__make_sure_you_memorize_or_securely_store_your_pin">Осигурајте се дека ќе го запомните или безбедно ќе го складирате Вашиот PIN бидејќи истиот не може да биде вратен доколку го изгубите. Ако го заборавите Вашиот PIN, може да изгувите податоци кога повторно ќе ја регистриате Вашата сметка на Signal.</string>
  <string name="preferences_app_protection__incorrect_pin_try_again">Погрешен PIN. Обидете се повторно.</string>
  <string name="preferences_app_protection__failed_to_enable_registration_lock">Не успеа вклучувањето на заклучување на регистрацијата.</string>
  <string name="preferences_app_protection__failed_to_disable_registration_lock">Не успеа оневозможувањето на заклучување на регистрацијата.</string>
  <string name="AppProtectionPreferenceFragment_none">Нема</string>
  <string name="preferences_app_protection__registration_lock">Заклучување на регистрација</string>
  <string name="RegistrationActivity_you_must_enter_your_registration_lock_PIN">Морате да го внесете Вашиот PIN за заклучување на регистрацијата.</string>
  <string name="RegistrationActivity_your_pin_has_at_least_d_digits_or_characters">Вашиот PIN содржи најмалку %d цифри или знаци</string>
  <string name="RegistrationActivity_too_many_attempts">Премногу пробувања</string>
  <string name="RegistrationActivity_you_have_made_too_many_incorrect_registration_lock_pin_attempts_please_try_again_in_a_day">Внесовте премногу неточни PIN кодови за заклучување на регистрацијата. Ве молиме обидете се повторно утре.</string>
  <string name="RegistrationActivity_you_have_made_too_many_attempts_please_try_again_later">Направивте премногу обиди. Ве молиме обидете се повторно подоцна.</string>
  <string name="RegistrationActivity_error_connecting_to_service">Грешка при поврзување со сервисот. </string>
  <string name="preferences_chats__backups">Резервни копии</string>
  <string name="prompt_passphrase_activity__signal_is_locked">Molly е заклучен</string>
  <string name="prompt_passphrase_activity__tap_to_unlock">ДОПРЕТЕ ЗА ДА ОТКЛУЧИТЕ</string>
  <string name="Recipient_unknown">Непознато</string>
  <!--TransferOrRestoreFragment-->
  <string name="TransferOrRestoreFragment__transfer_or_restore_account">Префрли или поврати сметка</string>
  <string name="TransferOrRestoreFragment__if_you_have_previously_registered_a_signal_account">Ако имате претходно регистрирана Signal сметка, можета да ја префрлите или вратите Вашата сметка и пораки</string>
  <string name="TransferOrRestoreFragment__transfer_from_android_device">Префрли од Android уред</string>
  <string name="TransferOrRestoreFragment__transfer_your_account_and_messages_from_your_old_android_device">Префрлете ја Вашата сметка и пораки од Вашиот стар Android уред. Потребен ви е пристап до стариот уред.</string>
  <string name="TransferOrRestoreFragment__you_need_access_to_your_old_device">Ви треба пристап до стариот уред.</string>
  <string name="TransferOrRestoreFragment__restore_from_backup">Врати од резервна копија</string>
  <string name="TransferOrRestoreFragment__restore_your_messages_from_a_local_backup">Вратете ги Вашите пораки од локална резервна копија. Ако не ги вратите сега нема да можете да го направите тоа подоцна.</string>
  <!--NewDeviceTransferInstructionsFragment-->
  <string name="NewDeviceTransferInstructions__open_signal_on_your_old_android_phone">Отворете го Signal на Вашиот стар телефон</string>
  <string name="NewDeviceTransferInstructions__continue">Продолжи</string>
  <string name="NewDeviceTransferInstructions__first_bullet">1.</string>
  <string name="NewDeviceTransferInstructions__tap_on_your_profile_photo_in_the_top_left_to_open_settings">Допрете ја Вашата профилна слика во левииот горен агол за да ги отворите поставувањата.</string>
  <string name="NewDeviceTransferInstructions__second_bullet">2.</string>
  <string name="NewDeviceTransferInstructions__tap_on_account">Допрете на „Сметка“</string>
  <string name="NewDeviceTransferInstructions__third_bullet">3.</string>
  <string name="NewDeviceTransferInstructions__tap_transfer_account_and_then_continue_on_both_devices">Допрете „Префрли сметка“ и потоа „Продолжи“ и на двата уреда</string>
  <!--NewDeviceTransferSetupFragment-->
  <string name="NewDeviceTransferSetup__preparing_to_connect_to_old_android_device">Се припрема за да се поврзам на стариот Android уред…</string>
  <string name="NewDeviceTransferSetup__take_a_moment_should_be_ready_soon">Само момент, би требало да е готово наскоро</string>
  <string name="NewDeviceTransferSetup__waiting_for_old_device_to_connect">Чекам да се поврзе стариот Android уред…</string>
  <string name="NewDeviceTransferSetup__signal_needs_the_location_permission_to_discover_and_connect_with_your_old_device">На Molly му е потребна дозвола за локацијата за да го открие и да се поврзе на стариот Android уред.</string>
  <string name="NewDeviceTransferSetup__signal_needs_location_services_enabled_to_discover_and_connect_with_your_old_device">На Molly му е потребно да се вклучени локациските сервиси за да го открие и да се поврзе на Вашиот стар Android уред.</string>
  <string name="NewDeviceTransferSetup__signal_needs_wifi_on_to_discover_and_connect_with_your_old_device">На Molly му е потребно Wi-Fi за да го открие и за да се поврзе на Вашиот стар Android уред. Wi-Fi треба да е вклучено, но не мора да сте поврзани на Wi-Fi мрежа.</string>
  <string name="NewDeviceTransferSetup__sorry_it_appears_your_device_does_not_support_wifi_direct">Извинете, изгледа дека овој уред не поддржува Wi-Fi Direct. Molly користи Wi-Fi Direct за откривање и поврзување со Вашиот стар Android уред. Сѐ уште можете да ги вратите податоците од резервна копија за да ја префрлите сметката од Вашиот стар Android уред.</string>
  <string name="NewDeviceTransferSetup__restore_a_backup">Врати резервна копија</string>
  <string name="NewDeviceTransferSetup__an_unexpected_error_occurred_while_attempting_to_connect_to_your_old_device">Се случи неочекувана грешка при обидот за пристап на Вашиот стар Android уред.</string>
  <!--OldDeviceTransferSetupFragment-->
  <string name="OldDeviceTransferSetup__searching_for_new_android_device">Го барам новиот Android уред…</string>
  <string name="OldDeviceTransferSetup__signal_needs_the_location_permission_to_discover_and_connect_with_your_new_device">На Molly му е потребна дозвола за локација за да го открие и да се поврзе со Вашиот нов Android уред.</string>
  <string name="OldDeviceTransferSetup__signal_needs_location_services_enabled_to_discover_and_connect_with_your_new_device">На Molly му е потребно да се вклучени локациските сервиси за да го открие и да се поврзе со Вашиот нов Android уред.</string>
  <string name="OldDeviceTransferSetup__signal_needs_wifi_on_to_discover_and_connect_with_your_new_device">Molly има потреба од Wi-Fi за да открие и да се поврзе со Вашиот нов Android уред. Wi-Fi мора да биде вклучено, но не мора да биде поврзано со Wi-Fi мрежа.</string>
  <string name="OldDeviceTransferSetup__sorry_it_appears_your_device_does_not_support_wifi_direct">Извинете, изгледа дека овој уред не поддржува Wi-Fi Direct. Molly користи Wi-Fi Direct за откривање и поврзување со Вашиот нов Android уред. Сѐ уште можете да креирате резервна копија на податоците за да ја префрлите Вашата сметка на Вашиот нов Android уред.</string>
  <string name="OldDeviceTransferSetup__create_a_backup">Креирај резервна копија</string>
  <string name="OldDeviceTransferSetup__an_unexpected_error_occurred_while_attempting_to_connect_to_your_old_device">Се случи неочекувана грешка при обидот за поврзување со Вашиот нов Android уред.</string>
  <!--DeviceTransferSetupFragment-->
  <string name="DeviceTransferSetup__unable_to_open_wifi_settings">Не можам да ги отворам поставувањата за Wi-Fi. Ве молиме вклучете Wi-Fi рачно.</string>
  <string name="DeviceTransferSetup__grant_location_permission">Дозволи прикажување на локација</string>
  <string name="DeviceTransferSetup__turn_on_location_services">Вклучи локациски сервиси</string>
  <string name="DeviceTransferSetup__unable_to_open_location_settings">Не успеав да ги отворам поставувањата.</string>
  <string name="DeviceTransferSetup__turn_on_wifi">Вклучи Wi-Fi</string>
  <string name="DeviceTransferSetup__error_connecting">Грешка при поврзувањето</string>
  <string name="DeviceTransferSetup__retry">Обидете се повторно</string>
  <string name="DeviceTransferSetup__submit_debug_logs">Испрати запис за дебагирање</string>
  <string name="DeviceTransferSetup__verify_code">Провери код</string>
  <string name="DeviceTransferSetup__verify_that_the_code_below_matches_on_both_of_your_devices">Проверете дали кодот подолу се совпаѓа на двата уреда. Потоа допрете „Продолжи“.</string>
  <string name="DeviceTransferSetup__the_numbers_do_not_match">Бројките не се совпаѓаат</string>
  <string name="DeviceTransferSetup__continue">Продолжи</string>
  <string name="DeviceTransferSetup__number_is_not_the_same">Бројот не е ист</string>
  <string name="DeviceTransferSetup__if_the_numbers_on_your_devices_do_not_match_its_possible_you_connected_to_the_wrong_device">Ако броевите на вашите уреди не се совпаѓаат, можно е да сте се поврзале на погрешен уред. За да го надминете ова, запрете го преносот и обидете се повторно и држете ги двата ваши уреди близу.</string>
  <string name="DeviceTransferSetup__stop_transfer">Сопри трансфер</string>
  <string name="DeviceTransferSetup__unable_to_discover_old_device">Не успеав да го откријам стариот уред</string>
  <string name="DeviceTransferSetup__unable_to_discover_new_device">Не успеав да го откријам новиот уред</string>
  <string name="DeviceTransferSetup__make_sure_the_following_permissions_are_enabled">Осигурајте се дека следниве дозволи и сервиси се овозможени:</string>
  <string name="DeviceTransferSetup__location_permission">Дозволи за локацијата</string>
  <string name="DeviceTransferSetup__location_services">Локациски сервиси</string>
  <string name="DeviceTransferSetup__wifi">Wi-Fi</string>
  <string name="DeviceTransferSetup__on_the_wifi_direct_screen_remove_all_remembered_groups_and_unlink_any_invited_or_connected_devices">На WiFi Direct екранот, отстранете ги сите запаметени групи и откачете ги сите поканети или поврзани уреди.</string>
  <string name="DeviceTransferSetup__wifi_direct_screen">Директен екран за Wi-Fi</string>
  <string name="DeviceTransferSetup__try_turning_wifi_off_and_on_on_both_devices">Пробајте да го исклучите и вклучите Wi-Fi и на двата уреда.</string>
  <string name="DeviceTransferSetup__make_sure_both_devices_are_in_transfer_mode">Осигурајте се дека и двата уреда се во режим за префрлување.</string>
  <string name="DeviceTransferSetup__go_to_support_page">Оди на страницата за поддршка</string>
  <string name="DeviceTransferSetup__try_again">Обиди сѐ повторно </string>
  <string name="DeviceTransferSetup__waiting_for_other_device">Го чекам другиот уред</string>
  <string name="DeviceTransferSetup__tap_continue_on_your_other_device_to_start_the_transfer">Допрете „Продолжи“ на другиот уред за да почне трансферот.</string>
  <string name="DeviceTransferSetup__tap_continue_on_your_other_device">Допрете „Продолжи“ на другиот уред…</string>
  <!--NewDeviceTransferFragment-->
  <string name="NewDeviceTransfer__cannot_transfer_from_a_newer_version_of_signal">Не можам да префрлам од понови верзии нa Signal</string>
  <!--DeviceTransferFragment-->
  <string name="DeviceTransfer__transferring_data">Префрлување податоци</string>
  <string name="DeviceTransfer__keep_both_devices_near_each_other">Држете ги двата уреди еден до друг. Не ги исклучувајте уредите и задржете го Molly отворен. Преносот на податоци е шифриран од-крај-до-крај.</string>
  <string name="DeviceTransfer__d_messages_so_far">%1$d пораки досега…</string>
  <string name="DeviceTransfer__cancel">Откажи</string>
  <string name="DeviceTransfer__try_again">Обиди сѐ повторно </string>
  <string name="DeviceTransfer__stop_transfer_question">Да го сопрам трансферот?</string>
  <string name="DeviceTransfer__stop_transfer">Сопри трансфер</string>
  <string name="DeviceTransfer__all_transfer_progress_will_be_lost">Целиот прогрес направен при трансферот ќе биде изгубен.</string>
  <string name="DeviceTransfer__transfer_failed">Трансферот е неуспешен</string>
  <string name="DeviceTransfer__unable_to_transfer">Неуспешен трансфер</string>
  <!--OldDeviceTransferInstructionsFragment-->
  <string name="OldDeviceTransferInstructions__transfer_account">Префрли сметка</string>
  <string name="OldDeviceTransferInstructions__you_can_transfer_your_signal_account_when_setting_up_signal_on_a_new_android_device">Може да ја префрлите вашата Signal сметка кога поставувате Signal на нов Android уред. Пред да продолжите:</string>
  <string name="OldDeviceTransferInstructions__first_bullet">1.</string>
  <string name="OldDeviceTransferInstructions__download_signal_on_your_new_android_device">Преземете го Molly на Вашиот нов Android уред</string>
  <string name="OldDeviceTransferInstructions__second_bullet">2.</string>
  <string name="OldDeviceTransferInstructions__tap_on_transfer_or_restore_account">Допрете „Трансфер или враќање на сметка“</string>
  <string name="OldDeviceTransferInstructions__third_bullet">3.</string>
  <string name="OldDeviceTransferInstructions__select_transfer_from_android_device_when_prompted_and_then_continue">Допрете „Трансфер од Android уред“ и потоа допрете „Продолжи“. Држете ги двата уреди близу еден до друг.</string>
  <string name="OldDeviceTransferInstructions__continue">Продолжи</string>
  <!--OldDeviceTransferComplete-->
  <string name="OldDeviceTransferComplete__transfer_complete">Трансферот е завршен</string>
  <string name="OldDeviceTransferComplete__go_to_your_new_device">Одете на Вашиот нов уред</string>
  <string name="OldDeviceTransferComplete__your_signal_data_has_Been_transferred_to_your_new_device">Вашата Signal сметка е префрлена на Вашиот нов уред. За да го завршите процесот мора да продолжите со регистрацијата на Вашиот нов уред. </string>
  <string name="OldDeviceTransferComplete__close">Затвори</string>
  <!--NewDeviceTransferComplete-->
  <string name="NewDeviceTransferComplete__transfer_successful">Трансферот е успешен</string>
  <string name="NewDeviceTransferComplete__transfer_complete">Трансферот е завршен</string>
  <string name="NewDeviceTransferComplete__to_complete_the_transfer_process_you_must_continue_registration">За да го завршите процесот мора да продолжите со регистрацијата.</string>
  <string name="NewDeviceTransferComplete__continue_registration">Продолжи со регистрација</string>
  <!--DeviceToDeviceTransferService-->
  <string name="DeviceToDeviceTransferService_content_title">Трансфер на сметка</string>
  <string name="DeviceToDeviceTransferService_status_ready">Се припремам да се поврзам на Вашиот друг Android уред…</string>
  <string name="DeviceToDeviceTransferService_status_starting_up">Се припремам да се поврзам на Вашиот друг Android уред…</string>
  <string name="DeviceToDeviceTransferService_status_discovery">Го барам Вашиот друг Android уред…</string>
  <string name="DeviceToDeviceTransferService_status_network_connected">Се поврзувам на Вашиот друг Android уред…</string>
  <string name="DeviceToDeviceTransferService_status_verification_required">Потребна е проверка</string>
  <string name="DeviceToDeviceTransferService_status_service_connected">Префрлување на сметката…</string>
  <!--OldDeviceTransferLockedDialog-->
  <string name="OldDeviceTransferLockedDialog__complete_registration_on_your_new_device">Завршете ја регистрацијата на Вашиот нов уред</string>
  <string name="OldDeviceTransferLockedDialog__your_signal_account_has_been_transferred_to_your_new_device">Вашата Signal сметка е префрлена на Вашиот нов уред но мора да ја завршите регистрацијата на истиот за да продолжите. Signal ќе стане неактивен на овој уред.</string>
  <string name="OldDeviceTransferLockedDialog__done">Готово</string>
  <string name="OldDeviceTransferLockedDialog__cancel_and_activate_this_device">Откажи и активирај го овој уред</string>
  <!--AdvancedPreferenceFragment-->
  <string name="AdvancedPreferenceFragment__dont_transfer">Не префрлувај</string>
  <string name="AdvancedPreferenceFragment__transfer">Трансфер</string>
  <!--RecipientBottomSheet-->
  <string name="RecipientBottomSheet_block">Блокирај</string>
  <string name="RecipientBottomSheet_unblock">Одблокирај</string>
  <string name="RecipientBottomSheet_add_to_contacts">Додај во контакти</string>
  <!--Error message that displays when a user tries to tap to view system contact details but has no app that supports it-->
  <string name="RecipientBottomSheet_unable_to_open_contacts">Не е пронајдена апликација која може да отвори контакти.</string>
  <string name="RecipientBottomSheet_add_to_a_group">Додај во група</string>
  <string name="RecipientBottomSheet_add_to_another_group">Додај во друга група</string>
  <string name="RecipientBottomSheet_view_safety_number">Види сигурносен број</string>
  <string name="RecipientBottomSheet_make_admin">Направи админ</string>
  <string name="RecipientBottomSheet_remove_as_admin">Отстрани администратор</string>
  <string name="RecipientBottomSheet_remove_from_group">Отстрани од група</string>
  <string name="RecipientBottomSheet_message_description">Порака</string>
  <string name="RecipientBottomSheet_voice_call_description">Гласовен повик</string>
  <string name="RecipientBottomSheet_insecure_voice_call_description">Небезбеден гласовен повик</string>
  <string name="RecipientBottomSheet_video_call_description">Видео повик</string>
  <string name="RecipientBottomSheet_remove_s_as_group_admin">Да го/ја отстранам %1$s од администратори на групата?</string>
  <string name="RecipientBottomSheet_s_will_be_able_to_edit_group">„%1$s“ ќе може да ја уредува оваа група и нејзините членови.</string>
  <string name="RecipientBottomSheet_remove_s_from_the_group">Да го/ја отстранам %1$s од групата?</string>
  <string name="RecipientBottomSheet_remove">Отстрани</string>
  <string name="RecipientBottomSheet_copied_to_clipboard">Ископирано на таблата со исечоци</string>
  <string name="GroupRecipientListItem_admin">Администратор</string>
  <string name="GroupRecipientListItem_approve_description">Дозволи</string>
  <string name="GroupRecipientListItem_deny_description">Одбиј</string>
  <!--GroupsLearnMoreBottomSheetDialogFragment-->
  <string name="GroupsLearnMore_legacy_vs_new_groups">Застарени и нови групи</string>
  <string name="GroupsLearnMore_what_are_legacy_groups">Што се застарени групи</string>
  <string name="GroupsLearnMore_paragraph_1">Застарените групи кои што не се компатибилни со новите групни опции како администратори или  поописни детали за групата.</string>
  <string name="GroupsLearnMore_can_i_upgrade_a_legacy_group">Дали можам да надградам застарена група?</string>
  <string name="GroupsLearnMore_paragraph_2">Застарените групи сѐ уште не можат да бидат надградени во нови групи, но затоа можете да создадете нова група со истите членови се доколку сите ја користат најновата верзија на Signal.</string>
  <string name="GroupsLearnMore_paragraph_3">Signal ќе нуди начин за надградба од застарени групи во иднина.</string>
  <!--GroupLinkBottomSheetDialogFragment-->
  <string name="GroupLinkBottomSheet_share_hint_requiring_approval">Секој кој што го има линкот може да ги види името и сликата на групата како и да побара да се приклучи. Споделете го линкот само со луѓе на кои што им верувате.</string>
  <string name="GroupLinkBottomSheet_share_hint_not_requiring_approval">Секој кој што го има линкот може да ги види името и сликата на групата, како и да побара да се приклучи. Споделете го линкот само со луѓе на кои што им верувате.</string>
  <string name="GroupLinkBottomSheet_share_via_signal">Сподели преку Molly</string>
  <string name="GroupLinkBottomSheet_copy">Копирај</string>
  <string name="GroupLinkBottomSheet_qr_code">QR код</string>
  <string name="GroupLinkBottomSheet_share">Сподели</string>
  <string name="GroupLinkBottomSheet_copied_to_clipboard">Ископирано на таблата со исечоци</string>
  <string name="GroupLinkBottomSheet_the_link_is_not_currently_active">Линкот не е активен моментално</string>
  <!--VoiceNotePlaybackPreparer-->
  <string name="VoiceNotePlaybackPreparer__failed_to_play_voice_message">Не успеа да се пушти гласовната порака</string>
  <!--VoiceNoteMediaDescriptionCompatFactory-->
  <string name="VoiceNoteMediaItemFactory__voice_message">Гласовна порака · %1$s</string>
  <string name="VoiceNoteMediaItemFactory__s_to_s">%1$s до %2$s</string>
  <!--StorageUtil-->
  <string name="StorageUtil__s_s">%1$s/%2$s</string>
  <string name="BlockedUsersActivity__s_has_been_blocked">„%1$s“ е блокиран/а.</string>
  <string name="BlockedUsersActivity__failed_to_block_s">Не успеав да го/ја блокирам „%1$s“</string>
  <string name="BlockedUsersActivity__s_has_been_unblocked">„%1$s“ е одблокиран/а.</string>
  <!--ReviewCardDialogFragment-->
  <string name="ReviewCardDialogFragment__review_members">Прегледај членови</string>
  <string name="ReviewCardDialogFragment__review_request">Прегледај барање</string>
  <string name="ReviewCardDialogFragment__d_group_members_have_the_same_name">%1$d членови на групата го имаат истото име, прегледајте ги чкеновите подолу и решете што сакате да направите.</string>
  <string name="ReviewCardDialogFragment__if_youre_not_sure">Ако не сте сигурни од кого е барањето, прегледајте ги контактите подолу и решете што сакате да направите.</string>
  <string name="ReviewCardDialogFragment__no_other_groups_in_common">Немате други заеднички групи.</string>
  <string name="ReviewCardDialogFragment__no_groups_in_common">Немате заеднички групи.</string>
  <plurals name="ReviewCardDialogFragment__d_other_groups_in_common">
    <item quantity="one">%d заедничка група</item>
    <item quantity="other">%d заеднички групи</item>
  </plurals>
  <plurals name="ReviewCardDialogFragment__d_groups_in_common">
    <item quantity="one">%d зaeдничка група</item>
    <item quantity="other">%d заеднички групи</item>
  </plurals>
  <string name="ReviewCardDialogFragment__remove_s_from_group">Да го/ја отстранам %1$s од оваа група?</string>
  <string name="ReviewCardDialogFragment__remove">Отстрани</string>
  <string name="ReviewCardDialogFragment__failed_to_remove_group_member">Не успеав да го отстранам членот од групата.</string>
  <!--ReviewCard-->
  <string name="ReviewCard__member">Член</string>
  <string name="ReviewCard__request">Барање</string>
  <string name="ReviewCard__your_contact">Ваш контакт</string>
  <string name="ReviewCard__remove_from_group">Отстрани од група</string>
  <string name="ReviewCard__update_contact">Ажурирај контакт</string>
  <string name="ReviewCard__block">Блокирај</string>
  <string name="ReviewCard__delete">Избриши</string>
  <string name="ReviewCard__recently_changed">Го промени своето профилно име од %1$s во %2$s</string>
  <!--CallParticipantsListUpdatePopupWindow-->
  <string name="CallParticipantsListUpdatePopupWindow__s_joined">%1$s се приклучи</string>
  <string name="CallParticipantsListUpdatePopupWindow__s_and_s_joined">%1$s и %2$s се приклучија</string>
  <string name="CallParticipantsListUpdatePopupWindow__s_s_and_s_joined">%1$s, %2$s и %3$s се приклучија</string>
  <string name="CallParticipantsListUpdatePopupWindow__s_s_and_d_others_joined">%1$s, %2$s и %3$d други се приклучија</string>
  <string name="CallParticipantsListUpdatePopupWindow__s_left">%1$s напушти</string>
  <string name="CallParticipantsListUpdatePopupWindow__s_and_s_left">%1$s и %2$s напуштија</string>
  <string name="CallParticipantsListUpdatePopupWindow__s_s_and_s_left">%1$s, %2$s и %3$s напуштија</string>
  <string name="CallParticipantsListUpdatePopupWindow__s_s_and_d_others_left">%1$s, %2$s и %3$d други напуштија</string>
  <string name="CallParticipant__you">Вие</string>
  <string name="CallParticipant__you_on_another_device">Вие (од друг уред)</string>
  <string name="CallParticipant__s_on_another_device">%1$s (од друг уред)</string>
  <!--DeleteAccountFragment-->
  <string name="DeleteAccountFragment__deleting_your_account_will">Бришењето на Вашата сметка ќе:</string>
  <string name="DeleteAccountFragment__enter_your_phone_number">Внесете го вашиот телефонски број</string>
  <string name="DeleteAccountFragment__delete_account">Избриши сметка</string>
  <string name="DeleteAccountFragment__delete_your_account_info_and_profile_photo">Ги избрише информациите за Вашата сметка и профилна слика</string>
  <string name="DeleteAccountFragment__delete_all_your_messages">Ги избрише сите Ваши пораки</string>
  <string name="DeleteAccountFragment__no_country_code">Не е внесен код за земја</string>
  <string name="DeleteAccountFragment__no_number">Не е внесен број</string>
  <string name="DeleteAccountFragment__the_phone_number">Бројот што го внесовте не се совпаѓа со Вашите сметки.</string>
  <string name="DeleteAccountFragment__are_you_sure">Сигурни сте дека сакате да ја избришете Вашата сметка?</string>
  <string name="DeleteAccountFragment__this_will_delete_your_signal_account">Ова ќе ја избрише Вашата Signal сметка и ќе ја ресетира апликацијата. Апликацијата ќе се затвори по завршување на процесот.</string>
  <string name="DeleteAccountFragment__failed_to_delete_account">Не успеав да ја избришам сметката. Дали сте врзани на мрежата?</string>
  <string name="DeleteAccountFragment__failed_to_delete_local_data">Не успеав да ги избришам локалните податоци. Можете рачно да ги исчистите во системските поставувања на апликацијата.</string>
  <string name="DeleteAccountFragment__launch_app_settings">Лансирај поставувања за апликацијата</string>
  <!--Title of progress dialog shown when a user deletes their account and the process is leaving all groups-->
  <string name="DeleteAccountFragment__leaving_groups">Напуштање на групите…</string>
  <!--Title of progress dialog shown when a user deletes their account and the process has left all groups-->
  <string name="DeleteAccountFragment__deleting_account">Се брише сметката…</string>
  <!--Message of progress dialog shown when a user deletes their account and the process is leaving groups-->
  <string name="DeleteAccountFragment__depending_on_the_number_of_groups">Во зависност од бројот на групи во кои сте член, ова може да потрае неколку минути</string>
  <!--Message of progress dialog shown when a user deletes their account and the process has left all groups-->
  <string name="DeleteAccountFragment__deleting_all_user_data_and_resetting">Бришење на кориснички податоци и ресетирање на апликацијата</string>
  <!--Title of error dialog shown when a network error occurs during account deletion-->
  <string name="DeleteAccountFragment__account_not_deleted">Сметката не е избришана</string>
  <!--Message of error dialog shown when a network error occurs during account deletion-->
  <string name="DeleteAccountFragment__there_was_a_problem">Настана проблем при завршувањето на процесот на бришење. Проверете ја Вашата интернет конекција и обидете се повторно.</string>
  <!--DeleteAccountCountryPickerFragment-->
  <string name="DeleteAccountCountryPickerFragment__search_countries">Пребарувај земји</string>
  <!--CreateGroupActivity-->
  <string name="CreateGroupActivity__skip">Прескокни</string>
  <plurals name="CreateGroupActivity__d_members">
    <item quantity="one">%1$d членови</item>
    <item quantity="other">%1$d членови</item>
  </plurals>
  <!--ShareActivity-->
  <string name="ShareActivity__share">Сподели</string>
  <string name="ShareActivity__send">Испрати</string>
  <string name="ShareActivity__comma_s">, %1$s</string>
  <string name="ShareActivity__sharing_to_multiple_chats_is">Споделување на повеќе разговори е поддржано само за Signal пораки</string>
  <!--MultiShareDialogs-->
  <string name="MultiShareDialogs__failed_to_send_to_some_users">Не успеав да испратам на некои корисници</string>
  <string name="MultiShareDialogs__you_can_only_share_with_up_to">Можете да споделите со најмногу %1$d разговори</string>
  <!--ShareInterstitialActivity-->
  <string name="ShareInterstitialActivity__forward_message">Проследи порака</string>
  <!--ChatWallpaperActivity-->
  <string name="ChatWallpaperActivity__chat_wallpaper">Позадина за разговорот</string>
  <!--ChatWallpaperFragment-->
  <string name="ChatWallpaperFragment__chat_color">Боја на разговор</string>
  <string name="ChatWallpaperFragment__reset_chat_colors">Ресетирај ги боите на разговорот</string>
  <string name="ChatWallpaperFragment__reset_chat_color">Ресетираање на боите на разговорот</string>
  <string name="ChatWallpaperFragment__reset_chat_color_question">Да ги ресетирам боите на разговорот?</string>
  <string name="ChatWallpaperFragment__set_wallpaper">Постави позадина</string>
  <string name="ChatWallpaperFragment__dark_mode_dims_wallpaper">Темниот режим ја затемнува позадината</string>
  <string name="ChatWallpaperFragment__contact_name">Име на контакт</string>
  <string name="ChatWallpaperFragment__reset">Ресетираj</string>
  <string name="ChatWallpaperFragment__clear">Исчисти</string>
  <string name="ChatWallpaperFragment__wallpaper_preview_description">Преглед на позадина</string>
  <string name="ChatWallpaperFragment__would_you_like_to_override_all_chat_colors">Дали сакате да ги смените сите бои на разговорите?</string>
  <string name="ChatWallpaperFragment__would_you_like_to_override_all_wallpapers">Дали сакате да ги смените сите позадини?</string>
  <string name="ChatWallpaperFragment__reset_default_colors">Ресетирај стандардни бои</string>
  <string name="ChatWallpaperFragment__reset_all_colors">Ресетирај ги сите бои</string>
  <string name="ChatWallpaperFragment__reset_default_wallpaper">Ресетирај на стандардна позадина</string>
  <string name="ChatWallpaperFragment__reset_all_wallpapers">Ресетирај ги сите позадини</string>
  <string name="ChatWallpaperFragment__reset_wallpapers">Ресетирај позадини</string>
  <string name="ChatWallpaperFragment__reset_wallpaper">Ресетирај позадина</string>
  <string name="ChatWallpaperFragment__reset_wallpaper_question">Да ја ресетирам позадината?</string>
  <!--ChatWallpaperSelectionFragment-->
  <string name="ChatWallpaperSelectionFragment__choose_from_photos">Избери од слики</string>
  <string name="ChatWallpaperSelectionFragment__presets">Стандардни</string>
  <!--ChatWallpaperPreviewActivity-->
  <string name="ChatWallpaperPreviewActivity__preview">Преглед</string>
  <string name="ChatWallpaperPreviewActivity__set_wallpaper">Постави позадина</string>
  <string name="ChatWallpaperPreviewActivity__swipe_to_preview_more_wallpapers">Повлечете за преглед на повеќе позадини</string>
  <string name="ChatWallpaperPreviewActivity__set_wallpaper_for_all_chats">Постави позадина за сите разговори</string>
  <string name="ChatWallpaperPreviewActivity__set_wallpaper_for_s">Постави позадина за %1$s</string>
  <string name="ChatWallpaperPreviewActivity__viewing_your_gallery_requires_the_storage_permission">Прегледот на Вашата галерија има потреба од дозвола за складот.</string>
  <!--WallpaperImageSelectionActivity-->
  <string name="WallpaperImageSelectionActivity__choose_wallpaper_image">Изберете слика за позадина</string>
  <!--WallpaperCropActivity-->
  <string name="WallpaperCropActivity__pinch_to_zoom_drag_to_adjust">Допрете со два прста за зголемување, повлечете за промена.</string>
  <string name="WallpaperCropActivity__set_wallpaper_for_all_chats">Поставете позадина за сите разговори.</string>
  <string name="WallpaperCropActivity__set_wallpaper_for_s">Постави позадина за %s.</string>
  <string name="WallpaperCropActivity__error_setting_wallpaper">Грешка при поставување на позадина.</string>
  <string name="WallpaperCropActivity__blur_photo">Замагли слика</string>
  <!--InfoCard-->
  <string name="payment_info_card_about_mobilecoin">За MobileCoin</string>
  <string name="payment_info_card_mobilecoin_is_a_new_privacy_focused_digital_currency">MobileCoin е нова дигитална валута фокусирана на приватност.</string>
  <string name="payment_info_card_adding_funds">Додавање на средства</string>
  <string name="payment_info_card_you_can_add_funds_for_use_in">Можете да додадете средства за користење во Molly со испраќање MobileCoin на адресата на Вашиот паричник.</string>
  <string name="payment_info_card_hide_this_card">Да ја сокријам оваа картичка?</string>
  <string name="payment_info_card_hide">Сокриј</string>
  <string name="payment_info_card_record_your_phrase">Снимете ја Вашата фраза</string>
  <string name="payment_info_card_update_your_pin">Ажурирајте го Вашиот PIN</string>
  <string name="payment_info_card_update_pin">Ажурирај PIN</string>
  <!--DeactivateWalletFragment-->
  <string name="DeactivateWalletFragment__deactivate_wallet">Деактивирај го паричникот</string>
  <string name="DeactivateWalletFragment__your_balance">Вашиот баланс</string>
  <string name="DeactivateWalletFragment__transfer_remaining_balance">Префли го преостанатиот баланс</string>
  <string name="DeactivateWalletFragment__deactivate_without_transferring">Деактивирај без пренос</string>
  <string name="DeactivateWalletFragment__deactivate">Деактивирај</string>
  <string name="DeactivateWalletFragment__deactivate_without_transferring_question">Да деактивирам без пренос?</string>
  <string name="DeactivateWalletFragment__error_deactivating_wallet">Грешка при деактивирање на паричникот.</string>
  <!--PaymentsRecoveryStartFragment-->
  <string name="PaymentsRecoveryStartFragment__start">Започни</string>
  <string name="PaymentsRecoveryStartFragment__enter_manually">Внеси рачно</string>
  <string name="PaymentsRecoveryStartFragment__paste_from_clipboard">Залепи од таблата со исечоци</string>
  <!--PaymentsRecoveryPasteFragment-->
  <string name="PaymentsRecoveryPasteFragment__next">Следно</string>
  <string name="PaymentsRecoveryPasteFragment__make_sure">Проверете дали сте внеле %1$d зборови и обидете се повторно.</string>
  <!--PaymentsRecoveryPhraseFragment-->
  <string name="PaymentsRecoveryPhraseFragment__next">Следно</string>
  <string name="PaymentsRecoveryPhraseFragment__edit">Измени</string>
  <string name="PaymentsRecoveryPhraseFragment__previous">Претходно</string>
  <string name="PaymentsRecoveryPhraseFragment__do_not_screenshot_or_send_by_email">Не правете слики од екранот и не испраќајте по е-пошта.</string>
  <string name="PaymentsRecoveryPhraseFragment__payments_account_restored">Сметката за плаќање е вратена.</string>
  <string name="PaymentsRecoveryPhraseFragment__copy_to_clipboard">Да копирам на таблата со исечоци?</string>
  <string name="PaymentsRecoveryPhraseFragment__copy">Копирај</string>
  <!--PaymentsRecoveryPhraseConfirmFragment-->
  <string name="PaymentRecoveryPhraseConfirmFragment__word_d">Збор %1$d</string>
  <string name="PaymentRecoveryPhraseConfirmFragment__done">Готово</string>
  <!--PaymentsRecoveryEntryFragment-->
  <string name="PaymentsRecoveryEntryFragment__enter_word_d"> Внесете збор %1$d</string>
  <string name="PaymentsRecoveryEntryFragment__word_d">Збор %1$d</string>
  <string name="PaymentsRecoveryEntryFragment__next">Следно</string>
  <string name="PaymentsRecoveryEntryFragment__invalid_word">Невалиден збор</string>
  <!--ClearClipboardAlarmReceiver-->
  <string name="ClearClipboardAlarmReceiver__clipboard_cleared">Таблата со исечоци е исчистена.</string>
  <!--PaymentNotificationsView-->
  <string name="PaymentNotificationsView__view">Поглед</string>
  <!--UnreadPayments-->
  <string name="UnreadPayments__s_sent_you_s">%1$s Ви испрати %2$s</string>
  <string name="UnreadPayments__d_new_payment_notifications">%1$d нови известувања за плаќање</string>
  <!--CanNotSendPaymentDialog-->
  <string name="CanNotSendPaymentDialog__cant_send_payment">Не можам да го испратам плаќањето</string>
  <string name="CanNotSendPaymentDialog__send_a_message">Испрати порака</string>
  <!--GroupsInCommonMessageRequest-->
  <string name="GroupsInCommonMessageRequest__you_have_no_groups_in_common_with_this_person">Немате заеднички групи со оваа личност. Прегледувајте ги барањата внимателно за да избегнете несакани пораки.</string>
  <string name="GroupsInCommonMessageRequest__none_of_your_contacts_or_people_you_chat_with_are_in_this_group">Ниту еден од Вашите контакти или луѓе со кои разговарате не се во оваа група. Внимателно прегледајте ги барањата пред да прифатите за да избегнете несакани пораки.</string>
  <string name="GroupsInCommonMessageRequest__about_message_requests">За барањата за пораки</string>
  <string name="GroupsInCommonMessageRequest__okay">Во ред</string>
  <string name="ChatColorSelectionFragment__heres_a_preview_of_the_chat_color">Еве преглед на бојата на разговорот.</string>
  <string name="ChatColorSelectionFragment__the_color_is_visible_to_only_you">Бојата е видлива само за Вас.</string>
  <!--GroupDescriptionDialog-->
  <string name="GroupDescriptionDialog__group_description">Опис на групата</string>
  <!--QualitySelectorBottomSheetDialog-->
  <string name="QualitySelectorBottomSheetDialog__standard">Стандардно</string>
  <string name="QualitySelectorBottomSheetDialog__faster_less_data">Побрзо, помалку податоци</string>
  <string name="QualitySelectorBottomSheetDialog__high">Високо</string>
  <string name="QualitySelectorBottomSheetDialog__slower_more_data">Побавно, повеќе податоци</string>
  <string name="QualitySelectorBottomSheetDialog__photo_quality">Квалитет на фотографија</string>
  <!--AppSettingsFragment-->
  <string name="AppSettingsFragment__invite_your_friends">Покани ги пријателите</string>
  <!--AccountSettingsFragment-->
  <string name="AccountSettingsFragment__account">Сметка</string>
  <string name="AccountSettingsFragment__youll_be_asked_less_frequently">Ќе бидете прашувани се поретко</string>
  <string name="AccountSettingsFragment__require_your_signal_pin">Барај го Signal PIN-от за повторна регистрација на Вашиот телефонски број на Signal</string>
  <string name="AccountSettingsFragment__change_phone_number">Променете го телефонскиот број</string>
  <!--ChangeNumberFragment-->
  <string name="ChangeNumberFragment__use_this_to_change_your_current_phone_number_to_a_new_phone_number">Користете го ова за да го промените сегашниот телефонски број во нов телефонски број. Не можете да ја поништите оваа промена.\n\nПред да продолжите, проверете дали Вашиот нов број може да прима SMS или повици. </string>
  <string name="ChangeNumberFragment__continue">Продолжи</string>
  <string name="ChangeNumber__your_phone_number_has_been_changed">Вашиот телефонски број е променет.</string>
  <!--ChangeNumberEnterPhoneNumberFragment-->
  <string name="ChangeNumberEnterPhoneNumberFragment__change_number">Смени го бројот</string>
  <string name="ChangeNumberEnterPhoneNumberFragment__your_old_number">Вашиот стар број</string>
  <string name="ChangeNumberEnterPhoneNumberFragment__old_phone_number">Стар телефонски број</string>
  <string name="ChangeNumberEnterPhoneNumberFragment__your_new_number">Вашиот нов број</string>
  <string name="ChangeNumberEnterPhoneNumberFragment__new_phone_number">Нов телефонски број</string>
  <string name="ChangeNumberEnterPhoneNumberFragment__the_phone_number_you_entered_doesnt_match_your_accounts">Бројот што го внесовте не се совпаѓа со Вашите сметки.</string>
  <string name="ChangeNumberEnterPhoneNumberFragment__you_must_specify_your_old_number_country_code">Мора да наведете повикувачки број на државата за Вашиот стар број</string>
  <string name="ChangeNumberEnterPhoneNumberFragment__you_must_specify_your_old_phone_number">Мора да го наведете Вашиот стар телефонски број</string>
  <string name="ChangeNumberEnterPhoneNumberFragment__you_must_specify_your_new_number_country_code">Мора да наведете повикувачки број на државата за Вашиот нов број</string>
  <string name="ChangeNumberEnterPhoneNumberFragment__you_must_specify_your_new_phone_number">Мора да го наведете Вашиот нов број</string>
  <!--ChangeNumberVerifyFragment-->
  <string name="ChangeNumberVerifyFragment__change_number">Смени го бројот</string>
  <string name="ChangeNumberVerifyFragment__verifying_s">Проверувам %1$s</string>
  <string name="ChangeNumberVerifyFragment__captcha_required">Потребна е проверка</string>
  <!--ChangeNumberConfirmFragment-->
  <string name="ChangeNumberConfirmFragment__change_number">Променете го бројот</string>
  <string name="ChangeNumberConfirmFragment__you_are_about_to_change_your_phone_number_from_s_to_s">Наскоро ќе го смените Вашиот телефонски број од %1$s на %2$s.\n\nПред да продолжите, Ве молиме проверете дали бројот подолу е точен.</string>
  <string name="ChangeNumberConfirmFragment__edit_number">Уреди број</string>
  <!--ChangeNumberRegistrationLockFragment-->
  <string name="ChangeNumberRegistrationLockFragment__signal_change_number_need_help_with_pin_for_android_v2_pin">Signal промена на број - Потребна Ви е помош со PIN за Android (v2 PIN)</string>
  <!--ChangeNumberPinDiffersFragment-->
  <string name="ChangeNumberPinDiffersFragment__pins_do_not_match">PIN-кодовите не се совпаѓаат</string>
  <string name="ChangeNumberPinDiffersFragment__the_pin_associated_with_your_new_number_is_different_from_the_pin_associated_with_your_old_one">PIN-от поврзан со Вашиот нов број е различен од PIN-от поврзан со Вашиот стар. Дали сакате да го задржите стариот PIN или да го ажурирате? </string>
  <string name="ChangeNumberPinDiffersFragment__keep_old_pin">Задржи го стариот PIN</string>
  <string name="ChangeNumberPinDiffersFragment__update_pin">Ажурирај PIN</string>
  <string name="ChangeNumberPinDiffersFragment__keep_old_pin_question">Да го задржам стариот PIN?</string>
  <!--ChangeNumberLockActivity-->
  <string name="ChangeNumberLockActivity__it_looks_like_you_tried_to_change_your_number_but_we_were_unable_to_determine_if_it_was_successful_rechecking_now">Изгледа сте се обиделе да го промените Вашиот број, но не успеавме да утврдиме дали е успешно.\n\nПовторно се проверува…</string>
  <string name="ChangeNumberLockActivity__change_status_confirmed">Промената е потврдена</string>
  <string name="ChangeNumberLockActivity__your_number_has_been_confirmed_as_s">Вашиот број е потврден како %1$s. Ако ова не е Вашиот нов број, повторно започнете го процесот на промена на бројот.</string>
  <string name="ChangeNumberLockActivity__change_status_unconfirmed">Промената не е потврдена</string>
  <string name="ChangeNumberLockActivity__we_could_not_determine_the_status_of_your_change_number_request">Не можевме да го одредиме статусот на Вашето барање за промена на бројот.\n\n(Грешка: %1$s)</string>
  <string name="ChangeNumberLockActivity__retry">Пробај пак</string>
  <string name="ChangeNumberLockActivity__leave">Напушти</string>
  <string name="ChangeNumberLockActivity__submit_debug_log">Испрати запис за дебагирање</string>
  <!--ChatsSettingsFragment-->
  <string name="ChatsSettingsFragment__keyboard">Тастатура</string>
  <string name="ChatsSettingsFragment__enter_key_sends">Enter испраќа пораки</string>
  <!--SmsSettingsFragment-->
  <string name="SmsSettingsFragment__use_as_default_sms_app">Користи како стандардна СМС апликација</string>
  <!--NotificationsSettingsFragment-->
  <string name="NotificationsSettingsFragment__messages">Пораки</string>
  <string name="NotificationsSettingsFragment__calls">Повици</string>
  <string name="NotificationsSettingsFragment__notify_when">Извести кога…</string>
  <string name="NotificationsSettingsFragment__contact_joins_signal">Кога контакт ќе се приклучи на Signal</string>
  <!--Notification preference header-->
  <string name="NotificationsSettingsFragment__notification_profiles">Профили за известување</string>
  <!--Notification preference option header-->
  <string name="NotificationsSettingsFragment__profiles">Профили</string>
  <!--Notification preference summary text-->
  <!--NotificationProfilesFragment-->
  <!--Title for notification profiles screen that shows all existing profiles-->
  <string name="NotificationProfilesFragment__notification_profiles">Профили за известување</string>
  <!--Button text to create a notification profile-->
  <string name="NotificationProfilesFragment__create_profile">Создај профил</string>
  <!--PrivacySettingsFragment-->
  <string name="PrivacySettingsFragment__blocked">Блокирани</string>
  <string name="PrivacySettingsFragment__d_contacts">%1$d контакти</string>
  <string name="PrivacySettingsFragment__messaging">Пораки</string>
  <string name="PrivacySettingsFragment__disappearing_messages">Пораки што исчезнуваат</string>
  <string name="PrivacySettingsFragment__app_security">Безбедност на апликацијата</string>
  <string name="PrivacySettingsFragment__block_screenshots_in_the_recents_list_and_inside_the_app">Блокирај слики од екранот во листата на последни апликации и во самата апликација</string>
  <string name="PrivacySettingsFragment__signal_message_and_calls">Signal пораки и повици. Секогаш префрлај повици и запечатен испраќач.</string>
  <string name="PrivacySettingsFragment__default_timer_for_new_changes">Стандарден тајмер за нови разговори</string>
  <string name="PrivacySettingsFragment__set_a_default_disappearing_message_timer_for_all_new_chats_started_by_you">Поставете стандарден тајмер за пораки што исчезнуваат за сите нови разговори започнати од Вас.</string>
  <!--AdvancedPrivacySettingsFragment-->
  <string name="AdvancedPrivacySettingsFragment__show_status_icon">Прикажи статусна икона</string>
  <string name="AdvancedPrivacySettingsFragment__show_an_icon">Покажи икона во детали за порака кога пораката е доставена со користење на запечатен испраќач</string>
  <!--ExpireTimerSettingsFragment-->
  <string name="ExpireTimerSettingsFragment__when_enabled_new_messages_sent_and_received_in_new_chats_started_by_you_will_disappear_after_they_have_been_seen">Кога е овозможено, новите пораки испратени и примени во нови разговори започнати од Вас ќе исчезнат откако ќе бидат видени.</string>
  <string name="ExpireTimerSettingsFragment__when_enabled_new_messages_sent_and_received_in_this_chat_will_disappear_after_they_have_been_seen">Кога е овозможено, новите пораки испратени и примени во овој разговор ќе исчезнат откако ќе бидат видени.</string>
  <string name="ExpireTimerSettingsFragment__off">Исклучено</string>
  <string name="ExpireTimerSettingsFragment__4_weeks">4 недели</string>
  <string name="ExpireTimerSettingsFragment__1_week">1 недела</string>
  <string name="ExpireTimerSettingsFragment__1_day">1 ден</string>
  <string name="ExpireTimerSettingsFragment__8_hours">8 часа</string>
  <string name="ExpireTimerSettingsFragment__1_hour">1 час</string>
  <string name="ExpireTimerSettingsFragment__5_minutes">5 минути</string>
  <string name="ExpireTimerSettingsFragment__30_seconds">30 секунди</string>
  <string name="ExpireTimerSettingsFragment__custom_time">Прилагоди време</string>
  <string name="ExpireTimerSettingsFragment__set">Постави</string>
  <string name="ExpireTimerSettingsFragment__save">Зачувај</string>
  <string name="CustomExpireTimerSelectorView__seconds">секунди</string>
  <string name="CustomExpireTimerSelectorView__minutes">минути</string>
  <string name="CustomExpireTimerSelectorView__hours">часа</string>
  <string name="CustomExpireTimerSelectorView__days">денови</string>
  <string name="CustomExpireTimerSelectorView__weeks">недели</string>
  <!--HelpSettingsFragment-->
  <string name="HelpSettingsFragment__support_center">Центар за поддршка</string>
  <string name="HelpSettingsFragment__contact_us">Контактирајте нѐ</string>
  <string name="HelpSettingsFragment__version">Верзија</string>
  <string name="HelpSettingsFragment__debug_log">Запис за дебагирање</string>
  <string name="HelpSettingsFragment__terms_amp_privacy_policy">Услови &amp; Политика на приватност</string>
  <string name="HelpFragment__copyright_signal_messenger">Авторски права Molly Messenger</string>
  <string name="HelpFragment__licenced_under_the_gplv3">Лиценцирано под GPLv3</string>
  <!--DataAndStorageSettingsFragment-->
  <string name="DataAndStorageSettingsFragment__media_quality">Квалитет на медија</string>
  <string name="DataAndStorageSettingsFragment__sent_media_quality">Квалитет на испратена медија</string>
  <string name="DataAndStorageSettingsFragment__sending_high_quality_media_will_use_more_data">Испраќањето на висококвалитетна медија ќе користи повеќе податоци.</string>
  <string name="DataAndStorageSettingsFragment__high">Високо</string>
  <string name="DataAndStorageSettingsFragment__standard">Стандардно</string>
  <string name="DataAndStorageSettingsFragment__calls">Повици</string>
  <!--ChatColorSelectionFragment-->
  <string name="ChatColorSelectionFragment__auto">Автоматски</string>
  <string name="ChatColorSelectionFragment__use_custom_colors">Користи сопствени бои</string>
  <string name="ChatColorSelectionFragment__chat_color">Боја на разговор</string>
  <string name="ChatColorSelectionFragment__edit">Измени</string>
  <string name="ChatColorSelectionFragment__duplicate">Дупликат</string>
  <string name="ChatColorSelectionFragment__delete">Избриши</string>
  <string name="ChatColorSelectionFragment__delete_color">Избриши боја</string>
  <plurals name="ChatColorSelectionFragment__this_custom_color_is_used">
    <item quantity="one">Оваа боја се користи во %1$d разговори. Дали сакате да ги зачувате промените за сите разговори?</item>
    <item quantity="other">Оваа прилагодена боја се користи во %1$d разговори. Дали сакате да ја избришете од сите разговори?</item>
  </plurals>
  <string name="ChatColorSelectionFragment__delete_chat_color">Да се избрише бојата на разговорот?</string>
  <!--CustomChatColorCreatorFragment-->
  <string name="CustomChatColorCreatorFragment__solid">Цврста</string>
  <string name="CustomChatColorCreatorFragment__gradient">Градиент</string>
  <string name="CustomChatColorCreatorFragment__hue">Нијанса</string>
  <string name="CustomChatColorCreatorFragment__saturation">Сатурација</string>
  <!--CustomChatColorCreatorFragmentPage-->
  <string name="CustomChatColorCreatorFragmentPage__save">Зачувај</string>
  <string name="CustomChatColorCreatorFragmentPage__edit_color">Уреди боја</string>
  <plurals name="CustomChatColorCreatorFragmentPage__this_color_is_used">
    <item quantity="one">Оваа боја се користи во %1$d разговори. Дали сакате да ги зачувате промените за сите разговори?</item>
    <item quantity="other">Оваа боја се користи во %1$d разговори. Дали сакате да ги зачувате промените за сите разговори?</item>
  </plurals>
  <!--ChatColorGradientTool-->
  <string name="ChatColorGradientTool_top_edge_selector">Избирач на горниот раб</string>
  <string name="ChatColorGradientTool_bottom_edge_selector">Избирач на долниот раб</string>
  <!--EditReactionsFragment-->
  <string name="EditReactionsFragment__customize_reactions">Прилагоди реакции</string>
  <string name="EditReactionsFragment__tap_to_replace_an_emoji">Допрете за замена на емоџи</string>
  <string name="EditReactionsFragment__reset">Ресетираj</string>
  <string name="EditReactionsFragment_save">Зачувај</string>
  <string name="ChatColorSelectionFragment__auto_matches_the_color_to_the_wallpaper">Автоматско совпаѓање со бојата на позадината</string>
  <string name="CustomChatColorCreatorFragment__drag_to_change_the_direction_of_the_gradient">Повлечете за да ја смените насоката на градиентот</string>
  <!--ChatColorsMegaphone-->
  <string name="ChatColorsMegaphone__new_chat_colors">Нови бои за разговори</string>
  <string name="ChatColorsMegaphone__we_switched_up_chat_colors">Ги сменивме боите на разговорот за да Ви дадеме повеќе опции и да ги направиме разговорите полесни за читање.</string>
  <string name="ChatColorsMegaphone__appearance">Изглед</string>
  <string name="ChatColorsMegaphone__not_now">Не сега</string>
  <!--AddAProfilePhotoMegaphone-->
  <string name="AddAProfilePhotoMegaphone__add_a_profile_photo">Додајте слика на профилот</string>
  <string name="AddAProfilePhotoMegaphone__choose_a_look_and_color">Изберете изглед и боја или прилагодете ги Вашите иницијали.</string>
  <string name="AddAProfilePhotoMegaphone__not_now">Не сега</string>
  <string name="AddAProfilePhotoMegaphone__add_photo">Додај слика</string>
  <!--BecomeASustainerMegaphone-->
  <string name="BecomeASustainerMegaphone__become_a_sustainer">Станете поддржувач</string>
  <string name="BecomeASustainerMegaphone__no_thanks">Не, благодарам</string>
  <!--KeyboardPagerFragment-->
  <string name="KeyboardPagerFragment_emoji">Емоџи</string>
  <string name="KeyboardPagerFragment_open_emoji_search">Отвори пребарување на емоџи</string>
  <string name="KeyboardPagerFragment_open_sticker_search">Отвори пребарување на налепници</string>
  <string name="KeyboardPagerFragment_open_gif_search">Отвори пребарување на GIF-ови</string>
  <string name="KeyboardPagerFragment_stickers">Стикери</string>
  <string name="KeyboardPagerFragment_backspace">Backspace</string>
  <string name="KeyboardPagerFragment_gifs">Gif-ови</string>
  <string name="KeyboardPagerFragment_search_emoji">Пребарувај емоџи</string>
  <string name="KeyboardPagerfragment_back_to_emoji">Назад на емоџи</string>
  <string name="KeyboardPagerfragment_clear_search_entry">Исчисти ги записите од барањето</string>
  <string name="KeyboardPagerFragment_search_giphy">Пребарувај на GIPHY</string>
  <!--StickerSearchDialogFragment-->
  <string name="StickerSearchDialogFragment_search_stickers">Пребарувај стикери</string>
  <string name="StickerSearchDialogFragment_no_results_found">Не се пронајдени резултати</string>
  <string name="EmojiSearchFragment__no_results_found">Не се пронајдени резултати</string>
  <string name="NotificationsSettingsFragment__unknown_ringtone">Непознат звук</string>
  <!--ConversationSettingsFragment-->
  <string name="ConversationSettingsFragment__send_message">Испрати порака</string>
  <string name="ConversationSettingsFragment__start_video_call">Започни видео повик</string>
  <string name="ConversationSettingsFragment__start_audio_call">Започни аудио повик</string>
  <string name="ConversationSettingsFragment__message">Порака</string>
  <string name="ConversationSettingsFragment__video">Видео</string>
  <string name="ConversationSettingsFragment__audio">Аудио</string>
  <string name="ConversationSettingsFragment__call">Повикај</string>
  <string name="ConversationSettingsFragment__mute">Исклучи</string>
  <string name="ConversationSettingsFragment__muted">Исклучен звук</string>
  <string name="ConversationSettingsFragment__search">Барај</string>
  <string name="ConversationSettingsFragment__disappearing_messages">Пораки што исчезнуваат</string>
  <string name="ConversationSettingsFragment__sounds_and_notifications">Звуци и известувања</string>
  <string name="ConversationSettingsFragment__contact_details">Детали за контактот</string>
  <string name="ConversationSettingsFragment__view_safety_number">Види сигурносен број</string>
  <string name="ConversationSettingsFragment__block">Блокирај</string>
  <string name="ConversationSettingsFragment__block_group">Блокирај група</string>
  <string name="ConversationSettingsFragment__unblock">Одблокирај</string>
  <string name="ConversationSettingsFragment__unblock_group">Одблокирај група</string>
  <string name="ConversationSettingsFragment__add_to_a_group">Додај во група</string>
  <string name="ConversationSettingsFragment__see_all">Види сѐ</string>
  <string name="ConversationSettingsFragment__add_members">Додај членови</string>
  <string name="ConversationSettingsFragment__permissions">Дозволи</string>
  <string name="ConversationSettingsFragment__requests_and_invites">Барања и покани</string>
  <string name="ConversationSettingsFragment__group_link">Групен линк</string>
  <string name="ConversationSettingsFragment__add_as_a_contact">Додај како контакт</string>
  <string name="ConversationSettingsFragment__unmute">Вклучи известувања</string>
  <string name="ConversationSettingsFragment__conversation_muted_until_s">Разговорот исклучен до %1$s</string>
  <string name="ConversationSettingsFragment__conversation_muted_forever">Разговорот исклучен засекогаш</string>
  <string name="ConversationSettingsFragment__copied_phone_number_to_clipboard">Телефонски број копиран на таблата со исечоци.</string>
  <string name="ConversationSettingsFragment__phone_number">Телефонски број</string>
  <string name="ConversationSettingsFragment__get_badges">Добијте беџ за Вашиот профил со поддршка на Signal. Допрете на беџот за да дознаете повеќе.</string>
  <!--PermissionsSettingsFragment-->
  <string name="PermissionsSettingsFragment__add_members">Додај членови</string>
  <string name="PermissionsSettingsFragment__edit_group_info">Уреди инфо за група</string>
  <string name="PermissionsSettingsFragment__send_messages">Испрати пораки</string>
  <string name="PermissionsSettingsFragment__all_members">Сите членови</string>
  <string name="PermissionsSettingsFragment__only_admins">Само администратори</string>
  <string name="PermissionsSettingsFragment__who_can_add_new_members">Кој може да додава нови членови?</string>
  <string name="PermissionsSettingsFragment__who_can_edit_this_groups_info">Кој може да ги уредува информациите за групата?</string>
  <string name="PermissionsSettingsFragment__who_can_send_messages">Кој може да испраќа пораки?</string>
  <!--SoundsAndNotificationsSettingsFragment-->
  <string name="SoundsAndNotificationsSettingsFragment__mute_notifications">Исклучи известувања</string>
  <string name="SoundsAndNotificationsSettingsFragment__not_muted">Звукот не е исклучен</string>
  <string name="SoundsAndNotificationsSettingsFragment__muted_until_s">Исклучен звук до %1$s</string>
  <string name="SoundsAndNotificationsSettingsFragment__mentions">Спомнувања</string>
  <string name="SoundsAndNotificationsSettingsFragment__always_notify">Секогаш известувај</string>
  <string name="SoundsAndNotificationsSettingsFragment__do_not_notify">Не известувај</string>
  <string name="SoundsAndNotificationsSettingsFragment__custom_notifications">Прилагодени известувања</string>
  <!--StickerKeyboard-->
  <string name="StickerKeyboard__recently_used">Скорешни</string>
  <!--PlaybackSpeedToggleTextView-->
  <string name="PlaybackSpeedToggleTextView__p5x">.5x</string>
  <string name="PlaybackSpeedToggleTextView__1x">1x</string>
  <string name="PlaybackSpeedToggleTextView__1p5x">1.5x</string>
  <string name="PlaybackSpeedToggleTextView__2x">2x</string>
  <!--PaymentRecipientSelectionFragment-->
  <string name="PaymentRecipientSelectionFragment__new_payment">Ново плаќање</string>
  <!--NewConversationActivity-->
  <string name="NewConversationActivity__new_message">Нова порака</string>
  <!--ContactFilterView-->
  <string name="ContactFilterView__search_name_or_number">Пребарај име или број</string>
  <!--VoiceNotePlayerView-->
  <string name="VoiceNotePlayerView__dot_s">· %1$s</string>
  <string name="VoiceNotePlayerView__stop_voice_message">Стопирај гласовна порака</string>
  <string name="VoiceNotePlayerView__change_voice_message_speed">Промени ја брзината на гласовната порака</string>
  <string name="VoiceNotePlayerView__pause_voice_message">Паузирај гласовна порака</string>
  <string name="VoiceNotePlayerView__play_voice_message">Пушти гласовна порака</string>
  <string name="VoiceNotePlayerView__navigate_to_voice_message">Оди до гласовна порака</string>
  <!--AvatarPickerFragment-->
  <string name="AvatarPickerFragment__avatar_preview">Преглед на аватар</string>
  <string name="AvatarPickerFragment__camera">Камера</string>
  <string name="AvatarPickerFragment__take_a_picture">Сликај</string>
  <string name="AvatarPickerFragment__choose_a_photo">Избери слика</string>
  <string name="AvatarPickerFragment__photo">Слика</string>
  <string name="AvatarPickerFragment__text">Текст</string>
  <string name="AvatarPickerFragment__save">Зачувај</string>
  <string name="AvatarPickerFragment__select_an_avatar">Избери аватар</string>
  <string name="AvatarPickerFragment__clear_avatar">Отстрани аватар</string>
  <string name="AvatarPickerFragment__edit">Измени</string>
  <string name="AvatarPickerRepository__failed_to_save_avatar">Не успеав да го зачувам аватарот</string>
  <!--TextAvatarCreationFragment-->
  <string name="TextAvatarCreationFragment__preview">Преглед</string>
  <string name="TextAvatarCreationFragment__done">Готово</string>
  <string name="TextAvatarCreationFragment__text">Текст</string>
  <string name="TextAvatarCreationFragment__color">Боја</string>
  <!--VectorAvatarCreationFragment-->
  <string name="VectorAvatarCreationFragment__select_a_color">Избери боја</string>
  <!--ContactSelectionListItem-->
  <string name="ContactSelectionListItem__sms">SMS</string>
  <string name="ContactSelectionListItem__dot_s">· %1$s</string>
  <!--DSLSettingsToolbar-->
  <string name="DSLSettingsToolbar__navigate_up">Оди нагоре</string>
  <string name="MultiselectForwardFragment__forward_to">Препрати до</string>
  <string name="MultiselectForwardFragment__add_a_message">Додај порака</string>
  <string name="MultiselectForwardFragment__faster_forwards">Побрзо препратување</string>
  <string name="MultiselectForwardFragment__forwarded_messages_are_now">Препратените пораки сега се испраќаат веднаш.</string>
  <plurals name="MultiselectForwardFragment_send_d_messages">
    <item quantity="one">Испрати %1$d пораки</item>
    <item quantity="other">Испрати %1$d пораки</item>
  </plurals>
  <plurals name="MultiselectForwardFragment_messages_sent">
    <item quantity="one">Пораките се испратени</item>
    <item quantity="other">Пораките се испратени</item>
  </plurals>
  <plurals name="MultiselectForwardFragment_messages_failed_to_send">
    <item quantity="one">Пораките не може да се испратат</item>
    <item quantity="other">Испраќањето на пораки е неуспешно</item>
  </plurals>
  <plurals name="MultiselectForwardFragment__couldnt_forward_messages">
    <item quantity="one">Не може да се препратат пораките бидејќи веќе не се достапни.</item>
    <item quantity="other">Не може да се препратат пораките бидејќи веќе не се достапни.</item>
  </plurals>
  <string name="MultiselectForwardFragment__limit_reached">Постигнат максимум</string>
  <!--Media V2-->
  <string name="MediaReviewFragment__add_a_message">Додај порака</string>
  <string name="MediaReviewFragment__add_a_reply">Додај одговор</string>
  <string name="MediaReviewFragment__send_to">Испрати на</string>
  <string name="MediaReviewFragment__view_once_message">Еднократно видлива порака</string>
  <string name="MediaReviewFragment__one_or_more_items_were_too_large">Еден или повеќе предмети беа премногу големи</string>
  <string name="MediaReviewFragment__one_or_more_items_were_invalid">Еден или повеќе предмети беа невалидни</string>
  <string name="MediaReviewFragment__too_many_items_selected">Премногу избрани предмети</string>
  <string name="ImageEditorHud__cancel">Откажи</string>
  <string name="ImageEditorHud__draw">Цртај</string>
  <string name="ImageEditorHud__write_text">Внеси текст</string>
  <string name="ImageEditorHud__add_a_sticker">Додај стикер</string>
  <string name="ImageEditorHud__blur">Замати</string>
  <string name="ImageEditorHud__done_editing">Заврши со уредување</string>
  <string name="ImageEditorHud__clear_all">Исчисте сѐ</string>
  <string name="ImageEditorHud__undo">Врати</string>
  <string name="ImageEditorHud__delete">Избриши</string>
  <string name="MediaCountIndicatorButton__send">Испрати</string>
  <string name="MediaReviewSelectedItem__tap_to_remove">Допрете за да отстраните</string>
  <string name="MediaReviewSelectedItem__tap_to_select">Допри за да одбереш</string>
  <string name="MediaReviewImagePageFragment__discard">Откажи</string>
  <string name="MediaReviewImagePageFragment__discard_changes">Да ги откажам промените?</string>
  <string name="MediaReviewImagePageFragment__youll_lose_any_changes">Ќе ги изгубите сите промени направени на оваа фотографија.</string>
  <string name="CameraFragment__failed_to_open_camera">Не успеа да се отвори камерата</string>
  <string name="BadgesOverviewFragment__my_badges">Мои беџови</string>
  <string name="BadgesOverviewFragment__featured_badge">Достапни беџови</string>
  <string name="BadgesOverviewFragment__display_badges_on_profile">Прикажи беџови на профил</string>
  <string name="BadgesOverviewFragment__failed_to_update_profile">Не успеав да го ажурирам профилот</string>
  <string name="BadgeSelectionFragment__select_badges">Изберете беџови</string>
  <string name="SelectFeaturedBadgeFragment__preview">Преглед</string>
  <string name="SelectFeaturedBadgeFragment__select_a_badge">Изберете беџ</string>
  <string name="SelectFeaturedBadgeFragment__you_must_select_a_badge">Морате да изберете беџ</string>
  <string name="SelectFeaturedBadgeFragment__failed_to_update_profile">Не успеав да го ажурирам профилот</string>
  <string name="ViewBadgeBottomSheetDialogFragment__become_a_sustainer">Станете поддржувач</string>
  <string name="ImageView__badge">Беџ</string>
  <string name="SubscribeFragment__signal_is_powered_by_people_like_you">Signal е овозможен од луѓе како тебе.</string>
  <string name="SubscribeFragment__support_technology_that_is_built_for_you">Поддржете ја технологијата што е создадена за Вас—не за Вашите податоци—со приклучување кон заедницата што го одржува Signal.</string>
  <string name="SubscribeFragment__support_technology_that_is_built_for_you_not">Поддржете ја технологијата што е создадена за Вас, а не за Вашите податоци, со приклучување кон заедницата што го одржува Signal.</string>
  <string name="SubscribeFragment__currency">Валута</string>
  <string name="SubscribeFragment__more_payment_options">Повеќе опции за плаќање</string>
  <string name="SubscribeFragment__cancel_subscription">Откажи претплата</string>
  <string name="SubscribeFragment__confirm_cancellation">Потврди откажување?</string>
  <string name="SubscribeFragment__not_now">Не сега</string>
  <string name="SubscribeFragment__confirm">Потврди</string>
  <string name="SubscribeFragment__update_subscription">Ажурирај претплата</string>
  <string name="SubscribeFragment__your_subscription_has_been_cancelled">Вашата претплата е откажана.</string>
  <string name="SubscribeFragment__update_subscription_question">Ажурирање на претплата?</string>
  <string name="SubscribeFragment__update">Aжурирај</string>
  <string name="SubscribeFragment__you_will_be_charged_the_full_amount">Ќе ви биде наплатен целосниот износ на новата претплата денес. Вашата претплата ќе се обнови %1$s.</string>
  <string name="Subscription__s_per_month">%s/месец</string>
  <string name="SubscribeLearnMoreBottomSheetDialogFragment__signal_is_a_non_profit_with_no">Signal е непрофитна организација без огласувачи и инвеститори, одржуван само од луѓето кои го користат и ценат. Направете месечен придонес и добијте беџ на профилот за да ја споделите Вашата поддршка.</string>
  <string name="SubscribeLearnMoreBottomSheetDialogFragment__why_contribute">Зошто да придонесеш?</string>
  <string name="SubscribeThanksForYourSupportBottomSheetDialogFragment__thanks_for_your_support">Ви благодариме за Вашата поддршка!</string>
  <string name="SubscribeThanksForYourSupportBottomSheetDialogFragment__you_can_also">Можете исто така да</string>
  <string name="SubscribeThanksForYourSupportBottomSheetDialogFragment__become_a_montly_sustainer">Станете месечен поддржувач</string>
  <string name="SubscribeThanksForYourSupportBottomSheetDialogFragment__display_on_profile">Прикажи на профил</string>
  <string name="SubscribeThanksForYourSupportBottomSheetDialogFragment__make_featured_badge">Поставете како главен беџ</string>
  <string name="SubscribeThanksForYourSupportBottomSheetDialogFragment__done">Готово</string>
  <string name="ThanksForYourSupportBottomSheetFragment__when_you_have_more">Кога имате повеќе од еден беџ, можете да изберете еден главен беџ за другите да го видат на Вашиот профил.</string>
  <string name="BecomeASustainerFragment__get_badges">Добијте беџ за Вашиот профил со поддршка на Signal.</string>
  <string name="BecomeASustainerFragment__signal_is_a_non_profit">Signal е непрофитна организација без реклами и инвеститори, поддржана само од луѓе како вас.</string>
  <string name="ManageDonationsFragment__my_support">Моја поддршка</string>
  <string name="ManageDonationsFragment__manage_subscription">Управување со претплата</string>
  <string name="ManageDonationsFragment__badges">Беџови</string>
  <string name="ManageDonationsFragment__subscription_faq">ЧПП за претплата</string>
  <string name="ManageDonationsFragment__error_getting_subscription">Грешка при добивање на претплата.</string>
  <string name="Boost__enter_custom_amount">Внесете износ</string>
  <string name="Boost__one_time_contribution">Еднократен придонес</string>
  <string name="MySupportPreference__s_per_month">%1$s/месец</string>
  <!--Displayed on "My Support" screen when user badge failed to be added to their account-->
  <string name="MySupportPreference__couldnt_add_badge_s">Не може да се додаде значка. %1$s</string>
  <string name="MySupportPreference__please_contact_support">Ве молиме контактирајте со поддршката.</string>
  <string name="ExpiredBadgeBottomSheetDialogFragment__your_badge_has_expired">Вашиот беџ е истечен</string>
  <string name="ExpiredBadgeBottomSheetDialogFragment__to_continue_supporting_technology">За да продолжите да ја поддржувате технологијата што е создадена за Вас, размислете да станете месечен поддржувач.</string>
  <string name="ExpiredBadgeBottomSheetDialogFragment__become_a_sustainer">Станете поддржувач</string>
  <string name="ExpiredBadgeBottomSheetDialogFragment__not_now">Не сега</string>
  <string name="ExpiredBadgeBottomSheetDialogFragment__your_sustainer">Вашата претплата за поддршка беше автоматски откажана затоа што бевте неактивни премногу долго. Вашиот беџ %1$s повеќе не е видлив на Вашиот профил.</string>
  <string name="Subscription__please_contact_support_for_more_information">Ве молиме контактирајте со поддршка за повеќе информации.</string>
  <string name="Subscription__contact_support">Контакт за поддршка</string>
  <string name="Subscription__earn_a_s_badge">Заработете %1$s беџ</string>
  <string name="SubscribeFragment__processing_payment">Плаќањето се обработува…</string>
  <!--Displayed in notification when user payment fails to process on Stripe-->
  <!--Displayed on "My Support" screen when user subscription payment method failed.-->
  <string name="DonationsErrors__your_badge_could_not_be_added">Вашиот беџ не може да се додаде на Вашата сметка, но можеби Ви е наплатено. Ве молиме контактирајте со поддршката.</string>
  <string name="DonationsErrors__couldnt_add_badge">Не може да се додаде беџ</string>
  <string name="DonationsErrors__your_badge_could_not">Вашиот беџ не може да се додаде на Вашата сметка, но можеби Ви е наплатено. Ве молиме контактирајте со поддршката.</string>
  <string name="DonationsErrors__google_pay_unavailable">Google Pay недостапен</string>
  <string name="DonationsErrors__you_have_to_set_up_google_pay_to_donate_in_app">Мора да поставите Google Pay за да донирате во апликацијата.</string>
  <string name="DonationsErrors__failed_to_cancel_subscription">Не успеа да се откажете претплатата</string>
  <string name="DonationsErrors__subscription_cancellation_requires_an_internet_connection">За откажување на претплата потребна е интернет конекција.</string>
  <string name="NetworkFailure__network_error_check_your_connection_and_try_again">Грешка во мрежата. Проверете ја Вашата интернет конекција и обидете се повторно.</string>
  <string name="NetworkFailure__retry">Пробај пак</string>
  <!--Title of create notification profile screen-->
  <!--Hint text for create/edit notification profile name-->
  <string name="EditNotificationProfileFragment__profile_name">Име на профил </string>
  <!--Name has a max length, this shows how many characters are used out of the max-->
  <string name="EditNotificationProfileFragment__count">%1$d/%2$d</string>
  <!--Call to action button once the profile is named to continue to the next create step-->
  <string name="EditNotificationProfileFragment__next">Следно</string>
  <!--Call to action button once the profile name is edited-->
  <string name="EditNotificationProfileFragment__save">Зачувај</string>
  <!--Title of edit notification profile screen-->
  <string name="EditNotificationProfileFragment__edit_this_profile">Уредете го овој профил</string>
  <!--Error message shown when attempting to create or edit a profile name to an existing profile name-->
  <string name="EditNotificationProfileFragment__a_profile_with_this_name_already_exists">Профил со ова име веќе постои</string>
  <!--Preset selectable name for a profile name, shown as list in edit/create screen-->
  <string name="EditNotificationProfileFragment__work">Работа</string>
  <!--Preset selectable name for a profile name, shown as list in edit/create screen-->
  <string name="EditNotificationProfileFragment__sleep">Спијам</string>
  <!--Preset selectable name for a profile name, shown as list in edit/create screen-->
  <string name="EditNotificationProfileFragment__driving">Возам</string>
  <!--Preset selectable name for a profile name, shown as list in edit/create screen-->
  <!--Preset selectable name for a profile name, shown as list in edit/create screen-->
  <string name="EditNotificationProfileFragment__focus">Фокусиран/а</string>
  <!--Error message shown when attempting to next/save without a profile name-->
  <string name="EditNotificationProfileFragment__profile_must_have_a_name">Мора да има име</string>
  <!--Title for add recipients to notification profile screen in create flow-->
  <!--Description of what the user should be doing with this screen-->
  <!--Button text that launches the contact picker to select from-->
  <string name="AddAllowedMembers__add_people_or_groups">Додадете луѓе или групи</string>
  <!--Call to action button on contact picker for adding to profile-->
  <string name="SelectRecipientsFragment__add">Додај…</string>
  <!--Notification profiles home fragment, shown when no profiles have been created yet-->
  <!--Header shown above list of all notification profiles-->
  <string name="NotificationProfilesFragment__profiles">Профили</string>
  <!--Button that starts the create new notification profile flow-->
  <string name="NotificationProfilesFragment__new_profile">Нов профил</string>
  <!--Profile active status, indicating the current profile is on for an unknown amount of time-->
  <string name="NotificationProfilesFragment__on">Вклучи</string>
  <!--Button use to permanently delete a notification profile-->
  <string name="NotificationProfileDetails__delete_profile">Избриши профил</string>
  <!--Snakbar message shown when removing a recipient from a profile-->
  <string name="NotificationProfileDetails__s_removed">\"%1$s\" отстранет.</string>
  <!--Snackbar button text that will undo the recipient remove-->
  <string name="NotificationProfileDetails__undo">Врати</string>
  <!--Dialog message shown to confirm deleting a profile-->
  <string name="NotificationProfileDetails__permanently_delete_profile">Трајно да се избрише профилот?</string>
  <!--Dialog button to delete profile-->
  <string name="NotificationProfileDetails__delete">Избриши</string>
  <!--Title/accessibility text for edit icon to edit profile emoji/name-->
  <!--Schedule description if all days are selected-->
  <string name="NotificationProfileDetails__everyday">Секој ден</string>
  <!--Profile status on if it is the active profile-->
  <string name="NotificationProfileDetails__on">Вклучи</string>
  <!--Profile status on if it is not the active profile-->
  <string name="NotificationProfileDetails__off">Исклучено</string>
  <!--Description of hours for schedule (start to end) times-->
  <string name="NotificationProfileDetails__s_to_s">%1$s до %2$s</string>
  <!--Section header for exceptions to the notification profile-->
  <string name="NotificationProfileDetails__exceptions">Исклучоци</string>
  <!--Profile exception to allow all calls through the profile restrictions-->
  <string name="NotificationProfileDetails__allow_all_calls">Дозволи ги сите повици</string>
  <!--Profile exception to allow all @mentions through the profile restrictions-->
  <!--Section header for showing schedule information-->
  <!--If member list is long, will truncate the list and show an option to then see all when tapped-->
  <string name="NotificationProfileDetails__see_all">Види сѐ</string>
  <!--Title for add schedule to profile in create flow-->
  <!--Descriptor text indicating what the user can do with this screen-->
  <!--Text shown next to toggle switch to enable/disable schedule-->
  <!--Label for showing the start time for the schedule-->
  <string name="EditNotificationProfileSchedule__start">Започни</string>
  <!--Label for showing the end time for the schedule-->
  <string name="EditNotificationProfileSchedule__end">Крај</string>
  <!--First letter of Sunday-->
  <string name="EditNotificationProfileSchedule__sunday_first_letter">Н</string>
  <!--First letter of Monday-->
  <string name="EditNotificationProfileSchedule__monday_first_letter">П</string>
  <!--First letter of Tuesday-->
  <string name="EditNotificationProfileSchedule__tuesday_first_letter">В</string>
  <!--First letter of Wednesday-->
  <string name="EditNotificationProfileSchedule__wednesday_first_letter">С</string>
  <!--First letter of Thursday-->
  <string name="EditNotificationProfileSchedule__thursday_first_letter">Ч</string>
  <!--First letter of Friday-->
  <string name="EditNotificationProfileSchedule__friday_first_letter">П</string>
  <!--First letter of Saturday-->
  <string name="EditNotificationProfileSchedule__saturday_first_letter">С</string>
  <!--Title of select time dialog shown when setting start time for schedule-->
  <string name="EditNotificationProfileSchedule__set_start_time">Постави време за почеток</string>
  <!--Title of select time dialog shown when setting end time for schedule-->
  <string name="EditNotificationProfileSchedule__set_end_time">Постави време за крај</string>
  <!--If in edit mode, call to action button text show to save schedule to profile-->
  <string name="EditNotificationProfileSchedule__save">Зачувај</string>
  <!--If in create mode, call to action button text to show to skip enabling a schedule-->
  <string name="EditNotificationProfileSchedule__skip">Прескокни</string>
  <!--If in create mode, call to action button text to show to use the enabled schedule and move to the next screen-->
  <string name="EditNotificationProfileSchedule__next">Следно</string>
  <!--Error message shown if trying to save/use a schedule with no days selected-->
  <!--Title for final screen shown after completing a profile creation-->
  <string name="NotificationProfileCreated__profile_created">Профилот е создаден</string>
  <!--Call to action button to press to close the created screen and move to the profile details screen-->
  <string name="NotificationProfileCreated__done">Готово</string>
  <!--Descriptor text shown to indicate how to manually turn a profile on/off-->
  <!--Descriptor text shown to indicate you can add a schedule later since you did not add one during create flow-->
  <!--Descriptor text shown to indicate your profile will follow the schedule set during create flow-->
  <!--Button text shown in profile selection bottom sheet to create a new profile-->
  <string name="NotificationProfileSelection__new_profile">Нов профил</string>
  <!--Manual enable option to manually enable a profile for 1 hour-->
  <string name="NotificationProfileSelection__for_1_hour">За 1 час</string>
  <!--Manual enable option to manually enable a profile until a set time (currently 6pm or 8am depending on what is next)-->
  <string name="NotificationProfileSelection__until_s">До %1$s</string>
  <!--Option to view profile details-->
  <!--Descriptor text indicating how long a profile will be on when there is a time component associated with it-->
  <string name="NotificationProfileSelection__on_until_s">Вклучен до %1$s</string>
  <!--Title for notification profile megaphone-->
  <string name="NotificationProfilesMegaphone__notification_profiles">Профили за известување</string>
  <!--Description for notification profile megaphone-->
  <!--Call to action button to create a profile from megaphone-->
  <string name="NotificationProfilesMegaphone__create_a_profile">Создај профил</string>
  <!--Button to dismiss notification profile megaphone-->
  <string name="NotificationProfilesMegaphone__not_now">Не сега</string>
  <!--Displayed in a toast when we fail to open the ringtone picker-->
  <string name="NotificationSettingsFragment__failed_to_open_picker">Не успеа да се отвори менито за избор.</string>
  <!--EOF-->
</resources><|MERGE_RESOLUTION|>--- conflicted
+++ resolved
@@ -62,17 +62,10 @@
   <string name="AttachmentKeyboard_give_access">Дозволи пристап</string>
   <string name="AttachmentKeyboard_payment">Плаќање</string>
   <!--AttachmentManager-->
-<<<<<<< HEAD
-  <string name="AttachmentManager_cant_open_media_selection">Не постои апликација за избор на датотеки.</string>
+  <string name="AttachmentManager_cant_open_media_selection">Не е пронајдена апликација за избор на медија.</string>
   <string name="AttachmentManager_signal_requires_the_external_storage_permission_in_order_to_attach_photos_videos_or_audio">На Molly му е потребна дозвола за пристап до складот за да можете да прикачите слики, видеа или аудио. Ова е трајно одбиено. Ве молиме продолжете до менито со поставувања, изберете „Дозволи“, и вклучете „Склад“</string>
   <string name="AttachmentManager_signal_requires_contacts_permission_in_order_to_attach_contact_information">На Molly му е потребна дозвола до контактите за да можете да прикачите информации за контакти. Ова е трајно одбиено. Ве молиме продолжете до менито за поставување на апликациите, изберете „Дозволи“ и вклучете \"Контакти\".</string>
   <string name="AttachmentManager_signal_requires_location_information_in_order_to_attach_a_location">Molly има потреба од дозвола за локацијата за да може да прикачи локација. Ова е трајно одбиено. Ве молиме продолжете во менито со поставувања и изберете „Дозволи“, и потоа вклучете „Локација“.</string>
-=======
-  <string name="AttachmentManager_cant_open_media_selection">Не е пронајдена апликација за избор на медија.</string>
-  <string name="AttachmentManager_signal_requires_the_external_storage_permission_in_order_to_attach_photos_videos_or_audio">На Signal му е потребна дозвола за пристап до складот за да можете да прикачите слики, видеа или аудио. Ова е трајно одбиено. Ве молиме продолжете до менито со поставувања, изберете „Дозволи“, и вклучете „Склад“</string>
-  <string name="AttachmentManager_signal_requires_contacts_permission_in_order_to_attach_contact_information">На Signal му е потребна дозвола до контактите за да можете да прикачите информации за контакти. Ова е трајно одбиено. Ве молиме продолжете до менито за поставување на апликациите, изберете „Дозволи“ и вклучете \"Контакти\".</string>
-  <string name="AttachmentManager_signal_requires_location_information_in_order_to_attach_a_location">Signal има потреба од дозвола за локацијата за да може да прикачи локација. Ова е трајно одбиено. Ве молиме продолжете во менито со поставувања и изберете „Дозволи“, и потоа вклучете „Локација“.</string>
->>>>>>> a0235cbc
   <!--AttachmentUploadJob-->
   <string name="AttachmentUploadJob_uploading_media">Прикачувам медија…</string>
   <string name="AttachmentUploadJob_compressing_video_start">Компресирам видео…</string>
@@ -1352,18 +1345,13 @@
   <string name="RegistrationActivity_play_services_error">Грешка со Play Services</string>
   <string name="RegistrationActivity_google_play_services_is_updating_or_unavailable">Google Play Services се ажурира или моментално е недостапна. Ве молиме обидетете се повторно.</string>
   <string name="RegistrationActivity_terms_and_privacy">Услови &amp; Политика на приватност</string>
-<<<<<<< HEAD
-  <string name="RegistrationActivity_signal_needs_access_to_your_contacts_and_media_in_order_to_connect_with_friends">На Molly му е потребен пристап до Вашите контакти и медија за да може да се поврзе со Вашите пријатели, да разменува пораки и да воспоставува безбедни повици</string>
-  <string name="RegistrationActivity_signal_needs_access_to_your_contacts_in_order_to_connect_with_friends">На Molly му е потребен пристап до Вашите контакти за да може да се поврзе со Вашите пријатели, да разменува пораки и да воспоставува безбедни повици</string>
-=======
   <string name="RegistrationActivity_signal_needs_access_to_your_contacts_and_media_in_order_to_connect_with_friends">Signal има потреба од дозвола до контакти и склад за да ви помогне да се поврзете со пријателите и да испраќате пораки. Вашите контакти се прикачуваат со користење на приватно откривање контакти на Signal, ова значи дека се шифрирани од крај до крај и никогаш не се видливи за Signal услугата.</string>
   <string name="RegistrationActivity_signal_needs_access_to_your_contacts_in_order_to_connect_with_friends">Signal има потреба од дозвола до контакти за да ви помогне да се поврзете со пријателите. Вашите контакти се прикачуваат со користење на приватно откривање контакти на Signal, ова значи дека се шифрирани од крај до крај и никогаш не се видливи за Signal услугата.</string>
->>>>>>> a0235cbc
   <string name="RegistrationActivity_rate_limited_to_service">Направивте премногу обиди за регистрација на овој број. Ве молиме обидете се повторно подоцна.</string>
   <string name="RegistrationActivity_unable_to_connect_to_service">Не можеше да се поврзе на услугата. Ве молиме проверете го мрежното поврзување и обидете се повторно.</string>
   <string name="RegistrationActivity_non_standard_number_format">Нестандарден формат на број</string>
   <string name="RegistrationActivity_the_number_you_entered_appears_to_be_a_non_standard">Бројот што го внесовте (%1$s) се чини дека е нестандарден формат.\n\nДали мислевте на %2$s?</string>
-  <string name="RegistrationActivity_signal_android_phone_number_format">Signal Android - Формат на телефонски број</string>
+  <string name="RegistrationActivity_signal_android_phone_number_format">Molly Android - Формат на телефонски број</string>
   <string name="RegistrationActivity_call_requested">Повикот е побаран</string>
   <plurals name="RegistrationActivity_debug_log_hint">
     <item quantity="one">Сега сте %d чекор оддалечени од испраќање на лог за грешки.</item>
@@ -1675,13 +1663,8 @@
   <!--single_contact_selection_activity-->
   <string name="SingleContactSelectionActivity_contact_photo">Слика на контакт</string>
   <!--ContactSelectionListFragment-->
-<<<<<<< HEAD
   <string name="ContactSelectionListFragment_signal_requires_the_contacts_permission_in_order_to_display_your_contacts">Molly има потреба од дозвола да пристапи до Вашите контакти за да може да ги прикаже Вашите контакти. Оваа дозвола е трајно одбиена. Ве молиме продолжете во поставувањата, изберете „Дозволи“ и вклучете „Контакти“.</string>
-  <string name="ContactSelectionListFragment_error_retrieving_contacts_check_your_network_connection">Грешка при преземање на контакти, проверете ја Вашата мрежна врска</string>
-=======
-  <string name="ContactSelectionListFragment_signal_requires_the_contacts_permission_in_order_to_display_your_contacts">Signal има потреба од дозвола да пристапи до Вашите контакти за да може да ги прикаже Вашите контакти. Оваа дозвола е трајно одбиена. Ве молиме продолжете во поставувањата, изберете „Дозволи“ и вклучете „Контакти“.</string>
   <string name="ContactSelectionListFragment_error_retrieving_contacts_check_your_network_connection">Грешка при преземање на контакти, проверете ја Вашата интернет конекција.</string>
->>>>>>> a0235cbc
   <string name="ContactSelectionListFragment_username_not_found">Корисничкото име не е пронајдено</string>
   <string name="ContactSelectionListFragment_s_is_not_a_signal_user">\"%1$s\" не е корисник на Signal. Ве молиме проверете го корисничкото име и пробајте повторно.</string>
   <string name="ContactSelectionListFragment_you_do_not_need_to_add_yourself_to_the_group">Нема потреба да се додадете во групата</string>
@@ -1758,7 +1741,7 @@
   <string name="conversation_fragment__scroll_to_the_bottom_content_description">Оди до дното</string>
   <!--BubbleOptOutTooltip-->
   <!--Message to inform the user of what Android chat bubbles are-->
-  <string name="BubbleOptOutTooltip__description">Балончиња се функција на Android која можете да ја исклучите за Signal разговори.</string>
+  <string name="BubbleOptOutTooltip__description">Балончиња се функција на Android која можете да ја исклучите за Molly разговори.</string>
   <!--Button to dismiss the tooltip for opting out of using Android bubbles-->
   <string name="BubbleOptOutTooltip__not_now">Не сега</string>
   <!--Button to move to the system settings to control the use of Android bubbles-->
@@ -2267,16 +2250,10 @@
   <string name="PaymentsTransferFragment__to_scan_or_enter_wallet_address">До: Скенирајте или внесете ја адресата на паричникот</string>
   <string name="PaymentsTransferFragment__next">Следно</string>
   <string name="PaymentsTransferFragment__invalid_address">Невалидна адреса</string>
-<<<<<<< HEAD
+  <string name="PaymentsTransferFragment__check_the_wallet_address">Проверете ја адресата на паричникот на која се обидувате да префрлите и обидете се повторно.</string>
   <string name="PaymentsTransferFragment__to_scan_a_qr_code_signal_needs">За да скенира QR код, на Molly му е потребен пристап до камерата. </string>
   <string name="PaymentsTransferFragment__signal_needs_the_camera_permission_to_capture_qr_code_go_to_settings">На Molly му е потребна дозвола од камерата за да сними QR-код. Одете во поставки, изберете „Дозволи“ и вклучете „Камера“.</string>
   <string name="PaymentsTransferFragment__to_scan_a_qr_code_signal_needs_access_to_the_camera">За да скенира QR код, на Molly му е потребен пристап до камерата. </string>
-=======
-  <string name="PaymentsTransferFragment__check_the_wallet_address">Проверете ја адресата на паричникот на која се обидувате да префрлите и обидете се повторно.</string>
-  <string name="PaymentsTransferFragment__to_scan_a_qr_code_signal_needs">За да скенира QR код, на Signal му е потребен пристап до камерата. </string>
-  <string name="PaymentsTransferFragment__signal_needs_the_camera_permission_to_capture_qr_code_go_to_settings">На Signal му е потребна дозвола од камерата за да сними QR-код. Одете во поставки, изберете „Дозволи“ и вклучете „Камера“.</string>
-  <string name="PaymentsTransferFragment__to_scan_a_qr_code_signal_needs_access_to_the_camera">За да скенира QR код, на Signal му е потребен пристап до камерата. </string>
->>>>>>> a0235cbc
   <string name="PaymentsTransferFragment__settings">Поставувања</string>
   <!--PaymentsTransferQrScanFragment-->
   <string name="PaymentsTransferQrScanFragment__scan_address_qr_code">Скенирајте го QR кодот на адресата</string>
