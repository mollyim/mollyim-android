--- conflicted
+++ resolved
@@ -2405,10 +2405,7 @@
   <string name="PaymentsHomeFragment__you_can_use_signal_to_send">Можете да го користите Molly за испраќање и примање MobileCoin. Сите плаќања се предмет на Условите за користење на MobileCoins и MobileCoin паричник. Ова е бета функција, така што може да наидете на некои проблеми и плаќањата или достапните средства што може да ги изгубите не може да се вратат.</string>
   <string name="PaymentsHomeFragment__activate">Активирај</string>
   <string name="PaymentsHomeFragment__view_mobile_coin_terms">Погледни ги условите за употреба на MobileCoin</string>
-<<<<<<< HEAD
   <string name="PaymentsHomeFragment__payments_not_available">Плаќањата во Molly не се повеќе достапни. Сѐ уште можете да префрлате средства за менување но не можете да испраќате и примате или пак додавате средства.</string>
-=======
-  <string name="PaymentsHomeFragment__payments_not_available">Плаќањата во Signal не се повеќе достапни. Сѐ уште можете да префрлате средства за менување но не можете да испраќате и примате или пак додавате средства.</string>
   <!--Alert dialog title which shows up after a payment to turn on payment lock-->
   <string name="PaymentsHomeFragment__turn_on">Дали сакате да вклучите заклучување за плаќање за следните плаќања?</string>
   <!--Alert dialog description for why payment lock should be enabled before sending payments-->
@@ -2417,7 +2414,6 @@
   <string name="PaymentsHomeFragment__enable">Вклучи</string>
   <!--Alert dialog button to not enable payment lock for now-->
   <string name="PaymentsHomeFragment__not_now">Не сега</string>
->>>>>>> e379cf61
   <!--PaymentsAddMoneyFragment-->
   <string name="PaymentsAddMoneyFragment__add_funds">Додај средства</string>
   <string name="PaymentsAddMoneyFragment__your_wallet_address">Адреса на Вашиот паричник</string>
@@ -2785,13 +2781,9 @@
   <string name="BackupDialog_verify">Провери</string>
   <string name="BackupDialog_you_successfully_entered_your_backup_passphrase">Успешно ја внесовте лозинката за резервна копија</string>
   <string name="BackupDialog_passphrase_was_not_correct">Лозинката не е точна</string>
-<<<<<<< HEAD
   <string name="LocalBackupJob_creating_signal_backup">Создавам резервна копија од Molly…</string>
-=======
-  <string name="LocalBackupJob_creating_signal_backup">Создавам резервна копија од Signal…</string>
   <!--Title for progress notification shown in a system notification while verifying a recent backup.-->
-  <string name="LocalBackupJob_verifying_signal_backup">Проверување на резервната копија на Signal…</string>
->>>>>>> e379cf61
+  <string name="LocalBackupJob_verifying_signal_backup">Проверување на резервната копија на Molly…</string>
   <string name="LocalBackupJobApi29_backup_failed">Создавањето на резервна копија не успеа</string>
   <string name="LocalBackupJobApi29_your_backup_directory_has_been_deleted_or_moved">Вашиот директориум за резервни копии и избришан или преместен.</string>
   <string name="LocalBackupJobApi29_your_backup_file_is_too_large">Вашата резервна копија е преголема за да се складира на овој уред.</string>
