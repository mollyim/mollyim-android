--- conflicted
+++ resolved
@@ -1290,11 +1290,6 @@
   <string name="RegistrationActivity_play_services_error">د Play خدماتو تېروتنه</string>
   <string name="RegistrationActivity_google_play_services_is_updating_or_unavailable">د Google Play خدمات د اپډېټ کېدو په حال کې دي یا په مؤقت ډول موجود نه دي. مهرباني وکړئ بیا کوښښ وکړئ. </string>
   <string name="RegistrationActivity_terms_and_privacy">شرایط او ضوابط؛ د محرمیت تګلاره</string>
-<<<<<<< HEAD
-  <string name="RegistrationActivity_signal_needs_access_to_your_contacts_and_media_in_order_to_connect_with_friends">Molly اړتیا لري ستاسو مخاطبينو او میډیا ته لاسرسی ولري ترڅو وکولای شئ له خپلو ملګرو سره وصل شئ، پیغامونه سره تبادله کړئ او خوندي اړيکې ټینګې کړئ</string>
-  <string name="RegistrationActivity_signal_needs_access_to_your_contacts_in_order_to_connect_with_friends">Molly اړتیا لري ستاسو مخاطبينو ته لاسرسی ولري ترڅو وکولای شئ له خپلو ملګرو سره وصل شئ، پیغامونه سره تبادله کړئ او خوندي اړيکې ټینګې کړئ</string>
-=======
->>>>>>> a0235cbc
   <string name="RegistrationActivity_rate_limited_to_service">تاسو ډېر ځله کوښښ کړی چې دغه شمېره ثبت کړئ. مهرباني وکړئ وروسته بیا کوښښ وکړئ.</string>
   <string name="RegistrationActivity_unable_to_connect_to_service">نشئ کولای له خدمتاتو سره وصل شئ. مهرباني وکړئ خپل اتصال چک کړئ او بیا کوښښ وکړئ.</string>
   <string name="RegistrationActivity_call_requested">د اړیکې نیولو غوښتنه شوې</string>
