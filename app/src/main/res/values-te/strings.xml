--- conflicted
+++ resolved
@@ -1804,12 +1804,8 @@
     <string name="RegistrationActivity_unable_to_connect_to_service">కనెక్ట్ చేయడం సాధ్యం కాలేదు. దయచేసి నెట్వర్క్ కనెక్షన్ను తనిఖీ చేసి మళ్ళీ ప్రయత్నించండి.</string>
     <string name="RegistrationActivity_non_standard_number_format">నాన్-స్టాండర్డ్ నెంబర్ ఫార్మెట్</string>
     <string name="RegistrationActivity_the_number_you_entered_appears_to_be_a_non_standard">మీరు నమోదు చేసిన నెంబరు (%1$s) నాన్-స్టాండర్డ్ ఫార్మెట్‌లో కనిపిస్తోంది.\n\n%2$s అని మీ అర్ధమా?</string>
-<<<<<<< HEAD
     <string name="RegistrationActivity_signal_android_phone_number_format">Molly Android - ఫోన్ నెంబర్ ఫార్మెట్</string>
-=======
-    <string name="RegistrationActivity_signal_android_phone_number_format">Signal Android - ఫోన్ నెంబర్ ఫార్మెట్</string>
     <!--    Small "toast" notification to the user confirming that they have requested a new code via voice call.-->
->>>>>>> f3c6f2e3
     <string name="RegistrationActivity_call_requested">కాల్ అభ్యర్ధించబడింది</string>
     <!--    Small "toast" notification to the user confirming that they have requested a new code via SMS.-->
     <string name="RegistrationActivity_sms_requested">SMS అభ్యర్ధించబడింది</string>
@@ -3473,15 +3469,15 @@
     <!-- Phone number heading displayed as a screen title -->
     <string name="preferences_app_protection__phone_number">ఫోన్ నంబర్</string>
     <!-- Subtext below option to launch into phone number privacy settings screen -->
-    <string name="preferences_app_protection__choose_who_can_see">మీ ఫోన్ నంబర్‌ను ఎవరు చూడగలరు మరియు దానితో Signal లో మిమ్మల్ని ఎవరు సంప్రదించగలరో ఎంచుకోండి.</string>
+    <string name="preferences_app_protection__choose_who_can_see">మీ ఫోన్ నంబర్‌ను ఎవరు చూడగలరు మరియు దానితో Molly లో మిమ్మల్ని ఎవరు సంప్రదించగలరో ఎంచుకోండి.</string>
     <!-- Section title above two radio buttons for enabling and disabling phone number display -->
     <string name="PhoneNumberPrivacySettingsFragment__who_can_see_my_number">నా నంబర్‌ను ఎవరు చూడగలరు</string>
     <!-- Subtext below radio buttons when who can see my number is set to nobody -->
-    <string name="PhoneNumberPrivacySettingsFragment__nobody_will_see">Signal లో మీ ఫోన్ నంబర్‌ను ఎవరూ చూడరు</string>
+    <string name="PhoneNumberPrivacySettingsFragment__nobody_will_see">Molly లో మీ ఫోన్ నంబర్‌ను ఎవరూ చూడరు</string>
     <!-- Section title above two radio buttons for enabling and disabling whether users can find me by my phone number  -->
     <string name="PhoneNumberPrivacySettingsFragment__who_can_find_me_by_number">నంబర్ ద్వారా నన్ను ఎవరు కనుగొనగలరు</string>
     <!-- Subtext below radio buttons when who can see my number is set to everyone -->
-    <string name="PhoneNumberPrivacySettingsFragment__your_phone_number">మీరు సందేశం పంపే వ్యక్తులు మరియు గ్రూప్‌లకు మీ ఫోన్ నంబర్ కనిపిస్తుంది. వారి ఫోన్ పరిచయాలలో మీ నంబర్ ఉన్న వ్యక్తులు కూడా దీన్ని Signal లో చూస్తారు.</string>
+    <string name="PhoneNumberPrivacySettingsFragment__your_phone_number">మీరు సందేశం పంపే వ్యక్తులు మరియు గ్రూప్‌లకు మీ ఫోన్ నంబర్ కనిపిస్తుంది. వారి ఫోన్ పరిచయాలలో మీ నంబర్ ఉన్న వ్యక్తులు కూడా దీన్ని Molly లో చూస్తారు.</string>
     <string name="PhoneNumberPrivacy_everyone">ప్రతి ఒక్కరూ</string>
     <string name="PhoneNumberPrivacy_my_contacts">నా పరిచయాలు</string>
     <string name="PhoneNumberPrivacy_nobody">యెవరు లేరు</string>
@@ -3860,20 +3856,12 @@
     <!-- DeactivateWalletFragment -->
     <string name="DeactivateWalletFragment__deactivate_wallet">వ్యాలెట్‌ని డీయాక్టివేట్ చేయండి</string>
     <string name="DeactivateWalletFragment__your_balance">మీ బ్యాలెన్స్</string>
-<<<<<<< HEAD
-    <string name="DeactivateWalletFragment__its_recommended_that_you">పేమెంట్‌లను డీ యాక్టివేట్ చేయడానికి ముందు మీ ఫండ్స్‌ని మరో వ్యాలెట్ చిరునామాకు బదిలీ చేయాలని మీకు సిఫారసు చేయబడుతోంది. మీరు మీ ఫండ్స్‌ని ఇప్పుడు బదిలీ చేయరాదని ఎంచుకుంటే, మీరు పేమెంట్‌లను రీయాక్టివేట్ చేసినట్లయితే, Molly కు లింక్ చేయబడ్డ మీ వ్యాలెట్‌లో అవి ఉంటాయి.</string>
-=======
-    <string name="DeactivateWalletFragment__its_recommended_that_you">చెల్లింపులను డీయాక్టివేట్ చేయడానికి ముందు మీ నిధులను మరో వ్యాలెట్ చిరునామాకు మీరు బదిలీ చేయాలని మీకు సిఫారసు చేయబడుతోంది. ఒకవేళ మీరు మీ నిధులను ఇప్పుడు బదిలీ చేయరాదని ఎంచుకుంటే, ఒకవేళ మీరు చెల్లింపులను రీయాక్టివేట్ చేస్తే, Signal కు లింక్ చేయబడ్డ మీ వ్యాలెట్‌లో అవి ఉంటాయి.</string>
->>>>>>> f3c6f2e3
+    <string name="DeactivateWalletFragment__its_recommended_that_you">చెల్లింపులను డీయాక్టివేట్ చేయడానికి ముందు మీ నిధులను మరో వ్యాలెట్ చిరునామాకు మీరు బదిలీ చేయాలని మీకు సిఫారసు చేయబడుతోంది. ఒకవేళ మీరు మీ నిధులను ఇప్పుడు బదిలీ చేయరాదని ఎంచుకుంటే, ఒకవేళ మీరు చెల్లింపులను రీయాక్టివేట్ చేస్తే, Molly కు లింక్ చేయబడ్డ మీ వ్యాలెట్‌లో అవి ఉంటాయి.</string>
     <string name="DeactivateWalletFragment__transfer_remaining_balance">మిగిలిన మొత్తాన్ని బదిలీ చేయడం</string>
     <string name="DeactivateWalletFragment__deactivate_without_transferring">బదిలీ చేయకుండానే డీయాక్టివేట్ చేయడం</string>
     <string name="DeactivateWalletFragment__deactivate">నిష్క్రియం చేయండి</string>
     <string name="DeactivateWalletFragment__deactivate_without_transferring_question">బదిలీ చేయకుండానే డీయాక్టివేట్ చేయాలా?</string>
-<<<<<<< HEAD
-    <string name="DeactivateWalletFragment__your_balance_will_remain">మీరు చెల్లింపులను తిరిగి సక్రియం చేయడానికి ఎంచుకుంటే మీ బ్యాలెన్స్ Molly తో అనుసంధానించబడిన మీ వాలెట్‌లో ఉంటుంది.</string>
-=======
-    <string name="DeactivateWalletFragment__your_balance_will_remain">ఒకవేళ మీరు చెల్లింపులను రీయాక్టివేట్ చేయడానికి ఎంచుకుంటే మీ నిలవ Signal తో లింక్ చేయబడ్డ మీ వాలెట్‌లో ఉంటుంది.</string>
->>>>>>> f3c6f2e3
+    <string name="DeactivateWalletFragment__your_balance_will_remain">ఒకవేళ మీరు చెల్లింపులను రీయాక్టివేట్ చేయడానికి ఎంచుకుంటే మీ నిలవ Molly తో లింక్ చేయబడ్డ మీ వాలెట్‌లో ఉంటుంది.</string>
     <string name="DeactivateWalletFragment__error_deactivating_wallet">వ్యాలెట్‌ని డీయాక్టివేట్ చేయడంలో దోషం.</string>
   <!-- Removed by excludeNonTranslatables <string name="DeactivateWalletFragment__learn_more__we_recommend_transferring_your_funds" translatable="false">https://support.signal.org/hc/articles/360057625692#payments_deactivate</string> -->
 
