--- conflicted
+++ resolved
@@ -1944,12 +1944,8 @@
     <string name="RegistrationActivity_unable_to_connect_to_service">Nepodarilo sa pripojiť k službe. Prosím, overte Vaše sieťové pripojenie a skúste to znovu.</string>
     <string name="RegistrationActivity_non_standard_number_format">Neštandardný formát čísla</string>
     <string name="RegistrationActivity_the_number_you_entered_appears_to_be_a_non_standard">Zdá sa, že zadané číslo (%1$s) má neštandardný formát.\n\n Mali ste na mysli %2$s?</string>
-<<<<<<< HEAD
     <string name="RegistrationActivity_signal_android_phone_number_format">Molly Android - Formát telefónneho čísla</string>
-=======
-    <string name="RegistrationActivity_signal_android_phone_number_format">Signal Android - Formát telefónneho čísla</string>
     <!--    Small "toast" notification to the user confirming that they have requested a new code via voice call.-->
->>>>>>> f3c6f2e3
     <string name="RegistrationActivity_call_requested">Hovor požadovaný</string>
     <!--    Small "toast" notification to the user confirming that they have requested a new code via SMS.-->
     <string name="RegistrationActivity_sms_requested">SMS vyžiadaná</string>
@@ -3659,15 +3655,15 @@
     <!-- Phone number heading displayed as a screen title -->
     <string name="preferences_app_protection__phone_number">Telefónne číslo</string>
     <!-- Subtext below option to launch into phone number privacy settings screen -->
-    <string name="preferences_app_protection__choose_who_can_see">Vyberte si, kto môže vidieť vaše telefónne číslo a kto vás môže pomocou neho kontaktovať v službe Signal.</string>
+    <string name="preferences_app_protection__choose_who_can_see">Vyberte si, kto môže vidieť vaše telefónne číslo a kto vás môže pomocou neho kontaktovať v službe Molly.</string>
     <!-- Section title above two radio buttons for enabling and disabling phone number display -->
     <string name="PhoneNumberPrivacySettingsFragment__who_can_see_my_number">Kto môže vidieť moje telefónne číslo</string>
     <!-- Subtext below radio buttons when who can see my number is set to nobody -->
-    <string name="PhoneNumberPrivacySettingsFragment__nobody_will_see">Nikto neuvidí vaše telefónne číslo v službe Signal</string>
+    <string name="PhoneNumberPrivacySettingsFragment__nobody_will_see">Nikto neuvidí vaše telefónne číslo v službe Molly</string>
     <!-- Section title above two radio buttons for enabling and disabling whether users can find me by my phone number  -->
     <string name="PhoneNumberPrivacySettingsFragment__who_can_find_me_by_number">Kto ma môže vyhľadať pomocou telefónneho čísla</string>
     <!-- Subtext below radio buttons when who can see my number is set to everyone -->
-    <string name="PhoneNumberPrivacySettingsFragment__your_phone_number">Vaše telefónne číslo sa zobrazí ľuďom a skupinám, ktorým pošlete správu. Ľudia, ktorí majú vaše telefónne číslo vo svojich kontaktoch, ho v službe Signal budú vidieť tiež.</string>
+    <string name="PhoneNumberPrivacySettingsFragment__your_phone_number">Vaše telefónne číslo sa zobrazí ľuďom a skupinám, ktorým pošlete správu. Ľudia, ktorí majú vaše telefónne číslo vo svojich kontaktoch, ho v službe Molly budú vidieť tiež.</string>
     <string name="PhoneNumberPrivacy_everyone">Každý</string>
     <string name="PhoneNumberPrivacy_my_contacts">Moje kontakty</string>
     <string name="PhoneNumberPrivacy_nobody">Nikto</string>
@@ -4052,11 +4048,7 @@
     <!-- DeactivateWalletFragment -->
     <string name="DeactivateWalletFragment__deactivate_wallet">Deaktivovať peňaženku</string>
     <string name="DeactivateWalletFragment__your_balance">Váš zostatok</string>
-<<<<<<< HEAD
-    <string name="DeactivateWalletFragment__its_recommended_that_you">Odporúčame, aby ste pred deaktiváciou platieb vaše prostriedky previedli na adresu inej peňaženky. Ak sa rozhodnete, že vaše prostriedky neprevediete teraz, zostanú v peňaženke prepojenej so Molly, ak platby reaktivujete.</string>
-=======
-    <string name="DeactivateWalletFragment__its_recommended_that_you">Odporúčame vám, aby ste pred deaktiváciou platieb previedli svoje prostriedky na adresu inej peňaženky. Ak sa rozhodnete, že svoje prostriedky neprevediete teraz, zostanú v peňaženke prepojenej so službou Signal, ak platby opätovne aktivujete.</string>
->>>>>>> f3c6f2e3
+    <string name="DeactivateWalletFragment__its_recommended_that_you">Odporúčame vám, aby ste pred deaktiváciou platieb previedli svoje prostriedky na adresu inej peňaženky. Ak sa rozhodnete, že svoje prostriedky neprevediete teraz, zostanú v peňaženke prepojenej so službou Molly, ak platby opätovne aktivujete.</string>
     <string name="DeactivateWalletFragment__transfer_remaining_balance">Previesť zostávajúcu čiastku</string>
     <string name="DeactivateWalletFragment__deactivate_without_transferring">Deaktivovať bez prevodu</string>
     <string name="DeactivateWalletFragment__deactivate">Deaktivovať</string>
