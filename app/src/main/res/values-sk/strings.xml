<?xml version='1.0' encoding='UTF-8'?>
<resources>
  <string name="yes">Áno</string>
  <string name="no">Nie</string>
  <string name="delete">Zmazať</string>
  <string name="please_wait">Čakajte prosím…</string>
  <string name="save">Uložiť</string>
  <string name="note_to_self">Poznámka pre seba</string>
  <!--AbstractNotificationBuilder-->
  <string name="AbstractNotificationBuilder_new_message">Nová správa</string>
  <!--AlbumThumbnailView-->
  <!--ApplicationMigrationActivity-->
  <string name="ApplicationMigrationActivity__signal_is_updating">Molly sa aktualizuje…</string>
  <!--ApplicationPreferencesActivity-->
  <string name="ApplicationPreferencesActivity_currently_s">Aktuálne: %s</string>
  <string name="ApplicationPreferenceActivity_you_havent_set_a_passphrase_yet">Ešte ste si nenastavili heslo!</string>
  <string name="ApplicationPreferencesActivity_disable_passphrase">Vypnúť heslo?</string>
  <string name="ApplicationPreferencesActivity_this_will_permanently_unlock_signal_and_message_notifications">Toto natrvalo odomkne Molly a upozornenia na správy.</string>
  <string name="ApplicationPreferencesActivity_disable">Vypnúť</string>
  <string name="ApplicationPreferencesActivity_unregistering">Rušenie registrácie</string>
  <string name="ApplicationPreferencesActivity_unregistering_from_signal_messages_and_calls">Rušenie registrácie Molly správ a hovorov…</string>
  <string name="ApplicationPreferencesActivity_disable_signal_messages_and_calls">Vypnúť Molly správy a hovory?</string>
  <string name="ApplicationPreferencesActivity_disable_signal_messages_and_calls_by_unregistering">Zakážte Molly správy a hovory zrušením registrácie zo serveru. Pre ich opätovné použitie budete musieť svoje telefónne číslo znovu zaregistrovať.</string>
  <string name="ApplicationPreferencesActivity_error_connecting_to_server">Chyba pripojenia na server!</string>
  <string name="ApplicationPreferencesActivity_sms_enabled">SMS povolené</string>
  <string name="ApplicationPreferencesActivity_touch_to_change_your_default_sms_app">Dotykom nastavte predvolenú aplikáciu pre SMS.</string>
  <string name="ApplicationPreferencesActivity_sms_disabled">SMS vypnuté</string>
  <string name="ApplicationPreferencesActivity_touch_to_make_signal_your_default_sms_app">Dotykom nastavte Signal ako predvolenú aplikáciu pre SMS</string>
  <string name="ApplicationPreferencesActivity_on">zap.</string>
  <string name="ApplicationPreferencesActivity_On">Zapnuté</string>
  <string name="ApplicationPreferencesActivity_off">vyp.</string>
  <string name="ApplicationPreferencesActivity_Off">Vypnuté</string>
  <string name="ApplicationPreferencesActivity_sms_mms_summary">SMS %1$s, MMS %2$s</string>
  <string name="ApplicationPreferencesActivity_privacy_summary">Zámok obrazovky %1$s, Registračný zámok %2$s</string>
  <string name="ApplicationPreferencesActivity_appearance_summary">%1$s motív,  jazyk: %2$s</string>
  <string name="ApplicationPreferencesActivity_pins_are_required_for_registration_lock">PIN kódy sú vyžadované pre funkciu registračného zámku. Ak chcete vypnúť PIN kódy, najprv, prosím, vypnite funkciu registračného zámku.</string>
  <string name="ApplicationPreferencesActivity_pin_created">PIN kód sa vytvoril.</string>
  <string name="ApplicationPreferencesActivity_pin_disabled">PIN vypnutý.</string>
  <string name="ApplicationPreferencesActivity_hide">Skryť</string>
  <string name="ApplicationPreferencesActivity_hide_reminder">Schovať pripomienku?</string>
  <string name="ApplicationPreferencesActivity_record_payments_recovery_phrase">Zaznamenajte frázu obnovy platieb</string>
  <string name="ApplicationPreferencesActivity_record_phrase">Zaznamenajte frázu</string>
  <string name="ApplicationPreferencesActivity_before_you_can_disable_your_pin">Pred deaktiváciou kódu PIN musíte zaznamenať frázu na obnovenie platieb, aby ste sa ubezpečili, že môžete svoj platobný účet obnoviť.</string>
  <!--NumericKeyboardView-->
  <!--Back button on numeric keyboard-->
  <string name="NumericKeyboardView__backspace">Backspace</string>
  <!--AppProtectionPreferenceFragment-->
  <plurals name="AppProtectionPreferenceFragment_minutes">
    <item quantity="one">%d minúta</item>
    <item quantity="few">%d minúty</item>
    <item quantity="many">%d minút</item>
    <item quantity="other">%d minút</item>
  </plurals>
  <!--DraftDatabase-->
  <string name="DraftDatabase_Draft_image_snippet">(obrázok)</string>
  <string name="DraftDatabase_Draft_audio_snippet">(zvuk)</string>
  <string name="DraftDatabase_Draft_video_snippet">(video)</string>
  <string name="DraftDatabase_Draft_location_snippet">(poloha)</string>
  <string name="DraftDatabase_Draft_quote_snippet">(odpoveď)</string>
  <string name="DraftDatabase_Draft_voice_note">(Hlasová správa)</string>
  <!--AttachmentKeyboard-->
  <string name="AttachmentKeyboard_gallery">Galéria</string>
  <string name="AttachmentKeyboard_file">Súbor</string>
  <string name="AttachmentKeyboard_contact">Kontakt</string>
  <string name="AttachmentKeyboard_location">Poloha</string>
  <string name="AttachmentKeyboard_Signal_needs_permission_to_show_your_photos_and_videos">Na zobrazenie vašich fotiek a videí k nim Molly potrebuje prístup.</string>
  <string name="AttachmentKeyboard_give_access">Udeliť prístup</string>
  <string name="AttachmentKeyboard_payment">Platba</string>
  <!--AttachmentManager-->
  <string name="AttachmentManager_cant_open_media_selection">Nenašla sa aplikácia pre výber médií.</string>
  <string name="AttachmentManager_signal_requires_the_external_storage_permission_in_order_to_attach_photos_videos_or_audio">Molly potrebuje prístup k úložisku aby k správam mohol pridať obrázkové, video a zvukové prílohy, ale prístup bol natrvalo zakázaný. Prosím v nastaveniach aplikácií zvoľte \"Oprávnenia\", a povoľte \"Úložisko\".</string>
  <string name="AttachmentManager_signal_requires_contacts_permission_in_order_to_attach_contact_information">Molly potrebuje prístup ku kontaktom aby k správam mohol pripojiť informácie o kontakte, ale prístup bol natrvalo zakázaný. Prosím v nastaveniach aplikácií zvoľte \"Oprávnenia\", a povoľte \"Kontakty\".</string>
  <string name="AttachmentManager_signal_requires_location_information_in_order_to_attach_a_location">Molly potrebuje prístup k polohe aby k správam mohol pripojiť informácie o polohe, ale prístup bol natrvalo zakázaný. Prosím v nastaveniach aplikácií zvoľte \"Oprávnenia\", a povoľte \"Poloha\".</string>
  <!--AttachmentUploadJob-->
  <string name="AttachmentUploadJob_uploading_media">Nahrávanie prílohy…</string>
  <string name="AttachmentUploadJob_compressing_video_start">Komprimuje sa video…</string>
  <!--BackgroundMessageRetriever-->
  <string name="BackgroundMessageRetriever_checking_for_messages">Kontrolujú sa správy…</string>
  <!--BlockedUsersActivity-->
  <string name="BlockedUsersActivity__blocked_users">Blokovaní používatelia</string>
  <string name="BlockedUsersActivity__add_blocked_user">Pridať blokovaného používateľa</string>
  <string name="BlockedUsersActivity__blocked_users_will">Blokovaní používatelia Vám nebudú môcť zavolať alebo posielať správy.</string>
  <string name="BlockedUsersActivity__no_blocked_users">Žiadni blokovaní používatelia</string>
  <string name="BlockedUsersActivity__block_user">Zablokovať používateľa?</string>
  <string name="BlockedUserActivity__s_will_not_be_able_to">\"%1$s\" vám nebude môcť zavolať alebo posielať správy.</string>
  <string name="BlockedUsersActivity__block">Blokovať</string>
  <string name="BlockedUsersActivity__unblock_user">Odblokovať používateľa?</string>
  <string name="BlockedUsersActivity__do_you_want_to_unblock_s">Chcete odblokovať \"%1$s\"?</string>
  <string name="BlockedUsersActivity__unblock">Odblokovať</string>
  <!--BlockUnblockDialog-->
  <string name="BlockUnblockDialog_block_and_leave_s">Zablokovať a opustiť %1$s?</string>
  <string name="BlockUnblockDialog_block_s">Zablokovať %1$s?</string>
  <string name="BlockUnblockDialog_you_will_no_longer_receive_messages_or_updates">Od tejto skupiny už nebudete dostávať správy ani aktualizácie a členovia vás nebudú môcť znovu pridať.</string>
  <string name="BlockUnblockDialog_group_members_wont_be_able_to_add_you">Členovia skupiny vás nebudú môcť znovu do tejto skupiny pridať.</string>
  <string name="BlockUnblockDialog_group_members_will_be_able_to_add_you">Členovia skupiny vás budú môcť do tejto skupiny znovu pridať.</string>
  <!--Text that is shown when unblocking a Signal contact-->
  <string name="BlockUnblockDialog_you_will_be_able_to_call_and_message_each_other">Budete si môcť navzájom písať a volať a budú vidieť vaše meno a fotku.</string>
  <!--Text that is shown when unblocking an SMS contact-->
  <string name="BlockUnblockDialog_you_will_be_able_to_message_each_other">Budete si môcť navzájom posielať správy.</string>
  <string name="BlockUnblockDialog_blocked_people_wont_be_able_to_call_you_or_send_you_messages">Zablokované osoby vám nebudú môcť volať ani posielať správy.</string>
  <string name="BlockUnblockDialog_blocked_people_wont_be_able_to_send_you_messages">Zablokovaní ľudia vám nebudú môcť posielať správy.</string>
  <!--Message shown on block dialog when blocking the Signal release notes recipient-->
  <string name="BlockUnblockDialog_block_getting_signal_updates_and_news">Blokovať prijímanie aktualizácií a noviniek Signal.</string>
  <!--Message shown on unblock dialog when unblocking the Signal release notes recipient-->
  <string name="BlockUnblockDialog_resume_getting_signal_updates_and_news">Pokračovať v získavaní aktualizácií a noviniek Signal.</string>
  <string name="BlockUnblockDialog_unblock_s">Odblokovať %1$s?</string>
  <string name="BlockUnblockDialog_block">Blokovať</string>
  <string name="BlockUnblockDialog_block_and_leave">Zablokovať a odísť</string>
  <string name="BlockUnblockDialog_report_spam_and_block">Nahlásiť spam a blokovať</string>
  <!--BucketedThreadMedia-->
  <string name="BucketedThreadMedia_Today">Dnes</string>
  <string name="BucketedThreadMedia_Yesterday">Včera</string>
  <string name="BucketedThreadMedia_This_week">Tento týždeň</string>
  <string name="BucketedThreadMedia_This_month">Tento mesiac</string>
  <string name="BucketedThreadMedia_Large">Veľká</string>
  <string name="BucketedThreadMedia_Medium">Stredná</string>
  <string name="BucketedThreadMedia_Small">Malá</string>
  <!--CameraXFragment-->
  <string name="CameraXFragment_tap_for_photo_hold_for_video">Pre fotografiu ťuknite, pre video podržte</string>
  <string name="CameraXFragment_capture_description">Zachytiť</string>
  <string name="CameraXFragment_change_camera_description">Zmeniť fotoaparát</string>
  <string name="CameraXFragment_open_gallery_description">Otvoriť galériu</string>
  <!--CameraContacts-->
  <string name="CameraContacts_recent_contacts">Nedávne kontakty</string>
  <string name="CameraContacts_signal_contacts">Kontakty Signal</string>
  <string name="CameraContacts_signal_groups">Skupiny Signal</string>
  <string name="CameraContacts_you_can_share_with_a_maximum_of_n_conversations">Zdieľať môžete max. %d konverzácie/-í.</string>
  <string name="CameraContacts_select_signal_recipients">Vybrať príjemcov Signal</string>
  <string name="CameraContacts_no_signal_contacts">Žiadne kontakty Signal</string>
  <string name="CameraContacts_you_can_only_use_the_camera_button">Na odoslanie fotiek kontaktom Signal môžete použiť tlačidlo fotoaparátu.</string>
  <string name="CameraContacts_cant_find_who_youre_looking_for">Nenašli ste hľadaný kontakt?</string>
  <string name="CameraContacts_invite_a_contact_to_join_signal">Pozvite kontakt, aby použival Molly</string>
  <string name="CameraContacts__menu_search">Hľadať</string>
  <!--Censorship Circumvention Megaphone-->
  <!--Title for an alert that shows at the bottom of the chat list letting people know that circumvention is no longer needed-->
  <string name="CensorshipCircumventionMegaphone_turn_off_censorship_circumvention">Vypnúť obchádzanie cenzúry?</string>
  <!--Body for an alert that shows at the bottom of the chat list letting people know that circumvention is no longer needed-->
  <string name="CensorshipCircumventionMegaphone_you_can_now_connect_to_the_signal_service">Teraz sa môžete priamo pripojiť k službe Signal pre lepší zážitok.</string>
  <!--Action to prompt the user to disable circumvention since it is no longer needed-->
  <string name="CensorshipCircumventionMegaphone_turn_off">Vypnúť</string>
  <!--Action to prompt the user to dismiss the alert at the bottom of the chat list-->
  <string name="CensorshipCircumventionMegaphone_no_thanks">Nie, ďakujem</string>
  <!--ClearProfileActivity-->
  <string name="ClearProfileActivity_remove">Odstrániť</string>
  <string name="ClearProfileActivity_remove_profile_photo">Odstrániť profilovú fotku?</string>
  <string name="ClearProfileActivity_remove_group_photo">Odstrániť fotku skupiny?</string>
  <!--ClientDeprecatedActivity-->
  <string name="ClientDeprecatedActivity_update_signal">Aktualizovať Molly</string>
  <string name="ClientDeprecatedActivity_this_version_of_the_app_is_no_longer_supported">Táto verzia aplikácie už nie je podporovaná. Aby ste mohli ďalej posielať a prijímať správy, aktualizujte na najnovšiu verziu.</string>
  <string name="ClientDeprecatedActivity_update">Aktualizovať</string>
  <string name="ClientDeprecatedActivity_dont_update">Neaktualizovať</string>
  <string name="ClientDeprecatedActivity_warning">Varovanie</string>
  <string name="ClientDeprecatedActivity_your_version_of_signal_has_expired_you_can_view_your_message_history">Vaša verzia Signalu je zastaraná. Môžete si pozrieť históriu svojich správ, ale nebudete môcť správy ďalej odosielať a prijímať, kým neaktualizujete.</string>
  <!--CommunicationActions-->
  <string name="CommunicationActions_no_browser_found">Nenašiel sa žiadny webový prehliadač.</string>
  <string name="CommunicationActions_send_email">Poslať email</string>
  <string name="CommunicationActions_a_cellular_call_is_already_in_progress">Už prebieha telefónový hovor.</string>
  <string name="CommunicationActions_start_voice_call">Začať hlasový hovor?</string>
  <string name="CommunicationActions_cancel">Zrušiť</string>
  <string name="CommunicationActions_call">Zavolať</string>
  <string name="CommunicationActions_insecure_call">Nezabezpečený hovor</string>
  <string name="CommunicationActions_carrier_charges_may_apply">Váš mobilný operátor vám môže účtovať poplatky. Číslo, na ktoré voláte, nie je registrované v Signale. Tento hovor sa uskutoční prostredníctvom vášho mobilného operátora, nie cez internet.</string>
  <!--ConfirmIdentityDialog-->
  <string name="ConfirmIdentityDialog_your_safety_number_with_s_has_changed">Vaše bezpečnostné číslo s %1$s sa zmenilo. Môže to znamenať, že sa niekto snaží preniknúť do vašej komunikácie alebo jednoducho, že %2$s si preinštaloval/a Signal.</string>
  <string name="ConfirmIdentityDialog_you_may_wish_to_verify_your_safety_number_with_this_contact">Mali by ste overiť vaše bezpečnostné číslo s týmto kontaktom.</string>
  <string name="ConfirmIdentityDialog_accept">Potvrdiť</string>
  <!--ContactsCursorLoader-->
  <string name="ContactsCursorLoader_recent_chats">Nedávne chaty</string>
  <string name="ContactsCursorLoader_contacts">Kontakty</string>
  <string name="ContactsCursorLoader_groups">Skupiny</string>
  <string name="ContactsCursorLoader_phone_number_search">Vyhľadávanie telefónneho čísla</string>
  <string name="ContactsCursorLoader_username_search">Vyhľadávanie používateľského mena</string>
  <!--Label for my stories when selecting who to send media to-->
  <string name="ContactsCursorLoader_my_stories">Moje príbehy</string>
  <!--Action for creating a new story-->
  <string name="ContactsCursorLoader_new_story">Nový príbeh</string>
  <!--ContactsDatabase-->
  <string name="ContactsDatabase_message_s">Správa %s</string>
  <string name="ContactsDatabase_signal_call_s">Signal Hovor %s</string>
  <!--ContactNameEditActivity-->
  <!--Toolbar title for contact name edit activity-->
  <string name="ContactNameEditActivity__edit_name">Upraviť meno</string>
  <string name="ContactNameEditActivity_given_name">Krstné meno</string>
  <string name="ContactNameEditActivity_family_name">Priezvisko</string>
  <string name="ContactNameEditActivity_prefix">Titul pred</string>
  <string name="ContactNameEditActivity_suffix">Titul za</string>
  <string name="ContactNameEditActivity_middle_name">Stredné meno</string>
  <!--ContactShareEditActivity-->
  <!--ContactShareEditActivity toolbar title-->
  <string name="ContactShareEditActivity__send_contact">Odoslať kontakt</string>
  <string name="ContactShareEditActivity_type_home">Domov</string>
  <string name="ContactShareEditActivity_type_mobile">Mobil</string>
  <string name="ContactShareEditActivity_type_work">Práca</string>
  <string name="ContactShareEditActivity_type_missing">Iné</string>
  <string name="ContactShareEditActivity_invalid_contact">Vybraný kontakt je neplatný</string>
  <!--Content descrption for name edit button on contact share edit activity-->
  <string name="ContactShareEditActivity__edit_name">Upraviť meno</string>
  <!--Content description for user avatar in edit activity-->
  <string name="ContactShareEditActivity__avatar">Fotka</string>
  <!--ConversationItem-->
  <string name="ConversationItem_error_not_sent_tap_for_details">Neodoslané, ťuknite pre detaily</string>
  <string name="ConversationItem_error_partially_not_delivered">Čiastočne odoslaná, ťuknite pre podrobnosti</string>
  <string name="ConversationItem_error_network_not_delivered">Odoslanie zlyhalo</string>
  <string name="ConversationItem_received_key_exchange_message_tap_to_process">Správa výmeny kľúčov prijatá, ťuknutím pokračujte.</string>
  <string name="ConversationItem_group_action_left">%1$s opustil/a skupinu.</string>
  <string name="ConversationItem_send_paused">Odoslanie pozastavené</string>
  <string name="ConversationItem_click_to_approve_unencrypted">Odosielanie zlyhalo, ťuknutím pošlete nezabezpečenú správu</string>
  <string name="ConversationItem_click_to_approve_unencrypted_sms_dialog_title">Prepnúť na nezabezpečené SMS?</string>
  <string name="ConversationItem_click_to_approve_unencrypted_mms_dialog_title">Prepnúť na nezabezpečené MMS?</string>
  <string name="ConversationItem_click_to_approve_unencrypted_dialog_message">Táto správa <b>nebude</b> šifrovaná, pretože adresát už nepoužíva Signal.\n\nOdoslať nezabezpečenú SMS správu?</string>
  <string name="ConversationItem_unable_to_open_media">Nepodarilo sa nájst aplikáciu schopnú otvoriť tento typ súboru.</string>
  <string name="ConversationItem_copied_text">Skopírovaných %s</string>
  <string name="ConversationItem_from_s">od %s</string>
  <string name="ConversationItem_to_s">pre %s</string>
  <string name="ConversationItem_read_more">  Čítať ďalej</string>
  <string name="ConversationItem_download_more">  Stiahnuť viac</string>
  <string name="ConversationItem_pending">  Čaká sa</string>
  <string name="ConversationItem_this_message_was_deleted">Táto správa bola zmazaná.</string>
  <string name="ConversationItem_you_deleted_this_message">Vymazali ste túto správu.</string>
  <!--ConversationActivity-->
  <string name="ConversationActivity_add_attachment">Pridať prílohu</string>
  <string name="ConversationActivity_select_contact_info">Vyberte kontaktné informácie </string>
  <string name="ConversationActivity_compose_message">Vytvoriť správu</string>
  <string name="ConversationActivity_sorry_there_was_an_error_setting_your_attachment">Nastala chyba pri vytváraní prílohy.</string>
  <string name="ConversationActivity_recipient_is_not_a_valid_sms_or_email_address_exclamation">Príjemca nie je platná SMS alebo emailová adresa!</string>
  <string name="ConversationActivity_message_is_empty_exclamation">Správa je prázdna!</string>
  <string name="ConversationActivity_group_members">Členovia skupiny</string>
  <string name="ConversationActivity__tap_here_to_start_a_group_call">Ťuknite sem pre zahájenie skupinového hovoru</string>
  <string name="ConversationActivity_invalid_recipient">Neplatný príjemca</string>
  <string name="ConversationActivity_added_to_home_screen">Pridané na plochu</string>
  <string name="ConversationActivity_calls_not_supported">Hovory nie sú podporované</string>
  <string name="ConversationActivity_this_device_does_not_appear_to_support_dial_actions">Zdá sa, že toto zariadenie nedokáže vytočiť telefónne číslo.</string>
  <string name="ConversationActivity_transport_insecure_sms">Nezabezpečená SMS</string>
  <!--A title for the option to send an SMS with a placeholder to put the name of their SIM card-->
  <string name="ConversationActivity_transport_insecure_sms_with_sim">Nezabezpečená SMS (%1$s)</string>
  <string name="ConversationActivity_transport_insecure_mms">Nezabezpečená MMS</string>
  <!--A title for the option to send an SMS with a placeholder to put the name of their SIM card-->
  <string name="ConversationActivity_transport_insecure_mms_with_sim">Nezabezpečená MMS (%1$s)</string>
  <string name="ConversationActivity_transport_signal">Signal správa</string>
  <string name="ConversationActivity_lets_switch_to_signal">Prejdime na Molly %1$s</string>
  <string name="ConversationActivity_specify_recipient">Prosím vyberte kontakt</string>
  <string name="ConversationActivity_unblock">Odblokovať</string>
  <string name="ConversationActivity_attachment_exceeds_size_limits">Príloha presahuje limit veľkosti pre tento typ správy.</string>
  <string name="ConversationActivity_unable_to_record_audio">Nemôžem zaznamenať zvuk!</string>
  <string name="ConversationActivity_you_cant_send_messages_to_this_group">Do tejto skupiny nemôžete posielať správy, pretože už nie ste jej členom.</string>
  <string name="ConversationActivity_only_s_can_send_messages">Iba %1$s môže odosielať správy.</string>
  <string name="ConversationActivity_admins">administrátori</string>
  <string name="ConversationActivity_message_an_admin">Pošlite správu správcovi</string>
  <string name="ConversationActivity_cant_start_group_call">Skupinový hovor sa nedá začať</string>
  <string name="ConversationActivity_only_admins_of_this_group_can_start_a_call">Len administrátori z tejto skupiny môžu zahájiť hovor.</string>
  <string name="ConversationActivity_there_is_no_app_available_to_handle_this_link_on_your_device">Vo vašom zariadení nie je aplikácia schopná otvoriť tento odkaz.</string>
  <string name="ConversationActivity_your_request_to_join_has_been_sent_to_the_group_admin">Vaša žiadosť o členstvo bola odoslaná administrátorovi skupiny. Keď na ňu zareaguje, dostanete oznámenie.</string>
  <string name="ConversationActivity_cancel_request">Zrušiť žiadosť</string>
  <string name="ConversationActivity_to_send_audio_messages_allow_signal_access_to_your_microphone">Pre posielanie zvukových správ potrebuje Molly prístup k mikrofónu.</string>
  <string name="ConversationActivity_signal_requires_the_microphone_permission_in_order_to_send_audio_messages">Molly potrebuje prístup k mikrofónu aby mohol posielať zvukové správy, ale prístup bol natrvalo zakázaný. Prosím v nastaveniach aplikácií zvoľte \"Oprávnenia\", a povoľte \"Mikrofón\".</string>
  <string name="ConversationActivity_signal_needs_the_microphone_and_camera_permissions_in_order_to_call_s">Molly potrebuje prístup k mikrofónu a fotoaparátu aby mohol zavolať %s, ale prístup bol natrvalo zakázaný. Prosím v nastaveniach aplikácií zvoľte \"Oprávnenia\", a povoľte \"Mikrofón\" a \"Fotoaparát\".</string>
  <string name="ConversationActivity_to_capture_photos_and_video_allow_signal_access_to_the_camera">Pre fotenie a nahrávanie videa potrebuje Molly prístup k fotoaparátu.</string>
  <string name="ConversationActivity_signal_needs_the_camera_permission_to_take_photos_or_video">Molly potrebuje prístup k fotoaparátu aby mohol vytvárať fotografie a video, ale prístup bol natrvalo zakázaný. Prosím v nastaveniach aplikácií zvoľte \"Oprávnenia\", a povoľte \"Fotoaparát\".</string>
  <string name="ConversationActivity_signal_needs_camera_permissions_to_take_photos_or_video">Molly potrebuje prístup k Fotoaparátu, aby mohol vytvárať fotografie a videá</string>
  <string name="ConversationActivity_enable_the_microphone_permission_to_capture_videos_with_sound">Pre snímanie videí so zvukom povoľte prístup k mikrofónu.</string>
  <string name="ConversationActivity_signal_needs_the_recording_permissions_to_capture_video">Molly potrebuje pre nahrávanie videí prístup k mikrofónu, no ten bol zamietnutý. Pokračujte, prosím, do nastavení aplikácie, vyberte „Povolenia“ a povoľte „Mikrofón“ a „Fotoaparát“.</string>
  <string name="ConversationActivity_signal_needs_recording_permissions_to_capture_video">Molly potrebuje pre nahrávanie videí prístup k mikrofónu.</string>
  <string name="ConversationActivity_quoted_contact_message">%1$s %2$s</string>
  <string name="ConversationActivity_signal_cannot_sent_sms_mms_messages_because_it_is_not_your_default_sms_app">Signal nemôže odosielať SMS/MMS, pretože nie je prednastavenou SMS aplikáciou. Chcete to zmeniť v nastaveniach Androidu?</string>
  <string name="ConversationActivity_yes">Áno</string>
  <string name="ConversationActivity_no">Nie</string>
  <string name="ConversationActivity_search_position">%1$d z %2$d</string>
  <string name="ConversationActivity_no_results">Žiadne výsledky.</string>
  <string name="ConversationActivity_sticker_pack_installed">Balík s nálepkami bol nainštalovaný</string>
  <string name="ConversationActivity_new_say_it_with_stickers">Novinka! Povedzte to nálepkou</string>
  <string name="ConversationActivity_cancel">Zrušiť</string>
  <string name="ConversationActivity_delete_conversation">Vymazať konverzáciu?</string>
  <string name="ConversationActivity_delete_and_leave_group">Vymazať a opustiť skupinu?</string>
  <string name="ConversationActivity_this_conversation_will_be_deleted_from_all_of_your_devices">Táto konverzácia sa vymaže zo všetkých vašich zariadení.</string>
  <string name="ConversationActivity_you_will_leave_this_group_and_it_will_be_deleted_from_all_of_your_devices">Opustíte túto skupinu a vymažete ju zo všetkých vašich zariadení.</string>
  <string name="ConversationActivity_delete">Vymazať</string>
  <string name="ConversationActivity_delete_and_leave">Odstrániť a opustiť</string>
  <string name="ConversationActivity__to_call_s_signal_needs_access_to_your_microphone">Pre volanie %1$s potrebuje Molly prístup k vášmu mikrofónu</string>
  <string name="ConversationActivity__more_options_now_in_group_settings">Viac nových možností v sekcii \"Nastavenia skupiny\"</string>
  <string name="ConversationActivity_join">Pridať sa</string>
  <string name="ConversationActivity_full">Plný</string>
  <string name="ConversationActivity_error_sending_media">Chyba pri odosielaní médií</string>
  <string name="ConversationActivity__reported_as_spam_and_blocked">Nahlásené ako spam a blokované.</string>
  <!--ConversationAdapter-->
  <plurals name="ConversationAdapter_n_unread_messages">
    <item quantity="one">%d neprečítaná správa</item>
    <item quantity="few">%d neprečítané správy</item>
    <item quantity="many">%d neprečítaných správ</item>
    <item quantity="other">%d neprečítaných správ</item>
  </plurals>
  <!--ConversationFragment-->
  <!--Toast text when contacts activity is not found-->
  <string name="ConversationFragment__contacts_app_not_found">Aplikácia s kontaktmi sa nenašla.</string>
  <plurals name="ConversationFragment_delete_selected_messages">
    <item quantity="one">Zmazať vybranú správu?</item>
    <item quantity="few">Zmazať vybrané správy?</item>
    <item quantity="many">Zmazať vybrané správy?</item>
    <item quantity="other">Zmazať vybrané správy?</item>
  </plurals>
  <string name="ConversationFragment_save_to_sd_card">Uložiť na úložisko?</string>
  <plurals name="ConversationFragment_saving_n_media_to_storage_warning">
    <item quantity="one">Uložením tohto média na úložisko k nemu umožníte prístup ostatným aplikáciám v zariadení.\n\nPokračovať?</item>
    <item quantity="few">Uložením %1$d príloh na úložisko k nim umožníte prístup ostatným aplikáciám v zariadení.\n\nPokračovať?</item>
    <item quantity="many">Uložením všetkých %1$d príloh na úložisko k nim umožníte prístup ostatným aplikáciám v zariadení.\n\nPokračovať?</item>
    <item quantity="other">Uložením všetkých %1$d príloh na úložisko k nim umožníte prístup ostatným aplikáciám v zariadení.\n\nPokračovať?</item>
  </plurals>
  <plurals name="ConversationFragment_error_while_saving_attachments_to_sd_card">
    <item quantity="one">Nastala chyba pri ukladaní prílohy na dátové úložisko zariadenia!</item>
    <item quantity="few">Nastala chyba pri ukladaní príloh na dátové úložisko zariadenia!</item>
    <item quantity="many">Nastala chyba pri ukladaní príloh na dátové úložisko zariadenia!</item>
    <item quantity="other">Nastala chyba pri ukladaní príloh na úložisko!</item>
  </plurals>
  <string name="ConversationFragment_unable_to_write_to_sd_card_exclamation">Nedá sa zapisovať na úložisko!</string>
  <plurals name="ConversationFragment_saving_n_attachments">
    <item quantity="one">Ukladám prílohu</item>
    <item quantity="few">Ukladám %1$d prílohy</item>
    <item quantity="many">Ukladám %1$d príloh</item>
    <item quantity="other">Ukladám %1$d príloh</item>
  </plurals>
  <plurals name="ConversationFragment_saving_n_attachments_to_sd_card">
    <item quantity="one">Ukladanie prílohy na úložisko…</item>
    <item quantity="few">Ukladanie %1$d príloh na úložisko…</item>
    <item quantity="many">Ukladanie %1$d príloh na úložisko…</item>
    <item quantity="other">Ukladanie %1$d príloh na úložisko…</item>
  </plurals>
  <string name="ConversationFragment_pending">Čaká na spracovanie…</string>
  <string name="ConversationFragment_push">Dáta (Signal)</string>
  <string name="ConversationFragment_mms">MMS</string>
  <string name="ConversationFragment_sms">SMS</string>
  <string name="ConversationFragment_deleting">Mazanie</string>
  <string name="ConversationFragment_deleting_messages">Mažú sa správy…</string>
  <string name="ConversationFragment_delete_for_me">Zmazať pre mňa</string>
  <string name="ConversationFragment_delete_for_everyone">Zmazať pre všetkých</string>
  <string name="ConversationFragment_this_message_will_be_deleted_for_everyone_in_the_conversation">Táto správa sa vymaže všetkým v chate, čo používajú modernú verziu aplikácie Signal. Členovia budú vidieť, že ste vymazali správu.</string>
  <string name="ConversationFragment_quoted_message_not_found">Pôvodná správa sa nenašla</string>
  <string name="ConversationFragment_quoted_message_no_longer_available">Pôvodná správa už nie je k dispozícii</string>
  <string name="ConversationFragment_failed_to_open_message">Nepodarilo sa otvoriť správu</string>
  <string name="ConversationFragment_you_can_swipe_to_the_right_reply">Pre rýchlu odpoveď môžete na akejkoľvek správe prejsť prstom doprava</string>
  <string name="ConversationFragment_you_can_swipe_to_the_left_reply">Pre rýchlu odpoveď môžete na akejkoľvek správe prejsť prstom doľava</string>
  <string name="ConversationFragment_outgoing_view_once_media_files_are_automatically_removed">Odchádzajúce mediálne súbory na jedno zobrazenie sa po odoslaní automaticky odstránia</string>
  <string name="ConversationFragment_you_already_viewed_this_message">Túto správu ste si už zobrazili</string>
  <string name="ConversationFragment__you_can_add_notes_for_yourself_in_this_conversation">V tejto konverzácii si môžete pridávať poznámky.\nAk máte vo vašom účte nejaké pripojené zariadenia, nové poznámky sa budú synchronizovať.</string>
  <string name="ConversationFragment__d_group_members_have_the_same_name">%1$d členovia skupiny majú rovnaké meno.</string>
  <string name="ConversationFragment__tap_to_review">Ťuknite pre kontrolu</string>
  <string name="ConversationFragment__review_requests_carefully">Požiadavky pozorne overte</string>
  <string name="ConversationFragment__signal_found_another_contact_with_the_same_name">Molly našiel ďalší kontakt s rovnakým menom.</string>
  <string name="ConversationFragment_contact_us">Kontaktujte nás</string>
  <string name="ConversationFragment_verify">Overiť</string>
  <string name="ConversationFragment_not_now">Teraz nie</string>
  <string name="ConversationFragment_your_safety_number_with_s_changed">Vaše bezpečnostné číslo s %s sa zmenilo.</string>
  <string name="ConversationFragment_your_safety_number_with_s_changed_likey_because_they_reinstalled_signal">Vaše bezpečnostné číslo s %s sa zmenilo, zrejme preto, že si preinštalovali Signal alebo vymenili zariadenie. Ťuknite Overiť pre potvrdenie nového bezpečnostného čísla. Táto akcia je nepovinná.</string>
  <!--Message shown to indicate which notification profile is on/active-->
  <string name="ConversationFragment__s_on">%1$s na</string>
  <!--Dialog title for block group link join requests-->
  <string name="ConversationFragment__block_request">Blokovať žiadosť?</string>
  <!--Dialog message for block group link join requests-->
  <string name="ConversationFragment__s_will_not_be_able_to_join_or_request_to_join_this_group_via_the_group_link">%1$s sa nebude môcť pripojiť, alebo požiadať o pripojenie k tejto skupine prostredníctvom odkazu na skupinu. Stále ich možno pridať do skupiny manuálne.</string>
  <!--Dialog confirm block request button-->
  <string name="ConversationFragment__block_request_button">Blokovať žiadosť</string>
  <!--Dialog cancel block request button-->
  <string name="ConversationFragment__cancel">Zrušiť</string>
  <!--Message shown after successfully blocking join requests for a user-->
  <string name="ConversationFragment__blocked">Blokovaní</string>
  <plurals name="ConversationListFragment_delete_selected_conversations">
    <item quantity="one">Zmazať označenú konverzáciu?</item>
    <item quantity="few">Zmazať označené konverzácie?</item>
    <item quantity="many">Zmazať označené konverzácie?</item>
    <item quantity="other">Zmazať označené konverzácie?</item>
  </plurals>
  <plurals name="ConversationListFragment_this_will_permanently_delete_all_n_selected_conversations">
    <item quantity="one">Týmto natrvalo zmažete zvolenú konverzáciu.</item>
    <item quantity="few">Týmto natrvalo zmažete všetky %1$d vybrané konverzácie.</item>
    <item quantity="many">Týmto natrvalo zmažete všetkých %1$d vybraných konverzácií.</item>
    <item quantity="other">Týmto natrvalo zmažete všetkých %1$d vybraných konverzácií.</item>
  </plurals>
  <string name="ConversationListFragment_deleting">Mazanie</string>
  <string name="ConversationListFragment_deleting_selected_conversations">Mazanie vybraných konverzácií…</string>
  <plurals name="ConversationListFragment_conversations_archived">
    <item quantity="one">Konverzácia archivovaná</item>
    <item quantity="few">%d konverzácie archivované</item>
    <item quantity="many">%d konverzácií archivovaných</item>
    <item quantity="other">%d konverzácií archivovaných</item>
  </plurals>
  <string name="ConversationListFragment_undo">Späť</string>
  <plurals name="ConversationListFragment_moved_conversations_to_inbox">
    <item quantity="one">Konverzácia presunutá do doručených</item>
    <item quantity="few">%d konverzácie presunuté do doručených</item>
    <item quantity="many">%d konverzácií presunutých do doručených</item>
    <item quantity="other">%d konverzácií presunutých do doručených</item>
  </plurals>
  <plurals name="ConversationListFragment_read_plural">
    <item quantity="one">Čítať</item>
    <item quantity="few">Čítať</item>
    <item quantity="many">Čítať</item>
    <item quantity="other">Čítať</item>
  </plurals>
  <plurals name="ConversationListFragment_unread_plural">
    <item quantity="one">Neprečítané</item>
    <item quantity="few">Neprečítané</item>
    <item quantity="many">Neprečítané</item>
    <item quantity="other">Neprečítané</item>
  </plurals>
  <plurals name="ConversationListFragment_pin_plural">
    <item quantity="one">Pripnúť</item>
    <item quantity="few">Pripnúť</item>
    <item quantity="many">Pripnúť</item>
    <item quantity="other">Pripnúť</item>
  </plurals>
  <plurals name="ConversationListFragment_unpin_plural">
    <item quantity="one">Odopnúť</item>
    <item quantity="few">Odopnúť</item>
    <item quantity="many">Odopnúť</item>
    <item quantity="other">Odopnúť</item>
  </plurals>
  <plurals name="ConversationListFragment_mute_plural">
    <item quantity="one">Stlmiť</item>
    <item quantity="few">Stlmiť</item>
    <item quantity="many">Stlmiť</item>
    <item quantity="other">Stlmiť</item>
  </plurals>
  <plurals name="ConversationListFragment_unmute_plural">
    <item quantity="one">Zapnúť zvuk</item>
    <item quantity="few">Zapnúť zvuky</item>
    <item quantity="many">Zapnúť zvuky</item>
    <item quantity="other">Zapnúť zvuky</item>
  </plurals>
  <string name="ConversationListFragment_select">Vybrať</string>
  <plurals name="ConversationListFragment_archive_plural">
    <item quantity="one">Archív</item>
    <item quantity="few">Archív</item>
    <item quantity="many">Archív</item>
    <item quantity="other">Archív</item>
  </plurals>
  <plurals name="ConversationListFragment_unarchive_plural">
    <item quantity="one">Odarchivovať</item>
    <item quantity="few">Odarchivovať</item>
    <item quantity="many">Odarchivovať</item>
    <item quantity="other">Odarchivovať</item>
  </plurals>
  <plurals name="ConversationListFragment_delete_plural">
    <item quantity="one">Odstrániť</item>
    <item quantity="few">Odstrániť</item>
    <item quantity="many">Odstrániť</item>
    <item quantity="other">Odstrániť</item>
  </plurals>
  <string name="ConversationListFragment_select_all">Označiť všetko</string>
  <plurals name="ConversationListFragment_s_selected">
    <item quantity="one">%d vybrané</item>
    <item quantity="few">%d vybraných</item>
    <item quantity="many">%d vybraných</item>
    <item quantity="other">%d vybraných</item>
  </plurals>
  <!--Show in conversation list overflow menu to open selection bottom sheet-->
  <string name="ConversationListFragment__notification_profile">Notifikačný profil</string>
  <!--Tooltip shown after you have created your first notification profile-->
  <string name="ConversationListFragment__turn_your_notification_profile_on_or_off_here">Tu môžete zapnúť alebo vypnúť svoj profil upozornení.</string>
  <!--Message shown in top toast to indicate the named profile is on-->
  <string name="ConversationListFragment__s_on">%1$s na</string>
  <!--ConversationListItem-->
  <string name="ConversationListItem_key_exchange_message">Správa výmeny kľúčov</string>
  <!--ConversationListItemAction-->
  <string name="ConversationListItemAction_archived_conversations_d">Archivované konverzácie (%d)</string>
  <!--ConversationTitleView-->
  <string name="ConversationTitleView_verified">Overený</string>
  <string name="ConversationTitleView_you">Vy</string>
  <!--ConversationTypingView-->
  <string name="ConversationTypingView__plus_d">+%1$d</string>
  <!--CreateGroupActivity-->
  <string name="CreateGroupActivity__select_members">Vyberte členov</string>
  <!--CreateProfileActivity-->
  <string name="CreateProfileActivity__profile">Profil</string>
  <string name="CreateProfileActivity_error_setting_profile_photo">Chyba pri nastavení profilovej fotky</string>
  <string name="CreateProfileActivity_problem_setting_profile">Chyba pri nastavení profilu</string>
  <string name="CreateProfileActivity_set_up_your_profile">Nastavte si svoj profil</string>
  <string name="CreateProfileActivity_signal_profiles_are_end_to_end_encrypted">Váš profil a zmeny v ňom sa zobrazia ľuďom, ktorým posielate správy, kontakty a skupiny.</string>
  <string name="CreateProfileActivity_set_avatar_description">Nastaviť profilový obrázok</string>
  <!--ProfileCreateFragment-->
  <!--Displayed at the top of the screen and explains how profiles can be viewed.-->
  <string name="ProfileCreateFragment__profiles_are_visible_to_contacts_and_people_you_message">Profily sa zobrazia ľuďom, ktorým posielate správy, kontakty a skupiny.</string>
  <!--Title of clickable row to select phone number privacy settings-->
  <string name="ProfileCreateFragment__who_can_find_me">Kto ma môže vyhľadať pomocou telefónneho čísla?</string>
  <!--WhoCanSeeMyPhoneNumberFragment-->
  <!--Toolbar title for this screen-->
  <string name="WhoCanSeeMyPhoneNumberFragment__who_can_find_me_by_number">Kto ma môže vyhľadať pomocou telefónneho čísla?</string>
  <!--Description for radio item stating anyone can see your phone number-->
  <string name="WhoCanSeeMyPhoneNumberFragment__anyone_who_has">Každému, kto má vo svojich kontaktoch vaše telefónne číslo, sa zobrazíte ako kontakt v aplikácii Signal. Ostatní používatelia vás budú môcť vyhľadať zadaním vášho čísla.</string>
  <!--Description for radio item stating no one will be able to see your phone number-->
  <string name="WhoCanSeeMyPhoneNumberFragment__nobody_on_signal">Nikto v aplikácii Signal vás nebude môcť nájsť pomocou vášho telefónneho čísla.</string>
  <!--ChooseBackupFragment-->
  <string name="ChooseBackupFragment__restore_from_backup">Obnoviť zo zálohy?</string>
  <string name="ChooseBackupFragment__restore_your_messages_and_media">Obnovte Vaše správy a médiá z úložiska. Keď nevykonáte obnovu teraz, neskôr nebude možná.</string>
  <string name="ChooseBackupFragment__icon_content_description">ikona Obnoviť zo zálohy</string>
  <string name="ChooseBackupFragment__choose_backup">Vyberte zálohu</string>
  <string name="ChooseBackupFragment__learn_more">Dozvedieť sa viac</string>
  <string name="ChooseBackupFragment__no_file_browser_available">Nie je k dispozícii žiadny prehľadávač súborov</string>
  <!--RestoreBackupFragment-->
  <string name="RestoreBackupFragment__restore_complete">Obnova dokončená</string>
  <string name="RestoreBackupFragment__to_continue_using_backups_please_choose_a_folder">Ak chcete ďalej používať zálohy, zvoľte, prosím, priečinok. Nové zálohy budú ukladané do tejto lokácie.</string>
  <string name="RestoreBackupFragment__choose_folder">Zvoľte priečinok</string>
  <string name="RestoreBackupFragment__not_now">Teraz nie</string>
  <!--Couldn\'t find the selected backup-->
  <string name="RestoreBackupFragment__backup_not_found">Záloha sa nenašla.</string>
  <!--Couldn\'t read the selected backup-->
  <string name="RestoreBackupFragment__backup_could_not_be_read">Zálohu sa nepodarilo prečítať.</string>
  <!--Backup has an unsupported file extension-->
  <string name="RestoreBackupFragment__backup_has_a_bad_extension">Záloha má zlé rozšírenie.</string>
  <!--BackupsPreferenceFragment-->
  <string name="BackupsPreferenceFragment__chat_backups">Zálohy chatu</string>
  <string name="BackupsPreferenceFragment__backups_are_encrypted_with_a_passphrase">Zálohy budú šifrované pomocou hesla a uložené vo vašom zariadení.</string>
  <string name="BackupsPreferenceFragment__create_backup">Vytvoriť zálohu</string>
  <string name="BackupsPreferenceFragment__last_backup">Posledná záloha: %1$s</string>
  <string name="BackupsPreferenceFragment__backup_folder">Priečinok pre zálohy</string>
  <string name="BackupsPreferenceFragment__verify_backup_passphrase">Overiť heslo pre zálohy</string>
  <string name="BackupsPreferenceFragment__test_your_backup_passphrase">Otestujte svoje heslo pre zálohy a overte, či sa zhoduje</string>
  <string name="BackupsPreferenceFragment__turn_on">Zapnúť</string>
  <string name="BackupsPreferenceFragment__turn_off">Vypnúť</string>
  <string name="BackupsPreferenceFragment__to_restore_a_backup">Pre obnovenie zálohy nainštalujte novú kópiu Mollyu. Otvorte aplikáciu a ťuknite na \"Obnoviť zálohu\", potom nájdite cestu k súboru so zálohou. %1$s</string>
  <string name="BackupsPreferenceFragment__learn_more">Dozvedieť sa viac</string>
  <string name="BackupsPreferenceFragment__in_progress">Prebieha…</string>
  <!--Status text shown in backup preferences when verifying a backup-->
  <string name="BackupsPreferenceFragment__verifying_backup">Prebieha overovanie zálohy…</string>
  <string name="BackupsPreferenceFragment__d_so_far">Zatiaľ %1$d…</string>
  <!--Show percentage of completion of backup-->
  <string name="BackupsPreferenceFragment__s_so_far">Zatiaľ %1$s%% …</string>
  <string name="BackupsPreferenceFragment_signal_requires_external_storage_permission_in_order_to_create_backups">Molly potrebuje prístup k úložisku aby mohol vytvárať zálohy, ale prístup bol natrvalo zakázaný. Prosím, v nastaveniach aplikácií zvoľte \"Oprávnenia\" a povoľte \"Úložisko\".</string>
  <!--CustomDefaultPreference-->
  <string name="CustomDefaultPreference_using_custom">Používa sa vlastné: %s</string>
  <string name="CustomDefaultPreference_using_default">Používa sa predvolené: %s</string>
  <string name="CustomDefaultPreference_none">Žiadna</string>
  <!--AvatarSelectionBottomSheetDialogFragment-->
  <string name="AvatarSelectionBottomSheetDialogFragment__choose_photo">Vybrať fotku</string>
  <string name="AvatarSelectionBottomSheetDialogFragment__take_photo">Urobiť fotku</string>
  <string name="AvatarSelectionBottomSheetDialogFragment__choose_from_gallery">Vybrať z galérie</string>
  <string name="AvatarSelectionBottomSheetDialogFragment__remove_photo">Odstrániť fotku</string>
  <string name="AvatarSelectionBottomSheetDialogFragment__taking_a_photo_requires_the_camera_permission">Fotenie vyžaduje prístup ku kamere.</string>
  <string name="AvatarSelectionBottomSheetDialogFragment__viewing_your_gallery_requires_the_storage_permission">Prezeranie galérie vyžaduje prístup k úložisku dát.</string>
  <!--DateUtils-->
  <string name="DateUtils_just_now">Teraz</string>
  <string name="DateUtils_minutes_ago">%dm</string>
  <string name="DateUtils_today">Dnes</string>
  <string name="DateUtils_yesterday">Včera</string>
  <!--DecryptionFailedDialog-->
  <string name="DecryptionFailedDialog_chat_session_refreshed">Chatové stretnutie obnovené</string>
  <string name="DecryptionFailedDialog_signal_uses_end_to_end_encryption">Signal používa koncové šifrovanie a občas môže potrebovať obnoviť vašu chatovú reláciu. Toto nemá vplyv na bezpečnosť vášho chatu, ale mohla by vám uniknúť správa od tohto kontaktu a môžete používateľa požiadať, aby vám ju poslal znovu.</string>
  <!--DeviceListActivity-->
  <string name="DeviceListActivity_unlink_s">Odpojiť \"%s\"?</string>
  <string name="DeviceListActivity_by_unlinking_this_device_it_will_no_longer_be_able_to_send_or_receive">Po odpojení zariadenia nebudete môcť prijímať, ani odosielať správy.</string>
  <string name="DeviceListActivity_network_connection_failed">Pripojenie k sieti zlyhalo</string>
  <string name="DeviceListActivity_try_again">Skúsiť znova</string>
  <string name="DeviceListActivity_unlinking_device">Odpojuje sa zariadenie…</string>
  <string name="DeviceListActivity_unlinking_device_no_ellipsis">Odpojenie zariadenia</string>
  <string name="DeviceListActivity_network_failed">Chyba siete! </string>
  <!--DeviceListItem-->
  <string name="DeviceListItem_unnamed_device">Nepomenované zariadenie</string>
  <string name="DeviceListItem_linked_s">Pripojené: %s</string>
  <string name="DeviceListItem_last_active_s">Naposledy aktívne: %s</string>
  <string name="DeviceListItem_today">Dnes</string>
  <!--DocumentView-->
  <string name="DocumentView_unnamed_file">Nepomenovaný súbor</string>
  <!--DozeReminder-->
  <string name="DozeReminder_optimize_for_missing_play_services">Optimalizovať pre chýbajúce služby Google Play</string>
  <string name="DozeReminder_this_device_does_not_support_play_services_tap_to_disable_system_battery">Toto zariadenie nepodporuje služby Google Play. Ťuknite pre vypnutie systémovej optimalizácie batérie, ktorá zabraňuje Mollyu prijímať správy v neaktívnom stave.</string>
  <!--ExpiredBuildReminder-->
  <string name="ExpiredBuildReminder_this_version_of_signal_has_expired">Táto verzia Signalu vypršala. Pre odosielanie a príjem ďalších správ ju aktualizujte.</string>
  <string name="ExpiredBuildReminder_update_now">Aktualizovať teraz</string>
  <!--PendingGroupJoinRequestsReminder-->
  <plurals name="PendingGroupJoinRequestsReminder_d_pending_member_requests">
    <item quantity="one">%d čakajúca žiadosť o členstvo.</item>
    <item quantity="few">%d čakajúce žiadosti o členstvo.</item>
    <item quantity="many">%d čakajúcich žiadostí o členstvo.</item>
    <item quantity="other">%d čakajúcich žiadostí o členstvo.</item>
  </plurals>
  <string name="PendingGroupJoinRequestsReminder_view">Zobraziť</string>
  <!--GcmRefreshJob-->
  <string name="GcmRefreshJob_Permanent_Signal_communication_failure">Trvalá chyba komunikácie Signal!</string>
  <string name="GcmRefreshJob_Signal_was_unable_to_register_with_Google_Play_Services">Molly sa nebol schopný registrovať k službám Google Play. Molly správy a hovory boli vypnuté, prosím zaregistrujte sa opätovne cez Nastavenia &gt; Rozšírené.</string>
  <!--GiphyActivity-->
  <string name="GiphyActivity_error_while_retrieving_full_resolution_gif">Chyba pri prijímaní GIFu v plnom rozlíšení</string>
  <!--GiphyFragmentPageAdapter-->
  <string name="GiphyFragmentPagerAdapter_gifs">GIFy</string>
  <string name="GiphyFragmentPagerAdapter_stickers">Nálepky</string>
  <!--AddToGroupActivity-->
  <string name="AddToGroupActivity_add_member">Pridať člena?</string>
  <string name="AddToGroupActivity_add_s_to_s">Pridať \"%1$s\" do \"%2$s\"?</string>
  <string name="AddToGroupActivity_s_added_to_s">\"%1$s\" pridaný/á do \"%2$s\".</string>
  <string name="AddToGroupActivity_add_to_group">Pridať do skupiny</string>
  <string name="AddToGroupActivity_add_to_groups">Pridať do skupín</string>
  <string name="AddToGroupActivity_this_person_cant_be_added_to_legacy_groups">Táto osoba nemôže byť pridaná do zastaraných skupín.</string>
  <string name="AddToGroupActivity_add">Pridať</string>
  <string name="AddToGroupActivity_add_to_a_group">Pridať do skupiny</string>
  <!--ChooseNewAdminActivity-->
  <string name="ChooseNewAdminActivity_choose_new_admin">Vybrať nového admina</string>
  <string name="ChooseNewAdminActivity_done">Hotovo</string>
  <string name="ChooseNewAdminActivity_you_left">Odišli ste z \"%1$s\".</string>
  <!--GroupMembersDialog-->
  <string name="GroupMembersDialog_you">Vy</string>
  <!--GV2 access levels-->
  <string name="GroupManagement_access_level_anyone">Ktokoľvek</string>
  <string name="GroupManagement_access_level_all_members">Všetci členovia</string>
  <string name="GroupManagement_access_level_only_admins">Iba správcovia</string>
  <string name="GroupManagement_access_level_no_one">Nikto</string>
  <!--GV2 invites sent-->
  <plurals name="GroupManagement_invitation_sent">
    <item quantity="one">Pozvánka odoslaná</item>
    <item quantity="few">%d pozvánky odoslané</item>
    <item quantity="many">%d pozvánok odoslaných</item>
    <item quantity="other">%d pozvánok odoslaných</item>
  </plurals>
  <string name="GroupManagement_invite_single_user">“%1$s” nemôžete automaticky pridať do tejto skupiny.\n\nTomuto používateľovi bola odoslaná pozvánka, aby sa pridal, a kým pozvanie nepríjme, neuvidí žiadne správy zo skupiny.</string>
  <string name="GroupManagement_invite_multiple_users">Týchto používateľov nemôžete automaticky pridať do tejto skupiny.\n\nBoli im odoslané pozvánky, aby sa pridali, a kým pozvanie nepríjmu, neuvidia žiadne správy zo skupiny. </string>
  <!--GroupsV1MigrationLearnMoreBottomSheetDialogFragment-->
  <string name="GroupsV1MigrationLearnMore_what_are_new_groups">Čo sú Nové skupiny?</string>
  <string name="GroupsV1MigrationLearnMore_new_groups_have_features_like_mentions">Nové skupiny majú funkcie ako @spomenutia, administrátorov skupín a v budúcnosti budú podporovať ďalšie nové funkcie.</string>
  <string name="GroupsV1MigrationLearnMore_all_message_history_and_media_has_been_kept">Celá história správ a médií ostala zachovaná tak ako pred modernizáciou.</string>
  <string name="GroupsV1MigrationLearnMore_you_will_need_to_accept_an_invite_to_join_this_group_again">Musíte znova prijať pozvánku do tejto skupiny a kým ju neprijmete, nebudete dostávať skupinové správy.</string>
  <plurals name="GroupsV1MigrationLearnMore_these_members_will_need_to_accept_an_invite">
    <item quantity="one">Tento člen musí znova prijať pozvánku do skupiny a kým ju neprijme, nebude dostávať skupinové správy:</item>
    <item quantity="few">Títo členovia musia znova prijať pozvánku do skupiny a kým ju neprijmú, nebudú dostávať skupinové správy:</item>
    <item quantity="many">Títo členovia musia znova prijať pozvánku do skupiny a kým ju neprijmú, nebudú dostávať skupinové správy:</item>
    <item quantity="other">Títo členovia musia znova prijať pozvánku do skupiny a kým ju neprijmú, nebudú dostávať skupinové správy:</item>
  </plurals>
  <plurals name="GroupsV1MigrationLearnMore_these_members_were_removed_from_the_group">
    <item quantity="one">Tento člen bol odstránený zo skupiny a nebude sa môcť do nej znova pridať, pokým si Signal neaktualizuje:</item>
    <item quantity="few">Títo členovia boli odstránení zo skupiny a nebudú sa môcť do nej znovu pridať, pokým si Signal neaktualizujú:</item>
    <item quantity="many">Títo členovia boli odstránení zo skupiny a nebudú sa môcť do nej znovu pridať, pokým si Signal neaktualizujú:</item>
    <item quantity="other">Títo členovia boli odstránení zo skupiny a nebudú sa môcť do nej znovu pridať, pokým si Signal neaktualizujú:</item>
  </plurals>
  <!--GroupsV1MigrationInitiationBottomSheetDialogFragment-->
  <string name="GroupsV1MigrationInitiation_upgrade_to_new_group">Modernizovať na Novú skupinu</string>
  <string name="GroupsV1MigrationInitiation_upgrade_this_group">Modernizovať túto skupinu</string>
  <string name="GroupsV1MigrationInitiation_new_groups_have_features_like_mentions">Nové skupiny majú funkcie ako @spomenutia, administrátorov skupín a v budúcnosti budú podporovať ďalšie nové funkcie.</string>
  <string name="GroupsV1MigrationInitiation_all_message_history_and_media_will_be_kept">Celá história správ a médií ostane zachovaná tak ako pred modernizáciou.</string>
  <string name="GroupsV1MigrationInitiation_encountered_a_network_error">Vyskytla sa chyba siete. Skúste znovu neskôr.</string>
  <string name="GroupsV1MigrationInitiation_failed_to_upgrade">Modernizácia zlyhala.</string>
  <plurals name="GroupsV1MigrationInitiation_these_members_will_need_to_accept_an_invite">
    <item quantity="one">Tento člen musí znova prijať pozvánku do skupiny a kým ju neprijme, nebude dostávať skupinové správy:</item>
    <item quantity="few">Títo členovia musia znova prijať pozvánku do skupiny a kým ju neprijmú, nebudú dostávať skupinové správy:</item>
    <item quantity="many">Títo členovia musia znova prijať pozvánku do skupiny a kým ju neprijmú, nebudú dostávať skupinové správy:</item>
    <item quantity="other">Títo členovia musia znova prijať pozvánku do skupiny a kým ju neprijmú, nebudú dostávať skupinové správy:</item>
  </plurals>
  <plurals name="GroupsV1MigrationInitiation_these_members_are_not_capable_of_joining_new_groups">
    <item quantity="one">Tento člen nedokáže vstupovať do Nových skupín a bude zo skupiny odstránený:</item>
    <item quantity="few">Títo členovia nedokážu vstupovať do Nových skupín a budú zo skupiny odstránení:</item>
    <item quantity="many">Títo členovia nedokážu vstupovať do Nových skupín a budú zo skupiny odstránení:</item>
    <item quantity="other">Títo členovia nedokážu vstupovať do Nových skupín a budú zo skupiny odstránení:</item>
  </plurals>
  <!--GroupsV1MigrationSuggestionsReminder-->
  <plurals name="GroupsV1MigrationSuggestionsReminder_members_couldnt_be_added_to_the_new_group">
    <item quantity="one">%1$d člen nemohol byť znovu pridaný do Novej skupiny. Chcete ho pridať teraz?</item>
    <item quantity="few">%1$d členovia nemohli byť znovu pridaní do Novej skupiny. Chcete ich pridať teraz?</item>
    <item quantity="many">%1$d členov nemohlo byť znovu pridaných do Novej skupiny. Chcete ich pridať teraz?</item>
    <item quantity="other">%1$d členov nemohlo byť znovu pridaných do Novej skupiny. Chcete ich pridať teraz?</item>
  </plurals>
  <plurals name="GroupsV1MigrationSuggestionsReminder_add_members">
    <item quantity="one">Pridať člena</item>
    <item quantity="few">Pridať členov</item>
    <item quantity="many">Pridať členov</item>
    <item quantity="other">Pridať členov</item>
  </plurals>
  <string name="GroupsV1MigrationSuggestionsReminder_no_thanks">Nie, ďakujem</string>
  <!--GroupsV1MigrationSuggestionsDialog-->
  <plurals name="GroupsV1MigrationSuggestionsDialog_add_members_question">
    <item quantity="one">Pridať člena?</item>
    <item quantity="few">Pridať členov?</item>
    <item quantity="many">Pridať členov?</item>
    <item quantity="other">Pridať členov?</item>
  </plurals>
  <plurals name="GroupsV1MigrationSuggestionsDialog_these_members_couldnt_be_automatically_added">
    <item quantity="one">Tento člen nemohol byť počas modernizácie automaticky pridaný do Novej skupiny:</item>
    <item quantity="few">Títo členovia nemohli byť počas modernizácie automaticky pridaní do Novej skupiny:</item>
    <item quantity="many">Títo členovia nemohli byť počas modernizácie automaticky pridaní do Novej skupiny:</item>
    <item quantity="other">Títo členovia nemohli byť počas modernizácie automaticky pridaní do Novej skupiny:</item>
  </plurals>
  <plurals name="GroupsV1MigrationSuggestionsDialog_add_members">
    <item quantity="one">Pridať člena</item>
    <item quantity="few">Pridať členov</item>
    <item quantity="many">Pridať členov</item>
    <item quantity="other">Pridať členov</item>
  </plurals>
  <plurals name="GroupsV1MigrationSuggestionsDialog_failed_to_add_members_try_again_later">
    <item quantity="one">Nepodarilo sa pridať člena. Skúste znovu neskôr.</item>
    <item quantity="few">Nepodarilo sa pridať členov. Skúste znovu neskôr.</item>
    <item quantity="many">Nepodarilo sa pridať členov. Skúste znovu neskôr.</item>
    <item quantity="other">Nepodarilo sa pridať členov. Skúste znovu neskôr.</item>
  </plurals>
  <plurals name="GroupsV1MigrationSuggestionsDialog_cannot_add_members">
    <item quantity="one">Nemožno pridať člena.</item>
    <item quantity="few">Nemožno pridať členov.</item>
    <item quantity="many">Nemožno pridať členov.</item>
    <item quantity="other">Nemožno pridať členov.</item>
  </plurals>
  <!--LeaveGroupDialog-->
  <string name="LeaveGroupDialog_leave_group">Opustiť skupinu?</string>
  <string name="LeaveGroupDialog_you_will_no_longer_be_able_to_send_or_receive_messages_in_this_group">Nebudete môcť poslať ani prijať správy z tejto skupiny.</string>
  <string name="LeaveGroupDialog_leave">Opustiť</string>
  <string name="LeaveGroupDialog_choose_new_admin">Vybrať nového admina</string>
  <string name="LeaveGroupDialog_before_you_leave_you_must_choose_at_least_one_new_admin_for_this_group">Pred tým, než opustíte túto skupinu, musíte pre ňu vybrať aspoň jedného nového administrátora.</string>
  <string name="LeaveGroupDialog_choose_admin">Vybrať admina</string>
  <!--LinkPreviewView-->
  <string name="LinkPreviewView_no_link_preview_available">Náhľad odkazu nedostupný</string>
  <string name="LinkPreviewView_this_group_link_is_not_active">Tento odkaz do skupiny nie je aktívny</string>
  <string name="LinkPreviewView_domain_date">%1$s . %2$s</string>
  <!--LinkPreviewRepository-->
  <plurals name="LinkPreviewRepository_d_members">
    <item quantity="one">%1$d člen</item>
    <item quantity="few">%1$d členovia</item>
    <item quantity="many">%1$d členov</item>
    <item quantity="other">%1$d členov</item>
  </plurals>
  <!--PendingMembersActivity-->
  <string name="PendingMembersActivity_pending_group_invites">Nevybavené pozvánky do skupín</string>
  <string name="PendingMembersActivity_requests">Žiadosti</string>
  <string name="PendingMembersActivity_invites">Pozvánky</string>
  <string name="PendingMembersActivity_people_you_invited">Ľudia, ktorých ste pozvali vy</string>
  <string name="PendingMembersActivity_you_have_no_pending_invites">Nemáte žiadne nevybavené pozvánky do skupín.</string>
  <string name="PendingMembersActivity_invites_by_other_group_members">Pozvánky odoslané inými členmi skupiny</string>
  <string name="PendingMembersActivity_no_pending_invites_by_other_group_members">Žiadne nevybavené pozvánky od ostatných členov skupiny.</string>
  <string name="PendingMembersActivity_missing_detail_explanation">Podrobnosti o ľudoch pozvaných inými členmi skupiny sa nezobrazia. Pozvaní začnú svoje informácie so skupinou zdieľať až po tom, ako sa rozhodnú pridať sa. Kým sa nepridajú, neuvidia žiadne správy zo skupiny.</string>
  <string name="PendingMembersActivity_revoke_invite">Odvolať pozvánku</string>
  <string name="PendingMembersActivity_revoke_invites">Odvolať pozvánky</string>
  <plurals name="PendingMembersActivity_revoke_d_invites">
    <item quantity="one">Odvolať pozvánku</item>
    <item quantity="few">Odvolať %1$d pozvánky</item>
    <item quantity="many">Odvolať %1$d pozvánok</item>
    <item quantity="other">Odvolať %1$d pozvánok</item>
  </plurals>
  <plurals name="PendingMembersActivity_error_revoking_invite">
    <item quantity="one">Chyba pri odvolaní pozvánky</item>
    <item quantity="few">Chyba pri odvolaní pozvánok</item>
    <item quantity="many">Chyba pri odvolaní pozvánok</item>
    <item quantity="other">Chyba pri odvolaní pozvánok</item>
  </plurals>
  <!--RequestingMembersFragment-->
  <string name="RequestingMembersFragment_pending_member_requests">Čakajúce žiadosti o členstvo</string>
  <string name="RequestingMembersFragment_no_member_requests_to_show">Žiadne žiadosti o členstvo.</string>
  <string name="RequestingMembersFragment_explanation">Ľudia na tomto zozname sa pokúšajú pridať do tejto skupiny prostredníctvom odkazu do skupiny.</string>
  <string name="RequestingMembersFragment_added_s">Pridaný/á \"%1$s\"</string>
  <string name="RequestingMembersFragment_denied_s">Odmietnutý/á \"%1$s\"</string>
  <!--AddMembersActivity-->
  <string name="AddMembersActivity__done">Hotovo</string>
  <string name="AddMembersActivity__this_person_cant_be_added_to_legacy_groups">Táto osoba nemôže byť pridaná do zastaraných skupín.</string>
  <string name="AddMembersActivity__this_person_cant_be_added_to_announcement_groups">Túto osobu nemožno pridať do skupín oznámení.</string>
  <plurals name="AddMembersActivity__add_d_members_to_s">
    <item quantity="one">Pridať \"%1$s\" do \"%2$s\"?</item>
    <item quantity="few">Pridať %3$d členov do \"%2$s\"?</item>
    <item quantity="many">Pridať %3$d členov do \"%2$s\"?</item>
    <item quantity="other">Pridať %3$d členov do \"%2$s\"?</item>
  </plurals>
  <string name="AddMembersActivity__add">Pridať</string>
  <string name="AddMembersActivity__add_members">Pridať členov</string>
  <!--AddGroupDetailsFragment-->
  <string name="AddGroupDetailsFragment__name_this_group">Pomenujte túto skupinu</string>
  <string name="AddGroupDetailsFragment__create_group">Vytvoriť skupinu</string>
  <string name="AddGroupDetailsFragment__create">Vytvoriť</string>
  <string name="AddGroupDetailsFragment__members">Členovia</string>
  <string name="AddGroupDetailsFragment__you_can_add_or_invite_friends_after_creating_this_group">Priateľov budete môcť pridať alebo pozvať po vytvorení tejto skupiny.</string>
  <string name="AddGroupDetailsFragment__group_name_required">Názov skupiny (povinné)</string>
  <string name="AddGroupDetailsFragment__group_name_optional">Názov skupiny (voliteľné)</string>
  <string name="AddGroupDetailsFragment__this_field_is_required">Toto pole je povinné.</string>
  <string name="AddGroupDetailsFragment__group_creation_failed">Vytvorenie skupiny zlyhalo.</string>
  <string name="AddGroupDetailsFragment__try_again_later">Skúsiť znova neskôr.</string>
  <!--Displayed when adding group details to an MMS Group-->
  <string name="AddGroupDetailsFragment__youve_selected_a_contact_that_doesnt_support">Vybrali ste kontakt, ktorý nepodporuje Signal skupiny, táto skupina tak bude MMS. Vlastné názvy a fotky MMS skupiny budú viditeľné len vám.</string>
  <string name="AddGroupDetailsFragment__remove">Odstrániť</string>
  <string name="AddGroupDetailsFragment__sms_contact">SMS kontakt</string>
  <string name="AddGroupDetailsFragment__remove_s_from_this_group">Odstrániť %1$s z tejto skupiny?</string>
  <!--ManageGroupActivity-->
  <string name="ManageGroupActivity_member_requests_and_invites">Žiadosti o členstvo a pozvánky</string>
  <string name="ManageGroupActivity_add_members">Pridať členov</string>
  <string name="ManageGroupActivity_edit_group_info">Upraviť informácie o skupine</string>
  <string name="ManageGroupActivity_who_can_add_new_members">Kto môže pridávať nových členov?</string>
  <string name="ManageGroupActivity_who_can_edit_this_groups_info">Kto môže upraviť informácie o tejto skupine?</string>
  <string name="ManageGroupActivity_group_link">Odkaz do skupiny</string>
  <string name="ManageGroupActivity_block_group">Blokovať skupinu</string>
  <string name="ManageGroupActivity_unblock_group">Odblokovať skupinu</string>
  <string name="ManageGroupActivity_leave_group">Opustiť skupinu</string>
  <string name="ManageGroupActivity_mute_notifications">Stlmiť upozornenia</string>
  <string name="ManageGroupActivity_custom_notifications">Vlastné upozornenia</string>
  <string name="ManageGroupActivity_mentions">Spomenutia</string>
  <string name="ManageGroupActivity_chat_color_and_wallpaper">Farba konverzácie a pozadie</string>
  <string name="ManageGroupActivity_until_s">Do %1$s</string>
  <string name="ManageGroupActivity_always">Vždy</string>
  <string name="ManageGroupActivity_off">Vypnuté</string>
  <string name="ManageGroupActivity_on">Zapnuté</string>
  <string name="ManageGroupActivity_view_all_members">Zobraziť všetkých členov</string>
  <string name="ManageGroupActivity_see_all">Pozrieť všetky</string>
  <plurals name="ManageGroupActivity_added">
    <item quantity="one">%d člen pridaný.</item>
    <item quantity="few">%d členovia pridaní.</item>
    <item quantity="many">%d členov pridaných.</item>
    <item quantity="other">%d členov pridaných.</item>
  </plurals>
  <string name="ManageGroupActivity_only_admins_can_enable_or_disable_the_sharable_group_link">Iba administrátori môžu povoliť alebo zakázať zdieľateľný odkaz do skupiny.</string>
  <string name="ManageGroupActivity_only_admins_can_enable_or_disable_the_option_to_approve_new_members">Iba administrátori môžu povoliť alebo zakázať možnosť schvaľovania nových členov.</string>
  <string name="ManageGroupActivity_only_admins_can_reset_the_sharable_group_link">Iba administrátori môžu zresetovať zdieľateľný odkaz do skupiny.</string>
  <string name="ManageGroupActivity_you_dont_have_the_rights_to_do_this">Nemáte oprávnenia na vykonanie tejto akcie</string>
  <string name="ManageGroupActivity_not_capable">Niekto, koho ste pridali, nepodporuje nové skupiny a potrebuje si aktualizovať Signal</string>
  <string name="ManageGroupActivity_not_announcement_capable">Niekto, koho ste pridali, nepodporuje skupiny oznámení a potrebuje aktualizovať Signal</string>
  <string name="ManageGroupActivity_failed_to_update_the_group">Nepodarilo sa aktualizovať skupinu</string>
  <string name="ManageGroupActivity_youre_not_a_member_of_the_group">Nie ste členom tejto skupiny</string>
  <string name="ManageGroupActivity_failed_to_update_the_group_please_retry_later">Nepodarilo sa aktualizovať skupinu, prosím, skúste to neskôr</string>
  <string name="ManageGroupActivity_failed_to_update_the_group_due_to_a_network_error_please_retry_later">Kvôli chybe v sieti sa nepodarilo aktualizovať skupinu, prosím, skúste to neskôr</string>
  <string name="ManageGroupActivity_edit_name_and_picture">Zmeniť názov a obrázok</string>
  <string name="ManageGroupActivity_legacy_group">Zastaraná skupina</string>
  <string name="ManageGroupActivity_legacy_group_learn_more">Toto je Zastaraná skupina. Funkcie ako administrátori skupín sú dostupné len pre Nové skupiny.</string>
  <string name="ManageGroupActivity_legacy_group_upgrade">Toto je Zastaraná skupina. Pre prístup k novým funkciám ako @spomenutia a administrátori</string>
  <string name="ManageGroupActivity_legacy_group_too_large">Táto Zastaraná skupina nemôže byť modernizovaná na Novú skupinu, lebo je príliš veľká. Maximálna veľkosť skupiny je %1$d.</string>
  <string name="ManageGroupActivity_upgrade_this_group">modernizujte túto skupinu.</string>
  <string name="ManageGroupActivity_this_is_an_insecure_mms_group">Toto je nezabezpečené MMS skupina. Ak si chcete písať súkromne, pozvite svoje kontakty na Signal.</string>
  <string name="ManageGroupActivity_invite_now">Pozvať teraz</string>
  <string name="ManageGroupActivity_more">viac</string>
  <string name="ManageGroupActivity_add_group_description">Pridať popis skupiny…</string>
  <!--GroupMentionSettingDialog-->
  <string name="GroupMentionSettingDialog_notify_me_for_mentions">Upozorni ma na Spomenutia</string>
  <string name="GroupMentionSettingDialog_receive_notifications_when_youre_mentioned_in_muted_chats">Prijímať oznámenia, keď vás spomenú v stlmených konverzáciách?</string>
  <string name="GroupMentionSettingDialog_always_notify_me">Vždy ma upozorniť</string>
  <string name="GroupMentionSettingDialog_dont_notify_me">Neupozorniť ma</string>
  <!--ManageProfileFragment-->
  <string name="ManageProfileFragment_profile_name">Názov profilu</string>
  <string name="ManageProfileFragment_username">Používateľské meno</string>
  <string name="ManageProfileFragment_about">Informácie</string>
  <string name="ManageProfileFragment_write_a_few_words_about_yourself">Napíšte pár slov o sebe</string>
  <string name="ManageProfileFragment_your_name">Vaše meno</string>
  <string name="ManageProfileFragment_your_username">Vaše používateľské meno</string>
  <string name="ManageProfileFragment_failed_to_set_avatar">Nepodarilo sa nastaviť profilový obrázok</string>
  <string name="ManageProfileFragment_badges">Odznaky</string>
  <string name="ManageProfileFragment__edit_photo">Upraviť fotografiu</string>
  <!--Snackbar message after creating username-->
  <string name="ManageProfileFragment__username_created">Používateľské meno bolo vytvorené</string>
  <!--Snackbar message after copying username-->
  <string name="ManageProfileFragment__username_copied">Používateľské meno bolo skopírované</string>
  <!--ManageRecipientActivity-->
  <string name="ManageRecipientActivity_no_groups_in_common">Žiadne spoločné skupiny</string>
  <plurals name="ManageRecipientActivity_d_groups_in_common">
    <item quantity="one">%d spoločná skupina</item>
    <item quantity="few">%d spoločné skupiny</item>
    <item quantity="many">%d spoločných skupín</item>
    <item quantity="other">%d spoločných skupín</item>
  </plurals>
  <plurals name="GroupMemberList_invited">
    <item quantity="one">%1$s pozval 1 osobu</item>
    <item quantity="few">%1$s pozval %2$d osoby</item>
    <item quantity="many">%1$s pozval %2$d osôb</item>
    <item quantity="other">%1$s pozval/a %2$d osôb</item>
  </plurals>
  <!--CustomNotificationsDialogFragment-->
  <string name="CustomNotificationsDialogFragment__custom_notifications">Vlastné upozornenia</string>
  <string name="CustomNotificationsDialogFragment__messages">Správy</string>
  <string name="CustomNotificationsDialogFragment__use_custom_notifications">Použiť vlastné upozornenia</string>
  <string name="CustomNotificationsDialogFragment__notification_sound">Zvuk upozornenia</string>
  <string name="CustomNotificationsDialogFragment__vibrate">Vibrácie</string>
  <!--Button text for customizing notification options-->
  <string name="CustomNotificationsDialogFragment__customize">Prispôsobiť</string>
  <string name="CustomNotificationsDialogFragment__change_sound_and_vibration">Zmeniť zvuk a vibrovanie</string>
  <string name="CustomNotificationsDialogFragment__call_settings">Nastavenia hovoru</string>
  <string name="CustomNotificationsDialogFragment__ringtone">Zvonenie</string>
  <string name="CustomNotificationsDialogFragment__enabled">Povolené</string>
  <string name="CustomNotificationsDialogFragment__disabled">Zakázané</string>
  <string name="CustomNotificationsDialogFragment__default">Predvolená</string>
  <string name="CustomNotificationsDialogFragment__unknown">Neznámy</string>
  <!--ShareableGroupLinkDialogFragment-->
  <string name="ShareableGroupLinkDialogFragment__shareable_group_link">Zdieľateľný odkaz do skupiny</string>
  <string name="ShareableGroupLinkDialogFragment__manage_and_share">Spravovať a zdieľať</string>
  <string name="ShareableGroupLinkDialogFragment__group_link">Odkaz do skupiny</string>
  <string name="ShareableGroupLinkDialogFragment__share">Zdieľať</string>
  <string name="ShareableGroupLinkDialogFragment__reset_link">Zresetovať odkaz</string>
  <string name="ShareableGroupLinkDialogFragment__member_requests">Žiadosti o členstvo</string>
  <string name="ShareableGroupLinkDialogFragment__approve_new_members">Schválenie nových členov</string>
  <string name="ShareableGroupLinkDialogFragment__require_an_admin_to_approve_new_members_joining_via_the_group_link">Vyžadovať schválenie adminom pri nových členoch, ktorí sa pridajú prostredníctvom odkazu do skupiny.</string>
  <string name="ShareableGroupLinkDialogFragment__are_you_sure_you_want_to_reset_the_group_link">Ste si istý/á, že chcete zresetovať odkaz do skupiny? Ľudia sa už viac nebudú môcť do skupiny pridať prostredníctvom aktuálneho odkazu.</string>
  <!--GroupLinkShareQrDialogFragment-->
  <string name="GroupLinkShareQrDialogFragment__qr_code">QR kód</string>
  <string name="GroupLinkShareQrDialogFragment__people_who_scan_this_code_will">Ľudia, ktorí si tento kód zoskenujú, sa budú môcť pridať do vašej skupiny. Admini budú ešte stále musieť nových členov schváliť, ak zapnete príslušné nastavenie.</string>
  <string name="GroupLinkShareQrDialogFragment__share_code">Zdieľať kód</string>
  <!--GV2 Invite Revoke confirmation dialog-->
  <string name="InviteRevokeConfirmationDialog_revoke_own_single_invite">Chcete odvolať pozvanie, ktoré ste poslali %1$s?</string>
  <plurals name="InviteRevokeConfirmationDialog_revoke_others_invites">
    <item quantity="one">Chcete odvolať pozvánku, ktorú poslal/a %1$s?</item>
    <item quantity="few">Chcete odvolať %2$d pozvánky, ktoré poslal/a %1$s?</item>
    <item quantity="many">Chcete odvolať %2$d pozvánok, ktoré poslal/a %1$s?</item>
    <item quantity="other">Chcete odvolať %2$d pozvánok, ktoré poslal/a %1$s?</item>
  </plurals>
  <!--GroupJoinBottomSheetDialogFragment-->
  <string name="GroupJoinBottomSheetDialogFragment_you_are_already_a_member">Už ste členom</string>
  <string name="GroupJoinBottomSheetDialogFragment_join">Pridať sa</string>
  <string name="GroupJoinBottomSheetDialogFragment_request_to_join">Požiadať o vstup</string>
  <string name="GroupJoinBottomSheetDialogFragment_unable_to_join_group_please_try_again_later">Nepodarilo sa vstúpiť do skupiny. Skúste to, prosím, neskôr</string>
  <string name="GroupJoinBottomSheetDialogFragment_encountered_a_network_error">Vyskytla sa chyba siete.</string>
  <string name="GroupJoinBottomSheetDialogFragment_this_group_link_is_not_active">Tento odkaz do skupiny nie je aktívny</string>
  <!--Title shown when there was an known issue getting group information from a group link-->
  <string name="GroupJoinBottomSheetDialogFragment_cant_join_group">Nedá sa pripojiť ku skupine</string>
  <!--Message shown when you try to get information for a group via link but an admin has removed you-->
  <string name="GroupJoinBottomSheetDialogFragment_you_cant_join_this_group_via_the_group_link_because_an_admin_removed_you">K tejto skupine sa nemôžete pripojiť prostredníctvom odkazu na skupinu, pretože vás odstránil správca.</string>
  <!--Message shown when you try to get information for a group via link but the link is no longer valid-->
  <string name="GroupJoinBottomSheetDialogFragment_this_group_link_is_no_longer_valid">Tento odkaz do skupiny už nie je platný.</string>
  <!--Title shown when there was an unknown issue getting group information from a group link-->
  <string name="GroupJoinBottomSheetDialogFragment_link_error">Chyba odkazu</string>
  <!--Message shown when you try to get information for a group via link but an unknown issue occurred-->
  <string name="GroupJoinBottomSheetDialogFragment_joining_via_this_link_failed_try_joining_again_later">Pripojenie cez tento odkaz zlyhalo. Skúste sa pripojiť znova neskôr.</string>
  <string name="GroupJoinBottomSheetDialogFragment_direct_join">Chcete sa pridať do tejto skupiny a zdieľať vaše meno a foto s jej členmi?</string>
  <string name="GroupJoinBottomSheetDialogFragment_admin_approval_needed">Administrátor tejto skupiny musí schváliť vašu požiadavku, než budete môcť vstúpiť do tejto skupiny. Keď požiadate o vstup, vaše meno a fotka budú zdieľané s jej členmi.</string>
  <plurals name="GroupJoinBottomSheetDialogFragment_group_dot_d_members">
    <item quantity="one">Skupina · %1$d člen</item>
    <item quantity="few">Skupina · %1$d členovia</item>
    <item quantity="many">Skupina · %1$d členov</item>
    <item quantity="other">Skupina · %1$d členov</item>
  </plurals>
  <!--GroupJoinUpdateRequiredBottomSheetDialogFragment-->
  <string name="GroupJoinUpdateRequiredBottomSheetDialogFragment_update_signal_to_use_group_links">Pre používanie odkazov do skupín aktualizujte Signal.</string>
  <string name="GroupJoinUpdateRequiredBottomSheetDialogFragment_update_message">Verzia aplikácie Signal, ktorú používate, nepodporuje pripojenie do skupín cez odkazy. Ak sa chcete pridať do tejto skupiny cez odkaz, aktualizujte na najnovšiu verziu.</string>
  <string name="GroupJoinUpdateRequiredBottomSheetDialogFragment_update_signal">Aktualizovať Signal</string>
  <string name="GroupJoinUpdateRequiredBottomSheetDialogFragment_update_linked_device_message">Jedno alebo viac pripojených zariadení používa verziu Signalu, ktorá nepodporuje odkazy do skupín. Ak sa chcete pridať do tejto skupiny, aktualizujte Signal na svojom pripojenom zariadení/iach.</string>
  <string name="GroupJoinUpdateRequiredBottomSheetDialogFragment_group_link_is_not_valid">Odkaz do skupiny nie je platný</string>
  <!--GroupInviteLinkEnableAndShareBottomSheetDialogFragment-->
  <string name="GroupInviteLinkEnableAndShareBottomSheetDialogFragment_invite_friends">Pozvať priateľov</string>
  <string name="GroupInviteLinkEnableAndShareBottomSheetDialogFragment_share_a_link_with_friends_to_let_them_quickly_join_this_group">Zdieľajte odkaz s priateľmi a tak im umožnite rýchlo sa pridať do tejto skupiny.</string>
  <string name="GroupInviteLinkEnableAndShareBottomSheetDialogFragment_enable_and_share_link">Povoliť a zdieľať odkaz</string>
  <string name="GroupInviteLinkEnableAndShareBottomSheetDialogFragment_share_link">Zdieľať odkaz</string>
  <string name="GroupInviteLinkEnableAndShareBottomSheetDialogFragment_unable_to_enable_group_link_please_try_again_later">Nepodarilo sa zdieľať skupinový odkaz. Skúste neskôr znova</string>
  <string name="GroupInviteLinkEnableAndShareBottomSheetDialogFragment_encountered_a_network_error">Vyskytla sa chyba siete.</string>
  <string name="GroupInviteLinkEnableAndShareBottomSheetDialogFragment_you_dont_have_the_right_to_enable_group_link">Nemáte oprávnenie povoliť skupinový odkaz. Obráťte sa prosím na admina.</string>
  <string name="GroupInviteLinkEnableAndShareBottomSheetDialogFragment_you_are_not_currently_a_member_of_the_group">Momentálne nie ste členom skupiny.</string>
  <!--GV2 Request confirmation dialog-->
  <string name="RequestConfirmationDialog_add_s_to_the_group">Pridať “%1$s” do skupiny?</string>
  <string name="RequestConfirmationDialog_deny_request_from_s">Odmietnuť žiadosť od “%1$s”?</string>
  <!--Confirm dialog message shown when deny a group link join request and group link is enabled.-->
  <string name="RequestConfirmationDialog_deny_request_from_s_they_will_not_be_able_to_request">Odmietnuť žiadosť od „%1$s“? Nebudú môcť znova požiadať o pripojenie prostredníctvom odkazu na skupinu.</string>
  <string name="RequestConfirmationDialog_add">Pridať</string>
  <string name="RequestConfirmationDialog_deny">Odmietnuť</string>
  <!--ImageEditorHud-->
  <string name="ImageEditorHud_blur_faces">Zamažte tváre</string>
  <string name="ImageEditorHud_new_blur_faces_or_draw_anywhere_to_blur">Nové: Rozmažte tváre alebo kreslením rozmažte čokoľvek</string>
  <string name="ImageEditorHud_draw_anywhere_to_blur">Kreslite kdekoľvek na zamazanie</string>
  <string name="ImageEditorHud_draw_to_blur_additional_faces_or_areas">Kreslite na zamazanie ďalších tvárí či oblastí</string>
  <!--InputPanel-->
  <string name="InputPanel_tap_and_hold_to_record_a_voice_message_release_to_send">Podržte pre záznam hlasovej správy, a pustite pre odoslanie</string>
  <!--InviteActivity-->
  <string name="InviteActivity_share">Zdieľať</string>
  <string name="InviteActivity_share_with_contacts">Zdieľať s kontaktmi</string>
  <string name="InviteActivity_share_via">Zdieľať prostredníctvom…</string>
  <string name="InviteActivity_cancel">Zrušiť</string>
  <string name="InviteActivity_sending">Odosiela sa…</string>
  <string name="InviteActivity_invitations_sent">Pozvánky odoslané!</string>
  <string name="InviteActivity_invite_to_signal">Pozvať do Mollyu</string>
  <string name="InviteActivity_send_sms">Odoslať SMS (%d)</string>
  <plurals name="InviteActivity_send_sms_invites">
    <item quantity="one">Odoslať %d SMS pozvánku? </item>
    <item quantity="few">Odoslať %d SMS pozvánky? </item>
    <item quantity="many">Odoslať %d SMS pozvánok? </item>
    <item quantity="other">Odoslať %d SMS pozvánok? </item>
  </plurals>
  <string name="InviteActivity_lets_switch_to_signal">Prejdime na Molly: %1$s</string>
  <string name="InviteActivity_no_app_to_share_to">Vyzerá to, že nemáte žiadne aplikácie kam by ste mohli zdieľať.</string>
  <!--LearnMoreTextView-->
  <string name="LearnMoreTextView_learn_more">Dozvedieť sa viac</string>
  <string name="SpanUtil__read_more">Čítaj viac</string>
  <!--LongMessageActivity-->
  <string name="LongMessageActivity_unable_to_find_message">Nie je možné nájsť správu</string>
  <string name="LongMessageActivity_message_from_s">Správa od %1$s</string>
  <string name="LongMessageActivity_your_message">Vaša správa</string>
  <!--MessageRetrievalService-->
  <string name="MessageRetrievalService_signal">Molly</string>
  <string name="MessageRetrievalService_background_connection_enabled">Pripojenie na pozadí zapnuté</string>
  <!--MmsDownloader-->
  <string name="MmsDownloader_error_reading_mms_settings">Chyba pri načítaní MMS nastavení poskytovateľa</string>
  <!--MediaOverviewActivity-->
  <string name="MediaOverviewActivity_Media">Médiá</string>
  <string name="MediaOverviewActivity_Files">Súbory</string>
  <string name="MediaOverviewActivity_Audio">Zvuk</string>
  <string name="MediaOverviewActivity_All">Všetko</string>
  <plurals name="MediaOverviewActivity_Media_delete_confirm_title">
    <item quantity="one">Odstrániť vybranú položku?</item>
    <item quantity="few">Odstrániť vybrané položky?</item>
    <item quantity="many">Odstrániť vybrané položky?</item>
    <item quantity="other">Odstrániť vybrané položky?</item>
  </plurals>
  <plurals name="MediaOverviewActivity_Media_delete_confirm_message">
    <item quantity="one">Týmto natrvalo odstránite vybraný súbor. Všetky správy závislé od tohoto súboru budú tiež zmazané.</item>
    <item quantity="few">Týmto natrvalo odstránite všetky %1$d vybrané súbory. Všetky správy závislé od týchto súborov budú tiež zmazané</item>
    <item quantity="many">Týmto natrvalo odstránite všetkých %1$d vybraných súborov. Všetky správy závislé od týchto súborov budú tiež zmazané</item>
    <item quantity="other">Týmto natrvalo odstránite všetkých %1$d vybraných súborov. Všetky správy závislé od týchto súborov budú tiež zmazané.</item>
  </plurals>
  <string name="MediaOverviewActivity_Media_delete_progress_title">Mazanie</string>
  <string name="MediaOverviewActivity_Media_delete_progress_message">Mažú sa správy…</string>
  <string name="MediaOverviewActivity_Select_all">Označiť všetko</string>
  <string name="MediaOverviewActivity_collecting_attachments">Ukladám prílohy…</string>
  <string name="MediaOverviewActivity_Sort_by">Zoradiť podľa</string>
  <string name="MediaOverviewActivity_Newest">Najnovšie</string>
  <string name="MediaOverviewActivity_Oldest">Najstaršie</string>
  <string name="MediaOverviewActivity_Storage_used">Využité úložisko</string>
  <string name="MediaOverviewActivity_All_storage_use">Celkové využitie úložiska</string>
  <string name="MediaOverviewActivity_Grid_view_description">Zobrazenie mriežky</string>
  <string name="MediaOverviewActivity_List_view_description">Zobrazenie zoznamu</string>
  <string name="MediaOverviewActivity_Selected_description">Vybrané</string>
  <string name="MediaOverviewActivity_select_all">Označiť všetko</string>
  <plurals name="MediaOverviewActivity_save_plural">
    <item quantity="one">Uložiť</item>
    <item quantity="few">Uložiť</item>
    <item quantity="many">Uložiť</item>
    <item quantity="other">Uložiť</item>
  </plurals>
  <plurals name="MediaOverviewActivity_delete_plural">
    <item quantity="one">Odstrániť</item>
    <item quantity="few">Odstrániť</item>
    <item quantity="many">Odstrániť</item>
    <item quantity="other">Odstrániť</item>
  </plurals>
  <plurals name="MediaOverviewActivity_d_selected_s">
    <item quantity="one">%1$d vybrané (%2$s)</item>
    <item quantity="few">%1$d vybraných (%2$s)</item>
    <item quantity="many">%1$d vybraných (%2$s)</item>
    <item quantity="other">%1$d vybraných (%2$s)</item>
  </plurals>
  <string name="MediaOverviewActivity_file">Súbor</string>
  <string name="MediaOverviewActivity_audio">Zvuk</string>
  <string name="MediaOverviewActivity_video">Video</string>
  <string name="MediaOverviewActivity_image">Obrázok</string>
  <string name="MediaOverviewActivity_voice_message">Hlasová správa</string>
  <string name="MediaOverviewActivity_sent_by_s">Odoslal/a %1$s</string>
  <string name="MediaOverviewActivity_sent_by_you">Vami odoslané</string>
  <string name="MediaOverviewActivity_sent_by_s_to_s">Odoslal/a %1$s adresátovi %2$s</string>
  <string name="MediaOverviewActivity_sent_by_you_to_s">Vami odoslané adresátovi %1$s</string>
  <!--Megaphones-->
  <string name="Megaphones_remind_me_later">Pripomenúť neskôr</string>
  <string name="Megaphones_verify_your_signal_pin">Overte svoj PIN pre Signal</string>
  <string name="Megaphones_well_occasionally_ask_you_to_verify_your_pin">Občas vás požiadame o overenie PINu, aby ste ho nezabudli.</string>
  <string name="Megaphones_verify_pin">Overiť PIN</string>
  <string name="Megaphones_get_started">Začať</string>
  <string name="Megaphones_new_group">Nová skupina</string>
  <string name="Megaphones_invite_friends">Pozvať priateľov</string>
  <string name="Megaphones_use_sms">Použiť SMS</string>
  <string name="Megaphones_appearance">Vzhľad</string>
  <string name="Megaphones_add_photo">Pridať fotku</string>
  <!--Title of a bottom sheet to render messages that all quote a specific message-->
  <string name="MessageQuotesBottomSheet_replies">Odpovede</string>
  <!--NotificationBarManager-->
  <string name="NotificationBarManager_signal_call_in_progress">Prebieha Signal hovor</string>
  <string name="NotificationBarManager__establishing_signal_call">Príprava na Signal hovor</string>
  <string name="NotificationBarManager__incoming_signal_call">Prichádzajúci Signal hovor</string>
  <string name="NotificationBarManager__incoming_signal_group_call">Prichádzajúci Signal skupinový hovor</string>
  <!--Temporary notification shown when starting the calling service-->
  <string name="NotificationBarManager__starting_signal_call_service">Spúšťa sa služba Molly hovor</string>
  <string name="NotificationBarManager__stopping_signal_call_service">Zastavenie služby Molly hovoru</string>
  <string name="NotificationBarManager__decline_call">Odmietnuť hovor</string>
  <string name="NotificationBarManager__answer_call">Prijať hovor</string>
  <string name="NotificationBarManager__end_call">Ukončiť hovor</string>
  <string name="NotificationBarManager__cancel_call">Zrušiť hovor</string>
  <string name="NotificationBarManager__join_call">Pripojiť sa k hovoru</string>
  <!--NotificationsMegaphone-->
  <string name="NotificationsMegaphone_turn_on_notifications">Zapnúť hlásenia?</string>
  <string name="NotificationsMegaphone_never_miss_a_message">Nikdy nezmeškajte správu od vašich kontaktov a skupín.</string>
  <string name="NotificationsMegaphone_turn_on">Zapnúť</string>
  <string name="NotificationsMegaphone_not_now">Teraz nie</string>
  <!--NotificationMmsMessageRecord-->
  <string name="NotificationMmsMessageRecord_multimedia_message">Multimediálna správa</string>
  <string name="NotificationMmsMessageRecord_downloading_mms_message">Preberanie MMS správy</string>
  <string name="NotificationMmsMessageRecord_error_downloading_mms_message">Chyba pri preberaní MMS správy, ťuknite pre opakovanie</string>
  <!--MediaPickerActivity-->
  <string name="MediaPickerActivity_send_to">Poslať používateľovi %s</string>
  <string name="MediaPickerActivity__menu_open_camera">Otvoriť fotoaparát</string>
  <!--MediaSendActivity-->
  <string name="MediaSendActivity_add_a_caption">Pridať popis…</string>
  <string name="MediaSendActivity_an_item_was_removed_because_it_exceeded_the_size_limit">Položka bola odstránená, lebo prekračovala limit na veľkosť</string>
  <string name="MediaSendActivity_an_item_was_removed_because_it_had_an_unknown_type">Položka bola odstránená, pretože bola neznámeho typu</string>
  <string name="MediaSendActivity_an_item_was_removed_because_it_exceeded_the_size_limit_or_had_an_unknown_type">Položka bola odstránená, pretože prekročila limit veľkosti, alebo bola neznámeho typu</string>
  <string name="MediaSendActivity_camera_unavailable">Kamera je nedostupná.</string>
  <string name="MediaSendActivity_message_to_s">Správa pre %s</string>
  <string name="MediaSendActivity_message">Správa</string>
  <string name="MediaSendActivity_select_recipients">Vybrať príjemcov</string>
  <string name="MediaSendActivity_signal_needs_access_to_your_contacts">Molly potrebuje prístup k Vašim kontaktom, aby ich mohol zobraziť.</string>
  <string name="MediaSendActivity_signal_needs_contacts_permission_in_order_to_show_your_contacts_but_it_has_been_permanently_denied">Molly potrebuje prístup k povoleniu Kontakty, aby mohol zobraziť vaše kontakty, ale prístup bol natrvalo zakázaný. Prejdite do nastavení aplikácie, zvoľte \"Povolenia\", a povoľte \"Kontakty\".</string>
  <plurals name="MediaSendActivity_cant_share_more_than_n_items">
    <item quantity="one">Nemôžete zdieľať viac ako %d položku.</item>
    <item quantity="few">Nemôžete zdieľať viac ako %d položiky.</item>
    <item quantity="many">Nemôžete zdieľať viac ako %d položiek.</item>
    <item quantity="other">Nemôžete zdieľať viac ako %d položiek.</item>
  </plurals>
  <string name="MediaSendActivity_select_recipients_description">Vybrať príjemcov</string>
  <string name="MediaSendActivity_tap_here_to_make_this_message_disappear_after_it_is_viewed">Ťuknite sem, aby táto správa po zobrazení zmizla.</string>
  <!--MediaRepository-->
  <string name="MediaRepository_all_media">Všetky médiá</string>
  <string name="MediaRepository__camera">Fotoaparát</string>
  <!--MessageDecryptionUtil-->
  <string name="MessageDecryptionUtil_failed_to_decrypt_message">Nepodarilo sa dešifrovať správu</string>
  <string name="MessageDecryptionUtil_tap_to_send_a_debug_log">Ťuknutím odošlete protokol ladenia</string>
  <!--MessageRecord-->
  <string name="MessageRecord_unknown">Neznámy</string>
  <string name="MessageRecord_message_encrypted_with_a_legacy_protocol_version_that_is_no_longer_supported">Prijatá správa je šifrovaná starou verziou Signalu, ktorá už nie je podporovaná. Prosím požiadajte odosielateľa o aktualizáciu na najnovšiu verziu a opätovné odoslanie správy.</string>
  <string name="MessageRecord_left_group">Opustili ste skupinu.</string>
  <string name="MessageRecord_you_updated_group">Aktualizovali ste skupinu.</string>
  <string name="MessageRecord_the_group_was_updated">Skupina bola aktualizovaná</string>
  <string name="MessageRecord_you_called_date">Zavolali ste · %1$s</string>
  <string name="MessageRecord_missed_audio_call_date">Zmeškaný hlasový hovor · %1$s</string>
  <string name="MessageRecord_missed_video_call_date">Zmeškaný videohovor · %1$s</string>
  <string name="MessageRecord_s_updated_group">%s aktualizoval/a skupinu.</string>
  <string name="MessageRecord_s_called_you_date">%1$s vám zavolal/a · %2$s</string>
  <string name="MessageRecord_s_joined_signal">%s je na Signale!</string>
  <string name="MessageRecord_you_disabled_disappearing_messages">Vypli ste miznúce správy.</string>
  <string name="MessageRecord_s_disabled_disappearing_messages">%1$s vypol/la miznúce správy.</string>
  <string name="MessageRecord_you_set_disappearing_message_time_to_s">Nastavili ste časovač miznúcich správ na %1$s.</string>
  <string name="MessageRecord_s_set_disappearing_message_time_to_s">%1$s nastavil/a časovač miznúcich správ na %2$s.</string>
  <string name="MessageRecord_disappearing_message_time_set_to_s">Časovač miznúcich správ bol nastavený na %1$s.</string>
  <string name="MessageRecord_this_group_was_updated_to_a_new_group">Táto skupina bola modernizovaná na Novú skupinu.</string>
  <string name="MessageRecord_you_couldnt_be_added_to_the_new_group_and_have_been_invited_to_join">Nepodarilo sa vás pridať do Novej skupiny a boli ste do nej pozvaný.</string>
  <string name="MessageRecord_chat_session_refreshed">Chatové stretnutie obnovené</string>
  <plurals name="MessageRecord_members_couldnt_be_added_to_the_new_group_and_have_been_invited">
    <item quantity="one">Jedného člena sa nepodarilo pridať do Novej skupiny a bol do nej pozvaný.</item>
    <item quantity="few">%1$s členov nemohlo byť pridaných do Novej skupiny a boli do nej pozvaní.</item>
    <item quantity="many">%1$s členov nemohlo byť pridaných do Novej skupiny a boli do nej pozvaní.</item>
    <item quantity="other">%1$s členov nemohlo byť pridaných do Novej skupiny a boli do nej pozvaní.</item>
  </plurals>
  <plurals name="MessageRecord_members_couldnt_be_added_to_the_new_group_and_have_been_removed">
    <item quantity="one">Jedného člena sa nepodarilo pridať do Novej skupiny a bol do nej pozvaný.</item>
    <item quantity="few">%1$s členov nemohlo byť pridaných do Novej skupiny a boli do nej pozvaní.</item>
    <item quantity="many">%1$s členov nemohlo byť pridaných do Novej skupiny a boli do nej pozvaní.</item>
    <item quantity="other">%1$s členov nemohlo byť pridaných do Novej skupiny a boli do nej pozvaní.</item>
  </plurals>
  <!--Profile change updates-->
  <string name="MessageRecord_changed_their_profile_name_to">%1$s zmenil/a svoj názov profilu na %2$s.</string>
  <string name="MessageRecord_changed_their_profile_name_from_to">%1$s zmenil/a svoj názov profilu z %2$s na %3$s.</string>
  <string name="MessageRecord_changed_their_profile">%1$s zmenil/a svoj profil.</string>
  <!--GV2 specific-->
  <string name="MessageRecord_you_created_the_group">Vytvorili ste skupinu.</string>
  <string name="MessageRecord_group_updated">Skupina aktualizovaná.</string>
  <string name="MessageRecord_invite_friends_to_this_group">Pozvite priateľov do tejto skupiny cez skupinový odkaz</string>
  <!--GV2 member additions-->
  <string name="MessageRecord_you_added_s">Pridali ste %1$s.</string>
  <string name="MessageRecord_s_added_s">%1$s pridal/a %2$s.</string>
  <string name="MessageRecord_s_added_you">%1$s vás pridal/a do skupiny.</string>
  <string name="MessageRecord_you_joined_the_group">Pridali ste sa do skupiny.</string>
  <string name="MessageRecord_s_joined_the_group">%1$s sa pripojil/a do skupiny. </string>
  <!--GV2 member removals-->
  <string name="MessageRecord_you_removed_s">Odobrali ste %1$s.</string>
  <string name="MessageRecord_s_removed_s">%1$s odobral/a %2$s.</string>
  <string name="MessageRecord_s_removed_you_from_the_group">%1$s vás odobral/a zo skupiny.</string>
  <string name="MessageRecord_you_left_the_group">Opustili ste skupinu.</string>
  <string name="MessageRecord_s_left_the_group">%1$s opustil/a skupinu.</string>
  <string name="MessageRecord_you_are_no_longer_in_the_group">Už nie ste v tejto skupine.</string>
  <string name="MessageRecord_s_is_no_longer_in_the_group">%1$s už nie je v tejto skupine.</string>
  <!--GV2 role change-->
  <string name="MessageRecord_you_made_s_an_admin">Urobili ste %1$s správcom.</string>
  <string name="MessageRecord_s_made_s_an_admin">%1$s urobil/a %2$s správcom.</string>
  <string name="MessageRecord_s_made_you_an_admin">%1$s vás urobil/a správcom.</string>
  <string name="MessageRecord_you_revoked_admin_privileges_from_s">Odobrali ste správcovské práva %1$s.</string>
  <string name="MessageRecord_s_revoked_your_admin_privileges">%1$s zrušil vaše oprávnenia správcu.</string>
  <string name="MessageRecord_s_revoked_admin_privileges_from_s">%1$s odobral/a správcovské práva %2$s.</string>
  <string name="MessageRecord_s_is_now_an_admin">%1$s je teraz administrátorom.</string>
  <string name="MessageRecord_you_are_now_an_admin">Odteraz ste adminom.</string>
  <string name="MessageRecord_s_is_no_longer_an_admin">%1$s už nie je administrátorom.</string>
  <string name="MessageRecord_you_are_no_longer_an_admin">Už nie ste administrátorom.</string>
  <!--GV2 invitations-->
  <string name="MessageRecord_you_invited_s_to_the_group">Pozvali ste %1$s do skupiny.</string>
  <string name="MessageRecord_s_invited_you_to_the_group">%1$s vás pozval/a do skupiny.</string>
  <plurals name="MessageRecord_s_invited_members">
    <item quantity="one">%1$s pozval/a jedného človeka do skupiny.</item>
    <item quantity="few">%1$s pozval/a %2$d ľudí do skupiny.</item>
    <item quantity="many">%1$s pozval/a %2$d ľudí do skupiny.</item>
    <item quantity="other">%1$s pozval/a %2$d ľudí do skupiny.</item>
  </plurals>
  <string name="MessageRecord_you_were_invited_to_the_group">Pozvali vás do skupiny.</string>
  <plurals name="MessageRecord_d_people_were_invited_to_the_group">
    <item quantity="one">1 osoba bola pozvaná do skupiny.</item>
    <item quantity="few">%1$d ľudia boli pozvaní do skupiny.</item>
    <item quantity="many">%1$d ľudí bolo pozvaných do skupiny.</item>
    <item quantity="other">%1$d ľudí bolo pozvaných do skupiny.</item>
  </plurals>
  <!--GV2 invitation revokes-->
  <plurals name="MessageRecord_you_revoked_invites">
    <item quantity="one">Odvolali ste pozvánku do skupiny.</item>
    <item quantity="few">Odvolali ste %1$d pozvánky do skupiny.</item>
    <item quantity="many">Odvolali ste %1$d pozvánok do skupiny.</item>
    <item quantity="other">Odvolali ste %1$d pozvánok do skupiny.</item>
  </plurals>
  <plurals name="MessageRecord_s_revoked_invites">
    <item quantity="one">%1$s odvolal/a pozvánku do skupiny.</item>
    <item quantity="few">%1$s odvolal/a %2$d pozvánky do skupiny.</item>
    <item quantity="many">%1$s odvolal/a %2$d pozvánok do skupiny.</item>
    <item quantity="other">%1$s odvolal/a %2$d pozvánok do skupiny.</item>
  </plurals>
  <string name="MessageRecord_someone_declined_an_invitation_to_the_group">Niekto odmietol pozvánku do skupiny.</string>
  <string name="MessageRecord_you_declined_the_invitation_to_the_group">Odmietli ste pozvánku do skupiny.</string>
  <string name="MessageRecord_s_revoked_your_invitation_to_the_group">%1$s odvolal/a vašu pozvánku do skupiny.</string>
  <string name="MessageRecord_an_admin_revoked_your_invitation_to_the_group">Administrátor odvolal vašu pozvánku do skupiny.</string>
  <plurals name="MessageRecord_d_invitations_were_revoked">
    <item quantity="one">Pozvánka do skupiny bola odvolaná.</item>
    <item quantity="few">%1$d pozvánky do skupiny boli odvolané.</item>
    <item quantity="many">%1$d pozvánok do skupiny bolo odvolaných.</item>
    <item quantity="other">%1$d pozvánok do skupiny bolo odvolaných.</item>
  </plurals>
  <!--GV2 invitation acceptance-->
  <string name="MessageRecord_you_accepted_invite">Prijali ste pozvánku do skupiny.</string>
  <string name="MessageRecord_s_accepted_invite">%1$s prijal/a pozvánku do skupiny.</string>
  <string name="MessageRecord_you_added_invited_member_s">Pridali ste pozvaného člena %1$s.</string>
  <string name="MessageRecord_s_added_invited_member_s">%1$s pridal/a pozvaného člena %2$s.</string>
  <!--GV2 title change-->
  <string name="MessageRecord_you_changed_the_group_name_to_s">Zmenili ste názov skupiny na \"%1$s\".</string>
  <string name="MessageRecord_s_changed_the_group_name_to_s">%1$s zmenil/a názov skupiny na \"%2$s\".</string>
  <string name="MessageRecord_the_group_name_has_changed_to_s">Názov skupiny sa zmenil na \"%1$s\".</string>
  <!--GV2 description change-->
  <string name="MessageRecord_you_changed_the_group_description">Zmenili ste popis skupiny.</string>
  <string name="MessageRecord_s_changed_the_group_description">%1$s zmenil popis skupiny.</string>
  <string name="MessageRecord_the_group_description_has_changed">Popis skupiny sa zmenil.</string>
  <!--GV2 avatar change-->
  <string name="MessageRecord_you_changed_the_group_avatar">Zmenili ste profilový obrázok skupiny.</string>
  <string name="MessageRecord_s_changed_the_group_avatar">%1$s zmenil/a profilový obrázok skupiny.</string>
  <string name="MessageRecord_the_group_group_avatar_has_been_changed">Obrázok skupiny bol zmenený.</string>
  <!--GV2 attribute access level change-->
  <string name="MessageRecord_you_changed_who_can_edit_group_info_to_s">Zmenili ste, kto môže upravovať informácie o skupine na \"%1$s\".</string>
  <string name="MessageRecord_s_changed_who_can_edit_group_info_to_s">%1$s zmenil/a, kto môže upravovať informácie o skupine na \"%2$s\".</string>
  <string name="MessageRecord_who_can_edit_group_info_has_been_changed_to_s">Kto môže upravovať informácie o skupine, sa zmenilo na \"%1$s\".</string>
  <!--GV2 membership access level change-->
  <string name="MessageRecord_you_changed_who_can_edit_group_membership_to_s">Zmenili ste, kto môže upravovať členstvo v skupine na \"%1$s\".</string>
  <string name="MessageRecord_s_changed_who_can_edit_group_membership_to_s">%1$s zmenil/a, kto môže upravovať členstvo v skupine na \"%2$s\".</string>
  <string name="MessageRecord_who_can_edit_group_membership_has_been_changed_to_s">Kto môže meniť členstvo v skupine, sa zmenilo na \"%1$s\".</string>
  <!--GV2 announcement group change-->
  <string name="MessageRecord_you_allow_all_members_to_send">Zmenili ste nastavenia skupiny, aby všetci členovia mohli posielať správy.</string>
  <string name="MessageRecord_you_allow_only_admins_to_send">Zmenili ste nastavenia skupiny, aby len administrátori mohli posielať správy.</string>
  <string name="MessageRecord_s_allow_all_members_to_send">%1$s zmenil skupinové nastavenia tak, aby umožňovali všetkým členom odosielať správy.</string>
  <string name="MessageRecord_s_allow_only_admins_to_send">%1$s zmenil nastavenie skupiny tak, aby umožňoval posielanie správ iba správcom.</string>
  <string name="MessageRecord_allow_all_members_to_send">Zmenili sa nastavenia skupiny, aby všetci členovia mohli posielať správy.</string>
  <string name="MessageRecord_allow_only_admins_to_send">Zmenili sa nastavenia skupiny, aby len administrátori mohli posielať správy.</string>
  <!--GV2 group link invite access level change-->
  <string name="MessageRecord_you_turned_on_the_group_link_with_admin_approval_off">Zapli ste odkaz do skupiny so schválením administrátorom neaktívnym.</string>
  <string name="MessageRecord_you_turned_on_the_group_link_with_admin_approval_on">Zapli ste odkaz do skupiny so schválením administrátorom aktívnym.</string>
  <string name="MessageRecord_you_turned_off_the_group_link">Odkaz do skupiny ste vypli.</string>
  <string name="MessageRecord_s_turned_on_the_group_link_with_admin_approval_off">%1$s zapol/pla odkaz do skupiny bez nutnosti schvaľovania administrátorom.</string>
  <string name="MessageRecord_s_turned_on_the_group_link_with_admin_approval_on">%1$s zapol/pla odkaz do skupiny s potrebou schvaľovania administrátorom.</string>
  <string name="MessageRecord_s_turned_off_the_group_link">%1$s vypol/pla odkaz do skupiny.</string>
  <string name="MessageRecord_the_group_link_has_been_turned_on_with_admin_approval_off">Bol zapnutý odkaz do skupiny bez nutnosti schvaľovania administrátorom.</string>
  <string name="MessageRecord_the_group_link_has_been_turned_on_with_admin_approval_on">Bola zapnutý odkaz do skupiny s potrebou schvaľovania administrátorom.</string>
  <string name="MessageRecord_the_group_link_has_been_turned_off">Odkaz do skupiny bol vypnutý.</string>
  <string name="MessageRecord_you_turned_off_admin_approval_for_the_group_link">Vypli ste schválenie administrátorom pre odkaz do skupiny.</string>
  <string name="MessageRecord_s_turned_off_admin_approval_for_the_group_link">%1$s vypol/la nutnosť schvaľovania administrátorom pre tento odkaz do skupiny.</string>
  <string name="MessageRecord_the_admin_approval_for_the_group_link_has_been_turned_off">Nutnosť schvaľovania administrátorom bola pre tento odkaz do skupiny vypnutá.</string>
  <string name="MessageRecord_you_turned_on_admin_approval_for_the_group_link">Zapli ste schválenie administrátorom pre odkaz do skupiny.</string>
  <string name="MessageRecord_s_turned_on_admin_approval_for_the_group_link">%1$s zapol/la nutnosť schvaľovania administrátorom pre tento odkaz do skupiny.</string>
  <string name="MessageRecord_the_admin_approval_for_the_group_link_has_been_turned_on">Nutnosť schvaľovania administrátorom bola pre tento odkaz do skupiny zapnutá.</string>
  <!--GV2 group link reset-->
  <string name="MessageRecord_you_reset_the_group_link">Zresetovali ste odkaz do skupiny.</string>
  <string name="MessageRecord_s_reset_the_group_link">%1$s zresetoval/a tento odkaz do skupiny.</string>
  <string name="MessageRecord_the_group_link_has_been_reset">Odkaz do skupiny bol zresetovaný.</string>
  <!--GV2 group link joins-->
  <string name="MessageRecord_you_joined_the_group_via_the_group_link">Pridali ste sa do skupiny prostredníctvom odkazu do skupiny.</string>
  <string name="MessageRecord_s_joined_the_group_via_the_group_link">%1$s vstúpil/a do skupiny pomocou odkazu do skupiny.</string>
  <!--GV2 group link requests-->
  <string name="MessageRecord_you_sent_a_request_to_join_the_group">Poslali ste žiadosť o členstvo v skupine.</string>
  <string name="MessageRecord_s_requested_to_join_via_the_group_link">%1$s žiada o členstvo prostredníctvom odkazu do skupiny.</string>
  <!--Update message shown when someone requests to join via group link and cancels the request back to back-->
  <plurals name="MessageRecord_s_requested_and_cancelled_their_request_to_join_via_the_group_link">
    <item quantity="one">%1$s požiadal a zrušil svoju žiadosť o pripojenie prostredníctvom odkazu na skupinu.</item>
    <item quantity="few">%1$s vyžiadal a zrušil %2$d žiadostí o pripojenie cez odkaz na skupinu.</item>
    <item quantity="many">%1$s vyžiadal a zrušil %2$d žiadostí o pripojenie cez odkaz na skupinu.</item>
    <item quantity="other">%1$s vyžiadal a zrušil %2$d žiadostí o pripojenie cez odkaz na skupinu.</item>
  </plurals>
  <!--GV2 group link approvals-->
  <string name="MessageRecord_s_approved_your_request_to_join_the_group">%1$s schválil/a vašu žiadosť o členstvo v skupine.</string>
  <string name="MessageRecord_s_approved_a_request_to_join_the_group_from_s">%1$s schválil/a žiadosť o členstvo v skupine od %2$s.</string>
  <string name="MessageRecord_you_approved_a_request_to_join_the_group_from_s">Schválili ste žiadosť o členstvo v skupine od %1$s.</string>
  <string name="MessageRecord_your_request_to_join_the_group_has_been_approved">Vaša žiadosť o členstvo v skupine bola schválená.</string>
  <string name="MessageRecord_a_request_to_join_the_group_from_s_has_been_approved">Žiadosť o členstvo v skupine od %1$s bola schválená.</string>
  <!--GV2 group link deny-->
  <string name="MessageRecord_your_request_to_join_the_group_has_been_denied_by_an_admin">Vaša žiadosť o členstvo v skupine bola odmietnutá administrátorom.</string>
  <string name="MessageRecord_s_denied_a_request_to_join_the_group_from_s">%1$s odmietol/la žiadosť o členstvo v skupine od %2$s.</string>
  <string name="MessageRecord_a_request_to_join_the_group_from_s_has_been_denied">Žiadosť o členstvo v skupine od %1$s bola odmietnutá.</string>
  <string name="MessageRecord_you_canceled_your_request_to_join_the_group">Zrušili ste vašu žiadosť o členstvo v skupine.</string>
  <string name="MessageRecord_s_canceled_their_request_to_join_the_group">%1$s zrušil/a svoju žiadosť o členstvo v skupine.</string>
  <!--End of GV2 specific update messages-->
  <string name="MessageRecord_your_safety_number_with_s_has_changed">Vaše bezpečnostné číslo s %s sa zmenilo.</string>
  <string name="MessageRecord_you_marked_your_safety_number_with_s_verified">Bezpečnostné číslo s %s ste označili ako overené</string>
  <string name="MessageRecord_you_marked_your_safety_number_with_s_verified_from_another_device">Bezpečnostné číslo s %s ste označili ako overené z iného zariadenia</string>
  <string name="MessageRecord_you_marked_your_safety_number_with_s_unverified">Bezpečnostné číslo s %s ste označili ako neoverené</string>
  <string name="MessageRecord_you_marked_your_safety_number_with_s_unverified_from_another_device">Bezpečnostné číslo s %s ste označili ako neoverené z iného zariadenia</string>
  <string name="MessageRecord_a_message_from_s_couldnt_be_delivered">Správu od %s sa nepodarilo doručiť</string>
  <string name="MessageRecord_s_changed_their_phone_number">%1$s si zmenili svoje telefónne číslo.</string>
  <!--Update item message shown in the release channel when someone is already a sustainer so we ask them if they want to boost.-->
  <string name="MessageRecord_like_this_new_feature_help_support_signal_with_a_one_time_donation">Oslovila vás táto nová funkcia? Podporte Signal jednorazovým darom.</string>
  <!--Group Calling update messages-->
  <string name="MessageRecord_s_started_a_group_call_s">%1$s zahájil(a) skupinový hovor · %2$s</string>
  <string name="MessageRecord_s_is_in_the_group_call_s">%1$s je v skupinovom hovore · %2$s</string>
  <string name="MessageRecord_you_are_in_the_group_call_s1">Ste v skupinovom hovore · %1$s</string>
  <string name="MessageRecord_s_and_s_are_in_the_group_call_s1">%1$s a %2$s sú v skupinovom hovore · %3$s</string>
  <string name="MessageRecord_group_call_s">Skupinový hovor · %1$s</string>
  <string name="MessageRecord_s_started_a_group_call">%1$s zahájil(a) skupinový hovor</string>
  <string name="MessageRecord_s_is_in_the_group_call">%1$s je v skupinovom hovore</string>
  <string name="MessageRecord_you_are_in_the_group_call">Ste v skupinovom hovore</string>
  <string name="MessageRecord_s_and_s_are_in_the_group_call">%1$s a %2$s sú v skupinovom hovore</string>
  <string name="MessageRecord_group_call">Skupinový hovor</string>
  <string name="MessageRecord_you">Vy</string>
  <plurals name="MessageRecord_s_s_and_d_others_are_in_the_group_call_s">
    <item quantity="one">%1$s, %2$s a %3$d ďalší sú v skupinovom hovore · %4$s</item>
    <item quantity="few">%1$s, %2$s a %3$d ďalší sú v skupinovom hovore · %4$s</item>
    <item quantity="many">%1$s, %2$s a %3$d ďalší sú v skupinovom hovore · %4$s</item>
    <item quantity="other">%1$s, %2$s a %3$d ďalší sú v skupinovom hovore · %4$s</item>
  </plurals>
  <plurals name="MessageRecord_s_s_and_d_others_are_in_the_group_call">
    <item quantity="one">%1$s, %2$s a %3$d ďalší sú v skupinovom hovore</item>
    <item quantity="few">%1$s, %2$s a %3$d ďalší sú v skupinovom hovore</item>
    <item quantity="many">%1$s, %2$s a %3$d ďalší sú v skupinovom hovore</item>
    <item quantity="other">%1$s, %2$s a %3$d ďalší sú v skupinovom hovore</item>
  </plurals>
  <!--MessageRequestBottomView-->
  <string name="MessageRequestBottomView_accept">Potvrdiť</string>
  <string name="MessageRequestBottomView_continue">Pokračovať</string>
  <string name="MessageRequestBottomView_delete">Vymazať</string>
  <string name="MessageRequestBottomView_block">Blokovať</string>
  <string name="MessageRequestBottomView_unblock">Odblokovať</string>
  <string name="MessageRequestBottomView_do_you_want_to_let_s_message_you_they_wont_know_youve_seen_their_messages_until_you_accept">Povoliť používateľovi %1$s, aby vám posielal správy a zdieľať s ním vaše meno a fotku? Kým s tým nebudete súhlasiť, nebude vedieť, že ste jeho správu videli.</string>
  <!--Shown in message request flow. Describes what will happen if you unblock a Signal user-->
  <string name="MessageRequestBottomView_do_you_want_to_let_s_message_you_wont_receive_any_messages_until_you_unblock_them">Povoliť používateľovi %1$s, aby vám posielal správy a zdieľať s ním vaše meno a fotku? Kým ho neodblokujete, nepríjmete od neho žiadne správy.</string>
  <!--Shown in message request flow. Describes what will happen if you unblock an SMS user-->
  <string name="MessageRequestBottomView_do_you_want_to_let_s_message_you_wont_receive_any_messages_until_you_unblock_them_SMS">Chcete povoliť používateľovi %1$s, aby vám poslal správu? Kým ich neodblokujete, nebudete dostávať žiadne správy.</string>
  <string name="MessageRequestBottomView_get_updates_and_news_from_s_you_wont_receive_any_updates_until_you_unblock_them">Chcete dostávať aktualizácie a novinky od %1$s? Nebudete dostávať žiadne aktualizácie, kým ich neodblokujete.</string>
  <string name="MessageRequestBottomView_continue_your_conversation_with_this_group_and_share_your_name_and_photo">Pokračovať v chate v tejto skupine a zdieľať vaše meno a fotku s jej členmi?</string>
  <string name="MessageRequestBottomView_upgrade_this_group_to_activate_new_features">Modernizovaním tejto skupiny aktivujete nové funkcie ako @spomenutia a administrátori. Členovia, ktorí nezdieľali svoje meno alebo fotku, budú do tejto skupiny pozvaní.</string>
  <string name="MessageRequestBottomView_this_legacy_group_can_no_longer_be_used">Táto Zastaraná skupina sa nemôže ďalej používať, pretože je príliš veľká. Maximálna veľkosť skupiny je %1$d.</string>
  <string name="MessageRequestBottomView_continue_your_conversation_with_s_and_share_your_name_and_photo">Pokračovať v chate s %1$s a zdieľať s týmto používateľom vaše meno a fotku?</string>
  <string name="MessageRequestBottomView_do_you_want_to_join_this_group_they_wont_know_youve_seen_their_messages_until_you_accept">Pridať sa do tejto skupiny a zdieľať vaše meno a fotku s jej členmi? Kým s tým nebudete súhlasiť, členovia skupiny nebudú vedieť, že ste ich správy videli.</string>
  <string name="MessageRequestBottomView_do_you_want_to_join_this_group_you_wont_see_their_messages">Pripojiť sa k tejto skupine a zdieľať svoje meno a fotografiu s jej členmi? Ich správy neuvidíte, kým ju neprijmete.</string>
  <string name="MessageRequestBottomView_join_this_group_they_wont_know_youve_seen_their_messages_until_you_accept">Pridať sa do tejto skupiny? Kým pozvanie neprijmete, jej členovia sa nedozvú, že ste ich správy videli.</string>
  <string name="MessageRequestBottomView_unblock_this_group_and_share_your_name_and_photo_with_its_members">Odblokovať túto skupinu a zdieľať vaše meno a foto s jej členmi? Kým ju neodblokujete, nepríjmete z nej žiadne správy.</string>
  <string name="MessageRequestProfileView_view">Zobraziť</string>
  <string name="MessageRequestProfileView_member_of_one_group">Člen %1$s</string>
  <string name="MessageRequestProfileView_member_of_two_groups">Člen %1$s a %2$s</string>
  <string name="MessageRequestProfileView_member_of_many_groups">Člen %1$s, %2$s a %3$s</string>
  <plurals name="MessageRequestProfileView_members">
    <item quantity="one">%1$d člen</item>
    <item quantity="few">%1$d členovia</item>
    <item quantity="many">%1$d členov</item>
    <item quantity="other">%1$d členov</item>
  </plurals>
  <!--Describes the number of members in a group. The string MessageRequestProfileView_invited is nested in the parentheses.-->
  <plurals name="MessageRequestProfileView_members_and_invited">
    <item quantity="one">%1$d člen (%2$s)</item>
    <item quantity="few">%1$d členovia (%2$s)</item>
    <item quantity="many">%1$d členov (%2$s)</item>
    <item quantity="other">%1$d členov (%2$s)</item>
  </plurals>
  <!--Describes the number of people invited to a group. Nested inside of the string MessageRequestProfileView_members_and_invited-->
  <plurals name="MessageRequestProfileView_invited">
    <item quantity="one">+%1$d pozvaný</item>
    <item quantity="few">+%1$d pozvaní</item>
    <item quantity="many">+%1$d pozvaných</item>
    <item quantity="other">+%1$d pozvaných</item>
  </plurals>
  <plurals name="MessageRequestProfileView_member_of_d_additional_groups">
    <item quantity="one">%d ďalšia skupina</item>
    <item quantity="few">%d ďalšie skupiny</item>
    <item quantity="many">%d ďalších skupín</item>
    <item quantity="other">%d ďalších skupín</item>
  </plurals>
  <!--PassphraseChangeActivity-->
  <string name="PassphraseChangeActivity_passphrases_dont_match_exclamation">Heslá sa nezhodujú!</string>
  <string name="PassphraseChangeActivity_incorrect_old_passphrase_exclamation">Nesprávne staré heslo!</string>
  <string name="PassphraseChangeActivity_enter_new_passphrase_exclamation">Zadajte nové heslo!</string>
  <!--DeviceProvisioningActivity-->
  <string name="DeviceProvisioningActivity_link_this_device">Pridať toto zariadenie?</string>
  <string name="DeviceProvisioningActivity_continue">POKRAČOVAŤ</string>
  <string name="DeviceProvisioningActivity_content_intro">Bude môcť </string>
  <string name="DeviceProvisioningActivity_content_bullets">
• Čítať všetky vaše správy
\n• Odosielať správy vo vašom mene</string>
  <string name="DeviceProvisioningActivity_content_progress_title">Pridávam zariadenie</string>
  <string name="DeviceProvisioningActivity_content_progress_content">Pridávam nové zariadenie…</string>
  <string name="DeviceProvisioningActivity_content_progress_success">Zariadenie schválené!</string>
  <string name="DeviceProvisioningActivity_content_progress_no_device">Nebolo nájdené žiadne zariadenie.</string>
  <string name="DeviceProvisioningActivity_content_progress_network_error">Chyba siete.</string>
  <string name="DeviceProvisioningActivity_content_progress_key_error">Neplatný QR kód.</string>
  <string name="DeviceProvisioningActivity_sorry_you_have_too_many_devices_linked_already">Máte príliš veľa pripojených zariadení, skúste niektoré odpojiť</string>
  <string name="DeviceActivity_sorry_this_is_not_a_valid_device_link_qr_code">Tento QR kód neslúži na pridanie zariadenia.</string>
  <string name="DeviceProvisioningActivity_link_a_signal_device">Pridať zariadenie so Signalom?</string>
  <string name="DeviceProvisioningActivity_it_looks_like_youre_trying_to_link_a_signal_device_using_a_3rd_party_scanner">Vyzerá to, že sa snažíte pripojiť zariadenie Signal cez skener tretej strany. Pre vašu bezpečnosť, prosím naskenujte kód znovu priamo zo Signalu.</string>
  <string name="DeviceActivity_signal_needs_the_camera_permission_in_order_to_scan_a_qr_code">Molly potrebuje prístup k fotoaparátu aby mohol naskenovať QR kód, ale prístup bol natrvalo zakázaný. Prosím v nastaveniach aplikácií zvoľte \"Oprávnenia\", a povoľte \"Fotoaparát\".</string>
  <string name="DeviceActivity_unable_to_scan_a_qr_code_without_the_camera_permission">Nedá sa naskenovať QR kód bez povolenia prístupu k fotoaparátu</string>
  <!--OutdatedBuildReminder-->
  <string name="OutdatedBuildReminder_update_now">Aktualizujte teraz</string>
  <string name="OutdatedBuildReminder_your_version_of_signal_will_expire_today">Táto verzia Signalu dnes vyprší. Aktualizujte ju na najnovšiu verziu.</string>
  <plurals name="OutdatedBuildReminder_your_version_of_signal_will_expire_in_n_days">
    <item quantity="one">Táto verzia Signalu zajtra vyprší. Aktualizujte ju na najnovšiu verziu.</item>
    <item quantity="few">Táto verzia Signalu vyprší za %d dni. Aktualizujte ju na najnovšiu verziu.</item>
    <item quantity="many">Táto verzia Signalu vyprší za %d dní. Aktualizujte ju na najnovšiu verziu.</item>
    <item quantity="other">Táto verzia Signalu vyprší za %d dní. Aktualizujte ju na najnovšiu verziu.</item>
  </plurals>
  <!--PassphrasePromptActivity-->
  <string name="PassphrasePromptActivity_enter_passphrase">Zadajte heslo</string>
  <string name="PassphrasePromptActivity_watermark_content_description">Molly ikona</string>
  <string name="PassphrasePromptActivity_ok_button_content_description">Odoslať heslo</string>
  <string name="PassphrasePromptActivity_invalid_passphrase_exclamation">Nesprávne heslo!</string>
  <string name="PassphrasePromptActivity_unlock_signal">Odomknúť Molly</string>
  <string name="PassphrasePromptActivity_signal_android_lock_screen">Molly Android - Zámok obrazovky</string>
  <!--PlacePickerActivity-->
  <string name="PlacePickerActivity_title">Mapa</string>
  <string name="PlacePickerActivity_drop_pin">Umiestniť značku</string>
  <string name="PlacePickerActivity_accept_address">Prijať adresu</string>
  <!--PlayServicesProblemFragment-->
  <string name="PlayServicesProblemFragment_the_version_of_google_play_services_you_have_installed_is_not_functioning">Verzia aplikácie Google Play Services ktorú máte nainštalovanú nefunguje správne. Prosím preinštalujte Google Play Services a skúste znova.</string>
  <!--PinRestoreEntryFragment-->
  <string name="PinRestoreEntryFragment_incorrect_pin">Nesprávny PIN</string>
  <string name="PinRestoreEntryFragment_skip_pin_entry">Preskočiť zadávanie PIN?</string>
  <string name="PinRestoreEntryFragment_need_help">Potrebujete pomôcť?</string>
  <string name="PinRestoreEntryFragment_your_pin_is_a_d_digit_code">Váš PIN je %1$d+ číselný kód, ktorý ste si vytvorili a ktorý môže byť číselný alebo alfanumierkcý.\n\nAk si neviete na PIN spomenúť, môžete si vytvoriť nový. Môžete sa zaregistrovať a používať svoj účet naďalej, ale stratíte niektoré uložené nastavenia, ako napríklad profilové informácie.</string>
  <string name="PinRestoreEntryFragment_if_you_cant_remember_your_pin">Ak si na svoj PIN nedokážete spomenúť, môžete si vytvoriť nový. Môžete sa zaregistrovať a používať svoj účet, ale prídete o niektoré uložené nastavenia, ako sú informácie o vašom profile.</string>
  <string name="PinRestoreEntryFragment_create_new_pin">Vytvoriť nový PIN</string>
  <string name="PinRestoreEntryFragment_contact_support">Kontaktovať zákaznícku podporu</string>
  <string name="PinRestoreEntryFragment_cancel">Zrušiť</string>
  <string name="PinRestoreEntryFragment_skip">Preskočiť</string>
  <plurals name="PinRestoreEntryFragment_you_have_d_attempt_remaining">
    <item quantity="one">Zostáva vám ešte %1$d pokus. Ak počet pokusov vyčerpáte, môžete si vytvoriť nový PIN. Môžete sa zaregistrovať a používať svoj účet naďalej, ale stratíte niektoré uložené nastavenia, ako napríklad profilové informácie.</item>
    <item quantity="few">Zostávajú vám ešte %1$d pokusy. Ak počet pokusov vyčerpáte, môžete si vytvoriť nový PIN. Môžete sa zaregistrovať a používať svoj účet naďalej, ale stratíte niektoré uložené nastavenia, ako napríklad profilové informácie.</item>
    <item quantity="many">Zostáva vám ešte %1$d pokusov. Ak počet pokusov vyčerpáte, môžete si vytvoriť nový PIN. Môžete sa zaregistrovať a používať svoj účet naďalej, ale stratíte niektoré uložené nastavenia, ako napríklad profilové informácie.</item>
    <item quantity="other">Zostáva vám ešte %1$d pokusov. Ak počet pokusov vyčerpáte, môžete si vytvoriť nový PIN. Môžete sa zaregistrovať a používať svoj účet naďalej, ale stratíte niektoré uložené nastavenia, ako napríklad profilové informácie.</item>
  </plurals>
  <string name="PinRestoreEntryFragment_signal_registration_need_help_with_pin">Signal registrácia - potrebujem pomoct s PIN na Androide</string>
  <string name="PinRestoreEntryFragment_enter_alphanumeric_pin">Zadajte alfanumerický PIN kód</string>
  <string name="PinRestoreEntryFragment_enter_numeric_pin">Zadajte číselný PIN kód</string>
  <!--PinRestoreLockedFragment-->
  <string name="PinRestoreLockedFragment_create_your_pin">Vytvorte si PIN</string>
  <string name="PinRestoreLockedFragment_youve_run_out_of_pin_guesses">Vyčerpali ste všetky pokusy na zadanie PIN, ale stále sa môžete k svojmu Signal účtu dosať vytvorením nového PIN. Kvôli ochrane vašeho súkromia a vašej bezpečnosti bude váš účet obnovený bez uložených profilových informácií alebo nastavení.</string>
  <string name="PinRestoreLockedFragment_create_new_pin">Vytvoriť nový PIN</string>
  <!--PinOptOutDialog-->
  <string name="PinOptOutDialog_warning">Varovanie</string>
  <string name="PinOptOutDialog_if_you_disable_the_pin_you_will_lose_all_data">Ak vypnete PIN, opätovnou registráciou Signalu prídete o všetky vaše dáta, ak ich manuálne nezálohujete a neobnovíte. Kým bude PIN vypnutý, nebudete môcť zapnúť registračný zámok.</string>
  <string name="PinOptOutDialog_disable_pin">Vypnúť PIN</string>
  <!--RatingManager-->
  <string name="RatingManager_rate_this_app">Ohodnotiť túto aplikáciu</string>
  <string name="RatingManager_if_you_enjoy_using_this_app_please_take_a_moment">Ak sa vám táto aplikácia páči, nájdite si chvíľu a pomôžte nám tým, že ju ohodnotíte.</string>
  <string name="RatingManager_rate_now">Ohodnotiť teraz!</string>
  <string name="RatingManager_no_thanks">Nie, ďakujem</string>
  <string name="RatingManager_later">Neskôr</string>
  <!--ReactionsBottomSheetDialogFragment-->
  <string name="ReactionsBottomSheetDialogFragment_all">Všetky · %1$d</string>
  <!--ReactionsConversationView-->
  <string name="ReactionsConversationView_plus">+%1$d</string>
  <!--ReactionsRecipientAdapter-->
  <string name="ReactionsRecipientAdapter_you">Vy</string>
  <!--RecaptchaRequiredBottomSheetFragment-->
  <string name="RecaptchaRequiredBottomSheetFragment_verify_to_continue_messaging">Pre pokračovanie v zasielaní správ overte</string>
  <string name="RecaptchaRequiredBottomSheetFragment_to_help_prevent_spam_on_signal">Ak chcete zabrániť spamu v Molly, dokončite overenie.</string>
  <string name="RecaptchaRequiredBottomSheetFragment_after_verifying_you_can_continue_messaging">Po overení, môžete pokračovať v zasielaní správ. Pozastavené správy sa automaticky odošlú.</string>
  <!--Recipient-->
  <string name="Recipient_you">Vy</string>
  <!--Name of recipient representing user\'s \'My Story\'-->
  <string name="Recipient_my_story">Môj príbeh</string>
  <!--RecipientPreferencesActivity-->
  <string name="RecipientPreferenceActivity_block">Blokovať</string>
  <string name="RecipientPreferenceActivity_unblock">Odblokovať</string>
  <!--RecipientProvider-->
  <string name="RecipientProvider_unnamed_group">Nepomenovaná skupina</string>
  <!--RedPhone-->
  <string name="RedPhone_answering">Prijíma sa hovor…</string>
  <string name="RedPhone_ending_call">Ukončuje sa hovor…</string>
  <string name="RedPhone_ringing">Vyzváňanie…</string>
  <string name="RedPhone_busy">Obsadené</string>
  <string name="RedPhone_recipient_unavailable">Kontakt nie je dostupný</string>
  <string name="RedPhone_network_failed">Chyba siete! </string>
  <string name="RedPhone_number_not_registered">Neregistrované číslo!</string>
  <string name="RedPhone_the_number_you_dialed_does_not_support_secure_voice">Číslo ktoré ste vytočili nepodporuje zabezpečené hovory!</string>
  <string name="RedPhone_got_it">Chápem</string>
  <!--Valentine\'s Day Megaphone-->
  <!--Title text for the Valentine\'s Day donation megaphone. The placeholder will always be a heart emoji. Needs to be a placeholder for Android reasons.-->
  <string name="ValentinesDayMegaphone_happy_heart_day">Šťastný 💜 Deň!</string>
  <!--Body text for the Valentine\'s Day donation megaphone.-->
  <string name="ValentinesDayMegaphone_show_your_affection">Ukážte svoju náklonnosť tým, že sa stanete podporovateľom Molly.</string>
  <!--WebRtcCallActivity-->
  <string name="WebRtcCallActivity__tap_here_to_turn_on_your_video">Ťuknite sem pre spustenie videa</string>
  <string name="WebRtcCallActivity__to_call_s_signal_needs_access_to_your_camera">Pre volanie %1$s potrebuje Molly prístup k vašej kamere</string>
  <string name="WebRtcCallActivity__signal_s">Molly %1$s</string>
  <string name="WebRtcCallActivity__calling">Uskutočňovanie hovoru…</string>
  <string name="WebRtcCallActivity__group_is_too_large_to_ring_the_participants">Skupina je príliš veľká na to, aby vyzváňala účastníkom.</string>
  <!--Call status shown when an active call was disconnected (e.g., network hiccup) and is trying to reconnect-->
  <string name="WebRtcCallActivity__reconnecting">Pripájanie…</string>
  <!--Title for dialog warning about lacking bluetooth permissions during a call-->
  <string name="WebRtcCallActivity__bluetooth_permission_denied">Povolenie Bluetooth bolo odmietnuté</string>
  <!--Message for dialog warning about lacking bluetooth permissions during a call and references the permission needed by name-->
  <string name="WebRtcCallActivity__please_enable_the_nearby_devices_permission_to_use_bluetooth_during_a_call">Ak chcete počas hovoru používať bluetooth, povoľte povolenie „Zariadenia v blízkosti“.</string>
  <!--Positive action for bluetooth warning dialog to open settings-->
  <string name="WebRtcCallActivity__open_settings">Otvorte nastavenia</string>
  <!--Negative aciton for bluetooth warning dialog to dismiss dialog-->
  <string name="WebRtcCallActivity__not_now">Teraz nie</string>
  <!--WebRtcCallView-->
  <string name="WebRtcCallView__signal_call">Signal hovor</string>
  <string name="WebRtcCallView__signal_video_call">Videohovor Signal</string>
  <string name="WebRtcCallView__start_call">Začať hovor</string>
  <string name="WebRtcCallView__join_call">Pripojiť sa k hovoru</string>
  <string name="WebRtcCallView__call_is_full">Hovor je plne obsadený</string>
  <string name="WebRtcCallView__the_maximum_number_of_d_participants_has_been_Reached_for_this_call">Bol dosiahnutý maximálny počet %1$d účastníkov pre tento hovor. Skúste to znovu neskôr.</string>
  <string name="WebRtcCallView__view_participants_list">Zobraziť účastníkov</string>
  <string name="WebRtcCallView__your_video_is_off">Vaše video je vypnuté</string>
  <string name="WebRtcCallView__reconnecting">Pripájanie…</string>
  <string name="WebRtcCallView__joining">Pripája sa…</string>
  <string name="WebRtcCallView__disconnected">Odpojený</string>
  <string name="WebRtcCallView__signal_will_ring_s">Signal zazvoní %1$s</string>
  <string name="WebRtcCallView__signal_will_ring_s_and_s">Signal zazvoní %1$s a %2$s</string>
  <plurals name="WebRtcCallView__signal_will_ring_s_s_and_d_others">
    <item quantity="one">Signal zazvoní %1$s, %2$s a %3$d ďalšiemu</item>
    <item quantity="few">Signal zazvoní %1$s, %2$s a %3$d ďalším</item>
    <item quantity="many">Signal zazvoní %1$s, %2$s a %3$d ďalším</item>
    <item quantity="other">Signal zazvoní %1$s, %2$s a %3$d ďalším</item>
  </plurals>
  <string name="WebRtcCallView__s_will_be_notified">%1$s bude upozornený</string>
  <string name="WebRtcCallView__s_and_s_will_be_notified">%1$s a %2$s bude upozornený</string>
  <plurals name="WebRtcCallView__s_s_and_d_others_will_be_notified">
    <item quantity="one">%1$s, %2$s a %3$d ďalší bude upozornený</item>
    <item quantity="few">%1$s, %2$s a %3$d ďalší budú upozornení</item>
    <item quantity="many">%1$s, %2$s a %3$d ďalší budú upozornení</item>
    <item quantity="other">%1$s, %2$s a %3$d ďalší budú upozornení</item>
  </plurals>
  <string name="WebRtcCallView__ringing_s">Zvoní %1$s</string>
  <string name="WebRtcCallView__ringing_s_and_s">Vyzváňa %1$s a %2$s</string>
  <plurals name="WebRtcCallView__ringing_s_s_and_d_others">
    <item quantity="one">Vyzváňa %1$s, %2$s a %3$d ďalšiemu</item>
    <item quantity="few">Vyzváňa %1$s, %2$s a %3$d ďalším</item>
    <item quantity="many">Vyzváňa %1$s, %2$s a %3$d ďalším</item>
    <item quantity="other">Vyzváňa %1$s, %2$s a %3$d ďalším</item>
  </plurals>
  <string name="WebRtcCallView__s_is_calling_you">%1$s vám volá</string>
  <string name="WebRtcCallView__s_is_calling_you_and_s">%1$s vám a %2$s volá </string>
  <string name="WebRtcCallView__s_is_calling_you_s_and_s">%1$s vám,%2$s a%3$s volá</string>
  <plurals name="WebRtcCallView__s_is_calling_you_s_s_and_d_others">
    <item quantity="one"> %1$s vám, %2$s, %3$s a %4$d ďalšiemu volá</item>
    <item quantity="few">%1$s vám, %2$s, %3$s a %4$d ďalším volá </item>
    <item quantity="many">%1$s vám, %2$s, %3$s a %4$d ďalším volá </item>
    <item quantity="other">%1$s vám, %2$s, %3$s a %4$d ďalším volá </item>
  </plurals>
  <string name="WebRtcCallView__no_one_else_is_here">Nikto iný tu nie je</string>
  <string name="WebRtcCallView__s_is_in_this_call">%1$s je v tomto hovore</string>
  <string name="WebRtcCallView__s_are_in_this_call">%1$s sú v tomto hovore</string>
  <string name="WebRtcCallView__s_and_s_are_in_this_call">%1$s a %2$s sú v tomto hovore</string>
  <string name="WebRtcCallView__s_is_presenting">%1$s prezentuje</string>
  <plurals name="WebRtcCallView__s_s_and_d_others_are_in_this_call">
    <item quantity="one">%1$s, %2$s a %3$d ďalší sú v tomto hovore</item>
    <item quantity="few">%1$s, %2$s a %3$d ďalší sú v tomto hovore</item>
    <item quantity="many">%1$s, %2$s a %3$d ďalších je v tomto hovore</item>
    <item quantity="other">%1$s, %2$s a %3$d ďalších je v tomto hovore</item>
  </plurals>
  <string name="WebRtcCallView__flip">Preklopiť</string>
  <string name="WebRtcCallView__speaker">Reproduktor</string>
  <string name="WebRtcCallView__camera">Fotoaparát</string>
  <string name="WebRtcCallView__unmute">Zapnúť zvuky</string>
  <string name="WebRtcCallView__mute">Stlmiť</string>
  <string name="WebRtcCallView__ring">Zvoniť</string>
  <string name="WebRtcCallView__end_call">Ukončiť hovor</string>
  <!--CallParticipantsListDialog-->
  <plurals name="CallParticipantsListDialog_in_this_call_d_people">
    <item quantity="one">V tomto hovore · %1$d osoba</item>
    <item quantity="few">V tomto hovore · %1$d ľudia</item>
    <item quantity="many">V tomto hovore · %1$d ľudí</item>
    <item quantity="other">V tomto hovore · %1$d ľudí</item>
  </plurals>
  <!--CallParticipantView-->
  <string name="CallParticipantView__s_is_blocked">Používateľ %1$s je blokovaný</string>
  <string name="CallParticipantView__more_info">Viac informácii</string>
  <string name="CallParticipantView__you_wont_receive_their_audio_or_video">Od tohto používateľa nebudete prijímať zvuk a video a ani on neprijme od vás.</string>
  <string name="CallParticipantView__cant_receive_audio_video_from_s">Nie je možné prijať audio a video od používateľa %1$s</string>
  <string name="CallParticipantView__cant_receive_audio_and_video_from_s">Nie je možné prijať audio a video od používateľa %1$s</string>
  <string name="CallParticipantView__this_may_be_Because_they_have_not_verified_your_safety_number_change">Môže to byť pre to, že dotyčný používateľ nepotvrdil zmenu vášho bezpečnostného čísla, že sa vyskytol problém s jeho zariadením, alebo že vás zablokoval.</string>
  <!--CallToastPopupWindow-->
  <string name="CallToastPopupWindow__swipe_to_view_screen_share">Potiahnite prstom pre zobrazenie zdieľania obrazovky</string>
  <!--ProxyBottomSheetFragment-->
  <string name="ProxyBottomSheetFragment_proxy_server">Proxy server</string>
  <string name="ProxyBottomSheetFragment_proxy_address">Proxy adresa</string>
  <string name="ProxyBottomSheetFragment_do_you_want_to_use_this_proxy_address">Chcete použiť túto proxy adresu?</string>
  <string name="ProxyBottomSheetFragment_use_proxy">Použiť proxy</string>
  <string name="ProxyBottomSheetFragment_successfully_connected_to_proxy">Úspešne pripojené ku proxy.</string>
  <!--RecaptchaProofActivity-->
  <string name="RecaptchaProofActivity_failed_to_submit">Odoslanie zlyhalo</string>
  <string name="RecaptchaProofActivity_complete_verification">Kompletné overenie</string>
  <!--RegistrationActivity-->
  <string name="RegistrationActivity_select_your_country">Vyberte svoju krajinu</string>
  <string name="RegistrationActivity_you_must_specify_your_country_code">Musíte zadať
kód krajiny
</string>
  <string name="RegistrationActivity_you_must_specify_your_phone_number">Musíte zadať svoje
telefónne číslo
</string>
  <string name="RegistrationActivity_invalid_number">Neplatné číslo</string>
  <string name="RegistrationActivity_the_number_you_specified_s_is_invalid">Vami zadané telefónne číslo
(%s) je neplatné.
</string>
  <string name="RegistrationActivity_a_verification_code_will_be_sent_to">Overovací kód bude zaslaný na:</string>
  <string name="RegistrationActivity_you_will_receive_a_call_to_verify_this_number">Obdržíte hovor na overenie tohto čísla.</string>
  <string name="RegistrationActivity_is_your_phone_number_above_correct">Je vaše telefónne číslo, uvedené vyššie, správne?</string>
  <string name="RegistrationActivity_edit_number">Úprav číslo</string>
  <string name="RegistrationActivity_missing_google_play_services">Chýba služba Google Play</string>
  <string name="RegistrationActivity_this_device_is_missing_google_play_services">V tomto zariadení chýba služba Google Play. Molly môžete používať aj tak, ale táto konfigurácia môže mať za následok nespoľahlivosť a nižší výkon.\n\nAk nie ste pokročilý užívateľ, nepoužívate neoficiálny ROM telefónu alebo si myslíte, že sa vám toto hlásenie nemalo zobrazovať, kontaktujte nás na support@molly.im pre vyriešenie problému.</string>
  <string name="RegistrationActivity_i_understand">Rozumiem</string>
  <string name="RegistrationActivity_play_services_error">Chyba služby Google Play</string>
  <string name="RegistrationActivity_google_play_services_is_updating_or_unavailable">Služba Google Play sa aktualizuje, alebo je dočasne nedostupná. Prosím, skúste to znova.</string>
  <string name="RegistrationActivity_terms_and_privacy">Podmienky a Zásady ochrany osobných údajov</string>
  <string name="RegistrationActivity_signal_needs_access_to_your_contacts_and_media_in_order_to_connect_with_friends">Signal potrebuje povolenia na kontakty a médiá, aby vám pomohol spojiť sa s priateľmi a odosielať správy. Vaše kontakty sa nahrávajú pomocou zisťovania súkromných kontaktov Signal, čo znamená, že sú šifrované end-to-end a nikdy ich služba Signal nevidí.</string>
  <string name="RegistrationActivity_signal_needs_access_to_your_contacts_in_order_to_connect_with_friends">Signal potrebuje povolenie kontaktov, aby vám pomohol spojiť sa s priateľmi. Vaše kontakty sa nahrávajú pomocou zisťovania súkromných kontaktov Signal, čo znamená, že sú šifrované end-to-end a nikdy ich služba Signal nevidí.</string>
  <string name="RegistrationActivity_rate_limited_to_service">Urobili ste príliš veľa pokusov o zaregistrovanie tohto čísla. Prosím, skúste to znovu neskôr.</string>
  <string name="RegistrationActivity_unable_to_connect_to_service">Nepodarilo sa pripojiť k službe. Prosím, overte Vaše sieťové pripojenie a skúste to znovu.</string>
  <string name="RegistrationActivity_non_standard_number_format">Neštandardný formát čísla</string>
  <string name="RegistrationActivity_the_number_you_entered_appears_to_be_a_non_standard">Zdá sa, že zadané číslo (%1$s) má neštandardný formát.\n\n Mali ste na mysli %2$s?</string>
  <string name="RegistrationActivity_signal_android_phone_number_format">Molly Android - Formát telefónneho čísla</string>
  <string name="RegistrationActivity_call_requested">Hovor požadovaný</string>
  <plurals name="RegistrationActivity_debug_log_hint">
    <item quantity="one">Ste %d krok od odoslania ladiaceho záznamu.</item>
    <item quantity="few">Ste %d kroky od odoslania ladiaceho záznamu.</item>
    <item quantity="many">Ste %d krokov od odoslania ladiaceho záznamu.</item>
    <item quantity="other">Ste %d krokov od odoslania ladiaceho záznamu.</item>
  </plurals>
  <string name="RegistrationActivity_we_need_to_verify_that_youre_human">Potrebujeme si overiť, že ste človek.</string>
  <string name="RegistrationActivity_next">Ďalší</string>
  <string name="RegistrationActivity_continue">Pokračovať</string>
  <string name="RegistrationActivity_take_privacy_with_you_be_yourself_in_every_message">Vezmite si súkromie so sebou.\nBuďte sami sebou v každej správe.</string>
  <string name="RegistrationActivity_enter_your_phone_number_to_get_started">Aby ste mohli začať, zadajte svoje telefónne číslo</string>
  <string name="RegistrationActivity_enter_your_phone_number">Zadajte svoje telefónne číslo</string>
  <string name="RegistrationActivity_you_will_receive_a_verification_code">Obdržíte overovací kód. Váš mobilný operátor si môže účtovať poplatky.</string>
  <string name="RegistrationActivity_enter_the_code_we_sent_to_s">Zadajte kód, ktorý sme odoslali na %s</string>
  <string name="RegistrationActivity_make_sure_your_phone_has_a_cellular_signal">Uistite sa, že váš telefón má mobilný signál pre prijatie SMS alebo hovoru</string>
  <string name="RegistrationActivity_phone_number_description">Telefónne číslo</string>
  <string name="RegistrationActivity_country_code_description">Kód krajiny</string>
  <string name="RegistrationActivity_call">Zavolať</string>
  <!--RegistrationLockV2Dialog-->
  <string name="RegistrationLockV2Dialog_turn_on_registration_lock">Zapnúť registračný zámok?</string>
  <string name="RegistrationLockV2Dialog_turn_off_registration_lock">Vypnúť registračný zámok?</string>
  <string name="RegistrationLockV2Dialog_if_you_forget_your_signal_pin_when_registering_again">Ak svoj PIN pri opätovnej registrácii do Signalu zabudnete, váš účet sa na 7 dní uzamkne.</string>
  <string name="RegistrationLockV2Dialog_turn_on">Zapnúť</string>
  <string name="RegistrationLockV2Dialog_turn_off">Vypnúť</string>
  <!--RevealableMessageView-->
  <string name="RevealableMessageView_view_photo">Zobraziť fotku</string>
  <string name="RevealableMessageView_view_video">Zobraziť video</string>
  <string name="RevealableMessageView_viewed">Zobrazené</string>
  <string name="RevealableMessageView_media">Médiá</string>
  <!--Search-->
  <string name="SearchFragment_no_results">Žiadne výsledky pre \"%s\"</string>
  <string name="SearchFragment_header_conversations">Konverzácie</string>
  <string name="SearchFragment_header_contacts">Kontakty</string>
  <string name="SearchFragment_header_messages">Správy</string>
  <!--ShakeToReport-->
  <!--SharedContactDetailsActivity-->
  <string name="SharedContactDetailsActivity_add_to_contacts">Pridať medzi kontakty</string>
  <string name="SharedContactDetailsActivity_invite_to_signal">Pozvať do Mollyu</string>
  <string name="SharedContactDetailsActivity_signal_message">Signal správa</string>
  <string name="SharedContactDetailsActivity_signal_call">Signal hovor</string>
  <!--SharedContactView-->
  <string name="SharedContactView_add_to_contacts">Pridať medzi kontakty</string>
  <string name="SharedContactView_invite_to_signal">Pozvať do Mollyu</string>
  <string name="SharedContactView_message">Signal správa</string>
  <!--SignalBottomActionBar-->
  <string name="SignalBottomActionBar_more">Viac</string>
  <!--SignalPinReminders-->
  <string name="SignalPinReminders_well_remind_you_again_later">PIN bol úspešne overený. Pripomenieme vám ho neskôr.</string>
  <string name="SignalPinReminders_well_remind_you_again_tomorrow">PIN bol úspešne overený. Zajtra vám ho opäť pripomenieme.</string>
  <string name="SignalPinReminders_well_remind_you_again_in_a_few_days">PIN bol úspešne overený. O pár dní vám ho opäť pripomenieme.</string>
  <string name="SignalPinReminders_well_remind_you_again_in_a_week">PIN bol úspešne overený. Pripomenieme vám ho opäť o týždeň.</string>
  <string name="SignalPinReminders_well_remind_you_again_in_a_couple_weeks">PIN bol úspešne overený. O pár týždňov vám ho znova pripomenieme.</string>
  <string name="SignalPinReminders_well_remind_you_again_in_a_month">PIN bol úspešne overený. Pripomenieme vám ho opäť o mesiac.</string>
  <!--Slide-->
  <string name="Slide_image">Obrázok</string>
  <string name="Slide_sticker">Nálepka</string>
  <string name="Slide_audio">Zvuk</string>
  <string name="Slide_video">Video</string>
  <!--SmsMessageRecord-->
  <string name="SmsMessageRecord_received_corrupted_key_exchange_message">Bola prijatá poškodená správa
výmeny kľúčov.
</string>
  <string name="SmsMessageRecord_received_key_exchange_message_for_invalid_protocol_version">
Bola prijatá správa výmeny kľúčov s neplatnou verziou protokolu.
</string>
  <string name="SmsMessageRecord_received_message_with_new_safety_number_tap_to_process">Prijatá správa s novým bezpečnostným číslom. Ťuknite pre spracovanie a zobrazenie.</string>
  <string name="SmsMessageRecord_secure_session_reset">Obnovili ste bezpečnú reláciu.</string>
  <string name="SmsMessageRecord_secure_session_reset_s">%s resetoval/a zabezpečenú reláciu.</string>
  <string name="SmsMessageRecord_duplicate_message">Duplikácia správy.</string>
  <string name="SmsMessageRecord_this_message_could_not_be_processed_because_it_was_sent_from_a_newer_version">Táto správa nemohla byť spracovaná, pretože bola poslaná z novšej verzie Signalu. Po aktualizácii môžete požiadať kontakt o znovuposlanie.</string>
  <string name="SmsMessageRecord_error_handling_incoming_message">Chyba pri spracovaní prichádzajúcej správy.</string>
  <!--StickerManagementActivity-->
  <string name="StickerManagementActivity_stickers">Nálepky</string>
  <!--StickerManagementAdapter-->
  <string name="StickerManagementAdapter_installed_stickers">Nainštalované nálepky</string>
  <string name="StickerManagementAdapter_stickers_you_received">Prijaté nálepky</string>
  <string name="StickerManagementAdapter_signal_artist_series">Zbierka od výtvarníkov Signalu</string>
  <string name="StickerManagementAdapter_no_stickers_installed">Žiadne nainštalované nálepky</string>
  <string name="StickerManagementAdapter_stickers_from_incoming_messages_will_appear_here">Tu uvidíte nálepky z prichádzajúcich správ</string>
  <string name="StickerManagementAdapter_untitled">Nepomenovaná</string>
  <string name="StickerManagementAdapter_unknown">Neznáme</string>
  <!--StickerPackPreviewActivity-->
  <string name="StickerPackPreviewActivity_untitled">Nepomenovaná</string>
  <string name="StickerPackPreviewActivity_unknown">Neznáme</string>
  <string name="StickerPackPreviewActivity_install">Inštalovať</string>
  <string name="StickerPackPreviewActivity_remove">Odstrániť</string>
  <string name="StickerPackPreviewActivity_stickers">Nálepky</string>
  <string name="StickerPackPreviewActivity_failed_to_load_sticker_pack">Nepodarilo sa načítať balík s nálepkami</string>
  <!--SubmitDebugLogActivity-->
  <string name="SubmitDebugLogActivity_edit">Upraviť</string>
  <string name="SubmitDebugLogActivity_done">Hotovo</string>
  <!--Menu option to save a debug log file to disk.-->
  <string name="SubmitDebugLogActivity_save">Uložiť</string>
  <!--Error that is show in a toast when we fail to save a debug log file to disk.-->
  <string name="SubmitDebugLogActivity_failed_to_save">Ukladanie bolo neúspešné</string>
  <!--Toast that is show to notify that we have saved the debug log file to disk.-->
  <string name="SubmitDebugLogActivity_save_complete">Ukladanie bolo dokončené</string>
  <string name="SubmitDebugLogActivity_tap_a_line_to_delete_it">Pre odstránenie riadka naň ťuknite</string>
  <string name="SubmitDebugLogActivity_submit">Potvrdiť</string>
  <string name="SubmitDebugLogActivity_failed_to_submit_logs">Odoslanie denníkov zlyhalo</string>
  <string name="SubmitDebugLogActivity_success">Operácia úspešne dokončená!</string>
  <string name="SubmitDebugLogActivity_copy_this_url_and_add_it_to_your_issue">Skopírujte túto URL adresu a pridajte ju k hláseniu o chybe alebo e-mailu určenému tímu podpory:\n\n<b>%1$s</b></string>
  <string name="SubmitDebugLogActivity_share">Zdieľať</string>
  <string name="SubmitDebugLogActivity_this_log_will_be_posted_publicly_online_for_contributors">Tento denník bude zverejnený online, aby si ho mohli prispievatelia vidieť. Pred nahraním to môžete skontrolovať.</string>
  <!--SupportEmailUtil-->
  <string name="SupportEmailUtil_filter">Filter:</string>
  <string name="SupportEmailUtil_device_info">Info o zariadení:</string>
  <string name="SupportEmailUtil_android_version">Verzia Androidu:</string>
  <string name="SupportEmailUtil_signal_version">Verzia Mollyu:</string>
  <string name="SupportEmailUtil_signal_package">Molly balíček:</string>
  <string name="SupportEmailUtil_registration_lock">Registračný zámok:</string>
  <string name="SupportEmailUtil_locale">Miestne nastavenia:</string>
  <!--ThreadRecord-->
  <string name="ThreadRecord_group_updated">Skupina bola aktualizovaná</string>
  <string name="ThreadRecord_left_the_group">Opustil/a skupinu</string>
  <string name="ThreadRecord_secure_session_reset">Bezpečná relácia obnovená.</string>
  <string name="ThreadRecord_draft">Koncept:</string>
  <string name="ThreadRecord_called">Volali ste</string>
  <string name="ThreadRecord_called_you">Volal Vám</string>
  <string name="ThreadRecord_missed_audio_call">Prichádzajúci hlasový hovor</string>
  <string name="ThreadRecord_missed_video_call">Prichádzajúci videohovor</string>
  <string name="ThreadRecord_media_message">Multimediálna správa</string>
  <string name="ThreadRecord_sticker">Nálepka</string>
  <string name="ThreadRecord_view_once_photo">Fotka na jedno zobrazenie</string>
  <string name="ThreadRecord_view_once_video">Video na jedno zobrazenie</string>
  <string name="ThreadRecord_view_once_media">Médiá na jedno zobrazenie</string>
  <string name="ThreadRecord_this_message_was_deleted">Táto správa bola zmazaná.</string>
  <string name="ThreadRecord_you_deleted_this_message">Vymazali ste túto správu.</string>
  <string name="ThreadRecord_s_is_on_signal">%s je na Signale!</string>
  <string name="ThreadRecord_disappearing_messages_disabled">Miznúce správy vypnuté</string>
  <string name="ThreadRecord_disappearing_message_time_updated_to_s">Čas miznúcich správ bol nastavený na %s</string>
  <string name="ThreadRecord_safety_number_changed">Bezpečnostné číslo sa zmenilo</string>
  <string name="ThreadRecord_your_safety_number_with_s_has_changed">Vaše bezpečnostné číslo s %s sa zmenilo.</string>
  <string name="ThreadRecord_you_marked_verified">Označili ste ako overené</string>
  <string name="ThreadRecord_you_marked_unverified">Označili ste ako neoverené</string>
  <string name="ThreadRecord_message_could_not_be_processed">Správu sa nepodarilo spracovať</string>
  <string name="ThreadRecord_delivery_issue">Problém s doručením</string>
  <string name="ThreadRecord_message_request">Žiadosť o správu</string>
  <string name="ThreadRecord_photo">Fotka</string>
  <string name="ThreadRecord_gif">GIF</string>
  <string name="ThreadRecord_voice_message">Hlasová správa</string>
  <string name="ThreadRecord_file">Súbor</string>
  <string name="ThreadRecord_video">Video</string>
  <string name="ThreadRecord_chat_session_refreshed">Chatové stretnutie obnovené</string>
  <!--Displayed in the notification when the user is sent a gift-->
  <string name="ThreadRecord__you_received_a_gift">Dostali ste darček</string>
  <!--Displayed in the notification when the user sends a gift-->
  <string name="ThreadRecord__you_sent_a_gift">Poslali ste darček</string>
  <!--Displayed in the notification when the user has opened a received gift-->
  <string name="ThreadRecord__you_redeemed_a_gift_badge">Uplatnili ste darčekový odznak</string>
  <!--Displayed in the conversation list when someone reacted to your story-->
  <string name="ThreadRecord__reacted_s_to_your_story">Poslal/a %1$s ako reakciu na tvoj príbeh</string>
  <!--Displayed in the conversation list when you reacted to someone\'s story-->
  <string name="ThreadRecord__reacted_s_to_their_story">Poslal/a si %1$s ako reakciu na ich príbeh</string>
  <!--UpdateApkReadyListener-->
  <string name="UpdateApkReadyListener_Signal_update">Aktualizácia Mollyu</string>
  <string name="UpdateApkReadyListener_a_new_version_of_signal_is_available_tap_to_update">K dispozícii je nová verzia Mollyu, ťuknutím aktualizujte</string>
  <!--UntrustedSendDialog-->
  <string name="UntrustedSendDialog_send_message">Odoslať správu?</string>
  <string name="UntrustedSendDialog_send">Odoslať</string>
  <!--UnverifiedSendDialog-->
  <string name="UnverifiedSendDialog_send_message">Odoslať správu?</string>
  <string name="UnverifiedSendDialog_send">Odoslať</string>
  <!--UsernameEditFragment-->
  <!--Instructional text at the top of the username edit screen-->
  <string name="UsernameEditFragment__choose_your_username">Vyberte si používateľské meno</string>
  <string name="UsernameEditFragment_username">Používateľské meno</string>
  <string name="UsernameEditFragment_delete">Vymazať</string>
  <string name="UsernameEditFragment_successfully_set_username">Používateľské meno bolo úspešne nastavené.</string>
  <string name="UsernameEditFragment_successfully_removed_username">Používateľské meno bolo úspešne odstránené.</string>
  <string name="UsernameEditFragment_encountered_a_network_error">Vyskytla sa chyba siete.</string>
  <string name="UsernameEditFragment_this_username_is_taken">Toto používateľské meno je obsadené.</string>
  <string name="UsernameEditFragment_this_username_is_available">Toto používateľské meno je k dispozícii.</string>
  <string name="UsernameEditFragment_usernames_can_only_include">Používateľské mená môžu obsahovať iba znaky a-Z, 0-9 a podčiarkovníky.</string>
  <string name="UsernameEditFragment_usernames_cannot_begin_with_a_number">Používateľské mená nemôžu začínať číslicou.</string>
  <string name="UsernameEditFragment_username_is_invalid">Používateľské meno je neplatné.</string>
  <string name="UsernameEditFragment_usernames_must_be_between_a_and_b_characters">Používateľské mená musia obsahovať %1$d až %2$d znakov.</string>
  <!--Explanation about what usernames provide-->
  <string name="UsernameEditFragment__usernames_let_others_message">Vytvorením používateľského mena umožníte ostatným, aby vám posielali správy bez nutnosti zadať vaše telefónne číslo. Je spárované so sadou číslic, ktorá zaručuje súkromie vašej adresy.</string>
  <!--Dialog title for explanation about numbers at the end of the username-->
  <string name="UsernameEditFragment__what_is_this_number">Čo znamená toto číslo?</string>
  <string name="UsernameEditFragment__these_digits_help_keep">Tieto číslice pomáhajú zachovať súkromie vášho používateľského mena, vďaka čomu sa vyhnete neželaným správam. Svoje používateľské meno zdieľajte iba s ľuďmi a skupinami, s ktorými chcete četovať. Ak si používateľské meno zmeníte, bude vám priradená nová sada číslic.</string>
  <plurals name="UserNotificationMigrationJob_d_contacts_are_on_signal">
    <item quantity="one">%d váš kontakt začal používať Signal!</item>
    <item quantity="few">%d vaše kontakty začali používať Signal!</item>
    <item quantity="many">%d vašich kontaktov začalo používať Signal!</item>
    <item quantity="other">%d vašich kontaktov začalo používať Signal!</item>
  </plurals>
  <!--UsernameShareBottomSheet-->
  <!--Explanation of what the sheet enables the user to do-->
  <string name="UsernameShareBottomSheet__copy_or_share_a_username_link">Skopírujte alebo zdieľajte odkaz na používateľské meno</string>
  <!--VerifyIdentityActivity-->
  <string name="VerifyIdentityActivity_your_contact_is_running_an_old_version_of_signal">Váš kontakt používa starú verziu Signalu. Pred overením bezpečnostného čísla ich požiadajte o aktualizáciu aplikácie.</string>
  <string name="VerifyIdentityActivity_your_contact_is_running_a_newer_version_of_Signal">Váš kontakt používa novšiu verziu Signalu, nekompatibilnú s formátom QR kódu. Prosím aktualizujte pre porovnanie.</string>
  <string name="VerifyIdentityActivity_the_scanned_qr_code_is_not_a_correctly_formatted_safety_number">Naskenovaný QR kód nie je správne formátovaný verifikačný kód bezpečnostného čísla. Prosím skúste ho naskenovať znova.</string>
  <string name="VerifyIdentityActivity_share_safety_number_via">Zdielať bezpečnostné číslo cez…</string>
  <string name="VerifyIdentityActivity_our_signal_safety_number">Naše Signal bezpečnostné číslo:</string>
  <string name="VerifyIdentityActivity_no_app_to_share_to">Vyzerá to, že nemáte žiadne aplikácie kam by sa dalo zdieľať.</string>
  <string name="VerifyIdentityActivity_no_safety_number_to_compare_was_found_in_the_clipboard">V schránke sa nenašlo žiadne bezpečnostné číslo pre porovnanie</string>
  <string name="VerifyIdentityActivity_signal_needs_the_camera_permission_in_order_to_scan_a_qr_code_but_it_has_been_permanently_denied">Molly potrebuje prístup k fotoaparátu aby mohol naskenovať QR kód, ale prístup bol natrvalo zakázaný. Prosím v nastaveniach aplikácií zvoľte \"Oprávnenia\", a povoľte \"Fotoaparát\".</string>
  <string name="VerifyIdentityActivity_unable_to_scan_qr_code_without_camera_permission">Nedá sa naskenovať QR kód bez povolenia prístupu k fotoaparátu</string>
  <string name="VerifyIdentityActivity_you_must_first_exchange_messages_in_order_to_view">Než uvidíte bezpečnostné číslo používateľa %1$s, musíte si najprv poslať správu.</string>
  <!--ViewOnceMessageActivity-->
  <!--AudioView-->
  <!--MessageDisplayHelper-->
  <string name="MessageDisplayHelper_message_encrypted_for_non_existing_session">Správa šifrovaná pre neexistujúcu reláciu</string>
  <!--MmsMessageRecord-->
  <string name="MmsMessageRecord_bad_encrypted_mms_message">Zlá šifrovaná MMS správa</string>
  <string name="MmsMessageRecord_mms_message_encrypted_for_non_existing_session">MMS správa šifrovaná pre neexistujúcu reláciu</string>
  <!--MuteDialog-->
  <string name="MuteDialog_mute_notifications">Stlmiť upozornenia</string>
  <!--ApplicationMigrationService-->
  <string name="ApplicationMigrationService_import_in_progress">Prebieha import</string>
  <string name="ApplicationMigrationService_importing_text_messages">Nahrávanie textových správ</string>
  <string name="ApplicationMigrationService_import_complete">Import dokončený!</string>
  <string name="ApplicationMigrationService_system_database_import_is_complete">Import systémovej databázy je dokončený.</string>
  <!--KeyCachingService-->
  <string name="KeyCachingService_signal_passphrase_cached">Dotykom otvor.</string>
  <string name="KeyCachingService_passphrase_cached">Molly je odomknutý</string>
  <string name="KeyCachingService_lock">Zamknúť Molly</string>
  <!--MediaPreviewActivity-->
  <string name="MediaPreviewActivity_you">Vy</string>
  <string name="MediaPreviewActivity_unssuported_media_type">Nepodporovaný typ súboru</string>
  <string name="MediaPreviewActivity_draft">Koncept</string>
  <string name="MediaPreviewActivity_signal_needs_the_storage_permission_in_order_to_write_to_external_storage_but_it_has_been_permanently_denied">Molly potrebuje prístup k úložisku aby mohol ukladať dáta na externé úložisko, ale prístup bol natrvalo zakázaný. Prosím v nastaveniach aplikácií zvoľte \"Oprávnenia\", a povoľte \"Úložisko\".</string>
  <string name="MediaPreviewActivity_unable_to_write_to_external_storage_without_permission">Bez povolenia sa nedá zapisovať na externé úložisko</string>
  <string name="MediaPreviewActivity_media_delete_confirmation_title">Vymazať správu?</string>
  <string name="MediaPreviewActivity_media_delete_confirmation_message">Týmto natrvalo odstánite túto správu.</string>
  <string name="MediaPreviewActivity_s_to_s">od %1$s do %2$s</string>
  <!--All media preview title when viewing media send by you to another recipient (allows changing of \'You\' based on context)-->
  <string name="MediaPreviewActivity_you_to_s">Vy pre %1$s</string>
  <!--All media preview title when viewing media sent by another recipient to you (allows changing of \'You\' based on context)-->
  <string name="MediaPreviewActivity_s_to_you">%1$s vám</string>
  <string name="MediaPreviewActivity_media_no_longer_available">Médiá už nie sú dostupné.</string>
  <string name="MediaPreviewActivity_cant_find_an_app_able_to_share_this_media">Nepodarilo sa nájsť aplikáciu schopnú zdieľať tento typ súboru.</string>
  <!--MessageNotifier-->
  <string name="MessageNotifier_d_new_messages_in_d_conversations">%1$d nové správy v %2$d konverzáciách</string>
  <string name="MessageNotifier_most_recent_from_s">Najnovšie od: %1$s</string>
  <string name="MessageNotifier_locked_message">Uzamknutá správa</string>
  <string name="MessageNotifier_message_delivery_failed">Doručenie správy zlyhalo.</string>
  <string name="MessageNotifier_failed_to_deliver_message">Správu sa nepodarilo doručiť.</string>
  <string name="MessageNotifier_error_delivering_message">Chyba doručovania správy.</string>
  <string name="MessageNotifier_message_delivery_paused">Doručenie správy bolo pozastavené.</string>
  <string name="MessageNotifier_verify_to_continue_messaging_on_signal">Pre pokračovanie v zasielaní správ overte v Molly.</string>
  <string name="MessageNotifier_mark_all_as_read">Označiť všetko ako prečítané</string>
  <string name="MessageNotifier_mark_read">Označiť ako prečítané</string>
  <string name="MessageNotifier_turn_off_these_notifications">Vypnúť tieto upozornenia</string>
  <string name="MessageNotifier_view_once_photo">Fotka na jedno zobrazenie</string>
  <string name="MessageNotifier_view_once_video">Video na jedno zobrazenie</string>
  <string name="MessageNotifier_reply">Odpovedať</string>
  <string name="MessageNotifier_signal_message">Signal správa</string>
  <string name="MessageNotifier_unsecured_sms">Nezabezpečená SMS</string>
  <string name="MessageNotifier_you_may_have_new_messages">Pravdepodobne máte nové správy</string>
  <string name="MessageNotifier_open_signal_to_check_for_recent_notifications">Otvorte Molly pre kontrolu nedávnych upozornení.</string>
  <string name="MessageNotifier_contact_message">%1$s %2$s</string>
  <string name="MessageNotifier_unknown_contact_message">Kontakt</string>
  <string name="MessageNotifier_reacted_s_to_s">reagoval/a na „%2$s“: %1$s.</string>
  <string name="MessageNotifier_reacted_s_to_your_video">reagoval/a na vaše video: %1$s.</string>
  <string name="MessageNotifier_reacted_s_to_your_image">reagoval/a na váš obrázok: %1$s.</string>
  <string name="MessageNotifier_reacted_s_to_your_gif">%1$s reagoval na váš GIF.</string>
  <string name="MessageNotifier_reacted_s_to_your_file">reagoval/a na váš súbor: %1$s.</string>
  <string name="MessageNotifier_reacted_s_to_your_audio">reagoval/a na váš zvuk: %1$s.</string>
  <string name="MessageNotifier_reacted_s_to_your_view_once_media">Reagoval(a) %1$s na vaše médium na jedno zobrazenie</string>
  <string name="MessageNotifier_reacted_s_to_your_sticker">reagoval/a na vašu nálepku: %1$s.</string>
  <string name="MessageNotifier_this_message_was_deleted">Táto správa bola zmazaná.</string>
  <string name="TurnOffContactJoinedNotificationsActivity__turn_off_contact_joined_signal">Vypnúť upozornenia na to, že kontakt začal používať Signal? Môžete ich znova zapnúť v Signal &gt; Nastavenia &gt; Upozornenia.</string>
  <!--Notification Channels-->
  <string name="NotificationChannel_channel_messages">Správy</string>
  <string name="NotificationChannel_calls">Volania</string>
  <string name="NotificationChannel_failures">Chyby</string>
  <string name="NotificationChannel_backups">Zálohy</string>
  <string name="NotificationChannel_locked_status">Stav zámku</string>
  <string name="NotificationChannel_app_updates">Aktualizácie aplikácie</string>
  <string name="NotificationChannel_other">Iné</string>
  <string name="NotificationChannel_group_chats">Chat</string>
  <string name="NotificationChannel_missing_display_name">Neznáma</string>
  <string name="NotificationChannel_voice_notes">Hlasové poznámky</string>
  <string name="NotificationChannel_contact_joined_signal">Váš kontakt začal používať Signal</string>
  <string name="NotificationChannels__no_activity_available_to_open_notification_channel_settings">Na otvorenie nastavení kanála upozornení nie je k dispozícii žiadna aktivita.</string>
  <!--Notification channel name for showing persistent background connection on devices without push notifications-->
  <string name="NotificationChannel_background_connection">Pripojenie na pozadí</string>
  <!--Notification channel name for showing call status information (like connection, ongoing, etc.) Not ringing.-->
  <string name="NotificationChannel_call_status">Stav hovoru</string>
  <!--ProfileEditNameFragment-->
  <!--QuickResponseService-->
  <string name="QuickResponseService_quick_response_unavailable_when_Signal_is_locked">Rýchla odpoveď nie je dostupná, keď je Molly zamknutý!</string>
  <string name="QuickResponseService_problem_sending_message">Problém pri odosielaní správy!</string>
  <!--SaveAttachmentTask-->
  <string name="SaveAttachmentTask_saved_to">Uložené do %s</string>
  <string name="SaveAttachmentTask_saved">Uložené</string>
  <!--SearchToolbar-->
  <string name="SearchToolbar_search">Hľadať</string>
  <string name="SearchToolbar_search_for_conversations_contacts_and_messages">Vyhľadávajte medzi konverzáciami, kontaktmi alebo správami</string>
  <!--Material3 Search Toolbar-->
  <string name="Material3SearchToolbar__close">Zatvoriť</string>
  <string name="Material3SearchToolbar__clear">Zmazať</string>
  <!--ShortcutLauncherActivity-->
  <string name="ShortcutLauncherActivity_invalid_shortcut">Neplatná skratka</string>
  <!--SingleRecipientNotificationBuilder-->
  <string name="SingleRecipientNotificationBuilder_signal">Molly</string>
  <string name="SingleRecipientNotificationBuilder_new_message">Nová správa</string>
  <string name="SingleRecipientNotificationBuilder_message_request">Žiadosť o správu</string>
  <string name="SingleRecipientNotificationBuilder_you">Vy</string>
  <!--Notification subtext for group stories-->
  <string name="SingleRecipientNotificationBuilder__s_dot_story">%1$s • Príbeh</string>
  <!--ThumbnailView-->
  <string name="ThumbnailView_Play_video_description">Prehrať video</string>
  <string name="ThumbnailView_Has_a_caption_description">Má popis</string>
  <!--TransferControlView-->
  <plurals name="TransferControlView_n_items">
    <item quantity="one">%d položka</item>
    <item quantity="few">%d položky</item>
    <item quantity="many">%d položiek</item>
    <item quantity="other">%d položiek</item>
  </plurals>
  <!--UnauthorizedReminder-->
  <string name="UnauthorizedReminder_device_no_longer_registered">Zariadenie už nie je registrované</string>
  <string name="UnauthorizedReminder_this_is_likely_because_you_registered_your_phone_number_with_Signal_on_a_different_device">Dôvodom je pravdepodobne to, že ste Vaše telefónne číslo zaregistrovali v Signalu na inom zariadení.</string>
  <!--WebRtcCallActivity-->
  <string name="WebRtcCallActivity_to_answer_the_call_give_signal_access_to_your_microphone">Ak chcete prijať hovor, poskytnite Molly prístup k mikrofónu.</string>
  <string name="WebRtcCallActivity_to_answer_the_call_from_s_give_signal_access_to_your_microphone">Pre prijatie hovoru od %s musíte povoliť Mollyu prístup k mikrofónu.</string>
  <string name="WebRtcCallActivity_signal_requires_microphone_and_camera_permissions_in_order_to_make_or_receive_calls">Molly potrebuje prístup k mikrofónu a fotoaparátu aby mohol volať alebo prijímať hovory, ale prístup bol natrvalo zakázaný. Prosím v nastaveniach aplikácií zvoľte \"Oprávnenia\", a povoľte \"Mikrofón\" a \"Fotoaparát\".</string>
  <string name="WebRtcCallActivity__answered_on_a_linked_device">Prijaté na pripojenom zariadení.</string>
  <string name="WebRtcCallActivity__declined_on_a_linked_device">Odmietnuté na pripojenom zariadení.</string>
  <string name="WebRtcCallActivity__busy_on_a_linked_device">Zaneprázdnené na pripojenom zariadení.</string>
  <string name="GroupCallSafetyNumberChangeNotification__someone_has_joined_this_call_with_a_safety_number_that_has_changed">K tomuto hovoru sa pripojil niekto so zmeneným bezpečnostným číslom.</string>
  <!--WebRtcCallScreen-->
  <string name="WebRtcCallScreen_swipe_up_to_change_views">Posuňte smerom hore pre zmenu zobrazenia</string>
  <!--WebRtcCallScreen V2-->
  <string name="WebRtcCallScreen__decline">Odmietnuť</string>
  <string name="WebRtcCallScreen__answer">Odpovedať</string>
  <string name="WebRtcCallScreen__answer_without_video">Prijať bez videa</string>
  <!--WebRtcAudioOutputToggle-->
  <string name="WebRtcAudioOutputToggle__audio_output">Audio výstup</string>
  <string name="WebRtcAudioOutputToggle__phone_earpiece">Príušné slúchadlo telefónu</string>
  <string name="WebRtcAudioOutputToggle__speaker">Reproduktor</string>
  <string name="WebRtcAudioOutputToggle__bluetooth">Bluetooth</string>
  <string name="WebRtcCallControls_answer_call_description">Prijať hovor</string>
  <string name="WebRtcCallControls_reject_call_description">Odmietnuť hovor</string>
  <!--change_passphrase_activity-->
  <string name="change_passphrase_activity__old_passphrase">Staré heslo</string>
  <string name="change_passphrase_activity__new_passphrase">Nové heslo</string>
  <string name="change_passphrase_activity__repeat_new_passphrase">Zopakujte nové heslo</string>
  <!--contact_selection_activity-->
  <string name="contact_selection_activity__enter_name_or_number">Zadajte meno alebo číslo</string>
  <string name="contact_selection_activity__invite_to_signal">Pozvať do Mollyu</string>
  <string name="contact_selection_activity__new_group">Nová skupina</string>
  <!--contact_filter_toolbar-->
  <string name="contact_filter_toolbar__clear_entered_text_description">Vymazať zadaný text</string>
  <string name="contact_filter_toolbar__show_keyboard_description">Zobraziť klávesnicu</string>
  <string name="contact_filter_toolbar__show_dial_pad_description">Zobraziť číselnú klávesnicu</string>
  <!--contact_selection_group_activity-->
  <string name="contact_selection_group_activity__no_contacts">Žiadne kontakty.</string>
  <string name="contact_selection_group_activity__finding_contacts">Načítavanie kontaktov…</string>
  <!--single_contact_selection_activity-->
  <string name="SingleContactSelectionActivity_contact_photo">Fotka kontaktu</string>
  <!--ContactSelectionListFragment-->
  <string name="ContactSelectionListFragment_signal_requires_the_contacts_permission_in_order_to_display_your_contacts">Molly potrebuje prístup ku kontaktom aby mohol zobraziť Vaše kontakty, ale prístup bol natrvalo zakázaný. Prosím v nastaveniach aplikácií zvoľte \"Oprávnenia\", a povoľte \"Kontakty\".</string>
  <string name="ContactSelectionListFragment_error_retrieving_contacts_check_your_network_connection">Nepodarilo sa načítať kontakty. Skontrolujte svoje sieťové pripojenie</string>
  <string name="ContactSelectionListFragment_username_not_found">Používateľské meno sa nenašlo</string>
  <string name="ContactSelectionListFragment_s_is_not_a_signal_user">„%1$s“ nie je používateľ Signalu. Skontrolujte používateľské meno a skúste znova.</string>
  <string name="ContactSelectionListFragment_you_do_not_need_to_add_yourself_to_the_group">Nie je potrebné pridávať samého seba do skupiny</string>
  <string name="ContactSelectionListFragment_maximum_group_size_reached">Dosiahnutá maximálna veľkosť skupiny</string>
  <string name="ContactSelectionListFragment_signal_groups_can_have_a_maximum_of_d_members">Signal skupiny môžu mať maximálne %1$d členov.</string>
  <string name="ContactSelectionListFragment_recommended_member_limit_reached">Dosiahli ste odporúčaný limit počtu členov</string>
  <string name="ContactSelectionListFragment_signal_groups_perform_best_with_d_members_or_fewer">Signal skupiny najlepšie fungujú s %1$d členmi alebo menej. Pridanie ďalších členov spôsobí oneskorenia v posielaní a prijímaní správ.</string>
  <plurals name="ContactSelectionListFragment_d_members">
    <item quantity="one">%1$d člen</item>
    <item quantity="few">%1$d členovia</item>
    <item quantity="many">%1$d členov</item>
    <item quantity="other">%1$d členov</item>
  </plurals>
  <!--contact_selection_list_fragment-->
  <string name="contact_selection_list_fragment__signal_needs_access_to_your_contacts_in_order_to_display_them">Molly potrebuje prístup k Vašim kontaktom, aby ich mohol zobraziť.</string>
  <string name="contact_selection_list_fragment__show_contacts">Ukázať Kontakty</string>
  <!--contact_selection_list_item-->
  <plurals name="contact_selection_list_item__number_of_members">
    <item quantity="one">%1$d člen</item>
    <item quantity="few">%1$d členovia</item>
    <item quantity="many">%1$d členov</item>
    <item quantity="other">%1$d členov</item>
  </plurals>
  <!--Displays number of viewers for a story-->
  <plurals name="contact_selection_list_item__number_of_viewers">
    <item quantity="one">%1$d sledujúci</item>
    <item quantity="few">%1$d sledujúci</item>
    <item quantity="many">%1$d sledujúcich</item>
    <item quantity="other">%1$d sledujúcich</item>
  </plurals>
  <!--conversation_activity-->
  <string name="conversation_activity__type_message_push">Signal správa</string>
  <string name="conversation_activity__type_message_sms_insecure">Nezabezpečená SMS</string>
  <string name="conversation_activity__type_message_mms_insecure">Nezabezpečená MMS</string>
  <string name="conversation_activity__from_sim_name">Z %1$s</string>
  <string name="conversation_activity__sim_n">SIM %1$d</string>
  <string name="conversation_activity__send">Odoslať</string>
  <string name="conversation_activity__compose_description">Písanie správy</string>
  <string name="conversation_activity__emoji_toggle_description">Prepnúť na emoji klávesnicu</string>
  <string name="conversation_activity__attachment_thumbnail">Ikona prílohy</string>
  <string name="conversation_activity__quick_attachment_drawer_toggle_camera_description">Prepnúť na rýchlu prílohu fotoaparátom</string>
  <string name="conversation_activity__quick_attachment_drawer_record_and_send_audio_description">Nahrať a odoslať zvukovú prílohu</string>
  <string name="conversation_activity__quick_attachment_drawer_lock_record_description">Zamknúť nahrávanie zvukovej prílohy</string>
  <string name="conversation_activity__enable_signal_for_sms">Zapnúť Signal pre SMS</string>
  <string name="conversation_activity__message_could_not_be_sent">Nepodarilo sa odoslať správu. Skontrolujte svoje pripojenie na internet a skúste znovu.</string>
  <!--conversation_input_panel-->
  <string name="conversation_input_panel__slide_to_cancel">Potiahnite pre zrušenie</string>
  <string name="conversation_input_panel__cancel">Zrušiť</string>
  <!--conversation_item-->
  <string name="conversation_item__mms_image_description">Multimediálna správa</string>
  <string name="conversation_item__secure_message_description">Šifrovaná správa</string>
  <!--conversation_item_sent-->
  <string name="conversation_item_sent__send_failed_indicator_description">Odoslanie zlyhalo</string>
  <string name="conversation_item_sent__pending_approval_description">Čaká na schválenie</string>
  <string name="conversation_item_sent__delivered_description">Doručené</string>
  <string name="conversation_item_sent__message_read">Správa prečítaná</string>
  <!--conversation_item_received-->
  <string name="conversation_item_received__contact_photo_description">Fotka kontaktu</string>
  <!--ConversationUpdateItem-->
  <string name="ConversationUpdateItem_loading">Načítava sa</string>
  <string name="ConversationUpdateItem_learn_more">Dozvedieť sa viac</string>
  <string name="ConversationUpdateItem_join_call">Pripojiť sa k hovoru</string>
  <string name="ConversationUpdateItem_return_to_call">Vrátiť sa k hovoru</string>
  <string name="ConversationUpdateItem_call_is_full">Hovor je plne obsadený</string>
  <string name="ConversationUpdateItem_invite_friends">Pozvať priateľov</string>
  <string name="ConversationUpdateItem_enable_call_notifications">Povoliť upozornenia na hovory</string>
  <string name="ConversationUpdateItem_update_contact">Aktualizovať kontakt</string>
  <!--Update item button text to show to block a recipient from requesting to join via group link-->
  <string name="ConversationUpdateItem_block_request">Blokovať žiadosť</string>
  <string name="ConversationUpdateItem_no_groups_in_common_review_requests_carefully">Žiadne spoločné skupiny. Žiadosti starostlivo skontrolujte.</string>
  <string name="ConversationUpdateItem_no_contacts_in_this_group_review_requests_carefully">V tejto skupine nie sú žiadne kontakty. Žiadosti starostlivo skontrolujte.</string>
  <string name="ConversationUpdateItem_view">Zobraziť</string>
  <string name="ConversationUpdateItem_the_disappearing_message_time_will_be_set_to_s_when_you_message_them">Keď odošlete správu, čas zmiznutia správy bude nastavený na %1$s.</string>
  <!--Update item button text to show to boost a feature-->
  <string name="ConversationUpdateItem_donate">Prispieť</string>
  <!--audio_view-->
  <string name="audio_view__play_pause_accessibility_description">Prehrať … Pozastaviť</string>
  <string name="audio_view__download_accessibility_description">Stiahnuť</string>
  <!--QuoteView-->
  <string name="QuoteView_audio">Zvuk</string>
  <string name="QuoteView_video">Video</string>
  <string name="QuoteView_photo">Fotka</string>
  <string name="QuoteView_gif">GIF</string>
  <string name="QuoteView_view_once_media">Médiá na jedno zobrazenie</string>
  <string name="QuoteView_sticker">Nálepka</string>
  <string name="QuoteView_you">Vy</string>
  <string name="QuoteView_original_missing">Pôvodná správa sa nenašla</string>
  <!--Author formatting for group stories-->
  <string name="QuoteView_s_story">%1$s · Príbeh</string>
  <!--Label indicating that a quote is for a reply to a story you created-->
  <string name="QuoteView_your_story">Vy · Príbeh</string>
  <!--Label indicating that the story being replied to no longer exists-->
  <string name="QuoteView_no_longer_available">Už nie je k dispozícii</string>
  <!--Label for quoted gift-->
  <string name="QuoteView__gift">Dar</string>
  <!--conversation_fragment-->
  <string name="conversation_fragment__scroll_to_the_bottom_content_description">Na koniec</string>
  <!--BubbleOptOutTooltip-->
  <!--Message to inform the user of what Android chat bubbles are-->
  <string name="BubbleOptOutTooltip__description">Bubliny sú funkciou systému Android, ktorú môžete vypnúť pre Molly konverzácie.</string>
  <!--Button to dismiss the tooltip for opting out of using Android bubbles-->
  <string name="BubbleOptOutTooltip__not_now">Teraz nie</string>
  <!--Button to move to the system settings to control the use of Android bubbles-->
  <string name="BubbleOptOutTooltip__turn_off">Vypnúť</string>
  <!--safety_number_change_dialog-->
  <string name="safety_number_change_dialog__safety_number_changes">Zmeny bezpečnostného čísla</string>
  <string name="safety_number_change_dialog__accept">Potvrdiť</string>
  <string name="safety_number_change_dialog__send_anyway">Napriek tomu poslať</string>
  <string name="safety_number_change_dialog__call_anyway">Aj tak zavolať</string>
  <string name="safety_number_change_dialog__join_call">Pripojiť sa k hovoru</string>
  <string name="safety_number_change_dialog__continue_call">Pokračovať v hovore</string>
  <string name="safety_number_change_dialog__leave_call">Opustiť hovor</string>
  <string name="safety_number_change_dialog__the_following_people_may_have_reinstalled_or_changed_devices">Nasledujúce osoby si možno preinštalovali alebo zmenili zariadenia. Overte si s nimi vaše bezpečnostné číslo pre zaistenie súkromia.</string>
  <string name="safety_number_change_dialog__view">Zobraziť</string>
  <string name="safety_number_change_dialog__previous_verified">V minulosti overený</string>
  <!--EnableCallNotificationSettingsDialog__call_notifications_checklist-->
  <string name="EnableCallNotificationSettingsDialog__call_notifications_enabled">Upozornenia na hovory sú povolené.</string>
  <string name="EnableCallNotificationSettingsDialog__enable_call_notifications">Povoliť upozornenia na hovory</string>
  <string name="EnableCallNotificationSettingsDialog__enable_background_activity">Povoliť aktivitu na pozadí</string>
  <string name="EnableCallNotificationSettingsDialog__everything_looks_good_now">Všetko teraz vyzerá byť v poriadku!</string>
  <string name="EnableCallNotificationSettingsDialog__to_receive_call_notifications_tap_here_and_turn_on_show_notifications">Ak chcete dostávať upozornenia na hovory, ťuknite tu a zapnite možnosť „Zobraziť upozornenia“.</string>
  <string name="EnableCallNotificationSettingsDialog__to_receive_call_notifications_tap_here_and_turn_on_notifications">Ak chcete dostávať upozornenia na hovory, ťuknite tu, zapnite upozornenia a uistite sa, že sú povolené zvuky a kontextové okná.</string>
  <string name="EnableCallNotificationSettingsDialog__to_receive_call_notifications_tap_here_and_enable_background_activity_in_battery_settings">Ak chcete dostávať oznámenia o hovoroch, ťuknite tu a povoľte aktivitu na pozadí v nastaveniach batérie.</string>
  <string name="EnableCallNotificationSettingsDialog__settings">Nastavenia</string>
  <string name="EnableCallNotificationSettingsDialog__to_receive_call_notifications_tap_settings_and_turn_on_show_notifications">Ak chcete dostávať upozornenia na hovory, ťuknite na Nastavenia a zapnite možnosť „Zobraziť upozornenia“.</string>
  <string name="EnableCallNotificationSettingsDialog__to_receive_call_notifications_tap_settings_and_turn_on_notifications">Ak chcete dostávať upozornenia na hovory, ťuknite na Nastavenia, zapnite upozornenia a uistite sa, že sú povolené zvuky a vyskakovacie okná.</string>
  <string name="EnableCallNotificationSettingsDialog__to_receive_call_notifications_tap_settings_and_enable_background_activity_in_battery_settings">Ak chcete dostávať oznámenia o hovoroch, ťuknite na Nastavenia a v nastaveniach batérie povoľte aktivitu na pozadí.</string>
  <!--country_selection_fragment-->
  <string name="country_selection_fragment__loading_countries">Načítavanie krajín…</string>
  <string name="country_selection_fragment__search">Hľadať</string>
  <string name="country_selection_fragment__no_matching_countries">Žiadne zhodné krajiny</string>
  <!--device_add_fragment-->
  <string name="device_add_fragment__scan_the_qr_code_displayed_on_the_device_to_link">Naskenujte QR kód zobrazený na zariadení pre pripojenie</string>
  <!--device_link_fragment-->
  <string name="device_link_fragment__link_device">Pridať zariadenie</string>
  <!--device_list_fragment-->
  <string name="device_list_fragment__no_devices_linked">Žiadne spárované zariadenia</string>
  <string name="device_list_fragment__link_new_device">Pripojiť nové zariadenie</string>
  <!--expiration-->
  <string name="expiration_off">Vypnuté</string>
  <plurals name="expiration_seconds">
    <item quantity="one">%d sekunda</item>
    <item quantity="few">%d sekundy</item>
    <item quantity="many">%d sekúnd</item>
    <item quantity="other">%d sekúnd</item>
  </plurals>
  <string name="expiration_seconds_abbreviated">%ds</string>
  <plurals name="expiration_minutes">
    <item quantity="one">%d minúta</item>
    <item quantity="few">%d minúty</item>
    <item quantity="many">%d minút</item>
    <item quantity="other">%d minút</item>
  </plurals>
  <string name="expiration_minutes_abbreviated">%dm</string>
  <plurals name="expiration_hours">
    <item quantity="one">%d hodina</item>
    <item quantity="few">%d hodiny</item>
    <item quantity="many">%d hodín</item>
    <item quantity="other">%d hodín</item>
  </plurals>
  <string name="expiration_hours_abbreviated">%dh</string>
  <plurals name="expiration_days">
    <item quantity="one">%d deň</item>
    <item quantity="few">%d dni</item>
    <item quantity="many">%d dní</item>
    <item quantity="other">%d dní</item>
  </plurals>
  <string name="expiration_days_abbreviated">%dd</string>
  <plurals name="expiration_weeks">
    <item quantity="one"> %d týždeň</item>
    <item quantity="few"> %d týždne</item>
    <item quantity="many">%d týždňov</item>
    <item quantity="other">%d týždňov</item>
  </plurals>
  <string name="expiration_weeks_abbreviated">%dt</string>
  <string name="expiration_combined">%1$s %2$s</string>
  <!--unverified safety numbers-->
  <string name="IdentityUtil_unverified_banner_one">Vaše bezpečnostné číslo s %s sa zmenilo, a už nie je overené</string>
  <string name="IdentityUtil_unverified_banner_two">Vaše bezpečnostné čísla s %1$s a %2$s už nie sú overené</string>
  <string name="IdentityUtil_unverified_banner_many">Vaše bezpečnostné čísla s %1$s, %2$s, a %3$s už nie sú overené</string>
  <string name="IdentityUtil_unverified_dialog_one">Vaše bezpečnostné číslo s %1$s sa zmenilo a nie je už overené. Môže to znamenať, že sa niekto snaží preniknúť do vašej komunikácie alebo jednoducho, že %1$s si preinštaloval/a Signal.</string>
  <string name="IdentityUtil_unverified_dialog_two">Vaše bezpečnostné čísla s %1$s a %2$s už nie sú overené. Môže to znamenať, že sa niekto snaží preniknúť do vašej komunikácie alebo jednoducho, že si preinštalovali Signal.</string>
  <string name="IdentityUtil_unverified_dialog_many">Vaše bezpečnostné čísla s %1$s, %2$s a %3$s už nie sú overené. Môže to znamenať, že sa niekto snaží preniknúť do vašej komunikácie alebo jednoducho, že si preinštalovali Signal.</string>
  <string name="IdentityUtil_untrusted_dialog_one">Vaše bezpečnostné číslo s %s sa zmenilo.</string>
  <string name="IdentityUtil_untrusted_dialog_two">Vaše bezpečnostné čísla s %1$s a %2$s sa zmenili.</string>
  <string name="IdentityUtil_untrusted_dialog_many">Vaše bezpečnostné čísla s %1$s, %2$s a %3$s sa zmenili.</string>
  <plurals name="identity_others">
    <item quantity="one">%d ďalší</item>
    <item quantity="few">%d ďalších</item>
    <item quantity="many">%d ďalších</item>
    <item quantity="other">%d ďalších</item>
  </plurals>
  <!--giphy_activity-->
  <string name="giphy_activity_toolbar__search_gifs">Hľadať GIFy</string>
  <!--giphy_fragment-->
  <string name="giphy_fragment__nothing_found">Nič sa nenašlo</string>
  <!--database_migration_activity-->
  <string name="database_migration_activity__would_you_like_to_import_your_existing_text_messages">Chcete importovať vaše existujúce textové správy do šifrovanej databázy Signalu?</string>
  <string name="database_migration_activity__the_default_system_database_will_not_be_modified">Pôvodná systémová databáza nebude žiadnym spôsobom modifikovaná.</string>
  <string name="database_migration_activity__skip">Preskočiť</string>
  <string name="database_migration_activity__import">Import</string>
  <string name="database_migration_activity__this_could_take_a_moment_please_be_patient">Môže to chvíľu trvať. Buďte trpezlivý, dokončenie importu Vám oznámime.</string>
  <string name="database_migration_activity__importing">PREBIEHA IMPORT</string>
  <!--load_more_header-->
  <string name="load_more_header__see_full_conversation">Zobraziť celú konverzáciu</string>
  <string name="load_more_header__loading">Načítava sa</string>
  <!--media_overview_activity-->
  <string name="media_overview_activity__no_media">Žiadne médiá</string>
  <!--message_recipients_list_item-->
  <string name="message_recipients_list_item__view">Zobraziť</string>
  <string name="message_recipients_list_item__resend">Poslať znovu</string>
  <!--Displayed in a toast when user long presses an item in MyStories-->
  <string name="MyStoriesFragment__copied_sent_timestamp_to_clipboard">Časová pečiatka odoslania bola skopírovaná do schránky.</string>
  <!--Displayed when there are no outgoing stories-->
  <string name="MyStoriesFragment__updates_to_your_story_will_show_up_here">Tu sa zobrazia aktualizácie vášho príbehu.</string>
  <!--GroupUtil-->
  <plurals name="GroupUtil_joined_the_group">
    <item quantity="one">%1$s sa pripojil/a do skupiny. </item>
    <item quantity="few">%1$s sa pripojil/a do skupiny. </item>
    <item quantity="many">%1$s sa pripojil/a do skupiny. </item>
    <item quantity="other">%1$s sa pripojil/a do skupiny. </item>
  </plurals>
  <string name="GroupUtil_group_name_is_now">Názov skupiny je teraz \"%1$s\".</string>
  <!--prompt_passphrase_activity-->
  <string name="prompt_passphrase_activity__unlock">Odomknúť</string>
  <!--prompt_mms_activity-->
  <string name="prompt_mms_activity__signal_requires_mms_settings_to_deliver_media_and_group_messages">Signal vyžaduje nastavenia MMS na doručenie médií a skupinových správ cez vášho poskytovateľa pripojenia. Vaše zariadenie neposkytuje tieto informácie, čo občas spôsobujú uzamknuté zariadenia alebo iné obmedzenia v nastaveniach.</string>
  <string name="prompt_mms_activity__to_send_media_and_group_messages_tap_ok">Pre odoslanie médií a skupinových správ stlačte OK, a dokončite príslušné nastavenia. MMS nastavenia vášho poskytovateľa sa väčšinov dajú nájsť vyhľadaním \"váš poskytovateľ APN\". Toto nastavenie musíte urobiť len raz.</string>
  <!--BadDecryptLearnMoreDialog-->
  <string name="BadDecryptLearnMoreDialog_delivery_issue">Problém s doručením</string>
  <string name="BadDecryptLearnMoreDialog_couldnt_be_delivered_individual">Správu, nálepku, reakciu, potvrdenie o prečítaní, alebo média od %s vám nebolo možné doručiť. Možno sa vám pokúsili poslať ho priamo, alebo v skupine.</string>
  <string name="BadDecryptLearnMoreDialog_couldnt_be_delivered_group">Od %s vám nebolo možné doručiť správu, nálepku, reakciu alebo potvrdenie o prečítaní.</string>
  <!--profile_create_activity-->
  <string name="CreateProfileActivity_first_name_required">Meno (povinné)</string>
  <string name="CreateProfileActivity_last_name_optional">Priezvisko (povinné)</string>
  <string name="CreateProfileActivity_next">Ďalší</string>
  <string name="CreateProfileActivity__username">Používateľské meno</string>
  <string name="CreateProfileActivity__create_a_username">Vytvoriť používateľské meno</string>
  <string name="CreateProfileActivity_custom_mms_group_names_and_photos_will_only_be_visible_to_you">Vlastné názvy a fotky MMS skupín budú viditeľné len pre vás.</string>
  <string name="CreateProfileActivity_group_descriptions_will_be_visible_to_members_of_this_group_and_people_who_have_been_invited">Popisy skupín budú viditeľné pre členov tejto skupiny a ľudí, ktorí boli pozvaní.</string>
  <!--EditAboutFragment-->
  <string name="EditAboutFragment_about">Informácie</string>
  <string name="EditAboutFragment_write_a_few_words_about_yourself">Napíšte pár slov o sebe…</string>
  <string name="EditAboutFragment_count">%1$d/%2$d</string>
  <string name="EditAboutFragment_speak_freely">Hovorte slobodne</string>
  <string name="EditAboutFragment_encrypted">Šifrovaný</string>
  <string name="EditAboutFragment_be_kind">Buďte milí</string>
  <string name="EditAboutFragment_coffee_lover">Milovník kávy</string>
  <string name="EditAboutFragment_free_to_chat">Môžeme sa baviť</string>
  <string name="EditAboutFragment_taking_a_break">Dávam si prestávku</string>
  <string name="EditAboutFragment_working_on_something_new">Pracujem na niečom novom</string>
  <!--EditProfileFragment-->
  <string name="EditProfileFragment__edit_group">Upraviť skupinu</string>
  <string name="EditProfileFragment__group_name">Názov skupiny</string>
  <string name="EditProfileFragment__group_description">Popis skupiny</string>
  <!--EditProfileNameFragment-->
  <string name="EditProfileNameFragment_your_name">Vaše meno</string>
  <string name="EditProfileNameFragment_first_name">Krstné meno</string>
  <string name="EditProfileNameFragment_last_name_optional">Priezvisko (povinné)</string>
  <string name="EditProfileNameFragment_save">Uložiť</string>
  <string name="EditProfileNameFragment_failed_to_save_due_to_network_issues_try_again_later">Kvôli chybe v sieti uloženie zlyhalo. Skúste znovu neskôr.</string>
  <!--recipient_preferences_activity-->
  <string name="recipient_preference_activity__shared_media">Zdieľané médiá</string>
  <!--recipients_panel-->
  <string name="recipients_panel__to"><small>Zadajte meno alebo číslo</small></string>
  <!--verify_display_fragment-->
  <string name="verify_display_fragment__to_verify_the_security_of_your_end_to_end_encryption_with_s"><![CDATA[Ak chcete overiť bezpečnosť šifrovania end-to-end pomocou %s, porovnajte vyššie uvedené čísla s ich zariadeniami. Kód môžete naskenovať aj do ich telefónu. <a href="https://signal.org/redirect/safety-numbers">Viac informácií.</a>]]></string>
  <string name="verify_display_fragment__tap_to_scan">Ťuknutím naskenujte</string>
  <string name="verify_display_fragment__successful_match">Zhoda úspešná</string>
  <string name="verify_display_fragment__failed_to_verify_safety_number">Bezpečnostné číslo sa nepodarilo overiť</string>
  <string name="verify_display_fragment__loading">Načítava sa…</string>
  <string name="verify_display_fragment__mark_as_verified">Označiť ako overené</string>
  <string name="verify_display_fragment__clear_verification">Zrušiť overenie</string>
  <!--verify_identity-->
  <string name="verify_identity__share_safety_number">Zdieľať bezpečnostné číslo</string>
  <!--verity_scan_fragment-->
  <string name="verify_scan_fragment__scan_the_qr_code_on_your_contact">Naskenujte QR kód na zariadení vášho kontaktu.</string>
  <!--webrtc_answer_decline_button-->
  <string name="webrtc_answer_decline_button__swipe_up_to_answer">Posuňte smerom hore pre prijatie</string>
  <string name="webrtc_answer_decline_button__swipe_down_to_reject">Posuňte smerom dole pre odmietnutie</string>
  <!--message_details_header-->
  <string name="message_details_header__issues_need_your_attention">Isté problémy vyžadujú Vašu pozornosť.</string>
  <string name="message_details_header_sent">Odoslaná</string>
  <string name="message_details_header_received">Prijatá</string>
  <string name="message_details_header_disappears">Miznúce</string>
  <string name="message_details_header_via">Cez</string>
  <!--message_details_recipient_header-->
  <string name="message_details_recipient_header__pending_send">Čaká na spracovanie</string>
  <string name="message_details_recipient_header__sent_to">Odoslané komu</string>
  <string name="message_details_recipient_header__sent_from">Odoslané kým</string>
  <string name="message_details_recipient_header__delivered_to">Doručené komu</string>
  <string name="message_details_recipient_header__read_by">Prečítané kým</string>
  <string name="message_details_recipient_header__not_sent">Neodoslané</string>
  <string name="message_details_recipient_header__viewed">Zobrazené používateľom</string>
  <string name="message_details_recipient_header__skipped">Preskočená</string>
  <!--message_Details_recipient-->
  <string name="message_details_recipient__failed_to_send">Nepodarilo sa odoslať</string>
  <string name="message_details_recipient__new_safety_number">Nové bezpečnostné číslo</string>
  <!--AndroidManifest.xml-->
  <string name="AndroidManifest__create_passphrase">Vytvoriť heslo</string>
  <string name="AndroidManifest__select_contacts">Výber kontaktov</string>
  <string name="AndroidManifest__change_passphrase">Zmeniť heslo</string>
  <string name="AndroidManifest__verify_safety_number">Overiť bezpečnostné číslo</string>
  <string name="AndroidManifest__log_submit">Odoslať ladiaci záznam</string>
  <string name="AndroidManifest__media_preview">Náhľad média</string>
  <string name="AndroidManifest__message_details">Detaily správy</string>
  <string name="AndroidManifest__linked_devices">Pripojené zariadenia</string>
  <string name="AndroidManifest__invite_friends">Pozvať priateľov</string>
  <string name="AndroidManifest_archived_conversations">Archivované konverzácie</string>
  <string name="AndroidManifest_remove_photo">Odstrániť fotku</string>
  <!--Message Requests Megaphone-->
  <string name="MessageRequestsMegaphone__message_requests">Žiadosti o správu</string>
  <string name="MessageRequestsMegaphone__users_can_now_choose_to_accept">Používatelia si teraz môžu vybrať, či prijmú novú konverzáciu. Profilové mená umožňujú ľuďom vedieť, kto im píše.</string>
  <string name="MessageRequestsMegaphone__add_profile_name">Pridať profilové meno</string>
  <!--HelpFragment-->
  <string name="HelpFragment__have_you_read_our_faq_yet">Prečítali ste si už našu sekciu FAQ?</string>
  <string name="HelpFragment__next">Ďalší</string>
  <string name="HelpFragment__contact_us">Kontaktujte nás</string>
  <string name="HelpFragment__tell_us_whats_going_on">Povedzte nám, čo sa deje</string>
  <string name="HelpFragment__include_debug_log">Pripojte aj denník ladenia.</string>
  <string name="HelpFragment__whats_this">Čo je toto?</string>
  <string name="HelpFragment__how_do_you_feel">Ako sa cítite? (voliteľné)</string>
  <string name="HelpFragment__tell_us_why_youre_reaching_out">Povedzte nám, prečo píšete.</string>
  <string name="HelpFragment__support_info">Podporné informácie</string>
  <string name="HelpFragment__signal_android_support_request">Žiadosť o podporu pre Signal Android</string>
  <string name="HelpFragment__debug_log">Denník ladenia:</string>
  <string name="HelpFragment__could_not_upload_logs">Nepodarilo sa nahrať denníky</string>
  <string name="HelpFragment__please_be_as_descriptive_as_possible">Prosíme, čo najpodrobnejšie popíšte situáciu a pomôžte nám tak porozumieť vášmu problému.</string>
  <string-array name="HelpFragment__categories_4">
    <item>\-\- Vyberte možnosť \-\-</item>
    <item>Vyskytla sa chyba</item>
    <item>Požiadavka na funkciu</item>
    <item>Otázka</item>
    <item>Spätná väzba</item>
    <item>Iné</item>
    <item>Platby (MobileCoin)</item>
    <item>Príspevky &amp; Odznaky</item>
  </string-array>
  <!--ReactWithAnyEmojiBottomSheetDialogFragment-->
  <string name="ReactWithAnyEmojiBottomSheetDialogFragment__this_message">Táto správa</string>
  <string name="ReactWithAnyEmojiBottomSheetDialogFragment__recently_used">Nedávno použité</string>
  <string name="ReactWithAnyEmojiBottomSheetDialogFragment__smileys_and_people">Smajlíky &amp; ľudia</string>
  <string name="ReactWithAnyEmojiBottomSheetDialogFragment__nature">Príroda</string>
  <string name="ReactWithAnyEmojiBottomSheetDialogFragment__food">Jedlo</string>
  <string name="ReactWithAnyEmojiBottomSheetDialogFragment__activities">Aktivity</string>
  <string name="ReactWithAnyEmojiBottomSheetDialogFragment__places">Miesta</string>
  <string name="ReactWithAnyEmojiBottomSheetDialogFragment__objects">Objekty</string>
  <string name="ReactWithAnyEmojiBottomSheetDialogFragment__symbols">Symboly</string>
  <string name="ReactWithAnyEmojiBottomSheetDialogFragment__flags">Vlajky</string>
  <string name="ReactWithAnyEmojiBottomSheetDialogFragment__emoticons">Emotikony</string>
  <string name="ReactWithAnyEmojiBottomSheetDialogFragment__no_results_found">Neboli nájdené žiadne výsledky</string>
  <!--arrays.xml-->
  <string name="arrays__use_default">Použiť predvolené</string>
  <string name="arrays__use_custom">Použiť vlastné</string>
  <string name="arrays__mute_for_one_hour">Stlmiť na 1 hodinu</string>
  <string name="arrays__mute_for_eight_hours">Stlmiť na 8 hodín</string>
  <string name="arrays__mute_for_one_day">Stlmiť na 1 deň</string>
  <string name="arrays__mute_for_seven_days">Stlmiť na 7 dní</string>
  <string name="arrays__always">Vždy</string>
  <string name="arrays__settings_default">Predvolené nastavenie</string>
  <string name="arrays__enabled">Povolené</string>
  <string name="arrays__disabled">Zakázané</string>
  <string name="arrays__name_and_message">Meno a správu</string>
  <string name="arrays__name_only">Iba meno</string>
  <string name="arrays__no_name_or_message">Bez mena a správy</string>
  <string name="arrays__images">Obrázky</string>
  <string name="arrays__audio">Zvuk</string>
  <string name="arrays__video">Video</string>
  <string name="arrays__documents">Dokumenty</string>
  <string name="arrays__small">Malá</string>
  <string name="arrays__normal">Normálna</string>
  <string name="arrays__large">Veľká</string>
  <string name="arrays__extra_large">Veľmi veľká</string>
  <string name="arrays__default">Predvolená</string>
  <string name="arrays__high">Vysoká</string>
  <string name="arrays__max">Maximálna</string>
  <!--plurals.xml-->
  <plurals name="hours_ago">
    <item quantity="one">%d h</item>
    <item quantity="few">%d h</item>
    <item quantity="many">%d h</item>
    <item quantity="other">%d h</item>
  </plurals>
  <!--preferences.xml-->
  <string name="preferences_beta">Beta</string>
  <string name="preferences__sms_mms">SMS a MMS</string>
  <string name="preferences__pref_all_sms_title">Prijať všetky SMS</string>
  <string name="preferences__pref_all_mms_title">Prijať všetky MMS</string>
  <string name="preferences__use_signal_for_viewing_and_storing_all_incoming_text_messages">Použiť Signal pre všetky prichádzajúce textové správy</string>
  <string name="preferences__use_signal_for_viewing_and_storing_all_incoming_multimedia_messages">Použiť Signal pre všetky prichádzajúce multimediálne správy</string>
  <string name="preferences__pref_enter_sends_title">Odoslať stlačením klávesy Enter</string>
  <string name="preferences__pressing_the_enter_key_will_send_text_messages">Stlačením klávesy Enter sa správa odošle</string>
  <string name="preferences__pref_use_address_book_photos">Použiť fotky zo zoznamu kontaktov</string>
  <string name="preferences__display_contact_photos_from_your_address_book_if_available">Zobraziť fotky zo zoznamu kontaktov, ak sú dostupné</string>
  <string name="preferences__generate_link_previews">Generovať náhľady stránok</string>
  <string name="preferences__retrieve_link_previews_from_websites_for_messages">Získať ukážky stránok priamo z webových prepojení pre správy, ktoré odošlete.</string>
  <string name="preferences__choose_identity">Vyberať identitu</string>
  <string name="preferences__choose_your_contact_entry_from_the_contacts_list">Vyberte Váš kontakt zo zoznamu kontaktov.</string>
  <string name="preferences__change_passphrase">Zmeniť heslo</string>
  <string name="preferences__change_your_passphrase">Zmeniť heslo</string>
  <string name="preferences__enable_passphrase">Chrániť obrazovku heslom</string>
  <string name="preferences__lock_signal_and_message_notifications_with_a_passphrase">Uzamknúť obrazovku a upozornenia pomocou hesla</string>
  <string name="preferences__screen_security">Zabezpečenie obrazovky</string>
  <string name="preferences__disable_screen_security_to_allow_screen_shots">Zakázať vytváranie snímkov obrazovky v tejto aplikácii a v zozname bežiacich aplikácií</string>
  <string name="preferences__auto_lock_signal_after_a_specified_time_interval_of_inactivity">Automaticky zamknúť Signal po určenej dobe bez aktivity</string>
  <string name="preferences__inactivity_timeout_passphrase">Heslo po neaktivite</string>
  <string name="preferences__inactivity_timeout_interval">Interval doby bez aktivity</string>
  <string name="preferences__notifications">Upozornenia</string>
  <string name="preferences__led_color">LED farba</string>
  <string name="preferences__led_color_unknown">Neznáma</string>
  <string name="preferences__pref_led_blink_title">Sekvencia blikania LED</string>
  <string name="preferences__customize">Prispôsobiť</string>
  <string name="preferences__change_sound_and_vibration">Zmeniť zvuk a vibrovanie</string>
  <string name="preferences__sound">Zvuk</string>
  <string name="preferences__silent">Ticho</string>
  <string name="preferences__default">Predvolená</string>
  <string name="preferences__repeat_alerts">Opakovať oznámenia</string>
  <string name="preferences__never">Nikdy</string>
  <string name="preferences__one_time">Raz</string>
  <string name="preferences__two_times">Dvakrát</string>
  <string name="preferences__three_times">Trikrát</string>
  <string name="preferences__five_times">Päťkrát</string>
  <string name="preferences__ten_times">Desaťkrát</string>
  <string name="preferences__vibrate">Vibrácie</string>
  <string name="preferences__green">Zelená</string>
  <string name="preferences__red">Červená</string>
  <string name="preferences__blue">Modrá</string>
  <string name="preferences__orange">Oranžová</string>
  <string name="preferences__cyan">Azúrová</string>
  <string name="preferences__magenta">Purpurová</string>
  <string name="preferences__white">Biela</string>
  <string name="preferences__none">Žiadna</string>
  <string name="preferences__fast">Rýchlo</string>
  <string name="preferences__normal">Normálne</string>
  <string name="preferences__slow">Pomaly</string>
  <string name="preferences__help">Pomocník</string>
  <string name="preferences__advanced">Rozšírené</string>
  <string name="preferences__donate_to_signal">Prispieť na Molly</string>
  <!--Preference label for making one-time donations to Signal-->
  <string name="preferences__one_time_donation">Jednorazový dar</string>
  <string name="preferences__privacy">Súkromie</string>
  <!--Preference label for stories-->
  <string name="preferences__stories">Príbehy</string>
  <string name="preferences__mms_user_agent">MMS používateľský agent</string>
  <string name="preferences__advanced_mms_access_point_names">Manuálne MMS nastavenia</string>
  <string name="preferences__mmsc_url">MMSC URL</string>
  <string name="preferences__mms_proxy_host">MMS proxy server</string>
  <string name="preferences__mms_proxy_port">MMS proxy port</string>
  <string name="preferences__mmsc_username">Používateľské meno MMSC</string>
  <string name="preferences__mmsc_password">MMSC heslo</string>
  <string name="preferences__sms_delivery_reports">Správy o doručení SMS</string>
  <string name="preferences__request_a_delivery_report_for_each_sms_message_you_send">Pre každú odoslanú SMS vyžiadať správu o doručení</string>
  <string name="preferences__data_and_storage">Dáta a úložisko</string>
  <string name="preferences__storage">Úložisko</string>
  <string name="preferences__payments">Platby</string>
  <!--Privacy settings payments section description-->
  <string name="preferences__payment_lock">Platobný zámok</string>
  <string name="preferences__payments_beta">Platby (Beta)</string>
  <string name="preferences__conversation_length_limit">Obmedzenie dĺžky konverzácie</string>
  <string name="preferences__keep_messages">Ponechať správy</string>
  <string name="preferences__clear_message_history">Vymazať históriu správ</string>
  <string name="preferences__linked_devices">Pripojené zariadenia</string>
  <string name="preferences__light_theme">Svetlý</string>
  <string name="preferences__dark_theme">Tmavý</string>
  <string name="preferences__appearance">Vzhľad</string>
  <string name="preferences__theme">Motív</string>
  <string name="preferences__chat_wallpaper">Pozadie chatu</string>
  <string name="preferences__chat_color_and_wallpaper">Farba konverzácie a tapetu pozadia</string>
  <string name="preferences__disable_pin">Vypnúť PIN</string>
  <string name="preferences__enable_pin">Zapnúť PIN</string>
  <string name="preferences__if_you_disable_the_pin_you_will_lose_all_data">Ak vypnete PIN, opätovnou registráciou Signalu prídete o všetky vaše dáta, ak ich manuálne nezálohujete a neobnovíte. Kým bude PIN vypnutý, nebudete môcť zapnúť registračný zámok.</string>
  <string name="preferences__pins_keep_information_stored_with_signal_encrypted_so_only_you_can_access_it">PIN kódy udržiavajú informácie uložené v Signale zašifrované, aby ste k nim mali prístup iba vy. Váš profil, vaše nastavenia a kontakty sa po opätovnej inštalácii obnovia. Na otvorenie aplikácie PIN potrebovať nebudete.</string>
  <string name="preferences__system_default">Predvolené nastavenie</string>
  <string name="preferences__language">Jazyk</string>
  <string name="preferences__signal_messages_and_calls">Signal správy a hovory</string>
  <string name="preferences__advanced_pin_settings">Pokročilé nastavenia PIN kódu</string>
  <string name="preferences__free_private_messages_and_calls">Bezplatné zabezpečené správy a hovory medzi užívateľmi Signalu</string>
  <string name="preferences__submit_debug_log">Odoslať ladiaci záznam</string>
  <string name="preferences__delete_account">Vymazať účet</string>
  <string name="preferences__support_wifi_calling">Režim kompatibility \'WiFi volania\'</string>
  <string name="preferences__enable_if_your_device_supports_sms_mms_delivery_over_wifi">Zapnite ak vaše zariadenie používa doručenie SMS/MMS cez WiFi (zapnite len ak sú \"WiFi volania\" zapnuté na vašom zariadení)</string>
  <string name="preferences__incognito_keyboard">Inkognito klávesnica</string>
  <string name="preferences__read_receipts">Potvrdenia o prečítaní</string>
  <string name="preferences__if_read_receipts_are_disabled_you_wont_be_able_to_see_read_receipts">Keď máte vypnuté potvrdenia o prečítaní, nebudete dostávať potvrdenia ani od ostatných.</string>
  <string name="preferences__typing_indicators">Indikátory písania</string>
  <string name="preferences__if_typing_indicators_are_disabled_you_wont_be_able_to_see_typing_indicators">Keď sú indikátory písania vypnuté, nezobrazia sa Vám ani indikátory iných.</string>
  <string name="preferences__request_keyboard_to_disable">Požiadať klávesnicu aby sa neprispôsobovala učením.</string>
  <string name="preferences__this_setting_is_not_a_guarantee">Toto nastavenie nie je zárukou a vaša klávesnica ho môže ignorovať.</string>
  <string name="preferences_app_protection__blocked_users">Blokovaní používatelia</string>
  <string name="preferences_chats__when_using_mobile_data">Pri použití mobilných dát</string>
  <string name="preferences_chats__when_using_wifi">Pri použití Wi-Fi</string>
  <string name="preferences_chats__when_roaming">Pri roamingu</string>
  <string name="preferences_chats__media_auto_download">Automatické preberanie médií</string>
  <string name="preferences_chats__message_history">História správ</string>
  <string name="preferences_storage__storage_usage">Využitie úložiska</string>
  <string name="preferences_storage__photos">Fotografie</string>
  <string name="preferences_storage__videos">Videá</string>
  <string name="preferences_storage__files">Súbory</string>
  <string name="preferences_storage__audio">Zvuk</string>
  <string name="preferences_storage__review_storage">Skontrolovať úložisko</string>
  <string name="preferences_storage__delete_older_messages">Vymazať staršie správy?</string>
  <string name="preferences_storage__clear_message_history">Vymazať históriu správ?</string>
  <string name="preferences_storage__this_will_permanently_delete_all_message_history_and_media">Týmto sa natrvalo zmaže celá história správ a všetky médiá staršie než %1$s.</string>
  <string name="preferences_storage__this_will_permanently_trim_all_conversations_to_the_d_most_recent_messages">Týmto sa nenávratne skrátia všetky konverzácie na %1$s posledných správ.</string>
  <string name="preferences_storage__this_will_delete_all_message_history_and_media_from_your_device">Týmto sa natrvalo zmaže celá história správ a médiá z vášho zariadenia.</string>
  <string name="preferences_storage__are_you_sure_you_want_to_delete_all_message_history">Ste si istý/á, že chcete vymazať celú históriu správ?</string>
  <string name="preferences_storage__all_message_history_will_be_permanently_removed_this_action_cannot_be_undone">Celá história správ bude natrvalo vymazaná. Tento krok sa nedá vrátiť späť.</string>
  <string name="preferences_storage__delete_all_now">Zmazať všetky teraz</string>
  <string name="preferences_storage__forever">Navždy</string>
  <string name="preferences_storage__one_year">1 rok</string>
  <string name="preferences_storage__six_months">6 mesiacov</string>
  <string name="preferences_storage__thirty_days">30 dní</string>
  <string name="preferences_storage__none">Žiadny</string>
  <string name="preferences_storage__s_messages">%1$s správ</string>
  <string name="preferences_storage__custom">Vlastné</string>
  <string name="preferences_advanced__use_system_emoji">Použiť systémové emoji</string>
  <string name="preferences_advanced__disable_signal_built_in_emoji_support">Vypnúť emoji zabudované v Signale</string>
  <string name="preferences_advanced__relay_all_calls_through_the_signal_server_to_avoid_revealing_your_ip_address">Smerovať všetky hovory cez server Signal pre zabránenie odhaleniu vašej IP adresy kontaktu. Zapnutie zníži kvalitu hovoru.</string>
  <string name="preferences_advanced__always_relay_calls">Vždy presmerovať hovory</string>
  <string name="preferences_app_protection__who_can">Kto môže…</string>
  <string name="preferences_app_protection__app_access">Prístup k aplikácii</string>
  <string name="preferences_app_protection__communication">Komunikácia</string>
  <!--Privacy settings payments section title-->
  <string name="preferences_app_protection__payments">Platby</string>
  <string name="preferences_chats__chats">Chat</string>
  <string name="preferences_data_and_storage__manage_storage">Spravovať úložisko</string>
  <string name="preferences_data_and_storage__calls">Volania</string>
  <string name="preferences_data_and_storage__use_less_data_for_calls">Využívať menej dát na hovory</string>
  <string name="preferences_data_and_storage__never">Nikdy</string>
  <string name="preferences_data_and_storage__wifi_and_mobile_data">WiFi a mobilné dáta</string>
  <string name="preferences_data_and_storage__mobile_data_only">Iba mobilné dáta</string>
  <string name="preference_data_and_storage__using_less_data_may_improve_calls_on_bad_networks">Using less data may improve calls on bad networks</string>
  <string name="preferences_notifications__messages">Správy</string>
  <string name="preferences_notifications__events">Udalosti</string>
  <string name="preferences_notifications__in_chat_sounds">Zvuky v chate</string>
  <string name="preferences_notifications__show">Zobraziť</string>
  <string name="preferences_notifications__calls">Volania</string>
  <string name="preferences_notifications__ringtone">Zvonenie</string>
  <string name="preferences_chats__show_invitation_prompts">Zobraziť pozvánky</string>
  <string name="preferences_chats__display_invitation_prompts_for_contacts_without_signal">Zobraziť pozvánky pre kontakty bez Signalu</string>
  <string name="preferences_chats__message_text_size">Veľkosť písma správy</string>
  <string name="preferences_events__contact_joined_signal">Váš kontakt začal používať Signal</string>
  <string name="preferences_notifications__priority">Priorita</string>
  <!--Heading for the \'censorship circumvention\' section of privacy preferences-->
  <string name="preferences_communication__category_censorship_circumvention">Obchádzanie cenzúry</string>
  <!--Title of the \'censorship circumvention\' toggle switch-->
  <string name="preferences_communication__censorship_circumvention">Obchádzanie cenzúry</string>
  <string name="preferences_communication__censorship_circumvention_if_enabled_signal_will_attempt_to_circumvent_censorship">Keď je povolené, Signal sa pokúsi obísť cenzúru. Nepovoľujte v umiestneniach, kde Signal nie je cenzurovaný.</string>
  <!--Summary text for \'censorship circumvention\' toggle. Indicates that we automatically enabled it because we believe you\'re in a censored country-->
  <string name="preferences_communication__censorship_circumvention_has_been_activated_based_on_your_accounts_phone_number">Obchádzanie cenzúry bolo zapnuté na základe telefónneho čísla vašeho účtu.</string>
  <!--Summary text for \'censorship circumvention\' toggle. Indicates that you disabled it even though we believe you\'re in a censored country-->
  <string name="preferences_communication__censorship_circumvention_you_have_manually_disabled">Obchádzanie cenzúry ste manuálne vypli.</string>
  <!--Summary text for \'censorship circumvention\' toggle. Indicates that you cannot use it because you\'re already connected to the Signal service-->
  <string name="preferences_communication__censorship_circumvention_is_not_necessary_you_are_already_connected">Obchádzanie cenzúry nie je nutné; už ste pripojený k službe Signal.</string>
  <!--Summary text for \'censorship circumvention\' toggle. Indicates that you cannot use it because you\'re not connected to the internet-->
  <string name="preferences_communication__censorship_circumvention_can_only_be_activated_when_connected_to_the_internet">Obchádzanie cenzúry je možné zapnúť len s prístupom na internet.</string>
  <string name="preferences_communication__category_sealed_sender">Zapečatený odosielateľ</string>
  <string name="preferences_communication__sealed_sender_display_indicators">Zobraziť indikátory</string>
  <string name="preferences_communication__sealed_sender_display_indicators_description">Zobraziť stavovú ikonu v detailoch správ, ktoré boli doručené s použitím zapečateného odosielateľa.</string>
  <string name="preferences_communication__sealed_sender_allow_from_anyone">Povoliť od každého</string>
  <string name="preferences_communication__sealed_sender_allow_from_anyone_description">Zapnúť zapečateného odosielateľa pre prichádzajúce správy od ľudí, ktorých nemáte v kontaktoch a s ktorými ste nezdieľali svoj profil.</string>
  <string name="preferences_communication__sealed_sender_learn_more">Dozvedieť sa viac</string>
  <string name="preferences_setup_a_username">Založiť používateľské meno</string>
  <string name="preferences_proxy">Proxy</string>
  <string name="preferences_use_proxy">Použiť proxy</string>
  <string name="preferences_off">Vypnuté</string>
  <string name="preferences_on">Zapnuté</string>
  <string name="preferences_proxy_address">Proxy adresa</string>
  <string name="preferences_only_use_a_proxy_if">Server proxy používajte iba v prípade, že sa nemôžete pripojiť k Signal cez mobilné dáta, alebo Wi-Fi.</string>
  <string name="preferences_share">Zdieľať</string>
  <string name="preferences_save">Uložiť</string>
  <string name="preferences_connecting_to_proxy">Pripája sa ku proxy…</string>
  <string name="preferences_connected_to_proxy">Pripojené ku proxy</string>
  <string name="preferences_connection_failed">Pripojenie zlyhalo</string>
  <string name="preferences_couldnt_connect_to_the_proxy">Nepodarilo sa pripojiť ku proxy. Skontrolujte proxy adresu a skúste znova.</string>
  <string name="preferences_you_are_connected_to_the_proxy">Ste pripojený/á ku proxy. Proxy môžete kedykoľvek vypnúť v Nastaveniach.</string>
  <string name="preferences_success">Hotovo</string>
  <string name="preferences_failed_to_connect">Pripojenie zlyhalo</string>
  <string name="preferences_enter_proxy_address">Zadajte adresu proxy servera</string>
  <string name="configurable_single_select__customize_option">Prispôsobiť nastavenie</string>
  <!--Internal only preferences-->
  <!--Payments-->
  <string name="PaymentsActivityFragment__all_activity">Všetky aktivity</string>
  <string name="PaymentsAllActivityFragment__all">Všetko</string>
  <string name="PaymentsAllActivityFragment__sent">Odoslaná</string>
  <string name="PaymentsAllActivityFragment__received">Prijatá</string>
  <string name="PaymentsHomeFragment__introducing_payments">Predstavujeme platby (Beta)</string>
  <string name="PaymentsHomeFragment__use_signal_to_send_and_receive">Pomocou Molly môžete odosielať a prijímať MobileCoin, novú digitálnu menu zameranú na súkromie. Ak chcete začať, aktivujte.</string>
  <string name="PaymentsHomeFragment__activate_payments">Aktivovať platby</string>
  <string name="PaymentsHomeFragment__activating_payments">Aktivujú sa platby…</string>
  <string name="PaymentsHomeFragment__restore_payments_account">Obnovte platobný účet</string>
  <string name="PaymentsHomeFragment__no_recent_activity_yet">Zatiaľ žiadna nedávna aktivita</string>
  <string name="PaymentsHomeFragment__pending_requests">Nevybavené žiadosti</string>
  <string name="PaymentsHomeFragment__recent_activity">Posledná aktivita</string>
  <string name="PaymentsHomeFragment__see_all">Pozrieť všetky</string>
  <string name="PaymentsHomeFragment__add_funds">Pridať prostriedky</string>
  <string name="PaymentsHomeFragment__send">Poslať</string>
  <string name="PaymentsHomeFragment__sent_s">Odoslané %1$s</string>
  <string name="PaymentsHomeFragment__received_s">Prijaté %1$s</string>
  <string name="PaymentsHomeFragment__transfer_to_exchange">Prevod na výmenu</string>
  <string name="PaymentsHomeFragment__currency_conversion">Prepočet meny</string>
  <string name="PaymentsHomeFragment__deactivate_payments">Deaktivovanie platby</string>
  <string name="PaymentsHomeFragment__recovery_phrase">Fráza na obnovenie</string>
  <string name="PaymentsHomeFragment__help">Pomocník</string>
  <string name="PaymentsHomeFragment__coin_cleanup_fee">Poplatok za vyčistenie mincí</string>
  <string name="PaymentsHomeFragment__sent_payment">Odoslaná platba</string>
  <string name="PaymentsHomeFragment__received_payment">Prijatá platba</string>
  <string name="PaymentsHomeFragment__processing_payment">Spracovanie platby</string>
  <string name="PaymentsHomeFragment__unknown_amount">---</string>
  <string name="PaymentsHomeFragment__currency_conversion_not_available">Výmenný kurz nie je k dispozícii</string>
  <string name="PaymentsHomeFragment__cant_display_currency_conversion">Konverziu meny nie je možné zobraziť. Skontrolujte pripojenie telefónu a skúste to znova.</string>
  <string name="PaymentsHomeFragment__payments_is_not_available_in_your_region">Platby nie sú k dispozícii vo vašej oblasti.</string>
  <string name="PaymentsHomeFragment__could_not_enable_payments">Nepodarilo sa povoliť platby. Skúste to znova neskôr.</string>
  <string name="PaymentsHomeFragment__deactivate_payments_question">Deaktivovať platby?</string>
  <string name="PaymentsHomeFragment__you_will_not_be_able_to_send">Ak deaktivujete platby, nebudete môcť odosielať ani prijímať MobileCoin v Molly.</string>
  <string name="PaymentsHomeFragment__deactivate">Deaktivovať</string>
  <string name="PaymentsHomeFragment__continue">Pokračovať</string>
  <string name="PaymentsHomeFragment__balance_is_not_currently_available">Zostatok nie je momentálne k dispozícii.</string>
  <string name="PaymentsHomeFragment__payments_deactivated">Platby sú deaktivované.</string>
  <string name="PaymentsHomeFragment__payment_failed">Platba zlyhala</string>
  <string name="PaymentsHomeFragment__details">Podrobnosti</string>
  <string name="PaymentsHomeFragment__you_can_use_signal_to_send">Pomocou Molly môžete odosielať a prijímať MobileCoiny. Všetky platby podliehajú Podmienkam používania pre MobileCoins a MobileCoin Wallet. Toto je funkcia beta verzie, takže sa môžete stretnúť s určitými problémami a platby, alebo zostatky, ktoré môžete stratiť, nie je možné obnoviť.</string>
  <string name="PaymentsHomeFragment__activate">Aktivovať</string>
  <string name="PaymentsHomeFragment__view_mobile_coin_terms">Zobraziť podmienky MobileCoin</string>
<<<<<<< HEAD
  <string name="PaymentsHomeFragment__payments_not_available">Platby v službe Molly už nie sú k dispozícii. Stále môžete prevádzať prostriedky na burzu, ale už nemôžete posielať a prijímať platby ani pridávať prostriedky.</string>
=======
  <string name="PaymentsHomeFragment__payments_not_available">Platby v službe Signal už nie sú k dispozícii. Stále môžete prevádzať prostriedky na burzu, ale už nemôžete posielať a prijímať platby ani pridávať prostriedky.</string>
  <!--Alert dialog title which shows up after a payment to turn on payment lock-->
  <string name="PaymentsHomeFragment__turn_on">Chcete zapnúť platobný zámok pre budúce odosielanie platby?</string>
  <!--Alert dialog description for why payment lock should be enabled before sending payments-->
  <string name="PaymentsHomeFragment__add_an_additional_layer">Zvýšte zabezpečenie a na prevod prostriedkov si vyžiadajte zámok obrazovky Android alebo odtlačok prsta.</string>
  <!--Alert dialog button to enable payment lock-->
  <string name="PaymentsHomeFragment__enable">Zapnúť</string>
  <!--Alert dialog button to not enable payment lock for now-->
  <string name="PaymentsHomeFragment__not_now">Teraz nie</string>
>>>>>>> e379cf61
  <!--PaymentsAddMoneyFragment-->
  <string name="PaymentsAddMoneyFragment__add_funds">Pridať prostriedky</string>
  <string name="PaymentsAddMoneyFragment__your_wallet_address">Adresa vašej peňaženky</string>
  <string name="PaymentsAddMoneyFragment__copy">Kopírovať</string>
  <string name="PaymentsAddMoneyFragment__copied_to_clipboard">Skopírované do schránky</string>
  <string name="PaymentsAddMoneyFragment__to_add_funds">Ak chcete pridať prostriedky, pošlite MobileCoin na svoju adresu peňaženky. Začnite transakciu zo svojho účtu na burze, ktorá podporuje MobileCoin, potom naskenujte QR kód alebo skopírujte adresu svojej peňaženky.</string>
  <!--PaymentsDetailsFragment-->
  <string name="PaymentsDetailsFragment__details">Podrobnosti</string>
  <string name="PaymentsDetailsFragment__status">Stav</string>
  <string name="PaymentsDetailsFragment__submitting_payment">Odosielanie platby…</string>
  <string name="PaymentsDetailsFragment__processing_payment">Spracovanie platby…</string>
  <string name="PaymentsDetailsFragment__payment_complete">Platba dokončená</string>
  <string name="PaymentsDetailsFragment__payment_failed">Platba zlyhala</string>
  <string name="PaymentsDetailsFragment__network_fee">Sieťový poplatok</string>
  <string name="PaymentsDetailsFragment__sent_by">Odoslané používateľom</string>
  <string name="PaymentsDetailsFragment__sent_to_s">Odoslané používateľovi %1$s</string>
  <string name="PaymentsDetailsFragment__you_on_s_at_s">Vy na %1$s s %2$s</string>
  <string name="PaymentsDetailsFragment__s_on_s_at_s">%1$s na %2$s s %3$s</string>
  <string name="PaymentsDetailsFragment__to">Komu</string>
  <string name="PaymentsDetailsFragment__from">Od</string>
  <string name="PaymentsDetailsFragment__information">Podrobnosti o transakcii vrátane sumy, platby a času transakcie sú súčasťou MobileCoin Ledger.</string>
  <string name="PaymentsDetailsFragment__coin_cleanup_fee">Poplatok za vyčistenie mincí</string>
  <string name="PaymentsDetailsFragment__coin_cleanup_information">\"Poplatok za upratanie mincí\" sa účtuje, keď mince vo vašom vlastníctve nie je možné skombinovať na dokončenie transakcie. Upratanie vám umožní posielať platby naďalej.</string>
  <string name="PaymentsDetailsFragment__no_details_available">Pre túto transakciu nie sú k dispozícii žiadne ďalšie podrobnosti</string>
  <string name="PaymentsDetailsFragment__sent_payment">Odoslaná platba</string>
  <string name="PaymentsDetailsFragment__received_payment">Prijatá platba</string>
  <string name="PaymentsDeatilsFragment__payment_completed_s">Platba dokončená %1$s</string>
  <string name="PaymentsDetailsFragment__block_number">Číslo bloku</string>
  <!--PaymentsTransferFragment-->
  <string name="PaymentsTransferFragment__transfer">Prenos</string>
  <string name="PaymentsTransferFragment__scan_qr_code">Skenovať QR kód</string>
  <string name="PaymentsTransferFragment__to_scan_or_enter_wallet_address">Kam: Naskenujte alebo zadajte adresu peňaženky</string>
  <string name="PaymentsTransferFragment__you_can_transfer">MobileCoin môžete previesť vykonaním prevodu na adresu peňaženky poskytnutú zmenárňou. Adresa peňaženky je reťazec pozostávajúci z číslic a písmen a najčastejšie sa nachádza pod QR kódom.</string>
  <string name="PaymentsTransferFragment__next">Ďalší</string>
  <string name="PaymentsTransferFragment__invalid_address">Neplatná adresa</string>
  <string name="PaymentsTransferFragment__check_the_wallet_address">Skontrolujte adresu peňaženky, do ktorej sa snažíte previesť peniaze, a skúste to znovu.</string>
  <string name="PaymentsTransferFragment__you_cant_transfer_to_your_own_signal_wallet_address">Nemôžete vykonať prevod na adresu vašej Molly peňaženky. Zadajte adresu peňaženky z vášho účtu v podporovanej burze.</string>
  <string name="PaymentsTransferFragment__to_scan_a_qr_code_signal_needs">Na naskenovanie QR kódu potrebuje Molly prístup k fotoaparátu.</string>
  <string name="PaymentsTransferFragment__signal_needs_the_camera_permission_to_capture_qr_code_go_to_settings">Pre načítanie QR kódu potrebuje Molly prístup k Fotoaparátu. Prosím v nastaveniach aplikácií zvoľte \"Oprávnenia\", a povoľte \"Fotoaparát\".</string>
  <string name="PaymentsTransferFragment__to_scan_a_qr_code_signal_needs_access_to_the_camera">Na naskenovanie QR kódu potrebuje Molly prístup k fotoaparátu.</string>
  <string name="PaymentsTransferFragment__settings">Nastavenia</string>
  <!--PaymentsTransferQrScanFragment-->
  <string name="PaymentsTransferQrScanFragment__scan_address_qr_code">Naskenujte QR kód adresu</string>
  <string name="PaymentsTransferQrScanFragment__scan_the_address_qr_code_of_the_payee">Naskenujte QR kód adresu príjemcu platby</string>
  <!--CreatePaymentFragment-->
  <string name="CreatePaymentFragment__request">Žiadosť</string>
  <string name="CreatePaymentFragment__pay">Zaplať</string>
  <string name="CreatePaymentFragment__available_balance_s">Disponibilný zostatok: %1$s</string>
  <string name="CreatePaymentFragment__toggle_content_description">Prepnúť</string>
  <string name="CreatePaymentFragment__1">1</string>
  <string name="CreatePaymentFragment__2">2</string>
  <string name="CreatePaymentFragment__3">3</string>
  <string name="CreatePaymentFragment__4">4</string>
  <string name="CreatePaymentFragment__5">5</string>
  <string name="CreatePaymentFragment__6">6</string>
  <string name="CreatePaymentFragment__7">7</string>
  <string name="CreatePaymentFragment__8">8</string>
  <string name="CreatePaymentFragment__9">9</string>
  <string name="CreatePaymentFragment__decimal">,</string>
  <string name="CreatePaymentFragment__0">0</string>
  <string name="CreatePaymentFragment__lt">&lt;</string>
  <string name="CreatePaymentFragment__backspace">Backspace</string>
  <string name="CreatePaymentFragment__add_note">Pridať poznámku</string>
  <string name="CreatePaymentFragment__conversions_are_just_estimates">Prepočty sú len odhadmi a nemusia byť presné.</string>
  <!--EditNoteFragment-->
  <string name="EditNoteFragment_note">Poznámka</string>
  <!--ConfirmPaymentFragment-->
  <string name="ConfirmPayment__confirm_payment">Potvrďte platbu</string>
  <string name="ConfirmPayment__network_fee">Sieťový poplatok</string>
  <string name="ConfirmPayment__error_getting_fee">Chyba pri získavaní poplatku</string>
  <string name="ConfirmPayment__estimated_s">Odhadované %1$s</string>
  <string name="ConfirmPayment__to">Komu</string>
  <string name="ConfirmPayment__total_amount">Celková suma</string>
  <string name="ConfirmPayment__balance_s">Zostatok: %1$s</string>
  <string name="ConfirmPayment__submitting_payment">Odosielanie platby…</string>
  <string name="ConfirmPayment__processing_payment">Spracovanie platby…</string>
  <string name="ConfirmPayment__payment_complete">Platba dokončená</string>
  <string name="ConfirmPayment__payment_failed">Platba zlyhala</string>
  <string name="ConfirmPayment__payment_will_continue_processing">Platba bude pokračovať v spracovaní</string>
  <string name="ConfirmPaymentFragment__invalid_recipient">Neplatný príjemca</string>
  <!--Biometric/Device authentication prompt title which comes up before sending a payment-->
  <string name="ConfirmPaymentFragment__unlock_to_send_payment">Odomknúť a odoslať platbu</string>
  <!--Title of a dialog show when we were unable to present the user\'s screenlock before sending a payment-->
  <string name="ConfirmPaymentFragment__failed_to_show_payment_lock">Nepodarilo sa zobraziť platobný zámok</string>
  <!--Body of a dialog show when we were unable to present the user\'s screenlock before sending a payment-->
  <string name="ConfirmPaymentFragment__you_enabled_payment_lock_in_the_settings">Povolili ste platobný zámok v nastaveniach, ale nie je možné ho zobraziť.</string>
  <!--Button in a dialog that will take the user to the privacy settings-->
  <string name="ConfirmPaymentFragment__go_to_settings">Prejsť na nastavenia</string>
  <string name="ConfirmPaymentFragment__this_person_has_not_activated_payments">Táto osoba nemá aktivované platby</string>
  <string name="ConfirmPaymentFragment__unable_to_request_a_network_fee">Nie je možné požiadať o sieťový poplatok. Ak chcete pokračovať v tejto platbe, ťuknite na tlačidlo OK to skúste znova.</string>
  <!--CurrencyAmountFormatter_s_at_s-->
  <string name="CurrencyAmountFormatter_s_at_s">%1$s s %2$s</string>
  <!--SetCurrencyFragment-->
  <string name="SetCurrencyFragment__set_currency">Nastaviť menu</string>
  <string name="SetCurrencyFragment__all_currencies">Všetky meny</string>
  <!--****************************************-->
  <!--menus-->
  <!--****************************************-->
  <!--contact_selection_list-->
  <string name="contact_selection_list__unknown_contact">Nová správa pre…</string>
  <string name="contact_selection_list__unknown_contact_block">Zablokovať používateľa</string>
  <string name="contact_selection_list__unknown_contact_add_to_group">Pridať do skupiny</string>
  <!--conversation_callable_insecure-->
  <string name="conversation_callable_insecure__menu_call">Zavolať</string>
  <!--conversation_callable_secure-->
  <string name="conversation_callable_secure__menu_call">Signal hovor</string>
  <string name="conversation_callable_secure__menu_video">Videohovor Signal</string>
  <!--conversation_context-->
  <!--Heading which shows how many messages are currently selected-->
  <plurals name="conversation_context__s_selected">
    <item quantity="one">%d vybraný</item>
    <item quantity="few">%d vybraný</item>
    <item quantity="many">%d vybraný</item>
    <item quantity="other">%d vybraný</item>
  </plurals>
  <!--conversation_context_image-->
  <!--Button to save a message attachment (image, file etc.)-->
  <string name="conversation_context_image__save_attachment">Uložiť</string>
  <!--conversation_expiring_off-->
  <string name="conversation_expiring_off__disappearing_messages">Miznúce správy</string>
  <!--conversation_selection-->
  <!--Button to view detailed information for a message-->
  <string name="conversation_selection__menu_message_details">Info</string>
  <!--Button to copy a message\'s text to the clipboard-->
  <string name="conversation_selection__menu_copy">Kopírovať</string>
  <!--Button to delete a message-->
  <string name="conversation_selection__menu_delete">Odstrániť</string>
  <!--Button to forward a message to another person or group chat-->
  <string name="conversation_selection__menu_forward">Preposlať</string>
  <!--Button to reply to a message-->
  <string name="conversation_selection__menu_reply">Odpovedať</string>
  <!--Button to save a message attachment (image, file etc.)-->
  <string name="conversation_selection__menu_save">Uložiť</string>
  <!--Button to retry sending a message-->
  <string name="conversation_selection__menu_resend_message">Poslať znovu</string>
  <!--Button to select a message and enter selection mode-->
  <string name="conversation_selection__menu_multi_select">Vybrať</string>
  <!--conversation_expiring_on-->
  <!--conversation_insecure-->
  <string name="conversation_insecure__invite">Pozvať</string>
  <!--conversation_list_batch-->
  <string name="conversation_list_batch__menu_delete_selected">Odstrániť označené</string>
  <string name="conversation_list_batch__menu_pin_selected">Pripnúť označené</string>
  <string name="conversation_list_batch__menu_unpin_selected">Odopnúť označené</string>
  <string name="conversation_list_batch__menu_select_all">Označiť všetko</string>
  <string name="conversation_list_batch_archive__menu_archive_selected">Vybratý archív</string>
  <string name="conversation_list_batch_unarchive__menu_unarchive_selected">Obnoviť vybrané z archívu</string>
  <string name="conversation_list_batch__menu_mark_as_read">Označ ako prečítané</string>
  <string name="conversation_list_batch__menu_mark_as_unread">Označ ako neprečítané</string>
  <!--conversation_list-->
  <string name="conversation_list_settings_shortcut">Skratka pre Nastavenia</string>
  <string name="conversation_list_search_description">Hľadať</string>
  <string name="conversation_list__pinned">Pripnuté</string>
  <string name="conversation_list__chats">Chat</string>
  <string name="conversation_list__you_can_only_pin_up_to_d_chats">Môžete pripnúť maximálne %1$d chaty.</string>
  <!--conversation_list_item_view-->
  <string name="conversation_list_item_view__contact_photo_image">Fotka kontaktu</string>
  <string name="conversation_list_item_view__archived">Archivované</string>
  <!--conversation_list_fragment-->
  <string name="conversation_list_fragment__fab_content_description">Nová konverzácia</string>
  <string name="conversation_list_fragment__open_camera_description">Otvoriť fotoaparát</string>
  <string name="conversation_list_fragment__no_chats_yet_get_started_by_messaging_a_friend">Zatiaľ žiadne chaty.\nZačnite tým, že pošlete priateľovi správu.</string>
  <!--conversation_secure_verified-->
  <string name="conversation_secure_verified__menu_reset_secure_session">Resetovať zabezpečenú reláciu</string>
  <!--conversation_muted-->
  <string name="conversation_muted__unmute">Nahlas</string>
  <!--conversation_unmuted-->
  <string name="conversation_unmuted__mute_notifications">Stlmiť upozornenia</string>
  <!--conversation-->
  <string name="conversation__menu_group_settings">Nastavenia skupiny</string>
  <string name="conversation__menu_leave_group">Opustiť skupinu</string>
  <string name="conversation__menu_view_all_media">Všetky médiá</string>
  <string name="conversation__menu_conversation_settings">Nastavenia konverzácií</string>
  <string name="conversation__menu_add_shortcut">Pridať na plochu</string>
  <string name="conversation__menu_create_bubble">Vytvoriť bublinu</string>
  <!--conversation_popup-->
  <string name="conversation_popup__menu_expand_popup">Rozbaliť okno</string>
  <!--conversation_callable_insecure-->
  <string name="conversation_add_to_contacts__menu_add_to_contacts">Pridať medzi kontakty</string>
  <!--conversation_group_options-->
  <string name="convesation_group_options__recipients_list">Zoznam príjemcov</string>
  <string name="conversation_group_options__delivery">Doručenie</string>
  <string name="conversation_group_options__conversation">Konverzácia</string>
  <string name="conversation_group_options__broadcast">Poslať všetkým</string>
  <!--text_secure_normal-->
  <string name="text_secure_normal__menu_new_group">Nová skupina</string>
  <string name="text_secure_normal__menu_settings">Nastavenia</string>
  <string name="text_secure_normal__menu_clear_passphrase">Zamknúť</string>
  <string name="text_secure_normal__mark_all_as_read">Označiť všetko ako prečítané</string>
  <string name="text_secure_normal__invite_friends">Pozvať priateľov</string>
  <!--verify_display_fragment-->
  <string name="verify_display_fragment_context_menu__copy_to_clipboard">Kopírovať</string>
  <string name="verify_display_fragment_context_menu__compare_with_clipboard">Porovnať</string>
  <!--reminder_header-->
  <string name="reminder_header_sms_import_title">Importovať systémové SMS správy?</string>
  <string name="reminder_header_sms_import_text">Ťuknutím skopírujete SMS správy z vášho telefónu do šifrovanej databázy Signalu.</string>
  <string name="reminder_header_push_title">Zapnúť Signal správy a hovory</string>
  <string name="reminder_header_push_text">Zlepšite svoj zážitok z komunikácie.</string>
  <string name="reminder_header_service_outage_text">Signal má technické ťažkosti. Pracujeme na tom, aby sme čo najskôr obnovili našu službu.</string>
  <string name="reminder_header_progress">%1$d%%</string>
  <!--media_preview-->
  <string name="media_preview__save_title">Uložiť</string>
  <string name="media_preview__forward_title">Preposlať</string>
  <string name="media_preview__share_title">Zdieľať</string>
  <string name="media_preview__all_media_title">Všetky médiá</string>
  <!--media_preview_activity-->
  <string name="media_preview_activity__media_content_description">Náhľad média</string>
  <!--new_conversation_activity-->
  <string name="new_conversation_activity__refresh">Obnoviť</string>
  <!--redphone_audio_popup_menu-->
  <!--Insights-->
  <string name="Insights__percent">%</string>
  <string name="Insights__title">Prehľady</string>
  <string name="InsightsDashboardFragment__title">Prehľady</string>
  <string name="InsightsDashboardFragment__signal_protocol_automatically_protected">Signal Protocol za posledných %2$d dní automaticky ochránil %1$d%% vašich odchádzajúcich správ. Konverzácie medzi používateľmi Signalu sú vždy koncovo šifrované.</string>
  <string name="InsightsDashboardFragment__spread_the_word">Šíriť slovo</string>
  <string name="InsightsDashboardFragment__not_enough_data">Nedostatok údajov</string>
  <string name="InsightsDashboardFragment__your_insights_percentage_is_calculated_based_on">Percentuálna hodnota vašich Prehľadov sa vypočítava na základe odchádzajúcich správ za posledných %1$d dní, ktoré nezmizli, ani neboli odstránené.</string>
  <string name="InsightsDashboardFragment__start_a_conversation">Začať konverzáciu</string>
  <string name="InsightsDashboardFragment__invite_your_contacts">Začnite bezpečne komunikovať a povoľte nové funkcie, ktoré prekonávajú obmedzenia nešifrovaných SMS správ pozvaním ďalších ľudí z vášho okruhu, aby sa pripojili k Signalu.</string>
  <string name="InsightsDashboardFragment__this_stat_was_generated_locally">Tieto štatistiky boli generované lokálne na vašom zariadení a môžete ich vidieť iba vy. Nikdy sa nikam neprenášajú.</string>
  <string name="InsightsDashboardFragment__encrypted_messages">Šifrované správy</string>
  <string name="InsightsDashboardFragment__cancel">Zrušiť</string>
  <string name="InsightsDashboardFragment__send">Poslať</string>
  <string name="InsightsModalFragment__title">Predstavujeme Prehľady</string>
  <string name="InsightsModalFragment__description">Zistite, koľko vašich odchádzajúcich správ bolo bezpečne odoslaných a potom rýchlo pozvite nové kontakty pre vylepšenie vašej percentuálnej hodnoty Signalu.</string>
  <string name="InsightsModalFragment__view_insights">Zobraziť prehľady</string>
  <string name="FirstInviteReminder__title">Pozvať do Signalu</string>
  <string name="FirstInviteReminder__description">Mohli ste zvýšiť počet šifrovaných správ, ktoré odosielate o %1$d%%</string>
  <string name="SecondInviteReminder__title">Vylepšite svoj Signal</string>
  <string name="SecondInviteReminder__description">Pozvať používateľa %1$s</string>
  <string name="InsightsReminder__view_insights">Zobraziť prehľady</string>
  <string name="InsightsReminder__invite">Pozvať</string>
  <!--Edit KBS Pin-->
  <!--BaseKbsPinFragment-->
  <string name="BaseKbsPinFragment__next">Ďalší</string>
  <string name="BaseKbsPinFragment__create_alphanumeric_pin">Vytvoriť alfanumerický PIN kód</string>
  <string name="BaseKbsPinFragment__create_numeric_pin">Vytvoriť numerický PIN kód</string>
  <!--CreateKbsPinFragment-->
  <plurals name="CreateKbsPinFragment__pin_must_be_at_least_characters">
    <item quantity="one">PIN kód musí mať min. %1$d znak</item>
    <item quantity="few">PIN kód musí mať min. %1$d znakov</item>
    <item quantity="many">PIN kód musí mať min. %1$d znakov</item>
    <item quantity="other">PIN kód musí mať min. %1$d znakov</item>
  </plurals>
  <plurals name="CreateKbsPinFragment__pin_must_be_at_least_digits">
    <item quantity="one">PIN kód musí mať min. %1$d číslicu</item>
    <item quantity="few">PIN kód musí mať min. %1$d číslic</item>
    <item quantity="many">PIN kód musí mať min. %1$d číslic</item>
    <item quantity="other">PIN kód musí mať min. %1$d číslic</item>
  </plurals>
  <string name="CreateKbsPinFragment__create_a_new_pin">Vytvoriť nový PIN</string>
  <string name="CreateKbsPinFragment__you_can_choose_a_new_pin_as_long_as_this_device_is_registered">PIN si môžete zmeniť, pokiaľ je toto zariadenie registrované.</string>
  <string name="CreateKbsPinFragment__create_your_pin">Vytvorte si PIN</string>
  <string name="CreateKbsPinFragment__pins_keep_information_stored_with_signal_encrypted">PIN kódy udržiavajú informácie uložené v Signale zašifrované, aby ste k nim mali prístup iba vy. Váš profil, nastavenia a kontakty vám po opätovnej inštalácii aplikácie ostanú. Na otvorenie aplikácie PIN potrebovať nebudete.</string>
  <string name="CreateKbsPinFragment__choose_a_stronger_pin">Zvoľte si silnejší PIN</string>
  <!--ConfirmKbsPinFragment-->
  <string name="ConfirmKbsPinFragment__pins_dont_match">PIN kódy sa nezhodujú. Skúste to znova.</string>
  <string name="ConfirmKbsPinFragment__confirm_your_pin">Potvrďte svoj PIN.</string>
  <string name="ConfirmKbsPinFragment__pin_creation_failed">Pri tvorbe PIN kódu došlo k chybe</string>
  <string name="ConfirmKbsPinFragment__your_pin_was_not_saved">Váš PIN kód sa neuložil. Vyzveme vás vytvoriť si PIN kód neskôr.</string>
  <string name="ConfirmKbsPinFragment__pin_created">PIN kód sa vytvoril.</string>
  <string name="ConfirmKbsPinFragment__re_enter_your_pin">Zadajte váš PIN znovu</string>
  <string name="ConfirmKbsPinFragment__creating_pin">Vytvára sa PIN kód…</string>
  <!--KbsSplashFragment-->
  <string name="KbsSplashFragment__introducing_pins">Predstavujeme PINy</string>
  <string name="KbsSplashFragment__pins_keep_information_stored_with_signal_encrypted">PIN kódy udržiavajú informácie uložené v Signale zašifrované, aby ste k nim mali prístup iba vy. Váš profil, nastavenia a kontakty vám po opätovnej inštalácii aplikácie ostanú. Na otvorenie aplikácie PIN potrebovať nebudete.</string>
  <string name="KbsSplashFragment__learn_more">Dozvedieť sa viac</string>
  <string name="KbsSplashFragment__registration_lock_equals_pin">Registračný zámok = PIN</string>
  <string name="KbsSplashFragment__your_registration_lock_is_now_called_a_pin">Váš Registračný zámok sa teraz volá PIN kód a dokáže viac. Aktualizujte ho teraz.</string>
  <string name="KbsSplashFragment__update_pin">Aktualizovať PIN kód</string>
  <string name="KbsSplashFragment__create_your_pin">Vytvorte si PIN</string>
  <string name="KbsSplashFragment__learn_more_about_pins">Dozvedieť sa viac o PINoch</string>
  <string name="KbsSplashFragment__disable_pin">Vypnúť PIN</string>
  <!--KBS Reminder Dialog-->
  <string name="KbsReminderDialog__enter_your_signal_pin">Zadajte váš PIN pre Signal</string>
  <string name="KbsReminderDialog__to_help_you_memorize_your_pin">Aby sme vám pomohli zapamätať si váš PIN kód, budeme vás opakovanie žiadať o jeho zadanie. Postupom času vás o to budeme žiadať menej často.</string>
  <string name="KbsReminderDialog__skip">Preskočiť</string>
  <string name="KbsReminderDialog__submit">Potvrdiť</string>
  <string name="KbsReminderDialog__forgot_pin">Zabudli ste PIN?</string>
  <string name="KbsReminderDialog__incorrect_pin_try_again">Nesprávny PIN kód. Skúste to znova.</string>
  <!--AccountLockedFragment-->
  <string name="AccountLockedFragment__account_locked">Účet sa uzamkol</string>
  <string name="AccountLockedFragment__your_account_has_been_locked_to_protect_your_privacy">Váš účet sa uzamkol z dôvodu ochrany vášho súkromia a zabezpečenia. Po %1$d dňoch nečinnosti vo vašom účte budete môcť opätovne zaregistrovať toto telefónne číslo bez potreby PIN kódu. Všetok obsah sa odstráni.</string>
  <string name="AccountLockedFragment__next">Ďalší</string>
  <string name="AccountLockedFragment__learn_more">Dozvedieť sa viac</string>
  <!--KbsLockFragment-->
  <string name="RegistrationLockFragment__enter_your_pin">Zadajte svoj PIN</string>
  <string name="RegistrationLockFragment__enter_the_pin_you_created">Zadajte PIN, ktorý ste si pre váš účet vytvorili. Nie je to to isté ako SMS overovací kód.</string>
  <string name="RegistrationLockFragment__enter_alphanumeric_pin">Zadajte alfanumerický PIN kód</string>
  <string name="RegistrationLockFragment__enter_numeric_pin">Zadajte číselný PIN kód</string>
  <string name="RegistrationLockFragment__incorrect_pin_try_again">Nesprávny PIN kód. Skúste to znova.</string>
  <string name="RegistrationLockFragment__forgot_pin">Zabudli ste PIN?</string>
  <string name="RegistrationLockFragment__incorrect_pin">Nesprávny PIN</string>
  <string name="RegistrationLockFragment__forgot_your_pin">Zabudli ste svoj PIN?</string>
  <string name="RegistrationLockFragment__not_many_tries_left">Ostáva už len zopár pokusov!</string>
  <string name="RegistrationLockFragment__signal_registration_need_help_with_pin_for_android_v1_pin">Signal registrácia - potrebujem pomôcť s PIN na Androide (v1 PIN)</string>
  <string name="RegistrationLockFragment__signal_registration_need_help_with_pin_for_android_v2_pin">Signal registrácia - potrebujem pomôcť s PIN na Androide (v2 PIN)</string>
  <plurals name="RegistrationLockFragment__for_your_privacy_and_security_there_is_no_way_to_recover">
    <item quantity="one">Kvôli vášmu súkromiu a bezpečnosti nie je možné PIN nijakým spôsobom obnoviť. Ak svoj PIN zabudnete, po %1$d dni neaktivity si budete môcť overiť svoj účet prostredníctvom SMS. V tom prípade bude váš účet zmazaný a celý jeho obsah sa odstráni.</item>
    <item quantity="few">Kvôli vášmu súkromiu a bezpečnosti nie je možné PIN nijakým spôsobom obnoviť. Ak svoj PIN zabudnete, po %1$d dňoch neaktivity si budete môcť overiť svoj účet prostredníctvom SMS. V tom prípade bude váš účet zmazaný a celý jeho obsah sa odstráni.</item>
    <item quantity="many">Kvôli vášmu súkromiu a bezpečnosti nie je možné PIN nijakým spôsobom obnoviť. Ak svoj PIN zabudnete, po %1$d dňoch neaktivity si budete môcť overiť svoj účet prostredníctvom SMS. V tom prípade bude váš účet zmazaný a celý jeho obsah sa odstráni.</item>
    <item quantity="other">Kvôli vášmu súkromiu a bezpečnosti nie je možné PIN nijakým spôsobom obnoviť. Ak svoj PIN zabudnete, po %1$d dňoch neaktivity si budete môcť overiť svoj účet prostredníctvom SMS. V tom prípade bude váš účet zmazaný a celý jeho obsah sa odstráni.</item>
  </plurals>
  <plurals name="RegistrationLockFragment__incorrect_pin_d_attempts_remaining">
    <item quantity="one">Nesprávny PIN kód. Zostáva %1$d pokus.</item>
    <item quantity="few">Nesprávny PIN kód. Zostáva %1$d pokusov.</item>
    <item quantity="many">Nesprávny PIN kód. Zostáva %1$d pokusov.</item>
    <item quantity="other">Nesprávny PIN kód. Zostáva %1$d pokusov.</item>
  </plurals>
  <plurals name="RegistrationLockFragment__if_you_run_out_of_attempts_your_account_will_be_locked_for_d_days">
    <item quantity="one">Ak miniete všetky pokusy, váš účet sa na %1$d deň zablokuje. Po %1$d dni nečinnosti sa môžete znova zaregistrovať bez potreby PIN kódu. Váš účet sa vymaže a všetok obsah sa odstráni.</item>
    <item quantity="few">Ak miniete všetky pokusy, váš účet sa na %1$d dní zablokuje. Po %1$d dňoch nečinnosti sa môžete znova zaregistrovať bez potreby PIN kódu. Váš účet sa vymaže a všetok obsah sa odstráni.</item>
    <item quantity="many">Ak miniete všetky pokusy, váš účet sa na %1$d dní zablokuje. Po %1$d dňoch nečinnosti sa môžete znova zaregistrovať bez potreby PIN kódu. Váš účet sa vymaže a všetok obsah sa odstráni.</item>
    <item quantity="other">Ak miniete všetky pokusy, váš účet sa na %1$d dní zablokuje. Po %1$d dňoch nečinnosti sa môžete znova zaregistrovať bez potreby PIN kódu. Váš účet sa vymaže a všetok obsah sa odstráni.</item>
  </plurals>
  <plurals name="RegistrationLockFragment__you_have_d_attempts_remaining">
    <item quantity="one">Zostáva vám %1$d pokus.</item>
    <item quantity="few">Zostáva vám %1$d pokusov.</item>
    <item quantity="many">Zostáva vám %1$d pokusov.</item>
    <item quantity="other">Zostáva vám %1$d pokusov.</item>
  </plurals>
  <plurals name="RegistrationLockFragment__d_attempts_remaining">
    <item quantity="one">Zostáva %1$d pokus.</item>
    <item quantity="few">Zostáva %1$d pokusov.</item>
    <item quantity="many">Zostáva %1$d pokusov.</item>
    <item quantity="other">Zostáva %1$d pokusov.</item>
  </plurals>
  <!--CalleeMustAcceptMessageRequestDialogFragment-->
  <string name="CalleeMustAcceptMessageRequestDialogFragment__s_will_get_a_message_request_from_you">%1$s od vás dostane žiadosť prostredníctvom správy. Keď bude táto žiadosť schválená, budete môcť volať.</string>
  <!--KBS Megaphone-->
  <string name="KbsMegaphone__create_a_pin">Vytvoriť PIN</string>
  <string name="KbsMegaphone__pins_keep_information_thats_stored_with_signal_encrytped">PIN kódy udržiavajú informácie uložené v Signale zašifrované.</string>
  <string name="KbsMegaphone__create_pin">Vytvoriť PIN</string>
  <!--transport_selection_list_item-->
  <string name="transport_selection_list_item__transport_icon">Ikona prenosu</string>
  <string name="ConversationListFragment_loading">Načítava sa…</string>
  <string name="CallNotificationBuilder_connecting">Pripájanie…</string>
  <string name="Permissions_permission_required">Potrebné povolenie</string>
  <string name="ConversationActivity_signal_needs_sms_permission_in_order_to_send_an_sms">Signal potrebuje prístup k SMS správam aby mohol posielať SMS správy, ale prístup bol natrvalo zakázaný. Prosím v nastaveniach aplikácií zvoľte \"Oprávnenia\", a povoľte \"SMS\".</string>
  <string name="Permissions_continue">Pokračovať</string>
  <string name="Permissions_not_now">Teraz nie</string>
  <string name="conversation_activity__enable_signal_messages">POVOLIŤ SIGNAL SPRÁVY</string>
  <string name="SQLCipherMigrationHelper_migrating_signal_database">Presúvam databázu Signalu</string>
  <string name="PushDecryptJob_new_locked_message">Nová uzamknutá správa</string>
  <string name="PushDecryptJob_unlock_to_view_pending_messages">Odomknite pre zobrazenie nevybavených správ</string>
  <string name="enter_backup_passphrase_dialog__backup_passphrase">Heslo pre zálohy</string>
  <string name="backup_enable_dialog__backups_will_be_saved_to_external_storage_and_encrypted_with_the_passphrase_below_you_must_have_this_passphrase_in_order_to_restore_a_backup">Zálohy budú uložené na úložisko zašifrované nasledujúcim heslom. K obnoveniu zálohy musíte mať toto heslo k dispozícii.</string>
  <string name="backup_enable_dialog__you_must_have_this_passphrase">Musíte vedieť toto heslo, aby ste mohli obnoviť zálohu.</string>
  <string name="backup_enable_dialog__folder">Priečinok</string>
  <string name="backup_enable_dialog__i_have_written_down_this_passphrase">Heslo som si zapísal/a, bez hesla nebudem schopný/á obnoviť zálohy.</string>
  <string name="registration_activity__restore_backup">Obnoviť zálohu</string>
  <string name="registration_activity__transfer_or_restore_account">Preniesť alebo obnoviť účet</string>
  <string name="registration_activity__transfer_account">Preniesť účet</string>
  <string name="registration_activity__skip">Preskočiť</string>
  <string name="preferences_chats__chat_backups">Zálohy chatu</string>
  <string name="preferences_chats__backup_chats_to_external_storage">Zálohovať chaty na úložisko</string>
  <string name="preferences_chats__transfer_account">Preniesť účet</string>
  <string name="preferences_chats__transfer_account_to_a_new_android_device">Preniesť účet do nového Android zariadenia</string>
  <string name="RegistrationActivity_enter_backup_passphrase">Zadajte heslo pre zálohy</string>
  <string name="RegistrationActivity_restore">Obnovenie</string>
  <string name="RegistrationActivity_backup_failure_downgrade">Zálohy z novšej verzie Signal sa nedajú importovať.</string>
  <string name="RegistrationActivity_incorrect_backup_passphrase">Nesprávne heslo pre zálohy</string>
  <string name="RegistrationActivity_checking">Kontrola…</string>
  <string name="RegistrationActivity_d_messages_so_far">Zatiaľ %d správ…</string>
  <string name="RegistrationActivity_restore_from_backup">Obnoviť zo zálohy?</string>
  <string name="RegistrationActivity_restore_your_messages_and_media_from_a_local_backup">Obnovte Vaše správy a médiá z úložiska. Keď nevykonáte obnovu teraz, neskôr nebude možná.</string>
  <string name="RegistrationActivity_backup_size_s">Veľkosť zálohy: %s</string>
  <string name="RegistrationActivity_backup_timestamp_s">Čas zálohy: %s</string>
  <string name="BackupDialog_enable_local_backups">Povoliť lokálne zálohy?</string>
  <string name="BackupDialog_enable_backups">Povoliť zálohovanie</string>
  <string name="BackupDialog_please_acknowledge_your_understanding_by_marking_the_confirmation_check_box">Zaškrtnutím boxu potvrďte, že ste to pochopili.</string>
  <string name="BackupDialog_delete_backups">Vymazať zálohy?</string>
  <string name="BackupDialog_disable_and_delete_all_local_backups">Zakázať a vymazať všetky lokálne zálohy?</string>
  <string name="BackupDialog_delete_backups_statement">Vymazať zálohy</string>
  <string name="BackupDialog_to_enable_backups_choose_a_folder">Ak chcete povoliť zálohy, vyberte priečinok. Zálohy budú ukladané do tejto lokácie.</string>
  <string name="BackupDialog_choose_folder">Zvoľte priečinok</string>
  <string name="BackupDialog_copied_to_clipboard">Skopírované do schránky</string>
  <string name="BackupDialog_no_file_picker_available">Nie je dostupný žiaden vyberač súborov.</string>
  <string name="BackupDialog_enter_backup_passphrase_to_verify">Pre overenie zadajte svoje heslo pre zálohy</string>
  <string name="BackupDialog_verify">Overiť</string>
  <string name="BackupDialog_you_successfully_entered_your_backup_passphrase">Úspešne ste zadali svoje heslo pre zálohy</string>
  <string name="BackupDialog_passphrase_was_not_correct">Heslo nebolo správne</string>
<<<<<<< HEAD
  <string name="LocalBackupJob_creating_signal_backup">Vytvára sa záloha Molly…</string>
=======
  <string name="LocalBackupJob_creating_signal_backup">Vytvára sa záloha Signal…</string>
  <!--Title for progress notification shown in a system notification while verifying a recent backup.-->
  <string name="LocalBackupJob_verifying_signal_backup">Prebieha overovanie Signal zálohy…</string>
>>>>>>> e379cf61
  <string name="LocalBackupJobApi29_backup_failed">Zálohovanie zlyhalo</string>
  <string name="LocalBackupJobApi29_your_backup_directory_has_been_deleted_or_moved">Váš priečinok na zálohy bol vymazaný alebo premiestnený.</string>
  <string name="LocalBackupJobApi29_your_backup_file_is_too_large">Súbor s vašou zálohou je príliš veľký na uloženie v tejto jednotke.</string>
  <string name="LocalBackupJobApi29_there_is_not_enough_space">Nedostatok miesta na uloženie vašej zálohy.</string>
  <!--Error message shown if a newly created backup could not be verified as accurate-->
  <string name="LocalBackupJobApi29_your_backup_could_not_be_verified">Vašu nedávnu zálohu sa nepodarilo vytvoriť a overiť. Vytvorte novú.</string>
  <!--Error message shown if a very large attachment is encountered during the backup creation and causes the backup to fail-->
  <string name="LocalBackupJobApi29_your_backup_contains_a_very_large_file">Vaša záloha obsahuje veľmi veľký súbor, ktorý nie je možné zálohovať. Odstráňte ho a vytvorte novú zálohu.</string>
  <string name="LocalBackupJobApi29_tap_to_manage_backups">Ťukni pre správu záloh.</string>
  <string name="ProgressPreference_d_messages_so_far">Zatiaľ %d správ</string>
  <string name="RegistrationActivity_wrong_number">Nesprávne číslo</string>
  <string name="RegistrationActivity_call_me_instead_available_in">Radšej mi zavolať \n (Dostupný/á o %1$02d:%2$02d)</string>
  <string name="RegistrationActivity_contact_signal_support">Kontaktovať podporu Signal</string>
  <string name="RegistrationActivity_code_support_subject">Registrácia v Signali – Overovací kód pre Android</string>
  <string name="RegistrationActivity_incorrect_code">Nesprávny kód</string>
  <string name="BackupUtil_never">Nikdy</string>
  <string name="BackupUtil_unknown">Neznáma</string>
  <string name="preferences_app_protection__see_my_phone_number">Ukázať moje telefónne číslo</string>
  <string name="preferences_app_protection__find_me_by_phone_number">Nájsť ma podľa telefónneho čísla</string>
  <string name="PhoneNumberPrivacy_everyone">Každý</string>
  <string name="PhoneNumberPrivacy_my_contacts">Moje kontakty</string>
  <string name="PhoneNumberPrivacy_nobody">Nikto</string>
  <string name="PhoneNumberPrivacy_everyone_see_description">Vaše telefónne číslo sa zobrazí ľuďom a skupinám, ktorým pošlete správu.</string>
  <string name="PhoneNumberPrivacy_everyone_find_description">Každý, kto má vaše telefónne číslo vo svojich kontaktoch, vás uvidí ako kontakt v službe Signal. Ostatní vás budú môcť nájsť vo vyhľadávaní.</string>
  <string name="preferences_app_protection__screen_lock">Zámok obrazovky</string>
  <string name="preferences_app_protection__lock_signal_access_with_android_screen_lock_or_fingerprint">Uzamknúť Signal pomocou zámku obrazovky Androidu alebo odtlačkom prstu</string>
  <string name="preferences_app_protection__screen_lock_inactivity_timeout">Časový limit neaktivity pred uzamknutím</string>
  <string name="preferences_app_protection__signal_pin"> Signal PIN kód</string>
  <string name="preferences_app_protection__create_a_pin">Vytvoriť si PIN</string>
  <string name="preferences_app_protection__change_your_pin">Zmente si PIN</string>
  <string name="preferences_app_protection__pin_reminders">PIN pripomienky</string>
  <string name="preferences_app_protection__pins_keep_information_stored_with_signal_encrypted">PIN kódy udržiavajú informácie uložené v Signal zašifrované, aby ste k nim mali prístup iba vy. Váš profil, vaše nastavenia a kontakty sa po opätovnej inštalácii Signalu obnovia.</string>
  <string name="preferences_app_protection__add_extra_security_by_requiring_your_signal_pin_to_register">Zvýšte svoje zabezpečenie tým, že pri opakovanej registrácii svojho telefónneho čísla v Signal budete vyžadovať PIN.</string>
  <string name="preferences_app_protection__reminders_help_you_remember_your_pin">Pripomienky vám pomôžu zapamätať si váš PIN, keďže ho nie je možné obnoviť. Postupom času vás oň budeme žiadať zriedkavejšie.</string>
  <string name="preferences_app_protection__turn_off">Vypnúť</string>
  <string name="preferences_app_protection__confirm_pin">Potvrďte PIN</string>
  <string name="preferences_app_protection__confirm_your_signal_pin">Overte váš PIN pre Signal</string>
  <string name="preferences_app_protection__make_sure_you_memorize_or_securely_store_your_pin">Uistite sa, že si svoj PIN pamätáte, alebo že ho máte bezpečne uložený, pretože ho nie je možné obnoviť. Ak váš PIN zabudnete, mohli by ste stratiť dáta pri opätovnej registrácii vášho Signal účtu.</string>
  <string name="preferences_app_protection__incorrect_pin_try_again">Nesprávny PIN kód. Skúste to znova.</string>
  <string name="preferences_app_protection__failed_to_enable_registration_lock">Aktivácia registračného zámku zlyhala.</string>
  <string name="preferences_app_protection__failed_to_disable_registration_lock">Dektivácia registračného zámku zlyhala.</string>
  <string name="AppProtectionPreferenceFragment_none">Žiadny</string>
  <string name="preferences_app_protection__registration_lock">Registračný zámok</string>
  <string name="RegistrationActivity_you_must_enter_your_registration_lock_PIN">Musíte zadať svoj PIN registračného zámku</string>
  <string name="RegistrationActivity_your_pin_has_at_least_d_digits_or_characters">Váš PIN kód má min. %d číslic alebo znakov</string>
  <string name="RegistrationActivity_too_many_attempts">Príliš veľa pokusov</string>
  <string name="RegistrationActivity_you_have_made_too_many_incorrect_registration_lock_pin_attempts_please_try_again_in_a_day">Urobili ste príliš veľa pokusov o zadanie PINu registračného zámku. Skúste to znovu za deň.</string>
  <string name="RegistrationActivity_you_have_made_too_many_attempts_please_try_again_later">Urobili ste príliš veľa pokusov. Prosím, skúste to znovu neskôr.</string>
  <string name="RegistrationActivity_error_connecting_to_service">Chyba pri pripájaní k službe</string>
  <string name="preferences_chats__backups">Zálohy</string>
  <string name="prompt_passphrase_activity__signal_is_locked">Molly je zamknutý</string>
  <string name="prompt_passphrase_activity__tap_to_unlock">ŤUKNUTÍM ODOMKNITE</string>
  <string name="Recipient_unknown">Neznáme</string>
  <!--TransferOrRestoreFragment-->
  <string name="TransferOrRestoreFragment__transfer_or_restore_account">Preniesť alebo obnoviť účet</string>
  <string name="TransferOrRestoreFragment__if_you_have_previously_registered_a_signal_account">Ak ste si v minulosti zaregistrovali Signal účet, môžete tento účet a správy presunúť alebo obnoviť</string>
  <string name="TransferOrRestoreFragment__transfer_from_android_device">Presunúť z Android zariadenia</string>
  <string name="TransferOrRestoreFragment__transfer_your_account_and_messages_from_your_old_android_device">Presuňte svoj účet a správy z vášho starého Android telefónu. Musíte mať prístup do svojho starého zariadenia.</string>
  <string name="TransferOrRestoreFragment__you_need_access_to_your_old_device">Potrebujete prístup k svojmu starému zariadeniu.</string>
  <string name="TransferOrRestoreFragment__restore_from_backup">Obnoviť zo zálohy</string>
  <string name="TransferOrRestoreFragment__restore_your_messages_from_a_local_backup">Obnovte vaše správy z lokálnej zálohy. Keď nevykonáte obnovu teraz, neskôr nebude možná.</string>
  <!--NewDeviceTransferInstructionsFragment-->
  <string name="NewDeviceTransferInstructions__open_signal_on_your_old_android_phone">Otvorte Signal na svojom starom Android zariadení.</string>
  <string name="NewDeviceTransferInstructions__continue">Pokračovať</string>
  <string name="NewDeviceTransferInstructions__first_bullet">1.</string>
  <string name="NewDeviceTransferInstructions__tap_on_your_profile_photo_in_the_top_left_to_open_settings">Ťuknite na svoju profilovú fotku v ľavom hornom rohu pre otvorenie Nastavení</string>
  <string name="NewDeviceTransferInstructions__second_bullet">2.</string>
  <string name="NewDeviceTransferInstructions__tap_on_account">Ťuknite na \"Účet\"</string>
  <string name="NewDeviceTransferInstructions__third_bullet">3.</string>
  <string name="NewDeviceTransferInstructions__tap_transfer_account_and_then_continue_on_both_devices">Ťuknite \"Presunúť účet\" a potom \"Pokračovať\" na oboch zariadeniach</string>
  <!--NewDeviceTransferSetupFragment-->
  <string name="NewDeviceTransferSetup__preparing_to_connect_to_old_android_device">Pripravuje sa pripojenie do starého Android zariadenia…</string>
  <string name="NewDeviceTransferSetup__take_a_moment_should_be_ready_soon">Chvíľku strpenia, onedlho by malo byť hotovo</string>
  <string name="NewDeviceTransferSetup__waiting_for_old_device_to_connect">Čaká sa na pripojenie starého Android zariadenia…</string>
  <string name="NewDeviceTransferSetup__signal_needs_the_location_permission_to_discover_and_connect_with_your_old_device">Molly potrebuje prístup k polohe, aby mohol objaviť a pripojiť sa k vášmu starému Android zariadeniu.</string>
  <string name="NewDeviceTransferSetup__signal_needs_location_services_enabled_to_discover_and_connect_with_your_old_device">Aby Molly mohol objaviť a pripojiť sa k vášmu starému Android zariadeniu, musia byť zapnuté služby polohy.</string>
  <string name="NewDeviceTransferSetup__signal_needs_wifi_on_to_discover_and_connect_with_your_old_device">Molly potrebuje Wi-Fi, aby mohol objaviť a pripojiť sa k vášmu starému Android zariadeniu. Wi-Fi musí byť zapnuté, ale nemusí byť pripojené k žiadnej Wi-Fi sieti.</string>
  <string name="NewDeviceTransferSetup__sorry_it_appears_your_device_does_not_support_wifi_direct">Je nám ľúto, ale vyzerá to, že toto zariadenie nepodporuje Wi-Fi Direct. Molly používa Wi-Fi Direct na objavenie a pripojenie sa ku vášmu starému Android zariadeniu. Môžete ale urobiť obnovu zo zálohy a tým obnoviť vaše konto zo svojho starého Android zariadenia.</string>
  <string name="NewDeviceTransferSetup__restore_a_backup">Obnoviť zálohu</string>
  <string name="NewDeviceTransferSetup__an_unexpected_error_occurred_while_attempting_to_connect_to_your_old_device">Počas pripájania sa k vášmu starému Android zariadeniu sa stala neočakávaná chyba.</string>
  <!--OldDeviceTransferSetupFragment-->
  <string name="OldDeviceTransferSetup__searching_for_new_android_device">Hľadá sa nové Android zariadenie…</string>
  <string name="OldDeviceTransferSetup__signal_needs_the_location_permission_to_discover_and_connect_with_your_new_device">Molly potrebuje prístup k polohe, aby mohol objaviť a pripojiť sa k vášmu novému Android zariadeniu.</string>
  <string name="OldDeviceTransferSetup__signal_needs_location_services_enabled_to_discover_and_connect_with_your_new_device">Aby Molly mohol objaviť a pripojiť sa k vášmu novému Android zariadeniu, musia byť zapnuté služby polohy.</string>
  <string name="OldDeviceTransferSetup__signal_needs_wifi_on_to_discover_and_connect_with_your_new_device">Molly potrebuje Wi-Fi, aby mohol objaviť a pripojiť sa k vášmu novému Android zariadeniu. Wi-Fi musí byť zapnuté, ale nemusí byť pripojené k žiadnej Wi-Fi sieti.</string>
  <string name="OldDeviceTransferSetup__sorry_it_appears_your_device_does_not_support_wifi_direct">Je nám ľúto, ale vyzerá to, že toto zariadenie nepodporuje Wi-Fi Direct. Molly používa Wi-Fi Direct na objavenie a pripojenie sa ku vášmu novému Android zariadeniu. Môžete ale urobiť obnovu zo zálohy a tým obnoviť vaše konto do svojho nového Android zariadenia.</string>
  <string name="OldDeviceTransferSetup__create_a_backup">Vytvoriť zálohu</string>
  <string name="OldDeviceTransferSetup__an_unexpected_error_occurred_while_attempting_to_connect_to_your_old_device">Počas pripájania sa k vášmu novému Android zariadeniu sa stala neočakávaná chyba.</string>
  <!--DeviceTransferSetupFragment-->
  <string name="DeviceTransferSetup__unable_to_open_wifi_settings">Nie je možné otvoriť Wi-Fi nastavenia. Prosím, zapnite Wi-Fi.</string>
  <string name="DeviceTransferSetup__grant_location_permission">Povoliť prístup k polohe</string>
  <string name="DeviceTransferSetup__turn_on_location_services">Zapnúť služby polohy</string>
  <string name="DeviceTransferSetup__unable_to_open_location_settings">Nie je možné otvoriť nastavenia polohy.</string>
  <string name="DeviceTransferSetup__turn_on_wifi">Zapnúť Wi-Fi</string>
  <string name="DeviceTransferSetup__error_connecting">Chyba pripojenia</string>
  <string name="DeviceTransferSetup__retry">Skúsiť znovu</string>
  <string name="DeviceTransferSetup__submit_debug_logs">Odoslať ladiaci záznam</string>
  <string name="DeviceTransferSetup__verify_code">Overiť kód</string>
  <string name="DeviceTransferSetup__verify_that_the_code_below_matches_on_both_of_your_devices">Overte, že doleuvedený kód je rovnaký na oboch zariadeniach. Potom ťuknite pre pokračovanie.</string>
  <string name="DeviceTransferSetup__the_numbers_do_not_match">Čísla sa nezhodujú</string>
  <string name="DeviceTransferSetup__continue">Pokračovať</string>
  <string name="DeviceTransferSetup__number_is_not_the_same">Číslo sa nezhoduje</string>
  <string name="DeviceTransferSetup__if_the_numbers_on_your_devices_do_not_match_its_possible_you_connected_to_the_wrong_device">Ak sa čísla na vašich zariadeniach nezhodujú, je možné, že ste pripojený/á k zlému zariadeniu. Pre nápravu zastavte presun a skúste ho znova, pričom svoje zariadenia držte blízko pri sebe.</string>
  <string name="DeviceTransferSetup__stop_transfer">Zastaviť prenos</string>
  <string name="DeviceTransferSetup__unable_to_discover_old_device">Nie je možné nájsť staré zariadenie</string>
  <string name="DeviceTransferSetup__unable_to_discover_new_device">Nie je možné nájsť nové zariadenie</string>
  <string name="DeviceTransferSetup__make_sure_the_following_permissions_are_enabled">Uistite sa, že sú povolené nasledujúce oprávnenia a služby:</string>
  <string name="DeviceTransferSetup__location_permission">Prístup k polohe</string>
  <string name="DeviceTransferSetup__location_services">Služby polohy</string>
  <string name="DeviceTransferSetup__wifi">Wi-Fi</string>
  <string name="DeviceTransferSetup__on_the_wifi_direct_screen_remove_all_remembered_groups_and_unlink_any_invited_or_connected_devices">Na obrazovke Wi-Fi Direct odstráňte všetky uložené skupiny a odpojte všetky pozvánky alebo pripojené zariadenia.</string>
  <string name="DeviceTransferSetup__wifi_direct_screen">Wi-Fi Direct obrazovka</string>
  <string name="DeviceTransferSetup__try_turning_wifi_off_and_on_on_both_devices">Skúste vypnúť a zapnúť Wi-Fi na oboch zariadeniach.</string>
  <string name="DeviceTransferSetup__make_sure_both_devices_are_in_transfer_mode">Uistite sa, že obe zariadenia sú v režime prenosu účtu.</string>
  <string name="DeviceTransferSetup__go_to_support_page">Ísť na stránku podpory</string>
  <string name="DeviceTransferSetup__try_again">Skúsiť znova</string>
  <string name="DeviceTransferSetup__waiting_for_other_device">Čaká sa na druhé zariadenie</string>
  <string name="DeviceTransferSetup__tap_continue_on_your_other_device_to_start_the_transfer">Ťuknite Pokračovať na vašom druhom zariadení a prenos sa začne.</string>
  <string name="DeviceTransferSetup__tap_continue_on_your_other_device">Ťuknite Pokračovať na vašom druhom zariadení…</string>
  <!--NewDeviceTransferFragment-->
  <string name="NewDeviceTransfer__cannot_transfer_from_a_newer_version_of_signal">Presun nie je možný z novších verzií aplikácie Signal</string>
  <!--DeviceTransferFragment-->
  <string name="DeviceTransfer__transferring_data">Prenášajú sa dáta</string>
  <string name="DeviceTransfer__keep_both_devices_near_each_other">Ponechajte obe zariadenia blízko seba. Nevypínajte zariadenia a nechajte Molly otvorený. Prenosy sú zabezpečené prostredníctvom koncového šifrovania.</string>
  <string name="DeviceTransfer__d_messages_so_far">Zatiaľ %1$d správ…</string>
  <!--Filled in with total percentage of messages transferred-->
  <string name="DeviceTransfer__s_of_messages_so_far">Zatiaľ %1$s%% správ…</string>
  <string name="DeviceTransfer__cancel">Zrušiť</string>
  <string name="DeviceTransfer__try_again">Skúsiť znova</string>
  <string name="DeviceTransfer__stop_transfer_question">Zastaviť prenos?</string>
  <string name="DeviceTransfer__stop_transfer">Zastaviť prenos</string>
  <string name="DeviceTransfer__all_transfer_progress_will_be_lost">Celý priebeh presunu bude stratený.</string>
  <string name="DeviceTransfer__transfer_failed">Presun zlyhal</string>
  <string name="DeviceTransfer__unable_to_transfer">Nemožno presunúť</string>
  <!--OldDeviceTransferInstructionsFragment-->
  <string name="OldDeviceTransferInstructions__transfer_account">Preniesť účet</string>
  <string name="OldDeviceTransferInstructions__you_can_transfer_your_signal_account_when_setting_up_signal_on_a_new_android_device">Pri prvom nastavení Signalu na novom zariadení naň môžete presunúť svoj Signal účet. Predtým, než budete pokračovať:</string>
  <string name="OldDeviceTransferInstructions__first_bullet">1.</string>
  <string name="OldDeviceTransferInstructions__download_signal_on_your_new_android_device">Stiahnite Molly na svojom novom Android zariadení</string>
  <string name="OldDeviceTransferInstructions__second_bullet">2.</string>
  <string name="OldDeviceTransferInstructions__tap_on_transfer_or_restore_account">Ťuknite na \"Preniesť alebo obnoviť účet\"</string>
  <string name="OldDeviceTransferInstructions__third_bullet">3.</string>
  <string name="OldDeviceTransferInstructions__select_transfer_from_android_device_when_prompted_and_then_continue">Keď budete požiadaný/á, kliknite na \"Presunúť z Android zariadenia\" a potom na \"Pokračovať\". Obe zariadenia držte blízko seba.</string>
  <string name="OldDeviceTransferInstructions__continue">Pokračovať</string>
  <!--OldDeviceTransferComplete-->
  <string name="OldDeviceTransferComplete__transfer_complete">Presun hotový</string>
  <string name="OldDeviceTransferComplete__go_to_your_new_device">Choďte ku svojmu novému zariadeniu</string>
  <string name="OldDeviceTransferComplete__your_signal_data_has_Been_transferred_to_your_new_device">Vaše Signal dáta boli presunuté do vášho nového zariadenia. Pre ukončenie procesu presunu sa musíte zaregistrovať na vašom novom zariadení.</string>
  <string name="OldDeviceTransferComplete__close">Zatvoriť</string>
  <!--NewDeviceTransferComplete-->
  <string name="NewDeviceTransferComplete__transfer_successful">Presun úspešný</string>
  <string name="NewDeviceTransferComplete__transfer_complete">Presun hotový</string>
  <string name="NewDeviceTransferComplete__to_complete_the_transfer_process_you_must_continue_registration">Pre ukončenie procesu prenosu musíte pokračovať registráciou.</string>
  <string name="NewDeviceTransferComplete__continue_registration">Pokračovať v registrácii</string>
  <!--DeviceToDeviceTransferService-->
  <string name="DeviceToDeviceTransferService_content_title">Presun účtu</string>
  <string name="DeviceToDeviceTransferService_status_ready">Pripravuje sa pripojenie do vášho druhého Android zariadenia…</string>
  <string name="DeviceToDeviceTransferService_status_starting_up">Pripravuje sa pripojenie do vášho druhého Android zariadenia…</string>
  <string name="DeviceToDeviceTransferService_status_discovery">Hľadá sa vaše druhé Android zariadenie…</string>
  <string name="DeviceToDeviceTransferService_status_network_connected">Pripája sa k vášmu druhému Android zariadeniu…</string>
  <string name="DeviceToDeviceTransferService_status_verification_required">Vyžaduje sa overenie</string>
  <string name="DeviceToDeviceTransferService_status_service_connected">Prenáša sa účet…</string>
  <!--OldDeviceTransferLockedDialog-->
  <string name="OldDeviceTransferLockedDialog__complete_registration_on_your_new_device">Dokončite registráciu na vašom novom zariadení</string>
  <string name="OldDeviceTransferLockedDialog__your_signal_account_has_been_transferred_to_your_new_device">Váš Signal účet bol presunutý do vášho nového zariadenia, ale musíte v ňom ešte dokončiť registráciu. Signal v tomto zariadení nebude aktívny.</string>
  <string name="OldDeviceTransferLockedDialog__done">Hotovo</string>
  <string name="OldDeviceTransferLockedDialog__cancel_and_activate_this_device">Zrušiť a aktivovať toto zariadenie</string>
  <!--AdvancedPreferenceFragment-->
  <string name="AdvancedPreferenceFragment__transfer_mob_balance">Preniesť zostatok MOB?</string>
  <string name="AdvancedPreferenceFragment__you_have_a_balance_of_s">Zostatok je %1$s. Ak svoje prostriedky neprenesiete na inú adresu peňaženky pred odstránením účtu, navždy o ne prídete.</string>
  <string name="AdvancedPreferenceFragment__dont_transfer">Nepreviesť</string>
  <string name="AdvancedPreferenceFragment__transfer">Prenos</string>
  <!--RecipientBottomSheet-->
  <string name="RecipientBottomSheet_block">Blokovať</string>
  <string name="RecipientBottomSheet_unblock">Odblokovať</string>
  <string name="RecipientBottomSheet_add_to_contacts">Pridať medzi kontakty</string>
  <!--Error message that displays when a user tries to tap to view system contact details but has no app that supports it-->
  <string name="RecipientBottomSheet_unable_to_open_contacts">Nenašiel som aplikáciu, ktorá by mohla otvárať kontakty.</string>
  <string name="RecipientBottomSheet_add_to_a_group">Pridať do skupiny</string>
  <string name="RecipientBottomSheet_add_to_another_group">Pridať do ďalšej skupiny</string>
  <string name="RecipientBottomSheet_view_safety_number">Zobraziť bezpečnostné číslo</string>
  <string name="RecipientBottomSheet_make_admin">Spraviť administrátorom</string>
  <string name="RecipientBottomSheet_remove_as_admin">Odstrániť ako admina</string>
  <string name="RecipientBottomSheet_remove_from_group">Odstrániť zo skupiny</string>
  <string name="RecipientBottomSheet_message_description">Správa</string>
  <string name="RecipientBottomSheet_voice_call_description">Hlasový hovor</string>
  <string name="RecipientBottomSheet_insecure_voice_call_description">Nezabezpečený hlasový hovor</string>
  <string name="RecipientBottomSheet_video_call_description">Video hovor</string>
  <string name="RecipientBottomSheet_remove_s_as_group_admin">Odstrániť %1$s spomedzi adminov skupiny?</string>
  <string name="RecipientBottomSheet_s_will_be_able_to_edit_group">\"%1$s\" bude môcť upravovať túto skupinu a jej členov.</string>
  <string name="RecipientBottomSheet_remove_s_from_the_group">Odstrániť %1$s zo skupiny?</string>
  <!--Dialog message shown when removing someone from a group with group link being active to indicate they will not be able to rejoin-->
  <string name="RecipientBottomSheet_remove_s_from_the_group_they_will_not_be_able_to_rejoin">Odstrániť %1$s zo skupiny? Nebudú sa môcť znova pripojiť prostredníctvom odkazu na skupinu.</string>
  <string name="RecipientBottomSheet_remove">Odstrániť</string>
  <string name="RecipientBottomSheet_copied_to_clipboard">Skopírované do schránky</string>
  <string name="GroupRecipientListItem_admin">Admin</string>
  <string name="GroupRecipientListItem_approve_description">Prijať</string>
  <string name="GroupRecipientListItem_deny_description">Odmietnuť</string>
  <!--GroupsLearnMoreBottomSheetDialogFragment-->
  <string name="GroupsLearnMore_legacy_vs_new_groups">Zastarané vs. nové skupiny</string>
  <string name="GroupsLearnMore_what_are_legacy_groups">Čo sú zastarané skupiny?</string>
  <string name="GroupsLearnMore_paragraph_1">Zastarané skupiny sú skupiny, ktoré nie sú kompatibilné s novými funkciami skupín, ako napríklad administrátori či viac hovoriace aktualizácie.</string>
  <string name="GroupsLearnMore_can_i_upgrade_a_legacy_group">Môžem aktualizovať Zastaranú skupinu?</string>
  <string name="GroupsLearnMore_paragraph_2">Zastarané skupiny nie je zatiaľ možné aktualizovať na Nové skupiny, môžete však vytvoriť Novú skupinu s tými istými členmi, ak používajú najnovšiu verziu Signalu.</string>
  <string name="GroupsLearnMore_paragraph_3">Signal v budúcnosti umožní zmeniť Zastarané skupiny na nový typ.</string>
  <!--GroupLinkBottomSheetDialogFragment-->
  <string name="GroupLinkBottomSheet_share_hint_requiring_approval">Každý, kto má tento odkaz, môže vidieť názov a fotku tejto skupiny a požiadať o členstvo. Zdieľajte ho s ľuďmi, ktorým dôverujete.</string>
  <string name="GroupLinkBottomSheet_share_hint_not_requiring_approval">Každý, kto má tento odkaz, môže vidieť názov a fotku tejto skupiny a stať sa jej členom. Zdieľajte ho s ľuďmi, ktorým dôverujete.</string>
  <string name="GroupLinkBottomSheet_share_via_signal">Zdieľať cez Molly</string>
  <string name="GroupLinkBottomSheet_copy">Kopírovať</string>
  <string name="GroupLinkBottomSheet_qr_code">QR kód</string>
  <string name="GroupLinkBottomSheet_share">Zdieľať</string>
  <string name="GroupLinkBottomSheet_copied_to_clipboard">Skopírované do schránky</string>
  <string name="GroupLinkBottomSheet_the_link_is_not_currently_active">Odkaz momentálne nie je aktívny</string>
  <!--VoiceNotePlaybackPreparer-->
  <string name="VoiceNotePlaybackPreparer__failed_to_play_voice_message">Nepodarilo sa prehrať hlasovú správu</string>
  <!--VoiceNoteMediaDescriptionCompatFactory-->
  <string name="VoiceNoteMediaItemFactory__voice_message">Hlasová správa · %1$s</string>
  <string name="VoiceNoteMediaItemFactory__s_to_s">od %1$s do %2$s</string>
  <!--StorageUtil-->
  <string name="StorageUtil__s_s">%1$s/%2$s</string>
  <string name="BlockedUsersActivity__s_has_been_blocked">\"%1$s\" bol/a zablokovaný/á.</string>
  <string name="BlockedUsersActivity__failed_to_block_s">Zlyhalo zablokovanie \"%1$s\"</string>
  <string name="BlockedUsersActivity__s_has_been_unblocked">\"%1$s\" bol/a odblokovaný/á.</string>
  <!--ReviewCardDialogFragment-->
  <string name="ReviewCardDialogFragment__review_members">Overiť členov</string>
  <string name="ReviewCardDialogFragment__review_request">Overiť žiadosť</string>
  <string name="ReviewCardDialogFragment__d_group_members_have_the_same_name">%1$d členovia skupiny majú rovnaké meno. Overte nižšie zobrazených členov a zvoľte ďalší krok.</string>
  <string name="ReviewCardDialogFragment__if_youre_not_sure">Ak si nie ste istý/á, od koho je táto žiadosť, overte nižšie zobrazené kontakty a zvoľte úkon.</string>
  <string name="ReviewCardDialogFragment__no_other_groups_in_common">Žiadne ďalšie spoločné skupiny.</string>
  <string name="ReviewCardDialogFragment__no_groups_in_common">Žiadne spoločné skupiny.</string>
  <plurals name="ReviewCardDialogFragment__d_other_groups_in_common">
    <item quantity="one">%d spoločná skupina</item>
    <item quantity="few">%d spoločné skupiny</item>
    <item quantity="many">%d spoločných skupín</item>
    <item quantity="other">%d spoločných skupín</item>
  </plurals>
  <plurals name="ReviewCardDialogFragment__d_groups_in_common">
    <item quantity="one">%d spoločná skupina</item>
    <item quantity="few">%d spoločné skupiny</item>
    <item quantity="many">%d spoločných skupín</item>
    <item quantity="other">%d spoločných skupín</item>
  </plurals>
  <string name="ReviewCardDialogFragment__remove_s_from_group">Odstrániť %1$s zo skupiny?</string>
  <string name="ReviewCardDialogFragment__remove">Odstrániť</string>
  <string name="ReviewCardDialogFragment__failed_to_remove_group_member">Nepodarilo sa odstrániť člena skupiny.</string>
  <!--ReviewCard-->
  <string name="ReviewCard__member">Člen</string>
  <string name="ReviewCard__request">Žiadosť</string>
  <string name="ReviewCard__your_contact">Váš kontakt</string>
  <string name="ReviewCard__remove_from_group">Odstrániť zo skupiny</string>
  <string name="ReviewCard__update_contact">Aktualizovať kontakt</string>
  <string name="ReviewCard__block">Blokovať</string>
  <string name="ReviewCard__delete">Vymazať</string>
  <string name="ReviewCard__recently_changed">Nedávno zmenil/a názov svojho profilu z %1$s na %2$s</string>
  <!--CallParticipantsListUpdatePopupWindow-->
  <string name="CallParticipantsListUpdatePopupWindow__s_joined">%1$s sa pripojil(a) k hovoru</string>
  <string name="CallParticipantsListUpdatePopupWindow__s_and_s_joined">%1$s a %2$s sa pripojili k hovoru</string>
  <string name="CallParticipantsListUpdatePopupWindow__s_s_and_s_joined">%1$s, %2$s a %3$s sa pripojili k hovoru</string>
  <string name="CallParticipantsListUpdatePopupWindow__s_s_and_d_others_joined">%1$s, %2$s a %3$d ďalší sa pripojili k hovoru</string>
  <string name="CallParticipantsListUpdatePopupWindow__s_left">%1$s opustil(a) hovor</string>
  <string name="CallParticipantsListUpdatePopupWindow__s_and_s_left">%1$s a %2$s opustili hovor</string>
  <string name="CallParticipantsListUpdatePopupWindow__s_s_and_s_left">%1$s, %2$s a %3$s opustili hovor</string>
  <string name="CallParticipantsListUpdatePopupWindow__s_s_and_d_others_left">%1$s, %2$s a %3$d ďalší opusili hovor  </string>
  <string name="CallParticipant__you">Vy</string>
  <string name="CallParticipant__you_on_another_device">Vy (na inom zariadení)</string>
  <string name="CallParticipant__s_on_another_device">%1$s (na inom zariadení)</string>
  <!--WifiToCellularPopupWindow-->
  <!--Message shown during a call when the WiFi network is unusable, and cellular data starts to be used for the call instead.-->
  <string name="WifiToCellularPopupWindow__weak_wifi_switched_to_cellular">Slabé Wi-Fi pripojenie. Prepnuté na mobilné dáta.</string>
  <!--DeleteAccountFragment-->
  <string name="DeleteAccountFragment__deleting_your_account_will">Vymazanie účtu spôsobí:</string>
  <string name="DeleteAccountFragment__enter_your_phone_number">Zadajte svoje telefónne číslo</string>
  <string name="DeleteAccountFragment__delete_account">Vymazať účet</string>
  <string name="DeleteAccountFragment__delete_your_account_info_and_profile_photo">Váš účet a profilová fotka budú zmazané</string>
  <string name="DeleteAccountFragment__delete_all_your_messages">Vymažú sa všetky vaše správy</string>
  <string name="DeleteAccountFragment__delete_s_in_your_payments_account">Odstráňte %1$s zo svojho platobného účtu</string>
  <string name="DeleteAccountFragment__no_country_code">Chýba kód krajiny</string>
  <string name="DeleteAccountFragment__no_number">Chýba telefónne číslo</string>
  <string name="DeleteAccountFragment__the_phone_number">Zadané telefónne číslo sa nezhoduje s telefónnym číslom vášho účtu.</string>
  <string name="DeleteAccountFragment__are_you_sure">Naozaj chcete vymazať svoj účet?</string>
  <string name="DeleteAccountFragment__this_will_delete_your_signal_account">Tým sa odstráni váš účet Signal a obnoví sa aplikácia. Aplikácia sa po dokončení procesu zavrie. </string>
  <string name="DeleteAccountFragment__failed_to_delete_account">Nepodarilo sa odstrániť účet. Máte v poriadku sieťové pripojenie?</string>
  <string name="DeleteAccountFragment__failed_to_delete_local_data">Nepodarilo sa odstrániť lokálne údaje. Manuálne ich môžete vymazať v systémových nastaveniach aplikácie.</string>
  <string name="DeleteAccountFragment__launch_app_settings">Spustiť nastavenía aplikácie</string>
  <!--Title of progress dialog shown when a user deletes their account and the process is leaving all groups-->
  <string name="DeleteAccountFragment__leaving_groups">Opúšťajú sa skupiny…</string>
  <!--Title of progress dialog shown when a user deletes their account and the process has left all groups-->
  <string name="DeleteAccountFragment__deleting_account">Odstraňuje sa účet…</string>
  <!--Message of progress dialog shown when a user deletes their account and the process is canceling their subscription-->
  <string name="DeleteAccountFragment__canceling_your_subscription">Ruší sa váš odber…</string>
  <!--Message of progress dialog shown when a user deletes their account and the process is leaving groups-->
  <string name="DeleteAccountFragment__depending_on_the_number_of_groups">V závislosti od počtu skupín, v ktorých ste, to môže trvať niekoľko minút</string>
  <!--Message of progress dialog shown when a user deletes their account and the process has left all groups-->
  <string name="DeleteAccountFragment__deleting_all_user_data_and_resetting">Odstránenie používateľských údajov a resetovanie aplikácie</string>
  <!--Title of error dialog shown when a network error occurs during account deletion-->
  <string name="DeleteAccountFragment__account_not_deleted">Účet nebol odstránený</string>
  <!--Message of error dialog shown when a network error occurs during account deletion-->
  <string name="DeleteAccountFragment__there_was_a_problem">Pri dokončovaní procesu odstránenia sa vyskytol problém. Skontrolujte pripojenie k sieti a skúste to znova.</string>
  <!--DeleteAccountCountryPickerFragment-->
  <string name="DeleteAccountCountryPickerFragment__search_countries">Vyhľadať krajinu</string>
  <!--CreateGroupActivity-->
  <string name="CreateGroupActivity__skip">Preskočiť</string>
  <plurals name="CreateGroupActivity__d_members">
    <item quantity="one">%1$d člen</item>
    <item quantity="few">%1$d členov</item>
    <item quantity="many">%1$d členov</item>
    <item quantity="other">%1$d členov</item>
  </plurals>
  <!--ShareActivity-->
  <string name="ShareActivity__share">Zdieľať</string>
  <string name="ShareActivity__send">Poslať</string>
  <string name="ShareActivity__comma_s">, %1$s</string>
  <string name="ShareActivity__sharing_to_multiple_chats_is">Zdieľanie do viacerých chatov je možné iba Signal správami.</string>
  <!--Toast when the incoming intent is invalid-->
  <string name="ShareActivity__could_not_get_share_data_from_intent">Údaje nie je možné zdieľať.</string>
  <!--MultiShareDialogs-->
  <string name="MultiShareDialogs__failed_to_send_to_some_users">Zlyhalo odoslanie niektorým používateľom</string>
  <string name="MultiShareDialogs__you_can_only_share_with_up_to">Môžete zdieľať maximálne s %1$d chatmi</string>
  <!--ChatWallpaperActivity-->
  <string name="ChatWallpaperActivity__chat_wallpaper">Pozadie chatu</string>
  <!--ChatWallpaperFragment-->
  <string name="ChatWallpaperFragment__chat_color">Farba chatu</string>
  <string name="ChatWallpaperFragment__reset_chat_colors">Obnoviť farby rozhovoru</string>
  <string name="ChatWallpaperFragment__reset_chat_color">Obnoviť farbu rozhovoru</string>
  <string name="ChatWallpaperFragment__reset_chat_color_question">Obnoviť farby rozhovoru?</string>
  <string name="ChatWallpaperFragment__set_wallpaper">Nastaviť pozadie</string>
  <string name="ChatWallpaperFragment__dark_mode_dims_wallpaper">Tmavý režim stmaví tapetu pozadia</string>
  <string name="ChatWallpaperFragment__contact_name">Názov kontaktu</string>
  <string name="ChatWallpaperFragment__reset">Resetovať</string>
  <string name="ChatWallpaperFragment__clear">Zmazať</string>
  <string name="ChatWallpaperFragment__wallpaper_preview_description">Náhľad pozadia</string>
  <string name="ChatWallpaperFragment__would_you_like_to_override_all_chat_colors">Chceli by ste zmeniť farby všetkých chatov?</string>
  <string name="ChatWallpaperFragment__would_you_like_to_override_all_wallpapers">Chceli by ste prestaviť všetky pozadia?</string>
  <string name="ChatWallpaperFragment__reset_default_colors">Obnoviť predvolené farby</string>
  <string name="ChatWallpaperFragment__reset_all_colors">Obnoviť všetky farby</string>
  <string name="ChatWallpaperFragment__reset_default_wallpaper">Obnoviť predvolenú tapetu pozadia</string>
  <string name="ChatWallpaperFragment__reset_all_wallpapers">Zresetovať všetky pozadia</string>
  <string name="ChatWallpaperFragment__reset_wallpapers">Obnoviť tapety pozadia</string>
  <string name="ChatWallpaperFragment__reset_wallpaper">Obnoviť tapetu pozadia</string>
  <string name="ChatWallpaperFragment__reset_wallpaper_question">Obnoviť tapetu pozadia?</string>
  <!--ChatWallpaperSelectionFragment-->
  <string name="ChatWallpaperSelectionFragment__choose_from_photos">Vybrať z fotiek</string>
  <string name="ChatWallpaperSelectionFragment__presets">Predvoľby</string>
  <!--ChatWallpaperPreviewActivity-->
  <string name="ChatWallpaperPreviewActivity__preview">Náhľad</string>
  <string name="ChatWallpaperPreviewActivity__set_wallpaper">Nastaviť pozadie</string>
  <string name="ChatWallpaperPreviewActivity__swipe_to_preview_more_wallpapers">Potiahnite pre zobrazenie viacerých pozadí</string>
  <string name="ChatWallpaperPreviewActivity__set_wallpaper_for_all_chats">Nastaviť pozadie pre všetky chaty</string>
  <string name="ChatWallpaperPreviewActivity__set_wallpaper_for_s">Nastaviť pozadie pre %1$s</string>
  <string name="ChatWallpaperPreviewActivity__viewing_your_gallery_requires_the_storage_permission">Prezeranie galérie vyžaduje prístup k úložisku dát.</string>
  <!--WallpaperImageSelectionActivity-->
  <string name="WallpaperImageSelectionActivity__choose_wallpaper_image">Vybrať obrázok ako pozadie</string>
  <!--WallpaperCropActivity-->
  <string name="WallpaperCropActivity__pinch_to_zoom_drag_to_adjust">Štipnite pre priblíženie, potiahnite pre úpravu.</string>
  <string name="WallpaperCropActivity__set_wallpaper_for_all_chats">Nastaviť tapetu pre všetky chaty.</string>
  <string name="WallpaperCropActivity__set_wallpaper_for_s">Nastaviť pozadie pre %s.</string>
  <string name="WallpaperCropActivity__error_setting_wallpaper">Chyba pri nastavení pozadia.</string>
  <string name="WallpaperCropActivity__blur_photo">Rozmazať fotku</string>
  <!--InfoCard-->
  <string name="payment_info_card_about_mobilecoin">Čo je MobileCoin</string>
  <string name="payment_info_card_mobilecoin_is_a_new_privacy_focused_digital_currency">MobileCoin je nová digitálna mena zameraná na súkromie.</string>
  <string name="payment_info_card_adding_funds">Pridávanie finančných prostriedkov</string>
  <string name="payment_info_card_you_can_add_funds_for_use_in">Prostriedky na použitie v službe Molly môžete pridať poslaním MobileCoinov na adresu vašej peňaženky.</string>
  <string name="payment_info_card_cashing_out">Vyberanie hotovosti</string>
  <string name="payment_info_card_you_can_cash_out_mobilecoin">MobileCoin si kedykoľvek môžete zmeniť na hotovosť v zmenárni, ktorá podporuje MobileCoin. Jednoducho vykonajte prevod na váš účet v danej zmenárni.</string>
  <string name="payment_info_card_hide_this_card">Skryť túto kartu?</string>
  <string name="payment_info_card_hide">Skryť</string>
  <string name="payment_info_card_record_recovery_phrase">Nahrať frázu na obnovenie</string>
  <string name="payment_info_card_your_recovery_phrase_gives_you">Vaša fráza na obnovenie vám dáva ďalší spôsob, ako obnoviť váš platobný účet.</string>
  <string name="payment_info_card_record_your_phrase">Zaznamenajte vašu frázu</string>
  <string name="payment_info_card_update_your_pin">Aktualizujte si PIN</string>
  <string name="payment_info_card_with_a_high_balance">Pri vysokom zostatku by ste mohli zvážiť prechod na alfanumerický PIN. Zvýšili by ste tak ochranu vášho účtu.</string>
  <string name="payment_info_card_update_pin">Aktualizovať PIN kód</string>
  <!--DeactivateWalletFragment-->
  <string name="DeactivateWalletFragment__deactivate_wallet">Deaktivovať peňaženku</string>
  <string name="DeactivateWalletFragment__your_balance">Váš zostatok</string>
  <string name="DeactivateWalletFragment__its_recommended_that_you">Odporúčame, aby ste pred deaktiváciou platieb vaše prostriedky previedli na adresu inej peňaženky. Ak sa rozhodnete, že vaše prostriedky neprevediete teraz, zostanú v peňaženke prepojenej so Molly, ak platby reaktivujete.</string>
  <string name="DeactivateWalletFragment__transfer_remaining_balance">Previesť zostávajúcu čiastku</string>
  <string name="DeactivateWalletFragment__deactivate_without_transferring">Deaktivovať bez prevodu</string>
  <string name="DeactivateWalletFragment__deactivate">Deaktivovať</string>
  <string name="DeactivateWalletFragment__deactivate_without_transferring_question">Deaktivovať bez prevodu?</string>
  <string name="DeactivateWalletFragment__your_balance_will_remain">V prípade, že  sa rozhodnete opätovne aktivovať platby, váš zostatok zostane vo vašej peňaženke prepojenej so službou Molly.</string>
  <string name="DeactivateWalletFragment__error_deactivating_wallet">Chyba pri deaktivácii peňaženky.</string>
  <!--PaymentsRecoveryStartFragment-->
  <string name="PaymentsRecoveryStartFragment__recovery_phrase">Fráza na obnovenie</string>
  <string name="PaymentsRecoveryStartFragment__view_recovery_phrase">Zobraziť frázu na obnovenie</string>
  <string name="PaymentsRecoveryStartFragment__enter_recovery_phrase">Zadajte frázu na obnovenie</string>
  <string name="PaymentsRecoveryStartFragment__your_balance_will_automatically_restore">Váš zostatok sa automaticky obnoví, keď si Signal preinštalujete, ak potvrdíte váš PIN pre Signal. Váš zostatok môžete taktiež obnoviť pomocou frázy na obnovenie, čo je fráza pozostávajúca z %1$d-slov, ktorú máte len vy. Zapíšte si ju a uložte na bezpečné miesto.</string>
  <string name="PaymentsRecoveryStartFragment__your_recovery_phrase_is_a">Vaša fráza na obnovenie je jedinečná s %1$d-slovami. Pomocou tejto frázy obnovíte zostatok.</string>
  <string name="PaymentsRecoveryStartFragment__start">Štart</string>
  <string name="PaymentsRecoveryStartFragment__enter_manually">Zadať manuálne</string>
  <string name="PaymentsRecoveryStartFragment__paste_from_clipboard">Prilepiť zo schránky</string>
  <!--PaymentsRecoveryPasteFragment-->
  <string name="PaymentsRecoveryPasteFragment__paste_recovery_phrase">Prilepiť frázu na obnovenie</string>
  <string name="PaymentsRecoveryPasteFragment__recovery_phrase">Fráza na obnovenie</string>
  <string name="PaymentsRecoveryPasteFragment__next">Ďalší</string>
  <string name="PaymentsRecoveryPasteFragment__invalid_recovery_phrase">Neplatná fráza na obnovenie</string>
  <string name="PaymentsRecoveryPasteFragment__make_sure">Uistite sa, že ste zadali %1$d slov, a skúste to znova.</string>
  <!--PaymentsRecoveryPhraseFragment-->
  <string name="PaymentsRecoveryPhraseFragment__next">Ďalší</string>
  <string name="PaymentsRecoveryPhraseFragment__edit">Upraviť</string>
  <string name="PaymentsRecoveryPhraseFragment__previous">Predchádzajúce</string>
  <string name="PaymentsRecoveryPhraseFragment__your_recovery_phrase">Vaša fráza na obnovenie</string>
  <string name="PaymentsRecoveryPhraseFragment__write_down_the_following_d_words">Zapíšte si nasledovných %1$d slov v poradí. Tento zoznam si uložte na bezpečnom mieste.</string>
  <string name="PaymentsRecoveryPhraseFragment__make_sure_youve_entered">Uistite sa, že ste svoju frázu zadali správne.</string>
  <string name="PaymentsRecoveryPhraseFragment__do_not_screenshot_or_send_by_email">Do not screenshot or send by email.</string>
  <string name="PaymentsRecoveryPhraseFragment__payments_account_restored">Platobný účet bol obnovený.</string>
  <string name="PaymentsRecoveryPhraseFragment__invalid_recovery_phrase">Neplatná fráza na obnovenie.</string>
  <string name="PaymentsRecoveryPhraseFragment__make_sure_youve_entered_your_phrase_correctly_and_try_again">Skontrolujte, či ste frázu zadali správne, a skúste to znova.</string>
  <string name="PaymentsRecoveryPhraseFragment__copy_to_clipboard">Kopírovať do schránky?</string>
  <string name="PaymentsRecoveryPhraseFragment__if_you_choose_to_store">Ak sa vašu frázu na obnovenie rozhodnete uložiť digitálne, uistite sa, že je uložená bezpečne na nejakom mieste, ktorému dôverujete.</string>
  <string name="PaymentsRecoveryPhraseFragment__copy">Kopírovať</string>
  <!--PaymentsRecoveryPhraseConfirmFragment-->
  <string name="PaymentRecoveryPhraseConfirmFragment__confirm_recovery_phrase">Potvrdiť frázu na obnovenie</string>
  <string name="PaymentRecoveryPhraseConfirmFragment__enter_the_following_words">Zadajte nasledujúce slová z vašej frázy na obnovenie.</string>
  <string name="PaymentRecoveryPhraseConfirmFragment__word_d">Slovo %1$d</string>
  <string name="PaymentRecoveryPhraseConfirmFragment__see_phrase_again">Zobraziť frázu znovu</string>
  <string name="PaymentRecoveryPhraseConfirmFragment__done">Hotovo</string>
  <string name="PaymentRecoveryPhraseConfirmFragment__recovery_phrase_confirmed">Fráza na obnovenie potvrdená</string>
  <!--PaymentsRecoveryEntryFragment-->
  <string name="PaymentsRecoveryEntryFragment__enter_recovery_phrase">Zadajte frázu na obnovenie</string>
  <string name="PaymentsRecoveryEntryFragment__enter_word_d">Zadajte slovo %1$d</string>
  <string name="PaymentsRecoveryEntryFragment__word_d">Slovo %1$d</string>
  <string name="PaymentsRecoveryEntryFragment__next">Ďalší</string>
  <string name="PaymentsRecoveryEntryFragment__invalid_word">Neplatné slovo</string>
  <!--ClearClipboardAlarmReceiver-->
  <string name="ClearClipboardAlarmReceiver__clipboard_cleared">Schránka vymazaná.</string>
  <!--PaymentNotificationsView-->
  <string name="PaymentNotificationsView__view">Zobraziť</string>
  <!--UnreadPayments-->
  <string name="UnreadPayments__s_sent_you_s">%1$s vám poslal %2$s</string>
  <string name="UnreadPayments__d_new_payment_notifications">%1$d nové oznámenia o platbe</string>
  <!--CanNotSendPaymentDialog-->
  <string name="CanNotSendPaymentDialog__cant_send_payment">Platbu nie je možné odoslať</string>
  <string name="CanNotSendPaymentDialog__to_send_a_payment_to_this_user">Ak chcete tomuto používateľovi poslať platbu, musí od vás prijať žiadosť o správu. Pošlite mu správu na vytvorenie žiadosti o správu.</string>
  <string name="CanNotSendPaymentDialog__send_a_message">Poslať správu</string>
  <!--GroupsInCommonMessageRequest-->
  <string name="GroupsInCommonMessageRequest__you_have_no_groups_in_common_with_this_person">S touto osobou nemáte spoločné žiadne skupiny. Pred prijatím žiadosti starostlivo skontrolujte, aby ste predišli nežiaducim správam.</string>
  <string name="GroupsInCommonMessageRequest__none_of_your_contacts_or_people_you_chat_with_are_in_this_group">Žiadny z vašich kontaktov alebo ľudí, s ktorými chatujete, nie sú v tejto skupine. Pred prijatím žiadosti starostlivo skontrolujte, aby ste predišli nežiaducim správam.</string>
  <string name="GroupsInCommonMessageRequest__about_message_requests">O žiadostiach na správy</string>
  <string name="GroupsInCommonMessageRequest__okay">OK</string>
  <string name="ChatColorSelectionFragment__heres_a_preview_of_the_chat_color">Tu je ukážka farby konverzácie.</string>
  <string name="ChatColorSelectionFragment__the_color_is_visible_to_only_you">Farbu vidíte iba vy.</string>
  <!--GroupDescriptionDialog-->
  <string name="GroupDescriptionDialog__group_description">Popis skupiny</string>
  <!--QualitySelectorBottomSheetDialog-->
  <string name="QualitySelectorBottomSheetDialog__standard">Štandardné</string>
  <string name="QualitySelectorBottomSheetDialog__faster_less_data">Rýchlejšie, menej dát</string>
  <string name="QualitySelectorBottomSheetDialog__high">Vysoká</string>
  <string name="QualitySelectorBottomSheetDialog__slower_more_data">Pomalšie, viac dát</string>
  <string name="QualitySelectorBottomSheetDialog__photo_quality">Kvalita fotografie</string>
  <!--AppSettingsFragment-->
  <string name="AppSettingsFragment__invite_your_friends">Pozvite vašich priateľov</string>
  <string name="AppSettingsFragment__copied_subscriber_id_to_clipboard">ID predplatiteľa bolo skopírované do schránky</string>
  <!--AccountSettingsFragment-->
  <string name="AccountSettingsFragment__account">Účet</string>
  <string name="AccountSettingsFragment__youll_be_asked_less_frequently">Postupom času sa vás budeme pýtať menej často</string>
  <string name="AccountSettingsFragment__require_your_signal_pin">Na opätovné zaregistrovanie telefónneho čísla v aplikácii Signal vyžadujte svojim Signal PIN</string>
  <string name="AccountSettingsFragment__change_phone_number">Zmeniť telefónne číslo</string>
  <!--ChangeNumberFragment-->
  <string name="ChangeNumberFragment__use_this_to_change_your_current_phone_number_to_a_new_phone_number">Toto použite na zmenu aktuálneho telefónneho čísla na nové telefónne číslo. Túto zmenu nemôžete vrátiť späť. \n\nPred pokračovaním sa uistite, že vaše nové číslo môže prijímať SMS alebo hovory.</string>
  <string name="ChangeNumberFragment__continue">Pokračovať</string>
  <!--Message shown on dialog after your number has been changed successfully.-->
  <string name="ChangeNumber__your_phone_number_has_changed_to_s">Vaše telefónne číslo bolo zmenené na %1$s</string>
  <!--Confirmation button to dismiss number changed dialog-->
  <string name="ChangeNumber__okay">OK</string>
  <!--ChangeNumberEnterPhoneNumberFragment-->
  <string name="ChangeNumberEnterPhoneNumberFragment__change_number">Zmeniť číslo</string>
  <string name="ChangeNumberEnterPhoneNumberFragment__your_old_number">Vaše staré číslo</string>
  <string name="ChangeNumberEnterPhoneNumberFragment__old_phone_number">Staré telefónne číslo</string>
  <string name="ChangeNumberEnterPhoneNumberFragment__your_new_number">Vaše nové číslo</string>
  <string name="ChangeNumberEnterPhoneNumberFragment__new_phone_number">Nové telefónne číslo</string>
  <string name="ChangeNumberEnterPhoneNumberFragment__the_phone_number_you_entered_doesnt_match_your_accounts">Zadané telefónne číslo sa nezhoduje s telefónnym číslom vášho účtu.</string>
  <string name="ChangeNumberEnterPhoneNumberFragment__you_must_specify_your_old_number_country_code">Musíte zadať predvoľbu krajiny svojho starého čísla</string>
  <string name="ChangeNumberEnterPhoneNumberFragment__you_must_specify_your_old_phone_number">Musíte zadať svoje staré telefónne číslo</string>
  <string name="ChangeNumberEnterPhoneNumberFragment__you_must_specify_your_new_number_country_code">Musíte zadať predvoľbu krajiny vášho nového čísla</string>
  <string name="ChangeNumberEnterPhoneNumberFragment__you_must_specify_your_new_phone_number">Musíte zadať svoje nové telefónne číslo</string>
  <!--ChangeNumberVerifyFragment-->
  <string name="ChangeNumberVerifyFragment__change_number">Zmeniť číslo</string>
  <string name="ChangeNumberVerifyFragment__verifying_s">Overuje sa %1$s</string>
  <string name="ChangeNumberVerifyFragment__captcha_required">Vyžaduje sa Captcha</string>
  <!--ChangeNumberConfirmFragment-->
  <string name="ChangeNumberConfirmFragment__change_number">Zmeniť číslo</string>
  <string name="ChangeNumberConfirmFragment__you_are_about_to_change_your_phone_number_from_s_to_s">Chystáte sa zmeniť svoje telefónne číslo z %1$ss na %2$s. \n\nPred pokračovaním overte, či je nižšie uvedené číslo správne.</string>
  <string name="ChangeNumberConfirmFragment__edit_number">Úprav číslo</string>
  <!--ChangeNumberRegistrationLockFragment-->
  <string name="ChangeNumberRegistrationLockFragment__signal_change_number_need_help_with_pin_for_android_v2_pin">Zmena čísla Signal - potrebujete pomoc s PIN pre Android (PIN v2)</string>
  <!--ChangeNumberPinDiffersFragment-->
  <string name="ChangeNumberPinDiffersFragment__pins_do_not_match">PIN kódy sa nezhodujú</string>
  <string name="ChangeNumberPinDiffersFragment__the_pin_associated_with_your_new_number_is_different_from_the_pin_associated_with_your_old_one">PIN priradený k vášmu novému číslu sa líši od kódu PIN priradeného k vášmu starému číslu. Chcete si ponechať starý PIN, alebo ho aktualizovať?</string>
  <string name="ChangeNumberPinDiffersFragment__keep_old_pin">Ponechať si starý PIN</string>
  <string name="ChangeNumberPinDiffersFragment__update_pin">Aktualizovať PIN kód</string>
  <string name="ChangeNumberPinDiffersFragment__keep_old_pin_question">Ponechať si starý PIN?</string>
  <!--ChangeNumberLockActivity-->
  <!--Info message shown to user if something crashed the app during the change number attempt and we were unable to confirm the change so we force them into this screen to check before letting them use the app-->
  <string name="ChangeNumberLockActivity__it_looks_like_you_tried_to_change_your_number_but_we_were_unable_to_determine_if_it_was_successful_rechecking_now">Zdá sa, že ste sa pokúsili zmeniť svoje číslo, ale nepodarilo sa nám určiť, či bolo úspešné.\n\nPrebieha opätovná kontrola…</string>
  <!--Dialog title shown if we were able to confirm your change number status (meaning we now know what the server thinks our number is) after a crash during the regular flow-->
  <string name="ChangeNumberLockActivity__change_status_confirmed">Stav zmeny potvrdený</string>
  <!--Dialog message shown if we were able to confirm your change number status (meaning we now know what the server thinks our number is) after a crash during the regular flow-->
  <string name="ChangeNumberLockActivity__your_number_has_been_confirmed_as_s">Vaše číslo bolo potvrdené ako %1$s. Ak to nie je vaše nové číslo, reštartujte proces zmeny čísla.</string>
  <!--Dialog title shown if we were not able to confirm your phone number with the server and thus cannot let leave the change flow yet after a crash during the regular flow-->
  <string name="ChangeNumberLockActivity__change_status_unconfirmed">Zmeniť stav nepotvrdený</string>
  <!--Dialog message shown when we can\'t verify the phone number on the server, only shown if there was a network error communicating with the server after a crash during the regular flow-->
  <string name="ChangeNumberLockActivity__we_could_not_determine_the_status_of_your_change_number_request">Nepodarilo sa nám určiť stav vašej žiadosti o zmenu čísla. \n\n (Chyba:%1$s)</string>
  <!--Dialog button to retry confirming the number on the server-->
  <string name="ChangeNumberLockActivity__retry">Skúsiť znovu</string>
  <!--Dialog button shown to leave the app when in the unconfirmed change status after a crash in the regular flow-->
  <string name="ChangeNumberLockActivity__leave">Opustiť</string>
  <string name="ChangeNumberLockActivity__submit_debug_log">Odoslať ladiaci záznam</string>
  <!--ChatsSettingsFragment-->
  <string name="ChatsSettingsFragment__keyboard">Klávesnica</string>
  <string name="ChatsSettingsFragment__enter_key_sends">Odoslať stlačením klávesy Enter</string>
  <!--SmsSettingsFragment-->
  <string name="SmsSettingsFragment__use_as_default_sms_app">Použiť ako predvolenú SMS aplikáciu</string>
  <!--NotificationsSettingsFragment-->
  <string name="NotificationsSettingsFragment__messages">Správy</string>
  <string name="NotificationsSettingsFragment__calls">Volania</string>
  <string name="NotificationsSettingsFragment__notify_when">Upozorniť, keď…</string>
  <string name="NotificationsSettingsFragment__contact_joins_signal">Kontakt sa pripojí k Signal</string>
  <!--Notification preference header-->
  <string name="NotificationsSettingsFragment__notification_profiles">Profily pre upozornenia</string>
  <!--Notification preference option header-->
  <string name="NotificationsSettingsFragment__profiles">Profily</string>
  <!--Notification preference summary text-->
  <string name="NotificationsSettingsFragment__create_a_profile_to_receive_notifications_only_from_people_and_groups_you_choose">Vytvorte si profil, aby ste dostávali upozornenia iba od ľudí a skupín, ktoré si vyberiete.</string>
  <!--NotificationProfilesFragment-->
  <!--Title for notification profiles screen that shows all existing profiles-->
  <string name="NotificationProfilesFragment__notification_profiles">Profily pre upozornenia</string>
  <!--Button text to create a notification profile-->
  <string name="NotificationProfilesFragment__create_profile">Vytvoriť profil</string>
  <!--PrivacySettingsFragment-->
  <string name="PrivacySettingsFragment__blocked">Blokovaní</string>
  <string name="PrivacySettingsFragment__d_contacts">%1$d kontaktov</string>
  <string name="PrivacySettingsFragment__messaging">Odosielanie správ</string>
  <string name="PrivacySettingsFragment__disappearing_messages">Miznúce správy</string>
  <string name="PrivacySettingsFragment__app_security">Zabezpečenie aplikácie</string>
  <string name="PrivacySettingsFragment__block_screenshots_in_the_recents_list_and_inside_the_app">Zakázať vytváranie snímkov obrazovky v tejto aplikácii a v zozname bežiacich aplikácií</string>
  <string name="PrivacySettingsFragment__signal_message_and_calls">Správy a hovory Signal, vždy opakované hovory a zapečatený odosielateľ</string>
  <string name="PrivacySettingsFragment__default_timer_for_new_changes">Predvolený časovač pre nové konverzácie</string>
  <string name="PrivacySettingsFragment__set_a_default_disappearing_message_timer_for_all_new_chats_started_by_you">Nastavte predvolený časovač miznutia správ pre všetky nové správy ktoré ste poslali.</string>
  <!--Summary for stories preference to launch into story privacy settings-->
  <string name="PrivacySettingsFragment__manage_your_stories">Spravujte svoje príbehy a vyberte si, kto ich môže vidieť</string>
  <string name="PrivacySettingsFragment__payment_lock_require_lock">Na prevod prostriedkov si musíte vyžiadať zámok obrazovky Android alebo odtlačok prsta</string>
  <!--Alert dialog title when payment lock cannot be enabled-->
  <string name="PrivacySettingsFragment__cant_enable_title">Nie je možné aktivovať platobný zámok</string>
  <!--Alert dialog description to setup screen lock or fingerprint in phone settings-->
  <string name="PrivacySettingsFragment__cant_enable_description">Ak chcete použiť platobný zámok, musíte najskôr povoliť zámok obrazovky alebo ID odtlačku prsta v nastaveniach telefónu.</string>
  <!--Shown in a toast when we can\'t navigate to the user\'s system fingerprint settings-->
  <string name="PrivacySettingsFragment__failed_to_navigate_to_system_settings">Nepodarilo sa prejsť na systémové nastavenia</string>
  <!--Alert dialog button to go to phone settings-->
  <string name="PrivacySettingsFragment__go_to_settings">Prejsť na nastavenia</string>
  <!--Alert dialog button to cancel the dialog-->
  <string name="PrivacySettingsFragment__cancel">Zrušiť</string>
  <!--AdvancedPrivacySettingsFragment-->
  <string name="AdvancedPrivacySettingsFragment__show_status_icon">Zobraziť stavovú ikonu</string>
  <string name="AdvancedPrivacySettingsFragment__show_an_icon">Keď boli doručené pomocou zapečateného odosielateľa, zobrazí sa ikona v detailoch správy.</string>
  <!--ExpireTimerSettingsFragment-->
  <string name="ExpireTimerSettingsFragment__when_enabled_new_messages_sent_and_received_in_new_chats_started_by_you_will_disappear_after_they_have_been_seen">Ak je povolené, nové správy odoslané a prijaté v nových vami začatých konverzáciách zmiznú, keď sa zobrazia.</string>
  <string name="ExpireTimerSettingsFragment__when_enabled_new_messages_sent_and_received_in_this_chat_will_disappear_after_they_have_been_seen">Ak je táto možnosť povolená, nové správy odoslané a prijaté v tomto rozhovore zmiznú, keď sa zobrazia.</string>
  <string name="ExpireTimerSettingsFragment__off">Vypnuté</string>
  <string name="ExpireTimerSettingsFragment__4_weeks">4 týždne</string>
  <string name="ExpireTimerSettingsFragment__1_week">1 týždeň</string>
  <string name="ExpireTimerSettingsFragment__1_day">1 deň</string>
  <string name="ExpireTimerSettingsFragment__8_hours">8 hodín</string>
  <string name="ExpireTimerSettingsFragment__1_hour">1 hodina</string>
  <string name="ExpireTimerSettingsFragment__5_minutes">5 minút</string>
  <string name="ExpireTimerSettingsFragment__30_seconds">30 sekúnd</string>
  <string name="ExpireTimerSettingsFragment__custom_time">Vlastný čas</string>
  <string name="ExpireTimerSettingsFragment__set">Nastaviť</string>
  <string name="ExpireTimerSettingsFragment__save">Uložiť</string>
  <string name="CustomExpireTimerSelectorView__seconds">sekúnd</string>
  <string name="CustomExpireTimerSelectorView__minutes">minúty</string>
  <string name="CustomExpireTimerSelectorView__hours">hodiny</string>
  <string name="CustomExpireTimerSelectorView__days">dní</string>
  <string name="CustomExpireTimerSelectorView__weeks">týždňov</string>
  <!--HelpSettingsFragment-->
  <string name="HelpSettingsFragment__support_center">Centrum podpory</string>
  <string name="HelpSettingsFragment__contact_us">Kontaktujte nás</string>
  <string name="HelpSettingsFragment__version">Verzia</string>
  <string name="HelpSettingsFragment__debug_log">Ladiaci log</string>
  <string name="HelpSettingsFragment__terms_amp_privacy_policy">Podmienky a Zásady ochrany osobných údajov</string>
  <string name="HelpFragment__copyright_signal_messenger">Copyright Molly Messenger</string>
  <string name="HelpFragment__licenced_under_the_gplv3">Pod licenciou GPLv3</string>
  <!--DataAndStorageSettingsFragment-->
  <string name="DataAndStorageSettingsFragment__media_quality">Kvalita médií</string>
  <string name="DataAndStorageSettingsFragment__sent_media_quality">Kvalita odoslaných médií</string>
  <string name="DataAndStorageSettingsFragment__sending_high_quality_media_will_use_more_data">Odosielanie médií vo vysokej kvalite využije viac dát.</string>
  <string name="DataAndStorageSettingsFragment__high">Vysoká</string>
  <string name="DataAndStorageSettingsFragment__standard">Štandardná</string>
  <string name="DataAndStorageSettingsFragment__calls">Volania</string>
  <!--ChatColorSelectionFragment-->
  <string name="ChatColorSelectionFragment__auto">Automatická</string>
  <string name="ChatColorSelectionFragment__use_custom_colors">Použite vlastné farby</string>
  <string name="ChatColorSelectionFragment__chat_color">Farba chatu</string>
  <string name="ChatColorSelectionFragment__edit">Upraviť</string>
  <string name="ChatColorSelectionFragment__duplicate">Duplikovať</string>
  <string name="ChatColorSelectionFragment__delete">Vymazať</string>
  <string name="ChatColorSelectionFragment__delete_color">Vymazať farbu</string>
  <plurals name="ChatColorSelectionFragment__this_custom_color_is_used">
    <item quantity="one">Táto vlastná farba sa používa v %1$d konverzácií. Chcete ho odstrániť pre všetky konverzácie?</item>
    <item quantity="few">Táto vlastná farba sa používa v %1$d konverzáciach. Chcete ho odstrániť pre všetky konverzácie?</item>
    <item quantity="many">Táto vlastná farba sa používa v %1$d konverzáciach. Chcete ho odstrániť pre všetky konverzácie?</item>
    <item quantity="other">Táto vlastná farba sa používa v %1$d konverzáciach. Chcete ho odstrániť pre všetky konverzácie?</item>
  </plurals>
  <string name="ChatColorSelectionFragment__delete_chat_color">Odstrániť farbu rozhovoru?</string>
  <!--CustomChatColorCreatorFragment-->
  <string name="CustomChatColorCreatorFragment__solid">Jednoliata</string>
  <string name="CustomChatColorCreatorFragment__gradient">Farebný prechod</string>
  <string name="CustomChatColorCreatorFragment__hue">Odtieň</string>
  <string name="CustomChatColorCreatorFragment__saturation">Sýtosť</string>
  <!--CustomChatColorCreatorFragmentPage-->
  <string name="CustomChatColorCreatorFragmentPage__save">Uložiť</string>
  <string name="CustomChatColorCreatorFragmentPage__edit_color">Upraviť farbu</string>
  <plurals name="CustomChatColorCreatorFragmentPage__this_color_is_used">
    <item quantity="one">Táto farba sa používa %1$d konverzácií. Chcete uložiť zmeny pre všetky konverzácie?</item>
    <item quantity="few">Táto farba sa používa %1$d konverzáciach. Chcete uložiť zmeny pre všetky konverzácie?</item>
    <item quantity="many">Táto farba sa používa %1$d konverzáciach. Chcete uložiť zmeny pre všetky konverzácie?</item>
    <item quantity="other">Táto farba sa používa %1$d konverzáciach. Chcete uložiť zmeny pre všetky konverzácie?</item>
  </plurals>
  <!--ChatColorGradientTool-->
  <string name="ChatColorGradientTool_top_edge_selector">Volič horného okraja</string>
  <string name="ChatColorGradientTool_bottom_edge_selector">Volič spodného okraja</string>
  <!--Title text for prompt to donate. Shown in a popup at the bottom of the chat list.-->
  <string name="Donate2022Q2Megaphone_donate_to_signal">Prispieť na Signal</string>
  <!--Body text for prompt to donate. Shown in a popup at the bottom of the chat list.-->
  <string name="Donate2022Q2Megaphone_signal_is_powered_by_people_like_you">Signal poháňajú ľudia ako vy. Prispievajte mesačne a získajte odznak.</string>
  <!--Button label that brings a user to the donate screen. Shown in a popup at the bottom of the chat list.-->
  <string name="Donate2022Q2Megaphone_donate">Prispieť</string>
  <!--Button label that dismissed a prompt to donate. Shown in a popup at the bottom of the chat list.-->
  <string name="Donate2022Q2Megaphone_not_now">Teraz nie</string>
  <!--EditReactionsFragment-->
  <string name="EditReactionsFragment__customize_reactions">Prispôsobte reakcie</string>
  <string name="EditReactionsFragment__tap_to_replace_an_emoji">Ťuknutím nahradíte emotikon</string>
  <string name="EditReactionsFragment__reset">Resetovať</string>
  <string name="EditReactionsFragment_save">Uložiť</string>
  <string name="ChatColorSelectionFragment__auto_matches_the_color_to_the_wallpaper">Automaticky nájde vhodnú farbu k pozadiu</string>
  <string name="CustomChatColorCreatorFragment__drag_to_change_the_direction_of_the_gradient">Potiahnite pre zmenu smeru farebného prechodu</string>
  <!--AddAProfilePhotoMegaphone-->
  <string name="AddAProfilePhotoMegaphone__add_a_profile_photo">Pridajte profilovú fotografiu</string>
  <string name="AddAProfilePhotoMegaphone__choose_a_look_and_color">Vyberte vzhľad a farbu, alebo prispôsobte svoje iniciály.</string>
  <string name="AddAProfilePhotoMegaphone__not_now">Teraz nie</string>
  <string name="AddAProfilePhotoMegaphone__add_photo">Pridať fotku</string>
  <!--BecomeASustainerMegaphone-->
  <string name="BecomeASustainerMegaphone__become_a_sustainer">Staňte sa Sustainerom</string>
  <!--Displayed in the Become a Sustainer megaphone-->
  <string name="BecomeASustainerMegaphone__signal_is_powered_by">Signal poháňajú ľudia ako vy. Darujte a získajte odznak.</string>
  <string name="BecomeASustainerMegaphone__not_now">Teraz nie</string>
  <string name="BecomeASustainerMegaphone__donate">Prispieť</string>
  <!--KeyboardPagerFragment-->
  <string name="KeyboardPagerFragment_emoji">Emotikony</string>
  <string name="KeyboardPagerFragment_open_emoji_search">Otvoriť vyhľadávanie emotikónov</string>
  <string name="KeyboardPagerFragment_open_sticker_search">Otvoriť vyhľadávanie nálepiek</string>
  <string name="KeyboardPagerFragment_open_gif_search">Otvoriť vyhľadávanie gif</string>
  <string name="KeyboardPagerFragment_stickers">Nálepky</string>
  <string name="KeyboardPagerFragment_backspace">Backspace</string>
  <string name="KeyboardPagerFragment_gifs">Gify</string>
  <string name="KeyboardPagerFragment_search_emoji">Hľadať emotikon</string>
  <string name="KeyboardPagerfragment_back_to_emoji">Naspäť k emotikonu</string>
  <string name="KeyboardPagerfragment_clear_search_entry">Vymazať hľadaný záznam</string>
  <string name="KeyboardPagerFragment_search_giphy">Hľadať GIPHY</string>
  <!--StickerSearchDialogFragment-->
  <string name="StickerSearchDialogFragment_search_stickers">Hľadať nálepky</string>
  <string name="StickerSearchDialogFragment_no_results_found">Neboli nájdené žiadne výsledky</string>
  <string name="EmojiSearchFragment__no_results_found">Neboli nájdené žiadne výsledky</string>
  <string name="NotificationsSettingsFragment__unknown_ringtone">Neznámy vyzváňací tón</string>
  <!--ConversationSettingsFragment-->
  <!--Error toasted when no activity can handle the add contact intent-->
  <string name="ConversationSettingsFragment__contacts_app_not_found">Aplikácia Kontakty sa nenašla</string>
  <string name="ConversationSettingsFragment__send_message">Poslať správu</string>
  <string name="ConversationSettingsFragment__start_video_call">Začať videohovor</string>
  <string name="ConversationSettingsFragment__start_audio_call">Začať audiohovor</string>
  <string name="ConversationSettingsFragment__message">Správa</string>
  <string name="ConversationSettingsFragment__video">Video</string>
  <string name="ConversationSettingsFragment__audio">Zvuk</string>
  <string name="ConversationSettingsFragment__call">Zavolať</string>
  <string name="ConversationSettingsFragment__mute">Stlmiť</string>
  <string name="ConversationSettingsFragment__muted">Stlmený/á</string>
  <string name="ConversationSettingsFragment__search">Hľadať</string>
  <string name="ConversationSettingsFragment__disappearing_messages">Miznúce správy</string>
  <string name="ConversationSettingsFragment__sounds_and_notifications">Zvuky &amp; upozornenia</string>
  <string name="ConversationSettingsFragment__contact_details">Údaje o kontakte</string>
  <string name="ConversationSettingsFragment__view_safety_number">Zobraziť bezpečnostné číslo</string>
  <string name="ConversationSettingsFragment__block">Blokovať</string>
  <string name="ConversationSettingsFragment__block_group">Blokovať skupinu</string>
  <string name="ConversationSettingsFragment__unblock">Odblokovať</string>
  <string name="ConversationSettingsFragment__unblock_group">Odblokovať skupinu</string>
  <string name="ConversationSettingsFragment__add_to_a_group">Pridať do skupiny</string>
  <string name="ConversationSettingsFragment__see_all">Pozrieť všetky</string>
  <string name="ConversationSettingsFragment__add_members">Pridať členov</string>
  <string name="ConversationSettingsFragment__permissions">Povolenia</string>
  <string name="ConversationSettingsFragment__requests_and_invites">Žiadosti &amp; pozvánky</string>
  <string name="ConversationSettingsFragment__group_link">Odkaz do skupiny</string>
  <string name="ConversationSettingsFragment__add_as_a_contact">Pridať ako kontakt</string>
  <string name="ConversationSettingsFragment__unmute">Zrušiť stlmenie</string>
  <string name="ConversationSettingsFragment__conversation_muted_until_s">Konverzácia bola stlmená do %1$s</string>
  <string name="ConversationSettingsFragment__conversation_muted_forever">Konverzácia bola navždy stlmená</string>
  <string name="ConversationSettingsFragment__copied_phone_number_to_clipboard">Telefónne číslo skopírované do schránky.</string>
  <string name="ConversationSettingsFragment__phone_number">Telefónne číslo</string>
  <string name="ConversationSettingsFragment__get_badges">Podporou Signal získate odznaky pre svoj profil. Klepnutím na odznak sa dozviete viac.</string>
  <!--PermissionsSettingsFragment-->
  <string name="PermissionsSettingsFragment__add_members">Pridať členov</string>
  <string name="PermissionsSettingsFragment__edit_group_info">Upraviť informácie o skupine</string>
  <string name="PermissionsSettingsFragment__send_messages">Posielať správy</string>
  <string name="PermissionsSettingsFragment__all_members">Všetci členovia</string>
  <string name="PermissionsSettingsFragment__only_admins">Iba správcovia</string>
  <string name="PermissionsSettingsFragment__who_can_add_new_members">Kto môže pridávať nových členov?</string>
  <string name="PermissionsSettingsFragment__who_can_edit_this_groups_info">Kto môže upraviť informácie o tejto skupine?</string>
  <string name="PermissionsSettingsFragment__who_can_send_messages">Kto môže posielať správy?</string>
  <!--SoundsAndNotificationsSettingsFragment-->
  <string name="SoundsAndNotificationsSettingsFragment__mute_notifications">Stlmiť upozornenia</string>
  <string name="SoundsAndNotificationsSettingsFragment__not_muted">Nestlmené</string>
  <string name="SoundsAndNotificationsSettingsFragment__muted_until_s">Stlmený do %1$s</string>
  <string name="SoundsAndNotificationsSettingsFragment__mentions">Spomenutia</string>
  <string name="SoundsAndNotificationsSettingsFragment__always_notify">Vždy upozorniť</string>
  <string name="SoundsAndNotificationsSettingsFragment__do_not_notify">Neinformovať</string>
  <string name="SoundsAndNotificationsSettingsFragment__custom_notifications">Vlastné upozornenia</string>
  <!--StickerKeyboard-->
  <string name="StickerKeyboard__recently_used">Nedávno použité</string>
  <!--PlaybackSpeedToggleTextView-->
  <string name="PlaybackSpeedToggleTextView__p5x">.5x</string>
  <string name="PlaybackSpeedToggleTextView__1x">1x</string>
  <string name="PlaybackSpeedToggleTextView__1p5x">1.5x</string>
  <string name="PlaybackSpeedToggleTextView__2x">2x</string>
  <!--PaymentRecipientSelectionFragment-->
  <string name="PaymentRecipientSelectionFragment__new_payment">Nová platba</string>
  <!--NewConversationActivity-->
  <string name="NewConversationActivity__new_message">Nová správa</string>
  <!--ContactFilterView-->
  <string name="ContactFilterView__search_name_or_number">Vyhľadajte meno, alebo číslo</string>
  <!--VoiceNotePlayerView-->
  <string name="VoiceNotePlayerView__dot_s">· %1$s</string>
  <string name="VoiceNotePlayerView__stop_voice_message">Zastaviť hlasovú správu</string>
  <string name="VoiceNotePlayerView__change_voice_message_speed">Zmeniť rýchlosť hlasových správ</string>
  <string name="VoiceNotePlayerView__pause_voice_message">Pozastaviť hlasovú správu</string>
  <string name="VoiceNotePlayerView__play_voice_message">Prehrať hlasovú správu</string>
  <string name="VoiceNotePlayerView__navigate_to_voice_message">Prejdite na hlasovú správu</string>
  <!--AvatarPickerFragment-->
  <string name="AvatarPickerFragment__avatar_preview">Ukážka avataru</string>
  <string name="AvatarPickerFragment__camera">Fotoaparát</string>
  <string name="AvatarPickerFragment__take_a_picture">Odfoťte sa</string>
  <string name="AvatarPickerFragment__choose_a_photo">Vyberte fotku</string>
  <string name="AvatarPickerFragment__photo">Fotka</string>
  <string name="AvatarPickerFragment__text">Text</string>
  <string name="AvatarPickerFragment__save">Uložiť</string>
  <string name="AvatarPickerFragment__select_an_avatar">Vyberte profilový obrázok</string>
  <string name="AvatarPickerFragment__clear_avatar">Vymazať avatara</string>
  <string name="AvatarPickerFragment__edit">Upraviť</string>
  <string name="AvatarPickerRepository__failed_to_save_avatar">Avatar sa nepodarilo uložiť</string>
  <!--TextAvatarCreationFragment-->
  <string name="TextAvatarCreationFragment__preview">Náhľad</string>
  <string name="TextAvatarCreationFragment__done">Hotovo</string>
  <string name="TextAvatarCreationFragment__text">Text</string>
  <string name="TextAvatarCreationFragment__color">Farba</string>
  <!--VectorAvatarCreationFragment-->
  <string name="VectorAvatarCreationFragment__select_a_color">Vyberte farbu</string>
  <!--ContactSelectionListItem-->
  <string name="ContactSelectionListItem__sms">SMS</string>
  <string name="ContactSelectionListItem__dot_s">· %1$s</string>
  <!--Displayed in the toolbar when externally sharing text to multiple recipients-->
  <string name="ShareInterstitialActivity__share">Zdieľať</string>
  <!--DSLSettingsToolbar-->
  <string name="DSLSettingsToolbar__navigate_up">Prejdite nahor</string>
  <string name="MultiselectForwardFragment__forward_to">Preposlať</string>
  <!--Displayed when sharing content via the fragment-->
  <string name="MultiselectForwardFragment__share_with">Zdieľať s</string>
  <string name="MultiselectForwardFragment__add_a_message">Pridajte správu</string>
  <string name="MultiselectForwardFragment__faster_forwards">Rýchlejšie preposlania</string>
  <!--Displayed when user selects a video that will be clipped before sharing to a story-->
  <string name="MultiselectForwardFragment__videos_will_be_trimmed">Videá budú zostrihané na 30-sekundové klipy a odoslané vo forme viacerých príbehov.</string>
  <!--Displayed when user selects a video that cannot be sent as a story-->
  <string name="MultiselectForwardFragment__videos_sent_to_stories_cant">Videá odoslané do príbehov nemôžu byť dlhšie ako 30 sekúnd.</string>
  <string name="MultiselectForwardFragment__forwarded_messages_are_now">Preposlané správy sú teraz odoslané okamžite.</string>
  <plurals name="MultiselectForwardFragment_send_d_messages">
    <item quantity="one">%1$d poslal správu</item>
    <item quantity="few">%1$d poslal správy</item>
    <item quantity="many">%1$d poslal správy</item>
    <item quantity="other">%1$d poslal správy</item>
  </plurals>
  <plurals name="MultiselectForwardFragment_messages_sent">
    <item quantity="one">Správa odoslaná</item>
    <item quantity="few">Správy odoslané</item>
    <item quantity="many">Správy odoslané</item>
    <item quantity="other">Správy odoslané</item>
  </plurals>
  <plurals name="MultiselectForwardFragment_messages_failed_to_send">
    <item quantity="one">Správu sa nepodarilo odoslať</item>
    <item quantity="few">Správy sa nepodarilo odoslať</item>
    <item quantity="many">Správy sa nepodarilo odoslať</item>
    <item quantity="other">Správy sa nepodarilo odoslať</item>
  </plurals>
  <plurals name="MultiselectForwardFragment__couldnt_forward_messages">
    <item quantity="one">Správu sa nepodarilo preposlať, pretože už nie je k dispozícii.</item>
    <item quantity="few">Správy sa nepodarilo preposlať, pretože už nie sú k dispozícii.</item>
    <item quantity="many">Správy sa nepodarilo preposlať, pretože už nie sú k dispozícii.</item>
    <item quantity="other">Správy sa nepodarilo preposlať, pretože už nie sú k dispozícii.</item>
  </plurals>
  <!--Error message shown when attempting to select a group to forward/share but it\'s announcement only and you are not an admin-->
  <string name="MultiselectForwardFragment__only_admins_can_send_messages_to_this_group">Do tejto skupiny môžu posielať správy len administrátori.</string>
  <string name="MultiselectForwardFragment__limit_reached">Limit dosiahnutý</string>
  <!--Media V2-->
  <string name="MediaReviewFragment__add_a_message">Pridajte správu</string>
  <string name="MediaReviewFragment__add_a_reply">Pridať odpoveď</string>
  <string name="MediaReviewFragment__send_to">Poslať</string>
  <string name="MediaReviewFragment__view_once_message">Zobraziť správu raz</string>
  <string name="MediaReviewFragment__one_or_more_items_were_too_large">Jedna, alebo viac položiek bolo príliš veľkých</string>
  <string name="MediaReviewFragment__one_or_more_items_were_invalid">Jedna, alebo viac položiek je neplatných</string>
  <string name="MediaReviewFragment__too_many_items_selected">Je vybratých príliš veľa položiek</string>
  <string name="ImageEditorHud__cancel">Zrušiť</string>
  <string name="ImageEditorHud__draw">Nakreslite</string>
  <string name="ImageEditorHud__write_text">Napíšte text</string>
  <string name="ImageEditorHud__add_a_sticker">Pridajte nálepku</string>
  <string name="ImageEditorHud__blur">Rozmazať</string>
  <string name="ImageEditorHud__done_editing">Úpravy hotové</string>
  <string name="ImageEditorHud__clear_all">Vymazať všetko</string>
  <string name="ImageEditorHud__undo">Späť</string>
  <string name="ImageEditorHud__toggle_between_marker_and_highlighter">Prepínanie medzi značkovačom a zvýrazňovačom</string>
  <string name="ImageEditorHud__delete">Vymazať</string>
  <string name="ImageEditorHud__toggle_between_text_styles">Prepínanie medzi štýlmi textu</string>
  <string name="MediaCountIndicatorButton__send">Poslať</string>
  <string name="MediaReviewSelectedItem__tap_to_remove">Ťuknutím odstránite</string>
  <string name="MediaReviewSelectedItem__tap_to_select">Označte ťuknutím</string>
  <string name="MediaReviewImagePageFragment__discard">Zahodiť</string>
  <string name="MediaReviewImagePageFragment__discard_changes">Zrušiť zmeny?</string>
  <string name="MediaReviewImagePageFragment__youll_lose_any_changes">Prídete o všetky zmeny, ktoré ste urobili na tejto fotografii.</string>
  <string name="CameraFragment__failed_to_open_camera">Nepodarilo sa otvoriť kameru</string>
  <string name="BadgesOverviewFragment__my_badges">Moje odznaky</string>
  <string name="BadgesOverviewFragment__featured_badge">Odporúčaný odznak</string>
  <string name="BadgesOverviewFragment__display_badges_on_profile">Zobraziť odznaky v profile</string>
  <string name="BadgesOverviewFragment__failed_to_update_profile">Aktualizácia profilu zlyhala</string>
  <string name="BadgeSelectionFragment__select_badges">Vyberte odznaky</string>
  <string name="SelectFeaturedBadgeFragment__preview">Náhľad</string>
  <string name="SelectFeaturedBadgeFragment__select_a_badge">Vyberte odznak</string>
  <string name="SelectFeaturedBadgeFragment__you_must_select_a_badge">Musíte vybrať odznak</string>
  <string name="SelectFeaturedBadgeFragment__failed_to_update_profile">Aktualizácia profilu zlyhala</string>
  <string name="ViewBadgeBottomSheetDialogFragment__become_a_sustainer">Staňte sa udržovateľom</string>
  <string name="ImageView__badge">Odznak</string>
  <string name="SubscribeFragment__signal_is_powered_by_people_like_you">Signal používajú ľudia ako vy.</string>
  <string name="SubscribeFragment__support_technology_that_is_built_for_you">Podporte technológiu, ktorá je vytvorená pre vás, nie pre vaše údaje, pripojením sa ku komunite ľudí, ktorí ju udržujú.</string>
  <string name="SubscribeFragment__support_technology_that_is_built_for_you_not">Podporte technológiu, ktorá je vytvorená pre vás, nie pre vaše dáta, tým, že sa pripojíte ku komunite, ktorá podporuje Signal.</string>
  <string name="SubscribeFragment__make_a_recurring_monthly_donation">Poskytujte pravidelný mesačný dar spoločnosti Signal na podporu technológie vytvorenej pre vás, nie pre vaše dáta.</string>
  <string name="SubscribeFragment__currency">Mena</string>
  <string name="SubscribeFragment__more_payment_options">Viac platobných možností</string>
  <string name="SubscribeFragment__cancel_subscription">Zrušiť prispievanie</string>
  <string name="SubscribeFragment__confirm_cancellation">Potvrdiť zrušenie?</string>
  <string name="SubscribeFragment__you_wont_be_charged_again">Už vám nebudeme účtovať žiadne poplatky. Na konci fakturačného obdobia bude váš odznak odstránený z vášho profilu.</string>
  <string name="SubscribeFragment__not_now">Teraz nie</string>
  <string name="SubscribeFragment__confirm">Potvrdiť</string>
  <string name="SubscribeFragment__update_subscription">Aktualizovať prispievanie</string>
  <string name="SubscribeFragment__your_subscription_has_been_cancelled">Vaše prispievanie bolo zrušené.</string>
  <string name="SubscribeFragment__update_subscription_question">Aktualizovať prispievanie?</string>
  <string name="SubscribeFragment__update">Aktualizovať</string>
  <string name="SubscribeFragment__you_will_be_charged_the_full_amount_s_of">Dnes vám bude účtovaná celá suma (%1$s) novej ceny príspevkov. Vaše prispievanie sa bude obnovovať mesačne.</string>
  <string name="Subscription__s_per_month">%s/mesiac</string>
  <string name="Subscription__s_per_month_dot_renews_s">%1$s/mesiac · Obnovenie %2$s</string>
  <string name="Subscription__s_per_month_dot_expires_s">%1$s/mesiac · Vyprší %2$s</string>
  <!--First small text blurb on learn more sheet-->
  <string name="SubscribeLearnMoreBottomSheetDialogFragment__signal_is_a_nonprofit_with_no">Signal je nezisková organizácia bez inzerentov, alebo investorov, ktorú podporujú iba ľudia, ktorí ju využívajú a oceňujú. Poskytnite pravidelný mesačný dar a získajte odznak profilu, aby ste mohli zdieľať svoju podporu.</string>
  <string name="SubscribeLearnMoreBottomSheetDialogFragment__why_donate">Prečo podporiť?</string>
  <string name="SubscribeLearnMoreBottomSheetDialogFragment__signal_is_committed_to_developing">Signal sa zaviazal vyvíjať technológiu ochrany súkromia s otvoreným zdrojom, ktorá chráni slobodu prejavu a umožňuje bezpečnú globálnu komunikáciu.</string>
  <string name="SubscribeLearnMoreBottomSheetDialogFragment__your_donation">Váš dar podporuje tento ekosystém a platí za vývoj a prevádzku aplikácie, ktorú používajú milióny ľudí na súkromnú komunikáciu. Žiadne reklamy. Žiadne sledovače. Nerobím si srandu.</string>
  <string name="SubscribeThanksForYourSupportBottomSheetDialogFragment__thanks_for_your_support">Ďakujem za tvoju podporu!</string>
  <string name="SubscribeThanksForYourSupportBottomSheetDialogFragment__thanks_for_the_boost">Ďakujem za podporu!</string>
  <string name="SubscribeThanksForYourSupportBottomSheetDialogFragment__youve_earned_s_badge_display">Získali ste odznak %s! Zobrazte tento odznak vo svojom profile, aby ste zvýšili povedomie o podpore pre Signal.</string>
  <string name="SubscribeThanksForYourSupportBottomSheetDialogFragment__youve_earned_a_boost_badge_display">Získali ste odznak Podporovateľ! Zobrazte tento odznak vo svojom profile, aby ste zvýšili povedomie o podpore pre Signal.</string>
  <string name="SubscribeThanksForYourSupportBottomSheetDialogFragment__you_can_also">Môžete tiež</string>
  <string name="SubscribeThanksForYourSupportBottomSheetDialogFragment__become_a_montly_sustainer">stať sa mesačným podporovateľom.</string>
  <string name="SubscribeThanksForYourSupportBottomSheetDialogFragment__display_on_profile">Zobraziť v profile</string>
  <string name="SubscribeThanksForYourSupportBottomSheetDialogFragment__make_featured_badge">Vytvoriť vybraný odznak</string>
  <string name="SubscribeThanksForYourSupportBottomSheetDialogFragment__done">Hotovo</string>
  <string name="ThanksForYourSupportBottomSheetFragment__when_you_have_more">Ak máte viac ako jeden odznak, môžete si jeden vybrať, ktorý sa zobrazí ostatným vo vašom profile.</string>
  <string name="BecomeASustainerFragment__get_badges">Podporou Signal získate odznaky pre svoj profil.</string>
  <string name="BecomeASustainerFragment__signal_is_a_non_profit">Signal je nezisková organizácia bez inzerentov a investorov, ktorú podporujú iba ľudia ako vy.</string>
  <!--Button label for creating a monthly donation-->
  <string name="ManageDonationsFragment__make_a_monthly_donation">Poskytnite mesačný dar</string>
  <!--Heading for more area of manage subscriptions page-->
  <string name="ManageDonationsFragment__more">Viac</string>
  <!--Heading for receipts area of manage subscriptions page-->
  <string name="ManageDonationsFragment__receipts">Účtenky</string>
  <!--Heading for my subscription area of manage subscriptions page-->
  <string name="ManageDonationsFragment__my_subscription">Moje predplatné</string>
  <string name="ManageDonationsFragment__manage_subscription">Spravovať prispievanie</string>
  <!--Label for Donation Receipts button-->
  <string name="ManageDonationsFragment__donation_receipts">Potvrdenia o daroch</string>
  <string name="ManageDonationsFragment__badges">Odznaky</string>
  <string name="ManageDonationsFragment__subscription_faq">Časté otázky o prispievaním</string>
  <string name="ManageDonationsFragment__error_getting_subscription">Chyba pri získavaní prispievania.</string>
  <!--Preference heading for other ways to donate-->
  <string name="ManageDonationsFragment__other_ways_to_give">Iné spôsoby, ako dať</string>
  <!--Preference label to launch badge gifting-->
  <string name="ManageDonationsFragment__gift_a_badge">Darujte odznak</string>
  <string name="BoostFragment__give_signal_a_boost">Začať podporovať Signal</string>
  <!--Description text in boost sheet-->
  <string name="BoostFragment__make_a_one_time">Prispejte jednorazovým darom a získajte odznak Boost na %1$d dní.</string>
  <string name="Boost__enter_custom_amount">Zadajte vlastnú čiastku</string>
  <string name="Boost__one_time_contribution">Jednorazový príspevok</string>
  <string name="MySupportPreference__add_a_signal_boost">Pridať podporu Signal.</string>
  <string name="MySupportPreference__s_per_month">%1$s/mesiac</string>
  <string name="MySupportPreference__renews_s">Obnovuje %1$s</string>
  <string name="MySupportPreference__processing_transaction">Prebieha spracovanie transakcie…</string>
  <!--Displayed on "My Support" screen when user badge failed to be added to their account-->
  <string name="MySupportPreference__couldnt_add_badge_s">Odznak sa nepodarilo pridať. %1$s</string>
  <string name="MySupportPreference__please_contact_support">Prosím, kontaktujte podporu.</string>
  <!--Title of expiry sheet when boost badge falls off profile unexpectedly.-->
  <string name="ExpiredBadgeBottomSheetDialogFragment__boost_badge_expired">Platnosť odznaku Podporovateľa vypršala</string>
  <!--Displayed in the bottom sheet if a monthly donation badge unexpectedly falls off the user\'s profile-->
  <string name="ExpiredBadgeBottomSheetDialogFragment__monthly_donation_cancelled">Mesačný dar zrušený</string>
  <!--Displayed in the bottom sheet when a boost badge expires-->
  <string name="ExpiredBadgeBottomSheetDialogFragment__your_boost_badge_has_expired_and">Platnosť vášho odznaku Podporovateľa vypršala a už sa vo vašom profile nezobrazuje.</string>
  <string name="ExpiredBadgeBottomSheetDialogFragment__you_can_reactivate">Svoj odznak podporovateľa môžete znova aktivovať na ďalších 30 dní jednorazovým príspevkom.</string>
  <!--Displayed when we do not think the user is a subscriber when their boost expires-->
  <string name="ExpiredBadgeBottomSheetDialogFragment__you_can_keep">Signal môžete používať aj naďalej, ale zvážte možnosť stať sa mesačným podporovateľom technológie, ktorá je vytvorená pre vás.</string>
  <string name="ExpiredBadgeBottomSheetDialogFragment__become_a_sustainer">Staňte sa Sustainerom</string>
  <string name="ExpiredBadgeBottomSheetDialogFragment__add_a_boost">Pridajte podporu</string>
  <string name="ExpiredBadgeBottomSheetDialogFragment__not_now">Teraz nie</string>
  <!--Copy displayed when badge expires after user inactivity-->
  <string name="ExpiredBadgeBottomSheetDialogFragment__your_recurring_monthly_donation_was_automatically">Váš opakovaný mesačný dar bol automaticky zrušený, pretože ste boli príliš dlho neaktívni. Váš odznak %1$s sa už vo vašom profile nezobrazuje.</string>
  <!--Copy displayed when badge expires after payment failure-->
  <string name="ExpiredBadgeBottomSheetDialogFragment__your_recurring_monthly_donation_was_canceled">Váš opakovaný mesačný dar bol zrušený, pretože sme nemohli spracovať vašu platbu. Váš odznak sa už vo vašom profile nezobrazuje.</string>
  <!--Copy displayed when badge expires after a payment failure and we have a displayable charge failure reason-->
  <string name="ExpiredBadgeBottomSheetDialogFragment__your_recurring_monthly_donation_was_canceled_s">Váš pravidelný mesačný príspevok bol zrušený. %1$s Váš %2$s odznak už nebude zobrazený na vašom profile.</string>
  <string name="ExpiredBadgeBottomSheetDialogFragment__you_can">Signal môžete naďalej používať, ale ak chcete podporiť aplikáciu a znova aktivovať svoj odznak, obnovte ho teraz.</string>
  <string name="ExpiredBadgeBottomSheetDialogFragment__renew_subscription">Obnoviť prispievanie</string>
  <!--Button label to send user to Google Pay website-->
  <string name="ExpiredBadgeBottomSheetDialogFragment__go_to_google_pay">Prejdite do služby Google Pay</string>
  <string name="CantProcessSubscriptionPaymentBottomSheetDialogFragment__cant_process_subscription_payment">Nedá sa spracovať platba za podporu</string>
  <string name="CantProcessSubscriptionPaymentBottomSheetDialogFragment__were_having_trouble">Máme problém s evidovaním vašej platby za Signal Podporovateľ. Uistite sa, že je váš spôsob platby aktuálny. Ak nie, aktualizujte ho v službe Google Pay. Signal sa pokúsi spracovať platbu znova o niekoľko dní.</string>
  <string name="CantProcessSubscriptionPaymentBottomSheetDialogFragment__dont_show_this_again">Toto už nezobrazovať</string>
  <string name="Subscription__please_contact_support_for_more_information">Pre viac informácií kontaktujte podporu.</string>
  <string name="Subscription__contact_support">Kontaktovať zákaznícku podporu</string>
  <string name="Subscription__earn_a_s_badge">Získajte odznak %1$s</string>
  <string name="SubscribeFragment__processing_payment">Spracovanie platby…</string>
  <!--Displayed in notification when user payment fails to process on Stripe-->
  <string name="DonationsErrors__error_processing_payment">Chyba pri spracovaní platby</string>
  <!--Displayed on "My Support" screen when user subscription payment method failed.-->
  <string name="DonationsErrors__error_processing_payment_s">Chyba pri spracovaní platby. %1$s</string>
  <string name="DonationsErrors__your_badge_could_not_be_added">Váš odznak nebolo možné pridať do vášho účtu, ale možno vám boli účtované poplatky. Kontaktujte podporu.</string>
  <string name="DonationsErrors__your_payment">Vašu platbu sa nepodarilo spracovať a nebola vám naúčtovaná. Skúste to prosím znova.</string>
  <string name="DonationsErrors__still_processing">Stále sa spracováva</string>
  <string name="DonationsErrors__couldnt_add_badge">Odznak sa nepodarilo pridať</string>
  <!--Displayed when badge credential couldn\'t be verified-->
  <string name="DonationsErrors__failed_to_validate_badge">Nepodarilo sa overiť odznak</string>
  <!--Displayed when badge credential couldn\'t be verified-->
  <string name="DonationsErrors__could_not_validate">Nepodarilo sa overiť odpoveď servera. Kontaktujte podporu.</string>
  <!--Displayed as title when some generic error happens during gift badge sending-->
  <string name="DonationsErrors__failed_to_send_gift_badge">Darčekový odznak sa nepodarilo odoslať</string>
  <!--Displayed as message when some generic error happens during gift badge sending-->
  <string name="DonationsErrors__could_not_send_gift_badge">Darčekový odznak sa nepodarilo odoslať. Kontaktujte podporu.</string>
  <string name="DonationsErrors__your_badge_could_not">Váš odznak nebolo možné pridať do vášho účtu, ale možno vám boli účtované poplatky. Kontaktujte podporu.</string>
  <string name="DonationsErrors__your_payment_is_still">Vaša platba sa stále spracováva. V závislosti od vášho pripojenia to môže trvať niekoľko minút.</string>
  <string name="DonationsErrors__google_pay_unavailable">Google Pay je nedostupný</string>
  <string name="DonationsErrors__you_have_to_set_up_google_pay_to_donate_in_app">Ak chcete prispieť v aplikácii, musíte si nastaviť službu Google Pay.</string>
  <string name="DonationsErrors__failed_to_cancel_subscription">Prispievanie sa nepodarilo zrušiť</string>
  <string name="DonationsErrors__subscription_cancellation_requires_an_internet_connection">Zrušenie prispievania vyžaduje internetové pripojenie.</string>
  <string name="ViewBadgeBottomSheetDialogFragment__your_device_doesn_t_support_google_pay_so_you_can_t_subscribe_to_earn_a_badge_you_can_still_support_signal_by_making_a_donation_on_our_website">Vaše zariadenie nepodporuje Google Pay, takže sa nemôžete prihlásiť na odber a získať odznak. Signal môžete stále podporiť príspevkom na našej webovej stránke.</string>
  <string name="NetworkFailure__network_error_check_your_connection_and_try_again">Chyba siete. Skontrolujte pripojenie a skúste to znova.</string>
  <string name="NetworkFailure__retry">Skúsiť znovu</string>
  <!--Displayed as a dialog title when the selected recipient for a gift doesn\'t support gifting-->
  <string name="DonationsErrors__cant_send_gift">Nie je možné odoslať darček</string>
  <!--Displayed as a dialog message when the selected recipient for a gift doesn\'t support gifting-->
  <string name="DonationsErrors__target_does_not_support_gifting">Tento príjemca používa verziu Signal, ktorá nepovoľuje prijímanie darčekových odznakov. Darčeky budú môcť prijímať po aktualizácii na najnovšiu verziu.</string>
  <!--Displayed as a dialog title when the user\'s profile could not be fetched, likely due to lack of internet-->
  <string name="DonationsErrors__couldnt_send_gift">Nepodarilo sa odoslať darček</string>
  <!--Displayed as a dialog message when the user\'s profile could not be fetched, likely due to lack of internet-->
  <string name="DonationsErrors__please_check_your_network_connection">Váš darček nebolo možné odoslať z dôvodu chyby siete. Skontrolujte pripojenie a skúste to znova.</string>
  <!--Gift message view title-->
  <string name="GiftMessageView__gift_badge">Darčekový odznak</string>
  <!--Gift message view expiry information-->
  <plurals name="GiftMessageView__lasts_for_d_months">
    <item quantity="one">Trvá %1$d mesiac</item>
    <item quantity="few">Trvá %1$d mesiace</item>
    <item quantity="many">Trvá %1$d mesiacov</item>
    <item quantity="other">Trvá %1$d mesiacov</item>
  </plurals>
  <!--Gift badge redeem action label-->
  <string name="GiftMessageView__redeem">Uplatniť</string>
  <!--Gift badge view action label-->
  <string name="GiftMessageView__view">Zobraziť</string>
  <!--Gift badge redeeming action label-->
  <string name="GiftMessageView__redeeming">Uplatňuje sa…</string>
  <!--Gift badge redeemed label-->
  <string name="GiftMessageView__redeemed">Uplatnené</string>
  <!--Stripe decline code generic_failure-->
  <string name="DeclineCode__try_another_payment_method_or_contact_your_bank">Skúste iný spôsob platby, alebo kontaktujte svoju banku a požiadajte o viac informácií.</string>
  <!--Stripe decline code verify on Google Pay and try again-->
  <string name="DeclineCode__verify_your_payment_method_is_up_to_date_in_google_pay_and_try_again">Overte, či je váš spôsob platby aktuálny v službe Google Pay, a skúste to znova.</string>
  <!--Stripe decline code learn more action label-->
  <string name="DeclineCode__learn_more">Dozvedieť sa viac</string>
  <!--Stripe decline code contact issuer-->
  <string name="DeclineCode__verify_your_payment_method_is_up_to_date_in_google_pay_and_try_again_if_the_problem">Overte, či je váš spôsob platby aktuálny v službe Google Pay, a skúste to znova. Ak problém pretrváva, kontaktujte svoju banku.</string>
  <!--Stripe decline code purchase not supported-->
  <string name="DeclineCode__your_card_does_not_support_this_type_of_purchase">Vaša karta nepodporuje tento typ nákupu. Skúste iný spôsob platby.</string>
  <!--Stripe decline code your card has expired-->
  <string name="DeclineCode__your_card_has_expired">Platnosť vašej karty vypršala. Aktualizujte svoj spôsob platby v službe Google Pay a skúste to znova.</string>
  <!--Stripe decline code go to google pay action label-->
  <string name="DeclineCode__go_to_google_pay">Prejdite do služby Google Pay</string>
  <!--Stripe decline code incorrect card number-->
  <string name="DeclineCode__your_card_number_is_incorrect">Číslo vašej karty je nesprávne. Aktualizujte ho v službe Google Pay a skúste to znova.</string>
  <!--Stripe decline code incorrect cvc-->
  <string name="DeclineCode__your_cards_cvc_number_is_incorrect">Číslo CVC vašej karty je nesprávne. Aktualizujte ho v službe Google Pay a skúste to znova.</string>
  <!--Stripe decline code insufficient funds-->
  <string name="DeclineCode__your_card_does_not_have_sufficient_funds">Na vašej karte nie sú dostatočné prostriedky na dokončenie tohto nákupu. Skúste iný spôsob platby.</string>
  <!--Stripe decline code incorrect expiration month-->
  <string name="DeclineCode__the_expiration_month">Mesiac vypršania platnosti vášho spôsobu platby je nesprávny. Aktualizujte ho v službe Google Pay a skúste to znova.</string>
  <!--Stripe decline code incorrect expiration year-->
  <string name="DeclineCode__the_expiration_year">Rok vypršania platnosti vášho spôsobu platby je nesprávny. Aktualizujte ho v službe Google Pay a skúste to znova.</string>
  <!--Stripe decline code issuer not available-->
  <string name="DeclineCode__try_completing_the_payment_again">Skúste znova dokončiť platbu, alebo kontaktujte svoju banku a požiadajte o ďalšie informácie.</string>
  <!--Stripe decline code processing error-->
  <string name="DeclineCode__try_again">Skúste to znova, alebo kontaktujte svoju banku a požiadajte o ďalšie informácie.</string>
  <!--Title of create notification profile screen-->
  <string name="EditNotificationProfileFragment__name_your_profile">Pomenujte svoj profil</string>
  <!--Hint text for create/edit notification profile name-->
  <string name="EditNotificationProfileFragment__profile_name">Názov profilu</string>
  <!--Name has a max length, this shows how many characters are used out of the max-->
  <string name="EditNotificationProfileFragment__count">%1$d/%2$d</string>
  <!--Call to action button to continue to the next step-->
  <string name="EditNotificationProfileFragment__next">Ďalší</string>
  <!--Call to action button once the profile is named to create the profile and continue to the customization steps-->
  <string name="EditNotificationProfileFragment__create">Vytvoriť</string>
  <!--Call to action button once the profile name is edited-->
  <string name="EditNotificationProfileFragment__save">Uložiť</string>
  <!--Title of edit notification profile screen-->
  <string name="EditNotificationProfileFragment__edit_this_profile">Upraviť tento profil</string>
  <!--Error message shown when attempting to create or edit a profile name to an existing profile name-->
  <string name="EditNotificationProfileFragment__a_profile_with_this_name_already_exists">Profil s týmto názvom už existuje</string>
  <!--Preset selectable name for a profile name, shown as list in edit/create screen-->
  <string name="EditNotificationProfileFragment__work">Práca</string>
  <!--Preset selectable name for a profile name, shown as list in edit/create screen-->
  <string name="EditNotificationProfileFragment__sleep">Spánok</string>
  <!--Preset selectable name for a profile name, shown as list in edit/create screen-->
  <string name="EditNotificationProfileFragment__driving">Šoférovanie</string>
  <!--Preset selectable name for a profile name, shown as list in edit/create screen-->
  <string name="EditNotificationProfileFragment__downtime">Odpočinok</string>
  <!--Preset selectable name for a profile name, shown as list in edit/create screen-->
  <string name="EditNotificationProfileFragment__focus">Sústrediť sa</string>
  <!--Error message shown when attempting to next/save without a profile name-->
  <string name="EditNotificationProfileFragment__profile_must_have_a_name">Musí mať meno</string>
  <!--Title for add recipients to notification profile screen in create flow-->
  <string name="AddAllowedMembers__allowed_notifications">Povolené upozornenia</string>
  <!--Description of what the user should be doing with this screen-->
  <string name="AddAllowedMembers__add_people_and_groups_you_want_notifications_and_calls_from_when_this_profile_is_on">Pridajte ľudí a skupiny, od ktorých chcete dostávať upozornenia a hovory, keď je tento profil zapnutý</string>
  <!--Button text that launches the contact picker to select from-->
  <string name="AddAllowedMembers__add_people_or_groups">Pridajte ľudí alebo skupiny</string>
  <!--Call to action button on contact picker for adding to profile-->
  <string name="SelectRecipientsFragment__add">Pridať</string>
  <!--Notification profiles home fragment, shown when no profiles have been created yet-->
  <string name="NotificationProfilesFragment__create_a_profile_to_receive_notifications_and_calls_only_from_the_people_and_groups_you_want_to_hear_from">Vytvorte si profil, aby ste dostávali upozornenia a hovory iba od ľudí a skupín, od ktorých chcete počuť.</string>
  <!--Header shown above list of all notification profiles-->
  <string name="NotificationProfilesFragment__profiles">Profily</string>
  <!--Button that starts the create new notification profile flow-->
  <string name="NotificationProfilesFragment__new_profile">Nový profil</string>
  <!--Profile active status, indicating the current profile is on for an unknown amount of time-->
  <string name="NotificationProfilesFragment__on">Zapnuté</string>
  <!--Button use to permanently delete a notification profile-->
  <string name="NotificationProfileDetails__delete_profile">Odstrániť profil</string>
  <!--Snakbar message shown when removing a recipient from a profile-->
  <string name="NotificationProfileDetails__s_removed">\"%1$s\" odstránený.</string>
  <!--Snackbar button text that will undo the recipient remove-->
  <string name="NotificationProfileDetails__undo">Späť</string>
  <!--Dialog message shown to confirm deleting a profile-->
  <string name="NotificationProfileDetails__permanently_delete_profile">Chcete natrvalo odstrániť profil?</string>
  <!--Dialog button to delete profile-->
  <string name="NotificationProfileDetails__delete">Odstrániť</string>
  <!--Title/accessibility text for edit icon to edit profile emoji/name-->
  <string name="NotificationProfileDetails__edit_notification_profile">Upraviť profil upozornení</string>
  <!--Schedule description if all days are selected-->
  <string name="NotificationProfileDetails__everyday">Každý deň</string>
  <!--Profile status on if it is the active profile-->
  <string name="NotificationProfileDetails__on">Zapnuté</string>
  <!--Profile status on if it is not the active profile-->
  <string name="NotificationProfileDetails__off">Vypnuté</string>
  <!--Description of hours for schedule (start to end) times-->
  <string name="NotificationProfileDetails__s_to_s">od %1$s do %2$s</string>
  <!--Section header for exceptions to the notification profile-->
  <string name="NotificationProfileDetails__exceptions">Výnimky</string>
  <!--Profile exception to allow all calls through the profile restrictions-->
  <string name="NotificationProfileDetails__allow_all_calls">Povoliť všetky hovory</string>
  <!--Profile exception to allow all @mentions through the profile restrictions-->
  <string name="NotificationProfileDetails__notify_for_all_mentions">Upozorniť na všetky zmienky</string>
  <!--Section header for showing schedule information-->
  <string name="NotificationProfileDetails__schedule">Rozvrh</string>
  <!--If member list is long, will truncate the list and show an option to then see all when tapped-->
  <string name="NotificationProfileDetails__see_all">Pozrieť všetky</string>
  <!--Title for add schedule to profile in create flow-->
  <string name="EditNotificationProfileSchedule__add_a_schedule">Pridajte rozvrh</string>
  <!--Descriptor text indicating what the user can do with this screen-->
  <string name="EditNotificationProfileSchedule__set_up_a_schedule_to_enable_this_notification_profile_automatically">Nastavte plán na automatické povolenie tohto profilu upozornení.</string>
  <!--Text shown next to toggle switch to enable/disable schedule-->
  <string name="EditNotificationProfileSchedule__schedule">Rozvrh</string>
  <!--Label for showing the start time for the schedule-->
  <string name="EditNotificationProfileSchedule__start">Štart</string>
  <!--Label for showing the end time for the schedule-->
  <string name="EditNotificationProfileSchedule__end">Ukončiť</string>
  <!--First letter of Sunday-->
  <string name="EditNotificationProfileSchedule__sunday_first_letter">Ne</string>
  <!--First letter of Monday-->
  <string name="EditNotificationProfileSchedule__monday_first_letter">Po</string>
  <!--First letter of Tuesday-->
  <string name="EditNotificationProfileSchedule__tuesday_first_letter">Ut</string>
  <!--First letter of Wednesday-->
  <string name="EditNotificationProfileSchedule__wednesday_first_letter">St</string>
  <!--First letter of Thursday-->
  <string name="EditNotificationProfileSchedule__thursday_first_letter">Št</string>
  <!--First letter of Friday-->
  <string name="EditNotificationProfileSchedule__friday_first_letter">Pi</string>
  <!--First letter of Saturday-->
  <string name="EditNotificationProfileSchedule__saturday_first_letter">So</string>
  <!--Title of select time dialog shown when setting start time for schedule-->
  <string name="EditNotificationProfileSchedule__set_start_time">Nastavte čas začiatku</string>
  <!--Title of select time dialog shown when setting end time for schedule-->
  <string name="EditNotificationProfileSchedule__set_end_time">Nastavte čas ukončenia</string>
  <!--If in edit mode, call to action button text show to save schedule to profile-->
  <string name="EditNotificationProfileSchedule__save">Uložiť</string>
  <!--If in create mode, call to action button text to show to skip enabling a schedule-->
  <string name="EditNotificationProfileSchedule__skip">Preskočiť</string>
  <!--If in create mode, call to action button text to show to use the enabled schedule and move to the next screen-->
  <string name="EditNotificationProfileSchedule__next">Ďalší</string>
  <!--Error message shown if trying to save/use a schedule with no days selected-->
  <string name="EditNotificationProfileSchedule__schedule_must_have_at_least_one_day">Rozvrh musí mať aspoň jeden deň</string>
  <!--Title for final screen shown after completing a profile creation-->
  <string name="NotificationProfileCreated__profile_created">Profil bol vytvorený</string>
  <!--Call to action button to press to close the created screen and move to the profile details screen-->
  <string name="NotificationProfileCreated__done">Hotovo</string>
  <!--Descriptor text shown to indicate how to manually turn a profile on/off-->
  <string name="NotificationProfileCreated__you_can_turn_your_profile_on_or_off_manually_via_the_menu_on_the_chat_list">Svoj profil môžete zapnúť, alebo vypnúť manuálne cez ponuku v zozname rozhovorov.</string>
  <!--Descriptor text shown to indicate you can add a schedule later since you did not add one during create flow-->
  <string name="NotificationProfileCreated__add_a_schedule_in_settings_to_automate_your_profile">Pridajte plán v nastaveniach na automatizáciu svojho profilu.</string>
  <!--Descriptor text shown to indicate your profile will follow the schedule set during create flow-->
  <string name="NotificationProfileCreated__your_profile_will_turn_on_and_off_automatically_according_to_your_schedule">Váš profil sa automaticky zapne a vypne podľa vášho plánu.</string>
  <!--Button text shown in profile selection bottom sheet to create a new profile-->
  <string name="NotificationProfileSelection__new_profile">Nový profil</string>
  <!--Manual enable option to manually enable a profile for 1 hour-->
  <string name="NotificationProfileSelection__for_1_hour">Na 1 hodinu</string>
  <!--Manual enable option to manually enable a profile until a set time (currently 6pm or 8am depending on what is next)-->
  <string name="NotificationProfileSelection__until_s">Do %1$s</string>
  <!--Option to view profile details-->
  <string name="NotificationProfileSelection__view_settings">Zobraziť nastavenia</string>
  <!--Descriptor text indicating how long a profile will be on when there is a time component associated with it-->
  <string name="NotificationProfileSelection__on_until_s">Až do %1$s</string>
  <!--Displayed in a toast when we fail to open the ringtone picker-->
  <string name="NotificationSettingsFragment__failed_to_open_picker">Výber sa nepodarilo otvoriť.</string>
  <!--Description shown for the Signal Release Notes channel-->
  <string name="ReleaseNotes__signal_release_notes_and_news">Poznámky k vydaniu Signal  &amp; Novinky</string>
  <!--Donation receipts activity title-->
  <string name="DonationReceiptListFragment__all_activity">Všetky aktivity</string>
  <!--Donation receipts all tab label-->
  <string name="DonationReceiptListFragment__all">Všetko</string>
  <!--Donation receipts recurring tab label-->
  <string name="DonationReceiptListFragment__recurring">Opakujúce sa</string>
  <!--Donation receipts one-time tab label-->
  <string name="DonationReceiptListFragment__one_time">Raz</string>
  <!--Donation receipts gift tab label-->
  <string name="DonationReceiptListFragment__gift">Dar</string>
  <!--Donation receipts boost row label-->
  <string name="DonationReceiptListFragment__boost">Podpora</string>
  <!--Donation receipts details title-->
  <string name="DonationReceiptDetailsFragment__details">Podrobnosti</string>
  <!--Donation receipts donation type heading-->
  <string name="DonationReceiptDetailsFragment__donation_type">Typ daru</string>
  <!--Donation receipts date paid heading-->
  <string name="DonationReceiptDetailsFragment__date_paid">Dátum zaplatenia</string>
  <!--Donation receipts share PNG-->
  <string name="DonationReceiptDetailsFragment__share_receipt">Zdieľať potvrdenie</string>
  <!--Donation receipts list end note-->
  <string name="DonationReceiptListFragment__if_you_have">Ak ste preinštalovali Signal, potvrdenky z predchádzajúcich darov nebudú k dispozícii.</string>
  <!--Donation receipts document title-->
  <string name="DonationReceiptDetailsFragment__donation_receipt">Potvrdenie o dare</string>
  <!--Donation receipts amount title-->
  <string name="DonationReceiptDetailsFragment__amount">Suma</string>
  <!--Donation receipts thanks-->
  <string name="DonationReceiptDetailsFragment__thank_you_for_supporting">Ďakujeme, že podporujete Signal. Váš príspevok pomáha podporiť misiu vývoja technológie ochrany súkromia s otvoreným zdrojom, ktorá chráni slobodu prejavu a umožňuje bezpečnú globálnu komunikáciu pre milióny ľudí na celom svete. Ak ste rezidentom Spojených štátov, uchovajte si toto potvrdenie pre svoje daňové záznamy. Signal Technology Foundation je nezisková organizácia v Spojených štátoch oslobodená od daní podľa oddielu 501c3 zákona o vnútorných výnosoch. Naše federálne daňové identifikačné číslo je 82–4506840.</string>
  <!--Donation receipt type-->
  <string name="DonationReceiptDetailsFragment__s_dash_s">%1$s - %2$s</string>
  <!--Donation reciepts screen empty state title-->
  <string name="DonationReceiptListFragment__no_receipts">Žiadne účtenky</string>
  <!--region "Stories Tab"-->
  <!--Label for Chats tab in home app screen-->
  <string name="ConversationListTabs__chats">Konverzácie</string>
  <!--Label for Stories tab in home app screen-->
  <string name="ConversationListTabs__stories">Príbehy</string>
  <!--String for counts above 99 in conversation list tabs-->
  <string name="ConversationListTabs__99p">99+</string>
  <!--Menu item on stories landing page-->
  <string name="StoriesLandingFragment__story_privacy">Súkromie príbehu</string>
  <!--Title for "My Stories" row item in Stories landing page-->
  <string name="StoriesLandingFragment__my_stories">Moje príbehy</string>
  <!--Subtitle for "My Stories" row item when user has not added stories-->
  <string name="StoriesLandingFragment__tap_to_add_a_story">Ťuknutím pridáte príbeh</string>
  <!--Displayed when there are no stories to display-->
  <string name="StoriesLandingFragment__no_recent_updates_to_show_right_now_tap_plus_to_add_to_your_story">Momentálne nie sú k dispozícii žiadne najnovšie aktualizácie. Klepnutím na + pridáte do svojho príbehu.</string>
  <!--Context menu option to hide a story-->
  <string name="StoriesLandingItem__hide_story">Skryť príbeh</string>
  <!--Context menu option to unhide a story-->
  <string name="StoriesLandingItem__unhide_story">Odkryť príbeh</string>
  <!--Context menu option to forward a story-->
  <string name="StoriesLandingItem__forward">Preposlať</string>
  <!--Context menu option to share a story-->
  <string name="StoriesLandingItem__share">Zdieľam…</string>
  <!--Context menu option to go to story chat-->
  <string name="StoriesLandingItem__go_to_chat">Prejsť na konverzáciu</string>
  <!--Context menu option to go to story info-->
  <string name="StoriesLandingItem__info">Info</string>
  <!--Label when a story is pending sending-->
  <string name="StoriesLandingItem__sending">Odosiela sa…</string>
  <!--Label when multiple stories are pending sending-->
  <string name="StoriesLandingItem__sending_d">Odosiela sa %1$d…</string>
  <!--Label when a story fails to send due to networking-->
  <string name="StoriesLandingItem__send_failed">Odoslanie zlyhalo</string>
  <!--Label when a story fails to send due to identity mismatch-->
  <string name="StoriesLandingItem__partially_sent">Čiastočne odoslané</string>
  <!--Status label when a story fails to send indicating user action to retry-->
  <string name="StoriesLandingItem__tap_to_retry">Ťuknite pre opakovanie</string>
  <!--Title of dialog confirming decision to hide a story-->
  <string name="StoriesLandingFragment__hide_story">Skryť príbeh?</string>
  <!--Message of dialog confirming decision to hide a story-->
  <string name="StoriesLandingFragment__new_story_updates">Nové aktualizácie príbehov od %1$s sa už nebudú zobrazovať na začiatku zoznamu príbehov.</string>
  <!--Positive action of dialog confirming decision to hide a story-->
  <string name="StoriesLandingFragment__hide">Skryť</string>
  <!--Displayed in Snackbar after story is hidden-->
  <string name="StoriesLandingFragment__story_hidden">Príbeh skrytý</string>
  <!--Section header for hidden stories-->
  <string name="StoriesLandingFragment__hidden_stories">Skryté príbehy</string>
  <!--Displayed on each sent story under My Stories-->
  <plurals name="MyStories__d_views">
    <item quantity="one">%1$d pozretie</item>
    <item quantity="few">%1$d pozretia</item>
    <item quantity="many">%1$d pozretí</item>
    <item quantity="other">%1$d pozretí</item>
  </plurals>
  <!--Forward story label, displayed in My Stories context menu-->
  <string name="MyStories_forward">Preposlať</string>
  <!--Label for stories for a single user. Format is {given name}\'s Story-->
  <string name="MyStories__ss_story">%1$s príbeh</string>
  <!--Title of dialog to confirm deletion of story-->
  <string name="MyStories__delete_story">Odstrániť príbeh?</string>
  <!--Message of dialog to confirm deletion of story-->
  <string name="MyStories__this_story_will_be_deleted">Tento príbeh bude odstránený pre vás a všetkých, ktorí ho dostali.</string>
  <!--Toast shown when story media cannot be saved-->
  <string name="MyStories__unable_to_save">Nepodarilo sa uložiť</string>
  <!--Displayed at bottom of story viewer when current item has views-->
  <plurals name="StoryViewerFragment__d_views">
    <item quantity="one">%1$d pozretie</item>
    <item quantity="few">%1$d pozretia</item>
    <item quantity="many">%1$d pozretí</item>
    <item quantity="other">%1$d pozretí</item>
  </plurals>
  <!--Displayed at bottom of story viewer when current item has replies-->
  <plurals name="StoryViewerFragment__d_replies">
    <item quantity="one">%1$d odpoveď</item>
    <item quantity="few">%1$d odpovede</item>
    <item quantity="many">%1$d odpovedí</item>
    <item quantity="other">%1$d odpovedí</item>
  </plurals>
  <!--Used when view receipts are disabled-->
  <string name="StoryViewerPageFragment__views_off">Pozretia vypnuté</string>
  <!--Used to join views and replies when both exist on a story item-->
  <string name="StoryViewerFragment__s_s">%1$s %2$s</string>
  <!--Displayed when viewing a post you sent-->
  <string name="StoryViewerPageFragment__you">Vy</string>
  <!--Displayed when viewing a post displayed to a group-->
  <string name="StoryViewerPageFragment__s_to_s">od %1$s do %2$s</string>
  <!--Displayed when viewing a post from another user with no replies-->
  <string name="StoryViewerPageFragment__reply">Odpovedať</string>
  <!--Label for the reply button in story viewer, which will launch the group story replies bottom sheet.-->
  <string name="StoryViewerPageFragment__reply_to_group">Odpovedať skupine</string>
  <!--Displayed when a story has no views-->
  <string name="StoryViewsFragment__no_views_yet">Zatiaľ žiadne zobrazenia</string>
  <!--Displayed when user has disabled receipts-->
  <string name="StoryViewsFragment__enable_read_receipts_to_see_whos_viewed_your_story">Povoľte potvrdenia o prečítaní, ktoré vám umožnia zistiť, kto si pozrel vaše príbehy.</string>
  <!--Button label displayed when user has disabled receipts-->
  <string name="StoryViewsFragment__go_to_settings">Prejsť na nastavenia</string>
  <!--Dialog action to remove viewer from a story-->
  <string name="StoryViewsFragment__remove">Odstrániť</string>
  <!--Dialog title when removing a viewer from a story-->
  <string name="StoryViewsFragment__remove_viewer">Odstrániť sledovateľa?</string>
  <!--Dialog message when removing a viewer from a story-->
  <string name="StoryViewsFragment__s_will_still_be_able">%1$s si bude môcť pozrieť tento príspevok, no nebude si môcť pozrieť žiadne ďalšie príspevky, ktoré budete zdieľať v %2$s.</string>
  <!--Story View context menu action to remove them from a story-->
  <string name="StoryViewItem__remove_viewer">Odstrániť sledovateľa</string>
  <!--Displayed when a story has no replies yet-->
  <string name="StoryGroupReplyFragment__no_replies_yet">Zatiaľ žiadne odpovede</string>
  <!--Displayed for each user that reacted to a story when viewing replies-->
  <string name="StoryGroupReactionReplyItem__reacted_to_the_story">Reagoval na príbeh</string>
  <!--Label for story views tab-->
  <string name="StoryViewsAndRepliesDialogFragment__views">Pozretia</string>
  <!--Label for story replies tab-->
  <string name="StoryViewsAndRepliesDialogFragment__replies">Odpovede</string>
  <!--Description of action for reaction button-->
  <string name="StoryReplyComposer__react_to_this_story">Reagujte na tento príbeh</string>
  <!--Displayed when the user is replying privately to someone who replied to one of their stories-->
  <string name="StoryReplyComposer__replying_privately_to_s">Súkromne odpovedáte %1$s</string>
  <!--Context menu item to privately reply to a story response-->
  <string name="StoryGroupReplyItem__private_reply">Súkromná odpoveď</string>
  <!--Context menu item to copy a story response-->
  <string name="StoryGroupReplyItem__copy">Kopírovať</string>
  <!--Context menu item to delete a story response-->
  <string name="StoryGroupReplyItem__delete">Odstrániť</string>
  <!--Page title for My Story options-->
  <string name="MyStorySettingsFragment__my_story">Môj príbeh</string>
  <!--Section heading for story visibility-->
  <string name="MyStorySettingsFragment__who_can_see_this_story">Kto môže vidieť tento príbeh</string>
  <!--Clickable option for selecting people to hide your story from-->
  <string name="MyStorySettingsFragment__hide_story_from">Skryť príbeh od</string>
  <!--Privacy setting title for sending stories to all your signal connections-->
  <string name="MyStorySettingsFragment__all_signal_connections">Všetky Signal spojenia</string>
  <!--Privacy setting description for sending stories to all your signal connections-->
  <string name="MyStorySettingsFragment__share_with_all_connections">Zdieľať so všetkými spojeniami</string>
  <!--Privacy setting title for sending stories to all except the specified connections-->
  <string name="MyStorySettingsFragment__all_signal_connections_except">Všetky Signal spojenia okrem…</string>
  <!--Privacy setting description for sending stories to all except the specified connections-->
  <string name="MyStorySettingsFragment__hide_your_story_from_specific_people">Skryte svoj príbeh pred niektorými ľuďmi</string>
  <!--Summary of clickable option displaying how many people you have excluded from your story-->
  <plurals name="MyStorySettingsFragment__d_people_excluded">
    <item quantity="one">%1$d vylúčená osoba</item>
    <item quantity="few">%1$d vylúčené osoby</item>
    <item quantity="many">%1$d vylúčených osôb</item>
    <item quantity="other">%1$d vylúčených osôb</item>
  </plurals>
  <!--Privacy setting title for only sharing your story with specified connections-->
  <string name="MyStorySettingsFragment__only_share_with">Zdieľať iba s…</string>
  <!--Privacy setting description for only sharing your story with specified connections-->
  <string name="MyStorySettingsFragment__only_share_with_selected_people">Zdieľať iba s vybranou skupinou ľudí</string>
  <!--Summary of clickable option displaying how many people you have included to send to in your story-->
  <plurals name="MyStorySettingsFragment__d_people">
    <item quantity="one">%1$d osoba</item>
    <item quantity="few">%1$d ľudia</item>
    <item quantity="many">%1$d ľudí</item>
    <item quantity="other">%1$d ľudí</item>
  </plurals>
  <!--My story privacy fine print about what the privacy settings are for-->
  <string name="MyStorySettingsFragment__choose_who_can_view_your_story">Rozhodnite, kto si môže váš príbeh pozrieť. Zmeny neovplyvnia príbehy, ktoré ste už odoslali.</string>
  <!--Section header for options related to replies and reactions-->
  <string name="MyStorySettingsFragment__replies_amp_reactions">Odpovede a reakcie</string>
  <!--Switchable option for allowing replies and reactions on your stories-->
  <string name="MyStorySettingsFragment__allow_replies_amp_reactions">Povoliť odpovede a reakcie</string>
  <!--Summary for switchable option allowing replies and reactions on your story-->
  <string name="MyStorySettingsFragment__let_people_who_can_view_your_story_react_and_reply">Umožnite ľuďom, ktorí si môžu zobraziť váš príbeh, reagovať a odpovedať</string>
  <!--Note about default sharing-->
  <string name="MyStorySettingsFragment__hide_your_story_from">Skryte svoj príbeh pred konkrétnymi ľuďmi. V predvolenom nastavení sa váš príbeh zdieľa s vaším %1$s</string>
  <!--Signal connections bolded text in the Signal Connections sheet-->
  <string name="SignalConnectionsBottomSheet___signal_connections">Signal spojenia</string>
  <!--Displayed at the top of the signal connections sheet. Please remember to insert strong tag as required.-->
  <string name="SignalConnectionsBottomSheet__signal_connections_are_people">Signal spojenia sú ľudia, ktorým ste sa rozhodli dôverovať, a to buď:</string>
  <!--Signal connections sheet bullet point 1-->
  <string name="SignalConnectionsBottomSheet__starting_a_conversation">Začatie konverzácie</string>
  <!--Signal connections sheet bullet point 2-->
  <string name="SignalConnectionsBottomSheet__accepting_a_message_request">Prijatie žiadosti o správu</string>
  <!--Signal connections sheet bullet point 3-->
  <string name="SignalConnectionsBottomSheet__having_them_in_your_system_contacts">Mať ich vo svojich systémových kontaktoch</string>
  <!--Note at the bottom of the Signal connections sheet-->
  <string name="SignalConnectionsBottomSheet__your_connections_can_see_your_name">Vaše kontakty môžu vidieť vaše meno a fotografiu a môžu vidieť príspevky v časti „Môj príbeh“, pokiaľ to pred nimi neskryjete.</string>
  <!--Clickable option to add a viewer to a private story-->
  <string name="PrivateStorySettingsFragment__add_viewer">Pridať prehliadač</string>
  <!--Clickable option to delete a custom story-->
  <string name="PrivateStorySettingsFragment__delete_private_story">Odstrániť súkromný príbeh</string>
  <!--Dialog title when attempting to remove someone from a private story-->
  <string name="PrivateStorySettingsFragment__remove_s">Odstrániť %1$s?</string>
  <!--Dialog message when attempting to remove someone from a private story-->
  <string name="PrivateStorySettingsFragment__this_person_will_no_longer">Táto osoba už neuvidí váš príbeh.</string>
  <!--Positive action label when attempting to remove someone from a private story-->
  <string name="PrivateStorySettingsFragment__remove">Odstrániť</string>
  <!--Dialog title when deleting a private story-->
  <string name="PrivateStorySettingsFragment__are_you_sure">Si si istý?</string>
  <!--Dialog message when deleting a private story-->
  <string name="PrivateStorySettingsFragment__this_action_cannot">Túto akciu nie je možné vrátiť späť.</string>
  <!--Page title for editing a private story name-->
  <string name="EditPrivateStoryNameFragment__edit_story_name">Upravte názov príbehu</string>
  <!--Input field hint when editing a private story name-->
  <string name="EditPrivateStoryNameFragment__story_name">Názov príbehu</string>
  <!--Save button label when editing a private story name-->
  <string name="EditPrivateStoryNameFragment__save">Uložiť</string>
  <!--Displayed in text post creator before user enters text-->
  <string name="TextStoryPostCreationFragment__tap_to_add_text">Klepnutím pridáte text</string>
  <!--Button label for changing font when creating a text post-->
  <string name="TextStoryPostTextEntryFragment__aa">Aa</string>
  <!--Displayed in text post creator when prompting user to enter text-->
  <string name="TextStoryPostTextEntryFragment__add_text">Pridať text</string>
  <!--Content description for \'done\' button when adding text to a story post-->
  <string name="TextStoryPostTextEntryFragment__done_adding_text">Dokončené pridávanie textu</string>
  <!--Text label for media selection toggle-->
  <string name="MediaSelectionActivity__text">Text</string>
  <!--Camera label for media selection toggle-->
  <string name="MediaSelectionActivity__camera">Fotoaparát</string>
  <!--Hint for entering a URL for a text post-->
  <string name="TextStoryPostLinkEntryFragment__type_or_paste_a_url">Zadajte, alebo vložte adresu URL</string>
  <!--Displayed prior to the user entering a URL for a text post-->
  <string name="TextStoryPostLinkEntryFragment__share_a_link_with_viewers_of_your_story">Zdieľajte odkaz s divákmi svojho príbehu</string>
  <!--Hint text for searching for a story text post recipient.-->
  <string name="TextStoryPostSendFragment__search">Hľadať</string>
  <!--Toast shown when an unexpected error occurs while sending a text story-->
  <string name="TextStoryPostSendFragment__an_unexpected_error_occurred_try_again">Vyskytla sa neočakávaná chyba</string>
  <!--Title for screen allowing user to exclude "My Story" entries from specific people-->
  <string name="ChangeMyStoryMembershipFragment__all_except">Všetci okrem…</string>
  <!--Title for screen allowing user to only share "My Story" entries with specific people-->
  <string name="ChangeMyStoryMembershipFragment__only_share_with">Zdieľať iba s…</string>
  <!--Done button label for hide story from screen-->
  <string name="HideStoryFromFragment__done">Hotovo</string>
  <!--Dialog title for first time adding something to a story-->
  <string name="StoryDialogs__add_to_story_q">Pridať do príbehu?</string>
  <!--Dialog message for first time adding something to a story-->
  <string name="StoryDialogs__adding_content">Pridaním obsahu do vášho príbehu si ho budú môcť vaše spojenia so Signal prezerať 24 hodín. V Nastaveniach môžete zmeniť, kto môže zobraziť váš príbeh.</string>
  <!--First time share to story dialog: Positive action to go ahead and add to story-->
  <string name="StoryDialogs__add_to_story">Pridať do príbehu</string>
  <!--First time share to story dialog: Neutral action to edit who can view "My Story"-->
  <string name="StoryDialogs__edit_viewers">Upraviť sledujúcich</string>
  <!--Error message shown when a failure occurs during story send-->
  <string name="StoryDialogs__story_could_not_be_sent">Príbeh sa nepodarilo odoslať. Skontrolujte pripojenie a skúste to znova.</string>
  <!--Error message dialog button to resend a previously failed story send-->
  <string name="StoryDialogs__send">Poslať</string>
  <!--Privacy Settings toggle title for stories-->
  <string name="PrivacySettingsFragment__share_and_view_stories">Zdieľajte a zobrazujte príbehy</string>
  <!--Privacy Settings toggle summary for stories-->
  <string name="PrivacySettingsFragment__you_will_no_longer_be_able">Keď je táto možnosť vypnutá, už nebudete môcť zdieľať ani zobrazovať príbehy.</string>
  <!--New story viewer selection screen title-->
  <string name="CreateStoryViewerSelectionFragment__choose_viewers">Vyberte si publikum</string>
  <!--New story viewer selection action button label-->
  <string name="CreateStoryViewerSelectionFragment__next">Ďalší</string>
  <!--New story viewer selection screen title as recipients are selected-->
  <plurals name="SelectViewersFragment__d_viewers">
    <item quantity="one">%1$d sledujúci</item>
    <item quantity="few">%1$d sledujúci</item>
    <item quantity="many">%1$d sledujúcich</item>
    <item quantity="other">%1$d sledujúcich</item>
  </plurals>
  <!--Name story screen title-->
  <string name="CreateStoryWithViewersFragment__name_story">Menný príbeh</string>
  <!--Name story screen label hint-->
  <string name="CreateStoryWithViewersFragment__story_name_required">Názov príbehu (povinné)</string>
  <!--Name story screen viewers subheading-->
  <string name="CreateStoryWithViewersFragment__viewers">Sledujúci</string>
  <!--Name story screen create button label-->
  <string name="CreateStoryWithViewersFragment__create">Vytvoriť</string>
  <!--Name story screen error when save attempted with no label-->
  <string name="CreateStoryWithViewersFragment__this_field_is_required">Toto pole je povinné.</string>
  <!--Name story screen error when save attempted but label is duplicate-->
  <string name="CreateStoryWithViewersFragment__there_is_already_a_story_with_this_name">Príbeh s týmto názvom už existuje.</string>
  <!--Text for select all action when editing recipients for a story-->
  <string name="BaseStoryRecipientSelectionFragment__select_all">Označiť všetko</string>
  <!--Choose story type bottom sheet title-->
  <string name="ChooseStoryTypeBottomSheet__choose_your_story_type">Vyberte si typ príbehu</string>
  <!--Choose story type bottom sheet new story row title-->
  <string name="ChooseStoryTypeBottomSheet__new_private_story">Nový súkromný príbeh</string>
  <!--Choose story type bottom sheet new story row summary-->
  <string name="ChooseStoryTypeBottomSheet__visible_only_to">Viditeľné iba pre konkrétnych ľudí</string>
  <!--Choose story type bottom sheet group story title-->
  <string name="ChooseStoryTypeBottomSheet__group_story">Skupinový príbeh</string>
  <!--Choose story type bottom sheet group story summary-->
  <string name="ChooseStoryTypeBottomSheet__share_to_an_existing_group">Zdieľať s existujúcou skupinou</string>
  <!--Choose groups bottom sheet title-->
  <string name="ChooseGroupStoryBottomSheet__choose_groups">Vyberte skupiny</string>
  <!--Displayed when copying group story reply text to clipboard-->
  <string name="StoryGroupReplyFragment__copied_to_clipboard">Skopírované do schránky</string>
  <!--Displayed in story caption when content is longer than 5 lines-->
  <string name="StoryViewerPageFragment__see_more">… Pozrieť viac</string>
  <!--Displayed in toast after sending a direct reply-->
  <string name="StoryDirectReplyDialogFragment__sending_reply">Odosiela sa odpoveď…</string>
  <!--Displayed in the viewer when a story is no longer available-->
  <string name="StorySlateView__this_story_is_no_longer_available">Tento príbeh už nie je dostupný.</string>
  <!--Displayed in the viewer when the network is not available-->
  <string name="StorySlateView__no_internet_connection">Žiadne internetové pripojenie</string>
  <!--Displayed in the viewer when network is available but content could not be downloaded-->
  <string name="StorySlateView__couldnt_load_content">Obsah sa nepodarilo načítať</string>
  <!--Toasted when the user externally shares to a text story successfully-->
  <string name="TextStoryPostCreationFragment__sent_story">Príbeh poslaný</string>
  <!--Toasted when the user external share to a text story fails-->
  <string name="TextStoryPostCreationFragment__failed_to_send_story">Príbeh sa nepodarilo odoslať</string>
  <!--Displayed in a dialog to let the user select a given users story-->
  <string name="StoryDialogs__view_story">Zobraziť príbeh</string>
  <!--Displayed in a dialog to let the user select a given users profile photo-->
  <string name="StoryDialogs__view_profile_photo">Zobraziť profilovú fotku</string>
  <!--Title for a notification at the bottom of the chat list suggesting that the user disable censorship circumvention because the service has become reachable-->
  <string name="TurnOffCircumventionMegaphone_turn_off_censorship_circumvention">Vypnúť obchádzanie cenzúry?</string>
  <!--Body for a notification at the bottom of the chat list suggesting that the user disable censorship circumvention because the service has become reachable-->
  <string name="TurnOffCircumventionMegaphone_you_can_now_connect_to_the_signal_service_directly">Teraz sa môžete priamo pripojiť k službe Signal pre lepší zážitok.</string>
  <!--Label for a button to dismiss a notification at the bottom of the chat list suggesting that the user disable censorship circumvention because the service has become reachable-->
  <string name="TurnOffCircumventionMegaphone_no_thanks">Nie, ďakujem</string>
  <!--Label for a button in a notification at the bottom of the chat list to turn off censorship circumvention-->
  <string name="TurnOffCircumventionMegaphone_turn_off">Vypnúť</string>
  <!--Conversation Item label for when you react to someone else\'s story-->
  <string name="ConversationItem__you_reacted_to_s_story">Reagovali ste na príbeh používateľa %1$s</string>
  <!--Conversation Item label for reactions to your story-->
  <string name="ConversationItem__reacted_to_your_story">Reagoval na váš príbeh</string>
  <!--Conversation Item label for reactions to an unavailable story-->
  <string name="ConversationItem__reacted_to_a_story">Reagoval na príbeh</string>
  <!--endregion-->
  <!--Content description for expand contacts chevron-->
  <string name="ExpandModel__view_more">Vidieť viac</string>
  <string name="StoriesLinkPopup__visit_link">Navštívte odkaz</string>
  <!--Gift price and duration, formatted as: {price} dot {n} day duration-->
  <plurals name="GiftRowItem_s_dot_d_day_duration">
    <item quantity="one">%1$s · %2$d-dňové trvanie </item>
    <item quantity="few">%1$s · %2$d-dňové trvanie</item>
    <item quantity="many">%1$s · %2$d-dňové trvanie</item>
    <item quantity="other">%1$s · %2$d-dňové trvanie </item>
  </plurals>
  <!--Tagline for gift row items-->
  <string name="GiftRowItem__send_a_gift_badge">Pošlite darčekový odznak</string>
  <!--Headline text on start fragment for gifting a badge-->
  <string name="GiftFlowStartFragment__gift_a_badge">Darujte odznak</string>
  <!--Description text on start fragment for gifting a badge-->
  <string name="GiftFlowStartFragment__gift_someone_a_badge">Darujte niekomu odznak tak, že v jeho mene prispejete organizácii Signal. Dostane odznak, ktorý sa zobrazí na jeho profilovej fotke.</string>
  <!--Action button label for start fragment for gifting a badge-->
  <string name="GiftFlowStartFragment__next">Ďalší</string>
  <!--Title text on choose recipient page for badge gifting-->
  <string name="GiftFlowRecipientSelectionFragment__choose_recipient">Vyberte príjemcu</string>
  <!--Title text on confirm gift page-->
  <string name="GiftFlowConfirmationFragment__confirm_gift">Potvrďte darček</string>
  <!--Heading text specifying who the gift will be sent to-->
  <string name="GiftFlowConfirmationFragment__send_to">Poslať</string>
  <!--Text explaining that gift will be sent to the chosen recipient-->
  <string name="GiftFlowConfirmationFragment__your_gift_will_be_sent_in">Váš darček bude odoslaný príjemcovi v správe 1 na 1. Pridajte svoju vlastnú správu nižšie.</string>
  <!--Text explaining that this gift is a one time donation-->
  <string name="GiftFlowConfirmationFragment__one_time_donation">Jednorazový dar</string>
  <!--Hint for add message input-->
  <string name="GiftFlowConfirmationFragment__add_a_message">Pridajte správu</string>
  <!--Displayed in the dialog while verifying the chosen recipient-->
  <string name="GiftFlowConfirmationFragment__verifying_recipient">Overuje sa príjemca…</string>
  <!--Title for sheet shown when opening a redeemed gift-->
  <string name="ViewReceivedGiftBottomSheet__s_sent_you_a_gift">%1$s vám poslal darček</string>
  <!--Title for sheet shown when opening a sent gift-->
  <string name="ViewSentGiftBottomSheet__thanks_for_your_support">Ďakujem za tvoju podporu!</string>
  <!--Description for sheet shown when opening a redeemed gift-->
  <string name="ViewReceivedGiftBottomSheet__youve_received_a_gift_badge">Dostali ste darčekový odznak od %1$s! Zobrazením tohto odznaku vo svojom profile pomôžte vybudovať povedomie o podpore Signal-u.</string>
  <!--Description for sheet shown when opening a sent gift-->
  <string name="ViewSentGiftBottomSheet__youve_gifted_a_badge">Darovali ste odznak používateľovi %1$s. Keď to príme, dostane na výber, či svoj odznak ukáže alebo skryje.</string>
  <!--Primary action for pending gift sheet to redeem badge now-->
  <string name="ViewReceivedGiftSheet__redeem">Uplatniť</string>
  <!--Primary action for pending gift sheet to redeem badge later-->
  <string name="ViewReceivedGiftSheet__not_now">Teraz nie</string>
  <!--Dialog text while redeeming a gift-->
  <string name="ViewReceivedGiftSheet__redeeming_gift">Darček sa uplatňuje…</string>
  <!--Snackbar text when user presses "not now" on redemption sheet-->
  <string name="ConversationFragment__you_can_redeem_your_badge_later">Svoj odznak si môžete uplatniť neskôr.</string>
  <!--Description text in gift thanks sheet-->
  <string name="GiftThanksSheet__youve_gifted_a_badge_to_s">Darovali ste odznak používateľovi %1$s. Keď to príme, dostane na výber, či svoj odznak ukáže alebo skryje.</string>
  <!--Expired gift sheet title-->
  <string name="ExpiredGiftSheetConfiguration__your_gift_badge_has_expired">Platnosť vášho darčekového odznaku vypršala</string>
  <!--Expired gift sheet top description text-->
  <string name="ExpiredGiftSheetConfiguration__your_gift_badge_has_expired_and_is">Your gift badge has expired, and is no longer visible to others on your profile.</string>
  <!--Expired gift sheet bottom description text-->
  <string name="ExpiredGiftSheetConfiguration__to_continue">Ak chcete pokračovať v podpore technológie, ktorá je vytvorená pre vás, zvážte, či sa nestanete mesačným podporovateľom.</string>
  <!--Expired gift sheet make a monthly donation button-->
  <string name="ExpiredGiftSheetConfiguration__make_a_monthly_donation">Poskytnite mesačný dar</string>
  <!--Expired gift sheet not now button-->
  <string name="ExpiredGiftSheetConfiguration__not_now">Teraz nie</string>
  <!--Label under name for private stories-->
  <!--Label under name for group stories-->
  <!--Label under name for my story-->
  <plurals name="ContactSearchItems__my_story_s_dot_d_viewers">
    <item quantity="one">%1$s · %2$d sledovateľ</item>
    <item quantity="few">%1$s · %2$d sledovatelia</item>
    <item quantity="many">%1$s · %2$d sledovateľov</item>
    <item quantity="other">%1$s · %2$d sledovateľov</item>
  </plurals>
  <!--Label under name for My Story when first sending to my story-->
  <string name="ContactSearchItems__tap_to_choose_your_viewers">Ťuknutím vyberte svojich sledovateľov</string>
  <!--Label for context menu item to open story settings-->
  <string name="ContactSearchItems__story_settings">Nastavenia príbehu</string>
  <!--Label for context menu item to remove a group story from contact results-->
  <string name="ContactSearchItems__remove_story">Odstrániť príbeh</string>
  <!--Label for context menu item to delete a private story-->
  <string name="ContactSearchItems__delete_story">Vymazať príbeh</string>
  <!--Dialog title for removing a group story-->
  <string name="ContactSearchMediator__remove_group_story">Chcete odstrániť skupinový príbeh?</string>
  <!--Dialog message for removing a group story-->
  <string name="ContactSearchMediator__this_will_remove">Týmto sa príbeh odstráni zo zoznamu. Naďalej si budete môcť prezerať príbehy zverejnené v tejto skupine.</string>
  <!--Dialog action item for removing a group story-->
  <string name="ContactSearchMediator__remove">Odstrániť</string>
  <!--Dialog title for deleting a private story-->
  <string name="ContactSearchMediator__delete_story">Odstrániť príbeh?</string>
  <!--Dialog message for deleting a private story-->
  <string name="ContactSearchMediator__delete_the_private">Vymazať súkromný príbeh „%1$s“?</string>
  <!--Dialog action item for deleting a private story-->
  <string name="ContactSearchMediator__delete">Odstrániť</string>
  <!--Gift expiry days remaining-->
  <plurals name="Gifts__d_days_remaining">
    <item quantity="one">%1$d deň do konca</item>
    <item quantity="few">%1$d dni do konca</item>
    <item quantity="many">%1$d dní do konca</item>
    <item quantity="other">%1$d dní do konca</item>
  </plurals>
  <!--Gift expiry hours remaining-->
  <plurals name="Gifts__d_hours_remaining">
    <item quantity="one">%1$d zostávajúca hodina</item>
    <item quantity="few">%1$d zostávajúce hodiny</item>
    <item quantity="many">%1$d zostávajúcich hodiny</item>
    <item quantity="other">%1$d zostávajúcich hodiny</item>
  </plurals>
  <!--Gift expiry minutes remaining-->
  <plurals name="Gifts__d_minutes_remaining">
    <item quantity="one">%1$d zostávajúca minúta</item>
    <item quantity="few">%1$d zostávajúce minúty</item>
    <item quantity="many">%1$d zostávajúcich minúty</item>
    <item quantity="other">%1$d zostávajúcich minúty</item>
  </plurals>
  <!--Gift expiry expired-->
  <string name="Gifts__expired">Platnosť vypršala</string>
  <!--Label indicating that a user can tap to advance to the next post in a story-->
  <string name="StoryFirstTimeNavigationView__tap_to_advance">Pokračujte ťuknutím</string>
  <!--Label indicating swipe direction to skip current story-->
  <string name="StoryFirstTimeNavigationView__swipe_up_to_skip">Preskočte potiahnutím nahor</string>
  <!--Label indicating swipe direction to exit story viewer-->
  <string name="StoryFirstTimeNavigationView__swipe_right_to_exit">Ukončite potiahnutím doprava</string>
  <!--Button label to confirm understanding of story navigation-->
  <string name="StoryFirstTimeNagivationView__got_it">Chápem</string>
  <!--Content description for vertical context menu button in safety number sheet rows-->
  <string name="SafetyNumberRecipientRowItem__open_context_menu">Otvoriť kontextové menu</string>
  <!--Sub-line when a user is verified.-->
  <string name="SafetyNumberRecipientRowItem__s_dot_verified">Používateľ %1$s · Overený</string>
  <!--Sub-line when a user is verified.-->
  <string name="SafetyNumberRecipientRowItem__verified">Overený</string>
  <!--Title of safety number changes bottom sheet when showing individual records-->
  <string name="SafetyNumberBottomSheetFragment__safety_number_changes">Zmena bezpečnostného čísla</string>
  <!--Message of safety number changes bottom sheet when showing individual records-->
  <string name="SafetyNumberBottomSheetFragment__the_following_people">Nasledujúci ľudia mohli preinštalovať Signal alebo zmeniť zariadenia. Ťuknutím na príjemcu potvrďte nové bezpečnostné číslo. Tento krok je voliteľný.</string>
  <!--Title of safety number changes bottom sheet when not showing individual records-->
  <string name="SafetyNumberBottomSheetFragment__safety_number_checkup">Kontrola bezpečnostného čísla</string>
  <!--Title of safety number changes bottom sheet when not showing individual records and user has seen review screen-->
  <string name="SafetyNumberBottomSheetFragment__safety_number_checkup_complete">Kontrola bezpečnostného čísla bola dokončená</string>
  <!--Message of safety number changes bottom sheet when not showing individual records and user has seen review screen-->
  <string name="SafetyNumberBottomSheetFragment__all_connections_have_been_reviewed">Všetky spojenia boli preverené, pokračujte ťuknutím na tlačidlo „Odoslať“.</string>
  <!--Message of safety number changes bottom sheet when not showing individual records-->
  <string name="SafetyNumberBottomSheetFragment__you_have_d_connections">%1$d z vašich spojení mohli preinštalovať Signal alebo zmeniť zariadenia. Skôr než s nimi budete zdieľať príbeh skontrolujte ich bezpečnostné čísla, prípadne zvážte ich odstránenie z vášho príbehu.</string>
  <!--Menu action to launch safety number verification screen-->
  <string name="SafetyNumberBottomSheetFragment__verify_safety_number">Overiť bezpečnostné číslo</string>
  <!--Menu action to remove user from story-->
  <string name="SafetyNumberBottomSheetFragment__remove_from_story">Odstrániť z príbehu</string>
  <!--Action button at bottom of SafetyNumberBottomSheetFragment to send anyway-->
  <string name="SafetyNumberBottomSheetFragment__send_anyway">Napriek tomu poslať</string>
  <!--Action button at bottom of SafetyNumberBottomSheetFragment to review connections-->
  <string name="SafetyNumberBottomSheetFragment__review_connections">Preveriť spojenia</string>
  <!--Empty state copy for SafetyNumberBottomSheetFragment-->
  <string name="SafetyNumberBottomSheetFragment__no_more_recipients_to_show">Žiadni ďalší príjemcovia k nahliadnutiu</string>
  <!--Done button on safety number review fragment-->
  <string name="SafetyNumberReviewConnectionsFragment__done">Hotovo</string>
  <!--Title of safety number review fragment-->
  <string name="SafetyNumberReviewConnectionsFragment__safety_number_changes">Zmeny bezpečnostného čísla</string>
  <!--Message of safety number review fragment-->
  <plurals name="SafetyNumberReviewConnectionsFragment__d_recipients_may_have">
    <item quantity="one">%1$d príjemca mohol preinštalovať Signal alebo zmeniť zariadenia. Ťuknutím na príjemcu potvrďte nové bezpečnostné číslo. Tento krok je voliteľný.</item>
    <item quantity="few">%1$d príjemcovia mohli preinštalovať Signal alebo zmeniť zariadenia. Ťuknutím na príjemcu potvrďte nové bezpečnostné číslo. Tento krok je voliteľný.</item>
    <item quantity="many">%1$d príjemcov mohlo preinštalovať Signal alebo zmeniť zariadenia. Ťuknutím na príjemcu potvrďte nové bezpečnostné číslo. Tento krok je voliteľný.</item>
    <item quantity="other">%1$d príjemcov mohlo preinštalovať Signal alebo zmeniť zariadenia. Ťuknutím na príjemcu potvrďte nové bezpečnostné číslo. Tento krok je voliteľný.</item>
  </plurals>
  <!--Section header for 1:1 contacts in review fragment-->
  <string name="SafetyNumberBucketRowItem__contacts">Kontakty</string>
  <!--Context menu label for distribution list headers in review fragment-->
  <string name="SafetyNumberReviewConnectionsFragment__remove_all">Odstrániť všetko</string>
  <!--Context menu label for 1:1 contacts to remove from send-->
  <string name="SafetyNumberReviewConnectionsFragment__remove">Odstrániť</string>
  <!--Title of initial My Story settings configuration shown when sending to My Story for the first time-->
  <string name="ChooseInitialMyStoryMembershipFragment__my_story_privacy">Nastavenia súkromia môjho príbehu</string>
  <!--Subtitle of initial My Story settings configuration shown when sending to My Story for the first time-->
  <string name="ChooseInitialMyStoryMembershipFragment__choose_who_can_see_posts_to_my_story_you_can_always_make_changes_in_settings">Vyberte, kto môže vidieť príspevky v Mojom príbehu. Zmeny môžete vykonať kedykoľvek v nastaveniach.</string>
  <!--All connections option for initial My Story settings configuration shown when sending to My Story for the first time-->
  <string name="ChooseInitialMyStoryMembershipFragment__all_signal_connections">Všetky Signal spojenia</string>
  <!--All connections except option for initial My Story settings configuration shown when sending to My Story for the first time-->
  <string name="ChooseInitialMyStoryMembershipFragment__all_signal_connections_except">Všetky Signal spojenia okrem…</string>
  <!--Only with selected connections option for initial My Story settings configuration shown when sending to My Story for the first time-->
  <string name="ChooseInitialMyStoryMembershipFragment__only_share_with">Zdieľať iba s…</string>
  <!--Story info header sent heading-->
  <string name="StoryInfoHeader__sent">Odoslaná</string>
  <!--Story info header received heading-->
  <string name="StoryInfoHeader__received">Prijatá</string>
  <!--Story info header file size heading-->
  <string name="StoryInfoHeader__file_size">Veľkosť súboru</string>
  <!--Story info "Sent to" header-->
  <string name="StoryInfoBottomSheetDialogFragment__sent_to">Odoslané komu</string>
  <!--Story info "Sent from" header-->
  <string name="StoryInfoBottomSheetDialogFragment__sent_from">Odoslané kým</string>
  <!--Story Info context menu label-->
  <string name="StoryInfoBottomSheetDialogFragment__info">Info</string>
  <!--StoriesPrivacySettingsFragment-->
  <!--Explanation about how stories are deleted and managed-->
  <string name="StoriesPrivacySettingsFragment__stories_automatically_disappear">Príbehy automaticky zmiznú po 24 hodinách. Vyberte, komu sa môže zobraziť váš príbeh, alebo vytvorte nové príbehy s konkrétnymi divákmi či skupinami.</string>
  <!--Preference title to turn off stories-->
  <string name="StoriesPrivacySettingsFragment__turn_off_stories">Vypnúť príbehy</string>
  <!--Preference summary to turn off stories-->
  <string name="StoriesPrivacySettingsFragment__if_you_opt_out">Ak vypnete príbehy, už ich nebudete môcť zdieľať ani prezerať.</string>
  <!--Preference title to turn on stories-->
  <string name="StoriesPrivacySettingsFragment__turn_on_stories">Zapnúť príbehy</string>
  <!--Preference summary to turn on stories-->
  <string name="StoriesPrivacySettingsFragment__share_and_view">Zdieľajte a prezerajte si príbehy ostatných. Príbehy automaticky zmiznú po 24 hodinách.</string>
  <!--Dialog title to turn off stories-->
  <string name="StoriesPrivacySettingsFragment__turn_off_stories_question">Vypnúť príbehy?</string>
  <!--Dialog message to turn off stories-->
  <string name="StoriesPrivacySettingsFragment__you_will_no_longer_be_able_to">Už nebudete môcť zdieľať ani prezerať príbehy. Všetky príbehy, ktoré ste nedávno uverejnili, sa budú naďalej zobrazovať ostatným, až kým nevyprší ich platnosť.</string>
  <!--Page title when launched from stories landing screen-->
  <string name="StoriesPrivacySettingsFragment__story_privacy">Súkromie príbehu</string>
  <!--GroupStorySettingsFragment-->
  <!--Section header for who can view a group story-->
  <string name="GroupStorySettingsFragment__who_can_view_this_story">Kto môže vidieť tento príbeh</string>
  <!--Explanation of who can view a group story-->
  <string name="GroupStorySettingsFragment__members_of_the_group_s">Členovia skupiny „%1$s“ môžu vidieť tento príbeh a odpovedať naň. Členov tohto četu môžete upraviť v skupine.</string>
  <!--Preference label for removing this group story-->
  <string name="GroupStorySettingsFragment__remove_group_story">Odstrániť skupinový príbeh</string>
  <!--Generic title for overflow menus-->
  <string name="OverflowMenu__overflow_menu">Rozšírené menu</string>
  <!--EOF-->
</resources><|MERGE_RESOLUTION|>--- conflicted
+++ resolved
@@ -2577,10 +2577,7 @@
   <string name="PaymentsHomeFragment__you_can_use_signal_to_send">Pomocou Molly môžete odosielať a prijímať MobileCoiny. Všetky platby podliehajú Podmienkam používania pre MobileCoins a MobileCoin Wallet. Toto je funkcia beta verzie, takže sa môžete stretnúť s určitými problémami a platby, alebo zostatky, ktoré môžete stratiť, nie je možné obnoviť.</string>
   <string name="PaymentsHomeFragment__activate">Aktivovať</string>
   <string name="PaymentsHomeFragment__view_mobile_coin_terms">Zobraziť podmienky MobileCoin</string>
-<<<<<<< HEAD
   <string name="PaymentsHomeFragment__payments_not_available">Platby v službe Molly už nie sú k dispozícii. Stále môžete prevádzať prostriedky na burzu, ale už nemôžete posielať a prijímať platby ani pridávať prostriedky.</string>
-=======
-  <string name="PaymentsHomeFragment__payments_not_available">Platby v službe Signal už nie sú k dispozícii. Stále môžete prevádzať prostriedky na burzu, ale už nemôžete posielať a prijímať platby ani pridávať prostriedky.</string>
   <!--Alert dialog title which shows up after a payment to turn on payment lock-->
   <string name="PaymentsHomeFragment__turn_on">Chcete zapnúť platobný zámok pre budúce odosielanie platby?</string>
   <!--Alert dialog description for why payment lock should be enabled before sending payments-->
@@ -2589,7 +2586,6 @@
   <string name="PaymentsHomeFragment__enable">Zapnúť</string>
   <!--Alert dialog button to not enable payment lock for now-->
   <string name="PaymentsHomeFragment__not_now">Teraz nie</string>
->>>>>>> e379cf61
   <!--PaymentsAddMoneyFragment-->
   <string name="PaymentsAddMoneyFragment__add_funds">Pridať prostriedky</string>
   <string name="PaymentsAddMoneyFragment__your_wallet_address">Adresa vašej peňaženky</string>
@@ -2973,13 +2969,9 @@
   <string name="BackupDialog_verify">Overiť</string>
   <string name="BackupDialog_you_successfully_entered_your_backup_passphrase">Úspešne ste zadali svoje heslo pre zálohy</string>
   <string name="BackupDialog_passphrase_was_not_correct">Heslo nebolo správne</string>
-<<<<<<< HEAD
   <string name="LocalBackupJob_creating_signal_backup">Vytvára sa záloha Molly…</string>
-=======
-  <string name="LocalBackupJob_creating_signal_backup">Vytvára sa záloha Signal…</string>
   <!--Title for progress notification shown in a system notification while verifying a recent backup.-->
-  <string name="LocalBackupJob_verifying_signal_backup">Prebieha overovanie Signal zálohy…</string>
->>>>>>> e379cf61
+  <string name="LocalBackupJob_verifying_signal_backup">Prebieha overovanie Molly zálohy…</string>
   <string name="LocalBackupJobApi29_backup_failed">Zálohovanie zlyhalo</string>
   <string name="LocalBackupJobApi29_your_backup_directory_has_been_deleted_or_moved">Váš priečinok na zálohy bol vymazaný alebo premiestnený.</string>
   <string name="LocalBackupJobApi29_your_backup_file_is_too_large">Súbor s vašou zálohou je príliš veľký na uloženie v tejto jednotke.</string>
