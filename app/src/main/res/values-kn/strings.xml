--- conflicted
+++ resolved
@@ -1464,13 +1464,9 @@
     <!-- In-conversation update message to indicate that the current contact is sms only and will need to migrate to signal to continue the conversation in signal. -->
     <string name="MessageRecord__you_will_no_longer_be_able_to_send_sms_messages_from_signal_soon">ಶೀಘ್ರದಲ್ಲೇ Signal ನಿಂದ SMS ಮೆಸೇಜ್ ಗಳನ್ನು ಕಳುಹಿಸಲು ನಿಮಗೆ ಸಾಧ್ಯವಾಗುವುದಿಲ್ಲ. ಇಲ್ಲಿ ಸಂಭಾಷಣೆಯನ್ನು ಉಳಿಸಿಕೊಳ್ಳಲು %1$s ಅವರನ್ನು Signal ಗೆ ಆಹ್ವಾನಿಸಿ.</string>
     <!-- In-conversation update message to indicate that the current contact is sms only and will need to migrate to signal to continue the conversation in signal. -->
-<<<<<<< HEAD
     <string name="MessageRecord__you_can_no_longer_send_sms_messages_in_signal">Molly ನಲ್ಲಿ SMS ಮೆಸೇಜ್ ಗಳನ್ನು ಕಳುಹಿಸಲು ನಿಮಗೆ ಇನ್ನು ಸಾಧ್ಯವಿಲ್ಲ. ಇಲ್ಲಿ ಸಂಭಾಷಣೆಯನ್ನು ಉಳಿಸಿಕೊಳ್ಳಲು %1$s ಅವರನ್ನು Molly ಗೆ ಆಹ್ವಾನಿಸಿ.</string>
-=======
-    <string name="MessageRecord__you_can_no_longer_send_sms_messages_in_signal">Signal ನಲ್ಲಿ SMS ಮೆಸೇಜ್ ಗಳನ್ನು ಕಳುಹಿಸಲು ನಿಮಗೆ ಇನ್ನು ಸಾಧ್ಯವಿಲ್ಲ. ಇಲ್ಲಿ ಸಂಭಾಷಣೆಯನ್ನು ಉಳಿಸಿಕೊಳ್ಳಲು %1$s ಅವರನ್ನು Signal ಗೆ ಆಹ್ವಾನಿಸಿ.</string>
     <!-- Body for quote when message being quoted is an in-app payment message -->
     <string name="MessageRecord__payment_s">ಪಾವತಿ: %1$s</string>
->>>>>>> 09afb1be
 
     <!-- MessageRequestBottomView -->
     <string name="MessageRequestBottomView_accept">ಒಪ್ಪಿಕೊಳ್ಳಿ</string>
@@ -2728,11 +2724,7 @@
     <string name="preferences__slow">ನಿಧಾನ</string>
     <string name="preferences__help">ಸಹಾಯ</string>
     <string name="preferences__advanced">ಸುಧಾರಿತ</string>
-<<<<<<< HEAD
-    <string name="preferences__donate_to_signal">Molly ಗೆ ದಾನ ಮಾಡಿ</string>
-=======
-    <string name="preferences__donate_to_signal">Signal ಗೆ ದೇಣಿಗೆ ನೀಡಿ</string>
->>>>>>> 09afb1be
+    <string name="preferences__donate_to_signal">Molly ಗೆ ದೇಣಿಗೆ ನೀಡಿ</string>
     <!-- Preference label for making one-time donations to Signal -->
     <string name="preferences__one_time_donation">ಒಂದು ಬಾರಿಯ ದೇಣಿಗೆ</string>
     <string name="preferences__privacy">ಖಾಸಗಿತನ</string>
