--- conflicted
+++ resolved
@@ -478,11 +478,7 @@
     <!-- Action shown to allow a user to update their application because it has expired -->
     <string name="ConversationFragment__update_build">Perbarui Molly</string>
     <!-- Action shown to allow a user to re-register as they are no longer registered -->
-<<<<<<< HEAD
-    <string name="ConversationFragment__reregister_signal">Re-register Molly</string>
-=======
-    <string name="ConversationFragment__reregister_signal">Daftar ulang Signal</string>
->>>>>>> 13248506
+    <string name="ConversationFragment__reregister_signal">Daftar ulang Molly</string>
     <!-- Label for a button displayed in conversation list to clear the chat filter -->
     <string name="ConversationListFragment__clear_filter">Hapus filter</string>
     <!-- Notice on chat list when no unread chats are available, centered on display -->
@@ -2391,11 +2387,7 @@
 
     <!-- BubbleOptOutTooltip -->
     <!-- Message to inform the user of what Android chat bubbles are -->
-<<<<<<< HEAD
-    <string name="BubbleOptOutTooltip__description">Bubbles adalah fitur Android yang dapat Anda matikan untuk percakapan Molly.</string>
-=======
-    <string name="BubbleOptOutTooltip__description">Bubbles adalah fitur Android yang dapat Anda matikan untuk obrolan Signal.</string>
->>>>>>> 13248506
+    <string name="BubbleOptOutTooltip__description">Bubbles adalah fitur Android yang dapat Anda matikan untuk obrolan Molly.</string>
     <!-- Button to dismiss the tooltip for opting out of using Android bubbles -->
     <string name="BubbleOptOutTooltip__not_now">Nanti saja</string>
     <!-- Button to move to the system settings to control the use of Android bubbles -->
@@ -4574,11 +4566,7 @@
     <!-- Title of dialog telling user they need to update signal as it expired -->
     <string name="UpdateSignalExpiredDialog__title">Perbarui Molly</string>
     <!-- Message of dialog telling user they need to update signal as it expired -->
-<<<<<<< HEAD
-    <string name="UpdateSignalExpiredDialog__message">This version of Molly has expired. Update now to continue using Molly.</string>
-=======
-    <string name="UpdateSignalExpiredDialog__message">Versi Signal ini sudah kedaluwarsa. Perbarui sekarang untuk terus menggunakan Signal.</string>
->>>>>>> 13248506
+    <string name="UpdateSignalExpiredDialog__message">Versi Molly ini sudah kedaluwarsa. Perbarui sekarang untuk terus menggunakan Molly.</string>
     <!-- Button text of expiration dialog, will take user to update the app -->
     <string name="UpdateSignalExpiredDialog__update_action">Perbarui</string>
     <!-- Button text of expiration dialog to cancel the dialog.  -->
@@ -4587,11 +4575,7 @@
     <!-- Title of dialog telling user they need to re-register signal -->
     <string name="ReregisterSignalDialog__title">Perangkat tidak terdaftar</string>
     <!-- Message of dialog telling user they need to re-register signal as it is no longer registered -->
-<<<<<<< HEAD
-    <string name="ReregisterSignalDialog__message">This device is no longer registered. Re-register to continue using Molly on this device.</string>
-=======
-    <string name="ReregisterSignalDialog__message">Perangkat ini sudah tidak terdaftar. Daftar ulang untuk terus menggunakan Signal di perangkat ini.</string>
->>>>>>> 13248506
+    <string name="ReregisterSignalDialog__message">Perangkat ini sudah tidak terdaftar. Daftar ulang untuk terus menggunakan Molly di perangkat ini.</string>
     <!-- Button text of re-registration dialog to re-register the device.  -->
     <string name="ReregisterSignalDialog__reregister_action">Daftar ulang</string>
     <!-- Button text of re-registration dialog to cancel the dialog.  -->
