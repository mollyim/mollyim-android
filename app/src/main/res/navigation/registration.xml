--- conflicted
+++ resolved
@@ -128,7 +128,6 @@
     </fragment>
 
     <fragment
-<<<<<<< HEAD
         android:id="@+id/enterDeviceNameFragment"
         android:name="org.thoughtcrime.securesms.registration.ui.linkdevice.EnterDeviceNameFragment"
         android:label="fragment_enter_device_name"
@@ -151,14 +150,6 @@
         tools:layout="@layout/fragment_registration_link_device" />
 
     <fragment
-        android:id="@+id/countryPickerFragment"
-        android:name="org.thoughtcrime.securesms.registration.fragments.CountryPickerFragment"
-        android:label="fragment_country_picker"
-        tools:layout="@layout/fragment_registration_country_picker" />
-
-    <fragment
-=======
->>>>>>> 28c28094
         android:id="@+id/enterCodeFragment"
         android:name="org.thoughtcrime.securesms.registration.ui.entercode.EnterCodeFragment"
         android:label="fragment_enter_code"
