--- conflicted
+++ resolved
@@ -81,11 +81,7 @@
 
         <action
             android:id="@+id/action_editProxy"
-<<<<<<< HEAD
             app:destination="@+id/networkPreferenceFragment"
-=======
-            app:destination="@+id/registrationProxyV2Fragment"
->>>>>>> 6c302b70
             app:enterAnim="@anim/nav_default_enter_anim"
             app:exitAnim="@anim/nav_default_exit_anim"
             app:popEnterAnim="@anim/nav_default_pop_enter_anim"
@@ -100,14 +96,6 @@
             app:popExitAnim="@anim/nav_default_pop_exit_anim"
             app:popUpTo="@id/enterPhoneNumberV2Fragment"
             app:popUpToInclusive="true" />
-
-        <action
-            android:id="@+id/action_linkDevice"
-            app:destination="@+id/linkDeviceNameFragment"
-            app:enterAnim="@anim/nav_default_enter_anim"
-            app:exitAnim="@anim/nav_default_exit_anim"
-            app:popEnterAnim="@anim/nav_default_pop_enter_anim"
-            app:popExitAnim="@anim/nav_default_pop_exit_anim" />
 
     </fragment>
 
@@ -204,111 +192,10 @@
         android:label="fragment_captcha"
         tools:layout="@layout/fragment_registration_captcha" />
 
-<<<<<<< HEAD
-    <fragment
-        android:id="@+id/restoreBackupFragmentV2"
-        android:name="org.thoughtcrime.securesms.registration.fragments.RestoreBackupFragment"
-        android:label="fragment_restore_backup"
-        tools:layout="@layout/fragment_registration_restore_backup">
-
-        <action
-            android:id="@+id/action_backupRestored"
-            app:destination="@id/enterPhoneNumberFragment"
-            app:enterAnim="@anim/nav_default_enter_anim"
-            app:exitAnim="@anim/nav_default_exit_anim"
-            app:popEnterAnim="@anim/nav_default_pop_enter_anim"
-            app:popExitAnim="@anim/nav_default_pop_exit_anim"
-            app:popUpTo="@id/restoreBackupFragmentV2"
-            app:popUpToInclusive="true" />
-
-        <action
-            android:id="@+id/action_skip"
-            app:destination="@id/enterPhoneNumberFragment"
-            app:enterAnim="@anim/slide_from_end"
-            app:exitAnim="@anim/slide_to_start"
-            app:popEnterAnim="@anim/slide_from_start"
-            app:popExitAnim="@anim/slide_to_end" />
-
-        <action
-            android:id="@+id/action_noBackupFound"
-            app:destination="@id/enterPhoneNumberFragment"
-            app:enterAnim="@anim/nav_default_enter_anim"
-            app:exitAnim="@anim/nav_default_exit_anim"
-            app:popEnterAnim="@anim/nav_default_pop_enter_anim"
-            app:popExitAnim="@anim/nav_default_pop_exit_anim"
-            app:popUpTo="@id/restoreBackupFragmentV2"
-            app:popUpToInclusive="true" />
-
-        <action
-            android:id="@+id/action_skip_no_return"
-            app:destination="@id/enterPhoneNumberFragment"
-            app:enterAnim="@anim/nav_default_enter_anim"
-            app:exitAnim="@anim/nav_default_exit_anim"
-            app:popEnterAnim="@anim/nav_default_pop_enter_anim"
-            app:popExitAnim="@anim/nav_default_pop_exit_anim"
-            app:popUpTo="@+id/restoreBackupFragmentV2"
-            app:popUpToInclusive="true" />
-
-        <argument
-            android:name="uri"
-            android:defaultValue="@null"
-            app:argType="android.net.Uri"
-            app:nullable="true" />
-
-    </fragment>
-
-    <fragment
-        android:id="@+id/linkDeviceNameFragment"
-        android:name="org.thoughtcrime.securesms.registration.fragments.LinkDeviceNameFragment"
-        android:label="fragment_link_device"
-        tools:layout="@layout/fragment_registration_link_device_name">
-
-        <action
-            android:id="@+id/action_linkDevice"
-            app:destination="@id/linkDeviceFragment"
-            app:enterAnim="@anim/nav_default_enter_anim"
-            app:exitAnim="@anim/nav_default_exit_anim"
-            app:popEnterAnim="@anim/nav_default_pop_enter_anim"
-            app:popExitAnim="@anim/nav_default_pop_exit_anim" />
-
-    </fragment>
-
-    <fragment
-        android:id="@+id/linkDeviceFragment"
-        android:name="org.thoughtcrime.securesms.registration.fragments.LinkDeviceFragment"
-        android:label="fragment_link_device"
-        tools:layout="@layout/fragment_registration_link_device">
-
-        <action
-            android:id="@+id/action_linkDeviceComplete"
-            app:destination="@id/registrationCompletePlaceHolderFragment"
-            app:enterAnim="@anim/nav_default_enter_anim"
-            app:exitAnim="@anim/nav_default_exit_anim"
-            app:popEnterAnim="@anim/nav_default_pop_enter_anim"
-            app:popExitAnim="@anim/nav_default_pop_exit_anim"
-            app:popUpTo="@+id/welcomeFragment"
-            app:popUpToInclusive="true" />
-
-    </fragment>
-
-    <fragment
-        android:id="@+id/registrationCompletePlaceHolderFragment"
-        android:name="org.thoughtcrime.securesms.registration.fragments.RegistrationCompleteFragment"
-        android:label="fragment_registration_complete_place_holder"
-        tools:layout="@layout/fragment_registration_blank" />
-
     <fragment
         android:id="@+id/networkPreferenceFragment"
         android:name="org.thoughtcrime.securesms.preferences.NetworkPreferenceFragment"
         android:label="NetworkPreferenceFragment" />
-=======
-
-    <fragment
-        android:id="@+id/registrationProxyV2Fragment"
-        android:name="org.thoughtcrime.securesms.preferences.EditProxyFragment"
-        android:label="fragment_registration_edit_proxy"
-        tools:layout="@layout/edit_proxy_fragment" />
->>>>>>> 6c302b70
 
     <action
         android:id="@+id/action_restart_to_welcomeV2Fragment"
