--- conflicted
+++ resolved
@@ -81,11 +81,7 @@
 
         <action
             android:id="@+id/action_editProxy"
-<<<<<<< HEAD
             app:destination="@+id/networkPreferenceFragment"
-=======
-            app:destination="@+id/registrationProxyFragment"
->>>>>>> 508688e5
             app:enterAnim="@anim/nav_default_enter_anim"
             app:exitAnim="@anim/nav_default_exit_anim"
             app:popEnterAnim="@anim/nav_default_pop_enter_anim"
@@ -197,16 +193,9 @@
         tools:layout="@layout/fragment_registration_captcha" />
 
     <fragment
-<<<<<<< HEAD
         android:id="@+id/networkPreferenceFragment"
         android:name="org.thoughtcrime.securesms.preferences.NetworkPreferenceFragment"
         android:label="NetworkPreferenceFragment" />
-=======
-        android:id="@+id/registrationProxyFragment"
-        android:name="org.thoughtcrime.securesms.preferences.EditProxyFragment"
-        android:label="fragment_registration_edit_proxy"
-        tools:layout="@layout/edit_proxy_fragment" />
->>>>>>> 508688e5
 
     <action
         android:id="@+id/action_restart_to_welcomeFragment"
