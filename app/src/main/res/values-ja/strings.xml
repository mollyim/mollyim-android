<?xml version="1.0" encoding="UTF-8"?>
<!-- smartling.instruction_comments_enabled = on -->
<resources>
  <!-- Removed by excludeNonTranslatables <string name="app_name" translatable="false">Signal</string> -->

  <!-- Removed by excludeNonTranslatables <string name="install_url" translatable="false">https://signal.org/install</string> -->
  <!-- Removed by excludeNonTranslatables <string name="donate_url" translatable="false">https://signal.org/donate</string> -->
  <!-- Removed by excludeNonTranslatables <string name="backup_support_url" translatable="false">https://support.signal.org/hc/articles/360007059752</string> -->
  <!-- Removed by excludeNonTranslatables <string name="transfer_support_url" translatable="false">https://support.signal.org/hc/articles/360007059752</string> -->
  <!-- Removed by excludeNonTranslatables <string name="support_center_url" translatable="false">https://support.signal.org/</string> -->
  <!-- Removed by excludeNonTranslatables <string name="terms_and_privacy_policy_url" translatable="false">https://signal.org/legal</string> -->
  <!-- Removed by excludeNonTranslatables <string name="google_pay_url" translatable="false">https://pay.google.com</string> -->
  <!-- Removed by excludeNonTranslatables <string name="donation_decline_code_error_url" translatable="false">https://support.signal.org/hc/articles/4408365318426#errors</string> -->
  <!-- Removed by excludeNonTranslatables <string name="sms_export_url" translatable="false">https://support.signal.org/hc/articles/360007321171</string> -->
  <!-- Removed by excludeNonTranslatables <string name="signal_me_username_url" translatable="false">https://signal.me/#u/%1$s</string> -->
  <!-- Removed by excludeNonTranslatables <string name="username_support_url" translatable="false">https://support.signal.org/hc/articles/5389476324250</string> -->
  <!-- Removed by excludeNonTranslatables <string name="export_account_data_url" translatable="false">https://support.signal.org/hc/articles/5538911756954</string> -->
  <!-- Removed by excludeNonTranslatables <string name="pending_transfer_url" translatable="false">https://support.signal.org/hc/articles/360031949872#pending</string> -->
  <!-- Removed by excludeNonTranslatables <string name="donate_faq_url" translatable="false">https://support.signal.org/hc/articles/360031949872#donate</string> -->

    <string name="yes">はい</string>
    <string name="no">いいえ</string>
    <string name="delete">消去する</string>
    <string name="please_wait">お待ち下さい…</string>
    <string name="save">保存</string>
    <string name="note_to_self">自分用メモ</string>

    <!-- Alternate label for the Signal Application in the device\'s home screen launcher, as in a weather/climate application. -->
    <string name="app_icon_label_weather">天気</string>
    <!-- Alternate label for the Signal Application in the device\'s home screen launcher, as in a note-taking application.-->
    <string name="app_icon_label_notes">メモ</string>
    <!-- Alternate label for the Signal Application in the device\'s home screen launcher, as in a news/journalism application. -->
    <string name="app_icon_label_news">ニュース</string>
    <!-- Alternate label for the Signal Application in the device\'s home screen launcher, as in waves of the ocean. -->
    <string name="app_icon_label_waves">波</string>

    <!-- AlbumThumbnailView -->
  <!-- Removed by excludeNonTranslatables <string name="AlbumThumbnailView_plus" translatable="false">\+%d</string> -->

    <!-- ApplicationMigrationActivity -->
    <string name="ApplicationMigrationActivity__signal_is_updating">Mollyをアップデートしています…</string>

    <!-- ApplicationPreferencesActivity -->
    <string name="ApplicationPreferenceActivity_you_havent_set_a_passphrase_yet">パスフレーズが設定されていません！</string>
    <string name="ApplicationPreferencesActivity_disable_passphrase">パスフレーズを無効にしますか？</string>
    <string name="ApplicationPreferencesActivity_this_will_permanently_unlock_signal_and_message_notifications">これにより、Mollyとメッセージ通知のロックが完全に解除されます。</string>
    <string name="ApplicationPreferencesActivity_disable">無効</string>
    <string name="ApplicationPreferencesActivity_disable_signal_messages_and_calls">Mollyでのメッセージや通話を無効にしますか？</string>
    <string name="ApplicationPreferencesActivity_disable_signal_messages_and_calls_by_unregistering">サーバから登録を削除することで、Mollyでのメッセージや通話を無効にします。再びMollyを使用するには、電話番号を再登録する必要があります。</string>
    <string name="ApplicationPreferencesActivity_error_connecting_to_server">サーバ接続中にエラーが発生しました！</string>
    <string name="ApplicationPreferencesActivity_pins_are_required_for_registration_lock">登録ロックを使うにはPINが必要です。PINを無効にするには、まず登録ロックを無効にしてください。</string>
    <string name="ApplicationPreferencesActivity_pin_created">PINを作成しました。</string>
    <string name="ApplicationPreferencesActivity_pin_disabled">PINを無効にしました。</string>
    <string name="ApplicationPreferencesActivity_record_payments_recovery_phrase">決済機能リカバリーフレーズの保管</string>
    <string name="ApplicationPreferencesActivity_record_phrase">フレーズを記録</string>
    <string name="ApplicationPreferencesActivity_before_you_can_disable_your_pin">PINを無効にする前に、口座を回復するためのリカバリーフレーズを保管しなければなりません。</string>

    <!-- NumericKeyboardView -->
  <!-- Removed by excludeNonTranslatables <string name="NumericKeyboardView__1" translatable="false">1</string> -->
  <!-- Removed by excludeNonTranslatables <string name="NumericKeyboardView__2" translatable="false">2</string> -->
  <!-- Removed by excludeNonTranslatables <string name="NumericKeyboardView__3" translatable="false">3</string> -->
  <!-- Removed by excludeNonTranslatables <string name="NumericKeyboardView__4" translatable="false">4</string> -->
  <!-- Removed by excludeNonTranslatables <string name="NumericKeyboardView__5" translatable="false">5</string> -->
  <!-- Removed by excludeNonTranslatables <string name="NumericKeyboardView__6" translatable="false">6</string> -->
  <!-- Removed by excludeNonTranslatables <string name="NumericKeyboardView__7" translatable="false">7</string> -->
  <!-- Removed by excludeNonTranslatables <string name="NumericKeyboardView__8" translatable="false">8</string> -->
  <!-- Removed by excludeNonTranslatables <string name="NumericKeyboardView__9" translatable="false">9</string> -->
  <!-- Removed by excludeNonTranslatables <string name="NumericKeyboardView__0" translatable="false">0</string> -->
    <!-- Back button on numeric keyboard -->
    <string name="NumericKeyboardView__backspace">バックスペース</string>

    <!-- DraftDatabase -->
    <string name="DraftDatabase_Draft_image_snippet">(画像)</string>
    <string name="DraftDatabase_Draft_audio_snippet">(音声)</string>
    <string name="DraftDatabase_Draft_video_snippet">(動画)</string>
    <string name="DraftDatabase_Draft_location_snippet">(位置情報)</string>
    <string name="DraftDatabase_Draft_quote_snippet">(返信)</string>
    <string name="DraftDatabase_Draft_voice_note">(音声メッセージ)</string>

    <!-- AttachmentKeyboard -->
    <string name="AttachmentKeyboard_gallery">ギャラリー</string>
    <string name="AttachmentKeyboard_file">ファイル</string>
    <string name="AttachmentKeyboard_contact">連絡先</string>
    <string name="AttachmentKeyboard_location">場所</string>
    <string name="AttachmentKeyboard_Signal_needs_permission_to_show_your_photos_and_videos">写真や動画を表示するには、Mollyに許可が必要です。</string>
    <string name="AttachmentKeyboard_give_access">アクセスを許可する</string>
    <string name="AttachmentKeyboard_payment">決済</string>

    <!-- AttachmentManager -->
    <string name="AttachmentManager_cant_open_media_selection">メディアを選択するアプリが見つかりません。</string>
    <string name="AttachmentManager_signal_requires_the_external_storage_permission_in_order_to_attach_photos_videos_or_audio">写真や動画、音声データを添付するには、Mollyにストレージへのアクセス許可が必要ですが、無効になっています。アプリ設定メニューの「アクセス許可」で「ストレージ」を有効にしてください。</string>
    <string name="AttachmentManager_signal_requires_contacts_permission_in_order_to_attach_contact_information">連絡先情報を添付するには、Mollyに連絡先へのアクセス許可が必要ですが、無効になっています。アプリ設定メニューの「アプリの権限」で「連絡先」を有効にしてください。</string>
    <string name="AttachmentManager_signal_requires_location_information_in_order_to_attach_a_location">位置情報を添付するには、Mollyに位置情報へのアクセス許可が必要ですが、無効になっています。アプリ設定メニューの「アプリの権限」で「位置情報」を有効にしてください。</string>
    <!-- Alert dialog title to show the recipient has not activated payments -->
    <string name="AttachmentManager__not_activated_payments">%1$s さんは決済機能を有効にしていません </string>
    <!-- Alert dialog description to send the recipient a request to activate payments -->
    <string name="AttachmentManager__request_to_activate_payments">決済機能を有効にするリクエストを送信しますか？</string>
    <!-- Alert dialog button to send request -->
    <string name="AttachmentManager__send_request">リクエストを送信する</string>
    <!-- Alert dialog button to cancel dialog -->
    <string name="AttachmentManager__cancel">キャンセル</string>

    <!-- AttachmentUploadJob -->
    <string name="AttachmentUploadJob_uploading_media">メディアをアップロードしています…</string>
    <string name="AttachmentUploadJob_compressing_video_start">動画を圧縮しています…</string>

    <!-- BackgroundMessageRetriever -->
    <string name="BackgroundMessageRetriever_checking_for_messages">メッセージを確認しています…</string>

    <!-- Fcm notifications -->
    <!-- Notification we show when there may be messages for you, but we cannot connect to the server to check -->
    <string name="FcmFetchManager__you_may_have_messages">新着メッセージがあるかもしれません</string>

    <!-- BlockedUsersActivity -->
    <string name="BlockedUsersActivity__blocked_users">ブロック中のユーザー</string>
    <string name="BlockedUsersActivity__add_blocked_user">ブロックするユーザーを追加</string>
    <string name="BlockedUsersActivity__blocked_users_will">ブロックされたユーザーは、あなたにメッセージや通話の発信ができなくなります。</string>
    <string name="BlockedUsersActivity__no_blocked_users">ブロック中のユーザーはいません</string>
    <string name="BlockedUsersActivity__block_user">ユーザーをブロックしますか？</string>
    <string name="BlockedUserActivity__s_will_not_be_able_to">「%1$s」は、あなたにメッセージや通話の発信ができなくなります。</string>
    <string name="BlockedUsersActivity__block">ブロックする</string>

    <!-- CreditCardFragment -->
    <!-- Title of fragment -->
    <string name="CreditCardFragment__credit_or_debit_card">クレジットカードまたはデビットカード</string>
    <!-- Explanation of how to fill in the form and a note about pii, displayed above the credit card text fields -->
    <string name="CreditCardFragment__enter_your_card_details">以下にカード情報を入力してください。Signalがお客様の個人情報を収集したり保存したりすることはありません。</string>
    <!-- Displayed as a hint in the card number text field -->
    <string name="CreditCardFragment__card_number">カード番号</string>
    <!-- Displayed as a hint in the card expiry text field -->
    <string name="CreditCardFragment__mm_yy">月／年</string>
    <!-- Displayed as a hint in the card cvv text field -->
    <string name="CreditCardFragment__cvv">CVV</string>
    <!-- Error displayed under the card number text field when there is an invalid card number entered -->
    <string name="CreditCardFragment__invalid_card_number">無効なカード番号です</string>
    <!-- Error displayed under the card expiry text field when the card is expired -->
    <string name="CreditCardFragment__card_has_expired">カードの有効期限が切れています</string>
    <!-- Error displayed under the card cvv text field when the cvv is too short -->
    <string name="CreditCardFragment__code_is_too_short">セキュリティコードが短すぎます</string>
    <!-- Error displayed under the card cvv text field when the cvv is too long -->
    <string name="CreditCardFragment__code_is_too_long">セキュリティコードが長すぎます</string>
    <!-- Error displayed under the card cvv text field when the cvv is invalid -->
    <string name="CreditCardFragment__invalid_code">無効なセキュリティコードです</string>
    <!-- Error displayed under the card expiry text field when the expiry month is invalid -->
    <string name="CreditCardFragment__invalid_month">無効な月です</string>
    <!-- Error displayed under the card expiry text field when the expiry is missing the year -->
    <string name="CreditCardFragment__year_required">年の入力は必須です</string>
    <!-- Error displayed under the card expiry text field when the expiry year is invalid -->
    <string name="CreditCardFragment__invalid_year">無効な年です</string>
    <!-- Button label to confirm credit card input and proceed with one-time payment -->
    <string name="CreditCardFragment__donate_s">%1$s を寄付する</string>
    <!-- Button label to confirm credit card input and proceed with subscription payment -->
    <string name="CreditCardFragment__donate_s_month">%1$s／月を寄付する</string>

    <!-- OneTimeDonationPreference -->
    <!-- Preference title with placeholder for amount. -->
    <string name="OneTimeDonationPreference__one_time_s">今回のみ %1$s</string>
    <!-- Preference subtitle when donation is pending -->
    <string name="OneTimeDonationPreference__donation_pending">寄付の手続き中です</string>
    <!-- Preference subtitle when donation is processing -->
    <string name="OneTimeDonationPreference__donation_processing">寄付の処理中です</string>

    <!-- BlockUnblockDialog -->
    <string name="BlockUnblockDialog_block_and_leave_s">%1$s をブロックして抜けますか？</string>
    <string name="BlockUnblockDialog_block_s">%1$s をブロックしますか？</string>
    <string name="BlockUnblockDialog_you_will_no_longer_receive_messages_or_updates">あなたはこのグループからメッセージやアップデートを受け取ることができなくなり、グループのメンバーはあなたをもう一度このグループに加えることができなくなります。</string>
    <string name="BlockUnblockDialog_group_members_wont_be_able_to_add_you">グループのメンバーはあなたをもう一度このグループに加えることができなくなります。</string>
    <string name="BlockUnblockDialog_group_members_will_be_able_to_add_you">グループのメンバーはあなたをもう一度このグループに加えることができるようになります。</string>
    <!-- Text that is shown when unblocking a Signal contact -->
    <string name="BlockUnblockDialog_you_will_be_able_to_call_and_message_each_other">お互いにメッセージや通話ができるようになります。あなたの名前とプロフィール写真が相手と共有されます。</string>
    <!-- Text that is shown when unblocking an SMS contact -->
    <string name="BlockUnblockDialog_you_will_be_able_to_message_each_other">お互いにメッセージをやりとりできるようになります。</string>
    <string name="BlockUnblockDialog_blocked_people_wont_be_able_to_call_you_or_send_you_messages">ブロックされた相手は、あなたへのメッセージ送信や通話発信ができなくなります。</string>
    <string name="BlockUnblockDialog_blocked_people_wont_be_able_to_send_you_messages">ブロックされた相手は、あなたへメッセージを送信できなくなります。</string>
    <!-- Message shown on block dialog when blocking the Signal release notes recipient -->
    <string name="BlockUnblockDialog_block_getting_signal_updates_and_news">Signalのアップデート情報やニュースを受信しません。</string>
    <!-- Message shown on unblock dialog when unblocking the Signal release notes recipient -->
    <string name="BlockUnblockDialog_resume_getting_signal_updates_and_news">Signalのアップデート情報やニュースを受信します。</string>
    <string name="BlockUnblockDialog_unblock_s">%1$s のブロックを解除しますか？</string>
    <string name="BlockUnblockDialog_block">ブロックする</string>
    <string name="BlockUnblockDialog_block_and_leave">ブロックして抜ける</string>
    <string name="BlockUnblockDialog_report_spam_and_block">スパムとして報告してブロックする</string>

    <!-- BucketedThreadMedia -->
    <string name="BucketedThreadMedia_Today">今日</string>
    <string name="BucketedThreadMedia_Yesterday">昨日</string>
    <string name="BucketedThreadMedia_This_week">今週</string>
    <string name="BucketedThreadMedia_This_month">今月</string>
    <string name="BucketedThreadMedia_Large">大</string>
    <string name="BucketedThreadMedia_Medium">中</string>
    <string name="BucketedThreadMedia_Small">小</string>

    <!-- CameraFragment -->
    <!-- Toasted when user device does not support video recording -->
    <string name="CameraFragment__video_recording_is_not_supported_on_your_device">お使いの端末ではビデオ録画はサポートされていません</string>

    <!-- CameraXFragment -->
    <string name="CameraXFragment_tap_for_photo_hold_for_video">タップで写真、長押しで動画</string>
    <string name="CameraXFragment_capture_description">キャプチャ</string>
    <string name="CameraXFragment_change_camera_description">カメラを変更</string>
    <string name="CameraXFragment_open_gallery_description">ギャラリーを開く</string>

    <!-- CameraContacts -->
    <string name="CameraContacts_recent_contacts">最近使った連絡先</string>
    <string name="CameraContacts_signal_contacts">Signalの連絡先</string>
    <string name="CameraContacts_signal_groups">Signalのグループ</string>
    <!-- A warning shown in a toast when  -->
    <plurals name="CameraContacts_you_can_share_with_a_maximum_of_n_conversations">
        <item quantity="other">最大 %1$d 件のチャットで共有できます。</item>
    </plurals>
    <string name="CameraContacts_select_signal_recipients">Signalの宛先を選択</string>
    <string name="CameraContacts_no_signal_contacts">Signalの連絡先はありません</string>
    <string name="CameraContacts_you_can_only_use_the_camera_button">カメラボタンだけでSignalの連絡先へ写真を送信できます。 </string>
    <string name="CameraContacts_cant_find_who_youre_looking_for">探している人が見つかりませんか？</string>
    <string name="CameraContacts_invite_a_contact_to_join_signal">連絡先をMollyへ招待する</string>
    <string name="CameraContacts__menu_search">検索</string>

    <!-- Censorship Circumvention Megaphone -->
    <!-- Title for an alert that shows at the bottom of the chat list letting people know that circumvention is no longer needed -->
    <string name="CensorshipCircumventionMegaphone_turn_off_censorship_circumvention">検閲回避を無効にしますか？</string>
    <!-- Body for an alert that shows at the bottom of the chat list letting people know that circumvention is no longer needed -->
    <string name="CensorshipCircumventionMegaphone_you_can_now_connect_to_the_signal_service">Signalのサービスに直接接続して、より快適にご利用いただけるようになりました。</string>
    <!-- Action to prompt the user to disable circumvention since it is no longer needed -->
    <string name="CensorshipCircumventionMegaphone_turn_off">無効にする</string>
    <!-- Action to prompt the user to dismiss the alert at the bottom of the chat list -->
    <string name="CensorshipCircumventionMegaphone_no_thanks">今はしない</string>

    <!-- ClientDeprecatedActivity -->
    <string name="ClientDeprecatedActivity_update_signal">Mollyをアップデートしてください</string>
    <string name="ClientDeprecatedActivity_this_version_of_the_app_is_no_longer_supported">このバージョンはサポートされていません。メッセージの送受信を続けるには、最新バージョンにアップデートしてください。</string>
    <string name="ClientDeprecatedActivity_update">アップデートする</string>
    <string name="ClientDeprecatedActivity_dont_update">アップデートしない</string>
    <string name="ClientDeprecatedActivity_warning">ご注意ください</string>
    <string name="ClientDeprecatedActivity_your_version_of_signal_has_expired_you_can_view_your_message_history">このバージョンのSignalは期限が切れています。メッセージの履歴は閲覧できますが、アップデートするまで送受信はできません。</string>

    <!-- CommunicationActions -->
    <string name="CommunicationActions_no_browser_found">ウェブブラウザが見つかりません。</string>
    <string name="CommunicationActions_send_email">メールを送る</string>
    <string name="CommunicationActions_a_cellular_call_is_already_in_progress">携帯電話回線で通話中です。</string>
    <string name="CommunicationActions_start_voice_call">音声通話を発信しますか？</string>
    <string name="CommunicationActions_cancel">キャンセル</string>
    <string name="CommunicationActions_call">発信する</string>
    <string name="CommunicationActions_insecure_call">安全でない通話</string>
    <string name="CommunicationActions_carrier_charges_may_apply">携帯キャリアの通話料が発生する場合があります。発信先の電話番号はSignalに登録されていません。この通話はインターネットではなく携帯電話回線を使用します。</string>
    <string name="CommunicationActions_cant_join_call">通話に参加できません</string>
    <string name="CommunicationActions_this_call_link_is_no_longer_valid">この通話リンクは無効になっています。</string>
    <!-- Title on dialog when call link url cannot be parsed -->
    <string name="CommunicationActions_invalid_link">無効なリンク</string>
    <!-- Message on dialog when call link url cannot be parsed -->
    <string name="CommunicationActions_this_is_not_a_valid_call_link">この通話リンクは有効ではありません。リンクに間違いがないことを確認してから、参加してください。</string>

    <!-- ConfirmIdentityDialog -->

    <!-- ContactsCursorLoader -->
    <string name="ContactsCursorLoader_recent_chats">最近のチャット</string>
    <string name="ContactsCursorLoader_contacts">連絡先</string>
    <string name="ContactsCursorLoader_groups">グループ</string>
    <!-- Contact search header for individuals who the user has not started a conversation with but is in a group with -->
    <string name="ContactsCursorLoader_group_members">グループメンバー</string>
    <!-- Label for my stories when selecting who to send media to -->
    <string name="ContactsCursorLoader_my_stories">マイストーリー</string>
    <!-- Text for a button that brings up a bottom sheet to create a new story. -->
    <string name="ContactsCursorLoader_new">新規</string>
    <!-- Header for conversation search section labeled "Chats" -->
    <string name="ContactsCursorLoader__chats">チャット</string>
    <!-- Header for conversation search section labeled "Messages" -->
    <string name="ContactsCursorLoader__messages">メッセージ</string>

    <!-- ContactsDatabase -->
    <string name="ContactsDatabase_message_s">%1$s にメッセージを送る</string>
    <string name="ContactsDatabase_signal_call_s">Signal通話 %1$s</string>

    <!-- ContactNameEditActivity -->
    <!-- Toolbar title for contact name edit activity -->
    <string name="ContactNameEditActivity_given_name">名</string>
    <string name="ContactNameEditActivity_family_name">姓</string>
    <string name="ContactNameEditActivity_prefix">プレフィックス</string>
    <string name="ContactNameEditActivity_suffix">サフィックス</string>
    <string name="ContactNameEditActivity_middle_name">ミドルネーム</string>

    <!-- ContactShareEditActivity -->
    <!-- ContactShareEditActivity toolbar title -->
    <string name="ContactShareEditActivity__send_contact">連絡先を送信</string>
    <string name="ContactShareEditActivity_type_home">自宅</string>
    <string name="ContactShareEditActivity_type_mobile">携帯</string>
    <string name="ContactShareEditActivity_type_work">職場</string>
    <string name="ContactShareEditActivity_type_missing">その他</string>
    <string name="ContactShareEditActivity_invalid_contact">選択された連絡先は無効です</string>
    <!-- Content descrption for name edit button on contact share edit activity -->
    <string name="ContactShareEditActivity__edit_name">名前を編集</string>
    <!-- Content description for user avatar in edit activity -->
    <string name="ContactShareEditActivity__avatar">アバター</string>

    <!-- ConversationItem -->
    <string name="ConversationItem_error_not_sent_tap_for_details">送信されませんでした。タップして詳細を表示</string>
    <string name="ConversationItem_error_partially_not_delivered">一部だけ送信しました。タップして詳細を表示</string>
    <string name="ConversationItem_error_network_not_delivered">送信に失敗しました。</string>
    <string name="ConversationItem_group_action_left">%1$s がグループを抜けました。</string>
    <string name="ConversationItem_send_paused">送信保留中</string>
    <string name="ConversationItem_click_to_approve_unencrypted">送信失敗、タップして保護されていない通信に切り替える</string>
    <string name="ConversationItem_click_to_approve_unencrypted_sms_dialog_title">暗号化されないSMSに切り替えますか？</string>
    <string name="ConversationItem_click_to_approve_unencrypted_mms_dialog_title">暗号化されないMMSに切り替えますか？</string>
    <string name="ConversationItem_click_to_approve_unencrypted_dialog_message">相手がSignalを使用していないので、このメッセージは暗号化<b>されません</b>。 \n\n安全でない方法でメッセージを送信しますか？</string>
    <string name="ConversationItem_unable_to_open_media">このメディアを開けるアプリが見つかりません。</string>
    <string name="ConversationItem_copied_text">%1$s をコピーしました</string>
    <string name="ConversationItem_from_s">%1$s から</string>
    <string name="ConversationItem_to_s">%1$s へ</string>
    <string name="ConversationItem_read_more">  続きを読む</string>
    <string name="ConversationItem_download_more">  さらにダウンロード</string>
    <string name="ConversationItem_pending">  保留中</string>
    <string name="ConversationItem_this_message_was_deleted">このメッセージは消去されました。</string>
    <string name="ConversationItem_you_deleted_this_message">メッセージを消去しました。</string>
    <!-- Dialog error message shown when user can\'t download a message from someone else due to a permanent failure (e.g., unable to decrypt), placeholder is other\'s name -->
    <string name="ConversationItem_cant_download_message_s_will_need_to_send_it_again">メッセージをダウンロードできません。%1$s さんがもう一度送信する必要があります。</string>
    <!-- Dialog error message shown when user can\'t download an image message from someone else due to a permanent failure (e.g., unable to decrypt), placeholder is other\'s name -->
    <string name="ConversationItem_cant_download_image_s_will_need_to_send_it_again">画像をダウンロードできません。%1$s さんがもう一度送信する必要があります。</string>
    <!-- Dialog error message shown when user can\'t download a video message from someone else due to a permanent failure (e.g., unable to decrypt), placeholder is other\'s name -->
    <string name="ConversationItem_cant_download_video_s_will_need_to_send_it_again">動画をダウンロードできません。%1$s さんがもう一度送信する必要があります。</string>
    <!-- Dialog error message shown when user can\'t download a their own message via a linked device due to a permanent failure (e.g., unable to decrypt) -->
    <string name="ConversationItem_cant_download_message_you_will_need_to_send_it_again">メッセージをダウンロードできません。もう一度送信する必要があります。</string>
    <!-- Dialog error message shown when user can\'t download a their own image message via a linked device due to a permanent failure (e.g., unable to decrypt) -->
    <string name="ConversationItem_cant_download_image_you_will_need_to_send_it_again">画像をダウンロードできません。もう一度送信する必要があります。</string>
    <!-- Dialog error message shown when user can\'t download a their own video message via a linked device due to a permanent failure (e.g., unable to decrypt) -->
    <string name="ConversationItem_cant_download_video_you_will_need_to_send_it_again">動画をダウンロードできません。もう一度送信する必要があります。</string>
    <!-- Display as the timestamp footer in a message bubble in a conversation when a message has been edited. The timestamp represents a message that has been edited within the last minute. -->
    <string name="ConversationItem_edited_now_timestamp_footer">編集済み　たった今</string>
    <!-- Display as the timestamp footer in a message bubble in a conversation when a message has been edited. This is displayed when the edit has occurred between 1-59 minutes ago. -->
    <string name="ConversationItem_edited_relative_timestamp_footer">編集済み %1$s</string>
    <!-- Display as the timestamp footer in a message bubble in a conversation when a message has been edited. This is displayed when the edit occurred at least 1 hour ago. -->
    <string name="ConversationItem_edited_absolute_timestamp_footer">編集済み %1$s</string>
    <!-- Displayed if the link preview in the conversation item is for a call link call -->
    <string name="ConversationItem__join_call">通話に参加する</string>

    <!-- ConversationActivity -->
    <string name="ConversationActivity_add_attachment">添付ファイルを追加</string>
    <!-- Accessibility text associated with image button to send an edited message. -->
    <string name="ConversationActivity_send_edit">編集した内容を送信する</string>
    <string name="ConversationActivity_compose_message">メッセージ作成</string>
    <string name="ConversationActivity_sorry_there_was_an_error_setting_your_attachment">添付ファイルの設定中にエラーが発生しました。</string>
    <string name="ConversationActivity_recipient_is_not_a_valid_sms_or_email_address_exclamation">宛先のSMSまたはEメールアドレスが不正です！</string>
    <string name="ConversationActivity_message_is_empty_exclamation">メッセージが空です！</string>
    <string name="ConversationActivity_group_members">グループメンバー</string>
    <!-- Warning dialog text shown to user if they try to send a message edit that is too old where %1$d is replaced with the amount of hours, e.g. 3 -->
    <plurals name="ConversationActivity_edit_message_too_old">
        <item quantity="other">編集はこのメッセージを送信後 %1$d 時間以内のみ可能です。</item>
    </plurals>
    <!-- Warning dialog text shown to user if they try to edit a message too many times. Where %1$d is replaced with the number of edits -->
    <plurals name="ConversationActivity_edit_message_too_many_edits">
        <item quantity="other">%1$d だけがこのメッセージを編集できます。</item>
    </plurals>

    <string name="ConversationActivity_invalid_recipient">無効な宛先です！</string>
    <string name="ConversationActivity_added_to_home_screen">ホーム画面に追加しました</string>
    <string name="ConversationActivity_calls_not_supported">通話はサポートされていません</string>
    <string name="ConversationActivity_this_device_does_not_appear_to_support_dial_actions">お使いの端末はダイヤル機能に対応していないようです。</string>
    <string name="ConversationActivity_transport_insecure_sms">安全でないSMS</string>
    <!-- A title for the option to send an SMS with a placeholder to put the name of their SIM card -->
    <string name="ConversationActivity_transport_insecure_sms_with_sim">保護されていないSMS（%1$s）</string>
    <string name="ConversationActivity_transport_insecure_mms">安全でないMMS</string>
    <!-- A title for the option to send an SMS with a placeholder to put the name of their SIM card -->
    <string name="ConversationActivity_transport_signal">Signalメッセージ</string>
    <!-- The content description for button to send a message in a conversation -->
    <string name="ConversationActivity_send_message_content_description">メッセージを送信</string>
    <string name="ConversationActivity_lets_switch_to_signal">メッセージアプリをMollyにしましょう %1$s</string>
    <string name="ConversationActivity_specify_recipient">連絡先を選択してください</string>
    <string name="ConversationActivity_attachment_exceeds_size_limits">添付ファイルのサイズが、送信するメッセージタイプに応じた制限を超えています。</string>
    <string name="ConversationActivity_unable_to_record_audio">録音できません！</string>
    <string name="ConversationActivity_you_cant_send_messages_to_this_group">メンバーではなくなったので、このグループにメッセージを送ることはできません。</string>
    <string name="ConversationActivity_only_s_can_send_messages">%1$s のみがメッセージを送信できます。</string>
    <string name="ConversationActivity_admins">管理者</string>
    <string name="ConversationActivity_message_an_admin">管理者に連絡</string>
    <string name="ConversationActivity_cant_start_group_call">グループ通話を開始できません</string>
    <string name="ConversationActivity_only_admins_of_this_group_can_start_a_call">グループ管理者のみが通話を開始できます。</string>
    <string name="ConversationActivity_there_is_no_app_available_to_handle_this_link_on_your_device">このリンクを扱えるアプリがインストールされていません</string>
    <string name="ConversationActivity_your_request_to_join_has_been_sent_to_the_group_admin">あなたの参加申請はグループ管理者に送信されました。応答があると通知されます。</string>
    <string name="ConversationActivity_cancel_request">申請をキャンセル</string>

    <string name="ConversationActivity_to_send_audio_messages_allow_signal_access_to_your_microphone">音声メッセージを送るには、Mollyのマイクへのアクセスを許可してください。</string>
    <string name="ConversationActivity_signal_requires_the_microphone_permission_in_order_to_send_audio_messages">音声メッセージを添付するには、Mollyにマイクへのアクセス許可が必要ですが、無効になっています。アプリ設定メニューの「アプリの権限」で「マイク」を有効にしてください。</string>
    <string name="ConversationActivity_signal_needs_the_microphone_and_camera_permissions_in_order_to_call_s">%1$s と通話するには、Mollyにマイクとカメラへのアクセス許可が必要ですが、無効になっています。アプリ設定メニューの「アプリの権限」で「マイク」と「カメラ」を有効にしてください。</string>
    <string name="ConversationActivity_to_capture_photos_and_video_allow_signal_access_to_the_camera">写真や動画を撮るには、Mollyにカメラへのアクセスを許可してください。</string>
    <string name="ConversationActivity_signal_needs_the_camera_permission_to_take_photos_or_video">写真や動画を撮るには、Mollyにカメラへのアクセス許可が必要ですが、無効になっています。アプリ設定メニューの「アプリの権限」で「カメラ」を有効にしてください。</string>
    <string name="ConversationActivity_signal_needs_camera_permissions_to_take_photos_or_video">写真や動画を撮るにはMollyにカメラへのアクセス許可が必要です</string>
    <string name="ConversationActivity_enable_the_microphone_permission_to_capture_videos_with_sound">音声付きで動画を撮影するためにマイクへのアクセスを許可します。</string>
    <string name="ConversationActivity_signal_needs_the_recording_permissions_to_capture_video">動画を撮るには、Mollyにマイクへのアクセス許可が必要ですが、無効になっています。アプリ設定メニューの「アプリの権限」で「マイク」と「カメラ」を有効にしてください。</string>
    <string name="ConversationActivity_signal_needs_recording_permissions_to_capture_video">動画を撮るには、Mollyにマイクへのアクセス許可が必要です。</string>

    <string name="ConversationActivity_quoted_contact_message">%1$s %2$s</string>
    <string name="ConversationActivity_no">いいえ</string>
    <string name="ConversationActivity_search_position">%1$d/%2$d</string>
    <string name="ConversationActivity_no_results">該当なし</string>

    <string name="ConversationActivity_sticker_pack_installed">ステッカーパックをインストールしました</string>
    <string name="ConversationActivity_new_say_it_with_stickers">新機能！ステッカーを使いましょう</string>

    <string name="ConversationActivity_cancel">キャンセル</string>
    <string name="ConversationActivity_delete_conversation">チャットを消去しますか？</string>
    <string name="ConversationActivity_delete_and_leave_group">グループを消去して抜けますか？</string>
    <string name="ConversationActivity_this_conversation_will_be_deleted_from_all_of_your_devices">このチャットは、あなたのすべての端末から消去されます。</string>
    <string name="ConversationActivity_you_will_leave_this_group_and_it_will_be_deleted_from_all_of_your_devices">このグループから抜けて、すべての端末から消去します。</string>
    <string name="ConversationActivity_delete">消去する</string>
    <string name="ConversationActivity_delete_and_leave">消去して抜ける</string>
    <string name="ConversationActivity__to_call_s_signal_needs_access_to_your_microphone">%1$sと通話するには、Mollyにマイクへのアクセスを許可してください。</string>


    <string name="ConversationActivity_join">参加する</string>
    <string name="ConversationActivity_full">満席</string>

    <string name="ConversationActivity_error_sending_media">メディア送信エラー</string>

    <!-- Message shown when opening an MMS group conversation with SMS disabled and there are no exported messages -->
    <string name="ConversationActivity__sms_messaging_is_no_longer_supported">SMSメッセージはSignalでサポートされなくなりました。</string>
    <!-- Message shown when opening an SMS conversation with SMS disabled and there are no exported messages -->
    <string name="ConversationActivity__sms_messaging_is_no_longer_supported_in_signal_invite_s_to_to_signal_to_keep_the_conversation_here">SMSメッセージはSignalでサポートされなくなりました。%1$sをSignalへ招待して会話を続けてください。</string>
    <!-- Action button shown when opening an SMS conversation with SMS disabled and there are no exported messages -->
    <string name="ConversationActivity__invite_to_signal">Mollyへの招待</string>
    <!-- Snackbar message shown after dismissing the full screen sms export megaphone indicating we\'ll do it again soon -->
    <string name="ConversationActivity__you_will_be_reminded_again_soon">まもなくリマインドされます。</string>

    <!-- Title for dialog shown when first sending formatted text -->
    <string name="SendingFormattingTextDialog_title">書式付きテキストの送信</string>
    <!-- Message for dialog shown when first sending formatted text -->
    <string name="SendingFormattingTextDialog_message">書式付きテキストをサポートしていないバージョンの Signal を使用しているユーザーもいるかもしれません。その人たちは、あなたがメッセージに加えた書式の変更を見ることができません。</string>
    <!-- Button text for confirming they\'d like to send the message with formatting after seeing warning. -->
    <string name="SendingFormattingTextDialog_send_anyway_button">送信する</string>
    <!-- Button text for canceling sending the message with formatting after seeing warning. -->
    <string name="SendingFormattingTextDialog_cancel_send_button">キャンセル</string>

    <!-- ConversationAdapter -->
    <plurals name="ConversationAdapter_n_unread_messages">
        <item quantity="other">%1$d件の未読メッセージ</item>
    </plurals>

    <!-- ConversationFragment -->
    <!-- Toast text when contacts activity is not found -->
    <string name="ConversationFragment__contacts_app_not_found">連絡先アプリが見つかりません。</string>
    <plurals name="ConversationFragment_delete_selected_messages">
        <item quantity="other">選択したメッセージを消去しますか？</item>
    </plurals>
    <string name="ConversationFragment_save_to_sd_card">ストレージに保存しますか？</string>
    <plurals name="ConversationFragment_saving_n_media_to_storage_warning">
        <item quantity="other">%1$d個のメディアをすべてストレージに保存すると、端末上の他のアプリからのアクセスが可能になります。\n\n続行しますか？</item>
    </plurals>
    <plurals name="ConversationFragment_error_while_saving_attachments_to_sd_card">
        <item quantity="other">ストレージへの添付ファイル保存時にエラーが発生しました！</item>
    </plurals>
    <string name="ConversationFragment_unable_to_write_to_sd_card_exclamation">ストレージに書き込めません！</string>
    <plurals name="ConversationFragment_saving_n_attachments">
        <item quantity="other">%1$d個の添付ファイルを保存中</item>
    </plurals>
    <plurals name="ConversationFragment_saving_n_attachments_to_sd_card">
        <item quantity="other">%1$d個の添付ファイルをストレージに保存しています…</item>
    </plurals>
    <string name="ConversationFragment_pending">保留中…</string>
    <string name="ConversationFragment_push">データ (Signal)</string>
    <string name="ConversationFragment_mms">MMS</string>
    <string name="ConversationFragment_sms">SMS</string>
    <string name="ConversationFragment_deleting">削除しています</string>
    <string name="ConversationFragment_deleting_messages">メッセージを削除しています…</string>
    <string name="ConversationFragment_delete_for_me">自分の分だけ消去</string>
    <string name="ConversationFragment_delete_for_everyone">全員分を消去</string>
    <!-- Dialog button for deleting one or more note-to-self messages only on this device, leaving that same message intact on other devices. -->
    <string name="ConversationFragment_delete_on_this_device">この端末から消去する</string>
    <!-- Dialog button for deleting one or more note-to-self messages on all linked devices. -->
    <string name="ConversationFragment_delete_everywhere">すべての端末から消去する</string>
    <string name="ConversationFragment_this_message_will_be_deleted_for_everyone_in_the_conversation">このメッセージは、チャットの参加者全員が最新バージョンのSignalを使用している場合、全員に対して消去されます。参加者には、あなたがメッセージを消去したことがわかります。</string>
    <string name="ConversationFragment_quoted_message_not_found">元のメッセージが見つかりません</string>
    <string name="ConversationFragment_quoted_message_no_longer_available">元のメッセージはすでに削除されています</string>
    <string name="ConversationFragment_failed_to_open_message">メッセージを開けませんでした</string>
    <string name="ConversationFragment_you_can_swipe_to_the_right_reply">メッセージを右にスワイプすると素早く返信できます</string>
    <string name="ConversationFragment_you_can_swipe_to_the_left_reply">メッセージを左にスワイプすると素早く返信できます</string>
    <string name="ConversationFragment_view_once_media_is_deleted_after_sending">使い捨てメディアは送信後に削除されます</string>
    <string name="ConversationFragment_you_already_viewed_this_message">このメッセージは閲覧済みです</string>
    <string name="ConversationFragment__you_can_add_notes_for_yourself_in_this_conversation">このチャットに自分用のメモを追加できます。新規のメモはリンク済み端末にも同期されます。</string>
    <string name="ConversationFragment__d_group_members_have_the_same_name">%1$d人のグループメンバーが同じ名前です。</string>
    <string name="ConversationFragment__tap_to_review">タップして確認</string>
    <string name="ConversationFragment__review_requests_carefully">慎重に申請を確認してください</string>
    <string name="ConversationFragment__signal_found_another_contact_with_the_same_name">Mollyは同じ名前で別の連絡先を見つけました。</string>
    <string name="ConversationFragment_contact_us">お問い合わせ</string>
    <string name="ConversationFragment_verify">検証する</string>
    <string name="ConversationFragment_not_now">今はしない</string>
    <string name="ConversationFragment_your_safety_number_with_s_changed">%1$s に対する安全番号が変わりました</string>
    <string name="ConversationFragment_your_safety_number_with_s_changed_likey_because_they_reinstalled_signal">相手がSignalを再インストールしたか端末を変更したため、%1$s に対する安全番号が変わりました。タップして新しい安全番号を検証してください。これは任意です。</string>
    <!-- Dialog title for block group link join requests -->
    <string name="ConversationFragment__block_request">申請をブロックしますか？</string>
    <!-- Dialog message for block group link join requests -->
    <string name="ConversationFragment__s_will_not_be_able_to_join_or_request_to_join_this_group_via_the_group_link">%1$s はこのグループリンクからの参加申請ができなくなりますが、手動でグループに追加されることはできます。</string>
    <!-- Dialog confirm block request button -->
    <string name="ConversationFragment__block_request_button">申請をブロックする</string>
    <!-- Dialog cancel block request button -->
    <string name="ConversationFragment__cancel">キャンセル</string>
    <!-- Message shown after successfully blocking join requests for a user -->
    <string name="ConversationFragment__blocked">ブロック済</string>
    <!-- Action shown to allow a user to update their application because it has expired -->
    <string name="ConversationFragment__update_build">Mollyをアップデートしてください</string>
    <!-- Action shown to allow a user to re-register as they are no longer registered -->
    <string name="ConversationFragment__reregister_signal">Molly を再登録する</string>
    <!-- Label for a button displayed in the conversation toolbar to return to the previous screen. -->
    <string name="ConversationFragment__content_description_back_button">戻る</string>
    <!-- Label for a button displayed in the conversation toolbar to open the main screen of the app. -->
    <string name="ConversationFragment__content_description_launch_signal_button">Mollyを開きます</string>
    <!-- Dialog title shown when more than one contact in a group conversation is no longer verified -->
    <string name="ConversationFragment__no_longer_verified">連絡先の相手を確認できません</string>

    <!-- Label for a button displayed in conversation list to clear the chat filter -->
    <string name="ConversationListFragment__clear_filter">検索条件を解除する</string>
    <!-- Notice on chat list when no unread chats are available, centered on display -->
    <string name="ConversationListFragment__no_unread_chats">未読のチャットはありません</string>
    <plurals name="ConversationListFragment_delete_selected_conversations">
        <item quantity="other">選択したチャットを消去しますか？</item>
    </plurals>
    <plurals name="ConversationListFragment_this_will_permanently_delete_all_n_selected_conversations">
        <item quantity="other">選択した %1$d 件のチャットを完全に消去します。</item>
    </plurals>
    <string name="ConversationListFragment_deleting">削除しています</string>
    <string name="ConversationListFragment_deleting_selected_conversations">選択したチャットを消去中です…</string>
    <plurals name="ConversationListFragment_conversations_archived">
        <item quantity="other">%1$d 件のチャットをアーカイブしました</item>
    </plurals>
    <string name="ConversationListFragment_undo">元に戻す</string>
    <plurals name="ConversationListFragment_moved_conversations_to_inbox">
        <item quantity="other">%1$d 件のチャットを受信ボックスに移動しました</item>
    </plurals>
    <plurals name="ConversationListFragment_read_plural">
        <item quantity="other">既読にする</item>
    </plurals>
    <plurals name="ConversationListFragment_unread_plural">
        <item quantity="other">未読にする</item>
    </plurals>
    <string name="ConversationListFragment_pin">ピン留めする</string>
    <string name="ConversationListFragment_unpin">ピン留めを解除する</string>
    <string name="ConversationListFragment_mute">ミュートする</string>
    <string name="ConversationListFragment_unmute">ミュートを解除する</string>
    <string name="ConversationListFragment_select">選択する</string>
    <string name="ConversationListFragment_archive">アーカイブする</string>
    <string name="ConversationListFragment_unarchive">アーカイブを解除する</string>
    <string name="ConversationListFragment_delete">消去する</string>
    <string name="ConversationListFragment_select_all">すべて選択する</string>
    <plurals name="ConversationListFragment_s_selected">
        <item quantity="other">%1$d件選択済み</item>
    </plurals>

    <!-- Show in conversation list overflow menu to open selection bottom sheet -->
    <string name="ConversationListFragment__notification_profile">通知プロファイル</string>
    <!-- Tooltip shown after you have created your first notification profile -->
    <string name="ConversationListFragment__turn_your_notification_profile_on_or_off_here">ここで通知プロファイルを有効化・無効化してください。</string>
    <!-- Message shown in top toast to indicate the named profile is on -->
    <string name="ConversationListFragment__s_on">%1$s 有効</string>
    <!-- -->
    <string name="ConversationListFragment_username_recovered_toast">Your QR code and link have been reset and your username is %1$s</string>

    <!-- ConversationListItem -->
    <string name="ConversationListItem_key_exchange_message">鍵交換のメッセージ</string>

    <!-- ConversationListItemAction -->
    <string name="ConversationListItemAction_archived_conversations_d">アーカイブ済みのチャット (%1$d 件)</string>

    <!-- ConversationTitleView -->
    <string name="ConversationTitleView_verified">検証済み</string>
    <string name="ConversationTitleView_you">あなた</string>

    <!-- ConversationTypingView -->
    <string name="ConversationTypingView__plus_d">+%1$d</string>

    <!-- Title for a reminder bottom sheet to users who have re-registered that they need to go back to re-link their devices. -->
    <string name="RelinkDevicesReminderFragment__relink_your_devices">端末を再リンクしてください</string>
    <!-- Description for a reminder bottom sheet to users who have re-registered that they need to go back to re-link their devices. -->
    <string name="RelinkDevicesReminderFragment__the_devices_you_added_were_unlinked">端末の登録解除時に、追加した端末のリンクが解除されました。設定に移動して、任意の端末を再リンクしてください。</string>
    <!-- Button label for the re-link devices bottom sheet reminder to navigate to the Devices page in the settings. -->
    <string name="RelinkDevicesReminderFragment__open_settings">設定を開く</string>
    <!-- Button label for the re-link devices bottom sheet reminder to dismiss the pop up. -->
    <string name="RelinkDevicesReminderFragment__later">あとで</string>

    <!-- CreateGroupActivity -->
    <string name="CreateGroupActivity__select_members">メンバーの選択</string>

    <!-- CreateProfileActivity -->
    <string name="CreateProfileActivity__profile">プロフィール</string>
    <string name="CreateProfileActivity_error_setting_profile_photo">プロフィール画像の設定中にエラーが発生しました</string>
    <string name="CreateProfileActivity_problem_setting_profile">プロフィールの設定中に問題が発生しました</string>
    <string name="CreateProfileActivity_set_up_your_profile">プロフィールの設定</string>
    <string name="CreateProfileActivity_signal_profiles_are_end_to_end_encrypted">あなたのプロフィールとその更新情報は、メッセージの相手、連絡先、グループに表示されます。</string>
    <string name="CreateProfileActivity_set_avatar_description">アバターを設定</string>

    <!-- ProfileCreateFragment -->
    <!-- Displayed at the top of the screen and explains how profiles can be viewed. -->
    <string name="ProfileCreateFragment__profiles_are_visible_to_contacts_and_people_you_message">プロフィールは、メッセージの相手、連絡先、グループに表示されます。</string>
    <!-- Title of clickable row to select phone number privacy settings -->
    <string name="ProfileCreateFragment__who_can_find_me">私を電話番号から検索できる人は？</string>

    <!-- WhoCanSeeMyPhoneNumberFragment -->
    <!-- Toolbar title for this screen -->
    <string name="WhoCanSeeMyPhoneNumberFragment__who_can_find_me_by_number">私を電話番号から検索できる人は？</string>
    <!-- Description for radio item stating anyone can see your phone number -->
    <string name="WhoCanSeeMyPhoneNumberFragment__anyone_who_has">あなたの電話番号を連絡先に登録している人には、あなたがSignalの連絡先として表示されます。他の人は電話番号を検索することであなたを見つけることができます。</string>
    <!-- Description for radio item stating no one will be able to see your phone number -->
    <string name="WhoCanSeeMyPhoneNumberFragment__nobody_on_signal">Signal上では誰も電話番号であなたを検索することはできません。</string>

    <!-- ChooseBackupFragment -->
    <string name="ChooseBackupFragment__restore_from_backup">バックアップから復元しますか？</string>
    <string name="ChooseBackupFragment__restore_your_messages_and_media">ローカルバックアップからメッセージやメディアを復元します。いま復元しないと、あとから復元することはできません。</string>
    <string name="ChooseBackupFragment__icon_content_description">バックアップアイコンから復元</string>
    <string name="ChooseBackupFragment__choose_backup">バックアップを選択する</string>
    <string name="ChooseBackupFragment__learn_more">詳しく見る</string>
    <string name="ChooseBackupFragment__no_file_browser_available">ファイルブラウザーを使用できません</string>

    <!-- RestoreBackupFragment -->
    <string name="RestoreBackupFragment__restore_complete">復元が完了しました</string>
    <string name="RestoreBackupFragment__to_continue_using_backups_please_choose_a_folder">バックアップを続けるには、フォルダを選択してください。新しいバックアップはこの場所に保存されます。</string>
    <string name="RestoreBackupFragment__choose_folder">フォルダを選択する</string>
    <string name="RestoreBackupFragment__not_now">今はしない</string>
    <!-- Couldn\'t find the selected backup -->
    <string name="RestoreBackupFragment__backup_not_found">バックアップが見つかりません。</string>
    <!-- Couldn\'t read the selected backup -->
    <string name="RestoreBackupFragment__backup_could_not_be_read">バックアップを読み込めませんでした。</string>
    <!-- Backup has an unsupported file extension -->
    <string name="RestoreBackupFragment__backup_has_a_bad_extension">バックアップの拡張子が正しくありません。</string>

    <!-- BackupsPreferenceFragment -->
    <string name="BackupsPreferenceFragment__chat_backups">チャットのバックアップ</string>
    <string name="BackupsPreferenceFragment__backups_are_encrypted_with_a_passphrase">バックアップはパスフレーズを用いて暗号化され、この端末内に保存されます。</string>
    <string name="BackupsPreferenceFragment__create_backup">バックアップの作成</string>
    <string name="BackupsPreferenceFragment__last_backup">最終バックアップ: %1$s</string>
    <string name="BackupsPreferenceFragment__backup_folder">バックアップフォルダ</string>
    <!-- Title for a preference item allowing the user to selected the hour of the day when their chats are backed up. -->
    <string name="BackupsPreferenceFragment__backup_time">バックアップする時間</string>
    <string name="BackupsPreferenceFragment__verify_backup_passphrase">バックアップ用パスフレーズの確認</string>
    <string name="BackupsPreferenceFragment__test_your_backup_passphrase">バックアップ用パスフレーズが合っているか確認してください</string>
    <string name="BackupsPreferenceFragment__turn_on">有効にする</string>
    <string name="BackupsPreferenceFragment__turn_off">無効にする</string>
    <string name="BackupsPreferenceFragment__to_restore_a_backup">"バックアップを復元するには、新しいMollyをインストールしてください。その後アプリを開き、「バックアップを復元する」をタップしてバックアップファイルの場所を指定します。 %1$s"</string>
    <string name="BackupsPreferenceFragment__learn_more">詳しく見る</string>
    <string name="BackupsPreferenceFragment__in_progress">実行しています…</string>
    <!-- Status text shown in backup preferences when verifying a backup -->
    <string name="BackupsPreferenceFragment__verifying_backup">バックアップを検証しています…</string>
    <string name="BackupsPreferenceFragment__d_so_far">これまで %1$d…</string>
    <!-- Show percentage of completion of backup -->
    <string name="BackupsPreferenceFragment__s_so_far">%1$s%%完了</string>
    <string name="BackupsPreferenceFragment_signal_requires_external_storage_permission_in_order_to_create_backups">バックアップを作成するには、Mollyに外部ストレージへのアクセス許可が必要ですが、無効になっています。アプリ設定メニューの「アプリの権限」で「ストレージ」を有効にしてください。</string>
    <!-- Title of dialog shown when picking the time to perform a chat backup -->
    <string name="BackupsPreferenceFragment__set_backup_time">バックアップする時間を設定する</string>


    <!-- CustomDefaultPreference -->
    <string name="CustomDefaultPreference_using_custom">カスタマイズ: %1$s</string>
    <string name="CustomDefaultPreference_using_default">既定を使用: %1$s</string>
    <string name="CustomDefaultPreference_none">なし</string>

    <!-- AvatarSelectionBottomSheetDialogFragment -->
    <string name="AvatarSelectionBottomSheetDialogFragment__taking_a_photo_requires_the_camera_permission">写真を撮るにはカメラへのアクセス許可が必要です。</string>
    <string name="AvatarSelectionBottomSheetDialogFragment__viewing_your_gallery_requires_the_storage_permission">ギャラリーを表示するには、ストレージへのアクセス許可が必要です。</string>

    <!-- DateUtils -->
    <string name="DateUtils_just_now">たった今</string>
    <string name="DateUtils_minutes_ago">%1$d分</string>
    <string name="DateUtils_today">今日</string>
    <string name="DateUtils_yesterday">昨日</string>
    <!-- When scheduling a message, %1$s replaced with either today, tonight, or tomorrow. %2$s replaced with the time. e.g. Tonight at 9:00pm -->
    <string name="DateUtils_schedule_at">%1$s %2$s</string>
    <!-- Used when getting a time in the future. For example, Tomorrow at 9:00pm -->
    <string name="DateUtils_tomorrow">明日</string>
    <!-- Used in the context: Tonight at 9:00pm for example. Specifically this is after 7pm -->
    <string name="DateUtils_tonight">今夜</string>

    <!-- Scheduled Messages -->
    <!-- Title for dialog that shows all the users scheduled messages for a chat -->
    <string name="ScheduledMessagesBottomSheet__schedules_messages">予約メッセージ</string>
    <!-- Option when scheduling a message to select a specific date and time to send a message -->
    <string name="ScheduledMessages_pick_time">日時を選択</string>
    <!-- Title for dialog explaining to users how the scheduled messages work -->
    <string name="ScheduleMessageFTUXBottomSheet__title">予約メッセージ</string>
    <!-- Disclaimer text for scheduled messages explaining to users that the scheduled messages will only send if connected to the internet -->
    <string name="ScheduleMessageFTUXBottomSheet__disclaimer">予約メッセージ送信の際は、送信時に端末の電源が入っていて、インターネットに接続されている必要があります。そうでない場合は、端末が再接続した時にメッセージが送信されます。</string>
    <!-- Confirmation button text acknowledging the user understands the disclaimer -->
    <string name="ScheduleMessageFTUXBottomSheet__okay">OK</string>
    <!-- Title for dialog asking users to allow alarm permissions for scheduled messages -->
    <string name="ReenableScheduleMessagesDialogFragment_reenable_title">メッセージの予約を再度有効にする。</string>
    <!-- Title of dialog with a calendar to select the date the user wants to schedule a message. -->
    <string name="ScheduleMessageTimePickerBottomSheet__select_date_title">日付を選択する</string>
    <!-- Title of dialog with a clock to select the time at which the user wants to schedule a message. -->
    <string name="ScheduleMessageTimePickerBottomSheet__select_time_title">時間を選択する</string>
    <!-- Title of dialog that allows user to set the time and day that their message will be sent -->
    <string name="ScheduleMessageTimePickerBottomSheet__dialog_title">予約メッセージ</string>
    <!-- Text for confirmation button when scheduling messages that allows the user to confirm and schedule the sending time -->
    <string name="ScheduleMessageTimePickerBottomSheet__schedule_send">予約する</string>
    <!-- Disclaimer in message scheduling dialog. %1$s replaced with a GMT offset (e.g. GMT-05:00), and %2$s is replaced with the time zone name (e.g. Eastern Standard Time) -->
    <string name="ScheduleMessageTimePickerBottomSheet__timezone_disclaimer">すべての日時 (%1$s) %2$s</string>
    <!-- Warning dialog message text shown when select time for scheduled send is in the past resulting in an immediate send if scheduled. -->
    <string name="ScheduleMessageTimePickerBottomSheet__select_time_in_past_dialog_warning">選択した時刻が過ぎています。メッセージは今すぐ送信されます。</string>
    <!-- Positive button text for warning dialog shown when scheduled send is in the past -->
    <string name="ScheduleMessageTimePickerBottomSheet__select_time_in_past_dialog_positive_button">今すぐ送信</string>

    <!-- Context menu option to send a scheduled message now -->
    <string name="ScheduledMessagesBottomSheet_menu_send_now">送信</string>
    <!-- Context menu option to reschedule a selected message -->
    <string name="ScheduledMessagesBottomSheet_menu_reschedule">スケジュールを変更する</string>
    <!-- Button in dialog asking user if they are sure they want to delete the selected scheduled message -->
    <string name="ScheduledMessagesBottomSheet_delete_dialog_action">消去</string>
    <!-- Button in dialog asking user if they are sure they want to delete the selected scheduled message -->
    <string name="ScheduledMessagesBottomSheet_delete_dialog_message">選択した予約メッセージを消去しますか？</string>
    <!-- Progress message shown while deleting selected scheduled message -->
    <string name="ScheduledMessagesBottomSheet_deleting_progress_message">予約メッセージを削除しています…</string>

    <!-- DecryptionFailedDialog -->
    <string name="DecryptionFailedDialog_chat_session_refreshed">セッションが更新されました</string>
    <string name="DecryptionFailedDialog_signal_uses_end_to_end_encryption">Signalはエンドツーエンドの暗号化を使用しており、時々セッションの更新が必要な場合があります。これはチャットのセキュリティには影響しませんが、この連絡先からのメッセージを失った可能性があるため、再送を依頼することができます。</string>

    <!-- DeviceListActivity -->
    <string name="DeviceListActivity_unlink_s">「%1$s」のリンクを解除しますか？</string>
    <string name="DeviceListActivity_by_unlinking_this_device_it_will_no_longer_be_able_to_send_or_receive">リンクを解除すると、この端末はメッセージの送受信ができなくなります。</string>
    <string name="DeviceListActivity_network_connection_failed">ネットワーク接続に失敗しました</string>
    <string name="DeviceListActivity_try_again">もう一度試す</string>
    <string name="DeviceListActivity_unlinking_device">端末のリンクを解除しています…</string>
    <string name="DeviceListActivity_unlinking_device_no_ellipsis">端末のリンクを解除中</string>
    <string name="DeviceListActivity_network_failed">ネットワークエラー！</string>

    <!-- DeviceListItem -->
    <string name="DeviceListItem_unnamed_device">無名の端末</string>
    <string name="DeviceListItem_linked_s">リンク: %1$s</string>
    <string name="DeviceListItem_last_active_s">最終利用: %1$s</string>
    <string name="DeviceListItem_today">今日</string>

    <!-- DocumentView -->
    <string name="DocumentView_unnamed_file">無名のファイル</string>

    <!-- DozeReminder -->
    <string name="DozeReminder_optimize_for_missing_play_services">Google Play開発者サービスの不在に対応する</string>
    <string name="DozeReminder_this_device_does_not_support_play_services_tap_to_disable_system_battery">この端末はGoogle Play開発者サービスをサポートしていません。Mollyがいつでもメッセージを受信できるよう、タップしてバッテリー最適化機能を無効にしてください。</string>

    <!-- ExpiredBuildReminder -->
    <string name="ExpiredBuildReminder_this_version_of_signal_has_expired">このバージョンのSignalは期限が切れています。メッセージを送受信するには、アップデートしてください。</string>
    <string name="ExpiredBuildReminder_update_now">アップデートする</string>

    <!-- PendingGroupJoinRequestsReminder -->
    <plurals name="PendingGroupJoinRequestsReminder_d_pending_member_requests">
        <item quantity="other">%1$d件のメンバー申請が保留中です。</item>
    </plurals>
    <string name="PendingGroupJoinRequestsReminder_view">表示する</string>

    <!-- GcmRefreshJob -->
    <string name="GcmRefreshJob_Permanent_Signal_communication_failure">Signalの永続的な通信エラー！</string>
    <string name="GcmRefreshJob_Signal_was_unable_to_register_with_Google_Play_Services">Google Play開発者サービスにMollyを登録できなかったため、Mollyのメッセージと通話は無効になっています。設定 &gt; 詳細設定で再登録を試してください。</string>


    <!-- GiphyActivity -->
    <string name="GiphyActivity_error_while_retrieving_full_resolution_gif">高解像度GIFファイルの取得中にエラーが発生しました</string>

    <!-- GiphyFragmentPageAdapter -->

    <!-- AddToGroupActivity -->
    <string name="AddToGroupActivity_add_member">メンバーを追加しますか？</string>
    <string name="AddToGroupActivity_add_s_to_s">「%1$s」を「%2$s」へ追加しますか？</string>
    <string name="AddToGroupActivity_s_added_to_s">「%1$s」が「%2$s」へ追加されました。</string>
    <string name="AddToGroupActivity_add_to_group">グループへ追加</string>
    <string name="AddToGroupActivity_add_to_groups">グループへ追加</string>
    <string name="AddToGroupActivity_this_person_cant_be_added_to_legacy_groups">このユーザーはレガシーグループに追加できません。</string>
    <string name="AddToGroupActivity_add">追加する</string>
    <string name="AddToGroupActivity_add_to_a_group">グループへの追加</string>

    <!-- ChooseNewAdminActivity -->
    <string name="ChooseNewAdminActivity_choose_new_admin">新しい管理者を選択</string>
    <string name="ChooseNewAdminActivity_done">完了</string>
    <string name="ChooseNewAdminActivity_you_left">「%1$s」を抜けました。</string>

    <!-- GroupMembersDialog -->
    <string name="GroupMembersDialog_you">あなた</string>

    <!-- GV2 access levels -->
    <string name="GroupManagement_access_level_anyone">誰でも</string>
    <string name="GroupManagement_access_level_all_members">すべてのメンバー</string>
    <string name="GroupManagement_access_level_only_admins">管理者のみ</string>
    <string name="GroupManagement_access_level_no_one">なし</string>
  <!-- Removed by excludeNonTranslatables <string name="GroupManagement_access_level_unknown" translatable="false">Unknown</string> -->
    <array name="GroupManagement_edit_group_membership_choices">
        <item>@string/GroupManagement_access_level_all_members</item>
        <item>@string/GroupManagement_access_level_only_admins</item>
    </array>
    <array name="GroupManagement_edit_group_info_choices">
        <item>@string/GroupManagement_access_level_all_members</item>
        <item>@string/GroupManagement_access_level_only_admins</item>
    </array>

    <!-- GV2 invites sent -->
    <plurals name="GroupManagement_invitation_sent">
        <item quantity="other">%1$d件の招待を送信済み</item>
    </plurals>
    <string name="GroupManagement_invite_single_user">「%1$s」を自動的にこのグループに追加することはできません。\n\nユーザーは招待を受け入れるまで、グループメッセージを閲覧できません。</string>
    <string name="GroupManagement_invite_multiple_users">これらのユーザーをを自動的にこのグループに追加することはできません。\n\nユーザーは招待を受け入れるまで、グループメッセージを閲覧できません。</string>

    <!-- GroupsV1MigrationLearnMoreBottomSheetDialogFragment -->
    <string name="GroupsV1MigrationLearnMore_what_are_new_groups">新しいグループとは？</string>
    <string name="GroupsV1MigrationLearnMore_new_groups_have_features_like_mentions">新しいグループには、@メンションやグループ管理者機能などがあります。将来、新しい機能も追加されます。</string>
    <string name="GroupsV1MigrationLearnMore_all_message_history_and_media_has_been_kept">すべてのメッセージ履歴とメディアは、アップグレード前から維持されています。</string>
    <string name="GroupsV1MigrationLearnMore_you_will_need_to_accept_an_invite_to_join_this_group_again">グループへの招待を受け入れるまで、グループメッセージは受信できません。</string>
    <plurals name="GroupsV1MigrationLearnMore_these_members_will_need_to_accept_an_invite">
        <item quantity="other">以下のメンバーがこのグループに再参加するには、招待を受け入れる必要があり、それまではグループメッセージを受信することはありません:</item>
    </plurals>
    <plurals name="GroupsV1MigrationLearnMore_these_members_were_removed_from_the_group">
        <item quantity="other">このメンバーはグループから削除されました。アップグレードするまで再参加できません:</item>
    </plurals>

    <!-- GroupsV1MigrationInitiationBottomSheetDialogFragment -->
    <string name="GroupsV1MigrationInitiation_upgrade_to_new_group">新しいグループにアップグレードする</string>
    <string name="GroupsV1MigrationInitiation_upgrade_this_group">このグループをアップグレードする</string>
    <string name="GroupsV1MigrationInitiation_new_groups_have_features_like_mentions">新しいグループには、@メンションやグループ管理者機能などがあります。将来、新しい機能も追加されます。</string>
    <string name="GroupsV1MigrationInitiation_all_message_history_and_media_will_be_kept">すべてのメッセージ履歴とメディアは、アップグレード後も維持されます。</string>
    <string name="GroupsV1MigrationInitiation_encountered_a_network_error">ネットワークエラーが発生しました。あとで再度試してください。</string>
    <string name="GroupsV1MigrationInitiation_failed_to_upgrade">アップグレードに失敗しました。</string>
    <plurals name="GroupsV1MigrationInitiation_these_members_will_need_to_accept_an_invite">
        <item quantity="other">以下のメンバーがこのグループに再参加するには、招待を受け入れる必要があり、それまではグループメッセージを受信することはありません:</item>
    </plurals>
    <plurals name="GroupsV1MigrationInitiation_these_members_are_not_capable_of_joining_new_groups">
        <item quantity="other">以下のメンバーは新しいグループに参加できないため、グループから削除されます:</item>
    </plurals>

    <!-- GroupsV1MigrationSuggestionsReminder -->
    <plurals name="GroupsV1MigrationSuggestionsReminder_members_couldnt_be_added_to_the_new_group">
        <item quantity="other">%1$d人のメンバーが、新しいグループに再参加できませんでした。このメンバーをいま追加しますか？</item>
    </plurals>
    <plurals name="GroupsV1MigrationSuggestionsReminder_add_members">
        <item quantity="other">メンバーを追加する</item>
    </plurals>
    <string name="GroupsV1MigrationSuggestionsReminder_no_thanks">追加しない</string>

    <!-- GroupsV1MigrationSuggestionsDialog -->
    <plurals name="GroupsV1MigrationSuggestionsDialog_add_members_question">
        <item quantity="other">メンバーを追加しますか？</item>
    </plurals>
    <plurals name="GroupsV1MigrationSuggestionsDialog_these_members_couldnt_be_automatically_added">
        <item quantity="other">以下のメンバーは、新しいグループにアップグレードした際に、自動で追加できませんでした:</item>
    </plurals>
    <plurals name="GroupsV1MigrationSuggestionsDialog_add_members">
        <item quantity="other">メンバーを追加する</item>
    </plurals>
    <plurals name="GroupsV1MigrationSuggestionsDialog_failed_to_add_members_try_again_later">
        <item quantity="other">メンバーの追加に失敗しました。あとで再度試してください。</item>
    </plurals>
    <plurals name="GroupsV1MigrationSuggestionsDialog_cannot_add_members">
        <item quantity="other">メンバーを追加できません。</item>
    </plurals>

    <!-- LeaveGroupDialog -->
    <string name="LeaveGroupDialog_leave_group">グループを抜けますか？</string>
    <string name="LeaveGroupDialog_you_will_no_longer_be_able_to_send_or_receive_messages_in_this_group">このグループでのメッセージ送受信ができなくなります。</string>
    <string name="LeaveGroupDialog_leave">抜ける</string>
    <string name="LeaveGroupDialog_choose_new_admin">新しい管理者を選択してください</string>
    <string name="LeaveGroupDialog_before_you_leave_you_must_choose_at_least_one_new_admin_for_this_group">グループから抜ける前に、新しい管理者を1人以上選択する必要があります。</string>
    <string name="LeaveGroupDialog_choose_admin">管理者を選択する</string>

    <!-- LinkPreviewView -->
    <string name="LinkPreviewView_no_link_preview_available">リンクプレビューは使用できません</string>
    <string name="LinkPreviewView_this_group_link_is_not_active">このグループリンクは利用できません</string>
    <string name="LinkPreviewView_domain_date">%1$s · %2$s</string>
    <!-- Description for Call Link url previews -->
    <string name="LinkPreviewView__use_this_link_to_join_a_signal_call">リンクを使用して Signal 通話に参加する</string>

    <!-- LinkPreviewRepository -->
    <plurals name="LinkPreviewRepository_d_members">
        <item quantity="other">メンバー %1$d人</item>
    </plurals>

    <!-- Title for dialog asking user to submit logs for debugging slow notification issues -->
    <string name="PromptLogsSlowNotificationsDialog__title">通知が遅れているいるようです。デバッグログを提供しますか？</string>
    <!-- Message for dialog asking user to submit logs for debugging a crash -->
    <string name="PromptLogsSlowNotificationsDialog__message">デバッグログは、問題の診断と修正に役立てられます。個人を特定する情報は含まれません。</string>
    <!-- Title for dialog asking user to submit logs for debugging slow notification issues -->
    <string name="PromptLogsSlowNotificationsDialog__title_crash">Mollyに問題が発生しました。 デバッグログを送信しますか？</string>

    <!-- Title for dialog asking user to submit logs for debugging slow notification issues -->
    <string name="PromptBatterySaverBottomSheet__title">バッテリーの最適化のために通知が遅れることがあります</string>
    <!-- Message explaining that battery saver may delay notifications -->
    <string name="PromptBatterySaverBottomSheet__message">Molly のアプリ情報でバッテリーの最適化を無効にすると、メッセージ通知がすみやかに表示されます。</string>

    <!-- Button to continue to try and disable battery saver -->
    <string name="PromptBatterySaverBottomSheet__continue">続行</string>
    <!-- Button to dismiss battery saver dialog prompt-->
    <string name="PromptBatterySaverBottomSheet__dismiss">キャンセル</string>

    <!-- PendingMembersActivity -->
    <string name="PendingMembersActivity_pending_group_invites">保留中のグループ招待</string>
    <string name="PendingMembersActivity_requests">申請</string>
    <string name="PendingMembersActivity_invites">招待</string>
    <string name="PendingMembersActivity_people_you_invited">あなたが招待した人々</string>
    <string name="PendingMembersActivity_you_have_no_pending_invites">保留中の招待はありません。</string>
    <string name="PendingMembersActivity_invites_by_other_group_members">他のグループメンバーによる招待</string>
    <string name="PendingMembersActivity_no_pending_invites_by_other_group_members">他のグループメンバーによる保留中の招待はありません。</string>
    <string name="PendingMembersActivity_missing_detail_explanation">他のグループメンバーが招待したユーザーの詳細は表示されません。招待されたユーザーが参加を選択した時点で、グループ内で共有されます。招待されたユーザーは、参加するまでグループ内のメッセージを閲覧できません。</string>

    <string name="PendingMembersActivity_revoke_invite">招待を取り消す</string>
    <string name="PendingMembersActivity_revoke_invites">招待を取り消す</string>
    <plurals name="PendingMembersActivity_revoke_d_invites">
        <item quantity="other">%1$d件の招待を取り消す</item>
    </plurals>
    <plurals name="PendingMembersActivity_error_revoking_invite">
        <item quantity="other">招待の取り消し中にエラーが発生しました</item>
    </plurals>

    <!-- RequestingMembersFragment -->
    <string name="RequestingMembersFragment_pending_member_requests">保留中のメンバー申請</string>
    <string name="RequestingMembersFragment_no_member_requests_to_show">メンバー申請はありません。</string>
    <string name="RequestingMembersFragment_explanation">このリストの人々が、グループリンクからグループ参加を申請しています。</string>
    <string name="RequestingMembersFragment_added_s">"「%1$s」を追加しました"</string>
    <string name="RequestingMembersFragment_denied_s">"「%1$s」を拒否しました"</string>

    <!-- AddMembersActivity -->
    <string name="AddMembersActivity__done">完了</string>
    <string name="AddMembersActivity__this_person_cant_be_added_to_legacy_groups">このユーザーはレガシーグループに追加できません。</string>
    <plurals name="AddMembersActivity__add_d_members_to_s">
        <item quantity="other">%3$d人のメンバーを「%2$s」へ追加しますか？</item>
    </plurals>
    <string name="AddMembersActivity__add">追加する</string>
    <string name="AddMembersActivity__add_members">メンバーの追加</string>

    <!-- AddGroupDetailsFragment -->
    <string name="AddGroupDetailsFragment__name_this_group">このグループに名前を付ける</string>
    <string name="AddGroupDetailsFragment__create_group">グループ作成</string>
    <string name="AddGroupDetailsFragment__create">作成する</string>
    <string name="AddGroupDetailsFragment__members">メンバー</string>
    <string name="AddGroupDetailsFragment__you_can_add_or_invite_friends_after_creating_this_group">このグループを作成した後に、友達を追加したり招待することができます。</string>
    <string name="AddGroupDetailsFragment__group_name_required">グループ名 (必須)</string>
    <string name="AddGroupDetailsFragment__group_name_optional">グループ名 (任意)</string>
    <string name="AddGroupDetailsFragment__this_field_is_required">この項目の入力は必須です。</string>
    <string name="AddGroupDetailsFragment__group_creation_failed">グループの作成に失敗しました</string>
    <string name="AddGroupDetailsFragment__try_again_later">あとで再度試してください。</string>
    <string name="AddGroupDetailsFragment__remove">削除する</string>
    <string name="AddGroupDetailsFragment__sms_contact">SMS連絡先</string>
    <string name="AddGroupDetailsFragment__remove_s_from_this_group">このグループから %1$s を削除しますか？</string>
    <!-- Info message shown in the middle of the screen, displayed when adding group details to an MMS Group -->
    <string name="AddGroupDetailsFragment__youve_selected_a_contact_that_doesnt_support">Signalグループに対応していない連絡先を選択したため、このグループはMMSになります。カスタムMMSグループ名と写真は、あなただけに表示されます。</string>
    <!-- Info message shown in the middle of the screen, displayed when adding group details to an MMS Group after SMS Phase 0 -->
    <string name="AddGroupDetailsFragment__youve_selected_a_contact_that_doesnt_support_signal_groups_mms_removal">Signalグループがサポートしていない連絡先を選択したため、このグループはMMSとなります。MMSグループの名前と写真はあなただけに表示されます。暗号化されたメッセージ送受信にフォーカスするため、MMSのサポートはまもなく終了する予定です。</string>

    <!-- ManageGroupActivity -->
    <string name="ManageGroupActivity_who_can_add_new_members">メンバーを追加できるユーザーは？</string>
    <string name="ManageGroupActivity_who_can_edit_this_groups_info">グループ情報を編集できるユーザーは？</string>

    <plurals name="ManageGroupActivity_added">
        <item quantity="other">%1$d人のメンバーを追加しました。</item>
    </plurals>

    <string name="ManageGroupActivity_you_dont_have_the_rights_to_do_this">これを実行する権限がありません</string>
    <string name="ManageGroupActivity_not_capable">あなたが追加した相手は新しいグループに対応していないので、Signalをアップデートする必要があります</string>
    <string name="ManageGroupActivity_not_announcement_capable">あなたが追加したユーザーは、アナウンスグループに対応していないため、Signalをアップデートする必要があります。</string>
    <string name="ManageGroupActivity_failed_to_update_the_group">グループの更新に失敗しました</string>
    <string name="ManageGroupActivity_youre_not_a_member_of_the_group">あなたはこのグループのメンバーではありません</string>
    <string name="ManageGroupActivity_failed_to_update_the_group_please_retry_later">グループを更新できませんでした。のちほど再度試してください。</string>
    <string name="ManageGroupActivity_failed_to_update_the_group_due_to_a_network_error_please_retry_later">ネットワークエラーによりグループを更新できませんでした。のちほど再度試してください。</string>

    <string name="ManageGroupActivity_edit_name_and_picture">名前と写真の編集</string>
    <string name="ManageGroupActivity_legacy_group">レガシーグループ</string>
    <string name="ManageGroupActivity_legacy_group_learn_more">これはレガシーグループです。グループ管理者などの機能は新しいグループでのみ利用可能です。</string>
    <string name="ManageGroupActivity_legacy_group_upgrade">これはレガシーグループです。@メンションや管理者などの新機能を使用するには、</string>
    <string name="ManageGroupActivity_legacy_group_too_large">このレガシーグループは大きすぎるため、新しいグループにアップグレードできません。グループの最大人数は%1$d人です。</string>
    <string name="ManageGroupActivity_upgrade_this_group">このグループをアップグレードしてください。</string>
    <string name="ManageGroupActivity_this_is_an_insecure_mms_group">これは安全でないMMSグループです。安全にチャットするには、連絡先をSignalに招待してください。</string>
    <string name="ManageGroupActivity_invite_now">招待する</string>
    <string name="ManageGroupActivity_more">続き</string>
    <string name="ManageGroupActivity_add_group_description">グループの説明を追加してください…</string>

    <!-- GroupMentionSettingDialog -->
    <string name="GroupMentionSettingDialog_notify_me_for_mentions">メンションの通知</string>
    <string name="GroupMentionSettingDialog_receive_notifications_when_youre_mentioned_in_muted_chats">ミュートしたチャットでメンションがあった際に、通知を受け取りますか？</string>
    <string name="GroupMentionSettingDialog_always_notify_me">常に通知を受け取る</string>
    <string name="GroupMentionSettingDialog_dont_notify_me">通知を受け取らない</string>

    <!-- ManageProfileFragment -->
    <!-- Explanation text about usernames etc displayed underneath buttons to view and edit username etc -->
    <string name="ManageProfileFragment__your_username">Your username, QR code and link aren\'t visible on your profile. Only share your username with people you trust.</string>
    <string name="ManageProfileFragment_profile_name">プロフィール名</string>
    <string name="ManageProfileFragment_username">ユーザー名</string>
    <string name="ManageProfileFragment_about">自己紹介</string>
    <string name="ManageProfileFragment_failed_to_set_avatar">アバターの設定に失敗しました</string>
    <string name="ManageProfileFragment_badges">バッジ</string>
    <!-- Text for a button that will take the user to the screen to manage their username link and QR code -->
    <string name="ManageProfileFragment_link_setting_text">QR コードもしくはリンク</string>
    <string name="ManageProfileFragment__edit_photo">画像を編集</string>
    <!-- Title of a tooltip educating the user about a button on the screen that will take them to the username share screen -->
    <string name="ManageProfileFragment__link_tooltip_title">ユーザー名を共有する</string>
    <!-- Body of a tooltip educating the user about a button on the screen that will take them to the username share screen -->
    <string name="ManageProfileFragment__link_tooltip_body">QRコードかリンクを共有すると、相手はあなたとチャットを開始できます。</string>
    <!-- Snackbar message after creating username -->
    <string name="ManageProfileFragment__username_created">ユーザー名を作成しました</string>
    <!-- Snackbar message after copying username -->
    <string name="ManageProfileFragment__username_copied">ユーザー名をコピーしました</string>
    <!-- Snackbar message after network failure while trying to delete username -->
    <string name="ManageProfileFragment__couldnt_delete_username">ユーザー名を削除できませんでした。あとで再度試してください。</string>
    <!-- Snackbar message after successful deletion of username -->
    <string name="ManageProfileFragment__username_deleted">ユーザー名を削除しました</string>
    <!-- The title of a pop-up dialog asking the user to confirm deleting their username -->
    <string name="ManageProfileFragment__delete_username_dialog_title">ユーザー名を消去しますか？</string>
    <!-- The body of a pop-up dialog asking the user to confirm deleting their username -->
    <string name="ManageProfileFragment__delete_username_dialog_body">"これにより、ユーザーネームが削除され、QRコードとリンクが無効になります。「%1$s」は他のユーザーに使用可能となります。本当に消去しますか？"</string>

    <!-- UsernameOutOfSyncReminder -->
    <!-- Displayed above the conversation list when a user needs to address an issue with their username -->
    <string name="UsernameOutOfSyncReminder__username_and_link_corrupt">ユーザー名に問題が発生したため、アカウントに割り当てられていません。もう一度設定し直すか、新しいものを選んでみてください。</string>
    <!-- Displayed above the conversation list when a user needs to address an issue with their username link -->
    <string name="UsernameOutOfSyncReminder__link_corrupt">QRコードとユーザーネームのリンクに問題が発生したため、無効になりました。新しいリンクを作成して他のユーザーと共有してください。</string>
    <!-- Action text to navigate user to manually fix the issue with their username -->
    <string name="UsernameOutOfSyncReminder__fix_now">今すぐ修正する</string>


    <!-- ManageRecipientActivity -->
    <string name="ManageRecipientActivity_no_groups_in_common">共通のグループ なし</string>
    <plurals name="ManageRecipientActivity_d_groups_in_common">
        <item quantity="other">共通のグループ %1$d件</item>
    </plurals>

    <plurals name="GroupMemberList_invited">
        <item quantity="other">%1$s は%2$d人招待しました</item>
    </plurals>

    <!-- CustomNotificationsDialogFragment -->
    <string name="CustomNotificationsDialogFragment__custom_notifications">カスタム通知</string>
    <string name="CustomNotificationsDialogFragment__messages">メッセージ</string>
    <string name="CustomNotificationsDialogFragment__use_custom_notifications">カスタム通知を使用</string>
    <string name="CustomNotificationsDialogFragment__notification_sound">通知音</string>
    <string name="CustomNotificationsDialogFragment__vibrate">バイブレーション</string>
    <!-- Button text for customizing notification options -->
    <string name="CustomNotificationsDialogFragment__customize">カスタマイズ</string>
    <string name="CustomNotificationsDialogFragment__change_sound_and_vibration">サウンドとバイブの変更</string>
    <string name="CustomNotificationsDialogFragment__call_settings">通話設定</string>
    <string name="CustomNotificationsDialogFragment__ringtone">着信音</string>
    <string name="CustomNotificationsDialogFragment__default">既定</string>
    <string name="CustomNotificationsDialogFragment__unknown">不明</string>

    <!-- ShareableGroupLinkDialogFragment -->
    <string name="ShareableGroupLinkDialogFragment__group_link">グループリンク</string>
    <string name="ShareableGroupLinkDialogFragment__share">共有</string>
    <string name="ShareableGroupLinkDialogFragment__reset_link">リンクをリセット</string>
    <string name="ShareableGroupLinkDialogFragment__approve_new_members">新メンバーを承認制にする</string>
    <string name="ShareableGroupLinkDialogFragment__require_an_admin_to_approve_new_members_joining_via_the_group_link">グループリンク経由での新メンバー参加時に、管理者の承認を要求します。</string>
    <string name="ShareableGroupLinkDialogFragment__are_you_sure_you_want_to_reset_the_group_link">本当にグループリンクをリセットしますか？リセットすると現在のリンクからグループに参加できなくなります。</string>

    <!-- GroupLinkShareQrDialogFragment -->
    <string name="GroupLinkShareQrDialogFragment__qr_code">QRコード</string>
    <string name="GroupLinkShareQrDialogFragment__people_who_scan_this_code_will">このコードをスキャンすると、グループに参加できます。設定によっては、新メンバーの参加時に管理者の承認が必要になります。</string>
    <string name="GroupLinkShareQrDialogFragment__share_code">コードを共有する</string>

    <!-- GV2 Invite Revoke confirmation dialog -->
    <string name="InviteRevokeConfirmationDialog_revoke_own_single_invite">%1$s に送った招待を取り消しますか？</string>
    <plurals name="InviteRevokeConfirmationDialog_revoke_others_invites">
        <item quantity="other">%1$s が送った%2$d件の招待を取り消しますか？</item>
    </plurals>

    <!-- GroupJoinBottomSheetDialogFragment -->
    <string name="GroupJoinBottomSheetDialogFragment_you_are_already_a_member">あなたはすでにメンバーです</string>
    <string name="GroupJoinBottomSheetDialogFragment_join">参加する</string>
    <string name="GroupJoinBottomSheetDialogFragment_request_to_join">参加を申請する</string>
    <string name="GroupJoinBottomSheetDialogFragment_unable_to_join_group_please_try_again_later">グループに参加できません。あとで再度試してください。</string>
    <string name="GroupJoinBottomSheetDialogFragment_encountered_a_network_error">ネットワークエラーが発生しました。</string>
    <string name="GroupJoinBottomSheetDialogFragment_this_group_link_is_not_active">このグループリンクは利用できません</string>
    <!-- Title shown when there was an known issue getting group information from a group link -->
    <string name="GroupJoinBottomSheetDialogFragment_cant_join_group">グループに参加できません</string>
    <!-- Message shown when you try to get information for a group via link but an admin has removed you -->
    <string name="GroupJoinBottomSheetDialogFragment_you_cant_join_this_group_via_the_group_link_because_an_admin_removed_you">管理者があなたを削除したため、グループリンクからはこのグループに参加できません。</string>
    <!-- Message shown when you try to get information for a group via link but the link is no longer valid -->
    <string name="GroupJoinBottomSheetDialogFragment_this_group_link_is_no_longer_valid">このグループリンクはすでに無効です。</string>
    <!-- Title shown when there was an unknown issue getting group information from a group link -->
    <string name="GroupJoinBottomSheetDialogFragment_link_error">リンクエラー</string>
    <!-- Message shown when you try to get information for a group via link but an unknown issue occurred -->
    <string name="GroupJoinBottomSheetDialogFragment_joining_via_this_link_failed_try_joining_again_later">このリンク経由での参加に失敗しました。あとで再度試してください。</string>

    <string name="GroupJoinBottomSheetDialogFragment_direct_join">このグループに参加して、あなたの名前と画像をそのメンバーと共有しますか？</string>
    <string name="GroupJoinBottomSheetDialogFragment_admin_approval_needed">このグループに参加するには、管理者の承認が必要です。参加を申請すると、あなたの名前と画像がそのメンバーと共有されます。</string>
    <plurals name="GroupJoinBottomSheetDialogFragment_group_dot_d_members">
        <item quantity="other">グループ · メンバー %1$d人</item>
    </plurals>

    <!-- GroupJoinUpdateRequiredBottomSheetDialogFragment -->
    <string name="GroupJoinUpdateRequiredBottomSheetDialogFragment_update_signal_to_use_group_links">グループリンクを使用するためSignalをアップデート</string>
    <string name="GroupJoinUpdateRequiredBottomSheetDialogFragment_update_message">このバージョンのSignalはグループリンクをサポートしていません。リンク経由でこのグループに参加するには、最新バージョンにアップデートしてください。</string>
    <string name="GroupJoinUpdateRequiredBottomSheetDialogFragment_update_signal">Signalをアップデート</string>
    <string name="GroupJoinUpdateRequiredBottomSheetDialogFragment_group_link_is_not_valid">グループリンクが正しくありません</string>

    <!-- GroupInviteLinkEnableAndShareBottomSheetDialogFragment -->
    <string name="GroupInviteLinkEnableAndShareBottomSheetDialogFragment_invite_friends">友達を招待</string>
    <string name="GroupInviteLinkEnableAndShareBottomSheetDialogFragment_share_a_link_with_friends_to_let_them_quickly_join_this_group">友達とリンクを共有して、すぐにこのグループに参加してもらいましょう。</string>

    <string name="GroupInviteLinkEnableAndShareBottomSheetDialogFragment_enable_and_share_link">リンクを有効にして共有する</string>
    <string name="GroupInviteLinkEnableAndShareBottomSheetDialogFragment_share_link">リンクを共有する</string>

    <string name="GroupInviteLinkEnableAndShareBottomSheetDialogFragment_unable_to_enable_group_link_please_try_again_later">グループリンクを有効にできません。再度試してください。</string>
    <string name="GroupInviteLinkEnableAndShareBottomSheetDialogFragment_encountered_a_network_error">ネットワークエラーが発生しました。</string>
    <string name="GroupInviteLinkEnableAndShareBottomSheetDialogFragment_you_dont_have_the_right_to_enable_group_link">グループリンクを有効にする権限がありません。管理者に問い合わせてください。</string>
    <string name="GroupInviteLinkEnableAndShareBottomSheetDialogFragment_you_are_not_currently_a_member_of_the_group">あなたは現在、このグループのメンバーではありません。</string>

    <!-- GV2 Request confirmation dialog -->
    <string name="RequestConfirmationDialog_add_s_to_the_group">「%1$s」をこのグループに追加しますか？</string>
    <string name="RequestConfirmationDialog_deny_request_from_s">「%1$s」からの申請を拒否しますか？</string>
    <!-- Confirm dialog message shown when deny a group link join request and group link is enabled. -->
    <string name="RequestConfirmationDialog_deny_request_from_s_they_will_not_be_able_to_request">「%1$s」からの申請を拒否しますか？申請者は、このグループリンクから再申請できなくなります。</string>
    <string name="RequestConfirmationDialog_add">追加する</string>
    <string name="RequestConfirmationDialog_deny">拒否する</string>

    <!-- ImageEditorHud -->
    <string name="ImageEditorHud_blur_faces">顔をぼかす</string>
    <string name="ImageEditorHud_new_blur_faces_or_draw_anywhere_to_blur">新機能: 顔や任意の場所をぼかすことができます</string>
    <string name="ImageEditorHud_draw_anywhere_to_blur">ぼかす場所を選択してください</string>
    <string name="ImageEditorHud_draw_to_blur_additional_faces_or_areas">ぼかす顔や場所は追加できます</string>

    <!-- InputPanel -->
    <string name="InputPanel_tap_and_hold_to_record_a_voice_message_release_to_send">長押しで音声メッセージを録音、離して送信</string>
    <!-- When editing a message, label shown above the text input field in the composer -->
    <string name="InputPanel_edit_message">メッセージの編集</string>

    <!-- InviteActivity -->
    <string name="InviteActivity_share">共有</string>
    <string name="InviteActivity_share_with_contacts">連絡先と共有</string>
    <string name="InviteActivity_share_via">共有…</string>

    <string name="InviteActivity_cancel">キャンセル</string>
    <string name="InviteActivity_sending">送信しています…</string>
    <string name="InviteActivity_invitations_sent">招待状を送信しました！</string>
    <string name="InviteActivity_invite_to_signal">Mollyへの招待</string>
    <string name="InviteActivity_send_sms">SMSを送信する (%1$d)</string>
    <plurals name="InviteActivity_send_sms_invites">
        <item quantity="other">%1$d件のSMS招待状を送信しますか？</item>
    </plurals>
    <string name="InviteActivity_lets_switch_to_signal">メッセージアプリをMollyにしましょう: %1$s</string>
    <string name="InviteActivity_no_app_to_share_to">共有先として使えるアプリがないようです。</string>

    <!-- LearnMoreTextView -->
    <string name="LearnMoreTextView_learn_more">詳しく見る</string>

    <string name="SpanUtil__read_more">続きを読む</string>

    <!-- LongMessageActivity -->
    <string name="LongMessageActivity_unable_to_find_message">メッセージが見つかりません</string>
    <string name="LongMessageActivity_message_from_s">%1$s からのメッセージ</string>
    <string name="LongMessageActivity_your_message">あなたのメッセージ</string>

    <!-- MessageRetrievalService -->
    <string name="MessageRetrievalService_signal">Molly</string>
    <string name="MessageRetrievalService_background_connection_enabled">バックグラウンド通信は有効です</string>

    <!-- MediaOverviewActivity -->
    <string name="MediaOverviewActivity_Media">メディア</string>
    <string name="MediaOverviewActivity_Files">ファイル</string>
    <string name="MediaOverviewActivity_Audio">音声</string>
    <string name="MediaOverviewActivity_All">すべて</string>
    <plurals name="MediaOverviewActivity_Media_delete_confirm_title">
        <item quantity="other">選択したアイテムを消去しますか？</item>
    </plurals>
    <plurals name="MediaOverviewActivity_Media_delete_confirm_message">
        <item quantity="other">選択した%1$d個のファイルを完全に消去します。これらのアイテムに関連付けられているメッセージテキストもすべて消去されます。</item>
    </plurals>
    <string name="MediaOverviewActivity_Media_delete_progress_title">削除しています</string>
    <string name="MediaOverviewActivity_Media_delete_progress_message">メッセージを削除しています…</string>
    <string name="MediaOverviewActivity_collecting_attachments">添付ファイルを収集しています…</string>
    <string name="MediaOverviewActivity_Sort_by">並び替え条件</string>
    <string name="MediaOverviewActivity_Newest">新しい順</string>
    <string name="MediaOverviewActivity_Oldest">古い順</string>
    <string name="MediaOverviewActivity_Storage_used">ストレージ使用量</string>
    <string name="MediaOverviewActivity_All_storage_use">ストレージの利用状況</string>
    <string name="MediaOverviewActivity_Grid_view_description">グリッド表示</string>
    <string name="MediaOverviewActivity_List_view_description">リスト表示</string>
    <string name="MediaOverviewActivity_Selected_description">選択済み</string>
    <string name="MediaOverviewActivity_select_all">すべて選択</string>
    <plurals name="MediaOverviewActivity_save_plural">
        <item quantity="other">保存</item>
    </plurals>
    <plurals name="MediaOverviewActivity_delete_plural">
        <item quantity="other">消去</item>
    </plurals>

    <plurals name="MediaOverviewActivity_d_selected_s">
        <item quantity="other">%1$d件選択済み (%2$s)</item>
    </plurals>
    <string name="MediaOverviewActivity_file">ファイル</string>
    <string name="MediaOverviewActivity_audio">音声</string>
    <string name="MediaOverviewActivity_video">動画</string>
    <string name="MediaOverviewActivity_image">画像</string>
  <!-- Removed by excludeNonTranslatables <string name="MediaOverviewActivity_detail_line_2_part" translatable="false">%1$s · %2$s</string> -->
  <!-- Removed by excludeNonTranslatables <string name="MediaOverviewActivity_detail_line_3_part" translatable="false">%1$s · %2$s · %3$s</string> -->

    <string name="MediaOverviewActivity_sent_by_s">%1$s が送信</string>
    <string name="MediaOverviewActivity_sent_by_you">あなたが送信</string>
    <string name="MediaOverviewActivity_sent_by_s_to_s">%1$s が %2$s に送信</string>
    <string name="MediaOverviewActivity_sent_by_you_to_s">あなたが %1$s に送信</string>

    <!-- Megaphones -->
    <string name="Megaphones_remind_me_later">あとで通知</string>
    <string name="Megaphones_verify_your_signal_pin">Signal PINの確認</string>
    <string name="Megaphones_well_occasionally_ask_you_to_verify_your_pin">PINを忘れないよう、確認をお願いします。</string>
    <string name="Megaphones_verify_pin">PINを確認する</string>
    <string name="Megaphones_get_started">始めましょう</string>
    <string name="Megaphones_new_group">新規グループ</string>
    <string name="Megaphones_invite_friends">友達を招待しましょう</string>
    <string name="Megaphones_chat_colors">チャットの色</string>
    <string name="Megaphones_add_a_profile_photo">プロフィール画像を追加しよう</string>

    <!-- Title of a bottom sheet to render messages that all quote a specific message -->
    <string name="MessageQuotesBottomSheet_replies">返信</string>

    <!-- NotificationBarManager -->
    <string name="NotificationBarManager__establishing_signal_call">Signal通話を接続しています</string>
    <!-- Temporary notification shown when starting the calling service -->
    <string name="NotificationBarManager__starting_signal_call_service">Mollyコールサービスを開始する</string>
    <string name="NotificationBarManager__stopping_signal_call_service">Molly通話サービスを停止しています</string>
    <string name="NotificationBarManager__cancel_call">通話をキャンセル</string>

    <!-- NotificationsMegaphone -->
    <string name="NotificationsMegaphone_turn_on_notifications">通知を有効にしますか？</string>
    <string name="NotificationsMegaphone_never_miss_a_message">連絡先やグループからのメッセージを見逃しません。</string>
    <string name="NotificationsMegaphone_turn_on">有効にする</string>
    <string name="NotificationsMegaphone_not_now">今はしない</string>

    <!-- NotificationMmsMessageRecord -->
    <string name="NotificationMmsMessageRecord_multimedia_message">マルチメディアメッセージ</string>
    <string name="NotificationMmsMessageRecord_downloading_mms_message">MMSメッセージをダウンロードしています</string>
    <string name="NotificationMmsMessageRecord_error_downloading_mms_message">MMSメッセージのダウンロード中にエラーが発生しました。タップして再度試してください。</string>

    <!-- MediaPickerActivity -->
    <string name="MediaPickerActivity__menu_open_camera">カメラを開く</string>

    <!-- MediaSendActivity -->
    <string name="MediaSendActivity_camera_unavailable">カメラは利用できません。</string>

    <!-- MediaRepository -->
    <string name="MediaRepository_all_media">すべてのメディア</string>
    <string name="MediaRepository__camera">カメラ</string>

    <!-- MessageRecord -->
    <string name="MessageRecord_unknown">不明</string>
    <string name="MessageRecord_message_encrypted_with_a_legacy_protocol_version_that_is_no_longer_supported">受信したメッセージはサポート外の古いSignalで暗号化されています。送信者にSignalをアップデートして再送するよう依頼してください。</string>
    <string name="MessageRecord_left_group">グループを抜けました。</string>
    <string name="MessageRecord_you_updated_group">グループを更新しました。</string>
    <string name="MessageRecord_the_group_was_updated">グループが更新されました。</string>
    <!-- Update message shown when placing an outgoing 1:1 voice/audio call and it\'s answered by the other party -->
    <string name="MessageRecord_outgoing_voice_call">音声通話発信</string>
    <!-- Update message shown when placing an outgoing 1:1 video call and it\'s answered by the other party -->
    <string name="MessageRecord_outgoing_video_call">ビデオ通話発信</string>
    <!-- Update message shown when placing an outgoing 1:1 voice/audio call and it\'s not answered by the other party -->
    <string name="MessageRecord_unanswered_voice_call">音声通話応答なし</string>
    <!-- Update message shown when placing an outgoing 1:1 video call and it\'s not answered by the other party -->
    <string name="MessageRecord_unanswered_video_call">ビデオ通話応答なし</string>
    <!-- Update message shown when receiving an incoming 1:1 voice/audio call and it\'s answered -->
    <string name="MessageRecord_incoming_voice_call">音声通話着信</string>
    <!-- Update message shown when receiving an incoming 1:1 video call and answered -->
    <string name="MessageRecord_incoming_video_call">ビデオ通話着信</string>
    <!-- Update message shown when receiving an incoming 1:1 voice/audio call and not answered -->
    <string name="MessageRecord_missed_voice_call">音声通話着信あり</string>
    <!-- Update message shown when receiving an incoming 1:1 video call and not answered -->
    <string name="MessageRecord_missed_video_call">ビデオ通話着信あり</string>
    <!-- Update message shown when receiving an incoming voice call and declined due to notification profile -->
    <string name="MessageRecord_missed_voice_call_notification_profile">通知プロファイルがオンのときに不在着信になった音声通話がありました</string>
    <!-- Update message shown when receiving an incoming video call and declined due to notification profile -->
    <string name="MessageRecord_missed_video_call_notification_profile">通知プロファイルがオンのときに不在着信になったビデオ通話がありました</string>
    <!-- Update message shown when receiving an incoming 1:1 voice/audio call and explicitly declined -->
    <string name="MessageRecord_you_declined_a_voice_call">音声通話を拒否しました</string>
    <!-- Update message shown when receiving an incoming 1:1 video call and explicitly declined -->
    <string name="MessageRecord_you_declined_a_video_call">ビデオ通話を拒否しました</string>
    <!-- Call update formatter string to place the update message next to a time stamp. e.g., \'Incoming voice call · 11:11am\' -->
    <string name="MessageRecord_call_message_with_date">%1$s · %2$s</string>
    <string name="MessageRecord_s_updated_group">%1$s がグループを更新しました。</string>
    <string name="MessageRecord_s_joined_signal">%1$s がSignalに登録しました！</string>
    <string name="MessageRecord_you_disabled_disappearing_messages">消えるメッセージを無効にしました。</string>
    <string name="MessageRecord_s_disabled_disappearing_messages">%1$s が消えるメッセージを無効にしました。</string>
    <string name="MessageRecord_you_set_disappearing_message_time_to_s">消えるメッセージのタイマーを%1$sに設定しました。</string>
    <string name="MessageRecord_s_set_disappearing_message_time_to_s">%1$s が消えるメッセージのタイマーを%2$sに設定しました。</string>
    <string name="MessageRecord_disappearing_message_time_set_to_s">消えるメッセージのタイマーが%1$sに設定されました。</string>
    <string name="MessageRecord_this_group_was_updated_to_a_new_group">このグループは新しいグループにアップデートされました。</string>
    <string name="MessageRecord_you_couldnt_be_added_to_the_new_group_and_have_been_invited_to_join">あなたを新しいグループに追加できなかったため、招待を送信しました。</string>
    <string name="MessageRecord_chat_session_refreshed">セッションが更新されました</string>
    <plurals name="MessageRecord_members_couldnt_be_added_to_the_new_group_and_have_been_invited">
        <item quantity="other">%1$s人のメンバーを新しいグループに追加できなかったため、招待を送信しました。</item>
    </plurals>

    <plurals name="MessageRecord_members_couldnt_be_added_to_the_new_group_and_have_been_removed">
        <item quantity="other">%1$s人のメンバーを新しいグループに追加できなかったため、グループから削除しました。</item>
    </plurals>

    <!-- Profile change updates -->
    <string name="MessageRecord_changed_their_profile_name_to">%1$s がプロフィール名を %2$s に変更しました。</string>
    <string name="MessageRecord_changed_their_profile_name_from_to">%1$s がプロフィール名を %2$s から %3$s に変更しました。</string>
    <string name="MessageRecord_changed_their_profile">%1$s がプロフィールを更新しました。</string>

    <!-- GV2 specific -->
    <string name="MessageRecord_you_created_the_group">グループを作成しました。</string>
    <string name="MessageRecord_group_updated">グループが更新されました。</string>
    <string name="MessageRecord_invite_friends_to_this_group">グループリンク経由で友達をこのグループに招待しましょう</string>

    <!-- GV2 member additions -->
    <string name="MessageRecord_you_added_s">%1$s を追加しました。</string>
    <string name="MessageRecord_s_added_s">%1$s が %2$s を追加しました。</string>
    <string name="MessageRecord_s_added_you">%1$s があなたをこのグループに追加しました。</string>
    <string name="MessageRecord_you_joined_the_group">グループに加わりました。</string>
    <string name="MessageRecord_s_joined_the_group">%1$s がグループに加わりました。</string>

    <!-- GV2 member removals -->
    <string name="MessageRecord_you_removed_s">%1$s を削除しました。</string>
    <string name="MessageRecord_s_removed_s">%1$s が %2$s を削除しました。</string>
    <string name="MessageRecord_s_removed_you_from_the_group">%1$s があなたをこのグループから削除しました。</string>
    <string name="MessageRecord_you_left_the_group">グループを抜けました。</string>
    <string name="MessageRecord_s_left_the_group">%1$s がグループを抜けました。</string>
    <string name="MessageRecord_you_are_no_longer_in_the_group">このグループのメンバーではありません。</string>
    <string name="MessageRecord_s_is_no_longer_in_the_group">%1$s はこのグループのメンバーではありません。　 　</string>

    <!-- GV2 role change -->
    <string name="MessageRecord_you_made_s_an_admin">%1$s を管理者にしました。</string>
    <string name="MessageRecord_s_made_s_an_admin">%1$s が %2$s を管理者にしました。</string>
    <string name="MessageRecord_s_made_you_an_admin">%1$s があなたを管理者にしました。</string>
    <string name="MessageRecord_you_revoked_admin_privileges_from_s">%1$s の管理者権限を削除しました。</string>
    <string name="MessageRecord_s_revoked_your_admin_privileges">%1$s があなたの管理者権限を削除しました。</string>
    <string name="MessageRecord_s_revoked_admin_privileges_from_s">%1$s が %2$s の管理者権限を削除しました。</string>
    <string name="MessageRecord_s_is_now_an_admin">%1$s が管理者になりました。</string>
    <string name="MessageRecord_you_are_now_an_admin">あなたは現在管理者です。</string>
    <string name="MessageRecord_s_is_no_longer_an_admin">%1$s は管理者ではなくなりました。</string>
    <string name="MessageRecord_you_are_no_longer_an_admin">あなたは管理者ではなくなりました。</string>

    <!-- GV2 invitations -->
    <string name="MessageRecord_you_invited_s_to_the_group">%1$s をこのグループに招待しました。</string>
    <string name="MessageRecord_s_invited_you_to_the_group">%1$s はあなたをグループに招待しました。</string>
    <plurals name="MessageRecord_s_invited_members">
        <item quantity="other">%1$s は%2$d人をグループに招待しました。</item>
    </plurals>
    <string name="MessageRecord_you_were_invited_to_the_group">グループに招待されました。</string>
    <plurals name="MessageRecord_d_people_were_invited_to_the_group">
        <item quantity="other">このグループに%1$d人が招待されました。</item>
    </plurals>

    <!-- GV2 invitation revokes -->
    <plurals name="MessageRecord_you_revoked_invites">
        <item quantity="other">このグループへの招待%1$d件を取り消しました。</item>
    </plurals>
    <plurals name="MessageRecord_s_revoked_invites">
        <item quantity="other">%1$s がこのグループへの招待%2$d件を取り消しました。</item>
    </plurals>
    <string name="MessageRecord_someone_declined_an_invitation_to_the_group">誰かがこのグループへの招待を辞退しました。</string>
    <string name="MessageRecord_you_declined_the_invitation_to_the_group">このグループへの招待を辞退しました。</string>
    <string name="MessageRecord_s_revoked_your_invitation_to_the_group">%1$s があなたが送ったグループへの招待を取り消しました。</string>
    <string name="MessageRecord_an_admin_revoked_your_invitation_to_the_group">管理者があなたが送ったグループへの招待を取り消しました。</string>
    <plurals name="MessageRecord_d_invitations_were_revoked">
        <item quantity="other">このグループへの招待%1$d件が取り消されました。</item>
    </plurals>

    <!-- GV2 invitation acceptance -->
    <string name="MessageRecord_you_accepted_invite">このグループへの招待を承認しました。</string>
    <string name="MessageRecord_s_accepted_invite">%1$s はグループへの招待を承認しました。</string>
    <string name="MessageRecord_you_added_invited_member_s">招待されたメンバー %1$s を追加しました。</string>
    <string name="MessageRecord_s_added_invited_member_s">%1$s は招待されたメンバー %2$s を追加しました。</string>

    <!-- GV2 title change -->
    <string name="MessageRecord_you_changed_the_group_name_to_s">このグループ名を「%1$s」に変更しました。</string>
    <string name="MessageRecord_s_changed_the_group_name_to_s">%1$s がグループ名を「%2$s」に変更しました。</string>
    <string name="MessageRecord_the_group_name_has_changed_to_s">グループ名が「%1$s」に変更されました。</string>

    <!-- GV2 description change -->
    <string name="MessageRecord_you_changed_the_group_description">グループの説明を変更しました。</string>
    <string name="MessageRecord_s_changed_the_group_description">%1$s がグループの説明を変更しました。</string>
    <string name="MessageRecord_the_group_description_has_changed">グループの説明が変更されました。</string>

    <!-- GV2 avatar change -->
    <string name="MessageRecord_you_changed_the_group_avatar">グループアバターを変更しました。</string>
    <string name="MessageRecord_s_changed_the_group_avatar">%1$s がグループアバターを変更しました。</string>
    <string name="MessageRecord_the_group_group_avatar_has_been_changed">グループアバターが変更されました。</string>

    <!-- GV2 attribute access level change -->
    <string name="MessageRecord_you_changed_who_can_edit_group_info_to_s">グループ情報を編集できるユーザーを「%1$s」に変更しました。</string>
    <string name="MessageRecord_s_changed_who_can_edit_group_info_to_s">%1$s がグループ情報を編集できるユーザーを「%2$s」に変更しました。</string>
    <string name="MessageRecord_who_can_edit_group_info_has_been_changed_to_s">グループ情報を編集できるユーザーが「%1$s」に変更されました。</string>

    <!-- GV2 membership access level change -->
    <string name="MessageRecord_you_changed_who_can_edit_group_membership_to_s">グループ情報を編集できるユーザーを「%1$s」に変更しました。</string>
    <string name="MessageRecord_s_changed_who_can_edit_group_membership_to_s">%1$s がグループ情報を編集できるユーザーを「%2$s」に変更しました。</string>
    <string name="MessageRecord_who_can_edit_group_membership_has_been_changed_to_s">グループ情報を編集できるユーザーが「%1$s」に変更されました。</string>

    <!-- GV2 announcement group change -->
    <string name="MessageRecord_you_allow_all_members_to_send">グループ設定を変更し、すべてのメンバーがメッセージ送信を可能にしました。</string>
    <string name="MessageRecord_you_allow_only_admins_to_send">グループ設定を変更し、メッセージ送信を管理者に限定しました。</string>
    <string name="MessageRecord_s_allow_all_members_to_send">%1$s がグループ設定を変更し、すべてのメンバーがメッセージを送信可能になりました。</string>
    <string name="MessageRecord_s_allow_only_admins_to_send">%1$s がグループ設定を変更し、メッセージ送信を管理者に限定しました。</string>
    <string name="MessageRecord_allow_all_members_to_send">グループ設定が変更され、すべてのメンバーがメッセージを送信可能になりました。</string>
    <string name="MessageRecord_allow_only_admins_to_send">グループ設定が変更され、メッセージ送信は管理者に限定されました。</string>

    <!-- GV2 group link invite access level change -->
    <string name="MessageRecord_you_turned_on_the_group_link_with_admin_approval_off">管理者承認の不要なグループリンクを有効にしました。</string>
    <string name="MessageRecord_you_turned_on_the_group_link_with_admin_approval_on">管理者承認制のグループリンクを有効にしました。</string>
    <string name="MessageRecord_you_turned_off_the_group_link">グループリンクを無効にしました。</string>
    <string name="MessageRecord_s_turned_on_the_group_link_with_admin_approval_off">%1$s が管理者承認の不要なグループリンクを有効にしました。</string>
    <string name="MessageRecord_s_turned_on_the_group_link_with_admin_approval_on">%1$s が管理者承認制のグループリンクを有効にしました。</string>
    <string name="MessageRecord_s_turned_off_the_group_link">%1$s がグループリンクを無効にしました。</string>
    <string name="MessageRecord_the_group_link_has_been_turned_on_with_admin_approval_off">管理者承認の不要なグループリンクが有効になりました。</string>
    <string name="MessageRecord_the_group_link_has_been_turned_on_with_admin_approval_on">管理者承認制のグループリンクが有効になりました。</string>
    <string name="MessageRecord_the_group_link_has_been_turned_off">グループリンクが無効になりました。</string>
    <string name="MessageRecord_you_turned_off_admin_approval_for_the_group_link">グループリンクの管理者承認を不要にしました。</string>
    <string name="MessageRecord_s_turned_off_admin_approval_for_the_group_link">%1$s がグループリンクの管理者承認を不要にしました。</string>
    <string name="MessageRecord_the_admin_approval_for_the_group_link_has_been_turned_off">グループリンクの管理者承認が不要になりました。</string>
    <string name="MessageRecord_you_turned_on_admin_approval_for_the_group_link">グループリンクを管理者承認制にしました。</string>
    <string name="MessageRecord_s_turned_on_admin_approval_for_the_group_link">%1$s がグループリンクを管理者承認制にしました。</string>
    <string name="MessageRecord_the_admin_approval_for_the_group_link_has_been_turned_on">グループリンクが管理者承認制になりました。</string>

    <!-- GV2 group link reset -->
    <string name="MessageRecord_you_reset_the_group_link">グループリンクをリセットしました。</string>
    <string name="MessageRecord_s_reset_the_group_link">%1$s がグループリンクをリセットしました。</string>
    <string name="MessageRecord_the_group_link_has_been_reset">グループリンクがリセットされました。</string>

    <!-- GV2 group link joins -->
    <string name="MessageRecord_you_joined_the_group_via_the_group_link">グループリンクからグループに参加しました。</string>
    <string name="MessageRecord_s_joined_the_group_via_the_group_link">%1$s がグループリンクからグループに参加しました。</string>

    <!-- GV2 group link requests -->
    <string name="MessageRecord_you_sent_a_request_to_join_the_group">グループ参加を申請しました。</string>
    <string name="MessageRecord_s_requested_to_join_via_the_group_link">%1$s がグループリンクから参加を申請しました。</string>
    <!-- Update message shown when someone requests to join via group link and cancels the request back to back -->
    <plurals name="MessageRecord_s_requested_and_cancelled_their_request_to_join_via_the_group_link">
        <item quantity="other">%1$s がグループリンクから参加を申請して、%2$d件の申請をキャンセルしました。</item>
    </plurals>

    <!-- GV2 group link approvals -->
    <string name="MessageRecord_s_approved_your_request_to_join_the_group">%1$s がグループ参加申請を承認しました。</string>
    <string name="MessageRecord_s_approved_a_request_to_join_the_group_from_s">%1$s が %2$s からのグループ参加申請を承認しました。</string>
    <string name="MessageRecord_you_approved_a_request_to_join_the_group_from_s">%1$s にグループ参加申請を承認されました。</string>
    <string name="MessageRecord_your_request_to_join_the_group_has_been_approved">このグループへの参加申請は承認されました。</string>
    <string name="MessageRecord_a_request_to_join_the_group_from_s_has_been_approved">%1$s からのグループ参加申請が承認されました。</string>

    <!-- GV2 group link deny -->
    <string name="MessageRecord_your_request_to_join_the_group_has_been_denied_by_an_admin">このグループへの参加申請は、管理者によって拒否されました。</string>
    <string name="MessageRecord_s_denied_a_request_to_join_the_group_from_s">%1$s が %2$s からのグループ参加申請を拒否しました。</string>
    <string name="MessageRecord_a_request_to_join_the_group_from_s_has_been_denied">%1$s からのグループ参加申請は拒否されました。</string>
    <string name="MessageRecord_you_canceled_your_request_to_join_the_group">グループ参加申請をキャンセルしました。</string>
    <string name="MessageRecord_s_canceled_their_request_to_join_the_group">%1$s がグループ参加申請をキャンセルしました。</string>

    <!-- End of GV2 specific update messages -->

    <string name="MessageRecord_your_safety_number_with_s_has_changed">%1$s に対する安全番号が変わりました。</string>
    <string name="MessageRecord_you_marked_your_safety_number_with_s_verified">%1$s に対する安全番号を検証済みにしました</string>
    <string name="MessageRecord_you_marked_your_safety_number_with_s_verified_from_another_device">%1$s に対する安全番号を他の端末で検証済みにしました</string>
    <string name="MessageRecord_you_marked_your_safety_number_with_s_unverified">%1$s に対する安全番号を未検証にしました</string>
    <string name="MessageRecord_you_marked_your_safety_number_with_s_unverified_from_another_device">%1$s に対する安全番号を他の端末で未検証にしました</string>
    <string name="MessageRecord_a_message_from_s_couldnt_be_delivered">%1$s からのメッセージを配送できませんでした</string>
    <string name="MessageRecord_s_changed_their_phone_number">%1$s が電話番号を変更しました。</string>
    <!-- Update item message shown in the release channel when someone is already a sustainer so we ask them if they want to boost. -->
    <string name="MessageRecord_like_this_new_feature_help_support_signal_with_a_one_time_donation">この新機能が気に入りましたか？1回限りの寄付でSignalをサポートしてください。</string>
    <!-- Update item message shown when we merge two threads together. First placeholder is a name, second placeholder is a phone number. -->
    <string name="MessageRecord_your_message_history_with_s_and_their_number_s_has_been_merged">%1$s さんとの %2$s 番のメッセージ履歴が統合されました。</string>
    <!-- Update item message shown when we merge two threads together and we don\'t know the phone number of the other thread. The placeholder is a person\'s name. -->
    <string name="MessageRecord_your_message_history_with_s_and_another_chat_has_been_merged">%1$s さんとのメッセージ履歴と、同じ人との別のチャットが統合されました。</string>
    <!-- Update item message shown when you find out a phone number belongs to a person you had a conversation with. First placeholder is a phone number, second placeholder is a name. -->
    <string name="MessageRecord_s_belongs_to_s">%1$s は %2$s の番号です</string>
    <!-- Message to notify sender that activate payments request has been sent to the recipient -->
    <string name="MessageRecord_you_sent_request">決済機能を有効にするリクエストを %1$s さんに送信しました</string>
    <!-- Request message from recipient to activate payments -->
    <string name="MessageRecord_wants_you_to_activate_payments">%1$s さんが、決済機能を有効にすることを求めています。信頼する人にのみ送金してください。</string>
    <!-- Message to inform user that payments was activated-->
    <string name="MessageRecord_you_activated_payments">決済機能を有効にしました</string>
    <!-- Message to inform sender that recipient can now accept payments -->
    <string name="MessageRecord_can_accept_payments">%1$s さんが決済機能を有効にしました</string>

    <!-- Group Calling update messages -->
    <string name="MessageRecord_s_started_a_group_call_s">%1$s がグループ通話を開始しました · %2$s</string>
    <string name="MessageRecord_you_started_a_group_call_s">グループ通話を開始しました · %1$s</string>
    <string name="MessageRecord_s_is_in_the_group_call_s">%1$s はグループ通話中です · %2$s</string>
    <string name="MessageRecord_you_are_in_the_group_call_s1">グループ通話中です · %1$s</string>
    <string name="MessageRecord_s_and_s_are_in_the_group_call_s1">%1$s と %2$s はグループ通話中です · %3$s</string>
    <string name="MessageRecord_group_call_s">グループ通話 · %1$s</string>

    <string name="MessageRecord_s_started_a_group_call">%1$s がグループ通話を開始しました</string>
    <string name="MessageRecord_you_started_a_group_call">グループ通話を開始しました</string>
    <string name="MessageRecord_s_is_in_the_group_call">%1$s はグループ通話中です</string>
    <string name="MessageRecord_you_are_in_the_group_call">グループ通話中です</string>
    <string name="MessageRecord_s_and_s_are_in_the_group_call">%1$s と %2$s はグループ通話中です</string>
    <string name="MessageRecord_group_call">グループ通話</string>

    <string name="MessageRecord_you">あなた</string>

    <plurals name="MessageRecord_s_s_and_d_others_are_in_the_group_call_s">
        <item quantity="other">%1$s, %2$s ほか%3$d名がグループ通話中です · %4$s</item>
    </plurals>

    <plurals name="MessageRecord_s_s_and_d_others_are_in_the_group_call">
        <item quantity="other">%1$s, %2$s ほか%3$d名がグループ通話中です</item>
    </plurals>

    <!-- In-conversation update message to indicate that the current contact is sms only and will need to migrate to signal to continue the conversation in signal. -->
    <string name="MessageRecord__you_will_no_longer_be_able_to_send_sms_messages_from_signal_soon">Signalでは、まもなくSMSメッセージを送信できなくなります。%1$sをSignalへ招待して会話を続けてください。</string>
    <!-- In-conversation update message to indicate that the current contact is sms only and will need to migrate to signal to continue the conversation in signal. -->
    <string name="MessageRecord__you_can_no_longer_send_sms_messages_in_signal">MollyでSMSメッセージを送信できなくなりました。%1$sをMollyへ招待して会話を続けてください。</string>
    <!-- Body for quote when message being quoted is an in-app payment message -->
    <string name="MessageRecord__payment_s">支払い： %1$s</string>

    <!-- MessageRequestBottomView -->
    <string name="MessageRequestBottomView_accept">承認する</string>
    <string name="MessageRequestBottomView_continue">続ける</string>
    <string name="MessageRequestBottomView_delete">消去する</string>
    <string name="MessageRequestBottomView_block">ブロック</string>
    <string name="MessageRequestBottomView_unblock">ブロック解除</string>
    <!-- Text explaining a message request from someone you\'ve removed before -->
    <string name="MessageRequestBottomView_do_you_want_to_let_s_message_you_you_removed_them_before">%1$s があなたへメッセージを送信できるように、またあなたの名前とプロフィール画像が共有されるようにしますか？過去に削除したメンバーです。</string>
    <string name="MessageRequestBottomView_do_you_want_to_let_s_message_you_they_wont_know_youve_seen_their_messages_until_you_accept">%1$s からメッセージを受信し、あなたの名前と画像を共有しますか？承認するまで、相手にはあなたがメッセージを見たことははわかりません。</string>
    <!-- Shown in message request flow. Describes what will happen if you unblock a Signal user -->
    <string name="MessageRequestBottomView_do_you_want_to_let_s_message_you_wont_receive_any_messages_until_you_unblock_them">%1$s にあなたへのメッセージ送信や、名前とプロフィール画像の共有を許可しますか？ブロックを解除するまでメッセージは届きません。</string>
    <!-- Shown in message request flow. Describes what will happen if you unblock an SMS user -->
    <string name="MessageRequestBottomView_do_you_want_to_let_s_message_you_wont_receive_any_messages_until_you_unblock_them_SMS">%1$s からメッセージを受け取りますか？ブロックを解除するまでは受け取りません。</string>
    <string name="MessageRequestBottomView_get_updates_and_news_from_s_you_wont_receive_any_updates_until_you_unblock_them">%1$s から更新情報やニュースを受け取りますか？ブロックを解除するまでは受け取りません。</string>
    <string name="MessageRequestBottomView_continue_your_conversation_with_this_group_and_share_your_name_and_photo">このグループとのチャットを継続して、あなたの名前と画像をそのメンバーと共有しますか？</string>
    <string name="MessageRequestBottomView_upgrade_this_group_to_activate_new_features">レガシーグループは現在使用できません。@メンションや管理者などの新機能を有効にするため、新しいグループを作成してください。</string>
    <string name="MessageRequestBottomView_this_legacy_group_can_no_longer_be_used">このレガシーグループは大きすぎるため使用できません。グループの最大人数は%1$d人です。</string>
    <string name="MessageRequestBottomView_continue_your_conversation_with_s_and_share_your_name_and_photo">%1$s さんとのチャットを継続して、名前と写真を共有しますか？</string>
    <string name="MessageRequestBottomView_do_you_want_to_join_this_group_they_wont_know_youve_seen_their_messages_until_you_accept">このグループに参加し、あなたの名前と画像をメンバーと共有しますか？承認するまで、相手にはあなたがメッセージを見たことははわかりません。</string>
    <string name="MessageRequestBottomView_do_you_want_to_join_this_group_you_wont_see_their_messages">このグループに参加して、あなたの名前と写真をメンバー達と共有しますか？ 同意するまで、メッセージは表示されません。</string>
    <string name="MessageRequestBottomView_join_this_group_they_wont_know_youve_seen_their_messages_until_you_accept">このグループに参加しますか？招待を受け入れるまで、あなたがメッセージを見たことは他のメンバーにはわかりません。</string>
    <string name="MessageRequestBottomView_unblock_this_group_and_share_your_name_and_photo_with_its_members">このグループのブロックを解除し、名前とプロフィール画像の共有を許可しますか？ブロックを解除するまでメッセージは届きません。</string>
  <!-- Removed by excludeNonTranslatables <string name="MessageRequestBottomView_legacy_learn_more_url" translatable="false">https://support.signal.org/hc/articles/360007459591</string> -->
    <string name="MessageRequestProfileView_view">表示する</string>
    <string name="MessageRequestProfileView_member_of_one_group">%1$s のメンバー</string>
    <string name="MessageRequestProfileView_member_of_two_groups">%1$s と %2$s のメンバー</string>
    <string name="MessageRequestProfileView_member_of_many_groups">%1$s, %2$s および %3$s のメンバー</string>
    <plurals name="MessageRequestProfileView_members">
        <item quantity="other">メンバー %1$d人</item>
    </plurals>
    <!-- Describes the number of members in a group. The string MessageRequestProfileView_invited is nested in the parentheses. -->
    <plurals name="MessageRequestProfileView_members_and_invited">
        <item quantity="other">メンバー %1$d人 (%2$s)</item>
    </plurals>
    <!-- Describes the number of people invited to a group. Nested inside of the string MessageRequestProfileView_members_and_invited -->
    <plurals name="MessageRequestProfileView_invited">
        <item quantity="other">+%1$d人招待中</item>
    </plurals>
    <plurals name="MessageRequestProfileView_member_of_d_additional_groups">
        <item quantity="other">ほか%1$dグループ</item>
    </plurals>

    <!-- PassphraseChangeActivity -->
    <string name="PassphraseChangeActivity_passphrases_dont_match_exclamation">パスフレーズが一致しません！</string>
    <string name="PassphraseChangeActivity_incorrect_old_passphrase_exclamation">現在のパスフレーズが違います！</string>
    <string name="PassphraseChangeActivity_enter_new_passphrase_exclamation">新しいパスフレーズを入力してください！</string>

    <!-- DeviceProvisioningActivity -->
    <string name="DeviceProvisioningActivity_link_this_device">この端末をリンクしますか？</string>
    <string name="DeviceProvisioningActivity_continue">続行</string>

    <string name="DeviceProvisioningActivity_content_intro">以下が可能になります:</string>
    <string name="DeviceProvisioningActivity_content_bullets">
        ・自分のすべてのメッセージを読む \n・自分の名前でメッセージを送る
    </string>
    <string name="DeviceProvisioningActivity_content_progress_title">端末をリンクしています</string>
    <string name="DeviceProvisioningActivity_content_progress_content">新しい端末をリンクしています…</string>
    <string name="DeviceProvisioningActivity_content_progress_success">端末が承認されました！</string>
    <string name="DeviceProvisioningActivity_content_progress_no_device">端末がありません。</string>
    <string name="DeviceProvisioningActivity_content_progress_network_error">ネットワークエラー。</string>
    <string name="DeviceProvisioningActivity_content_progress_key_error">QR コードが無効です。</string>
    <string name="DeviceProvisioningActivity_sorry_you_have_too_many_devices_linked_already">リンクしている端末が多すぎます。いくつか削除してください。</string>
    <string name="DeviceActivity_sorry_this_is_not_a_valid_device_link_qr_code">この端末リンク用QRコードは正しくありません。</string>
    <string name="DeviceProvisioningActivity_link_a_signal_device">Signal端末をリンクしますか？</string>
    <string name="DeviceProvisioningActivity_it_looks_like_youre_trying_to_link_a_signal_device_using_a_3rd_party_scanner">サードパーティのスキャナを使って端末をリンクしようとしていますが、安全のためSignal内からもう一度コードをスキャンしてください。</string>

    <string name="DeviceActivity_signal_needs_the_camera_permission_in_order_to_scan_a_qr_code">QRコードをスキャンするには、Mollyにカメラへのアクセス許可が必要ですが、無効になっています。アプリ設定メニューの「アプリの権限」で「カメラ」を有効にしてください。</string>
    <string name="DeviceActivity_unable_to_scan_a_qr_code_without_the_camera_permission">カメラへのアクセス許可がないとQRコードをスキャンできません</string>

    <!-- OutdatedBuildReminder -->
    <string name="OutdatedBuildReminder_update_now">アップデートする</string>
    <string name="OutdatedBuildReminder_your_version_of_signal_will_expire_today">このバージョンのSignalは、本日期限が切れます。最新バージョンにアップデートしてください。</string>
    <plurals name="OutdatedBuildReminder_your_version_of_signal_will_expire_in_n_days">
        <item quantity="other">このバージョンのSignalは、%1$d日後に期限が切れます。最新バージョンにアップデートしてください。</item>
    </plurals>

    <!-- PassphrasePromptActivity -->
    <string name="PassphrasePromptActivity_enter_passphrase">パスフレーズを入力してください</string>
    <string name="PassphrasePromptActivity_watermark_content_description">Mollyアイコン</string>
    <string name="PassphrasePromptActivity_ok_button_content_description">パスフレーズを設定する</string>
    <string name="PassphrasePromptActivity_invalid_passphrase_exclamation">不正なパスフレーズです！</string>
    <string name="PassphrasePromptActivity_unlock_signal">Mollyのロックを解除する</string>
    <string name="PassphrasePromptActivity_signal_android_lock_screen">Molly Android - ロック画面</string>

    <!-- PlacePickerActivity -->
    <string name="PlacePickerActivity_title">地図</string>

    <string name="PlacePickerActivity_drop_pin">ピンを打つ</string>
    <string name="PlacePickerActivity_accept_address">アドレスを受け入れる</string>

    <!-- PlayServicesProblemFragment -->
    <string name="PlayServicesProblemFragment_the_version_of_google_play_services_you_have_installed_is_not_functioning">インストールされているGoogle Play開発者サービスのバージョンは正しく動作していません。Google Play開発者サービスを再インストールして再度試してください。</string>

    <!-- PinRestoreEntryFragment -->
    <string name="PinRestoreEntryFragment_incorrect_pin">PINが違います</string>
    <string name="PinRestoreEntryFragment_skip_pin_entry">PINの入力を省略しますか？</string>
    <string name="PinRestoreEntryFragment_need_help">お困りですか？</string>
    <string name="PinRestoreEntryFragment_your_pin_is_a_d_digit_code">あなたのPINは%1$d桁以上のコードで、数字または英数字のいずれかです。\n\nもしPINを忘れてしまっても、新しく作成できます。アカウントを登録して使用することもできますが、プロフィールなどの保存されている設定情報は失われます。</string>
    <string name="PinRestoreEntryFragment_if_you_cant_remember_your_pin">もしPINを忘れてしまっても、新しく作成できます。アカウントを登録して使用することもできますが、プロフィールなどの保存されている設定情報は失われます。</string>
    <string name="PinRestoreEntryFragment_create_new_pin">新しいPINを作成</string>
    <string name="PinRestoreEntryFragment_contact_support">お問い合わせ</string>
    <string name="PinRestoreEntryFragment_cancel">キャンセル</string>
    <string name="PinRestoreEntryFragment_skip">スキップ</string>
    <plurals name="PinRestoreEntryFragment_you_have_d_attempt_remaining">
        <item quantity="other">あと%1$d回試行できます。残りの試行回数がなくなった場合、新しいPINを作成できます。アカウントを登録して使用することもできますが、プロフィールなどの保存されている設定情報は失われます。</item>
    </plurals>
    <string name="PinRestoreEntryFragment_signal_registration_need_help_with_pin">Signal登録 - AndroidのPINに関するサポートが必要</string>

    <!-- PinRestoreLockedFragment -->
    <string name="PinRestoreLockedFragment_create_your_pin">PINを作成</string>
    <string name="PinRestoreLockedFragment_youve_run_out_of_pin_guesses">PINの試行回数はなくなりましたが、新しいPINを作成することでSignalアカウントにアクセスできます。プライバシーとセキュリティー保護のため、アカウントに保存されているプロフィールや設定情報は復元されません。</string>
    <string name="PinRestoreLockedFragment_create_new_pin">新しいPINを作成</string>
  <!-- Removed by excludeNonTranslatables <string name="PinRestoreLockedFragment_learn_more_url" translatable="false">https://support.signal.org/hc/articles/360007059792</string> -->

    <!-- Dialog button text indicating user wishes to send an sms code isntead of skipping it -->
    <string name="ReRegisterWithPinFragment_send_sms_code">SMSコードを送信する</string>
    <!-- Email subject used when user contacts support about an issue with the reregister flow. -->
    <string name="ReRegisterWithPinFragment_support_email_subject">Signalの登録 - AndroidでPINの再登録に関するサポートが必要です</string>
    <!-- Dialog message shown in reregister flow when tapping a informational button to to learn about pins or contact support for help -->
    <string name="ReRegisterWithPinFragment_need_help_local">あなたのPINは %1$d桁以上のコードで、数字または英数字のいずれかです。\n\nPIN を忘れた場合は、新しい PIN を作成できます。</string>
    <!-- Dialog message shown in reregister flow when user requests to skip this flow and return to the normal flow -->
    <string name="ReRegisterWithPinFragment_skip_local">PIN を忘れた場合は、新しい PIN を作成できます。</string>
    <!-- Dialog message shown in reregister flow when user uses up all of their guesses for their pin and we are going to move on -->
    <string name="ReRegisterWithPinFragment_out_of_guesses_local">思いつくPINの候補がなくなっても、新しいPINを作成することで、Signalアカウントにアクセスすることができます。</string>

    <!-- PinOptOutDialog -->
    <string name="PinOptOutDialog_warning">ご注意ください</string>
    <string name="PinOptOutDialog_if_you_disable_the_pin_you_will_lose_all_data">PINを無効にすると、自身でバックアップと復元を行わない限り、Signalに再登録する際すべてのデータが失われます。PINを無効にしている間は登録ロックは使用できません。</string>
    <string name="PinOptOutDialog_disable_pin">PINを無効化</string>

    <!-- RatingManager -->
    <string name="RatingManager_rate_this_app">アプリを評価</string>
    <string name="RatingManager_if_you_enjoy_using_this_app_please_take_a_moment">このアプリが気に入ったら、評価アンケートへのご協力をお願いします。</string>
    <string name="RatingManager_rate_now">評価する！</string>
    <string name="RatingManager_no_thanks">今はしない</string>
    <string name="RatingManager_later">あとで</string>

    <!-- ReactionsBottomSheetDialogFragment -->
    <string name="ReactionsBottomSheetDialogFragment_all">すべて · %1$d</string>

    <!-- ReactionsConversationView -->
    <string name="ReactionsConversationView_plus">+%1$d</string>

    <!-- ReactionsRecipientAdapter -->
    <string name="ReactionsRecipientAdapter_you">あなた</string>

    <!-- RecaptchaRequiredBottomSheetFragment -->
    <string name="RecaptchaRequiredBottomSheetFragment_verify_to_continue_messaging">メッセージ送受信のため認証してください</string>
    <string name="RecaptchaRequiredBottomSheetFragment_to_help_prevent_spam_on_signal">Mollyがスパムを回避するために、認証を完了していください。</string>
    <string name="RecaptchaRequiredBottomSheetFragment_after_verifying_you_can_continue_messaging">認証後は、メッセージの送受信を再開できます。保留中のメッセージは、自動で送信されます。</string>

    <!-- Recipient -->
    <string name="Recipient_you">あなた</string>
    <!-- Name of recipient representing user\'s \'My Story\' -->
    <string name="Recipient_my_story">マイストーリー</string>
    <!-- Name of recipient for a call link without a name -->
    <string name="Recipient_signal_call">Molly 通話</string>

    <!-- RecipientPreferencesActivity -->
    <string name="RecipientPreferenceActivity_block">ブロックする</string>
    <string name="RecipientPreferenceActivity_unblock">ブロック解除</string>

    <!-- RecipientProvider -->

    <!-- RedPhone -->
    <string name="RedPhone_answering">応答しています…</string>
    <string name="RedPhone_ending_call">通話を終了しています…</string>
    <string name="RedPhone_ringing">呼び出しています…</string>
    <string name="RedPhone_busy">話し中</string>
    <string name="RedPhone_recipient_unavailable">応答なし</string>
    <string name="RedPhone_network_failed">ネットワークエラー！</string>
    <string name="RedPhone_number_not_registered">未登録番号です！</string>
    <string name="RedPhone_the_number_you_dialed_does_not_support_secure_voice">ダイヤル先は安全な音声通話をサポートしていません！</string>
    <string name="RedPhone_got_it">わかりました</string>

    <!-- Valentine\'s Day Megaphone -->
    <!-- Title text for the Valentine\'s Day donation megaphone. The placeholder will always be a heart emoji. Needs to be a placeholder for Android reasons. -->
    <!-- Body text for the Valentine\'s Day donation megaphone. -->

    <!-- WebRtcCallActivity -->
    <string name="WebRtcCallActivity__tap_here_to_turn_on_your_video">タップして動画を有効にする</string>
    <string name="WebRtcCallActivity__to_call_s_signal_needs_access_to_your_camera">%1$s と通話するには、Mollyにカメラへのアクセスを許可してください。</string>
    <string name="WebRtcCallActivity__signal_s">Molly %1$s</string>
    <string name="WebRtcCallActivity__calling">呼び出しています…</string>
    <!-- Call status shown when an active call was disconnected (e.g., network hiccup) and is trying to reconnect -->
    <string name="WebRtcCallActivity__reconnecting">再接続しています…</string>
    <!-- Title for dialog warning about lacking bluetooth permissions during a call -->
    <string name="WebRtcCallActivity__bluetooth_permission_denied">Bluetooth権限が拒否されました</string>
    <!-- Message for dialog warning about lacking bluetooth permissions during a call and references the permission needed by name -->
    <string name="WebRtcCallActivity__please_enable_the_nearby_devices_permission_to_use_bluetooth_during_a_call">通話中にbluetoothを使用するには、「近くのデバイス」の権限を有効にしてください。</string>
    <!-- Positive action for bluetooth warning dialog to open settings -->
    <string name="WebRtcCallActivity__open_settings">設定を開く</string>
    <!-- Negative action for bluetooth warning dialog to dismiss dialog -->
    <string name="WebRtcCallActivity__not_now">今はしない</string>
    <!-- Title for dialog to approve all requests -->
    <plurals name="WebRtcCallActivity__approve_d_requests">
        <item quantity="other">%1$d 人のリクエストを承認しますか？</item>
    </plurals>
    <!-- Positive action for call link approve all dialog -->
    <string name="WebRtcCallActivity__approve_all">全員承認する</string>
    <!-- Message for dialog to approve all requests -->
    <plurals name="WebRtcCallActivity__d_people_will_be_added_to_the_call">
        <item quantity="other">%1$d 人のユーザーが通話に追加されます。</item>
    </plurals>
    <!-- Title for dialog to deny all requests -->
    <plurals name="WebRtcCallActivity__deny_d_requests">
        <item quantity="other">%1$d 人のリクエストを拒否しますか？</item>
    </plurals>
    <!-- Message for dialog to deny all requests -->
    <plurals name="WebRtcCallActivity__d_people_will_not_be_added_to_the_call">
        <item quantity="other">%1$d 人のユーザーは通話に追加されません。</item>
    </plurals>
    <!-- Positive action for call link deny all dialog -->
    <string name="WebRtcCallActivity__deny_all">全員拒否する</string>
    <!-- Displayed in call status when users are pending -->
    <plurals name="WebRtcCallActivity__d_people_waiting">
        <item quantity="other">%1$d 人が待機中です</item>
    </plurals>
    <!-- Displayed in call status during call link when no users are pending -->
    <plurals name="WebRtcCallActivity__d_people">
        <item quantity="other">%1$d人</item>
    </plurals>
    <!-- Title of dialog displayed when a user\'s join request is denied for call link entry -->
    <string name="WebRtcCallActivity__join_request_denied">参加リクエストが拒否されました</string>
    <!-- Message of dialog displayed when a user\'s join request is denied for call link entry -->
    <string name="WebRtcCallActivity__your_request_to_join_this_call_has_been_denied">この通話への参加リクエストは拒否されました。</string>
    <!-- Title of dialog displayed when a user is removed from a call link -->
    <string name="WebRtcCallActivity__removed_from_call">通話から退出しました</string>
    <!-- Message of dialog displayed when a user is removed from a call link -->
    <string name="WebRtcCallActivity__someone_has_removed_you_from_the_call">メンバーがあなたを通話から退出させました。</string>

    <!-- WebRtcCallView -->
    <string name="WebRtcCallView__signal_call">Signal通話</string>
    <string name="WebRtcCallView__signal_video_call">Signalビデオ通話</string>
    <string name="WebRtcCallView__start_call">通話を開始する</string>
    <string name="WebRtcCallView__join_call">通話に参加する</string>
    <string name="WebRtcCallView__call_is_full">満席です</string>
    <string name="WebRtcCallView__the_maximum_number_of_d_participants_has_been_Reached_for_this_call">この通話の参加者が、上限の%1$d人に達しました。あとで再度試してください。</string>
    <string name="WebRtcCallView__your_video_is_off">あなたの映像はオフです</string>
    <string name="WebRtcCallView__reconnecting">再接続しています…</string>
    <string name="WebRtcCallView__joining">参加しています…</string>
    <string name="WebRtcCallView__disconnected">接続していません</string>
    <!-- Utilized in the lobby before joining a call link -->
    <string name="WebRtcCallView__signal_call_link">Signal通話リンク</string>
    <!-- Warning displayed when entering a call via a link -->
    <string name="WebRtcCallView__anyone_who_joins">リンク経由でこの通話に参加する人には、あなたの名前、写真、電話番号が表示されます。</string>
    <!-- Displayed on the call screen as the status when waiting to be let into a call link by an admin -->
    <string name="WebRtcCallView__waiting_to_be_let_in">承認待ちです…</string>

    <string name="WebRtcCallView__signal_will_ring_s">Signalは %1$s を呼び出します</string>
    <string name="WebRtcCallView__signal_will_ring_s_and_s">Signalは %1$s と %2$s を呼び出します</string>
    <plurals name="WebRtcCallView__signal_will_ring_s_s_and_d_others">
        <item quantity="other">Signalは %1$s, %2$s ほか%3$d名を呼び出します</item>
    </plurals>

    <string name="WebRtcCallView__s_will_be_notified">%1$s には通知されません</string>
    <string name="WebRtcCallView__s_and_s_will_be_notified">%1$s と %2$s には通知されません</string>
    <plurals name="WebRtcCallView__s_s_and_d_others_will_be_notified">
        <item quantity="other">%1$s, %2$s ほか%3$d名には通知されません</item>
    </plurals>

    <string name="WebRtcCallView__ringing_s">%1$s を呼び出しています</string>
    <string name="WebRtcCallView__ringing_s_and_s">%1$s と %2$s を呼び出しています</string>
    <plurals name="WebRtcCallView__ringing_s_s_and_d_others">
        <item quantity="other">%1$s, %2$s ほか%3$d名を呼び出しています</item>
    </plurals>

    <string name="WebRtcCallView__s_is_calling_you">%1$s があなたを呼び出しています</string>
    <string name="WebRtcCallView__s_is_calling_you_and_s">%1$s があなたと %2$s を呼び出しています</string>
    <string name="WebRtcCallView__s_is_calling_you_s_and_s">%1$s があなた, %2$s および %3$s を呼び出しています</string>
    <plurals name="WebRtcCallView__s_is_calling_you_s_s_and_d_others">
        <item quantity="other">%1$s があなた, %2$s, %3$s ほか%4$d名を呼び出しています</item>
    </plurals>

    <string name="WebRtcCallView__no_one_else_is_here">誰も参加していません</string>
    <string name="WebRtcCallView__s_is_in_this_call">%1$s が参加中</string>
    <string name="WebRtcCallView__s_are_in_this_call">%1$s が参加中</string>
    <string name="WebRtcCallView__s_and_s_are_in_this_call">%1$s と %2$s が参加中</string>

    <plurals name="WebRtcCallView__s_s_and_d_others_are_in_this_call">
        <item quantity="other">%1$s, %2$s ほか%3$d人が参加中</item>
    </plurals>

    <!-- Toggle content description for toggling camera direction  -->
    <string name="WebRtcCallView__toggle_camera_direction">カメラの向きを切り替える</string>
    <!-- Toggle content description for toggling audio output  -->
    <string name="WebRtcCallView__toggle_speaker">スピーカーを切り替える</string>
    <!-- Toggle content description for toggling camera state  -->
    <string name="WebRtcCallView__toggle_camera">カメラを切り替える</string>
    <!-- Toggle content description for toggling mute state  -->
    <string name="WebRtcCallView__toggle_mute">ミュートを切り替える</string>
    <!-- Content description for additional actions menu button -->
    <string name="WebRtcCallView__additional_actions">その他の操作</string>
    <!-- Content description for end-call button -->
    <string name="WebRtcCallView__end_call">通話終了</string>

    <!-- Error message when the developer added a button in the wrong place. -->
    <string name="WebRtcAudioOutputToggleButton_fragment_activity_error">UI エラーが発生しました。このエラーを開発者に報告してください。</string>
    <!-- Error message when the user is trying to change audio outputs but none are present. -->
    <string name="WebRtcAudioOutputToggleButton_no_eligible_audio_i_o_detected">対象となるオーディオ I/O が検出されませんでした。</string>
    <!-- A text description of the bluetooth icon, used for accessibility. -->
    <string name="WebRtcAudioOutputBottomSheet__bluetooth_icon_content_description">Bluetooth 端末を表すアイコン。</string>
    <!-- A text description of the headset icon, used for accessibility. -->
    <string name="WebRtcAudioOutputBottomSheet__headset_icon_content_description">有線ヘッドセットを表すアイコン。</string>
    <!-- A text description of the speaker icon, used for accessibility. -->
    <string name="WebRtcAudioOutputBottomSheet__speaker_icon_content_description">スピーカーフォンを表すアイコン。</string>
    <!-- A text description of the earpiece icon, used for accessibility. -->
    <string name="WebRtcAudioOutputBottomSheet__earpiece_icon_content_description">端末のイヤホンを表すアイコン。</string>

    <!-- A clickable button to "raise your hand" in a group call to signify you have something to say -->
    <string name="CallOverflowPopupWindow__raise_hand">手を挙げる</string>
    <!-- A description of a clickable image representing a raised hand -->
    <string name="CallOverflowPopupWindow__raise_hand_illustration_content_description">手を挙げる</string>
    <!-- A dialog prompt to confirm you want to lower your hand -->
    <string name="CallOverflowPopupWindow__lower_your_hand">手をおろしますか？</string>
    <!-- A dialog button to confirm you would like to lower your hand -->
    <string name="CallOverflowPopupWindow__lower_hand">手を降ろす</string>
    <!-- A negative button for a dialog confirming the user wants to lower their hand (withdraw a raised hand) -->
    <string name="CallOverflowPopupWindow__cancel">キャンセル</string>
    <!-- A notification to the user that they successfully raised their hand -->
    <string name="CallOverflowPopupWindow__you_raised_your_hand">あなたは手を挙げています</string>
    <!-- A button to take you to a list of participants with raised hands -->
    <string name="CallOverflowPopupWindow__view">表示する</string>

    <!-- A notification to the user that one or more participants in the call successfully raised their hand. In the singular case, it is a name. In the plural case, it is a name or "You" -->
    <plurals name="CallOverflowPopupWindow__raised_a_hand">
        <item quantity="other">%1$s と %2$d 人が手を挙げています</item>
    </plurals>

    <!-- A badge to show how many hands are raised. The first string may be a name or "You" -->
    <plurals name="CallRaiseHandSnackbar_raised_hands">
        <item quantity="other">%1$s + %2$d</item>
    </plurals>

    <!-- An accessibility label for screen readers on a view that can be expanded -->
    <string name="CallOverflowPopupWindow__expand_snackbar_accessibility_label">挙手の表示を拡大する</string>

    <!-- AboutSheet -->
    <!-- Displayed in a sheet row and allows user to open signal connection explanation on tap -->
    <string name="AboutSheet__signal_connection">Signalコネクション</string>
    <!-- Explains that the given user (placeholder is short name) is in the users system contact -->
    <string name="AboutSheet__s_is_in_your_system_contacts">%1$s はシステムの連絡先に含まれています</string>
    <!-- Notice in a row when user has no groups in common -->
    <string name="AboutSheet__you_have_no_groups_in_common">共通のグループはありません</string>
    <!-- Notice when a user is not a connection to review requests carefully -->
    <string name="AboutSheet__review_requests_carefully">慎重に申請を確認してください</string>
    <!-- Text used when user has groups in common. Placeholder is the count -->
    <plurals name="AboutSheet__d_groups_in">
        <item quantity="other">共通のグループは%1$d件あります</item>
    </plurals>
    <!-- Text displayed in title for external recipients -->
    <string name="AboutSheet__about">プロフィール</string>
    <!-- Text displayed in title for you -->
    <string name="AboutSheet__you">あなた</string>

    <!-- CallParticipantsListDialog -->
    <plurals name="CallParticipantsListDialog_in_this_call">
        <item quantity="other">通話参加者(%1$d)</item>
    </plurals>
    <plurals name="CallParticipantsListDialog__signal_will_ring">
        <item quantity="other">Signalは(%1$d)を呼び出します</item>
    </plurals>
    <plurals name="CallParticipantsListDialog__signal_will_notify">
        <item quantity="other">Signalは(%1$d)に通知を送信します</item>
    </plurals>
    <plurals name="CallParticipantsListDialog__raised_hands">
        <item quantity="other">手を挙げている人(%1$d)</item>
    </plurals>

    <!-- CallParticipantView -->
    <string name="CallParticipantView__s_is_blocked">%1$s はブロックされました</string>
    <string name="CallParticipantView__more_info">詳細</string>
    <string name="CallParticipantView__you_wont_receive_their_audio_or_video">音声や映像の送受信を行いません。</string>
    <string name="CallParticipantView__cant_receive_audio_video_from_s">%1$s からの音声と映像を受信できません</string>
    <string name="CallParticipantView__cant_receive_audio_and_video_from_s">%1$s からの音声と映像を受信できません</string>
    <string name="CallParticipantView__this_may_be_Because_they_have_not_verified_your_safety_number_change">相手があなたの安全番号の変更を検証していないか、相手の端末に問題があるか、あなたがブロックされている可能性があります。</string>

    <!-- CallToastPopupWindow -->
    <string name="CallToastPopupWindow__swipe_to_view_screen_share">スワイプすると画面共有を表示します</string>

    <!-- ProxyBottomSheetFragment -->
    <string name="ProxyBottomSheetFragment_proxy_server">プロキシサーバ</string>
    <string name="ProxyBottomSheetFragment_proxy_address">プロキシアドレス</string>
    <string name="ProxyBottomSheetFragment_do_you_want_to_use_this_proxy_address">このプロキシアドレスを使用しますか？</string>
    <string name="ProxyBottomSheetFragment_use_proxy">プロキシを使用する</string>
    <string name="ProxyBottomSheetFragment_successfully_connected_to_proxy">プロキシに接続しました。</string>

    <!-- RecaptchaProofActivity -->
    <string name="RecaptchaProofActivity_failed_to_submit">送信失敗</string>
    <string name="RecaptchaProofActivity_complete_verification">認証を完了してください</string>

    <!-- RegistrationActivity -->
    <string name="RegistrationActivity_select_your_country">国を選択してください</string>
    <string name="RegistrationActivity_you_must_specify_your_country_code">国番号を入力してください
    </string>
    <string name="RegistrationActivity_please_enter_a_valid_phone_number_to_register">正しい電話番号を入力してください。</string>
    <string name="RegistrationActivity_invalid_number">無効な番号</string>
    <string name="RegistrationActivity_the_number_you_specified_s_is_invalid">指定された番号 (%1$s) は無効です。
    </string>

    <!-- Dialog title shown when registering and we want to verify they entered the correct number before proceeding. -->
    <string name="RegistrationActivity_phone_number_verification_dialog_title">下記の電話番号でよろしいですか？</string>
    <!-- Dialog title shown when re-registering and skip sms flow failed or was aborted and now need perform additional verification via sms and warn about carrier charges -->
    <string name="RegistrationActivity_additional_verification_required">追加の認証手続きが必要です</string>
    <!-- Dialog message shown when we need to verify sms and carrier rates may apply. -->
    <string name="RegistrationActivity_a_verification_code_will_be_sent_to_this_number">この番号に認証コードが送付されます。通信料金が発生する場合があります。</string>
    <string name="RegistrationActivity_you_will_receive_a_call_to_verify_this_number">この番号を認証するため、通話が着信します。</string>
    <string name="RegistrationActivity_edit_number">番号を編集する</string>
    <string name="RegistrationActivity_missing_google_play_services">Google Play開発者サービスがありません</string>
    <string name="RegistrationActivity_this_device_is_missing_google_play_services">この端末にはGoogle Play開発者サービスがありません。Mollyは使用できますが、信頼性や性能は下がる可能性があります。\n\n上級者でない方や、メーカー公式のAndroidをご利用の方、何かの間違いだと思う方などは support@molly.im まで連絡してください。</string>
    <string name="RegistrationActivity_i_understand">分かりました</string>
    <string name="RegistrationActivity_play_services_error">Google Play開発者サービスのエラー</string>
    <string name="RegistrationActivity_google_play_services_is_updating_or_unavailable">Google Play開発者サービスは更新中か一時的に使用不能です。再度試してください。</string>
    <string name="RegistrationActivity_terms_and_privacy">使用条件とプライバシーポリシー</string>
    <string name="RegistrationActivity_signal_needs_access_to_your_contacts_and_media_in_order_to_connect_with_friends">Signalは、ご友人とのつながりやメッセージ送信を支えるため、連絡先とメディアへのアクセス許可が必要です。連絡先はエンドツーエンドで暗号化し、Signalプライベートコンタクトディスカバリーを使用してアップロードされるため、Signalのサービス管理者は閲覧できません。</string>
    <string name="RegistrationActivity_signal_needs_access_to_your_contacts_in_order_to_connect_with_friends">Signalは、ご友人とのつながりを支えるため、連絡先へのアクセス許可が必要です。連絡先はエンドツーエンドで暗号化し、Signalプライベートコンタクトディスカバリーを使用してアップロードされるため、Signalのサービス管理者は閲覧できません。</string>
    <string name="RegistrationActivity_rate_limited_to_service">この番号の登録試行回数が多すぎます。あとで再度試してください。</string>
    <!--    During registration, if the user attempts (and fails) to register, we display this error message with a number of minutes timer they are allowed to try again.-->
    <string name="RegistrationActivity_rate_limited_to_try_again">この番号の登録試行回数が多すぎます。%1$s分後にもう一度お試しください。.</string>
    <string name="RegistrationActivity_unable_to_connect_to_service">サービスに接続できませんでした。ネットワークの接続を確認してから、再度試してください。</string>
    <!-- A description text for an alert dialog when the entered phone number is not eligible for a verification SMS. -->
    <string name="RegistrationActivity_we_couldnt_send_you_a_verification_code">SMSで認証コードを送信できませんでした。音声通話でコードを受信してみてください。</string>
    <!-- Generic error when the app is unable to request an SMS code for an unknown reason. -->
    <string name="RegistrationActivity_unable_to_request_verification_code">認証コードをリクエストできません。ネットワーク接続を確認して再度試してください。</string>
    <string name="RegistrationActivity_non_standard_number_format">非標準の数字フォーマット</string>
    <string name="RegistrationActivity_the_number_you_entered_appears_to_be_a_non_standard">あなたが入力した数字 (%1$s) は、非標準のフォーマットのようです。\n\n%2$s を意図していすか？</string>
    <string name="RegistrationActivity_signal_android_phone_number_format">Molly Android - 電話番号フォーマット</string>
    <!--    Small "toast" notification to the user confirming that they have requested a new code via voice call.-->
    <string name="RegistrationActivity_call_requested">通話を要求されました</string>
    <!--    Small "toast" notification to the user confirming that they have requested a new code via SMS.-->
    <string name="RegistrationActivity_sms_requested">SMS が要求されました</string>
    <!--    Small "toast" notification to the user confirming that they have requested a new code (through an unspecified channel).-->
    <string name="RegistrationActivity_code_requested">認証コードが要求されました</string>
    <plurals name="RegistrationActivity_debug_log_hint">
        <item quantity="other">デバッグログの提出まで、あと%1$dステップです。</item>
    </plurals>
    <string name="RegistrationActivity_we_need_to_verify_that_youre_human">あなたがロボットでないことを確認します。</string>
    <!-- Button label to trigger a phone call to provide the registration code, in lieu of an SMS code -->
    <string name="RegistrationActivity_voice_call">音声通話</string>
    <!-- Dialog button to cancel the pending action and return to the previous state. -->
    <string name="RegistrationActivity_cancel">キャンセル</string>
    <string name="RegistrationActivity_next">次へ</string>
    <string name="RegistrationActivity_continue">続行</string>
    <string name="RegistrationActivity_take_privacy_with_you_be_yourself_in_every_message">あなたにプライバシーを。\nすべてのメッセージで自分らしく。</string>
    <!-- Title of registration screen when asking for the users phone number -->
    <string name="RegistrationActivity_phone_number">電話番号</string>
    <!-- Subtitle of registration screen when asking for the users phone number -->
    <string name="RegistrationActivity_enter_your_phone_number_to_get_started">あなたの電話番号を入力して開始します。</string>
    <string name="RegistrationActivity_enter_the_code_we_sent_to_s">%1$s に届いたコードを入力してください</string>

    <string name="RegistrationActivity_phone_number_description">電話番号</string>
    <string name="RegistrationActivity_country_code_description">国番号</string>
    <string name="RegistrationActivity_call">通話</string>
    <string name="RegistrationActivity_verification_code">認証コード</string>
    <string name="RegistrationActivity_resend_code">コードを再送信する</string>
    <!--    A title for a bottom sheet dialog offering to help a user having trouble entering their verification code.-->
    <string name="RegistrationActivity_support_bottom_sheet_title">登録でお困りですか？</string>
    <!--    A list of suggestions to try for a user having trouble entering their verification code.-->
    <string name="RegistrationActivity_support_bottom_sheet_body_suggestions">• お使いの携帯電話が圏内にあってSMSまたは通話が可能かどうかを確認してください\n • 電話番号への着信が可能か確認してください\n • 電話番号が正しく入力されていることを確認してください。</string>
    <!--    A call to action for a user having trouble entering the verification to seek further help. -->
    <string name="RegistrationActivity_support_bottom_sheet_body_call_to_action">詳細については、これらのトラブルシューティングの手順に従うか、サポートにお問い合わせください</string>
    <!--    A clickable piece of text that will take the user to our website with additional suggestions.-->
    <string name="RegistrationActivity_support_bottom_sheet_cta_troubleshooting_steps_substring">これらのトラブルシューティングの手順</string>
    <!--    A clickable piece of text that will pre-fill a request for support email in the user\'s email app.-->
    <string name="RegistrationActivity_support_bottom_sheet_cta_contact_support_substring">サポートに問い合わせる</string>

    <!-- RegistrationLockV2Dialog -->
    <string name="RegistrationLockV2Dialog_turn_on_registration_lock">登録ロックを有効にしますか？</string>
    <string name="RegistrationLockV2Dialog_turn_off_registration_lock">登録ロックを無効にしますか？</string>
    <string name="RegistrationLockV2Dialog_if_you_forget_your_signal_pin_when_registering_again">Signalに再登録する際にPINを忘れると、アカウントが7日間ロックされます。</string>
    <string name="RegistrationLockV2Dialog_turn_on">有効にする</string>
    <string name="RegistrationLockV2Dialog_turn_off">無効にする</string>

    <!-- RevealableMessageView -->
    <string name="RevealableMessageView_view_photo">写真を見る</string>
    <string name="RevealableMessageView_view_video">動画を見る</string>
    <string name="RevealableMessageView_viewed">閲覧済み</string>
    <string name="RevealableMessageView_media">メディア</string>

    <!-- ReviewBannerView -->
    <!-- ReviewBannerView text when a name conflict has been found -->
    <string name="ReviewBannerView__name_conflict_found">同名のメンバーがいます</string>
    <!-- Button label to view name conflicts -->
    <string name="ReviewBannerView__view">表示する</string>

    <!-- Search -->
    <string name="SearchFragment_no_results">「%1$s」の検索結果はありません</string>

    <!-- ShakeToReport -->
  <!-- Removed by excludeNonTranslatables <string name="ShakeToReport_shake_detected" translatable="false">Shake detected</string> -->
  <!-- Removed by excludeNonTranslatables <string name="ShakeToReport_submit_debug_log" translatable="false">Submit debug log?</string> -->
  <!-- Removed by excludeNonTranslatables <string name="ShakeToReport_submit" translatable="false">Submit</string> -->
  <!-- Removed by excludeNonTranslatables <string name="ShakeToReport_failed_to_submit" translatable="false">Failed to submit :(</string> -->
  <!-- Removed by excludeNonTranslatables <string name="ShakeToReport_success" translatable="false">Success!</string> -->
  <!-- Removed by excludeNonTranslatables <string name="ShakeToReport_share" translatable="false">Share</string> -->

    <!-- SharedContactDetailsActivity -->
    <string name="SharedContactDetailsActivity_add_to_contacts">連絡先に追加</string>
    <string name="SharedContactDetailsActivity_invite_to_signal">Mollyに招待する</string>
    <string name="SharedContactDetailsActivity_signal_message">Signalメッセージ</string>
    <string name="SharedContactDetailsActivity_signal_call">Signal通話</string>

    <!-- SharedContactView -->
    <string name="SharedContactView_add_to_contacts">連絡先に追加</string>
    <string name="SharedContactView_invite_to_signal">Mollyに招待する</string>
    <string name="SharedContactView_message">Signalメッセージ</string>

    <!-- SignalBottomActionBar -->
    <string name="SignalBottomActionBar_more">その他</string>

    <!-- SignalPinReminders -->
    <string name="SignalPinReminders_well_remind_you_again_later">PINの確認ができました。またあとでお知らせします。</string>
    <string name="SignalPinReminders_well_remind_you_again_tomorrow">PINの確認ができました。また明日お知らせします。</string>
    <string name="SignalPinReminders_well_remind_you_again_in_a_few_days">PINの確認ができました。また数日後にお知らせします。</string>
    <string name="SignalPinReminders_well_remind_you_again_in_a_week">PINの確認ができました。また1週間後にお知らせします。</string>
    <string name="SignalPinReminders_well_remind_you_again_in_a_couple_weeks">PINの確認ができました。また2週間後にお知らせします。</string>
    <string name="SignalPinReminders_well_remind_you_again_in_a_month">PINの確認ができました。また1ヶ月後にお知らせします。</string>

    <!-- Slide -->
    <string name="Slide_image">画像</string>
    <string name="Slide_sticker">ステッカー</string>
    <string name="Slide_audio">音声</string>
    <string name="Slide_video">動画</string>

    <!-- SmsMessageRecord -->
    <string name="SmsMessageRecord_secure_session_reset">セキュアセッションをリセットしました。</string>
    <string name="SmsMessageRecord_secure_session_reset_s">%1$s がセキュアセッションをリセットしました。</string>
    <string name="SmsMessageRecord_duplicate_message">重複メッセージ。</string>

    <!-- StickerManagementActivity -->
    <string name="StickerManagementActivity_stickers">ステッカー</string>

    <!-- StickerManagementAdapter -->
    <string name="StickerManagementAdapter_installed_stickers">インストール済みステッカー</string>
    <string name="StickerManagementAdapter_stickers_you_received">受信済みステッカー</string>
    <string name="StickerManagementAdapter_signal_artist_series">Signalアーティストシリーズ</string>
    <string name="StickerManagementAdapter_no_stickers_installed">ステッカーはインストールされていません</string>
    <string name="StickerManagementAdapter_stickers_from_incoming_messages_will_appear_here">受信メッセージのステッカーはここに表示されます</string>
    <string name="StickerManagementAdapter_untitled">無題</string>
    <string name="StickerManagementAdapter_unknown">不明</string>

    <!-- StickerPackPreviewActivity -->
    <string name="StickerPackPreviewActivity_untitled">無題</string>
    <string name="StickerPackPreviewActivity_unknown">不明</string>
    <string name="StickerPackPreviewActivity_install">インストール</string>
    <!-- Label for a button that, if pressed, will uninstall the sticker pack that is currently being previewed. -->
    <string name="StickerPackPreviewActivity_remove">アンインストール</string>
    <string name="StickerPackPreviewActivity_stickers">ステッカー</string>
    <string name="StickerPackPreviewActivity_failed_to_load_sticker_pack">ステッカーパックを読み込めませんでした</string>

    <!-- SubmitDebugLogActivity -->
    <string name="SubmitDebugLogActivity_edit">編集</string>
    <string name="SubmitDebugLogActivity_done">完了</string>
    <!-- Menu option to save a debug log file to disk. -->
    <string name="SubmitDebugLogActivity_save">保存</string>
    <!-- Error that is show in a toast when we fail to save a debug log file to disk. -->
    <string name="SubmitDebugLogActivity_failed_to_save">保存に失敗しました</string>
    <!-- Toast that is show to notify that we have saved the debug log file to disk. -->
    <string name="SubmitDebugLogActivity_save_complete">保存が完了しました</string>
    <string name="SubmitDebugLogActivity_tap_a_line_to_delete_it">タップした行を消去します</string>
    <string name="SubmitDebugLogActivity_submit">提出する</string>
    <string name="SubmitDebugLogActivity_failed_to_submit_logs">ログの送信に失敗しました</string>
    <string name="SubmitDebugLogActivity_success">成功しました！</string>
    <string name="SubmitDebugLogActivity_copy_this_url_and_add_it_to_your_issue">このURLをコピーしてバグレポートやサポートメールに貼り付けてください:\n\n<b>%1$s</b></string>
    <string name="SubmitDebugLogActivity_share">共有</string>
    <string name="SubmitDebugLogActivity_this_log_will_be_posted_publicly_online_for_contributors">このログはコントリビュータにオンラインで公開されます。アップロードする前に内容を確認できます。</string>

    <!-- SupportEmailUtil -->
  <!-- Removed by excludeNonTranslatables <string name="SupportEmailUtil_support_email" translatable="false">support@molly.im</string> -->
    <string name="SupportEmailUtil_filter">フィルタ:</string>
    <string name="SupportEmailUtil_device_info">Device info:</string>
    <string name="SupportEmailUtil_android_version">Android version:</string>
    <string name="SupportEmailUtil_signal_version">Molly version:</string>
    <string name="SupportEmailUtil_signal_package">Molly package:</string>
    <string name="SupportEmailUtil_registration_lock">Registration lock:</string>
    <string name="SupportEmailUtil_locale">Locale:</string>

    <!-- ThreadRecord -->
    <string name="ThreadRecord_group_updated">グループが更新されました</string>
    <string name="ThreadRecord_left_the_group">グループを抜けました</string>
    <string name="ThreadRecord_secure_session_reset">セキュアセッションがリセットされました。</string>
    <string name="ThreadRecord_draft">下書き:</string>
    <string name="ThreadRecord_media_message">メディアメッセージ</string>
    <string name="ThreadRecord_sticker">ステッカー</string>
    <string name="ThreadRecord_view_once_photo">使い捨て写真</string>
    <string name="ThreadRecord_view_once_video">使い捨て動画</string>
    <string name="ThreadRecord_view_once_media">使い捨てメディア</string>
    <string name="ThreadRecord_this_message_was_deleted">このメッセージは消去されました。</string>
    <string name="ThreadRecord_you_deleted_this_message">メッセージを消去しました。</string>
    <!-- Displayed in the notification when the user sends a request to activate payments -->
    <string name="ThreadRecord_you_sent_request">決済機能を有効にするリクエストを送信しました</string>
    <!-- Displayed in the notification when the recipient wants to activate payments -->
    <string name="ThreadRecord_wants_you_to_activate_payments">%1$s さんがあなたに決済機能を有効にすることを求めています</string>
    <!-- Displayed in the notification when the user activates payments -->
    <string name="ThreadRecord_you_activated_payments">決済機能を有効にしました</string>
    <!-- Displayed in the notification when the recipient can accept payments -->
    <string name="ThreadRecord_can_accept_payments">%1$s さんが決済機能を有効にしました</string>
    <string name="ThreadRecord_s_is_on_signal">%1$s がSignalに登録しました！</string>
    <string name="ThreadRecord_disappearing_messages_disabled">消えるメッセージが無効にされました</string>
    <string name="ThreadRecord_disappearing_message_time_updated_to_s">消えるメッセージのタイマーが%1$sに設定されました</string>
    <string name="ThreadRecord_safety_number_changed">安全番号が変わりました</string>
    <string name="ThreadRecord_your_safety_number_with_s_has_changed">%1$s に対する安全番号が変わりました。</string>
    <string name="ThreadRecord_you_marked_verified">検証済みにしました</string>
    <string name="ThreadRecord_you_marked_unverified">未検証にしました</string>
    <string name="ThreadRecord_message_could_not_be_processed">メッセージを処理できませんでした</string>
    <string name="ThreadRecord_delivery_issue">配送エラー</string>
    <string name="ThreadRecord_message_request">メッセージ申請</string>
    <!-- Thread preview for a recipient that has been hidden -->
    <string name="ThreadRecord_hidden_recipient">過去に非表示にしたメンバーです。メッセージを送ると、このメンバーはリストに再度追加されます。</string>
    <string name="ThreadRecord_photo">写真</string>
    <string name="ThreadRecord_gif">GIF</string>
    <string name="ThreadRecord_voice_message">音声メッセージ</string>
    <string name="ThreadRecord_file">ファイル</string>
    <string name="ThreadRecord_video">動画</string>
    <string name="ThreadRecord_chat_session_refreshed">セッションが更新されました</string>
    <!-- Displayed in the notification when the user is sent a gift -->
    <string name="ThreadRecord__s_donated_for_you">%1$s があなたに代わって寄付しました</string>
    <!-- Displayed in the notification when the user sends a gift -->
    <string name="ThreadRecord__you_donated_for_s">%1$s に代わって寄付しました</string>
    <!-- Displayed in the notification when the user has opened a received gift -->
    <string name="ThreadRecord__you_redeemed_a_badge">バッジに引き換えました</string>
    <!-- Displayed in the conversation list when someone reacted to your story -->
    <string name="ThreadRecord__reacted_s_to_your_story">あなたのストーリーに%1$sのリアクションがありました。</string>
    <!-- Displayed in the conversation list when you reacted to someone\'s story -->
    <string name="ThreadRecord__reacted_s_to_their_story">この人のストーリーに%1$sのリアクションをしました</string>
    <!-- Displayed in the conversation list when your most recent message is a payment to or from the person the conversation is with -->
    <string name="ThreadRecord_payment">支払い</string>
    <!-- Displayed in the conversation list when your only message in a conversation is a scheduled send. -->
    <string name="ThreadRecord_scheduled_message">予約メッセージ</string>
    <!--  Displayed in the conversation list when your message history has been merged -->
    <string name="ThreadRecord_message_history_has_been_merged">メッセージ履歴が統合されました</string>
    <!--  Displayed in the conversation list when identities have been merged. The first placeholder is a phone number, and the second is a person\'s name -->
    <string name="ThreadRecord_s_belongs_to_s">%1$s は %2$s の番号です</string>

    <!-- ApkUpdateNotifications -->
    <string name="ApkUpdateNotifications_prompt_install_title">Mollyアップデート</string>
    <string name="ApkUpdateNotifications_prompt_install_body">新バージョンのMollyが利用可能です。タップして更新します。</string>
    <string name="ApkUpdateNotifications_failed_general_title">Mollyの更新に失敗しました</string>
    <string name="ApkUpdateNotifications_failed_general_body">後で再度試してみます。</string>
    <string name="ApkUpdateNotifications_auto_update_success_title">Mollyが正常に更新されました</string>
    <string name="ApkUpdateNotifications_auto_update_success_body">バージョン%1$sに自動的に更新されました。</string>

    <!-- UntrustedSendDialog -->
    <string name="UntrustedSendDialog_send_message">メッセージを送信しますか？</string>
    <string name="UntrustedSendDialog_send">送信する</string>

    <!-- UnverifiedSendDialog -->
    <string name="UnverifiedSendDialog_send_message">メッセージを送信しますか？</string>
    <string name="UnverifiedSendDialog_send">送信する</string>

    <!-- UsernameEditFragment -->
    <!-- Placeholder text for custom discriminator -->
    <string name="UsernameEditFragment__00">00</string>
    <!-- Toolbar title when entering from registration -->
    <string name="UsernameEditFragment__add_a_username">ユーザー名を追加する</string>
    <!-- Instructional text at the top of the username edit screen -->
    <string name="UsernameEditFragment__choose_your_username">ユーザー名を選択してください</string>
    <string name="UsernameEditFragment_username">ユーザー名</string>
    <string name="UsernameEditFragment_delete">消去する</string>
    <string name="UsernameEditFragment_successfully_removed_username">ユーザー名を削除しました。</string>
    <string name="UsernameEditFragment_encountered_a_network_error">ネットワークエラーが発生しました。</string>
    <string name="UsernameEditFragment_this_username_is_taken">このユーザー名は既に使用されています。</string>
    <string name="UsernameEditFragment_usernames_can_only_include">ユーザー名には半角の英数字とアンダーバーのみ使用できます。</string>
    <string name="UsernameEditFragment_usernames_cannot_begin_with_a_number">ユーザー名の先頭に数字は使用できません。</string>
    <string name="UsernameEditFragment_username_is_invalid">無効なユーザー名です。</string>
    <string name="UsernameEditFragment_usernames_must_be_between_a_and_b_characters">ユーザー名は%1$dから%2$d文字にしてください。</string>
    <!-- Explanation about what usernames provide -->
    <string name="UsernameEditFragment__usernames_let_others_message">ユーザー名を使用すると、電話番号なしでメッセージを送れます。ユーザー名は、一連の数字と対になっているのでアドレスを非公開にすることができます。</string>
    <!-- Dialog title for explanation about numbers at the end of the username -->
    <string name="UsernameEditFragment__what_is_this_number">この数字は何ですか？</string>
    <string name="UsernameEditFragment__these_digits_help_keep">これらの数字は、ユーザー名を非公開にし、不要なメッセージを避けるのに役立ちます。ユーザー名は、チャットをしたい人やグループとだけ共有してください。ユーザー名を変更すると、新しい数字と対になります。</string>
    <!-- Button to allow user to skip -->
    <string name="UsernameEditFragment__skip">スキップ</string>
    <!-- Content description for done button -->
    <string name="UsernameEditFragment__done">完了</string>
    <!-- Displayed when the chosen discriminator is not available for the given nickname -->
    <string name="UsernameEditFragment__this_username_is_not_available_try_another_number">このユーザーネームは使用できません。別の数字をお試し下さい。</string>
    <!-- Displayed when the chosen discriminator is too short -->
    <string name="UsernameEditFragment__invalid_username_enter_a_minimum_of_d_digits">ユーザーネームが無効です。数字は%1$d以上入力してください。</string>
    <!-- Displayed when the chosen discriminator is too long -->
    <string name="UsernameEditFragment__invalid_username_enter_a_maximum_of_d_digits">ユーザーネームが無効です。入力できる数字は、最大で%1$d桁までです。</string>
    <!-- The body of an alert dialog asking the user to confirm that they want to recover their username -->
    <string name="UsernameEditFragment_recovery_dialog_confirmation">Recovering your username will reset your existing QR code and link. Are you sure?</string>

    <plurals name="UserNotificationMigrationJob_d_contacts_are_on_signal">
        <item quantity="other">%1$d件の連絡先がSignalを使用しています！</item>
    </plurals>

    <!-- UsernameShareBottomSheet -->
    <!-- Explanation of what the sheet enables the user to do -->
    <string name="UsernameShareBottomSheet__copy_or_share_a_username_link">ユーザー名のリンクをコピーまたは共有する</string>

    <!-- VerifyIdentityActivity -->
    <string name="VerifyIdentityActivity_your_contact_is_running_a_newer_version_of_Signal">連絡先の相手は互換性のないQRコード形式を使った新しいバージョンのSignalを使っています。Signalをアップデートしてから比較してください。</string>
    <string name="VerifyIdentityActivity_the_scanned_qr_code_is_not_a_correctly_formatted_safety_number">読み取ったQRコードは正しい形式の安全番号認証コードではありません。もう一度読み取って下さい。</string>
    <string name="VerifyIdentityActivity_share_safety_number_via">次の方法で安全番号を共有する…</string>
    <string name="VerifyIdentityActivity_our_signal_safety_number">私たちのSignal安全番号:</string>
    <string name="VerifyIdentityActivity_no_app_to_share_to">共有先として使えるアプリがないようです。</string>
    <string name="VerifyIdentityActivity_no_safety_number_to_compare_was_found_in_the_clipboard">クリップボードで安全番号が見つかりませんでした</string>
    <string name="VerifyIdentityActivity_signal_needs_the_camera_permission_in_order_to_scan_a_qr_code_but_it_has_been_permanently_denied">QRコードをスキャンするには、Mollyにカメラへのアクセス許可が必要ですが、無効になっています。アプリ設定メニューの「アプリの権限」で「カメラ」を有効にしてください。</string>
    <string name="VerifyIdentityActivity_unable_to_scan_qr_code_without_camera_permission">カメラへのアクセス許可がないとQRコードをスキャンできません</string>
    <string name="VerifyIdentityActivity_you_must_first_exchange_messages_in_order_to_view">%1$s の安全番号を表示するには、初めにメッセージの交換が必要です。</string>
    <!-- Dialog message explaining to user they must exchange messages first to create a safety number -->
    <string name="VerifyIdentityActivity_dialog_exchange_messages_to_create_safety_number_message">相手との間に安全番号を作成するには、メッセージ交換をする必要があります。</string>
    <!-- Confirmation option for dialog explaining to user they must exchange messages first to create a safety number  -->
    <string name="VerifyIdentityActivity_dialog_exchange_messages_to_create_safety_number_ok">OK</string>
    <!-- Learn more option for dialog explaining to user they must exchange messages first to create a safety number  -->
    <string name="VerifyIdentityActivity_dialog_exchange_messages_to_create_safety_number_learn_more">詳しく見る</string>
    <!-- Confirmation button on scan result dialogs -->
    <string name="VerifyDisplayFragment__scan_result_dialog_ok">OK</string>

    <!-- ViewOnceMessageActivity -->
  <!-- Removed by excludeNonTranslatables <string name="ViewOnceMessageActivity_video_duration" translatable="false">%1$02d:%2$02d</string> -->

    <!-- AudioView -->
  <!-- Removed by excludeNonTranslatables <string name="AudioView_duration" translatable="false">%1$d:%2$02d</string> -->

    <!-- MessageDisplayHelper -->
    <string name="MessageDisplayHelper_message_encrypted_for_non_existing_session">メッセージは存在しないセッションのために暗号化されています</string>

    <!-- MmsMessageRecord -->
    <string name="MmsMessageRecord_bad_encrypted_mms_message">MMSメッセージの暗号化が正しくありません</string>
    <string name="MmsMessageRecord_mms_message_encrypted_for_non_existing_session">存在しないセッションのMMSメッセージは暗号化されています</string>

    <!-- MuteDialog -->
    <string name="MuteDialog_mute_notifications">通知をミュート</string>

    <!-- KeyCachingService -->
    <string name="KeyCachingService_signal_passphrase_cached">タッチして開く</string>
    <string name="KeyCachingService_passphrase_cached">Mollyのロックが解除されています</string>
    <string name="KeyCachingService_lock">Mollyをロック</string>

    <!-- MediaPreviewActivity -->
    <string name="MediaPreviewActivity_you">あなた</string>
    <string name="MediaPreviewActivity_unssuported_media_type">サポートされないメディアタイプ</string>
    <string name="MediaPreviewActivity_draft">下書き</string>
    <string name="MediaPreviewActivity_signal_needs_the_storage_permission_in_order_to_write_to_external_storage_but_it_has_been_permanently_denied">外部ストレージにデータを保存するには、Mollyにストレージへのアクセス許可が必要ですが、無効になっています。アプリ設定メニューの「アプリの権限」で「ストレージ」を有効にしてください。</string>
    <string name="MediaPreviewActivity_unable_to_write_to_external_storage_without_permission">ストレージへのアクセス許可がないと外部ストレージに保存できません</string>
    <string name="MediaPreviewActivity_media_delete_confirmation_title">メッセージを消去しますか？</string>
    <string name="MediaPreviewActivity_media_delete_confirmation_message">このメッセージを完全に消去します。</string>
    <string name="MediaPreviewActivity_s_to_s">%1$s から %2$s</string>
    <!-- All media preview title when viewing media send by you to another recipient (allows changing of \'You\' based on context) -->
    <string name="MediaPreviewActivity_you_to_s">あなたから %1$s</string>
    <!-- All media preview title when viewing media sent by another recipient to you (allows changing of \'You\' based on context) -->
    <string name="MediaPreviewActivity_s_to_you">%1$s からあなた</string>
    <string name="MediaPreviewActivity_media_no_longer_available">メディアが存在しません。</string>
    <!-- Notifying the user that the device has encountered a technical issue and is unable to render a video. -->
    <string name="MediaPreviewActivity_unable_to_play_media">メディアを再生できません。</string>
    <string name="MediaPreviewActivity_error_finding_message">メッセージ検索中にエラーが発生しました。</string>
    <string name="MediaPreviewActivity_cant_find_an_app_able_to_share_this_media">このメディアを共有できるアプリが見つかりません。</string>
    <string name="MediaPreviewActivity_dismiss_due_to_error">閉じる</string>
    <string name="MediaPreviewFragment_edit_media_error">メディアエラー</string>
    <!-- This is displayed as a toast notification when we encounter an error deleting a message, including potentially on other people\'s devices -->
    <string name="MediaPreviewFragment_media_delete_error">メッセージ削除中にエラーが発生しました。メッセージが削除されていない可能性があります</string>
    <!-- A suffix to be attached to truncated captions that the user may tap onto to view the entire text caption -->
    <string name="MediaPreviewFragment_read_more_overflow_text">さらに表示</string>

    <!-- MessageNotifier -->
    <!-- Text shown in a system notification that is used to summarize your notification. The first placeholder is a pluralized string that describes how many messages (e.g. "3 messages"), and the second placeholder is a pluralized string that describes the number of unique chats those message appear in (e.g. "2 chats"). -->
    <string name="MessageNotifier_s_in_s">%2$s の %1$s</string>
    <!-- Text shown in a system notification that is used to summary how many messages you received. -->
    <plurals name="MessageNotifier_d_messages">
        <item quantity="other">%1$d件のメッセージ</item>
    </plurals>
    <!-- Text shown in a system notification that is used to summary how many chats have new messages. -->
    <plurals name="MessageNotifier_d_chats">
        <item quantity="other">%1$d件のチャット</item>
    </plurals>
    <string name="MessageNotifier_most_recent_from_s">最新の受信: %1$s</string>
    <string name="MessageNotifier_locked_message">ロックされたメッセージ</string>
    <string name="MessageNotifier_message_delivery_failed">メッセージを配送できませんでした。</string>
    <!-- Shown in a notification when a story the user tries to send fails to be sent -->
    <string name="MessageNotifier_story_delivery_failed">ストーリーを送信できませんでした</string>
    <!-- Shown as notification title for when a notification about a story sent to a group story %1$s replaced with the group name -->
    <string name="MessageNotifier_group_story_title">あなたから %1$s へ</string>
    <string name="MessageNotifier_failed_to_deliver_message">メッセージを配送できませんでした。</string>
    <string name="MessageNotifier_error_delivering_message">メッセージの配送中にエラーが発生しました。</string>
    <string name="MessageNotifier_message_delivery_paused">メッセージの配送が保留されました。</string>
    <string name="MessageNotifier_verify_to_continue_messaging_on_signal">Mollyでのメッセージ送受信を続けるため、認証してください。</string>
    <string name="MessageNotifier_mark_all_as_read">すべて既読にする</string>
    <string name="MessageNotifier_mark_read">既読にする</string>
    <string name="MessageNotifier_turn_off_these_notifications">これらの通知を無効にする</string>
    <string name="MessageNotifier_view_once_photo">使い捨て写真</string>
    <string name="MessageNotifier_view_once_video">使い捨て動画</string>
    <string name="MessageNotifier_reply">返信</string>
    <string name="MessageNotifier_signal_message">Signalメッセージ</string>
    <string name="MessageNotifier_contact_message">%1$s %2$s</string>
    <string name="MessageNotifier_unknown_contact_message">連絡先</string>
    <string name="MessageNotifier_reacted_s_to_s">「%2$s」に %1$sのリアクションをしました。</string>
    <string name="MessageNotifier_reacted_s_to_your_video">あなたの動画に %1$sのリアクションがありました。</string>
    <string name="MessageNotifier_reacted_s_to_your_image">あなたの画像に %1$sのリアクションがありました。</string>
    <string name="MessageNotifier_reacted_s_to_your_gif">あなたのGIFに %1$sのリアクションがありました。</string>
    <string name="MessageNotifier_reacted_s_to_your_file">あなたのファイルに %1$sのリアクションがありました。</string>
    <string name="MessageNotifier_reacted_s_to_your_audio">あなたの音声に %1$sのリアクションがありました。</string>
    <string name="MessageNotifier_reacted_s_to_your_view_once_media">あなたの使い捨てメディアに %1$sのリアクションがありました。</string>
    <!-- Body of notification shown to user when someone they sent a payment to reacts to it. Placeholder is the emoji used in the reaction. -->
    <string name="MessageNotifier_reacted_s_to_your_payment">あなたの支払いに %1$s のリアクションがありました。</string>
    <string name="MessageNotifier_reacted_s_to_your_sticker">あなたのステッカーに %1$sのリアクションがありました。</string>
    <string name="MessageNotifier_this_message_was_deleted">このメッセージは消去されました。</string>

    <string name="TurnOffContactJoinedNotificationsActivity__turn_off_contact_joined_signal">連絡先のSignal参加時の通知を受け取らないようにしますか？この設定はあとでSignal &gt; 設定 &gt; 通知から元に戻せます。</string>

    <!-- TurnOnNotificationsBottomSheet -->
    <!-- Title for sheet explaining how to turn on app notifications -->
    <string name="TurnOnNotificationsBottomSheet__turn_on_notifications">通知を有効にするには</string>
    <!-- Subtitle  for sheet explaining how to turn on app notifications -->
    <string name="TurnOnNotificationsBottomSheet__to_receive_notifications">新着メッセージの通知を受けるには</string>
    <!-- Sheet step 1  for sheet explaining how to turn on app notifications-->
    <string name="TurnOnNotificationsBottomSheet__1_tap_settings_below">1. 下にある「設定」をタップする</string>
    <!-- Sheet step 2 with placeholder which will be replaced with an image of a toggle  for sheet explaining how to turn on app notifications -->
    <string name="TurnOnNotificationsBottomSheet__2_s_turn_on_notifications">2. %1$s 通知をオンにする</string>
    <!-- Label for button at the bottom of the sheet which opens system app notification settings for sheet explaining how to turn on app notifications -->
    <string name="TurnOnNotificationsBottomSheet__settings">設定</string>

    <!-- Notification Channels -->
    <string name="NotificationChannel_channel_messages">メッセージ</string>
    <string name="NotificationChannel_calls">通話</string>
    <string name="NotificationChannel_failures">障害</string>
    <string name="NotificationChannel_backups">バックアップ</string>
    <string name="NotificationChannel_locked_status">ロック状態</string>
    <string name="NotificationChannel_app_updates">アプリ更新</string>
    <string name="NotificationChannel_other">その他</string>
    <string name="NotificationChannel_group_chats">チャット</string>
    <string name="NotificationChannel_missing_display_name">不明</string>
    <string name="NotificationChannel_voice_notes">音声メモ</string>
    <string name="NotificationChannel_contact_joined_signal">連絡先のSignal参加時</string>
    <string name="NotificationChannels__no_activity_available_to_open_notification_channel_settings">通知チャネルの設定を開くためのアクティビティがありません。</string>
    <!-- Notification channel name for showing persistent background connection on devices without push notifications -->
    <string name="NotificationChannel_background_connection">バックグラウンド接続</string>
    <!-- Notification channel name for showing call status information (like connection, ongoing, etc.) Not ringing. -->
    <string name="NotificationChannel_call_status">通話状態</string>
    <!-- Notification channel name for occasional alerts to the user. Will appear in the system notification settings as the title of this notification channel. -->
    <string name="NotificationChannel_critical_app_alerts">重要なアプリのアラート</string>
    <!-- Notification channel name for other notifications related to messages. Will appear in the system notification settings as the title of this notification channel. -->
    <string name="NotificationChannel_additional_message_notifications">その他のメッセージ通知</string>

    <!-- ProfileEditNameFragment -->

    <!-- QuickResponseService -->
    <string name="QuickResponseService_quick_response_unavailable_when_Signal_is_locked">Mollyのロック中はクイックレスポンスを使えません！</string>
    <string name="QuickResponseService_problem_sending_message">メッセージ送信中に問題が発生しました！</string>

    <!-- A small toast notification to let the user know their image/video/audio was downloaded and saved to their device, accessible in other apps. -->
    <string name="SaveAttachmentTask_saved">メディアが保存されました</string>

    <!-- SearchToolbar -->
    <string name="SearchToolbar_search">検索</string>
    <!-- Hint when searching filtered chat content -->
    <string name="SearchToolbar_search_unread_chats">未読チャットを検索</string>
    <string name="SearchToolbar_search_for_conversations_contacts_and_messages">チャットや連絡先、メッセージを検索します</string>

    <!-- Material3 Search Toolbar -->
    <string name="Material3SearchToolbar__close">閉じる</string>
    <string name="Material3SearchToolbar__clear">消去する</string>

    <!-- ShortcutLauncherActivity -->
    <string name="ShortcutLauncherActivity_invalid_shortcut">無効なショートカット</string>

    <!-- SingleRecipientNotificationBuilder -->
    <string name="SingleRecipientNotificationBuilder_signal">Molly</string>
    <string name="SingleRecipientNotificationBuilder_new_message">新着メッセージ</string>
    <string name="SingleRecipientNotificationBuilder_message_request">メッセージ申請</string>
    <string name="SingleRecipientNotificationBuilder_you">あなた</string>
    <!-- Notification subtext for group stories -->
    <string name="SingleRecipientNotificationBuilder__s_dot_story">%1$s・ストーリー</string>

    <!-- NewWaysToConnectDialogFragment -->
    <!-- Fragment title, displayed at the top of the content -->
    <string name="NewWaysToConnectDialogFragment__new_ways_to_connect">つながる新しい選択肢</string>
    <!-- Row item title for phone number privacy explainer -->
    <string name="NewWaysToConnectDialogFragment__phone_number_privacy">電話番号保護</string>
    <!-- Row item description for phone number privacy explainer -->
    <string name="NewWaysToConnectDialogFragment__your_phone_number_is_no_longer_shared">Your phone number is no longer shared with chats. If your number is saved to a friend\'s contacts, they will still see it.</string>
    <!-- Row item title for usernames explainer -->
    <string name="NewWaysToConnectDialogFragment__usernames">ユーザーネーム</string>
    <!-- Row item description for usernames explainer -->
    <string name="NewWaysToConnectDialogFragment__people_can_now_message_you_using_your_optional_username">People can now message you using your optional username so you don\'t have to give out your phone number. Usernames aren\'t visible on your profile.</string>
    <!-- Row item title for qr code and links explainer -->
    <string name="NewWaysToConnectDialogFragment__qr_codes_and_links">QRコードとリンク</string>
    <!-- Row item description for qr code and links explainer -->
    <string name="NewWaysToConnectDialogFragment__usernames_have_a_unique_qr_code">各ユーザーネームには固有のQRコードとリンクがあり、友達と共有することですぐにチャットを開始することができます。</string>
    <!-- Button label for not right now -->
    <string name="NewWaysToConnectDialogFragment__not_now">今はしない</string>
    <!-- Button label for continue -->
    <string name="NewWaysToConnectDialogFragment__set_up_your_username">ユーザーネームを設定する</string>

    <!-- ThumbnailView -->
    <string name="ThumbnailView_Play_video_description">動画を再生</string>
    <string name="ThumbnailView_Has_a_caption_description">キャプション付き</string>

    <!-- TransferControlView -->
    <plurals name="TransferControlView_n_items">
        <item quantity="other">%1$d個</item>
    </plurals>
    <!-- Status update label used while the device is transcoding video as a prerequisite to uploading -->
    <string name="TransferControlView__processing">処理中…</string>
    <!-- Status update label used while the device is transmitting data over the network. Will take the form of "1.0 MB/2.0 MB" -->
    <string name="TransferControlView__download_progress">%1$1.1f MB/%2$2.1f MB</string>
    <!-- Attachment file size label for not-yet-downloaded images and video. Will take the form of "1.0 MB" -->
    <string name="TransferControlView__filesize">%1$1.1f MB</string>


    <!-- UnauthorizedReminder -->
    <!-- Message shown in a reminder banner when the user\'s device is no longer registered -->
    <string name="UnauthorizedReminder_this_is_likely_because_you_registered_your_phone_number_with_Signal_on_a_different_device">この端末は登録されていません。以前、おそらく別の端末で Signal に電話番号を登録したことが原因です。</string>
    <!-- Action in reminder banner that will take user to re-register -->
    <string name="UnauthorizedReminder_reregister_action">端末を再登録する</string>

    <!-- Push notification when the app is forcibly logged out by the server. -->
    <string name="LoggedOutNotification_you_have_been_logged_out">この端末上のSignalからログアウトしました。</string>

    <!-- EnclaveFailureReminder -->
    <!-- Banner message to update app to use payments -->
    <string name="EnclaveFailureReminder_update_signal">決済機能を引き続きご利用いただくために、Signalをアップデートしてください。残高が最新の状態ではない可能性があります。</string>
    <!-- Banner button to update now -->

    <!-- WebRtcCallActivity -->
    <string name="WebRtcCallActivity_to_answer_the_call_give_signal_access_to_your_microphone">着信に出るには、Mollyにマイクへのアクセスを許可してください。</string>
    <!-- Message shown in permission dialog when attempting to answer a video call without camera or microphone permissions already granted. -->
    <string name="WebRtcCallActivity_to_answer_the_call_give_signal_access_to_your_microphone_and_camera">ビデオ通話に出るには、Molly にマイクとカメラへのアクセスを許可してください。</string>
    <string name="WebRtcCallActivity_signal_requires_microphone_and_camera_permissions_in_order_to_make_or_receive_calls">通話するには、Mollyにマイクとカメラへのアクセス許可が必要ですが、無効になっています。アプリ設定メニューの「アプリの権限」で「マイク」と「カメラ」を有効にしてください。</string>
    <string name="WebRtcCallActivity__answered_on_a_linked_device">リンクした端末で応答しました。</string>
    <string name="WebRtcCallActivity__declined_on_a_linked_device">リンクした端末で拒否しました。</string>
    <string name="WebRtcCallActivity__busy_on_a_linked_device">リンクした端末で通話中です。</string>
    <!-- Tooltip message shown first time user is in a video call after switch camera button moved -->
    <string name="WebRtcCallActivity__flip_camera_tooltip">カメラアイコンがここへ移動しました。画面をタップして試してみてください</string>

    <string name="GroupCallSafetyNumberChangeNotification__someone_has_joined_this_call_with_a_safety_number_that_has_changed">安全番号を変更したメンバーが、この通話に参加しています。</string>

    <!-- WebRtcCallScreen -->
    <string name="WebRtcCallScreen_swipe_up_to_change_views">上にスワイプして表示を変更</string>

    <!-- WebRtcCallScreen V2 -->
    <!-- Label with hyphenation. Translation can use soft hyphen - Unicode U+00AD -->
    <string name="WebRtcCallScreen__decline">拒否する</string>
    <!-- Label with hyphenation. Translation can use soft hyphen - Unicode U+00AD -->
    <string name="WebRtcCallScreen__answer">応答する</string>
    <!-- Label with hyphenation. Translation can use soft hyphen - Unicode U+00AD -->
    <string name="WebRtcCallScreen__answer_without_video">ビデオなしで応答する</string>

    <!-- WebRtcAudioOutputToggle -->
    <!-- Label for a dialog asking the user to switch the audio output device during a call -->
    <string name="WebRtcAudioOutputToggle__audio_output">音声出力</string>
    <!-- Audio output option referring to the earpiece built into the phone -->
    <string name="WebRtcAudioOutputToggle__phone_earpiece">受話口</string>
    <!-- Audio output option referring to the louder speaker built into the phone -->
    <string name="WebRtcAudioOutputToggle__speaker">スピーカー</string>
    <!-- Audio output option referring to an external audio device connected via wireless Bluetooth -->
    <string name="WebRtcAudioOutputToggle__bluetooth">Bluetooth</string>
    <!-- Audio output option referring to a pair of headphones that do not contain a microphone connected via a 3.5mm headphone jack -->
    <string name="WebRtcAudioOutputToggle__wired_headphones">有線ヘッドホン</string>
    <!-- Audio output option referring to an external headset that contains a microphone connected via a 3.5mm headphone jack -->
    <string name="WebRtcAudioOutputToggle__wired_headset">有線ヘッドセット</string>
    <!-- Audio output option referring to an external headset connected via a USB-C data cable -->
    <string name="WebRtcAudioOutputToggle__wired_headset_usb">有線ヘッドセット (USB)</string>

    <string name="WebRtcCallControls_answer_call_description">通話を開始</string>
    <string name="WebRtcCallControls_reject_call_description">通話を拒否</string>

    <!-- change_passphrase_activity -->
    <string name="change_passphrase_activity__old_passphrase">現在のパスフレーズ</string>
    <string name="change_passphrase_activity__new_passphrase">新しいパスフレーズ</string>
    <string name="change_passphrase_activity__repeat_new_passphrase">新しいパスフレーズを再入力</string>

    <!-- contact_selection_activity -->
    <string name="contact_selection_activity__invite_to_signal">Mollyに招待する</string>
    <string name="contact_selection_activity__new_group">新規グループ</string>
    <!-- Row item title for refreshing contacts -->
    <string name="contact_selection_activity__refresh_contacts">連絡先を更新</string>
    <!-- Row item description for refreshing contacts -->
    <string name="contact_selection_activity__missing_someone">連絡先が見つからない場合は更新してみましょう</string>
    <!-- Row header title for more section -->
    <string name="contact_selection_activity__more">その他</string>

    <!-- contact_filter_toolbar -->
    <string name="contact_filter_toolbar__clear_entered_text_description">テキストを消去</string>
    <string name="contact_filter_toolbar__show_keyboard_description">キーボードを表示</string>
    <string name="contact_filter_toolbar__show_dial_pad_description">ダイヤル画面を表示</string>

    <!-- contact_selection_group_activity -->
    <string name="contact_selection_group_activity__no_contacts">連絡先はありません。</string>
    <string name="contact_selection_group_activity__finding_contacts">連絡先を読み込んでいます…</string>

    <!-- single_contact_selection_activity -->
    <string name="SingleContactSelectionActivity_contact_photo">連絡先の写真</string>

    <!-- ContactSelectionListFragment-->
    <string name="ContactSelectionListFragment_signal_requires_the_contacts_permission_in_order_to_display_your_contacts">連絡先を表示するには、Mollyに連絡先へのアクセス許可が必要ですが、無効になっています。アプリ設定メニューの「アプリの権限」で「連絡先」を有効にしてください。</string>
    <string name="ContactSelectionListFragment_error_retrieving_contacts_check_your_network_connection">連絡先の取得中にエラーが発生しました。ネットワーク接続を確認してください。</string>
    <string name="ContactSelectionListFragment_username_not_found">ユーザー名が見つかりませんでした</string>
    <string name="ContactSelectionListFragment_s_is_not_a_signal_user">"「%1$s」はSignalユーザーではありません。ユーザー名を確認してもう一度試してください。"</string>
    <string name="ContactSelectionListFragment_you_do_not_need_to_add_yourself_to_the_group">自分自身をグループに追加する必要はありません</string>
    <string name="ContactSelectionListFragment_maximum_group_size_reached">グループのサイズが最大値に達しました</string>
    <string name="ContactSelectionListFragment_signal_groups_can_have_a_maximum_of_d_members">Signalグループは最大%1$d名まで参加できます。</string>
    <string name="ContactSelectionListFragment_recommended_member_limit_reached">推奨されるメンバー数の上限に達しました</string>
    <string name="ContactSelectionListFragment_signal_groups_perform_best_with_d_members_or_fewer">Signalグループは%1$d人以下が最適です。これよりメンバーを追加すると、メッセージの送受信で遅延が発生します。</string>
    <plurals name="ContactSelectionListFragment_d_members">
        <item quantity="other">メンバー %1$d人</item>
    </plurals>

    <!-- contact_selection_list_fragment -->
    <string name="contact_selection_list_fragment__signal_needs_access_to_your_contacts_in_order_to_display_them">連絡先を表示するには、Mollyに連絡先へのアクセスを許可してください。</string>
    <string name="contact_selection_list_fragment__show_contacts">連絡先を表示</string>

    <!-- contact_selection_list_item -->
    <plurals name="contact_selection_list_item__number_of_members">
        <item quantity="other">メンバー %1$d人</item>
    </plurals>
    <!-- Displays number of viewers for a story -->
    <plurals name="contact_selection_list_item__number_of_viewers">
        <item quantity="other">閲覧者 %1$d人</item>
    </plurals>

    <!-- conversation_activity -->
    <string name="conversation_activity__type_message_push">Signalメッセージ</string>
    <string name="conversation_activity__type_message_sms_insecure">安全でないSMS</string>
    <string name="conversation_activity__type_message_mms_insecure">安全でないMMS</string>
    <!-- Option in send button context menu to schedule the message instead of sending it directly -->
    <string name="conversation_activity__sim_n">SIM %1$d</string>
    <string name="conversation_activity__send">送信</string>
    <string name="conversation_activity__compose_description">メッセージ作成</string>
    <string name="conversation_activity__emoji_toggle_description">絵文字キーボードを切り替える</string>
    <string name="conversation_activity__attachment_thumbnail">添付ファイルのサムネイル</string>
    <string name="conversation_activity__quick_attachment_drawer_toggle_camera_description">クイックカメラの添付ドロワーを切り替える</string>
    <string name="conversation_activity__quick_attachment_drawer_record_and_send_audio_description">音声を録音して送信する</string>
    <string name="conversation_activity__quick_attachment_drawer_lock_record_description">音声の録音をロック</string>
    <string name="conversation_activity__message_could_not_be_sent">メッセージを送信できませんでした。接続を確認し、再度試してください。</string>

    <!-- conversation_input_panel -->
    <string name="conversation_input_panel__slide_to_cancel">スライドしてキャンセル</string>
    <string name="conversation_input_panel__cancel">キャンセル</string>

    <!-- conversation_item -->
    <string name="conversation_item__mms_image_description">メディアメッセージ</string>
    <string name="conversation_item__secure_message_description">暗号化されたメッセージ</string>

    <!-- conversation_item_sent -->
    <string name="conversation_item_sent__send_failed_indicator_description">送信失敗</string>
    <string name="conversation_item_sent__pending_approval_description">承認待ち</string>
    <string name="conversation_item_sent__delivered_description">配送済み</string>
    <string name="conversation_item_sent__message_read">既読</string>

    <!-- conversation_item_received -->
    <string name="conversation_item_received__contact_photo_description">連絡先の写真</string>

    <!-- ConversationUpdateItem -->
    <string name="ConversationUpdateItem_loading">読み込んでいます</string>
    <string name="ConversationUpdateItem_learn_more">詳しく見る</string>
    <string name="ConversationUpdateItem_join_call">通話に参加する</string>
    <string name="ConversationUpdateItem_return_to_call">通話に戻る</string>
    <string name="ConversationUpdateItem_call_is_full">満席です</string>
    <string name="ConversationUpdateItem_invite_friends">友達を招待する</string>
    <string name="ConversationUpdateItem_enable_call_notifications">着信通知を有効にする</string>
    <string name="ConversationUpdateItem_update_contact">連絡先を更新する</string>
    <!-- Update item button text to show to block a recipient from requesting to join via group link -->
    <string name="ConversationUpdateItem_block_request">申請をブロック</string>
    <string name="ConversationUpdateItem_no_groups_in_common_review_requests_carefully">共通のグループはありません。慎重に申請を確認してください。</string>
    <string name="ConversationUpdateItem_no_contacts_in_this_group_review_requests_carefully">このグループに連絡先の人はいません。慎重に申請を確認してください。</string>
    <string name="ConversationUpdateItem_view">表示する</string>
    <string name="ConversationUpdateItem_the_disappearing_message_time_will_be_set_to_s_when_you_message_them">メッセージの送信時に、消えるメッセージのタイマーが%1$sに設定されます。</string>
    <!-- Update item button text to show to boost a feature -->
    <string name="ConversationUpdateItem_donate">寄付する</string>
    <!-- Update item button text to send payment -->
    <string name="ConversationUpdateItem_send_payment">送金</string>
    <!-- Update item button text to activate payments -->
    <string name="ConversationUpdateItem_activate_payments">決済機能を有効化</string>
    <!-- Update item alerting the user they hid this person and that they can message them to unhide them -->
    <string name="ConversationUpdateItem_hidden_contact_message_to_add_back">過去に削除したメンバーです。メッセージを送ると、このメンバーはリストに再度追加されます。</string>

    <!-- audio_view -->
    <string name="audio_view__play_pause_accessibility_description">再生 … 停止</string>
    <string name="audio_view__download_accessibility_description">ダウンロード</string>

    <!-- QuoteView -->
    <string name="QuoteView_audio">音声</string>
    <string name="QuoteView_video">動画</string>
    <string name="QuoteView_photo">写真</string>
    <string name="QuoteView_gif">GIF</string>
    <string name="QuoteView_view_once_media">使い捨てメディア</string>
    <string name="QuoteView_sticker">ステッカー</string>
    <string name="QuoteView_you">あなた</string>
    <string name="QuoteView_original_missing">元のメッセージが見つかりません</string>
    <!-- Author formatting for group stories -->
    <string name="QuoteView_s_story">%1$s · ストーリー</string>
    <!-- Label indicating that a quote is for a reply to a story you created -->
    <string name="QuoteView_your_story">あなた · ストーリー</string>
    <!-- Label indicating that the story being replied to no longer exists -->
    <string name="QuoteView_no_longer_available">削除済み</string>
    <!-- Label for quoted gift -->
    <string name="QuoteView__donation_for_a_friend">友達に代わって寄付</string>

    <!-- conversation_fragment -->
    <string name="conversation_fragment__scroll_to_the_bottom_content_description">一番下までスクロール</string>

    <!-- BubbleOptOutTooltip -->
    <!-- Message to inform the user of what Android chat bubbles are -->
    <string name="BubbleOptOutTooltip__description">バブルはAndroidの機能で、Mollyのチャットでは無効にできます。</string>
    <!-- Button to dismiss the tooltip for opting out of using Android bubbles -->
    <string name="BubbleOptOutTooltip__not_now">今はしない</string>
    <!-- Button to move to the system settings to control the use of Android bubbles -->
    <string name="BubbleOptOutTooltip__turn_off">無効にする</string>

    <!-- safety_number_change_dialog -->
    <string name="safety_number_change_dialog__safety_number_changes">安全番号の変更</string>
    <string name="safety_number_change_dialog__accept">承認する</string>
    <string name="safety_number_change_dialog__call_anyway">とにかく発信する</string>
    <string name="safety_number_change_dialog__join_call">通話に参加する</string>
    <string name="safety_number_change_dialog__continue_call">通話を続ける</string>
    <string name="safety_number_change_dialog__leave_call">通話から抜ける</string>
    <string name="safety_number_change_dialog__the_following_people_may_have_reinstalled_or_changed_devices">以下の方はアプリを再インストールしたか端末を変更した可能性があります。プライバシーを保証するために安全番号を検証してください。</string>
    <string name="safety_number_change_dialog__view">表示する</string>
    <string name="safety_number_change_dialog__previous_verified">以前に検証済み</string>

    <!-- EnableCallNotificationSettingsDialog__call_notifications_checklist -->
    <string name="EnableCallNotificationSettingsDialog__call_notifications_enabled">着信通知を有効にしました。</string>
    <string name="EnableCallNotificationSettingsDialog__enable_call_notifications">着信通知を有効にしてください</string>
    <string name="EnableCallNotificationSettingsDialog__enable_background_activity">バックグラウンド動作を有効にする</string>
    <string name="EnableCallNotificationSettingsDialog__everything_looks_good_now">すべて順調そうです！</string>
    <string name="EnableCallNotificationSettingsDialog__to_receive_call_notifications_tap_here_and_turn_on_show_notifications">着信通知を受けるには、ここをタップして「通知を表示する」を有効にします。</string>
    <string name="EnableCallNotificationSettingsDialog__to_receive_call_notifications_tap_here_and_turn_on_notifications">着信通知を受けるには、ここをタップして通知を有効にし、音とポップアップが有効になっていることを確認してください。</string>
    <string name="EnableCallNotificationSettingsDialog__to_receive_call_notifications_tap_here_and_enable_background_activity_in_battery_settings">着信通知を受けるには、ここをタップして「バッテリー」設定でバックグラウンド動作を有効にします。 </string>
    <string name="EnableCallNotificationSettingsDialog__settings">設定</string>
    <string name="EnableCallNotificationSettingsDialog__to_receive_call_notifications_tap_settings_and_turn_on_show_notifications">着信通知を受けるには、設定をタップして「通知を表示する」を有効にします。</string>
    <string name="EnableCallNotificationSettingsDialog__to_receive_call_notifications_tap_settings_and_turn_on_notifications">着信通知を受けるには、設定をタップして通知を有効にし、音とポップアップが有効になっていることを確認してください。</string>
    <string name="EnableCallNotificationSettingsDialog__to_receive_call_notifications_tap_settings_and_enable_background_activity_in_battery_settings">着信通知を受けるには、設定をタップして「バッテリー」設定でバックグラウンド動作を有効にします。</string>

    <!-- country_selection_fragment -->
    <string name="country_selection_fragment__loading_countries">国名を読み込んでいます…</string>
    <string name="country_selection_fragment__search">検索</string>
    <string name="country_selection_fragment__no_matching_countries">一致する国がありません</string>

    <!-- device_add_fragment -->
    <string name="device_add_fragment__scan_the_qr_code_displayed_on_the_device_to_link">リンクする端末に表示されているQRコードをスキャンしてください</string>

    <!-- device_link_fragment -->
    <string name="device_link_fragment__link_device">端末をリンクする</string>

    <!-- device_list_fragment -->
    <string name="device_list_fragment__no_devices_linked">リンクしている端末はありません</string>
    <string name="device_list_fragment__link_new_device">新しい端末をリンク</string>

    <!-- expiration -->
    <string name="expiration_off">オフ</string>

    <plurals name="expiration_seconds">
        <item quantity="other">%1$d秒</item>
    </plurals>

    <string name="expiration_seconds_abbreviated">%1$d秒</string>

    <plurals name="expiration_minutes">
        <item quantity="other">%1$d分</item>
    </plurals>

    <string name="expiration_minutes_abbreviated">%1$d分</string>

    <plurals name="expiration_hours">
        <item quantity="other">%1$d時間</item>
    </plurals>

    <string name="expiration_hours_abbreviated">%1$d時間</string>

    <plurals name="expiration_days">
        <item quantity="other">%1$d日</item>
    </plurals>

    <string name="expiration_days_abbreviated">%1$d日</string>

    <plurals name="expiration_weeks">
        <item quantity="other">%1$d週間</item>
    </plurals>

    <string name="expiration_weeks_abbreviated">%1$d週</string>
    <string name="expiration_combined">%1$s %2$s</string>

    <!-- unverified safety numbers -->
    <string name="IdentityUtil_unverified_banner_one">%1$s に対する安全番号が変更され未検証となりました</string>
    <string name="IdentityUtil_unverified_banner_two">%1$s と %2$s に対する安全番号が未検証となりました</string>
    <string name="IdentityUtil_unverified_banner_many">%1$s、%2$s および %3$s に対する安全番号が未検証となりました</string>

    <string name="IdentityUtil_unverified_dialog_one">%1$s に対する安全番号が変更され、未検証となりました。だれかが通信を傍受しようとしているかも知れませんし、%1$s がSignalを再インストールしただけかも知れません。</string>
    <string name="IdentityUtil_unverified_dialog_two">%1$s と %2$s に対する安全番号が変更され、未検証となりました。だれかが通信を傍受しようとしているかも知れませんし、相手がSignalを再インストールしただけかも知れません。</string>
    <string name="IdentityUtil_unverified_dialog_many">%1$s、%2$s および %3$s に対する安全番号が変更され、未検証となりました。だれかが通信を傍受しようとしているかも知れませんし、相手がSignalを再インストールしただけかも知れません。</string>

    <string name="IdentityUtil_untrusted_dialog_one">%1$s に対する安全番号を変更しました。</string>
    <string name="IdentityUtil_untrusted_dialog_two">%1$s と %2$s に対する安全番号を変更しました。</string>
    <string name="IdentityUtil_untrusted_dialog_many">%1$s、%2$s および %3$s に対する安全番号を変更しました。</string>

    <plurals name="identity_others">
        <item quantity="other">ほか%1$d人</item>
    </plurals>

    <!-- giphy_activity -->
    <string name="giphy_activity_toolbar__search_gifs">GiFを検索</string>

    <!-- giphy_fragment -->
    <string name="giphy_fragment__nothing_found">何も見つかりませんでした</string>

    <!-- load_more_header -->
    <string name="load_more_header__loading">読み込んでいます</string>

    <!-- media_overview_activity -->
    <string name="media_overview_activity__no_media">メディアがありません</string>

    <!-- message_recipients_list_item -->
    <string name="message_recipients_list_item__view">表示する</string>
    <string name="message_recipients_list_item__resend">再送</string>

    <!-- Displayed in a toast when user long presses an item in MyStories -->
    <string name="MyStoriesFragment__copied_sent_timestamp_to_clipboard">送信日時をクリップボードにコピーしました。</string>
    <!-- Displayed when there are no outgoing stories -->
    <string name="MyStoriesFragment__updates_to_your_story_will_show_up_here">あなたのストーリーの更新がここに表示されます。</string>

    <!-- GroupUtil -->
    <plurals name="GroupUtil_joined_the_group">
        <item quantity="other">%1$s がグループに加わりました。</item>
    </plurals>
    <string name="GroupUtil_group_name_is_now">グループ名が「%1$s」になりました。</string>

    <!-- prompt_passphrase_activity -->
    <string name="prompt_passphrase_activity__unlock">ロック解除</string>

    <!-- prompt_mms_activity -->
    <string name="prompt_mms_activity__signal_requires_mms_settings_to_deliver_media_and_group_messages">Signalは、携帯電話回線を通じてメディアとグループメッセージを配送するためにMMSの設定を必要としますが、この端末の設定情報を利用できません。これは端末がロックされていたり、その他の制限のある場合に発生することがあります。</string>
    <string name="prompt_mms_activity__to_send_media_and_group_messages_tap_ok">メディアやグループメッセージを送信するには「OK」をタップして設定を完了してください。MMSの設定は一般的には「アクセスポイント名」を探すことで見つかります。これは1度だけ行う必要があります。</string>

    <!-- BadDecryptLearnMoreDialog -->
    <string name="BadDecryptLearnMoreDialog_delivery_issue">配送エラー</string>
    <string name="BadDecryptLearnMoreDialog_couldnt_be_delivered_individual">%1$s からのメッセージ、ステッカー、リアクションまたは既読通知をあなたに配送できませんでした。直接送信を試みたか、グループ内で送ろうとしたかもしれません。</string>
    <string name="BadDecryptLearnMoreDialog_couldnt_be_delivered_group">%1$s からのメッセージ、ステッカー、リアクションまたは既読通知を、あなたに配送できませんでした。</string>

    <!-- profile_create_activity -->
    <string name="CreateProfileActivity_first_name_required">名 (必須)</string>
    <string name="CreateProfileActivity_last_name_optional">姓 (任意)</string>
    <string name="CreateProfileActivity_next">次へ</string>
    <string name="CreateProfileActivity_custom_mms_group_names_and_photos_will_only_be_visible_to_you">MMSグループの名前とアイコンはあなただけに表示されます。</string>
    <string name="CreateProfileActivity_group_descriptions_will_be_visible_to_members_of_this_group_and_people_who_have_been_invited">グループの説明は、メンバーとグループに招待された人に表示されます。</string>

    <!-- EditAboutFragment -->
    <string name="EditAboutFragment_about">自己紹介</string>
    <string name="EditAboutFragment_write_a_few_words_about_yourself">簡単な自己紹介を記入してください…</string>
    <string name="EditAboutFragment_count">%1$d/%2$d</string>
    <string name="EditAboutFragment_speak_freely">気軽に話しかけて</string>
    <string name="EditAboutFragment_encrypted">暗号化済み</string>
    <string name="EditAboutFragment_be_kind">優しくしてね</string>
    <string name="EditAboutFragment_coffee_lover">コーヒー大好き</string>
    <string name="EditAboutFragment_free_to_chat">チャット歓迎</string>
    <string name="EditAboutFragment_taking_a_break">休憩中</string>
    <string name="EditAboutFragment_working_on_something_new">新しいことをしています</string>

    <!-- EditProfileFragment -->
    <string name="EditProfileFragment__edit_group">グループを編集</string>
    <string name="EditProfileFragment__group_name">グループ名</string>
    <string name="EditProfileFragment__group_description">グループの説明</string>
  <!-- Removed by excludeNonTranslatables <string name="EditProfileFragment__support_link" translatable="false">https://support.signal.org/hc/articles/360007459591</string> -->

    <!-- EditProfileNameFragment -->
    <string name="EditProfileNameFragment_your_name">あなたの名前</string>
    <string name="EditProfileNameFragment_first_name">名</string>
    <string name="EditProfileNameFragment_last_name_optional">姓 (任意)</string>
    <string name="EditProfileNameFragment_save">保存</string>
    <string name="EditProfileNameFragment_failed_to_save_due_to_network_issues_try_again_later">ネットワークエラーのため保存に失敗しました。あとで再度試してください。</string>

    <!-- recipient_preferences_activity -->
    <string name="recipient_preference_activity__shared_media">共有されたメディア</string>

    <!-- recipients_panel -->

    <!-- verify_display_fragment -->
    <!-- Explanation of how to verify the safety numbers. %s is replaced with the name of the other recipient -->
    <string name="verify_display_fragment__pnp_verify_safety_numbers_explanation_with_s">%1$s とのやりとりがエンドツーエンドで暗号化されているかを検証するには、お互いの端末で、上記の番号が相手端末上の番号と同じか確認してください。相手の端末上のコードをスキャンする方法もあります。</string>
    <string name="verify_display_fragment__tap_to_scan">タップしてスキャンする</string>
    <string name="verify_display_fragment__successful_match">一致しました</string>
    <string name="verify_display_fragment__failed_to_verify_safety_number">安全番号を検証できませんでした</string>
    <string name="verify_display_fragment__loading">読み込んでいます…</string>
    <string name="verify_display_fragment__mark_as_verified">検証済みにする</string>
    <string name="verify_display_fragment__clear_verification">未検証にする</string>

    <!-- verity_scan_fragment -->
    <string name="verify_scan_fragment__scan_the_qr_code_on_your_contact">連絡先の端末のQRコードをスキャンしてください。</string>

    <!-- webrtc_answer_decline_button -->
    <string name="webrtc_answer_decline_button__swipe_up_to_answer">上にスワイプして電話に出る</string>
    <string name="webrtc_answer_decline_button__swipe_down_to_reject">下にスワイプして拒否する</string>

    <!-- message_details_header -->
    <string name="message_details_header__issues_need_your_attention">問題が発生しました</string>
    <string name="message_details_header_sent">送信</string>
    <string name="message_details_header_received">受信</string>
    <string name="message_details_header_disappears">消えるまで</string>
    <string name="message_details_header_via">経由</string>

    <!-- message_details_recipient_header -->
    <string name="message_details_recipient_header__pending_send">保留中</string>
    <string name="message_details_recipient_header__sent_to">送信済み</string>
    <string name="message_details_recipient_header__sent_from">送信元</string>
    <string name="message_details_recipient_header__delivered_to">配送先</string>
    <string name="message_details_recipient_header__read_by">既読者</string>
    <string name="message_details_recipient_header__not_sent">未送信</string>
    <string name="message_details_recipient_header__viewed">閲覧済み</string>
    <string name="message_details_recipient_header__skipped">スキップ</string>

    <!-- message_Details_recipient -->
    <string name="message_details_recipient__failed_to_send">送信に失敗しました</string>
    <string name="message_details_recipient__new_safety_number">新しい安全番号</string>
    <!-- Button text shown in message details when the message has an edit history and this will let them view the history -->
    <string name="MessageDetails__view_edit_history">編集履歴を表示する</string>

    <!-- AndroidManifest.xml -->
    <string name="AndroidManifest__create_passphrase">パスフレーズを作成</string>
    <string name="AndroidManifest__select_contacts">連絡先を選択</string>
    <string name="AndroidManifest__change_passphrase">パスフレーズを変更</string>
    <string name="AndroidManifest__verify_safety_number">安全番号の検証</string>
    <string name="AndroidManifest__media_preview">メディアのプレビュー</string>
    <string name="AndroidManifest__message_details">メッセージの詳細</string>
    <string name="AndroidManifest__linked_devices">リンク済み端末</string>
    <string name="AndroidManifest__invite_friends">友達を招待</string>
    <string name="AndroidManifest_archived_conversations">アーカイブ済みのチャット</string>

    <!-- HelpFragment -->
    <string name="HelpFragment__have_you_read_our_faq_yet">よくある質問を読まれましたか？</string>
    <string name="HelpFragment__next">次へ</string>
    <string name="HelpFragment__contact_us">お問い合わせ</string>
    <string name="HelpFragment__tell_us_whats_going_on">何が起きているか教えてください</string>
    <string name="HelpFragment__include_debug_log">デバッグログを添付する</string>
    <string name="HelpFragment__whats_this">これは何ですか？</string>
    <string name="HelpFragment__how_do_you_feel">どう感じていますか？ (任意)</string>
    <string name="HelpFragment__tell_us_why_youre_reaching_out">連絡を取りたい理由を教えてください。</string>
  <!-- Removed by excludeNonTranslatables <string name="HelpFragment__emoji_5" translatable="false">emoji_5</string> -->
  <!-- Removed by excludeNonTranslatables <string name="HelpFragment__emoji_4" translatable="false">emoji_4</string> -->
  <!-- Removed by excludeNonTranslatables <string name="HelpFragment__emoji_3" translatable="false">emoji_3</string> -->
  <!-- Removed by excludeNonTranslatables <string name="HelpFragment__emoji_2" translatable="false">emoji_2</string> -->
  <!-- Removed by excludeNonTranslatables <string name="HelpFragment__emoji_1" translatable="false">emoji_1</string> -->
  <!-- Removed by excludeNonTranslatables <string name="HelpFragment__link__debug_info" translatable="false">https://support.signal.org/hc/articles/360007318591</string> -->
  <!-- Removed by excludeNonTranslatables <string name="HelpFragment__link__faq" translatable="false">https://support.signal.org</string> -->
    <string name="HelpFragment__support_info">サポート情報</string>
    <string name="HelpFragment__signal_android_support_request">Signal Androidサポートリクエスト</string>
    <string name="HelpFragment__debug_log">デバッグログ:</string>
    <string name="HelpFragment__could_not_upload_logs">ログをアップロードできませんでした</string>
    <string name="HelpFragment__please_be_as_descriptive_as_possible">問題を理解するため、できるだけ詳細に記述してください。</string>
    <string-array name="HelpFragment__categories_5">
        <item>オプションを選択してください</item>
        <item>機能の不具合</item>
        <item>機能のリクエスト</item>
        <item>質問</item>
        <item>フィードバック</item>
        <item>その他</item>
        <item>決済機能 (MobileCoin)</item>
        <item>寄付 &amp; バッジ</item>
        <item>SMSエクスポート</item>
    </string-array>
    <!-- Subject of email when submitting debug logs to help debug slow notifications -->
    <string name="DebugLogsPromptDialogFragment__signal_android_support_request">Signal Androidデバッグログの提供</string>
    <!-- Category to organize the support email sent -->
    <string name="DebugLogsPromptDialogFragment__slow_notifications_category">通知が遅い</string>
    <!-- Category to organize the support email sent -->
    <string name="DebugLogsPromptDialogFragment__crash_category">クラッシュ</string>
    <!-- Action to submit logs and take user to send an e-mail -->
    <string name="DebugLogsPromptDialogFragment__submit">送信する</string>
    <!-- Action to decline to submit logs -->
    <string name="DebugLogsPromptDialogFragment__no_thanks">今はしない</string>

    <!-- ReactWithAnyEmojiBottomSheetDialogFragment -->
    <string name="ReactWithAnyEmojiBottomSheetDialogFragment__this_message">このメッセージ</string>
    <string name="ReactWithAnyEmojiBottomSheetDialogFragment__recently_used">最近使ったもの</string>
    <string name="ReactWithAnyEmojiBottomSheetDialogFragment__smileys_and_people">スマイリーと人々</string>
    <string name="ReactWithAnyEmojiBottomSheetDialogFragment__nature">自然</string>
    <string name="ReactWithAnyEmojiBottomSheetDialogFragment__food">食品</string>
    <string name="ReactWithAnyEmojiBottomSheetDialogFragment__activities">アクティビティ</string>
    <string name="ReactWithAnyEmojiBottomSheetDialogFragment__places">場所</string>
    <string name="ReactWithAnyEmojiBottomSheetDialogFragment__objects">オブジェクト</string>
    <string name="ReactWithAnyEmojiBottomSheetDialogFragment__symbols">記号</string>
    <string name="ReactWithAnyEmojiBottomSheetDialogFragment__flags">旗</string>
    <string name="ReactWithAnyEmojiBottomSheetDialogFragment__emoticons">顔文字</string>
    <string name="ReactWithAnyEmojiBottomSheetDialogFragment__no_results_found">検索結果はありません</string>

    <!-- arrays.xml -->
    <string name="arrays__use_default">既定を使う</string>
    <string name="arrays__use_custom">カスタムを使う</string>

    <string name="arrays__mute_for_one_hour">1時間ミュート</string>
    <string name="arrays__mute_for_eight_hours">8時間ミュート</string>
    <string name="arrays__mute_for_one_day">1日間ミュート</string>
    <string name="arrays__mute_for_seven_days">7日間ミュート</string>
    <string name="arrays__always">常時</string>

    <string name="arrays__settings_default">既定の設定</string>
    <string name="arrays__enabled">有効</string>
    <string name="arrays__disabled">無効</string>

    <string name="arrays__name_and_message">名前とメッセージ</string>
    <string name="arrays__name_only">名前のみ</string>
    <string name="arrays__no_name_or_message">名前もメッセージも非表示</string>

    <string name="arrays__images">画像</string>
    <string name="arrays__audio">音声</string>
    <string name="arrays__video">動画</string>
    <string name="arrays__documents">ドキュメント</string>

    <string name="arrays__small">小</string>
    <string name="arrays__normal">普通</string>
    <string name="arrays__large">大</string>
    <string name="arrays__extra_large">特大</string>

    <string name="arrays__default">既定</string>
    <string name="arrays__high">高</string>
    <string name="arrays__max">最大</string>

    <!-- plurals.xml -->
    <plurals name="hours_ago">
        <item quantity="other">%1$d時間</item>
    </plurals>

    <!-- preferences.xml -->
    <string name="preferences_beta">ベータ</string>
    <string name="preferences__sms_mms">SMSとMMS</string>
    <string name="preferences__pref_use_address_book_photos">アドレス帳の写真を使用する</string>
    <string name="preferences__display_contact_photos_from_your_address_book_if_available">可能であれば、連絡先の表示にアドレス帳の写真を使用します。</string>
    <!-- Preference menu item title for a toggle switch for preserving the archived state of muted chats. -->
    <string name="preferences__pref_keep_muted_chats_archived">ミュートしたチャットをアーカイブしたままにします</string>
    <!-- Preference menu item description for a toggle switch for preserving the archived state of muted chats. -->
    <string name="preferences__muted_chats_that_are_archived_will_remain_archived">アーカイブされており、さらにミュートもしているチャットは、新しいメッセージが届いてもアーカイブされたままになります。</string>
    <string name="preferences__generate_link_previews">リンクプレビューを生成する</string>
    <string name="preferences__retrieve_link_previews_from_websites_for_messages">送信メッセージのリンクプレビューを、ウェブサイトから直接取得します。</string>
    <string name="preferences__change_passphrase">パスフレーズを変更</string>
    <string name="preferences__change_your_passphrase">パスフレーズを変更します</string>
    <string name="preferences__enable_passphrase">パスフレーズでの画面ロックを有効にする</string>
    <string name="preferences__lock_signal_and_message_notifications_with_a_passphrase">パスフレーズで画面と通知をロックします</string>
    <string name="preferences__screen_security">画面のセキュリティ</string>
    <string name="preferences__auto_lock_signal_after_a_specified_time_interval_of_inactivity">指定した無操作時間経過後にSignalを自動でロックします。</string>
    <string name="preferences__inactivity_timeout_passphrase">無操作タイムアウトのパスフレーズ</string>
    <string name="preferences__inactivity_timeout_interval">無操作タイムアウトの間隔</string>
    <string name="preferences__notifications">通知</string>
    <string name="preferences__led_color">LED色</string>
    <string name="preferences__led_color_unknown">不明</string>
    <string name="preferences__pref_led_blink_title">LED点滅パターン</string>
    <string name="preferences__customize">カスタマイズ</string>
    <string name="preferences__change_sound_and_vibration">サウンドとバイブの変更</string>
    <string name="preferences__sound">着信音</string>
    <string name="preferences__silent">無音</string>
    <string name="preferences__default">既定</string>
    <string name="preferences__repeat_alerts">アラートの繰り返し</string>
    <string name="preferences__never">なし</string>
    <string name="preferences__one_time">1回</string>
    <string name="preferences__two_times">2回</string>
    <string name="preferences__three_times">3回</string>
    <string name="preferences__five_times">5回</string>
    <string name="preferences__ten_times">10回</string>
    <string name="preferences__vibrate">バイブレーション</string>
    <string name="preferences__green">緑</string>
    <string name="preferences__red">赤</string>
    <string name="preferences__blue">青</string>
    <string name="preferences__orange">オレンジ</string>
    <string name="preferences__cyan">シアン</string>
    <string name="preferences__magenta">マゼンタ</string>
    <string name="preferences__white">白</string>
    <string name="preferences__none">なし</string>
    <string name="preferences__fast">速い</string>
    <string name="preferences__normal">普通</string>
    <string name="preferences__slow">遅い</string>
    <string name="preferences__help">ヘルプ</string>
    <string name="preferences__advanced">詳細設定</string>
    <string name="preferences__donate_to_signal">Mollyへの寄付</string>
    <!-- Preference label for making one-time donations to Signal -->
    <string name="preferences__privacy">プライバシー</string>
    <!-- Preference label for stories -->
    <string name="preferences__stories">ストーリー</string>
    <string name="preferences__mms_user_agent">MMSユーザーエージェント</string>
    <string name="preferences__advanced_mms_access_point_names">手動MMS設定</string>
    <string name="preferences__mmsc_url">MMSC URL</string>
    <string name="preferences__mms_proxy_host">MMSプロキシホスト</string>
    <string name="preferences__mms_proxy_port">MMSプロキシポート</string>
    <string name="preferences__mmsc_username">MMSCユーザー名</string>
    <string name="preferences__mmsc_password">MMSCパスワード</string>
    <string name="preferences__sms_delivery_reports">SMS配送レポート</string>
    <string name="preferences__request_a_delivery_report_for_each_sms_message_you_send">送信するすべてのSMSメッセージで配送レポートを要求します。</string>
    <string name="preferences__data_and_storage">データとストレージ</string>
    <string name="preferences__storage">ストレージ</string>
    <string name="preferences__payments">決済機能</string>
    <!-- Privacy settings payments section description -->
    <string name="preferences__payment_lock">支払いのロック</string>
    <string name="preferences__conversation_length_limit">チャットの最大メッセージ件数</string>
    <string name="preferences__keep_messages">メッセージの保存期間</string>
    <string name="preferences__clear_message_history">メッセージ履歴を削除</string>
    <string name="preferences__linked_devices">リンク済み端末</string>
    <string name="preferences__light_theme">ライト</string>
    <string name="preferences__dark_theme">ダーク</string>
    <string name="preferences__appearance">デザイン</string>
    <string name="preferences__theme">テーマ</string>
    <string name="preferences__chat_color_and_wallpaper">チャットの色と壁紙</string>
    <!-- Clickable settings text allowing the user to change the icon visible on their phone\'s home screen. -->
    <string name="preferences__app_icon">アプリアイコン</string>
    <!-- Approval for changing the app icon. -->
    <string name="preferences__app_icon_dialog_ok">OK</string>
    <!-- Cancelling the operation of changing the app icon. -->
    <string name="preferences__app_icon_dialog_cancel">キャンセル</string>
    <!-- Title for the confirmation dialog of changing the app icon. -->
    <string name="preferences__app_icon_dialog_title">アプリのアイコンと名前を「%1$s」に変更します</string>
    <!-- Description for the confirmation dialog of changing the app icon. -->
    <string name="preferences__app_icon_dialog_description">アプリのアイコンと名前を変更するためには、Mollyを閉じる必要があります。通知には常にデフォルトのMollyのアイコンと名前が表示されます。</string>
    <!-- Visible warning label for the limitations of changing the app icon with learn more call to action. -->
    <string name="preferences__app_icon_warning_learn_more">アプリのアイコンと名前を選択すると、お使いの携帯電話のホーム画面とアプリ一覧に反映されます。通知には常にデフォルトのMollyのアイコンと名前が表示されます。詳しく見る</string>
    <!-- Visible warning label for the limitations of changing the app icon. -->
    <string name="preferences__app_icon_warning">アプリのアイコンと名前は、ホーム画面とアプリ一覧に表示されます。</string>
    <!-- Visible warning label explaining that changing the app icon and name does not affect notifications. -->
    <string name="preferences__app_icon_notification_warning">通知には常にデフォルトのMollyのアイコンと名前が表示されます。</string>
    <!--Call to action to get more information about the limitations of the change app icon functionality. -->
    <string name="preferences__app_icon_learn_more">詳しく見る</string>
    <!--Text description of a graphic illustrating the limitations of the app icon change. -->
    <string name="preferences__graphic_illustrating_where_the_replacement_app_icon_will_be_visible">置き換えられるアプリのアイコンが表示される場所を示す図。</string>
    <string name="preferences__disable_pin">PINを無効化</string>
    <string name="preferences__enable_pin">PINを有効化</string>
    <string name="preferences__if_you_disable_the_pin_you_will_lose_all_data">PINを無効にすると、自身でバックアップと復元を行わない限り、Signalに再登録する際すべてのデータが失われます。PINを無効にしている間は登録ロックは使用できません。</string>
    <string name="preferences__pins_keep_information_stored_with_signal_encrypted_so_only_you_can_access_it">Signal内に保存された情報は、PINにより暗号化を保持されるため、あなたのみアクセスできます。PINを使うことで、Signalの再インストール時にあなたのプロフィール、設定および連絡先が復元されます。アプリを開く際にはPINは必要はありません。</string>
    <string name="preferences__system_default">システム既定</string>
    <string name="preferences__language">言語</string>
    <string name="preferences__signal_messages_and_calls">Signalメッセージと通話</string>
    <string name="preferences__advanced_pin_settings">PINの詳細設定</string>
    <string name="preferences__free_private_messages_and_calls">Signalユーザーにプライベートメッセージと通話の自由を</string>
    <string name="preferences__submit_debug_log">デバッグログの提出</string>
    <string name="preferences__delete_account">アカウントの消去</string>
    <string name="preferences__support_wifi_calling">Wi-Fi通話互換モード</string>
    <string name="preferences__enable_if_your_device_supports_sms_mms_delivery_over_wifi">この端末がWi-Fi経由のSMS/MMS送信を使用している場合は、有効にしてください (Wi-Fi通話の有効時のみ有効になります)。</string>
    <string name="preferences__incognito_keyboard">シークレットキーボード</string>
    <string name="preferences__read_receipts">既読通知</string>
    <string name="preferences__if_read_receipts_are_disabled_you_wont_be_able_to_see_read_receipts">既読通知を無効にすると、相手の既読通知も受け取れません。</string>
    <string name="preferences__typing_indicators">入力中アイコン</string>
    <string name="preferences__if_typing_indicators_are_disabled_you_wont_be_able_to_see_typing_indicators">入力中アイコンが無効の場合、相手の入力中アイコンも表示されません。</string>
    <string name="preferences__request_keyboard_to_disable">キーボードに自動学習の停止を要求します。</string>
    <string name="preferences__this_setting_is_not_a_guarantee">この設定はキーボードに無視される可能性があり、保証されません。</string>
  <!-- Removed by excludeNonTranslatables <string name="preferences__incognito_keyboard_learn_more" translatable="false">https://support.signal.org/hc/articles/360055276112</string> -->
    <string name="preferences_chats__when_using_mobile_data">モバイルデータ通信利用時</string>
    <string name="preferences_chats__when_using_wifi">Wi-Fi利用時</string>
    <string name="preferences_chats__when_roaming">ローミング時</string>
    <string name="preferences_chats__media_auto_download">メディアの自動ダウンロード</string>
    <string name="preferences_chats__message_history">メッセージ履歴</string>
    <string name="preferences_storage__storage_usage">ストレージ使用量</string>
    <string name="preferences_storage__photos">写真</string>
    <string name="preferences_storage__videos">動画</string>
    <string name="preferences_storage__files">ファイル</string>
    <string name="preferences_storage__audio">音声</string>
    <string name="preferences_storage__review_storage">ストレージを確認</string>
    <string name="preferences_storage__delete_older_messages">より古いメッセージを消去しますか？</string>
    <string name="preferences_storage__clear_message_history">メッセージ履歴を削除しますか？</string>
    <string name="preferences_storage__this_will_permanently_delete_all_message_history_and_media">%1$sより古いすべてのメッセージ履歴とメディアを、この端末から完全に消去します。</string>
    <!-- The body of an alert dialog that is shown when confirming a trim operation. Trimming will delete all but the most recent messages in a chat. The placeholder represents how many messages are kept in each chat. All older messages are deleted. -->
    <plurals name="preferences_storage__this_will_permanently_trim_all_conversations_to_the_d_most_recent_messages">
        <item quantity="other">すべてのチャットで最新 %1$s 件のメッセージを残して完全に消去します。</item>
    </plurals>
    <string name="preferences_storage__this_will_delete_all_message_history_and_media_from_your_device">すべてのメッセージ履歴とメディアを、この端末から完全に消去します。</string>
    <string name="preferences_storage__are_you_sure_you_want_to_delete_all_message_history">本当にすべてのメッセージ履歴を消去しますか？</string>
    <string name="preferences_storage__all_message_history_will_be_permanently_removed_this_action_cannot_be_undone">すべてのメッセージ履歴を完全に削除します。取り消しはできません。</string>
    <string name="preferences_storage__delete_all_now">すべて消去する</string>
    <string name="preferences_storage__forever">無期限</string>
    <string name="preferences_storage__one_year">1年</string>
    <string name="preferences_storage__six_months">6ヶ月</string>
    <string name="preferences_storage__thirty_days">30日</string>
    <string name="preferences_storage__none">なし</string>
    <plurals name="preferences_storage__s_messages_plural">
        <item quantity="other">%1$s件のメッセージ</item>
    </plurals>

    <string name="preferences_storage__custom">カスタム</string>
    <string name="preferences_advanced__use_system_emoji">システムの絵文字を使う</string>
    <string name="preferences_advanced__relay_all_calls_through_the_signal_server_to_avoid_revealing_your_ip_address">すべての通話をSignalサーバで中継して、相手にIPアドレスを知られることを防ぎます。ただし通話の品質は下がります。</string>
    <string name="preferences_advanced__always_relay_calls">通話を常に中継する</string>
    <!-- Privacy settings payments section title -->
    <string name="preferences_app_protection__payments">決済機能</string>
    <string name="preferences_chats__chats">チャット</string>
    <string name="preferences_app_updates__title">アプリ更新</string>
    <string name="preferences_data_and_storage__manage_storage">ストレージの管理</string>
    <string name="preferences_data_and_storage__use_less_data_for_calls">通話でのデータ通信量の抑制</string>
    <string name="preferences_data_and_storage__never">なし</string>
    <string name="preferences_data_and_storage__wifi_and_mobile_data">Wi-Fiとモバイルデータ</string>
    <string name="preferences_data_and_storage__mobile_data_only">モバイルデータのみ</string>
    <string name="preference_data_and_storage__using_less_data_may_improve_calls_on_bad_networks">データ通信量を抑えて、低品質なネットワーク上での通話を改善します。</string>
    <string name="preferences_notifications__in_chat_sounds">チャット中の着信音</string>
    <string name="preferences_notifications__show">表示</string>
    <string name="preferences_notifications__ringtone">着信音</string>
    <string name="preferences_chats__message_text_size">メッセージのフォントサイズ</string>
    <string name="preferences_notifications__priority">優先度</string>
    <!-- Option in settings to trouble shoot delayed notifications -->
    <string name="preferences_notifications__troubleshoot">さまざまな通知のトラブルシューティング</string>
    <!-- Heading for the \'censorship circumvention\' section of privacy preferences -->
    <string name="preferences_communication__category_censorship_circumvention">閲覧回避</string>
    <!-- Title of the \'censorship circumvention\' toggle switch -->
    <string name="preferences_communication__censorship_circumvention">閲覧回避</string>
    <string name="preferences_communication__censorship_circumvention_if_enabled_signal_will_attempt_to_circumvent_censorship">有効にすると、Mollyは検閲回避を試行します。Mollyが検閲される場所にいない場合は、有効にしないでください。</string>
    <!-- Summary text for \'censorship circumvention\' toggle. Indicates that we automatically enabled it because we believe you\'re in a censored country -->
    <string name="preferences_communication__censorship_circumvention_has_been_activated_based_on_your_accounts_phone_number">アカウントの電話番号に基づいた、検閲回避が有効になりました。</string>
    <!-- Summary text for \'censorship circumvention\' toggle. Indicates that you disabled it even though we believe you\'re in a censored country -->
    <string name="preferences_communication__censorship_circumvention_you_have_manually_disabled">検閲回避を手動で無効にしました。</string>
    <!-- Summary text for \'censorship circumvention\' toggle. Indicates that you cannot use it because you\'re already connected to the Signal service -->
    <string name="preferences_communication__censorship_circumvention_is_not_necessary_you_are_already_connected">すでにSignalサービスに接続しているため、検問回避は不要です。</string>
    <!-- Summary text for \'censorship circumvention\' toggle. Indicates that you cannot use it because you\'re not connected to the internet -->
    <string name="preferences_communication__censorship_circumvention_can_only_be_activated_when_connected_to_the_internet">検閲回避は、インターネットに接続されている場合にのみ有効です。</string>
    <string name="preferences_communication__category_sealed_sender">送信者の秘匿化</string>
    <string name="preferences_communication__sealed_sender_allow_from_anyone">全員を許可する</string>
    <string name="preferences_communication__sealed_sender_allow_from_anyone_description">あなたのプロフィールを共有しておらず、連絡先にもないユーザーからのメッセージ受信において、送信者の秘匿化を有効にします。</string>
    <string name="preferences_proxy">プロキシ</string>
    <string name="preferences_use_proxy">プロキシの使用</string>
    <string name="preferences_off">オフ</string>
    <string name="preferences_on">オン</string>
    <string name="preferences_proxy_address">プロキシアドレス</string>
    <string name="preferences_only_use_a_proxy_if">Wi-FiやモバイルデータでSignalに接続できない場合のみ、プロキシを使用してください。</string>
    <string name="preferences_share">共有</string>
    <string name="preferences_save">保存</string>
    <string name="preferences_connecting_to_proxy">プロキシに接続しています…</string>
    <string name="preferences_connected_to_proxy">接続済み</string>
    <string name="preferences_connection_failed">接続失敗</string>
    <string name="preferences_couldnt_connect_to_the_proxy">プロキシに接続できませんでした。プロキシアドレスを確認して、再度試してください。</string>
    <string name="preferences_you_are_connected_to_the_proxy">プロキシに接続しました。いつでも設定でプロキシを無効にできます。</string>
    <string name="preferences_success">成功</string>
    <string name="preferences_failed_to_connect">接続に失敗しました</string>
    <string name="preferences_enter_proxy_address">プロキシアドレスを入力してください</string>
    <!-- Preference title for changing navigation (bottom) bar size -->
    <string name="preferences_navigation_bar_size">ナビゲーションバーの大きさ</string>
    <!-- Preference summary for normal navigation bar size -->
    <string name="preferences_normal">普通</string>
    <!-- Preference summary for compact navigation bar size -->
    <string name="preferences_compact">小</string>


    <string name="configurable_single_select__customize_option">オプションのカスタマイズ</string>

    <!-- Internal only preferences -->
  <!-- Removed by excludeNonTranslatables <string name="preferences__internal_preferences" translatable="false">Internal Preferences</string> -->
  <!-- Removed by excludeNonTranslatables <string name="preferences__internal_details" translatable="false">Internal Details</string> -->
  <!-- Removed by excludeNonTranslatables <string name="preferences__internal_stories_dialog_launcher" translatable="false">Stories dialog launcher</string> -->


    <!-- Payments -->
    <string name="PaymentsActivityFragment__all_activity">すべてのアクティビティ</string>
    <string name="PaymentsAllActivityFragment__all">すべて</string>
    <string name="PaymentsAllActivityFragment__sent">送金</string>
    <string name="PaymentsAllActivityFragment__received">受信</string>

    <!-- Displayed on a welcome screen for payments -->
    <string name="PaymentsHomeFragment_introducing_payments">決済機能のご紹介</string>
    <string name="PaymentsHomeFragment__use_signal_to_send_and_receive">Mollyを使って、プライバシーを重視した新しいデジタル通貨であるMobileCoinを送受信できます。利用するには機能を有効化してください。</string>
    <string name="PaymentsHomeFragment__activate_payments">決済機能を有効化</string>
    <string name="PaymentsHomeFragment__activating_payments">決済機能を有効化しています…</string>
    <string name="PaymentsHomeFragment__restore_payments_account">決済口座を復元</string>
    <string name="PaymentsHomeFragment__no_recent_activity_yet">最近の取引はありません</string>
    <string name="PaymentsHomeFragment__recent_activity">最近の取引</string>
    <string name="PaymentsHomeFragment__see_all">すべて表示</string>
    <string name="PaymentsHomeFragment__add_funds">入金</string>
    <string name="PaymentsHomeFragment__send">送金</string>
    <string name="PaymentsHomeFragment__sent_s">送金 %1$s</string>
    <string name="PaymentsHomeFragment__received_s">着金 %1$s</string>
    <string name="PaymentsHomeFragment__transfer_to_exchange">取引所へ振替</string>
    <string name="PaymentsHomeFragment__currency_conversion">通貨換算</string>
    <string name="PaymentsHomeFragment__deactivate_payments">決済機能を停止</string>
    <string name="PaymentsHomeFragment__recovery_phrase">リカバリーフレーズ</string>
    <string name="PaymentsHomeFragment__help">ヘルプ</string>
    <string name="PaymentsHomeFragment__coin_cleanup_fee">コインクリーンアップ手数料</string>
    <string name="PaymentsHomeFragment__sent_payment">送金した決済</string>
    <string name="PaymentsHomeFragment__received_payment">着金した決済</string>
    <string name="PaymentsHomeFragment__processing_payment">決済を処理しています</string>
    <string name="PaymentsHomeFragment__unknown_amount">---</string>
    <string name="PaymentsHomeFragment__currency_conversion_not_available">通貨換算は利用できません</string>
    <string name="PaymentsHomeFragment__cant_display_currency_conversion">通貨換算を表示できません。携帯電話のインターネット接続を確認して、再度試してください。</string>
    <string name="PaymentsHomeFragment__payments_is_not_available_in_your_region">あなたの地域では決済機能は利用できません。</string>
    <string name="PaymentsHomeFragment__could_not_enable_payments">決済機能を有効にできませんでした。あとで再度試してください。</string>
    <string name="PaymentsHomeFragment__deactivate_payments_question">決済機能を停止しますか？</string>
    <string name="PaymentsHomeFragment__you_will_not_be_able_to_send">決済機能を停止すると、MollyでMobileCoinを利用できなくなります。</string>
    <string name="PaymentsHomeFragment__deactivate">停止する</string>
    <string name="PaymentsHomeFragment__continue">続ける</string>
    <string name="PaymentsHomeFragment__balance_is_not_currently_available">残高は現在利用できません。</string>
    <string name="PaymentsHomeFragment__payments_deactivated">決済機能を停止しました。</string>
    <string name="PaymentsHomeFragment__payment_failed">決済できませんでした</string>
    <string name="PaymentsHomeFragment__details">詳細</string>
  <!-- Removed by excludeNonTranslatables <string name="PaymentsHomeFragment__learn_more__activate_payments" translatable="false">https://support.signal.org/hc/articles/360057625692#payments_activate</string> -->
    <!-- Displayed as a description in a dialog when the user tries to activate payments -->
    <string name="PaymentsHomeFragment__you_can_use_signal_to_send_and">MobileCoinの送受信にはSignalをご利用ください。すべての決済は、MobileCoinsとMobileCoin Walletの利用規約に準じます。おこなった決済が取り消されたり、残高の回復ができないといった問題などが発生する可能性があります。 </string>
    <string name="PaymentsHomeFragment__activate">有効にする</string>
    <string name="PaymentsHomeFragment__view_mobile_coin_terms">MobileCoinの利用規約</string>
    <string name="PaymentsHomeFragment__payments_not_available">Mollyの決済機能は、利用できなくなりました。取引所への振替は可能ですが、送金や受け取り、入金はできません。</string>

  <!-- Removed by excludeNonTranslatables <string name="PaymentsHomeFragment__mobile_coin_terms_url" translatable="false">https://www.mobilecoin.com/terms-of-use.html</string> -->
    <!-- Alert dialog title which shows up after a payment to turn on payment lock -->
    <string name="PaymentsHomeFragment__turn_on">今後の送信のために支払いのロックを有効にしますか？</string>
    <!-- Alert dialog description for why payment lock should be enabled before sending payments -->
    <string name="PaymentsHomeFragment__add_an_additional_layer">送金の際にAndroidの画面ロックまたは指紋認証を要求することで、さらにセキュリティーを強化することができます。</string>
    <!-- Alert dialog button to enable payment lock -->
    <string name="PaymentsHomeFragment__enable">有効にする</string>
    <!-- Alert dialog button to not enable payment lock for now -->
    <string name="PaymentsHomeFragment__not_now">今はしない</string>
    <!-- Alert dialog title which shows up to update app to send payments -->
    <string name="PaymentsHomeFragment__update_required">アップデートが必要です</string>
    <!-- Alert dialog description that app update is required to send payments-->
    <string name="PaymentsHomeFragment__an_update_is_required">送金や受け取りを継続し、最新の決済残高を表示するためにはアップデートが必要です。</string>
    <!-- Alert dialog button to cancel -->
    <string name="PaymentsHomeFragment__cancel">キャンセル</string>
    <!-- Alert dialog button to update now -->
    <string name="PaymentsHomeFragment__update_now">アップデートする</string>

    <!-- GrantPermissionsFragment -->
    <!-- Displayed as a text-only action button at the bottom start of the screen -->
    <string name="GrantPermissionsFragment__not_now">今はしない</string>
    <!-- Displayed as an action button at the bottom end of the screen -->
    <string name="GrantPermissionsFragment__next">次へ</string>
    <!-- Displayed as a title at the top of the screen -->
    <string name="GrantPermissionsFragment__allow_permissions">権限を許可する</string>
    <!-- Displayed as a subtitle at the top of the screen -->
    <string name="GrantPermissionsFragment__to_help_you_message_people_you_know">友人にメッセージを送信するには、Mollyに権限を与える必要があります。 </string>
    <!-- Notifications permission row title -->
    <string name="GrantPermissionsFragment__notifications">通知</string>
    <!-- Notifications permission row description -->
    <string name="GrantPermissionsFragment__get_notified_when">新しいメッセージが届いたときに通知を受け取ります。</string>
    <!-- Contacts permission row title -->
    <string name="GrantPermissionsFragment__contacts">連絡先</string>
    <!-- Contacts permission row description -->
    <string name="GrantPermissionsFragment__find_people_you_know">知り合いを探しましょう。連絡先は暗号化され、私たちSignalからは見えません。</string>
    <!-- Phone calls permission row title -->
    <string name="GrantPermissionsFragment__phone_calls">通話</string>
    <!-- Phone calls permission row description -->
    <string name="GrantPermissionsFragment__make_registering_easier">登録が簡単になり、通話機能が追加されます。</string>
    <!-- Storage permission row title -->
    <string name="GrantPermissionsFragment__storage">ストレージ</string>
    <!-- Storage permission row description -->
    <string name="GrantPermissionsFragment__send_photos_videos_and_files">端末から写真、動画、ファイルを送信します。</string>

    <!-- PaymentsSecuritySetupFragment -->
    <!-- Toolbar title -->
    <string name="PaymentsSecuritySetupFragment__security_setup">セキュリティ設定</string>
    <!-- Title to enable payment lock -->
    <string name="PaymentsSecuritySetupFragment__protect_your_funds">資金の保護</string>
    <!-- Description as to why payment lock is required -->
    <string name="PaymentsSecuritySetupFragment__help_prevent">セキュリティを強化することで、第三者があなたの携帯電話を使用して資金にアクセスすることを防ぎます。このオプションは設定で無効にできます。</string>
    <!-- Option to enable payment lock -->
    <string name="PaymentsSecuritySetupFragment__enable_payment_lock">決済機能のロックを有効にする</string>
    <!-- Option to cancel -->
    <string name="PaymentsSecuritySetupFragment__not_now">今はしない</string>
    <!-- Dialog title to confirm skipping the step -->
    <string name="PaymentsSecuritySetupFragment__skip_this_step">この手順をスキップしますか?</string>
    <!-- Dialog description to let users know why payment lock is required -->
    <string name="PaymentsSecuritySetupFragment__skipping_this_step">この手順をスキップすると、第三者があなたの携帯電話を使用して資金の送金やリカバリーフレーズを閲覧できる可能性があります。</string>
    <!-- Dialog option to cancel -->
    <string name="PaymentsSecuritySetupFragment__cancel">キャンセル</string>
    <!-- Dialog option to skip -->
    <string name="PaymentsSecuritySetupFragment__skip">スキップ</string>

    <!-- PaymentsAddMoneyFragment -->
    <string name="PaymentsAddMoneyFragment__add_funds">入金</string>
    <string name="PaymentsAddMoneyFragment__your_wallet_address">あなたのウォレットアドレス</string>
    <string name="PaymentsAddMoneyFragment__copy">コピー</string>
    <string name="PaymentsAddMoneyFragment__copied_to_clipboard">クリップボードにコピーしました</string>
    <string name="PaymentsAddMoneyFragment__to_add_funds">入金するには、あなたのウォレットアドレスにMobileCoinを送信します。MobileCoinを扱っている取引所の、あなたの口座から取引を開始し、QRコードをスキャンするか、あなたのウォレットアドレスをコピーしてください。</string>
  <!-- Removed by excludeNonTranslatables <string name="PaymentsAddMoneyFragment__learn_more__information" translatable="false">https://support.signal.org/hc/articles/360057625692#payments_transfer_from_exchange</string> -->

    <!-- PaymentsDetailsFragment -->
    <string name="PaymentsDetailsFragment__details">詳細</string>
    <string name="PaymentsDetailsFragment__status">状態</string>
    <string name="PaymentsDetailsFragment__submitting_payment">決済を送信しています…</string>
    <string name="PaymentsDetailsFragment__processing_payment">決済を処理しています…</string>
    <string name="PaymentsDetailsFragment__payment_complete">決済を完了しました</string>
    <string name="PaymentsDetailsFragment__payment_failed">決済できませんでした</string>
    <string name="PaymentsDetailsFragment__network_fee">ネットワーク手数料</string>
    <string name="PaymentsDetailsFragment__sent_by">送金者</string>
    <string name="PaymentsDetailsFragment__sent_to_s">%1$s に送金済み</string>
    <string name="PaymentsDetailsFragment__you_on_s_at_s">あなた (%1$s %2$s)</string>
    <string name="PaymentsDetailsFragment__s_on_s_at_s">%1$s (%2$s %3$s)</string>
    <string name="PaymentsDetailsFragment__to">送金先</string>
    <string name="PaymentsDetailsFragment__from">送金元</string>
    <string name="PaymentsDetailsFragment__information">決済金額や決済時刻などの取引の詳細は、MobileCoin台帳に記載されます。</string>
    <string name="PaymentsDetailsFragment__coin_cleanup_fee">コインクリーンアップ手数料</string>
    <string name="PaymentsDetailsFragment__coin_cleanup_information">「コインクリーンアップ手数料」は、お手持ちのコインを組み合わせて取引を完了できない場合に発生します。クリーンアップすることで、送金を続けることができます。</string>
    <string name="PaymentsDetailsFragment__no_details_available">この取引にこれ以上の情報はありません</string>
  <!-- Removed by excludeNonTranslatables <string name="PaymentsDetailsFragment__learn_more__information" translatable="false">https://support.signal.org/hc/articles/360057625692#payments_details</string> -->
  <!-- Removed by excludeNonTranslatables <string name="PaymentsDetailsFragment__learn_more__cleanup_fee" translatable="false">https://support.signal.org/hc/articles/360057625692#payments_details_fees</string> -->
    <string name="PaymentsDetailsFragment__sent_payment">送金した決済</string>
    <string name="PaymentsDetailsFragment__received_payment">着金した決済</string>
    <string name="PaymentsDeatilsFragment__payment_completed_s">%1$sに決済完了</string>
    <string name="PaymentsDetailsFragment__block_number">ブロック番号</string>

    <!-- PaymentsTransferFragment -->
    <string name="PaymentsTransferFragment__transfer">振替</string>
    <string name="PaymentsTransferFragment__scan_qr_code">QRコードをスキャンする</string>
    <string name="PaymentsTransferFragment__to_scan_or_enter_wallet_address">振替先: スキャンするかウォレットアドレスを入力してください</string>
    <string name="PaymentsTransferFragment__you_can_transfer">MobileCoinの振替は、取引所が提供するウォレットアドレスへの送金により行います。ウォレットアドレスは、一般的にQRコードの下にある文字列です。</string>
    <string name="PaymentsTransferFragment__next">次へ</string>
    <string name="PaymentsTransferFragment__invalid_address">無効なアドレスです</string>
    <string name="PaymentsTransferFragment__check_the_wallet_address">振替先のウォレットアドレスを確認して、再度試してください。</string>
    <string name="PaymentsTransferFragment__you_cant_transfer_to_your_own_signal_wallet_address">あなた自身のMollyのウォレットアドレスには振替できません。取引所のあなたの口座のウォレットアドレスを入力してください。</string>
    <string name="PaymentsTransferFragment__to_scan_a_qr_code_signal_needs">QRコードをスキャンするには、Mollyにカメラへのアクセス許可が必要です。</string>
    <string name="PaymentsTransferFragment__signal_needs_the_camera_permission_to_capture_qr_code_go_to_settings">QRコードをスキャンするには、Mollyにカメラへのアクセス許可が必要です。設定メニューの「アプリの権限」で「カメラ」を有効にしてください。</string>
    <string name="PaymentsTransferFragment__to_scan_a_qr_code_signal_needs_access_to_the_camera">QRコードをスキャンするには、Mollyにカメラへのアクセス許可が必要です。</string>
    <string name="PaymentsTransferFragment__settings">設定</string>

    <!-- PaymentsTransferQrScanFragment -->
    <string name="PaymentsTransferQrScanFragment__scan_address_qr_code">アドレスQRコードのスキャン</string>
    <string name="PaymentsTransferQrScanFragment__scan_the_address_qr_code_of_the_payee">受取人のアドレスQRコードをスキャンしてください</string>

    <!-- CreatePaymentFragment -->
    <string name="CreatePaymentFragment__request">請求する</string>
    <string name="CreatePaymentFragment__pay">送金</string>
    <string name="CreatePaymentFragment__available_balance_s">利用可能残高: %1$s</string>
    <string name="CreatePaymentFragment__toggle_content_description">切り替え</string>
    <string name="CreatePaymentFragment__1">1</string>
    <string name="CreatePaymentFragment__2">2</string>
    <string name="CreatePaymentFragment__3">3</string>
    <string name="CreatePaymentFragment__4">4</string>
    <string name="CreatePaymentFragment__5">5</string>
    <string name="CreatePaymentFragment__6">6</string>
    <string name="CreatePaymentFragment__7">7</string>
    <string name="CreatePaymentFragment__8">8</string>
    <string name="CreatePaymentFragment__9">9</string>
    <string name="CreatePaymentFragment__decimal">.</string>
    <string name="CreatePaymentFragment__0">0</string>
    <string name="CreatePaymentFragment__lt">&lt;</string>
    <string name="CreatePaymentFragment__backspace">バックスペース</string>
    <string name="CreatePaymentFragment__add_note">メモを追加</string>
    <string name="CreatePaymentFragment__conversions_are_just_estimates">金額は概算であり、正確ではない場合があります。</string>
  <!-- Removed by excludeNonTranslatables <string name="CreatePaymentFragment__learn_more__conversions" translatable="false">https://support.signal.org/hc/articles/360057625692#payments_currency_conversion</string> -->

    <!-- EditNoteFragment -->
    <string name="EditNoteFragment_note">メモ</string>
    <!-- Content descriptor explaining the use of the save note FAB for Android accessibility settings-->
    <string name="EditNoteFragment__content_description_save_note">メモを保存する</string>

    <!-- ConfirmPaymentFragment -->
    <string name="ConfirmPayment__confirm_payment">決済を確認</string>
    <string name="ConfirmPayment__network_fee">ネットワーク手数料</string>
    <string name="ConfirmPayment__estimated_s">概算 %1$s</string>
    <string name="ConfirmPayment__to">宛先</string>
    <string name="ConfirmPayment__total_amount">合計金額</string>
    <string name="ConfirmPayment__balance_s">残高: %1$s</string>
    <string name="ConfirmPayment__submitting_payment">決済を送信しています…</string>
    <string name="ConfirmPayment__processing_payment">決済を処理しています…</string>
    <string name="ConfirmPayment__payment_complete">決済を完了しました</string>
    <string name="ConfirmPayment__payment_failed">決済に失敗しました</string>
    <string name="ConfirmPayment__payment_will_continue_processing">決済処理を続けます</string>
    <string name="ConfirmPaymentFragment__invalid_recipient">無効な宛先です</string>
    <!-- Title of a dialog show when we were unable to present the user\'s screenlock before sending a payment -->
    <string name="ConfirmPaymentFragment__failed_to_show_payment_lock">支払いのロックが表示できませんでした</string>
    <!-- Body of a dialog show when we were unable to present the user\'s screenlock before sending a payment -->
    <string name="ConfirmPaymentFragment__you_enabled_payment_lock_in_the_settings">設定で支払いのロックを有効にしましたが、表示できません。</string>
    <!-- Button in a dialog that will take the user to the privacy settings -->
    <string name="ConfirmPaymentFragment__go_to_settings">設定へ</string>
    <string name="ConfirmPaymentFragment__this_person_has_not_activated_payments">この方は決済機能を有効にしていません。</string>
    <string name="ConfirmPaymentFragment__unable_to_request_a_network_fee">ネットワーク手数料を取得できません。この決済を続けるには、OKをタップして再度試してください。</string>

    <!-- BiometricDeviceAuthentication -->
    <!-- Biometric/Device authentication prompt title -->
    <string name="BiometricDeviceAuthentication__signal">Signal</string>


    <!-- CurrencyAmountFormatter_s_at_s -->
    <string name="CurrencyAmountFormatter_s_at_s">%1$s (%2$s現在)</string>

    <!-- SetCurrencyFragment -->
    <string name="SetCurrencyFragment__set_currency">通貨を設定</string>
    <string name="SetCurrencyFragment__all_currencies">すべての通貨</string>

    <!-- **************************************** -->
    <!-- menus -->
    <!-- **************************************** -->

    <!-- contact_selection_list -->
    <!-- Displayed in a row on the new call screen when searching by phone number. -->
    <string name="contact_selection_list__new_call">新しい通話先は…</string>
    <string name="contact_selection_list__unknown_contact">新規メッセージ…</string>
    <string name="contact_selection_list__unknown_contact_block">ユーザーをブロックする</string>
    <string name="contact_selection_list__unknown_contact_add_to_group">グループに追加</string>

    <!-- conversation_callable_insecure -->
    <string name="conversation_callable_insecure__menu_call">通話</string>

    <!-- conversation_callable_secure -->
    <string name="conversation_callable_secure__menu_call">Signal通話</string>
    <string name="conversation_callable_secure__menu_video">Signalビデオ通話</string>

    <!-- conversation_context -->

    <!-- Heading which shows how many messages are currently selected -->
    <plurals name="conversation_context__s_selected">
        <item quantity="other">%1$d件選択済み</item>
    </plurals>

    <!-- conversation_context_image -->
    <!-- Button to save a message attachment (image, file etc.) -->

    <!-- conversation_expiring_off -->
    <string name="conversation_expiring_off__disappearing_messages">消えるメッセージ</string>

    <!-- conversation_selection -->
    <!-- Button to view detailed information for a message; Action item with hyphenation. Translation can use soft hyphen - Unicode U+00AD  -->
    <string name="conversation_selection__menu_message_details">詳細</string>
    <!-- Button to copy a message\'s text to the clipboard; Action item with hyphenation. Translation can use soft hyphen - Unicode U+00AD  -->
    <string name="conversation_selection__menu_copy">コピー</string>
    <!-- Button to delete a message; Action item with hyphenation. Translation can use soft hyphen - Unicode U+00AD  -->
    <string name="conversation_selection__menu_delete">消去</string>
    <!-- Button to forward a message to another person or group chat; Action item with hyphenation. Translation can use soft hyphen - Unicode U+00AD  -->
    <string name="conversation_selection__menu_forward">転送</string>
    <!-- Button to reply to a message; Action item with hyphenation. Translation can use soft hyphen - Unicode U+00AD -->
    <string name="conversation_selection__menu_reply">返信</string>
    <!-- Button to edit a message; Action item with hyphenation. Translation can use soft hyphen - Unicode U+00AD -->
    <string name="conversation_selection__menu_edit">編集</string>
    <!-- Button to save a message attachment (image, file etc.); Action item with hyphenation. Translation can use soft hyphen - Unicode U+00AD  -->
    <string name="conversation_selection__menu_save">保存</string>
    <!-- Button to retry sending a message; Action item with hyphenation. Translation can use soft hyphen - Unicode U+00AD  -->
    <string name="conversation_selection__menu_resend_message">再送</string>
    <!-- Button to select a message and enter selection mode; Action item with hyphenation. Translation can use soft hyphen - Unicode U+00AD  -->
    <string name="conversation_selection__menu_multi_select">選択</string>
    <!-- Button to view a in-chat payment message\'s full payment details; Action item with hyphenation. Translation can use soft hyphen - Unicode U+00AD  -->
    <string name="conversation_selection__menu_payment_details">決済の詳細</string>

    <!-- conversation_expiring_on -->

    <!-- conversation_insecure -->
    <string name="conversation_insecure__invite">招待</string>

    <!-- conversation_list_batch -->

    <!-- conversation_list -->
    <string name="conversation_list_settings_shortcut">設定のショートカット</string>
    <string name="conversation_list_search_description">検索</string>
    <string name="conversation_list__pinned">ピン留め中</string>
    <string name="conversation_list__chats">チャット</string>
    <!-- A warning shown in a toast that tells you that you can\'t pin any more chats. Pinning a chat means keeping the chat at the top of your chat list. The placeholder represents how many chats you\'re allowed to pin. -->
    <string name="conversation_list__you_can_only_pin_up_to_d_chats">ピン留めできるチャットは%1$d件までです</string>

    <!-- conversation_list_item_view -->
    <string name="conversation_list_item_view__contact_photo_image">連絡先の画像</string>
    <string name="conversation_list_item_view__archived">アーカイブ済み</string>


    <!-- conversation_list_fragment -->
    <string name="conversation_list_fragment__fab_content_description">新しいチャット</string>
    <string name="conversation_list_fragment__open_camera_description">カメラを開く</string>
    <string name="conversation_list_fragment__no_chats_yet_get_started_by_messaging_a_friend">まだチャットがありません。\n友達にメッセージを送って始めましょう。</string>


    <!-- conversation_secure_verified -->

    <!-- conversation_muted -->
    <string name="conversation_muted__unmute">ミュート解除</string>

    <!-- conversation_unmuted -->
    <string name="conversation_unmuted__mute_notifications">通知をミュート</string>

    <!-- conversation -->
    <string name="conversation__menu_group_settings">グループ設定</string>
    <string name="conversation__menu_leave_group">グループを抜ける</string>
    <string name="conversation__menu_view_all_media">すべてのメディア</string>
    <string name="conversation__menu_conversation_settings">チャットの設定</string>
    <string name="conversation__menu_add_shortcut">ホーム画面に追加</string>
    <string name="conversation__menu_create_bubble">吹き出しを作成</string>
    <!-- Overflow menu option that allows formatting of text -->
    <string name="conversation__menu_format_text">テキストの書式設定</string>

    <!-- conversation_popup -->

    <!-- conversation_callable_insecure -->
    <string name="conversation_add_to_contacts__menu_add_to_contacts">連絡先に追加</string>

    <!-- conversation scheduled messages bar -->

    <!-- Label for button in a banner to show all messages currently scheduled -->
    <string name="conversation_scheduled_messages_bar__see_all">すべて表示</string>
    <!-- Body text for banner to show all scheduled messages for the chat that tells the user how many scheduled messages there are -->
    <plurals name="conversation_scheduled_messages_bar__number_of_messages">
        <item quantity="other">%1$d 件の予約メッセージ</item>
    </plurals>

    <!-- conversation_group_options -->
    <string name="convesation_group_options__recipients_list">宛先リスト</string>
    <string name="conversation_group_options__delivery">配送</string>
    <!-- Label for a menu item that appears after pressing the three-dot icon in a  -->
    <string name="conversation_group_options__conversation">チャット</string>
    <string name="conversation_group_options__broadcast">一斉送信</string>

    <!-- text_secure_normal -->
    <string name="text_secure_normal__menu_new_group">新規グループ</string>
    <string name="text_secure_normal__menu_settings">設定</string>
    <string name="text_secure_normal__menu_clear_passphrase">ロック</string>
    <string name="text_secure_normal__mark_all_as_read">すべて既読にする</string>
    <string name="text_secure_normal__invite_friends">友達を招待</string>
    <!-- Overflow menu entry to filter unread chats -->
    <string name="text_secure_normal__filter_unread_chats">未読のチャットを検索する</string>
    <!-- Overflow menu entry to disable unread chats filter -->
    <string name="text_secure_normal__clear_unread_filter">未読のフィルタリングを解除する</string>

    <!-- verify_display_fragment -->
    <string name="verify_display_fragment_context_menu__copy_to_clipboard">クリップボードにコピー</string>
    <string name="verify_display_fragment_context_menu__compare_with_clipboard">クリップボードと比較</string>

    <!-- reminder_header -->
    <string name="reminder_header_push_title">Signalメッセージと通話の有効化</string>
    <string name="reminder_header_push_text">コミュニケーション体験をアップグレードしてください。</string>
    <string name="reminder_header_service_outage_text">Signalは技術的な問題を抱えています。私たちは、これをできるだけ早く解決するよう対応しています。</string>
    <string name="reminder_header_progress">%1$d%%</string>
    <!-- Body text of a banner that will show at the top of the chat list when we temporarily cannot process the user\'s contacts -->
    <string name="reminder_cds_warning_body">Signalのprivate contact discovery機能は連絡先を一度に処理することができません。</string>
    <!-- Label for a button in a banner to learn more about why we temporarily can\'t process the user\'s contacts -->
    <string name="reminder_cds_warning_learn_more">詳しく見る</string>
    <!-- Body text of a banner that will show at the top of the chat list when the user has so many contacts that we cannot ever process them -->
    <string name="reminder_cds_permanent_error_body">Signalのprivate contact discovery機能が連絡先を処理することができません。</string>
    <!-- Label for a button in a banner to learn more about why we cannot process the user\'s contacts -->
    <string name="reminder_cds_permanent_error_learn_more">詳しく見る</string>

    <!-- media_preview -->
    <string name="media_preview__save_title">保存</string>
    <string name="media_preview__edit_title">編集</string>


    <!-- media_preview_activity -->
    <string name="media_preview_activity__media_content_description">メディアのプレビュー</string>

    <!-- new_conversation_activity -->
    <string name="new_conversation_activity__refresh">更新</string>
    <!-- redphone_audio_popup_menu -->

    <!-- Edit KBS Pin -->

    <!-- BaseKbsPinFragment -->
    <string name="BaseKbsPinFragment__next">次へ</string>
    <!-- Button label to prompt them to create a password ("PIN") using numbers and letters rather than only numbers. -->
    <string name="BaseKbsPinFragment__create_alphanumeric_pin">英数字のPINを作成</string>
    <!-- Button label to prompt them to return to creating a numbers-only password ("PIN") -->
    <string name="BaseKbsPinFragment__create_numeric_pin">数字のPINを作成</string>
  <!-- Removed by excludeNonTranslatables <string name="BaseKbsPinFragment__learn_more_url" translatable="false">https://support.signal.org/hc/articles/360007059792</string> -->

    <!-- CreateKbsPinFragment -->
    <plurals name="CreateKbsPinFragment__pin_must_be_at_least_characters">
        <item quantity="other">PINは%1$d字以上にしてください</item>
    </plurals>
    <plurals name="CreateKbsPinFragment__pin_must_be_at_least_digits">
        <item quantity="other">PINは%1$d桁以上の数字にしてください</item>
    </plurals>
    <string name="CreateKbsPinFragment__create_a_new_pin">新しいPINを作成</string>
    <string name="CreateKbsPinFragment__you_can_choose_a_new_pin_as_long_as_this_device_is_registered">この端末が登録されていればPINの変更が可能です。</string>
    <string name="CreateKbsPinFragment__create_your_pin">PINを作成</string>
    <string name="CreateKbsPinFragment__pins_can_help_you_restore_your_account">PINは、アカウントの復元に使用され、お客様の情報をSignalで暗号化してお預かりすることを可能にします。 </string>
    <string name="CreateKbsPinFragment__choose_a_stronger_pin">より強固なPINを選択</string>

    <!-- ConfirmKbsPinFragment -->
    <string name="ConfirmKbsPinFragment__pins_dont_match">PINが一致しません。再度試してください。</string>
    <!-- Prompt for the user to repeat entering the PIN in order to help them remember it correctly.   -->
    <string name="ConfirmKbsPinFragment__re_enter_the_pin_you_just_created">先ほど作成したPINを再入力してください。</string>
    <string name="ConfirmKbsPinFragment__confirm_your_pin">PINを確認してください。</string>
    <string name="ConfirmKbsPinFragment__pin_creation_failed">PINの作成に失敗しました</string>
    <string name="ConfirmKbsPinFragment__your_pin_was_not_saved">PINは保存されていません。あとでPINを作成するようお知らせします。</string>
    <string name="ConfirmKbsPinFragment__pin_created">PINを作成しました。</string>
    <string name="ConfirmKbsPinFragment__re_enter_your_pin">PINを再入力</string>
    <string name="ConfirmKbsPinFragment__creating_pin">PINを作成しています…</string>

    <!-- KbsSplashFragment -->
    <string name="KbsSplashFragment__introducing_pins">PINのご紹介</string>
    <string name="KbsSplashFragment__pins_keep_information_stored_with_signal_encrypted">Signal内に保存された情報は、PINにより暗号化を保持されるため、あなたのみアクセスできます。PINを使うことで、Signalの再インストール時にあなたのプロフィール、設定および連絡先が復元されます。アプリを開く際にはPINは必要はありません。</string>
    <string name="KbsSplashFragment__learn_more">詳細を見る</string>
  <!-- Removed by excludeNonTranslatables <string name="KbsSplashFragment__learn_more_link" translatable="false">https://support.signal.org/hc/articles/360007059792</string> -->
    <string name="KbsSplashFragment__registration_lock_equals_pin">登録ロック = PIN</string>
    <string name="KbsSplashFragment__your_registration_lock_is_now_called_a_pin">登録ロックは今後PINと呼ばれ、より多機能になります。いますぐアップデートしてください。</string>
    <string name="KbsSplashFragment__update_pin">PINをアップデート</string>
    <string name="KbsSplashFragment__create_your_pin">PINを作成</string>
    <string name="KbsSplashFragment__learn_more_about_pins">PINに関する詳細情報</string>
    <string name="KbsSplashFragment__disable_pin">PINを無効にする</string>

    <!-- KBS Reminder Dialog -->
    <string name="KbsReminderDialog__enter_your_signal_pin">Signal PINを入力してください</string>
    <string name="KbsReminderDialog__to_help_you_memorize_your_pin">PINを覚えていただくため、定期的に入力をお願いしています。頻度は次第に少なくなります。</string>
    <string name="KbsReminderDialog__skip">スキップ</string>
    <string name="KbsReminderDialog__submit">送信する</string>
    <string name="KbsReminderDialog__forgot_pin">PINを忘れましたか？</string>
    <string name="KbsReminderDialog__incorrect_pin_try_again">PINが違います。再度試してください。</string>

    <!-- AccountLockedFragment -->
    <string name="AccountLockedFragment__account_locked">アカウントがロックされました</string>
    <string name="AccountLockedFragment__your_account_has_been_locked_to_protect_your_privacy">プライバシーとセキュリティ保護のため、あなたのアカウントをロックしました。%1$d日間の休止後に、PINなしでこの電話番号を再登録できるようになります。メッセージ等はすべて消去されます。</string>
    <string name="AccountLockedFragment__next">次へ</string>
    <string name="AccountLockedFragment__learn_more">詳細を見る</string>
  <!-- Removed by excludeNonTranslatables <string name="AccountLockedFragment__learn_more_url" translatable="false">https://support.signal.org/hc/articles/360007059792</string> -->

    <!-- KbsLockFragment -->
    <string name="RegistrationLockFragment__enter_your_pin">PINを入力してください</string>
    <string name="RegistrationLockFragment__enter_the_pin_you_created">あなたのアカウント用に作成したPINを入力してください。これはSMSの認証コードとは違います。</string>
    <!-- Info text shown above a pin entry text box describing what pin they should be entering. -->
    <string name="RegistrationLockFragment__enter_the_pin_you_created_for_your_account">アカウント用に作成した PIN を入力してください。</string>
    <!-- Button label to prompt the user to switch between an alphanumeric and numeric-only keyboards -->
    <string name="RegistrationLockFragment__switch_keyboard">キーボードを切り替える</string>
    <string name="RegistrationLockFragment__incorrect_pin_try_again">PINが違います。再度試してください。</string>
    <string name="RegistrationLockFragment__forgot_pin">PINを忘れましたか？</string>
    <string name="RegistrationLockFragment__incorrect_pin">PINが違います</string>
    <string name="RegistrationLockFragment__forgot_your_pin">PINを忘れましたか？</string>
    <string name="RegistrationLockFragment__not_many_tries_left">試行回数が残りわずかです！</string>
    <string name="RegistrationLockFragment__signal_registration_need_help_with_pin_for_android_v2_pin">Signal登録 - AndroidのPINに関するサポートが必要 (V2 PIN)</string>

    <plurals name="RegistrationLockFragment__for_your_privacy_and_security_there_is_no_way_to_recover">
        <item quantity="other">プライバシーとセキュリティ保護のため、PINを回復する方法はありません。PINを思い出せない場合、%1$d日間無操作にするとSMSで再認証できます。その場合アカウントはリセットされ、メッセージ等もすべて消去されます。</item>
    </plurals>

    <plurals name="RegistrationLockFragment__incorrect_pin_d_attempts_remaining">
        <item quantity="other">PINが違います。あと%1$d回試せます。</item>
    </plurals>

    <plurals name="RegistrationLockFragment__if_you_run_out_of_attempts_your_account_will_be_locked_for_d_days">
        <item quantity="other">試行回数の上限を超えると、アカウントが%1$d日間ロックされます。%1$d日間の休止後にPINなしで再登録できますが、アカウントはリセットされ、メッセージ等もすべて消去されます。</item>
    </plurals>

    <plurals name="RegistrationLockFragment__you_have_d_attempts_remaining">
        <item quantity="other">あと%1$d回試せます。</item>
    </plurals>

    <plurals name="RegistrationLockFragment__d_attempts_remaining">
        <item quantity="other">あと%1$d回試せます。</item>
    </plurals>

    <!-- CalleeMustAcceptMessageRequestDialogFragment -->
    <string name="CalleeMustAcceptMessageRequestDialogFragment__s_will_get_a_message_request_from_you">%1$s があなたからのメッセージ申請を受け取ります。承認されると通話できるようになります。</string>

    <!-- KBS Megaphone -->
    <string name="KbsMegaphone__create_a_pin">PINを作成</string>
    <string name="KbsMegaphone__pins_keep_information_thats_stored_with_signal_encrytped">Signalで保管される情報はPINで暗号化されます。</string>
    <string name="KbsMegaphone__create_pin">PINを作成</string>

    <!-- CallNotificationBuilder -->
    <!-- Displayed in a notification when a Signal voice call is ringing -->
    <string name="CallNotificationBuilder__incoming_signal_voice_call">Molly音声通話の着信</string>
    <!-- Displayed in a notification when a Signal video call is ringing -->
    <string name="CallNotificationBuilder__incoming_signal_video_call">Mollyビデオ通話の着信</string>
    <!-- Displayed in a notification when a Signal group call is ringing -->
    <string name="CallNotificationBuilder__incoming_signal_group_call">Mollyグループ着信</string>
    <!-- Displayed in a notification when a Signal voice call is in progress -->
    <string name="CallNotificationBuilder__ongoing_signal_voice_call">Molly音声通話中</string>
    <!-- Displayed in a notification when a Signal video call is in progress -->
    <string name="CallNotificationBuilder__ongoing_signal_video_call">Mollyビデオ通話中</string>
    <!-- Displayed in a notification when a Signal group call is in progress -->
    <string name="CallNotificationBuilder__ongoing_signal_group_call">Mollyグループ通話中</string>

    <!-- transport_selection_list_item -->
    <string name="ConversationListFragment_loading">読み込んでいます…</string>
    <string name="CallNotificationBuilder_connecting">接続しています…</string>
    <string name="Permissions_permission_required">アクセス許可が必要です</string>
    <string name="Permissions_continue">続ける</string>
    <string name="Permissions_not_now">今はしない</string>
    <string name="SQLCipherMigrationHelper_migrating_signal_database">Signalのデータベースを移行する</string>
    <string name="enter_backup_passphrase_dialog__backup_passphrase">バックアップ用パスフレーズ</string>
    <string name="backup_enable_dialog__backups_will_be_saved_to_external_storage_and_encrypted_with_the_passphrase_below_you_must_have_this_passphrase_in_order_to_restore_a_backup">バックアップは、外部ストレージにパスフレーズで暗号化して保存されます。バックアップを復元するには、このパスフレーズが必要です。</string>
    <string name="backup_enable_dialog__you_must_have_this_passphrase">バックアップを復元するには、このパスフレーズが必要です。</string>
    <string name="backup_enable_dialog__folder">フォルダ</string>
    <string name="backup_enable_dialog__i_have_written_down_this_passphrase">パスフレーズを書き留めました。パスフレーズがなければ、バックアップは復元できません。</string>
    <string name="registration_activity__restore_backup">バックアップを復元する</string>
    <string name="registration_activity__transfer_or_restore_account">アカウントの移行または復元</string>
    <string name="registration_activity__transfer_account">アカウントの移行</string>
    <string name="registration_activity__skip">スキップする</string>
    <string name="preferences_chats__chat_backups">チャットのバックアップ</string>
    <string name="preferences_chats__transfer_account">アカウントの移行</string>
    <string name="preferences_chats__transfer_account_to_a_new_android_device">新しいAndroid端末にアカウントを移行します。</string>
    <string name="RegistrationActivity_enter_backup_passphrase">バックアップ用パスフレーズを入力してください</string>
    <string name="RegistrationActivity_restore">復元する</string>
    <string name="RegistrationActivity_backup_failure_downgrade">現在ご利用のものより新しいバージョンの Signal からはバックアップをインポートできません</string>
    <!-- Error message indicating that we could not restore the user\'s backup. Displayed in a toast at the bottom of the screen. -->
    <string name="RegistrationActivity_backup_failure_foreign_key">正しくない形式のデータがバックアップに含まれています</string>
    <string name="RegistrationActivity_incorrect_backup_passphrase">バックアップ用パスフレーズが違います</string>
    <string name="RegistrationActivity_checking">確認しています…</string>
    <string name="RegistrationActivity_d_messages_so_far">これまで%1$d件のメッセージ…</string>
    <string name="RegistrationActivity_restore_from_backup">バックアップから復元しますか？</string>
    <string name="RegistrationActivity_restore_your_messages_and_media_from_a_local_backup">ローカルバックアップからメディアやメッセージを復元してください。いま復元しなければ、あとでできなくなります。</string>
    <string name="RegistrationActivity_backup_size_s">バックアップサイズ: %1$s</string>
    <string name="RegistrationActivity_backup_timestamp_s">バックアップ日時: %1$s</string>
    <string name="BackupDialog_enable_local_backups">ローカルバックアップを有効にしますか？</string>
    <string name="BackupDialog_enable_backups">バックアップを有効にする</string>
    <string name="BackupDialog_please_acknowledge_your_understanding_by_marking_the_confirmation_check_box">内容をご確認いただき、チェックボックスにチェックを入れて下さい。</string>
    <string name="BackupDialog_delete_backups">バックアップを消去しますか？</string>
    <string name="BackupDialog_disable_and_delete_all_local_backups">すべてのローカルバックアップを消去して無効にしますか？</string>
    <string name="BackupDialog_delete_backups_statement">バックアップを消去する</string>
    <string name="BackupDialog_to_enable_backups_choose_a_folder">バックアップを有効にするには、フォルダを選択してください。バックアップはこの場所に保存されます。</string>
    <string name="BackupDialog_choose_folder">フォルダを選択する</string>
    <string name="BackupDialog_copied_to_clipboard">クリップボードにコピーしました</string>
    <string name="BackupDialog_no_file_picker_available">ファイルピッカーがありません。</string>
    <string name="BackupDialog_enter_backup_passphrase_to_verify">確認したいバックアップ用パスフレーズを入力してください</string>
    <string name="BackupDialog_verify">確認する</string>
    <string name="BackupDialog_you_successfully_entered_your_backup_passphrase">正しいバックアップ用パスフレーズが入力されました</string>
    <string name="BackupDialog_passphrase_was_not_correct">パスフレーズが違います</string>
    <string name="LocalBackupJob_creating_signal_backup">Mollyのバックアップを作成しています…</string>
    <!-- Title for progress notification shown in a system notification while verifying a recent backup. -->
    <string name="LocalBackupJob_verifying_signal_backup">Mollyのバックアップを検証しています…</string>
    <string name="LocalBackupJobApi29_backup_failed">バックアップに失敗しました</string>
    <string name="LocalBackupJobApi29_your_backup_directory_has_been_deleted_or_moved">バックアップディレクトリは消去または移動されています。</string>
    <string name="LocalBackupJobApi29_your_backup_file_is_too_large">あなたのバックアップファイルは、このボリュームに保存するには大きすぎます。</string>
    <string name="LocalBackupJobApi29_there_is_not_enough_space">バックアップを保存できる十分なスペースがありません。</string>
    <!-- Error message shown if a newly created backup could not be verified as accurate -->
    <string name="LocalBackupJobApi29_your_backup_could_not_be_verified">最新のバックアップの作成および検証ができませんでした。 新しいものを作成してください。</string>
    <!-- Error message shown if a very large attachment is encountered during the backup creation and causes the backup to fail -->
    <string name="LocalBackupJobApi29_your_backup_contains_a_very_large_file">非常に大きなファイルが含まれているためバックアップできません。そのファイルを消去して、新しいバックアップを作成してください。</string>
    <string name="LocalBackupJobApi29_tap_to_manage_backups">タップしてバックアップを管理</string>
    <string name="RegistrationActivity_wrong_number">電話番号を訂正</string>
    <!--    Countdown to when the user can request a new code via phone call during registration.-->
    <string name="RegistrationActivity_call_me_instead_available_in">電話で確認 (%1$02d:%2$02d)</string>
    <!--    Countdown to when the user can request a new SMS code during registration.-->
    <string name="RegistrationActivity_resend_sms_available_in">コードの再送信まで (%1$02d:%2$02d)</string>
    <string name="RegistrationActivity_contact_signal_support">Signalサポートに問い合わせ</string>
    <string name="RegistrationActivity_code_support_subject">Signal登録 - Android用認証コード</string>
    <string name="RegistrationActivity_incorrect_code">コードが違います</string>
    <string name="BackupUtil_never">なし</string>
    <string name="BackupUtil_unknown">不明</string>
    <!-- Phone number heading displayed as a screen title -->
    <string name="preferences_app_protection__phone_number">電話番号</string>
    <!-- Subtext below option to launch into phone number privacy settings screen -->
    <string name="preferences_app_protection__choose_who_can_see">あなたの電話番号を見ることができる人と、Mollyであなたに連絡できる人を選択してください。</string>
    <!-- Section title above two radio buttons for enabling and disabling phone number display -->
    <string name="PhoneNumberPrivacySettingsFragment__who_can_see_my_number">電話番号を見ることができる人</string>
    <!-- Subtext below radio buttons when who can see my number is set to nobody -->
<<<<<<< HEAD
    <string name="PhoneNumberPrivacySettingsFragment__nobody_will_see">あなたの電話番号は、誰のMollyにも表示されません</string>
    <!-- Section title above two radio buttons for enabling and disabling whether users can find me by my phone number  -->
    <string name="PhoneNumberPrivacySettingsFragment__who_can_find_me_by_number">私を電話番号から検索できる人</string>
    <!-- Subtext below radio buttons when who can see my number is set to everyone -->
    <string name="PhoneNumberPrivacySettingsFragment__your_phone_number">あなたの電話番号は、メッセージを送信したすべての相手とグループに表示されます。連絡先にあなたの電話番号がある人にも、Mollyで表示されます。</string>
=======
    <string name="PhoneNumberPrivacySettingsFragment__nobody_will_see_your">Nobody will see your phone number on Signal, even when messaging them.</string>
    <!-- Section title above two radio buttons for enabling and disabling whether users can find me by my phone number  -->
    <string name="PhoneNumberPrivacySettingsFragment__who_can_find_me_by_number">私を電話番号から検索できる人</string>
    <!-- Subtext below radio buttons when who can see my number is set to everyone -->
    <string name="PhoneNumberPrivacySettingsFragment__your_phone_number">あなたの電話番号は、メッセージを送信したすべての相手とグループに表示されます。連絡先にあなたの電話番号がある人にも、Signalで表示されます。</string>
    <!-- Subtext below radio buttons when who can find me by number is set to everyone -->
    <string name="PhoneNumberPrivacySettingsFragment__anyone_who_has">Anyone who has your phone number will see you\'re on Signal and can start chats with you.</string>
    <!-- Subtext below radio buttons when who can find me by number is set to nobody -->
    <string name="PhoneNumberPrivacySettingsFragment__nobody_will_be_able_to_see">Nobody will be able to see you\'re on Signal unless you message them or have an existing chat with them.</string>
    <!-- Snackbar text when pressing invalid radio item -->
    <string name="PhoneNumberPrivacySettingsFragment__to_change_this_setting">"To change this setting, set Who can see my number to Nobody."</string>
>>>>>>> 7abff559
    <string name="PhoneNumberPrivacy_everyone">全員</string>
    <string name="PhoneNumberPrivacy_nobody">なし</string>
    <string name="preferences_app_protection__screen_lock">画面ロック</string>
    <string name="preferences_app_protection__lock_signal_access_with_android_screen_lock_or_fingerprint">SignalをAndroidの画面ロックや指紋認証でロックします。</string>
    <string name="preferences_app_protection__screen_lock_inactivity_timeout">画面ロックまでの無操作時間</string>
    <string name="preferences_app_protection__signal_pin">Signal PIN</string>
    <string name="preferences_app_protection__create_a_pin">PINを作成する</string>
    <string name="preferences_app_protection__change_your_pin">PINを変更</string>
    <string name="preferences_app_protection__pin_reminders">PINリマインダー</string>
    <string name="preferences_app_protection__turn_off">無効にする</string>
    <string name="preferences_app_protection__confirm_pin">PINを再入力</string>
    <string name="preferences_app_protection__confirm_your_signal_pin">Signal PINの確認</string>
    <string name="preferences_app_protection__make_sure_you_memorize_or_securely_store_your_pin">PINは復元できないため、記憶するか安全に保管してください。PINを忘れると、Signalアカウントの再登録時にデータが失われる可能性があります。</string>
    <string name="preferences_app_protection__incorrect_pin_try_again">PINが違います。もう一度試してください。</string>
    <string name="preferences_app_protection__failed_to_enable_registration_lock">登録ロックを有効にすることに失敗しました。</string>
    <string name="preferences_app_protection__failed_to_disable_registration_lock">登録ロックを無効にすることに失敗しました</string>
    <string name="AppProtectionPreferenceFragment_none">なし</string>
    <string name="preferences_app_protection__registration_lock">登録ロック</string>
    <string name="RegistrationActivity_you_must_enter_your_registration_lock_PIN">登録ロックPINの入力が必要です</string>
    <string name="RegistrationActivity_your_pin_has_at_least_d_digits_or_characters">あなたのPINは%1$d字以上です</string>
    <string name="RegistrationActivity_too_many_attempts">試行回数が多すぎます</string>
    <string name="RegistrationActivity_you_have_made_too_many_incorrect_registration_lock_pin_attempts_please_try_again_in_a_day">登録ロックPINの間違いが多すぎます。1日後に再度試してください。</string>
    <string name="RegistrationActivity_you_have_made_too_many_attempts_please_try_again_later">試行回数が多すぎます。あとで再度試してください。</string>
    <string name="RegistrationActivity_error_connecting_to_service">サービスへの接続中にエラーが発生しました</string>
    <string name="preferences_chats__backups">バックアップ</string>
    <string name="prompt_passphrase_activity__signal_is_locked">Mollyはロックされています</string>
    <string name="prompt_passphrase_activity__tap_to_unlock">タップしてロック解除</string>
    <string name="Recipient_unknown">不明</string>

    <!-- Option in settings that will take use to re-register if they are no longer registered -->
    <string name="preferences_account_reregister">アカウントを再登録する</string>
    <!-- Option in settings that will take user to our website or playstore to update their expired build -->
    <string name="preferences_account_update_signal">Signalをアップデートしてください</string>
    <!-- Option in settings shown when user is no longer registered or expired client that will WIPE ALL THEIR DATA -->
    <string name="preferences_account_delete_all_data">すべてのデータを消去する</string>
    <!-- Title for confirmation dialog confirming user wants to delete all their data -->
    <string name="preferences_account_delete_all_data_confirmation_title">すべてのデータを消去しますか？</string>
    <!-- Message in confirmation dialog to delete all data explaining how it works, and that the app will be closed after deletion -->
    <string name="preferences_account_delete_all_data_confirmation_message">メッセージを消去して、アプリを初期化します。この処理が完了するとアプリは終了します。</string>
    <!-- Confirmation action to proceed with application data deletion -->
    <string name="preferences_account_delete_all_data_confirmation_proceed">進む</string>
    <!-- Confirmation action to cancel application data deletion -->
    <string name="preferences_account_delete_all_data_confirmation_cancel">キャンセル</string>
    <!-- Error message shown when we fail to delete the data for some unknown reason -->
    <string name="preferences_account_delete_all_data_failed">データの消去に失敗しました</string>

    <!-- TransferOrRestoreFragment -->
    <string name="TransferOrRestoreFragment__transfer_or_restore_account">アカウントの移行または復元</string>
    <string name="TransferOrRestoreFragment__if_you_have_previously_registered_a_signal_account">以前に登録したSignalアカウントがある場合、アカウントやメッセージを移行または復元できます。</string>
    <string name="TransferOrRestoreFragment__transfer_from_android_device">Android端末から移行</string>
    <string name="TransferOrRestoreFragment__transfer_your_account_and_messages_from_your_old_android_device">あなたのアカウントとメッセージを古いAndroid端末から移行します。古い端末の操作が必要です。</string>
    <string name="TransferOrRestoreFragment__you_need_access_to_your_old_device">古い端末へのアクセスが必要です。</string>
    <string name="TransferOrRestoreFragment__restore_from_backup">バックアップから復元</string>
    <string name="TransferOrRestoreFragment__restore_your_messages_from_a_local_backup">ローカルバックアップからメッセージを復元します。いま復元しないと、あとから復元することはできません。</string>

    <!-- NewDeviceTransferInstructionsFragment -->
    <string name="NewDeviceTransferInstructions__open_signal_on_your_old_android_phone">古いAndroid端末でSignalを開きます</string>
    <string name="NewDeviceTransferInstructions__continue">続ける</string>
    <string name="NewDeviceTransferInstructions__first_bullet">1.</string>
    <string name="NewDeviceTransferInstructions__tap_on_your_profile_photo_in_the_top_left_to_open_settings">左上の写真をタップして、設定を開きます</string>
    <string name="NewDeviceTransferInstructions__second_bullet">2.</string>
    <string name="NewDeviceTransferInstructions__tap_on_account">"「アカウント」をタップ"</string>
    <string name="NewDeviceTransferInstructions__third_bullet">3.</string>
    <string name="NewDeviceTransferInstructions__tap_transfer_account_and_then_continue_on_both_devices">"両方の端末で「アカウントの移行」、「続ける」の順にタップします"</string>

    <!-- NewDeviceTransferSetupFragment -->
    <string name="NewDeviceTransferSetup__preparing_to_connect_to_old_android_device">古いAndroid端末への接続を準備しています…</string>
    <string name="NewDeviceTransferSetup__take_a_moment_should_be_ready_soon">しばらくお待ちください</string>
    <string name="NewDeviceTransferSetup__waiting_for_old_device_to_connect">古いAndroid端末との接続を待っています…</string>
    <string name="NewDeviceTransferSetup__signal_needs_the_location_permission_to_discover_and_connect_with_your_old_device">古いAndroid端末を検出し接続するには、Mollyに位置情報へのアクセス許可が必要です。</string>
    <string name="NewDeviceTransferSetup__signal_needs_location_services_enabled_to_discover_and_connect_with_your_old_device">古いAndroid端末を検出し接続するには、位置情報サービスを有効にする必要があります。</string>
    <string name="NewDeviceTransferSetup__signal_needs_wifi_on_to_discover_and_connect_with_your_old_device">Mollyが古いAndroid端末を検出して接続するには、Wi-Fiが有効になっている必要があります。ただし、Wi-Fiネットワークに接続されている必要はありません。</string>
    <string name="NewDeviceTransferSetup__sorry_it_appears_your_device_does_not_support_wifi_direct">この端末はWi-Fi Directに対応していないようです。Mollyは、Wi-Fi Directを使って古いAndroid端末を検出し、接続します。古いAndroid端末からアカウントを復元するために、バックアップを復元することは可能です。</string>
    <string name="NewDeviceTransferSetup__restore_a_backup">バックアップを復元</string>
    <string name="NewDeviceTransferSetup__an_unexpected_error_occurred_while_attempting_to_connect_to_your_old_device">古いAndroid端末への接続時に、予期しないエラーが発生しました。</string>

    <!-- OldDeviceTransferSetupFragment -->
    <string name="OldDeviceTransferSetup__searching_for_new_android_device">新しいAndroid端末を探しています…</string>
    <string name="OldDeviceTransferSetup__signal_needs_the_location_permission_to_discover_and_connect_with_your_new_device">新しいAndroid端末を検出し接続するには、Mollyに位置情報へのアクセス許可が必要です。</string>
    <string name="OldDeviceTransferSetup__signal_needs_location_services_enabled_to_discover_and_connect_with_your_new_device">新しいAndroid端末を検出し接続するには、位置情報サービスを有効にする必要があります。</string>
    <string name="OldDeviceTransferSetup__signal_needs_wifi_on_to_discover_and_connect_with_your_new_device">Mollyが新しいAndroid端末を検出して接続するには、Wi-Fiが有効になっている必要があります。ただし、Wi-Fiネットワークに接続されている必要はありません。</string>
    <string name="OldDeviceTransferSetup__sorry_it_appears_your_device_does_not_support_wifi_direct">申し訳ありませんが、この端末はWi-Fi Directに対応していないようです。Mollyは、Wi-Fi Directを使って新しいAndroid端末を検出し、接続します。新しいAndroid端末でアカウントを復元するために、バックアップを作成することは可能です。</string>
    <string name="OldDeviceTransferSetup__create_a_backup">バックアップを作成</string>
    <string name="OldDeviceTransferSetup__an_unexpected_error_occurred_while_attempting_to_connect_to_your_old_device">新しいAndroid端末への接続時に、予期しないエラーが発生しました。</string>

    <!-- DeviceTransferSetupFragment -->
    <string name="DeviceTransferSetup__unable_to_open_wifi_settings">Wi-Fi設定を開けません。手動でWi-Fiを有効にしてください。</string>
    <string name="DeviceTransferSetup__grant_location_permission">位置情報へのアクセスを許可する</string>
    <string name="DeviceTransferSetup__turn_on_location_services">位置情報サービスを有効にする</string>
    <string name="DeviceTransferSetup__turn_on_wifi">Wi-Fiを有効にしてください</string>
    <string name="DeviceTransferSetup__error_connecting">接続エラー</string>
    <string name="DeviceTransferSetup__retry">再試行</string>
    <string name="DeviceTransferSetup__submit_debug_logs">デバッグログを送信する</string>
    <string name="DeviceTransferSetup__verify_code">コードの確認</string>
    <string name="DeviceTransferSetup__verify_that_the_code_below_matches_on_both_of_your_devices">両方の端末で以下のコードが一致している場合、「続ける」をタップしてください。</string>
    <string name="DeviceTransferSetup__the_numbers_do_not_match">一致しません</string>
    <string name="DeviceTransferSetup__continue">続ける</string>
    <string name="DeviceTransferSetup__if_the_numbers_on_your_devices_do_not_match_its_possible_you_connected_to_the_wrong_device">端末で番号が一致しない場合、間違った端末に接続した可能性があります。修正するには、移行を中止して再度試し、両方の端末を閉じたままにしてください。</string>
    <string name="DeviceTransferSetup__stop_transfer">移行を停止</string>
    <string name="DeviceTransferSetup__unable_to_discover_old_device">古い端末が見つかりません</string>
    <string name="DeviceTransferSetup__unable_to_discover_new_device">新しい端末が見つかりません</string>
    <string name="DeviceTransferSetup__make_sure_the_following_permissions_are_enabled">以下のアクセス許可とサービスが有効であることを確認してください:</string>
    <string name="DeviceTransferSetup__location_permission">位置情報へのアクセス許可</string>
    <string name="DeviceTransferSetup__location_services">位置情報サービス</string>
    <string name="DeviceTransferSetup__wifi">Wi-Fi</string>
    <string name="DeviceTransferSetup__on_the_wifi_direct_screen_remove_all_remembered_groups_and_unlink_any_invited_or_connected_devices">Wi-Fi Direct画面で、記憶されているグループをすべて削除し、招待されたり接続されている端末のリンクをすべて解除してください。</string>
    <string name="DeviceTransferSetup__wifi_direct_screen">Wi-Fi Direct画面</string>
    <string name="DeviceTransferSetup__try_turning_wifi_off_and_on_on_both_devices">両方の端末でWi-Fiのオフ、オンを試してください。</string>
    <string name="DeviceTransferSetup__make_sure_both_devices_are_in_transfer_mode">両方の端末が移行モードであることを確認してください。</string>
    <string name="DeviceTransferSetup__go_to_support_page">サポートページへ</string>
    <string name="DeviceTransferSetup__try_again">もう一度試す</string>
    <string name="DeviceTransferSetup__waiting_for_other_device">他の端末を待っています</string>
    <string name="DeviceTransferSetup__tap_continue_on_your_other_device_to_start_the_transfer">移行を開始するには、他方の端末で「続ける」をタップしてください。</string>
    <string name="DeviceTransferSetup__tap_continue_on_your_other_device">他方の端末で「続ける」をタップしてください…</string>

    <!-- NewDeviceTransferFragment -->
    <string name="NewDeviceTransfer__cannot_transfer_from_a_newer_version_of_signal">より新しいバージョンのSignalからは移行できません</string>
    <!-- Error message indicating that we could not finish the user\'s device transfer. Displayed in a toast at the bottom of the screen. -->
    <string name="NewDeviceTransfer__failure_foreign_key">転送されたデータの形式が正しくありません</string>

    <!-- DeviceTransferFragment -->
    <string name="DeviceTransfer__transferring_data">データを移行しています</string>
    <string name="DeviceTransfer__keep_both_devices_near_each_other">端末同士を近づけてください。どちらの端末も電源を切らず、Mollyを開いたままにしてください。転送はエンドツーエンドで暗号化されます。</string>
    <string name="DeviceTransfer__d_messages_so_far">%1$d件のメッセージ…</string>
    <!-- Filled in with total percentage of messages transferred -->
    <string name="DeviceTransfer__s_of_messages_so_far">%1$s%%転送完了</string>
    <string name="DeviceTransfer__cancel">キャンセル</string>
    <string name="DeviceTransfer__try_again">もう一度試す</string>
    <string name="DeviceTransfer__stop_transfer">移行を停止する</string>
    <string name="DeviceTransfer__all_transfer_progress_will_be_lost">すべての移行作業が失われます。</string>
    <string name="DeviceTransfer__transfer_failed">移行に失敗しました</string>
    <string name="DeviceTransfer__unable_to_transfer">移行できません</string>

    <!-- OldDeviceTransferInstructionsFragment -->
    <string name="OldDeviceTransferInstructions__transfer_account">アカウントの移行</string>
    <string name="OldDeviceTransferInstructions__first_bullet">1.</string>
    <string name="OldDeviceTransferInstructions__download_signal_on_your_new_android_device">新しいAndroid端末でMollyをダウンロードしてください</string>
    <string name="OldDeviceTransferInstructions__second_bullet">2.</string>
    <string name="OldDeviceTransferInstructions__tap_on_transfer_or_restore_account">"「アカウントの移行または復元」をタップしてください"</string>
    <string name="OldDeviceTransferInstructions__third_bullet">3.</string>
    <string name="OldDeviceTransferInstructions__select_transfer_from_android_device_when_prompted_and_then_continue">"表示に従い「Android端末から移行」を選択し「続ける」をタップして端末同士を近づけてください"</string>
    <string name="OldDeviceTransferInstructions__continue">続ける</string>

    <!-- OldDeviceTransferComplete -->
    <string name="OldDeviceTransferComplete__go_to_your_new_device">新しい端末へ行きましょう</string>
    <string name="OldDeviceTransferComplete__your_signal_data_has_Been_transferred_to_your_new_device">あなたのSignalデータは、新しい端末に転送されました。移行を完了するには、新しい端末で登録を続ける必要があります。</string>
    <string name="OldDeviceTransferComplete__close">閉じる</string>

    <!-- NewDeviceTransferComplete -->
    <string name="NewDeviceTransferComplete__transfer_successful">移行に成功しました</string>
    <string name="NewDeviceTransferComplete__transfer_complete">移行が完了しました</string>
    <string name="NewDeviceTransferComplete__to_complete_the_transfer_process_you_must_continue_registration">移行を完了するには、登録を続ける必要があります。</string>
    <string name="NewDeviceTransferComplete__continue_registration">登録を続ける</string>

    <!-- DeviceToDeviceTransferService -->
    <string name="DeviceToDeviceTransferService_content_title">アカウントの移行</string>
    <string name="DeviceToDeviceTransferService_status_ready">他のAndroid端末への接続を準備しています…</string>
    <string name="DeviceToDeviceTransferService_status_starting_up">他のAndroid端末への接続を準備しています…</string>
    <string name="DeviceToDeviceTransferService_status_discovery">他のAndroid端末を検索しています…</string>
    <string name="DeviceToDeviceTransferService_status_network_connected">他のAndroid端末に接続しています…</string>
    <string name="DeviceToDeviceTransferService_status_verification_required">認証が必要です</string>
    <string name="DeviceToDeviceTransferService_status_service_connected">アカウントを移行しています…</string>

    <!-- OldDeviceTransferLockedDialog -->
    <string name="OldDeviceTransferLockedDialog__complete_registration_on_your_new_device">新しい端末での登録が完了しました</string>
    <string name="OldDeviceTransferLockedDialog__your_signal_account_has_been_transferred_to_your_new_device">あなたのSignalアカウントは新しい端末に移行しましたが、続けるには新しい端末で登録を完了する必要があります。この端末のSignalは、無効になります。</string>
    <string name="OldDeviceTransferLockedDialog__done">完了</string>
    <string name="OldDeviceTransferLockedDialog__cancel_and_activate_this_device">キャンセルしてこの端末をアクティベート</string>

    <!-- AdvancedPreferenceFragment -->

    <!-- RecipientBottomSheet -->
    <string name="RecipientBottomSheet_block">ブロック</string>
    <string name="RecipientBottomSheet_unblock">ブロック解除</string>
    <string name="RecipientBottomSheet_add_to_contacts">連絡先に追加</string>
    <!-- Error message that displays when a user tries to tap to view system contact details but has no app that supports it -->
    <string name="RecipientBottomSheet_unable_to_open_contacts">連絡先を開くためのアプリが見つかりません。</string>
    <string name="RecipientBottomSheet_add_to_a_group">グループへ追加</string>
    <string name="RecipientBottomSheet_add_to_another_group">他のグループに追加</string>
    <string name="RecipientBottomSheet_view_safety_number">安全番号の検証</string>
    <string name="RecipientBottomSheet_make_admin">管理者にする</string>
    <string name="RecipientBottomSheet_remove_as_admin">管理者から外す</string>
    <string name="RecipientBottomSheet_remove_from_group">グループから削除</string>

    <string name="RecipientBottomSheet_remove_s_as_group_admin">%1$s をグループ管理者から外しますか？</string>
    <string name="RecipientBottomSheet_s_will_be_able_to_edit_group">"「%1$s」がこのグループの設定やメンバーを編集できるようになります。"</string>

    <string name="RecipientBottomSheet_remove_s_from_the_group">このグループから %1$s を削除しますか？</string>
    <!-- Dialog message shown when removing someone from a group with group link being active to indicate they will not be able to rejoin -->
    <string name="RecipientBottomSheet_remove_s_from_the_group_they_will_not_be_able_to_rejoin">%1$s をこのグループから削除しますか？このユーザーは、このグループリンクから再申請できなくなります。</string>
    <string name="RecipientBottomSheet_remove">削除する</string>
    <string name="RecipientBottomSheet_copied_to_clipboard">クリップボードにコピーしました</string>

    <string name="GroupRecipientListItem_admin">管理者</string>
    <string name="GroupRecipientListItem_approve_description">承認する</string>
    <string name="GroupRecipientListItem_deny_description">拒否する</string>


    <!-- GroupsLearnMoreBottomSheetDialogFragment -->
    <string name="GroupsLearnMore_legacy_vs_new_groups">レガシーグループと新グループ</string>
    <string name="GroupsLearnMore_what_are_legacy_groups">レガシーグループとは？</string>
    <string name="GroupsLearnMore_paragraph_1">レガシーグループは新グループとは互換性がなく、管理機能や詳細なグループ内の更新情報などの機能を使用できません。</string>
    <string name="GroupsLearnMore_can_i_upgrade_a_legacy_group">レガシーグループをアップグレードできますか？</string>
    <string name="GroupsLearnMore_paragraph_2">レガシーグループは新しいグループにアップグレードできませんが、メンバーが最新バージョンのSignalを使用していれば、同じメンバーで新しいグループを作成できます。</string>
    <string name="GroupsLearnMore_paragraph_3">Signalは将来、レガシーグループをアップグレードする手段を提供します。</string>

    <!-- GroupLinkBottomSheetDialogFragment -->
    <string name="GroupLinkBottomSheet_share_hint_requiring_approval">誰でもこのリンクから、グループの名前やアイコンを見たり、参加を申請できます。信頼できる人と共有してください。</string>
    <string name="GroupLinkBottomSheet_share_hint_not_requiring_approval">誰でもこのリンクから、グループの名前やアイコンを見たり、グループに参加できます。信頼できる人と共有してください。</string>
    <string name="GroupLinkBottomSheet_share_via_signal">Molly経由で共有</string>
    <string name="GroupLinkBottomSheet_copy">コピー</string>
    <string name="GroupLinkBottomSheet_qr_code">QRコード</string>
    <string name="GroupLinkBottomSheet_share">共有</string>
    <string name="GroupLinkBottomSheet_copied_to_clipboard">クリップボードにコピーしました</string>
    <string name="GroupLinkBottomSheet_the_link_is_not_currently_active">このリンクは現在利用できません</string>

    <!-- VoiceNotePlaybackPreparer -->
    <string name="VoiceNotePlaybackPreparer__failed_to_play_voice_message">音声メッセージを再生できませんでした</string>

    <!-- VoiceNoteMediaDescriptionCompatFactory -->
    <string name="VoiceNoteMediaItemFactory__voice_message">音声メッセージ · %1$s</string>
    <string name="VoiceNoteMediaItemFactory__s_to_s">%1$s から %2$s</string>

    <!-- StorageUtil -->
    <string name="StorageUtil__s_s">%1$s/%2$s</string>
    <string name="BlockedUsersActivity__s_has_been_blocked">「%1$s」はブロックされました。</string>
    <string name="BlockedUsersActivity__failed_to_block_s">「%1$s」のブロックに失敗しました</string>
    <string name="BlockedUsersActivity__s_has_been_unblocked">「%1$s」ブロックは解除されました。</string>

    <!-- ReviewCardDialogFragment -->
    <string name="ReviewCardDialogFragment__review_members">メンバーを確認してください</string>
    <string name="ReviewCardDialogFragment__review_request">申請の確認</string>
    <string name="ReviewCardDialogFragment__d_group_members_have_the_same_name">%1$d人のグループメンバーが同じ名前です。以下のメンバーを確認して、対応してください。</string>
    <string name="ReviewCardDialogFragment__if_youre_not_sure">この申請者が誰であるか不確かな場合、以下の連絡先を確認して対応してください。</string>
    <string name="ReviewCardDialogFragment__no_other_groups_in_common">他の共通のグループはありません</string>
    <string name="ReviewCardDialogFragment__no_groups_in_common">共通のグループはありません</string>
    <plurals name="ReviewCardDialogFragment__d_other_groups_in_common">
        <item quantity="other">共通のグループは%1$d件あります</item>
    </plurals>
    <plurals name="ReviewCardDialogFragment__d_groups_in_common">
        <item quantity="other">共通のグループは%1$d件あります</item>
    </plurals>
    <string name="ReviewCardDialogFragment__remove_s_from_group">%1$s をグループから削除しますか？</string>
    <string name="ReviewCardDialogFragment__remove">削除する</string>
    <string name="ReviewCardDialogFragment__failed_to_remove_group_member">グループメンバーの削除に失敗しました。</string>

    <!-- ReviewCard -->
    <string name="ReviewCard__request">申請</string>
    <string name="ReviewCard__your_contact">あなたの連絡先</string>
    <string name="ReviewCard__remove_from_group">グループから削除する</string>
    <string name="ReviewCard__update_contact">連絡先をアップデートする</string>
    <string name="ReviewCard__block">ブロックする</string>
    <string name="ReviewCard__delete">消去する</string>
    <!-- Displayed when a recent name change has occurred. First placeholder is new short name, second is previous name, third is new name. -->
    <string name="ReviewCard__s_recently_changed">%1$s は、最近プロフィール名を %2$s から %3$s に変更しました</string>
    <!-- Displayed when a review user is in your system contacts. Placeholder is short name. -->
    <string name="ReviewCard__s_is_in_your_system_contacts">%1$s はシステムの連絡先に含まれています</string>

    <!-- CallParticipantsListUpdatePopupWindow -->
    <string name="CallParticipantsListUpdatePopupWindow__s_joined">%1$s が参加しました</string>
    <string name="CallParticipantsListUpdatePopupWindow__s_and_s_joined">%1$s と %2$s が参加しました</string>
    <string name="CallParticipantsListUpdatePopupWindow__s_s_and_s_joined">%1$s, %2$s および %3$s が参加しました</string>
    <string name="CallParticipantsListUpdatePopupWindow__s_s_and_d_others_joined">%1$s, %2$s ほか%3$d名が参加しました</string>
    <string name="CallParticipantsListUpdatePopupWindow__s_left">%1$s が退出しました</string>
    <string name="CallParticipantsListUpdatePopupWindow__s_and_s_left">%1$s と %2$s が退出しました</string>
    <string name="CallParticipantsListUpdatePopupWindow__s_s_and_s_left">%1$s, %2$s および %3$s が退出しました</string>
    <string name="CallParticipantsListUpdatePopupWindow__s_s_and_d_others_left">%1$s, %2$s ほか%3$d名が退出しました</string>

    <string name="CallParticipant__you">あなた</string>
    <string name="CallParticipant__you_on_another_device">あなた (別端末)</string>
    <string name="CallParticipant__s_on_another_device">%1$s (別端末)</string>

    <!-- WifiToCellularPopupWindow -->
    <!-- Message shown during a call when the WiFi network is unusable, and cellular data starts to be used for the call instead. -->
    <string name="WifiToCellularPopupWindow__weak_wifi_switched_to_cellular">Wi-Fi強度が弱いのでモバイルデータ通信に切り替えます。</string>

    <!-- DeleteAccountFragment -->
    <string name="DeleteAccountFragment__deleting_your_account_will">アカウントを消去すると:</string>
    <string name="DeleteAccountFragment__enter_your_phone_number">あなたの電話番号を入力してください</string>
    <string name="DeleteAccountFragment__delete_account">アカウントを消去する</string>
    <string name="DeleteAccountFragment__delete_your_account_info_and_profile_photo">あなたのアカウント情報とプロフィール画像を消去します</string>
    <string name="DeleteAccountFragment__delete_all_your_messages">あなたのメッセージをすべて消去します</string>
    <string name="DeleteAccountFragment__delete_s_in_your_payments_account">決済口座の %1$s を消去</string>
    <string name="DeleteAccountFragment__no_country_code">国番号が指定されていません</string>
    <string name="DeleteAccountFragment__no_number">電話番号が指定されていません</string>
    <string name="DeleteAccountFragment__the_phone_number">入力された電話番号は、あなたのアカウントのものと一致しません。</string>
    <string name="DeleteAccountFragment__are_you_sure">本当にアカウントを消去しますか？</string>
    <string name="DeleteAccountFragment__this_will_delete_your_signal_account">あなたのSignalアカウントを消去して、アプリを初期化します。処理が完了するとアプリが閉じます。</string>
    <string name="DeleteAccountFragment__failed_to_delete_local_data">ローカルデータの消去に失敗しました。これはシステムのアプリ設定にて、手動で消去できます。</string>
    <string name="DeleteAccountFragment__launch_app_settings">アプリ設定を開く</string>
    <!-- Title of progress dialog shown when a user deletes their account and the process is leaving all groups -->
    <string name="DeleteAccountFragment__leaving_groups">グループから抜けています…</string>
    <!-- Title of progress dialog shown when a user deletes their account and the process has left all groups -->
    <string name="DeleteAccountFragment__deleting_account">アカウントを削除しています…</string>
    <!-- Message of progress dialog shown when a user deletes their account and the process is canceling their subscription -->
    <string name="DeleteAccountFragment__canceling_your_subscription">サブスクリプションを解除しています…</string>
    <!-- Message of progress dialog shown when a user deletes their account and the process is leaving groups -->
    <string name="DeleteAccountFragment__depending_on_the_number_of_groups">参加しているグループ数によっては数分かかることがあります</string>
    <!-- Message of progress dialog shown when a user deletes their account and the process has left all groups -->
    <string name="DeleteAccountFragment__deleting_all_user_data_and_resetting">ユーザーデータの削除とアプリのリセットを行っています</string>
    <!-- Title of error dialog shown when a network error occurs during account deletion -->
    <string name="DeleteAccountFragment__account_not_deleted">アカウントを消去できません</string>
    <!-- Message of error dialog shown when a network error occurs during account deletion -->
    <string name="DeleteAccountFragment__there_was_a_problem">削除の処理中にエラーが発生しました。インターネット接続を確認して、再度試してください。</string>

    <!-- DeleteAccountCountryPickerFragment -->
    <string name="DeleteAccountCountryPickerFragment__search_countries">国を検索します</string>

    <!-- CreateGroupActivity -->
    <string name="CreateGroupActivity__skip">スキップ</string>
    <plurals name="CreateGroupActivity__d_members">
        <item quantity="other">メンバー %1$d人</item>
    </plurals>

    <!-- ShareActivity -->
    <string name="ShareActivity__share">共有する</string>
    <string name="ShareActivity__send">送信する</string>
    <string name="ShareActivity__comma_s">, %1$s</string>
    <!-- Toast when the incoming intent is invalid -->
    <string name="ShareActivity__could_not_get_share_data_from_intent">インテントから共有データを取得できませんでした。</string>

    <!-- MultiShareDialogs -->
    <string name="MultiShareDialogs__failed_to_send_to_some_users">数名のユーザーへの送信に失敗しました</string>
    <string name="MultiShareDialogs__you_can_only_share_with_up_to">共有できるチャットは%1$d件までです</string>

    <!-- ChatWallpaperActivity -->

    <!-- ChatWallpaperFragment -->
    <string name="ChatWallpaperFragment__chat_color">チャットの色</string>
    <string name="ChatWallpaperFragment__reset_chat_colors">チャットの色をリセット</string>
    <string name="ChatWallpaperFragment__reset_chat_color">チャットの色をリセット</string>
    <string name="ChatWallpaperFragment__reset_chat_color_question">チャットの色をリセットしますか？</string>
    <string name="ChatWallpaperFragment__set_wallpaper">壁紙を設定</string>
    <string name="ChatWallpaperFragment__dark_mode_dims_wallpaper">ダークモードで壁紙を暗くする</string>
    <string name="ChatWallpaperFragment__contact_name">連絡先名</string>
    <string name="ChatWallpaperFragment__reset">リセットする</string>
    <string name="ChatWallpaperFragment__wallpaper_preview_description">壁紙のプレビュー</string>
    <string name="ChatWallpaperFragment__would_you_like_to_override_all_chat_colors">すべての色を上書きしますか？</string>
    <string name="ChatWallpaperFragment__would_you_like_to_override_all_wallpapers">すべての壁紙を上書きしますか？</string>
    <string name="ChatWallpaperFragment__reset_default_colors">既定の色をリセットする</string>
    <string name="ChatWallpaperFragment__reset_all_colors">すべての色をリセットする</string>
    <string name="ChatWallpaperFragment__reset_default_wallpaper">既定の壁紙をリセットする</string>
    <string name="ChatWallpaperFragment__reset_all_wallpapers">すべての壁紙をリセットする</string>
    <string name="ChatWallpaperFragment__reset_wallpapers">壁紙をリセット</string>
    <string name="ChatWallpaperFragment__reset_wallpaper">壁紙をリセット</string>
    <string name="ChatWallpaperFragment__reset_wallpaper_question">壁紙をリセットしますか？</string>

    <!-- ChatWallpaperSelectionFragment -->
    <string name="ChatWallpaperSelectionFragment__choose_from_photos">写真から選択</string>
    <string name="ChatWallpaperSelectionFragment__presets">プリセット</string>

    <!-- ChatWallpaperPreviewActivity -->
    <string name="ChatWallpaperPreviewActivity__preview">プレビュー</string>
    <string name="ChatWallpaperPreviewActivity__set_wallpaper">壁紙を設定する</string>
    <string name="ChatWallpaperPreviewActivity__swipe_to_preview_more_wallpapers">スワイプすると別の壁紙をプレビューできます</string>
    <string name="ChatWallpaperPreviewActivity__set_wallpaper_for_all_chats">すべてのチャットの壁紙を設定します</string>
    <string name="ChatWallpaperPreviewActivity__set_wallpaper_for_s">%1$s の壁紙を設定します</string>
    <string name="ChatWallpaperPreviewActivity__viewing_your_gallery_requires_the_storage_permission">ギャラリーを表示するには、ストレージへのアクセス許可が必要です。</string>

    <!-- WallpaperImageSelectionActivity -->

    <!-- WallpaperCropActivity -->
    <string name="WallpaperCropActivity__pinch_to_zoom_drag_to_adjust">ピンチで拡大、ドラッグで調整します。</string>
    <string name="WallpaperCropActivity__set_wallpaper_for_all_chats">すべてのチャットの壁紙を設定します。</string>
    <string name="WallpaperCropActivity__set_wallpaper_for_s">%1$s の壁紙を設定します。</string>
    <string name="WallpaperCropActivity__error_setting_wallpaper">壁紙の設定でエラーが発生しました。</string>
    <string name="WallpaperCropActivity__blur_photo">写真をぼかす</string>

    <!-- InfoCard -->
    <string name="payment_info_card_about_mobilecoin">MobileCoinについて</string>
    <string name="payment_info_card_mobilecoin_is_a_new_privacy_focused_digital_currency">MobileCoinは、プライバシーを重視した新しいデジタル通貨です。</string>
    <string name="payment_info_card_adding_funds">入金</string>
    <string name="payment_info_card_you_can_add_funds_for_use_in">ウォレットアドレスにMobileCoinを送信することで、Mollyで使う口座に入金できます。</string>
    <string name="payment_info_card_cashing_out">出金</string>
    <string name="payment_info_card_you_can_cash_out_mobilecoin">MobileCoinを扱っている取引所では、その取引所のあなたの口座に振り込むだけで、いつでもMobileCoinを現金化することができます。</string>
    <string name="payment_info_card_hide_this_card">このカードを隠しますか？</string>
    <string name="payment_info_card_hide">隠す</string>
    <!-- Title of save recovery phrase card -->
    <string name="payment_info_card_save_recovery_phrase">リカバリーフレーズを保存する</string>
    <string name="payment_info_card_your_recovery_phrase_gives_you">リカバリーフレーズは、決済口座を復元するもう一つの方法です。</string>
    <!-- Button in save recovery phrase card -->
    <string name="payment_info_card_save_your_phrase">フレーズを保存する</string>
    <string name="payment_info_card_update_your_pin">PINを更新してください</string>
    <string name="payment_info_card_with_a_high_balance">残高が多い場合は、英数字のPINに更新して、口座の保護を強化するとよいでしょう。</string>
    <string name="payment_info_card_update_pin">PINを更新</string>

  <!-- Removed by excludeNonTranslatables <string name="payment_info_card__learn_more__about_mobilecoin" translatable="false">https://support.signal.org/hc/articles/360057625692#payments_which_ones</string> -->
  <!-- Removed by excludeNonTranslatables <string name="payment_info_card__learn_more__adding_to_your_wallet" translatable="false">https://support.signal.org/hc/articles/360057625692#payments_transfer_from_exchange</string> -->
  <!-- Removed by excludeNonTranslatables <string name="payment_info_card__learn_more__cashing_out" translatable="false">https://support.signal.org/hc/articles/360057625692#payments_transfer_to_exchange</string> -->

    <!-- DeactivateWalletFragment -->
    <string name="DeactivateWalletFragment__deactivate_wallet">ウォレットの停止</string>
    <string name="DeactivateWalletFragment__your_balance">あなたの残高</string>
    <string name="DeactivateWalletFragment__its_recommended_that_you">決済機能を停止する前に、別のウォレットアドレスに残高を振り替えることをお勧めします。振り替えない残高は、決済機能を再開する場合、Mollyにリンクされたウォレットに残ります。</string>
    <string name="DeactivateWalletFragment__transfer_remaining_balance">残高を振り替える</string>
    <string name="DeactivateWalletFragment__deactivate_without_transferring">振り替えずに停止する</string>
    <string name="DeactivateWalletFragment__deactivate">停止する</string>
    <string name="DeactivateWalletFragment__deactivate_without_transferring_question">振り替えずに停止しますか？</string>
    <string name="DeactivateWalletFragment__your_balance_will_remain">残高は、決済機能を再開する場合、Mollyにリンクされたウォレットに残ります。</string>
    <string name="DeactivateWalletFragment__error_deactivating_wallet">ウォレットの停止でエラーが発生しました。</string>
  <!-- Removed by excludeNonTranslatables <string name="DeactivateWalletFragment__learn_more__we_recommend_transferring_your_funds" translatable="false">https://support.signal.org/hc/articles/360057625692#payments_deactivate</string> -->

    <!-- PaymentsRecoveryStartFragment -->
    <string name="PaymentsRecoveryStartFragment__recovery_phrase">リカバリーフレーズ</string>
    <string name="PaymentsRecoveryStartFragment__view_recovery_phrase">リカバリーフレーズの表示</string>
    <!-- Title in save recovery phrase screen -->
    <string name="PaymentsRecoveryStartFragment__save_recovery_phrase">リカバリーフレーズを保存する</string>
    <string name="PaymentsRecoveryStartFragment__enter_recovery_phrase">リカバリーフレーズの入力</string>
    <plurals name="PaymentsRecoveryStartFragment__your_balance_will_automatically_restore">
        <item quantity="other">Signalの再インストール時にSignal PINを確認すると、残高は自動で復元されます。また、あなた固有の%1$d語のリカバリーフレーズを使って、残高を復元することもできます。リカバリーフレーズは、書きとめて安全な場所に保管してください。</item>
    </plurals>
    <!-- Description in save recovery phrase screen which shows up when user has non zero balance -->
    <string name="PaymentsRecoveryStartFragment__got_balance">残高があります！残高を復元するためのキーとなる、24単語のリカバリーフレーズを保存しましょう。</string>
    <!-- Description in save recovery phrase screen which shows up when user navigates from info card -->
    <string name="PaymentsRecoveryStartFragment__time_to_save">24単語のリカバリーフレーズ（残高を復元するためのキー）を保存しましょう。</string>
    <string name="PaymentsRecoveryStartFragment__your_recovery_phrase_is_a">あなたのリカバリーフレーズは%1$d語で、あなた固有のものです。口座の復元に使用してください。</string>
    <string name="PaymentsRecoveryStartFragment__start">開始</string>
    <string name="PaymentsRecoveryStartFragment__enter_manually">マニュアル入力</string>
    <string name="PaymentsRecoveryStartFragment__paste_from_clipboard">クリップボードから貼り付け</string>
    <!-- Alert dialog title which asks before going back if user wants to save recovery phrase -->
    <string name="PaymentsRecoveryStartFragment__continue_without_saving">保存せずに続けますか？</string>
    <!-- Alert dialog description to let user know why recovery phrase needs to be saved -->
    <string name="PaymentsRecoveryStartFragment__your_recovery_phrase">リカバリーフレーズがあれば、万一の時に残高を復元できます。保存することを強くお勧めします。</string>
    <!-- Alert dialog option to skip recovery phrase -->
    <string name="PaymentsRecoveryStartFragment__skip_recovery_phrase">リカバリーフレーズをスキップする</string>
    <!-- Alert dialog option to cancel dialog-->
    <string name="PaymentsRecoveryStartFragment__cancel">キャンセル</string>

    <!-- PaymentsRecoveryPasteFragment -->
    <string name="PaymentsRecoveryPasteFragment__paste_recovery_phrase">リカバリーフレーズを貼り付け</string>
    <string name="PaymentsRecoveryPasteFragment__recovery_phrase">リカバリーフレーズ</string>
    <string name="PaymentsRecoveryPasteFragment__next">次へ</string>
    <string name="PaymentsRecoveryPasteFragment__invalid_recovery_phrase">無効なリカバリーフレーズです</string>
    <string name="PaymentsRecoveryPasteFragment__make_sure">%1$d語を入力したか確認して、再度試してください。</string>

  <!-- Removed by excludeNonTranslatables <string name="PaymentsRecoveryStartFragment__learn_more__view" translatable="false">https://support.signal.org/hc/articles/360057625692#payments_wallet_view_passphrase</string> -->
  <!-- Removed by excludeNonTranslatables <string name="PaymentsRecoveryStartFragment__learn_more__restore" translatable="false">https://support.signal.org/hc/articles/360057625692#payments_wallet_restore_passphrase</string> -->

    <!-- PaymentsRecoveryPhraseFragment -->
    <string name="PaymentsRecoveryPhraseFragment__next">次へ</string>
    <string name="PaymentsRecoveryPhraseFragment__edit">編集</string>
    <string name="PaymentsRecoveryPhraseFragment__your_recovery_phrase">あなたのリカバリーフレーズ</string>
    <string name="PaymentsRecoveryPhraseFragment__write_down_the_following_d_words">次の%1$d語を順番通り書きとめて、安全な場所に保管してください。</string>
    <string name="PaymentsRecoveryPhraseFragment__make_sure_youve_entered">正しいフレーズを入力したか確認してください。</string>
    <string name="PaymentsRecoveryPhraseFragment__do_not_screenshot_or_send_by_email">スクリーンショットを使ったり、メールで送信しないでください。</string>
    <string name="PaymentsRecoveryPhraseFragment__payments_account_restored">決済口座が復元されました。</string>
    <string name="PaymentsRecoveryPhraseFragment__invalid_recovery_phrase">無効なリカバリーフレーズです</string>
    <string name="PaymentsRecoveryPhraseFragment__make_sure_youve_entered_your_phrase_correctly_and_try_again">正しいフレーズを入力したか確認して、再度試してください。</string>
    <string name="PaymentsRecoveryPhraseFragment__copy_to_clipboard">クリップボードにコピーしますか？</string>
    <string name="PaymentsRecoveryPhraseFragment__if_you_choose_to_store">リカバリーフレーズを電子的に保管する場合は、信頼できる安全な場所で保管してください。</string>
    <string name="PaymentsRecoveryPhraseFragment__copy">コピー</string>

    <!-- PaymentsRecoveryPhraseConfirmFragment -->
    <string name="PaymentRecoveryPhraseConfirmFragment__confirm_recovery_phrase">リカバリーフレーズの確認</string>
    <string name="PaymentRecoveryPhraseConfirmFragment__enter_the_following_words">あなたのリカバリーフレーズから以下の単語を入力してください。</string>
    <string name="PaymentRecoveryPhraseConfirmFragment__word_d">単語%1$d</string>
    <string name="PaymentRecoveryPhraseConfirmFragment__see_phrase_again">フレーズを再表示</string>
    <string name="PaymentRecoveryPhraseConfirmFragment__done">完了</string>
    <string name="PaymentRecoveryPhraseConfirmFragment__recovery_phrase_confirmed">リカバリーフレーズを確認しました</string>

    <!-- PaymentsRecoveryEntryFragment -->
    <string name="PaymentsRecoveryEntryFragment__enter_recovery_phrase">リカバリーフレーズの入力</string>
    <string name="PaymentsRecoveryEntryFragment__enter_word_d">単語%1$dを入力してください</string>
    <string name="PaymentsRecoveryEntryFragment__word_d">単語%1$d</string>
    <string name="PaymentsRecoveryEntryFragment__next">次へ</string>
    <string name="PaymentsRecoveryEntryFragment__invalid_word">無効な単語です</string>

    <!-- UnreadPayments -->
    <string name="UnreadPayments__s_sent_you_s">%1$s があなたに%2$s送金しました</string>
    <string name="UnreadPayments__d_new_payment_notifications">%1$d件の新しい決済通知</string>

    <!-- CanNotSendPaymentDialog -->
    <string name="CanNotSendPaymentDialog__cant_send_payment">送金できません</string>
    <string name="CanNotSendPaymentDialog__to_send_a_payment_to_this_user">このユーザーに送金するには、相手があなたからのメッセージ申請を受け入れる必要があります。メッセージ申請を行うため、メッセージを送信してください。</string>
    <string name="CanNotSendPaymentDialog__send_a_message">メッセージを送信</string>

    <!-- GroupsInCommonMessageRequest -->
    <string name="GroupsInCommonMessageRequest__you_have_no_groups_in_common_with_this_person">この方と共通のグループがありません。望まないメッセージを避けるため、申請は慎重に確認してください。</string>
    <string name="GroupsInCommonMessageRequest__none_of_your_contacts_or_people_you_chat_with_are_in_this_group">あなたの連絡先やチャット相手は、このグループにはいません。望まないメッセージを避けるために、申請は慎重に確認してください。</string>
    <string name="GroupsInCommonMessageRequest__about_message_requests">メッセージ申請について</string>
    <string name="GroupsInCommonMessageRequest__okay">OK</string>
  <!-- Removed by excludeNonTranslatables <string name="GroupsInCommonMessageRequest__support_article" translatable="false">https://support.signal.org/hc/articles/360007459591</string> -->
    <string name="ChatColorSelectionFragment__heres_a_preview_of_the_chat_color">チャットの色のプレビューです。</string>
    <string name="ChatColorSelectionFragment__the_color_is_visible_to_only_you">この色はあなただけに表示されます。</string>

    <!-- GroupDescriptionDialog -->
    <string name="GroupDescriptionDialog__group_description">グループの説明</string>

    <!-- QualitySelectorBottomSheetDialog -->
    <string name="QualitySelectorBottomSheetDialog__standard">標準</string>
    <string name="QualitySelectorBottomSheetDialog__faster_less_data">速い, 少ないデータ量</string>
    <string name="QualitySelectorBottomSheetDialog__high">高画質</string>
    <string name="QualitySelectorBottomSheetDialog__slower_more_data">遅い, 多いデータ量</string>
    <string name="QualitySelectorBottomSheetDialog__photo_quality">写真の画質</string>

    <!-- AppSettingsFragment -->
    <string name="AppSettingsFragment__invite_your_friends">友達を招待</string>
    <string name="AppSettingsFragment__copied_subscriber_id_to_clipboard">サブスクリプションのIDをクリップボードにコピーしました。</string>

    <!-- AccountSettingsFragment -->
    <string name="AccountSettingsFragment__account">アカウント</string>
    <string name="AccountSettingsFragment__youll_be_asked_less_frequently">確認の頻度は次第に少なくなります。</string>
    <string name="AccountSettingsFragment__require_your_signal_pin">あなたの電話番号をSignalに再登録する際に、Signal PINを要求します。</string>
    <string name="AccountSettingsFragment__change_phone_number">電話番号を変更</string>
    <!-- Account setting that allows user to request and export their signal account data -->
    <string name="AccountSettingsFragment__request_account_data">あなたのアカウントデータ</string>

    <!-- ExportAccountDataFragment -->
    <!-- Part of requesting account data flow, this is the section title for requesting that account data -->
    <string name="ExportAccountDataFragment__your_account_data">あなたのアカウントデータ</string>
    <!-- Explanation of account data the user can request. %1$s is replaced with Learn more with a link -->
    <string name="ExportAccountDataFragment__export_explanation">Signal アカウントデータのレポートをエクスポートします。このレポートには、メッセージやメディアは一切含まれません。%1$s</string>
    <!-- Learn more link to more information about requesting account data -->
    <string name="ExportAccountDataFragment__learn_more">詳しく見る</string>
    <!-- Button action to export the report data to another app (e.g. email) -->
    <string name="ExportAccountDataFragment__export_report">レポートをエクスポートする</string>

    <!-- Radio option to export the data as a text file .txt -->
    <string name="ExportAccountDataFragment__export_as_txt">TXT 形式でエクスポートする</string>
    <!-- Label for the text file option -->
    <string name="ExportAccountDataFragment__export_as_txt_label">読みやすいテキストファイル</string>
    <!-- Radio option to export the data as a json (java script object notation) file .json -->
    <string name="ExportAccountDataFragment__export_as_json">JSON 形式でエクスポートする</string>
    <!-- Label for the json file option, the account data in a machine readable file format -->
    <string name="ExportAccountDataFragment__export_as_json_label">機械可読のファイル</string>

    <!-- Action to cancel (in a dialog) -->
    <string name="ExportAccountDataFragment__cancel_action">キャンセル</string>

    <!-- Acknowledgement for download failure -->
    <string name="ExportAccountDataFragment__ok_action">OK</string>
    <!-- Title of dialog shown when report fails to generate -->
    <string name="ExportAccountDataFragment__report_generation_failed">レポートを作成できませんでした</string>
    <!-- Message of dialog shown when report fails to generate asking user to check network connection -->
    <string name="ExportAccountDataFragment__check_network">インターネット接続を確認して再度試してください。</string>

    <!-- Title for export confirmation dialog -->
    <string name="ExportAccountDataFragment__export_report_confirmation">データをエクスポートしますか?</string>
    <!-- Message for export confirmation dialog -->
    <string name="ExportAccountDataFragment__export_report_confirmation_message">Signal アカウントデータは、信頼できる人またはアプリとのみ共有してください。</string>
    <!-- Action to export in for export confirmation dialog -->
    <string name="ExportAccountDataFragment__export_report_action">エクスポート</string>

    <!-- Shown in a dialog with a spinner while the report is downloading -->
    <string name="ExportAccountDataFragment__download_progress">レポートを作成中です…</string>
    <!-- Explanation that the report is only generated on export and is not saved on the device -->
    <string name="ExportAccountDataFragment__report_not_stored_disclaimer">レポートはエクスポート時にのみ作成され、Signal がお客様の端末に保存することはありません。</string>

    <!-- ChangeNumberFragment -->
    <string name="ChangeNumberFragment__use_this_to_change_your_current_phone_number_to_a_new_phone_number">現在使用している電話番号を、新しい電話番号に変更する際に使用してください。この変更を元に戻すことはできません。続ける前に、新しい電話番号がSMSや通話を受信できることを確認してください。</string>
    <string name="ChangeNumberFragment__continue">続ける</string>
    <!-- Message shown on dialog after your number has been changed successfully. -->
    <string name="ChangeNumber__your_phone_number_has_changed_to_s">あなたの電話番号は %1$s に変更されました。</string>
    <!-- Confirmation button to dismiss number changed dialog -->
    <string name="ChangeNumber__okay">OK</string>

    <!-- ChangeNumberEnterPhoneNumberFragment -->
    <string name="ChangeNumberEnterPhoneNumberFragment__change_number">電話番号の変更</string>
    <string name="ChangeNumberEnterPhoneNumberFragment__your_old_number">変更前の電話番号</string>
    <string name="ChangeNumberEnterPhoneNumberFragment__old_phone_number">変更前の電話番号</string>
    <string name="ChangeNumberEnterPhoneNumberFragment__your_new_number">新しい電話番号</string>
    <string name="ChangeNumberEnterPhoneNumberFragment__new_phone_number">新しい電話番号</string>
    <string name="ChangeNumberEnterPhoneNumberFragment__the_phone_number_you_entered_doesnt_match_your_accounts">入力された電話番号は、あなたのアカウントのものと一致しません。</string>
    <string name="ChangeNumberEnterPhoneNumberFragment__you_must_specify_your_old_number_country_code">変更前の電話番号の国番号を入力してください</string>
    <string name="ChangeNumberEnterPhoneNumberFragment__you_must_specify_your_old_phone_number">変更前の電話番号を入力してください</string>
    <string name="ChangeNumberEnterPhoneNumberFragment__you_must_specify_your_new_number_country_code">新しい電話番号の国番号を入力してください</string>
    <string name="ChangeNumberEnterPhoneNumberFragment__you_must_specify_your_new_phone_number">新しい電話番号を入力してください</string>

    <!-- ChangeNumberVerifyFragment -->
    <string name="ChangeNumberVerifyFragment__change_number">電話番号の変更</string>
    <string name="ChangeNumberVerifyFragment__verifying_s">%1$s を検証しています</string>
    <string name="ChangeNumberVerifyFragment__captcha_required">画像認証が必要です</string>

    <!-- ChangeNumberConfirmFragment -->
    <string name="ChangeNumberConfirmFragment__change_number">電話番号を変更</string>
    <string name="ChangeNumberConfirmFragment__you_are_about_to_change_your_phone_number_from_s_to_s">電話番号を %1$s から %2$s に変更しようとしています。\n\n続ける前に、以下の電話番号が正しいことを確認してください。</string>
    <string name="ChangeNumberConfirmFragment__edit_number">電話番号を編集</string>

    <!-- ChangeNumberRegistrationLockFragment -->
    <string name="ChangeNumberRegistrationLockFragment__signal_change_number_need_help_with_pin_for_android_v2_pin">Signal電話番号変更 - AndroidのPINに関するサポートが必要 (v2 PIN)</string>

    <!-- ChangeNumberPinDiffersFragment -->
    <string name="ChangeNumberPinDiffersFragment__pins_do_not_match">PINが一致しません</string>
    <string name="ChangeNumberPinDiffersFragment__the_pin_associated_with_your_new_number_is_different_from_the_pin_associated_with_your_old_one">新しい電話番号に対応するPINは、変更前の電話番号に対応するPINとは異なります。古いPINのままにするか、更新するかを選択してください。</string>
    <string name="ChangeNumberPinDiffersFragment__keep_old_pin">古いPINを維持する</string>
    <string name="ChangeNumberPinDiffersFragment__update_pin">PINを更新する</string>
    <string name="ChangeNumberPinDiffersFragment__keep_old_pin_question">古いPINを維持しますか？</string>

    <!-- ChangeNumberLockActivity -->
    <!-- Info message shown to user if something crashed the app during the change number attempt and we were unable to confirm the change so we force them into this screen to check before letting them use the app -->
    <string name="ChangeNumberLockActivity__it_looks_like_you_tried_to_change_your_number_but_we_were_unable_to_determine_if_it_was_successful_rechecking_now">電話番号の変更が成功したかどうか、確認できませんでした。\n\n再確認しています…</string>
    <!-- Dialog title shown if we were able to confirm your change number status (meaning we now know what the server thinks our number is) after a crash during the regular flow -->
    <string name="ChangeNumberLockActivity__change_status_confirmed">変更状況確認済み</string>
    <!-- Dialog message shown if we were able to confirm your change number status (meaning we now know what the server thinks our number is) after a crash during the regular flow -->
    <string name="ChangeNumberLockActivity__your_number_has_been_confirmed_as_s">あなたの電話番号は %1$s であると確認されました。この電話番号が新しいものでない場合は、変更手続きを再度実施してください。</string>
    <!-- Dialog title shown if we were not able to confirm your phone number with the server and thus cannot let leave the change flow yet after a crash during the regular flow -->
    <string name="ChangeNumberLockActivity__change_status_unconfirmed">変更状況未確認</string>
    <!-- Dialog message shown when we can\'t verify the phone number on the server, only shown if there was a network error communicating with the server after a crash during the regular flow -->
    <string name="ChangeNumberLockActivity__we_could_not_determine_the_status_of_your_change_number_request">電話番号変更の状況を確認できませんでした。\n\n(エラー: %1$s)</string>
    <!-- Dialog button to retry confirming the number on the server -->
    <string name="ChangeNumberLockActivity__retry">再試行</string>
    <!-- Dialog button shown to leave the app when in the unconfirmed change status after a crash in the regular flow -->
    <string name="ChangeNumberLockActivity__leave">抜ける</string>
    <string name="ChangeNumberLockActivity__submit_debug_log">デバッグログを送信する</string>

    <!-- ChatsSettingsFragment -->
    <string name="ChatsSettingsFragment__keyboard">キーボード</string>
    <string name="ChatsSettingsFragment__enter_key_sends">エンターキーで送信する</string>

    <!--SmsSettingsFragment -->
    <string name="SmsSettingsFragment__use_as_default_sms_app">既定のSMSアプリにする</string>
    <!-- Preference title to export sms -->
    <string name="SmsSettingsFragment__export_sms_messages">SMSメッセージをエクスポートする</string>
    <!-- Preference title to re-export sms -->
    <string name="SmsSettingsFragment__export_sms_messages_again">SMSメッセージを再エクスポートする</string>
    <!-- Preference title to delete sms -->
    <string name="SmsSettingsFragment__remove_sms_messages">SMSメッセージを削除する</string>
    <!-- Snackbar text to confirm deletion -->
    <string name="SmsSettingsFragment__removing_sms_messages_from_signal">SignalからSMSメッセージを削除しています…</string>
    <!-- Snackbar text to indicate can delete later -->
    <string name="SmsSettingsFragment__you_can_remove_sms_messages_from_signal_in_settings">SMSメッセージはいつでも［設定］でSignalから削除することができます。</string>
    <!-- Description for export sms preference -->
    <string name="SmsSettingsFragment__you_can_export_your_sms_messages_to_your_phones_sms_database">SMSメッセージを携帯電話のSMSデータベースにエクスポートすることができます。</string>
    <!-- Description for re-export sms preference -->
    <string name="SmsSettingsFragment__exporting_again_can_result_in_duplicate_messages">再エクスポートすると、メッセージが重複することがあります。</string>
    <!-- Description for remove sms preference -->
    <string name="SmsSettingsFragment__remove_sms_messages_from_signal_to_clear_up_storage_space">SMSメッセージをSignalから削除してストレージの空き容量を確保します。</string>
    <!-- Information message shown at the top of sms settings to indicate it is being removed soon. -->
    <string name="SmsSettingsFragment__sms_support_will_be_removed_soon_to_focus_on_encrypted_messaging">暗号化されたメッセージ送受信にフォーカスするため、SMSのサポートはまもなく終了する予定です。</string>

    <!-- NotificationsSettingsFragment -->
    <string name="NotificationsSettingsFragment__messages">メッセージ</string>
    <string name="NotificationsSettingsFragment__calls">通話</string>
    <string name="NotificationsSettingsFragment__notify_when">その他の通知</string>
    <string name="NotificationsSettingsFragment__contact_joins_signal">連絡先のSignal参加時</string>
    <!-- Notification preference header -->
    <string name="NotificationsSettingsFragment__notification_profiles">通知プロファイル</string>
    <!-- Notification preference option header -->
    <string name="NotificationsSettingsFragment__profiles">プロファイル</string>
    <!-- Notification preference summary text -->
    <string name="NotificationsSettingsFragment__create_a_profile_to_receive_notifications_only_from_people_and_groups_you_choose">プロファイルを作成すると、通知を受け取りたい相手やグループを限定できます。</string>

    <!-- NotificationProfilesFragment -->
    <!-- Title for notification profiles screen that shows all existing profiles; Title with hyphenation. Translation can use soft hyphen - Unicode U+00AD -->
    <string name="NotificationProfilesFragment__notification_profiles">通知プロファイル</string>
    <!-- Button text to create a notification profile -->
    <string name="NotificationProfilesFragment__create_profile">プロファイルを作成</string>

    <!-- PrivacySettingsFragment -->
    <string name="PrivacySettingsFragment__blocked">ブロック済</string>
    <string name="PrivacySettingsFragment__d_contacts">%1$d人</string>
    <string name="PrivacySettingsFragment__messaging">メッセージ送受信</string>
    <string name="PrivacySettingsFragment__disappearing_messages">消えるメッセージ</string>
    <string name="PrivacySettingsFragment__app_security">アプリのセキュリティ</string>
    <string name="PrivacySettingsFragment__block_screenshots_in_the_recents_list_and_inside_the_app">「最近使ったアプリ」やアプリ内でのスクリーンショットをブロックします。</string>
    <string name="PrivacySettingsFragment__signal_message_and_calls">Signalメッセージと通話、通話を常に中継、送信者の秘匿化</string>
    <string name="PrivacySettingsFragment__default_timer_for_new_changes">新規チャットの既定タイマー</string>
    <string name="PrivacySettingsFragment__set_a_default_disappearing_message_timer_for_all_new_chats_started_by_you">今後新しく始めるチャットについて、消えるメッセージのタイマーの既定値を設定します。</string>
    <!-- Summary for stories preference to launch into story privacy settings -->
    <string name="PrivacySettingsFragment__payment_lock_require_lock">送金の際にAndroidの画面ロックまたは指紋認証を要求する</string>
    <!-- Alert dialog title when payment lock cannot be enabled -->
    <string name="PrivacySettingsFragment__cant_enable_title">支払いのロックを有効化できません</string>
    <!-- Alert dialog description to setup screen lock or fingerprint in phone settings -->
    <string name="PrivacySettingsFragment__cant_enable_description">支払いのロックを利用するには、まず端末の設定で画面ロックまたは指紋認証機能を有効にする必要があります。</string>
    <!-- Shown in a toast when we can\'t navigate to the user\'s system fingerprint settings -->
    <string name="PrivacySettingsFragment__failed_to_navigate_to_system_settings">システム設定に移動できませんでした</string>
    <!-- Alert dialog button to go to phone settings -->
    <!-- Alert dialog button to cancel the dialog -->

    <!-- AdvancedPrivacySettingsFragment -->
  <!-- Removed by excludeNonTranslatables <string name="AdvancedPrivacySettingsFragment__sealed_sender_link" translatable="false">https://signal.org/blog/sealed-sender</string> -->
    <string name="AdvancedPrivacySettingsFragment__show_status_icon">ステータスアイコンを表示する</string>
    <string name="AdvancedPrivacySettingsFragment__show_an_icon">送信者を秘匿化して届けられたメッセージの詳細で、アイコンを表示します。</string>

    <!-- ExpireTimerSettingsFragment -->
    <string name="ExpireTimerSettingsFragment__when_enabled_new_messages_sent_and_received_in_new_chats_started_by_you_will_disappear_after_they_have_been_seen">有効にすると、あなたの新規チャットで新たに送受信されるメッセージは、閲覧後に消えます。</string>
    <string name="ExpireTimerSettingsFragment__when_enabled_new_messages_sent_and_received_in_this_chat_will_disappear_after_they_have_been_seen">有効にすると、このチャットで新たに送受信されたメッセージは、閲覧後に消えます。</string>
    <string name="ExpireTimerSettingsFragment__off">オフ</string>
    <string name="ExpireTimerSettingsFragment__4_weeks">4週間</string>
    <string name="ExpireTimerSettingsFragment__1_week">1週間</string>
    <string name="ExpireTimerSettingsFragment__1_day">1日</string>
    <string name="ExpireTimerSettingsFragment__8_hours">8時間</string>
    <string name="ExpireTimerSettingsFragment__1_hour">1時間</string>
    <string name="ExpireTimerSettingsFragment__5_minutes">5分</string>
    <string name="ExpireTimerSettingsFragment__30_seconds">30秒</string>
    <string name="ExpireTimerSettingsFragment__custom_time">カスタム時間</string>
    <string name="ExpireTimerSettingsFragment__set">設定する</string>
    <string name="ExpireTimerSettingsFragment__save">保存</string>

    <string name="CustomExpireTimerSelectorView__seconds">秒</string>
    <string name="CustomExpireTimerSelectorView__minutes">分</string>
    <string name="CustomExpireTimerSelectorView__hours">時間</string>
    <string name="CustomExpireTimerSelectorView__days">日</string>
    <string name="CustomExpireTimerSelectorView__weeks">週間</string>

    <!-- HelpSettingsFragment -->
    <string name="HelpSettingsFragment__support_center">サポートセンター</string>
    <string name="HelpSettingsFragment__contact_us">お問い合わせ</string>
    <string name="HelpSettingsFragment__version">バージョン</string>
    <string name="HelpSettingsFragment__debug_log">デバッグログ</string>
    <!--    Header for the screen that displays the licenses of the open-source software dependencies of the Signal app-->
    <string name="HelpSettingsFragment__licenses">ライセンス</string>
    <string name="HelpSettingsFragment__terms_amp_privacy_policy">使用条件とプライバシーポリシー</string>
    <string name="HelpFragment__copyright_signal_messenger">Copyright Molly Messenger</string>
    <string name="HelpFragment__licenced_under_the_agplv3">Licensed under the GNU AGPLv3</string>

    <!-- DataAndStorageSettingsFragment -->
    <string name="DataAndStorageSettingsFragment__media_quality">メディアの画質</string>
    <string name="DataAndStorageSettingsFragment__sent_media_quality">送信メディアの画質</string>
    <string name="DataAndStorageSettingsFragment__sending_high_quality_media_will_use_more_data">高画質なメディアの送信には、より多くのデータを使用します。</string>
    <string name="DataAndStorageSettingsFragment__high">高画質</string>
    <string name="DataAndStorageSettingsFragment__standard">標準</string>
    <string name="DataAndStorageSettingsFragment__calls">通話</string>

    <!-- ChatColorSelectionFragment -->
    <string name="ChatColorSelectionFragment__auto">自動</string>
    <string name="ChatColorSelectionFragment__use_custom_colors">カスタム色を使用</string>
    <string name="ChatColorSelectionFragment__chat_color">チャットの色</string>
    <string name="ChatColorSelectionFragment__edit">編集</string>
    <string name="ChatColorSelectionFragment__duplicate">複製</string>
    <string name="ChatColorSelectionFragment__delete">消去</string>
    <string name="ChatColorSelectionFragment__delete_color">色を消去</string>
    <plurals name="ChatColorSelectionFragment__this_custom_color_is_used">
        <item quantity="other">この色は%1$d件のチャットで使用されています。すべてのチャットで消去しますか？</item>
    </plurals>
    <string name="ChatColorSelectionFragment__delete_chat_color">チャットの色を消去しますか？</string>

    <!-- CustomChatColorCreatorFragment -->
    <string name="CustomChatColorCreatorFragment__solid">単色</string>
    <string name="CustomChatColorCreatorFragment__gradient">グラデーション</string>
    <string name="CustomChatColorCreatorFragment__hue">色相</string>
    <string name="CustomChatColorCreatorFragment__saturation">彩度</string>

    <!-- CustomChatColorCreatorFragmentPage -->
    <string name="CustomChatColorCreatorFragmentPage__save">保存</string>
    <string name="CustomChatColorCreatorFragmentPage__edit_color">色を編集</string>
    <plurals name="CustomChatColorCreatorFragmentPage__this_color_is_used">
        <item quantity="other">この色は%1$d件のチャットで使用されています。すべてのチャットで変更しますか？</item>
    </plurals>

    <!-- ChatColorGradientTool -->

    <!-- Title text for prompt to donate. Shown in a popup at the bottom of the chat list. -->
    <string name="Donate2022Q2Megaphone_donate_to_signal">Signalへの寄付</string>
    <!-- Body text for prompt to donate. Shown in a popup at the bottom of the chat list. -->
    <string name="Donate2022Q2Megaphone_signal_is_powered_by_people_like_you">Signalはみなさんの寄付に支えられています。毎月寄付してくださる方にバッジを差し上げます。</string>
    <!-- Button label that brings a user to the donate screen. Shown in a popup at the bottom of the chat list. -->
    <string name="Donate2022Q2Megaphone_donate">寄付する</string>
    <!-- Button label that dismissed a prompt to donate. Shown in a popup at the bottom of the chat list. -->
    <string name="Donate2022Q2Megaphone_not_now">今はしない</string>

    <!-- EditReactionsFragment -->
    <string name="EditReactionsFragment__customize_reactions">リアクションのカスタマイズ</string>
    <string name="EditReactionsFragment__tap_to_replace_an_emoji">タップして絵文字を置き換えます</string>
    <string name="EditReactionsFragment__reset">リセット</string>
    <string name="EditReactionsFragment_save">保存</string>
    <string name="ChatColorSelectionFragment__auto_matches_the_color_to_the_wallpaper">自動で色を壁紙に合わせます</string>
    <string name="CustomChatColorCreatorFragment__drag_to_change_the_direction_of_the_gradient">ドラッグしてグラデーションの方向を変更できます</string>

    <!-- AddAProfilePhotoMegaphone -->
    <string name="AddAProfilePhotoMegaphone__add_a_profile_photo">プロフィール画像を追加しよう</string>
    <string name="AddAProfilePhotoMegaphone__choose_a_look_and_color">見た目や色を選んだり、イニシャルをカスタマイズできます。</string>
    <string name="AddAProfilePhotoMegaphone__not_now">あとで</string>
    <string name="AddAProfilePhotoMegaphone__add_photo">画像を追加</string>

    <!-- BecomeASustainerMegaphone -->
    <string name="BecomeASustainerMegaphone__become_a_sustainer">サポーターになりませんか</string>
    <!-- Displayed in the Become a Sustainer megaphone -->
    <string name="BecomeASustainerMegaphone__signal_is_powered_by">Signalは、ユーザーの皆様によって支えられています。ぜひ寄付をして、バッジを手に入れましょう。</string>
    <string name="BecomeASustainerMegaphone__not_now">今はしない</string>
    <string name="BecomeASustainerMegaphone__donate">寄付する</string>

    <!-- KeyboardPagerFragment -->
    <string name="KeyboardPagerFragment_emoji">絵文字</string>
    <string name="KeyboardPagerFragment_open_emoji_search">絵文字検索を開く</string>
    <string name="KeyboardPagerFragment_open_sticker_search">ステッカー検索を開く</string>
    <string name="KeyboardPagerFragment_open_gif_search">GIF検索を開く</string>
    <string name="KeyboardPagerFragment_stickers">ステッカー</string>
    <string name="KeyboardPagerFragment_backspace">バックスペース</string>
    <string name="KeyboardPagerFragment_gifs">GIF</string>
    <string name="KeyboardPagerFragment_search_emoji">絵文字を検索</string>
    <string name="KeyboardPagerfragment_back_to_emoji">絵文字に戻る</string>
    <string name="KeyboardPagerfragment_clear_search_entry">検索テキストを消去</string>
    <string name="KeyboardPagerFragment_search_giphy">GIPHYを検索</string>

    <!-- StickerSearchDialogFragment -->
    <string name="StickerSearchDialogFragment_search_stickers">ステッカーを検索</string>
    <string name="StickerSearchDialogFragment_no_results_found">検索結果はありません</string>
    <string name="EmojiSearchFragment__no_results_found">検索結果はありません</string>
    <string name="NotificationsSettingsFragment__unknown_ringtone">不明な着信音</string>

    <!-- ConversationSettingsFragment -->
    <!-- Dialog title displayed when non-admin tries to add a story to an audience group -->
    <string name="ConversationSettingsFragment__cant_add_to_group_story">グループストーリーに追加できません</string>
    <!-- Dialog message displayed when non-admin tries to add a story to an audience group -->
    <string name="ConversationSettingsFragment__only_admins_of_this_group_can_add_to_its_story">ストーリーに追加できるのはグループ管理者のみです</string>
    <!-- Error toasted when no activity can handle the add contact intent -->
    <string name="ConversationSettingsFragment__contacts_app_not_found">連絡先アプリが見つかりません。</string>
    <string name="ConversationSettingsFragment__start_video_call">ビデオ通話を開始</string>
    <string name="ConversationSettingsFragment__start_audio_call">音声通話を開始する</string>
    <!-- Button label with hyphenation. Translation can use soft hyphen - Unicode U+00AD -->
    <string name="ConversationSettingsFragment__story">ストーリー</string>
    <!-- Button label with hyphenation. Translation can use soft hyphen - Unicode U+00AD -->
    <string name="ConversationSettingsFragment__message">メッセージ</string>
    <!-- Button label with hyphenation. Translation can use soft hyphen - Unicode U+00AD -->
    <string name="ConversationSettingsFragment__video">ビデオ</string>
    <!-- Button label with hyphenation. Translation can use soft hyphen - Unicode U+00AD -->
    <string name="ConversationSettingsFragment__audio">音声</string>
    <!-- Button label with hyphenation. Translation can use soft hyphen - Unicode U+00AD -->
    <string name="ConversationSettingsFragment__call">発信</string>
    <!-- Button label with hyphenation. Translation can use soft hyphen - Unicode U+00AD -->
    <string name="ConversationSettingsFragment__mute">ミュート</string>
    <!-- Button label with hyphenation. Translation can use soft hyphen - Unicode U+00AD -->
    <string name="ConversationSettingsFragment__muted">ミュート中</string>
    <!-- Button label with hyphenation. Translation can use soft hyphen - Unicode U+00AD -->
    <string name="ConversationSettingsFragment__search">検索</string>
    <string name="ConversationSettingsFragment__disappearing_messages">消えるメッセージ</string>
    <string name="ConversationSettingsFragment__sounds_and_notifications">音と通知</string>
  <!-- Removed by excludeNonTranslatables <string name="ConversationSettingsFragment__internal_details" translatable="false">Internal details</string> -->
    <string name="ConversationSettingsFragment__contact_details">連絡先の詳細</string>
    <string name="ConversationSettingsFragment__view_safety_number">安全番号の検証</string>
    <string name="ConversationSettingsFragment__block">ブロック</string>
    <string name="ConversationSettingsFragment__block_group">グループをブロック</string>
    <string name="ConversationSettingsFragment__unblock">ブロック解除</string>
    <string name="ConversationSettingsFragment__unblock_group">グループのブロックを解除</string>
    <string name="ConversationSettingsFragment__add_to_a_group">グループへ追加</string>
    <string name="ConversationSettingsFragment__see_all">すべて表示</string>
    <string name="ConversationSettingsFragment__add_members">メンバーの追加</string>
    <string name="ConversationSettingsFragment__permissions">アクセス許可</string>
    <string name="ConversationSettingsFragment__requests_and_invites">申請と招待</string>
    <string name="ConversationSettingsFragment__group_link">グループリンク</string>
    <string name="ConversationSettingsFragment__add_as_a_contact">連絡先に追加</string>
    <string name="ConversationSettingsFragment__unmute">ミュート解除</string>
    <!-- The subtitle for a settings item that describes how long the user\'s chat is muted. If a chat is muted, you will not receive notifications unless @mentioned. The placeholder represents a time (e.g. 10pm, March 4, etc). -->
    <string name="ConversationSettingsFragment__conversation_muted_until_s">チャットは次の日までミュートされます：%1$s まで</string>
    <string name="ConversationSettingsFragment__conversation_muted_forever">チャットは常にミュートされます</string>
    <string name="ConversationSettingsFragment__copied_phone_number_to_clipboard">電話番号をクリップボードにコピーしました。</string>
    <string name="ConversationSettingsFragment__phone_number">電話番号</string>
    <string name="ConversationSettingsFragment__get_badges">Signalをサポートすると、あなたのプロフィールにバッジが表示されます。バッジをタップすると詳細が表示されます。</string>

    <!-- PermissionsSettingsFragment -->
    <string name="PermissionsSettingsFragment__add_members">メンバーの追加</string>
    <string name="PermissionsSettingsFragment__edit_group_info">グループ情報の編集</string>
    <string name="PermissionsSettingsFragment__send_messages">メッセージの送信</string>
    <string name="PermissionsSettingsFragment__all_members">すべてのメンバー</string>
    <string name="PermissionsSettingsFragment__only_admins">管理者のみ</string>
    <string name="PermissionsSettingsFragment__who_can_add_new_members">メンバーを追加できるユーザーは？</string>
    <string name="PermissionsSettingsFragment__who_can_edit_this_groups_info">グループ情報を編集できるユーザーは？</string>
    <string name="PermissionsSettingsFragment__who_can_send_messages">メッセージを送信できるユーザーは？</string>

    <!-- SoundsAndNotificationsSettingsFragment -->
    <string name="SoundsAndNotificationsSettingsFragment__mute_notifications">通知をミュート</string>
    <string name="SoundsAndNotificationsSettingsFragment__not_muted">ミュートしていません</string>
    <string name="SoundsAndNotificationsSettingsFragment__mentions">メンション</string>
    <string name="SoundsAndNotificationsSettingsFragment__always_notify">常に通知する</string>
    <string name="SoundsAndNotificationsSettingsFragment__do_not_notify">通知しない</string>
    <string name="SoundsAndNotificationsSettingsFragment__custom_notifications">カスタム通知</string>

    <!-- StickerKeyboard -->
    <string name="StickerKeyboard__recently_used">最近使ったもの</string>

    <!-- PlaybackSpeedToggleTextView -->
    <string name="PlaybackSpeedToggleTextView__p5x">0.5x</string>
    <string name="PlaybackSpeedToggleTextView__1x">1x</string>
    <string name="PlaybackSpeedToggleTextView__1p5x">1.5x</string>
    <string name="PlaybackSpeedToggleTextView__2x">2x</string>

    <!-- PaymentRecipientSelectionFragment -->
    <string name="PaymentRecipientSelectionFragment__new_payment">新規の送金</string>

    <!-- NewConversationActivity -->
    <string name="NewConversationActivity__new_message">新規メッセージ</string>
    <!-- Context menu item message -->
    <string name="NewConversationActivity__message">メッセージ</string>
    <!-- Context menu item audio call -->
    <string name="NewConversationActivity__audio_call">音声通話</string>
    <!-- Context menu item video call -->
    <string name="NewConversationActivity__video_call">ビデオ通話</string>
    <!-- Context menu item remove -->
    <string name="NewConversationActivity__remove">削除</string>
    <!-- Context menu item block -->
    <string name="NewConversationActivity__block">ブロック</string>
    <!-- Dialog title when removing a contact -->
    <string name="NewConversationActivity__remove_s">%1$s さんを削除しますか？</string>
    <!-- Dialog message when removing a contact -->
    <string name="NewConversationActivity__you_wont_see_this_person">検索してもこのユーザーは見つかりません。以後、メッセージがあった場合は、メッセージリクエストが届きます。</string>
    <!-- Snackbar message after removing a contact -->
    <string name="NewConversationActivity__s_has_been_removed">%1$s さんは削除されています</string>
    <!-- Snackbar message after blocking a contact -->
    <string name="NewConversationActivity__s_has_been_blocked">%1$s はブロックされました</string>
    <!-- Dialog title when remove target contact is in system contacts -->
    <string name="NewConversationActivity__unable_to_remove_s">%1$s さんを削除できません</string>
    <!-- Dialog message when remove target contact is in system contacts -->
    <string name="NewConversationActivity__this_person_is_saved_to_your">このユーザーはデバイスの連絡先に保存されています。連絡先から消去して再度試してください。</string>
    <!-- Dialog action to view contact when they can\'t be removed otherwise -->
    <string name="NewConversationActivity__view_contact">連絡先を表示する</string>
    <!-- Error message shown when looking up a person by phone number and that phone number is not associated with a signal account -->
    <string name="NewConversationActivity__s_is_not_a_signal_user">%1$sはSignalユーザーではありません</string>
    <!-- Error message shown when we could not get a user from the username link -->
    <string name="NewConversationActivity__">%1$sはSignalユーザーではありません</string>
    <!-- Error message shown in a dialog when trying to create a new group with non-signal users (e.g., unregistered or phone number only contacts) -->
    <plurals name="CreateGroupActivity_not_signal_users">
        <item quantity="other">%1$sさんはSignalユーザーではありません</item>
    </plurals>

    <!-- ContactFilterView -->
    <string name="ContactFilterView__search_name_or_number">名前か電話番号で検索</string>

    <!-- VoiceNotePlayerView -->
    <string name="VoiceNotePlayerView__dot_s">· %1$s</string>
    <string name="VoiceNotePlayerView__stop_voice_message">音声メッセージを停止</string>
    <string name="VoiceNotePlayerView__change_voice_message_speed">音声メッセージの再生速度を変更</string>
    <string name="VoiceNotePlayerView__pause_voice_message">音声メッセージを一時停止</string>
    <string name="VoiceNotePlayerView__play_voice_message">音声メッセージを再生</string>
    <string name="VoiceNotePlayerView__navigate_to_voice_message">音声メッセージへ</string>


    <!-- AvatarPickerFragment -->
    <string name="AvatarPickerFragment__avatar_preview">アバターのプレビュー</string>
    <string name="AvatarPickerFragment__camera">カメラ</string>
    <string name="AvatarPickerFragment__take_a_picture">写真を撮影</string>
    <string name="AvatarPickerFragment__choose_a_photo">画像を選択</string>
    <string name="AvatarPickerFragment__photo">写真</string>
    <string name="AvatarPickerFragment__text">テキスト</string>
    <string name="AvatarPickerFragment__save">保存</string>
    <string name="AvatarPickerFragment__clear_avatar">アバターを削除</string>
    <string name="AvatarPickerRepository__failed_to_save_avatar">アバターの保存に失敗しました</string>

    <!-- TextAvatarCreationFragment -->
    <string name="TextAvatarCreationFragment__preview">プレビュー</string>
    <string name="TextAvatarCreationFragment__done">完了</string>
    <string name="TextAvatarCreationFragment__text">テキスト</string>
    <string name="TextAvatarCreationFragment__color">色</string>

    <!-- VectorAvatarCreationFragment -->
    <string name="VectorAvatarCreationFragment__select_a_color">色を選択</string>

    <!-- ContactSelectionListItem -->
    <string name="ContactSelectionListItem__sms">SMS</string>

    <!-- Displayed in the toolbar when externally sharing text to multiple recipients -->
    <string name="ShareInterstitialActivity__share">共有</string>

    <!-- DSLSettingsToolbar -->
    <string name="DSLSettingsToolbar__navigate_up">上へ</string>
    <string name="MultiselectForwardFragment__forward_to">転送先</string>
    <!-- Displayed when sharing content via the fragment -->
    <string name="MultiselectForwardFragment__share_with">共有</string>
    <string name="MultiselectForwardFragment__add_a_message">メッセージを追加してください</string>
    <string name="MultiselectForwardFragment__faster_forwards">より速い転送</string>
    <!-- Displayed when user selects a video that will be clipped before sharing to a story -->
    <string name="MultiselectForwardFragment__videos_will_be_trimmed">動画は30秒にトリミングされ、複数のストーリーとして送信されます。</string>
    <!-- Displayed when user selects a video that cannot be sent as a story -->
    <string name="MultiselectForwardFragment__videos_sent_to_stories_cant">30秒以上の動画はストーリーに送信できません。</string>
    <string name="MultiselectForwardFragment__forwarded_messages_are_now">転送メッセージがすぐに送信されるようになりました。</string>
    <plurals name="MultiselectForwardFragment_send_d_messages">
        <item quantity="other">%1$d件のメッセージを送信</item>
    </plurals>
    <plurals name="MultiselectForwardFragment_messages_sent">
        <item quantity="other">メッセージを送信しました</item>
    </plurals>
    <plurals name="MultiselectForwardFragment_messages_failed_to_send">
        <item quantity="other">メッセージの送信に失敗しました</item>
    </plurals>
    <plurals name="MultiselectForwardFragment__couldnt_forward_messages">
        <item quantity="other">すでにメッセージがないため、転送できませんでした。</item>
    </plurals>
    <!-- Error message shown when attempting to select a group to forward/share but it\'s announcement only and you are not an admin -->
    <string name="MultiselectForwardFragment__only_admins_can_send_messages_to_this_group">グループ管理者のみがメッセージを送信できます。</string>
    <string name="MultiselectForwardFragment__limit_reached">制限に達しました</string>

    <!-- Media V2 -->
    <!-- Dialog message when sending a story via an add to group story button -->
    <string name="MediaReviewFragment__add_to_the_group_story">グループストーリー「%1$s」に追加する</string>
    <!-- Positive dialog action when sending a story via an add to group story button -->
    <string name="MediaReviewFragment__add_to_story">ストーリーに追加</string>
    <string name="MediaReviewFragment__add_a_message">メッセージを追加してください</string>
    <string name="MediaReviewFragment__add_a_reply">返信を追加</string>
    <string name="MediaReviewFragment__send_to">宛先</string>
    <string name="MediaReviewFragment__view_once_message">使い捨てメッセージ</string>
    <string name="MediaReviewFragment__one_or_more_items_were_too_large">1つ以上のアイテムのサイズが大きすぎます</string>
    <string name="MediaReviewFragment__one_or_more_items_were_invalid">1つ以上のアイテムが不正です</string>
    <string name="MediaReviewFragment__too_many_items_selected">選択されたアイテムが多すぎます</string>

    <string name="ImageEditorHud__cancel">キャンセル</string>
    <string name="ImageEditorHud__draw">描く</string>
    <string name="ImageEditorHud__write_text">テキストを記入</string>
    <string name="ImageEditorHud__add_a_sticker">ステッカーを追加</string>
    <string name="ImageEditorHud__blur">ぼかす</string>
    <string name="ImageEditorHud__done_editing">編集完了</string>
    <string name="ImageEditorHud__clear_all">すべて消去</string>
    <string name="ImageEditorHud__undo">元に戻す</string>
    <string name="ImageEditorHud__toggle_between_marker_and_highlighter">マーカーと蛍光ペンを切り替えます</string>
    <string name="ImageEditorHud__toggle_between_text_styles">テキストスタイルを切り替える</string>

    <!-- Header for section of featured stickers (location/time stickers) -->
    <string name="ScribbleStickersFragment__featured_stickers">おすすめ</string>

    <string name="MediaCountIndicatorButton__send">送信する</string>

    <string name="MediaReviewSelectedItem__tap_to_remove">タップして削除</string>
    <string name="MediaReviewSelectedItem__tap_to_select">タップして選択</string>

    <string name="MediaReviewImagePageFragment__discard">破棄する</string>
    <string name="MediaReviewImagePageFragment__discard_changes">変更を破棄しますか？</string>
    <string name="MediaReviewImagePageFragment__youll_lose_any_changes">この写真に加えた変更はすべて失われます。</string>


    <string name="BadgesOverviewFragment__my_badges">マイバッジ</string>
    <string name="BadgesOverviewFragment__featured_badge">表示するバッジ</string>
    <string name="BadgesOverviewFragment__display_badges_on_profile">バッジをプロフィールに表示する</string>
    <string name="BadgesOverviewFragment__failed_to_update_profile">プロフィールを更新できませんでした</string>



    <string name="SelectFeaturedBadgeFragment__select_a_badge">バッジを選択してください</string>
    <string name="SelectFeaturedBadgeFragment__you_must_select_a_badge">バッジを選択する必要があります</string>
    <string name="SelectFeaturedBadgeFragment__failed_to_update_profile">プロフィールを更新できませんでした</string>

    <!-- Displayed on primary button in the bottom sheet as a call-to-action to launch into the donation flow -->
    <string name="ViewBadgeBottomSheetDialogFragment__donate_now">今すぐ寄付する</string>
    <!-- Title of a page in the bottom sheet. Placeholder is a user\'s short-name -->
    <string name="ViewBadgeBottomSheetDialogFragment__s_supports_signal">%1$s さんはSignalをサポートしています</string>
    <!-- Description of a page in the bottom sheet of a monthly badge. Placeholder is a user\'s short-name -->
    <string name="ViewBadgeBottomSheetDialogFragment__s_supports_signal_with_a_monthly">%1$s さんは、毎月の寄付でSignalをサポートしています。Signalは広告主や投資家を持たない非営利団体で、ユーザーの皆様によって支えられています。</string>
    <!-- Description of a page in the bottom sheet of a one-time badge. Placeholder is a user\'s short-name -->
    <string name="ViewBadgeBottomSheetDialogFragment__s_supports_signal_with_a_donation">%1$s さんは、寄付でSignalをサポートしています。Signalは広告主や投資家を持たない非営利団体で、ユーザーの皆様によって支えられています。</string>

    <string name="ImageView__badge">バッジ</string>

    <string name="SubscribeFragment__cancel_subscription">サブスクリプションを解除する</string>
    <string name="SubscribeFragment__confirm_cancellation">本当に解除しますか？</string>
    <string name="SubscribeFragment__you_wont_be_charged_again">再度課金されることはありません。課金期間が終了すると、バッジがプロフィールから削除されます。</string>
    <string name="SubscribeFragment__not_now">あとで</string>
    <string name="SubscribeFragment__confirm">解除する</string>
    <string name="SubscribeFragment__update_subscription">サブスクリプションを更新する</string>
    <string name="SubscribeFragment__your_subscription_has_been_cancelled">あなたのサブスクリプションは解除されました。</string>
    <string name="SubscribeFragment__update_subscription_question">サブスクリプションを更新しますか？</string>
    <string name="SubscribeFragment__update">更新する</string>
    <string name="SubscribeFragment__you_will_be_charged_the_full_amount_s_of">本日、新しいサブスクリプション価格の全額 (%1$s) が請求されます。あなたのサブスクリプションは毎月更新されます。</string>

    <string name="Subscription__s_per_month">%1$s/月</string>
    <!-- Shown when a subscription is active and isn\'t going to expire at the end of the term -->
    <string name="Subscription__renews_s">更新 %1$s</string>
    <!-- Shown when a subscription is active and is going to expire at the end of the term -->
    <string name="Subscription__expires_s">有効期限%1$s</string>

    <!-- Title of learn more sheet -->
    <string name="SubscribeLearnMoreBottomSheetDialogFragment__signal_is_different">Signalは他のアプリとは異なります。</string>
    <!-- First small text blurb on learn more sheet -->
    <string name="SubscribeLearnMoreBottomSheetDialogFragment__private_messaging">プライベートメッセージ。広告なし、トラッキングなし、監視なし。</string>
    <!-- Second small text blurb on learn more sheet -->
    <string name="SubscribeLearnMoreBottomSheetDialogFragment__signal_is_supported_by">Signalは寄付によって支えられています。これは、お客様のプライバシーが私たちの活動の最重要事項であることを意味します。Signalは皆様のために作られたものです。皆様のデータや利益のためではありません。</string>
    <!-- Third small text blurb on learn more sheet -->
    <string name="SubscribeLearnMoreBottomSheetDialogFragment__if_you_can">Signalが誰にとっても楽しめて、信頼性と有用性があり続けるために、皆様の寄付をお願いします。</string>

    <string name="SubscribeThanksForYourSupportBottomSheetDialogFragment__thanks_for_your_support">ご支援をありがとうございます！</string>
    <!-- Subtext underneath the dialog title on the thanks sheet -->
    <string name="SubscribeThanksForYourSupportBottomSheetDialogFragment__youve_earned_a_donor_badge">Signalからバッジを受け取りました！プロフィールに表示してSignalをサポートしていることを示しましょう。</string>
    <string name="SubscribeThanksForYourSupportBottomSheetDialogFragment__you_can_also">また、</string>
    <string name="SubscribeThanksForYourSupportBottomSheetDialogFragment__become_a_montly_sustainer">月次サポーターになることもできます。</string>
    <string name="SubscribeThanksForYourSupportBottomSheetDialogFragment__display_on_profile">プロフィールに表示する</string>
    <string name="SubscribeThanksForYourSupportBottomSheetDialogFragment__make_featured_badge">このバッジを表示する</string>
    <string name="SubscribeThanksForYourSupportBottomSheetDialogFragment__continue">続ける</string>
    <string name="ThanksForYourSupportBottomSheetFragment__when_you_have_more">複数のバッジを持っている場合は、自分のプロフィールに表示するバッジを選ぶことができます。</string>

    <string name="BecomeASustainerFragment__get_badges">Signalをサポートして、プロフィールにバッジをつけましょう。</string>
    <string name="BecomeASustainerFragment__signal_is_a_non_profit">Signalは広告主や投資家を持たない非営利団体で、ユーザーの皆様によって支えられています。</string>

    <!-- Button label for creating a donation -->
    <string name="ManageDonationsFragment__donate_to_signal">Signalへの寄付</string>
    <!-- Heading for more area of manage subscriptions page -->
    <string name="ManageDonationsFragment__more">その他</string>
    <!-- Heading for receipts area of manage subscriptions page -->
    <!-- Heading for my subscription area of manage subscriptions page -->
    <string name="ManageDonationsFragment__my_support">マイサポート</string>
    <string name="ManageDonationsFragment__manage_subscription">サブスクリプションを管理する</string>
    <!-- Label for Donation Receipts button -->
    <string name="ManageDonationsFragment__donation_receipts">寄付の領収書</string>
    <string name="ManageDonationsFragment__badges">バッジ</string>
    <string name="ManageDonationsFragment__subscription_faq">サブスクリプションに関するよくある質問</string>
    <!-- Preference heading for other ways to donate -->
    <string name="ManageDonationsFragment__other_ways_to_give">その他の支援の方法</string>
    <!-- Preference label to launch badge gifting -->
    <string name="ManageDonationsFragment__donate_for_a_friend">友達に代わって寄付する</string>
    <!-- Dialog title shown when a donation requires verifying/confirmation outside of the app and the user hasn\'t done that yet -->
    <string name="ManageDonationsFragment__couldnt_confirm_donation">寄付を確認できませんでした</string>
    <!-- Dialog message shown when a monthly donation requires verifying/confirmation outside of the app and the user hasn\'t done that yet, placeholder is money amount -->
    <string name="ManageDonationsFragment__your_monthly_s_donation_couldnt_be_confirmed">%1$sの毎月の寄付を確認できませんでした。 銀行アプリを確認して、iDEALの決済を承認してください。</string>
    <!-- Dialog message shown when a one-time donation requires verifying/confirmation outside of the app and the user hasn\'t done that yet, placeholder is money amount -->
    <string name="ManageDonationsFragment__your_one_time_s_donation_couldnt_be_confirmed">%1$sの都度の寄付を確認できませんでした。銀行アプリを確認して、iDEALの決済を承認してください。</string>

    <string name="Boost__enter_custom_amount">金額を入力してください</string>
    <!-- Error label when the amount is smaller than what we can accept -->
    <string name="Boost__the_minimum_amount_you_can_donate_is_s">最小の寄付金額は%1$sです</string>

    <string name="MySupportPreference__s_per_month">%1$s/月</string>
    <string name="MySupportPreference__renews_s">更新 %1$s</string>
    <string name="MySupportPreference__processing_transaction">処理しています…</string>
    <!-- Displayed on "My Support" screen when user badge failed to be added to their account -->
    <string name="MySupportPreference__couldnt_add_badge_s">バッジを追加できませんでした。%1$s</string>
    <string name="MySupportPreference__please_contact_support">サポートにお問い合わせください。</string>
    <!-- Displayed as a subtitle on a row in the Manage Donations screen when payment for a donation is pending -->
    <string name="MySupportPreference__payment_pending">決済手続き中</string>
    <!-- Displayed as a dialog message when clicking on a donation row that is pending. Placeholder is a formatted fiat amount -->
    <string name="MySupportPreference__your_bank_transfer_of_s">%1$sの銀行振込が手続き中です。銀行振り込みの場合、完了するまで通常1営業日かかります。  </string>
    <!-- Displayed in the pending help dialog, used to launch user to more details about bank transfers -->
    <string name="MySupportPreference__learn_more">詳しく見る</string>

    <!-- Title of dialog telling user they need to update signal as it expired -->
    <string name="UpdateSignalExpiredDialog__title">Mollyをアップデートしてください</string>
    <!-- Message of dialog telling user they need to update signal as it expired -->
    <string name="UpdateSignalExpiredDialog__message">このバージョンの Molly は期限が切れています。引き続きご利用いただくために、Molly をアップデートしてください。</string>
    <!-- Button text of expiration dialog, will take user to update the app -->
    <string name="UpdateSignalExpiredDialog__update_action">アップデートする</string>
    <!-- Button text of expiration dialog to cancel the dialog.  -->
    <string name="UpdateSignalExpiredDialog__cancel_action">キャンセル</string>

    <!-- Title of dialog telling user they need to re-register signal -->
    <string name="ReregisterSignalDialog__title">端末が登録されていません</string>
    <!-- Message of dialog telling user they need to re-register signal as it is no longer registered -->
    <string name="ReregisterSignalDialog__message">この端末は登録されていません。この端末で Molly を引き続きご利用になるには、再登録が必要です。</string>
    <!-- Button text of re-registration dialog to re-register the device.  -->
    <string name="ReregisterSignalDialog__reregister_action">再登録する</string>
    <!-- Button text of re-registration dialog to cancel the dialog.  -->
    <string name="ReregisterSignalDialog__cancel_action">キャンセル</string>

    <!-- Title of expiry sheet when boost badge falls off profile unexpectedly. -->
    <string name="ExpiredBadgeBottomSheetDialogFragment__boost_badge_expired">ブーストバッジの有効期限が切れています</string>
    <!-- Displayed in the bottom sheet if a monthly donation badge unexpectedly falls off the user\'s profile -->
    <string name="ExpiredBadgeBottomSheetDialogFragment__monthly_donation_cancelled">毎月の寄付がキャンセルされました</string>
    <!-- Displayed in the bottom sheet when a boost badge expires -->
    <string name="ExpiredBadgeBottomSheetDialogFragment__your_boost_badge_has_expired_and">ブーストバッジの有効期限が切れたため、プロフィールには表示されません。</string>
    <string name="ExpiredBadgeBottomSheetDialogFragment__you_can_reactivate">1回の寄付で、ブーストバッジを再度30日間有効にすることができます。</string>
    <!-- Displayed when we do not think the user is a subscriber when their boost expires -->
    <string name="ExpiredBadgeBottomSheetDialogFragment__you_can_keep">Signalを使い続けることはできますが、ユーザーのために作られたテクノロジーを支援するため、毎月寄付するサステナになることを検討してください。</string>
    <string name="ExpiredBadgeBottomSheetDialogFragment__become_a_sustainer">サポーターになりませんか</string>
    <string name="ExpiredBadgeBottomSheetDialogFragment__add_a_boost">ブーストを追加する</string>
    <string name="ExpiredBadgeBottomSheetDialogFragment__not_now">あとで</string>
    <!-- Copy displayed when badge expires after user inactivity -->
    <string name="ExpiredBadgeBottomSheetDialogFragment__your_recurring_monthly_donation_was_automatically">長い間ご利用がなかったため、毎月の定期的な寄付が自動的にキャンセルされました。%1$sバッジはプロフィールに表示されなくなっています。</string>
    <!-- Copy displayed when badge expires after payment failure -->
    <string name="ExpiredBadgeBottomSheetDialogFragment__your_recurring_monthly_donation_was_canceled">決済処理が出来なかったため、毎月の定期的な寄付は解除されました。バッジはプロフィールに表示されなくなります。</string>
    <!-- Copy displayed when badge expires after a payment failure and we have a displayable charge failure reason -->
    <string name="ExpiredBadgeBottomSheetDialogFragment__your_recurring_monthly_donation_was_canceled_s">毎月の定期的な寄付は解除されました。 %1$s%2$sバッジはプロフィールに表示されなくなります。</string>
    <string name="ExpiredBadgeBottomSheetDialogFragment__you_can">Signalは今後も利用できますが、アプリのサポートやバッジを再び有効にするには、今すぐ更新してください。</string>
    <string name="ExpiredBadgeBottomSheetDialogFragment__renew_subscription">サブスクリプションを更新する</string>
    <!-- Button label to send user to Google Pay website -->
    <string name="ExpiredBadgeBottomSheetDialogFragment__go_to_google_pay">Google Payを開く</string>

    <string name="CantProcessSubscriptionPaymentBottomSheetDialogFragment__cant_process_subscription_payment">サブスクリプションの決済処理ができません</string>
    <string name="CantProcessSubscriptionPaymentBottomSheetDialogFragment__were_having_trouble">Signalサポーターの決済処理に問題があります。あなたの決済方法が最新のものかご確認いただき、Google Payで修正ください。Signalは数日後に決済処理を再開します。</string>
    <string name="CantProcessSubscriptionPaymentBottomSheetDialogFragment__dont_show_this_again">今後表示しない</string>

    <string name="Subscription__contact_support">サポートに問い合わせる</string>
    <string name="Subscription__get_a_s_badge">%1$sバッジを獲得しましょう</string>

    <string name="SubscribeFragment__processing_payment">寄付のお手続き中です…</string>
    <!-- Displayed in notification when user payment fails to process on Stripe -->
    <string name="DonationsErrors__error_processing_payment">寄付のお手続き中にエラーが発生しました</string>
    <!-- Displayed on manage donations screen as a dialog message when payment method failed -->
    <string name="DonationsErrors__try_another_payment_method">別の決済方法をお試しいただくか、取引先の銀行にお問い合わせください。</string>
    <!-- Displayed on manage donations screen error dialogs as an action label -->
    <string name="DonationsErrors__learn_more">詳しく見る</string>
    <!-- Displayed on "My Support" screen when user subscription payment method failed. -->
    <string name="DonationsErrors__error_processing_payment_s">寄付のお手続き中にエラーが発生しました。%1$s</string>
    <string name="DonationsErrors__your_payment">寄付のお手続きができずおらず、課金もされていません。もう一度お試しください。</string>
    <string name="DonationsErrors__still_processing">処理を継続しています</string>
    <string name="DonationsErrors__couldnt_add_badge">バッジを追加できませんでした</string>
    <!-- Displayed when badge credential couldn\'t be verified -->
    <string name="DonationsErrors__failed_to_validate_badge">バッジを確認できませんでした</string>
    <!-- Displayed when badge credential couldn\'t be verified -->
    <string name="DonationsErrors__could_not_validate">サーバーの応答を確認できませんでした。 サポートにお問い合わせください。</string>
    <!-- Displayed as title when some generic error happens during sending donation on behalf of another user -->
    <string name="DonationsErrors__donation_failed">寄付できませんでした</string>
    <!-- Displayed as message when some generic error happens during sending donation on behalf of another user -->
    <string name="DonationsErrors__your_payment_was_processed_but">あなたの寄付はお手続きされましたが、Signalは寄付メッセージを送信できませんでした。サポートにお問い合わせください。</string>
    <string name="DonationsErrors__your_badge_could_not">あなたのアカウントにバッジを追加できませんでしたが、課金はされている可能性があります。サポートまでお問い合わせください。</string>
    <string name="DonationsErrors__your_payment_is_still">寄付のお手続きは完了していません。接続状況によっては数分かかる場合があります。</string>
    <string name="DonationsErrors__failed_to_cancel_subscription">サブスクリプションを解除できませんでした</string>
    <string name="DonationsErrors__subscription_cancellation_requires_an_internet_connection">サブスクリプションを解除するには、インターネット接続が必要です。</string>
    <string name="ViewBadgeBottomSheetDialogFragment__your_device_doesn_t_support_google_pay_so_you_can_t_subscribe_to_earn_a_badge_you_can_still_support_signal_by_making_a_donation_on_our_website">お使いの端末がGoogle Payに対応していないため、バッジを獲得できるサブスクリプションができません。ウェブサイトから寄付してただくことでSignalをサポートしていただくことができます。</string>
    <string name="NetworkFailure__network_error_check_your_connection_and_try_again">ネットワークエラー。インターネット接続を確認して再度試してください。</string>
    <string name="NetworkFailure__retry">再試行</string>
    <!-- Displayed as a dialog title when the selected recipient for a gift doesn\'t support gifting -->
    <string name="DonationsErrors__cannot_send_donation">寄付を送信できません</string>
    <!-- Displayed as a dialog message when the selected recipient for a gift doesn\'t support gifting -->
    <string name="DonationsErrors__this_user_cant_receive_donations_until">このユーザーはSignalをアップグレードしていないため、寄付を受け取れません。</string>
    <!-- Displayed as a dialog message when the user\'s profile could not be fetched, likely due to lack of internet -->
    <string name="DonationsErrors__your_donation_could_not_be_sent">ネットワークエラーのため寄付を送信できませんでした。インターネット接続を確認して再度試してください。</string>
    <!-- Displayed as a dialog message when the user encounters an error during an iDEAL donation -->
    <string name="DonationsErrors__your_ideal_couldnt_be_processed">iDEALによる寄付のお手続きができませんでした。 別の決済方法をお試しいただくか、取引先の銀行にお問い合わせください。</string>

    <!-- Gift message view title -->
    <string name="GiftMessageView__donation_on_behalf_of_s">%1$sに代わって寄付をする</string>
    <!-- Gift message view title for incoming donations -->
    <string name="GiftMessageView__s_donated_to_signal_on">%1$s があなたに代わってSignalに寄付しました</string>
    <!-- Gift badge redeem action label -->
    <string name="GiftMessageView__redeem">交換</string>
    <!-- Gift badge view action label -->
    <string name="GiftMessageView__view">表示する</string>
    <!-- Gift badge redeeming action label -->
    <string name="GiftMessageView__redeeming">交換中…</string>
    <!-- Gift badge redeemed label -->
    <string name="GiftMessageView__redeemed">交換</string>


    <!-- Stripe decline code generic_failure -->
    <string name="DeclineCode__try_another_payment_method_or_contact_your_bank">別の決済方法をお試しいただくか、取引先の銀行にお問い合わせください。</string>
    <!-- PayPal decline code for payment declined -->
    <string name="DeclineCode__try_another_payment_method_or_contact_your_bank_for_more_information_if_this_was_a_paypal">別の決済方法をお試しいただくか、取引先の銀行にお問い合わせください。PayPalでの決済の場合はPayPalにお問い合わせください。</string>
    <!-- Stripe decline code verify on Google Pay and try again -->
    <string name="DeclineCode__verify_your_payment_method_is_up_to_date_in_google_pay_and_try_again">Google Payの決済方法が最新であるか確認して、再度試してください。</string>
    <!-- Stripe decline code learn more action label -->
    <string name="DeclineCode__learn_more">さらに詳しく</string>
    <!-- Stripe decline code contact issuer -->
    <string name="DeclineCode__verify_your_payment_method_is_up_to_date_in_google_pay_and_try_again_if_the_problem">Google Payの決済方法が最新であるか確認して、再度試してください。問題が解消されない場合は、取引先の銀行にお問い合わせください。</string>
    <!-- Stripe decline code purchase not supported -->
    <string name="DeclineCode__your_card_does_not_support_this_type_of_purchase">あなたのクレジットカードはこの支払いに対応していません。別の決済方法をお試しください。</string>
    <!-- Stripe decline code your card has expired -->
    <string name="DeclineCode__your_card_has_expired">クレジットカードが失効しています。Google Payで決済方法を更新して、再度試してください。</string>
    <!-- Stripe decline code go to google pay action label -->
    <string name="DeclineCode__go_to_google_pay">Google Payを開く</string>
    <!-- Stripe decline code try credit card again action label -->
    <string name="DeclineCode__try">もう一度試す</string>
    <!-- Stripe decline code incorrect card number -->
    <string name="DeclineCode__your_card_number_is_incorrect">クレジットカード番号が正しくありません。Google Payで更新して、再度試してください。</string>
    <!-- Stripe decline code incorrect cvc -->
    <string name="DeclineCode__your_cards_cvc_number_is_incorrect">クレジットカードのセキュリティコードが正しくありません。Google Payで更新して、再度試してください。</string>
    <!-- Stripe decline code insufficient funds -->
    <string name="DeclineCode__your_card_does_not_have_sufficient_funds">あなたのクレジットカードは残高が不足しています。別の決済方法をお試しください。</string>
    <!-- Stripe decline code incorrect expiration month -->
    <string name="DeclineCode__the_expiration_month">決済方法の有効期限の月が正しくありません。Google Payで更新して、再度試してください。</string>
    <!-- Stripe decline code incorrect expiration year -->
    <string name="DeclineCode__the_expiration_year">決済方法の有効期限の年が正しくありません。Google Payで更新して、再度試してください。</string>
    <!-- Stripe decline code issuer not available -->
    <string name="DeclineCode__try_completing_the_payment_again">もう一度お試しいただくか、取引先の銀行にお問い合わせください。</string>
    <!-- Stripe decline code processing error -->
    <string name="DeclineCode__try_again">再度お試しいただくか、取引先の銀行にお問い合わせください。</string>

    <!-- Credit Card decline code error strings -->
    <!-- Stripe decline code approve_with_id for credit cards displayed in a notification or dialog -->
    <string name="DeclineCode__verify_your_card_details_are_correct_and_try_again">カード情報が正しいことを確認し、もう一度お試しください。</string>
    <!-- Stripe decline code call_issuer for credit cards displayed in a notification or dialog -->
    <string name="DeclineCode__verify_your_card_details_are_correct_and_try_again_if_the_problem_continues">カード情報が正しいことを確認し、もう一度お試しください。問題が解決されない場合は、取引先の銀行にお問い合わせください。</string>
    <!-- Stripe decline code expired_card for credit cards displayed in a notification or dialog -->
    <string name="DeclineCode__your_card_has_expired_verify_your_card_details">カードの有効期限が切れています。カード情報が正しいことを確認し、もう一度お試しください。</string>
    <!-- Stripe decline code incorrect_cvc and invalid_cvc for credit cards displayed in a notification or dialog -->
    <string name="DeclineCode__your_cards_cvc_number_is_incorrect_verify_your_card_details">クレジットカードのセキュリティコードが正しくありません。カード情報が正しいことを確認し、もう一度お試しください。</string>
    <!-- Stripe decline code invalid_expiry_month for credit cards displayed in a notification or dialog -->
    <string name="DeclineCode__the_expiration_month_on_your_card_is_incorrect">カードの有効期限の月が正しくありません。カード情報が正しいことを確認し、もう一度お試しください。</string>
    <!-- Stripe decline code invalid_expiry_year for credit cards displayed in a notification or dialog -->
    <string name="DeclineCode__the_expiration_year_on_your_card_is_incorrect">カードの有効期限の年が正しくありません。カード情報が正しいことを確認し、もう一度お試しください。</string>
    <!-- Stripe decline code incorrect_number and invalid_number for credit cards displayed in a notification or dialog -->
    <string name="DeclineCode__your_card_number_is_incorrect_verify_your_card_details">クレジットカード番号が正しくありません。カード情報が正しいことを確認し、もう一度お試しください。</string>

    <!-- Stripe Failure Codes for failed bank transfers -->
    <!-- Failure code text for insufficient funds, displayed in a dialog or notification -->
    <string name="StripeFailureCode__the_bank_account_provided">指定された銀行口座には、この支払いを完了するための資金が不足しています。もう一度お試しいただくか、詳細について銀行にお問い合わせください。</string>
    <!-- Failure code text for revoked authorization of payment, displayed in a dialog or notification -->
    <string name="StripeFailureCode__this_payment_was_revoked">この寄付は口座名義人によって取り消されたため、お手続きできませんでした。課金はされていません。</string>
    <!-- Failure code text for a payment lacking an authorized mandate or incorrect mandate, displayed in a dialog or notification -->
    <string name="StripeFailureCode__an_error_occurred_while_processing_this_payment">寄付のお手続き中にエラーが発生しました。もう一度お試しください。</string>
    <!-- Failure code text for a closed account, deceased recipient, or one with blocked direct debits, displayed in a dialog or notification -->
    <string name="StripeFailureCode__the_bank_details_provided_could_not_be_processed">ご提供いただいた銀行情報は処理できませんでした。詳細については、銀行にお問い合わせください。</string>
    <!-- Failure code text for a non-existent bank branch, invalid account holder, invalid iban, generic failure, or unknown bank failure, displayed in a dialog or notification -->
    <string name="StripeFailureCode__verify_your_bank_details_are_correct">カード情報が正しいことを確認し、もう一度お試しください。問題が解決されない場合は、取引先の銀行にお問い合わせください。</string>

    <!-- Title of create notification profile screen -->
    <string name="EditNotificationProfileFragment__name_your_profile">プロファイル名の選択</string>
    <!-- Hint text for create/edit notification profile name -->
    <string name="EditNotificationProfileFragment__profile_name">プロファイル名</string>
    <!-- Name has a max length, this shows how many characters are used out of the max -->
    <string name="EditNotificationProfileFragment__count">%1$d/%2$d</string>
    <!-- Call to action button to continue to the next step -->
    <string name="EditNotificationProfileFragment__next">次へ</string>
    <!-- Call to action button once the profile is named to create the profile and continue to the customization steps -->
    <string name="EditNotificationProfileFragment__create">作成</string>
    <!-- Call to action button once the profile name is edited -->
    <string name="EditNotificationProfileFragment__save">保存</string>
    <!-- Title of edit notification profile screen -->
    <string name="EditNotificationProfileFragment__edit_this_profile">プロファイルの編集</string>
    <!-- Error message shown when attempting to create or edit a profile name to an existing profile name -->
    <string name="EditNotificationProfileFragment__a_profile_with_this_name_already_exists">このプロファイル名はすでに存在します</string>
    <!-- Preset selectable name for a profile name, shown as list in edit/create screen -->
    <string name="EditNotificationProfileFragment__work">仕事</string>
    <!-- Preset selectable name for a profile name, shown as list in edit/create screen -->
    <string name="EditNotificationProfileFragment__sleep">睡眠</string>
    <!-- Preset selectable name for a profile name, shown as list in edit/create screen -->
    <string name="EditNotificationProfileFragment__driving">運転</string>
    <!-- Preset selectable name for a profile name, shown as list in edit/create screen -->
    <string name="EditNotificationProfileFragment__downtime">休憩</string>
    <!-- Preset selectable name for a profile name, shown as list in edit/create screen -->
    <string name="EditNotificationProfileFragment__focus">集中</string>
    <!-- Error message shown when attempting to next/save without a profile name -->
    <string name="EditNotificationProfileFragment__profile_must_have_a_name">プロファイル名は必須です</string>

    <!-- Title for add recipients to notification profile screen in create flow -->
    <string name="AddAllowedMembers__allowed_notifications">通知許可</string>
    <!-- Description of what the user should be doing with this screen -->
    <string name="AddAllowedMembers__add_people_and_groups_you_want_notifications_and_calls_from_when_this_profile_is_on">このプロファイルの有効時に通知や通話着信を受け取りたい、人やグループを選択してください。</string>
    <!-- Button text that launches the contact picker to select from -->
    <string name="AddAllowedMembers__add_people_or_groups">人またはグループを追加</string>
    <!-- Title for exceptions section of add people to notification profile screen in create flow -->
    <string name="AddAllowedMembers__exceptions">例外</string>
    <!-- List preference to toggle that allows calls through the notification profile during create flow -->
    <string name="AddAllowedMembers__allow_all_calls">すべての通話を許可する</string>
    <!-- List preference to toggle that allows mentions through the notification profile during create flow -->
    <string name="AddAllowedMembers__notify_for_all_mentions">すべてのメンションを通知する</string>

    <!-- Call to action button on contact picker for adding to profile -->
    <string name="SelectRecipientsFragment__add">追加する</string>

    <!-- Notification profiles home fragment, shown when no profiles have been created yet -->
    <string name="NotificationProfilesFragment__create_a_profile_to_receive_notifications_and_calls_only_from_the_people_and_groups_you_want_to_hear_from">プロファイルを作成すると、通知や通話着信を受け取りたい相手やグループを限定できます。</string>
    <!-- Header shown above list of all notification profiles -->
    <string name="NotificationProfilesFragment__profiles">プロファイル</string>
    <!-- Button that starts the create new notification profile flow -->
    <string name="NotificationProfilesFragment__new_profile">新規プロファイル</string>
    <!-- Profile active status, indicating the current profile is on for an unknown amount of time -->
    <string name="NotificationProfilesFragment__on">有効</string>

    <!-- Button use to permanently delete a notification profile -->
    <string name="NotificationProfileDetails__delete_profile">プロファイルを消去</string>
    <!-- Snakbar message shown when removing a recipient from a profile -->
    <string name="NotificationProfileDetails__s_removed">「%1$s」を削除しました</string>
    <!-- Snackbar button text that will undo the recipient remove -->
    <string name="NotificationProfileDetails__undo">元に戻す</string>
    <!-- Dialog message shown to confirm deleting a profile -->
    <string name="NotificationProfileDetails__permanently_delete_profile">プロファイルを消去しますか？</string>
    <!-- Dialog button to delete profile -->
    <string name="NotificationProfileDetails__delete">消去する</string>
    <!-- Title/accessibility text for edit icon to edit profile emoji/name -->
    <string name="NotificationProfileDetails__edit_notification_profile">通知プロファイルの編集</string>
    <!-- Schedule description if all days are selected -->
    <string name="NotificationProfileDetails__everyday">毎日</string>
    <!-- Profile status on if it is the active profile -->
    <string name="NotificationProfileDetails__on">有効</string>
    <!-- Profile status on if it is not the active profile -->
    <string name="NotificationProfileDetails__off">無効</string>
    <!-- Description of hours for schedule (start to end) times -->
    <string name="NotificationProfileDetails__s_to_s">%1$s～%2$s</string>
    <!-- Section header for exceptions to the notification profile -->
    <string name="NotificationProfileDetails__exceptions">例外</string>
    <!-- Profile exception to allow all calls through the profile restrictions -->
    <string name="NotificationProfileDetails__allow_all_calls">すべての通話を通知する</string>
    <!-- Profile exception to allow all @mentions through the profile restrictions -->
    <string name="NotificationProfileDetails__notify_for_all_mentions">すべてのメンションを通知する</string>
    <!-- Section header for showing schedule information -->
    <string name="NotificationProfileDetails__schedule">スケジュール</string>
    <!-- If member list is long, will truncate the list and show an option to then see all when tapped -->
    <string name="NotificationProfileDetails__see_all">すべて表示</string>

    <!-- Title for add schedule to profile in create flow -->
    <string name="EditNotificationProfileSchedule__add_a_schedule">スケジュールの追加</string>
    <!-- Descriptor text indicating what the user can do with this screen -->
    <string name="EditNotificationProfileSchedule__set_up_a_schedule_to_enable_this_notification_profile_automatically">スケジュールを設定すると、通知プロファイルを自動で有効化できます。</string>
    <!-- Text shown next to toggle switch to enable/disable schedule -->
    <string name="EditNotificationProfileSchedule__schedule">スケジュール</string>
    <!-- Label for showing the start time for the schedule -->
    <string name="EditNotificationProfileSchedule__start">開始</string>
    <!-- Label for showing the end time for the schedule -->
    <string name="EditNotificationProfileSchedule__end">終了</string>
    <!-- First letter of Sunday -->
    <string name="EditNotificationProfileSchedule__sunday_first_letter">日</string>
    <!-- First letter of Monday -->
    <string name="EditNotificationProfileSchedule__monday_first_letter">月</string>
    <!-- First letter of Tuesday -->
    <string name="EditNotificationProfileSchedule__tuesday_first_letter">火</string>
    <!-- First letter of Wednesday -->
    <string name="EditNotificationProfileSchedule__wednesday_first_letter">水</string>
    <!-- First letter of Thursday -->
    <string name="EditNotificationProfileSchedule__thursday_first_letter">木</string>
    <!-- First letter of Friday -->
    <string name="EditNotificationProfileSchedule__friday_first_letter">金</string>
    <!-- First letter of Saturday -->
    <string name="EditNotificationProfileSchedule__saturday_first_letter">土</string>
    <!-- Title of select time dialog shown when setting start time for schedule -->
    <string name="EditNotificationProfileSchedule__set_start_time">開始時刻の設定</string>
    <!-- Title of select time dialog shown when setting end time for schedule -->
    <string name="EditNotificationProfileSchedule__set_end_time">終了時刻の設定</string>
    <!-- If in edit mode, call to action button text show to save schedule to profile -->
    <string name="EditNotificationProfileSchedule__save">保存</string>
    <!-- If in create mode, call to action button text to show to skip enabling a schedule -->
    <string name="EditNotificationProfileSchedule__skip">スキップ</string>
    <!-- If in create mode, call to action button text to show to use the enabled schedule and move to the next screen -->
    <string name="EditNotificationProfileSchedule__next">次へ</string>
    <!-- Error message shown if trying to save/use a schedule with no days selected -->
    <string name="EditNotificationProfileSchedule__schedule_must_have_at_least_one_day">曜日を1つ以上選択してください</string>

    <!-- Title for final screen shown after completing a profile creation -->
    <string name="NotificationProfileCreated__profile_created">プロファイルを作成しました</string>
    <!-- Call to action button to press to close the created screen and move to the profile details screen -->
    <string name="NotificationProfileCreated__done">完了</string>
    <!-- Descriptor text shown to indicate how to manually turn a profile on/off -->
    <string name="NotificationProfileCreated__you_can_turn_your_profile_on_or_off_manually_via_the_menu_on_the_chat_list">プロファイルの有効化・無効化は、チャットリストのメニューから行ってください。</string>
    <!-- Descriptor text shown to indicate you can add a schedule later since you did not add one during create flow -->
    <string name="NotificationProfileCreated__add_a_schedule_in_settings_to_automate_your_profile">設定でプロファイルのスケジュールを追加できます。</string>
    <!-- Descriptor text shown to indicate your profile will follow the schedule set during create flow -->
    <string name="NotificationProfileCreated__your_profile_will_turn_on_and_off_automatically_according_to_your_schedule">プロファイルは、スケジュールに従って自動で有効化・無効化されます。</string>

    <!-- Button text shown in profile selection bottom sheet to create a new profile -->
    <string name="NotificationProfileSelection__new_profile">新規プロファイル</string>
    <!-- Manual enable option to manually enable a profile for 1 hour -->
    <string name="NotificationProfileSelection__for_1_hour">1時間有効にする</string>
    <!-- Manual enable option to manually enable a profile until a set time (currently 6pm or 8am depending on what is next) -->
    <string name="NotificationProfileSelection__until_s">%1$sまで有効にする</string>
    <!-- Option to view profile details -->
    <string name="NotificationProfileSelection__view_settings">設定</string>
    <!-- Descriptor text indicating how long a profile will be on when there is a time component associated with it -->
    <string name="NotificationProfileSelection__on_until_s">%1$sまで有効</string>

    <!-- Displayed in a toast when we fail to open the ringtone picker -->
    <string name="NotificationSettingsFragment__failed_to_open_picker">ファイルピッカーを開けませんでした</string>
    <!-- Banner title when notification permission is disabled -->
    <string name="NotificationSettingsFragment__to_enable_notifications">通知を有効にするには、Mollyに通知を表示する権限を与える必要があります。</string>
    <!-- Banner action when notification permission is disabled -->
    <string name="NotificationSettingsFragment__turn_on">有効にする</string>

    <!-- Description shown for the Signal Release Notes channel -->
    <string name="ReleaseNotes__signal_release_notes_and_news">Signalリリースノート&amp;ニュース</string>

    <!-- Donation receipts activity title -->
    <string name="DonationReceiptListFragment__all_activity">すべての活動</string>
    <!-- Donation receipts all tab label -->
    <string name="DonationReceiptListFragment__all">すべて</string>
    <!-- Donation receipts recurring tab label -->
    <string name="DonationReceiptListFragment__recurring">サブスクリプション</string>
    <!-- Donation receipts one-time tab label -->
    <string name="DonationReceiptListFragment__one_time">都度</string>
    <!-- Donation receipts gift tab -->
    <string name="DonationReceiptListFragment__for_a_friend">友達の代わりにした寄付</string>
    <!-- Donation receipts gift tab label -->
    <string name="DonationReceiptListFragment__donation_for_a_friend">友達に代わって寄付</string>
    <!-- Donation receipts donation type heading -->
    <string name="DonationReceiptDetailsFragment__donation_type">寄付の種類</string>
    <!-- Donation receipts date paid heading -->
    <string name="DonationReceiptDetailsFragment__date_paid">支払い日</string>
    <!-- Donation receipts share PNG -->
    <string name="DonationReceiptDetailsFragment__share_receipt">領収書を共有</string>
    <!-- Donation receipts list end note -->
    <string name="DonationReceiptListFragment__if_you_have">Signalを再インストールすると、過去にした寄付の領収書を入手できなくなります。</string>
    <!-- Donation receipts document title -->
    <string name="DonationReceiptDetailsFragment__donation_receipt">寄付の領収書</string>
    <!-- Donation receipts amount title -->
    <string name="DonationReceiptDetailsFragment__amount">寄付額</string>
    <!-- Donation receipts thanks -->
    <string name="DonationReceiptDetailsFragment__thank_you_for_supporting">Signalをサポートいただき、ありがとうございます。皆様のご寄付は、表現の自由を守り、世界中の何百万人もの人々に安全なグローバルコミュニケーションを可能にするオープンソースのプライバシー技術の開発というミッションの推進に役立っています。米国にお住まいの方は、この領収書を税務記録のために保管しておいてください。Signal Technology Foundationは、米国内国歳入法第501c3条に基づく非課税の非営利団体です。連邦税IDは82-4506840です。</string>
    <!-- Donation receipt type -->
    <string name="DonationReceiptDetailsFragment__s_dash_s">%1$s - %2$s</string>
    <!-- Donation reciepts screen empty state title -->
    <string name="DonationReceiptListFragment__no_receipts">領収書なし</string>

    <!-- region "Stories Tab" -->

    <!-- Label for Chats tab in home app screen -->
    <string name="ConversationListTabs__chats">チャット</string>
    <!-- Label for Calls tab in home app screen -->
    <string name="ConversationListTabs__calls">通話</string>
    <!-- Label for Stories tab in home app screen -->
    <string name="ConversationListTabs__stories">ストーリー</string>
    <!-- String for counts above 99 in conversation list tabs -->
    <string name="ConversationListTabs__99p">99+</string>
    <!-- Menu item on stories landing page -->
    <string name="StoriesLandingFragment__story_privacy">ストーリープライバシー</string>
    <!-- Title for "My Stories" row item in Stories landing page -->
    <string name="StoriesLandingFragment__my_stories">マイストーリー</string>
    <!-- Subtitle for "My Stories" row item when user has not added stories -->
    <string name="StoriesLandingFragment__tap_to_add">タップして追加</string>
    <!-- Displayed when there are no stories to display -->
    <string name="StoriesLandingFragment__no_recent_updates_to_show_right_now">ストーリーがありません</string>
    <!-- Context menu option to hide a story -->
    <string name="StoriesLandingItem__hide_story">ストーリーを閉じる</string>
    <!-- Context menu option to unhide a story -->
    <string name="StoriesLandingItem__unhide_story">ストーリーを再表示</string>
    <!-- Context menu option to forward a story -->
    <string name="StoriesLandingItem__forward">転送</string>
    <!-- Context menu option to share a story -->
    <string name="StoriesLandingItem__share">共有…</string>
    <!-- Context menu option to go to story chat -->
    <string name="StoriesLandingItem__go_to_chat">チャットする</string>
    <!-- Context menu option to go to story info -->
    <string name="StoriesLandingItem__info">詳細</string>
    <!-- Label when a story is pending sending -->
    <string name="StoriesLandingItem__sending">送信しています…</string>
    <!-- Label when multiple stories are pending sending -->
    <string name="StoriesLandingItem__sending_d">%1$d件送信しています…</string>
    <!-- Label when a story fails to send due to networking -->
    <string name="StoriesLandingItem__send_failed">送信に失敗しました。</string>
    <!-- Label when a story fails to send due to identity mismatch -->
    <string name="StoriesLandingItem__partially_sent">一部送信済み</string>
    <!-- Status label when a story fails to send indicating user action to retry -->
    <string name="StoriesLandingItem__tap_to_retry">タップしてリトライ</string>
    <!-- Title of dialog confirming decision to hide a story -->
    <string name="StoriesLandingFragment__hide_story">ストーリーを非表示にしますか？</string>
    <!-- Message of dialog confirming decision to hide a story -->
    <string name="StoriesLandingFragment__new_story_updates">%1$sからの新しいストーリーの更新は、ストーリーリストの一番上に表示されなくなります。</string>
    <!-- Positive action of dialog confirming decision to hide a story -->
    <string name="StoriesLandingFragment__hide">閉じる</string>
    <!-- Displayed in Snackbar after story is hidden -->
    <string name="StoriesLandingFragment__story_hidden">ストーリーを非表示にしました</string>
    <!-- Section header for hidden stories -->
    <string name="StoriesLandingFragment__hidden_stories">非表示のストーリー</string>
    <!-- Displayed on each sent story under My Stories -->
    <plurals name="MyStories__d_views">
        <item quantity="other">閲覧 %1$d件</item>
    </plurals>
    <!-- Forward story label, displayed in My Stories context menu -->
    <string name="MyStories_forward">転送</string>
    <!-- Label for stories for a single user. Format is {given name}\'s Story -->
    <string name="MyStories__ss_story">%1$s ストーリー</string>
    <!-- Title of dialog to confirm deletion of story -->
    <string name="MyStories__delete_story">ストーリーを消去しますか？</string>
    <!-- Message of dialog to confirm deletion of story -->
    <string name="MyStories__this_story_will_be_deleted">このストーリーは、あなたと受け取ったすべての人から消去されます。</string>
    <!-- Toast shown when story media cannot be saved -->
    <string name="MyStories__unable_to_save">保存できません</string>
    <!-- Displayed at bottom of story viewer when current item has views -->
    <plurals name="StoryViewerFragment__d_views">
        <item quantity="other">閲覧 %1$d件</item>
    </plurals>
    <!-- Displayed at bottom of story viewer when current item has replies -->
    <plurals name="StoryViewerFragment__d_replies">
        <item quantity="other">返信 %1$d件</item>
    </plurals>
    <!-- Label on group stories to add a story -->
    <string name="StoryViewerPageFragment__add">追加する</string>
    <!-- Used when view receipts are disabled -->
    <string name="StoryViewerPageFragment__views_off">視聴をオフにする</string>
    <!-- Used to join views and replies when both exist on a story item -->
    <string name="StoryViewerFragment__s_s">%1$s %2$s</string>
    <!-- Displayed when viewing a post you sent -->
    <string name="StoryViewerPageFragment__you">あなた</string>
    <!-- Displayed when viewing a post displayed to a group -->
    <string name="StoryViewerPageFragment__s_to_s">%1$s から %2$s</string>
    <!-- Displayed when viewing a post from another user with no replies -->
    <string name="StoryViewerPageFragment__reply">返信</string>
    <!-- Displayed when viewing a post that has failed to send to some users -->
    <string name="StoryViewerPageFragment__partially_sent">一部送信済み。タップして詳細を見る</string>
    <!-- Displayed when viewing a post that has failed to send -->
    <string name="StoryViewerPageFragment__send_failed">送信に失敗しました。タップしてリトライ</string>
    <!-- Label for the reply button in story viewer, which will launch the group story replies bottom sheet. -->
    <string name="StoryViewerPageFragment__reply_to_group">グループへの返信</string>
    <!-- Displayed when a story has no views -->
    <string name="StoryViewsFragment__no_views_yet">閲覧 なし</string>
    <!-- Displayed when user has disabled receipts -->
    <string name="StoryViewsFragment__enable_view_receipts_to_see_whos_viewed_your_story">閲覧済を有効にすると、誰があなたのストーリーを閲覧したかわかります。</string>
    <!-- Button label displayed when user has disabled receipts -->
    <string name="StoryViewsFragment__go_to_settings">設定へ</string>
    <!-- Dialog action to remove viewer from a story -->
    <string name="StoryViewsFragment__remove">削除</string>
    <!-- Dialog title when removing a viewer from a story -->
    <string name="StoryViewsFragment__remove_viewer">閲覧者を削除しますか？</string>
    <!-- Dialog message when removing a viewer from a story -->
    <string name="StoryViewsFragment__s_will_still_be_able">%1$sは今後もこの投稿の閲覧が可能ですが、あなたが%2$sに共有する今後の投稿は閲覧できなくなります。</string>
    <!-- Story View context menu action to remove them from a story -->
    <string name="StoryViewItem__remove_viewer">閲覧者を削除</string>
    <!-- Displayed when a story has no replies yet -->
    <string name="StoryGroupReplyFragment__no_replies_yet">返信 なし</string>
    <!-- Displayed when no longer a group member -->
    <string name="StoryGroupReplyFragment__you_cant_reply">このグループのメンバーではなくなったので、このストーリーに返信することはできません。</string>
    <!-- Displayed for each user that reacted to a story when viewing replies -->
    <string name="StoryGroupReactionReplyItem__reacted_to_the_story">ストーリーにリアクションしました</string>
    <!-- Label for story views tab -->
    <string name="StoryViewsAndRepliesDialogFragment__views">閲覧</string>
    <!-- Label for story replies tab -->
    <string name="StoryViewsAndRepliesDialogFragment__replies">返信</string>
    <!-- Description of action for reaction button -->
    <string name="StoryReplyComposer__react_to_this_story">ストーリーにリアクションする</string>
    <!-- Displayed when the user is replying privately to someone who replied to one of their stories -->
    <string name="StoryReplyComposer__reply_to_s">%1$sへ返信</string>
    <!-- Context menu item to privately reply to a story response -->
    <!-- Context menu item to copy a story response -->
    <string name="StoryGroupReplyItem__copy">コピー</string>
    <!-- Context menu item to delete a story response -->
    <string name="StoryGroupReplyItem__delete">消去</string>
    <!-- Page title for My Story options -->
    <string name="MyStorySettingsFragment__my_story">マイストーリー</string>
    <!-- Number of total signal connections displayed in "All connections" row item -->
    <plurals name="MyStorySettingsFragment__viewers">
        <item quantity="other">閲覧者 %1$d人</item>
    </plurals>
    <!-- Button on all signal connections row to view all signal connections. Please keep as short as possible. -->
    <string name="MyStorySettingsFragment__view">表示する</string>
    <!-- Section heading for story visibility -->
    <string name="MyStorySettingsFragment__who_can_view_this_story">ストーリーを閲覧できる人</string>
    <!-- Clickable option for selecting people to hide your story from -->
    <!-- Privacy setting title for sending stories to all your signal connections -->
    <string name="MyStorySettingsFragment__all_signal_connections">すべてのSignalコネクション</string>
    <!-- Privacy setting description for sending stories to all your signal connections -->
    <!-- Privacy setting title for sending stories to all except the specified connections -->
    <string name="MyStorySettingsFragment__all_except">共有しない人を指定</string>
    <!-- Privacy setting description for sending stories to all except the specified connections -->
    <string name="MyStorySettingsFragment__hide_your_story_from_specific_people">特定の人に自分のストーリーを隠す</string>
    <!-- Summary of clickable option displaying how many people you have excluded from your story -->
    <plurals name="MyStorySettingsFragment__d_people_excluded">
        <item quantity="other">%1$d人の除外された人々</item>
    </plurals>
    <!-- Privacy setting title for only sharing your story with specified connections -->
    <string name="MyStorySettingsFragment__only_share_with">共有するのは…</string>
    <!-- Privacy setting description for only sharing your story with specified connections -->
    <string name="MyStorySettingsFragment__only_share_with_selected_people">選択した人とのみ共有する</string>
    <!-- Summary of clickable option displaying how many people you have included to send to in your story -->
    <plurals name="MyStorySettingsFragment__d_people">
        <item quantity="other">%1$d人</item>
    </plurals>
    <!-- My story privacy fine print about what the privacy settings are for -->
    <string name="MyStorySettingsFragment__choose_who_can_view_your_story">ストーリーを閲覧できるユーザーを選択してください。変更は、すでに送信したストーリーには影響しません。</string>
    <!-- Section header for options related to replies and reactions -->
    <string name="MyStorySettingsFragment__replies_amp_reactions">返信とリアクション</string>
    <!-- Switchable option for allowing replies and reactions on your stories -->
    <string name="MyStorySettingsFragment__allow_replies_amp_reactions">返信とリアクションを許可する</string>
    <!-- Summary for switchable option allowing replies and reactions on your story -->
    <string name="MyStorySettingsFragment__let_people_who_can_view_your_story_react_and_reply">あなたのストーリーを閲覧可能なユーザーに返信とリアクションを許可します</string>
    <!-- Signal connections bolded text in the Signal Connections sheet -->
    <string name="SignalConnectionsBottomSheet___signal_connections">Signalコネクション</string>
    <!-- Displayed at the top of the signal connections sheet. Please remember to insert strong tag as required. -->
    <string name="SignalConnectionsBottomSheet__signal_connections_are_people">Signalコネクションは、次のいずれかによってあなたが信頼できると判断した人達です。</string>
    <!-- Signal connections sheet bullet point 1 -->
    <string name="SignalConnectionsBottomSheet__starting_a_conversation">チャットを開始する</string>
    <!-- Signal connections sheet bullet point 2 -->
    <string name="SignalConnectionsBottomSheet__accepting_a_message_request">メッセージ申請を承認しています</string>
    <!-- Signal connections sheet bullet point 3 -->
    <string name="SignalConnectionsBottomSheet__having_them_in_your_system_contacts">それらをシステムの連絡先に含める</string>
    <!-- Note at the bottom of the Signal connections sheet -->
    <string name="SignalConnectionsBottomSheet__your_connections_can_see_your_name">"あなたのネットワークにいる人たちは、あなたの名前や写真を見ることができ、あなたが非表示にしない限り「マイストーリー」への投稿を見ることができます。"</string>
    <!-- Clickable option to add a viewer to a custom story -->
    <string name="PrivateStorySettingsFragment__add_viewer">閲覧できる人を追加</string>
    <!-- Clickable option to delete a custom story -->
    <string name="PrivateStorySettingsFragment__delete_custom_story">カスタムストーリーを消去する</string>
    <!-- Dialog title when attempting to remove someone from a custom story -->
    <string name="PrivateStorySettingsFragment__remove_s">%1$s さんを削除しますか？</string>
    <!-- Dialog message when attempting to remove someone from a custom story -->
    <string name="PrivateStorySettingsFragment__this_person_will_no_longer">このユーザーは、あなたのストーリを見ることができなくなります。</string>
    <!-- Positive action label when attempting to remove someone from a custom story -->
    <string name="PrivateStorySettingsFragment__remove">削除</string>
    <!-- Dialog title when deleting a custom story -->
    <!-- Dialog message when deleting a custom story -->
    <!-- Page title for editing a custom story name -->
    <string name="EditPrivateStoryNameFragment__edit_story_name">ストーリーの題名を編集</string>
    <!-- Input field hint when editing a custom story name -->
    <string name="EditPrivateStoryNameFragment__story_name">ストーリーの題名</string>
    <!-- Save button label when editing a custom story name -->
    <!-- Displayed in text post creator before user enters text -->
    <string name="TextStoryPostCreationFragment__tap_to_add_text">タップしてテキストを追加</string>
    <!-- Button label for changing font when creating a text post -->
    <!-- Displayed in text post creator when prompting user to enter text -->
    <string name="TextStoryPostTextEntryFragment__add_text">テキストを追加</string>
    <!-- Content description for \'done\' button when adding text to a story post -->
    <string name="TextStoryPostTextEntryFragment__done_adding_text">テキストを追加しました</string>
    <!-- Text label for media selection toggle -->
    <string name="MediaSelectionActivity__text">テキスト</string>
    <!-- Camera label for media selection toggle -->
    <string name="MediaSelectionActivity__camera">カメラ</string>
    <!-- Hint for entering a URL for a text post -->
    <string name="TextStoryPostLinkEntryFragment__type_or_paste_a_url">URLを入力するか貼り付けてください</string>
    <!-- Displayed prior to the user entering a URL for a text post -->
    <string name="TextStoryPostLinkEntryFragment__share_a_link_with_viewers_of_your_story">ストーリーを見ている人とリンクを共有する</string>
    <!-- Hint text for searching for a story text post recipient. -->
    <string name="TextStoryPostSendFragment__search">検索</string>
    <!-- Toast shown when an unexpected error occurs while sending a text story -->
    <!-- Toast shown when a trying to add a link preview to a text story post and the link/url is not valid (e.g., missing .com at the end) -->
    <string name="TextStoryPostSendFragment__please_enter_a_valid_link">有効なリンクを入力してください。</string>
    <!-- Title for screen allowing user to exclude "My Story" entries from specific people -->
    <string name="ChangeMyStoryMembershipFragment__all_except">下記以外はすべて…</string>
    <!-- Title for screen allowing user to only share "My Story" entries with specific people -->
    <string name="ChangeMyStoryMembershipFragment__only_share_with">共有するのは…</string>
    <!-- Done button label for hide story from screen -->
    <string name="HideStoryFromFragment__done">完了</string>
    <!-- Dialog title for removing a group story -->
    <string name="StoryDialogs__remove_group_story">グループストーリーを削除しますか？</string>
    <!-- Dialog message for removing a group story -->
    <string name="StoryDialogs__s_will_be_removed">「%1$s」は削除されます。</string>
    <!-- Dialog positive action for removing a group story -->
    <string name="StoryDialogs__remove">削除</string>
    <!-- Dialog title for deleting a custom story -->
    <string name="StoryDialogs__delete_custom_story">カスタムストーリーを消去しますか？</string>
    <!-- Dialog message for deleting a custom story -->
    <string name="StoryDialogs__s_and_updates_shared">ストーリーで共有された「 %1$s」と更新情報は消去されます。</string>
    <!-- Dialog positive action for deleting a custom story -->
    <string name="StoryDialogs__delete">消去</string>
    <!-- Dialog title for first time sending something to a beta story -->
    <!-- Dialog message for first time sending something to a beta story -->
    <!-- Dialog title for first time adding something to a story -->
    <!-- Dialog message for first time adding something to a story -->
    <!-- First time share to story dialog: Positive action to go ahead and add to story -->
    <!-- First time share to story dialog: Neutral action to edit who can view "My Story" -->
    <!-- Error message shown when a failure occurs during story send -->
    <string name="StoryDialogs__story_could_not_be_sent">ストーリーを送信できませんでした。接続を確認し、再度試してください。</string>
    <!-- Error message dialog button to resend a previously failed story send -->
    <string name="StoryDialogs__send">送信する</string>
    <!-- Action button for turning off stories when stories are present on the device -->
    <string name="StoryDialogs__turn_off_and_delete">非表示にして消去する</string>
    <!-- Privacy Settings toggle title for stories -->
    <!-- Privacy Settings toggle summary for stories -->
    <!-- New story viewer selection screen title -->
    <string name="CreateStoryViewerSelectionFragment__choose_viewers">閲覧できる人を選択</string>
    <!-- New story viewer selection action button label -->
    <string name="CreateStoryViewerSelectionFragment__next">次へ</string>
    <!-- New story viewer selection screen title as recipients are selected -->
    <plurals name="SelectViewersFragment__d_viewers">
        <item quantity="other">閲覧者 %1$d人</item>
    </plurals>
    <!-- Name story screen title -->
    <string name="CreateStoryWithViewersFragment__name_story">ストーリー名</string>
    <!-- Name story screen note under text field -->
    <string name="CreateStoryWithViewersFragment__only_you_can">あなただけがこのストーリーの名前を見ることができます。</string>
    <!-- Name story screen label hint -->
    <string name="CreateStoryWithViewersFragment__story_name_required">ストーリー名 (必須)</string>
    <!-- Name story screen viewers subheading -->
    <string name="CreateStoryWithViewersFragment__viewers">閲覧者</string>
    <!-- Name story screen create button label -->
    <string name="CreateStoryWithViewersFragment__create">作成</string>
    <!-- Name story screen error when save attempted with no label -->
    <string name="CreateStoryWithViewersFragment__this_field_is_required">この項目は必須です。</string>
    <!-- Name story screen error when save attempted but label is duplicate -->
    <string name="CreateStoryWithViewersFragment__there_is_already_a_story_with_this_name">このストーリー名はすでに存在します。</string>
    <!-- Text for select all action when editing recipients for a story -->
    <string name="BaseStoryRecipientSelectionFragment__select_all">すべて選択</string>
    <!-- Choose story type bottom sheet title -->
    <string name="ChooseStoryTypeBottomSheet__choose_your_story_type">ストーリーの種類</string>
    <!-- Choose story type bottom sheet new story row title -->
    <string name="ChooseStoryTypeBottomSheet__new_custom_story">新規カスタムストーリー</string>
    <!-- Choose story type bottom sheet new story row summary -->
    <string name="ChooseStoryTypeBottomSheet__visible_only_to">特定のユーザーのみ閲覧可能</string>
    <!-- Choose story type bottom sheet group story title -->
    <string name="ChooseStoryTypeBottomSheet__group_story">グループストーリー</string>
    <!-- Choose story type bottom sheet group story summary -->
    <string name="ChooseStoryTypeBottomSheet__share_to_an_existing_group">既存のグループに共有</string>
    <!-- Choose groups bottom sheet title -->
    <string name="ChooseGroupStoryBottomSheet__choose_groups">グループを選択</string>
    <!-- Displayed when copying group story reply text to clipboard -->
    <string name="StoryGroupReplyFragment__copied_to_clipboard">クリップボードにコピーしました</string>
    <!-- Displayed in story caption when content is longer than 5 lines -->
    <string name="StoryViewerPageFragment__see_more">…続き</string>
    <!-- Displayed in toast after sending a direct reply -->
    <string name="StoryDirectReplyDialogFragment__sending_reply">返信を送信しています…</string>
    <!-- Displayed in the viewer when a story is no longer available -->
    <string name="StorySlateView__this_story_is_no_longer_available">このストーリーはすでに削除されています。</string>
    <!-- Displayed in the viewer when a story has permanently failed to download. -->
    <string name="StorySlateView__cant_download_story_s_will_need_to_share_it_again">ストーリーをダウンロードできません。%1$sさんがもう一度共有する必要があります。</string>
    <!-- Displayed in the viewer when the network is not available -->
    <string name="StorySlateView__no_internet_connection">インターネット接続がありません</string>
    <!-- Displayed in the viewer when network is available but content could not be downloaded -->
    <string name="StorySlateView__couldnt_load_content">コンテンツを読み込めませんでした</string>
    <!-- Toasted when the user externally shares to a text story successfully -->
    <string name="TextStoryPostCreationFragment__sent_story">ストーリーを送信する</string>
    <!-- Toasted when the user external share to a text story fails -->
    <string name="TextStoryPostCreationFragment__failed_to_send_story">ストーリーの送信に失敗しました</string>
    <!-- Displayed in a dialog to let the user select a given users story -->
    <string name="StoryDialogs__view_story">ストーリーを見る</string>
    <!-- Displayed in a dialog to let the user select a given users profile photo -->
    <string name="StoryDialogs__view_profile_photo">プロフィール写真を表示する</string>

    <!-- Title for a notification at the bottom of the chat list suggesting that the user disable censorship circumvention because the service has become reachable -->
    <!-- Body for a notification at the bottom of the chat list suggesting that the user disable censorship circumvention because the service has become reachable -->
    <!-- Label for a button to dismiss a notification at the bottom of the chat list suggesting that the user disable censorship circumvention because the service has become reachable -->
    <!-- Label for a button in a notification at the bottom of the chat list to turn off censorship circumvention -->

    <!-- Conversation Item label for when you react to someone else\'s story -->
    <string name="ConversationItem__you_reacted_to_s_story">%1$s のストーリーにリアクションしました</string>
    <!-- Conversation Item label for reactions to your story -->
    <string name="ConversationItem__reacted_to_your_story">あなたのストーリーにリアクションがありました</string>
    <!-- Conversation Item label for reactions to an unavailable story -->
    <string name="ConversationItem__reacted_to_a_story">ストーリーにリアクションしました</string>

    <!-- endregion -->
    <!-- Content description for expand contacts chevron -->
    <string name="ExpandModel__view_more">続き</string>
    <string name="StoriesLinkPopup__visit_link">表示</string>

    <!-- Gift price and duration, formatted as: {price} dot {n} day duration -->
    <plurals name="GiftRowItem_s_dot_d_day_duration">
        <item quantity="other">%1$s・%2$d 日間</item>
    </plurals>
    <!-- Headline text on start fragment for gifting a badge -->
    <string name="GiftFlowStartFragment__donate_for_a_friend">友達に代わって寄付する</string>
    <!-- Description text on start fragment for gifting a badge -->
    <plurals name="GiftFlowStartFragment__support_signal_by">
        <item quantity="other">Signalを利用している友人や家族の代わりに寄付をして、Signalをサポートすることができます。その人たちはバッジを受け取り、プロフィールに %1$d 日間表示されます。</item>
    </plurals>
    <!-- Action button label for start fragment for gifting a badge -->
    <string name="GiftFlowStartFragment__next">次へ</string>
    <!-- Title text on choose recipient page for badge gifting -->
    <string name="GiftFlowRecipientSelectionFragment__choose_recipient">送信先の選択</string>
    <!-- Title text on confirm gift page -->
    <string name="GiftFlowConfirmationFragment__confirm_donation">寄付の確認</string>
    <!-- Heading text specifying who the gift will be sent to -->
    <string name="GiftFlowConfirmationFragment__send_to">宛先</string>
    <!-- Text explaining that gift will be sent to the chosen recipient -->
    <string name="GiftFlowConfirmationFragment__the_recipient_will_be_notified">受取人には、1対1のメッセージで寄付が通知されます。以下にご自身のメッセージを追加してください。</string>
    <!-- Text explaining that this gift is a one time donation -->
    <string name="GiftFlowConfirmationFragment__one_time_donation">1回限りの寄付</string>
    <!-- Hint for add message input -->
    <string name="GiftFlowConfirmationFragment__add_a_message">メッセージを追加してください</string>
    <!-- Displayed in the dialog while verifying the chosen recipient -->
    <string name="GiftFlowConfirmationFragment__verifying_recipient">受信者を照合中…</string>
    <!-- Title for sheet shown when opening a redeemed gift -->
    <string name="ViewReceivedGiftBottomSheet__s_made_a_donation_for_you">%1$s があなたの代わりに寄付しました</string>
    <!-- Title for sheet shown when opening a sent gift -->
    <string name="ViewSentGiftBottomSheet__thanks_for_your_support">ご支援をありがとうございます！</string>
    <!-- Description for sheet shown when opening a redeemed gift -->
    <string name="ViewReceivedGiftBottomSheet__s_made_a_donation_to_signal">%1$s があなたに代わってSignalに寄付をしました！プロフィールにSignalをサポートしていることを表示しましょう。</string>
    <!-- Description for sheet shown when opening a sent gift -->
    <string name="ViewSentGiftBottomSheet__youve_made_a_donation_to_signal">%1$s に代わってあなたがSignalに寄付しました。その人たちには、プロフィールにサポートしていることを表示するオプションが付与されます。</string>
    <!-- Primary action for pending gift sheet to redeem badge now -->
    <string name="ViewReceivedGiftSheet__redeem">交換</string>
    <!-- Primary action for pending gift sheet to redeem badge later -->
    <string name="ViewReceivedGiftSheet__not_now">今はしない</string>
    <!-- Dialog text while redeeming a gift -->
    <string name="ViewReceivedGiftSheet__redeeming_badge">バッジを引き換えています…</string>
    <!-- Description text in gift thanks sheet -->
    <string name="GiftThanksSheet__youve_made_a_donation">%1$s に代わってあなたがSignalに寄付しました。その人たちには、プロフィールにサポートしていることを表示するオプションが付与されます。</string>
    <!-- Expired gift sheet title -->
    <string name="ExpiredGiftSheetConfiguration__your_badge_has_expired">バッジの有効期限が切れました</string>
    <!-- Expired gift sheet top description text -->
    <string name="ExpiredGiftSheetConfiguration__your_badge_has_expired_and_is">バッジは有効期限が切れたため、プロフィールに表示されません。</string>
    <!-- Expired gift sheet bottom description text -->
    <string name="ExpiredGiftSheetConfiguration__to_continue">あなたのために作られた技術を継続的にサポートするため、月次サポーターへの登録をご検討ください。</string>
    <!-- Expired gift sheet make a monthly donation button -->
    <string name="ExpiredGiftSheetConfiguration__make_a_monthly_donation">月々の寄付をする</string>
    <!-- Expired gift sheet not now button -->
    <string name="ExpiredGiftSheetConfiguration__not_now">今はしない</string>
    <!-- My Story label designating that we will only share with the selected viewers. -->
    <string name="ContactSearchItems__only_share_with">共有する人を指定</string>
    <!-- Label under name for custom stories -->
    <plurals name="ContactSearchItems__custom_story_d_viewers">
        <item quantity="other">カスタムストーリー · 閲覧 %1$d 人</item>
    </plurals>
    <!-- Label under name for group stories -->
    <plurals name="ContactSearchItems__group_story_d_viewers">
        <item quantity="other">グループストーリー · 閲覧 %1$d人</item>
    </plurals>
    <!-- Label under name for groups -->
    <plurals name="ContactSearchItems__group_d_members">
        <item quantity="other">メンバー %1$d人</item>
    </plurals>
    <!-- Label under name for my story -->
    <plurals name="ContactSearchItems__my_story_s_dot_d_viewers">
        <item quantity="other">%1$s• %2$d 人の閲覧者</item>
    </plurals>
    <!-- Label under name for my story -->
    <plurals name="ContactSearchItems__my_story_s_dot_d_excluded">
        <item quantity="other">%1$s · %2$d を除く</item>
    </plurals>
    <!-- Label under name for My Story when first sending to my story -->
    <string name="ContactSearchItems__tap_to_choose_your_viewers">タップしてビューアーを選択します</string>
    <!-- Label for context menu item to open story settings -->
    <string name="ContactSearchItems__story_settings">ストーリーの設定</string>
    <!-- Label for context menu item to remove a group story from contact results -->
    <string name="ContactSearchItems__remove_story">ストーリーを削除する</string>
    <!-- Label for context menu item to delete a custom story -->
    <string name="ContactSearchItems__delete_story">ストーリーを消去する</string>
    <!-- Dialog title for removing a group story -->
    <string name="ContactSearchMediator__remove_group_story">グループストーリーを削除しますか？</string>
    <!-- Dialog message for removing a group story -->
    <string name="ContactSearchMediator__this_will_remove">これにより、このリストからストーリーが削除されます。このグループのストーリーは引き続き閲覧することができます。</string>
    <!-- Dialog action item for removing a group story -->
    <string name="ContactSearchMediator__remove">削除</string>
    <!-- Dialog title for deleting a custom story -->
    <string name="ContactSearchMediator__delete_story">ストーリーを消去しますか？</string>
    <!-- Dialog message for deleting a custom story -->
    <string name="ContactSearchMediator__delete_the_custom">カスタムストーリー「%1$s」を消去しますか？</string>
    <!-- Dialog action item for deleting a custom story -->
    <string name="ContactSearchMediator__delete">消去</string>
    <!-- Donation for a friend expiry days remaining -->
    <plurals name="Gifts__d_days_remaining">
        <item quantity="other">残り%1$d日</item>
    </plurals>
    <!-- Donation for a friend expiry hours remaining -->
    <plurals name="Gifts__d_hours_remaining">
        <item quantity="other">残り%1$d時間</item>
    </plurals>
    <!-- Gift expiry minutes remaining -->
    <plurals name="Gifts__d_minutes_remaining">
        <item quantity="other">残り%1$d分</item>
    </plurals>
    <!-- Donation for a friend expiry expired -->
    <string name="Gifts__expired">期限切れ</string>

    <!-- Label indicating that a user can tap to advance to the next post in a story -->
    <string name="StoryFirstTimeNavigationView__tap_to_advance">タップして進む</string>
    <!-- Label indicating swipe direction to skip current story -->
    <string name="StoryFirstTimeNavigationView__swipe_up_to_skip">上にスワイプしてスキップ</string>
    <!-- Label indicating swipe direction to exit story viewer -->
    <string name="StoryFirstTimeNavigationView__swipe_right_to_exit">右にスワイプして終了</string>
    <!-- Button label to confirm understanding of story navigation -->
    <string name="StoryFirstTimeNagivationView__got_it">わかりました</string>
    <!-- Content description for vertical context menu button in safety number sheet rows -->
    <string name="SafetyNumberRecipientRowItem__open_context_menu">コンテキストメニューを開く</string>
    <!-- Sub-line when a user is verified. -->
    <string name="SafetyNumberRecipientRowItem__s_dot_verified">%1$s・検証済</string>
    <!-- Sub-line when a user is verified. -->
    <string name="SafetyNumberRecipientRowItem__verified">確認済み</string>
    <!-- Title of safety number changes bottom sheet when showing individual records -->
    <string name="SafetyNumberBottomSheetFragment__safety_number_changes">安全番号の変更</string>
    <!-- Message of safety number changes bottom sheet when showing individual records -->
    <string name="SafetyNumberBottomSheetFragment__the_following_people">次の人は、Signalを再インストールしたか、端末を変更した可能性があります。 受信者をタップして、新しい安全番号を確認してください。 これは任意です。</string>
    <!-- Title of safety number changes bottom sheet when not showing individual records -->
    <string name="SafetyNumberBottomSheetFragment__safety_number_checkup">安全番号のチェック</string>
    <!-- Title of safety number changes bottom sheet when not showing individual records and user has seen review screen -->
    <string name="SafetyNumberBottomSheetFragment__safety_number_checkup_complete">安全番号のチェックが完了しました</string>
    <!-- Message of safety number changes bottom sheet when not showing individual records and user has seen review screen -->
    <string name="SafetyNumberBottomSheetFragment__all_connections_have_been_reviewed">すべてのコネクションが確認されました。続行するには送信をタップしてください。</string>
    <!-- Message of safety number changes bottom sheet when not showing individual records -->
    <plurals name="SafetyNumberBottomSheetFragment__you_have_d_connections_plural">
        <item quantity="other">%1$d人のコネクションがSignalを再インストールしたか端末を変更した可能性があります。安全番号を確認するか、送信を続行してください。</item>
    </plurals>
    <!-- Menu action to launch safety number verification screen -->
    <string name="SafetyNumberBottomSheetFragment__verify_safety_number">安全番号を確認</string>
    <!-- Menu action to remove user from story -->
    <string name="SafetyNumberBottomSheetFragment__remove_from_story">ストーリーから削除する</string>
    <!-- Action button at bottom of SafetyNumberBottomSheetFragment to send anyway -->
    <string name="SafetyNumberBottomSheetFragment__send_anyway">とにかく送信する</string>
    <!-- Action button at bottom of SafetyNumberBottomSheetFragment to review connections -->
    <string name="SafetyNumberBottomSheetFragment__review_connections">コネクションを確認する</string>
    <!-- Empty state copy for SafetyNumberBottomSheetFragment -->
    <string name="SafetyNumberBottomSheetFragment__no_more_recipients_to_show">表示する受信者はこれ以上いません</string>
    <!-- Done button on safety number review fragment -->
    <string name="SafetyNumberReviewConnectionsFragment__done">完了</string>
    <!-- Title of safety number review fragment -->
    <string name="SafetyNumberReviewConnectionsFragment__safety_number_changes">安全番号の変更</string>
    <!-- Message of safety number review fragment -->
    <plurals name="SafetyNumberReviewConnectionsFragment__d_recipients_may_have">
        <item quantity="other">%1$d人の受信者が、Signalを再インストールしたか、端末を変更した可能性があります。 受信者をタップして、新しい安全番号を確認してください。 これは任意です。</item>
    </plurals>
    <!-- Section header for 1:1 contacts in review fragment -->
    <string name="SafetyNumberBucketRowItem__contacts">連絡先</string>
    <!-- Context menu label for distribution list headers in review fragment -->
    <string name="SafetyNumberReviewConnectionsFragment__remove_all">すべて削除</string>
    <!-- Context menu label for 1:1 contacts to remove from send -->
    <string name="SafetyNumberReviewConnectionsFragment__remove">削除</string>

    <!-- Title of initial My Story settings configuration shown when sending to My Story for the first time -->
    <string name="ChooseInitialMyStoryMembershipFragment__my_story_privacy">マイストーリープライバシー</string>
    <!-- Subtitle of initial My Story settings configuration shown when sending to My Story for the first time -->
    <string name="ChooseInitialMyStoryMembershipFragment__choose_who_can_see_posts_to_my_story_you_can_always_make_changes_in_settings">マイストーリーへの投稿を見ることができる人を選択します。設定からいつでも変更できます。</string>
    <!-- All connections option for initial My Story settings configuration shown when sending to My Story for the first time -->
    <string name="ChooseInitialMyStoryMembershipFragment__all_signal_connections">すべてのSignalコネクション</string>
    <!-- All connections except option for initial My Story settings configuration shown when sending to My Story for the first time -->
    <string name="ChooseInitialMyStoryMembershipFragment__all_except">共有しない人を指定</string>
    <!-- Only with selected connections option for initial My Story settings configuration shown when sending to My Story for the first time -->
    <string name="ChooseInitialMyStoryMembershipFragment__only_share_with">共有するのは…</string>

    <!-- Story info header sent heading -->
    <string name="StoryInfoHeader__sent">送信</string>
    <!-- Story info header received heading -->
    <string name="StoryInfoHeader__received">受信</string>
    <!-- Story info header file size heading -->
    <string name="StoryInfoHeader__file_size">ファイルサイズ</string>
    <!-- Story info "Sent to" header -->
    <!-- Story info "Sent from" header -->
    <!-- Story info "Failed" header -->
    <!-- Story Info context menu label -->

    <!-- StoriesPrivacySettingsFragment -->
    <!-- Explanation about how stories are deleted and managed -->
    <string name="StoriesPrivacySettingsFragment__story_updates_automatically_disappear">ストーリーの更新は24時間後に自動的に消えます。ストーリーを閲覧できるユーザーを選択したり、特定の閲覧者やグループで新しいストーリーを作成することができます。</string>
    <!-- Preference title to turn off stories -->
    <string name="StoriesPrivacySettingsFragment__turn_off_stories">ストーリーを非表示にします</string>
    <!-- Preference summary to turn off stories -->
    <string name="StoriesPrivacySettingsFragment__if_you_opt_out">ストーリーを非表示にすると、以後はストーリーを共有したり閲覧したりすることができなくなります。</string>
    <!-- Preference title to turn on stories -->
    <string name="StoriesPrivacySettingsFragment__turn_on_stories">ストーリーを表示します</string>
    <!-- Preference summary to turn on stories -->
    <string name="StoriesPrivacySettingsFragment__share_and_view">他のユーザーのストーリーを共有して表示します。ストーリーは24時間後に自動的に消えます。</string>
    <!-- Dialog title to turn off stories -->
    <string name="StoriesPrivacySettingsFragment__turn_off_stories_question">ストーリーを非表示にしますか？</string>
    <!-- Dialog message to turn off stories -->
    <string name="StoriesPrivacySettingsFragment__you_will_no_longer_be_able_to_share">ストーリーを共有したり閲覧したりできなくなります。最近共有したストーリーの更新情報も消去されます。</string>
    <!-- Page title when launched from stories landing screen -->
    <string name="StoriesPrivacySettingsFragment__story_privacy">ストーリープライバシー</string>
    <!-- Header for section that lists out stories -->
    <string name="StoriesPrivacySettingsFragment__stories">ストーリー</string>
    <!-- Story views header -->
    <!-- Story view receipts toggle title -->
    <string name="StoriesPrivacySettingsFragment__view_receipts">閲覧済表示</string>
    <!-- Story view receipts toggle message -->
    <string name="StoriesPrivacySettingsFragment__see_and_share">ストーリーが閲覧されたことを確認・共有することができます。無効にすると、他の人があなたのストーリーを閲覧したことが確認できません。</string>

    <!-- NewStoryItem -->
    <string name="NewStoryItem__new_story">新規ストーリー</string>

    <!-- GroupStorySettingsFragment -->
    <!-- Section header for who can view a group story -->
    <string name="GroupStorySettingsFragment__who_can_view_this_story">ストーリーを閲覧できる人</string>
    <!-- Explanation of who can view a group story -->
    <string name="GroupStorySettingsFragment__members_of_the_group_s">"グループ「 %1$s 」のメンバーは、このストーリーを閲覧し、返信することができます。グループ内のこのチャットのメンバーを更新することができます。"</string>
    <!-- Preference label for removing this group story -->
    <string name="GroupStorySettingsFragment__remove_group_story">グループストーリーを削除する</string>

    <!-- Generic title for overflow menus -->
    <string name="OverflowMenu__overflow_menu">オーバーフローメニュー</string>

    <!-- SMS Export Service -->
    <!-- Displayed in the notification while export is running -->
    <string name="SignalSmsExportService__exporting_messages">メッセージをエクスポートしています…</string>
    <!-- Displayed in the notification title when export completes -->
    <string name="SignalSmsExportService__signal_sms_export_complete">SignalからSMSのエクスポートが完了しました</string>
    <!-- Displayed in the notification message when export completes -->
    <string name="SignalSmsExportService__tap_to_return_to_signal">タップしてSignalへ戻ります</string>

    <!-- ExportYourSmsMessagesFragment -->
    <!-- Title of the screen -->
    <string name="ExportYourSmsMessagesFragment__export_your_sms_messages">SMSメッセージをエクスポートする</string>
    <!-- Message of the screen -->
    <string name="ExportYourSmsMessagesFragment__you_can_export_your_sms_messages_to_your_phones_sms_database_and_youll_have_the_option_to_keep_or_remove_them_from_signal">SMSメッセージを携帯電話のSMSデータベースにエクスポートすることができ、Signalに残すか削除するかを選択できます。これにより、お使いの携帯電話の他のSMSアプリがメッセージをインポートできるようになります。これはSMSの履歴を共有可能なファイルにするものではありません。</string>
    <!-- Button label to begin export -->
    <string name="ExportYourSmsMessagesFragment__continue">続ける</string>

    <!-- ExportingSmsMessagesFragment -->
    <!-- Title of the screen -->
    <string name="ExportingSmsMessagesFragment__exporting_sms_messages">SMSメッセージをエクスポートしています</string>
    <!-- Message of the screen when exporting sms messages -->
    <string name="ExportingSmsMessagesFragment__this_may_take_awhile">少し時間がかかるかも知れません</string>
    <!-- Progress indicator for export -->
    <plurals name="ExportingSmsMessagesFragment__exporting_d_of_d">
        <item quantity="other">%2$d 件中 %1$d 件をエクスポートしています…</item>
    </plurals>
    <!-- Alert dialog title shown when we think a user may not have enough local storage available to export sms messages -->
    <string name="ExportingSmsMessagesFragment__you_may_not_have_enough_disk_space">ディスク容量が不足している可能性があります</string>
    <!-- Alert dialog message shown when we think a user may not have enough local storage available to export sms messages, placeholder is the file size, e.g., 128kB -->
    <string name="ExportingSmsMessagesFragment__you_need_approximately_s_to_export_your_messages_ensure_you_have_enough_space_before_continuing">メッセージのエクスポートには約 %1$s の容量が必要ですので、続行する前に十分な容量を確保してください。</string>
    <!-- Alert dialog button to continue with exporting sms after seeing the lack of storage warning -->
    <string name="ExportingSmsMessagesFragment__continue_anyway">とにかく続ける</string>
    <!-- Dialog text shown when Signal isn\'t granted the sms permission needed to export messages, different than being selected as the sms app -->
    <string name="ExportingSmsMessagesFragment__signal_needs_the_sms_permission_to_be_able_to_export_your_sms_messages">SMSメッセージをエクスポートするには、SignalにSMSへの権限が必要です。</string>

    <!-- ChooseANewDefaultSmsAppFragment -->
    <!-- Title of the screen -->
    <string name="ChooseANewDefaultSmsAppFragment__choose_a_new">既定のSMSアプリを選択する</string>
    <!-- Button label to launch picker -->
    <string name="ChooseANewDefaultSmsAppFragment__continue">続ける</string>
    <!-- Button label for when done with changing default SMS app -->
    <string name="ChooseANewDefaultSmsAppFragment__done">完了</string>
    <!-- First step number/bullet for choose new default sms app instructions -->
    <string name="ChooseANewDefaultSmsAppFragment__bullet_1">1</string>
    <!-- Second step number/bullet for choose new default sms app instructions -->
    <string name="ChooseANewDefaultSmsAppFragment__bullet_2">2</string>
    <!-- Third step number/bullet for choose new default sms app instructions -->
    <string name="ChooseANewDefaultSmsAppFragment__bullet_3">3</string>
    <!-- Fourth step number/bullet for choose new default sms app instructions -->
    <string name="ChooseANewDefaultSmsAppFragment__bullet_4">4</string>
    <!-- Instruction step for choosing a new default sms app -->
    <string name="ChooseANewDefaultSmsAppFragment__tap_continue_to_open_the_defaults_apps_screen_in_settings">［続行］をタップして［設定］の［既定のアプリ］画面を開きます</string>
    <!-- Instruction step for choosing a new default sms app -->
    <string name="ChooseANewDefaultSmsAppFragment__select_sms_app_from_the_list">リストから［SMSアプリ］を選択します</string>
    <!-- Instruction step for choosing a new default sms app -->
    <string name="ChooseANewDefaultSmsAppFragment__choose_another_app_to_use_for_sms_messaging">SMSメッセージに使用する他のアプリを選択してください</string>
    <!-- Instruction step for choosing a new default sms app -->
    <string name="ChooseANewDefaultSmsAppFragment__return_to_signal">Signalに戻る</string>
    <!-- Instruction step for choosing a new default sms app -->
    <string name="ChooseANewDefaultSmsAppFragment__open_your_phones_settings_app">お使いの携帯電話の［設定］アプリを開きます</string>
    <!-- Instruction step for choosing a new default sms app -->
    <string name="ChooseANewDefaultSmsAppFragment__navigate_to_apps_default_apps_sms_app">［アプリ］ &gt; ［既定のアプリ］ &gt; ［SMSアプリ］の順に移動します</string>

    <!-- RemoveSmsMessagesDialogFragment -->
    <!-- Action button to keep messages -->
    <string name="RemoveSmsMessagesDialogFragment__keep_messages">メッセージを保存する</string>
    <!-- Action button to remove messages -->
    <string name="RemoveSmsMessagesDialogFragment__remove_messages">メッセージを削除する</string>
    <!-- Title of dialog -->
    <string name="RemoveSmsMessagesDialogFragment__remove_sms_messages">SignalからSMSメッセージを削除しますか？</string>
    <!-- Message of dialog -->
    <string name="RemoveSmsMessagesDialogFragment__you_can_now_remove_sms_messages_from_signal">SMSメッセージをSignalから削除してストレージの空き容量を確保できるようになりました。メッセージを削除しても、お使いの携帯電話の他のSMSアプリで引き続きご利用できます。</string>

    <!-- ReExportSmsMessagesDialogFragment -->
    <!-- Action button to re-export messages -->
    <string name="ReExportSmsMessagesDialogFragment__continue">続ける</string>
    <!-- Action button to cancel re-export process -->
    <string name="ReExportSmsMessagesDialogFragment__cancel">キャンセル</string>
    <!-- Title of dialog -->
    <string name="ReExportSmsMessagesDialogFragment__export_sms_again">SMSを再エクスポートしますか？</string>
    <!-- Message of dialog -->
    <string name="ReExportSmsMessagesDialogFragment__you_already_exported_your_sms_messages">SMSメッセージはエクスポート済みです。\n警告：続行すると、メッセージが重複する可能性があります。</string>

    <!-- SetSignalAsDefaultSmsAppFragment -->
    <!-- Title of the screen -->
    <string name="SetSignalAsDefaultSmsAppFragment__set_signal_as_the_default_sms_app">Signalを既定のSMSアプリとして設定する</string>
    <!-- Message of the screen -->
    <string name="SetSignalAsDefaultSmsAppFragment__to_export_your_sms_messages">SMSメッセージをエクスポートするには、SignalをデフォルトのSMSアプリとして設定する必要があります。</string>
    <!-- Button label to start export -->
    <string name="SetSignalAsDefaultSmsAppFragment__next">次へ</string>

    <!-- BackupSchedulePermission Megaphone -->
    <!-- The title on an alert window that explains to the user that we are unable to backup their messages -->
    <string name="BackupSchedulePermissionMegaphone__cant_back_up_chats">チャットをバックアップできません</string>
    <!-- The body text of an alert window that tells the user that we are unable to backup their messages -->
    <string name="BackupSchedulePermissionMegaphone__your_chats_are_no_longer_being_automatically_backed_up">チャットが自動的にバックアップされなくなりました。</string>
    <!-- The text on a button in an alert window that, when clicked, will take the user to a screen to re-enable backups -->
    <string name="BackupSchedulePermissionMegaphone__back_up_chats">チャットをバックアップする</string>
    <!-- The text on a button in an alert window that, when clicked, will take the user to a screen to re-enable backups -->
    <string name="BackupSchedulePermissionMegaphone__not_now">今はしない</string>
    <!-- Re-enable backup permission bottom sheet title -->
    <string name="BackupSchedulePermissionMegaphone__to_reenable_backups">バックアップを再度有効にします</string>
    <!-- Re-enable backups permission bottom sheet instruction 1 text -->
    <string name="BackupSchedulePermissionMegaphone__tap_the_go_to_settings_button_below">下の「設定へ」ボタンをタップしてください</string>
    <!-- Re-enable backups permission bottom sheet instruction 2 text -->
    <string name="BackupSchedulePermissionMegaphone__turn_on_allow_settings_alarms_and_reminders">「アラームとリマインダーの設定を許可する」を有効にする。</string>
    <!-- Re-enable backups permission bottom sheet call to action button to open settings -->
    <string name="BackupSchedulePermissionMegaphone__go_to_settings">設定へ</string>

    <!-- SmsExportMegaphoneActivity -->
    <!-- Phase 2 title of full screen megaphone indicating sms will no longer be supported in the near future -->
    <string name="SmsExportMegaphoneActivity__signal_will_no_longer_support_sms">SignalはSMSをサポートしなくなります</string>
    <!-- Phase 3 title of full screen megaphone indicating sms is longer supported  -->
    <string name="SmsExportMegaphoneActivity__signal_no_longer_supports_sms">SignalはSMSをサポートしていません</string>
    <!-- The text on a button in a popup that, when clicked, will dismiss the popup and schedule the prompt to occur at a later time. -->
    <string name="SmsExportMegaphoneActivity__remind_me_later">あとで通知</string>
    <!-- The text on a button in a popup that, when clicked, will navigate the user to a web article on SMS removal -->

    <!-- Title for screen shown after sms export has completed -->
    <string name="ExportSmsCompleteFragment__export_complete">エクスポートが完了しました</string>
    <!-- Button to continue to next screen -->
    <string name="ExportSmsCompleteFragment__next">次へ</string>
    <!-- Message showing summary of sms export counts -->
    <plurals name="ExportSmsCompleteFragment__d_of_d_messages_exported">
        <item quantity="other">%2$d 件のうち %1$d 件のメッセージがエクスポートされました</item>
    </plurals>

    <!-- Title of screen shown when some sms messages did not export -->
    <string name="ExportSmsPartiallyComplete__export_partially_complete">エクスポートが一部完了しました</string>
    <!-- Debug step 1 on screen shown when some sms messages did not export -->
    <string name="ExportSmsPartiallyComplete__ensure_you_have_an_additional_s_free_on_your_phone_to_export_your_messages">メッセージをエクスポートするために、携帯電話に%1$s の空き容量があることを確認してください</string>
    <!-- Debug step 2 on screen shown when some sms messages dit not export -->
    <string name="ExportSmsPartiallyComplete__retry_export_which_will_only_retry_messages_that_have_not_yet_been_exported">エクスポートを再度試してください。まだエクスポートされていないメッセージのみが対象です。</string>
    <!-- Partial sentence for Debug step 3 on screen shown when some sms messages did not export, is combined with \'contact us\' -->
    <string name="ExportSmsPartiallyComplete__if_the_problem_persists">問題が解決しない場合は、 </string>
    <!-- Partial sentence for deubg step 3 on screen shown when some sms messages did not export, combined with \'If the problem persists\', link text to open contact support view -->
    <string name="ExportSmsPartiallyComplete__contact_us">お問い合わせ</string>
    <!-- Button text to retry sms export -->
    <string name="ExportSmsPartiallyComplete__retry">再試行</string>
    <!-- Button text to continue sms export flow and not retry failed message exports -->
    <string name="ExportSmsPartiallyComplete__continue_anyway">とにかく続ける</string>
    <!-- Title of screen shown when all sms messages failed to export -->
    <string name="ExportSmsFullError__error_exporting_sms_messages">SMSメッセージのエクスポートエラー</string>
    <!-- Helper text shown when all sms messages failed to export -->
    <string name="ExportSmsFullError__please_try_again_if_the_problem_persists">あとで再度試してください。問題が解決しない場合は、 </string>


    <!-- DonateToSignalFragment -->
    <!-- Title below avatar -->
    <string name="DonateToSignalFragment__privacy_over_profit">利益よりもプライバシーを</string>
    <!-- Continue button label -->
    <string name="DonateToSignalFragment__continue">続ける</string>
    <!-- Description below title -->
    <string name="DonateToSignalFragment__private_messaging">あなたが資金提供するプライベートメッセージ。広告なし、トラッキングなし、不正アクセスなし。Signalをサポートするための寄付を今すぐお願いします。</string>
    <!-- Dialog title when a user tries to donate while they already have a pending donation. -->
    <string name="DonateToSignalFragment__you_have_a_donation_pending">1件の寄付が手続き中です</string>
    <!-- Dialog body when a user tries to donate while they already have a pending monthly donation. -->
    <string name="DonateToSignalFragment__bank_transfers_usually_take_1_business_day_to_process_monthly">銀行振り込みの場合、処理されるまで通常1営業日かかります。この決済が完了してから、再度、寄付のお手続きをしてください。</string>
    <!-- Dialog body when a user tries to donate while they already have a pending one time donation. -->
    <string name="DonateToSignalFragment__bank_transfers_usually_take_1_business_day_to_process_onetime">銀行振り込みの場合、処理されるまで通常1営業日かかります。この決済が完了してから、次の寄付をおこなってください。</string>
    <!-- Dialog body when a user tries to donate while they already have a pending monthly donation. -->
    <string name="DonateToSignalFragment__your_payment_is_still_being_processed_monthly">寄付のお手続きは完了していません。接続状況によっては数分かかる場合があります。 この決済が完了してから、再度、寄付のお手続きをしてください。</string>
    <!-- Dialog body when a user tries to donate while they already have a pending one time donation. -->
    <string name="DonateToSignalFragment__your_payment_is_still_being_processed_onetime">寄付のお手続きは完了していません。接続状況によっては数分かかる場合があります。この決済が完了してから、次の寄付をおこなってください。</string>
    <!-- Dialog body when a user opens the manage donations main screen and they have a pending iDEAL donation -->
    <string name="DonateToSignalFragment__your_ideal_payment_is_still_processing">iDEALによる寄付はお手続き中です。他の寄付を行う前に、銀行アプリを確認して支払いを承認してください。</string>
    <!-- Dialog title shown when a user tries to donate an amount higher than is allowed for a given payment method. -->
    <string name="DonateToSignal__donation_amount_too_high">寄付金額が高すぎます</string>
    <!-- Dialog body shown when a user tries to donate an amount higher than is allowed for a given payment method, place holder is the maximum -->
    <string name="DonateToSignalFragment__you_can_send_up_to_s_via_bank_transfer">銀行振り込みによる寄付金額は、最大%1$sです。金額を変えるか他の決済方法をお試し下さい。</string>

    <!-- Donation pill toggle monthly text -->
    <string name="DonationPillToggle__monthly">毎月</string>
    <!-- Donation pill toggle one-time text -->
    <string name="DonationPillToggle__one_time">都度</string>

    <!-- GatewaySelectorBottomSheet -->
    <!-- Sheet title when subscribing -->
    <string name="GatewaySelectorBottomSheet__donate_s_month_to_signal">Signalに %1$s円／月を寄付する</string>
    <!-- Sheet summary when subscribing -->
    <string name="GatewaySelectorBottomSheet__get_a_s_badge">%1$sバッジを獲得しましょう</string>
    <!-- Sheet title when giving a one-time donation -->
    <string name="GatewaySelectorBottomSheet__donate_s_to_signal">Signalに %1$s円を寄付する</string>
    <!-- Sheet summary when giving a one-time donation -->
    <plurals name="GatewaySelectorBottomSheet__get_a_s_badge_for_d_days">
        <item quantity="other">%2$d 日間%1$sバッジを獲得しましょう</item>
    </plurals>
    <!-- Button label for paying with a bank transfer -->
    <string name="GatewaySelectorBottomSheet__bank_transfer">銀行振替</string>
    <!-- Button label for paying with a credit card -->
    <string name="GatewaySelectorBottomSheet__credit_or_debit_card">クレジットカードまたはデビットカード</string>
    <!-- Sheet summary when giving donating for a friend -->
    <string name="GatewaySelectorBottomSheet__donate_for_a_friend">友達に代わって寄付する</string>
    <!-- Button label for paying with iDEAL -->
    <string name="GatewaySelectorBottomSheet__ideal">iDEAL</string>

    <!-- Dialog title for launching external intent -->
    <string name="ExternalNavigationHelper__leave_signal_to_confirm_payment">寄付を確認するためにSignalを離れますか？</string>
    <string name="ExternalNavigationHelper__once_this_payment_is_confirmed">寄付を確認したら、Signalに戻って寄付の手続きを完了させてください。</string>

    <!-- IdealBank -->
    <!-- iDEAL bank name -->
    <string name="IdealBank__abn_amro">ABN AMRO</string>
    <!-- iDEAL bank name -->
    <string name="IdealBank__asn_bank">ASN Bank</string>
    <!-- iDEAL bank name -->
    <string name="IdealBank__bunq">bunq</string>
    <!-- iDEAL bank name -->
    <string name="IdealBank__ing">ING</string>
    <!-- iDEAL bank name -->
    <string name="IdealBank__knab">Knab</string>
    <!-- iDEAL bank name -->
    <string name="IdealBank__n26">N26</string>
    <!-- iDEAL bank name -->
    <string name="IdealBank__rabobank">Rabobank</string>
    <!-- iDEAL bank name -->
    <string name="IdealBank__regiobank">RegioBank</string>
    <!-- iDEAL bank name -->
    <string name="IdealBank__revolut">Revolut</string>
    <!-- iDEAL bank name -->
    <string name="IdealBank__sns_bank">SNS Bank</string>
    <!-- iDEAL bank name -->
    <string name="IdealBank__triodos_bank">Triodos Bank</string>
    <!-- iDEAL bank name -->
    <string name="IdealBank__van_lanschot">Van Lanschot Kempen</string>
    <!-- iDEAL bank name -->
    <string name="IdealBank__yoursafe">Yoursafe</string>

    <!-- BankTransferMandateFragment -->
    <!-- Title of screen displaying the bank transfer mandate -->
    <string name="BankTransferMandateFragment__bank_transfer">銀行振替</string>
    <!-- Subtitle of screen displaying the bank transfer mandate, placeholder is \'Learn more\' -->
    <string name="BankTransferMandateFragment__stripe_processes_donations">StripeがSignalへの寄付を処理します。Signalがお客様の個人情報を収集したり保存したりすることはありません。%1$s</string>
    <!-- Subtitle learn more of screen displaying bank transfer mandate -->
    <string name="BankTransferMandateFragment__learn_more">詳しく見る</string>
    <!-- Button label to continue with transfer -->
    <string name="BankTransferMandateFragment__agree">同意する</string>
    <!-- Button label to read more of the bank mandate that is currently off screen -->
    <string name="BankTransferMandateFragment__read_more">続きを読む</string>
    <!-- Text displayed when mandate load fails -->
    <string name="BankTransferMandateFragment__failed_to_load_mandate">リクエストを読み込めませんでした</string>

    <!-- BankTransferDetailsFragment -->
    <!-- Subtext explaining how email is used. Placeholder is \'Learn more\' -->
    <string name="BankTransferDetailsFragment__enter_your_bank_details">銀行口座の情報、およびメールアドレスを入力してください。入力いただいたメールアドレスは、Stripeがお客様の寄付に関するお知らせをお送りするために使用されます。%1$s</string>
    <!-- Subtext learn more link text -->
    <string name="BankTransferDetailsFragment__learn_more">詳しく見る</string>
    <!-- Text field label for name on bank account -->
    <string name="BankTransferDetailsFragment__name_on_bank_account">銀行口座名義</string>
    <!-- Text field label for IBAN -->
    <string name="BankTransferDetailsFragment__iban">IBAN</string>
    <!-- Text field label for email -->
    <string name="BankTransferDetailsFragment__email">メールアドレス</string>
    <!-- Text label for button to show user how to find their IBAN -->
    <string name="BankTransferDetailsFragment__find_account_info">アカウント情報を確認する</string>
    <!-- Donate button label for monthly subscription -->
    <string name="BankTransferDetailsFragment__donate_s_month">%1$s／月を寄付する</string>
    <!-- Donate button label for one-time -->
    <string name="BankTransferDetailsFragment__donate_s">%1$s を寄付する</string>
    <!-- Error label for IBAN field when number is too short -->
    <string name="BankTransferDetailsFragment__iban_is_too_short">IBANが短すぎます</string>
    <!-- Error label for IBAN field when number is too long -->
    <string name="BankTransferDetailsFragment__iban_is_too_long">IBANが長すぎます</string>
    <!-- Error label for IBAN field when country is not supported -->
    <string name="BankTransferDetailsFragment__iban_country_code_is_not_supported">この国コードはIBANを採用していません</string>
    <!-- Error label for IBAN field when number is invalid -->
    <string name="BankTransferDetailsFragment__invalid_iban">IBANが無効です</string>
    <!-- Error label for name field when name is not at least two characters long -->
    <string name="BankTransferDetailsFragment__minimum_2_characters">2文字以上入力</string>
    <!-- Error label for email field when email is not valid -->
    <string name="BankTransferDetailsFragment__invalid_email_address">無効なEメールアドレスです</string>

    <!-- IdealTransferDetailsFragment -->
    <!-- Title of the screen, displayed in the toolbar -->
    <string name="IdealTransferDetailsFragment__ideal">iDEAL</string>
    <!-- Subtitle of the screen, displayed below the toolbar. Placeholder is for \'learn more\' -->
    <string name="IdealTransferDetailsFragment__enter_your_bank">銀行名、氏名、メールアドレスを入力してください。入力いただいたメールアドレスは、Stripeがお客様の寄付に関するお知らせをお送りするために使用されます。%1$s</string>
    <!-- Subtitle of the screen, displayed below the toolbar. Placeholder is for \'learn more\' -->
    <string name="IdealTransferDetailsFragment__enter_your_bank_details_one_time">口座情報を入力してください。Signalがお客様の個人情報を収集したり保存したりすることはありません。%1$s</string>
    <!-- Subtitle learn-more button displayed inline with the subtitle text -->
    <string name="IdealTransferDetailsFragment__learn_more">詳しく見る</string>
    <!-- Hint label for text entry box for name on bank account -->
    <string name="IdealTransferDetailsFragment__name_on_bank_account">銀行口座名義</string>
    <!-- Hint label for text entry box for email -->
    <string name="IdealTransferDetailsFragment__email">メールアドレス</string>
    <!-- Default label for bank selection -->
    <string name="IdealTransferDetailsFragment__choose_your_bank">銀行を選択する</string>

    <!-- IdealTransferDetailsBankSelectionDialogFragment -->
    <!-- Title of the screen, displayed in the toolbar -->
    <string name="IdealTransferDetailsBankSelectionDialogFragment__choose_your_bank">銀行を選択する</string>

    <!-- Title of bottom sheet for finding account information -->
    <string name="FindAccountInfoSheet__find_your_account_information">アカウント情報を確認する</string>
    <!-- Body of bottom sheet for finding account information -->
    <string name="FindAccountInfoSheet__look_for_your_iban_at">銀行取引明細書の上部に記載されたIBANをご確認ください。IBANは最大34文字で構成されています。銀行口座の名義と同一の氏名を入力してください。詳細については、銀行までお問い合わせください。</string>

    <!-- Title of donation pending sheet displayed after making a bank transfer -->
    <string name="DonationPendingBottomSheet__donation_pending">寄付の手続き中です</string>
    <!-- Top text block of donation pending sheet displayed after subscribing via a bank transfer. Placeholder is the badge name. -->
    <string name="DonationPendingBottomSheet__your_monthly_donation_is_pending">毎月の寄付の手続き中です。寄付が受領されると、 %1$s バッジがあなたのプロフィールに表示されます。</string>
    <!-- Top text block of donation pending sheet displayed after one-time donation via a bank transfer. Placeholder is the badge name. -->
    <string name="DonationPendingBottomSheet__your_one_time_donation_is_pending">1回限りの寄付の手続き中です。寄付が受領されると、 %1$s バッジがあなたのプロフィールに表示されます。</string>
    <!-- Bottom text block of donation pending sheet displayed after donating via a bank transfer. Placeholder is for learn more. -->
    <string name="DonationPendingBottomSheet__bank_transfers_usually_take">銀行振り込みの場合、処理されるまで通常1営業日かかります。%1$s</string>
    <!-- Learn more text for donation pending sheet displayed after donating via a bank transfer. -->
    <string name="DonationPendingBottomSheet__learn_more">詳しく見る</string>
    <!-- Confirmation button for donation pending sheet displayed after donating via a bank transfer. -->
    <string name="DonationPendingBottomSheet__done">完了</string>

    <!-- Title of donation error sheet displayed after making a bank transfer that fails -->
    <string name="DonationErrorBottomSheet__donation_couldnt_be_processed">寄付を処理できませんでした</string>
    <!-- Text block of donation error sheet displayed after making a bank transfer that fails -->
    <string name="DonationErrorBottomSheet__were_having_trouble">銀行振込の処理に問題が発生しています。課金はされていません。別の決済方法をお試しいただくか、取引先の銀行にお問い合わせください。</string>
    <!-- Button label for retry button of donation error sheet displayed after making a bank transfer that fails -->
    <string name="DonationErrorBottomSheet__try_again">もう一度試す</string>
    <!-- Button label for not now button of donation error sheet displayed after making a bank transfer that fails -->
    <string name="DonationErrorBottomSheet__not_now">今はしない</string>

    <!-- Title of \'Donation Complete\' sheet displayed after a bank transfer completes and the badge is redeemed -->
    <string name="DonationCompletedBottomSheet__donation_complete">寄付が完了しました</string>
    <!-- Text block of \'Donation Complete\' sheet displayed after a bank transfer completes and the badge is redeemed -->
    <string name="DonationCompleteBottomSheet__your_bank_transfer_was_received">銀行振り込みが受領されました。このバッジをプロフィールに表示して、サポートしていることを示すことができます。</string>
    <!-- Button text of \'Donation Complete\' sheet displayed after a bank transfer completes and the badge is redeemed to dismiss sheet -->
    <string name="DonationCompleteBottomSheet__done">完了</string>

    <!-- StripePaymentInProgressFragment -->
    <string name="StripePaymentInProgressFragment__cancelling">キャンセル中…</string>

    <!-- The title of a bottom sheet dialog that tells the user we temporarily can\'t process their contacts. -->
    <string name="CdsTemporaryErrorBottomSheet_title">連絡先が多すぎるため処理できません</string>
    <!-- The first part of the body text in a bottom sheet dialog that tells the user we temporarily can\'t process their contacts. The placeholder represents the number of days the user will have to wait until they can again. -->
    <plurals name="CdsTemporaryErrorBottomSheet_body1">
        <item quantity="other">%1$d 日以内にもう一度連絡先の処理を試みます。</item>
    </plurals>
    <!-- The second part of the body text in a bottom sheet dialog that advises the user to remove contacts from their phone to fix the issue. -->
    <string name="CdsTemporaryErrorBottomSheet_body2">この問題を早く解決するために、多くの連絡先と同期しているアプリの連絡先、もしくはアカウントをスマートフォンから削除することをおすすめめします。</string>
    <!-- A button label in a bottom sheet that will navigate the user to their contacts settings. -->
    <!-- A toast that will be shown if we are unable to open the user\'s default contacts app. -->

    <!-- The title of a bottom sheet dialog that tells the user we can\'t process their contacts. -->
    <string name="CdsPermanentErrorBottomSheet_title">連絡先の処理ができません</string>
    <!-- The first part of the body text in a bottom sheet dialog that tells the user we can\'t process their contacts. -->
    <string name="CdsPermanentErrorBottomSheet_body">連絡先の数がSignalの処理量の上限を超えています。Signalで連絡先を見つけるには、多くの連絡先と同期しているアプリの連絡先、もしくはアカウントをスマートフォンから削除することをおすすめします。</string>
    <!-- The first part of the body text in a bottom sheet dialog that tells the user we can\'t process their contacts. -->
    <string name="CdsPermanentErrorBottomSheet_learn_more">詳しく見る</string>
    <!-- A button label in a bottom sheet that will navigate the user to their contacts settings. -->
    <string name="CdsPermanentErrorBottomSheet_contacts_button">連絡先を開く</string>
    <!-- A toast that will be shown if we are unable to open the user\'s default contacts app. -->
    <string name="CdsPermanentErrorBottomSheet_no_contacts_toast">連絡先アプリが見つかりません</string>

    <!-- PaymentMessageView -->
    <!-- In-chat conversation message shown when you sent a payment to another person, placeholder is the other person name -->
    <string name="PaymentMessageView_you_sent_s">%1$sさんに送金しました</string>
    <!-- In-chat conversation message shown when another person sent a payment to you, placeholder is the other person name -->
    <string name="PaymentMessageView_s_sent_you">%1$s さんから送金がありました</string>

    <!-- YourInformationIsPrivateBottomSheet -->
    <string name="YourInformationIsPrivateBottomSheet__your_information_is_private">お客様の個人情報は保護されています</string>
    <string name="YourInformationIsPrivateBottomSheet__signal_does_not_collect">Signalは、寄付を受ける際に、お客様のいかなる個人情報も収集したり保存したりすることはありません。</string>
    <string name="YourInformationIsPrivateBottomSheet__we_use_stripe">Signalでは寄付を受け取る決済処理にStripeを使用しています。Signalは、お客様から提供されたいかなる情報にもアクセスすることはありません。また保管・保存したりすることもありません。</string>
    <string name="YourInformationIsPrivateBottomSheet__signal_does_not_and_cannot">Signalは、寄付からお客様のSignalアカウントを特定することはありません。特定はできない仕組みになっています。</string>
    <string name="YourInformationIsPrivateBottomSheet__thank_you">ご支援ありがとうございます！</string>

    <!-- GroupStoryEducationSheet -->
    <!-- Displayed as the title of the education bottom sheet -->
    <string name="GroupStoryEducationSheet__introducing_group_stories">はじめに：グループストーリー</string>
    <!-- Line item on the sheet explaining group stories -->
    <string name="GroupStoryEducationSheet__share_story_updates_to">参加しているグループチャットにストーリーの更新を共有します。</string>
    <!-- Line item on the sheet explaining that anyone in the group can share to group stories -->
    <string name="GroupStoryEducationSheet__anyone_in_the_group">グループチャット内の誰でもストーリーを追加できます。</string>
    <!-- Line item on the sheet explaining that anyone in the group can view replies -->
    <string name="GroupStoryEducationSheet__all_group_chat_members">グループチャットのメンバー全員がストーリーへの返信を閲覧できます。</string>
    <!-- Button label to dismiss sheet -->
    <string name="GroupStoryEducationSheet__next">次へ</string>
    <string name="Registration_country_code_entry_hint">+0</string>

    <!-- PaypalCompleteOrderBottomSheet -->
    <string name="PaypalCompleteOrderBottomSheet__donate">寄付する</string>
    <string name="PaypalCompleteOrderBottomSheet__payment">決済</string>

    <!-- ChatFilter -->
    <!-- Displayed in a pill at the top of the chat list when it is filtered by unread messages -->
    <string name="ChatFilter__filtered_by_unread">未読でフィルタリング</string>
    <!-- Displayed underneath the filter circle at the top of the chat list when the user pulls at a very low velocity -->
    <string name="ChatFilter__pull_to_filter">下にスワイプしてフィルタリング</string>
    <!-- Displayed in the "clear filter" item in the chat feed if the user opened the filter from the overflow menu -->
    <string name="ChatFilter__tip_pull_down">ヒント: チャットリストを下にスワイプしてフィルタリング</string>

    <!-- Title for screen describing that sms support is going to be removed soon -->
    <string name="SmsRemoval_title_going_away">SMSサポートの終了</string>
    <!-- Bullet point message shown on describing screen as first bullet why sms is being removed, placeholder with be date of removal (e.g., March 21st) -->
    <string name="SmsRemoval_info_bullet_1">SignalアプリのSMSメッセージは、近日中にサポートが終了します。</string>
    <!-- Bullet point message shown on describing screen as second bullet why sms is being removed -->
    <string name="SmsRemoval_info_bullet_2">SMSメッセージはSignalのメッセージとは異なります。<b>暗号化されたSignalメッセージへの影響はなく、引き続きご使用になれます。</b></string>
    <!-- Bullet point message shown on describing screen as third bullet why sms is being removed -->
    <string name="SmsRemoval_info_bullet_3">SMSメッセージをエクスポートして、新しいSMSアプリを選択できます。</string>
    <!-- Bullet point message shown on describing screen as first bullet variant why sms is being removed when user is locked out of sms -->
    <string name="SmsRemoval_info_bullet_1_phase_3">Signalは、SMSメッセージの送信のサポートを終了しました。</string>
    <!-- Button label on sms removal info/megaphone to start the export SMS flow -->
    <string name="SmsRemoval_export_sms">SMSをエクスポートする</string>

    <!-- Set up your username megaphone -->
    <!-- Displayed as a title on a megaphone which prompts user to set up a username -->
    <string name="SetUpYourUsername__set_up_your_signal_username">Signalユーザー名を設定する</string>
    <!-- Displayed as a description on a megaphone which prompts user to set up a username -->
    <string name="SetUpYourUsername__introducing_phone_number_privacy">電話番号保護、オプションのユーザーネーム、リンクについてご紹介します。</string>
    <!-- Displayed as an action on a megaphone which prompts user to set up a username -->
    <string name="SetUpYourUsername__dismiss">キャンセル</string>
    <!-- Displayed as an action on a megaphone which prompts user to set up a username -->
    <string name="SetUpYourUsername__learn_more">詳しく見る</string>

    <!-- Text Formatting -->
    <!-- Popup menu label for applying bold style -->
    <string name="TextFormatting_bold">太字</string>
    <!-- Popup menu label for applying italic style -->
    <string name="TextFormatting_italic">斜体</string>
    <!-- Popup menu label for applying strikethrough style -->
    <string name="TextFormatting_strikethrough">取り消し線</string>
    <!-- Popup menu label for applying monospace font style -->
    <string name="TextFormatting_monospace">等幅</string>
    <!-- Popup menu label for applying spoiler style -->
    <string name="TextFormatting_spoiler">スポイラー</string>
    <!-- Popup menu label for clearing applied formatting -->
    <string name="TextFormatting_clear_formatting">書式設定のクリア</string>

    <!-- UsernameEducationFragment -->
    <!-- Continue button which takes the user to the add a username screen -->
    <string name="UsernameEducationFragment__continue">続行</string>
    <!-- Displayed as a title on the username education screen -->
    <string name="UsernameEducationFragment__set_up_your_signal_username">Signalユーザー名を設定する</string>
    <!-- Displayed as body text in the username education screen -->
    <string name="UsernameEducationFragment__usernames_are_paired_with_a_set_of_digits">ユーザー名は数字と対になっており、プロフィールで共有されることはありません</string>
    <!-- Displayed as body text in the username education screen -->
    <string name="UsernameEducationFragment__each_username_has_a_unique_qr_code">各ユーザー名には固有の QR コードとリンクがあり、友達と共有することでチャットを開始することができます</string>
    <!-- Displayed as body text in the username education screen. The string references the names of settings, so they should match our translations for those settings. -->
    <string name="UsernameEducationFragment__turn_off_phone_number_discovery">設定 &gt; プライバシー &gt; 電話番号 &gt;「電話番号での検索を可能にする」で電話番号検索をオフにすると、他のユーザーからあなたへの基本の連絡方法はユーザー名の使用となります</string>

    <!-- Username edit dialog -->
    <!-- Option to open username editor displayed as a list item in a dialog -->
    <string name="UsernameEditDialog__edit_username">ユーザー名の編集</string>
    <!-- Option to delete username displayed as a list item in a dialog -->
    <string name="UsernameEditDialog__delete_username">ユーザー名の消去</string>

    <!-- Time duration picker -->
    <!-- Shown in a time duration picker for selecting duration in hours and minutes, label shown after the user input value for hour, e.g., 12h -->
    <string name="TimeDurationPickerDialog_single_letter_hour_abbreviation">時間</string>
    <!-- Shown in a time duration picker for selecting duration in hours and minutes, label shown after the user input value for minute, e.g., 24m -->
    <string name="TimeDurationPickerDialog_single_letter_minute_abbreviation">分</string>
    <!-- Shown in a time duration picker for selecting duration in hours and minutes, label for button that will apply the setting -->
    <string name="TimeDurationPickerDialog_positive_button">設定する</string>
    <!-- Shown in a time duration picker for selecting duration in hours and minutes, helper text indicating minimum allowable duration -->
    <string name="TimeDurationPickerDialog_minimum_duration_warning">画面ロックが作動するまでの最短時間は 1 分です。</string>

    <!-- Call Log -->
    <!-- Displayed below the user\'s name in row items on the call log. First placeholder is the call status, second is when it occurred -->
    <string name="CallLogAdapter__s_dot_s">%1$s · %2$s</string>
    <!-- Displayed for incoming calls -->
    <string name="CallLogAdapter__incoming">着信</string>
    <!-- Displayed for outgoing calls -->
    <string name="CallLogAdapter__outgoing">発信</string>
    <!-- Displayed for missed calls -->
    <string name="CallLogAdapter__missed">不在着信</string>
    <!-- Displayed for missed calls declined by notification profile -->
    <string name="CallLogAdapter__missed_notification_profile">通知プロファイルがオンのときの不在着信がありました</string>
    <!-- Displayed on Group Call button if user is not in the call -->
    <string name="CallLogAdapter__join">参加する</string>
    <!-- Displayed on Group Call button if user is in the call -->
    <string name="CallLogAdapter__return">戻る</string>
    <!-- Call state template when there is more than one call collapsed into a single row. D is a number > 1 and S is a call info string (like Missed) -->
    <string name="CallLogAdapter__d_s">(%1$d) %2$s</string>
    <!-- Status text on call links -->
    <string name="CallLogAdapter__call_link">通話リンク</string>
    <!-- Accessibility description for the video call button -->
    <string name="CallLogAdapter__start_a_video_call">ビデオ通話を開始</string>
    <!-- Accessibility description for the voice call button -->
    <string name="CallLogAdapter__start_a_voice_call">音声通話を開始する</string>

    <!-- Call Log context menu -->
    <!-- Displayed as a context menu item to start a video call -->
    <string name="CallContextMenu__video_call">ビデオ通話</string>
    <!-- Displayed as a context menu item to start an audio call -->
    <string name="CallContextMenu__audio_call">音声通話</string>
    <!-- Displayed as a context menu item to go to chat -->
    <string name="CallContextMenu__go_to_chat">チャットする</string>
    <!-- Displayed as a context menu item to see call info -->
    <string name="CallContextMenu__info">詳細</string>
    <!-- Displayed as a context menu item to select multiple calls -->
    <string name="CallContextMenu__select">選択する</string>
    <!-- Displayed as a context menu item to delete this call -->
    <string name="CallContextMenu__delete">消去</string>

    <!-- Call Log Fragment -->
    <!-- Displayed when deleting call history items -->
    <string name="CallLogFragment__deleting">消去中です…</string>
    <!-- Displayed in a toast when a deletion fails for an unknown reason -->
    <string name="CallLogFragment__deletion_failed">消去できませんでした。</string>
    <!-- Displayed as message in error dialog when can\'t delete links -->
    <plurals name="CallLogFragment__cant_delete_call_link">
        <item quantity="other">一部の通話リンクを消去できませんでした。接続を確認し、再度試してください。</item>
    </plurals>
    <!-- Snackbar text after clearing the call history -->
    <string name="CallLogFragment__cleared_call_history">通話履歴を消去しました</string>
    <!-- Dialog title to clear all call events -->
    <string name="CallLogFragment__clear_call_history_question">通話履歴を消去しますか？</string>
    <!-- Dialog body to clear all call events -->
    <string name="CallLogFragment__this_will_permanently_delete_all_call_history">すべての通話履歴を完全に消去します</string>
    <!-- Action bar menu item to delete all call events -->
    <string name="CallLogFragment__clear_call_history">通話履歴を消去する</string>
    <!-- Action bar menu item to only display missed calls -->
    <string name="CallLogFragment__filter_missed_calls">不在着信を検索する</string>
    <!-- Action bar menu item to clear missed call filter -->
    <string name="CallLogFragment__clear_filter">検索条件を解除する</string>
    <!-- Action bar menu item to open settings -->
    <string name="CallLogFragment__settings">設定</string>
    <!-- Action bar menu item to open notification profile settings -->
    <string name="CallLogFragment__notification_profile">通知プロファイル</string>
    <!-- Call log new call content description -->
    <string name="CallLogFragment__start_a_new_call">通話を開始する</string>
    <!-- Filter pull text when pulled -->
    <string name="CallLogFragment__filtered_by_missed">未確認のものを検索する</string>
    <!-- Bottom bar option to select all call entries -->
    <string name="CallLogFragment__select_all">すべて選択する</string>
    <!-- Bottom bar option to delete all selected call entries and dialog action to confirm deletion -->
    <string name="CallLogFragment__delete">消去</string>
    <plurals name="CallLogFragment__delete_d_calls">
        <item quantity="other">%1$d 件の通話を消去しますか？</item>
    </plurals>
    <!-- Snackbar label after deleting call logs -->
    <plurals name="CallLogFragment__d_calls_deleted">
        <item quantity="other">%1$d の通話が消去されました</item>
    </plurals>
    <!-- Shown during empty state -->
    <string name="CallLogFragment__no_calls">表示できる通話はありません。</string>
    <!-- Shown during empty state -->
    <string name="CallLogFragment__get_started_by_calling_a_friend">友達に電話をかけましょう。</string>
    <!-- Displayed as a message in a dialog when deleting multiple items -->
    <string name="CallLogFragment__call_links_youve_created">作成した通話リンクを消去すると、共有している他のメンバーもこのリンクを使えなくなります。</string>

    <!-- New call activity -->
    <!-- Activity title in title bar -->
    <string name="NewCallActivity__new_call">通話する</string>

    <!-- Call state update popups -->
    <!-- Displayed when the user enables group call ringing -->
    <string name="CallStateUpdatePopupWindow__ringing_on">呼び出し音が鳴っています</string>
    <!-- Displayed when the user disables group call ringing -->
    <string name="CallStateUpdatePopupWindow__ringing_off">呼び出し音が鳴っていません</string>
    <!-- Displayed when the user cannot enable group call ringing -->
    <string name="CallStateUpdatePopupWindow__group_is_too_large">グループが大きすぎるため、参加者を呼べません。</string>
    <!-- Displayed when the user turns on their mic -->
    <string name="CallStateUpdatePopupWindow__mic_on">マイクオン</string>
    <!-- Displayed when the user turns off their mic -->
    <string name="CallStateUpdatePopupWindow__mic_off">マイクオフ</string>
    <!-- Displayed when the user turns on their speakerphone -->
    <string name="CallStateUpdatePopupWindow__speaker_on">スピーカーはオンになっています</string>
    <!-- Displayed when the user turns off their speakerphone -->
    <string name="CallStateUpdatePopupWindow__speaker_off">スピーカーはオフになっています</string>

    <!-- Accessibility label describing the capture button on the camera screen -->
    <string name="CameraControls_capture_button_accessibility_label">キャプチャーボタン</string>
    <!-- Accessibility label describing the continue button on the camera screen -->
    <string name="CameraControls_continue_button_accessibility_label">続行ボタン</string>

    <!-- CallPreference -->
    <!-- Generic group call in call info -->
    <string name="CallPreference__group_call">グループ通話</string>
    <!-- Missed group call in call info -->
    <string name="CallPreference__missed_group_call">グループ通話着信あり</string>
    <!-- Missed group call while notification profile on in call info -->
    <string name="CallPreference__missed_group_call_notification_profile">通知プロファイルがオンのときに不在着信になったグループ通話がありました</string>
    <!-- Incoming group call in call info -->
    <string name="CallPreference__incoming_group_call">グループ通話着信</string>
    <!-- Outgoing group call in call info -->
    <string name="CallPreference__outgoing_group_call">グループ通話発信</string>

    <!-- CreateCallLink -->
    <!-- Call link creation item title on calls tab -->
    <string name="CreateCallLink__create_a_call_link">通話リンクを作成する</string>
    <!-- Call link creation item description on calls tab -->
    <string name="CreateCallLink__share_a_link_for">Signal 通話のリンクを共有する</string>
    <!-- Text inserted when sharing a call link within Signal. Placeholder is a call link url. -->
    <string name="CreateCallLink__use_this_link_to_join_a_signal_call">リンクを使用して Signal 通話に参加する　%1$s</string>

    <!-- CallLinkInfoSheet -->
    <!-- Sheet title -->
    <string name="CallLinkInfoSheet__call_info">通話情報</string>
    <!-- Dialog title for removing or blocking participants -->
    <string name="CallLinkInfoSheet__remove_s_from_the_call">%1$s を通話から削除しますか？</string>
    <!-- Dialog action to remove participant from the call -->
    <string name="CallLinkInfoSheet__remove">削除する</string>
    <!-- Dialog action to block participant from the call -->
    <string name="CallLinkInfoSheet__block_from_call">通話をブロックする</string>

    <!-- CreateCallLinkBottomSheetDialogFragment -->
    <!-- Fragment title -->
    <string name="CreateCallLinkBottomSheetDialogFragment__create_call_link">通話リンクを作成</string>
    <!-- Displayed as a default name for the signal call -->
    <string name="CreateCallLinkBottomSheetDialogFragment__signal_call">Signal 通話</string>
    <!-- Displayed on a small button to allow user to instantly join call -->
    <string name="CreateCallLinkBottomSheetDialogFragment__join">参加する</string>
    <!-- Option to open a full screen dialog to add a call name -->
    <string name="CreateCallLinkBottomSheetDialogFragment__add_call_name">通話名を追加する</string>
    <!-- Option to open a full screen dialog to edit a call name -->
    <string name="CreateCallLinkBottomSheetDialogFragment__edit_call_name">通話名を編集する</string>
    <!-- Toggle to require approval for all members before joining -->
    <string name="CreateCallLinkBottomSheetDialogFragment__approve_all_members">全メンバーを承認制にする</string>
    <!-- Row label to share the link via Signal -->
    <string name="CreateCallLinkBottomSheetDialogFragment__share_link_via_signal">Signal 経由でリンクを共有する</string>
    <!-- Row label to copy the link to the clipboard -->
    <string name="CreateCallLinkBottomSheetDialogFragment__copy_link">リンクをコピーする</string>
    <!-- Row label to share the link with the external share sheet -->
    <string name="CreateCallLinkBottomSheetDialogFragment__share_link">リンクを共有する</string>
    <!-- Button text to dismiss the sheet and add it as an upcoming call -->
    <string name="CreateCallLinkBottomSheetDialogFragment__done">完了</string>
    <!-- Displayed when we can\'t find a suitable way to open the system share picker -->
    <string name="CreateCallLinkBottomSheetDialogFragment__failed_to_open_share_sheet">通話リンクを共有できません。</string>
    <!-- Displayed when we copy the call link to the clipboard -->
    <string name="CreateCallLinkBottomSheetDialogFragment__copied_to_clipboard">クリップボードにコピーしました</string>

    <!-- CallLinkIncomingRequestSheet -->
    <!-- Displayed as line item in sheet for approving or denying a single user -->
    <string name="CallLinkIncomingRequestSheet__approve_entry">承認する</string>
    <!-- Displayed as line item in sheet for approving or denying a single user -->
    <string name="CallLinkIncomingRequestSheet__deny_entry">拒否する</string>

    <!-- EditCallLinkNameDialogFragment -->
    <!-- App bar title for editing a call name -->
    <string name="EditCallLinkNameDialogFragment__edit_call_name">通話名を編集する</string>
    <!-- Text on button to confirm edit -->
    <string name="EditCallLinkNameDialogFragment__save">保存</string>
    <!-- Placeholder text on input field when editing call name -->
    <string name="EditCallLinkNameDialogFragment__call_name">通話名</string>

    <!-- ChooseNavigationBarStyleFragment -->
    <!-- Dialog title, displayed below the header image -->
    <string name="ChooseNavigationBarStyleFragment__navigation_bar_size">ナビゲーションバーの大きさ</string>
    <!-- Toggle button label for normal size -->
    <string name="ChooseNavigationBarStyleFragment__normal">普通</string>
    <!-- Toggle button label for compact size -->
    <string name="ChooseNavigationBarStyleFragment__compact">小</string>

    <!-- Title shown at top of bottom sheet dialog for displaying a message\'s edit history -->
    <string name="EditMessageHistoryDialog_title">編集履歴</string>
    <!-- Title of dialog shown alerting user that edit message is in beta only -->
    <string name="SendingEditMessageBetaOnlyDialog_title">メッセージの編集</string>
    <!-- Body of dialog shown alerting user that edit message is in beta only and only sent to beta users. -->
    <string name="SendingEditMessageBetaOnlyDialog_body">メッセージを編集した場合、Signalの最新バージョンを利用しているユーザーにのみ反映されます。そのユーザー達は、あなたが編集したメッセージを見ることができます。</string>
    <!-- Button to cancel sending edit message as it is beta only -->
    <string name="SendingEditMessageBetaOnlyDialog_cancel">キャンセル</string>
    <!-- Button to continue sending edit message despite it being beta only -->
    <string name="SendingEditMessageBetaOnlyDialog_send">送信する</string>


    <!-- CallLinkDetailsFragment -->
    <!-- Displayed in action bar at the top of the fragment -->
    <string name="CallLinkDetailsFragment__call_details">通話詳細</string>
    <!-- Displayed in a text row, allowing the user to click and add a call name -->
    <string name="CallLinkDetailsFragment__add_call_name">通話名を追加する</string>
    <!-- Displayed in a toggle row, allowing the user to click to enable or disable member approval -->
    <string name="CallLinkDetailsFragment__approve_all_members">全メンバーを承認制にする</string>
    <!-- Displayed in a text row, allowing the user to share the call link -->
    <string name="CallLinkDetailsFragment__share_link">リンクを共有する</string>
    <!-- Displayed in a text row, allowing the user to delete the call link -->
    <string name="CallLinkDetailsFragment__delete_call_link">通話リンクの消去</string>
    <!-- Displayed whenever a name change, revocation, etc, fails. -->
    <string name="CallLinkDetailsFragment__couldnt_save_changes">変更内容を保存できませんでした。ネットワーク接続を確認して再度試してください。</string>
    <!-- Displayed as title in dialog when user attempts to delete the link -->
    <string name="CallLinkDetailsFragment__delete_link">リンクを消去しますか？</string>
    <!-- Displayed as body in dialog when user attempts to delete the link -->
    <string name="CallLinkDetailsFragment__this_link_will_no_longer_work">リンクを消去すると、他のメンバーもこのリンクを使えなくなります。</string>

    <!-- Button label for the share button in the username link settings -->
    <string name="UsernameLinkSettings_share_button_label">共有</string>
    <!-- Button label for the color selector button in the username link settings -->
    <string name="UsernameLinkSettings_color_button_label">色</string>
    <!-- Description text for QR code and links in the username link settings -->
    <string name="UsernameLinkSettings_qr_description">QR コードとリンクは、信頼できる人とのみ共有してください。共有すると、相手はお客様のユーザー名を見たりチャットしたりできるようになります。</string>
    <!-- Content of a toast that will show after the username is copied to the clipboard -->
    <string name="UsernameLinkSettings_username_copied_toast">ユーザー名をコピーしました</string>
    <!-- Content of a toast that will show after the username link is copied to the clipboard -->
    <string name="UsernameLinkSettings_link_copied_toast">リンクをコピーしました</string>
    <!-- Content of a text field that is shown when the user has not yet set a username link -->
    <string name="UsernameLinkSettings_link_not_set_label">リンクが設定されていません</string>
    <!-- Content of a text field that is shown when the user is actively resetting the username link and waiting for the operation to finish -->
    <string name="UsernameLinkSettings_resetting_link_label">リンクをリセットしています…</string>
    <!-- Title of a dialog prompting the user to confirm whether they would like to reset their username link and QR code -->
    <string name="UsernameLinkSettings_reset_link_dialog_title">QRコードをリセットしますか？</string>
    <!-- Body of a dialog prompting the user to confirm whether they would like to reset their username link and QR code -->
    <string name="UsernameLinkSettings_reset_link_dialog_body">QRコードをリセットすると、これまでのQRコードとリンクは無効になります。</string>
    <!-- Label for the confirmation button on a dialog prompting the user to confirm whether they would like to reset their username link and QR code -->
    <string name="UsernameLinkSettings_reset_link_dialog_confirm_button">リセットする</string>
    <!-- Button label for a button that will reset your username and give you a new link -->
    <string name="UsernameLinkSettings_reset_button_label">リセット</string>
    <!-- Button label for a button that indicates that the user is done changing the current setting -->
    <string name="UsernameLinkSettings_done_button_label">完了</string>
    <!-- Label for a tab that shows a screen to view your username QR code -->
    <string name="UsernameLinkSettings_code_tab_name">コード</string>
    <!-- Label for a tab that shows a screen to scan a QR code -->
    <string name="UsernameLinkSettings_scan_tab_name">スキャン</string>
    <!-- Description text shown underneath the username QR code scanner -->
    <string name="UsernameLinkSettings_qr_scan_description">連絡先の端末の QR コードをスキャンしてください。</string>
    <!-- App bar title for the username QR code color picker screen -->
    <string name="UsernameLinkSettings_color_picker_app_bar_title">色</string>
    <!-- Body of a dialog that is displayed when we failed to read a username QR code. -->
    <string name="UsernameLinkSettings_qr_result_invalid">QRコードが無効です。</string>
    <!-- Body of a dialog that is displayed when the username we looked up could not be found. -->
    <string name="UsernameLinkSettings_qr_result_not_found">ユーザー名「%1$s」を持つユーザーは見つかりませんでした。</string>
    <!-- Body of a dialog that is displayed when the username we looked up could not be found and we also could not parse the username. -->
    <string name="UsernameLinkSettings_qr_result_not_found_no_username">このユーザーは見つかりませんでした。</string>
    <!-- Body of a dialog that is displayed when we experienced a network error when looking up a username. -->
    <string name="UsernameLinkSettings_qr_result_network_error">ネットワークエラーが発生しました。あとで再度試してください。</string>
    <!-- Body of a dialog that is displayed when we failed to reset your username link because you had no internet. -->
    <string name="UsernameLinkSettings_reset_link_result_network_unavailable">ネットワークに接続できません。リンクはリセットされませんでした。あとで再度試してください。</string>
    <!-- Body of a dialog that is displayed when we failed to reset your username link because of a transient network issue. -->
    <string name="UsernameLinkSettings_reset_link_result_network_error">リンクのリセット中にネットワークエラーが発生しました。あとで再度試してください。</string>

    <!-- Explanatory text at the top of a bottom sheet describing how username links work -->
    <string name="UsernameLinkShareBottomSheet_title">このリンクからは、誰でもあなたのユーザー名を閲覧したりチャットを始めることができますので、信頼できる人とのみ共有してください</string>
    <!-- A button label for a button that, when pressed, will copy your username link to the clipboard -->
    <string name="UsernameLinkShareBottomSheet_copy_link">リンクをコピーする</string>
    <!-- A button label for a button that, when pressed, will open a share sheet for sharing your username link -->
    <string name="UsernameLinkShareBottomSheet_share">共有</string>

    <!-- PendingParticipantsView -->
    <!-- Displayed in the popup card when a remote user attempts to join a call link -->
    <string name="PendingParticipantsView__would_like_to_join">待機中…</string>
    <!-- Displayed in a button on the popup card denoting that there are other pending requests to join a call link -->
    <plurals name="PendingParticipantsView__plus_d_requests">
        <item quantity="other">%1$d 人以上のリクエスト</item>
    </plurals>

    <!-- PendingParticipantsBottomSheet -->
    <!-- Title of the bottom sheet displaying requests to join the call link -->
    <string name="PendingParticipantsBottomSheet__requests_to_join_this_call">この通話への参加リクエスト</string>
    <!-- Subtitle of the bottom sheet denoting the total number of people waiting -->
    <plurals name="PendingParticipantsBottomSheet__d_people_waiting">
        <item quantity="other">%1$d 人が待機中です</item>
    </plurals>
    <!-- Content description for rejecting a user -->
    <string name="PendingParticipantsBottomSheet__reject">拒否する</string>
    <!-- Content description for confirming a user -->
    <string name="PendingParticipantsBottomSheet__approve">承認する</string>

    <!-- Title of a megaphone shown at the bottom of the chat list when a user has disable the system setting for showing full screen notifications used showing incoming calls -->
    <string name="GrantFullScreenIntentPermission_megaphone_title">全画面通知をオンにしますか？</string>
    <!-- Body of a megaphone shown at the bottom of the chat list when a user has disable the system setting for showing full screen notifications used showing incoming calls -->
    <string name="GrantFullScreenIntentPermission_megaphone_body">連絡先やグループからの着信を見逃しません。</string>
    <!-- Button on the megaphone megaphone shown at the bottom of the chat list when a user has disable the system setting for showing full screen notifications used showing incoming calls that starts the fix process -->
    <string name="GrantFullScreenIntentPermission_megaphone_turn_on">有効にする</string>
    <!-- Button on the megaphone shown at the bottom of the chatlist when a user has disabled the system setting for showing full screen notifications used showing incoming calls that dismisses the megaphone -->
    <string name="GrantFullScreenIntentPermission_megaphone_not_now">今はしない</string>
    <!-- Title of bottom sheet shown after tapping "Turn on" from the megaphone to re-enable full screen notifications for incoming call notifications -->
    <string name="GrantFullScreenIntentPermission_bottomsheet_title">全画面通知をオンにする</string>
    <!-- Subtitle of bottom sheet shown after tapping "Turn on" from the megaphone to re-enable full screen notifications for incoming call notifications -->
    <string name="GrantFullScreenIntentPermission_bottomsheet_subtitle">連絡先やグループから通話通知を受け取る</string>
    <!-- Step 2 of bottom sheet shown after tapping "Turn on" from the megaphone to re-enable full screen notifications for incoming call notifications, it indicates the name of the setting that needs to be re-enabled -->
    <string name="GrantFullScreenIntentPermission_bottomsheet_step2">2. %1$s 全画面通知を許可する</string>

    <!-- Bottom sheet dialog shown when a monthly donation fails to renew, title for dialog -->
    <string name="MonthlyDonationCanceled__title">毎月の寄付がキャンセルされました</string>
    <!-- Bottom sheet dialog shown when a monthly donation fails to renew, body for dialog. First placeholder is a payment related error message. Second placeholder is \'learn more\' -->
    <string name="MonthlyDonationCanceled__message">毎月の定期的な寄付がキャンセルされました。%1$s \n\nバッジはプロフィールに表示されなくなります。%2$s</string>
    <!-- Bottom sheet dialog shown when a monthly donation fails to renew, learn more used in placeholder for body for dialog. -->
    <string name="MonthlyDonationCanceled__learn_more">詳しく見る</string>
    <!-- Bottom sheet dialog shown when a monthly donation fails to renew, primary button to renew subscription with new data -->
    <string name="MonthlyDonationCanceled__renew_button">サブスクリプションを更新する</string>
    <!-- Bottom sheet dialog shown when a monthly donation fails to renew, second button to dismiss the dialog entirely -->
    <string name="MonthlyDonationCanceled__not_now_button">今はしない</string>

    <!-- EOF -->
</resources><|MERGE_RESOLUTION|>--- conflicted
+++ resolved
@@ -3673,8 +3673,8 @@
     <string name="RegistrationActivity_call_me_instead_available_in">電話で確認 (%1$02d:%2$02d)</string>
     <!--    Countdown to when the user can request a new SMS code during registration.-->
     <string name="RegistrationActivity_resend_sms_available_in">コードの再送信まで (%1$02d:%2$02d)</string>
-    <string name="RegistrationActivity_contact_signal_support">Signalサポートに問い合わせ</string>
-    <string name="RegistrationActivity_code_support_subject">Signal登録 - Android用認証コード</string>
+    <string name="RegistrationActivity_contact_signal_support">Mollyサポートに問い合わせ</string>
+    <string name="RegistrationActivity_code_support_subject">Molly登録 - Android用認証コード</string>
     <string name="RegistrationActivity_incorrect_code">コードが違います</string>
     <string name="BackupUtil_never">なし</string>
     <string name="BackupUtil_unknown">不明</string>
@@ -3685,25 +3685,17 @@
     <!-- Section title above two radio buttons for enabling and disabling phone number display -->
     <string name="PhoneNumberPrivacySettingsFragment__who_can_see_my_number">電話番号を見ることができる人</string>
     <!-- Subtext below radio buttons when who can see my number is set to nobody -->
-<<<<<<< HEAD
-    <string name="PhoneNumberPrivacySettingsFragment__nobody_will_see">あなたの電話番号は、誰のMollyにも表示されません</string>
+    <string name="PhoneNumberPrivacySettingsFragment__nobody_will_see_your">Nobody will see your phone number on Molly, even when messaging them.</string>
     <!-- Section title above two radio buttons for enabling and disabling whether users can find me by my phone number  -->
     <string name="PhoneNumberPrivacySettingsFragment__who_can_find_me_by_number">私を電話番号から検索できる人</string>
     <!-- Subtext below radio buttons when who can see my number is set to everyone -->
     <string name="PhoneNumberPrivacySettingsFragment__your_phone_number">あなたの電話番号は、メッセージを送信したすべての相手とグループに表示されます。連絡先にあなたの電話番号がある人にも、Mollyで表示されます。</string>
-=======
-    <string name="PhoneNumberPrivacySettingsFragment__nobody_will_see_your">Nobody will see your phone number on Signal, even when messaging them.</string>
-    <!-- Section title above two radio buttons for enabling and disabling whether users can find me by my phone number  -->
-    <string name="PhoneNumberPrivacySettingsFragment__who_can_find_me_by_number">私を電話番号から検索できる人</string>
-    <!-- Subtext below radio buttons when who can see my number is set to everyone -->
-    <string name="PhoneNumberPrivacySettingsFragment__your_phone_number">あなたの電話番号は、メッセージを送信したすべての相手とグループに表示されます。連絡先にあなたの電話番号がある人にも、Signalで表示されます。</string>
     <!-- Subtext below radio buttons when who can find me by number is set to everyone -->
-    <string name="PhoneNumberPrivacySettingsFragment__anyone_who_has">Anyone who has your phone number will see you\'re on Signal and can start chats with you.</string>
+    <string name="PhoneNumberPrivacySettingsFragment__anyone_who_has">Anyone who has your phone number will see you\'re on Molly and can start chats with you.</string>
     <!-- Subtext below radio buttons when who can find me by number is set to nobody -->
-    <string name="PhoneNumberPrivacySettingsFragment__nobody_will_be_able_to_see">Nobody will be able to see you\'re on Signal unless you message them or have an existing chat with them.</string>
+    <string name="PhoneNumberPrivacySettingsFragment__nobody_will_be_able_to_see">Nobody will be able to see you\'re on Molly unless you message them or have an existing chat with them.</string>
     <!-- Snackbar text when pressing invalid radio item -->
     <string name="PhoneNumberPrivacySettingsFragment__to_change_this_setting">"To change this setting, set Who can see my number to Nobody."</string>
->>>>>>> 7abff559
     <string name="PhoneNumberPrivacy_everyone">全員</string>
     <string name="PhoneNumberPrivacy_nobody">なし</string>
     <string name="preferences_app_protection__screen_lock">画面ロック</string>
