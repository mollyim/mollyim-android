<?xml version="1.0" encoding="UTF-8"?>
<!-- smartling.instruction_comments_enabled = on -->
<resources>
  <!-- Removed by excludeNonTranslatables <string name="app_name" translatable="false">Signal</string> -->

  <!-- Removed by excludeNonTranslatables <string name="install_url" translatable="false">https://signal.org/install</string> -->
  <!-- Removed by excludeNonTranslatables <string name="donate_url" translatable="false">https://signal.org/donate</string> -->
  <!-- Removed by excludeNonTranslatables <string name="backup_support_url" translatable="false">https://support.signal.org/hc/articles/360007059752</string> -->
  <!-- Removed by excludeNonTranslatables <string name="transfer_support_url" translatable="false">https://support.signal.org/hc/articles/360007059752</string> -->
  <!-- Removed by excludeNonTranslatables <string name="support_center_url" translatable="false">https://support.signal.org/</string> -->
  <!-- Removed by excludeNonTranslatables <string name="terms_and_privacy_policy_url" translatable="false">https://signal.org/legal</string> -->
  <!-- Removed by excludeNonTranslatables <string name="google_pay_url" translatable="false">https://pay.google.com</string> -->
  <!-- Removed by excludeNonTranslatables <string name="donation_decline_code_error_url" translatable="false">https://support.signal.org/hc/articles/4408365318426#errors</string> -->
  <!-- Removed by excludeNonTranslatables <string name="sms_export_url" translatable="false">https://support.signal.org/hc/articles/360007321171</string> -->
  <!-- Removed by excludeNonTranslatables <string name="signal_me_username_url" translatable="false">https://signal.me/#u/%1$s</string> -->
  <!-- Removed by excludeNonTranslatables <string name="username_support_url" translatable="false">https://support.signal.org/hc/articles/5389476324250</string> -->
  <!-- Removed by excludeNonTranslatables <string name="export_account_data_url" translatable="false">https://support.signal.org/hc/articles/5538911756954</string> -->
  <!-- Removed by excludeNonTranslatables <string name="pending_transfer_url" translatable="false">https://support.signal.org/hc/articles/360031949872#pending</string> -->
  <!-- Removed by excludeNonTranslatables <string name="donate_faq_url" translatable="false">https://support.signal.org/hc/articles/360031949872#donate</string> -->

    <string name="yes">はい</string>
    <string name="no">いいえ</string>
    <string name="delete">消去する</string>
    <string name="please_wait">お待ち下さい…</string>
    <string name="save">保存</string>
    <string name="note_to_self">自分用メモ</string>

    <!-- Alternate label for the Signal Application in the device\'s home screen launcher, as in a weather/climate application. -->
    <string name="app_icon_label_weather">天気</string>
    <!-- Alternate label for the Signal Application in the device\'s home screen launcher, as in a note-taking application.-->
    <string name="app_icon_label_notes">メモ</string>
    <!-- Alternate label for the Signal Application in the device\'s home screen launcher, as in a news/journalism application. -->
    <string name="app_icon_label_news">ニュース</string>
    <!-- Alternate label for the Signal Application in the device\'s home screen launcher, as in waves of the ocean. -->
    <string name="app_icon_label_waves">波</string>

    <!-- AlbumThumbnailView -->
  <!-- Removed by excludeNonTranslatables <string name="AlbumThumbnailView_plus" translatable="false">\+%d</string> -->

    <!-- ApplicationMigrationActivity -->
    <string name="ApplicationMigrationActivity__signal_is_updating">Mollyをアップデートしています…</string>

    <!-- ApplicationPreferencesActivity -->
    <string name="ApplicationPreferenceActivity_you_havent_set_a_passphrase_yet">パスフレーズが設定されていません！</string>
    <string name="ApplicationPreferencesActivity_disable_passphrase">パスフレーズを無効にしますか？</string>
    <string name="ApplicationPreferencesActivity_this_will_permanently_unlock_signal_and_message_notifications">これにより、Mollyとメッセージ通知のロックが完全に解除されます。</string>
    <string name="ApplicationPreferencesActivity_disable">無効</string>
    <string name="ApplicationPreferencesActivity_disable_signal_messages_and_calls">Mollyでのメッセージや通話を無効にしますか？</string>
    <string name="ApplicationPreferencesActivity_disable_signal_messages_and_calls_by_unregistering">サーバから登録を削除することで、Mollyでのメッセージや通話を無効にします。再びMollyを使用するには、電話番号を再登録する必要があります。</string>
    <string name="ApplicationPreferencesActivity_error_connecting_to_server">サーバ接続中にエラーが発生しました！</string>
    <string name="ApplicationPreferencesActivity_pins_are_required_for_registration_lock">登録ロックを使うにはPINが必要です。PINを無効にするには、まず登録ロックを無効にしてください。</string>
    <string name="ApplicationPreferencesActivity_pin_created">PINを作成しました。</string>
    <string name="ApplicationPreferencesActivity_pin_disabled">PINを無効にしました。</string>
    <string name="ApplicationPreferencesActivity_record_payments_recovery_phrase">決済機能リカバリーフレーズの保管</string>
    <string name="ApplicationPreferencesActivity_record_phrase">フレーズを記録</string>
    <string name="ApplicationPreferencesActivity_before_you_can_disable_your_pin">PINを無効にする前に、口座を回復するためのリカバリーフレーズを保管しなければなりません。</string>

    <!-- NumericKeyboardView -->
  <!-- Removed by excludeNonTranslatables <string name="NumericKeyboardView__1" translatable="false">1</string> -->
  <!-- Removed by excludeNonTranslatables <string name="NumericKeyboardView__2" translatable="false">2</string> -->
  <!-- Removed by excludeNonTranslatables <string name="NumericKeyboardView__3" translatable="false">3</string> -->
  <!-- Removed by excludeNonTranslatables <string name="NumericKeyboardView__4" translatable="false">4</string> -->
  <!-- Removed by excludeNonTranslatables <string name="NumericKeyboardView__5" translatable="false">5</string> -->
  <!-- Removed by excludeNonTranslatables <string name="NumericKeyboardView__6" translatable="false">6</string> -->
  <!-- Removed by excludeNonTranslatables <string name="NumericKeyboardView__7" translatable="false">7</string> -->
  <!-- Removed by excludeNonTranslatables <string name="NumericKeyboardView__8" translatable="false">8</string> -->
  <!-- Removed by excludeNonTranslatables <string name="NumericKeyboardView__9" translatable="false">9</string> -->
  <!-- Removed by excludeNonTranslatables <string name="NumericKeyboardView__0" translatable="false">0</string> -->
    <!-- Back button on numeric keyboard -->
    <string name="NumericKeyboardView__backspace">バックスペース</string>

    <!-- DraftDatabase -->
    <string name="DraftDatabase_Draft_image_snippet">(画像)</string>
    <string name="DraftDatabase_Draft_audio_snippet">(音声)</string>
    <string name="DraftDatabase_Draft_video_snippet">(動画)</string>
    <string name="DraftDatabase_Draft_location_snippet">(位置情報)</string>
    <string name="DraftDatabase_Draft_quote_snippet">(返信)</string>
    <string name="DraftDatabase_Draft_voice_note">(音声メッセージ)</string>

    <!-- AttachmentKeyboard -->
    <string name="AttachmentKeyboard_gallery">ギャラリー</string>
    <string name="AttachmentKeyboard_file">ファイル</string>
    <string name="AttachmentKeyboard_contact">連絡先</string>
    <string name="AttachmentKeyboard_location">場所</string>
    <string name="AttachmentKeyboard_Signal_needs_permission_to_show_your_photos_and_videos">写真や動画を表示するには、Mollyに許可が必要です。</string>
    <string name="AttachmentKeyboard_give_access">アクセスを許可する</string>
    <string name="AttachmentKeyboard_payment">決済</string>

    <!-- AttachmentManager -->
    <string name="AttachmentManager_cant_open_media_selection">メディアを選択するアプリが見つかりません。</string>
    <string name="AttachmentManager_signal_requires_the_external_storage_permission_in_order_to_attach_photos_videos_or_audio">写真や動画、音声データを添付するには、Mollyにストレージへのアクセス許可が必要ですが、無効になっています。アプリ設定メニューの「アクセス許可」で「ストレージ」を有効にしてください。</string>
    <string name="AttachmentManager_signal_requires_contacts_permission_in_order_to_attach_contact_information">連絡先情報を添付するには、Mollyに連絡先へのアクセス許可が必要ですが、無効になっています。アプリ設定メニューの「アプリの権限」で「連絡先」を有効にしてください。</string>
    <string name="AttachmentManager_signal_requires_location_information_in_order_to_attach_a_location">位置情報を添付するには、Mollyに位置情報へのアクセス許可が必要ですが、無効になっています。アプリ設定メニューの「アプリの権限」で「位置情報」を有効にしてください。</string>
    <!-- Alert dialog title to show the recipient has not activated payments -->
    <string name="AttachmentManager__not_activated_payments">%1$s さんは決済機能を有効にしていません </string>
    <!-- Alert dialog description to send the recipient a request to activate payments -->
    <string name="AttachmentManager__request_to_activate_payments">決済機能を有効にするリクエストを送信しますか？</string>
    <!-- Alert dialog button to send request -->
    <string name="AttachmentManager__send_request">リクエストを送信する</string>
    <!-- Alert dialog button to cancel dialog -->
    <string name="AttachmentManager__cancel">キャンセル</string>

    <!-- AttachmentUploadJob -->
    <string name="AttachmentUploadJob_uploading_media">メディアをアップロードしています…</string>
    <string name="AttachmentUploadJob_compressing_video_start">動画を圧縮しています…</string>

    <!-- BackgroundMessageRetriever -->
    <string name="BackgroundMessageRetriever_checking_for_messages">メッセージを確認しています…</string>

    <!-- Fcm notifications -->
    <!-- Notification we show when there may be messages for you, but we cannot connect to the server to check -->
    <string name="FcmFetchManager__you_may_have_messages">新着メッセージがあるかもしれません</string>

    <!-- BlockedUsersActivity -->
    <string name="BlockedUsersActivity__blocked_users">ブロック中のユーザー</string>
    <string name="BlockedUsersActivity__add_blocked_user">ブロックするユーザーを追加</string>
    <string name="BlockedUsersActivity__blocked_users_will">ブロックされたユーザーは、あなたにメッセージや通話の発信ができなくなります。</string>
    <string name="BlockedUsersActivity__no_blocked_users">ブロック中のユーザーはいません</string>
    <string name="BlockedUsersActivity__block_user">ユーザーをブロックしますか？</string>
    <string name="BlockedUserActivity__s_will_not_be_able_to">「%1$s」は、あなたにメッセージや通話の発信ができなくなります。</string>
    <string name="BlockedUsersActivity__block">ブロックする</string>

    <!-- CreditCardFragment -->
    <!-- Title of fragment -->
    <string name="CreditCardFragment__credit_or_debit_card">クレジットカードまたはデビットカード</string>
    <!-- Explanation of how to fill in the form and a note about pii, displayed above the credit card text fields -->
    <string name="CreditCardFragment__enter_your_card_details">以下にカード情報を入力してください。Signalがお客様の個人情報を収集したり保存したりすることはありません。</string>
    <!-- Displayed as a hint in the card number text field -->
    <string name="CreditCardFragment__card_number">カード番号</string>
    <!-- Displayed as a hint in the card expiry text field -->
    <string name="CreditCardFragment__mm_yy">月／年</string>
    <!-- Displayed as a hint in the card cvv text field -->
    <string name="CreditCardFragment__cvv">CVV</string>
    <!-- Error displayed under the card number text field when there is an invalid card number entered -->
    <string name="CreditCardFragment__invalid_card_number">無効なカード番号です</string>
    <!-- Error displayed under the card expiry text field when the card is expired -->
    <string name="CreditCardFragment__card_has_expired">カードの有効期限が切れています</string>
    <!-- Error displayed under the card cvv text field when the cvv is too short -->
    <string name="CreditCardFragment__code_is_too_short">セキュリティコードが短すぎます</string>
    <!-- Error displayed under the card cvv text field when the cvv is too long -->
    <string name="CreditCardFragment__code_is_too_long">セキュリティコードが長すぎます</string>
    <!-- Error displayed under the card cvv text field when the cvv is invalid -->
    <string name="CreditCardFragment__invalid_code">無効なセキュリティコードです</string>
    <!-- Error displayed under the card expiry text field when the expiry month is invalid -->
    <string name="CreditCardFragment__invalid_month">無効な月です</string>
    <!-- Error displayed under the card expiry text field when the expiry is missing the year -->
    <string name="CreditCardFragment__year_required">年の入力は必須です</string>
    <!-- Error displayed under the card expiry text field when the expiry year is invalid -->
    <string name="CreditCardFragment__invalid_year">無効な年です</string>
    <!-- Button label to confirm credit card input and proceed with one-time payment -->
    <string name="CreditCardFragment__donate_s">%1$s を寄付する</string>
    <!-- Button label to confirm credit card input and proceed with subscription payment -->
    <string name="CreditCardFragment__donate_s_month">%1$s／月を寄付する</string>

    <!-- OneTimeDonationPreference -->
    <!-- Preference title with placeholder for amount. -->
    <string name="OneTimeDonationPreference__one_time_s">今回のみ %1$s</string>
    <!-- Preference subtitle when donation is pending -->
    <string name="OneTimeDonationPreference__donation_pending">寄付の手続き中です</string>
    <!-- Preference subtitle when donation is processing -->
    <string name="OneTimeDonationPreference__donation_processing">寄付の処理中です</string>

    <!-- BlockUnblockDialog -->
    <string name="BlockUnblockDialog_block_and_leave_s">%1$s をブロックして抜けますか？</string>
    <string name="BlockUnblockDialog_block_s">%1$s をブロックしますか？</string>
    <string name="BlockUnblockDialog_you_will_no_longer_receive_messages_or_updates">あなたはこのグループからメッセージやアップデートを受け取ることができなくなり、グループのメンバーはあなたをもう一度このグループに加えることができなくなります。</string>
    <string name="BlockUnblockDialog_group_members_wont_be_able_to_add_you">グループのメンバーはあなたをもう一度このグループに加えることができなくなります。</string>
    <string name="BlockUnblockDialog_group_members_will_be_able_to_add_you">グループのメンバーはあなたをもう一度このグループに加えることができるようになります。</string>
    <!-- Text that is shown when unblocking a Signal contact -->
    <string name="BlockUnblockDialog_you_will_be_able_to_call_and_message_each_other">お互いにメッセージや通話ができるようになります。あなたの名前とプロフィール写真が相手と共有されます。</string>
    <!-- Text that is shown when unblocking an SMS contact -->
    <string name="BlockUnblockDialog_you_will_be_able_to_message_each_other">お互いにメッセージをやりとりできるようになります。</string>
    <string name="BlockUnblockDialog_blocked_people_wont_be_able_to_call_you_or_send_you_messages">ブロックされた相手は、あなたへのメッセージ送信や通話発信ができなくなります。</string>
    <string name="BlockUnblockDialog_blocked_people_wont_be_able_to_send_you_messages">ブロックされた相手は、あなたへメッセージを送信できなくなります。</string>
    <!-- Message shown on block dialog when blocking the Signal release notes recipient -->
    <string name="BlockUnblockDialog_block_getting_signal_updates_and_news">Signalのアップデート情報やニュースを受信しません。</string>
    <!-- Message shown on unblock dialog when unblocking the Signal release notes recipient -->
    <string name="BlockUnblockDialog_resume_getting_signal_updates_and_news">Signalのアップデート情報やニュースを受信します。</string>
    <string name="BlockUnblockDialog_unblock_s">%1$s のブロックを解除しますか？</string>
    <string name="BlockUnblockDialog_block">ブロックする</string>
    <string name="BlockUnblockDialog_block_and_leave">ブロックして抜ける</string>
    <!-- Dialog button label to report as spam and block the person -->
    <string name="BlockUnblockDialog_report_spam_and_block">Report and block</string>
    <!-- Dialog title for reporting spam -->
    <string name="BlockUnblockDialog_report_spam_title">Report spam?</string>
    <!-- Dialog button to report as spam only -->
    <string name="BlockUnblockDialog_report_spam">Report spam</string>
    <!-- Dialog message when reporting spam of an individual (1:1 conversation) -->
    <string name="BlockUnblockDialog_report_spam_description">Signal will be notified that this person may be sending spam. Signal can’t see the content of any chats.</string>
    <!-- Dialog message when reporting spam of a group and we can determine the group member that invited you, placeholder is a name -->
    <string name="BlockUnblockDialog_report_spam_group_named_adder">Signal will be notified that %1$s, who invited you to this group, may be sending spam. Signal can’t see the content of any chats.</string>
    <!-- Dialog message when reporting spam of a group and we cannot determine the group member that invited you -->
    <string name="BlockUnblockDialog_report_spam_group_unknown_adder">Signal will be notified that the person who invited you to this group may be sending spam. Signal can’t see the content of any chats.</string>

    <!-- BucketedThreadMedia -->
    <string name="BucketedThreadMedia_Today">今日</string>
    <string name="BucketedThreadMedia_Yesterday">昨日</string>
    <string name="BucketedThreadMedia_This_week">今週</string>
    <string name="BucketedThreadMedia_This_month">今月</string>
    <string name="BucketedThreadMedia_Large">大</string>
    <string name="BucketedThreadMedia_Medium">中</string>
    <string name="BucketedThreadMedia_Small">小</string>

    <!-- CameraFragment -->
    <!-- Toasted when user device does not support video recording -->
    <string name="CameraFragment__video_recording_is_not_supported_on_your_device">お使いの端末ではビデオ録画はサポートされていません</string>

    <!-- CameraXFragment -->
    <string name="CameraXFragment_tap_for_photo_hold_for_video">タップで写真、長押しで動画</string>
    <string name="CameraXFragment_capture_description">キャプチャ</string>
    <string name="CameraXFragment_change_camera_description">カメラを変更</string>
    <string name="CameraXFragment_open_gallery_description">ギャラリーを開く</string>

    <!-- CameraContacts -->
    <string name="CameraContacts_recent_contacts">最近使った連絡先</string>
    <string name="CameraContacts_signal_contacts">Signalの連絡先</string>
    <string name="CameraContacts_signal_groups">Signalのグループ</string>
    <!-- A warning shown in a toast when  -->
    <plurals name="CameraContacts_you_can_share_with_a_maximum_of_n_conversations">
        <item quantity="other">最大 %1$d 件のチャットで共有できます。</item>
    </plurals>
    <string name="CameraContacts_select_signal_recipients">Signalの宛先を選択</string>
    <string name="CameraContacts_no_signal_contacts">Signalの連絡先はありません</string>
    <string name="CameraContacts_you_can_only_use_the_camera_button">カメラボタンだけでSignalの連絡先へ写真を送信できます。 </string>
    <string name="CameraContacts_cant_find_who_youre_looking_for">探している人が見つかりませんか？</string>
    <string name="CameraContacts_invite_a_contact_to_join_signal">連絡先をMollyへ招待する</string>
    <string name="CameraContacts__menu_search">検索</string>

    <!-- Censorship Circumvention Megaphone -->
    <!-- Title for an alert that shows at the bottom of the chat list letting people know that circumvention is no longer needed -->
    <string name="CensorshipCircumventionMegaphone_turn_off_censorship_circumvention">検閲回避を無効にしますか？</string>
    <!-- Body for an alert that shows at the bottom of the chat list letting people know that circumvention is no longer needed -->
    <string name="CensorshipCircumventionMegaphone_you_can_now_connect_to_the_signal_service">Signalのサービスに直接接続して、より快適にご利用いただけるようになりました。</string>
    <!-- Action to prompt the user to disable circumvention since it is no longer needed -->
    <string name="CensorshipCircumventionMegaphone_turn_off">無効にする</string>
    <!-- Action to prompt the user to dismiss the alert at the bottom of the chat list -->
    <string name="CensorshipCircumventionMegaphone_no_thanks">今はしない</string>

    <!-- ClientDeprecatedActivity -->
    <string name="ClientDeprecatedActivity_update_signal">Mollyをアップデートしてください</string>
    <string name="ClientDeprecatedActivity_this_version_of_the_app_is_no_longer_supported">このバージョンはサポートされていません。メッセージの送受信を続けるには、最新バージョンにアップデートしてください。</string>
    <string name="ClientDeprecatedActivity_update">アップデートする</string>
    <string name="ClientDeprecatedActivity_dont_update">アップデートしない</string>
    <string name="ClientDeprecatedActivity_warning">ご注意ください</string>
    <string name="ClientDeprecatedActivity_your_version_of_signal_has_expired_you_can_view_your_message_history">このバージョンのSignalは期限が切れています。メッセージの履歴は閲覧できますが、アップデートするまで送受信はできません。</string>

    <!-- CommunicationActions -->
    <string name="CommunicationActions_no_browser_found">ウェブブラウザが見つかりません。</string>
    <string name="CommunicationActions_send_email">メールを送る</string>
    <string name="CommunicationActions_a_cellular_call_is_already_in_progress">携帯電話回線で通話中です。</string>
    <string name="CommunicationActions_start_voice_call">音声通話を発信しますか？</string>
    <string name="CommunicationActions_cancel">キャンセル</string>
    <string name="CommunicationActions_call">発信する</string>
    <string name="CommunicationActions_insecure_call">安全でない通話</string>
    <string name="CommunicationActions_carrier_charges_may_apply">携帯キャリアの通話料が発生する場合があります。発信先の電話番号はSignalに登録されていません。この通話はインターネットではなく携帯電話回線を使用します。</string>
    <string name="CommunicationActions_cant_join_call">通話に参加できません</string>
    <string name="CommunicationActions_this_call_link_is_no_longer_valid">この通話リンクは無効になっています。</string>
    <!-- Title on dialog when call link url cannot be parsed -->
    <string name="CommunicationActions_invalid_link">無効なリンク</string>
    <!-- Message on dialog when call link url cannot be parsed -->
    <string name="CommunicationActions_this_is_not_a_valid_call_link">この通話リンクは有効ではありません。リンクに間違いがないことを確認してから、参加してください。</string>

    <!-- ConfirmIdentityDialog -->

    <!-- ContactsCursorLoader -->
    <string name="ContactsCursorLoader_recent_chats">最近のチャット</string>
    <string name="ContactsCursorLoader_contacts">連絡先</string>
    <string name="ContactsCursorLoader_groups">グループ</string>
    <!-- Contact search header for individuals who the user has not started a conversation with but is in a group with -->
    <string name="ContactsCursorLoader_group_members">グループメンバー</string>
    <!-- Label for my stories when selecting who to send media to -->
    <string name="ContactsCursorLoader_my_stories">マイストーリー</string>
    <!-- Text for a button that brings up a bottom sheet to create a new story. -->
    <string name="ContactsCursorLoader_new">新規</string>
    <!-- Header for conversation search section labeled "Chats" -->
    <string name="ContactsCursorLoader__chats">チャット</string>
    <!-- Header for conversation search section labeled "Messages" -->
    <string name="ContactsCursorLoader__messages">メッセージ</string>

    <!-- ContactsDatabase -->
    <string name="ContactsDatabase_message_s">%1$s にメッセージを送る</string>
    <string name="ContactsDatabase_signal_call_s">Signal通話 %1$s</string>

    <!-- ContactNameEditActivity -->
    <!-- Toolbar title for contact name edit activity -->
    <string name="ContactNameEditActivity_given_name">名</string>
    <string name="ContactNameEditActivity_family_name">姓</string>
    <string name="ContactNameEditActivity_prefix">プレフィックス</string>
    <string name="ContactNameEditActivity_suffix">サフィックス</string>
    <string name="ContactNameEditActivity_middle_name">ミドルネーム</string>

    <!-- ContactShareEditActivity -->
    <!-- ContactShareEditActivity toolbar title -->
    <string name="ContactShareEditActivity__send_contact">連絡先を送信</string>
    <string name="ContactShareEditActivity_type_home">自宅</string>
    <string name="ContactShareEditActivity_type_mobile">携帯</string>
    <string name="ContactShareEditActivity_type_work">職場</string>
    <string name="ContactShareEditActivity_type_missing">その他</string>
    <string name="ContactShareEditActivity_invalid_contact">選択された連絡先は無効です</string>
    <!-- Content descrption for name edit button on contact share edit activity -->
    <string name="ContactShareEditActivity__edit_name">名前を編集</string>
    <!-- Content description for user avatar in edit activity -->
    <string name="ContactShareEditActivity__avatar">アバター</string>

    <!-- ConversationItem -->
    <string name="ConversationItem_error_not_sent_tap_for_details">送信されませんでした。タップして詳細を表示</string>
    <string name="ConversationItem_error_partially_not_delivered">一部だけ送信しました。タップして詳細を表示</string>
    <string name="ConversationItem_error_network_not_delivered">送信に失敗しました。</string>
    <string name="ConversationItem_group_action_left">%1$s がグループを抜けました。</string>
    <string name="ConversationItem_send_paused">送信保留中</string>
    <string name="ConversationItem_click_to_approve_unencrypted">送信失敗、タップして保護されていない通信に切り替える</string>
    <string name="ConversationItem_click_to_approve_unencrypted_sms_dialog_title">暗号化されないSMSに切り替えますか？</string>
    <string name="ConversationItem_click_to_approve_unencrypted_mms_dialog_title">暗号化されないMMSに切り替えますか？</string>
    <string name="ConversationItem_click_to_approve_unencrypted_dialog_message">相手がSignalを使用していないので、このメッセージは暗号化<b>されません</b>。 \n\n安全でない方法でメッセージを送信しますか？</string>
    <string name="ConversationItem_unable_to_open_media">このメディアを開けるアプリが見つかりません。</string>
    <string name="ConversationItem_copied_text">%1$s をコピーしました</string>
    <string name="ConversationItem_from_s">%1$s から</string>
    <string name="ConversationItem_to_s">%1$s へ</string>
    <string name="ConversationItem_read_more">  続きを読む</string>
    <string name="ConversationItem_download_more">  さらにダウンロード</string>
    <string name="ConversationItem_pending">  保留中</string>
    <string name="ConversationItem_this_message_was_deleted">このメッセージは消去されました。</string>
    <string name="ConversationItem_you_deleted_this_message">メッセージを消去しました。</string>
    <!-- Dialog error message shown when user can\'t download a message from someone else due to a permanent failure (e.g., unable to decrypt), placeholder is other\'s name -->
    <string name="ConversationItem_cant_download_message_s_will_need_to_send_it_again">メッセージをダウンロードできません。%1$s さんがもう一度送信する必要があります。</string>
    <!-- Dialog error message shown when user can\'t download an image message from someone else due to a permanent failure (e.g., unable to decrypt), placeholder is other\'s name -->
    <string name="ConversationItem_cant_download_image_s_will_need_to_send_it_again">画像をダウンロードできません。%1$s さんがもう一度送信する必要があります。</string>
    <!-- Dialog error message shown when user can\'t download a video message from someone else due to a permanent failure (e.g., unable to decrypt), placeholder is other\'s name -->
    <string name="ConversationItem_cant_download_video_s_will_need_to_send_it_again">動画をダウンロードできません。%1$s さんがもう一度送信する必要があります。</string>
    <!-- Dialog error message shown when user can\'t download a their own message via a linked device due to a permanent failure (e.g., unable to decrypt) -->
    <string name="ConversationItem_cant_download_message_you_will_need_to_send_it_again">メッセージをダウンロードできません。もう一度送信する必要があります。</string>
    <!-- Dialog error message shown when user can\'t download a their own image message via a linked device due to a permanent failure (e.g., unable to decrypt) -->
    <string name="ConversationItem_cant_download_image_you_will_need_to_send_it_again">画像をダウンロードできません。もう一度送信する必要があります。</string>
    <!-- Dialog error message shown when user can\'t download a their own video message via a linked device due to a permanent failure (e.g., unable to decrypt) -->
    <string name="ConversationItem_cant_download_video_you_will_need_to_send_it_again">動画をダウンロードできません。もう一度送信する必要があります。</string>
    <!-- Display as the timestamp footer in a message bubble in a conversation when a message has been edited. The timestamp represents a message that has been edited within the last minute. -->
    <string name="ConversationItem_edited_now_timestamp_footer">編集済み　たった今</string>
    <!-- Display as the timestamp footer in a message bubble in a conversation when a message has been edited. This is displayed when the edit has occurred between 1-59 minutes ago. -->
    <string name="ConversationItem_edited_relative_timestamp_footer">編集済み %1$s</string>
    <!-- Display as the timestamp footer in a message bubble in a conversation when a message has been edited. This is displayed when the edit occurred at least 1 hour ago. -->
    <string name="ConversationItem_edited_absolute_timestamp_footer">編集済み %1$s</string>
    <!-- Displayed if the link preview in the conversation item is for a call link call -->
    <string name="ConversationItem__join_call">通話に参加する</string>

    <!-- ConversationActivity -->
    <string name="ConversationActivity_add_attachment">添付ファイルを追加</string>
    <!-- Accessibility text associated with image button to send an edited message. -->
    <string name="ConversationActivity_send_edit">編集した内容を送信する</string>
    <string name="ConversationActivity_compose_message">メッセージ作成</string>
    <string name="ConversationActivity_sorry_there_was_an_error_setting_your_attachment">添付ファイルの設定中にエラーが発生しました。</string>
    <string name="ConversationActivity_recipient_is_not_a_valid_sms_or_email_address_exclamation">宛先のSMSまたはEメールアドレスが不正です！</string>
    <string name="ConversationActivity_message_is_empty_exclamation">メッセージが空です！</string>
    <string name="ConversationActivity_group_members">グループメンバー</string>
    <!-- Warning dialog text shown to user if they try to send a message edit that is too old where %1$d is replaced with the amount of hours, e.g. 3 -->
    <plurals name="ConversationActivity_edit_message_too_old">
        <item quantity="other">編集はこのメッセージを送信後 %1$d 時間以内のみ可能です。</item>
    </plurals>
    <!-- Warning dialog text shown to user if they try to edit a message too many times. Where %1$d is replaced with the number of edits -->
    <plurals name="ConversationActivity_edit_message_too_many_edits">
        <item quantity="other">%1$d だけがこのメッセージを編集できます。</item>
    </plurals>

    <string name="ConversationActivity_invalid_recipient">無効な宛先です！</string>
    <string name="ConversationActivity_added_to_home_screen">ホーム画面に追加しました</string>
    <string name="ConversationActivity_calls_not_supported">通話はサポートされていません</string>
    <string name="ConversationActivity_this_device_does_not_appear_to_support_dial_actions">お使いの端末はダイヤル機能に対応していないようです。</string>
    <string name="ConversationActivity_transport_insecure_sms">安全でないSMS</string>
    <!-- A title for the option to send an SMS with a placeholder to put the name of their SIM card -->
    <string name="ConversationActivity_transport_insecure_sms_with_sim">保護されていないSMS（%1$s）</string>
    <string name="ConversationActivity_transport_insecure_mms">安全でないMMS</string>
    <!-- A title for the option to send an SMS with a placeholder to put the name of their SIM card -->
    <string name="ConversationActivity_transport_signal">Signalメッセージ</string>
    <!-- The content description for button to send a message in a conversation -->
    <string name="ConversationActivity_send_message_content_description">メッセージを送信</string>
    <string name="ConversationActivity_lets_switch_to_signal">メッセージアプリをMollyにしましょう %1$s</string>
    <string name="ConversationActivity_specify_recipient">連絡先を選択してください</string>
    <string name="ConversationActivity_attachment_exceeds_size_limits">添付ファイルのサイズが、送信するメッセージタイプに応じた制限を超えています。</string>
    <string name="ConversationActivity_unable_to_record_audio">録音できません！</string>
    <string name="ConversationActivity_you_cant_send_messages_to_this_group">メンバーではなくなったので、このグループにメッセージを送ることはできません。</string>
    <string name="ConversationActivity_only_s_can_send_messages">%1$s のみがメッセージを送信できます。</string>
    <string name="ConversationActivity_admins">管理者</string>
    <string name="ConversationActivity_message_an_admin">管理者に連絡</string>
    <string name="ConversationActivity_cant_start_group_call">グループ通話を開始できません</string>
    <string name="ConversationActivity_only_admins_of_this_group_can_start_a_call">グループ管理者のみが通話を開始できます。</string>
    <string name="ConversationActivity_there_is_no_app_available_to_handle_this_link_on_your_device">このリンクを扱えるアプリがインストールされていません</string>
    <string name="ConversationActivity_your_request_to_join_has_been_sent_to_the_group_admin">あなたの参加申請はグループ管理者に送信されました。応答があると通知されます。</string>
    <string name="ConversationActivity_cancel_request">申請をキャンセル</string>

    <string name="ConversationActivity_to_send_audio_messages_allow_signal_access_to_your_microphone">音声メッセージを送るには、Mollyのマイクへのアクセスを許可してください。</string>
    <string name="ConversationActivity_signal_requires_the_microphone_permission_in_order_to_send_audio_messages">音声メッセージを添付するには、Mollyにマイクへのアクセス許可が必要ですが、無効になっています。アプリ設定メニューの「アプリの権限」で「マイク」を有効にしてください。</string>
    <string name="ConversationActivity_signal_needs_the_microphone_and_camera_permissions_in_order_to_call_s">%1$s と通話するには、Mollyにマイクとカメラへのアクセス許可が必要ですが、無効になっています。アプリ設定メニューの「アプリの権限」で「マイク」と「カメラ」を有効にしてください。</string>
    <string name="ConversationActivity_to_capture_photos_and_video_allow_signal_access_to_the_camera">写真や動画を撮るには、Mollyにカメラへのアクセスを許可してください。</string>
    <string name="ConversationActivity_signal_needs_the_camera_permission_to_take_photos_or_video">写真や動画を撮るには、Mollyにカメラへのアクセス許可が必要ですが、無効になっています。アプリ設定メニューの「アプリの権限」で「カメラ」を有効にしてください。</string>
    <string name="ConversationActivity_signal_needs_camera_permissions_to_take_photos_or_video">写真や動画を撮るにはMollyにカメラへのアクセス許可が必要です</string>
    <string name="ConversationActivity_enable_the_microphone_permission_to_capture_videos_with_sound">音声付きで動画を撮影するためにマイクへのアクセスを許可します。</string>
    <string name="ConversationActivity_signal_needs_the_recording_permissions_to_capture_video">動画を撮るには、Mollyにマイクへのアクセス許可が必要ですが、無効になっています。アプリ設定メニューの「アプリの権限」で「マイク」と「カメラ」を有効にしてください。</string>
    <string name="ConversationActivity_signal_needs_recording_permissions_to_capture_video">動画を撮るには、Mollyにマイクへのアクセス許可が必要です。</string>

    <string name="ConversationActivity_quoted_contact_message">%1$s %2$s</string>
    <string name="ConversationActivity_no">いいえ</string>
    <string name="ConversationActivity_search_position">%1$d/%2$d</string>
    <string name="ConversationActivity_no_results">該当なし</string>

    <string name="ConversationActivity_sticker_pack_installed">ステッカーパックをインストールしました</string>
    <string name="ConversationActivity_new_say_it_with_stickers">新機能！ステッカーを使いましょう</string>

    <string name="ConversationActivity_cancel">キャンセル</string>
    <string name="ConversationActivity_delete_conversation">チャットを消去しますか？</string>
    <string name="ConversationActivity_delete_and_leave_group">グループを消去して抜けますか？</string>
    <string name="ConversationActivity_this_conversation_will_be_deleted_from_all_of_your_devices">このチャットは、あなたのすべての端末から消去されます。</string>
    <string name="ConversationActivity_you_will_leave_this_group_and_it_will_be_deleted_from_all_of_your_devices">このグループから抜けて、すべての端末から消去します。</string>
    <string name="ConversationActivity_delete">消去する</string>
    <string name="ConversationActivity_delete_and_leave">消去して抜ける</string>
    <string name="ConversationActivity__to_call_s_signal_needs_access_to_your_microphone">%1$sと通話するには、Mollyにマイクへのアクセスを許可してください。</string>


    <string name="ConversationActivity_join">参加する</string>
    <string name="ConversationActivity_full">満席</string>

    <string name="ConversationActivity_error_sending_media">メディア送信エラー</string>

    <!-- Message shown when opening an MMS group conversation with SMS disabled and there are no exported messages -->
    <string name="ConversationActivity__sms_messaging_is_no_longer_supported">SMSメッセージはSignalでサポートされなくなりました。</string>
    <!-- Message shown when opening an SMS conversation with SMS disabled and there are no exported messages -->
    <string name="ConversationActivity__sms_messaging_is_no_longer_supported_in_signal_invite_s_to_to_signal_to_keep_the_conversation_here">SMSメッセージはSignalでサポートされなくなりました。%1$sをSignalへ招待して会話を続けてください。</string>
    <!-- Action button shown when opening an SMS conversation with SMS disabled and there are no exported messages -->
    <string name="ConversationActivity__invite_to_signal">Mollyへの招待</string>
    <!-- Snackbar message shown after dismissing the full screen sms export megaphone indicating we\'ll do it again soon -->
    <string name="ConversationActivity__you_will_be_reminded_again_soon">まもなくリマインドされます。</string>

    <!-- Title for dialog shown when first sending formatted text -->
    <string name="SendingFormattingTextDialog_title">書式付きテキストの送信</string>
    <!-- Message for dialog shown when first sending formatted text -->
    <string name="SendingFormattingTextDialog_message">書式付きテキストをサポートしていないバージョンの Signal を使用しているユーザーもいるかもしれません。その人たちは、あなたがメッセージに加えた書式の変更を見ることができません。</string>
    <!-- Button text for confirming they\'d like to send the message with formatting after seeing warning. -->
    <string name="SendingFormattingTextDialog_send_anyway_button">送信する</string>
    <!-- Button text for canceling sending the message with formatting after seeing warning. -->
    <string name="SendingFormattingTextDialog_cancel_send_button">キャンセル</string>

    <!-- ConversationAdapter -->
    <plurals name="ConversationAdapter_n_unread_messages">
        <item quantity="other">%1$d件の未読メッセージ</item>
    </plurals>

    <!-- ConversationFragment -->
    <!-- Toast text when contacts activity is not found -->
    <string name="ConversationFragment__contacts_app_not_found">連絡先アプリが見つかりません。</string>
    <plurals name="ConversationFragment_delete_selected_messages">
        <item quantity="other">選択したメッセージを消去しますか？</item>
    </plurals>
    <string name="ConversationFragment_save_to_sd_card">ストレージに保存しますか？</string>
    <plurals name="ConversationFragment_saving_n_media_to_storage_warning">
        <item quantity="other">%1$d個のメディアをすべてストレージに保存すると、端末上の他のアプリからのアクセスが可能になります。\n\n続行しますか？</item>
    </plurals>
    <plurals name="ConversationFragment_error_while_saving_attachments_to_sd_card">
        <item quantity="other">ストレージへの添付ファイル保存時にエラーが発生しました！</item>
    </plurals>
    <string name="ConversationFragment_unable_to_write_to_sd_card_exclamation">ストレージに書き込めません！</string>
    <plurals name="ConversationFragment_saving_n_attachments">
        <item quantity="other">%1$d個の添付ファイルを保存中</item>
    </plurals>
    <plurals name="ConversationFragment_saving_n_attachments_to_sd_card">
        <item quantity="other">%1$d個の添付ファイルをストレージに保存しています…</item>
    </plurals>
    <string name="ConversationFragment_pending">保留中…</string>
    <string name="ConversationFragment_push">データ (Signal)</string>
    <string name="ConversationFragment_mms">MMS</string>
    <string name="ConversationFragment_sms">SMS</string>
    <string name="ConversationFragment_deleting">削除しています</string>
    <string name="ConversationFragment_deleting_messages">メッセージを削除しています…</string>
    <string name="ConversationFragment_delete_for_me">自分の分だけ消去</string>
    <string name="ConversationFragment_delete_for_everyone">全員分を消去</string>
    <!-- Dialog button for deleting one or more note-to-self messages only on this device, leaving that same message intact on other devices. -->
    <string name="ConversationFragment_delete_on_this_device">この端末から消去する</string>
    <!-- Dialog button for deleting one or more note-to-self messages on all linked devices. -->
    <string name="ConversationFragment_delete_everywhere">すべての端末から消去する</string>
    <string name="ConversationFragment_this_message_will_be_deleted_for_everyone_in_the_conversation">このメッセージは、チャットの参加者全員が最新バージョンのSignalを使用している場合、全員に対して消去されます。参加者には、あなたがメッセージを消去したことがわかります。</string>
    <string name="ConversationFragment_quoted_message_not_found">元のメッセージが見つかりません</string>
    <string name="ConversationFragment_quoted_message_no_longer_available">元のメッセージはすでに削除されています</string>
    <string name="ConversationFragment_failed_to_open_message">メッセージを開けませんでした</string>
    <string name="ConversationFragment_you_can_swipe_to_the_right_reply">メッセージを右にスワイプすると素早く返信できます</string>
    <string name="ConversationFragment_you_can_swipe_to_the_left_reply">メッセージを左にスワイプすると素早く返信できます</string>
    <string name="ConversationFragment_view_once_media_is_deleted_after_sending">使い捨てメディアは送信後に削除されます</string>
    <string name="ConversationFragment_you_already_viewed_this_message">このメッセージは閲覧済みです</string>
    <string name="ConversationFragment__you_can_add_notes_for_yourself_in_this_conversation">このチャットに自分用のメモを追加できます。新規のメモはリンク済み端末にも同期されます。</string>
    <string name="ConversationFragment__d_group_members_have_the_same_name">%1$d人のグループメンバーが同じ名前です。</string>
    <string name="ConversationFragment__tap_to_review">タップして確認</string>
    <string name="ConversationFragment__review_requests_carefully">慎重に申請を確認してください</string>
    <string name="ConversationFragment__signal_found_another_contact_with_the_same_name">Mollyは同じ名前で別の連絡先を見つけました。</string>
    <string name="ConversationFragment_contact_us">お問い合わせ</string>
    <string name="ConversationFragment_verify">検証する</string>
    <string name="ConversationFragment_not_now">今はしない</string>
    <string name="ConversationFragment_your_safety_number_with_s_changed">%1$s に対する安全番号が変わりました</string>
    <string name="ConversationFragment_your_safety_number_with_s_changed_likey_because_they_reinstalled_signal">相手がSignalを再インストールしたか端末を変更したため、%1$s に対する安全番号が変わりました。タップして新しい安全番号を検証してください。これは任意です。</string>
    <!-- Dialog title for block group link join requests -->
    <string name="ConversationFragment__block_request">申請をブロックしますか？</string>
    <!-- Dialog message for block group link join requests -->
    <string name="ConversationFragment__s_will_not_be_able_to_join_or_request_to_join_this_group_via_the_group_link">%1$s はこのグループリンクからの参加申請ができなくなりますが、手動でグループに追加されることはできます。</string>
    <!-- Dialog confirm block request button -->
    <string name="ConversationFragment__block_request_button">申請をブロックする</string>
    <!-- Dialog cancel block request button -->
    <string name="ConversationFragment__cancel">キャンセル</string>
    <!-- Message shown after successfully blocking join requests for a user -->
    <string name="ConversationFragment__blocked">ブロック済</string>
    <!-- Action shown to allow a user to update their application because it has expired -->
    <string name="ConversationFragment__update_build">Mollyをアップデートしてください</string>
    <!-- Action shown to allow a user to re-register as they are no longer registered -->
    <string name="ConversationFragment__reregister_signal">Molly を再登録する</string>
    <!-- Label for a button displayed in the conversation toolbar to return to the previous screen. -->
    <string name="ConversationFragment__content_description_back_button">戻る</string>
    <!-- Label for a button displayed in the conversation toolbar to open the main screen of the app. -->
    <string name="ConversationFragment__content_description_launch_signal_button">Mollyを開きます</string>
    <!-- Dialog title shown when more than one contact in a group conversation is no longer verified -->
    <string name="ConversationFragment__no_longer_verified">連絡先の相手を確認できません</string>
    <!-- Button shown in conversation header when in a message request state and no groups in common to show new message safety tips -->
    <string name="ConversationFragment_safety_tips">Safety tips</string>
    <!-- Menu option to report spam in a conversation -->
    <string name="ConversationFragment_report_spam">Report spam</string>
    <!-- Menu option to block in a conversation -->
    <string name="ConversationFragment_block">ブロックする</string>
    <!-- Menu otpion to accept a message request in a conversation -->
    <string name="ConversationFragment_accept">承認</string>
    <!-- Menu option to delete an entire chat in a conversation -->
    <string name="ConversationFragment_delete_chat">Delete chat</string>
    <!-- Menu option to unblock in a conversation -->
    <string name="ConversationFragment_unblock">ブロック解除</string>
    <!-- Menu option to report spam in a conversation -->
    <string name="ConversationFragment_reported_spam">Reported spam</string>
    <!-- Dialog message shown after reporting spam and tapping the conversation item -->
    <string name="ConversationFragment_reported_spam_message">Signal has been be notified that this person may be sending spam. Signal can’t see the content of any chats.</string>
    <!-- Toast shown after reporting spam and tapping the conversation item -->
    <string name="ConversationFragment_reported_as_spam">Reported as spam</string>
    <!-- Toast shown after reporting and blocking a conversation -->
    <string name="ConversationFragment_reported_as_spam_and_blocked">Reported as spam and blocked</string>
    <!-- Dialog message shown after accepting a message request and tapping on options from the conversation event -->
    <string name="ConversationFragment_you_accepted_a_message_request_from_s">You accepted a message request from %1$s. If this was a mistake, you can choose an action below.</string>

    <!-- Title of Safety Tips bottom sheet dialog -->
    <string name="SafetyTips_title">Safety Tips</string>
    <!-- Dialog subtitle when showign tips for a 1:1 conversation -->
    <string name="SafetyTips_subtitle_individual">Be careful when accepting message requests from people you don’t know. Watch out for:</string>
    <!-- Dialog subtitle when showing tips for a group conversation -->
    <string name="SafetyTips_subtitle_group">Review this request carefully. None of your contacts or people you chat with are in this group. Here are a few things to watch out for:</string>
    <!-- Button text to move to the previous tip-->
    <string name="SafetyTips_previous_tip">Previous tip</string>
    <!-- Button text to move to the next tip -->
    <string name="SafetyTips_next_tip">Next tip</string>
    <!-- Title of tip 1 -->
    <string name="SafetyTips_tip1_title">Crypto or money scams</string>
    <!-- Message of tip 1 -->
    <string name="SafetyTips_tip1_message">If someone you don’t know messages about cryptocurrency (like Bitcoin) or an financial opportunity, be careful—it’s likely spam.</string>
    <!-- Title of tip 2 -->
    <string name="SafetyTips_tip2_title">Vague or irrelevant messages</string>
    <!-- Message of tip 2 -->
    <string name="SafetyTips_tip2_message">Spammers often start with a simple message like “Hi” to draw you in. If you respond they may engage you further.</string>
    <!-- Title of tip 3 -->
    <string name="SafetyTips_tip3_title">Messages with links</string>
    <!-- Message of tip 3 -->
    <string name="SafetyTips_tip3_message">Be careful of messages from people you don’t know that have links to websites. Never visit links from people you don’t trust.</string>
    <!-- Title of tip 4 -->
    <string name="SafetyTips_tip4_title">Fake businesses and institutions</string>
    <!-- Message of tip 4 -->
    <string name="SafetyTips_tip4_message">Be careful of businesses or government agencies contacting you. Messages involving tax agencies, couriers, and more can be spam.</string>

    <!-- Label for a button displayed in conversation list to clear the chat filter -->
    <string name="ConversationListFragment__clear_filter">検索条件を解除する</string>
    <!-- Notice on chat list when no unread chats are available, centered on display -->
    <string name="ConversationListFragment__no_unread_chats">未読のチャットはありません</string>
    <plurals name="ConversationListFragment_delete_selected_conversations">
        <item quantity="other">選択したチャットを消去しますか？</item>
    </plurals>
    <plurals name="ConversationListFragment_this_will_permanently_delete_all_n_selected_conversations">
        <item quantity="other">選択した %1$d 件のチャットを完全に消去します。</item>
    </plurals>
    <string name="ConversationListFragment_deleting">削除しています</string>
    <plurals name="ConversationListFragment_deleting_selected_conversations">
        <item quantity="other">Deleting selected chats…</item>
    </plurals>
    <plurals name="ConversationListFragment_conversations_archived">
        <item quantity="other">%1$d 件のチャットをアーカイブしました</item>
    </plurals>
    <string name="ConversationListFragment_undo">元に戻す</string>
    <plurals name="ConversationListFragment_moved_conversations_to_inbox">
        <item quantity="other">%1$d 件のチャットを受信ボックスに移動しました</item>
    </plurals>
    <plurals name="ConversationListFragment_read_plural">
        <item quantity="other">既読にする</item>
    </plurals>
    <plurals name="ConversationListFragment_unread_plural">
        <item quantity="other">未読にする</item>
    </plurals>
    <string name="ConversationListFragment_pin">ピン留めする</string>
    <string name="ConversationListFragment_unpin">ピン留めを解除する</string>
    <string name="ConversationListFragment_mute">ミュートする</string>
    <string name="ConversationListFragment_unmute">ミュートを解除する</string>
    <string name="ConversationListFragment_select">選択する</string>
    <string name="ConversationListFragment_archive">アーカイブする</string>
    <string name="ConversationListFragment_unarchive">アーカイブを解除する</string>
    <string name="ConversationListFragment_delete">消去する</string>
    <string name="ConversationListFragment_select_all">すべて選択する</string>
    <plurals name="ConversationListFragment_s_selected">
        <item quantity="other">%1$d件選択済み</item>
    </plurals>

    <!-- Show in conversation list overflow menu to open selection bottom sheet -->
    <string name="ConversationListFragment__notification_profile">通知プロファイル</string>
    <!-- Tooltip shown after you have created your first notification profile -->
    <string name="ConversationListFragment__turn_your_notification_profile_on_or_off_here">ここで通知プロファイルを有効化・無効化してください。</string>
    <!-- Message shown in top toast to indicate the named profile is on -->
    <string name="ConversationListFragment__s_on">%1$s 有効</string>
    <!-- -->
    <string name="ConversationListFragment_username_recovered_toast">QRコードとリンクはリセットされ、ユーザーネームは%1$sです</string>

    <!-- ConversationListItem -->
    <string name="ConversationListItem_key_exchange_message">鍵交換のメッセージ</string>

    <!-- ConversationListItemAction -->
    <string name="ConversationListItemAction_archived_conversations_d">アーカイブ済みのチャット (%1$d 件)</string>

    <!-- ConversationTitleView -->
    <string name="ConversationTitleView_verified">検証済み</string>
    <string name="ConversationTitleView_you">あなた</string>

    <!-- ConversationTypingView -->
    <string name="ConversationTypingView__plus_d">+%1$d</string>

    <!-- Title for a reminder bottom sheet to users who have re-registered that they need to go back to re-link their devices. -->
    <string name="RelinkDevicesReminderFragment__relink_your_devices">端末を再リンクしてください</string>
    <!-- Description for a reminder bottom sheet to users who have re-registered that they need to go back to re-link their devices. -->
    <string name="RelinkDevicesReminderFragment__the_devices_you_added_were_unlinked">端末の登録解除時に、追加した端末のリンクが解除されました。設定に移動して、任意の端末を再リンクしてください。</string>
    <!-- Button label for the re-link devices bottom sheet reminder to navigate to the Devices page in the settings. -->
    <string name="RelinkDevicesReminderFragment__open_settings">設定を開く</string>
    <!-- Button label for the re-link devices bottom sheet reminder to dismiss the pop up. -->
    <string name="RelinkDevicesReminderFragment__later">あとで</string>

    <!-- CreateGroupActivity -->
    <string name="CreateGroupActivity__select_members">メンバーの選択</string>

    <!-- CreateProfileActivity -->
    <string name="CreateProfileActivity__profile">プロフィール</string>
    <string name="CreateProfileActivity_error_setting_profile_photo">プロフィール画像の設定中にエラーが発生しました</string>
    <string name="CreateProfileActivity_problem_setting_profile">プロフィールの設定中に問題が発生しました</string>
    <string name="CreateProfileActivity_set_up_your_profile">プロフィールの設定</string>
    <string name="CreateProfileActivity_signal_profiles_are_end_to_end_encrypted">あなたのプロフィールとその更新情報は、メッセージの相手、連絡先、グループに表示されます。</string>
    <string name="CreateProfileActivity_set_avatar_description">アバターを設定</string>

    <!-- ProfileCreateFragment -->
    <!-- Displayed at the top of the screen and explains how profiles can be viewed. -->
    <string name="ProfileCreateFragment__profiles_are_visible_to_contacts_and_people_you_message">プロフィールは、メッセージの相手、連絡先、グループに表示されます。</string>
    <!-- Title of clickable row to select phone number privacy settings -->
    <string name="ProfileCreateFragment__who_can_find_me">私を電話番号から検索できる人は？</string>

    <!-- WhoCanSeeMyPhoneNumberFragment -->
    <!-- Toolbar title for this screen -->
    <string name="WhoCanSeeMyPhoneNumberFragment__who_can_find_me_by_number">私を電話番号から検索できる人は？</string>
    <!-- Description for radio item stating anyone can see your phone number -->
    <string name="WhoCanSeeMyPhoneNumberFragment__anyone_who_has_your">あなたの電話番号を知っている人は誰でも、あなたがSignal利用者であることがわかり、チャットを始めることができます。</string>
    <!-- Description for radio item stating no one will be able to see your phone number -->
    <string name="WhoCanSeeMyPhoneNumberFragment__nobody_will_be_able">あなたからメッセージを送るか、以前からチャットをやりとりしていない限り、あなたがSignalを利用していることは誰にもわかりません。</string>

    <!-- ChooseBackupFragment -->
    <string name="ChooseBackupFragment__restore_from_backup">バックアップから復元しますか？</string>
    <string name="ChooseBackupFragment__restore_your_messages_and_media">ローカルバックアップからメッセージやメディアを復元します。いま復元しないと、あとから復元することはできません。</string>
    <string name="ChooseBackupFragment__icon_content_description">バックアップアイコンから復元</string>
    <string name="ChooseBackupFragment__choose_backup">バックアップを選択する</string>
    <string name="ChooseBackupFragment__learn_more">詳しく見る</string>
    <string name="ChooseBackupFragment__no_file_browser_available">ファイルブラウザーを使用できません</string>

    <!-- RestoreBackupFragment -->
    <string name="RestoreBackupFragment__restore_complete">復元が完了しました</string>
    <string name="RestoreBackupFragment__to_continue_using_backups_please_choose_a_folder">バックアップを続けるには、フォルダを選択してください。新しいバックアップはこの場所に保存されます。</string>
    <string name="RestoreBackupFragment__choose_folder">フォルダを選択する</string>
    <string name="RestoreBackupFragment__not_now">今はしない</string>
    <!-- Couldn\'t find the selected backup -->
    <string name="RestoreBackupFragment__backup_not_found">バックアップが見つかりません。</string>
    <!-- Couldn\'t read the selected backup -->
    <string name="RestoreBackupFragment__backup_could_not_be_read">バックアップを読み込めませんでした。</string>
    <!-- Backup has an unsupported file extension -->
    <string name="RestoreBackupFragment__backup_has_a_bad_extension">バックアップの拡張子が正しくありません。</string>

    <!-- BackupsPreferenceFragment -->
    <string name="BackupsPreferenceFragment__chat_backups">チャットのバックアップ</string>
    <string name="BackupsPreferenceFragment__backups_are_encrypted_with_a_passphrase">バックアップはパスフレーズを用いて暗号化され、この端末内に保存されます。</string>
    <string name="BackupsPreferenceFragment__create_backup">バックアップの作成</string>
    <string name="BackupsPreferenceFragment__last_backup">最終バックアップ: %1$s</string>
    <string name="BackupsPreferenceFragment__backup_folder">バックアップフォルダ</string>
    <!-- Title for a preference item allowing the user to selected the hour of the day when their chats are backed up. -->
    <string name="BackupsPreferenceFragment__backup_time">バックアップする時間</string>
    <string name="BackupsPreferenceFragment__verify_backup_passphrase">バックアップ用パスフレーズの確認</string>
    <string name="BackupsPreferenceFragment__test_your_backup_passphrase">バックアップ用パスフレーズが合っているか確認してください</string>
    <string name="BackupsPreferenceFragment__turn_on">有効にする</string>
    <string name="BackupsPreferenceFragment__turn_off">無効にする</string>
    <string name="BackupsPreferenceFragment__to_restore_a_backup">"バックアップを復元するには、新しいMollyをインストールしてください。その後アプリを開き、「バックアップを復元する」をタップしてバックアップファイルの場所を指定します。 %1$s"</string>
    <string name="BackupsPreferenceFragment__learn_more">詳しく見る</string>
    <string name="BackupsPreferenceFragment__in_progress">実行しています…</string>
    <!-- Status text shown in backup preferences when verifying a backup -->
    <string name="BackupsPreferenceFragment__verifying_backup">バックアップを検証しています…</string>
    <string name="BackupsPreferenceFragment__d_so_far">これまで %1$d…</string>
    <!-- Show percentage of completion of backup -->
    <string name="BackupsPreferenceFragment__s_so_far">%1$s%%完了</string>
    <string name="BackupsPreferenceFragment_signal_requires_external_storage_permission_in_order_to_create_backups">バックアップを作成するには、Mollyに外部ストレージへのアクセス許可が必要ですが、無効になっています。アプリ設定メニューの「アプリの権限」で「ストレージ」を有効にしてください。</string>
    <!-- Title of dialog shown when picking the time to perform a chat backup -->
    <string name="BackupsPreferenceFragment__set_backup_time">バックアップする時間を設定する</string>


    <!-- CustomDefaultPreference -->
    <string name="CustomDefaultPreference_using_custom">カスタマイズ: %1$s</string>
    <string name="CustomDefaultPreference_using_default">既定を使用: %1$s</string>
    <string name="CustomDefaultPreference_none">なし</string>

    <!-- AvatarSelectionBottomSheetDialogFragment -->
    <string name="AvatarSelectionBottomSheetDialogFragment__taking_a_photo_requires_the_camera_permission">写真を撮るにはカメラへのアクセス許可が必要です。</string>
    <string name="AvatarSelectionBottomSheetDialogFragment__viewing_your_gallery_requires_the_storage_permission">ギャラリーを表示するには、ストレージへのアクセス許可が必要です。</string>

    <!-- DateUtils -->
    <string name="DateUtils_just_now">たった今</string>
    <string name="DateUtils_minutes_ago">%1$d分</string>
    <string name="DateUtils_today">今日</string>
    <string name="DateUtils_yesterday">昨日</string>
    <!-- When scheduling a message, %1$s replaced with either today, tonight, or tomorrow. %2$s replaced with the time. e.g. Tonight at 9:00pm -->
    <string name="DateUtils_schedule_at">%1$s %2$s</string>
    <!-- Used when getting a time in the future. For example, Tomorrow at 9:00pm -->
    <string name="DateUtils_tomorrow">明日</string>
    <!-- Used in the context: Tonight at 9:00pm for example. Specifically this is after 7pm -->
    <string name="DateUtils_tonight">今夜</string>

    <!-- Scheduled Messages -->
    <!-- Title for dialog that shows all the users scheduled messages for a chat -->
    <string name="ScheduledMessagesBottomSheet__schedules_messages">予約メッセージ</string>
    <!-- Option when scheduling a message to select a specific date and time to send a message -->
    <string name="ScheduledMessages_pick_time">日時を選択</string>
    <!-- Title for dialog explaining to users how the scheduled messages work -->
    <string name="ScheduleMessageFTUXBottomSheet__title">予約メッセージ</string>
    <!-- Disclaimer text for scheduled messages explaining to users that the scheduled messages will only send if connected to the internet -->
    <string name="ScheduleMessageFTUXBottomSheet__disclaimer">予約メッセージ送信の際は、送信時に端末の電源が入っていて、インターネットに接続されている必要があります。そうでない場合は、端末が再接続した時にメッセージが送信されます。</string>
    <!-- Confirmation button text acknowledging the user understands the disclaimer -->
    <string name="ScheduleMessageFTUXBottomSheet__okay">OK</string>
    <!-- Title for dialog asking users to allow alarm permissions for scheduled messages -->
    <string name="ReenableScheduleMessagesDialogFragment_reenable_title">メッセージの予約を再度有効にする。</string>
    <!-- Title of dialog with a calendar to select the date the user wants to schedule a message. -->
    <string name="ScheduleMessageTimePickerBottomSheet__select_date_title">日付を選択する</string>
    <!-- Title of dialog with a clock to select the time at which the user wants to schedule a message. -->
    <string name="ScheduleMessageTimePickerBottomSheet__select_time_title">時間を選択する</string>
    <!-- Title of dialog that allows user to set the time and day that their message will be sent -->
    <string name="ScheduleMessageTimePickerBottomSheet__dialog_title">予約メッセージ</string>
    <!-- Text for confirmation button when scheduling messages that allows the user to confirm and schedule the sending time -->
    <string name="ScheduleMessageTimePickerBottomSheet__schedule_send">予約する</string>
    <!-- Disclaimer in message scheduling dialog. %1$s replaced with a GMT offset (e.g. GMT-05:00), and %2$s is replaced with the time zone name (e.g. Eastern Standard Time) -->
    <string name="ScheduleMessageTimePickerBottomSheet__timezone_disclaimer">すべての日時 (%1$s) %2$s</string>
    <!-- Warning dialog message text shown when select time for scheduled send is in the past resulting in an immediate send if scheduled. -->
    <string name="ScheduleMessageTimePickerBottomSheet__select_time_in_past_dialog_warning">選択した時刻が過ぎています。メッセージは今すぐ送信されます。</string>
    <!-- Positive button text for warning dialog shown when scheduled send is in the past -->
    <string name="ScheduleMessageTimePickerBottomSheet__select_time_in_past_dialog_positive_button">今すぐ送信</string>

    <!-- Context menu option to send a scheduled message now -->
    <string name="ScheduledMessagesBottomSheet_menu_send_now">送信</string>
    <!-- Context menu option to reschedule a selected message -->
    <string name="ScheduledMessagesBottomSheet_menu_reschedule">スケジュールを変更する</string>
    <!-- Button in dialog asking user if they are sure they want to delete the selected scheduled message -->
    <string name="ScheduledMessagesBottomSheet_delete_dialog_action">消去</string>
    <!-- Button in dialog asking user if they are sure they want to delete the selected scheduled message -->
    <string name="ScheduledMessagesBottomSheet_delete_dialog_message">選択した予約メッセージを消去しますか？</string>
    <!-- Progress message shown while deleting selected scheduled message -->
    <string name="ScheduledMessagesBottomSheet_deleting_progress_message">予約メッセージを削除しています…</string>

    <!-- DecryptionFailedDialog -->
    <string name="DecryptionFailedDialog_chat_session_refreshed">セッションが更新されました</string>
    <string name="DecryptionFailedDialog_signal_uses_end_to_end_encryption">Signalはエンドツーエンドの暗号化を使用しており、時々セッションの更新が必要な場合があります。これはチャットのセキュリティには影響しませんが、この連絡先からのメッセージを失った可能性があるため、再送を依頼することができます。</string>

    <!-- DeviceListActivity -->
    <string name="DeviceListActivity_unlink_s">「%1$s」のリンクを解除しますか？</string>
    <string name="DeviceListActivity_by_unlinking_this_device_it_will_no_longer_be_able_to_send_or_receive">リンクを解除すると、この端末はメッセージの送受信ができなくなります。</string>
    <string name="DeviceListActivity_network_connection_failed">ネットワーク接続に失敗しました</string>
    <string name="DeviceListActivity_try_again">もう一度試す</string>
    <string name="DeviceListActivity_unlinking_device">端末のリンクを解除しています…</string>
    <string name="DeviceListActivity_unlinking_device_no_ellipsis">端末のリンクを解除中</string>
    <string name="DeviceListActivity_network_failed">ネットワークエラー！</string>

    <!-- DeviceListItem -->
    <string name="DeviceListItem_unnamed_device">無名の端末</string>
    <string name="DeviceListItem_linked_s">リンク: %1$s</string>
    <string name="DeviceListItem_last_active_s">最終利用: %1$s</string>
    <string name="DeviceListItem_today">今日</string>

    <!-- DocumentView -->
    <string name="DocumentView_unnamed_file">無名のファイル</string>

    <!-- DozeReminder -->
    <string name="DozeReminder_optimize_for_missing_play_services">Google Play開発者サービスの不在に対応する</string>
    <string name="DozeReminder_this_device_does_not_support_play_services_tap_to_disable_system_battery">この端末はGoogle Play開発者サービスをサポートしていません。Mollyがいつでもメッセージを受信できるよう、タップしてバッテリー最適化機能を無効にしてください。</string>

    <!-- ExpiredBuildReminder -->
    <string name="ExpiredBuildReminder_this_version_of_signal_has_expired">このバージョンのSignalは期限が切れています。メッセージを送受信するには、アップデートしてください。</string>
    <string name="ExpiredBuildReminder_update_now">アップデートする</string>

    <!-- PendingGroupJoinRequestsReminder -->
    <plurals name="PendingGroupJoinRequestsReminder_d_pending_member_requests">
        <item quantity="other">%1$d件のメンバー申請が保留中です。</item>
    </plurals>
    <string name="PendingGroupJoinRequestsReminder_view">表示する</string>

    <!-- GcmRefreshJob -->
    <string name="GcmRefreshJob_Permanent_Signal_communication_failure">Signalの永続的な通信エラー！</string>
    <string name="GcmRefreshJob_Signal_was_unable_to_register_with_Google_Play_Services">Google Play開発者サービスにMollyを登録できなかったため、Mollyのメッセージと通話は無効になっています。設定 &gt; 詳細設定で再登録を試してください。</string>


    <!-- GiphyActivity -->
    <string name="GiphyActivity_error_while_retrieving_full_resolution_gif">高解像度GIFファイルの取得中にエラーが発生しました</string>

    <!-- GiphyFragmentPageAdapter -->

    <!-- AddToGroupActivity -->
    <string name="AddToGroupActivity_add_member">メンバーを追加しますか？</string>
    <string name="AddToGroupActivity_add_s_to_s">「%1$s」を「%2$s」へ追加しますか？</string>
    <string name="AddToGroupActivity_s_added_to_s">「%1$s」が「%2$s」へ追加されました。</string>
    <string name="AddToGroupActivity_add_to_group">グループへ追加</string>
    <string name="AddToGroupActivity_add_to_groups">グループへ追加</string>
    <string name="AddToGroupActivity_this_person_cant_be_added_to_legacy_groups">このユーザーはレガシーグループに追加できません。</string>
    <string name="AddToGroupActivity_add">追加する</string>
    <string name="AddToGroupActivity_add_to_a_group">グループへの追加</string>

    <!-- ChooseNewAdminActivity -->
    <string name="ChooseNewAdminActivity_choose_new_admin">新しい管理者を選択</string>
    <string name="ChooseNewAdminActivity_done">完了</string>
    <string name="ChooseNewAdminActivity_you_left">「%1$s」を抜けました。</string>

    <!-- GroupMembersDialog -->
    <string name="GroupMembersDialog_you">あなた</string>

    <!-- GV2 access levels -->
    <string name="GroupManagement_access_level_anyone">誰でも</string>
    <string name="GroupManagement_access_level_all_members">すべてのメンバー</string>
    <string name="GroupManagement_access_level_only_admins">管理者のみ</string>
    <string name="GroupManagement_access_level_no_one">なし</string>
  <!-- Removed by excludeNonTranslatables <string name="GroupManagement_access_level_unknown" translatable="false">Unknown</string> -->
    <array name="GroupManagement_edit_group_membership_choices">
        <item>@string/GroupManagement_access_level_all_members</item>
        <item>@string/GroupManagement_access_level_only_admins</item>
    </array>
    <array name="GroupManagement_edit_group_info_choices">
        <item>@string/GroupManagement_access_level_all_members</item>
        <item>@string/GroupManagement_access_level_only_admins</item>
    </array>

    <!-- GV2 invites sent -->
    <plurals name="GroupManagement_invitation_sent">
        <item quantity="other">%1$d件の招待を送信済み</item>
    </plurals>
    <string name="GroupManagement_invite_single_user">「%1$s」を自動的にこのグループに追加することはできません。\n\nユーザーは招待を受け入れるまで、グループメッセージを閲覧できません。</string>
    <string name="GroupManagement_invite_multiple_users">これらのユーザーをを自動的にこのグループに追加することはできません。\n\nユーザーは招待を受け入れるまで、グループメッセージを閲覧できません。</string>

    <!-- GroupsV1MigrationLearnMoreBottomSheetDialogFragment -->
    <string name="GroupsV1MigrationLearnMore_what_are_new_groups">新しいグループとは？</string>
    <string name="GroupsV1MigrationLearnMore_new_groups_have_features_like_mentions">新しいグループには、@メンションやグループ管理者機能などがあります。将来、新しい機能も追加されます。</string>
    <string name="GroupsV1MigrationLearnMore_all_message_history_and_media_has_been_kept">すべてのメッセージ履歴とメディアは、アップグレード前から維持されています。</string>
    <string name="GroupsV1MigrationLearnMore_you_will_need_to_accept_an_invite_to_join_this_group_again">グループへの招待を受け入れるまで、グループメッセージは受信できません。</string>
    <plurals name="GroupsV1MigrationLearnMore_these_members_will_need_to_accept_an_invite">
        <item quantity="other">以下のメンバーがこのグループに再参加するには、招待を受け入れる必要があり、それまではグループメッセージを受信することはありません:</item>
    </plurals>
    <plurals name="GroupsV1MigrationLearnMore_these_members_were_removed_from_the_group">
        <item quantity="other">このメンバーはグループから削除されました。アップグレードするまで再参加できません:</item>
    </plurals>

    <!-- GroupsV1MigrationInitiationBottomSheetDialogFragment -->
    <string name="GroupsV1MigrationInitiation_upgrade_to_new_group">新しいグループにアップグレードする</string>
    <string name="GroupsV1MigrationInitiation_upgrade_this_group">このグループをアップグレードする</string>
    <string name="GroupsV1MigrationInitiation_new_groups_have_features_like_mentions">新しいグループには、@メンションやグループ管理者機能などがあります。将来、新しい機能も追加されます。</string>
    <string name="GroupsV1MigrationInitiation_all_message_history_and_media_will_be_kept">すべてのメッセージ履歴とメディアは、アップグレード後も維持されます。</string>
    <string name="GroupsV1MigrationInitiation_encountered_a_network_error">ネットワークエラーが発生しました。あとで再度試してください。</string>
    <string name="GroupsV1MigrationInitiation_failed_to_upgrade">アップグレードに失敗しました。</string>
    <plurals name="GroupsV1MigrationInitiation_these_members_will_need_to_accept_an_invite">
        <item quantity="other">以下のメンバーがこのグループに再参加するには、招待を受け入れる必要があり、それまではグループメッセージを受信することはありません:</item>
    </plurals>
    <plurals name="GroupsV1MigrationInitiation_these_members_are_not_capable_of_joining_new_groups">
        <item quantity="other">以下のメンバーは新しいグループに参加できないため、グループから削除されます:</item>
    </plurals>

    <!-- GroupsV1MigrationSuggestionsReminder -->
    <plurals name="GroupsV1MigrationSuggestionsReminder_members_couldnt_be_added_to_the_new_group">
        <item quantity="other">%1$d人のメンバーが、新しいグループに再参加できませんでした。このメンバーをいま追加しますか？</item>
    </plurals>
    <plurals name="GroupsV1MigrationSuggestionsReminder_add_members">
        <item quantity="other">メンバーを追加する</item>
    </plurals>
    <string name="GroupsV1MigrationSuggestionsReminder_no_thanks">追加しない</string>

    <!-- GroupsV1MigrationSuggestionsDialog -->
    <plurals name="GroupsV1MigrationSuggestionsDialog_add_members_question">
        <item quantity="other">メンバーを追加しますか？</item>
    </plurals>
    <plurals name="GroupsV1MigrationSuggestionsDialog_these_members_couldnt_be_automatically_added">
        <item quantity="other">以下のメンバーは、新しいグループにアップグレードした際に、自動で追加できませんでした:</item>
    </plurals>
    <plurals name="GroupsV1MigrationSuggestionsDialog_add_members">
        <item quantity="other">メンバーを追加する</item>
    </plurals>
    <plurals name="GroupsV1MigrationSuggestionsDialog_failed_to_add_members_try_again_later">
        <item quantity="other">メンバーの追加に失敗しました。あとで再度試してください。</item>
    </plurals>
    <plurals name="GroupsV1MigrationSuggestionsDialog_cannot_add_members">
        <item quantity="other">メンバーを追加できません。</item>
    </plurals>

    <!-- LeaveGroupDialog -->
    <string name="LeaveGroupDialog_leave_group">グループを抜けますか？</string>
    <string name="LeaveGroupDialog_you_will_no_longer_be_able_to_send_or_receive_messages_in_this_group">このグループでのメッセージ送受信ができなくなります。</string>
    <string name="LeaveGroupDialog_leave">抜ける</string>
    <string name="LeaveGroupDialog_choose_new_admin">新しい管理者を選択してください</string>
    <string name="LeaveGroupDialog_before_you_leave_you_must_choose_at_least_one_new_admin_for_this_group">グループから抜ける前に、新しい管理者を1人以上選択する必要があります。</string>
    <string name="LeaveGroupDialog_choose_admin">管理者を選択する</string>

    <!-- LinkPreviewView -->
    <string name="LinkPreviewView_no_link_preview_available">リンクプレビューは使用できません</string>
    <string name="LinkPreviewView_this_group_link_is_not_active">このグループリンクは利用できません</string>
    <string name="LinkPreviewView_domain_date">%1$s · %2$s</string>
    <!-- Description for Call Link url previews -->
    <string name="LinkPreviewView__use_this_link_to_join_a_signal_call">リンクを使用して Signal 通話に参加する</string>

    <!-- LinkPreviewRepository -->
    <plurals name="LinkPreviewRepository_d_members">
        <item quantity="other">メンバー %1$d人</item>
    </plurals>

    <!-- Title for dialog asking user to submit logs for debugging slow notification issues -->
    <string name="PromptLogsSlowNotificationsDialog__title">通知が遅れているいるようです。デバッグログを提供しますか？</string>
    <!-- Message for dialog asking user to submit logs for debugging a crash -->
    <string name="PromptLogsSlowNotificationsDialog__message">デバッグログは、問題の診断と修正に役立てられます。個人を特定する情報は含まれません。</string>
    <!-- Title for dialog asking user to submit logs for debugging slow notification issues -->
    <string name="PromptLogsSlowNotificationsDialog__title_crash">Mollyに問題が発生しました。 デバッグログを送信しますか？</string>

    <!-- Title for dialog asking user to submit logs for debugging slow notification issues -->
    <string name="PromptBatterySaverBottomSheet__title">バッテリーの最適化のために通知が遅れることがあります</string>
    <!-- Message explaining that battery saver may delay notifications -->
    <string name="PromptBatterySaverBottomSheet__message">Molly のアプリ情報でバッテリーの最適化を無効にすると、メッセージ通知がすみやかに表示されます。</string>

    <!-- Button to continue to try and disable battery saver -->
    <string name="PromptBatterySaverBottomSheet__continue">続行</string>
    <!-- Button to dismiss battery saver dialog prompt-->
    <string name="PromptBatterySaverBottomSheet__dismiss">キャンセル</string>

    <!-- PendingMembersActivity -->
    <string name="PendingMembersActivity_pending_group_invites">保留中のグループ招待</string>
    <string name="PendingMembersActivity_requests">申請</string>
    <string name="PendingMembersActivity_invites">招待</string>
    <string name="PendingMembersActivity_people_you_invited">あなたが招待した人々</string>
    <string name="PendingMembersActivity_you_have_no_pending_invites">保留中の招待はありません。</string>
    <string name="PendingMembersActivity_invites_by_other_group_members">他のグループメンバーによる招待</string>
    <string name="PendingMembersActivity_no_pending_invites_by_other_group_members">他のグループメンバーによる保留中の招待はありません。</string>
    <string name="PendingMembersActivity_missing_detail_explanation">他のグループメンバーが招待したユーザーの詳細は表示されません。招待されたユーザーが参加を選択した時点で、グループ内で共有されます。招待されたユーザーは、参加するまでグループ内のメッセージを閲覧できません。</string>

    <string name="PendingMembersActivity_revoke_invite">招待を取り消す</string>
    <string name="PendingMembersActivity_revoke_invites">招待を取り消す</string>
    <plurals name="PendingMembersActivity_revoke_d_invites">
        <item quantity="other">%1$d件の招待を取り消す</item>
    </plurals>
    <plurals name="PendingMembersActivity_error_revoking_invite">
        <item quantity="other">招待の取り消し中にエラーが発生しました</item>
    </plurals>

    <!-- RequestingMembersFragment -->
    <string name="RequestingMembersFragment_pending_member_requests">保留中のメンバー申請</string>
    <string name="RequestingMembersFragment_no_member_requests_to_show">メンバー申請はありません。</string>
    <string name="RequestingMembersFragment_explanation">このリストの人々が、グループリンクからグループ参加を申請しています。</string>
    <string name="RequestingMembersFragment_added_s">"「%1$s」を追加しました"</string>
    <string name="RequestingMembersFragment_denied_s">"「%1$s」を拒否しました"</string>

    <!-- AddMembersActivity -->
    <string name="AddMembersActivity__done">完了</string>
    <string name="AddMembersActivity__this_person_cant_be_added_to_legacy_groups">このユーザーはレガシーグループに追加できません。</string>
    <plurals name="AddMembersActivity__add_d_members_to_s">
        <item quantity="other">%3$d人のメンバーを「%2$s」へ追加しますか？</item>
    </plurals>
    <string name="AddMembersActivity__add">追加する</string>
    <string name="AddMembersActivity__add_members">メンバーの追加</string>

    <!-- AddGroupDetailsFragment -->
    <string name="AddGroupDetailsFragment__name_this_group">このグループに名前を付ける</string>
    <string name="AddGroupDetailsFragment__create_group">グループ作成</string>
    <string name="AddGroupDetailsFragment__create">作成する</string>
    <string name="AddGroupDetailsFragment__members">メンバー</string>
    <string name="AddGroupDetailsFragment__you_can_add_or_invite_friends_after_creating_this_group">このグループを作成した後に、友達を追加したり招待することができます。</string>
    <string name="AddGroupDetailsFragment__group_name_required">グループ名 (必須)</string>
    <string name="AddGroupDetailsFragment__group_name_optional">グループ名 (任意)</string>
    <string name="AddGroupDetailsFragment__this_field_is_required">この項目の入力は必須です。</string>
    <string name="AddGroupDetailsFragment__group_creation_failed">グループの作成に失敗しました</string>
    <string name="AddGroupDetailsFragment__try_again_later">あとで再度試してください。</string>
    <string name="AddGroupDetailsFragment__remove">削除する</string>
    <string name="AddGroupDetailsFragment__sms_contact">SMS連絡先</string>
    <string name="AddGroupDetailsFragment__remove_s_from_this_group">このグループから %1$s を削除しますか？</string>
    <!-- Info message shown in the middle of the screen, displayed when adding group details to an MMS Group -->
    <string name="AddGroupDetailsFragment__youve_selected_a_contact_that_doesnt_support">Signalグループに対応していない連絡先を選択したため、このグループはMMSになります。カスタムMMSグループ名と写真は、あなただけに表示されます。</string>
    <!-- Info message shown in the middle of the screen, displayed when adding group details to an MMS Group after SMS Phase 0 -->
    <string name="AddGroupDetailsFragment__youve_selected_a_contact_that_doesnt_support_signal_groups_mms_removal">Signalグループがサポートしていない連絡先を選択したため、このグループはMMSとなります。MMSグループの名前と写真はあなただけに表示されます。暗号化されたメッセージ送受信にフォーカスするため、MMSのサポートはまもなく終了する予定です。</string>

    <!-- ManageGroupActivity -->
    <string name="ManageGroupActivity_who_can_add_new_members">メンバーを追加できるユーザーは？</string>
    <string name="ManageGroupActivity_who_can_edit_this_groups_info">グループ情報を編集できるユーザーは？</string>

    <plurals name="ManageGroupActivity_added">
        <item quantity="other">%1$d人のメンバーを追加しました。</item>
    </plurals>

    <string name="ManageGroupActivity_you_dont_have_the_rights_to_do_this">これを実行する権限がありません</string>
    <string name="ManageGroupActivity_not_capable">あなたが追加した相手は新しいグループに対応していないので、Signalをアップデートする必要があります</string>
    <string name="ManageGroupActivity_not_announcement_capable">あなたが追加したユーザーは、アナウンスグループに対応していないため、Signalをアップデートする必要があります。</string>
    <string name="ManageGroupActivity_failed_to_update_the_group">グループの更新に失敗しました</string>
    <string name="ManageGroupActivity_youre_not_a_member_of_the_group">あなたはこのグループのメンバーではありません</string>
    <string name="ManageGroupActivity_failed_to_update_the_group_please_retry_later">グループを更新できませんでした。のちほど再度試してください。</string>
    <string name="ManageGroupActivity_failed_to_update_the_group_due_to_a_network_error_please_retry_later">ネットワークエラーによりグループを更新できませんでした。のちほど再度試してください。</string>

    <string name="ManageGroupActivity_edit_name_and_picture">名前と写真の編集</string>
    <string name="ManageGroupActivity_legacy_group">レガシーグループ</string>
    <string name="ManageGroupActivity_legacy_group_learn_more">これはレガシーグループです。グループ管理者などの機能は新しいグループでのみ利用可能です。</string>
    <string name="ManageGroupActivity_legacy_group_upgrade">これはレガシーグループです。@メンションや管理者などの新機能を使用するには、</string>
    <string name="ManageGroupActivity_legacy_group_too_large">このレガシーグループは大きすぎるため、新しいグループにアップグレードできません。グループの最大人数は%1$d人です。</string>
    <string name="ManageGroupActivity_upgrade_this_group">このグループをアップグレードしてください。</string>
    <string name="ManageGroupActivity_this_is_an_insecure_mms_group">これは安全でないMMSグループです。安全にチャットするには、連絡先をSignalに招待してください。</string>
    <string name="ManageGroupActivity_invite_now">招待する</string>
    <string name="ManageGroupActivity_more">続き</string>
    <string name="ManageGroupActivity_add_group_description">グループの説明を追加してください…</string>

    <!-- GroupMentionSettingDialog -->
    <string name="GroupMentionSettingDialog_notify_me_for_mentions">メンションの通知</string>
    <string name="GroupMentionSettingDialog_receive_notifications_when_youre_mentioned_in_muted_chats">ミュートしたチャットでメンションがあった際に、通知を受け取りますか？</string>
    <string name="GroupMentionSettingDialog_always_notify_me">常に通知を受け取る</string>
    <string name="GroupMentionSettingDialog_dont_notify_me">通知を受け取らない</string>

    <!-- ManageProfileFragment -->
    <!-- Explanation text about usernames etc displayed underneath buttons to view and edit username etc -->
    <string name="ManageProfileFragment__your_username">ユーザーネーム、QRコード、リンクはプロフィールに表示されません。ユーザーネームは信頼できる人とのみ共有してください。</string>
    <!-- Explanation text about usernames etc displayed underneath buttons to view and edit username etc, shown when you have no username -->
  <!-- Removed by excludeNonTranslatables <string name="ManageProfileFragment__username_footer_no_username">オプションのユーザーネームを使ってメッセージを送れるようになったので、電話番号を教える必要はありません。 </string> -->
    <string name="ManageProfileFragment_profile_name">プロフィールネーム</string>
    <string name="ManageProfileFragment_username">ユーザーネーム</string>
    <string name="ManageProfileFragment_about">自己紹介</string>
    <string name="ManageProfileFragment_failed_to_set_avatar">アバターの設定に失敗しました</string>
    <string name="ManageProfileFragment_badges">バッジ</string>
    <!-- Text for a button that will take the user to the screen to manage their username link and QR code -->
    <string name="ManageProfileFragment_link_setting_text">QR コードもしくはリンク</string>
    <string name="ManageProfileFragment__edit_photo">画像を編集</string>
    <!-- Title of a tooltip educating the user about a button on the screen that will take them to the username share screen -->
    <string name="ManageProfileFragment__link_tooltip_title">ユーザーネームを共有する</string>
    <!-- Body of a tooltip educating the user about a button on the screen that will take them to the username share screen -->
    <string name="ManageProfileFragment__link_tooltip_body">QRコードかリンクを共有すると、相手はあなたとチャットを開始できます。</string>
    <!-- Snackbar message after creating username -->
    <string name="ManageProfileFragment__username_created">ユーザーネームを作成しました</string>
    <!-- Snackbar message after copying username -->
    <string name="ManageProfileFragment__username_copied">ユーザーネームをコピーしました</string>
    <!-- Snackbar message after network failure while trying to delete username -->
    <string name="ManageProfileFragment__couldnt_delete_username">ユーザーネームを削除できませんでした。あとで再度試してください。</string>
    <!-- Snackbar message after successful deletion of username -->
    <string name="ManageProfileFragment__username_deleted">ユーザーネームを削除しました</string>
    <!-- The title of a pop-up dialog asking the user to confirm deleting their username -->
    <string name="ManageProfileFragment__delete_username_dialog_title">ユーザーネームを消去しますか？</string>
    <!-- The body of a pop-up dialog asking the user to confirm deleting their username -->
    <string name="ManageProfileFragment__delete_username_dialog_body">"これにより、ユーザーネームが削除され、QRコードとリンクが無効になります。「%1$s」は他のユーザーに使用可能となります。本当に消去しますか？"</string>

    <!-- UsernameOutOfSyncReminder -->
    <!-- Displayed above the conversation list when a user needs to address an issue with their username -->
    <string name="UsernameOutOfSyncReminder__username_and_link_corrupt">ユーザーネームに問題が発生したため、アカウントに割り当てられていません。もう一度設定し直すか、新しいものを選んでみてください。</string>
    <!-- Displayed above the conversation list when a user needs to address an issue with their username link -->
    <string name="UsernameOutOfSyncReminder__link_corrupt">QRコードとユーザーネームのリンクに問題が発生したため、無効になりました。新しいリンクを作成して他のユーザーと共有してください。</string>
    <!-- Action text to navigate user to manually fix the issue with their username -->
    <string name="UsernameOutOfSyncReminder__fix_now">今すぐ修正する</string>


    <!-- ManageRecipientActivity -->
    <string name="ManageRecipientActivity_no_groups_in_common">共通のグループ なし</string>
    <plurals name="ManageRecipientActivity_d_groups_in_common">
        <item quantity="other">共通のグループ %1$d件</item>
    </plurals>

    <plurals name="GroupMemberList_invited">
        <item quantity="other">%1$s は%2$d人招待しました</item>
    </plurals>

    <!-- CustomNotificationsDialogFragment -->
    <string name="CustomNotificationsDialogFragment__custom_notifications">カスタム通知</string>
    <string name="CustomNotificationsDialogFragment__messages">メッセージ</string>
    <string name="CustomNotificationsDialogFragment__use_custom_notifications">カスタム通知を使用</string>
    <string name="CustomNotificationsDialogFragment__notification_sound">通知音</string>
    <string name="CustomNotificationsDialogFragment__vibrate">バイブレーション</string>
    <!-- Button text for customizing notification options -->
    <string name="CustomNotificationsDialogFragment__customize">カスタマイズ</string>
    <string name="CustomNotificationsDialogFragment__change_sound_and_vibration">サウンドとバイブの変更</string>
    <string name="CustomNotificationsDialogFragment__call_settings">通話設定</string>
    <string name="CustomNotificationsDialogFragment__ringtone">着信音</string>
    <string name="CustomNotificationsDialogFragment__default">既定</string>
    <string name="CustomNotificationsDialogFragment__unknown">不明</string>

    <!-- ShareableGroupLinkDialogFragment -->
    <string name="ShareableGroupLinkDialogFragment__group_link">グループリンク</string>
    <string name="ShareableGroupLinkDialogFragment__share">共有</string>
    <string name="ShareableGroupLinkDialogFragment__reset_link">リンクをリセット</string>
    <string name="ShareableGroupLinkDialogFragment__approve_new_members">新メンバーを承認制にする</string>
    <string name="ShareableGroupLinkDialogFragment__require_an_admin_to_approve_new_members_joining_via_the_group_link">グループリンク経由での新メンバー参加時に、管理者の承認を要求します。</string>
    <string name="ShareableGroupLinkDialogFragment__are_you_sure_you_want_to_reset_the_group_link">本当にグループリンクをリセットしますか？リセットすると現在のリンクからグループに参加できなくなります。</string>

    <!-- GroupLinkShareQrDialogFragment -->
    <string name="GroupLinkShareQrDialogFragment__qr_code">QRコード</string>
    <string name="GroupLinkShareQrDialogFragment__people_who_scan_this_code_will">このコードをスキャンすると、グループに参加できます。設定によっては、新メンバーの参加時に管理者の承認が必要になります。</string>
    <string name="GroupLinkShareQrDialogFragment__share_code">コードを共有する</string>

    <!-- GV2 Invite Revoke confirmation dialog -->
    <string name="InviteRevokeConfirmationDialog_revoke_own_single_invite">%1$s に送った招待を取り消しますか？</string>
    <plurals name="InviteRevokeConfirmationDialog_revoke_others_invites">
        <item quantity="other">%1$s が送った%2$d件の招待を取り消しますか？</item>
    </plurals>

    <!-- GroupJoinBottomSheetDialogFragment -->
    <string name="GroupJoinBottomSheetDialogFragment_you_are_already_a_member">あなたはすでにメンバーです</string>
    <string name="GroupJoinBottomSheetDialogFragment_join">参加する</string>
    <string name="GroupJoinBottomSheetDialogFragment_request_to_join">参加を申請する</string>
    <string name="GroupJoinBottomSheetDialogFragment_unable_to_join_group_please_try_again_later">グループに参加できません。あとで再度試してください。</string>
    <string name="GroupJoinBottomSheetDialogFragment_encountered_a_network_error">ネットワークエラーが発生しました。</string>
    <string name="GroupJoinBottomSheetDialogFragment_this_group_link_is_not_active">このグループリンクは利用できません</string>
    <!-- Title shown when there was an known issue getting group information from a group link -->
    <string name="GroupJoinBottomSheetDialogFragment_cant_join_group">グループに参加できません</string>
    <!-- Message shown when you try to get information for a group via link but an admin has removed you -->
    <string name="GroupJoinBottomSheetDialogFragment_you_cant_join_this_group_via_the_group_link_because_an_admin_removed_you">管理者があなたを削除したため、グループリンクからはこのグループに参加できません。</string>
    <!-- Message shown when you try to get information for a group via link but the link is no longer valid -->
    <string name="GroupJoinBottomSheetDialogFragment_this_group_link_is_no_longer_valid">このグループリンクはすでに無効です。</string>
    <!-- Title shown when there was an unknown issue getting group information from a group link -->
    <string name="GroupJoinBottomSheetDialogFragment_link_error">リンクエラー</string>
    <!-- Message shown when you try to get information for a group via link but an unknown issue occurred -->
    <string name="GroupJoinBottomSheetDialogFragment_joining_via_this_link_failed_try_joining_again_later">このリンク経由での参加に失敗しました。あとで再度試してください。</string>

    <string name="GroupJoinBottomSheetDialogFragment_direct_join">このグループに参加して、あなたの名前と画像をそのメンバーと共有しますか？</string>
    <string name="GroupJoinBottomSheetDialogFragment_admin_approval_needed">このグループに参加するには、管理者の承認が必要です。参加を申請すると、あなたの名前と画像がそのメンバーと共有されます。</string>
    <plurals name="GroupJoinBottomSheetDialogFragment_group_dot_d_members">
        <item quantity="other">グループ · メンバー %1$d人</item>
    </plurals>

    <!-- GroupJoinUpdateRequiredBottomSheetDialogFragment -->
    <string name="GroupJoinUpdateRequiredBottomSheetDialogFragment_update_signal_to_use_group_links">グループリンクを使用するためSignalをアップデート</string>
    <string name="GroupJoinUpdateRequiredBottomSheetDialogFragment_update_message">このバージョンのSignalはグループリンクをサポートしていません。リンク経由でこのグループに参加するには、最新バージョンにアップデートしてください。</string>
    <string name="GroupJoinUpdateRequiredBottomSheetDialogFragment_update_signal">Signalをアップデート</string>
    <string name="GroupJoinUpdateRequiredBottomSheetDialogFragment_group_link_is_not_valid">グループリンクが正しくありません</string>

    <!-- GroupInviteLinkEnableAndShareBottomSheetDialogFragment -->
    <string name="GroupInviteLinkEnableAndShareBottomSheetDialogFragment_invite_friends">友達を招待</string>
    <string name="GroupInviteLinkEnableAndShareBottomSheetDialogFragment_share_a_link_with_friends_to_let_them_quickly_join_this_group">友達とリンクを共有して、すぐにこのグループに参加してもらいましょう。</string>

    <string name="GroupInviteLinkEnableAndShareBottomSheetDialogFragment_enable_and_share_link">リンクを有効にして共有する</string>
    <string name="GroupInviteLinkEnableAndShareBottomSheetDialogFragment_share_link">リンクを共有する</string>

    <string name="GroupInviteLinkEnableAndShareBottomSheetDialogFragment_unable_to_enable_group_link_please_try_again_later">グループリンクを有効にできません。再度試してください。</string>
    <string name="GroupInviteLinkEnableAndShareBottomSheetDialogFragment_encountered_a_network_error">ネットワークエラーが発生しました。</string>
    <string name="GroupInviteLinkEnableAndShareBottomSheetDialogFragment_you_dont_have_the_right_to_enable_group_link">グループリンクを有効にする権限がありません。管理者に問い合わせてください。</string>
    <string name="GroupInviteLinkEnableAndShareBottomSheetDialogFragment_you_are_not_currently_a_member_of_the_group">あなたは現在、このグループのメンバーではありません。</string>

    <!-- GV2 Request confirmation dialog -->
    <string name="RequestConfirmationDialog_add_s_to_the_group">「%1$s」をこのグループに追加しますか？</string>
    <string name="RequestConfirmationDialog_deny_request_from_s">「%1$s」からの申請を拒否しますか？</string>
    <!-- Confirm dialog message shown when deny a group link join request and group link is enabled. -->
    <string name="RequestConfirmationDialog_deny_request_from_s_they_will_not_be_able_to_request">「%1$s」からの申請を拒否しますか？申請者は、このグループリンクから再申請できなくなります。</string>
    <string name="RequestConfirmationDialog_add">追加する</string>
    <string name="RequestConfirmationDialog_deny">拒否する</string>

    <!-- ImageEditorHud -->
    <string name="ImageEditorHud_blur_faces">顔をぼかす</string>
    <string name="ImageEditorHud_new_blur_faces_or_draw_anywhere_to_blur">新機能: 顔や任意の場所をぼかすことができます</string>
    <string name="ImageEditorHud_draw_anywhere_to_blur">ぼかす場所を選択してください</string>
    <string name="ImageEditorHud_draw_to_blur_additional_faces_or_areas">ぼかす顔や場所は追加できます</string>

    <!-- InputPanel -->
    <string name="InputPanel_tap_and_hold_to_record_a_voice_message_release_to_send">長押しで音声メッセージを録音、離して送信</string>
    <!-- When editing a message, label shown above the text input field in the composer -->
    <string name="InputPanel_edit_message">メッセージの編集</string>

    <!-- InviteActivity -->
    <string name="InviteActivity_share">共有</string>
    <string name="InviteActivity_share_with_contacts">連絡先と共有</string>
    <string name="InviteActivity_share_via">共有…</string>

    <string name="InviteActivity_cancel">キャンセル</string>
    <string name="InviteActivity_sending">送信しています…</string>
    <string name="InviteActivity_invitations_sent">招待状を送信しました！</string>
    <string name="InviteActivity_invite_to_signal">Mollyへの招待</string>
    <string name="InviteActivity_send_sms">SMSを送信する (%1$d)</string>
    <plurals name="InviteActivity_send_sms_invites">
        <item quantity="other">%1$d件のSMS招待状を送信しますか？</item>
    </plurals>
    <string name="InviteActivity_lets_switch_to_signal">メッセージアプリをMollyにしましょう: %1$s</string>
    <string name="InviteActivity_no_app_to_share_to">共有先として使えるアプリがないようです。</string>

    <!-- LearnMoreTextView -->
    <string name="LearnMoreTextView_learn_more">詳しく見る</string>

    <string name="SpanUtil__read_more">続きを読む</string>

    <!-- LongMessageActivity -->
    <string name="LongMessageActivity_unable_to_find_message">メッセージが見つかりません</string>
    <string name="LongMessageActivity_message_from_s">%1$s からのメッセージ</string>
    <string name="LongMessageActivity_your_message">あなたのメッセージ</string>

    <!-- MessageRetrievalService -->
    <string name="MessageRetrievalService_signal">Molly</string>
    <string name="MessageRetrievalService_background_connection_enabled">バックグラウンド通信は有効です</string>

    <!-- MediaOverviewActivity -->
    <string name="MediaOverviewActivity_Media">メディア</string>
    <string name="MediaOverviewActivity_Files">ファイル</string>
    <string name="MediaOverviewActivity_Audio">音声</string>
    <string name="MediaOverviewActivity_All">すべて</string>
    <plurals name="MediaOverviewActivity_Media_delete_confirm_title">
        <item quantity="other">選択したアイテムを消去しますか？</item>
    </plurals>
    <plurals name="MediaOverviewActivity_Media_delete_confirm_message">
        <item quantity="other">選択した%1$d個のファイルを完全に消去します。これらのアイテムに関連付けられているメッセージテキストもすべて消去されます。</item>
    </plurals>
    <string name="MediaOverviewActivity_Media_delete_progress_title">削除しています</string>
    <string name="MediaOverviewActivity_Media_delete_progress_message">メッセージを削除しています…</string>
    <string name="MediaOverviewActivity_collecting_attachments">添付ファイルを収集しています…</string>
    <string name="MediaOverviewActivity_Sort_by">並び替え条件</string>
    <string name="MediaOverviewActivity_Newest">新しい順</string>
    <string name="MediaOverviewActivity_Oldest">古い順</string>
    <string name="MediaOverviewActivity_Storage_used">ストレージ使用量</string>
    <string name="MediaOverviewActivity_All_storage_use">ストレージの利用状況</string>
    <string name="MediaOverviewActivity_Grid_view_description">グリッド表示</string>
    <string name="MediaOverviewActivity_List_view_description">リスト表示</string>
    <string name="MediaOverviewActivity_Selected_description">選択済み</string>
    <string name="MediaOverviewActivity_select_all">すべて選択</string>
    <plurals name="MediaOverviewActivity_save_plural">
        <item quantity="other">保存</item>
    </plurals>
    <plurals name="MediaOverviewActivity_delete_plural">
        <item quantity="other">消去</item>
    </plurals>

    <plurals name="MediaOverviewActivity_d_selected_s">
        <item quantity="other">%1$d件選択済み (%2$s)</item>
    </plurals>
    <string name="MediaOverviewActivity_file">ファイル</string>
    <string name="MediaOverviewActivity_audio">音声</string>
    <string name="MediaOverviewActivity_video">動画</string>
    <string name="MediaOverviewActivity_image">画像</string>
  <!-- Removed by excludeNonTranslatables <string name="MediaOverviewActivity_detail_line_2_part" translatable="false">%1$s · %2$s</string> -->
  <!-- Removed by excludeNonTranslatables <string name="MediaOverviewActivity_detail_line_3_part" translatable="false">%1$s · %2$s · %3$s</string> -->

    <string name="MediaOverviewActivity_sent_by_s">%1$s が送信</string>
    <string name="MediaOverviewActivity_sent_by_you">あなたが送信</string>
    <string name="MediaOverviewActivity_sent_by_s_to_s">%1$s が %2$s に送信</string>
    <string name="MediaOverviewActivity_sent_by_you_to_s">あなたが %1$s に送信</string>

    <!-- Megaphones -->
    <string name="Megaphones_remind_me_later">あとで通知</string>
    <string name="Megaphones_verify_your_signal_pin">Signal PINの確認</string>
    <string name="Megaphones_well_occasionally_ask_you_to_verify_your_pin">PINを忘れないよう、確認をお願いします。</string>
    <string name="Megaphones_verify_pin">PINを確認する</string>
    <string name="Megaphones_get_started">始めましょう</string>
    <string name="Megaphones_new_group">新規グループ</string>
    <string name="Megaphones_invite_friends">友達を招待しましょう</string>
    <string name="Megaphones_chat_colors">チャットの色</string>
    <string name="Megaphones_add_a_profile_photo">プロフィール画像を追加しよう</string>

    <!-- Title of a bottom sheet to render messages that all quote a specific message -->
    <string name="MessageQuotesBottomSheet_replies">返信</string>

    <!-- NotificationBarManager -->
    <string name="NotificationBarManager__establishing_signal_call">Signal通話を接続しています</string>
    <!-- Temporary notification shown when starting the calling service -->
    <string name="NotificationBarManager__starting_signal_call_service">Mollyコールサービスを開始する</string>
    <string name="NotificationBarManager__stopping_signal_call_service">Molly通話サービスを停止しています</string>
    <string name="NotificationBarManager__cancel_call">通話をキャンセル</string>

    <!-- NotificationsMegaphone -->
    <string name="NotificationsMegaphone_turn_on_notifications">通知を有効にしますか？</string>
    <string name="NotificationsMegaphone_never_miss_a_message">連絡先やグループからのメッセージを見逃しません。</string>
    <string name="NotificationsMegaphone_turn_on">有効にする</string>
    <string name="NotificationsMegaphone_not_now">今はしない</string>

    <!-- NotificationMmsMessageRecord -->
    <string name="NotificationMmsMessageRecord_multimedia_message">マルチメディアメッセージ</string>
    <string name="NotificationMmsMessageRecord_downloading_mms_message">MMSメッセージをダウンロードしています</string>
    <string name="NotificationMmsMessageRecord_error_downloading_mms_message">MMSメッセージのダウンロード中にエラーが発生しました。タップして再度試してください。</string>

    <!-- MediaPickerActivity -->
    <string name="MediaPickerActivity__menu_open_camera">カメラを開く</string>

    <!-- MediaSendActivity -->
    <string name="MediaSendActivity_camera_unavailable">カメラは利用できません。</string>

    <!-- MediaRepository -->
    <string name="MediaRepository_all_media">すべてのメディア</string>
    <string name="MediaRepository__camera">カメラ</string>

    <!-- MessageRecord -->
    <string name="MessageRecord_unknown">不明</string>
    <string name="MessageRecord_message_encrypted_with_a_legacy_protocol_version_that_is_no_longer_supported">受信したメッセージはサポート外の古いSignalで暗号化されています。送信者にSignalをアップデートして再送するよう依頼してください。</string>
    <string name="MessageRecord_left_group">グループを抜けました。</string>
    <string name="MessageRecord_you_updated_group">グループを更新しました。</string>
    <string name="MessageRecord_the_group_was_updated">グループが更新されました。</string>
    <!-- Update message shown when placing an outgoing 1:1 voice/audio call and it\'s answered by the other party -->
    <string name="MessageRecord_outgoing_voice_call">音声通話発信</string>
    <!-- Update message shown when placing an outgoing 1:1 video call and it\'s answered by the other party -->
    <string name="MessageRecord_outgoing_video_call">ビデオ通話発信</string>
    <!-- Update message shown when placing an outgoing 1:1 voice/audio call and it\'s not answered by the other party -->
    <string name="MessageRecord_unanswered_voice_call">音声通話応答なし</string>
    <!-- Update message shown when placing an outgoing 1:1 video call and it\'s not answered by the other party -->
    <string name="MessageRecord_unanswered_video_call">ビデオ通話応答なし</string>
    <!-- Update message shown when receiving an incoming 1:1 voice/audio call and it\'s answered -->
    <string name="MessageRecord_incoming_voice_call">音声通話着信</string>
    <!-- Update message shown when receiving an incoming 1:1 video call and answered -->
    <string name="MessageRecord_incoming_video_call">ビデオ通話着信</string>
    <!-- Update message shown when receiving an incoming 1:1 voice/audio call and not answered -->
    <string name="MessageRecord_missed_voice_call">音声通話着信あり</string>
    <!-- Update message shown when receiving an incoming 1:1 video call and not answered -->
    <string name="MessageRecord_missed_video_call">ビデオ通話着信あり</string>
    <!-- Update message shown when receiving an incoming voice call and declined due to notification profile -->
    <string name="MessageRecord_missed_voice_call_notification_profile">通知プロファイルがオンのときに不在着信になった音声通話がありました</string>
    <!-- Update message shown when receiving an incoming video call and declined due to notification profile -->
    <string name="MessageRecord_missed_video_call_notification_profile">通知プロファイルがオンのときに不在着信になったビデオ通話がありました</string>
    <!-- Update message shown when receiving an incoming 1:1 voice/audio call and explicitly declined -->
    <string name="MessageRecord_you_declined_a_voice_call">音声通話を拒否しました</string>
    <!-- Update message shown when receiving an incoming 1:1 video call and explicitly declined -->
    <string name="MessageRecord_you_declined_a_video_call">ビデオ通話を拒否しました</string>
    <!-- Call update formatter string to place the update message next to a time stamp. e.g., \'Incoming voice call · 11:11am\' -->
    <string name="MessageRecord_call_message_with_date">%1$s · %2$s</string>
    <string name="MessageRecord_s_updated_group">%1$s がグループを更新しました。</string>
    <string name="MessageRecord_s_joined_signal">%1$s がSignalに登録しました！</string>
    <string name="MessageRecord_you_disabled_disappearing_messages">消えるメッセージを無効にしました。</string>
    <string name="MessageRecord_s_disabled_disappearing_messages">%1$s が消えるメッセージを無効にしました。</string>
    <string name="MessageRecord_you_set_disappearing_message_time_to_s">消えるメッセージのタイマーを%1$sに設定しました。</string>
    <string name="MessageRecord_s_set_disappearing_message_time_to_s">%1$s が消えるメッセージのタイマーを%2$sに設定しました。</string>
    <string name="MessageRecord_disappearing_message_time_set_to_s">消えるメッセージのタイマーが%1$sに設定されました。</string>
    <string name="MessageRecord_this_group_was_updated_to_a_new_group">このグループは新しいグループにアップデートされました。</string>
    <string name="MessageRecord_you_couldnt_be_added_to_the_new_group_and_have_been_invited_to_join">あなたを新しいグループに追加できなかったため、招待を送信しました。</string>
    <string name="MessageRecord_chat_session_refreshed">セッションが更新されました</string>
    <plurals name="MessageRecord_members_couldnt_be_added_to_the_new_group_and_have_been_invited">
        <item quantity="other">%1$s人のメンバーを新しいグループに追加できなかったため、招待を送信しました。</item>
    </plurals>

    <plurals name="MessageRecord_members_couldnt_be_added_to_the_new_group_and_have_been_removed">
        <item quantity="other">%1$s人のメンバーを新しいグループに追加できなかったため、グループから削除しました。</item>
    </plurals>

    <!-- Profile change updates -->
    <string name="MessageRecord_changed_their_profile_name_to">%1$s がプロフィールネームを %2$s に変更しました。</string>
    <string name="MessageRecord_changed_their_profile_name_from_to">%1$s がプロフィールネームを %2$s から %3$s に変更しました。</string>
    <string name="MessageRecord_changed_their_profile">%1$s がプロフィールを更新しました。</string>

    <!-- GV2 specific -->
    <string name="MessageRecord_you_created_the_group">グループを作成しました。</string>
    <string name="MessageRecord_group_updated">グループが更新されました。</string>
    <string name="MessageRecord_invite_friends_to_this_group">グループリンク経由で友達をこのグループに招待しましょう</string>

    <!-- GV2 member additions -->
    <string name="MessageRecord_you_added_s">%1$s を追加しました。</string>
    <string name="MessageRecord_s_added_s">%1$s が %2$s を追加しました。</string>
    <string name="MessageRecord_s_added_you">%1$s があなたをこのグループに追加しました。</string>
    <string name="MessageRecord_you_joined_the_group">グループに加わりました。</string>
    <string name="MessageRecord_s_joined_the_group">%1$s がグループに加わりました。</string>

    <!-- GV2 member removals -->
    <string name="MessageRecord_you_removed_s">%1$s を削除しました。</string>
    <string name="MessageRecord_s_removed_s">%1$s が %2$s を削除しました。</string>
    <string name="MessageRecord_s_removed_you_from_the_group">%1$s があなたをこのグループから削除しました。</string>
    <string name="MessageRecord_you_left_the_group">グループを抜けました。</string>
    <string name="MessageRecord_s_left_the_group">%1$s がグループを抜けました。</string>
    <string name="MessageRecord_you_are_no_longer_in_the_group">このグループのメンバーではありません。</string>
    <string name="MessageRecord_s_is_no_longer_in_the_group">%1$s はこのグループのメンバーではありません。　 　</string>

    <!-- GV2 role change -->
    <string name="MessageRecord_you_made_s_an_admin">%1$s を管理者にしました。</string>
    <string name="MessageRecord_s_made_s_an_admin">%1$s が %2$s を管理者にしました。</string>
    <string name="MessageRecord_s_made_you_an_admin">%1$s があなたを管理者にしました。</string>
    <string name="MessageRecord_you_revoked_admin_privileges_from_s">%1$s の管理者権限を削除しました。</string>
    <string name="MessageRecord_s_revoked_your_admin_privileges">%1$s があなたの管理者権限を削除しました。</string>
    <string name="MessageRecord_s_revoked_admin_privileges_from_s">%1$s が %2$s の管理者権限を削除しました。</string>
    <string name="MessageRecord_s_is_now_an_admin">%1$s が管理者になりました。</string>
    <string name="MessageRecord_you_are_now_an_admin">あなたは現在管理者です。</string>
    <string name="MessageRecord_s_is_no_longer_an_admin">%1$s は管理者ではなくなりました。</string>
    <string name="MessageRecord_you_are_no_longer_an_admin">あなたは管理者ではなくなりました。</string>

    <!-- GV2 invitations -->
    <string name="MessageRecord_you_invited_s_to_the_group">%1$s をこのグループに招待しました。</string>
    <string name="MessageRecord_s_invited_you_to_the_group">%1$s はあなたをグループに招待しました。</string>
    <plurals name="MessageRecord_s_invited_members">
        <item quantity="other">%1$s は%2$d人をグループに招待しました。</item>
    </plurals>
    <string name="MessageRecord_you_were_invited_to_the_group">グループに招待されました。</string>
    <plurals name="MessageRecord_d_people_were_invited_to_the_group">
        <item quantity="other">このグループに%1$d人が招待されました。</item>
    </plurals>

    <!-- GV2 invitation revokes -->
    <plurals name="MessageRecord_you_revoked_invites">
        <item quantity="other">このグループへの招待%1$d件を取り消しました。</item>
    </plurals>
    <plurals name="MessageRecord_s_revoked_invites">
        <item quantity="other">%1$s がこのグループへの招待%2$d件を取り消しました。</item>
    </plurals>
    <string name="MessageRecord_someone_declined_an_invitation_to_the_group">誰かがこのグループへの招待を辞退しました。</string>
    <string name="MessageRecord_you_declined_the_invitation_to_the_group">このグループへの招待を辞退しました。</string>
    <string name="MessageRecord_s_revoked_your_invitation_to_the_group">%1$s があなたが送ったグループへの招待を取り消しました。</string>
    <string name="MessageRecord_an_admin_revoked_your_invitation_to_the_group">管理者があなたが送ったグループへの招待を取り消しました。</string>
    <plurals name="MessageRecord_d_invitations_were_revoked">
        <item quantity="other">このグループへの招待%1$d件が取り消されました。</item>
    </plurals>

    <!-- GV2 invitation acceptance -->
    <string name="MessageRecord_you_accepted_invite">このグループへの招待を承認しました。</string>
    <string name="MessageRecord_s_accepted_invite">%1$s はグループへの招待を承認しました。</string>
    <string name="MessageRecord_you_added_invited_member_s">招待されたメンバー %1$s を追加しました。</string>
    <string name="MessageRecord_s_added_invited_member_s">%1$s は招待されたメンバー %2$s を追加しました。</string>

    <!-- GV2 title change -->
    <string name="MessageRecord_you_changed_the_group_name_to_s">このグループ名を「%1$s」に変更しました。</string>
    <string name="MessageRecord_s_changed_the_group_name_to_s">%1$s がグループ名を「%2$s」に変更しました。</string>
    <string name="MessageRecord_the_group_name_has_changed_to_s">グループ名が「%1$s」に変更されました。</string>

    <!-- GV2 description change -->
    <string name="MessageRecord_you_changed_the_group_description">グループの説明を変更しました。</string>
    <string name="MessageRecord_s_changed_the_group_description">%1$s がグループの説明を変更しました。</string>
    <string name="MessageRecord_the_group_description_has_changed">グループの説明が変更されました。</string>

    <!-- GV2 avatar change -->
    <string name="MessageRecord_you_changed_the_group_avatar">グループアバターを変更しました。</string>
    <string name="MessageRecord_s_changed_the_group_avatar">%1$s がグループアバターを変更しました。</string>
    <string name="MessageRecord_the_group_group_avatar_has_been_changed">グループアバターが変更されました。</string>

    <!-- GV2 attribute access level change -->
    <string name="MessageRecord_you_changed_who_can_edit_group_info_to_s">グループ情報を編集できるユーザーを「%1$s」に変更しました。</string>
    <string name="MessageRecord_s_changed_who_can_edit_group_info_to_s">%1$s がグループ情報を編集できるユーザーを「%2$s」に変更しました。</string>
    <string name="MessageRecord_who_can_edit_group_info_has_been_changed_to_s">グループ情報を編集できるユーザーが「%1$s」に変更されました。</string>

    <!-- GV2 membership access level change -->
    <string name="MessageRecord_you_changed_who_can_edit_group_membership_to_s">グループ情報を編集できるユーザーを「%1$s」に変更しました。</string>
    <string name="MessageRecord_s_changed_who_can_edit_group_membership_to_s">%1$s がグループ情報を編集できるユーザーを「%2$s」に変更しました。</string>
    <string name="MessageRecord_who_can_edit_group_membership_has_been_changed_to_s">グループ情報を編集できるユーザーが「%1$s」に変更されました。</string>

    <!-- GV2 announcement group change -->
    <string name="MessageRecord_you_allow_all_members_to_send">グループ設定を変更し、すべてのメンバーがメッセージ送信を可能にしました。</string>
    <string name="MessageRecord_you_allow_only_admins_to_send">グループ設定を変更し、メッセージ送信を管理者に限定しました。</string>
    <string name="MessageRecord_s_allow_all_members_to_send">%1$s がグループ設定を変更し、すべてのメンバーがメッセージを送信可能になりました。</string>
    <string name="MessageRecord_s_allow_only_admins_to_send">%1$s がグループ設定を変更し、メッセージ送信を管理者に限定しました。</string>
    <string name="MessageRecord_allow_all_members_to_send">グループ設定が変更され、すべてのメンバーがメッセージを送信可能になりました。</string>
    <string name="MessageRecord_allow_only_admins_to_send">グループ設定が変更され、メッセージ送信は管理者に限定されました。</string>

    <!-- GV2 group link invite access level change -->
    <string name="MessageRecord_you_turned_on_the_group_link_with_admin_approval_off">管理者承認の不要なグループリンクを有効にしました。</string>
    <string name="MessageRecord_you_turned_on_the_group_link_with_admin_approval_on">管理者承認制のグループリンクを有効にしました。</string>
    <string name="MessageRecord_you_turned_off_the_group_link">グループリンクを無効にしました。</string>
    <string name="MessageRecord_s_turned_on_the_group_link_with_admin_approval_off">%1$s が管理者承認の不要なグループリンクを有効にしました。</string>
    <string name="MessageRecord_s_turned_on_the_group_link_with_admin_approval_on">%1$s が管理者承認制のグループリンクを有効にしました。</string>
    <string name="MessageRecord_s_turned_off_the_group_link">%1$s がグループリンクを無効にしました。</string>
    <string name="MessageRecord_the_group_link_has_been_turned_on_with_admin_approval_off">管理者承認の不要なグループリンクが有効になりました。</string>
    <string name="MessageRecord_the_group_link_has_been_turned_on_with_admin_approval_on">管理者承認制のグループリンクが有効になりました。</string>
    <string name="MessageRecord_the_group_link_has_been_turned_off">グループリンクが無効になりました。</string>
    <string name="MessageRecord_you_turned_off_admin_approval_for_the_group_link">グループリンクの管理者承認を不要にしました。</string>
    <string name="MessageRecord_s_turned_off_admin_approval_for_the_group_link">%1$s がグループリンクの管理者承認を不要にしました。</string>
    <string name="MessageRecord_the_admin_approval_for_the_group_link_has_been_turned_off">グループリンクの管理者承認が不要になりました。</string>
    <string name="MessageRecord_you_turned_on_admin_approval_for_the_group_link">グループリンクを管理者承認制にしました。</string>
    <string name="MessageRecord_s_turned_on_admin_approval_for_the_group_link">%1$s がグループリンクを管理者承認制にしました。</string>
    <string name="MessageRecord_the_admin_approval_for_the_group_link_has_been_turned_on">グループリンクが管理者承認制になりました。</string>

    <!-- GV2 group link reset -->
    <string name="MessageRecord_you_reset_the_group_link">グループリンクをリセットしました。</string>
    <string name="MessageRecord_s_reset_the_group_link">%1$s がグループリンクをリセットしました。</string>
    <string name="MessageRecord_the_group_link_has_been_reset">グループリンクがリセットされました。</string>

    <!-- GV2 group link joins -->
    <string name="MessageRecord_you_joined_the_group_via_the_group_link">グループリンクからグループに参加しました。</string>
    <string name="MessageRecord_s_joined_the_group_via_the_group_link">%1$s がグループリンクからグループに参加しました。</string>

    <!-- GV2 group link requests -->
    <string name="MessageRecord_you_sent_a_request_to_join_the_group">グループ参加を申請しました。</string>
    <string name="MessageRecord_s_requested_to_join_via_the_group_link">%1$s がグループリンクから参加を申請しました。</string>
    <!-- Update message shown when someone requests to join via group link and cancels the request back to back -->
    <plurals name="MessageRecord_s_requested_and_cancelled_their_request_to_join_via_the_group_link">
        <item quantity="other">%1$s がグループリンクから参加を申請して、%2$d件の申請をキャンセルしました。</item>
    </plurals>

    <!-- GV2 group link approvals -->
    <string name="MessageRecord_s_approved_your_request_to_join_the_group">%1$s がグループ参加申請を承認しました。</string>
    <string name="MessageRecord_s_approved_a_request_to_join_the_group_from_s">%1$s が %2$s からのグループ参加申請を承認しました。</string>
    <string name="MessageRecord_you_approved_a_request_to_join_the_group_from_s">%1$s にグループ参加申請を承認されました。</string>
    <string name="MessageRecord_your_request_to_join_the_group_has_been_approved">このグループへの参加申請は承認されました。</string>
    <string name="MessageRecord_a_request_to_join_the_group_from_s_has_been_approved">%1$s からのグループ参加申請が承認されました。</string>

    <!-- GV2 group link deny -->
    <string name="MessageRecord_your_request_to_join_the_group_has_been_denied_by_an_admin">このグループへの参加申請は、管理者によって拒否されました。</string>
    <string name="MessageRecord_s_denied_a_request_to_join_the_group_from_s">%1$s が %2$s からのグループ参加申請を拒否しました。</string>
    <string name="MessageRecord_a_request_to_join_the_group_from_s_has_been_denied">%1$s からのグループ参加申請は拒否されました。</string>
    <string name="MessageRecord_you_canceled_your_request_to_join_the_group">グループ参加申請をキャンセルしました。</string>
    <string name="MessageRecord_s_canceled_their_request_to_join_the_group">%1$s がグループ参加申請をキャンセルしました。</string>

    <!-- End of GV2 specific update messages -->

    <string name="MessageRecord_your_safety_number_with_s_has_changed">%1$s に対する安全番号が変わりました。</string>
    <string name="MessageRecord_you_marked_your_safety_number_with_s_verified">%1$s に対する安全番号を検証済みにしました</string>
    <string name="MessageRecord_you_marked_your_safety_number_with_s_verified_from_another_device">%1$s に対する安全番号を他の端末で検証済みにしました</string>
    <string name="MessageRecord_you_marked_your_safety_number_with_s_unverified">%1$s に対する安全番号を未検証にしました</string>
    <string name="MessageRecord_you_marked_your_safety_number_with_s_unverified_from_another_device">%1$s に対する安全番号を他の端末で未検証にしました</string>
    <string name="MessageRecord_a_message_from_s_couldnt_be_delivered">%1$s からのメッセージを配送できませんでした</string>
    <string name="MessageRecord_s_changed_their_phone_number">%1$s が電話番号を変更しました。</string>
    <!-- Update item message shown in the release channel when someone is already a sustainer so we ask them if they want to boost. -->
    <string name="MessageRecord_like_this_new_feature_help_support_signal_with_a_one_time_donation">この新機能が気に入りましたか？1回限りの寄付でSignalをサポートしてください。</string>
    <!-- Update item message shown when we merge two threads together. First placeholder is a name, second placeholder is a phone number. -->
    <string name="MessageRecord_your_message_history_with_s_and_their_number_s_has_been_merged">%1$s さんとの %2$s 番のメッセージ履歴が統合されました。</string>
    <!-- Update item message shown when we merge two threads together and we don\'t know the phone number of the other thread. The placeholder is a person\'s name. -->
    <string name="MessageRecord_your_message_history_with_s_and_another_chat_has_been_merged">%1$s さんとのメッセージ履歴と、同じ人との別のチャットが統合されました。</string>
    <!-- Update item message shown when you find out a phone number belongs to a person you had a conversation with. First placeholder is a phone number, second placeholder is a name. -->
    <string name="MessageRecord_s_belongs_to_s">%1$s は %2$s の番号です</string>
    <!-- Message to notify sender that activate payments request has been sent to the recipient -->
    <string name="MessageRecord_you_sent_request">決済機能を有効にするリクエストを %1$s さんに送信しました</string>
    <!-- Request message from recipient to activate payments -->
    <string name="MessageRecord_wants_you_to_activate_payments">%1$s さんが、決済機能を有効にすることを求めています。信頼する人にのみ送金してください。</string>
    <!-- Message to inform user that payments was activated-->
    <string name="MessageRecord_you_activated_payments">決済機能を有効にしました</string>
    <!-- Message to inform sender that recipient can now accept payments -->
    <string name="MessageRecord_can_accept_payments">%1$s さんが決済機能を有効にしました</string>

    <!-- Group Calling update messages -->
    <string name="MessageRecord_s_started_a_group_call_s">%1$s がグループ通話を開始しました · %2$s</string>
    <string name="MessageRecord_you_started_a_group_call_s">グループ通話を開始しました · %1$s</string>
    <string name="MessageRecord_s_is_in_the_group_call_s">%1$s はグループ通話中です · %2$s</string>
    <string name="MessageRecord_you_are_in_the_group_call_s1">グループ通話中です · %1$s</string>
    <string name="MessageRecord_s_and_s_are_in_the_group_call_s1">%1$s と %2$s はグループ通話中です · %3$s</string>
    <string name="MessageRecord_group_call_s">グループ通話 · %1$s</string>

    <string name="MessageRecord_s_started_a_group_call">%1$s がグループ通話を開始しました</string>
    <string name="MessageRecord_you_started_a_group_call">グループ通話を開始しました</string>
    <string name="MessageRecord_s_is_in_the_group_call">%1$s はグループ通話中です</string>
    <string name="MessageRecord_you_are_in_the_group_call">グループ通話中です</string>
    <string name="MessageRecord_s_and_s_are_in_the_group_call">%1$s と %2$s はグループ通話中です</string>
    <string name="MessageRecord_group_call">グループ通話</string>

    <string name="MessageRecord_you">あなた</string>

    <plurals name="MessageRecord_s_s_and_d_others_are_in_the_group_call_s">
        <item quantity="other">%1$s, %2$s ほか%3$d名がグループ通話中です · %4$s</item>
    </plurals>

    <plurals name="MessageRecord_s_s_and_d_others_are_in_the_group_call">
        <item quantity="other">%1$s, %2$s ほか%3$d名がグループ通話中です</item>
    </plurals>

    <!-- In-conversation update message to indicate that the current contact is sms only and will need to migrate to signal to continue the conversation in signal. -->
    <string name="MessageRecord__you_will_no_longer_be_able_to_send_sms_messages_from_signal_soon">Signalでは、まもなくSMSメッセージを送信できなくなります。%1$sをSignalへ招待して会話を続けてください。</string>
    <!-- In-conversation update message to indicate that the current contact is sms only and will need to migrate to signal to continue the conversation in signal. -->
    <string name="MessageRecord__you_can_no_longer_send_sms_messages_in_signal">MollyでSMSメッセージを送信できなくなりました。%1$sをMollyへ招待して会話を続けてください。</string>
    <!-- Body for quote when message being quoted is an in-app payment message -->
    <string name="MessageRecord__payment_s">支払い： %1$s</string>
    <!-- Update message shown in chat after reporting it as spam -->
    <string name="MessageRecord_reported_as_spam">Reported as spam</string>
    <!-- Update message shown in chat after accept a message request -->
    <string name="MessageRecord_you_accepted_the_message_request">You accepted the message request</string>

    <!-- MessageRequestBottomView -->
    <string name="MessageRequestBottomView_accept">承認する</string>
    <string name="MessageRequestBottomView_continue">続ける</string>
    <string name="MessageRequestBottomView_delete">消去する</string>
    <string name="MessageRequestBottomView_block">ブロック</string>
    <string name="MessageRequestBottomView_unblock">ブロック解除</string>
    <!-- Text explaining a message request from someone you\'ve removed before -->
    <string name="MessageRequestBottomView_do_you_want_to_let_s_message_you_you_removed_them_before">%1$s があなたへメッセージを送信できるように、またあなたの名前とプロフィール画像が共有されるようにしますか？過去に削除したメンバーです。</string>
    <string name="MessageRequestBottomView_do_you_want_to_let_s_message_you_they_wont_know_youve_seen_their_messages_until_you_accept">%1$s からメッセージを受信し、あなたの名前と画像を共有しますか？承認するまで、相手にはあなたがメッセージを見たことははわかりません。</string>
    <!-- Shown in message request flow. Describes what will happen if you unblock a Signal user -->
    <string name="MessageRequestBottomView_do_you_want_to_let_s_message_you_wont_receive_any_messages_until_you_unblock_them">%1$s にあなたへのメッセージ送信や、名前とプロフィール画像の共有を許可しますか？ブロックを解除するまでメッセージは届きません。</string>
    <!-- Shown in message request flow. Describes what will happen if you unblock an SMS user -->
    <string name="MessageRequestBottomView_do_you_want_to_let_s_message_you_wont_receive_any_messages_until_you_unblock_them_SMS">%1$s からメッセージを受け取りますか？ブロックを解除するまでは受け取りません。</string>
    <string name="MessageRequestBottomView_get_updates_and_news_from_s_you_wont_receive_any_updates_until_you_unblock_them">%1$s から更新情報やニュースを受け取りますか？ブロックを解除するまでは受け取りません。</string>
    <string name="MessageRequestBottomView_continue_your_conversation_with_this_group_and_share_your_name_and_photo">このグループとのチャットを継続して、あなたの名前と画像をそのメンバーと共有しますか？</string>
    <string name="MessageRequestBottomView_upgrade_this_group_to_activate_new_features">レガシーグループは現在使用できません。@メンションや管理者などの新機能を有効にするため、新しいグループを作成してください。</string>
    <string name="MessageRequestBottomView_this_legacy_group_can_no_longer_be_used">このレガシーグループは大きすぎるため使用できません。グループの最大人数は%1$d人です。</string>
    <string name="MessageRequestBottomView_continue_your_conversation_with_s_and_share_your_name_and_photo">%1$s さんとのチャットを継続して、名前と写真を共有しますか？</string>
    <string name="MessageRequestBottomView_do_you_want_to_join_this_group_they_wont_know_youve_seen_their_messages_until_you_accept">このグループに参加し、あなたの名前と画像をメンバーと共有しますか？承認するまで、相手にはあなたがメッセージを見たことははわかりません。</string>
    <string name="MessageRequestBottomView_do_you_want_to_join_this_group_you_wont_see_their_messages">このグループに参加して、あなたの名前と写真をメンバー達と共有しますか？ 同意するまで、メッセージは表示されません。</string>
    <string name="MessageRequestBottomView_join_this_group_they_wont_know_youve_seen_their_messages_until_you_accept">このグループに参加しますか？招待を受け入れるまで、あなたがメッセージを見たことは他のメンバーにはわかりません。</string>
    <string name="MessageRequestBottomView_unblock_this_group_and_share_your_name_and_photo_with_its_members">このグループのブロックを解除し、名前とプロフィール画像の共有を許可しますか？ブロックを解除するまでメッセージは届きません。</string>
  <!-- Removed by excludeNonTranslatables <string name="MessageRequestBottomView_legacy_learn_more_url" translatable="false">https://support.signal.org/hc/articles/360007459591</string> -->
    <string name="MessageRequestProfileView_view">表示する</string>
    <string name="MessageRequestProfileView_member_of_one_group">%1$s のメンバー</string>
    <string name="MessageRequestProfileView_member_of_two_groups">%1$s と %2$s のメンバー</string>
    <string name="MessageRequestProfileView_member_of_many_groups">%1$s, %2$s および %3$s のメンバー</string>
    <plurals name="MessageRequestProfileView_members">
        <item quantity="other">メンバー %1$d人</item>
    </plurals>
    <!-- Describes the number of members in a group. The string MessageRequestProfileView_invited is nested in the parentheses. -->
    <plurals name="MessageRequestProfileView_members_and_invited">
        <item quantity="other">メンバー %1$d人 (%2$s)</item>
    </plurals>
    <!-- Describes the number of people invited to a group. Nested inside of the string MessageRequestProfileView_members_and_invited -->
    <plurals name="MessageRequestProfileView_invited">
        <item quantity="other">+%1$d人招待中</item>
    </plurals>
    <plurals name="MessageRequestProfileView_member_of_d_additional_groups">
        <item quantity="other">ほか%1$dグループ</item>
    </plurals>
    <!-- Button label to report spam for a conversation when in a message request state -->
    <string name="MessageRequestBottomView_report">Report…</string>

    <!-- PassphraseChangeActivity -->
    <string name="PassphraseChangeActivity_passphrases_dont_match_exclamation">パスフレーズが一致しません！</string>
    <string name="PassphraseChangeActivity_incorrect_old_passphrase_exclamation">現在のパスフレーズが違います！</string>
    <string name="PassphraseChangeActivity_enter_new_passphrase_exclamation">新しいパスフレーズを入力してください！</string>

    <!-- DeviceProvisioningActivity -->
    <string name="DeviceProvisioningActivity_link_this_device">この端末をリンクしますか？</string>
    <string name="DeviceProvisioningActivity_continue">続行</string>

    <string name="DeviceProvisioningActivity_content_intro">以下が可能になります:</string>
    <string name="DeviceProvisioningActivity_content_bullets">
        ・自分のすべてのメッセージを読む \n・自分の名前でメッセージを送る
    </string>
    <string name="DeviceProvisioningActivity_content_progress_title">端末をリンクしています</string>
    <string name="DeviceProvisioningActivity_content_progress_content">新しい端末をリンクしています…</string>
    <string name="DeviceProvisioningActivity_content_progress_success">端末が承認されました！</string>
    <string name="DeviceProvisioningActivity_content_progress_no_device">端末がありません。</string>
    <string name="DeviceProvisioningActivity_content_progress_network_error">ネットワークエラー。</string>
    <string name="DeviceProvisioningActivity_content_progress_key_error">QR コードが無効です。</string>
    <string name="DeviceProvisioningActivity_sorry_you_have_too_many_devices_linked_already">リンクしている端末が多すぎます。いくつか削除してください。</string>
    <string name="DeviceActivity_sorry_this_is_not_a_valid_device_link_qr_code">この端末リンク用QRコードは正しくありません。</string>
    <string name="DeviceProvisioningActivity_link_a_signal_device">Signal端末をリンクしますか？</string>
    <string name="DeviceProvisioningActivity_it_looks_like_youre_trying_to_link_a_signal_device_using_a_3rd_party_scanner">サードパーティのスキャナを使って端末をリンクしようとしていますが、安全のためSignal内からもう一度コードをスキャンしてください。</string>

    <string name="DeviceActivity_signal_needs_the_camera_permission_in_order_to_scan_a_qr_code">QRコードをスキャンするには、Mollyにカメラへのアクセス許可が必要ですが、無効になっています。アプリ設定メニューの「アプリの権限」で「カメラ」を有効にしてください。</string>
    <string name="DeviceActivity_unable_to_scan_a_qr_code_without_the_camera_permission">カメラへのアクセス許可がないとQRコードをスキャンできません</string>

    <!-- OutdatedBuildReminder -->
    <string name="OutdatedBuildReminder_update_now">アップデートする</string>
    <string name="OutdatedBuildReminder_your_version_of_signal_will_expire_today">このバージョンのSignalは、本日期限が切れます。最新バージョンにアップデートしてください。</string>
    <plurals name="OutdatedBuildReminder_your_version_of_signal_will_expire_in_n_days">
        <item quantity="other">このバージョンのSignalは、%1$d日後に期限が切れます。最新バージョンにアップデートしてください。</item>
    </plurals>

    <!-- PassphrasePromptActivity -->
    <string name="PassphrasePromptActivity_enter_passphrase">パスフレーズを入力してください</string>
    <string name="PassphrasePromptActivity_watermark_content_description">Mollyアイコン</string>
    <string name="PassphrasePromptActivity_ok_button_content_description">パスフレーズを設定する</string>
    <string name="PassphrasePromptActivity_invalid_passphrase_exclamation">不正なパスフレーズです！</string>
    <string name="PassphrasePromptActivity_unlock_signal">Mollyのロックを解除する</string>
    <string name="PassphrasePromptActivity_signal_android_lock_screen">Molly Android - ロック画面</string>

    <!-- PlacePickerActivity -->
    <string name="PlacePickerActivity_title">地図</string>

    <string name="PlacePickerActivity_drop_pin">ピンを打つ</string>
    <string name="PlacePickerActivity_accept_address">アドレスを受け入れる</string>

    <!-- PlayServicesProblemFragment -->
    <string name="PlayServicesProblemFragment_the_version_of_google_play_services_you_have_installed_is_not_functioning">インストールされているGoogle Play開発者サービスのバージョンは正しく動作していません。Google Play開発者サービスを再インストールして再度試してください。</string>

    <!-- PinRestoreEntryFragment -->
    <string name="PinRestoreEntryFragment_incorrect_pin">PINが違います</string>
    <string name="PinRestoreEntryFragment_skip_pin_entry">PINの入力を省略しますか？</string>
    <string name="PinRestoreEntryFragment_need_help">お困りですか？</string>
    <string name="PinRestoreEntryFragment_your_pin_is_a_d_digit_code">あなたのPINは%1$d桁以上のコードで、数字または英数字のいずれかです。\n\nもしPINを忘れてしまっても、新しく作成できます。アカウントを登録して使用することもできますが、プロフィールなどの保存されている設定情報は失われます。</string>
    <string name="PinRestoreEntryFragment_if_you_cant_remember_your_pin">もしPINを忘れてしまっても、新しく作成できます。アカウントを登録して使用することもできますが、プロフィールなどの保存されている設定情報は失われます。</string>
    <string name="PinRestoreEntryFragment_create_new_pin">新しいPINを作成</string>
    <string name="PinRestoreEntryFragment_contact_support">お問い合わせ</string>
    <string name="PinRestoreEntryFragment_cancel">キャンセル</string>
    <string name="PinRestoreEntryFragment_skip">スキップ</string>
    <plurals name="PinRestoreEntryFragment_you_have_d_attempt_remaining">
        <item quantity="other">あと%1$d回試行できます。残りの試行回数がなくなった場合、新しいPINを作成できます。アカウントを登録して使用することもできますが、プロフィールなどの保存されている設定情報は失われます。</item>
    </plurals>
    <string name="PinRestoreEntryFragment_signal_registration_need_help_with_pin">Signal登録 - AndroidのPINに関するサポートが必要</string>

    <!-- PinRestoreLockedFragment -->
    <string name="PinRestoreLockedFragment_create_your_pin">PINを作成</string>
    <string name="PinRestoreLockedFragment_youve_run_out_of_pin_guesses">PINの試行回数はなくなりましたが、新しいPINを作成することでSignalアカウントにアクセスできます。プライバシーとセキュリティー保護のため、アカウントに保存されているプロフィールや設定情報は復元されません。</string>
    <string name="PinRestoreLockedFragment_create_new_pin">新しいPINを作成</string>
  <!-- Removed by excludeNonTranslatables <string name="PinRestoreLockedFragment_learn_more_url" translatable="false">https://support.signal.org/hc/articles/360007059792</string> -->

    <!-- Dialog button text indicating user wishes to send an sms code isntead of skipping it -->
    <string name="ReRegisterWithPinFragment_send_sms_code">SMSコードを送信する</string>
    <!-- Email subject used when user contacts support about an issue with the reregister flow. -->
    <string name="ReRegisterWithPinFragment_support_email_subject">Signalの登録 - AndroidでPINの再登録に関するサポートが必要です</string>
    <!-- Dialog message shown in reregister flow when tapping a informational button to to learn about pins or contact support for help -->
    <string name="ReRegisterWithPinFragment_need_help_local">あなたのPINは %1$d桁以上のコードで、数字または英数字のいずれかです。\n\nPIN を忘れた場合は、新しい PIN を作成できます。</string>
    <!-- Dialog message shown in reregister flow when user requests to skip this flow and return to the normal flow -->
    <string name="ReRegisterWithPinFragment_skip_local">PIN を忘れた場合は、新しい PIN を作成できます。</string>
    <!-- Dialog message shown in reregister flow when user uses up all of their guesses for their pin and we are going to move on -->
    <string name="ReRegisterWithPinFragment_out_of_guesses_local">思いつくPINの候補がなくなっても、新しいPINを作成することで、Signalアカウントにアクセスすることができます。</string>

    <!-- PinOptOutDialog -->
    <string name="PinOptOutDialog_warning">ご注意ください</string>
    <string name="PinOptOutDialog_if_you_disable_the_pin_you_will_lose_all_data">PINを無効にすると、自身でバックアップと復元を行わない限り、Signalに再登録する際すべてのデータが失われます。PINを無効にしている間は登録ロックは使用できません。</string>
    <string name="PinOptOutDialog_disable_pin">PINを無効化</string>

    <!-- RatingManager -->
    <string name="RatingManager_rate_this_app">アプリを評価</string>
    <string name="RatingManager_if_you_enjoy_using_this_app_please_take_a_moment">このアプリが気に入ったら、評価アンケートへのご協力をお願いします。</string>
    <string name="RatingManager_rate_now">評価する！</string>
    <string name="RatingManager_no_thanks">今はしない</string>
    <string name="RatingManager_later">あとで</string>

    <!-- ReactionsBottomSheetDialogFragment -->
    <string name="ReactionsBottomSheetDialogFragment_all">すべて · %1$d</string>

    <!-- ReactionsConversationView -->
    <string name="ReactionsConversationView_plus">+%1$d</string>

    <!-- ReactionsRecipientAdapter -->
    <string name="ReactionsRecipientAdapter_you">あなた</string>

    <!-- RecaptchaRequiredBottomSheetFragment -->
    <string name="RecaptchaRequiredBottomSheetFragment_verify_to_continue_messaging">メッセージ送受信のため認証してください</string>
    <string name="RecaptchaRequiredBottomSheetFragment_to_help_prevent_spam_on_signal">Mollyがスパムを回避するために、認証を完了していください。</string>
    <string name="RecaptchaRequiredBottomSheetFragment_after_verifying_you_can_continue_messaging">認証後は、メッセージの送受信を再開できます。保留中のメッセージは、自動で送信されます。</string>

    <!-- Recipient -->
    <string name="Recipient_you">あなた</string>
    <!-- Name of recipient representing user\'s \'My Story\' -->
    <string name="Recipient_my_story">マイストーリー</string>
    <!-- Name of recipient for a call link without a name -->
    <string name="Recipient_signal_call">Molly 通話</string>

    <!-- RecipientPreferencesActivity -->
    <string name="RecipientPreferenceActivity_block">ブロックする</string>
    <string name="RecipientPreferenceActivity_unblock">ブロック解除</string>

    <!-- RecipientProvider -->

    <!-- RedPhone -->
    <string name="RedPhone_answering">応答しています…</string>
    <string name="RedPhone_ending_call">通話を終了しています…</string>
    <string name="RedPhone_ringing">呼び出しています…</string>
    <string name="RedPhone_busy">話し中</string>
    <string name="RedPhone_recipient_unavailable">応答なし</string>
    <string name="RedPhone_network_failed">ネットワークエラー！</string>
    <string name="RedPhone_number_not_registered">未登録番号です！</string>
    <string name="RedPhone_the_number_you_dialed_does_not_support_secure_voice">ダイヤル先は安全な音声通話をサポートしていません！</string>
    <string name="RedPhone_got_it">わかりました</string>

    <!-- Valentine\'s Day Megaphone -->
    <!-- Title text for the Valentine\'s Day donation megaphone. The placeholder will always be a heart emoji. Needs to be a placeholder for Android reasons. -->
    <!-- Body text for the Valentine\'s Day donation megaphone. -->

    <!-- WebRtcCallActivity -->
    <string name="WebRtcCallActivity__tap_here_to_turn_on_your_video">タップして動画を有効にする</string>
    <string name="WebRtcCallActivity__to_call_s_signal_needs_access_to_your_camera">%1$s と通話するには、Mollyにカメラへのアクセスを許可してください。</string>
    <string name="WebRtcCallActivity__signal_s">Molly %1$s</string>
    <string name="WebRtcCallActivity__calling">呼び出しています…</string>
    <!-- Call status shown when an active call was disconnected (e.g., network hiccup) and is trying to reconnect -->
    <string name="WebRtcCallActivity__reconnecting">再接続しています…</string>
    <!-- Title for dialog warning about lacking bluetooth permissions during a call -->
    <string name="WebRtcCallActivity__bluetooth_permission_denied">Bluetooth権限が拒否されました</string>
    <!-- Message for dialog warning about lacking bluetooth permissions during a call and references the permission needed by name -->
    <string name="WebRtcCallActivity__please_enable_the_nearby_devices_permission_to_use_bluetooth_during_a_call">通話中にbluetoothを使用するには、「近くのデバイス」の権限を有効にしてください。</string>
    <!-- Positive action for bluetooth warning dialog to open settings -->
    <string name="WebRtcCallActivity__open_settings">設定を開く</string>
    <!-- Negative action for bluetooth warning dialog to dismiss dialog -->
    <string name="WebRtcCallActivity__not_now">今はしない</string>
    <!-- Title for dialog to approve all requests -->
    <plurals name="WebRtcCallActivity__approve_d_requests">
        <item quantity="other">%1$d 人のリクエストを承認しますか？</item>
    </plurals>
    <!-- Positive action for call link approve all dialog -->
    <string name="WebRtcCallActivity__approve_all">全員承認する</string>
    <!-- Message for dialog to approve all requests -->
    <plurals name="WebRtcCallActivity__d_people_will_be_added_to_the_call">
        <item quantity="other">%1$d 人のユーザーが通話に追加されます。</item>
    </plurals>
    <!-- Title for dialog to deny all requests -->
    <plurals name="WebRtcCallActivity__deny_d_requests">
        <item quantity="other">%1$d 人のリクエストを拒否しますか？</item>
    </plurals>
    <!-- Message for dialog to deny all requests -->
    <plurals name="WebRtcCallActivity__d_people_will_not_be_added_to_the_call">
        <item quantity="other">%1$d 人のユーザーは通話に追加されません。</item>
    </plurals>
    <!-- Positive action for call link deny all dialog -->
    <string name="WebRtcCallActivity__deny_all">全員拒否する</string>
    <!-- Displayed in call status when users are pending -->
    <plurals name="WebRtcCallActivity__d_people_waiting">
        <item quantity="other">%1$d 人が待機中です</item>
    </plurals>
    <!-- Displayed in call status during call link when no users are pending -->
    <plurals name="WebRtcCallActivity__d_people">
        <item quantity="other">%1$d人</item>
    </plurals>
    <!-- Title of dialog displayed when a user\'s join request is denied for call link entry -->
    <string name="WebRtcCallActivity__join_request_denied">参加リクエストが拒否されました</string>
    <!-- Message of dialog displayed when a user\'s join request is denied for call link entry -->
    <string name="WebRtcCallActivity__your_request_to_join_this_call_has_been_denied">この通話への参加リクエストは拒否されました。</string>
    <!-- Title of dialog displayed when a user is removed from a call link -->
    <string name="WebRtcCallActivity__removed_from_call">通話から退出しました</string>
    <!-- Message of dialog displayed when a user is removed from a call link -->
    <string name="WebRtcCallActivity__someone_has_removed_you_from_the_call">メンバーがあなたを通話から退出させました。</string>

    <!-- WebRtcCallView -->
    <string name="WebRtcCallView__signal_call">Signal通話</string>
    <string name="WebRtcCallView__signal_video_call">Signalビデオ通話</string>
    <string name="WebRtcCallView__start_call">通話を開始する</string>
    <string name="WebRtcCallView__join_call">通話に参加する</string>
    <string name="WebRtcCallView__call_is_full">満席です</string>
    <string name="WebRtcCallView__the_maximum_number_of_d_participants_has_been_Reached_for_this_call">この通話の参加者が、上限の%1$d人に達しました。あとで再度試してください。</string>
    <string name="WebRtcCallView__your_video_is_off">あなたの映像はオフです</string>
    <string name="WebRtcCallView__reconnecting">再接続しています…</string>
    <string name="WebRtcCallView__joining">参加しています…</string>
    <string name="WebRtcCallView__disconnected">接続していません</string>
    <!-- Utilized in the lobby before joining a call link -->
    <string name="WebRtcCallView__signal_call_link">Signal通話リンク</string>
    <!-- Warning displayed when entering a call via a link -->
    <string name="WebRtcCallView__anyone_who_joins">リンク経由でこの通話に参加する人には、あなたの名前、写真、電話番号が表示されます。</string>
    <!-- Displayed on the call screen as the status when waiting to be let into a call link by an admin -->
    <string name="WebRtcCallView__waiting_to_be_let_in">承認待ちです…</string>

    <string name="WebRtcCallView__signal_will_ring_s">Signalは %1$s を呼び出します</string>
    <string name="WebRtcCallView__signal_will_ring_s_and_s">Signalは %1$s と %2$s を呼び出します</string>
    <plurals name="WebRtcCallView__signal_will_ring_s_s_and_d_others">
        <item quantity="other">Signalは %1$s, %2$s ほか%3$d名を呼び出します</item>
    </plurals>

    <string name="WebRtcCallView__s_will_be_notified">%1$s には通知されません</string>
    <string name="WebRtcCallView__s_and_s_will_be_notified">%1$s と %2$s には通知されません</string>
    <plurals name="WebRtcCallView__s_s_and_d_others_will_be_notified">
        <item quantity="other">%1$s, %2$s ほか%3$d名には通知されません</item>
    </plurals>

    <string name="WebRtcCallView__ringing_s">%1$s を呼び出しています</string>
    <string name="WebRtcCallView__ringing_s_and_s">%1$s と %2$s を呼び出しています</string>
    <plurals name="WebRtcCallView__ringing_s_s_and_d_others">
        <item quantity="other">%1$s, %2$s ほか%3$d名を呼び出しています</item>
    </plurals>

    <string name="WebRtcCallView__s_is_calling_you">%1$s があなたを呼び出しています</string>
    <string name="WebRtcCallView__s_is_calling_you_and_s">%1$s があなたと %2$s を呼び出しています</string>
    <string name="WebRtcCallView__s_is_calling_you_s_and_s">%1$s があなた, %2$s および %3$s を呼び出しています</string>
    <plurals name="WebRtcCallView__s_is_calling_you_s_s_and_d_others">
        <item quantity="other">%1$s があなた, %2$s, %3$s ほか%4$d名を呼び出しています</item>
    </plurals>

    <string name="WebRtcCallView__no_one_else_is_here">誰も参加していません</string>
    <string name="WebRtcCallView__s_is_in_this_call">%1$s が参加中</string>
    <string name="WebRtcCallView__s_are_in_this_call">%1$s が参加中</string>
    <string name="WebRtcCallView__s_and_s_are_in_this_call">%1$s と %2$s が参加中</string>

    <plurals name="WebRtcCallView__s_s_and_d_others_are_in_this_call">
        <item quantity="other">%1$s, %2$s ほか%3$d人が参加中</item>
    </plurals>

    <!-- Toggle content description for toggling camera direction  -->
    <string name="WebRtcCallView__toggle_camera_direction">カメラの向きを切り替える</string>
    <!-- Toggle content description for toggling audio output  -->
    <string name="WebRtcCallView__toggle_speaker">スピーカーを切り替える</string>
    <!-- Toggle content description for toggling camera state  -->
    <string name="WebRtcCallView__toggle_camera">カメラを切り替える</string>
    <!-- Toggle content description for toggling mute state  -->
    <string name="WebRtcCallView__toggle_mute">ミュートを切り替える</string>
    <!-- Content description for additional actions menu button -->
    <string name="WebRtcCallView__additional_actions">その他の操作</string>
    <!-- Content description for end-call button -->
    <string name="WebRtcCallView__end_call">通話終了</string>

    <!-- Error message when the developer added a button in the wrong place. -->
    <string name="WebRtcAudioOutputToggleButton_fragment_activity_error">UI エラーが発生しました。このエラーを開発者に報告してください。</string>
    <!-- Error message when the user is trying to change audio outputs but none are present. -->
    <string name="WebRtcAudioOutputToggleButton_no_eligible_audio_i_o_detected">対象となるオーディオ I/O が検出されませんでした。</string>
    <!-- A text description of the bluetooth icon, used for accessibility. -->
    <string name="WebRtcAudioOutputBottomSheet__bluetooth_icon_content_description">Bluetooth 端末を表すアイコン。</string>
    <!-- A text description of the headset icon, used for accessibility. -->
    <string name="WebRtcAudioOutputBottomSheet__headset_icon_content_description">有線ヘッドセットを表すアイコン。</string>
    <!-- A text description of the speaker icon, used for accessibility. -->
    <string name="WebRtcAudioOutputBottomSheet__speaker_icon_content_description">スピーカーフォンを表すアイコン。</string>
    <!-- A text description of the earpiece icon, used for accessibility. -->
    <string name="WebRtcAudioOutputBottomSheet__earpiece_icon_content_description">端末のイヤホンを表すアイコン。</string>

    <!-- A clickable button to "raise your hand" in a group call to signify you have something to say -->
    <string name="CallOverflowPopupWindow__raise_hand">手を挙げる</string>
    <!-- A description of a clickable image representing a raised hand -->
    <string name="CallOverflowPopupWindow__raise_hand_illustration_content_description">手を挙げる</string>
    <!-- A dialog prompt to confirm you want to lower your hand -->
    <string name="CallOverflowPopupWindow__lower_your_hand">手をおろしますか？</string>
    <!-- A dialog button to confirm you would like to lower your hand -->
    <string name="CallOverflowPopupWindow__lower_hand">手を降ろす</string>
    <!-- A negative button for a dialog confirming the user wants to lower their hand (withdraw a raised hand) -->
    <string name="CallOverflowPopupWindow__cancel">キャンセル</string>
    <!-- A notification to the user that they successfully raised their hand -->
    <string name="CallOverflowPopupWindow__you_raised_your_hand">あなたは手を挙げています</string>
    <!-- A button to take you to a list of participants with raised hands -->
    <string name="CallOverflowPopupWindow__view">表示する</string>

    <!-- A notification to the user that one or more participants in the call successfully raised their hand. In the singular case, it is a name. In the plural case, it is a name or "You" -->
    <plurals name="CallOverflowPopupWindow__raised_a_hand">
        <item quantity="other">%1$s と %2$d 人が手を挙げています</item>
    </plurals>

    <!-- A badge to show how many hands are raised. The first string may be a name or "You" -->
    <plurals name="CallRaiseHandSnackbar_raised_hands">
        <item quantity="other">%1$s + %2$d</item>
    </plurals>

    <!-- An accessibility label for screen readers on a view that can be expanded -->
    <string name="CallOverflowPopupWindow__expand_snackbar_accessibility_label">挙手の表示を拡大する</string>

    <!-- AboutSheet -->
    <!-- Displayed in a sheet row and allows user to open signal connection explanation on tap -->
    <string name="AboutSheet__signal_connection">Signalコネクション</string>
    <!-- Displayed in a sheet row describing that the user has marked this contact as \'verified\' from within the app -->
  <!-- Removed by excludeNonTranslatables <string name="AboutSheet__verified">検証済み</string> -->
    <!-- Displayed in bottom sheet describing that the user has no direct messages with this person. The placeholder is a person\'s name. -->
  <!-- Removed by excludeNonTranslatables <string name="AboutSheet__no_direct_message">No direct messages with %1$s</string> -->
    <!-- Explains that the given user (placeholder is short name) is in the users system contact -->
    <string name="AboutSheet__s_is_in_your_system_contacts">%1$s はシステムの連絡先に含まれています</string>
    <!-- Notice in a row when user has no groups in common -->
    <string name="AboutSheet__you_have_no_groups_in_common">共通のグループはありません</string>
    <!-- Notice when a user is not a connection to review requests carefully -->
    <string name="AboutSheet__review_requests_carefully">慎重に申請を確認してください</string>
    <!-- Text used when user has groups in common. Placeholder is the count -->
    <plurals name="AboutSheet__d_groups_in">
        <item quantity="other">共通のグループは%1$d件あります</item>
    </plurals>
    <!-- Text displayed in title for external recipients -->
    <string name="AboutSheet__about">プロフィール</string>
    <!-- Text displayed in title for you -->
    <string name="AboutSheet__you">あなた</string>

    <!-- CallParticipantsListDialog -->
    <plurals name="CallParticipantsListDialog_in_this_call">
        <item quantity="other">通話参加者(%1$d)</item>
    </plurals>
    <plurals name="CallParticipantsListDialog__signal_will_ring">
        <item quantity="other">Signalは(%1$d)を呼び出します</item>
    </plurals>
    <plurals name="CallParticipantsListDialog__signal_will_notify">
        <item quantity="other">Signalは(%1$d)に通知を送信します</item>
    </plurals>
    <plurals name="CallParticipantsListDialog__raised_hands">
        <item quantity="other">手を挙げている人(%1$d)</item>
    </plurals>

    <!-- CallParticipantView -->
    <string name="CallParticipantView__s_is_blocked">%1$s はブロックされました</string>
    <string name="CallParticipantView__more_info">詳細</string>
    <string name="CallParticipantView__you_wont_receive_their_audio_or_video">音声や映像の送受信を行いません。</string>
    <string name="CallParticipantView__cant_receive_audio_video_from_s">%1$s からの音声と映像を受信できません</string>
    <string name="CallParticipantView__cant_receive_audio_and_video_from_s">%1$s からの音声と映像を受信できません</string>
    <string name="CallParticipantView__this_may_be_Because_they_have_not_verified_your_safety_number_change">相手があなたの安全番号の変更を検証していないか、相手の端末に問題があるか、あなたがブロックされている可能性があります。</string>

    <!-- CallToastPopupWindow -->
    <string name="CallToastPopupWindow__swipe_to_view_screen_share">スワイプすると画面共有を表示します</string>

    <!-- ProxyBottomSheetFragment -->
    <string name="ProxyBottomSheetFragment_proxy_server">プロキシサーバ</string>
    <string name="ProxyBottomSheetFragment_proxy_address">プロキシアドレス</string>
    <string name="ProxyBottomSheetFragment_do_you_want_to_use_this_proxy_address">このプロキシアドレスを使用しますか？</string>
    <string name="ProxyBottomSheetFragment_use_proxy">プロキシを使用する</string>
    <string name="ProxyBottomSheetFragment_successfully_connected_to_proxy">プロキシに接続しました。</string>

    <!-- RecaptchaProofActivity -->
    <string name="RecaptchaProofActivity_failed_to_submit">送信失敗</string>
    <string name="RecaptchaProofActivity_complete_verification">認証を完了してください</string>

    <!-- RegistrationActivity -->
    <string name="RegistrationActivity_select_your_country">国を選択してください</string>
    <string name="RegistrationActivity_you_must_specify_your_country_code">国番号を入力してください
    </string>
    <string name="RegistrationActivity_please_enter_a_valid_phone_number_to_register">正しい電話番号を入力してください。</string>
    <string name="RegistrationActivity_invalid_number">無効な番号</string>
    <string name="RegistrationActivity_the_number_you_specified_s_is_invalid">指定された番号 (%1$s) は無効です。
    </string>

    <!-- Dialog title shown when registering and we want to verify they entered the correct number before proceeding. -->
    <string name="RegistrationActivity_phone_number_verification_dialog_title">下記の電話番号でよろしいですか？</string>
    <!-- Dialog title shown when re-registering and skip sms flow failed or was aborted and now need perform additional verification via sms and warn about carrier charges -->
    <string name="RegistrationActivity_additional_verification_required">追加の認証手続きが必要です</string>
    <!-- Dialog message shown when we need to verify sms and carrier rates may apply. -->
    <string name="RegistrationActivity_a_verification_code_will_be_sent_to_this_number">この番号に認証コードが送付されます。通信料金が発生する場合があります。</string>
    <string name="RegistrationActivity_you_will_receive_a_call_to_verify_this_number">この番号を認証するため、通話が着信します。</string>
    <string name="RegistrationActivity_edit_number">番号を編集する</string>
    <string name="RegistrationActivity_missing_google_play_services">Google Play開発者サービスがありません</string>
    <string name="RegistrationActivity_this_device_is_missing_google_play_services">この端末にはGoogle Play開発者サービスがありません。Mollyは使用できますが、信頼性や性能は下がる可能性があります。\n\n上級者でない方や、メーカー公式のAndroidをご利用の方、何かの間違いだと思う方などは support@molly.im まで連絡してください。</string>
    <string name="RegistrationActivity_i_understand">分かりました</string>
    <string name="RegistrationActivity_play_services_error">Google Play開発者サービスのエラー</string>
    <string name="RegistrationActivity_google_play_services_is_updating_or_unavailable">Google Play開発者サービスは更新中か一時的に使用不能です。再度試してください。</string>
    <string name="RegistrationActivity_terms_and_privacy">使用条件とプライバシーポリシー</string>
    <string name="RegistrationActivity_signal_needs_access_to_your_contacts_and_media_in_order_to_connect_with_friends">Signalは、ご友人とのつながりやメッセージ送信を支えるため、連絡先とメディアへのアクセス許可が必要です。連絡先はエンドツーエンドで暗号化し、Signalプライベートコンタクトディスカバリーを使用してアップロードされるため、Signalのサービス管理者は閲覧できません。</string>
    <string name="RegistrationActivity_signal_needs_access_to_your_contacts_in_order_to_connect_with_friends">Signalは、ご友人とのつながりを支えるため、連絡先へのアクセス許可が必要です。連絡先はエンドツーエンドで暗号化し、Signalプライベートコンタクトディスカバリーを使用してアップロードされるため、Signalのサービス管理者は閲覧できません。</string>
    <string name="RegistrationActivity_rate_limited_to_service">この番号の登録試行回数が多すぎます。あとで再度試してください。</string>
    <!--    During registration, if the user attempts (and fails) to register, we display this error message with a number of minutes timer they are allowed to try again.-->
    <string name="RegistrationActivity_rate_limited_to_try_again">この番号の登録試行回数が多すぎます。%1$s分後にもう一度お試しください。.</string>
    <string name="RegistrationActivity_unable_to_connect_to_service">サービスに接続できませんでした。ネットワークの接続を確認してから、再度試してください。</string>
    <!-- A description text for an alert dialog when the entered phone number is not eligible for a verification SMS. -->
    <string name="RegistrationActivity_we_couldnt_send_you_a_verification_code">SMSで認証コードを送信できませんでした。音声通話でコードを受信してみてください。</string>
    <!-- Generic error when the app is unable to request an SMS code for an unknown reason. -->
    <string name="RegistrationActivity_unable_to_request_verification_code">認証コードをリクエストできません。ネットワーク接続を確認して再度試してください。</string>
    <string name="RegistrationActivity_non_standard_number_format">非標準の数字フォーマット</string>
    <string name="RegistrationActivity_the_number_you_entered_appears_to_be_a_non_standard">あなたが入力した数字 (%1$s) は、非標準のフォーマットのようです。\n\n%2$s を意図していすか？</string>
    <string name="RegistrationActivity_signal_android_phone_number_format">Molly Android - 電話番号フォーマット</string>
    <!--    Small "toast" notification to the user confirming that they have requested a new code via voice call.-->
    <string name="RegistrationActivity_call_requested">通話を要求されました</string>
    <!--    Small "toast" notification to the user confirming that they have requested a new code via SMS.-->
    <string name="RegistrationActivity_sms_requested">SMS が要求されました</string>
    <!--    Small "toast" notification to the user confirming that they have requested a new code (through an unspecified channel).-->
    <string name="RegistrationActivity_code_requested">認証コードが要求されました</string>
    <plurals name="RegistrationActivity_debug_log_hint">
        <item quantity="other">デバッグログの提出まで、あと%1$dステップです。</item>
    </plurals>
    <string name="RegistrationActivity_we_need_to_verify_that_youre_human">あなたがロボットでないことを確認します。</string>
    <!-- Button label to trigger a phone call to provide the registration code, in lieu of an SMS code -->
    <string name="RegistrationActivity_voice_call">音声通話</string>
    <!-- Dialog button to cancel the pending action and return to the previous state. -->
    <string name="RegistrationActivity_cancel">キャンセル</string>
    <string name="RegistrationActivity_next">次へ</string>
    <string name="RegistrationActivity_continue">続行</string>
    <string name="RegistrationActivity_take_privacy_with_you_be_yourself_in_every_message">あなたにプライバシーを。\nすべてのメッセージで自分らしく。</string>
    <!-- Title of registration screen when asking for the users phone number -->
    <string name="RegistrationActivity_phone_number">電話番号</string>
    <!-- Subtitle of registration screen when asking for the users phone number -->
    <string name="RegistrationActivity_enter_your_phone_number_to_get_started">あなたの電話番号を入力して開始します。</string>
    <string name="RegistrationActivity_enter_the_code_we_sent_to_s">%1$s に届いたコードを入力してください</string>

    <string name="RegistrationActivity_phone_number_description">電話番号</string>
    <string name="RegistrationActivity_country_code_description">国番号</string>
    <string name="RegistrationActivity_call">通話</string>
    <string name="RegistrationActivity_verification_code">認証コード</string>
    <string name="RegistrationActivity_resend_code">コードを再送信する</string>
    <!--    A title for a bottom sheet dialog offering to help a user having trouble entering their verification code.-->
    <string name="RegistrationActivity_support_bottom_sheet_title">登録でお困りですか？</string>
    <!--    A list of suggestions to try for a user having trouble entering their verification code.-->
    <string name="RegistrationActivity_support_bottom_sheet_body_suggestions">• お使いの携帯電話が圏内にあってSMSまたは通話が可能かどうかを確認してください\n • 電話番号への着信が可能か確認してください\n • 電話番号が正しく入力されていることを確認してください。</string>
    <!--    A call to action for a user having trouble entering the verification to seek further help. -->
    <string name="RegistrationActivity_support_bottom_sheet_body_call_to_action">詳細については、これらのトラブルシューティングの手順に従うか、サポートにお問い合わせください</string>
    <!--    A clickable piece of text that will take the user to our website with additional suggestions.-->
    <string name="RegistrationActivity_support_bottom_sheet_cta_troubleshooting_steps_substring">これらのトラブルシューティングの手順</string>
    <!--    A clickable piece of text that will pre-fill a request for support email in the user\'s email app.-->
    <string name="RegistrationActivity_support_bottom_sheet_cta_contact_support_substring">サポートに問い合わせる</string>

    <!-- RegistrationLockV2Dialog -->
    <string name="RegistrationLockV2Dialog_turn_on_registration_lock">登録ロックを有効にしますか？</string>
    <string name="RegistrationLockV2Dialog_turn_off_registration_lock">登録ロックを無効にしますか？</string>
    <string name="RegistrationLockV2Dialog_if_you_forget_your_signal_pin_when_registering_again">Signalに再登録する際にPINを忘れると、アカウントが7日間ロックされます。</string>
    <string name="RegistrationLockV2Dialog_turn_on">有効にする</string>
    <string name="RegistrationLockV2Dialog_turn_off">無効にする</string>

    <!-- RevealableMessageView -->
    <string name="RevealableMessageView_view_photo">写真を見る</string>
    <string name="RevealableMessageView_view_video">動画を見る</string>
    <string name="RevealableMessageView_viewed">閲覧済み</string>
    <string name="RevealableMessageView_media">メディア</string>

    <!-- ReviewBannerView -->
    <!-- ReviewBannerView text when a name conflict has been found -->
    <string name="ReviewBannerView__name_conflict_found">同名のメンバーがいます</string>
    <!-- Button label to view name conflicts -->
    <string name="ReviewBannerView__view">表示する</string>

    <!-- Search -->
    <string name="SearchFragment_no_results">「%1$s」の検索結果はありません</string>

    <!-- ShakeToReport -->
  <!-- Removed by excludeNonTranslatables <string name="ShakeToReport_shake_detected" translatable="false">Shake detected</string> -->
  <!-- Removed by excludeNonTranslatables <string name="ShakeToReport_submit_debug_log" translatable="false">Submit debug log?</string> -->
  <!-- Removed by excludeNonTranslatables <string name="ShakeToReport_submit" translatable="false">Submit</string> -->
  <!-- Removed by excludeNonTranslatables <string name="ShakeToReport_failed_to_submit" translatable="false">Failed to submit :(</string> -->
  <!-- Removed by excludeNonTranslatables <string name="ShakeToReport_success" translatable="false">Success!</string> -->
  <!-- Removed by excludeNonTranslatables <string name="ShakeToReport_share" translatable="false">Share</string> -->

    <!-- SharedContactDetailsActivity -->
    <string name="SharedContactDetailsActivity_add_to_contacts">連絡先に追加</string>
    <string name="SharedContactDetailsActivity_invite_to_signal">Mollyに招待する</string>
    <string name="SharedContactDetailsActivity_signal_message">Signalメッセージ</string>
    <string name="SharedContactDetailsActivity_signal_call">Signal通話</string>

    <!-- SharedContactView -->
    <string name="SharedContactView_add_to_contacts">連絡先に追加</string>
    <string name="SharedContactView_invite_to_signal">Mollyに招待する</string>
    <string name="SharedContactView_message">Signalメッセージ</string>

    <!-- SignalBottomActionBar -->
    <string name="SignalBottomActionBar_more">その他</string>

    <!-- SignalPinReminders -->
    <string name="SignalPinReminders_well_remind_you_again_later">PINの確認ができました。またあとでお知らせします。</string>
    <string name="SignalPinReminders_well_remind_you_again_tomorrow">PINの確認ができました。また明日お知らせします。</string>
    <string name="SignalPinReminders_well_remind_you_again_in_a_few_days">PINの確認ができました。また数日後にお知らせします。</string>
    <string name="SignalPinReminders_well_remind_you_again_in_a_week">PINの確認ができました。また1週間後にお知らせします。</string>
    <string name="SignalPinReminders_well_remind_you_again_in_a_couple_weeks">PINの確認ができました。また2週間後にお知らせします。</string>
    <string name="SignalPinReminders_well_remind_you_again_in_a_month">PINの確認ができました。また1ヶ月後にお知らせします。</string>

    <!-- Slide -->
    <string name="Slide_image">画像</string>
    <string name="Slide_sticker">ステッカー</string>
    <string name="Slide_audio">音声</string>
    <string name="Slide_video">動画</string>

    <!-- SmsMessageRecord -->
    <string name="SmsMessageRecord_secure_session_reset">セキュアセッションをリセットしました。</string>
    <string name="SmsMessageRecord_secure_session_reset_s">%1$s がセキュアセッションをリセットしました。</string>
    <string name="SmsMessageRecord_duplicate_message">重複メッセージ。</string>

    <!-- StickerManagementActivity -->
    <string name="StickerManagementActivity_stickers">ステッカー</string>

    <!-- StickerManagementAdapter -->
    <string name="StickerManagementAdapter_installed_stickers">インストール済みステッカー</string>
    <string name="StickerManagementAdapter_stickers_you_received">受信済みステッカー</string>
    <string name="StickerManagementAdapter_signal_artist_series">Signalアーティストシリーズ</string>
    <string name="StickerManagementAdapter_no_stickers_installed">ステッカーはインストールされていません</string>
    <string name="StickerManagementAdapter_stickers_from_incoming_messages_will_appear_here">受信メッセージのステッカーはここに表示されます</string>
    <string name="StickerManagementAdapter_untitled">無題</string>
    <string name="StickerManagementAdapter_unknown">不明</string>

    <!-- StickerPackPreviewActivity -->
    <string name="StickerPackPreviewActivity_untitled">無題</string>
    <string name="StickerPackPreviewActivity_unknown">不明</string>
    <string name="StickerPackPreviewActivity_install">インストール</string>
    <!-- Label for a button that, if pressed, will uninstall the sticker pack that is currently being previewed. -->
    <string name="StickerPackPreviewActivity_remove">アンインストール</string>
    <string name="StickerPackPreviewActivity_stickers">ステッカー</string>
    <string name="StickerPackPreviewActivity_failed_to_load_sticker_pack">ステッカーパックを読み込めませんでした</string>

    <!-- SubmitDebugLogActivity -->
    <string name="SubmitDebugLogActivity_edit">編集</string>
    <string name="SubmitDebugLogActivity_done">完了</string>
    <!-- Menu option to save a debug log file to disk. -->
    <string name="SubmitDebugLogActivity_save">保存</string>
    <!-- Error that is show in a toast when we fail to save a debug log file to disk. -->
    <string name="SubmitDebugLogActivity_failed_to_save">保存に失敗しました</string>
    <!-- Toast that is show to notify that we have saved the debug log file to disk. -->
    <string name="SubmitDebugLogActivity_save_complete">保存が完了しました</string>
    <string name="SubmitDebugLogActivity_tap_a_line_to_delete_it">タップした行を消去します</string>
    <string name="SubmitDebugLogActivity_submit">提出する</string>
    <string name="SubmitDebugLogActivity_failed_to_submit_logs">ログの送信に失敗しました</string>
    <string name="SubmitDebugLogActivity_success">成功しました！</string>
    <string name="SubmitDebugLogActivity_copy_this_url_and_add_it_to_your_issue">このURLをコピーしてバグレポートやサポートメールに貼り付けてください:\n\n<b>%1$s</b></string>
    <string name="SubmitDebugLogActivity_share">共有</string>
    <string name="SubmitDebugLogActivity_this_log_will_be_posted_publicly_online_for_contributors">このログはコントリビュータにオンラインで公開されます。アップロードする前に内容を確認できます。</string>

    <!-- SupportEmailUtil -->
  <!-- Removed by excludeNonTranslatables <string name="SupportEmailUtil_support_email" translatable="false">support@molly.im</string> -->
    <string name="SupportEmailUtil_filter">フィルタ:</string>
    <string name="SupportEmailUtil_device_info">Device info:</string>
    <string name="SupportEmailUtil_android_version">Android version:</string>
    <string name="SupportEmailUtil_signal_version">Molly version:</string>
    <string name="SupportEmailUtil_signal_package">Molly package:</string>
    <string name="SupportEmailUtil_registration_lock">Registration lock:</string>
    <string name="SupportEmailUtil_locale">Locale:</string>

    <!-- ThreadRecord -->
    <string name="ThreadRecord_group_updated">グループが更新されました</string>
    <string name="ThreadRecord_left_the_group">グループを抜けました</string>
    <string name="ThreadRecord_secure_session_reset">セキュアセッションがリセットされました。</string>
    <string name="ThreadRecord_draft">下書き:</string>
    <string name="ThreadRecord_media_message">メディアメッセージ</string>
    <string name="ThreadRecord_sticker">ステッカー</string>
    <string name="ThreadRecord_view_once_photo">使い捨て写真</string>
    <string name="ThreadRecord_view_once_video">使い捨て動画</string>
    <string name="ThreadRecord_view_once_media">使い捨てメディア</string>
    <string name="ThreadRecord_this_message_was_deleted">このメッセージは消去されました。</string>
    <string name="ThreadRecord_you_deleted_this_message">メッセージを消去しました。</string>
    <!-- Displayed in the notification when the user sends a request to activate payments -->
    <string name="ThreadRecord_you_sent_request">決済機能を有効にするリクエストを送信しました</string>
    <!-- Displayed in the notification when the recipient wants to activate payments -->
    <string name="ThreadRecord_wants_you_to_activate_payments">%1$s さんがあなたに決済機能を有効にすることを求めています</string>
    <!-- Displayed in the notification when the user activates payments -->
    <string name="ThreadRecord_you_activated_payments">決済機能を有効にしました</string>
    <!-- Displayed in the notification when the recipient can accept payments -->
    <string name="ThreadRecord_can_accept_payments">%1$s さんが決済機能を有効にしました</string>
    <string name="ThreadRecord_s_is_on_signal">%1$s がSignalに登録しました！</string>
    <string name="ThreadRecord_disappearing_messages_disabled">消えるメッセージが無効にされました</string>
    <string name="ThreadRecord_disappearing_message_time_updated_to_s">消えるメッセージのタイマーが%1$sに設定されました</string>
    <string name="ThreadRecord_safety_number_changed">安全番号が変わりました</string>
    <string name="ThreadRecord_your_safety_number_with_s_has_changed">%1$s に対する安全番号が変わりました。</string>
    <string name="ThreadRecord_you_marked_verified">検証済みにしました</string>
    <string name="ThreadRecord_you_marked_unverified">未検証にしました</string>
    <string name="ThreadRecord_message_could_not_be_processed">メッセージを処理できませんでした</string>
    <string name="ThreadRecord_delivery_issue">配送エラー</string>
    <string name="ThreadRecord_message_request">メッセージ申請</string>
    <!-- Thread preview for a recipient that has been hidden -->
    <string name="ThreadRecord_hidden_recipient">過去に非表示にしたメンバーです。メッセージを送ると、このメンバーはリストに再度追加されます。</string>
    <string name="ThreadRecord_photo">写真</string>
    <string name="ThreadRecord_gif">GIF</string>
    <string name="ThreadRecord_voice_message">音声メッセージ</string>
    <string name="ThreadRecord_file">ファイル</string>
    <string name="ThreadRecord_video">動画</string>
    <string name="ThreadRecord_chat_session_refreshed">セッションが更新されました</string>
    <!-- Displayed in the notification when the user is sent a gift -->
    <string name="ThreadRecord__s_donated_for_you">%1$s があなたに代わって寄付しました</string>
    <!-- Displayed in the notification when the user sends a gift -->
    <string name="ThreadRecord__you_donated_for_s">%1$s に代わって寄付しました</string>
    <!-- Displayed in the notification when the user has opened a received gift -->
    <string name="ThreadRecord__you_redeemed_a_badge">バッジに引き換えました</string>
    <!-- Displayed in the conversation list when someone reacted to your story -->
    <string name="ThreadRecord__reacted_s_to_your_story">あなたのストーリーに%1$sのリアクションがありました。</string>
    <!-- Displayed in the conversation list when you reacted to someone\'s story -->
    <string name="ThreadRecord__reacted_s_to_their_story">この人のストーリーに%1$sのリアクションをしました</string>
    <!-- Displayed in the conversation list when your most recent message is a payment to or from the person the conversation is with -->
    <string name="ThreadRecord_payment">支払い</string>
    <!-- Displayed in the conversation list when your only message in a conversation is a scheduled send. -->
    <string name="ThreadRecord_scheduled_message">予約メッセージ</string>
    <!--  Displayed in the conversation list when your message history has been merged -->
    <string name="ThreadRecord_message_history_has_been_merged">メッセージ履歴が統合されました</string>
    <!--  Displayed in the conversation list when identities have been merged. The first placeholder is a phone number, and the second is a person\'s name -->
    <string name="ThreadRecord_s_belongs_to_s">%1$s は %2$s の番号です</string>

    <!-- ApkUpdateNotifications -->
    <string name="ApkUpdateNotifications_prompt_install_title">Mollyアップデート</string>
    <string name="ApkUpdateNotifications_prompt_install_body">新バージョンのMollyが利用可能です。タップして更新します。</string>
    <string name="ApkUpdateNotifications_failed_general_title">Mollyの更新に失敗しました</string>
    <string name="ApkUpdateNotifications_failed_general_body">後で再度試してみます。</string>
    <string name="ApkUpdateNotifications_auto_update_success_title">Mollyが正常に更新されました</string>
    <string name="ApkUpdateNotifications_auto_update_success_body">バージョン%1$sに自動的に更新されました。</string>

    <!-- UntrustedSendDialog -->
    <string name="UntrustedSendDialog_send_message">メッセージを送信しますか？</string>
    <string name="UntrustedSendDialog_send">送信する</string>

    <!-- UnverifiedSendDialog -->
    <string name="UnverifiedSendDialog_send_message">メッセージを送信しますか？</string>
    <string name="UnverifiedSendDialog_send">送信する</string>

    <!-- UsernameEditFragment -->
    <!-- Placeholder text for custom discriminator -->
    <string name="UsernameEditFragment__00">00</string>
    <!-- Toolbar title when entering from registration -->
    <string name="UsernameEditFragment__add_a_username">ユーザーネームを追加する</string>
    <!-- Instructional text at the top of the username edit screen -->
    <string name="UsernameEditFragment__choose_your_username">ユーザーネームを選択してください</string>
    <string name="UsernameEditFragment_username">ユーザーネーム</string>
    <string name="UsernameEditFragment_delete">消去する</string>
    <string name="UsernameEditFragment_successfully_removed_username">ユーザーネームを削除しました。</string>
    <string name="UsernameEditFragment_encountered_a_network_error">ネットワークエラーが発生しました。</string>
    <string name="UsernameEditFragment_this_username_is_taken">このユーザーネームは既に使用されています。</string>
    <string name="UsernameEditFragment_usernames_can_only_include">ユーザーネームには半角の英数字とアンダーバーのみ使用できます。</string>
    <string name="UsernameEditFragment_usernames_cannot_begin_with_a_number">ユーザーネームの先頭に数字は使用できません。</string>
    <string name="UsernameEditFragment_username_is_invalid">無効なユーザーネームです。</string>
    <string name="UsernameEditFragment_usernames_must_be_between_a_and_b_characters">ユーザーネームは%1$dから%2$d文字にしてください。</string>
    <!-- Explanation about what usernames provide -->
    <string name="UsernameEditFragment__usernames_let_others_message">ユーザーネームを使用すると、電話番号なしでメッセージを送れます。ユーザーネームは、一連の数字と対になっているのでアドレスを非公開にすることができます。</string>
    <!-- Dialog title for explanation about numbers at the end of the username -->
    <string name="UsernameEditFragment__what_is_this_number">この数字は何ですか？</string>
    <string name="UsernameEditFragment__these_digits_help_keep">これらの数字は、ユーザーネームを非公開にし、不要なメッセージを避けるのに役立ちます。ユーザーネームは、チャットをしたい人やグループとだけ共有してください。ユーザーネームを変更すると、新しい数字と対になります。</string>
    <!-- Button to allow user to skip -->
    <string name="UsernameEditFragment__skip">スキップ</string>
    <!-- Content description for done button -->
    <string name="UsernameEditFragment__done">完了</string>
    <!-- Displayed when the chosen discriminator is not available for the given nickname -->
    <string name="UsernameEditFragment__this_username_is_not_available_try_another_number">このユーザーネームは使用できません。別の数字をお試し下さい。</string>
    <!-- Displayed when the chosen discriminator is too short -->
    <string name="UsernameEditFragment__invalid_username_enter_a_minimum_of_d_digits">ユーザーネームが無効です。数字は%1$d以上入力してください。</string>
    <!-- Displayed when the chosen discriminator is too long -->
    <string name="UsernameEditFragment__invalid_username_enter_a_maximum_of_d_digits">ユーザーネームが無効です。入力できる数字は、最大で%1$d桁までです。</string>
    <!-- Displayed when the chosen discriminator is 00 -->
    <string name="UsernameEditFragment__this_number_cant_be_00">この数字を00にすることはできません。1–9の数字を入力してください</string>
    <!-- Displayed when the chosen discriminator starts with 00 -->
    <string name="UsernameEditFragment__this_number_cant_start_with_00">この数字を00で始めることはできません。1–9の数字を入力してください</string>
    <!-- The body of an alert dialog asking the user to confirm that they want to recover their username -->
    <string name="UsernameEditFragment_recovery_dialog_confirmation">ユーザーネームを復元すると、これまでのQRコードとリンクがリセットされます。本当に復元しますか？</string>
    <!-- The body of an alert dialog asking the user to confirm that they want to change their username, even if it resets their link -->
  <!-- Removed by excludeNonTranslatables <string name="UsernameEditFragment_change_confirmation_message">ユーザーネームを変更すると、これまでのQRコードとリンクがリセットされます。本当に変更しますか？</string> -->
    <!-- Text for a button in a dialog asking if the user would like to continue the operation of changing their username -->
  <!-- Removed by excludeNonTranslatables <string name="UsernameEditFragment_continue">続行</string> -->

    <plurals name="UserNotificationMigrationJob_d_contacts_are_on_signal">
        <item quantity="other">%1$d件の連絡先がSignalを使用しています！</item>
    </plurals>

    <!-- UsernameShareBottomSheet -->
    <!-- Explanation of what the sheet enables the user to do -->
    <string name="UsernameShareBottomSheet__copy_or_share_a_username_link">ユーザーネームのリンクをコピーまたは共有する</string>

    <!-- VerifyIdentityActivity -->
    <string name="VerifyIdentityActivity_your_contact_is_running_a_newer_version_of_Signal">連絡先の相手は互換性のないQRコード形式を使った新しいバージョンのSignalを使っています。Signalをアップデートしてから比較してください。</string>
    <string name="VerifyIdentityActivity_the_scanned_qr_code_is_not_a_correctly_formatted_safety_number">読み取ったQRコードは正しい形式の安全番号認証コードではありません。もう一度読み取って下さい。</string>
    <string name="VerifyIdentityActivity_share_safety_number_via">次の方法で安全番号を共有する…</string>
    <string name="VerifyIdentityActivity_our_signal_safety_number">私たちのSignal安全番号:</string>
    <string name="VerifyIdentityActivity_no_app_to_share_to">共有先として使えるアプリがないようです。</string>
    <string name="VerifyIdentityActivity_no_safety_number_to_compare_was_found_in_the_clipboard">クリップボードで安全番号が見つかりませんでした</string>
    <string name="VerifyIdentityActivity_signal_needs_the_camera_permission_in_order_to_scan_a_qr_code_but_it_has_been_permanently_denied">QRコードをスキャンするには、Mollyにカメラへのアクセス許可が必要ですが、無効になっています。アプリ設定メニューの「アプリの権限」で「カメラ」を有効にしてください。</string>
    <string name="VerifyIdentityActivity_unable_to_scan_qr_code_without_camera_permission">カメラへのアクセス許可がないとQRコードをスキャンできません</string>
    <string name="VerifyIdentityActivity_you_must_first_exchange_messages_in_order_to_view">%1$s の安全番号を表示するには、初めにメッセージの交換が必要です。</string>
    <!-- Dialog message explaining to user they must exchange messages first to create a safety number -->
    <string name="VerifyIdentityActivity_dialog_exchange_messages_to_create_safety_number_message">相手との間に安全番号を作成するには、メッセージ交換をする必要があります。</string>
    <!-- Confirmation option for dialog explaining to user they must exchange messages first to create a safety number  -->
    <string name="VerifyIdentityActivity_dialog_exchange_messages_to_create_safety_number_ok">OK</string>
    <!-- Learn more option for dialog explaining to user they must exchange messages first to create a safety number  -->
    <string name="VerifyIdentityActivity_dialog_exchange_messages_to_create_safety_number_learn_more">詳しく見る</string>
    <!-- Confirmation button on scan result dialogs -->
    <string name="VerifyDisplayFragment__scan_result_dialog_ok">OK</string>

    <!-- ViewOnceMessageActivity -->
  <!-- Removed by excludeNonTranslatables <string name="ViewOnceMessageActivity_video_duration" translatable="false">%1$02d:%2$02d</string> -->

    <!-- AudioView -->
  <!-- Removed by excludeNonTranslatables <string name="AudioView_duration" translatable="false">%1$d:%2$02d</string> -->

    <!-- MessageDisplayHelper -->
    <string name="MessageDisplayHelper_message_encrypted_for_non_existing_session">メッセージは存在しないセッションのために暗号化されています</string>

    <!-- MmsMessageRecord -->
    <string name="MmsMessageRecord_bad_encrypted_mms_message">MMSメッセージの暗号化が正しくありません</string>
    <string name="MmsMessageRecord_mms_message_encrypted_for_non_existing_session">存在しないセッションのMMSメッセージは暗号化されています</string>

    <!-- MuteDialog -->
    <string name="MuteDialog_mute_notifications">通知をミュート</string>

    <!-- KeyCachingService -->
    <string name="KeyCachingService_signal_passphrase_cached">タッチして開く</string>
    <string name="KeyCachingService_passphrase_cached">Mollyのロックが解除されています</string>
    <string name="KeyCachingService_lock">Mollyをロック</string>

    <!-- MediaPreviewActivity -->
    <string name="MediaPreviewActivity_you">あなた</string>
    <string name="MediaPreviewActivity_unssuported_media_type">サポートされないメディアタイプ</string>
    <string name="MediaPreviewActivity_draft">下書き</string>
    <string name="MediaPreviewActivity_signal_needs_the_storage_permission_in_order_to_write_to_external_storage_but_it_has_been_permanently_denied">外部ストレージにデータを保存するには、Mollyにストレージへのアクセス許可が必要ですが、無効になっています。アプリ設定メニューの「アプリの権限」で「ストレージ」を有効にしてください。</string>
    <string name="MediaPreviewActivity_unable_to_write_to_external_storage_without_permission">ストレージへのアクセス許可がないと外部ストレージに保存できません</string>
    <string name="MediaPreviewActivity_media_delete_confirmation_title">メッセージを消去しますか？</string>
    <string name="MediaPreviewActivity_media_delete_confirmation_message">このメッセージを完全に消去します。</string>
    <string name="MediaPreviewActivity_s_to_s">%1$s から %2$s</string>
    <!-- All media preview title when viewing media send by you to another recipient (allows changing of \'You\' based on context) -->
    <string name="MediaPreviewActivity_you_to_s">あなたから %1$s</string>
    <!-- All media preview title when viewing media sent by another recipient to you (allows changing of \'You\' based on context) -->
    <string name="MediaPreviewActivity_s_to_you">%1$s からあなた</string>
    <string name="MediaPreviewActivity_media_no_longer_available">メディアが存在しません。</string>
    <!-- Notifying the user that the device has encountered a technical issue and is unable to render a video. -->
    <string name="MediaPreviewActivity_unable_to_play_media">メディアを再生できません。</string>
    <string name="MediaPreviewActivity_error_finding_message">メッセージ検索中にエラーが発生しました。</string>
    <string name="MediaPreviewActivity_cant_find_an_app_able_to_share_this_media">このメディアを共有できるアプリが見つかりません。</string>
    <string name="MediaPreviewActivity_dismiss_due_to_error">閉じる</string>
    <string name="MediaPreviewFragment_edit_media_error">メディアエラー</string>
    <!-- This is displayed as a toast notification when we encounter an error deleting a message, including potentially on other people\'s devices -->
    <string name="MediaPreviewFragment_media_delete_error">メッセージ削除中にエラーが発生しました。メッセージが削除されていない可能性があります</string>
    <!-- A suffix to be attached to truncated captions that the user may tap onto to view the entire text caption -->
    <string name="MediaPreviewFragment_read_more_overflow_text">さらに表示</string>

    <!-- MessageNotifier -->
    <!-- Text shown in a system notification that is used to summarize your notification. The first placeholder is a pluralized string that describes how many messages (e.g. "3 messages"), and the second placeholder is a pluralized string that describes the number of unique chats those message appear in (e.g. "2 chats"). -->
    <string name="MessageNotifier_s_in_s">%2$s の %1$s</string>
    <!-- Text shown in a system notification that is used to summary how many messages you received. -->
    <plurals name="MessageNotifier_d_messages">
        <item quantity="other">%1$d件のメッセージ</item>
    </plurals>
    <!-- Text shown in a system notification that is used to summary how many chats have new messages. -->
    <plurals name="MessageNotifier_d_chats">
        <item quantity="other">%1$d件のチャット</item>
    </plurals>
    <string name="MessageNotifier_most_recent_from_s">最新の受信: %1$s</string>
    <string name="MessageNotifier_locked_message">ロックされたメッセージ</string>
    <string name="MessageNotifier_message_delivery_failed">メッセージを配送できませんでした。</string>
    <!-- Shown in a notification when a story the user tries to send fails to be sent -->
    <string name="MessageNotifier_story_delivery_failed">ストーリーを送信できませんでした</string>
    <!-- Shown as notification title for when a notification about a story sent to a group story %1$s replaced with the group name -->
    <string name="MessageNotifier_group_story_title">あなたから %1$s へ</string>
    <string name="MessageNotifier_failed_to_deliver_message">メッセージを配送できませんでした。</string>
    <string name="MessageNotifier_error_delivering_message">メッセージの配送中にエラーが発生しました。</string>
    <string name="MessageNotifier_message_delivery_paused">メッセージの配送が保留されました。</string>
    <string name="MessageNotifier_verify_to_continue_messaging_on_signal">Mollyでのメッセージ送受信を続けるため、認証してください。</string>
    <string name="MessageNotifier_mark_all_as_read">すべて既読にする</string>
    <string name="MessageNotifier_mark_read">既読にする</string>
    <string name="MessageNotifier_turn_off_these_notifications">これらの通知を無効にする</string>
    <string name="MessageNotifier_view_once_photo">使い捨て写真</string>
    <string name="MessageNotifier_view_once_video">使い捨て動画</string>
    <string name="MessageNotifier_reply">返信</string>
    <string name="MessageNotifier_signal_message">Signalメッセージ</string>
    <string name="MessageNotifier_contact_message">%1$s %2$s</string>
    <string name="MessageNotifier_unknown_contact_message">連絡先</string>
    <string name="MessageNotifier_reacted_s_to_s">「%2$s」に %1$sのリアクションをしました。</string>
    <string name="MessageNotifier_reacted_s_to_your_video">あなたの動画に %1$sのリアクションがありました。</string>
    <string name="MessageNotifier_reacted_s_to_your_image">あなたの画像に %1$sのリアクションがありました。</string>
    <string name="MessageNotifier_reacted_s_to_your_gif">あなたのGIFに %1$sのリアクションがありました。</string>
    <string name="MessageNotifier_reacted_s_to_your_file">あなたのファイルに %1$sのリアクションがありました。</string>
    <string name="MessageNotifier_reacted_s_to_your_audio">あなたの音声に %1$sのリアクションがありました。</string>
    <string name="MessageNotifier_reacted_s_to_your_view_once_media">あなたの使い捨てメディアに %1$sのリアクションがありました。</string>
    <!-- Body of notification shown to user when someone they sent a payment to reacts to it. Placeholder is the emoji used in the reaction. -->
    <string name="MessageNotifier_reacted_s_to_your_payment">あなたの支払いに %1$s のリアクションがありました。</string>
    <string name="MessageNotifier_reacted_s_to_your_sticker">あなたのステッカーに %1$sのリアクションがありました。</string>
    <string name="MessageNotifier_this_message_was_deleted">このメッセージは消去されました。</string>

    <string name="TurnOffContactJoinedNotificationsActivity__turn_off_contact_joined_signal">連絡先のSignal参加時の通知を受け取らないようにしますか？この設定はあとでSignal &gt; 設定 &gt; 通知から元に戻せます。</string>

    <!-- TurnOnNotificationsBottomSheet -->
    <!-- Title for sheet explaining how to turn on app notifications -->
    <string name="TurnOnNotificationsBottomSheet__turn_on_notifications">通知を有効にするには</string>
    <!-- Subtitle  for sheet explaining how to turn on app notifications -->
    <string name="TurnOnNotificationsBottomSheet__to_receive_notifications">新着メッセージの通知を受けるには</string>
    <!-- Sheet step 1  for sheet explaining how to turn on app notifications-->
    <string name="TurnOnNotificationsBottomSheet__1_tap_settings_below">1. 下にある「設定」をタップする</string>
    <!-- Sheet step 2 with placeholder which will be replaced with an image of a toggle  for sheet explaining how to turn on app notifications -->
    <string name="TurnOnNotificationsBottomSheet__2_s_turn_on_notifications">2. %1$s 通知をオンにする</string>
    <!-- Label for button at the bottom of the sheet which opens system app notification settings for sheet explaining how to turn on app notifications -->
    <string name="TurnOnNotificationsBottomSheet__settings">設定</string>

    <!-- Notification Channels -->
    <string name="NotificationChannel_channel_messages">メッセージ</string>
    <string name="NotificationChannel_calls">通話</string>
    <string name="NotificationChannel_failures">障害</string>
    <string name="NotificationChannel_backups">バックアップ</string>
    <string name="NotificationChannel_locked_status">ロック状態</string>
    <string name="NotificationChannel_app_updates">アプリ更新</string>
    <string name="NotificationChannel_other">その他</string>
    <string name="NotificationChannel_group_chats">チャット</string>
    <string name="NotificationChannel_missing_display_name">不明</string>
    <string name="NotificationChannel_voice_notes">音声メモ</string>
    <string name="NotificationChannel_contact_joined_signal">連絡先のSignal参加時</string>
    <string name="NotificationChannels__no_activity_available_to_open_notification_channel_settings">通知チャネルの設定を開くためのアクティビティがありません。</string>
    <!-- Notification channel name for showing persistent background connection on devices without push notifications -->
    <string name="NotificationChannel_background_connection">バックグラウンド接続</string>
    <!-- Notification channel name for showing call status information (like connection, ongoing, etc.) Not ringing. -->
    <string name="NotificationChannel_call_status">通話状態</string>
    <!-- Notification channel name for occasional alerts to the user. Will appear in the system notification settings as the title of this notification channel. -->
    <string name="NotificationChannel_critical_app_alerts">重要なアプリのアラート</string>
    <!-- Notification channel name for other notifications related to messages. Will appear in the system notification settings as the title of this notification channel. -->
    <string name="NotificationChannel_additional_message_notifications">その他のメッセージ通知</string>

    <!-- ProfileEditNameFragment -->

    <!-- QuickResponseService -->
    <string name="QuickResponseService_quick_response_unavailable_when_Signal_is_locked">Mollyのロック中はクイックレスポンスを使えません！</string>
    <string name="QuickResponseService_problem_sending_message">メッセージ送信中に問題が発生しました！</string>

    <!-- A small toast notification to let the user know their image/video/audio was downloaded and saved to their device, accessible in other apps. -->
    <string name="SaveAttachmentTask_saved">メディアが保存されました</string>

    <!-- SearchToolbar -->
    <string name="SearchToolbar_search">検索</string>
    <!-- Hint when searching filtered chat content -->
    <string name="SearchToolbar_search_unread_chats">未読チャットを検索</string>
    <string name="SearchToolbar_search_for_conversations_contacts_and_messages">チャットや連絡先、メッセージを検索します</string>

    <!-- Material3 Search Toolbar -->
    <string name="Material3SearchToolbar__close">閉じる</string>
    <string name="Material3SearchToolbar__clear">消去する</string>

    <!-- ShortcutLauncherActivity -->
    <string name="ShortcutLauncherActivity_invalid_shortcut">無効なショートカット</string>

    <!-- SingleRecipientNotificationBuilder -->
    <string name="SingleRecipientNotificationBuilder_signal">Molly</string>
    <string name="SingleRecipientNotificationBuilder_new_message">新着メッセージ</string>
    <string name="SingleRecipientNotificationBuilder_message_request">メッセージ申請</string>
    <string name="SingleRecipientNotificationBuilder_you">あなた</string>
    <!-- Notification subtext for group stories -->
    <string name="SingleRecipientNotificationBuilder__s_dot_story">%1$s・ストーリー</string>

    <!-- NewWaysToConnectDialogFragment -->
    <!-- Fragment title, displayed at the top of the content -->
    <string name="NewWaysToConnectDialogFragment__new_ways_to_connect">つながる新しい選択肢</string>
    <!-- Row item title for phone number privacy explainer -->
    <string name="NewWaysToConnectDialogFragment__phone_number_privacy">電話番号保護</string>
    <!-- Row item description for phone number privacy explainer -->
    <string name="NewWaysToConnectDialogFragment__your_phone_number_is_no_longer_shared">チャットで電話番号が共有されることはありません。あなたの電話番号が友人の連絡先に保存されている場合は、その友人には電話番号が表示されます。</string>
    <!-- Row item title for usernames explainer -->
    <string name="NewWaysToConnectDialogFragment__usernames">ユーザーネーム</string>
    <!-- Row item description for usernames explainer -->
    <string name="NewWaysToConnectDialogFragment__people_can_now_message_you_using_your_optional_username">オプションのユーザーネームを使ってメッセージを送れるようになったので、電話番号を教える必要はありません。ユーザーネームはプロフィールに表示されません。</string>
    <!-- Row item title for qr code and links explainer -->
    <string name="NewWaysToConnectDialogFragment__qr_codes_and_links">QRコードとリンク</string>
    <!-- Row item description for qr code and links explainer -->
    <string name="NewWaysToConnectDialogFragment__usernames_have_a_unique_qr_code">各ユーザーネームには固有のQRコードとリンクがあり、友達と共有することですぐにチャットを開始することができます。</string>
    <!-- Button label for not right now -->
    <string name="NewWaysToConnectDialogFragment__not_now">今はしない</string>
    <!-- Button label for continue -->
    <string name="NewWaysToConnectDialogFragment__set_up_your_username">ユーザーネームを設定する</string>

    <!-- ThumbnailView -->
    <string name="ThumbnailView_Play_video_description">動画を再生</string>
    <string name="ThumbnailView_Has_a_caption_description">キャプション付き</string>

    <!-- TransferControlView -->
    <plurals name="TransferControlView_n_items">
        <item quantity="other">%1$d個</item>
    </plurals>
    <!-- Status update label used while the device is transcoding video as a prerequisite to uploading -->
    <string name="TransferControlView__processing">処理中…</string>
    <!-- Status update label used while the device is transmitting data over the network. Will take the form of "1.0 MB/2.0 MB" -->
    <string name="TransferControlView__download_progress">%1$1.1f MB/%2$2.1f MB</string>
    <!-- Attachment file size label for not-yet-downloaded images and video. Will take the form of "1.0 MB" -->
    <string name="TransferControlView__filesize">%1$1.1f MB</string>


    <!-- UnauthorizedReminder -->
    <!-- Message shown in a reminder banner when the user\'s device is no longer registered -->
    <string name="UnauthorizedReminder_this_is_likely_because_you_registered_your_phone_number_with_Signal_on_a_different_device">この端末は登録されていません。以前、おそらく別の端末で Signal に電話番号を登録したことが原因です。</string>
    <!-- Action in reminder banner that will take user to re-register -->
    <string name="UnauthorizedReminder_reregister_action">端末を再登録する</string>

    <!-- Push notification when the app is forcibly logged out by the server. -->
    <string name="LoggedOutNotification_you_have_been_logged_out">この端末上のSignalからログアウトしました。</string>

    <!-- EnclaveFailureReminder -->
    <!-- Banner message to update app to use payments -->
    <string name="EnclaveFailureReminder_update_signal">決済機能を引き続きご利用いただくために、Signalをアップデートしてください。残高が最新の状態ではない可能性があります。</string>
    <!-- Banner button to update now -->

    <!-- WebRtcCallActivity -->
    <string name="WebRtcCallActivity_to_answer_the_call_give_signal_access_to_your_microphone">着信に出るには、Mollyにマイクへのアクセスを許可してください。</string>
    <!-- Message shown in permission dialog when attempting to answer a video call without camera or microphone permissions already granted. -->
    <string name="WebRtcCallActivity_to_answer_the_call_give_signal_access_to_your_microphone_and_camera">ビデオ通話に出るには、Molly にマイクとカメラへのアクセスを許可してください。</string>
    <string name="WebRtcCallActivity_signal_requires_microphone_and_camera_permissions_in_order_to_make_or_receive_calls">通話するには、Mollyにマイクとカメラへのアクセス許可が必要ですが、無効になっています。アプリ設定メニューの「アプリの権限」で「マイク」と「カメラ」を有効にしてください。</string>
    <string name="WebRtcCallActivity__answered_on_a_linked_device">リンクした端末で応答しました。</string>
    <string name="WebRtcCallActivity__declined_on_a_linked_device">リンクした端末で拒否しました。</string>
    <string name="WebRtcCallActivity__busy_on_a_linked_device">リンクした端末で通話中です。</string>
    <!-- Tooltip message shown first time user is in a video call after switch camera button moved -->
    <string name="WebRtcCallActivity__flip_camera_tooltip">カメラアイコンがここへ移動しました。画面をタップして試してみてください</string>

    <string name="GroupCallSafetyNumberChangeNotification__someone_has_joined_this_call_with_a_safety_number_that_has_changed">安全番号を変更したメンバーが、この通話に参加しています。</string>

    <!-- WebRtcCallScreen -->
    <string name="WebRtcCallScreen_swipe_up_to_change_views">上にスワイプして表示を変更</string>

    <!-- WebRtcCallScreen V2 -->
    <!-- Label with hyphenation. Translation can use soft hyphen - Unicode U+00AD -->
    <string name="WebRtcCallScreen__decline">拒否する</string>
    <!-- Label with hyphenation. Translation can use soft hyphen - Unicode U+00AD -->
    <string name="WebRtcCallScreen__answer">応答する</string>
    <!-- Label with hyphenation. Translation can use soft hyphen - Unicode U+00AD -->
    <string name="WebRtcCallScreen__answer_without_video">ビデオなしで応答する</string>

    <!-- WebRtcAudioOutputToggle -->
    <!-- Label for a dialog asking the user to switch the audio output device during a call -->
    <string name="WebRtcAudioOutputToggle__audio_output">音声出力</string>
    <!-- Audio output option referring to the earpiece built into the phone -->
    <string name="WebRtcAudioOutputToggle__phone_earpiece">受話口</string>
    <!-- Audio output option referring to the louder speaker built into the phone -->
    <string name="WebRtcAudioOutputToggle__speaker">スピーカー</string>
    <!-- Audio output option referring to an external audio device connected via wireless Bluetooth -->
    <string name="WebRtcAudioOutputToggle__bluetooth">Bluetooth</string>
    <!-- Audio output option referring to a pair of headphones that do not contain a microphone connected via a 3.5mm headphone jack -->
    <string name="WebRtcAudioOutputToggle__wired_headphones">有線ヘッドホン</string>
    <!-- Audio output option referring to an external headset that contains a microphone connected via a 3.5mm headphone jack -->
    <string name="WebRtcAudioOutputToggle__wired_headset">有線ヘッドセット</string>
    <!-- Audio output option referring to an external headset connected via a USB-C data cable -->
    <string name="WebRtcAudioOutputToggle__wired_headset_usb">有線ヘッドセット (USB)</string>

    <string name="WebRtcCallControls_answer_call_description">通話を開始</string>
    <string name="WebRtcCallControls_reject_call_description">通話を拒否</string>

    <!-- change_passphrase_activity -->
    <string name="change_passphrase_activity__old_passphrase">現在のパスフレーズ</string>
    <string name="change_passphrase_activity__new_passphrase">新しいパスフレーズ</string>
    <string name="change_passphrase_activity__repeat_new_passphrase">新しいパスフレーズを再入力</string>

    <!-- contact_selection_activity -->
    <string name="contact_selection_activity__invite_to_signal">Mollyに招待する</string>
    <string name="contact_selection_activity__new_group">新規グループ</string>
    <!-- Row item title for refreshing contacts -->
    <string name="contact_selection_activity__refresh_contacts">連絡先を更新</string>
    <!-- Row item description for refreshing contacts -->
    <string name="contact_selection_activity__missing_someone">連絡先が見つからない場合は更新してみましょう</string>
    <!-- Row header title for more section -->
    <string name="contact_selection_activity__more">その他</string>

    <!-- contact_filter_toolbar -->
    <string name="contact_filter_toolbar__clear_entered_text_description">テキストを消去</string>
    <string name="contact_filter_toolbar__show_keyboard_description">キーボードを表示</string>
    <string name="contact_filter_toolbar__show_dial_pad_description">ダイヤル画面を表示</string>

    <!-- contact_selection_group_activity -->
    <string name="contact_selection_group_activity__no_contacts">連絡先はありません。</string>
    <string name="contact_selection_group_activity__finding_contacts">連絡先を読み込んでいます…</string>

    <!-- single_contact_selection_activity -->
    <string name="SingleContactSelectionActivity_contact_photo">連絡先の写真</string>

    <!-- ContactSelectionListFragment-->
    <string name="ContactSelectionListFragment_signal_requires_the_contacts_permission_in_order_to_display_your_contacts">連絡先を表示するには、Mollyに連絡先へのアクセス許可が必要ですが、無効になっています。アプリ設定メニューの「アプリの権限」で「連絡先」を有効にしてください。</string>
    <string name="ContactSelectionListFragment_error_retrieving_contacts_check_your_network_connection">連絡先の取得中にエラーが発生しました。ネットワーク接続を確認してください。</string>
    <string name="ContactSelectionListFragment_username_not_found">ユーザーネームが見つかりませんでした</string>
    <string name="ContactSelectionListFragment_s_is_not_a_signal_user">"「%1$s」はSignalユーザーではありません。ユーザーネームを確認してもう一度試してください。"</string>
    <string name="ContactSelectionListFragment_you_do_not_need_to_add_yourself_to_the_group">自分自身をグループに追加する必要はありません</string>
    <string name="ContactSelectionListFragment_maximum_group_size_reached">グループのサイズが最大値に達しました</string>
    <string name="ContactSelectionListFragment_signal_groups_can_have_a_maximum_of_d_members">Signalグループは最大%1$d名まで参加できます。</string>
    <string name="ContactSelectionListFragment_recommended_member_limit_reached">推奨されるメンバー数の上限に達しました</string>
    <string name="ContactSelectionListFragment_signal_groups_perform_best_with_d_members_or_fewer">Signalグループは%1$d人以下が最適です。これよりメンバーを追加すると、メッセージの送受信で遅延が発生します。</string>
    <plurals name="ContactSelectionListFragment_d_members">
        <item quantity="other">メンバー %1$d人</item>
    </plurals>
    <!-- Text on row item to find user by phone number -->
    <string name="ContactSelectionListFragment__find_by_phone_number">電話番号で検索</string>
    <!-- Text on row item to find user by username -->
    <string name="ContactSelectionListFragment__find_by_username">ユーザーネームで検索</string>

    <!-- contact_selection_list_fragment -->
    <string name="contact_selection_list_fragment__signal_needs_access_to_your_contacts_in_order_to_display_them">連絡先を表示するには、Mollyに連絡先へのアクセスを許可してください。</string>
    <string name="contact_selection_list_fragment__show_contacts">連絡先を表示</string>

    <!-- contact_selection_list_item -->
    <plurals name="contact_selection_list_item__number_of_members">
        <item quantity="other">メンバー %1$d人</item>
    </plurals>
    <!-- Displays number of viewers for a story -->
    <plurals name="contact_selection_list_item__number_of_viewers">
        <item quantity="other">閲覧者 %1$d人</item>
    </plurals>

    <!-- conversation_activity -->
    <string name="conversation_activity__type_message_push">Signalメッセージ</string>
    <string name="conversation_activity__type_message_sms_insecure">安全でないSMS</string>
    <string name="conversation_activity__type_message_mms_insecure">安全でないMMS</string>
    <!-- Option in send button context menu to schedule the message instead of sending it directly -->
    <string name="conversation_activity__sim_n">SIM %1$d</string>
    <string name="conversation_activity__send">送信</string>
    <string name="conversation_activity__compose_description">メッセージ作成</string>
    <string name="conversation_activity__emoji_toggle_description">絵文字キーボードを切り替える</string>
    <string name="conversation_activity__attachment_thumbnail">添付ファイルのサムネイル</string>
    <string name="conversation_activity__quick_attachment_drawer_toggle_camera_description">クイックカメラの添付ドロワーを切り替える</string>
    <string name="conversation_activity__quick_attachment_drawer_record_and_send_audio_description">音声を録音して送信する</string>
    <string name="conversation_activity__quick_attachment_drawer_lock_record_description">音声の録音をロック</string>
    <string name="conversation_activity__message_could_not_be_sent">メッセージを送信できませんでした。接続を確認し、再度試してください。</string>

    <!-- conversation_input_panel -->
    <string name="conversation_input_panel__slide_to_cancel">スライドしてキャンセル</string>
    <string name="conversation_input_panel__cancel">キャンセル</string>

    <!-- conversation_item -->
    <string name="conversation_item__mms_image_description">メディアメッセージ</string>
    <string name="conversation_item__secure_message_description">暗号化されたメッセージ</string>

    <!-- conversation_item_sent -->
    <string name="conversation_item_sent__send_failed_indicator_description">送信失敗</string>
    <string name="conversation_item_sent__pending_approval_description">承認待ち</string>
    <string name="conversation_item_sent__delivered_description">配送済み</string>
    <string name="conversation_item_sent__message_read">既読</string>

    <!-- conversation_item_received -->
    <string name="conversation_item_received__contact_photo_description">連絡先の写真</string>

    <!-- ConversationUpdateItem -->
    <string name="ConversationUpdateItem_loading">読み込んでいます</string>
    <string name="ConversationUpdateItem_learn_more">詳しく見る</string>
    <string name="ConversationUpdateItem_join_call">通話に参加する</string>
    <string name="ConversationUpdateItem_return_to_call">通話に戻る</string>
    <string name="ConversationUpdateItem_call_is_full">満席です</string>
    <string name="ConversationUpdateItem_invite_friends">友達を招待する</string>
    <string name="ConversationUpdateItem_enable_call_notifications">着信通知を有効にする</string>
    <string name="ConversationUpdateItem_update_contact">連絡先を更新する</string>
    <!-- Update item button text to show to block a recipient from requesting to join via group link -->
    <string name="ConversationUpdateItem_block_request">申請をブロック</string>
    <string name="ConversationUpdateItem_no_groups_in_common_review_requests_carefully">共通のグループはありません。慎重に申請を確認してください。</string>
    <string name="ConversationUpdateItem_no_contacts_in_this_group_review_requests_carefully">このグループに連絡先の人はいません。慎重に申請を確認してください。</string>
    <string name="ConversationUpdateItem_view">表示する</string>
    <string name="ConversationUpdateItem_the_disappearing_message_time_will_be_set_to_s_when_you_message_them">メッセージの送信時に、消えるメッセージのタイマーが%1$sに設定されます。</string>
    <!-- Update item button text to show to boost a feature -->
    <string name="ConversationUpdateItem_donate">寄付する</string>
    <!-- Update item button text to send payment -->
    <string name="ConversationUpdateItem_send_payment">送金</string>
    <!-- Update item button text to activate payments -->
    <string name="ConversationUpdateItem_activate_payments">決済機能を有効化</string>
    <!-- Update item alerting the user they hid this person and that they can message them to unhide them -->
    <string name="ConversationUpdateItem_hidden_contact_message_to_add_back">過去に削除したメンバーです。メッセージを送ると、このメンバーはリストに再度追加されます。</string>
    <!-- Update item button text shown for the accepted message request update message -->
    <string name="ConversationUpdateItem_options">Options</string>

    <!-- audio_view -->
    <string name="audio_view__play_pause_accessibility_description">再生 … 停止</string>
    <string name="audio_view__download_accessibility_description">ダウンロード</string>

    <!-- QuoteView -->
    <string name="QuoteView_audio">音声</string>
    <string name="QuoteView_video">動画</string>
    <string name="QuoteView_photo">写真</string>
    <string name="QuoteView_gif">GIF</string>
    <string name="QuoteView_view_once_media">使い捨てメディア</string>
    <string name="QuoteView_sticker">ステッカー</string>
    <string name="QuoteView_you">あなた</string>
    <string name="QuoteView_original_missing">元のメッセージが見つかりません</string>
    <!-- Author formatting for group stories -->
    <string name="QuoteView_s_story">%1$s · ストーリー</string>
    <!-- Label indicating that a quote is for a reply to a story you created -->
    <string name="QuoteView_your_story">あなた · ストーリー</string>
    <!-- Label indicating that the story being replied to no longer exists -->
    <string name="QuoteView_no_longer_available">削除済み</string>
    <!-- Label for quoted gift -->
    <string name="QuoteView__donation_for_a_friend">友達に代わって寄付</string>

    <!-- conversation_fragment -->
    <string name="conversation_fragment__scroll_to_the_bottom_content_description">一番下までスクロール</string>

    <!-- BubbleOptOutTooltip -->
    <!-- Message to inform the user of what Android chat bubbles are -->
    <string name="BubbleOptOutTooltip__description">バブルはAndroidの機能で、Mollyのチャットでは無効にできます。</string>
    <!-- Button to dismiss the tooltip for opting out of using Android bubbles -->
    <string name="BubbleOptOutTooltip__not_now">今はしない</string>
    <!-- Button to move to the system settings to control the use of Android bubbles -->
    <string name="BubbleOptOutTooltip__turn_off">無効にする</string>

    <!-- safety_number_change_dialog -->
    <string name="safety_number_change_dialog__safety_number_changes">安全番号の変更</string>
    <string name="safety_number_change_dialog__accept">承認する</string>
    <string name="safety_number_change_dialog__call_anyway">とにかく発信する</string>
    <string name="safety_number_change_dialog__join_call">通話に参加する</string>
    <string name="safety_number_change_dialog__continue_call">通話を続ける</string>
    <string name="safety_number_change_dialog__leave_call">通話から抜ける</string>
    <string name="safety_number_change_dialog__the_following_people_may_have_reinstalled_or_changed_devices">以下の方はアプリを再インストールしたか端末を変更した可能性があります。プライバシーを保証するために安全番号を検証してください。</string>
    <string name="safety_number_change_dialog__view">表示する</string>
    <string name="safety_number_change_dialog__previous_verified">以前に検証済み</string>

    <!-- EnableCallNotificationSettingsDialog__call_notifications_checklist -->
    <string name="EnableCallNotificationSettingsDialog__call_notifications_enabled">着信通知を有効にしました。</string>
    <string name="EnableCallNotificationSettingsDialog__enable_call_notifications">着信通知を有効にしてください</string>
    <string name="EnableCallNotificationSettingsDialog__enable_background_activity">バックグラウンド動作を有効にする</string>
    <string name="EnableCallNotificationSettingsDialog__everything_looks_good_now">すべて順調そうです！</string>
    <string name="EnableCallNotificationSettingsDialog__to_receive_call_notifications_tap_here_and_turn_on_show_notifications">着信通知を受けるには、ここをタップして「通知を表示する」を有効にします。</string>
    <string name="EnableCallNotificationSettingsDialog__to_receive_call_notifications_tap_here_and_turn_on_notifications">着信通知を受けるには、ここをタップして通知を有効にし、音とポップアップが有効になっていることを確認してください。</string>
    <string name="EnableCallNotificationSettingsDialog__to_receive_call_notifications_tap_here_and_enable_background_activity_in_battery_settings">着信通知を受けるには、ここをタップして「バッテリー」設定でバックグラウンド動作を有効にします。 </string>
    <string name="EnableCallNotificationSettingsDialog__settings">設定</string>
    <string name="EnableCallNotificationSettingsDialog__to_receive_call_notifications_tap_settings_and_turn_on_show_notifications">着信通知を受けるには、設定をタップして「通知を表示する」を有効にします。</string>
    <string name="EnableCallNotificationSettingsDialog__to_receive_call_notifications_tap_settings_and_turn_on_notifications">着信通知を受けるには、設定をタップして通知を有効にし、音とポップアップが有効になっていることを確認してください。</string>
    <string name="EnableCallNotificationSettingsDialog__to_receive_call_notifications_tap_settings_and_enable_background_activity_in_battery_settings">着信通知を受けるには、設定をタップして「バッテリー」設定でバックグラウンド動作を有効にします。</string>

    <!-- country_selection_fragment -->
    <string name="country_selection_fragment__loading_countries">国名を読み込んでいます…</string>
    <string name="country_selection_fragment__search">検索</string>
    <string name="country_selection_fragment__no_matching_countries">一致する国がありません</string>

    <!-- device_add_fragment -->
    <string name="device_add_fragment__scan_the_qr_code_displayed_on_the_device_to_link">リンクする端末に表示されているQRコードをスキャンしてください</string>

    <!-- device_link_fragment -->
    <string name="device_link_fragment__link_device">端末をリンクする</string>

    <!-- device_list_fragment -->
    <string name="device_list_fragment__no_devices_linked">リンクしている端末はありません</string>
    <string name="device_list_fragment__link_new_device">新しい端末をリンク</string>

    <!-- expiration -->
    <string name="expiration_off">オフ</string>

    <plurals name="expiration_seconds">
        <item quantity="other">%1$d秒</item>
    </plurals>

    <string name="expiration_seconds_abbreviated">%1$d秒</string>

    <plurals name="expiration_minutes">
        <item quantity="other">%1$d分</item>
    </plurals>

    <string name="expiration_minutes_abbreviated">%1$d分</string>

    <plurals name="expiration_hours">
        <item quantity="other">%1$d時間</item>
    </plurals>

    <string name="expiration_hours_abbreviated">%1$d時間</string>

    <plurals name="expiration_days">
        <item quantity="other">%1$d日</item>
    </plurals>

    <string name="expiration_days_abbreviated">%1$d日</string>

    <plurals name="expiration_weeks">
        <item quantity="other">%1$d週間</item>
    </plurals>

    <string name="expiration_weeks_abbreviated">%1$d週</string>
    <string name="expiration_combined">%1$s %2$s</string>

    <!-- unverified safety numbers -->
    <string name="IdentityUtil_unverified_banner_one">%1$s に対する安全番号が変更され未検証となりました</string>
    <string name="IdentityUtil_unverified_banner_two">%1$s と %2$s に対する安全番号が未検証となりました</string>
    <string name="IdentityUtil_unverified_banner_many">%1$s、%2$s および %3$s に対する安全番号が未検証となりました</string>

    <string name="IdentityUtil_unverified_dialog_one">%1$s に対する安全番号が変更され、未検証となりました。だれかが通信を傍受しようとしているかも知れませんし、%1$s がSignalを再インストールしただけかも知れません。</string>
    <string name="IdentityUtil_unverified_dialog_two">%1$s と %2$s に対する安全番号が変更され、未検証となりました。だれかが通信を傍受しようとしているかも知れませんし、相手がSignalを再インストールしただけかも知れません。</string>
    <string name="IdentityUtil_unverified_dialog_many">%1$s、%2$s および %3$s に対する安全番号が変更され、未検証となりました。だれかが通信を傍受しようとしているかも知れませんし、相手がSignalを再インストールしただけかも知れません。</string>

    <string name="IdentityUtil_untrusted_dialog_one">%1$s に対する安全番号を変更しました。</string>
    <string name="IdentityUtil_untrusted_dialog_two">%1$s と %2$s に対する安全番号を変更しました。</string>
    <string name="IdentityUtil_untrusted_dialog_many">%1$s、%2$s および %3$s に対する安全番号を変更しました。</string>

    <plurals name="identity_others">
        <item quantity="other">ほか%1$d人</item>
    </plurals>

    <!-- giphy_activity -->
    <string name="giphy_activity_toolbar__search_gifs">GiFを検索</string>

    <!-- giphy_fragment -->
    <string name="giphy_fragment__nothing_found">何も見つかりませんでした</string>

    <!-- load_more_header -->
    <string name="load_more_header__loading">読み込んでいます</string>

    <!-- media_overview_activity -->
    <string name="media_overview_activity__no_media">メディアがありません</string>

    <!-- message_recipients_list_item -->
    <string name="message_recipients_list_item__view">表示する</string>
    <string name="message_recipients_list_item__resend">再送</string>

    <!-- Displayed in a toast when user long presses an item in MyStories -->
    <string name="MyStoriesFragment__copied_sent_timestamp_to_clipboard">送信日時をクリップボードにコピーしました。</string>
    <!-- Displayed when there are no outgoing stories -->
    <string name="MyStoriesFragment__updates_to_your_story_will_show_up_here">あなたのストーリーの更新がここに表示されます。</string>

    <!-- GroupUtil -->
    <plurals name="GroupUtil_joined_the_group">
        <item quantity="other">%1$s がグループに加わりました。</item>
    </plurals>
    <string name="GroupUtil_group_name_is_now">グループ名が「%1$s」になりました。</string>

    <!-- prompt_passphrase_activity -->
    <string name="prompt_passphrase_activity__unlock">ロック解除</string>

    <!-- prompt_mms_activity -->
    <string name="prompt_mms_activity__signal_requires_mms_settings_to_deliver_media_and_group_messages">Signalは、携帯電話回線を通じてメディアとグループメッセージを配送するためにMMSの設定を必要としますが、この端末の設定情報を利用できません。これは端末がロックされていたり、その他の制限のある場合に発生することがあります。</string>
    <string name="prompt_mms_activity__to_send_media_and_group_messages_tap_ok">メディアやグループメッセージを送信するには「OK」をタップして設定を完了してください。MMSの設定は一般的には「アクセスポイント名」を探すことで見つかります。これは1度だけ行う必要があります。</string>

    <!-- BadDecryptLearnMoreDialog -->
    <string name="BadDecryptLearnMoreDialog_delivery_issue">配送エラー</string>
    <string name="BadDecryptLearnMoreDialog_couldnt_be_delivered_individual">%1$s からのメッセージ、ステッカー、リアクションまたは既読通知をあなたに配送できませんでした。直接送信を試みたか、グループ内で送ろうとしたかもしれません。</string>
    <string name="BadDecryptLearnMoreDialog_couldnt_be_delivered_group">%1$s からのメッセージ、ステッカー、リアクションまたは既読通知を、あなたに配送できませんでした。</string>

    <!-- profile_create_activity -->
    <string name="CreateProfileActivity_first_name_required">名 (必須)</string>
    <string name="CreateProfileActivity_last_name_optional">姓 (任意)</string>
    <string name="CreateProfileActivity_next">次へ</string>
    <string name="CreateProfileActivity_custom_mms_group_names_and_photos_will_only_be_visible_to_you">MMSグループの名前とアイコンはあなただけに表示されます。</string>
    <string name="CreateProfileActivity_group_descriptions_will_be_visible_to_members_of_this_group_and_people_who_have_been_invited">グループの説明は、メンバーとグループに招待された人に表示されます。</string>

    <!-- EditAboutFragment -->
    <string name="EditAboutFragment_about">自己紹介</string>
    <string name="EditAboutFragment_write_a_few_words_about_yourself">簡単な自己紹介を記入してください…</string>
    <string name="EditAboutFragment_count">%1$d/%2$d</string>
    <string name="EditAboutFragment_speak_freely">気軽に話しかけて</string>
    <string name="EditAboutFragment_encrypted">暗号化済み</string>
    <string name="EditAboutFragment_be_kind">優しくしてね</string>
    <string name="EditAboutFragment_coffee_lover">コーヒー大好き</string>
    <string name="EditAboutFragment_free_to_chat">チャット歓迎</string>
    <string name="EditAboutFragment_taking_a_break">休憩中</string>
    <string name="EditAboutFragment_working_on_something_new">新しいことをしています</string>

    <!-- EditProfileFragment -->
    <string name="EditProfileFragment__edit_group">グループを編集</string>
    <string name="EditProfileFragment__group_name">グループ名</string>
    <string name="EditProfileFragment__group_description">グループの説明</string>
  <!-- Removed by excludeNonTranslatables <string name="EditProfileFragment__support_link" translatable="false">https://support.signal.org/hc/articles/360007459591</string> -->

    <!-- EditProfileNameFragment -->
    <string name="EditProfileNameFragment_your_name">あなたの名前</string>
    <string name="EditProfileNameFragment_first_name">名</string>
    <string name="EditProfileNameFragment_last_name_optional">姓 (任意)</string>
    <string name="EditProfileNameFragment_save">保存</string>
    <string name="EditProfileNameFragment_failed_to_save_due_to_network_issues_try_again_later">ネットワークエラーのため保存に失敗しました。あとで再度試してください。</string>

    <!-- recipient_preferences_activity -->
    <string name="recipient_preference_activity__shared_media">共有されたメディア</string>

    <!-- recipients_panel -->

    <!-- verify_display_fragment -->
    <!-- Explanation of how to verify the safety numbers. %s is replaced with the name of the other recipient -->
    <string name="verify_display_fragment__pnp_verify_safety_numbers_explanation_with_s">%1$s とのやりとりがエンドツーエンドで暗号化されているかを検証するには、お互いの端末で、上記の番号が相手端末上の番号と同じか確認してください。相手の端末上のコードをスキャンする方法もあります。</string>
    <string name="verify_display_fragment__tap_to_scan">タップしてスキャンする</string>
    <string name="verify_display_fragment__successful_match">一致しました</string>
    <string name="verify_display_fragment__failed_to_verify_safety_number">安全番号を検証できませんでした</string>
    <string name="verify_display_fragment__loading">読み込んでいます…</string>
    <string name="verify_display_fragment__mark_as_verified">検証済みにする</string>
    <string name="verify_display_fragment__clear_verification">未検証にする</string>

    <!-- verity_scan_fragment -->
    <string name="verify_scan_fragment__scan_the_qr_code_on_your_contact">連絡先の端末のQRコードをスキャンしてください。</string>

    <!-- webrtc_answer_decline_button -->
    <string name="webrtc_answer_decline_button__swipe_up_to_answer">上にスワイプして電話に出る</string>
    <string name="webrtc_answer_decline_button__swipe_down_to_reject">下にスワイプして拒否する</string>

    <!-- message_details_header -->
    <string name="message_details_header__issues_need_your_attention">問題が発生しました</string>
    <string name="message_details_header_sent">送信</string>
    <string name="message_details_header_received">受信</string>
    <string name="message_details_header_disappears">消えるまで</string>
    <string name="message_details_header_via">経由</string>

    <!-- message_details_recipient_header -->
    <string name="message_details_recipient_header__pending_send">保留中</string>
    <string name="message_details_recipient_header__sent_to">送信済み</string>
    <string name="message_details_recipient_header__sent_from">送信元</string>
    <string name="message_details_recipient_header__delivered_to">配送先</string>
    <string name="message_details_recipient_header__read_by">既読者</string>
    <string name="message_details_recipient_header__not_sent">未送信</string>
    <string name="message_details_recipient_header__viewed">閲覧済み</string>
    <string name="message_details_recipient_header__skipped">スキップ</string>

    <!-- message_Details_recipient -->
    <string name="message_details_recipient__failed_to_send">送信に失敗しました</string>
    <string name="message_details_recipient__new_safety_number">新しい安全番号</string>
    <!-- Button text shown in message details when the message has an edit history and this will let them view the history -->
    <string name="MessageDetails__view_edit_history">編集履歴を表示する</string>

    <!-- AndroidManifest.xml -->
    <string name="AndroidManifest__create_passphrase">パスフレーズを作成</string>
    <string name="AndroidManifest__select_contacts">連絡先を選択</string>
    <string name="AndroidManifest__change_passphrase">パスフレーズを変更</string>
    <string name="AndroidManifest__verify_safety_number">安全番号の検証</string>
    <string name="AndroidManifest__media_preview">メディアのプレビュー</string>
    <string name="AndroidManifest__message_details">メッセージの詳細</string>
    <string name="AndroidManifest__linked_devices">リンク済み端末</string>
    <string name="AndroidManifest__invite_friends">友達を招待</string>
    <string name="AndroidManifest_archived_conversations">アーカイブ済みのチャット</string>

    <!-- HelpFragment -->
    <string name="HelpFragment__have_you_read_our_faq_yet">よくある質問を読まれましたか？</string>
    <string name="HelpFragment__next">次へ</string>
    <string name="HelpFragment__contact_us">お問い合わせ</string>
    <string name="HelpFragment__tell_us_whats_going_on">何が起きているか教えてください</string>
    <string name="HelpFragment__include_debug_log">デバッグログを添付する</string>
    <string name="HelpFragment__whats_this">これは何ですか？</string>
    <string name="HelpFragment__how_do_you_feel">どう感じていますか？ (任意)</string>
    <string name="HelpFragment__tell_us_why_youre_reaching_out">連絡を取りたい理由を教えてください。</string>
  <!-- Removed by excludeNonTranslatables <string name="HelpFragment__emoji_5" translatable="false">emoji_5</string> -->
  <!-- Removed by excludeNonTranslatables <string name="HelpFragment__emoji_4" translatable="false">emoji_4</string> -->
  <!-- Removed by excludeNonTranslatables <string name="HelpFragment__emoji_3" translatable="false">emoji_3</string> -->
  <!-- Removed by excludeNonTranslatables <string name="HelpFragment__emoji_2" translatable="false">emoji_2</string> -->
  <!-- Removed by excludeNonTranslatables <string name="HelpFragment__emoji_1" translatable="false">emoji_1</string> -->
  <!-- Removed by excludeNonTranslatables <string name="HelpFragment__link__debug_info" translatable="false">https://support.signal.org/hc/articles/360007318591</string> -->
  <!-- Removed by excludeNonTranslatables <string name="HelpFragment__link__faq" translatable="false">https://support.signal.org</string> -->
    <string name="HelpFragment__support_info">サポート情報</string>
    <string name="HelpFragment__signal_android_support_request">Signal Androidサポートリクエスト</string>
    <string name="HelpFragment__debug_log">デバッグログ:</string>
    <string name="HelpFragment__could_not_upload_logs">ログをアップロードできませんでした</string>
    <string name="HelpFragment__please_be_as_descriptive_as_possible">問題を理解するため、できるだけ詳細に記述してください。</string>
    <string-array name="HelpFragment__categories_5">
        <item>オプションを選択してください</item>
        <item>機能の不具合</item>
        <item>機能のリクエスト</item>
        <item>質問</item>
        <item>フィードバック</item>
        <item>その他</item>
        <item>決済機能 (MobileCoin)</item>
        <item>寄付 &amp; バッジ</item>
        <item>SMSエクスポート</item>
    </string-array>
    <!-- Subject of email when submitting debug logs to help debug slow notifications -->
    <string name="DebugLogsPromptDialogFragment__signal_android_support_request">Signal Androidデバッグログの提供</string>
    <!-- Category to organize the support email sent -->
    <string name="DebugLogsPromptDialogFragment__slow_notifications_category">通知が遅い</string>
    <!-- Category to organize the support email sent -->
    <string name="DebugLogsPromptDialogFragment__crash_category">クラッシュ</string>
    <!-- Action to submit logs and take user to send an e-mail -->
    <string name="DebugLogsPromptDialogFragment__submit">送信する</string>
    <!-- Action to decline to submit logs -->
    <string name="DebugLogsPromptDialogFragment__no_thanks">今はしない</string>

    <!-- ReactWithAnyEmojiBottomSheetDialogFragment -->
    <string name="ReactWithAnyEmojiBottomSheetDialogFragment__this_message">このメッセージ</string>
    <string name="ReactWithAnyEmojiBottomSheetDialogFragment__recently_used">最近使ったもの</string>
    <string name="ReactWithAnyEmojiBottomSheetDialogFragment__smileys_and_people">スマイリーと人々</string>
    <string name="ReactWithAnyEmojiBottomSheetDialogFragment__nature">自然</string>
    <string name="ReactWithAnyEmojiBottomSheetDialogFragment__food">食品</string>
    <string name="ReactWithAnyEmojiBottomSheetDialogFragment__activities">アクティビティ</string>
    <string name="ReactWithAnyEmojiBottomSheetDialogFragment__places">場所</string>
    <string name="ReactWithAnyEmojiBottomSheetDialogFragment__objects">オブジェクト</string>
    <string name="ReactWithAnyEmojiBottomSheetDialogFragment__symbols">記号</string>
    <string name="ReactWithAnyEmojiBottomSheetDialogFragment__flags">旗</string>
    <string name="ReactWithAnyEmojiBottomSheetDialogFragment__emoticons">顔文字</string>
    <string name="ReactWithAnyEmojiBottomSheetDialogFragment__no_results_found">検索結果はありません</string>

    <!-- arrays.xml -->
    <string name="arrays__use_default">既定を使う</string>
    <string name="arrays__use_custom">カスタムを使う</string>

    <string name="arrays__mute_for_one_hour">1時間ミュート</string>
    <string name="arrays__mute_for_eight_hours">8時間ミュート</string>
    <string name="arrays__mute_for_one_day">1日間ミュート</string>
    <string name="arrays__mute_for_seven_days">7日間ミュート</string>
    <string name="arrays__always">常時</string>

    <string name="arrays__settings_default">既定の設定</string>
    <string name="arrays__enabled">有効</string>
    <string name="arrays__disabled">無効</string>

    <string name="arrays__name_and_message">名前とメッセージ</string>
    <string name="arrays__name_only">名前のみ</string>
    <string name="arrays__no_name_or_message">名前もメッセージも非表示</string>

    <string name="arrays__images">画像</string>
    <string name="arrays__audio">音声</string>
    <string name="arrays__video">動画</string>
    <string name="arrays__documents">ドキュメント</string>

    <string name="arrays__small">小</string>
    <string name="arrays__normal">普通</string>
    <string name="arrays__large">大</string>
    <string name="arrays__extra_large">特大</string>

    <string name="arrays__default">既定</string>
    <string name="arrays__high">高</string>
    <string name="arrays__max">最大</string>

    <!-- plurals.xml -->
    <plurals name="hours_ago">
        <item quantity="other">%1$d時間</item>
    </plurals>

    <!-- preferences.xml -->
    <string name="preferences_beta">ベータ</string>
    <string name="preferences__sms_mms">SMSとMMS</string>
    <string name="preferences__pref_use_address_book_photos">アドレス帳の写真を使用する</string>
    <string name="preferences__display_contact_photos_from_your_address_book_if_available">可能であれば、連絡先の表示にアドレス帳の写真を使用します。</string>
    <!-- Preference menu item title for a toggle switch for preserving the archived state of muted chats. -->
    <string name="preferences__pref_keep_muted_chats_archived">ミュートしたチャットをアーカイブしたままにします</string>
    <!-- Preference menu item description for a toggle switch for preserving the archived state of muted chats. -->
    <string name="preferences__muted_chats_that_are_archived_will_remain_archived">アーカイブされており、さらにミュートもしているチャットは、新しいメッセージが届いてもアーカイブされたままになります。</string>
    <string name="preferences__generate_link_previews">リンクプレビューを生成する</string>
    <string name="preferences__retrieve_link_previews_from_websites_for_messages">送信メッセージのリンクプレビューを、ウェブサイトから直接取得します。</string>
    <string name="preferences__change_passphrase">パスフレーズを変更</string>
    <string name="preferences__change_your_passphrase">パスフレーズを変更します</string>
    <string name="preferences__enable_passphrase">パスフレーズでの画面ロックを有効にする</string>
    <string name="preferences__lock_signal_and_message_notifications_with_a_passphrase">パスフレーズで画面と通知をロックします</string>
    <string name="preferences__screen_security">画面のセキュリティ</string>
    <string name="preferences__auto_lock_signal_after_a_specified_time_interval_of_inactivity">指定した無操作時間経過後にSignalを自動でロックします。</string>
    <string name="preferences__inactivity_timeout_passphrase">無操作タイムアウトのパスフレーズ</string>
    <string name="preferences__inactivity_timeout_interval">無操作タイムアウトの間隔</string>
    <string name="preferences__notifications">通知</string>
    <string name="preferences__led_color">LED色</string>
    <string name="preferences__led_color_unknown">不明</string>
    <string name="preferences__pref_led_blink_title">LED点滅パターン</string>
    <string name="preferences__customize">カスタマイズ</string>
    <string name="preferences__change_sound_and_vibration">サウンドとバイブの変更</string>
    <string name="preferences__sound">着信音</string>
    <string name="preferences__silent">無音</string>
    <string name="preferences__default">既定</string>
    <string name="preferences__repeat_alerts">アラートの繰り返し</string>
    <string name="preferences__never">なし</string>
    <string name="preferences__one_time">1回</string>
    <string name="preferences__two_times">2回</string>
    <string name="preferences__three_times">3回</string>
    <string name="preferences__five_times">5回</string>
    <string name="preferences__ten_times">10回</string>
    <string name="preferences__vibrate">バイブレーション</string>
    <string name="preferences__green">緑</string>
    <string name="preferences__red">赤</string>
    <string name="preferences__blue">青</string>
    <string name="preferences__orange">オレンジ</string>
    <string name="preferences__cyan">シアン</string>
    <string name="preferences__magenta">マゼンタ</string>
    <string name="preferences__white">白</string>
    <string name="preferences__none">なし</string>
    <string name="preferences__fast">速い</string>
    <string name="preferences__normal">普通</string>
    <string name="preferences__slow">遅い</string>
    <string name="preferences__help">ヘルプ</string>
    <string name="preferences__advanced">詳細設定</string>
    <string name="preferences__donate_to_signal">Mollyへの寄付</string>
    <!-- Preference label for making one-time donations to Signal -->
    <string name="preferences__privacy">プライバシー</string>
    <!-- Preference label for stories -->
    <string name="preferences__stories">ストーリー</string>
    <string name="preferences__mms_user_agent">MMSユーザーエージェント</string>
    <string name="preferences__advanced_mms_access_point_names">手動MMS設定</string>
    <string name="preferences__mmsc_url">MMSC URL</string>
    <string name="preferences__mms_proxy_host">MMSプロキシホスト</string>
    <string name="preferences__mms_proxy_port">MMSプロキシポート</string>
    <string name="preferences__mmsc_username">MMSCユーザーネーム</string>
    <string name="preferences__mmsc_password">MMSCパスワード</string>
    <string name="preferences__sms_delivery_reports">SMS配送レポート</string>
    <string name="preferences__request_a_delivery_report_for_each_sms_message_you_send">送信するすべてのSMSメッセージで配送レポートを要求します。</string>
    <string name="preferences__data_and_storage">データとストレージ</string>
    <string name="preferences__storage">ストレージ</string>
    <string name="preferences__payments">決済機能</string>
    <!-- Privacy settings payments section description -->
    <string name="preferences__payment_lock">支払いのロック</string>
    <string name="preferences__conversation_length_limit">チャットの最大メッセージ件数</string>
    <string name="preferences__keep_messages">メッセージの保存期間</string>
    <string name="preferences__clear_message_history">メッセージ履歴を削除</string>
    <string name="preferences__linked_devices">リンク済み端末</string>
    <string name="preferences__light_theme">ライト</string>
    <string name="preferences__dark_theme">ダーク</string>
    <string name="preferences__appearance">デザイン</string>
    <string name="preferences__theme">テーマ</string>
    <string name="preferences__chat_color_and_wallpaper">チャットの色と壁紙</string>
    <!-- Clickable settings text allowing the user to change the icon visible on their phone\'s home screen. -->
    <string name="preferences__app_icon">アプリアイコン</string>
    <!-- Approval for changing the app icon. -->
    <string name="preferences__app_icon_dialog_ok">OK</string>
    <!-- Cancelling the operation of changing the app icon. -->
    <string name="preferences__app_icon_dialog_cancel">キャンセル</string>
    <!-- Title for the confirmation dialog of changing the app icon. -->
    <string name="preferences__app_icon_dialog_title">アプリのアイコンと名前を「%1$s」に変更します</string>
    <!-- Description for the confirmation dialog of changing the app icon. -->
    <string name="preferences__app_icon_dialog_description">アプリのアイコンと名前を変更するためには、Mollyを閉じる必要があります。通知には常にデフォルトのMollyのアイコンと名前が表示されます。</string>
    <!-- Visible warning label for the limitations of changing the app icon with learn more call to action. -->
    <string name="preferences__app_icon_warning_learn_more">アプリのアイコンと名前を選択すると、お使いの携帯電話のホーム画面とアプリ一覧に反映されます。通知には常にデフォルトのMollyのアイコンと名前が表示されます。詳しく見る</string>
    <!-- Visible warning label for the limitations of changing the app icon. -->
    <string name="preferences__app_icon_warning">アプリのアイコンと名前は、ホーム画面とアプリ一覧に表示されます。</string>
    <!-- Visible warning label explaining that changing the app icon and name does not affect notifications. -->
    <string name="preferences__app_icon_notification_warning">通知には常にデフォルトのMollyのアイコンと名前が表示されます。</string>
    <!--Call to action to get more information about the limitations of the change app icon functionality. -->
    <string name="preferences__app_icon_learn_more">詳しく見る</string>
    <!--Text description of a graphic illustrating the limitations of the app icon change. -->
    <string name="preferences__graphic_illustrating_where_the_replacement_app_icon_will_be_visible">置き換えられるアプリのアイコンが表示される場所を示す図。</string>
    <string name="preferences__disable_pin">PINを無効化</string>
    <string name="preferences__enable_pin">PINを有効化</string>
    <string name="preferences__if_you_disable_the_pin_you_will_lose_all_data">PINを無効にすると、自身でバックアップと復元を行わない限り、Signalに再登録する際すべてのデータが失われます。PINを無効にしている間は登録ロックは使用できません。</string>
    <string name="preferences__pins_keep_information_stored_with_signal_encrypted_so_only_you_can_access_it">Signal内に保存された情報は、PINにより暗号化を保持されるため、あなたのみアクセスできます。PINを使うことで、Signalの再インストール時にあなたのプロフィール、設定および連絡先が復元されます。アプリを開く際にはPINは必要はありません。</string>
    <string name="preferences__system_default">システム既定</string>
    <string name="preferences__language">言語</string>
    <string name="preferences__signal_messages_and_calls">Signalメッセージと通話</string>
    <string name="preferences__advanced_pin_settings">PINの詳細設定</string>
    <string name="preferences__free_private_messages_and_calls">Signalユーザーにプライベートメッセージと通話の自由を</string>
    <string name="preferences__submit_debug_log">デバッグログの提出</string>
    <string name="preferences__delete_account">アカウントの消去</string>
    <string name="preferences__support_wifi_calling">Wi-Fi通話互換モード</string>
    <string name="preferences__enable_if_your_device_supports_sms_mms_delivery_over_wifi">この端末がWi-Fi経由のSMS/MMS送信を使用している場合は、有効にしてください (Wi-Fi通話の有効時のみ有効になります)。</string>
    <string name="preferences__incognito_keyboard">シークレットキーボード</string>
    <string name="preferences__read_receipts">既読通知</string>
    <string name="preferences__if_read_receipts_are_disabled_you_wont_be_able_to_see_read_receipts">既読通知を無効にすると、相手の既読通知も受け取れません。</string>
    <string name="preferences__typing_indicators">入力中アイコン</string>
    <string name="preferences__if_typing_indicators_are_disabled_you_wont_be_able_to_see_typing_indicators">入力中アイコンが無効の場合、相手の入力中アイコンも表示されません。</string>
    <string name="preferences__request_keyboard_to_disable">キーボードに自動学習の停止を要求します。</string>
    <string name="preferences__this_setting_is_not_a_guarantee">この設定はキーボードに無視される可能性があり、保証されません。</string>
  <!-- Removed by excludeNonTranslatables <string name="preferences__incognito_keyboard_learn_more" translatable="false">https://support.signal.org/hc/articles/360055276112</string> -->
    <string name="preferences_chats__when_using_mobile_data">モバイルデータ通信利用時</string>
    <string name="preferences_chats__when_using_wifi">Wi-Fi利用時</string>
    <string name="preferences_chats__when_roaming">ローミング時</string>
    <string name="preferences_chats__media_auto_download">メディアの自動ダウンロード</string>
    <string name="preferences_chats__message_history">メッセージ履歴</string>
    <string name="preferences_storage__storage_usage">ストレージ使用量</string>
    <string name="preferences_storage__photos">写真</string>
    <string name="preferences_storage__videos">動画</string>
    <string name="preferences_storage__files">ファイル</string>
    <string name="preferences_storage__audio">音声</string>
    <string name="preferences_storage__review_storage">ストレージを確認</string>
    <string name="preferences_storage__delete_older_messages">より古いメッセージを消去しますか？</string>
    <string name="preferences_storage__clear_message_history">メッセージ履歴を削除しますか？</string>
    <string name="preferences_storage__this_will_permanently_delete_all_message_history_and_media">%1$sより古いすべてのメッセージ履歴とメディアを、この端末から完全に消去します。</string>
    <!-- The body of an alert dialog that is shown when confirming a trim operation. Trimming will delete all but the most recent messages in a chat. The placeholder represents how many messages are kept in each chat. All older messages are deleted. -->
    <plurals name="preferences_storage__this_will_permanently_trim_all_conversations_to_the_d_most_recent_messages">
        <item quantity="other">すべてのチャットで最新 %1$s 件のメッセージを残して完全に消去します。</item>
    </plurals>
    <string name="preferences_storage__this_will_delete_all_message_history_and_media_from_your_device">すべてのメッセージ履歴とメディアを、この端末から完全に消去します。</string>
    <string name="preferences_storage__are_you_sure_you_want_to_delete_all_message_history">本当にすべてのメッセージ履歴を消去しますか？</string>
    <string name="preferences_storage__all_message_history_will_be_permanently_removed_this_action_cannot_be_undone">すべてのメッセージ履歴を完全に削除します。取り消しはできません。</string>
    <string name="preferences_storage__delete_all_now">すべて消去する</string>
    <string name="preferences_storage__forever">無期限</string>
    <string name="preferences_storage__one_year">1年</string>
    <string name="preferences_storage__six_months">6ヶ月</string>
    <string name="preferences_storage__thirty_days">30日</string>
    <string name="preferences_storage__none">なし</string>
    <plurals name="preferences_storage__s_messages_plural">
        <item quantity="other">%1$s件のメッセージ</item>
    </plurals>

    <string name="preferences_storage__custom">カスタム</string>
    <string name="preferences_advanced__use_system_emoji">システムの絵文字を使う</string>
    <string name="preferences_advanced__relay_all_calls_through_the_signal_server_to_avoid_revealing_your_ip_address">すべての通話をSignalサーバで中継して、相手にIPアドレスを知られることを防ぎます。ただし通話の品質は下がります。</string>
    <string name="preferences_advanced__always_relay_calls">通話を常に中継する</string>
    <!-- Privacy settings payments section title -->
    <string name="preferences_app_protection__payments">決済機能</string>
    <string name="preferences_chats__chats">チャット</string>
    <string name="preferences_app_updates__title">アプリ更新</string>
    <string name="preferences_data_and_storage__manage_storage">ストレージの管理</string>
    <string name="preferences_data_and_storage__use_less_data_for_calls">通話でのデータ通信量の抑制</string>
    <string name="preferences_data_and_storage__never">なし</string>
    <string name="preferences_data_and_storage__wifi_and_mobile_data">Wi-Fiとモバイルデータ</string>
    <string name="preferences_data_and_storage__mobile_data_only">モバイルデータのみ</string>
    <string name="preference_data_and_storage__using_less_data_may_improve_calls_on_bad_networks">データ通信量を抑えて、低品質なネットワーク上での通話を改善します。</string>
    <string name="preferences_notifications__in_chat_sounds">チャット中の着信音</string>
    <string name="preferences_notifications__show">表示</string>
    <string name="preferences_notifications__ringtone">着信音</string>
    <string name="preferences_chats__message_text_size">メッセージのフォントサイズ</string>
    <string name="preferences_notifications__priority">優先度</string>
    <!-- Option in settings to trouble shoot delayed notifications -->
    <string name="preferences_notifications__troubleshoot">さまざまな通知のトラブルシューティング</string>
    <!-- Heading for the \'censorship circumvention\' section of privacy preferences -->
    <string name="preferences_communication__category_censorship_circumvention">閲覧回避</string>
    <!-- Title of the \'censorship circumvention\' toggle switch -->
    <string name="preferences_communication__censorship_circumvention">閲覧回避</string>
    <string name="preferences_communication__censorship_circumvention_if_enabled_signal_will_attempt_to_circumvent_censorship">有効にすると、Mollyは検閲回避を試行します。Mollyが検閲される場所にいない場合は、有効にしないでください。</string>
    <!-- Summary text for \'censorship circumvention\' toggle. Indicates that we automatically enabled it because we believe you\'re in a censored country -->
    <string name="preferences_communication__censorship_circumvention_has_been_activated_based_on_your_accounts_phone_number">アカウントの電話番号に基づいた、検閲回避が有効になりました。</string>
    <!-- Summary text for \'censorship circumvention\' toggle. Indicates that you disabled it even though we believe you\'re in a censored country -->
    <string name="preferences_communication__censorship_circumvention_you_have_manually_disabled">検閲回避を手動で無効にしました。</string>
    <!-- Summary text for \'censorship circumvention\' toggle. Indicates that you cannot use it because you\'re already connected to the Signal service -->
    <string name="preferences_communication__censorship_circumvention_is_not_necessary_you_are_already_connected">すでにSignalサービスに接続しているため、検問回避は不要です。</string>
    <!-- Summary text for \'censorship circumvention\' toggle. Indicates that you cannot use it because you\'re not connected to the internet -->
    <string name="preferences_communication__censorship_circumvention_can_only_be_activated_when_connected_to_the_internet">検閲回避は、インターネットに接続されている場合にのみ有効です。</string>
    <string name="preferences_communication__category_sealed_sender">送信者の秘匿化</string>
    <string name="preferences_communication__sealed_sender_allow_from_anyone">全員を許可する</string>
    <string name="preferences_communication__sealed_sender_allow_from_anyone_description">あなたのプロフィールを共有しておらず、連絡先にもないユーザーからのメッセージ受信において、送信者の秘匿化を有効にします。</string>
    <string name="preferences_proxy">プロキシ</string>
    <string name="preferences_use_proxy">プロキシの使用</string>
    <string name="preferences_off">オフ</string>
    <string name="preferences_on">オン</string>
    <string name="preferences_proxy_address">プロキシアドレス</string>
    <string name="preferences_only_use_a_proxy_if">Wi-FiやモバイルデータでSignalに接続できない場合のみ、プロキシを使用してください。</string>
    <string name="preferences_share">共有</string>
    <string name="preferences_save">保存</string>
    <string name="preferences_connecting_to_proxy">プロキシに接続しています…</string>
    <string name="preferences_connected_to_proxy">接続済み</string>
    <string name="preferences_connection_failed">接続失敗</string>
    <string name="preferences_couldnt_connect_to_the_proxy">プロキシに接続できませんでした。プロキシアドレスを確認して、再度試してください。</string>
    <string name="preferences_you_are_connected_to_the_proxy">プロキシに接続しました。いつでも設定でプロキシを無効にできます。</string>
    <string name="preferences_success">成功</string>
    <string name="preferences_failed_to_connect">接続に失敗しました</string>
    <string name="preferences_enter_proxy_address">プロキシアドレスを入力してください</string>
    <!-- Preference title for changing navigation (bottom) bar size -->
    <string name="preferences_navigation_bar_size">ナビゲーションバーの大きさ</string>
    <!-- Preference summary for normal navigation bar size -->
    <string name="preferences_normal">普通</string>
    <!-- Preference summary for compact navigation bar size -->
    <string name="preferences_compact">小</string>


    <string name="configurable_single_select__customize_option">オプションのカスタマイズ</string>

    <!-- Internal only preferences -->
  <!-- Removed by excludeNonTranslatables <string name="preferences__internal_preferences" translatable="false">Internal Preferences</string> -->
  <!-- Removed by excludeNonTranslatables <string name="preferences__internal_details" translatable="false">Internal Details</string> -->
  <!-- Removed by excludeNonTranslatables <string name="preferences__internal_stories_dialog_launcher" translatable="false">Stories dialog launcher</string> -->


    <!-- Payments -->
    <string name="PaymentsActivityFragment__all_activity">すべてのアクティビティ</string>
    <string name="PaymentsAllActivityFragment__all">すべて</string>
    <string name="PaymentsAllActivityFragment__sent">送金</string>
    <string name="PaymentsAllActivityFragment__received">受信</string>

    <!-- Displayed on a welcome screen for payments -->
    <string name="PaymentsHomeFragment_introducing_payments">決済機能のご紹介</string>
    <string name="PaymentsHomeFragment__use_signal_to_send_and_receive">Mollyを使って、プライバシーを重視した新しいデジタル通貨であるMobileCoinを送受信できます。利用するには機能を有効化してください。</string>
    <string name="PaymentsHomeFragment__activate_payments">決済機能を有効化</string>
    <string name="PaymentsHomeFragment__activating_payments">決済機能を有効化しています…</string>
    <string name="PaymentsHomeFragment__restore_payments_account">決済口座を復元</string>
    <string name="PaymentsHomeFragment__no_recent_activity_yet">最近の取引はありません</string>
    <string name="PaymentsHomeFragment__recent_activity">最近の取引</string>
    <string name="PaymentsHomeFragment__see_all">すべて表示</string>
    <string name="PaymentsHomeFragment__add_funds">入金</string>
    <string name="PaymentsHomeFragment__send">送金</string>
    <string name="PaymentsHomeFragment__sent_s">送金 %1$s</string>
    <string name="PaymentsHomeFragment__received_s">着金 %1$s</string>
    <string name="PaymentsHomeFragment__transfer_to_exchange">取引所へ振替</string>
    <string name="PaymentsHomeFragment__currency_conversion">通貨換算</string>
    <string name="PaymentsHomeFragment__deactivate_payments">決済機能を停止</string>
    <string name="PaymentsHomeFragment__recovery_phrase">リカバリーフレーズ</string>
    <string name="PaymentsHomeFragment__help">ヘルプ</string>
    <string name="PaymentsHomeFragment__coin_cleanup_fee">コインクリーンアップ手数料</string>
    <string name="PaymentsHomeFragment__sent_payment">送金した決済</string>
    <string name="PaymentsHomeFragment__received_payment">着金した決済</string>
    <string name="PaymentsHomeFragment__processing_payment">決済を処理しています</string>
    <string name="PaymentsHomeFragment__unknown_amount">---</string>
    <string name="PaymentsHomeFragment__currency_conversion_not_available">通貨換算は利用できません</string>
    <string name="PaymentsHomeFragment__cant_display_currency_conversion">通貨換算を表示できません。携帯電話のインターネット接続を確認して、再度試してください。</string>
    <string name="PaymentsHomeFragment__payments_is_not_available_in_your_region">あなたの地域では決済機能は利用できません。</string>
    <string name="PaymentsHomeFragment__could_not_enable_payments">決済機能を有効にできませんでした。あとで再度試してください。</string>
    <string name="PaymentsHomeFragment__deactivate_payments_question">決済機能を停止しますか？</string>
    <string name="PaymentsHomeFragment__you_will_not_be_able_to_send">決済機能を停止すると、MollyでMobileCoinを利用できなくなります。</string>
    <string name="PaymentsHomeFragment__deactivate">停止する</string>
    <string name="PaymentsHomeFragment__continue">続ける</string>
    <string name="PaymentsHomeFragment__balance_is_not_currently_available">残高は現在利用できません。</string>
    <string name="PaymentsHomeFragment__payments_deactivated">決済機能を停止しました。</string>
    <string name="PaymentsHomeFragment__payment_failed">決済できませんでした</string>
    <string name="PaymentsHomeFragment__details">詳細</string>
  <!-- Removed by excludeNonTranslatables <string name="PaymentsHomeFragment__learn_more__activate_payments" translatable="false">https://support.signal.org/hc/articles/360057625692#payments_activate</string> -->
    <!-- Displayed as a description in a dialog when the user tries to activate payments -->
    <string name="PaymentsHomeFragment__you_can_use_signal_to_send_and">MobileCoinの送受信にはSignalをご利用ください。すべての決済は、MobileCoinsとMobileCoin Walletの利用規約に準じます。おこなった決済が取り消されたり、残高の回復ができないといった問題などが発生する可能性があります。 </string>
    <string name="PaymentsHomeFragment__activate">有効にする</string>
    <string name="PaymentsHomeFragment__view_mobile_coin_terms">MobileCoinの利用規約</string>
    <string name="PaymentsHomeFragment__payments_not_available">Mollyの決済機能は、利用できなくなりました。取引所への振替は可能ですが、送金や受け取り、入金はできません。</string>

  <!-- Removed by excludeNonTranslatables <string name="PaymentsHomeFragment__mobile_coin_terms_url" translatable="false">https://www.mobilecoin.com/terms-of-use.html</string> -->
    <!-- Alert dialog title which shows up after a payment to turn on payment lock -->
    <string name="PaymentsHomeFragment__turn_on">今後の送信のために支払いのロックを有効にしますか？</string>
    <!-- Alert dialog description for why payment lock should be enabled before sending payments -->
    <string name="PaymentsHomeFragment__add_an_additional_layer">送金の際にAndroidの画面ロックまたは指紋認証を要求することで、さらにセキュリティーを強化することができます。</string>
    <!-- Alert dialog button to enable payment lock -->
    <string name="PaymentsHomeFragment__enable">有効にする</string>
    <!-- Alert dialog button to not enable payment lock for now -->
    <string name="PaymentsHomeFragment__not_now">今はしない</string>
    <!-- Alert dialog title which shows up to update app to send payments -->
    <string name="PaymentsHomeFragment__update_required">アップデートが必要です</string>
    <!-- Alert dialog description that app update is required to send payments-->
    <string name="PaymentsHomeFragment__an_update_is_required">送金や受け取りを継続し、最新の決済残高を表示するためにはアップデートが必要です。</string>
    <!-- Alert dialog button to cancel -->
    <string name="PaymentsHomeFragment__cancel">キャンセル</string>
    <!-- Alert dialog button to update now -->
    <string name="PaymentsHomeFragment__update_now">アップデートする</string>

    <!-- GrantPermissionsFragment -->
    <!-- Displayed as a text-only action button at the bottom start of the screen -->
    <string name="GrantPermissionsFragment__not_now">今はしない</string>
    <!-- Displayed as an action button at the bottom end of the screen -->
    <string name="GrantPermissionsFragment__next">次へ</string>
    <!-- Displayed as a title at the top of the screen -->
    <string name="GrantPermissionsFragment__allow_permissions">権限を許可する</string>
    <!-- Displayed as a subtitle at the top of the screen -->
    <string name="GrantPermissionsFragment__to_help_you_message_people_you_know">友人にメッセージを送信するには、Mollyに権限を与える必要があります。 </string>
    <!-- Notifications permission row title -->
    <string name="GrantPermissionsFragment__notifications">通知</string>
    <!-- Notifications permission row description -->
    <string name="GrantPermissionsFragment__get_notified_when">新しいメッセージが届いたときに通知を受け取ります。</string>
    <!-- Contacts permission row title -->
    <string name="GrantPermissionsFragment__contacts">連絡先</string>
    <!-- Contacts permission row description -->
    <string name="GrantPermissionsFragment__find_people_you_know">知り合いを探しましょう。連絡先は暗号化され、私たちSignalからは見えません。</string>
    <!-- Phone calls permission row title -->
    <string name="GrantPermissionsFragment__phone_calls">通話</string>
    <!-- Phone calls permission row description -->
    <string name="GrantPermissionsFragment__make_registering_easier">登録が簡単になり、通話機能が追加されます。</string>
    <!-- Storage permission row title -->
    <string name="GrantPermissionsFragment__storage">ストレージ</string>
    <!-- Storage permission row description -->
    <string name="GrantPermissionsFragment__send_photos_videos_and_files">端末から写真、動画、ファイルを送信します。</string>

    <!-- PaymentsSecuritySetupFragment -->
    <!-- Toolbar title -->
    <string name="PaymentsSecuritySetupFragment__security_setup">セキュリティ設定</string>
    <!-- Title to enable payment lock -->
    <string name="PaymentsSecuritySetupFragment__protect_your_funds">資金の保護</string>
    <!-- Description as to why payment lock is required -->
    <string name="PaymentsSecuritySetupFragment__help_prevent">セキュリティを強化することで、第三者があなたの携帯電話を使用して資金にアクセスすることを防ぎます。このオプションは設定で無効にできます。</string>
    <!-- Option to enable payment lock -->
    <string name="PaymentsSecuritySetupFragment__enable_payment_lock">決済機能のロックを有効にする</string>
    <!-- Option to cancel -->
    <string name="PaymentsSecuritySetupFragment__not_now">今はしない</string>
    <!-- Dialog title to confirm skipping the step -->
    <string name="PaymentsSecuritySetupFragment__skip_this_step">この手順をスキップしますか?</string>
    <!-- Dialog description to let users know why payment lock is required -->
    <string name="PaymentsSecuritySetupFragment__skipping_this_step">この手順をスキップすると、第三者があなたの携帯電話を使用して資金の送金やリカバリーフレーズを閲覧できる可能性があります。</string>
    <!-- Dialog option to cancel -->
    <string name="PaymentsSecuritySetupFragment__cancel">キャンセル</string>
    <!-- Dialog option to skip -->
    <string name="PaymentsSecuritySetupFragment__skip">スキップ</string>

    <!-- PaymentsAddMoneyFragment -->
    <string name="PaymentsAddMoneyFragment__add_funds">入金</string>
    <string name="PaymentsAddMoneyFragment__your_wallet_address">あなたのウォレットアドレス</string>
    <string name="PaymentsAddMoneyFragment__copy">コピー</string>
    <string name="PaymentsAddMoneyFragment__copied_to_clipboard">クリップボードにコピーしました</string>
    <string name="PaymentsAddMoneyFragment__to_add_funds">入金するには、あなたのウォレットアドレスにMobileCoinを送信します。MobileCoinを扱っている取引所の、あなたの口座から取引を開始し、QRコードをスキャンするか、あなたのウォレットアドレスをコピーしてください。</string>
  <!-- Removed by excludeNonTranslatables <string name="PaymentsAddMoneyFragment__learn_more__information" translatable="false">https://support.signal.org/hc/articles/360057625692#payments_transfer_from_exchange</string> -->

    <!-- PaymentsDetailsFragment -->
    <string name="PaymentsDetailsFragment__details">詳細</string>
    <string name="PaymentsDetailsFragment__status">状態</string>
    <string name="PaymentsDetailsFragment__submitting_payment">決済を送信しています…</string>
    <string name="PaymentsDetailsFragment__processing_payment">決済を処理しています…</string>
    <string name="PaymentsDetailsFragment__payment_complete">決済を完了しました</string>
    <string name="PaymentsDetailsFragment__payment_failed">決済できませんでした</string>
    <string name="PaymentsDetailsFragment__network_fee">ネットワーク手数料</string>
    <string name="PaymentsDetailsFragment__sent_by">送金者</string>
    <string name="PaymentsDetailsFragment__sent_to_s">%1$s に送金済み</string>
    <string name="PaymentsDetailsFragment__you_on_s_at_s">あなた (%1$s %2$s)</string>
    <string name="PaymentsDetailsFragment__s_on_s_at_s">%1$s (%2$s %3$s)</string>
    <string name="PaymentsDetailsFragment__to">送金先</string>
    <string name="PaymentsDetailsFragment__from">送金元</string>
    <string name="PaymentsDetailsFragment__information">決済金額や決済時刻などの取引の詳細は、MobileCoin台帳に記載されます。</string>
    <string name="PaymentsDetailsFragment__coin_cleanup_fee">コインクリーンアップ手数料</string>
    <string name="PaymentsDetailsFragment__coin_cleanup_information">「コインクリーンアップ手数料」は、お手持ちのコインを組み合わせて取引を完了できない場合に発生します。クリーンアップすることで、送金を続けることができます。</string>
    <string name="PaymentsDetailsFragment__no_details_available">この取引にこれ以上の情報はありません</string>
  <!-- Removed by excludeNonTranslatables <string name="PaymentsDetailsFragment__learn_more__information" translatable="false">https://support.signal.org/hc/articles/360057625692#payments_details</string> -->
  <!-- Removed by excludeNonTranslatables <string name="PaymentsDetailsFragment__learn_more__cleanup_fee" translatable="false">https://support.signal.org/hc/articles/360057625692#payments_details_fees</string> -->
    <string name="PaymentsDetailsFragment__sent_payment">送金した決済</string>
    <string name="PaymentsDetailsFragment__received_payment">着金した決済</string>
    <string name="PaymentsDeatilsFragment__payment_completed_s">%1$sに決済完了</string>
    <string name="PaymentsDetailsFragment__block_number">ブロック番号</string>

    <!-- PaymentsTransferFragment -->
    <string name="PaymentsTransferFragment__transfer">振替</string>
    <string name="PaymentsTransferFragment__scan_qr_code">QRコードをスキャンする</string>
    <string name="PaymentsTransferFragment__to_scan_or_enter_wallet_address">振替先: スキャンするかウォレットアドレスを入力してください</string>
    <string name="PaymentsTransferFragment__you_can_transfer">MobileCoinの振替は、取引所が提供するウォレットアドレスへの送金により行います。ウォレットアドレスは、一般的にQRコードの下にある文字列です。</string>
    <string name="PaymentsTransferFragment__next">次へ</string>
    <string name="PaymentsTransferFragment__invalid_address">無効なアドレスです</string>
    <string name="PaymentsTransferFragment__check_the_wallet_address">振替先のウォレットアドレスを確認して、再度試してください。</string>
    <string name="PaymentsTransferFragment__you_cant_transfer_to_your_own_signal_wallet_address">あなた自身のMollyのウォレットアドレスには振替できません。取引所のあなたの口座のウォレットアドレスを入力してください。</string>
    <string name="PaymentsTransferFragment__to_scan_a_qr_code_signal_needs">QRコードをスキャンするには、Mollyにカメラへのアクセス許可が必要です。</string>
    <string name="PaymentsTransferFragment__signal_needs_the_camera_permission_to_capture_qr_code_go_to_settings">QRコードをスキャンするには、Mollyにカメラへのアクセス許可が必要です。設定メニューの「アプリの権限」で「カメラ」を有効にしてください。</string>
    <string name="PaymentsTransferFragment__to_scan_a_qr_code_signal_needs_access_to_the_camera">QRコードをスキャンするには、Mollyにカメラへのアクセス許可が必要です。</string>
    <string name="PaymentsTransferFragment__settings">設定</string>

    <!-- PaymentsTransferQrScanFragment -->
    <string name="PaymentsTransferQrScanFragment__scan_address_qr_code">アドレスQRコードのスキャン</string>
    <string name="PaymentsTransferQrScanFragment__scan_the_address_qr_code_of_the_payee">受取人のアドレスQRコードをスキャンしてください</string>

    <!-- CreatePaymentFragment -->
    <string name="CreatePaymentFragment__request">請求する</string>
    <string name="CreatePaymentFragment__pay">送金</string>
    <string name="CreatePaymentFragment__available_balance_s">利用可能残高: %1$s</string>
    <string name="CreatePaymentFragment__toggle_content_description">切り替え</string>
    <string name="CreatePaymentFragment__1">1</string>
    <string name="CreatePaymentFragment__2">2</string>
    <string name="CreatePaymentFragment__3">3</string>
    <string name="CreatePaymentFragment__4">4</string>
    <string name="CreatePaymentFragment__5">5</string>
    <string name="CreatePaymentFragment__6">6</string>
    <string name="CreatePaymentFragment__7">7</string>
    <string name="CreatePaymentFragment__8">8</string>
    <string name="CreatePaymentFragment__9">9</string>
    <string name="CreatePaymentFragment__decimal">.</string>
    <string name="CreatePaymentFragment__0">0</string>
    <string name="CreatePaymentFragment__lt">&lt;</string>
    <string name="CreatePaymentFragment__backspace">バックスペース</string>
    <string name="CreatePaymentFragment__add_note">メモを追加</string>
    <string name="CreatePaymentFragment__conversions_are_just_estimates">金額は概算であり、正確ではない場合があります。</string>
  <!-- Removed by excludeNonTranslatables <string name="CreatePaymentFragment__learn_more__conversions" translatable="false">https://support.signal.org/hc/articles/360057625692#payments_currency_conversion</string> -->

    <!-- EditNoteFragment -->
    <string name="EditNoteFragment_note">メモ</string>
    <!-- Content descriptor explaining the use of the save note FAB for Android accessibility settings-->
    <string name="EditNoteFragment__content_description_save_note">メモを保存する</string>

    <!-- ConfirmPaymentFragment -->
    <string name="ConfirmPayment__confirm_payment">決済を確認</string>
    <string name="ConfirmPayment__network_fee">ネットワーク手数料</string>
    <string name="ConfirmPayment__estimated_s">概算 %1$s</string>
    <string name="ConfirmPayment__to">宛先</string>
    <string name="ConfirmPayment__total_amount">合計金額</string>
    <string name="ConfirmPayment__balance_s">残高: %1$s</string>
    <string name="ConfirmPayment__submitting_payment">決済を送信しています…</string>
    <string name="ConfirmPayment__processing_payment">決済を処理しています…</string>
    <string name="ConfirmPayment__payment_complete">決済を完了しました</string>
    <string name="ConfirmPayment__payment_failed">決済に失敗しました</string>
    <string name="ConfirmPayment__payment_will_continue_processing">決済処理を続けます</string>
    <string name="ConfirmPaymentFragment__invalid_recipient">無効な宛先です</string>
    <!-- Title of a dialog show when we were unable to present the user\'s screenlock before sending a payment -->
    <string name="ConfirmPaymentFragment__failed_to_show_payment_lock">支払いのロックが表示できませんでした</string>
    <!-- Body of a dialog show when we were unable to present the user\'s screenlock before sending a payment -->
    <string name="ConfirmPaymentFragment__you_enabled_payment_lock_in_the_settings">設定で支払いのロックを有効にしましたが、表示できません。</string>
    <!-- Button in a dialog that will take the user to the privacy settings -->
    <string name="ConfirmPaymentFragment__go_to_settings">設定へ</string>
    <string name="ConfirmPaymentFragment__this_person_has_not_activated_payments">この方は決済機能を有効にしていません。</string>
    <string name="ConfirmPaymentFragment__unable_to_request_a_network_fee">ネットワーク手数料を取得できません。この決済を続けるには、OKをタップして再度試してください。</string>

    <!-- BiometricDeviceAuthentication -->
    <!-- Biometric/Device authentication prompt title -->
    <string name="BiometricDeviceAuthentication__signal">Signal</string>


    <!-- CurrencyAmountFormatter_s_at_s -->
    <string name="CurrencyAmountFormatter_s_at_s">%1$s (%2$s現在)</string>

    <!-- SetCurrencyFragment -->
    <string name="SetCurrencyFragment__set_currency">通貨を設定</string>
    <string name="SetCurrencyFragment__all_currencies">すべての通貨</string>

    <!-- **************************************** -->
    <!-- menus -->
    <!-- **************************************** -->

    <!-- contact_selection_list -->
    <!-- Displayed in a row on the new call screen when searching by phone number. -->
    <string name="contact_selection_list__new_call">新しい通話先は…</string>
    <string name="contact_selection_list__unknown_contact">新規メッセージ…</string>
    <string name="contact_selection_list__unknown_contact_block">ユーザーをブロックする</string>
    <string name="contact_selection_list__unknown_contact_add_to_group">グループに追加</string>

    <!-- conversation_callable_insecure -->
    <string name="conversation_callable_insecure__menu_call">通話</string>

    <!-- conversation_callable_secure -->
    <string name="conversation_callable_secure__menu_call">Signal通話</string>
    <string name="conversation_callable_secure__menu_video">Signalビデオ通話</string>

    <!-- conversation_context -->

    <!-- Heading which shows how many messages are currently selected -->
    <plurals name="conversation_context__s_selected">
        <item quantity="other">%1$d件選択済み</item>
    </plurals>

    <!-- conversation_context_image -->
    <!-- Button to save a message attachment (image, file etc.) -->

    <!-- conversation_expiring_off -->
    <string name="conversation_expiring_off__disappearing_messages">消えるメッセージ</string>

    <!-- conversation_selection -->
    <!-- Button to view detailed information for a message; Action item with hyphenation. Translation can use soft hyphen - Unicode U+00AD  -->
    <string name="conversation_selection__menu_message_details">詳細</string>
    <!-- Button to copy a message\'s text to the clipboard; Action item with hyphenation. Translation can use soft hyphen - Unicode U+00AD  -->
    <string name="conversation_selection__menu_copy">コピー</string>
    <!-- Button to delete a message; Action item with hyphenation. Translation can use soft hyphen - Unicode U+00AD  -->
    <string name="conversation_selection__menu_delete">消去</string>
    <!-- Button to forward a message to another person or group chat; Action item with hyphenation. Translation can use soft hyphen - Unicode U+00AD  -->
    <string name="conversation_selection__menu_forward">転送</string>
    <!-- Button to reply to a message; Action item with hyphenation. Translation can use soft hyphen - Unicode U+00AD -->
    <string name="conversation_selection__menu_reply">返信</string>
    <!-- Button to edit a message; Action item with hyphenation. Translation can use soft hyphen - Unicode U+00AD -->
    <string name="conversation_selection__menu_edit">編集</string>
    <!-- Button to save a message attachment (image, file etc.); Action item with hyphenation. Translation can use soft hyphen - Unicode U+00AD  -->
    <string name="conversation_selection__menu_save">保存</string>
    <!-- Button to retry sending a message; Action item with hyphenation. Translation can use soft hyphen - Unicode U+00AD  -->
    <string name="conversation_selection__menu_resend_message">再送</string>
    <!-- Button to select a message and enter selection mode; Action item with hyphenation. Translation can use soft hyphen - Unicode U+00AD  -->
    <string name="conversation_selection__menu_multi_select">選択</string>
    <!-- Button to view a in-chat payment message\'s full payment details; Action item with hyphenation. Translation can use soft hyphen - Unicode U+00AD  -->
    <string name="conversation_selection__menu_payment_details">決済の詳細</string>

    <!-- conversation_expiring_on -->

    <!-- conversation_insecure -->
    <string name="conversation_insecure__invite">招待</string>

    <!-- conversation_list_batch -->

    <!-- conversation_list -->
    <string name="conversation_list_settings_shortcut">設定のショートカット</string>
    <string name="conversation_list_search_description">検索</string>
    <string name="conversation_list__pinned">ピン留め中</string>
    <string name="conversation_list__chats">チャット</string>
    <!-- A warning shown in a toast that tells you that you can\'t pin any more chats. Pinning a chat means keeping the chat at the top of your chat list. The placeholder represents how many chats you\'re allowed to pin. -->
    <string name="conversation_list__you_can_only_pin_up_to_d_chats">ピン留めできるチャットは%1$d件までです</string>

    <!-- conversation_list_item_view -->
    <string name="conversation_list_item_view__contact_photo_image">連絡先の画像</string>
    <string name="conversation_list_item_view__archived">アーカイブ済み</string>


    <!-- conversation_list_fragment -->
    <string name="conversation_list_fragment__fab_content_description">新しいチャット</string>
    <string name="conversation_list_fragment__open_camera_description">カメラを開く</string>
    <string name="conversation_list_fragment__no_chats_yet_get_started_by_messaging_a_friend">まだチャットがありません。\n友達にメッセージを送って始めましょう。</string>


    <!-- conversation_secure_verified -->

    <!-- conversation_muted -->
    <string name="conversation_muted__unmute">ミュート解除</string>

    <!-- conversation_unmuted -->
    <string name="conversation_unmuted__mute_notifications">通知をミュート</string>

    <!-- conversation -->
    <string name="conversation__menu_group_settings">グループ設定</string>
    <string name="conversation__menu_leave_group">グループを抜ける</string>
    <string name="conversation__menu_view_all_media">すべてのメディア</string>
    <string name="conversation__menu_conversation_settings">チャットの設定</string>
    <string name="conversation__menu_add_shortcut">ホーム画面に追加</string>
    <string name="conversation__menu_create_bubble">吹き出しを作成</string>
    <!-- Overflow menu option that allows formatting of text -->
    <string name="conversation__menu_format_text">テキストの書式設定</string>

    <!-- conversation_popup -->

    <!-- conversation_callable_insecure -->
    <string name="conversation_add_to_contacts__menu_add_to_contacts">連絡先に追加</string>

    <!-- conversation scheduled messages bar -->

    <!-- Label for button in a banner to show all messages currently scheduled -->
    <string name="conversation_scheduled_messages_bar__see_all">すべて表示</string>
    <!-- Body text for banner to show all scheduled messages for the chat that tells the user how many scheduled messages there are -->
    <plurals name="conversation_scheduled_messages_bar__number_of_messages">
        <item quantity="other">%1$d 件の予約メッセージ</item>
    </plurals>

    <!-- conversation_group_options -->
    <string name="convesation_group_options__recipients_list">宛先リスト</string>
    <string name="conversation_group_options__delivery">配送</string>
    <!-- Label for a menu item that appears after pressing the three-dot icon in a  -->
    <string name="conversation_group_options__conversation">チャット</string>
    <string name="conversation_group_options__broadcast">一斉送信</string>

    <!-- text_secure_normal -->
    <string name="text_secure_normal__menu_new_group">新規グループ</string>
    <string name="text_secure_normal__menu_settings">設定</string>
    <string name="text_secure_normal__menu_clear_passphrase">ロック</string>
    <string name="text_secure_normal__mark_all_as_read">すべて既読にする</string>
    <string name="text_secure_normal__invite_friends">友達を招待</string>
    <!-- Overflow menu entry to filter unread chats -->
    <string name="text_secure_normal__filter_unread_chats">未読のチャットを検索する</string>
    <!-- Overflow menu entry to disable unread chats filter -->
    <string name="text_secure_normal__clear_unread_filter">未読のフィルタリングを解除する</string>

    <!-- verify_display_fragment -->
    <string name="verify_display_fragment_context_menu__copy_to_clipboard">クリップボードにコピー</string>
    <string name="verify_display_fragment_context_menu__compare_with_clipboard">クリップボードと比較</string>

    <!-- reminder_header -->
    <string name="reminder_header_push_title">Signalメッセージと通話の有効化</string>
    <string name="reminder_header_push_text">コミュニケーション体験をアップグレードしてください。</string>
    <string name="reminder_header_service_outage_text">Signalは技術的な問題を抱えています。私たちは、これをできるだけ早く解決するよう対応しています。</string>
    <string name="reminder_header_progress">%1$d%%</string>
    <!-- Body text of a banner that will show at the top of the chat list when we temporarily cannot process the user\'s contacts -->
    <string name="reminder_cds_warning_body">Signalのprivate contact discovery機能は連絡先を一度に処理することができません。</string>
    <!-- Label for a button in a banner to learn more about why we temporarily can\'t process the user\'s contacts -->
    <string name="reminder_cds_warning_learn_more">詳しく見る</string>
    <!-- Body text of a banner that will show at the top of the chat list when the user has so many contacts that we cannot ever process them -->
    <string name="reminder_cds_permanent_error_body">Signalのprivate contact discovery機能が連絡先を処理することができません。</string>
    <!-- Label for a button in a banner to learn more about why we cannot process the user\'s contacts -->
    <string name="reminder_cds_permanent_error_learn_more">詳しく見る</string>

    <!-- media_preview -->
    <string name="media_preview__save_title">保存</string>
    <string name="media_preview__edit_title">編集</string>


    <!-- media_preview_activity -->
    <string name="media_preview_activity__media_content_description">メディアのプレビュー</string>

    <!-- new_conversation_activity -->
    <string name="new_conversation_activity__refresh">更新</string>
    <!-- redphone_audio_popup_menu -->

    <!-- Edit KBS Pin -->

    <!-- BaseKbsPinFragment -->
    <string name="BaseKbsPinFragment__next">次へ</string>
    <!-- Button label to prompt them to create a password ("PIN") using numbers and letters rather than only numbers. -->
    <string name="BaseKbsPinFragment__create_alphanumeric_pin">英数字のPINを作成</string>
    <!-- Button label to prompt them to return to creating a numbers-only password ("PIN") -->
    <string name="BaseKbsPinFragment__create_numeric_pin">数字のPINを作成</string>
  <!-- Removed by excludeNonTranslatables <string name="BaseKbsPinFragment__learn_more_url" translatable="false">https://support.signal.org/hc/articles/360007059792</string> -->

    <!-- CreateKbsPinFragment -->
    <plurals name="CreateKbsPinFragment__pin_must_be_at_least_characters">
        <item quantity="other">PINは%1$d字以上にしてください</item>
    </plurals>
    <plurals name="CreateKbsPinFragment__pin_must_be_at_least_digits">
        <item quantity="other">PINは%1$d桁以上の数字にしてください</item>
    </plurals>
    <string name="CreateKbsPinFragment__create_a_new_pin">新しいPINを作成</string>
    <string name="CreateKbsPinFragment__you_can_choose_a_new_pin_as_long_as_this_device_is_registered">この端末が登録されていればPINの変更が可能です。</string>
    <string name="CreateKbsPinFragment__create_your_pin">PINを作成</string>
    <string name="CreateKbsPinFragment__pins_can_help_you_restore_your_account">PINは、アカウントの復元に使用され、お客様の情報をSignalで暗号化してお預かりすることを可能にします。 </string>
    <string name="CreateKbsPinFragment__choose_a_stronger_pin">より強固なPINを選択</string>

    <!-- ConfirmKbsPinFragment -->
    <string name="ConfirmKbsPinFragment__pins_dont_match">PINが一致しません。再度試してください。</string>
    <!-- Prompt for the user to repeat entering the PIN in order to help them remember it correctly.   -->
    <string name="ConfirmKbsPinFragment__re_enter_the_pin_you_just_created">先ほど作成したPINを再入力してください。</string>
    <string name="ConfirmKbsPinFragment__confirm_your_pin">PINを確認してください。</string>
    <string name="ConfirmKbsPinFragment__pin_creation_failed">PINの作成に失敗しました</string>
    <string name="ConfirmKbsPinFragment__your_pin_was_not_saved">PINは保存されていません。あとでPINを作成するようお知らせします。</string>
    <string name="ConfirmKbsPinFragment__pin_created">PINを作成しました。</string>
    <string name="ConfirmKbsPinFragment__re_enter_your_pin">PINを再入力</string>
    <string name="ConfirmKbsPinFragment__creating_pin">PINを作成しています…</string>

    <!-- KbsSplashFragment -->
    <string name="KbsSplashFragment__introducing_pins">PINのご紹介</string>
    <string name="KbsSplashFragment__pins_keep_information_stored_with_signal_encrypted">Signal内に保存された情報は、PINにより暗号化を保持されるため、あなたのみアクセスできます。PINを使うことで、Signalの再インストール時にあなたのプロフィール、設定および連絡先が復元されます。アプリを開く際にはPINは必要はありません。</string>
    <string name="KbsSplashFragment__learn_more">詳細を見る</string>
  <!-- Removed by excludeNonTranslatables <string name="KbsSplashFragment__learn_more_link" translatable="false">https://support.signal.org/hc/articles/360007059792</string> -->
    <string name="KbsSplashFragment__registration_lock_equals_pin">登録ロック = PIN</string>
    <string name="KbsSplashFragment__your_registration_lock_is_now_called_a_pin">登録ロックは今後PINと呼ばれ、より多機能になります。いますぐアップデートしてください。</string>
    <string name="KbsSplashFragment__update_pin">PINをアップデート</string>
    <string name="KbsSplashFragment__create_your_pin">PINを作成</string>
    <string name="KbsSplashFragment__learn_more_about_pins">PINに関する詳細情報</string>
    <string name="KbsSplashFragment__disable_pin">PINを無効にする</string>

    <!-- KBS Reminder Dialog -->
    <string name="KbsReminderDialog__enter_your_signal_pin">Signal PINを入力してください</string>
    <string name="KbsReminderDialog__to_help_you_memorize_your_pin">PINを覚えていただくため、定期的に入力をお願いしています。頻度は次第に少なくなります。</string>
    <string name="KbsReminderDialog__skip">スキップ</string>
    <string name="KbsReminderDialog__submit">送信する</string>
    <string name="KbsReminderDialog__forgot_pin">PINを忘れましたか？</string>
    <string name="KbsReminderDialog__incorrect_pin_try_again">PINが違います。再度試してください。</string>

    <!-- AccountLockedFragment -->
    <string name="AccountLockedFragment__account_locked">アカウントがロックされました</string>
    <string name="AccountLockedFragment__your_account_has_been_locked_to_protect_your_privacy">プライバシーとセキュリティ保護のため、あなたのアカウントをロックしました。%1$d日間の休止後に、PINなしでこの電話番号を再登録できるようになります。メッセージ等はすべて消去されます。</string>
    <string name="AccountLockedFragment__next">次へ</string>
    <string name="AccountLockedFragment__learn_more">詳細を見る</string>
  <!-- Removed by excludeNonTranslatables <string name="AccountLockedFragment__learn_more_url" translatable="false">https://support.signal.org/hc/articles/360007059792</string> -->

    <!-- KbsLockFragment -->
    <string name="RegistrationLockFragment__enter_your_pin">PINを入力してください</string>
    <string name="RegistrationLockFragment__enter_the_pin_you_created">あなたのアカウント用に作成したPINを入力してください。これはSMSの認証コードとは違います。</string>
    <!-- Info text shown above a pin entry text box describing what pin they should be entering. -->
    <string name="RegistrationLockFragment__enter_the_pin_you_created_for_your_account">アカウント用に作成した PIN を入力してください。</string>
    <!-- Button label to prompt the user to switch between an alphanumeric and numeric-only keyboards -->
    <string name="RegistrationLockFragment__switch_keyboard">キーボードを切り替える</string>
    <string name="RegistrationLockFragment__incorrect_pin_try_again">PINが違います。再度試してください。</string>
    <string name="RegistrationLockFragment__forgot_pin">PINを忘れましたか？</string>
    <string name="RegistrationLockFragment__incorrect_pin">PINが違います</string>
    <string name="RegistrationLockFragment__forgot_your_pin">PINを忘れましたか？</string>
    <string name="RegistrationLockFragment__not_many_tries_left">試行回数が残りわずかです！</string>
    <string name="RegistrationLockFragment__signal_registration_need_help_with_pin_for_android_v2_pin">Signal登録 - AndroidのPINに関するサポートが必要 (V2 PIN)</string>

    <plurals name="RegistrationLockFragment__for_your_privacy_and_security_there_is_no_way_to_recover">
        <item quantity="other">プライバシーとセキュリティ保護のため、PINを回復する方法はありません。PINを思い出せない場合、%1$d日間無操作にするとSMSで再認証できます。その場合アカウントはリセットされ、メッセージ等もすべて消去されます。</item>
    </plurals>

    <plurals name="RegistrationLockFragment__incorrect_pin_d_attempts_remaining">
        <item quantity="other">PINが違います。あと%1$d回試せます。</item>
    </plurals>

    <plurals name="RegistrationLockFragment__if_you_run_out_of_attempts_your_account_will_be_locked_for_d_days">
        <item quantity="other">試行回数の上限を超えると、アカウントが%1$d日間ロックされます。%1$d日間の休止後にPINなしで再登録できますが、アカウントはリセットされ、メッセージ等もすべて消去されます。</item>
    </plurals>

    <plurals name="RegistrationLockFragment__you_have_d_attempts_remaining">
        <item quantity="other">あと%1$d回試せます。</item>
    </plurals>

    <plurals name="RegistrationLockFragment__d_attempts_remaining">
        <item quantity="other">あと%1$d回試せます。</item>
    </plurals>

    <!-- CalleeMustAcceptMessageRequestDialogFragment -->
    <string name="CalleeMustAcceptMessageRequestDialogFragment__s_will_get_a_message_request_from_you">%1$s があなたからのメッセージ申請を受け取ります。承認されると通話できるようになります。</string>

    <!-- KBS Megaphone -->
    <string name="KbsMegaphone__create_a_pin">PINを作成</string>
    <string name="KbsMegaphone__pins_keep_information_thats_stored_with_signal_encrytped">Signalで保管される情報はPINで暗号化されます。</string>
    <string name="KbsMegaphone__create_pin">PINを作成</string>

    <!-- CallNotificationBuilder -->
    <!-- Displayed in a notification when a Signal voice call is ringing -->
    <string name="CallNotificationBuilder__incoming_signal_voice_call">Molly音声通話の着信</string>
    <!-- Displayed in a notification when a Signal video call is ringing -->
    <string name="CallNotificationBuilder__incoming_signal_video_call">Mollyビデオ通話の着信</string>
    <!-- Displayed in a notification when a Signal group call is ringing -->
    <string name="CallNotificationBuilder__incoming_signal_group_call">Mollyグループ着信</string>
    <!-- Displayed in a notification when a Signal voice call is in progress -->
    <string name="CallNotificationBuilder__ongoing_signal_voice_call">Molly音声通話中</string>
    <!-- Displayed in a notification when a Signal video call is in progress -->
    <string name="CallNotificationBuilder__ongoing_signal_video_call">Mollyビデオ通話中</string>
    <!-- Displayed in a notification when a Signal group call is in progress -->
    <string name="CallNotificationBuilder__ongoing_signal_group_call">Mollyグループ通話中</string>

    <!-- transport_selection_list_item -->
    <string name="ConversationListFragment_loading">読み込んでいます…</string>
    <string name="CallNotificationBuilder_connecting">接続しています…</string>
    <string name="Permissions_permission_required">アクセス許可が必要です</string>
    <string name="Permissions_continue">続ける</string>
    <string name="Permissions_not_now">今はしない</string>
    <string name="SQLCipherMigrationHelper_migrating_signal_database">Signalのデータベースを移行する</string>
    <string name="enter_backup_passphrase_dialog__backup_passphrase">バックアップ用パスフレーズ</string>
    <string name="backup_enable_dialog__backups_will_be_saved_to_external_storage_and_encrypted_with_the_passphrase_below_you_must_have_this_passphrase_in_order_to_restore_a_backup">バックアップは、外部ストレージにパスフレーズで暗号化して保存されます。バックアップを復元するには、このパスフレーズが必要です。</string>
    <string name="backup_enable_dialog__you_must_have_this_passphrase">バックアップを復元するには、このパスフレーズが必要です。</string>
    <string name="backup_enable_dialog__folder">フォルダ</string>
    <string name="backup_enable_dialog__i_have_written_down_this_passphrase">パスフレーズを書き留めました。パスフレーズがなければ、バックアップは復元できません。</string>
    <string name="registration_activity__restore_backup">バックアップを復元する</string>
    <string name="registration_activity__transfer_or_restore_account">アカウントの移行または復元</string>
    <string name="registration_activity__transfer_account">アカウントの移行</string>
    <string name="registration_activity__skip">スキップする</string>
    <string name="preferences_chats__chat_backups">チャットのバックアップ</string>
    <string name="preferences_chats__transfer_account">アカウントの移行</string>
    <string name="preferences_chats__transfer_account_to_a_new_android_device">新しいAndroid端末にアカウントを移行します。</string>
    <string name="RegistrationActivity_enter_backup_passphrase">バックアップ用パスフレーズを入力してください</string>
    <string name="RegistrationActivity_restore">復元する</string>
    <string name="RegistrationActivity_backup_failure_downgrade">現在ご利用のものより新しいバージョンの Signal からはバックアップをインポートできません</string>
    <!-- Error message indicating that we could not restore the user\'s backup. Displayed in a toast at the bottom of the screen. -->
    <string name="RegistrationActivity_backup_failure_foreign_key">正しくない形式のデータがバックアップに含まれています</string>
    <string name="RegistrationActivity_incorrect_backup_passphrase">バックアップ用パスフレーズが違います</string>
    <string name="RegistrationActivity_checking">確認しています…</string>
    <string name="RegistrationActivity_d_messages_so_far">これまで%1$d件のメッセージ…</string>
    <string name="RegistrationActivity_restore_from_backup">バックアップから復元しますか？</string>
    <string name="RegistrationActivity_restore_your_messages_and_media_from_a_local_backup">ローカルバックアップからメディアやメッセージを復元してください。いま復元しなければ、あとでできなくなります。</string>
    <string name="RegistrationActivity_backup_size_s">バックアップサイズ: %1$s</string>
    <string name="RegistrationActivity_backup_timestamp_s">バックアップ日時: %1$s</string>
    <string name="BackupDialog_enable_local_backups">ローカルバックアップを有効にしますか？</string>
    <string name="BackupDialog_enable_backups">バックアップを有効にする</string>
    <string name="BackupDialog_please_acknowledge_your_understanding_by_marking_the_confirmation_check_box">内容をご確認いただき、チェックボックスにチェックを入れて下さい。</string>
    <string name="BackupDialog_delete_backups">バックアップを消去しますか？</string>
    <string name="BackupDialog_disable_and_delete_all_local_backups">すべてのローカルバックアップを消去して無効にしますか？</string>
    <string name="BackupDialog_delete_backups_statement">バックアップを消去する</string>
    <string name="BackupDialog_to_enable_backups_choose_a_folder">バックアップを有効にするには、フォルダを選択してください。バックアップはこの場所に保存されます。</string>
    <string name="BackupDialog_choose_folder">フォルダを選択する</string>
    <string name="BackupDialog_copied_to_clipboard">クリップボードにコピーしました</string>
    <string name="BackupDialog_no_file_picker_available">ファイルピッカーがありません。</string>
    <string name="BackupDialog_enter_backup_passphrase_to_verify">確認したいバックアップ用パスフレーズを入力してください</string>
    <string name="BackupDialog_verify">確認する</string>
    <string name="BackupDialog_you_successfully_entered_your_backup_passphrase">正しいバックアップ用パスフレーズが入力されました</string>
    <string name="BackupDialog_passphrase_was_not_correct">パスフレーズが違います</string>
    <string name="LocalBackupJob_creating_signal_backup">Mollyのバックアップを作成しています…</string>
    <!-- Title for progress notification shown in a system notification while verifying a recent backup. -->
    <string name="LocalBackupJob_verifying_signal_backup">Mollyのバックアップを検証しています…</string>
    <string name="LocalBackupJobApi29_backup_failed">バックアップに失敗しました</string>
    <string name="LocalBackupJobApi29_your_backup_directory_has_been_deleted_or_moved">バックアップディレクトリは消去または移動されています。</string>
    <string name="LocalBackupJobApi29_your_backup_file_is_too_large">あなたのバックアップファイルは、このボリュームに保存するには大きすぎます。</string>
    <string name="LocalBackupJobApi29_there_is_not_enough_space">バックアップを保存できる十分なスペースがありません。</string>
    <!-- Error message shown if a newly created backup could not be verified as accurate -->
    <string name="LocalBackupJobApi29_your_backup_could_not_be_verified">最新のバックアップの作成および検証ができませんでした。 新しいものを作成してください。</string>
    <!-- Error message shown if a very large attachment is encountered during the backup creation and causes the backup to fail -->
    <string name="LocalBackupJobApi29_your_backup_contains_a_very_large_file">非常に大きなファイルが含まれているためバックアップできません。そのファイルを消去して、新しいバックアップを作成してください。</string>
    <string name="LocalBackupJobApi29_tap_to_manage_backups">タップしてバックアップを管理</string>
    <string name="RegistrationActivity_wrong_number">電話番号を訂正</string>
    <!--    Countdown to when the user can request a new code via phone call during registration.-->
    <string name="RegistrationActivity_call_me_instead_available_in">電話で確認 (%1$02d:%2$02d)</string>
    <!--    Countdown to when the user can request a new SMS code during registration.-->
    <string name="RegistrationActivity_resend_sms_available_in">コードの再送信まで (%1$02d:%2$02d)</string>
    <string name="RegistrationActivity_contact_signal_support">Mollyサポートに問い合わせ</string>
    <string name="RegistrationActivity_code_support_subject">Molly登録 - Android用認証コード</string>
    <string name="RegistrationActivity_incorrect_code">コードが違います</string>
    <string name="BackupUtil_never">なし</string>
    <string name="BackupUtil_unknown">不明</string>
    <!-- Phone number heading displayed as a screen title -->
    <string name="preferences_app_protection__phone_number">電話番号</string>
    <!-- Subtext below option to launch into phone number privacy settings screen -->
    <string name="preferences_app_protection__choose_who_can_see">あなたの電話番号を見ることができる人と、Mollyであなたに連絡できる人を選択してください。</string>
    <!-- Section title above two radio buttons for enabling and disabling phone number display -->
<<<<<<< HEAD
    <string name="PhoneNumberPrivacySettingsFragment__who_can_see_my_number">電話番号を見ることができる人</string>
    <!-- Subtext below radio buttons when who can see my number is set to nobody -->
    <string name="PhoneNumberPrivacySettingsFragment__nobody_will_see_your">Mollyでは、メッセージをやりとりしていてもあなたの電話番号は表示されません。</string>
    <!-- Section title above two radio buttons for enabling and disabling whether users can find me by my phone number  -->
    <string name="PhoneNumberPrivacySettingsFragment__who_can_find_me_by_number">私を電話番号から検索できる人</string>
    <!-- Subtext below radio buttons when who can see my number is set to everyone -->
    <string name="PhoneNumberPrivacySettingsFragment__your_phone_number">あなたの電話番号は、メッセージを送信したすべての相手とグループに表示されます。連絡先にあなたの電話番号がある人にも、Mollyで表示されます。</string>
    <!-- Subtext below radio buttons when who can find me by number is set to everyone -->
    <string name="PhoneNumberPrivacySettingsFragment__anyone_who_has">あなたの電話番号を知っている人は誰でも、あなたがMolly利用者であることがわかり、チャットを始めることができます。</string>
    <!-- Subtext below radio buttons when who can find me by number is set to nobody -->
    <string name="PhoneNumberPrivacySettingsFragment__nobody_will_be_able_to_see">あなたからメッセージを送るか、以前からチャットをやりとりしていない限り、あなたがMollyを利用していることは誰にもわかりません。</string>
=======
    <string name="PhoneNumberPrivacySettingsFragment_who_can_see_my_number_heading">電話番号を見ることができる人</string>
    <!-- Subtext below radio buttons when who can see my number is set to everybody -->
    <string name="PhoneNumberPrivacySettingsFragment_sharing_on_description">あなたの電話番号は、あなたがメッセージを送信した相手とグループに表示されます。</string>
    <!-- Subtext below radio buttons when who can see my number is set to nobody and who can find me by number is set to everybody -->
    <string name="PhoneNumberPrivacySettingsFragment_sharing_off_discovery_on_description">相手の携帯電話の連絡先に保存されていない限り、あなたの電話番号は誰にも表示されません。</string>
    <!-- Subtext below radio buttons when who can see my number is set to nobody and who can find me by number is set to nobody -->
    <string name="PhoneNumberPrivacySettingsFragment_sharing_off_discovery_off_description">あなたの電話番号は誰にも表示されません。</string>
    <!-- Section title above two radio buttons for enabling and disabling whether users can find me by my phone number  -->
    <string name="PhoneNumberPrivacySettingsFragment_who_can_find_me_by_number_heading">私を電話番号から検索できる人</string>
    <!-- Subtext below radio buttons when who can find me by number is set to everyone -->
    <string name="PhoneNumberPrivacySettingsFragment_discovery_on_description">あなたの電話番号を知っている人は誰でも、あなたがSignal利用者であることがわかり、チャットを始めることができます。</string>
    <!-- Subtext below radio buttons when who can find me by number is set to nobody -->
    <string name="PhoneNumberPrivacySettingsFragment_discovery_off_description">あなたからメッセージを送るか、以前からチャットをやりとりしていない限り、あなたがSignalを利用していることは誰にもわかりません。</string>
>>>>>>> bd3b7792
    <!-- Snackbar text when pressing invalid radio item -->
    <string name="PhoneNumberPrivacySettingsFragment__to_change_this_setting">"この設定を変更するには、自分の番号を閲覧できる人を「誰も閲覧できない」に設定します。"</string>
    <string name="PhoneNumberPrivacy_everyone">全員</string>
    <string name="PhoneNumberPrivacy_nobody">なし</string>
    <string name="preferences_app_protection__screen_lock">画面ロック</string>
    <string name="preferences_app_protection__lock_signal_access_with_android_screen_lock_or_fingerprint">SignalをAndroidの画面ロックや指紋認証でロックします。</string>
    <string name="preferences_app_protection__screen_lock_inactivity_timeout">画面ロックまでの無操作時間</string>
    <string name="preferences_app_protection__signal_pin">Signal PIN</string>
    <string name="preferences_app_protection__create_a_pin">PINを作成する</string>
    <string name="preferences_app_protection__change_your_pin">PINを変更</string>
    <string name="preferences_app_protection__pin_reminders">PINリマインダー</string>
    <string name="preferences_app_protection__turn_off">無効にする</string>
    <string name="preferences_app_protection__confirm_pin">PINを再入力</string>
    <string name="preferences_app_protection__confirm_your_signal_pin">Signal PINの確認</string>
    <string name="preferences_app_protection__make_sure_you_memorize_or_securely_store_your_pin">PINは復元できないため、記憶するか安全に保管してください。PINを忘れると、Signalアカウントの再登録時にデータが失われる可能性があります。</string>
    <string name="preferences_app_protection__incorrect_pin_try_again">PINが違います。もう一度試してください。</string>
    <string name="preferences_app_protection__failed_to_enable_registration_lock">登録ロックを有効にすることに失敗しました。</string>
    <string name="preferences_app_protection__failed_to_disable_registration_lock">登録ロックを無効にすることに失敗しました</string>
    <string name="AppProtectionPreferenceFragment_none">なし</string>
    <string name="preferences_app_protection__registration_lock">登録ロック</string>
    <string name="RegistrationActivity_you_must_enter_your_registration_lock_PIN">登録ロックPINの入力が必要です</string>
    <string name="RegistrationActivity_your_pin_has_at_least_d_digits_or_characters">あなたのPINは%1$d字以上です</string>
    <string name="RegistrationActivity_too_many_attempts">試行回数が多すぎます</string>
    <string name="RegistrationActivity_you_have_made_too_many_incorrect_registration_lock_pin_attempts_please_try_again_in_a_day">登録ロックPINの間違いが多すぎます。1日後に再度試してください。</string>
    <string name="RegistrationActivity_you_have_made_too_many_attempts_please_try_again_later">試行回数が多すぎます。あとで再度試してください。</string>
    <string name="RegistrationActivity_error_connecting_to_service">サービスへの接続中にエラーが発生しました</string>
    <string name="preferences_chats__backups">バックアップ</string>
    <string name="prompt_passphrase_activity__signal_is_locked">Mollyはロックされています</string>
    <string name="prompt_passphrase_activity__tap_to_unlock">タップしてロック解除</string>
    <string name="Recipient_unknown">不明</string>
    <!-- Name to use for a user across the UI when they are unregistered and have no other name available -->
    <string name="Recipient_deleted_account">消去されたアカウント</string>

    <!-- Option in settings that will take use to re-register if they are no longer registered -->
    <string name="preferences_account_reregister">アカウントを再登録する</string>
    <!-- Option in settings that will take user to our website or playstore to update their expired build -->
    <string name="preferences_account_update_signal">Signalをアップデートしてください</string>
    <!-- Option in settings shown when user is no longer registered or expired client that will WIPE ALL THEIR DATA -->
    <string name="preferences_account_delete_all_data">すべてのデータを消去する</string>
    <!-- Title for confirmation dialog confirming user wants to delete all their data -->
    <string name="preferences_account_delete_all_data_confirmation_title">すべてのデータを消去しますか？</string>
    <!-- Message in confirmation dialog to delete all data explaining how it works, and that the app will be closed after deletion -->
    <string name="preferences_account_delete_all_data_confirmation_message">メッセージを消去して、アプリを初期化します。この処理が完了するとアプリは終了します。</string>
    <!-- Confirmation action to proceed with application data deletion -->
    <string name="preferences_account_delete_all_data_confirmation_proceed">進む</string>
    <!-- Confirmation action to cancel application data deletion -->
    <string name="preferences_account_delete_all_data_confirmation_cancel">キャンセル</string>
    <!-- Error message shown when we fail to delete the data for some unknown reason -->
    <string name="preferences_account_delete_all_data_failed">データの消去に失敗しました</string>

    <!-- TransferOrRestoreFragment -->
    <string name="TransferOrRestoreFragment__transfer_or_restore_account">アカウントの移行または復元</string>
    <string name="TransferOrRestoreFragment__if_you_have_previously_registered_a_signal_account">以前に登録したSignalアカウントがある場合、アカウントやメッセージを移行または復元できます。</string>
    <string name="TransferOrRestoreFragment__transfer_from_android_device">Android端末から移行</string>
    <string name="TransferOrRestoreFragment__transfer_your_account_and_messages_from_your_old_android_device">あなたのアカウントとメッセージを古いAndroid端末から移行します。古い端末の操作が必要です。</string>
    <string name="TransferOrRestoreFragment__you_need_access_to_your_old_device">古い端末へのアクセスが必要です。</string>
    <string name="TransferOrRestoreFragment__restore_from_backup">バックアップから復元</string>
    <string name="TransferOrRestoreFragment__restore_your_messages_from_a_local_backup">ローカルバックアップからメッセージを復元します。いま復元しないと、あとから復元することはできません。</string>

    <!-- NewDeviceTransferInstructionsFragment -->
    <string name="NewDeviceTransferInstructions__open_signal_on_your_old_android_phone">古いAndroid端末でSignalを開きます</string>
    <string name="NewDeviceTransferInstructions__continue">続ける</string>
    <string name="NewDeviceTransferInstructions__first_bullet">1.</string>
    <string name="NewDeviceTransferInstructions__tap_on_your_profile_photo_in_the_top_left_to_open_settings">左上の写真をタップして、設定を開きます</string>
    <string name="NewDeviceTransferInstructions__second_bullet">2.</string>
    <string name="NewDeviceTransferInstructions__tap_on_account">"「アカウント」をタップ"</string>
    <string name="NewDeviceTransferInstructions__third_bullet">3.</string>
    <string name="NewDeviceTransferInstructions__tap_transfer_account_and_then_continue_on_both_devices">"両方の端末で「アカウントの移行」、「続ける」の順にタップします"</string>

    <!-- NewDeviceTransferSetupFragment -->
    <string name="NewDeviceTransferSetup__preparing_to_connect_to_old_android_device">古いAndroid端末への接続を準備しています…</string>
    <string name="NewDeviceTransferSetup__take_a_moment_should_be_ready_soon">しばらくお待ちください</string>
    <string name="NewDeviceTransferSetup__waiting_for_old_device_to_connect">古いAndroid端末との接続を待っています…</string>
    <string name="NewDeviceTransferSetup__signal_needs_the_location_permission_to_discover_and_connect_with_your_old_device">古いAndroid端末を検出し接続するには、Mollyに位置情報へのアクセス許可が必要です。</string>
    <string name="NewDeviceTransferSetup__signal_needs_location_services_enabled_to_discover_and_connect_with_your_old_device">古いAndroid端末を検出し接続するには、位置情報サービスを有効にする必要があります。</string>
    <string name="NewDeviceTransferSetup__signal_needs_wifi_on_to_discover_and_connect_with_your_old_device">Mollyが古いAndroid端末を検出して接続するには、Wi-Fiが有効になっている必要があります。ただし、Wi-Fiネットワークに接続されている必要はありません。</string>
    <string name="NewDeviceTransferSetup__sorry_it_appears_your_device_does_not_support_wifi_direct">この端末はWi-Fi Directに対応していないようです。Mollyは、Wi-Fi Directを使って古いAndroid端末を検出し、接続します。古いAndroid端末からアカウントを復元するために、バックアップを復元することは可能です。</string>
    <string name="NewDeviceTransferSetup__restore_a_backup">バックアップを復元</string>
    <string name="NewDeviceTransferSetup__an_unexpected_error_occurred_while_attempting_to_connect_to_your_old_device">古いAndroid端末への接続時に、予期しないエラーが発生しました。</string>

    <!-- OldDeviceTransferSetupFragment -->
    <string name="OldDeviceTransferSetup__searching_for_new_android_device">新しいAndroid端末を探しています…</string>
    <string name="OldDeviceTransferSetup__signal_needs_the_location_permission_to_discover_and_connect_with_your_new_device">新しいAndroid端末を検出し接続するには、Mollyに位置情報へのアクセス許可が必要です。</string>
    <string name="OldDeviceTransferSetup__signal_needs_location_services_enabled_to_discover_and_connect_with_your_new_device">新しいAndroid端末を検出し接続するには、位置情報サービスを有効にする必要があります。</string>
    <string name="OldDeviceTransferSetup__signal_needs_wifi_on_to_discover_and_connect_with_your_new_device">Mollyが新しいAndroid端末を検出して接続するには、Wi-Fiが有効になっている必要があります。ただし、Wi-Fiネットワークに接続されている必要はありません。</string>
    <string name="OldDeviceTransferSetup__sorry_it_appears_your_device_does_not_support_wifi_direct">申し訳ありませんが、この端末はWi-Fi Directに対応していないようです。Mollyは、Wi-Fi Directを使って新しいAndroid端末を検出し、接続します。新しいAndroid端末でアカウントを復元するために、バックアップを作成することは可能です。</string>
    <string name="OldDeviceTransferSetup__create_a_backup">バックアップを作成</string>
    <string name="OldDeviceTransferSetup__an_unexpected_error_occurred_while_attempting_to_connect_to_your_old_device">新しいAndroid端末への接続時に、予期しないエラーが発生しました。</string>

    <!-- DeviceTransferSetupFragment -->
    <string name="DeviceTransferSetup__unable_to_open_wifi_settings">Wi-Fi設定を開けません。手動でWi-Fiを有効にしてください。</string>
    <string name="DeviceTransferSetup__grant_location_permission">位置情報へのアクセスを許可する</string>
    <string name="DeviceTransferSetup__turn_on_location_services">位置情報サービスを有効にする</string>
    <string name="DeviceTransferSetup__turn_on_wifi">Wi-Fiを有効にしてください</string>
    <string name="DeviceTransferSetup__error_connecting">接続エラー</string>
    <string name="DeviceTransferSetup__retry">再試行</string>
    <string name="DeviceTransferSetup__submit_debug_logs">デバッグログを送信する</string>
    <string name="DeviceTransferSetup__verify_code">コードの確認</string>
    <string name="DeviceTransferSetup__verify_that_the_code_below_matches_on_both_of_your_devices">両方の端末で以下のコードが一致している場合、「続ける」をタップしてください。</string>
    <string name="DeviceTransferSetup__the_numbers_do_not_match">一致しません</string>
    <string name="DeviceTransferSetup__continue">続ける</string>
    <string name="DeviceTransferSetup__if_the_numbers_on_your_devices_do_not_match_its_possible_you_connected_to_the_wrong_device">端末で番号が一致しない場合、間違った端末に接続した可能性があります。修正するには、移行を中止して再度試し、両方の端末を閉じたままにしてください。</string>
    <string name="DeviceTransferSetup__stop_transfer">移行を停止</string>
    <string name="DeviceTransferSetup__unable_to_discover_old_device">古い端末が見つかりません</string>
    <string name="DeviceTransferSetup__unable_to_discover_new_device">新しい端末が見つかりません</string>
    <string name="DeviceTransferSetup__make_sure_the_following_permissions_are_enabled">以下のアクセス許可とサービスが有効であることを確認してください:</string>
    <string name="DeviceTransferSetup__location_permission">位置情報へのアクセス許可</string>
    <string name="DeviceTransferSetup__location_services">位置情報サービス</string>
    <string name="DeviceTransferSetup__wifi">Wi-Fi</string>
    <string name="DeviceTransferSetup__on_the_wifi_direct_screen_remove_all_remembered_groups_and_unlink_any_invited_or_connected_devices">Wi-Fi Direct画面で、記憶されているグループをすべて削除し、招待されたり接続されている端末のリンクをすべて解除してください。</string>
    <string name="DeviceTransferSetup__wifi_direct_screen">Wi-Fi Direct画面</string>
    <string name="DeviceTransferSetup__try_turning_wifi_off_and_on_on_both_devices">両方の端末でWi-Fiのオフ、オンを試してください。</string>
    <string name="DeviceTransferSetup__make_sure_both_devices_are_in_transfer_mode">両方の端末が移行モードであることを確認してください。</string>
    <string name="DeviceTransferSetup__go_to_support_page">サポートページへ</string>
    <string name="DeviceTransferSetup__try_again">もう一度試す</string>
    <string name="DeviceTransferSetup__waiting_for_other_device">他の端末を待っています</string>
    <string name="DeviceTransferSetup__tap_continue_on_your_other_device_to_start_the_transfer">移行を開始するには、他方の端末で「続ける」をタップしてください。</string>
    <string name="DeviceTransferSetup__tap_continue_on_your_other_device">他方の端末で「続ける」をタップしてください…</string>

    <!-- NewDeviceTransferFragment -->
    <string name="NewDeviceTransfer__cannot_transfer_from_a_newer_version_of_signal">より新しいバージョンのSignalからは移行できません</string>
    <!-- Error message indicating that we could not finish the user\'s device transfer. Displayed in a toast at the bottom of the screen. -->
    <string name="NewDeviceTransfer__failure_foreign_key">転送されたデータの形式が正しくありません</string>

    <!-- DeviceTransferFragment -->
    <string name="DeviceTransfer__transferring_data">データを移行しています</string>
    <string name="DeviceTransfer__keep_both_devices_near_each_other">端末同士を近づけてください。どちらの端末も電源を切らず、Mollyを開いたままにしてください。転送はエンドツーエンドで暗号化されます。</string>
    <string name="DeviceTransfer__d_messages_so_far">%1$d件のメッセージ…</string>
    <!-- Filled in with total percentage of messages transferred -->
    <string name="DeviceTransfer__s_of_messages_so_far">%1$s%%転送完了</string>
    <string name="DeviceTransfer__cancel">キャンセル</string>
    <string name="DeviceTransfer__try_again">もう一度試す</string>
    <string name="DeviceTransfer__stop_transfer">移行を停止する</string>
    <string name="DeviceTransfer__all_transfer_progress_will_be_lost">すべての移行作業が失われます。</string>
    <string name="DeviceTransfer__transfer_failed">移行に失敗しました</string>
    <string name="DeviceTransfer__unable_to_transfer">移行できません</string>

    <!-- OldDeviceTransferInstructionsFragment -->
    <string name="OldDeviceTransferInstructions__transfer_account">アカウントの移行</string>
    <string name="OldDeviceTransferInstructions__first_bullet">1.</string>
    <string name="OldDeviceTransferInstructions__download_signal_on_your_new_android_device">新しいAndroid端末でMollyをダウンロードしてください</string>
    <string name="OldDeviceTransferInstructions__second_bullet">2.</string>
    <string name="OldDeviceTransferInstructions__tap_on_transfer_or_restore_account">"「アカウントの移行または復元」をタップしてください"</string>
    <string name="OldDeviceTransferInstructions__third_bullet">3.</string>
    <string name="OldDeviceTransferInstructions__select_transfer_from_android_device_when_prompted_and_then_continue">"表示に従い「Android端末から移行」を選択し「続ける」をタップして端末同士を近づけてください"</string>
    <string name="OldDeviceTransferInstructions__continue">続ける</string>

    <!-- OldDeviceTransferComplete -->
    <string name="OldDeviceTransferComplete__go_to_your_new_device">新しい端末へ行きましょう</string>
    <string name="OldDeviceTransferComplete__your_signal_data_has_Been_transferred_to_your_new_device">あなたのSignalデータは、新しい端末に転送されました。移行を完了するには、新しい端末で登録を続ける必要があります。</string>
    <string name="OldDeviceTransferComplete__close">閉じる</string>

    <!-- NewDeviceTransferComplete -->
    <string name="NewDeviceTransferComplete__transfer_successful">移行に成功しました</string>
    <string name="NewDeviceTransferComplete__transfer_complete">移行が完了しました</string>
    <string name="NewDeviceTransferComplete__to_complete_the_transfer_process_you_must_continue_registration">移行を完了するには、登録を続ける必要があります。</string>
    <string name="NewDeviceTransferComplete__continue_registration">登録を続ける</string>

    <!-- DeviceToDeviceTransferService -->
    <string name="DeviceToDeviceTransferService_content_title">アカウントの移行</string>
    <string name="DeviceToDeviceTransferService_status_ready">他のAndroid端末への接続を準備しています…</string>
    <string name="DeviceToDeviceTransferService_status_starting_up">他のAndroid端末への接続を準備しています…</string>
    <string name="DeviceToDeviceTransferService_status_discovery">他のAndroid端末を検索しています…</string>
    <string name="DeviceToDeviceTransferService_status_network_connected">他のAndroid端末に接続しています…</string>
    <string name="DeviceToDeviceTransferService_status_verification_required">認証が必要です</string>
    <string name="DeviceToDeviceTransferService_status_service_connected">アカウントを移行しています…</string>

    <!-- OldDeviceTransferLockedDialog -->
    <string name="OldDeviceTransferLockedDialog__complete_registration_on_your_new_device">新しい端末での登録が完了しました</string>
    <string name="OldDeviceTransferLockedDialog__your_signal_account_has_been_transferred_to_your_new_device">あなたのSignalアカウントは新しい端末に移行しましたが、続けるには新しい端末で登録を完了する必要があります。この端末のSignalは、無効になります。</string>
    <string name="OldDeviceTransferLockedDialog__done">完了</string>
    <string name="OldDeviceTransferLockedDialog__cancel_and_activate_this_device">キャンセルしてこの端末をアクティベート</string>

    <!-- AdvancedPreferenceFragment -->

    <!-- RecipientBottomSheet -->
    <string name="RecipientBottomSheet_block">ブロック</string>
    <string name="RecipientBottomSheet_unblock">ブロック解除</string>
    <string name="RecipientBottomSheet_add_to_contacts">連絡先に追加</string>
    <!-- Error message that displays when a user tries to tap to view system contact details but has no app that supports it -->
    <string name="RecipientBottomSheet_unable_to_open_contacts">連絡先を開くためのアプリが見つかりません。</string>
    <string name="RecipientBottomSheet_add_to_a_group">グループへ追加</string>
    <string name="RecipientBottomSheet_add_to_another_group">他のグループに追加</string>
    <string name="RecipientBottomSheet_view_safety_number">安全番号の検証</string>
    <string name="RecipientBottomSheet_make_admin">管理者にする</string>
    <string name="RecipientBottomSheet_remove_as_admin">管理者から外す</string>
    <string name="RecipientBottomSheet_remove_from_group">グループから削除</string>

    <string name="RecipientBottomSheet_remove_s_as_group_admin">%1$s をグループ管理者から外しますか？</string>
    <string name="RecipientBottomSheet_s_will_be_able_to_edit_group">"「%1$s」がこのグループの設定やメンバーを編集できるようになります。"</string>

    <string name="RecipientBottomSheet_remove_s_from_the_group">このグループから %1$s を削除しますか？</string>
    <!-- Dialog message shown when removing someone from a group with group link being active to indicate they will not be able to rejoin -->
    <string name="RecipientBottomSheet_remove_s_from_the_group_they_will_not_be_able_to_rejoin">%1$s をこのグループから削除しますか？このユーザーは、このグループリンクから再申請できなくなります。</string>
    <string name="RecipientBottomSheet_remove">削除する</string>
    <string name="RecipientBottomSheet_copied_to_clipboard">クリップボードにコピーしました</string>

    <string name="GroupRecipientListItem_admin">管理者</string>
    <string name="GroupRecipientListItem_approve_description">承認する</string>
    <string name="GroupRecipientListItem_deny_description">拒否する</string>


    <!-- GroupsLearnMoreBottomSheetDialogFragment -->
    <string name="GroupsLearnMore_legacy_vs_new_groups">レガシーグループと新グループ</string>
    <string name="GroupsLearnMore_what_are_legacy_groups">レガシーグループとは？</string>
    <string name="GroupsLearnMore_paragraph_1">レガシーグループは新グループとは互換性がなく、管理機能や詳細なグループ内の更新情報などの機能を使用できません。</string>
    <string name="GroupsLearnMore_can_i_upgrade_a_legacy_group">レガシーグループをアップグレードできますか？</string>
    <string name="GroupsLearnMore_paragraph_2">レガシーグループは新しいグループにアップグレードできませんが、メンバーが最新バージョンのSignalを使用していれば、同じメンバーで新しいグループを作成できます。</string>
    <string name="GroupsLearnMore_paragraph_3">Signalは将来、レガシーグループをアップグレードする手段を提供します。</string>

    <!-- GroupLinkBottomSheetDialogFragment -->
    <string name="GroupLinkBottomSheet_share_hint_requiring_approval">誰でもこのリンクから、グループの名前やアイコンを見たり、参加を申請できます。信頼できる人と共有してください。</string>
    <string name="GroupLinkBottomSheet_share_hint_not_requiring_approval">誰でもこのリンクから、グループの名前やアイコンを見たり、グループに参加できます。信頼できる人と共有してください。</string>
    <string name="GroupLinkBottomSheet_share_via_signal">Molly経由で共有</string>
    <string name="GroupLinkBottomSheet_copy">コピー</string>
    <string name="GroupLinkBottomSheet_qr_code">QRコード</string>
    <string name="GroupLinkBottomSheet_share">共有</string>
    <string name="GroupLinkBottomSheet_copied_to_clipboard">クリップボードにコピーしました</string>
    <string name="GroupLinkBottomSheet_the_link_is_not_currently_active">このリンクは現在利用できません</string>

    <!-- VoiceNotePlaybackPreparer -->
    <string name="VoiceNotePlaybackPreparer__failed_to_play_voice_message">音声メッセージを再生できませんでした</string>

    <!-- VoiceNoteMediaDescriptionCompatFactory -->
    <string name="VoiceNoteMediaItemFactory__voice_message">音声メッセージ · %1$s</string>
    <string name="VoiceNoteMediaItemFactory__s_to_s">%1$s から %2$s</string>

    <!-- StorageUtil -->
    <string name="StorageUtil__s_s">%1$s/%2$s</string>
    <string name="BlockedUsersActivity__s_has_been_blocked">「%1$s」はブロックされました。</string>
    <string name="BlockedUsersActivity__failed_to_block_s">「%1$s」のブロックに失敗しました</string>
    <string name="BlockedUsersActivity__s_has_been_unblocked">「%1$s」ブロックは解除されました。</string>

    <!-- ReviewCardDialogFragment -->
    <string name="ReviewCardDialogFragment__review_members">メンバーを確認してください</string>
    <string name="ReviewCardDialogFragment__review_request">申請の確認</string>
    <string name="ReviewCardDialogFragment__d_group_members_have_the_same_name">%1$d人のグループメンバーが同じ名前です。以下のメンバーを確認して、対応してください。</string>
    <string name="ReviewCardDialogFragment__if_youre_not_sure">この申請者が誰であるか不確かな場合、以下の連絡先を確認して対応してください。</string>
    <string name="ReviewCardDialogFragment__no_other_groups_in_common">他の共通のグループはありません</string>
    <string name="ReviewCardDialogFragment__no_groups_in_common">共通のグループはありません</string>
    <plurals name="ReviewCardDialogFragment__d_other_groups_in_common">
        <item quantity="other">共通のグループは%1$d件あります</item>
    </plurals>
    <plurals name="ReviewCardDialogFragment__d_groups_in_common">
        <item quantity="other">共通のグループは%1$d件あります</item>
    </plurals>
    <string name="ReviewCardDialogFragment__remove_s_from_group">%1$s をグループから削除しますか？</string>
    <string name="ReviewCardDialogFragment__remove">削除する</string>
    <string name="ReviewCardDialogFragment__failed_to_remove_group_member">グループメンバーの削除に失敗しました。</string>

    <!-- ReviewCard -->
    <string name="ReviewCard__request">申請</string>
    <string name="ReviewCard__your_contact">あなたの連絡先</string>
    <string name="ReviewCard__remove_from_group">グループから削除する</string>
    <string name="ReviewCard__update_contact">連絡先をアップデートする</string>
    <string name="ReviewCard__block">ブロックする</string>
    <string name="ReviewCard__delete">消去する</string>
    <!-- Displayed when a recent name change has occurred. First placeholder is new short name, second is previous name, third is new name. -->
    <string name="ReviewCard__s_recently_changed">%1$s は、最近プロフィールネームを %2$s から %3$s に変更しました</string>
    <!-- Displayed when a review user is in your system contacts. Placeholder is short name. -->
    <string name="ReviewCard__s_is_in_your_system_contacts">%1$s はシステムの連絡先に含まれています</string>

    <!-- CallParticipantsListUpdatePopupWindow -->
    <string name="CallParticipantsListUpdatePopupWindow__s_joined">%1$s が参加しました</string>
    <string name="CallParticipantsListUpdatePopupWindow__s_and_s_joined">%1$s と %2$s が参加しました</string>
    <string name="CallParticipantsListUpdatePopupWindow__s_s_and_s_joined">%1$s, %2$s および %3$s が参加しました</string>
    <string name="CallParticipantsListUpdatePopupWindow__s_s_and_d_others_joined">%1$s, %2$s ほか%3$d名が参加しました</string>
    <string name="CallParticipantsListUpdatePopupWindow__s_left">%1$s が退出しました</string>
    <string name="CallParticipantsListUpdatePopupWindow__s_and_s_left">%1$s と %2$s が退出しました</string>
    <string name="CallParticipantsListUpdatePopupWindow__s_s_and_s_left">%1$s, %2$s および %3$s が退出しました</string>
    <string name="CallParticipantsListUpdatePopupWindow__s_s_and_d_others_left">%1$s, %2$s ほか%3$d名が退出しました</string>

    <string name="CallParticipant__you">あなた</string>
    <string name="CallParticipant__you_on_another_device">あなた (別端末)</string>
    <string name="CallParticipant__s_on_another_device">%1$s (別端末)</string>

    <!-- WifiToCellularPopupWindow -->
    <!-- Message shown during a call when the WiFi network is unusable, and cellular data starts to be used for the call instead. -->
    <string name="WifiToCellularPopupWindow__weak_wifi_switched_to_cellular">Wi-Fi強度が弱いのでモバイルデータ通信に切り替えます。</string>

    <!-- DeleteAccountFragment -->
    <string name="DeleteAccountFragment__deleting_your_account_will">アカウントを消去すると:</string>
    <string name="DeleteAccountFragment__enter_your_phone_number">あなたの電話番号を入力してください</string>
    <string name="DeleteAccountFragment__delete_account">アカウントを消去する</string>
    <string name="DeleteAccountFragment__delete_your_account_info_and_profile_photo">あなたのアカウント情報とプロフィール画像を消去します</string>
    <string name="DeleteAccountFragment__delete_all_your_messages">あなたのメッセージをすべて消去します</string>
    <string name="DeleteAccountFragment__delete_s_in_your_payments_account">決済口座の %1$s を消去</string>
    <string name="DeleteAccountFragment__no_country_code">国番号が指定されていません</string>
    <string name="DeleteAccountFragment__no_number">電話番号が指定されていません</string>
    <string name="DeleteAccountFragment__the_phone_number">入力された電話番号は、あなたのアカウントのものと一致しません。</string>
    <string name="DeleteAccountFragment__are_you_sure">本当にアカウントを消去しますか？</string>
    <string name="DeleteAccountFragment__this_will_delete_your_signal_account">あなたのSignalアカウントを消去して、アプリを初期化します。処理が完了するとアプリが閉じます。</string>
    <string name="DeleteAccountFragment__failed_to_delete_local_data">ローカルデータの消去に失敗しました。これはシステムのアプリ設定にて、手動で消去できます。</string>
    <string name="DeleteAccountFragment__launch_app_settings">アプリ設定を開く</string>
    <!-- Title of progress dialog shown when a user deletes their account and the process is leaving all groups -->
    <string name="DeleteAccountFragment__leaving_groups">グループから抜けています…</string>
    <!-- Title of progress dialog shown when a user deletes their account and the process has left all groups -->
    <string name="DeleteAccountFragment__deleting_account">アカウントを削除しています…</string>
    <!-- Message of progress dialog shown when a user deletes their account and the process is canceling their subscription -->
    <string name="DeleteAccountFragment__canceling_your_subscription">サブスクリプションを解除しています…</string>
    <!-- Message of progress dialog shown when a user deletes their account and the process is leaving groups -->
    <string name="DeleteAccountFragment__depending_on_the_number_of_groups">参加しているグループ数によっては数分かかることがあります</string>
    <!-- Message of progress dialog shown when a user deletes their account and the process has left all groups -->
    <string name="DeleteAccountFragment__deleting_all_user_data_and_resetting">ユーザーデータの削除とアプリのリセットを行っています</string>
    <!-- Title of error dialog shown when a network error occurs during account deletion -->
    <string name="DeleteAccountFragment__account_not_deleted">アカウントを消去できません</string>
    <!-- Message of error dialog shown when a network error occurs during account deletion -->
    <string name="DeleteAccountFragment__there_was_a_problem">削除の処理中にエラーが発生しました。インターネット接続を確認して、再度試してください。</string>

    <!-- DeleteAccountCountryPickerFragment -->
    <string name="DeleteAccountCountryPickerFragment__search_countries">国を検索します</string>

    <!-- CreateGroupActivity -->
    <string name="CreateGroupActivity__skip">スキップ</string>
    <plurals name="CreateGroupActivity__d_members">
        <item quantity="other">メンバー %1$d人</item>
    </plurals>

    <!-- ShareActivity -->
    <string name="ShareActivity__share">共有する</string>
    <string name="ShareActivity__send">送信する</string>
    <string name="ShareActivity__comma_s">, %1$s</string>
    <!-- Toast when the incoming intent is invalid -->
    <string name="ShareActivity__could_not_get_share_data_from_intent">インテントから共有データを取得できませんでした。</string>

    <!-- MultiShareDialogs -->
    <string name="MultiShareDialogs__failed_to_send_to_some_users">数名のユーザーへの送信に失敗しました</string>
    <string name="MultiShareDialogs__you_can_only_share_with_up_to">共有できるチャットは%1$d件までです</string>

    <!-- ChatWallpaperActivity -->

    <!-- ChatWallpaperFragment -->
    <string name="ChatWallpaperFragment__chat_color">チャットの色</string>
    <string name="ChatWallpaperFragment__reset_chat_colors">チャットの色をリセット</string>
    <string name="ChatWallpaperFragment__reset_chat_color">チャットの色をリセット</string>
    <string name="ChatWallpaperFragment__reset_chat_color_question">チャットの色をリセットしますか？</string>
    <string name="ChatWallpaperFragment__set_wallpaper">壁紙を設定</string>
    <string name="ChatWallpaperFragment__dark_mode_dims_wallpaper">ダークモードで壁紙を暗くする</string>
    <string name="ChatWallpaperFragment__contact_name">連絡先名</string>
    <string name="ChatWallpaperFragment__reset">リセットする</string>
    <string name="ChatWallpaperFragment__wallpaper_preview_description">壁紙のプレビュー</string>
    <string name="ChatWallpaperFragment__would_you_like_to_override_all_chat_colors">すべての色を上書きしますか？</string>
    <string name="ChatWallpaperFragment__would_you_like_to_override_all_wallpapers">すべての壁紙を上書きしますか？</string>
    <string name="ChatWallpaperFragment__reset_default_colors">既定の色をリセットする</string>
    <string name="ChatWallpaperFragment__reset_all_colors">すべての色をリセットする</string>
    <string name="ChatWallpaperFragment__reset_default_wallpaper">既定の壁紙をリセットする</string>
    <string name="ChatWallpaperFragment__reset_all_wallpapers">すべての壁紙をリセットする</string>
    <string name="ChatWallpaperFragment__reset_wallpapers">壁紙をリセット</string>
    <string name="ChatWallpaperFragment__reset_wallpaper">壁紙をリセット</string>
    <string name="ChatWallpaperFragment__reset_wallpaper_question">壁紙をリセットしますか？</string>

    <!-- ChatWallpaperSelectionFragment -->
    <string name="ChatWallpaperSelectionFragment__choose_from_photos">写真から選択</string>
    <string name="ChatWallpaperSelectionFragment__presets">プリセット</string>

    <!-- ChatWallpaperPreviewActivity -->
    <string name="ChatWallpaperPreviewActivity__preview">プレビュー</string>
    <string name="ChatWallpaperPreviewActivity__set_wallpaper">壁紙を設定する</string>
    <string name="ChatWallpaperPreviewActivity__swipe_to_preview_more_wallpapers">スワイプすると別の壁紙をプレビューできます</string>
    <string name="ChatWallpaperPreviewActivity__set_wallpaper_for_all_chats">すべてのチャットの壁紙を設定します</string>
    <string name="ChatWallpaperPreviewActivity__set_wallpaper_for_s">%1$s の壁紙を設定します</string>
    <string name="ChatWallpaperPreviewActivity__viewing_your_gallery_requires_the_storage_permission">ギャラリーを表示するには、ストレージへのアクセス許可が必要です。</string>

    <!-- WallpaperImageSelectionActivity -->

    <!-- WallpaperCropActivity -->
    <string name="WallpaperCropActivity__pinch_to_zoom_drag_to_adjust">ピンチで拡大、ドラッグで調整します。</string>
    <string name="WallpaperCropActivity__set_wallpaper_for_all_chats">すべてのチャットの壁紙を設定します。</string>
    <string name="WallpaperCropActivity__set_wallpaper_for_s">%1$s の壁紙を設定します。</string>
    <string name="WallpaperCropActivity__error_setting_wallpaper">壁紙の設定でエラーが発生しました。</string>
    <string name="WallpaperCropActivity__blur_photo">写真をぼかす</string>

    <!-- InfoCard -->
    <string name="payment_info_card_about_mobilecoin">MobileCoinについて</string>
    <string name="payment_info_card_mobilecoin_is_a_new_privacy_focused_digital_currency">MobileCoinは、プライバシーを重視した新しいデジタル通貨です。</string>
    <string name="payment_info_card_adding_funds">入金</string>
    <string name="payment_info_card_you_can_add_funds_for_use_in">ウォレットアドレスにMobileCoinを送信することで、Mollyで使う口座に入金できます。</string>
    <string name="payment_info_card_cashing_out">出金</string>
    <string name="payment_info_card_you_can_cash_out_mobilecoin">MobileCoinを扱っている取引所では、その取引所のあなたの口座に振り込むだけで、いつでもMobileCoinを現金化することができます。</string>
    <string name="payment_info_card_hide_this_card">このカードを隠しますか？</string>
    <string name="payment_info_card_hide">隠す</string>
    <!-- Title of save recovery phrase card -->
    <string name="payment_info_card_save_recovery_phrase">リカバリーフレーズを保存する</string>
    <string name="payment_info_card_your_recovery_phrase_gives_you">リカバリーフレーズは、決済口座を復元するもう一つの方法です。</string>
    <!-- Button in save recovery phrase card -->
    <string name="payment_info_card_save_your_phrase">フレーズを保存する</string>
    <string name="payment_info_card_update_your_pin">PINを更新してください</string>
    <string name="payment_info_card_with_a_high_balance">残高が多い場合は、英数字のPINに更新して、口座の保護を強化するとよいでしょう。</string>
    <string name="payment_info_card_update_pin">PINを更新</string>

  <!-- Removed by excludeNonTranslatables <string name="payment_info_card__learn_more__about_mobilecoin" translatable="false">https://support.signal.org/hc/articles/360057625692#payments_which_ones</string> -->
  <!-- Removed by excludeNonTranslatables <string name="payment_info_card__learn_more__adding_to_your_wallet" translatable="false">https://support.signal.org/hc/articles/360057625692#payments_transfer_from_exchange</string> -->
  <!-- Removed by excludeNonTranslatables <string name="payment_info_card__learn_more__cashing_out" translatable="false">https://support.signal.org/hc/articles/360057625692#payments_transfer_to_exchange</string> -->

    <!-- DeactivateWalletFragment -->
    <string name="DeactivateWalletFragment__deactivate_wallet">ウォレットの停止</string>
    <string name="DeactivateWalletFragment__your_balance">あなたの残高</string>
    <string name="DeactivateWalletFragment__its_recommended_that_you">決済機能を停止する前に、別のウォレットアドレスに残高を振り替えることをお勧めします。振り替えない残高は、決済機能を再開する場合、Mollyにリンクされたウォレットに残ります。</string>
    <string name="DeactivateWalletFragment__transfer_remaining_balance">残高を振り替える</string>
    <string name="DeactivateWalletFragment__deactivate_without_transferring">振り替えずに停止する</string>
    <string name="DeactivateWalletFragment__deactivate">停止する</string>
    <string name="DeactivateWalletFragment__deactivate_without_transferring_question">振り替えずに停止しますか？</string>
    <string name="DeactivateWalletFragment__your_balance_will_remain">残高は、決済機能を再開する場合、Mollyにリンクされたウォレットに残ります。</string>
    <string name="DeactivateWalletFragment__error_deactivating_wallet">ウォレットの停止でエラーが発生しました。</string>
  <!-- Removed by excludeNonTranslatables <string name="DeactivateWalletFragment__learn_more__we_recommend_transferring_your_funds" translatable="false">https://support.signal.org/hc/articles/360057625692#payments_deactivate</string> -->

    <!-- PaymentsRecoveryStartFragment -->
    <string name="PaymentsRecoveryStartFragment__recovery_phrase">リカバリーフレーズ</string>
    <string name="PaymentsRecoveryStartFragment__view_recovery_phrase">リカバリーフレーズの表示</string>
    <!-- Title in save recovery phrase screen -->
    <string name="PaymentsRecoveryStartFragment__save_recovery_phrase">リカバリーフレーズを保存する</string>
    <string name="PaymentsRecoveryStartFragment__enter_recovery_phrase">リカバリーフレーズの入力</string>
    <plurals name="PaymentsRecoveryStartFragment__your_balance_will_automatically_restore">
        <item quantity="other">Signalの再インストール時にSignal PINを確認すると、残高は自動で復元されます。また、あなた固有の%1$d語のリカバリーフレーズを使って、残高を復元することもできます。リカバリーフレーズは、書きとめて安全な場所に保管してください。</item>
    </plurals>
    <!-- Description in save recovery phrase screen which shows up when user has non zero balance -->
    <string name="PaymentsRecoveryStartFragment__got_balance">残高があります！残高を復元するためのキーとなる、24単語のリカバリーフレーズを保存しましょう。</string>
    <!-- Description in save recovery phrase screen which shows up when user navigates from info card -->
    <string name="PaymentsRecoveryStartFragment__time_to_save">24単語のリカバリーフレーズ（残高を復元するためのキー）を保存しましょう。</string>
    <string name="PaymentsRecoveryStartFragment__your_recovery_phrase_is_a">あなたのリカバリーフレーズは%1$d語で、あなた固有のものです。口座の復元に使用してください。</string>
    <string name="PaymentsRecoveryStartFragment__start">開始</string>
    <string name="PaymentsRecoveryStartFragment__enter_manually">マニュアル入力</string>
    <string name="PaymentsRecoveryStartFragment__paste_from_clipboard">クリップボードから貼り付け</string>
    <!-- Alert dialog title which asks before going back if user wants to save recovery phrase -->
    <string name="PaymentsRecoveryStartFragment__continue_without_saving">保存せずに続けますか？</string>
    <!-- Alert dialog description to let user know why recovery phrase needs to be saved -->
    <string name="PaymentsRecoveryStartFragment__your_recovery_phrase">リカバリーフレーズがあれば、万一の時に残高を復元できます。保存することを強くお勧めします。</string>
    <!-- Alert dialog option to skip recovery phrase -->
    <string name="PaymentsRecoveryStartFragment__skip_recovery_phrase">リカバリーフレーズをスキップする</string>
    <!-- Alert dialog option to cancel dialog-->
    <string name="PaymentsRecoveryStartFragment__cancel">キャンセル</string>

    <!-- PaymentsRecoveryPasteFragment -->
    <string name="PaymentsRecoveryPasteFragment__paste_recovery_phrase">リカバリーフレーズを貼り付け</string>
    <string name="PaymentsRecoveryPasteFragment__recovery_phrase">リカバリーフレーズ</string>
    <string name="PaymentsRecoveryPasteFragment__next">次へ</string>
    <string name="PaymentsRecoveryPasteFragment__invalid_recovery_phrase">無効なリカバリーフレーズです</string>
    <string name="PaymentsRecoveryPasteFragment__make_sure">%1$d語を入力したか確認して、再度試してください。</string>

  <!-- Removed by excludeNonTranslatables <string name="PaymentsRecoveryStartFragment__learn_more__view" translatable="false">https://support.signal.org/hc/articles/360057625692#payments_wallet_view_passphrase</string> -->
  <!-- Removed by excludeNonTranslatables <string name="PaymentsRecoveryStartFragment__learn_more__restore" translatable="false">https://support.signal.org/hc/articles/360057625692#payments_wallet_restore_passphrase</string> -->

    <!-- PaymentsRecoveryPhraseFragment -->
    <string name="PaymentsRecoveryPhraseFragment__next">次へ</string>
    <string name="PaymentsRecoveryPhraseFragment__edit">編集</string>
    <string name="PaymentsRecoveryPhraseFragment__your_recovery_phrase">あなたのリカバリーフレーズ</string>
    <string name="PaymentsRecoveryPhraseFragment__write_down_the_following_d_words">次の%1$d語を順番通り書きとめて、安全な場所に保管してください。</string>
    <string name="PaymentsRecoveryPhraseFragment__make_sure_youve_entered">正しいフレーズを入力したか確認してください。</string>
    <string name="PaymentsRecoveryPhraseFragment__do_not_screenshot_or_send_by_email">スクリーンショットを使ったり、メールで送信しないでください。</string>
    <string name="PaymentsRecoveryPhraseFragment__payments_account_restored">決済口座が復元されました。</string>
    <string name="PaymentsRecoveryPhraseFragment__invalid_recovery_phrase">無効なリカバリーフレーズです</string>
    <string name="PaymentsRecoveryPhraseFragment__make_sure_youve_entered_your_phrase_correctly_and_try_again">正しいフレーズを入力したか確認して、再度試してください。</string>
    <string name="PaymentsRecoveryPhraseFragment__copy_to_clipboard">クリップボードにコピーしますか？</string>
    <string name="PaymentsRecoveryPhraseFragment__if_you_choose_to_store">リカバリーフレーズを電子的に保管する場合は、信頼できる安全な場所で保管してください。</string>
    <string name="PaymentsRecoveryPhraseFragment__copy">コピー</string>

    <!-- PaymentsRecoveryPhraseConfirmFragment -->
    <string name="PaymentRecoveryPhraseConfirmFragment__confirm_recovery_phrase">リカバリーフレーズの確認</string>
    <string name="PaymentRecoveryPhraseConfirmFragment__enter_the_following_words">あなたのリカバリーフレーズから以下の単語を入力してください。</string>
    <string name="PaymentRecoveryPhraseConfirmFragment__word_d">単語%1$d</string>
    <string name="PaymentRecoveryPhraseConfirmFragment__see_phrase_again">フレーズを再表示</string>
    <string name="PaymentRecoveryPhraseConfirmFragment__done">完了</string>
    <string name="PaymentRecoveryPhraseConfirmFragment__recovery_phrase_confirmed">リカバリーフレーズを確認しました</string>

    <!-- PaymentsRecoveryEntryFragment -->
    <string name="PaymentsRecoveryEntryFragment__enter_recovery_phrase">リカバリーフレーズの入力</string>
    <string name="PaymentsRecoveryEntryFragment__enter_word_d">単語%1$dを入力してください</string>
    <string name="PaymentsRecoveryEntryFragment__word_d">単語%1$d</string>
    <string name="PaymentsRecoveryEntryFragment__next">次へ</string>
    <string name="PaymentsRecoveryEntryFragment__invalid_word">無効な単語です</string>

    <!-- UnreadPayments -->
    <string name="UnreadPayments__s_sent_you_s">%1$s があなたに%2$s送金しました</string>
    <string name="UnreadPayments__d_new_payment_notifications">%1$d件の新しい決済通知</string>

    <!-- CanNotSendPaymentDialog -->
    <string name="CanNotSendPaymentDialog__cant_send_payment">送金できません</string>
    <string name="CanNotSendPaymentDialog__to_send_a_payment_to_this_user">このユーザーに送金するには、相手があなたからのメッセージ申請を受け入れる必要があります。メッセージ申請を行うため、メッセージを送信してください。</string>
    <string name="CanNotSendPaymentDialog__send_a_message">メッセージを送信</string>

    <!-- GroupsInCommonMessageRequest -->
    <string name="GroupsInCommonMessageRequest__you_have_no_groups_in_common_with_this_person">この方と共通のグループがありません。望まないメッセージを避けるため、申請は慎重に確認してください。</string>
    <string name="GroupsInCommonMessageRequest__none_of_your_contacts_or_people_you_chat_with_are_in_this_group">あなたの連絡先やチャット相手は、このグループにはいません。望まないメッセージを避けるために、申請は慎重に確認してください。</string>
    <string name="GroupsInCommonMessageRequest__about_message_requests">メッセージ申請について</string>
    <string name="GroupsInCommonMessageRequest__okay">OK</string>
  <!-- Removed by excludeNonTranslatables <string name="GroupsInCommonMessageRequest__support_article" translatable="false">https://support.signal.org/hc/articles/360007459591</string> -->
    <string name="ChatColorSelectionFragment__heres_a_preview_of_the_chat_color">チャットの色のプレビューです。</string>
    <string name="ChatColorSelectionFragment__the_color_is_visible_to_only_you">この色はあなただけに表示されます。</string>

    <!-- GroupDescriptionDialog -->
    <string name="GroupDescriptionDialog__group_description">グループの説明</string>

    <!-- QualitySelectorBottomSheetDialog -->
    <string name="QualitySelectorBottomSheetDialog__standard">標準</string>
    <string name="QualitySelectorBottomSheetDialog__faster_less_data">速い, 少ないデータ量</string>
    <string name="QualitySelectorBottomSheetDialog__high">高画質</string>
    <string name="QualitySelectorBottomSheetDialog__slower_more_data">遅い, 多いデータ量</string>
    <string name="QualitySelectorBottomSheetDialog__photo_quality">写真の画質</string>

    <!-- AppSettingsFragment -->
    <string name="AppSettingsFragment__invite_your_friends">友達を招待</string>
    <string name="AppSettingsFragment__copied_subscriber_id_to_clipboard">サブスクリプションのIDをクリップボードにコピーしました。</string>

    <!-- AccountSettingsFragment -->
    <string name="AccountSettingsFragment__account">アカウント</string>
    <string name="AccountSettingsFragment__youll_be_asked_less_frequently">確認の頻度は次第に少なくなります。</string>
    <string name="AccountSettingsFragment__require_your_signal_pin">あなたの電話番号をSignalに再登録する際に、Signal PINを要求します。</string>
    <string name="AccountSettingsFragment__change_phone_number">電話番号を変更</string>
    <!-- Account setting that allows user to request and export their signal account data -->
    <string name="AccountSettingsFragment__request_account_data">あなたのアカウントデータ</string>

    <!-- ExportAccountDataFragment -->
    <!-- Part of requesting account data flow, this is the section title for requesting that account data -->
    <string name="ExportAccountDataFragment__your_account_data">あなたのアカウントデータ</string>
    <!-- Explanation of account data the user can request. %1$s is replaced with Learn more with a link -->
    <string name="ExportAccountDataFragment__export_explanation">Signal アカウントデータのレポートをエクスポートします。このレポートには、メッセージやメディアは一切含まれません。%1$s</string>
    <!-- Learn more link to more information about requesting account data -->
    <string name="ExportAccountDataFragment__learn_more">詳しく見る</string>
    <!-- Button action to export the report data to another app (e.g. email) -->
    <string name="ExportAccountDataFragment__export_report">レポートをエクスポートする</string>

    <!-- Radio option to export the data as a text file .txt -->
    <string name="ExportAccountDataFragment__export_as_txt">TXT 形式でエクスポートする</string>
    <!-- Label for the text file option -->
    <string name="ExportAccountDataFragment__export_as_txt_label">読みやすいテキストファイル</string>
    <!-- Radio option to export the data as a json (java script object notation) file .json -->
    <string name="ExportAccountDataFragment__export_as_json">JSON 形式でエクスポートする</string>
    <!-- Label for the json file option, the account data in a machine readable file format -->
    <string name="ExportAccountDataFragment__export_as_json_label">機械可読のファイル</string>

    <!-- Action to cancel (in a dialog) -->
    <string name="ExportAccountDataFragment__cancel_action">キャンセル</string>

    <!-- Acknowledgement for download failure -->
    <string name="ExportAccountDataFragment__ok_action">OK</string>
    <!-- Title of dialog shown when report fails to generate -->
    <string name="ExportAccountDataFragment__report_generation_failed">レポートを作成できませんでした</string>
    <!-- Message of dialog shown when report fails to generate asking user to check network connection -->
    <string name="ExportAccountDataFragment__check_network">インターネット接続を確認して再度試してください。</string>

    <!-- Title for export confirmation dialog -->
    <string name="ExportAccountDataFragment__export_report_confirmation">データをエクスポートしますか?</string>
    <!-- Message for export confirmation dialog -->
    <string name="ExportAccountDataFragment__export_report_confirmation_message">Signal アカウントデータは、信頼できる人またはアプリとのみ共有してください。</string>
    <!-- Action to export in for export confirmation dialog -->
    <string name="ExportAccountDataFragment__export_report_action">エクスポート</string>

    <!-- Shown in a dialog with a spinner while the report is downloading -->
    <string name="ExportAccountDataFragment__download_progress">レポートを作成中です…</string>
    <!-- Explanation that the report is only generated on export and is not saved on the device -->
    <string name="ExportAccountDataFragment__report_not_stored_disclaimer">レポートはエクスポート時にのみ作成され、Signal がお客様の端末に保存することはありません。</string>

    <!-- ChangeNumberFragment -->
    <string name="ChangeNumberFragment__use_this_to_change_your_current_phone_number_to_a_new_phone_number">現在使用している電話番号を、新しい電話番号に変更する際に使用してください。この変更を元に戻すことはできません。続ける前に、新しい電話番号がSMSや通話を受信できることを確認してください。</string>
    <string name="ChangeNumberFragment__continue">続ける</string>
    <!-- Message shown on dialog after your number has been changed successfully. -->
    <string name="ChangeNumber__your_phone_number_has_changed_to_s">あなたの電話番号は %1$s に変更されました。</string>
    <!-- Confirmation button to dismiss number changed dialog -->
    <string name="ChangeNumber__okay">OK</string>

    <!-- ChangeNumberEnterPhoneNumberFragment -->
    <string name="ChangeNumberEnterPhoneNumberFragment__change_number">電話番号の変更</string>
    <string name="ChangeNumberEnterPhoneNumberFragment__your_old_number">変更前の電話番号</string>
    <string name="ChangeNumberEnterPhoneNumberFragment__old_phone_number">変更前の電話番号</string>
    <string name="ChangeNumberEnterPhoneNumberFragment__your_new_number">新しい電話番号</string>
    <string name="ChangeNumberEnterPhoneNumberFragment__new_phone_number">新しい電話番号</string>
    <string name="ChangeNumberEnterPhoneNumberFragment__the_phone_number_you_entered_doesnt_match_your_accounts">入力された電話番号は、あなたのアカウントのものと一致しません。</string>
    <string name="ChangeNumberEnterPhoneNumberFragment__you_must_specify_your_old_number_country_code">変更前の電話番号の国番号を入力してください</string>
    <string name="ChangeNumberEnterPhoneNumberFragment__you_must_specify_your_old_phone_number">変更前の電話番号を入力してください</string>
    <string name="ChangeNumberEnterPhoneNumberFragment__you_must_specify_your_new_number_country_code">新しい電話番号の国番号を入力してください</string>
    <string name="ChangeNumberEnterPhoneNumberFragment__you_must_specify_your_new_phone_number">新しい電話番号を入力してください</string>

    <!-- ChangeNumberVerifyFragment -->
    <string name="ChangeNumberVerifyFragment__change_number">電話番号の変更</string>
    <string name="ChangeNumberVerifyFragment__verifying_s">%1$s を検証しています</string>
    <string name="ChangeNumberVerifyFragment__captcha_required">画像認証が必要です</string>

    <!-- ChangeNumberConfirmFragment -->
    <string name="ChangeNumberConfirmFragment__change_number">電話番号を変更</string>
    <string name="ChangeNumberConfirmFragment__you_are_about_to_change_your_phone_number_from_s_to_s">電話番号を %1$s から %2$s に変更しようとしています。\n\n続ける前に、以下の電話番号が正しいことを確認してください。</string>
    <string name="ChangeNumberConfirmFragment__edit_number">電話番号を編集</string>

    <!-- ChangeNumberRegistrationLockFragment -->
    <string name="ChangeNumberRegistrationLockFragment__signal_change_number_need_help_with_pin_for_android_v2_pin">Signal電話番号変更 - AndroidのPINに関するサポートが必要 (v2 PIN)</string>

    <!-- ChangeNumberPinDiffersFragment -->
    <string name="ChangeNumberPinDiffersFragment__pins_do_not_match">PINが一致しません</string>
    <string name="ChangeNumberPinDiffersFragment__the_pin_associated_with_your_new_number_is_different_from_the_pin_associated_with_your_old_one">新しい電話番号に対応するPINは、変更前の電話番号に対応するPINとは異なります。古いPINのままにするか、更新するかを選択してください。</string>
    <string name="ChangeNumberPinDiffersFragment__keep_old_pin">古いPINを維持する</string>
    <string name="ChangeNumberPinDiffersFragment__update_pin">PINを更新する</string>
    <string name="ChangeNumberPinDiffersFragment__keep_old_pin_question">古いPINを維持しますか？</string>

    <!-- ChangeNumberLockActivity -->
    <!-- Info message shown to user if something crashed the app during the change number attempt and we were unable to confirm the change so we force them into this screen to check before letting them use the app -->
    <string name="ChangeNumberLockActivity__it_looks_like_you_tried_to_change_your_number_but_we_were_unable_to_determine_if_it_was_successful_rechecking_now">電話番号の変更が成功したかどうか、確認できませんでした。\n\n再確認しています…</string>
    <!-- Dialog title shown if we were able to confirm your change number status (meaning we now know what the server thinks our number is) after a crash during the regular flow -->
    <string name="ChangeNumberLockActivity__change_status_confirmed">変更状況確認済み</string>
    <!-- Dialog message shown if we were able to confirm your change number status (meaning we now know what the server thinks our number is) after a crash during the regular flow -->
    <string name="ChangeNumberLockActivity__your_number_has_been_confirmed_as_s">あなたの電話番号は %1$s であると確認されました。この電話番号が新しいものでない場合は、変更手続きを再度実施してください。</string>
    <!-- Dialog title shown if we were not able to confirm your phone number with the server and thus cannot let leave the change flow yet after a crash during the regular flow -->
    <string name="ChangeNumberLockActivity__change_status_unconfirmed">変更状況未確認</string>
    <!-- Dialog message shown when we can\'t verify the phone number on the server, only shown if there was a network error communicating with the server after a crash during the regular flow -->
    <string name="ChangeNumberLockActivity__we_could_not_determine_the_status_of_your_change_number_request">電話番号変更の状況を確認できませんでした。\n\n(エラー: %1$s)</string>
    <!-- Dialog button to retry confirming the number on the server -->
    <string name="ChangeNumberLockActivity__retry">再試行</string>
    <!-- Dialog button shown to leave the app when in the unconfirmed change status after a crash in the regular flow -->
    <string name="ChangeNumberLockActivity__leave">抜ける</string>
    <string name="ChangeNumberLockActivity__submit_debug_log">デバッグログを送信する</string>

    <!-- ChatsSettingsFragment -->
    <string name="ChatsSettingsFragment__keyboard">キーボード</string>
    <string name="ChatsSettingsFragment__enter_key_sends">エンターキーで送信する</string>

    <!-- NotificationsSettingsFragment -->
    <string name="NotificationsSettingsFragment__messages">メッセージ</string>
    <string name="NotificationsSettingsFragment__calls">通話</string>
    <string name="NotificationsSettingsFragment__notify_when">その他の通知</string>
    <string name="NotificationsSettingsFragment__contact_joins_signal">連絡先のSignal参加時</string>
    <!-- Notification preference header -->
    <string name="NotificationsSettingsFragment__notification_profiles">通知プロファイル</string>
    <!-- Notification preference option header -->
    <string name="NotificationsSettingsFragment__profiles">プロファイル</string>
    <!-- Notification preference summary text -->
    <string name="NotificationsSettingsFragment__create_a_profile_to_receive_notifications_only_from_people_and_groups_you_choose">プロファイルを作成すると、通知を受け取りたい相手やグループを限定できます。</string>

    <!-- NotificationProfilesFragment -->
    <!-- Title for notification profiles screen that shows all existing profiles; Title with hyphenation. Translation can use soft hyphen - Unicode U+00AD -->
    <string name="NotificationProfilesFragment__notification_profiles">通知プロファイル</string>
    <!-- Button text to create a notification profile -->
    <string name="NotificationProfilesFragment__create_profile">プロファイルを作成</string>

    <!-- PrivacySettingsFragment -->
    <string name="PrivacySettingsFragment__blocked">ブロック済</string>
    <string name="PrivacySettingsFragment__d_contacts">%1$d人</string>
    <string name="PrivacySettingsFragment__messaging">メッセージ送受信</string>
    <string name="PrivacySettingsFragment__disappearing_messages">消えるメッセージ</string>
    <string name="PrivacySettingsFragment__app_security">アプリのセキュリティ</string>
    <string name="PrivacySettingsFragment__block_screenshots_in_the_recents_list_and_inside_the_app">「最近使ったアプリ」やアプリ内でのスクリーンショットをブロックします。</string>
    <string name="PrivacySettingsFragment__signal_message_and_calls">Signalメッセージと通話、通話を常に中継、送信者の秘匿化</string>
    <string name="PrivacySettingsFragment__default_timer_for_new_changes">新規チャットの既定タイマー</string>
    <string name="PrivacySettingsFragment__set_a_default_disappearing_message_timer_for_all_new_chats_started_by_you">今後新しく始めるチャットについて、消えるメッセージのタイマーの既定値を設定します。</string>
    <!-- Summary for stories preference to launch into story privacy settings -->
    <string name="PrivacySettingsFragment__payment_lock_require_lock">送金の際にAndroidの画面ロックまたは指紋認証を要求する</string>
    <!-- Alert dialog title when payment lock cannot be enabled -->
    <string name="PrivacySettingsFragment__cant_enable_title">支払いのロックを有効化できません</string>
    <!-- Alert dialog description to setup screen lock or fingerprint in phone settings -->
    <string name="PrivacySettingsFragment__cant_enable_description">支払いのロックを利用するには、まず端末の設定で画面ロックまたは指紋認証機能を有効にする必要があります。</string>
    <!-- Shown in a toast when we can\'t navigate to the user\'s system fingerprint settings -->
    <string name="PrivacySettingsFragment__failed_to_navigate_to_system_settings">システム設定に移動できませんでした</string>
    <!-- Alert dialog button to go to phone settings -->
    <!-- Alert dialog button to cancel the dialog -->

    <!-- AdvancedPrivacySettingsFragment -->
  <!-- Removed by excludeNonTranslatables <string name="AdvancedPrivacySettingsFragment__sealed_sender_link" translatable="false">https://signal.org/blog/sealed-sender</string> -->
    <string name="AdvancedPrivacySettingsFragment__show_status_icon">ステータスアイコンを表示する</string>
    <string name="AdvancedPrivacySettingsFragment__show_an_icon">送信者を秘匿化して届けられたメッセージの詳細で、アイコンを表示します。</string>

    <!-- ExpireTimerSettingsFragment -->
    <string name="ExpireTimerSettingsFragment__when_enabled_new_messages_sent_and_received_in_new_chats_started_by_you_will_disappear_after_they_have_been_seen">有効にすると、あなたの新規チャットで新たに送受信されるメッセージは、閲覧後に消えます。</string>
    <string name="ExpireTimerSettingsFragment__when_enabled_new_messages_sent_and_received_in_this_chat_will_disappear_after_they_have_been_seen">有効にすると、このチャットで新たに送受信されたメッセージは、閲覧後に消えます。</string>
    <string name="ExpireTimerSettingsFragment__off">オフ</string>
    <string name="ExpireTimerSettingsFragment__4_weeks">4週間</string>
    <string name="ExpireTimerSettingsFragment__1_week">1週間</string>
    <string name="ExpireTimerSettingsFragment__1_day">1日</string>
    <string name="ExpireTimerSettingsFragment__8_hours">8時間</string>
    <string name="ExpireTimerSettingsFragment__1_hour">1時間</string>
    <string name="ExpireTimerSettingsFragment__5_minutes">5分</string>
    <string name="ExpireTimerSettingsFragment__30_seconds">30秒</string>
    <string name="ExpireTimerSettingsFragment__custom_time">カスタム時間</string>
    <string name="ExpireTimerSettingsFragment__set">設定する</string>
    <string name="ExpireTimerSettingsFragment__save">保存</string>

    <string name="CustomExpireTimerSelectorView__seconds">秒</string>
    <string name="CustomExpireTimerSelectorView__minutes">分</string>
    <string name="CustomExpireTimerSelectorView__hours">時間</string>
    <string name="CustomExpireTimerSelectorView__days">日</string>
    <string name="CustomExpireTimerSelectorView__weeks">週間</string>

    <!-- HelpSettingsFragment -->
    <string name="HelpSettingsFragment__support_center">サポートセンター</string>
    <string name="HelpSettingsFragment__contact_us">お問い合わせ</string>
    <string name="HelpSettingsFragment__version">バージョン</string>
    <string name="HelpSettingsFragment__debug_log">デバッグログ</string>
    <!--    Header for the screen that displays the licenses of the open-source software dependencies of the Signal app-->
    <string name="HelpSettingsFragment__licenses">ライセンス</string>
    <string name="HelpSettingsFragment__terms_amp_privacy_policy">使用条件とプライバシーポリシー</string>
    <string name="HelpFragment__copyright_signal_messenger">Copyright Molly Messenger</string>
    <string name="HelpFragment__licenced_under_the_agplv3">Licensed under the GNU AGPLv3</string>

    <!-- DataAndStorageSettingsFragment -->
    <string name="DataAndStorageSettingsFragment__media_quality">メディアの画質</string>
    <string name="DataAndStorageSettingsFragment__sent_media_quality">送信メディアの画質</string>
    <string name="DataAndStorageSettingsFragment__sending_high_quality_media_will_use_more_data">高画質なメディアの送信には、より多くのデータを使用します。</string>
    <string name="DataAndStorageSettingsFragment__high">高画質</string>
    <string name="DataAndStorageSettingsFragment__standard">標準</string>
    <string name="DataAndStorageSettingsFragment__calls">通話</string>

    <!-- ChatColorSelectionFragment -->
    <string name="ChatColorSelectionFragment__auto">自動</string>
    <string name="ChatColorSelectionFragment__use_custom_colors">カスタム色を使用</string>
    <string name="ChatColorSelectionFragment__chat_color">チャットの色</string>
    <string name="ChatColorSelectionFragment__edit">編集</string>
    <string name="ChatColorSelectionFragment__duplicate">複製</string>
    <string name="ChatColorSelectionFragment__delete">消去</string>
    <string name="ChatColorSelectionFragment__delete_color">色を消去</string>
    <plurals name="ChatColorSelectionFragment__this_custom_color_is_used">
        <item quantity="other">この色は%1$d件のチャットで使用されています。すべてのチャットで消去しますか？</item>
    </plurals>
    <string name="ChatColorSelectionFragment__delete_chat_color">チャットの色を消去しますか？</string>

    <!-- CustomChatColorCreatorFragment -->
    <string name="CustomChatColorCreatorFragment__solid">単色</string>
    <string name="CustomChatColorCreatorFragment__gradient">グラデーション</string>
    <string name="CustomChatColorCreatorFragment__hue">色相</string>
    <string name="CustomChatColorCreatorFragment__saturation">彩度</string>

    <!-- CustomChatColorCreatorFragmentPage -->
    <string name="CustomChatColorCreatorFragmentPage__save">保存</string>
    <string name="CustomChatColorCreatorFragmentPage__edit_color">色を編集</string>
    <plurals name="CustomChatColorCreatorFragmentPage__this_color_is_used">
        <item quantity="other">この色は%1$d件のチャットで使用されています。すべてのチャットで変更しますか？</item>
    </plurals>

    <!-- ChatColorGradientTool -->

    <!-- Title text for prompt to donate. Shown in a popup at the bottom of the chat list. -->
    <string name="Donate2022Q2Megaphone_donate_to_signal">Signalへの寄付</string>
    <!-- Body text for prompt to donate. Shown in a popup at the bottom of the chat list. -->
    <string name="Donate2022Q2Megaphone_signal_is_powered_by_people_like_you">Signalはみなさんの寄付に支えられています。毎月寄付してくださる方にバッジを差し上げます。</string>
    <!-- Button label that brings a user to the donate screen. Shown in a popup at the bottom of the chat list. -->
    <string name="Donate2022Q2Megaphone_donate">寄付する</string>
    <!-- Button label that dismissed a prompt to donate. Shown in a popup at the bottom of the chat list. -->
    <string name="Donate2022Q2Megaphone_not_now">今はしない</string>

    <!-- EditReactionsFragment -->
    <string name="EditReactionsFragment__customize_reactions">リアクションのカスタマイズ</string>
    <string name="EditReactionsFragment__tap_to_replace_an_emoji">タップして絵文字を置き換えます</string>
    <string name="EditReactionsFragment__reset">リセット</string>
    <string name="EditReactionsFragment_save">保存</string>
    <string name="ChatColorSelectionFragment__auto_matches_the_color_to_the_wallpaper">自動で色を壁紙に合わせます</string>
    <string name="CustomChatColorCreatorFragment__drag_to_change_the_direction_of_the_gradient">ドラッグしてグラデーションの方向を変更できます</string>

    <!-- AddAProfilePhotoMegaphone -->
    <string name="AddAProfilePhotoMegaphone__add_a_profile_photo">プロフィール画像を追加しよう</string>
    <string name="AddAProfilePhotoMegaphone__choose_a_look_and_color">見た目や色を選んだり、イニシャルをカスタマイズできます。</string>
    <string name="AddAProfilePhotoMegaphone__not_now">あとで</string>
    <string name="AddAProfilePhotoMegaphone__add_photo">画像を追加</string>

    <!-- BecomeASustainerMegaphone -->
    <string name="BecomeASustainerMegaphone__become_a_sustainer">サポーターになりませんか</string>
    <!-- Displayed in the Become a Sustainer megaphone -->
    <string name="BecomeASustainerMegaphone__signal_is_powered_by">Signalは、ユーザーの皆様によって支えられています。ぜひ寄付をして、バッジを手に入れましょう。</string>
    <string name="BecomeASustainerMegaphone__not_now">今はしない</string>
    <string name="BecomeASustainerMegaphone__donate">寄付する</string>

    <!-- KeyboardPagerFragment -->
    <string name="KeyboardPagerFragment_emoji">絵文字</string>
    <string name="KeyboardPagerFragment_open_emoji_search">絵文字検索を開く</string>
    <string name="KeyboardPagerFragment_open_sticker_search">ステッカー検索を開く</string>
    <string name="KeyboardPagerFragment_open_gif_search">GIF検索を開く</string>
    <string name="KeyboardPagerFragment_stickers">ステッカー</string>
    <string name="KeyboardPagerFragment_backspace">バックスペース</string>
    <string name="KeyboardPagerFragment_gifs">GIF</string>
    <string name="KeyboardPagerFragment_search_emoji">絵文字を検索</string>
    <string name="KeyboardPagerfragment_back_to_emoji">絵文字に戻る</string>
    <string name="KeyboardPagerfragment_clear_search_entry">検索テキストを消去</string>
    <string name="KeyboardPagerFragment_search_giphy">GIPHYを検索</string>

    <!-- StickerSearchDialogFragment -->
    <string name="StickerSearchDialogFragment_search_stickers">ステッカーを検索</string>
    <string name="StickerSearchDialogFragment_no_results_found">検索結果はありません</string>
    <string name="EmojiSearchFragment__no_results_found">検索結果はありません</string>
    <string name="NotificationsSettingsFragment__unknown_ringtone">不明な着信音</string>

    <!-- ConversationSettingsFragment -->
    <!-- Dialog title displayed when non-admin tries to add a story to an audience group -->
    <string name="ConversationSettingsFragment__cant_add_to_group_story">グループストーリーに追加できません</string>
    <!-- Dialog message displayed when non-admin tries to add a story to an audience group -->
    <string name="ConversationSettingsFragment__only_admins_of_this_group_can_add_to_its_story">ストーリーに追加できるのはグループ管理者のみです</string>
    <!-- Error toasted when no activity can handle the add contact intent -->
    <string name="ConversationSettingsFragment__contacts_app_not_found">連絡先アプリが見つかりません。</string>
    <string name="ConversationSettingsFragment__start_video_call">ビデオ通話を開始</string>
    <string name="ConversationSettingsFragment__start_audio_call">音声通話を開始する</string>
    <!-- Button label with hyphenation. Translation can use soft hyphen - Unicode U+00AD -->
    <string name="ConversationSettingsFragment__story">ストーリー</string>
    <!-- Button label with hyphenation. Translation can use soft hyphen - Unicode U+00AD -->
    <string name="ConversationSettingsFragment__message">メッセージ</string>
    <!-- Button label with hyphenation. Translation can use soft hyphen - Unicode U+00AD -->
    <string name="ConversationSettingsFragment__video">ビデオ</string>
    <!-- Button label with hyphenation. Translation can use soft hyphen - Unicode U+00AD -->
    <string name="ConversationSettingsFragment__audio">音声</string>
    <!-- Button label with hyphenation. Translation can use soft hyphen - Unicode U+00AD -->
    <string name="ConversationSettingsFragment__call">発信</string>
    <!-- Button label with hyphenation. Translation can use soft hyphen - Unicode U+00AD -->
    <string name="ConversationSettingsFragment__mute">ミュート</string>
    <!-- Button label with hyphenation. Translation can use soft hyphen - Unicode U+00AD -->
    <string name="ConversationSettingsFragment__muted">ミュート中</string>
    <!-- Button label with hyphenation. Translation can use soft hyphen - Unicode U+00AD -->
    <string name="ConversationSettingsFragment__search">検索</string>
    <string name="ConversationSettingsFragment__disappearing_messages">消えるメッセージ</string>
    <string name="ConversationSettingsFragment__sounds_and_notifications">音と通知</string>
  <!-- Removed by excludeNonTranslatables <string name="ConversationSettingsFragment__internal_details" translatable="false">Internal details</string> -->
    <string name="ConversationSettingsFragment__contact_details">連絡先の詳細</string>
    <string name="ConversationSettingsFragment__view_safety_number">安全番号の検証</string>
    <string name="ConversationSettingsFragment__block">ブロック</string>
    <string name="ConversationSettingsFragment__block_group">グループをブロック</string>
    <string name="ConversationSettingsFragment__unblock">ブロック解除</string>
    <string name="ConversationSettingsFragment__unblock_group">グループのブロックを解除</string>
    <string name="ConversationSettingsFragment__add_to_a_group">グループへ追加</string>
    <string name="ConversationSettingsFragment__see_all">すべて表示</string>
    <string name="ConversationSettingsFragment__add_members">メンバーの追加</string>
    <string name="ConversationSettingsFragment__permissions">アクセス許可</string>
    <string name="ConversationSettingsFragment__requests_and_invites">申請と招待</string>
    <string name="ConversationSettingsFragment__group_link">グループリンク</string>
    <string name="ConversationSettingsFragment__add_as_a_contact">連絡先に追加</string>
    <string name="ConversationSettingsFragment__unmute">ミュート解除</string>
    <!-- The subtitle for a settings item that describes how long the user\'s chat is muted. If a chat is muted, you will not receive notifications unless @mentioned. The placeholder represents a time (e.g. 10pm, March 4, etc). -->
    <string name="ConversationSettingsFragment__conversation_muted_until_s">チャットは次の日までミュートされます：%1$s まで</string>
    <string name="ConversationSettingsFragment__conversation_muted_forever">チャットは常にミュートされます</string>
    <string name="ConversationSettingsFragment__copied_phone_number_to_clipboard">電話番号をクリップボードにコピーしました。</string>
    <string name="ConversationSettingsFragment__phone_number">電話番号</string>
    <string name="ConversationSettingsFragment__get_badges">Signalをサポートすると、あなたのプロフィールにバッジが表示されます。バッジをタップすると詳細が表示されます。</string>

    <!-- PermissionsSettingsFragment -->
    <string name="PermissionsSettingsFragment__add_members">メンバーの追加</string>
    <string name="PermissionsSettingsFragment__edit_group_info">グループ情報の編集</string>
    <string name="PermissionsSettingsFragment__send_messages">メッセージの送信</string>
    <string name="PermissionsSettingsFragment__all_members">すべてのメンバー</string>
    <string name="PermissionsSettingsFragment__only_admins">管理者のみ</string>
    <string name="PermissionsSettingsFragment__who_can_add_new_members">メンバーを追加できるユーザーは？</string>
    <string name="PermissionsSettingsFragment__who_can_edit_this_groups_info">グループ情報を編集できるユーザーは？</string>
    <string name="PermissionsSettingsFragment__who_can_send_messages">メッセージを送信できるユーザーは？</string>

    <!-- SoundsAndNotificationsSettingsFragment -->
    <string name="SoundsAndNotificationsSettingsFragment__mute_notifications">通知をミュート</string>
    <string name="SoundsAndNotificationsSettingsFragment__not_muted">ミュートしていません</string>
    <string name="SoundsAndNotificationsSettingsFragment__mentions">メンション</string>
    <string name="SoundsAndNotificationsSettingsFragment__always_notify">常に通知する</string>
    <string name="SoundsAndNotificationsSettingsFragment__do_not_notify">通知しない</string>
    <string name="SoundsAndNotificationsSettingsFragment__custom_notifications">カスタム通知</string>

    <!-- StickerKeyboard -->
    <string name="StickerKeyboard__recently_used">最近使ったもの</string>

    <!-- PlaybackSpeedToggleTextView -->
    <string name="PlaybackSpeedToggleTextView__p5x">0.5x</string>
    <string name="PlaybackSpeedToggleTextView__1x">1x</string>
    <string name="PlaybackSpeedToggleTextView__1p5x">1.5x</string>
    <string name="PlaybackSpeedToggleTextView__2x">2x</string>

    <!-- PaymentRecipientSelectionFragment -->
    <string name="PaymentRecipientSelectionFragment__new_payment">新規の送金</string>

    <!-- NewConversationActivity -->
    <string name="NewConversationActivity__new_message">新規メッセージ</string>
    <!-- Context menu item message -->
    <string name="NewConversationActivity__message">メッセージ</string>
    <!-- Context menu item audio call -->
    <string name="NewConversationActivity__audio_call">音声通話</string>
    <!-- Context menu item video call -->
    <string name="NewConversationActivity__video_call">ビデオ通話</string>
    <!-- Context menu item remove -->
    <string name="NewConversationActivity__remove">削除</string>
    <!-- Context menu item block -->
    <string name="NewConversationActivity__block">ブロック</string>
    <!-- Dialog title when removing a contact -->
    <string name="NewConversationActivity__remove_s">%1$s さんを削除しますか？</string>
    <!-- Dialog message when removing a contact -->
    <string name="NewConversationActivity__you_wont_see_this_person">検索してもこのユーザーは見つかりません。以後、メッセージがあった場合は、メッセージリクエストが届きます。</string>
    <!-- Snackbar message after removing a contact -->
    <string name="NewConversationActivity__s_has_been_removed">%1$s さんは削除されています</string>
    <!-- Snackbar message after blocking a contact -->
    <string name="NewConversationActivity__s_has_been_blocked">%1$s はブロックされました</string>
    <!-- Dialog title when remove target contact is in system contacts -->
    <string name="NewConversationActivity__unable_to_remove_s">%1$s さんを削除できません</string>
    <!-- Dialog message when remove target contact is in system contacts -->
    <string name="NewConversationActivity__this_person_is_saved_to_your">このユーザーはデバイスの連絡先に保存されています。連絡先から消去して再度試してください。</string>
    <!-- Dialog action to view contact when they can\'t be removed otherwise -->
    <string name="NewConversationActivity__view_contact">連絡先を表示する</string>
    <!-- Error message shown when looking up a person by phone number and that phone number is not associated with a signal account -->
    <string name="NewConversationActivity__s_is_not_a_signal_user">%1$sはSignalユーザーではありません</string>
    <!-- Error message shown when we could not get a user from the username link -->
    <string name="NewConversationActivity__">%1$sはSignalユーザーではありません</string>
    <!-- Error message shown in a dialog when trying to create a new group with non-signal users (e.g., unregistered or phone number only contacts) -->
    <plurals name="CreateGroupActivity_not_signal_users">
        <item quantity="other">%1$sさんはSignalユーザーではありません</item>
    </plurals>

    <!-- ContactFilterView -->
    <string name="ContactFilterView__search_name_or_number">名前か電話番号で検索</string>

    <!-- VoiceNotePlayerView -->
    <string name="VoiceNotePlayerView__dot_s">· %1$s</string>
    <string name="VoiceNotePlayerView__stop_voice_message">音声メッセージを停止</string>
    <string name="VoiceNotePlayerView__change_voice_message_speed">音声メッセージの再生速度を変更</string>
    <string name="VoiceNotePlayerView__pause_voice_message">音声メッセージを一時停止</string>
    <string name="VoiceNotePlayerView__play_voice_message">音声メッセージを再生</string>
    <string name="VoiceNotePlayerView__navigate_to_voice_message">音声メッセージへ</string>


    <!-- AvatarPickerFragment -->
    <string name="AvatarPickerFragment__avatar_preview">アバターのプレビュー</string>
    <string name="AvatarPickerFragment__camera">カメラ</string>
    <string name="AvatarPickerFragment__take_a_picture">写真を撮影</string>
    <string name="AvatarPickerFragment__choose_a_photo">画像を選択</string>
    <string name="AvatarPickerFragment__photo">写真</string>
    <string name="AvatarPickerFragment__text">テキスト</string>
    <string name="AvatarPickerFragment__save">保存</string>
    <string name="AvatarPickerFragment__clear_avatar">アバターを削除</string>
    <string name="AvatarPickerRepository__failed_to_save_avatar">アバターの保存に失敗しました</string>

    <!-- TextAvatarCreationFragment -->
    <string name="TextAvatarCreationFragment__preview">プレビュー</string>
    <string name="TextAvatarCreationFragment__done">完了</string>
    <string name="TextAvatarCreationFragment__text">テキスト</string>
    <string name="TextAvatarCreationFragment__color">色</string>

    <!-- VectorAvatarCreationFragment -->
    <string name="VectorAvatarCreationFragment__select_a_color">色を選択</string>

    <!-- ContactSelectionListItem -->
    <string name="ContactSelectionListItem__sms">SMS</string>

    <!-- Displayed in the toolbar when externally sharing text to multiple recipients -->
    <string name="ShareInterstitialActivity__share">共有</string>

    <!-- DSLSettingsToolbar -->
    <string name="DSLSettingsToolbar__navigate_up">上へ</string>
    <string name="MultiselectForwardFragment__forward_to">転送先</string>
    <!-- Displayed when sharing content via the fragment -->
    <string name="MultiselectForwardFragment__share_with">共有</string>
    <string name="MultiselectForwardFragment__add_a_message">メッセージを追加してください</string>
    <string name="MultiselectForwardFragment__faster_forwards">より速い転送</string>
    <!-- Displayed when user selects a video that will be clipped before sharing to a story -->
    <string name="MultiselectForwardFragment__videos_will_be_trimmed">動画は30秒にトリミングされ、複数のストーリーとして送信されます。</string>
    <!-- Displayed when user selects a video that cannot be sent as a story -->
    <string name="MultiselectForwardFragment__videos_sent_to_stories_cant">30秒以上の動画はストーリーに送信できません。</string>
    <string name="MultiselectForwardFragment__forwarded_messages_are_now">転送メッセージがすぐに送信されるようになりました。</string>
    <plurals name="MultiselectForwardFragment_send_d_messages">
        <item quantity="other">%1$d件のメッセージを送信</item>
    </plurals>
    <plurals name="MultiselectForwardFragment_messages_sent">
        <item quantity="other">メッセージを送信しました</item>
    </plurals>
    <plurals name="MultiselectForwardFragment_messages_failed_to_send">
        <item quantity="other">メッセージの送信に失敗しました</item>
    </plurals>
    <plurals name="MultiselectForwardFragment__couldnt_forward_messages">
        <item quantity="other">すでにメッセージがないため、転送できませんでした。</item>
    </plurals>
    <!-- Error message shown when attempting to select a group to forward/share but it\'s announcement only and you are not an admin -->
    <string name="MultiselectForwardFragment__only_admins_can_send_messages_to_this_group">グループ管理者のみがメッセージを送信できます。</string>
    <string name="MultiselectForwardFragment__limit_reached">制限に達しました</string>

    <!-- Media V2 -->
    <!-- Dialog message when sending a story via an add to group story button -->
    <string name="MediaReviewFragment__add_to_the_group_story">グループストーリー「%1$s」に追加する</string>
    <!-- Positive dialog action when sending a story via an add to group story button -->
    <string name="MediaReviewFragment__add_to_story">ストーリーに追加</string>
    <string name="MediaReviewFragment__add_a_message">メッセージを追加してください</string>
    <string name="MediaReviewFragment__add_a_reply">返信を追加</string>
    <string name="MediaReviewFragment__send_to">宛先</string>
    <string name="MediaReviewFragment__view_once_message">使い捨てメッセージ</string>
    <string name="MediaReviewFragment__one_or_more_items_were_too_large">1つ以上のアイテムのサイズが大きすぎます</string>
    <string name="MediaReviewFragment__one_or_more_items_were_invalid">1つ以上のアイテムが不正です</string>
    <string name="MediaReviewFragment__too_many_items_selected">選択されたアイテムが多すぎます</string>

    <string name="ImageEditorHud__cancel">キャンセル</string>
    <string name="ImageEditorHud__draw">描く</string>
    <string name="ImageEditorHud__write_text">テキストを記入</string>
    <string name="ImageEditorHud__add_a_sticker">ステッカーを追加</string>
    <string name="ImageEditorHud__blur">ぼかす</string>
    <string name="ImageEditorHud__done_editing">編集完了</string>
    <string name="ImageEditorHud__clear_all">すべて消去</string>
    <string name="ImageEditorHud__undo">元に戻す</string>
    <string name="ImageEditorHud__toggle_between_marker_and_highlighter">マーカーと蛍光ペンを切り替えます</string>
    <string name="ImageEditorHud__toggle_between_text_styles">テキストスタイルを切り替える</string>

    <!-- Header for section of featured stickers (location/time stickers) -->
    <string name="ScribbleStickersFragment__featured_stickers">おすすめ</string>

    <string name="MediaCountIndicatorButton__send">送信する</string>

    <string name="MediaReviewSelectedItem__tap_to_remove">タップして削除</string>
    <string name="MediaReviewSelectedItem__tap_to_select">タップして選択</string>

    <string name="MediaReviewImagePageFragment__discard">破棄する</string>
    <string name="MediaReviewImagePageFragment__discard_changes">変更を破棄しますか？</string>
    <string name="MediaReviewImagePageFragment__youll_lose_any_changes">この写真に加えた変更はすべて失われます。</string>


    <string name="BadgesOverviewFragment__my_badges">マイバッジ</string>
    <string name="BadgesOverviewFragment__featured_badge">表示するバッジ</string>
    <string name="BadgesOverviewFragment__display_badges_on_profile">バッジをプロフィールに表示する</string>
    <string name="BadgesOverviewFragment__failed_to_update_profile">プロフィールを更新できませんでした</string>



    <string name="SelectFeaturedBadgeFragment__select_a_badge">バッジを選択してください</string>
    <string name="SelectFeaturedBadgeFragment__you_must_select_a_badge">バッジを選択する必要があります</string>
    <string name="SelectFeaturedBadgeFragment__failed_to_update_profile">プロフィールを更新できませんでした</string>

    <!-- Displayed on primary button in the bottom sheet as a call-to-action to launch into the donation flow -->
    <string name="ViewBadgeBottomSheetDialogFragment__donate_now">今すぐ寄付する</string>
    <!-- Title of a page in the bottom sheet. Placeholder is a user\'s short-name -->
    <string name="ViewBadgeBottomSheetDialogFragment__s_supports_signal">%1$s さんはSignalをサポートしています</string>
    <!-- Description of a page in the bottom sheet of a monthly badge. Placeholder is a user\'s short-name -->
    <string name="ViewBadgeBottomSheetDialogFragment__s_supports_signal_with_a_monthly">%1$s さんは、毎月の寄付でSignalをサポートしています。Signalは広告主や投資家を持たない非営利団体で、ユーザーの皆様によって支えられています。</string>
    <!-- Description of a page in the bottom sheet of a one-time badge. Placeholder is a user\'s short-name -->
    <string name="ViewBadgeBottomSheetDialogFragment__s_supports_signal_with_a_donation">%1$s さんは、寄付でSignalをサポートしています。Signalは広告主や投資家を持たない非営利団体で、ユーザーの皆様によって支えられています。</string>

    <string name="ImageView__badge">バッジ</string>

    <string name="SubscribeFragment__cancel_subscription">サブスクリプションを解除する</string>
    <string name="SubscribeFragment__confirm_cancellation">本当に解除しますか？</string>
    <string name="SubscribeFragment__you_wont_be_charged_again">再度課金されることはありません。課金期間が終了すると、バッジがプロフィールから削除されます。</string>
    <string name="SubscribeFragment__not_now">あとで</string>
    <string name="SubscribeFragment__confirm">解除する</string>
    <string name="SubscribeFragment__update_subscription">サブスクリプションを更新する</string>
    <string name="SubscribeFragment__your_subscription_has_been_cancelled">あなたのサブスクリプションは解除されました。</string>
    <string name="SubscribeFragment__update_subscription_question">サブスクリプションを更新しますか？</string>
    <string name="SubscribeFragment__update">更新する</string>
    <string name="SubscribeFragment__you_will_be_charged_the_full_amount_s_of">本日、新しいサブスクリプション価格の全額 (%1$s) が請求されます。あなたのサブスクリプションは毎月更新されます。</string>

    <string name="Subscription__s_per_month">%1$s/月</string>
    <!-- Shown when a subscription is active and isn\'t going to expire at the end of the term -->
    <string name="Subscription__renews_s">更新 %1$s</string>
    <!-- Shown when a subscription is active and is going to expire at the end of the term -->
    <string name="Subscription__expires_s">有効期限%1$s</string>

    <!-- Title of learn more sheet -->
    <string name="SubscribeLearnMoreBottomSheetDialogFragment__signal_is_different">Signalは他のアプリとは異なります。</string>
    <!-- First small text blurb on learn more sheet -->
    <string name="SubscribeLearnMoreBottomSheetDialogFragment__private_messaging">プライベートメッセージ。広告なし、トラッキングなし、監視なし。</string>
    <!-- Second small text blurb on learn more sheet -->
    <string name="SubscribeLearnMoreBottomSheetDialogFragment__signal_is_supported_by">Signalは寄付によって支えられています。これは、お客様のプライバシーが私たちの活動の最重要事項であることを意味します。Signalは皆様のために作られたものです。皆様のデータや利益のためではありません。</string>
    <!-- Third small text blurb on learn more sheet -->
    <string name="SubscribeLearnMoreBottomSheetDialogFragment__if_you_can">Signalが誰にとっても楽しめて、信頼性と有用性があり続けるために、皆様の寄付をお願いします。</string>

    <string name="SubscribeThanksForYourSupportBottomSheetDialogFragment__thanks_for_your_support">ご支援をありがとうございます！</string>
    <!-- Subtext underneath the dialog title on the thanks sheet -->
    <string name="SubscribeThanksForYourSupportBottomSheetDialogFragment__youve_earned_a_donor_badge">Signalからバッジを受け取りました！プロフィールに表示してSignalをサポートしていることを示しましょう。</string>
    <string name="SubscribeThanksForYourSupportBottomSheetDialogFragment__you_can_also">また、</string>
    <string name="SubscribeThanksForYourSupportBottomSheetDialogFragment__become_a_montly_sustainer">月次サポーターになることもできます。</string>
    <string name="SubscribeThanksForYourSupportBottomSheetDialogFragment__display_on_profile">プロフィールに表示する</string>
    <string name="SubscribeThanksForYourSupportBottomSheetDialogFragment__make_featured_badge">このバッジを表示する</string>
    <string name="SubscribeThanksForYourSupportBottomSheetDialogFragment__continue">続ける</string>
    <string name="ThanksForYourSupportBottomSheetFragment__when_you_have_more">複数のバッジを持っている場合は、自分のプロフィールに表示するバッジを選ぶことができます。</string>

    <string name="BecomeASustainerFragment__get_badges">Signalをサポートして、プロフィールにバッジをつけましょう。</string>
    <string name="BecomeASustainerFragment__signal_is_a_non_profit">Signalは広告主や投資家を持たない非営利団体で、ユーザーの皆様によって支えられています。</string>

    <!-- Button label for creating a donation -->
    <string name="ManageDonationsFragment__donate_to_signal">Signalへの寄付</string>
    <!-- Heading for more area of manage subscriptions page -->
    <string name="ManageDonationsFragment__more">その他</string>
    <!-- Heading for receipts area of manage subscriptions page -->
    <!-- Heading for my subscription area of manage subscriptions page -->
    <string name="ManageDonationsFragment__my_support">マイサポート</string>
    <string name="ManageDonationsFragment__manage_subscription">サブスクリプションを管理する</string>
    <!-- Label for Donation Receipts button -->
    <string name="ManageDonationsFragment__donation_receipts">寄付の領収書</string>
    <string name="ManageDonationsFragment__badges">バッジ</string>
    <string name="ManageDonationsFragment__subscription_faq">サブスクリプションに関するよくある質問</string>
    <!-- Preference heading for other ways to donate -->
    <string name="ManageDonationsFragment__other_ways_to_give">その他の支援の方法</string>
    <!-- Preference label to launch badge gifting -->
    <string name="ManageDonationsFragment__donate_for_a_friend">友達に代わって寄付する</string>
    <!-- Dialog title shown when a donation requires verifying/confirmation outside of the app and the user hasn\'t done that yet -->
    <string name="ManageDonationsFragment__couldnt_confirm_donation">寄付を確認できませんでした</string>
    <!-- Dialog message shown when a monthly donation requires verifying/confirmation outside of the app and the user hasn\'t done that yet, placeholder is money amount -->
    <string name="ManageDonationsFragment__your_monthly_s_donation_couldnt_be_confirmed">%1$sの毎月の寄付を確認できませんでした。 銀行アプリを確認して、iDEALの決済を承認してください。</string>
    <!-- Dialog message shown when a one-time donation requires verifying/confirmation outside of the app and the user hasn\'t done that yet, placeholder is money amount -->
    <string name="ManageDonationsFragment__your_one_time_s_donation_couldnt_be_confirmed">%1$sの都度の寄付を確認できませんでした。銀行アプリを確認して、iDEALの決済を承認してください。</string>

    <string name="Boost__enter_custom_amount">金額を入力してください</string>
    <!-- Error label when the amount is smaller than what we can accept -->
    <string name="Boost__the_minimum_amount_you_can_donate_is_s">最小の寄付金額は%1$sです</string>

    <string name="MySupportPreference__s_per_month">%1$s/月</string>
    <string name="MySupportPreference__renews_s">更新 %1$s</string>
    <string name="MySupportPreference__processing_transaction">処理しています…</string>
    <!-- Displayed on "My Support" screen when user badge failed to be added to their account -->
    <string name="MySupportPreference__couldnt_add_badge_s">バッジを追加できませんでした。%1$s</string>
    <string name="MySupportPreference__please_contact_support">サポートにお問い合わせください。</string>
    <!-- Displayed as a subtitle on a row in the Manage Donations screen when payment for a donation is pending -->
    <string name="MySupportPreference__payment_pending">決済手続き中</string>
    <!-- Displayed as a dialog message when clicking on a donation row that is pending. Placeholder is a formatted fiat amount -->
    <string name="MySupportPreference__your_bank_transfer_of_s">%1$sの銀行振込が手続き中です。銀行振り込みの場合、完了するまで通常1営業日かかります。  </string>
    <!-- Displayed in the pending help dialog, used to launch user to more details about bank transfers -->
    <string name="MySupportPreference__learn_more">詳しく見る</string>

    <!-- Title of dialog telling user they need to update signal as it expired -->
    <string name="UpdateSignalExpiredDialog__title">Mollyをアップデートしてください</string>
    <!-- Message of dialog telling user they need to update signal as it expired -->
    <string name="UpdateSignalExpiredDialog__message">このバージョンの Molly は期限が切れています。引き続きご利用いただくために、Molly をアップデートしてください。</string>
    <!-- Button text of expiration dialog, will take user to update the app -->
    <string name="UpdateSignalExpiredDialog__update_action">アップデートする</string>
    <!-- Button text of expiration dialog to cancel the dialog.  -->
    <string name="UpdateSignalExpiredDialog__cancel_action">キャンセル</string>

    <!-- Title of dialog telling user they need to re-register signal -->
    <string name="ReregisterSignalDialog__title">端末が登録されていません</string>
    <!-- Message of dialog telling user they need to re-register signal as it is no longer registered -->
    <string name="ReregisterSignalDialog__message">この端末は登録されていません。この端末で Molly を引き続きご利用になるには、再登録が必要です。</string>
    <!-- Button text of re-registration dialog to re-register the device.  -->
    <string name="ReregisterSignalDialog__reregister_action">再登録する</string>
    <!-- Button text of re-registration dialog to cancel the dialog.  -->
    <string name="ReregisterSignalDialog__cancel_action">キャンセル</string>

    <!-- Title of expiry sheet when boost badge falls off profile unexpectedly. -->
    <string name="ExpiredBadgeBottomSheetDialogFragment__boost_badge_expired">ブーストバッジの有効期限が切れています</string>
    <!-- Displayed in the bottom sheet if a monthly donation badge unexpectedly falls off the user\'s profile -->
    <string name="ExpiredBadgeBottomSheetDialogFragment__monthly_donation_cancelled">毎月の寄付がキャンセルされました</string>
    <!-- Displayed in the bottom sheet when a boost badge expires -->
    <string name="ExpiredBadgeBottomSheetDialogFragment__your_boost_badge_has_expired_and">ブーストバッジの有効期限が切れたため、プロフィールには表示されません。</string>
    <string name="ExpiredBadgeBottomSheetDialogFragment__you_can_reactivate">1回の寄付で、ブーストバッジを再度30日間有効にすることができます。</string>
    <!-- Displayed when we do not think the user is a subscriber when their boost expires -->
    <string name="ExpiredBadgeBottomSheetDialogFragment__you_can_keep">Signalを使い続けることはできますが、ユーザーのために作られたテクノロジーを支援するため、毎月寄付するサステナになることを検討してください。</string>
    <string name="ExpiredBadgeBottomSheetDialogFragment__become_a_sustainer">サポーターになりませんか</string>
    <string name="ExpiredBadgeBottomSheetDialogFragment__add_a_boost">ブーストを追加する</string>
    <string name="ExpiredBadgeBottomSheetDialogFragment__not_now">あとで</string>
    <!-- Copy displayed when badge expires after user inactivity -->
    <string name="ExpiredBadgeBottomSheetDialogFragment__your_recurring_monthly_donation_was_automatically">長い間ご利用がなかったため、毎月の定期的な寄付が自動的にキャンセルされました。%1$sバッジはプロフィールに表示されなくなっています。</string>
    <!-- Copy displayed when badge expires after payment failure -->
    <string name="ExpiredBadgeBottomSheetDialogFragment__your_recurring_monthly_donation_was_canceled">決済処理が出来なかったため、毎月の定期的な寄付は解除されました。バッジはプロフィールに表示されなくなります。</string>
    <!-- Copy displayed when badge expires after a payment failure and we have a displayable charge failure reason -->
    <string name="ExpiredBadgeBottomSheetDialogFragment__your_recurring_monthly_donation_was_canceled_s">毎月の定期的な寄付は解除されました。 %1$s%2$sバッジはプロフィールに表示されなくなります。</string>
    <string name="ExpiredBadgeBottomSheetDialogFragment__you_can">Signalは今後も利用できますが、アプリのサポートやバッジを再び有効にするには、今すぐ更新してください。</string>
    <string name="ExpiredBadgeBottomSheetDialogFragment__renew_subscription">サブスクリプションを更新する</string>
    <!-- Button label to send user to Google Pay website -->
    <string name="ExpiredBadgeBottomSheetDialogFragment__go_to_google_pay">Google Payを開く</string>

    <string name="CantProcessSubscriptionPaymentBottomSheetDialogFragment__cant_process_subscription_payment">サブスクリプションの決済処理ができません</string>
    <string name="CantProcessSubscriptionPaymentBottomSheetDialogFragment__were_having_trouble">Signalサポーターの決済処理に問題があります。あなたの決済方法が最新のものかご確認いただき、Google Payで修正ください。Signalは数日後に決済処理を再開します。</string>
    <string name="CantProcessSubscriptionPaymentBottomSheetDialogFragment__dont_show_this_again">今後表示しない</string>

    <string name="Subscription__contact_support">サポートに問い合わせる</string>
    <string name="Subscription__get_a_s_badge">%1$sバッジを獲得しましょう</string>

    <string name="SubscribeFragment__processing_payment">寄付のお手続き中です…</string>
    <!-- Displayed in notification when user payment fails to process on Stripe -->
    <string name="DonationsErrors__error_processing_payment">寄付のお手続き中にエラーが発生しました</string>
    <!-- Displayed on manage donations screen as a dialog message when payment method failed -->
    <string name="DonationsErrors__try_another_payment_method">別の決済方法をお試しいただくか、取引先の銀行にお問い合わせください。</string>
    <!-- Displayed on manage donations screen error dialogs as an action label -->
    <string name="DonationsErrors__learn_more">詳しく見る</string>
    <!-- Displayed on "My Support" screen when user subscription payment method failed. -->
    <string name="DonationsErrors__error_processing_payment_s">寄付のお手続き中にエラーが発生しました。%1$s</string>
    <string name="DonationsErrors__your_payment">寄付のお手続きができずおらず、課金もされていません。もう一度お試しください。</string>
    <string name="DonationsErrors__still_processing">処理を継続しています</string>
    <string name="DonationsErrors__couldnt_add_badge">バッジを追加できませんでした</string>
    <!-- Displayed when badge credential couldn\'t be verified -->
    <string name="DonationsErrors__failed_to_validate_badge">バッジを確認できませんでした</string>
    <!-- Displayed when badge credential couldn\'t be verified -->
    <string name="DonationsErrors__could_not_validate">サーバーの応答を確認できませんでした。 サポートにお問い合わせください。</string>
    <!-- Displayed as title when some generic error happens during sending donation on behalf of another user -->
    <string name="DonationsErrors__donation_failed">寄付できませんでした</string>
    <!-- Displayed as message when some generic error happens during sending donation on behalf of another user -->
    <string name="DonationsErrors__your_payment_was_processed_but">あなたの寄付はお手続きされましたが、Signalは寄付メッセージを送信できませんでした。サポートにお問い合わせください。</string>
    <string name="DonationsErrors__your_badge_could_not">あなたのアカウントにバッジを追加できませんでしたが、課金はされている可能性があります。サポートまでお問い合わせください。</string>
    <string name="DonationsErrors__your_payment_is_still">寄付のお手続きは完了していません。接続状況によっては数分かかる場合があります。</string>
    <string name="DonationsErrors__failed_to_cancel_subscription">サブスクリプションを解除できませんでした</string>
    <string name="DonationsErrors__subscription_cancellation_requires_an_internet_connection">サブスクリプションを解除するには、インターネット接続が必要です。</string>
    <string name="ViewBadgeBottomSheetDialogFragment__your_device_doesn_t_support_google_pay_so_you_can_t_subscribe_to_earn_a_badge_you_can_still_support_signal_by_making_a_donation_on_our_website">お使いの端末がGoogle Payに対応していないため、バッジを獲得できるサブスクリプションができません。ウェブサイトから寄付してただくことでSignalをサポートしていただくことができます。</string>
    <string name="NetworkFailure__network_error_check_your_connection_and_try_again">ネットワークエラー。インターネット接続を確認して再度試してください。</string>
    <string name="NetworkFailure__retry">再試行</string>
    <!-- Displayed as a dialog title when the selected recipient for a gift doesn\'t support gifting -->
    <string name="DonationsErrors__cannot_send_donation">寄付を送信できません</string>
    <!-- Displayed as a dialog message when the selected recipient for a gift doesn\'t support gifting -->
    <string name="DonationsErrors__this_user_cant_receive_donations_until">このユーザーはSignalをアップグレードしていないため、寄付を受け取れません。</string>
    <!-- Displayed as a dialog message when the user\'s profile could not be fetched, likely due to lack of internet -->
    <string name="DonationsErrors__your_donation_could_not_be_sent">ネットワークエラーのため寄付を送信できませんでした。インターネット接続を確認して再度試してください。</string>
    <!-- Displayed as a dialog message when the user encounters an error during an iDEAL donation -->
    <string name="DonationsErrors__your_ideal_couldnt_be_processed">iDEALによる寄付のお手続きができませんでした。 別の決済方法をお試しいただくか、取引先の銀行にお問い合わせください。</string>

    <!-- Gift message view title -->
    <string name="GiftMessageView__donation_on_behalf_of_s">%1$sに代わって寄付をする</string>
    <!-- Gift message view title for incoming donations -->
    <string name="GiftMessageView__s_donated_to_signal_on">%1$s があなたに代わってSignalに寄付しました</string>
    <!-- Gift badge redeem action label -->
    <string name="GiftMessageView__redeem">交換</string>
    <!-- Gift badge view action label -->
    <string name="GiftMessageView__view">表示する</string>
    <!-- Gift badge redeeming action label -->
    <string name="GiftMessageView__redeeming">交換中…</string>
    <!-- Gift badge redeemed label -->
    <string name="GiftMessageView__redeemed">交換</string>


    <!-- Stripe decline code generic_failure -->
    <string name="DeclineCode__try_another_payment_method_or_contact_your_bank">別の決済方法をお試しいただくか、取引先の銀行にお問い合わせください。</string>
    <!-- PayPal decline code for payment declined -->
    <string name="DeclineCode__try_another_payment_method_or_contact_your_bank_for_more_information_if_this_was_a_paypal">別の決済方法をお試しいただくか、取引先の銀行にお問い合わせください。PayPalでの決済の場合はPayPalにお問い合わせください。</string>
    <!-- Stripe decline code verify on Google Pay and try again -->
    <string name="DeclineCode__verify_your_payment_method_is_up_to_date_in_google_pay_and_try_again">Google Payの決済方法が最新であるか確認して、再度試してください。</string>
    <!-- Stripe decline code learn more action label -->
    <string name="DeclineCode__learn_more">さらに詳しく</string>
    <!-- Stripe decline code contact issuer -->
    <string name="DeclineCode__verify_your_payment_method_is_up_to_date_in_google_pay_and_try_again_if_the_problem">Google Payの決済方法が最新であるか確認して、再度試してください。問題が解消されない場合は、取引先の銀行にお問い合わせください。</string>
    <!-- Stripe decline code purchase not supported -->
    <string name="DeclineCode__your_card_does_not_support_this_type_of_purchase">あなたのクレジットカードはこの支払いに対応していません。別の決済方法をお試しください。</string>
    <!-- Stripe decline code your card has expired -->
    <string name="DeclineCode__your_card_has_expired">クレジットカードが失効しています。Google Payで決済方法を更新して、再度試してください。</string>
    <!-- Stripe decline code go to google pay action label -->
    <string name="DeclineCode__go_to_google_pay">Google Payを開く</string>
    <!-- Stripe decline code try credit card again action label -->
    <string name="DeclineCode__try">もう一度試す</string>
    <!-- Stripe decline code incorrect card number -->
    <string name="DeclineCode__your_card_number_is_incorrect">クレジットカード番号が正しくありません。Google Payで更新して、再度試してください。</string>
    <!-- Stripe decline code incorrect cvc -->
    <string name="DeclineCode__your_cards_cvc_number_is_incorrect">クレジットカードのセキュリティコードが正しくありません。Google Payで更新して、再度試してください。</string>
    <!-- Stripe decline code insufficient funds -->
    <string name="DeclineCode__your_card_does_not_have_sufficient_funds">あなたのクレジットカードは残高が不足しています。別の決済方法をお試しください。</string>
    <!-- Stripe decline code incorrect expiration month -->
    <string name="DeclineCode__the_expiration_month">決済方法の有効期限の月が正しくありません。Google Payで更新して、再度試してください。</string>
    <!-- Stripe decline code incorrect expiration year -->
    <string name="DeclineCode__the_expiration_year">決済方法の有効期限の年が正しくありません。Google Payで更新して、再度試してください。</string>
    <!-- Stripe decline code issuer not available -->
    <string name="DeclineCode__try_completing_the_payment_again">もう一度お試しいただくか、取引先の銀行にお問い合わせください。</string>
    <!-- Stripe decline code processing error -->
    <string name="DeclineCode__try_again">再度お試しいただくか、取引先の銀行にお問い合わせください。</string>

    <!-- Credit Card decline code error strings -->
    <!-- Stripe decline code approve_with_id for credit cards displayed in a notification or dialog -->
    <string name="DeclineCode__verify_your_card_details_are_correct_and_try_again">カード情報が正しいことを確認し、もう一度お試しください。</string>
    <!-- Stripe decline code call_issuer for credit cards displayed in a notification or dialog -->
    <string name="DeclineCode__verify_your_card_details_are_correct_and_try_again_if_the_problem_continues">カード情報が正しいことを確認し、もう一度お試しください。問題が解決されない場合は、取引先の銀行にお問い合わせください。</string>
    <!-- Stripe decline code expired_card for credit cards displayed in a notification or dialog -->
    <string name="DeclineCode__your_card_has_expired_verify_your_card_details">カードの有効期限が切れています。カード情報が正しいことを確認し、もう一度お試しください。</string>
    <!-- Stripe decline code incorrect_cvc and invalid_cvc for credit cards displayed in a notification or dialog -->
    <string name="DeclineCode__your_cards_cvc_number_is_incorrect_verify_your_card_details">クレジットカードのセキュリティコードが正しくありません。カード情報が正しいことを確認し、もう一度お試しください。</string>
    <!-- Stripe decline code invalid_expiry_month for credit cards displayed in a notification or dialog -->
    <string name="DeclineCode__the_expiration_month_on_your_card_is_incorrect">カードの有効期限の月が正しくありません。カード情報が正しいことを確認し、もう一度お試しください。</string>
    <!-- Stripe decline code invalid_expiry_year for credit cards displayed in a notification or dialog -->
    <string name="DeclineCode__the_expiration_year_on_your_card_is_incorrect">カードの有効期限の年が正しくありません。カード情報が正しいことを確認し、もう一度お試しください。</string>
    <!-- Stripe decline code incorrect_number and invalid_number for credit cards displayed in a notification or dialog -->
    <string name="DeclineCode__your_card_number_is_incorrect_verify_your_card_details">クレジットカード番号が正しくありません。カード情報が正しいことを確認し、もう一度お試しください。</string>

    <!-- Stripe Failure Codes for failed bank transfers -->
    <!-- Failure code text for insufficient funds, displayed in a dialog or notification -->
    <string name="StripeFailureCode__the_bank_account_provided">指定された銀行口座には、この支払いを完了するための資金が不足しています。もう一度お試しいただくか、詳細について銀行にお問い合わせください。</string>
    <!-- Failure code text for revoked authorization of payment, displayed in a dialog or notification -->
    <string name="StripeFailureCode__this_payment_was_revoked">この寄付は口座名義人によって取り消されたため、お手続きできませんでした。課金はされていません。</string>
    <!-- Failure code text for a payment lacking an authorized mandate or incorrect mandate, displayed in a dialog or notification -->
    <string name="StripeFailureCode__an_error_occurred_while_processing_this_payment">寄付のお手続き中にエラーが発生しました。もう一度お試しください。</string>
    <!-- Failure code text for a closed account, deceased recipient, or one with blocked direct debits, displayed in a dialog or notification -->
    <string name="StripeFailureCode__the_bank_details_provided_could_not_be_processed">ご提供いただいた銀行情報は処理できませんでした。詳細については、銀行にお問い合わせください。</string>
    <!-- Failure code text for a non-existent bank branch, invalid account holder, invalid iban, generic failure, or unknown bank failure, displayed in a dialog or notification -->
    <string name="StripeFailureCode__verify_your_bank_details_are_correct">カード情報が正しいことを確認し、もう一度お試しください。問題が解決されない場合は、取引先の銀行にお問い合わせください。</string>

    <!-- Title of create notification profile screen -->
    <string name="EditNotificationProfileFragment__name_your_profile">プロファイル名の選択</string>
    <!-- Hint text for create/edit notification profile name -->
    <string name="EditNotificationProfileFragment__profile_name">プロフィールネーム</string>
    <!-- Name has a max length, this shows how many characters are used out of the max -->
    <string name="EditNotificationProfileFragment__count">%1$d/%2$d</string>
    <!-- Call to action button to continue to the next step -->
    <string name="EditNotificationProfileFragment__next">次へ</string>
    <!-- Call to action button once the profile is named to create the profile and continue to the customization steps -->
    <string name="EditNotificationProfileFragment__create">作成</string>
    <!-- Call to action button once the profile name is edited -->
    <string name="EditNotificationProfileFragment__save">保存</string>
    <!-- Title of edit notification profile screen -->
    <string name="EditNotificationProfileFragment__edit_this_profile">プロファイルの編集</string>
    <!-- Error message shown when attempting to create or edit a profile name to an existing profile name -->
    <string name="EditNotificationProfileFragment__a_profile_with_this_name_already_exists">このプロファイル名はすでに存在します</string>
    <!-- Preset selectable name for a profile name, shown as list in edit/create screen -->
    <string name="EditNotificationProfileFragment__work">仕事</string>
    <!-- Preset selectable name for a profile name, shown as list in edit/create screen -->
    <string name="EditNotificationProfileFragment__sleep">睡眠</string>
    <!-- Preset selectable name for a profile name, shown as list in edit/create screen -->
    <string name="EditNotificationProfileFragment__driving">運転</string>
    <!-- Preset selectable name for a profile name, shown as list in edit/create screen -->
    <string name="EditNotificationProfileFragment__downtime">休憩</string>
    <!-- Preset selectable name for a profile name, shown as list in edit/create screen -->
    <string name="EditNotificationProfileFragment__focus">集中</string>
    <!-- Error message shown when attempting to next/save without a profile name -->
    <string name="EditNotificationProfileFragment__profile_must_have_a_name">プロファイル名は必須です</string>

    <!-- Title for add recipients to notification profile screen in create flow -->
    <string name="AddAllowedMembers__allowed_notifications">通知許可</string>
    <!-- Description of what the user should be doing with this screen -->
    <string name="AddAllowedMembers__add_people_and_groups_you_want_notifications_and_calls_from_when_this_profile_is_on">このプロファイルの有効時に通知や通話着信を受け取りたい、人やグループを選択してください。</string>
    <!-- Button text that launches the contact picker to select from -->
    <string name="AddAllowedMembers__add_people_or_groups">人またはグループを追加</string>
    <!-- Title for exceptions section of add people to notification profile screen in create flow -->
    <string name="AddAllowedMembers__exceptions">例外</string>
    <!-- List preference to toggle that allows calls through the notification profile during create flow -->
    <string name="AddAllowedMembers__allow_all_calls">すべての通話を許可する</string>
    <!-- List preference to toggle that allows mentions through the notification profile during create flow -->
    <string name="AddAllowedMembers__notify_for_all_mentions">すべてのメンションを通知する</string>

    <!-- Call to action button on contact picker for adding to profile -->
    <string name="SelectRecipientsFragment__add">追加する</string>

    <!-- Notification profiles home fragment, shown when no profiles have been created yet -->
    <string name="NotificationProfilesFragment__create_a_profile_to_receive_notifications_and_calls_only_from_the_people_and_groups_you_want_to_hear_from">プロファイルを作成すると、通知や通話着信を受け取りたい相手やグループを限定できます。</string>
    <!-- Header shown above list of all notification profiles -->
    <string name="NotificationProfilesFragment__profiles">プロファイル</string>
    <!-- Button that starts the create new notification profile flow -->
    <string name="NotificationProfilesFragment__new_profile">新規プロファイル</string>
    <!-- Profile active status, indicating the current profile is on for an unknown amount of time -->
    <string name="NotificationProfilesFragment__on">有効</string>

    <!-- Button use to permanently delete a notification profile -->
    <string name="NotificationProfileDetails__delete_profile">プロファイルを消去</string>
    <!-- Snakbar message shown when removing a recipient from a profile -->
    <string name="NotificationProfileDetails__s_removed">「%1$s」を削除しました</string>
    <!-- Snackbar button text that will undo the recipient remove -->
    <string name="NotificationProfileDetails__undo">元に戻す</string>
    <!-- Dialog message shown to confirm deleting a profile -->
    <string name="NotificationProfileDetails__permanently_delete_profile">プロファイルを消去しますか？</string>
    <!-- Dialog button to delete profile -->
    <string name="NotificationProfileDetails__delete">消去する</string>
    <!-- Title/accessibility text for edit icon to edit profile emoji/name -->
    <string name="NotificationProfileDetails__edit_notification_profile">通知プロファイルの編集</string>
    <!-- Schedule description if all days are selected -->
    <string name="NotificationProfileDetails__everyday">毎日</string>
    <!-- Profile status on if it is the active profile -->
    <string name="NotificationProfileDetails__on">有効</string>
    <!-- Profile status on if it is not the active profile -->
    <string name="NotificationProfileDetails__off">無効</string>
    <!-- Description of hours for schedule (start to end) times -->
    <string name="NotificationProfileDetails__s_to_s">%1$s～%2$s</string>
    <!-- Section header for exceptions to the notification profile -->
    <string name="NotificationProfileDetails__exceptions">例外</string>
    <!-- Profile exception to allow all calls through the profile restrictions -->
    <string name="NotificationProfileDetails__allow_all_calls">すべての通話を通知する</string>
    <!-- Profile exception to allow all @mentions through the profile restrictions -->
    <string name="NotificationProfileDetails__notify_for_all_mentions">すべてのメンションを通知する</string>
    <!-- Section header for showing schedule information -->
    <string name="NotificationProfileDetails__schedule">スケジュール</string>
    <!-- If member list is long, will truncate the list and show an option to then see all when tapped -->
    <string name="NotificationProfileDetails__see_all">すべて表示</string>

    <!-- Title for add schedule to profile in create flow -->
    <string name="EditNotificationProfileSchedule__add_a_schedule">スケジュールの追加</string>
    <!-- Descriptor text indicating what the user can do with this screen -->
    <string name="EditNotificationProfileSchedule__set_up_a_schedule_to_enable_this_notification_profile_automatically">スケジュールを設定すると、通知プロファイルを自動で有効化できます。</string>
    <!-- Text shown next to toggle switch to enable/disable schedule -->
    <string name="EditNotificationProfileSchedule__schedule">スケジュール</string>
    <!-- Label for showing the start time for the schedule -->
    <string name="EditNotificationProfileSchedule__start">開始</string>
    <!-- Label for showing the end time for the schedule -->
    <string name="EditNotificationProfileSchedule__end">終了</string>
    <!-- First letter of Sunday -->
    <string name="EditNotificationProfileSchedule__sunday_first_letter">日</string>
    <!-- First letter of Monday -->
    <string name="EditNotificationProfileSchedule__monday_first_letter">月</string>
    <!-- First letter of Tuesday -->
    <string name="EditNotificationProfileSchedule__tuesday_first_letter">火</string>
    <!-- First letter of Wednesday -->
    <string name="EditNotificationProfileSchedule__wednesday_first_letter">水</string>
    <!-- First letter of Thursday -->
    <string name="EditNotificationProfileSchedule__thursday_first_letter">木</string>
    <!-- First letter of Friday -->
    <string name="EditNotificationProfileSchedule__friday_first_letter">金</string>
    <!-- First letter of Saturday -->
    <string name="EditNotificationProfileSchedule__saturday_first_letter">土</string>
    <!-- Title of select time dialog shown when setting start time for schedule -->
    <string name="EditNotificationProfileSchedule__set_start_time">開始時刻の設定</string>
    <!-- Title of select time dialog shown when setting end time for schedule -->
    <string name="EditNotificationProfileSchedule__set_end_time">終了時刻の設定</string>
    <!-- If in edit mode, call to action button text show to save schedule to profile -->
    <string name="EditNotificationProfileSchedule__save">保存</string>
    <!-- If in create mode, call to action button text to show to skip enabling a schedule -->
    <string name="EditNotificationProfileSchedule__skip">スキップ</string>
    <!-- If in create mode, call to action button text to show to use the enabled schedule and move to the next screen -->
    <string name="EditNotificationProfileSchedule__next">次へ</string>
    <!-- Error message shown if trying to save/use a schedule with no days selected -->
    <string name="EditNotificationProfileSchedule__schedule_must_have_at_least_one_day">曜日を1つ以上選択してください</string>

    <!-- Title for final screen shown after completing a profile creation -->
    <string name="NotificationProfileCreated__profile_created">プロファイルを作成しました</string>
    <!-- Call to action button to press to close the created screen and move to the profile details screen -->
    <string name="NotificationProfileCreated__done">完了</string>
    <!-- Descriptor text shown to indicate how to manually turn a profile on/off -->
    <string name="NotificationProfileCreated__you_can_turn_your_profile_on_or_off_manually_via_the_menu_on_the_chat_list">プロファイルの有効化・無効化は、チャットリストのメニューから行ってください。</string>
    <!-- Descriptor text shown to indicate you can add a schedule later since you did not add one during create flow -->
    <string name="NotificationProfileCreated__add_a_schedule_in_settings_to_automate_your_profile">設定でプロファイルのスケジュールを追加できます。</string>
    <!-- Descriptor text shown to indicate your profile will follow the schedule set during create flow -->
    <string name="NotificationProfileCreated__your_profile_will_turn_on_and_off_automatically_according_to_your_schedule">プロファイルは、スケジュールに従って自動で有効化・無効化されます。</string>

    <!-- Button text shown in profile selection bottom sheet to create a new profile -->
    <string name="NotificationProfileSelection__new_profile">新規プロファイル</string>
    <!-- Manual enable option to manually enable a profile for 1 hour -->
    <string name="NotificationProfileSelection__for_1_hour">1時間有効にする</string>
    <!-- Manual enable option to manually enable a profile until a set time (currently 6pm or 8am depending on what is next) -->
    <string name="NotificationProfileSelection__until_s">%1$sまで有効にする</string>
    <!-- Option to view profile details -->
    <string name="NotificationProfileSelection__view_settings">設定</string>
    <!-- Descriptor text indicating how long a profile will be on when there is a time component associated with it -->
    <string name="NotificationProfileSelection__on_until_s">%1$sまで有効</string>

    <!-- Displayed in a toast when we fail to open the ringtone picker -->
    <string name="NotificationSettingsFragment__failed_to_open_picker">ファイルピッカーを開けませんでした</string>
    <!-- Banner title when notification permission is disabled -->
    <string name="NotificationSettingsFragment__to_enable_notifications">通知を有効にするには、Mollyに通知を表示する権限を与える必要があります。</string>
    <!-- Banner action when notification permission is disabled -->
    <string name="NotificationSettingsFragment__turn_on">有効にする</string>

    <!-- Description shown for the Signal Release Notes channel -->
    <string name="ReleaseNotes__signal_release_notes_and_news">Signalリリースノート&amp;ニュース</string>

    <!-- Donation receipts activity title -->
    <string name="DonationReceiptListFragment__all_activity">すべての活動</string>
    <!-- Donation receipts all tab label -->
    <string name="DonationReceiptListFragment__all">すべて</string>
    <!-- Donation receipts recurring tab label -->
    <string name="DonationReceiptListFragment__recurring">サブスクリプション</string>
    <!-- Donation receipts one-time tab label -->
    <string name="DonationReceiptListFragment__one_time">都度</string>
    <!-- Donation receipts gift tab -->
    <string name="DonationReceiptListFragment__for_a_friend">友達の代わりにした寄付</string>
    <!-- Donation receipts gift tab label -->
    <string name="DonationReceiptListFragment__donation_for_a_friend">友達に代わって寄付</string>
    <!-- Donation receipts donation type heading -->
    <string name="DonationReceiptDetailsFragment__donation_type">寄付の種類</string>
    <!-- Donation receipts date paid heading -->
    <string name="DonationReceiptDetailsFragment__date_paid">支払い日</string>
    <!-- Donation receipts share PNG -->
    <string name="DonationReceiptDetailsFragment__share_receipt">領収書を共有</string>
    <!-- Donation receipts list end note -->
    <string name="DonationReceiptListFragment__if_you_have">Signalを再インストールすると、過去にした寄付の領収書を入手できなくなります。</string>
    <!-- Donation receipts document title -->
    <string name="DonationReceiptDetailsFragment__donation_receipt">寄付の領収書</string>
    <!-- Donation receipts amount title -->
    <string name="DonationReceiptDetailsFragment__amount">寄付額</string>
    <!-- Donation receipts thanks -->
    <string name="DonationReceiptDetailsFragment__thank_you_for_supporting">Signalをサポートいただき、ありがとうございます。皆様のご寄付は、表現の自由を守り、世界中の何百万人もの人々に安全なグローバルコミュニケーションを可能にするオープンソースのプライバシー技術の開発というミッションの推進に役立っています。米国にお住まいの方は、この領収書を税務記録のために保管しておいてください。Signal Technology Foundationは、米国内国歳入法第501c3条に基づく非課税の非営利団体です。連邦税IDは82-4506840です。</string>
    <!-- Donation receipt type -->
    <string name="DonationReceiptDetailsFragment__s_dash_s">%1$s - %2$s</string>
    <!-- Donation reciepts screen empty state title -->
    <string name="DonationReceiptListFragment__no_receipts">領収書なし</string>

    <!-- region "Stories Tab" -->

    <!-- Label for Chats tab in home app screen -->
    <string name="ConversationListTabs__chats">チャット</string>
    <!-- Label for Calls tab in home app screen -->
    <string name="ConversationListTabs__calls">通話</string>
    <!-- Label for Stories tab in home app screen -->
    <string name="ConversationListTabs__stories">ストーリー</string>
    <!-- String for counts above 99 in conversation list tabs -->
    <string name="ConversationListTabs__99p">99+</string>
    <!-- Menu item on stories landing page -->
    <string name="StoriesLandingFragment__story_privacy">ストーリープライバシー</string>
    <!-- Title for "My Stories" row item in Stories landing page -->
    <string name="StoriesLandingFragment__my_stories">マイストーリー</string>
    <!-- Subtitle for "My Stories" row item when user has not added stories -->
    <string name="StoriesLandingFragment__tap_to_add">タップして追加</string>
    <!-- Displayed when there are no stories to display -->
    <string name="StoriesLandingFragment__no_recent_updates_to_show_right_now">ストーリーがありません</string>
    <!-- Context menu option to hide a story -->
    <string name="StoriesLandingItem__hide_story">ストーリーを閉じる</string>
    <!-- Context menu option to unhide a story -->
    <string name="StoriesLandingItem__unhide_story">ストーリーを再表示</string>
    <!-- Context menu option to forward a story -->
    <string name="StoriesLandingItem__forward">転送</string>
    <!-- Context menu option to share a story -->
    <string name="StoriesLandingItem__share">共有…</string>
    <!-- Context menu option to go to story chat -->
    <string name="StoriesLandingItem__go_to_chat">チャットする</string>
    <!-- Context menu option to go to story info -->
    <string name="StoriesLandingItem__info">詳細</string>
    <!-- Label when a story is pending sending -->
    <string name="StoriesLandingItem__sending">送信しています…</string>
    <!-- Label when multiple stories are pending sending -->
    <string name="StoriesLandingItem__sending_d">%1$d件送信しています…</string>
    <!-- Label when a story fails to send due to networking -->
    <string name="StoriesLandingItem__send_failed">送信に失敗しました。</string>
    <!-- Label when a story fails to send due to identity mismatch -->
    <string name="StoriesLandingItem__partially_sent">一部送信済み</string>
    <!-- Status label when a story fails to send indicating user action to retry -->
    <string name="StoriesLandingItem__tap_to_retry">タップしてリトライ</string>
    <!-- Title of dialog confirming decision to hide a story -->
    <string name="StoriesLandingFragment__hide_story">ストーリーを非表示にしますか？</string>
    <!-- Message of dialog confirming decision to hide a story -->
    <string name="StoriesLandingFragment__new_story_updates">%1$sからの新しいストーリーの更新は、ストーリーリストの一番上に表示されなくなります。</string>
    <!-- Positive action of dialog confirming decision to hide a story -->
    <string name="StoriesLandingFragment__hide">閉じる</string>
    <!-- Displayed in Snackbar after story is hidden -->
    <string name="StoriesLandingFragment__story_hidden">ストーリーを非表示にしました</string>
    <!-- Section header for hidden stories -->
    <string name="StoriesLandingFragment__hidden_stories">非表示のストーリー</string>
    <!-- Displayed on each sent story under My Stories -->
    <plurals name="MyStories__d_views">
        <item quantity="other">閲覧 %1$d件</item>
    </plurals>
    <!-- Forward story label, displayed in My Stories context menu -->
    <string name="MyStories_forward">転送</string>
    <!-- Label for stories for a single user. Format is {given name}\'s Story -->
    <string name="MyStories__ss_story">%1$s ストーリー</string>
    <!-- Title of dialog to confirm deletion of story -->
    <string name="MyStories__delete_story">ストーリーを消去しますか？</string>
    <!-- Message of dialog to confirm deletion of story -->
    <string name="MyStories__this_story_will_be_deleted">このストーリーは、あなたと受け取ったすべての人から消去されます。</string>
    <!-- Toast shown when story media cannot be saved -->
    <string name="MyStories__unable_to_save">保存できません</string>
    <!-- Displayed at bottom of story viewer when current item has views -->
    <plurals name="StoryViewerFragment__d_views">
        <item quantity="other">閲覧 %1$d件</item>
    </plurals>
    <!-- Displayed at bottom of story viewer when current item has replies -->
    <plurals name="StoryViewerFragment__d_replies">
        <item quantity="other">返信 %1$d件</item>
    </plurals>
    <!-- Label on group stories to add a story -->
    <string name="StoryViewerPageFragment__add">追加する</string>
    <!-- Used when view receipts are disabled -->
    <string name="StoryViewerPageFragment__views_off">視聴をオフにする</string>
    <!-- Used to join views and replies when both exist on a story item -->
    <string name="StoryViewerFragment__s_s">%1$s %2$s</string>
    <!-- Displayed when viewing a post you sent -->
    <string name="StoryViewerPageFragment__you">あなた</string>
    <!-- Displayed when viewing a post displayed to a group -->
    <string name="StoryViewerPageFragment__s_to_s">%1$s から %2$s</string>
    <!-- Displayed when viewing a post from another user with no replies -->
    <string name="StoryViewerPageFragment__reply">返信</string>
    <!-- Displayed when viewing a post that has failed to send to some users -->
    <string name="StoryViewerPageFragment__partially_sent">一部送信済み。タップして詳細を見る</string>
    <!-- Displayed when viewing a post that has failed to send -->
    <string name="StoryViewerPageFragment__send_failed">送信に失敗しました。タップしてリトライ</string>
    <!-- Label for the reply button in story viewer, which will launch the group story replies bottom sheet. -->
    <string name="StoryViewerPageFragment__reply_to_group">グループへの返信</string>
    <!-- Displayed when a story has no views -->
    <string name="StoryViewsFragment__no_views_yet">閲覧 なし</string>
    <!-- Displayed when user has disabled receipts -->
    <string name="StoryViewsFragment__enable_view_receipts_to_see_whos_viewed_your_story">閲覧済を有効にすると、誰があなたのストーリーを閲覧したかわかります。</string>
    <!-- Button label displayed when user has disabled receipts -->
    <string name="StoryViewsFragment__go_to_settings">設定へ</string>
    <!-- Dialog action to remove viewer from a story -->
    <string name="StoryViewsFragment__remove">削除</string>
    <!-- Dialog title when removing a viewer from a story -->
    <string name="StoryViewsFragment__remove_viewer">閲覧者を削除しますか？</string>
    <!-- Dialog message when removing a viewer from a story -->
    <string name="StoryViewsFragment__s_will_still_be_able">%1$sは今後もこの投稿の閲覧が可能ですが、あなたが%2$sに共有する今後の投稿は閲覧できなくなります。</string>
    <!-- Story View context menu action to remove them from a story -->
    <string name="StoryViewItem__remove_viewer">閲覧者を削除</string>
    <!-- Displayed when a story has no replies yet -->
    <string name="StoryGroupReplyFragment__no_replies_yet">返信 なし</string>
    <!-- Displayed when no longer a group member -->
    <string name="StoryGroupReplyFragment__you_cant_reply">このグループのメンバーではなくなったので、このストーリーに返信することはできません。</string>
    <!-- Displayed for each user that reacted to a story when viewing replies -->
    <string name="StoryGroupReactionReplyItem__reacted_to_the_story">ストーリーにリアクションしました</string>
    <!-- Label for story views tab -->
    <string name="StoryViewsAndRepliesDialogFragment__views">閲覧</string>
    <!-- Label for story replies tab -->
    <string name="StoryViewsAndRepliesDialogFragment__replies">返信</string>
    <!-- Description of action for reaction button -->
    <string name="StoryReplyComposer__react_to_this_story">ストーリーにリアクションする</string>
    <!-- Displayed when the user is replying privately to someone who replied to one of their stories -->
    <string name="StoryReplyComposer__reply_to_s">%1$sへ返信</string>
    <!-- Context menu item to privately reply to a story response -->
    <!-- Context menu item to copy a story response -->
    <string name="StoryGroupReplyItem__copy">コピー</string>
    <!-- Context menu item to delete a story response -->
    <string name="StoryGroupReplyItem__delete">消去</string>
    <!-- Page title for My Story options -->
    <string name="MyStorySettingsFragment__my_story">マイストーリー</string>
    <!-- Number of total signal connections displayed in "All connections" row item -->
    <plurals name="MyStorySettingsFragment__viewers">
        <item quantity="other">閲覧者 %1$d人</item>
    </plurals>
    <!-- Button on all signal connections row to view all signal connections. Please keep as short as possible. -->
    <string name="MyStorySettingsFragment__view">表示する</string>
    <!-- Section heading for story visibility -->
    <string name="MyStorySettingsFragment__who_can_view_this_story">ストーリーを閲覧できる人</string>
    <!-- Clickable option for selecting people to hide your story from -->
    <!-- Privacy setting title for sending stories to all your signal connections -->
    <string name="MyStorySettingsFragment__all_signal_connections">すべてのSignalコネクション</string>
    <!-- Privacy setting description for sending stories to all your signal connections -->
    <!-- Privacy setting title for sending stories to all except the specified connections -->
    <string name="MyStorySettingsFragment__all_except">共有しない人を指定</string>
    <!-- Privacy setting description for sending stories to all except the specified connections -->
    <string name="MyStorySettingsFragment__hide_your_story_from_specific_people">特定の人に自分のストーリーを隠す</string>
    <!-- Summary of clickable option displaying how many people you have excluded from your story -->
    <plurals name="MyStorySettingsFragment__d_people_excluded">
        <item quantity="other">%1$d人の除外された人々</item>
    </plurals>
    <!-- Privacy setting title for only sharing your story with specified connections -->
    <string name="MyStorySettingsFragment__only_share_with">共有するのは…</string>
    <!-- Privacy setting description for only sharing your story with specified connections -->
    <string name="MyStorySettingsFragment__only_share_with_selected_people">選択した人とのみ共有する</string>
    <!-- Summary of clickable option displaying how many people you have included to send to in your story -->
    <plurals name="MyStorySettingsFragment__d_people">
        <item quantity="other">%1$d人</item>
    </plurals>
    <!-- My story privacy fine print about what the privacy settings are for -->
    <string name="MyStorySettingsFragment__choose_who_can_view_your_story">ストーリーを閲覧できるユーザーを選択してください。変更は、すでに送信したストーリーには影響しません。</string>
    <!-- Section header for options related to replies and reactions -->
    <string name="MyStorySettingsFragment__replies_amp_reactions">返信とリアクション</string>
    <!-- Switchable option for allowing replies and reactions on your stories -->
    <string name="MyStorySettingsFragment__allow_replies_amp_reactions">返信とリアクションを許可する</string>
    <!-- Summary for switchable option allowing replies and reactions on your story -->
    <string name="MyStorySettingsFragment__let_people_who_can_view_your_story_react_and_reply">あなたのストーリーを閲覧可能なユーザーに返信とリアクションを許可します</string>
    <!-- Signal connections bolded text in the Signal Connections sheet -->
    <string name="SignalConnectionsBottomSheet___signal_connections">Signalコネクション</string>
    <!-- Displayed at the top of the signal connections sheet. Please remember to insert strong tag as required. -->
    <string name="SignalConnectionsBottomSheet__signal_connections_are_people">Signalコネクションは、次のいずれかによってあなたが信頼できると判断した人達です。</string>
    <!-- Signal connections sheet bullet point 1 -->
    <string name="SignalConnectionsBottomSheet__starting_a_conversation">チャットを開始する</string>
    <!-- Signal connections sheet bullet point 2 -->
    <string name="SignalConnectionsBottomSheet__accepting_a_message_request">メッセージ申請を承認しています</string>
    <!-- Signal connections sheet bullet point 3 -->
    <string name="SignalConnectionsBottomSheet__having_them_in_your_system_contacts">それらをシステムの連絡先に含める</string>
    <!-- Note at the bottom of the Signal connections sheet -->
    <string name="SignalConnectionsBottomSheet__your_connections_can_see_your_name">"あなたのネットワークにいる人たちは、あなたの名前や写真を見ることができ、あなたが非表示にしない限り「マイストーリー」への投稿を見ることができます。"</string>
    <!-- Clickable option to add a viewer to a custom story -->
    <string name="PrivateStorySettingsFragment__add_viewer">閲覧できる人を追加</string>
    <!-- Clickable option to delete a custom story -->
    <string name="PrivateStorySettingsFragment__delete_custom_story">カスタムストーリーを消去する</string>
    <!-- Dialog title when attempting to remove someone from a custom story -->
    <string name="PrivateStorySettingsFragment__remove_s">%1$s さんを削除しますか？</string>
    <!-- Dialog message when attempting to remove someone from a custom story -->
    <string name="PrivateStorySettingsFragment__this_person_will_no_longer">このユーザーは、あなたのストーリを見ることができなくなります。</string>
    <!-- Positive action label when attempting to remove someone from a custom story -->
    <string name="PrivateStorySettingsFragment__remove">削除</string>
    <!-- Dialog title when deleting a custom story -->
    <!-- Dialog message when deleting a custom story -->
    <!-- Page title for editing a custom story name -->
    <string name="EditPrivateStoryNameFragment__edit_story_name">ストーリーの題名を編集</string>
    <!-- Input field hint when editing a custom story name -->
    <string name="EditPrivateStoryNameFragment__story_name">ストーリーの題名</string>
    <!-- Save button label when editing a custom story name -->
    <!-- Displayed in text post creator before user enters text -->
    <string name="TextStoryPostCreationFragment__tap_to_add_text">タップしてテキストを追加</string>
    <!-- Button label for changing font when creating a text post -->
    <!-- Displayed in text post creator when prompting user to enter text -->
    <string name="TextStoryPostTextEntryFragment__add_text">テキストを追加</string>
    <!-- Content description for \'done\' button when adding text to a story post -->
    <string name="TextStoryPostTextEntryFragment__done_adding_text">テキストを追加しました</string>
    <!-- Text label for media selection toggle -->
    <string name="MediaSelectionActivity__text">テキスト</string>
    <!-- Camera label for media selection toggle -->
    <string name="MediaSelectionActivity__camera">カメラ</string>
    <!-- Hint for entering a URL for a text post -->
    <string name="TextStoryPostLinkEntryFragment__type_or_paste_a_url">URLを入力するか貼り付けてください</string>
    <!-- Displayed prior to the user entering a URL for a text post -->
    <string name="TextStoryPostLinkEntryFragment__share_a_link_with_viewers_of_your_story">ストーリーを見ている人とリンクを共有する</string>
    <!-- Hint text for searching for a story text post recipient. -->
    <string name="TextStoryPostSendFragment__search">検索</string>
    <!-- Toast shown when an unexpected error occurs while sending a text story -->
    <!-- Toast shown when a trying to add a link preview to a text story post and the link/url is not valid (e.g., missing .com at the end) -->
    <string name="TextStoryPostSendFragment__please_enter_a_valid_link">有効なリンクを入力してください。</string>
    <!-- Title for screen allowing user to exclude "My Story" entries from specific people -->
    <string name="ChangeMyStoryMembershipFragment__all_except">下記以外はすべて…</string>
    <!-- Title for screen allowing user to only share "My Story" entries with specific people -->
    <string name="ChangeMyStoryMembershipFragment__only_share_with">共有するのは…</string>
    <!-- Done button label for hide story from screen -->
    <string name="HideStoryFromFragment__done">完了</string>
    <!-- Dialog title for removing a group story -->
    <string name="StoryDialogs__remove_group_story">グループストーリーを削除しますか？</string>
    <!-- Dialog message for removing a group story -->
    <string name="StoryDialogs__s_will_be_removed">「%1$s」は削除されます。</string>
    <!-- Dialog positive action for removing a group story -->
    <string name="StoryDialogs__remove">削除</string>
    <!-- Dialog title for deleting a custom story -->
    <string name="StoryDialogs__delete_custom_story">カスタムストーリーを消去しますか？</string>
    <!-- Dialog message for deleting a custom story -->
    <string name="StoryDialogs__s_and_updates_shared">ストーリーで共有された「 %1$s」と更新情報は消去されます。</string>
    <!-- Dialog positive action for deleting a custom story -->
    <string name="StoryDialogs__delete">消去</string>
    <!-- Dialog title for first time sending something to a beta story -->
    <!-- Dialog message for first time sending something to a beta story -->
    <!-- Dialog title for first time adding something to a story -->
    <!-- Dialog message for first time adding something to a story -->
    <!-- First time share to story dialog: Positive action to go ahead and add to story -->
    <!-- First time share to story dialog: Neutral action to edit who can view "My Story" -->
    <!-- Error message shown when a failure occurs during story send -->
    <string name="StoryDialogs__story_could_not_be_sent">ストーリーを送信できませんでした。接続を確認し、再度試してください。</string>
    <!-- Error message dialog button to resend a previously failed story send -->
    <string name="StoryDialogs__send">送信する</string>
    <!-- Action button for turning off stories when stories are present on the device -->
    <string name="StoryDialogs__turn_off_and_delete">非表示にして消去する</string>
    <!-- Privacy Settings toggle title for stories -->
    <!-- Privacy Settings toggle summary for stories -->
    <!-- New story viewer selection screen title -->
    <string name="CreateStoryViewerSelectionFragment__choose_viewers">閲覧できる人を選択</string>
    <!-- New story viewer selection action button label -->
    <string name="CreateStoryViewerSelectionFragment__next">次へ</string>
    <!-- New story viewer selection screen title as recipients are selected -->
    <plurals name="SelectViewersFragment__d_viewers">
        <item quantity="other">閲覧者 %1$d人</item>
    </plurals>
    <!-- Name story screen title -->
    <string name="CreateStoryWithViewersFragment__name_story">ストーリー名</string>
    <!-- Name story screen note under text field -->
    <string name="CreateStoryWithViewersFragment__only_you_can">あなただけがこのストーリーの名前を見ることができます。</string>
    <!-- Name story screen label hint -->
    <string name="CreateStoryWithViewersFragment__story_name_required">ストーリー名 (必須)</string>
    <!-- Name story screen viewers subheading -->
    <string name="CreateStoryWithViewersFragment__viewers">閲覧者</string>
    <!-- Name story screen create button label -->
    <string name="CreateStoryWithViewersFragment__create">作成</string>
    <!-- Name story screen error when save attempted with no label -->
    <string name="CreateStoryWithViewersFragment__this_field_is_required">この項目は必須です。</string>
    <!-- Name story screen error when save attempted but label is duplicate -->
    <string name="CreateStoryWithViewersFragment__there_is_already_a_story_with_this_name">このストーリー名はすでに存在します。</string>
    <!-- Text for select all action when editing recipients for a story -->
    <string name="BaseStoryRecipientSelectionFragment__select_all">すべて選択</string>
    <!-- Choose story type bottom sheet title -->
    <string name="ChooseStoryTypeBottomSheet__choose_your_story_type">ストーリーの種類</string>
    <!-- Choose story type bottom sheet new story row title -->
    <string name="ChooseStoryTypeBottomSheet__new_custom_story">新規カスタムストーリー</string>
    <!-- Choose story type bottom sheet new story row summary -->
    <string name="ChooseStoryTypeBottomSheet__visible_only_to">特定のユーザーのみ閲覧可能</string>
    <!-- Choose story type bottom sheet group story title -->
    <string name="ChooseStoryTypeBottomSheet__group_story">グループストーリー</string>
    <!-- Choose story type bottom sheet group story summary -->
    <string name="ChooseStoryTypeBottomSheet__share_to_an_existing_group">既存のグループに共有</string>
    <!-- Choose groups bottom sheet title -->
    <string name="ChooseGroupStoryBottomSheet__choose_groups">グループを選択</string>
    <!-- Displayed when copying group story reply text to clipboard -->
    <string name="StoryGroupReplyFragment__copied_to_clipboard">クリップボードにコピーしました</string>
    <!-- Displayed in story caption when content is longer than 5 lines -->
    <string name="StoryViewerPageFragment__see_more">…続き</string>
    <!-- Displayed in toast after sending a direct reply -->
    <string name="StoryDirectReplyDialogFragment__sending_reply">返信を送信しています…</string>
    <!-- Displayed in the viewer when a story is no longer available -->
    <string name="StorySlateView__this_story_is_no_longer_available">このストーリーはすでに削除されています。</string>
    <!-- Displayed in the viewer when a story has permanently failed to download. -->
    <string name="StorySlateView__cant_download_story_s_will_need_to_share_it_again">ストーリーをダウンロードできません。%1$sさんがもう一度共有する必要があります。</string>
    <!-- Displayed in the viewer when the network is not available -->
    <string name="StorySlateView__no_internet_connection">インターネット接続がありません</string>
    <!-- Displayed in the viewer when network is available but content could not be downloaded -->
    <string name="StorySlateView__couldnt_load_content">コンテンツを読み込めませんでした</string>
    <!-- Toasted when the user externally shares to a text story successfully -->
    <string name="TextStoryPostCreationFragment__sent_story">ストーリーを送信する</string>
    <!-- Toasted when the user external share to a text story fails -->
    <string name="TextStoryPostCreationFragment__failed_to_send_story">ストーリーの送信に失敗しました</string>
    <!-- Displayed in a dialog to let the user select a given users story -->
    <string name="StoryDialogs__view_story">ストーリーを見る</string>
    <!-- Displayed in a dialog to let the user select a given users profile photo -->
    <string name="StoryDialogs__view_profile_photo">プロフィール写真を表示する</string>

    <!-- Title for a notification at the bottom of the chat list suggesting that the user disable censorship circumvention because the service has become reachable -->
    <!-- Body for a notification at the bottom of the chat list suggesting that the user disable censorship circumvention because the service has become reachable -->
    <!-- Label for a button to dismiss a notification at the bottom of the chat list suggesting that the user disable censorship circumvention because the service has become reachable -->
    <!-- Label for a button in a notification at the bottom of the chat list to turn off censorship circumvention -->

    <!-- Conversation Item label for when you react to someone else\'s story -->
    <string name="ConversationItem__you_reacted_to_s_story">%1$s のストーリーにリアクションしました</string>
    <!-- Conversation Item label for reactions to your story -->
    <string name="ConversationItem__reacted_to_your_story">あなたのストーリーにリアクションがありました</string>
    <!-- Conversation Item label for reactions to an unavailable story -->
    <string name="ConversationItem__reacted_to_a_story">ストーリーにリアクションしました</string>

    <!-- endregion -->
    <!-- Content description for expand contacts chevron -->
    <string name="ExpandModel__view_more">続き</string>
    <string name="StoriesLinkPopup__visit_link">表示</string>

    <!-- Gift price and duration, formatted as: {price} dot {n} day duration -->
    <plurals name="GiftRowItem_s_dot_d_day_duration">
        <item quantity="other">%1$s・%2$d 日間</item>
    </plurals>
    <!-- Headline text on start fragment for gifting a badge -->
    <string name="GiftFlowStartFragment__donate_for_a_friend">友達に代わって寄付する</string>
    <!-- Description text on start fragment for gifting a badge -->
    <plurals name="GiftFlowStartFragment__support_signal_by">
        <item quantity="other">Signalを利用している友人や家族の代わりに寄付をして、Signalをサポートすることができます。その人たちはバッジを受け取り、プロフィールに %1$d 日間表示されます。</item>
    </plurals>
    <!-- Action button label for start fragment for gifting a badge -->
    <string name="GiftFlowStartFragment__next">次へ</string>
    <!-- Title text on choose recipient page for badge gifting -->
    <string name="GiftFlowRecipientSelectionFragment__choose_recipient">送信先の選択</string>
    <!-- Title text on confirm gift page -->
    <string name="GiftFlowConfirmationFragment__confirm_donation">寄付の確認</string>
    <!-- Heading text specifying who the gift will be sent to -->
    <string name="GiftFlowConfirmationFragment__send_to">宛先</string>
    <!-- Text explaining that gift will be sent to the chosen recipient -->
    <string name="GiftFlowConfirmationFragment__the_recipient_will_be_notified">受取人には、1対1のメッセージで寄付が通知されます。以下にご自身のメッセージを追加してください。</string>
    <!-- Text explaining that this gift is a one time donation -->
    <string name="GiftFlowConfirmationFragment__one_time_donation">1回限りの寄付</string>
    <!-- Hint for add message input -->
    <string name="GiftFlowConfirmationFragment__add_a_message">メッセージを追加してください</string>
    <!-- Displayed in the dialog while verifying the chosen recipient -->
    <string name="GiftFlowConfirmationFragment__verifying_recipient">受信者を照合中…</string>
    <!-- Title for sheet shown when opening a redeemed gift -->
    <string name="ViewReceivedGiftBottomSheet__s_made_a_donation_for_you">%1$s があなたの代わりに寄付しました</string>
    <!-- Title for sheet shown when opening a sent gift -->
    <string name="ViewSentGiftBottomSheet__thanks_for_your_support">ご支援をありがとうございます！</string>
    <!-- Description for sheet shown when opening a redeemed gift -->
    <string name="ViewReceivedGiftBottomSheet__s_made_a_donation_to_signal">%1$s があなたに代わってSignalに寄付をしました！プロフィールにSignalをサポートしていることを表示しましょう。</string>
    <!-- Description for sheet shown when opening a sent gift -->
    <string name="ViewSentGiftBottomSheet__youve_made_a_donation_to_signal">%1$s に代わってあなたがSignalに寄付しました。その人たちには、プロフィールにサポートしていることを表示するオプションが付与されます。</string>
    <!-- Primary action for pending gift sheet to redeem badge now -->
    <string name="ViewReceivedGiftSheet__redeem">交換</string>
    <!-- Primary action for pending gift sheet to redeem badge later -->
    <string name="ViewReceivedGiftSheet__not_now">今はしない</string>
    <!-- Dialog text while redeeming a gift -->
    <string name="ViewReceivedGiftSheet__redeeming_badge">バッジを引き換えています…</string>
    <!-- Description text in gift thanks sheet -->
    <string name="GiftThanksSheet__youve_made_a_donation">%1$s に代わってあなたがSignalに寄付しました。その人たちには、プロフィールにサポートしていることを表示するオプションが付与されます。</string>
    <!-- Expired gift sheet title -->
    <string name="ExpiredGiftSheetConfiguration__your_badge_has_expired">バッジの有効期限が切れました</string>
    <!-- Expired gift sheet top description text -->
    <string name="ExpiredGiftSheetConfiguration__your_badge_has_expired_and_is">バッジは有効期限が切れたため、プロフィールに表示されません。</string>
    <!-- Expired gift sheet bottom description text -->
    <string name="ExpiredGiftSheetConfiguration__to_continue">あなたのために作られた技術を継続的にサポートするため、月次サポーターへの登録をご検討ください。</string>
    <!-- Expired gift sheet make a monthly donation button -->
    <string name="ExpiredGiftSheetConfiguration__make_a_monthly_donation">月々の寄付をする</string>
    <!-- Expired gift sheet not now button -->
    <string name="ExpiredGiftSheetConfiguration__not_now">今はしない</string>
    <!-- My Story label designating that we will only share with the selected viewers. -->
    <string name="ContactSearchItems__only_share_with">共有する人を指定</string>
    <!-- Label under name for custom stories -->
    <plurals name="ContactSearchItems__custom_story_d_viewers">
        <item quantity="other">カスタムストーリー · 閲覧 %1$d 人</item>
    </plurals>
    <!-- Label under name for group stories -->
    <plurals name="ContactSearchItems__group_story_d_viewers">
        <item quantity="other">グループストーリー · 閲覧 %1$d人</item>
    </plurals>
    <!-- Label under name for groups -->
    <plurals name="ContactSearchItems__group_d_members">
        <item quantity="other">メンバー %1$d人</item>
    </plurals>
    <!-- Label under name for my story -->
    <plurals name="ContactSearchItems__my_story_s_dot_d_viewers">
        <item quantity="other">%1$s• %2$d 人の閲覧者</item>
    </plurals>
    <!-- Label under name for my story -->
    <plurals name="ContactSearchItems__my_story_s_dot_d_excluded">
        <item quantity="other">%1$s · %2$d を除く</item>
    </plurals>
    <!-- Label under name for My Story when first sending to my story -->
    <string name="ContactSearchItems__tap_to_choose_your_viewers">タップしてビューアーを選択します</string>
    <!-- Label for context menu item to open story settings -->
    <string name="ContactSearchItems__story_settings">ストーリーの設定</string>
    <!-- Label for context menu item to remove a group story from contact results -->
    <string name="ContactSearchItems__remove_story">ストーリーを削除する</string>
    <!-- Label for context menu item to delete a custom story -->
    <string name="ContactSearchItems__delete_story">ストーリーを消去する</string>
    <!-- Dialog title for removing a group story -->
    <string name="ContactSearchMediator__remove_group_story">グループストーリーを削除しますか？</string>
    <!-- Dialog message for removing a group story -->
    <string name="ContactSearchMediator__this_will_remove">これにより、このリストからストーリーが削除されます。このグループのストーリーは引き続き閲覧することができます。</string>
    <!-- Dialog action item for removing a group story -->
    <string name="ContactSearchMediator__remove">削除</string>
    <!-- Dialog title for deleting a custom story -->
    <string name="ContactSearchMediator__delete_story">ストーリーを消去しますか？</string>
    <!-- Dialog message for deleting a custom story -->
    <string name="ContactSearchMediator__delete_the_custom">カスタムストーリー「%1$s」を消去しますか？</string>
    <!-- Dialog action item for deleting a custom story -->
    <string name="ContactSearchMediator__delete">消去</string>
    <!-- Donation for a friend expiry days remaining -->
    <plurals name="Gifts__d_days_remaining">
        <item quantity="other">残り%1$d日</item>
    </plurals>
    <!-- Donation for a friend expiry hours remaining -->
    <plurals name="Gifts__d_hours_remaining">
        <item quantity="other">残り%1$d時間</item>
    </plurals>
    <!-- Gift expiry minutes remaining -->
    <plurals name="Gifts__d_minutes_remaining">
        <item quantity="other">残り%1$d分</item>
    </plurals>
    <!-- Donation for a friend expiry expired -->
    <string name="Gifts__expired">期限切れ</string>

    <!-- Label indicating that a user can tap to advance to the next post in a story -->
    <string name="StoryFirstTimeNavigationView__tap_to_advance">タップして進む</string>
    <!-- Label indicating swipe direction to skip current story -->
    <string name="StoryFirstTimeNavigationView__swipe_up_to_skip">上にスワイプしてスキップ</string>
    <!-- Label indicating swipe direction to exit story viewer -->
    <string name="StoryFirstTimeNavigationView__swipe_right_to_exit">右にスワイプして終了</string>
    <!-- Button label to confirm understanding of story navigation -->
    <string name="StoryFirstTimeNagivationView__got_it">わかりました</string>
    <!-- Content description for vertical context menu button in safety number sheet rows -->
    <string name="SafetyNumberRecipientRowItem__open_context_menu">コンテキストメニューを開く</string>
    <!-- Sub-line when a user is verified. -->
    <string name="SafetyNumberRecipientRowItem__s_dot_verified">%1$s・検証済</string>
    <!-- Sub-line when a user is verified. -->
    <string name="SafetyNumberRecipientRowItem__verified">確認済み</string>
    <!-- Title of safety number changes bottom sheet when showing individual records -->
    <string name="SafetyNumberBottomSheetFragment__safety_number_changes">安全番号の変更</string>
    <!-- Message of safety number changes bottom sheet when showing individual records -->
    <string name="SafetyNumberBottomSheetFragment__the_following_people">次の人は、Signalを再インストールしたか、端末を変更した可能性があります。 受信者をタップして、新しい安全番号を確認してください。 これは任意です。</string>
    <!-- Title of safety number changes bottom sheet when not showing individual records -->
    <string name="SafetyNumberBottomSheetFragment__safety_number_checkup">安全番号のチェック</string>
    <!-- Title of safety number changes bottom sheet when not showing individual records and user has seen review screen -->
    <string name="SafetyNumberBottomSheetFragment__safety_number_checkup_complete">安全番号のチェックが完了しました</string>
    <!-- Message of safety number changes bottom sheet when not showing individual records and user has seen review screen -->
    <string name="SafetyNumberBottomSheetFragment__all_connections_have_been_reviewed">すべてのコネクションが確認されました。続行するには送信をタップしてください。</string>
    <!-- Message of safety number changes bottom sheet when not showing individual records -->
    <plurals name="SafetyNumberBottomSheetFragment__you_have_d_connections_plural">
        <item quantity="other">%1$d人のコネクションがSignalを再インストールしたか端末を変更した可能性があります。安全番号を確認するか、送信を続行してください。</item>
    </plurals>
    <!-- Menu action to launch safety number verification screen -->
    <string name="SafetyNumberBottomSheetFragment__verify_safety_number">安全番号を確認</string>
    <!-- Menu action to remove user from story -->
    <string name="SafetyNumberBottomSheetFragment__remove_from_story">ストーリーから削除する</string>
    <!-- Action button at bottom of SafetyNumberBottomSheetFragment to send anyway -->
    <string name="SafetyNumberBottomSheetFragment__send_anyway">とにかく送信する</string>
    <!-- Action button at bottom of SafetyNumberBottomSheetFragment to review connections -->
    <string name="SafetyNumberBottomSheetFragment__review_connections">コネクションを確認する</string>
    <!-- Empty state copy for SafetyNumberBottomSheetFragment -->
    <string name="SafetyNumberBottomSheetFragment__no_more_recipients_to_show">表示する受信者はこれ以上いません</string>
    <!-- Done button on safety number review fragment -->
    <string name="SafetyNumberReviewConnectionsFragment__done">完了</string>
    <!-- Title of safety number review fragment -->
    <string name="SafetyNumberReviewConnectionsFragment__safety_number_changes">安全番号の変更</string>
    <!-- Message of safety number review fragment -->
    <plurals name="SafetyNumberReviewConnectionsFragment__d_recipients_may_have">
        <item quantity="other">%1$d人の受信者が、Signalを再インストールしたか、端末を変更した可能性があります。 受信者をタップして、新しい安全番号を確認してください。 これは任意です。</item>
    </plurals>
    <!-- Section header for 1:1 contacts in review fragment -->
    <string name="SafetyNumberBucketRowItem__contacts">連絡先</string>
    <!-- Context menu label for distribution list headers in review fragment -->
    <string name="SafetyNumberReviewConnectionsFragment__remove_all">すべて削除</string>
    <!-- Context menu label for 1:1 contacts to remove from send -->
    <string name="SafetyNumberReviewConnectionsFragment__remove">削除</string>

    <!-- Title of initial My Story settings configuration shown when sending to My Story for the first time -->
    <string name="ChooseInitialMyStoryMembershipFragment__my_story_privacy">マイストーリープライバシー</string>
    <!-- Subtitle of initial My Story settings configuration shown when sending to My Story for the first time -->
    <string name="ChooseInitialMyStoryMembershipFragment__choose_who_can_see_posts_to_my_story_you_can_always_make_changes_in_settings">マイストーリーへの投稿を見ることができる人を選択します。設定からいつでも変更できます。</string>
    <!-- All connections option for initial My Story settings configuration shown when sending to My Story for the first time -->
    <string name="ChooseInitialMyStoryMembershipFragment__all_signal_connections">すべてのSignalコネクション</string>
    <!-- All connections except option for initial My Story settings configuration shown when sending to My Story for the first time -->
    <string name="ChooseInitialMyStoryMembershipFragment__all_except">共有しない人を指定</string>
    <!-- Only with selected connections option for initial My Story settings configuration shown when sending to My Story for the first time -->
    <string name="ChooseInitialMyStoryMembershipFragment__only_share_with">共有するのは…</string>

    <!-- Story info header sent heading -->
    <string name="StoryInfoHeader__sent">送信</string>
    <!-- Story info header received heading -->
    <string name="StoryInfoHeader__received">受信</string>
    <!-- Story info header file size heading -->
    <string name="StoryInfoHeader__file_size">ファイルサイズ</string>
    <!-- Story info "Sent to" header -->
    <!-- Story info "Sent from" header -->
    <!-- Story info "Failed" header -->
    <!-- Story Info context menu label -->

    <!-- StoriesPrivacySettingsFragment -->
    <!-- Explanation about how stories are deleted and managed -->
    <string name="StoriesPrivacySettingsFragment__story_updates_automatically_disappear">ストーリーの更新は24時間後に自動的に消えます。ストーリーを閲覧できるユーザーを選択したり、特定の閲覧者やグループで新しいストーリーを作成することができます。</string>
    <!-- Preference title to turn off stories -->
    <string name="StoriesPrivacySettingsFragment__turn_off_stories">ストーリーを非表示にします</string>
    <!-- Preference summary to turn off stories -->
    <string name="StoriesPrivacySettingsFragment__if_you_opt_out">ストーリーを非表示にすると、以後はストーリーを共有したり閲覧したりすることができなくなります。</string>
    <!-- Preference title to turn on stories -->
    <string name="StoriesPrivacySettingsFragment__turn_on_stories">ストーリーを表示します</string>
    <!-- Preference summary to turn on stories -->
    <string name="StoriesPrivacySettingsFragment__share_and_view">他のユーザーのストーリーを共有して表示します。ストーリーは24時間後に自動的に消えます。</string>
    <!-- Dialog title to turn off stories -->
    <string name="StoriesPrivacySettingsFragment__turn_off_stories_question">ストーリーを非表示にしますか？</string>
    <!-- Dialog message to turn off stories -->
    <string name="StoriesPrivacySettingsFragment__you_will_no_longer_be_able_to_share">ストーリーを共有したり閲覧したりできなくなります。最近共有したストーリーの更新情報も消去されます。</string>
    <!-- Page title when launched from stories landing screen -->
    <string name="StoriesPrivacySettingsFragment__story_privacy">ストーリープライバシー</string>
    <!-- Header for section that lists out stories -->
    <string name="StoriesPrivacySettingsFragment__stories">ストーリー</string>
    <!-- Story views header -->
    <!-- Story view receipts toggle title -->
    <string name="StoriesPrivacySettingsFragment__view_receipts">閲覧済表示</string>
    <!-- Story view receipts toggle message -->
    <string name="StoriesPrivacySettingsFragment__see_and_share">ストーリーが閲覧されたことを確認・共有することができます。無効にすると、他の人があなたのストーリーを閲覧したことが確認できません。</string>

    <!-- NewStoryItem -->
    <string name="NewStoryItem__new_story">新規ストーリー</string>

    <!-- GroupStorySettingsFragment -->
    <!-- Section header for who can view a group story -->
    <string name="GroupStorySettingsFragment__who_can_view_this_story">ストーリーを閲覧できる人</string>
    <!-- Explanation of who can view a group story -->
    <string name="GroupStorySettingsFragment__members_of_the_group_s">"グループ「 %1$s 」のメンバーは、このストーリーを閲覧し、返信することができます。グループ内のこのチャットのメンバーを更新することができます。"</string>
    <!-- Preference label for removing this group story -->
    <string name="GroupStorySettingsFragment__remove_group_story">グループストーリーを削除する</string>

    <!-- Generic title for overflow menus -->
    <string name="OverflowMenu__overflow_menu">オーバーフローメニュー</string>

    <!-- First step number/bullet for choose new default sms app instructions -->
    <string name="ChooseANewDefaultSmsAppFragment__bullet_1">1</string>
    <!-- Second step number/bullet for choose new default sms app instructions -->
    <string name="ChooseANewDefaultSmsAppFragment__bullet_2">2</string>
    <!-- Third step number/bullet for choose new default sms app instructions -->
    <string name="ChooseANewDefaultSmsAppFragment__bullet_3">3</string>
    <!-- Fourth step number/bullet for choose new default sms app instructions -->
    <string name="ChooseANewDefaultSmsAppFragment__bullet_4">4</string>
    <!-- BackupSchedulePermission Megaphone -->
    <!-- The title on an alert window that explains to the user that we are unable to backup their messages -->
    <string name="BackupSchedulePermissionMegaphone__cant_back_up_chats">チャットをバックアップできません</string>
    <!-- The body text of an alert window that tells the user that we are unable to backup their messages -->
    <string name="BackupSchedulePermissionMegaphone__your_chats_are_no_longer_being_automatically_backed_up">チャットが自動的にバックアップされなくなりました。</string>
    <!-- The text on a button in an alert window that, when clicked, will take the user to a screen to re-enable backups -->
    <string name="BackupSchedulePermissionMegaphone__back_up_chats">チャットをバックアップする</string>
    <!-- The text on a button in an alert window that, when clicked, will take the user to a screen to re-enable backups -->
    <string name="BackupSchedulePermissionMegaphone__not_now">今はしない</string>
    <!-- Re-enable backup permission bottom sheet title -->
    <string name="BackupSchedulePermissionMegaphone__to_reenable_backups">バックアップを再度有効にします</string>
    <!-- Re-enable backups permission bottom sheet instruction 1 text -->
    <string name="BackupSchedulePermissionMegaphone__tap_the_go_to_settings_button_below">下の「設定へ」ボタンをタップしてください</string>
    <!-- Re-enable backups permission bottom sheet instruction 2 text -->
    <string name="BackupSchedulePermissionMegaphone__turn_on_allow_settings_alarms_and_reminders">「アラームとリマインダーの設定を許可する」を有効にする。</string>
    <!-- Re-enable backups permission bottom sheet call to action button to open settings -->
    <string name="BackupSchedulePermissionMegaphone__go_to_settings">設定へ</string>

    <!-- DonateToSignalFragment -->
    <!-- Title below avatar -->
    <string name="DonateToSignalFragment__privacy_over_profit">利益よりもプライバシーを</string>
    <!-- Continue button label -->
    <string name="DonateToSignalFragment__continue">続ける</string>
    <!-- Description below title -->
    <string name="DonateToSignalFragment__private_messaging">あなたが資金提供するプライベートメッセージ。広告なし、トラッキングなし、不正アクセスなし。Signalをサポートするための寄付を今すぐお願いします。</string>
    <!-- Dialog title when a user tries to donate while they already have a pending donation. -->
    <string name="DonateToSignalFragment__you_have_a_donation_pending">1件の寄付が手続き中です</string>
    <!-- Dialog body when a user tries to donate while they already have a pending monthly donation. -->
    <string name="DonateToSignalFragment__bank_transfers_usually_take_1_business_day_to_process_monthly">銀行振り込みの場合、処理されるまで通常1営業日かかります。この決済が完了してから、再度、寄付のお手続きをしてください。</string>
    <!-- Dialog body when a user tries to donate while they already have a pending one time donation. -->
    <string name="DonateToSignalFragment__bank_transfers_usually_take_1_business_day_to_process_onetime">銀行振り込みの場合、処理されるまで通常1営業日かかります。この決済が完了してから、次の寄付をおこなってください。</string>
    <!-- Dialog body when a user tries to donate while they already have a pending monthly donation. -->
    <string name="DonateToSignalFragment__your_payment_is_still_being_processed_monthly">寄付のお手続きは完了していません。接続状況によっては数分かかる場合があります。 この決済が完了してから、再度、寄付のお手続きをしてください。</string>
    <!-- Dialog body when a user tries to donate while they already have a pending one time donation. -->
    <string name="DonateToSignalFragment__your_payment_is_still_being_processed_onetime">寄付のお手続きは完了していません。接続状況によっては数分かかる場合があります。この決済が完了してから、次の寄付をおこなってください。</string>
    <!-- Dialog body when a user opens the manage donations main screen and they have a pending iDEAL donation -->
    <string name="DonateToSignalFragment__your_ideal_payment_is_still_processing">iDEALによる寄付はお手続き中です。他の寄付を行う前に、銀行アプリを確認して支払いを承認してください。</string>
    <!-- Dialog title shown when a user tries to donate an amount higher than is allowed for a given payment method. -->
    <string name="DonateToSignal__donation_amount_too_high">寄付金額が高すぎます</string>
    <!-- Dialog body shown when a user tries to donate an amount higher than is allowed for a given payment method, place holder is the maximum -->
    <string name="DonateToSignalFragment__you_can_send_up_to_s_via_bank_transfer">銀行振り込みによる寄付金額は、最大%1$sです。金額を変えるか他の決済方法をお試し下さい。</string>

    <!-- Donation pill toggle monthly text -->
    <string name="DonationPillToggle__monthly">毎月</string>
    <!-- Donation pill toggle one-time text -->
    <string name="DonationPillToggle__one_time">都度</string>

    <!-- GatewaySelectorBottomSheet -->
    <!-- Sheet title when subscribing -->
    <string name="GatewaySelectorBottomSheet__donate_s_month_to_signal">Signalに %1$s円／月を寄付する</string>
    <!-- Sheet summary when subscribing -->
    <string name="GatewaySelectorBottomSheet__get_a_s_badge">%1$sバッジを獲得しましょう</string>
    <!-- Sheet title when giving a one-time donation -->
    <string name="GatewaySelectorBottomSheet__donate_s_to_signal">Signalに %1$s円を寄付する</string>
    <!-- Sheet summary when giving a one-time donation -->
    <plurals name="GatewaySelectorBottomSheet__get_a_s_badge_for_d_days">
        <item quantity="other">%2$d 日間%1$sバッジを獲得しましょう</item>
    </plurals>
    <!-- Button label for paying with a bank transfer -->
    <string name="GatewaySelectorBottomSheet__bank_transfer">銀行振替</string>
    <!-- Button label for paying with a credit card -->
    <string name="GatewaySelectorBottomSheet__credit_or_debit_card">クレジットカードまたはデビットカード</string>
    <!-- Sheet summary when giving donating for a friend -->
    <string name="GatewaySelectorBottomSheet__donate_for_a_friend">友達に代わって寄付する</string>
    <!-- Button label for paying with iDEAL -->
    <string name="GatewaySelectorBottomSheet__ideal">iDEAL</string>

    <!-- Dialog title for launching external intent -->
    <string name="ExternalNavigationHelper__leave_signal_to_confirm_payment">寄付を確認するためにSignalを離れますか？</string>
    <string name="ExternalNavigationHelper__once_this_payment_is_confirmed">寄付を確認したら、Signalに戻って寄付の手続きを完了させてください。</string>

    <!-- IdealBank -->
    <!-- iDEAL bank name -->
    <string name="IdealBank__abn_amro">ABN AMRO</string>
    <!-- iDEAL bank name -->
    <string name="IdealBank__asn_bank">ASN Bank</string>
    <!-- iDEAL bank name -->
    <string name="IdealBank__bunq">bunq</string>
    <!-- iDEAL bank name -->
    <string name="IdealBank__ing">ING</string>
    <!-- iDEAL bank name -->
    <string name="IdealBank__knab">Knab</string>
    <!-- iDEAL bank name -->
    <string name="IdealBank__n26">N26</string>
    <!-- iDEAL bank name -->
    <string name="IdealBank__rabobank">Rabobank</string>
    <!-- iDEAL bank name -->
    <string name="IdealBank__regiobank">RegioBank</string>
    <!-- iDEAL bank name -->
    <string name="IdealBank__revolut">Revolut</string>
    <!-- iDEAL bank name -->
    <string name="IdealBank__sns_bank">SNS Bank</string>
    <!-- iDEAL bank name -->
    <string name="IdealBank__triodos_bank">Triodos Bank</string>
    <!-- iDEAL bank name -->
    <string name="IdealBank__van_lanschot">Van Lanschot Kempen</string>
    <!-- iDEAL bank name -->
    <string name="IdealBank__yoursafe">Yoursafe</string>

    <!-- BankTransferMandateFragment -->
    <!-- Title of screen displaying the bank transfer mandate -->
    <string name="BankTransferMandateFragment__bank_transfer">銀行振替</string>
    <!-- Subtitle of screen displaying the bank transfer mandate, placeholder is \'Learn more\' -->
    <string name="BankTransferMandateFragment__stripe_processes_donations">StripeがSignalへの寄付を処理します。Signalがお客様の個人情報を収集したり保存したりすることはありません。%1$s</string>
    <!-- Subtitle learn more of screen displaying bank transfer mandate -->
    <string name="BankTransferMandateFragment__learn_more">詳しく見る</string>
    <!-- Button label to continue with transfer -->
    <string name="BankTransferMandateFragment__agree">同意する</string>
    <!-- Button label to read more of the bank mandate that is currently off screen -->
    <string name="BankTransferMandateFragment__read_more">続きを読む</string>
    <!-- Text displayed when mandate load fails -->
    <string name="BankTransferMandateFragment__failed_to_load_mandate">リクエストを読み込めませんでした</string>

    <!-- BankTransferDetailsFragment -->
    <!-- Subtext explaining how email is used. Placeholder is \'Learn more\' -->
    <string name="BankTransferDetailsFragment__enter_your_bank_details">銀行口座の情報、およびメールアドレスを入力してください。入力いただいたメールアドレスは、Stripeがお客様の寄付に関するお知らせをお送りするために使用されます。%1$s</string>
    <!-- Subtext learn more link text -->
    <string name="BankTransferDetailsFragment__learn_more">詳しく見る</string>
    <!-- Text field label for name on bank account -->
    <string name="BankTransferDetailsFragment__name_on_bank_account">銀行口座名義</string>
    <!-- Text field label for IBAN -->
    <string name="BankTransferDetailsFragment__iban">IBAN</string>
    <!-- Text field label for email -->
    <string name="BankTransferDetailsFragment__email">メールアドレス</string>
    <!-- Text label for button to show user how to find their IBAN -->
    <string name="BankTransferDetailsFragment__find_account_info">アカウント情報を確認する</string>
    <!-- Donate button label for monthly subscription -->
    <string name="BankTransferDetailsFragment__donate_s_month">%1$s／月を寄付する</string>
    <!-- Donate button label for one-time -->
    <string name="BankTransferDetailsFragment__donate_s">%1$s を寄付する</string>
    <!-- Error label for IBAN field when number is too short -->
    <string name="BankTransferDetailsFragment__iban_is_too_short">IBANが短すぎます</string>
    <!-- Error label for IBAN field when number is too long -->
    <string name="BankTransferDetailsFragment__iban_is_too_long">IBANが長すぎます</string>
    <!-- Error label for IBAN field when country is not supported -->
    <string name="BankTransferDetailsFragment__iban_country_code_is_not_supported">この国コードはIBANを採用していません</string>
    <!-- Error label for IBAN field when number is invalid -->
    <string name="BankTransferDetailsFragment__invalid_iban">IBANが無効です</string>
    <!-- Error label for name field when name is not at least two characters long -->
    <string name="BankTransferDetailsFragment__minimum_2_characters">2文字以上入力</string>
    <!-- Error label for email field when email is not valid -->
    <string name="BankTransferDetailsFragment__invalid_email_address">無効なEメールアドレスです</string>

    <!-- IdealTransferDetailsFragment -->
    <!-- Title of the screen, displayed in the toolbar -->
    <string name="IdealTransferDetailsFragment__ideal">iDEAL</string>
    <!-- Subtitle of the screen, displayed below the toolbar. Placeholder is for \'learn more\' -->
    <string name="IdealTransferDetailsFragment__enter_your_bank">銀行名、氏名、メールアドレスを入力してください。入力いただいたメールアドレスは、Stripeがお客様の寄付に関するお知らせをお送りするために使用されます。%1$s</string>
    <!-- Subtitle of the screen, displayed below the toolbar. Placeholder is for \'learn more\' -->
    <string name="IdealTransferDetailsFragment__enter_your_bank_details_one_time">口座情報を入力してください。Signalがお客様の個人情報を収集したり保存したりすることはありません。%1$s</string>
    <!-- Subtitle learn-more button displayed inline with the subtitle text -->
    <string name="IdealTransferDetailsFragment__learn_more">詳しく見る</string>
    <!-- Hint label for text entry box for name on bank account -->
    <string name="IdealTransferDetailsFragment__name_on_bank_account">銀行口座名義</string>
    <!-- Hint label for text entry box for email -->
    <string name="IdealTransferDetailsFragment__email">メールアドレス</string>
    <!-- Default label for bank selection -->
    <string name="IdealTransferDetailsFragment__choose_your_bank">銀行を選択する</string>
    <!-- Dialog title shown when using iDEAL payment for setting up a monthly donation -->
    <string name="IdealTransferDetailsFragment__confirm_your_donation_with_s">%1$sを通しての寄付をご確認ください</string>
    <!-- Dialog warning shown when using iDEAL payment for setting up a monthly donation -->
    <string name="IdealTransferDetailsFragment__monthly_ideal_warning">定期的な寄付を設定するには「続ける」をタップして、銀行で0.01ユーロの手数料がかかることをご確認ください。この手数料は自動的に返金され、毎月5ユーロの寄付金がお口座から引き落とされます。</string>
    <!-- Dialog button shown when using iDEAL payment for setting up a monthly donation to continue with the donation -->
    <string name="IdealTransferDetailsFragment__continue">続行</string>

    <!-- IdealTransferDetailsBankSelectionDialogFragment -->
    <!-- Title of the screen, displayed in the toolbar -->
    <string name="IdealTransferDetailsBankSelectionDialogFragment__choose_your_bank">銀行を選択する</string>

    <!-- Title of bottom sheet for finding account information -->
    <string name="FindAccountInfoSheet__find_your_account_information">アカウント情報を確認する</string>
    <!-- Body of bottom sheet for finding account information -->
    <string name="FindAccountInfoSheet__look_for_your_iban_at">銀行取引明細書の上部に記載されたIBANをご確認ください。IBANは最大34文字で構成されています。銀行口座の名義と同一の氏名を入力してください。詳細については、銀行までお問い合わせください。</string>

    <!-- Title of donation pending sheet displayed after making a bank transfer -->
    <string name="DonationPendingBottomSheet__donation_pending">寄付の手続き中です</string>
    <!-- Top text block of donation pending sheet displayed after subscribing via a bank transfer. Placeholder is the badge name. -->
    <string name="DonationPendingBottomSheet__your_monthly_donation_is_pending">毎月の寄付の手続き中です。寄付が受領されると、 %1$s バッジがあなたのプロフィールに表示されます。</string>
    <!-- Top text block of donation pending sheet displayed after one-time donation via a bank transfer. Placeholder is the badge name. -->
    <string name="DonationPendingBottomSheet__your_one_time_donation_is_pending">1回限りの寄付の手続き中です。寄付が受領されると、 %1$s バッジがあなたのプロフィールに表示されます。</string>
    <!-- Bottom text block of donation pending sheet displayed after donating via a bank transfer. Placeholder is for learn more. -->
    <string name="DonationPendingBottomSheet__bank_transfers_usually_take">銀行振り込みの場合、処理されるまで通常1営業日かかります。%1$s</string>
    <!-- Learn more text for donation pending sheet displayed after donating via a bank transfer. -->
    <string name="DonationPendingBottomSheet__learn_more">詳しく見る</string>
    <!-- Confirmation button for donation pending sheet displayed after donating via a bank transfer. -->
    <string name="DonationPendingBottomSheet__done">完了</string>

    <!-- Title of donation error sheet displayed after making a bank transfer that fails -->
    <string name="DonationErrorBottomSheet__donation_couldnt_be_processed">寄付を処理できませんでした</string>
    <!-- Text block of donation error sheet displayed after making a bank transfer that fails -->
    <string name="DonationErrorBottomSheet__were_having_trouble">銀行振込の処理に問題が発生しています。課金はされていません。別の決済方法をお試しいただくか、取引先の銀行にお問い合わせください。</string>
    <!-- Button label for retry button of donation error sheet displayed after making a bank transfer that fails -->
    <string name="DonationErrorBottomSheet__try_again">もう一度試す</string>
    <!-- Button label for not now button of donation error sheet displayed after making a bank transfer that fails -->
    <string name="DonationErrorBottomSheet__not_now">今はしない</string>

    <!-- Title of \'Donation Complete\' sheet displayed after a bank transfer completes and the badge is redeemed -->
    <string name="DonationCompletedBottomSheet__donation_complete">寄付が完了しました</string>
    <!-- Text block of \'Donation Complete\' sheet displayed after a bank transfer completes and the badge is redeemed -->
    <string name="DonationCompleteBottomSheet__your_bank_transfer_was_received">銀行振り込みが受領されました。このバッジをプロフィールに表示して、サポートしていることを示すことができます。</string>
    <!-- Button text of \'Donation Complete\' sheet displayed after a bank transfer completes and the badge is redeemed to dismiss sheet -->
    <string name="DonationCompleteBottomSheet__done">完了</string>

    <!-- StripePaymentInProgressFragment -->
    <string name="StripePaymentInProgressFragment__cancelling">キャンセル中…</string>

    <!-- The title of a bottom sheet dialog that tells the user we temporarily can\'t process their contacts. -->
    <string name="CdsTemporaryErrorBottomSheet_title">連絡先が多すぎるため処理できません</string>
    <!-- The first part of the body text in a bottom sheet dialog that tells the user we temporarily can\'t process their contacts. The placeholder represents the number of days the user will have to wait until they can again. -->
    <plurals name="CdsTemporaryErrorBottomSheet_body1">
        <item quantity="other">%1$d 日以内にもう一度連絡先の処理を試みます。</item>
    </plurals>
    <!-- The second part of the body text in a bottom sheet dialog that advises the user to remove contacts from their phone to fix the issue. -->
    <string name="CdsTemporaryErrorBottomSheet_body2">この問題を早く解決するために、多くの連絡先と同期しているアプリの連絡先、もしくはアカウントをスマートフォンから削除することをおすすめめします。</string>
    <!-- A button label in a bottom sheet that will navigate the user to their contacts settings. -->
    <!-- A toast that will be shown if we are unable to open the user\'s default contacts app. -->

    <!-- The title of a bottom sheet dialog that tells the user we can\'t process their contacts. -->
    <string name="CdsPermanentErrorBottomSheet_title">連絡先の処理ができません</string>
    <!-- The first part of the body text in a bottom sheet dialog that tells the user we can\'t process their contacts. -->
    <string name="CdsPermanentErrorBottomSheet_body">連絡先の数がSignalの処理量の上限を超えています。Signalで連絡先を見つけるには、多くの連絡先と同期しているアプリの連絡先、もしくはアカウントをスマートフォンから削除することをおすすめします。</string>
    <!-- The first part of the body text in a bottom sheet dialog that tells the user we can\'t process their contacts. -->
    <string name="CdsPermanentErrorBottomSheet_learn_more">詳しく見る</string>
    <!-- A button label in a bottom sheet that will navigate the user to their contacts settings. -->
    <string name="CdsPermanentErrorBottomSheet_contacts_button">連絡先を開く</string>
    <!-- A toast that will be shown if we are unable to open the user\'s default contacts app. -->
    <string name="CdsPermanentErrorBottomSheet_no_contacts_toast">連絡先アプリが見つかりません</string>

    <!-- PaymentMessageView -->
    <!-- In-chat conversation message shown when you sent a payment to another person, placeholder is the other person name -->
    <string name="PaymentMessageView_you_sent_s">%1$sさんに送金しました</string>
    <!-- In-chat conversation message shown when another person sent a payment to you, placeholder is the other person name -->
    <string name="PaymentMessageView_s_sent_you">%1$s さんから送金がありました</string>

    <!-- YourInformationIsPrivateBottomSheet -->
    <string name="YourInformationIsPrivateBottomSheet__your_information_is_private">お客様の個人情報は保護されています</string>
    <string name="YourInformationIsPrivateBottomSheet__signal_does_not_collect">Signalは、寄付を受ける際に、お客様のいかなる個人情報も収集したり保存したりすることはありません。</string>
    <string name="YourInformationIsPrivateBottomSheet__we_use_stripe">Signalでは寄付を受け取る決済処理にStripeを使用しています。Signalは、お客様から提供されたいかなる情報にもアクセスすることはありません。また保管・保存したりすることもありません。</string>
    <string name="YourInformationIsPrivateBottomSheet__signal_does_not_and_cannot">Signalは、寄付からお客様のSignalアカウントを特定することはありません。特定はできない仕組みになっています。</string>
    <string name="YourInformationIsPrivateBottomSheet__thank_you">ご支援ありがとうございます！</string>

    <!-- GroupStoryEducationSheet -->
    <!-- Displayed as the title of the education bottom sheet -->
    <string name="GroupStoryEducationSheet__introducing_group_stories">はじめに：グループストーリー</string>
    <!-- Line item on the sheet explaining group stories -->
    <string name="GroupStoryEducationSheet__share_story_updates_to">参加しているグループチャットにストーリーの更新を共有します。</string>
    <!-- Line item on the sheet explaining that anyone in the group can share to group stories -->
    <string name="GroupStoryEducationSheet__anyone_in_the_group">グループチャット内の誰でもストーリーを追加できます。</string>
    <!-- Line item on the sheet explaining that anyone in the group can view replies -->
    <string name="GroupStoryEducationSheet__all_group_chat_members">グループチャットのメンバー全員がストーリーへの返信を閲覧できます。</string>
    <!-- Button label to dismiss sheet -->
    <string name="GroupStoryEducationSheet__next">次へ</string>
    <string name="Registration_country_code_entry_hint">+0</string>

    <!-- PaypalCompleteOrderBottomSheet -->
    <string name="PaypalCompleteOrderBottomSheet__donate">寄付する</string>
    <string name="PaypalCompleteOrderBottomSheet__payment">決済</string>

    <!-- ChatFilter -->
    <!-- Displayed in a pill at the top of the chat list when it is filtered by unread messages -->
    <string name="ChatFilter__filtered_by_unread">未読でフィルタリング</string>
    <!-- Displayed underneath the filter circle at the top of the chat list when the user pulls at a very low velocity -->
    <string name="ChatFilter__pull_to_filter">下にスワイプしてフィルタリング</string>
    <!-- Displayed in the "clear filter" item in the chat feed if the user opened the filter from the overflow menu -->
    <string name="ChatFilter__tip_pull_down">ヒント: チャットリストを下にスワイプしてフィルタリング</string>

    <!-- Set up your username megaphone -->
    <!-- Displayed as a title on a megaphone which prompts user to set up a username -->
    <string name="SetUpYourUsername__set_up_your_signal_username">Signalユーザーネームを設定する</string>
    <!-- Displayed as a description on a megaphone which prompts user to set up a username -->
    <string name="SetUpYourUsername__introducing_phone_number_privacy">電話番号保護、オプションのユーザーネーム、リンクについてご紹介します。</string>
    <!-- Displayed as an action on a megaphone which prompts user to set up a username -->
    <string name="SetUpYourUsername__dismiss">キャンセル</string>
    <!-- Displayed as an action on a megaphone which prompts user to set up a username -->
    <string name="SetUpYourUsername__learn_more">詳しく見る</string>

    <!-- Displayed as a title on a megaphone which prompts user to set up a username -->
  <!-- Removed by excludeNonTranslatables <string name="PnpLaunchMegaphone_title">つながる新しい選択肢</string> -->
    <!-- Displayed as a description on a megaphone which prompts user to set up a username -->
  <!-- Removed by excludeNonTranslatables <string name="PnpLaunchMegaphone_body">電話番号保護、オプションのユーザーネーム、リンクについてご紹介します。</string> -->
    <!-- Displayed as an action on a megaphone which prompts user to set up a username. Clicking it will dismiss the megaphone. -->
  <!-- Removed by excludeNonTranslatables <string name="PnpLaunchMegaphone_dismiss">キャンセル</string> -->
    <!-- Displayed as an action on a megaphone which prompts user to set up a username. Clicking it will open a link. -->
  <!-- Removed by excludeNonTranslatables <string name="PnpLaunchMegaphone_learn_more">詳しく見る</string> -->

    <!-- Text Formatting -->
    <!-- Popup menu label for applying bold style -->
    <string name="TextFormatting_bold">太字</string>
    <!-- Popup menu label for applying italic style -->
    <string name="TextFormatting_italic">斜体</string>
    <!-- Popup menu label for applying strikethrough style -->
    <string name="TextFormatting_strikethrough">取り消し線</string>
    <!-- Popup menu label for applying monospace font style -->
    <string name="TextFormatting_monospace">等幅</string>
    <!-- Popup menu label for applying spoiler style -->
    <string name="TextFormatting_spoiler">スポイラー</string>
    <!-- Popup menu label for clearing applied formatting -->
    <string name="TextFormatting_clear_formatting">書式設定のクリア</string>

    <!-- Username edit dialog -->
    <!-- Option to open username editor displayed as a list item in a dialog -->
    <string name="UsernameEditDialog__edit_username">ユーザーネームの編集</string>
    <!-- Option to delete username displayed as a list item in a dialog -->
    <string name="UsernameEditDialog__delete_username">ユーザーネームの消去</string>

    <!-- Time duration picker -->
    <!-- Shown in a time duration picker for selecting duration in hours and minutes, label shown after the user input value for hour, e.g., 12h -->
    <string name="TimeDurationPickerDialog_single_letter_hour_abbreviation">時間</string>
    <!-- Shown in a time duration picker for selecting duration in hours and minutes, label shown after the user input value for minute, e.g., 24m -->
    <string name="TimeDurationPickerDialog_single_letter_minute_abbreviation">分</string>
    <!-- Shown in a time duration picker for selecting duration in hours and minutes, label for button that will apply the setting -->
    <string name="TimeDurationPickerDialog_positive_button">設定する</string>
    <!-- Shown in a time duration picker for selecting duration in hours and minutes, helper text indicating minimum allowable duration -->
    <string name="TimeDurationPickerDialog_minimum_duration_warning">画面ロックが作動するまでの最短時間は 1 分です。</string>

    <!-- Call Log -->
    <!-- Displayed below the user\'s name in row items on the call log. First placeholder is the call status, second is when it occurred -->
    <string name="CallLogAdapter__s_dot_s">%1$s · %2$s</string>
    <!-- Displayed for incoming calls -->
    <string name="CallLogAdapter__incoming">着信</string>
    <!-- Displayed for outgoing calls -->
    <string name="CallLogAdapter__outgoing">発信</string>
    <!-- Displayed for missed calls -->
    <string name="CallLogAdapter__missed">不在着信</string>
    <!-- Displayed for missed calls declined by notification profile -->
    <string name="CallLogAdapter__missed_notification_profile">通知プロファイルがオンのときの不在着信がありました</string>
    <!-- Displayed on Group Call button if user is not in the call -->
    <string name="CallLogAdapter__join">参加する</string>
    <!-- Displayed on Group Call button if user is in the call -->
    <string name="CallLogAdapter__return">戻る</string>
    <!-- Call state template when there is more than one call collapsed into a single row. D is a number > 1 and S is a call info string (like Missed) -->
    <string name="CallLogAdapter__d_s">(%1$d) %2$s</string>
    <!-- Status text on call links -->
    <string name="CallLogAdapter__call_link">通話リンク</string>
    <!-- Accessibility description for the video call button -->
    <string name="CallLogAdapter__start_a_video_call">ビデオ通話を開始</string>
    <!-- Accessibility description for the voice call button -->
    <string name="CallLogAdapter__start_a_voice_call">音声通話を開始する</string>

    <!-- Call Log context menu -->
    <!-- Displayed as a context menu item to start a video call -->
    <string name="CallContextMenu__video_call">ビデオ通話</string>
    <!-- Displayed as a context menu item to start an audio call -->
    <string name="CallContextMenu__audio_call">音声通話</string>
    <!-- Displayed as a context menu item to go to chat -->
    <string name="CallContextMenu__go_to_chat">チャットする</string>
    <!-- Displayed as a context menu item to see call info -->
    <string name="CallContextMenu__info">詳細</string>
    <!-- Displayed as a context menu item to select multiple calls -->
    <string name="CallContextMenu__select">選択する</string>
    <!-- Displayed as a context menu item to delete this call -->
    <string name="CallContextMenu__delete">消去</string>

    <!-- Call Log Fragment -->
    <!-- Displayed when deleting call history items -->
    <string name="CallLogFragment__deleting">消去中です…</string>
    <!-- Displayed in a toast when a deletion fails for an unknown reason -->
    <string name="CallLogFragment__deletion_failed">消去できませんでした。</string>
    <!-- Displayed as message in error dialog when can\'t delete links -->
    <plurals name="CallLogFragment__cant_delete_call_link">
        <item quantity="other">一部の通話リンクを消去できませんでした。接続を確認し、再度試してください。</item>
    </plurals>
    <!-- Snackbar text after clearing the call history -->
    <string name="CallLogFragment__cleared_call_history">通話履歴を消去しました</string>
    <!-- Dialog title to clear all call events -->
    <string name="CallLogFragment__clear_call_history_question">通話履歴を消去しますか？</string>
    <!-- Dialog body to clear all call events -->
    <string name="CallLogFragment__this_will_permanently_delete_all_call_history">すべての通話履歴を完全に消去します</string>
    <!-- Action bar menu item to delete all call events -->
    <string name="CallLogFragment__clear_call_history">通話履歴を消去する</string>
    <!-- Action bar menu item to only display missed calls -->
    <string name="CallLogFragment__filter_missed_calls">不在着信を検索する</string>
    <!-- Action bar menu item to clear missed call filter -->
    <string name="CallLogFragment__clear_filter">検索条件を解除する</string>
    <!-- Action bar menu item to open settings -->
    <string name="CallLogFragment__settings">設定</string>
    <!-- Action bar menu item to open notification profile settings -->
    <string name="CallLogFragment__notification_profile">通知プロファイル</string>
    <!-- Call log new call content description -->
    <string name="CallLogFragment__start_a_new_call">通話を開始する</string>
    <!-- Filter pull text when pulled -->
    <string name="CallLogFragment__filtered_by_missed">未確認のものを検索する</string>
    <!-- Bottom bar option to select all call entries -->
    <string name="CallLogFragment__select_all">すべて選択する</string>
    <!-- Bottom bar option to delete all selected call entries and dialog action to confirm deletion -->
    <string name="CallLogFragment__delete">消去</string>
    <plurals name="CallLogFragment__delete_d_calls">
        <item quantity="other">%1$d 件の通話を消去しますか？</item>
    </plurals>
    <!-- Snackbar label after deleting call logs -->
    <plurals name="CallLogFragment__d_calls_deleted">
        <item quantity="other">%1$d の通話が消去されました</item>
    </plurals>
    <!-- Shown during empty state -->
    <string name="CallLogFragment__no_calls">表示できる通話はありません。</string>
    <!-- Shown during empty state -->
    <string name="CallLogFragment__get_started_by_calling_a_friend">友達に電話をかけましょう。</string>
    <!-- Displayed as a message in a dialog when deleting multiple items -->
    <string name="CallLogFragment__call_links_youve_created">作成した通話リンクを消去すると、共有している他のメンバーもこのリンクを使えなくなります。</string>

    <!-- New call activity -->
    <!-- Activity title in title bar -->
    <string name="NewCallActivity__new_call">通話する</string>

    <!-- Call state update popups -->
    <!-- Displayed when the user enables group call ringing -->
    <string name="CallStateUpdatePopupWindow__ringing_on">呼び出し音が鳴っています</string>
    <!-- Displayed when the user disables group call ringing -->
    <string name="CallStateUpdatePopupWindow__ringing_off">呼び出し音が鳴っていません</string>
    <!-- Displayed when the user cannot enable group call ringing -->
    <string name="CallStateUpdatePopupWindow__group_is_too_large">グループが大きすぎるため、参加者を呼べません。</string>
    <!-- Displayed when the user turns on their mic -->
    <string name="CallStateUpdatePopupWindow__mic_on">マイクオン</string>
    <!-- Displayed when the user turns off their mic -->
    <string name="CallStateUpdatePopupWindow__mic_off">マイクオフ</string>
    <!-- Displayed when the user turns on their speakerphone -->
    <string name="CallStateUpdatePopupWindow__speaker_on">スピーカーはオンになっています</string>
    <!-- Displayed when the user turns off their speakerphone -->
    <string name="CallStateUpdatePopupWindow__speaker_off">スピーカーはオフになっています</string>

    <!-- Accessibility label describing the capture button on the camera screen -->
    <string name="CameraControls_capture_button_accessibility_label">キャプチャーボタン</string>
    <!-- Accessibility label describing the continue button on the camera screen -->
    <string name="CameraControls_continue_button_accessibility_label">続行ボタン</string>

    <!-- CallPreference -->
    <!-- Generic group call in call info -->
    <string name="CallPreference__group_call">グループ通話</string>
    <!-- Missed group call in call info -->
    <string name="CallPreference__missed_group_call">グループ通話着信あり</string>
    <!-- Missed group call while notification profile on in call info -->
    <string name="CallPreference__missed_group_call_notification_profile">通知プロファイルがオンのときに不在着信になったグループ通話がありました</string>
    <!-- Incoming group call in call info -->
    <string name="CallPreference__incoming_group_call">グループ通話着信</string>
    <!-- Outgoing group call in call info -->
    <string name="CallPreference__outgoing_group_call">グループ通話発信</string>

    <!-- CreateCallLink -->
    <!-- Call link creation item title on calls tab -->
    <string name="CreateCallLink__create_a_call_link">通話リンクを作成する</string>
    <!-- Call link creation item description on calls tab -->
    <string name="CreateCallLink__share_a_link_for">Signal 通話のリンクを共有する</string>
    <!-- Text inserted when sharing a call link within Signal. Placeholder is a call link url. -->
    <string name="CreateCallLink__use_this_link_to_join_a_signal_call">リンクを使用して Signal 通話に参加する　%1$s</string>

    <!-- CallLinkInfoSheet -->
    <!-- Sheet title -->
    <string name="CallLinkInfoSheet__call_info">通話情報</string>
    <!-- Dialog title for removing or blocking participants -->
    <string name="CallLinkInfoSheet__remove_s_from_the_call">%1$s を通話から削除しますか？</string>
    <!-- Dialog action to remove participant from the call -->
    <string name="CallLinkInfoSheet__remove">削除する</string>
    <!-- Dialog action to block participant from the call -->
    <string name="CallLinkInfoSheet__block_from_call">通話をブロックする</string>

    <!-- CreateCallLinkBottomSheetDialogFragment -->
    <!-- Fragment title -->
    <string name="CreateCallLinkBottomSheetDialogFragment__create_call_link">通話リンクを作成</string>
    <!-- Displayed as a default name for the signal call -->
    <string name="CreateCallLinkBottomSheetDialogFragment__signal_call">Signal 通話</string>
    <!-- Displayed on a small button to allow user to instantly join call -->
    <string name="CreateCallLinkBottomSheetDialogFragment__join">参加する</string>
    <!-- Option to open a full screen dialog to add a call name -->
    <string name="CreateCallLinkBottomSheetDialogFragment__add_call_name">通話名を追加する</string>
    <!-- Option to open a full screen dialog to edit a call name -->
    <string name="CreateCallLinkBottomSheetDialogFragment__edit_call_name">通話名を編集する</string>
    <!-- Toggle to require approval for all members before joining -->
    <string name="CreateCallLinkBottomSheetDialogFragment__approve_all_members">全メンバーを承認制にする</string>
    <!-- Row label to share the link via Signal -->
    <string name="CreateCallLinkBottomSheetDialogFragment__share_link_via_signal">Signal 経由でリンクを共有する</string>
    <!-- Row label to copy the link to the clipboard -->
    <string name="CreateCallLinkBottomSheetDialogFragment__copy_link">リンクをコピーする</string>
    <!-- Row label to share the link with the external share sheet -->
    <string name="CreateCallLinkBottomSheetDialogFragment__share_link">リンクを共有する</string>
    <!-- Button text to dismiss the sheet and add it as an upcoming call -->
    <string name="CreateCallLinkBottomSheetDialogFragment__done">完了</string>
    <!-- Displayed when we can\'t find a suitable way to open the system share picker -->
    <string name="CreateCallLinkBottomSheetDialogFragment__failed_to_open_share_sheet">通話リンクを共有できません。</string>
    <!-- Displayed when we copy the call link to the clipboard -->
    <string name="CreateCallLinkBottomSheetDialogFragment__copied_to_clipboard">クリップボードにコピーしました</string>

    <!-- CallLinkIncomingRequestSheet -->
    <!-- Displayed as line item in sheet for approving or denying a single user -->
    <string name="CallLinkIncomingRequestSheet__approve_entry">承認する</string>
    <!-- Displayed as line item in sheet for approving or denying a single user -->
    <string name="CallLinkIncomingRequestSheet__deny_entry">拒否する</string>

    <!-- EditCallLinkNameDialogFragment -->
    <!-- App bar title for editing a call name -->
    <string name="EditCallLinkNameDialogFragment__edit_call_name">通話名を編集する</string>
    <!-- Text on button to confirm edit -->
    <string name="EditCallLinkNameDialogFragment__save">保存</string>
    <!-- Placeholder text on input field when editing call name -->
    <string name="EditCallLinkNameDialogFragment__call_name">通話名</string>

    <!-- ChooseNavigationBarStyleFragment -->
    <!-- Dialog title, displayed below the header image -->
    <string name="ChooseNavigationBarStyleFragment__navigation_bar_size">ナビゲーションバーの大きさ</string>
    <!-- Toggle button label for normal size -->
    <string name="ChooseNavigationBarStyleFragment__normal">普通</string>
    <!-- Toggle button label for compact size -->
    <string name="ChooseNavigationBarStyleFragment__compact">小</string>

    <!-- Title shown at top of bottom sheet dialog for displaying a message\'s edit history -->
    <string name="EditMessageHistoryDialog_title">編集履歴</string>
    <!-- Title of dialog shown alerting user that edit message is in beta only -->
    <string name="SendingEditMessageBetaOnlyDialog_title">メッセージの編集</string>
    <!-- Body of dialog shown alerting user that edit message is in beta only and only sent to beta users. -->
    <string name="SendingEditMessageBetaOnlyDialog_body">メッセージを編集した場合、Signalの最新バージョンを利用しているユーザーにのみ反映されます。そのユーザー達は、あなたが編集したメッセージを見ることができます。</string>
    <!-- Button to cancel sending edit message as it is beta only -->
    <string name="SendingEditMessageBetaOnlyDialog_cancel">キャンセル</string>
    <!-- Button to continue sending edit message despite it being beta only -->
    <string name="SendingEditMessageBetaOnlyDialog_send">送信する</string>


    <!-- CallLinkDetailsFragment -->
    <!-- Displayed in action bar at the top of the fragment -->
    <string name="CallLinkDetailsFragment__call_details">通話詳細</string>
    <!-- Displayed in a text row, allowing the user to click and add a call name -->
    <string name="CallLinkDetailsFragment__add_call_name">通話名を追加する</string>
    <!-- Displayed in a toggle row, allowing the user to click to enable or disable member approval -->
    <string name="CallLinkDetailsFragment__approve_all_members">全メンバーを承認制にする</string>
    <!-- Displayed in a text row, allowing the user to share the call link -->
    <string name="CallLinkDetailsFragment__share_link">リンクを共有する</string>
    <!-- Displayed in a text row, allowing the user to delete the call link -->
    <string name="CallLinkDetailsFragment__delete_call_link">通話リンクの消去</string>
    <!-- Displayed whenever a name change, revocation, etc, fails. -->
    <string name="CallLinkDetailsFragment__couldnt_save_changes">変更内容を保存できませんでした。ネットワーク接続を確認して再度試してください。</string>
    <!-- Displayed as title in dialog when user attempts to delete the link -->
    <string name="CallLinkDetailsFragment__delete_link">リンクを消去しますか？</string>
    <!-- Displayed as body in dialog when user attempts to delete the link -->
    <string name="CallLinkDetailsFragment__this_link_will_no_longer_work">リンクを消去すると、他のメンバーもこのリンクを使えなくなります。</string>

    <!-- Button label for the link button in the username link settings -->
    <string name="UsernameLinkSettings_link_button_label">リンク</string>
    <!-- Button label for the share button in the username link settings -->
    <string name="UsernameLinkSettings_share_button_label">共有</string>
    <!-- Button label for the color selector button in the username link settings -->
    <string name="UsernameLinkSettings_color_button_label">色</string>
    <!-- Description text for QR code and links in the username link settings -->
    <string name="UsernameLinkSettings_qr_description">QR コードとリンクは、信頼できる人とのみ共有してください。共有すると、相手はお客様のユーザーネームを見たりチャットしたりできるようになります。</string>
    <!-- Content of a toast that will show after the username is copied to the clipboard -->
    <string name="UsernameLinkSettings_username_copied_toast">ユーザーネームをコピーしました</string>
    <!-- Content of a toast that will show after the username link is copied to the clipboard -->
    <string name="UsernameLinkSettings_link_copied_toast">リンクをコピーしました</string>
    <!-- Content of a text field that is shown when the user has not yet set a username link -->
    <string name="UsernameLinkSettings_link_not_set_label">リンクが設定されていません</string>
    <!-- Content of a text field that is shown when the user is actively resetting the username link and waiting for the operation to finish -->
    <string name="UsernameLinkSettings_resetting_link_label">リンクをリセットしています…</string>
    <!-- Title of a dialog prompting the user to confirm whether they would like to reset their username link and QR code -->
    <string name="UsernameLinkSettings_reset_link_dialog_title">QRコードをリセットしますか？</string>
    <!-- Body of a dialog prompting the user to confirm whether they would like to reset their username link and QR code -->
    <string name="UsernameLinkSettings_reset_link_dialog_body">QRコードをリセットすると、これまでのQRコードとリンクは無効になります。</string>
    <!-- Label for the confirmation button on a dialog prompting the user to confirm whether they would like to reset their username link and QR code -->
    <string name="UsernameLinkSettings_reset_link_dialog_confirm_button">リセットする</string>
    <!-- Button label for a button that will reset your username and give you a new link -->
    <string name="UsernameLinkSettings_reset_button_label">リセット</string>
    <!-- Button label for a button that indicates that the user is done changing the current setting -->
    <string name="UsernameLinkSettings_done_button_label">完了</string>
    <!-- Label for a tab that shows a screen to view your username QR code -->
    <string name="UsernameLinkSettings_code_tab_name">コード</string>
    <!-- Label for a tab that shows a screen to scan a QR code -->
    <string name="UsernameLinkSettings_scan_tab_name">スキャン</string>
    <!-- Description text shown underneath the username QR code scanner -->
    <string name="UsernameLinkSettings_qr_scan_description">連絡先の端末の QR コードをスキャンしてください。</string>
    <!-- App bar title for the username QR code color picker screen -->
    <string name="UsernameLinkSettings_color_picker_app_bar_title">色</string>
    <!-- Body of a dialog that is displayed when we failed to read a username QR code. -->
    <string name="UsernameLinkSettings_qr_result_invalid">QRコードが無効です。</string>
    <!-- Body of a dialog that is displayed when the username we looked up could not be found. -->
    <string name="UsernameLinkSettings_qr_result_not_found">ユーザーネーム「%1$s」を持つユーザーは見つかりませんでした。</string>
    <!-- Body of a dialog that is displayed when the username we looked up could not be found and we also could not parse the username. -->
    <string name="UsernameLinkSettings_qr_result_not_found_no_username">このユーザーは見つかりませんでした。</string>
    <!-- Body of a dialog that is displayed when we experienced a network error when looking up a username. -->
    <string name="UsernameLinkSettings_qr_result_network_error">ネットワークエラーが発生しました。あとで再度試してください。</string>
    <!-- Body of a dialog that is displayed when we failed to reset your username link because you had no internet. -->
    <string name="UsernameLinkSettings_reset_link_result_network_unavailable">ネットワークに接続できません。リンクはリセットされませんでした。あとで再度試してください。</string>
    <!-- Body of a dialog that is displayed when we failed to reset your username link because of a transient network issue. -->
    <string name="UsernameLinkSettings_reset_link_result_network_error">リンクのリセット中にネットワークエラーが発生しました。あとで再度試してください。</string>
    <!-- Body of a dialog that is displayed when we failed to reset your username link because of an unknown error. -->
  <!-- Removed by excludeNonTranslatables <string name="UsernameLinkSettings_reset_link_result_unknown_error">An unexpected error occurred while trying to reset your link. Try again later.</string> -->
    <!-- Body of a dialog that is displayed when we successfully reset you username link. -->
  <!-- Removed by excludeNonTranslatables <string name="UsernameLinkSettings_reset_link_result_success">QRコードとリンクがリセットされ、新しいQRコードとリンクが作成されました。</string> -->
    <!-- Shown on the generated username qr code image to explain how to use it. -->
    <string name="UsernameLinkSettings_scan_this_qr_code">このQRコードをお使いの携帯電話でスキャンして、Signalで私とチャットしましょう。</string>

    <!-- Explanatory text at the top of a bottom sheet describing how username links work -->
    <string name="UsernameLinkShareBottomSheet_title">このリンクからは、誰でもあなたのユーザーネームを閲覧したりチャットを始めることができますので、信頼できる人とのみ共有してください</string>
    <!-- A button label for a button that, when pressed, will copy your username link to the clipboard -->
    <string name="UsernameLinkShareBottomSheet_copy_link">リンクをコピーする</string>
    <!-- A button label for a button that, when pressed, will open a share sheet for sharing your username link -->
    <string name="UsernameLinkShareBottomSheet_share">共有</string>

    <!-- PendingParticipantsView -->
    <!-- Displayed in the popup card when a remote user attempts to join a call link -->
    <string name="PendingParticipantsView__would_like_to_join">待機中…</string>
    <!-- Displayed in a button on the popup card denoting that there are other pending requests to join a call link -->
    <plurals name="PendingParticipantsView__plus_d_requests">
        <item quantity="other">%1$d 人以上のリクエスト</item>
    </plurals>

    <!-- PendingParticipantsBottomSheet -->
    <!-- Title of the bottom sheet displaying requests to join the call link -->
    <string name="PendingParticipantsBottomSheet__requests_to_join_this_call">この通話への参加リクエスト</string>
    <!-- Subtitle of the bottom sheet denoting the total number of people waiting -->
    <plurals name="PendingParticipantsBottomSheet__d_people_waiting">
        <item quantity="other">%1$d 人が待機中です</item>
    </plurals>
    <!-- Content description for rejecting a user -->
    <string name="PendingParticipantsBottomSheet__reject">拒否する</string>
    <!-- Content description for confirming a user -->
    <string name="PendingParticipantsBottomSheet__approve">承認する</string>

    <!-- Title of a megaphone shown at the bottom of the chat list when a user has disable the system setting for showing full screen notifications used showing incoming calls -->
    <string name="GrantFullScreenIntentPermission_megaphone_title">全画面通知をオンにしますか？</string>
    <!-- Body of a megaphone shown at the bottom of the chat list when a user has disable the system setting for showing full screen notifications used showing incoming calls -->
    <string name="GrantFullScreenIntentPermission_megaphone_body">連絡先やグループからの着信を見逃しません。</string>
    <!-- Button on the megaphone megaphone shown at the bottom of the chat list when a user has disable the system setting for showing full screen notifications used showing incoming calls that starts the fix process -->
    <string name="GrantFullScreenIntentPermission_megaphone_turn_on">有効にする</string>
    <!-- Button on the megaphone shown at the bottom of the chatlist when a user has disabled the system setting for showing full screen notifications used showing incoming calls that dismisses the megaphone -->
    <string name="GrantFullScreenIntentPermission_megaphone_not_now">今はしない</string>
    <!-- Title of bottom sheet shown after tapping "Turn on" from the megaphone to re-enable full screen notifications for incoming call notifications -->
    <string name="GrantFullScreenIntentPermission_bottomsheet_title">全画面通知をオンにする</string>
    <!-- Subtitle of bottom sheet shown after tapping "Turn on" from the megaphone to re-enable full screen notifications for incoming call notifications -->
    <string name="GrantFullScreenIntentPermission_bottomsheet_subtitle">連絡先やグループから通話通知を受け取る</string>
    <!-- Step 2 of bottom sheet shown after tapping "Turn on" from the megaphone to re-enable full screen notifications for incoming call notifications, it indicates the name of the setting that needs to be re-enabled -->
    <string name="GrantFullScreenIntentPermission_bottomsheet_step2">2. %1$s 全画面通知を許可する</string>

    <!-- Bottom sheet dialog shown when a monthly donation fails to renew, title for dialog -->
    <string name="MonthlyDonationCanceled__title">毎月の寄付がキャンセルされました</string>
    <!-- Bottom sheet dialog shown when a monthly donation fails to renew, body for dialog. First placeholder is a payment related error message. Second placeholder is \'learn more\' -->
    <string name="MonthlyDonationCanceled__message">毎月の定期的な寄付がキャンセルされました。%1$s \n\nバッジはプロフィールに表示されなくなります。%2$s</string>
    <!-- Bottom sheet dialog shown when a monthly donation fails to renew, learn more used in placeholder for body for dialog. -->
    <string name="MonthlyDonationCanceled__learn_more">詳しく見る</string>
    <!-- Bottom sheet dialog shown when a monthly donation fails to renew, primary button to renew subscription with new data -->
    <string name="MonthlyDonationCanceled__renew_button">サブスクリプションを更新する</string>
    <!-- Bottom sheet dialog shown when a monthly donation fails to renew, second button to dismiss the dialog entirely -->
    <string name="MonthlyDonationCanceled__not_now_button">今はしない</string>

    <!-- FindByActivity -->
    <!-- Title of activity when finding by username -->
    <string name="FindByActivity__find_by_username">ユーザーネームで検索</string>
    <!-- Title of activity when finding by phone number -->
    <string name="FindByActivity__find_by_phone_number">電話番号で検索</string>
    <!-- Title of screen to select a country code -->
    <string name="FindByActivity__select_country_code">国番号を選択してください</string>
    <!-- Entry placeholder for find by username -->
    <string name="FindByActivity__username">ユーザーネーム</string>
    <!-- Entry placeholder for find by phone number -->
    <string name="FindByActivity__phone_number">電話番号</string>
    <!-- Help text under user entry for find by username -->
    <string name="FindByActivity__enter_a_full_username">完全なユーザーネームと、対応する数字のペアを入力してください。</string>
    <!-- Content description for next action button -->
    <string name="FindByActivity__next">次へ</string>
    <!-- Placeholder text for search input for selecting country code -->
    <string name="FindByActivity__search">検索</string>
    <!-- Dialog title for invalid username -->
    <string name="FindByActivity__invalid_username">無効なユーザーネームです</string>
    <!-- Dialog title for invalid phone number -->
    <string name="FindByActivity__invalid_phone_number">無効な電話番号</string>
    <!-- Dialog title when phone number is not a registered signal user -->
    <string name="FindByActivity__invite_to_signal">Signalへの招待</string>
    <!-- Dialog title when username is not found -->
    <string name="FindByActivity__username_not_found">ユーザーネームが見つかりませんでした</string>
    <!-- Dialog body for invalid username. Placeholder is the entered username. -->
    <string name="FindByActivity__s_is_not_a_valid_username">%1$s は有効なユーザーネームではありません。数字とセットになっている正確なユーザーネームを入力しているか確認しててください。</string>
    <!-- Dialog body for an invalid phone number. Placeholder is the entered phone number. -->
    <string name="FindByActivity__s_is_not_a_valid_phone_number">%1$s は有効な電話場号ではありません。有効な電話番号でもう一度かけ直してください</string>
    <!-- Dialog body for not found username -->
    <string name="FindByActivity__s_is_not_a_signal_user">「%1$s」はSignalユーザーではありません。ユーザーネームを確認してもう一度試してください。</string>
    <!-- Dialog body for not found phone number -->
    <string name="FindByActivity__s_is_not_a_signal_user_would">%1$sさんはSignalユーザーではありません。この番号をSignalに招待しますか？</string>
    <!-- Dialog action to invite the phone number to Signal -->
    <string name="FindByActivity__invite">招待</string>

    <!-- EOF -->
</resources><|MERGE_RESOLUTION|>--- conflicted
+++ resolved
@@ -3771,19 +3771,6 @@
     <!-- Subtext below option to launch into phone number privacy settings screen -->
     <string name="preferences_app_protection__choose_who_can_see">あなたの電話番号を見ることができる人と、Mollyであなたに連絡できる人を選択してください。</string>
     <!-- Section title above two radio buttons for enabling and disabling phone number display -->
-<<<<<<< HEAD
-    <string name="PhoneNumberPrivacySettingsFragment__who_can_see_my_number">電話番号を見ることができる人</string>
-    <!-- Subtext below radio buttons when who can see my number is set to nobody -->
-    <string name="PhoneNumberPrivacySettingsFragment__nobody_will_see_your">Mollyでは、メッセージをやりとりしていてもあなたの電話番号は表示されません。</string>
-    <!-- Section title above two radio buttons for enabling and disabling whether users can find me by my phone number  -->
-    <string name="PhoneNumberPrivacySettingsFragment__who_can_find_me_by_number">私を電話番号から検索できる人</string>
-    <!-- Subtext below radio buttons when who can see my number is set to everyone -->
-    <string name="PhoneNumberPrivacySettingsFragment__your_phone_number">あなたの電話番号は、メッセージを送信したすべての相手とグループに表示されます。連絡先にあなたの電話番号がある人にも、Mollyで表示されます。</string>
-    <!-- Subtext below radio buttons when who can find me by number is set to everyone -->
-    <string name="PhoneNumberPrivacySettingsFragment__anyone_who_has">あなたの電話番号を知っている人は誰でも、あなたがMolly利用者であることがわかり、チャットを始めることができます。</string>
-    <!-- Subtext below radio buttons when who can find me by number is set to nobody -->
-    <string name="PhoneNumberPrivacySettingsFragment__nobody_will_be_able_to_see">あなたからメッセージを送るか、以前からチャットをやりとりしていない限り、あなたがMollyを利用していることは誰にもわかりません。</string>
-=======
     <string name="PhoneNumberPrivacySettingsFragment_who_can_see_my_number_heading">電話番号を見ることができる人</string>
     <!-- Subtext below radio buttons when who can see my number is set to everybody -->
     <string name="PhoneNumberPrivacySettingsFragment_sharing_on_description">あなたの電話番号は、あなたがメッセージを送信した相手とグループに表示されます。</string>
@@ -3797,7 +3784,6 @@
     <string name="PhoneNumberPrivacySettingsFragment_discovery_on_description">あなたの電話番号を知っている人は誰でも、あなたがSignal利用者であることがわかり、チャットを始めることができます。</string>
     <!-- Subtext below radio buttons when who can find me by number is set to nobody -->
     <string name="PhoneNumberPrivacySettingsFragment_discovery_off_description">あなたからメッセージを送るか、以前からチャットをやりとりしていない限り、あなたがSignalを利用していることは誰にもわかりません。</string>
->>>>>>> bd3b7792
     <!-- Snackbar text when pressing invalid radio item -->
     <string name="PhoneNumberPrivacySettingsFragment__to_change_this_setting">"この設定を変更するには、自分の番号を閲覧できる人を「誰も閲覧できない」に設定します。"</string>
     <string name="PhoneNumberPrivacy_everyone">全員</string>
