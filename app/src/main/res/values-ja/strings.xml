--- conflicted
+++ resolved
@@ -2817,13 +2817,13 @@
     <!-- Title for the confirmation dialog of changing the app icon. -->
     <string name="preferences__app_icon_dialog_title">アプリのアイコンと名前を「%1$s」に変更します</string>
     <!-- Description for the confirmation dialog of changing the app icon. -->
-    <string name="preferences__app_icon_dialog_description">アプリのアイコンと名前を変更するためには、Signalを閉じる必要があります。通知には常にデフォルトのSignalのアイコンと名前が表示されます。</string>
+    <string name="preferences__app_icon_dialog_description">アプリのアイコンと名前を変更するためには、Mollyを閉じる必要があります。通知には常にデフォルトのMollyのアイコンと名前が表示されます。</string>
     <!-- Visible warning label for the limitations of changing the app icon with learn more call to action. -->
-    <string name="preferences__app_icon_warning_learn_more">アプリのアイコンと名前を選択すると、お使いの携帯電話のホーム画面とアプリ一覧に反映されます。通知には常にデフォルトのSignalのアイコンと名前が表示されます。詳しく見る</string>
+    <string name="preferences__app_icon_warning_learn_more">アプリのアイコンと名前を選択すると、お使いの携帯電話のホーム画面とアプリ一覧に反映されます。通知には常にデフォルトのMollyのアイコンと名前が表示されます。詳しく見る</string>
     <!-- Visible warning label for the limitations of changing the app icon. -->
     <string name="preferences__app_icon_warning">アプリのアイコンと名前は、ホーム画面とアプリ一覧に表示されます。</string>
     <!-- Visible warning label explaining that changing the app icon and name does not affect notifications. -->
-    <string name="preferences__app_icon_notification_warning">通知には常にデフォルトのSignalのアイコンと名前が表示されます。</string>
+    <string name="preferences__app_icon_notification_warning">通知には常にデフォルトのMollyのアイコンと名前が表示されます。</string>
     <!--Call to action to get more information about the limitations of the change app icon functionality. -->
     <string name="preferences__app_icon_learn_more">詳しく見る</string>
     <!--Text description of the app icon option for visually impaired users. -->
@@ -4226,13 +4226,8 @@
     <string name="HelpSettingsFragment__version">バージョン</string>
     <string name="HelpSettingsFragment__debug_log">デバッグログ</string>
     <string name="HelpSettingsFragment__terms_amp_privacy_policy">使用条件とプライバシーポリシー</string>
-<<<<<<< HEAD
     <string name="HelpFragment__copyright_signal_messenger">Copyright Molly Messenger</string>
-  <!-- Removed by excludeNonTranslatables <string name="HelpFragment__licenced_under_the_gplv3">Licensed under the GPLv3</string> -->
-=======
-    <string name="HelpFragment__copyright_signal_messenger">Copyright Signal Messenger</string>
     <string name="HelpFragment__licenced_under_the_agplv3">Licensed under the GNU AGPLv3</string>
->>>>>>> 29ffed21
 
     <!-- DataAndStorageSettingsFragment -->
     <string name="DataAndStorageSettingsFragment__media_quality">メディアの画質</string>
