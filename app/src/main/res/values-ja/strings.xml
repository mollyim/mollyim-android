<?xml version="1.0" encoding="UTF-8"?>
<!-- smartling.instruction_comments_enabled = on -->
<resources>
  <!-- Removed by excludeNonTranslatables <string name="app_name" translatable="false">Signal</string> -->

  <!-- Removed by excludeNonTranslatables <string name="install_url" translatable="false">https://signal.org/install</string> -->
  <!-- Removed by excludeNonTranslatables <string name="donate_url" translatable="false">https://signal.org/donate</string> -->
  <!-- Removed by excludeNonTranslatables <string name="backup_support_url" translatable="false">https://support.signal.org/hc/articles/360007059752</string> -->
  <!-- Removed by excludeNonTranslatables <string name="transfer_support_url" translatable="false">https://support.signal.org/hc/articles/360007059752</string> -->
  <!-- Removed by excludeNonTranslatables <string name="support_center_url" translatable="false">https://support.signal.org/</string> -->
  <!-- Removed by excludeNonTranslatables <string name="terms_and_privacy_policy_url" translatable="false">https://signal.org/legal</string> -->
  <!-- Removed by excludeNonTranslatables <string name="google_pay_url" translatable="false">https://pay.google.com</string> -->
  <!-- Removed by excludeNonTranslatables <string name="donation_decline_code_error_url" translatable="false">https://support.signal.org/hc/articles/4408365318426#errors</string> -->
  <!-- Removed by excludeNonTranslatables <string name="sms_export_url" translatable="false">https://support.signal.org/hc/articles/360007321171</string> -->
  <!-- Removed by excludeNonTranslatables <string name="signal_me_username_url" translatable="false">https://signal.me/#u/%1$s</string> -->
  <!-- Removed by excludeNonTranslatables <string name="username_support_url" translatable="false">https://support.signal.org/hc/articles/5389476324250</string> -->
  <!-- Removed by excludeNonTranslatables <string name="export_account_data_url" translatable="false">https://support.signal.org/hc/articles/5538911756954</string> -->
  <!-- Removed by excludeNonTranslatables <string name="pending_transfer_url" translatable="false">https://support.signal.org/hc/articles/360031949872#pending</string> -->
  <!-- Removed by excludeNonTranslatables <string name="donate_faq_url" translatable="false">https://support.signal.org/hc/articles/360031949872#donate</string> -->

    <string name="yes">はい</string>
    <string name="no">いいえ</string>
    <string name="delete">消去する</string>
    <string name="please_wait">お待ち下さい…</string>
    <string name="save">保存</string>
    <string name="note_to_self">自分用メモ</string>

    <!-- Alternate label for the Signal Application in the device\'s home screen launcher, as in a weather/climate application. -->
    <string name="app_icon_label_weather">天気</string>
    <!-- Alternate label for the Signal Application in the device\'s home screen launcher, as in a note-taking application.-->
    <string name="app_icon_label_notes">メモ</string>
    <!-- Alternate label for the Signal Application in the device\'s home screen launcher, as in a news/journalism application. -->
    <string name="app_icon_label_news">ニュース</string>
    <!-- Alternate label for the Signal Application in the device\'s home screen launcher, as in waves of the ocean. -->
    <string name="app_icon_label_waves">波</string>

    <!-- AlbumThumbnailView -->
  <!-- Removed by excludeNonTranslatables <string name="AlbumThumbnailView_plus" translatable="false">\+%d</string> -->

    <!-- ApplicationMigrationActivity -->
    <string name="ApplicationMigrationActivity__signal_is_updating">Mollyをアップデートしています…</string>

    <!-- ApplicationPreferencesActivity -->
    <string name="ApplicationPreferenceActivity_you_havent_set_a_passphrase_yet">パスフレーズが設定されていません！</string>
    <string name="ApplicationPreferencesActivity_disable_passphrase">パスフレーズを無効にしますか？</string>
    <string name="ApplicationPreferencesActivity_this_will_permanently_unlock_signal_and_message_notifications">これにより、Mollyとメッセージ通知のロックが完全に解除されます。</string>
    <string name="ApplicationPreferencesActivity_disable">無効</string>
    <string name="ApplicationPreferencesActivity_disable_signal_messages_and_calls">Mollyでのメッセージや通話を無効にしますか？</string>
    <string name="ApplicationPreferencesActivity_disable_signal_messages_and_calls_by_unregistering">サーバから登録を削除することで、Mollyでのメッセージや通話を無効にします。再びMollyを使用するには、電話番号を再登録する必要があります。</string>
    <string name="ApplicationPreferencesActivity_error_connecting_to_server">サーバ接続中にエラーが発生しました！</string>
    <string name="ApplicationPreferencesActivity_pins_are_required_for_registration_lock">登録ロックを使うにはPINが必要です。PINを無効にするには、まず登録ロックを無効にしてください。</string>
    <string name="ApplicationPreferencesActivity_pin_created">PINを作成しました。</string>
    <string name="ApplicationPreferencesActivity_pin_disabled">PINを無効にしました。</string>
    <string name="ApplicationPreferencesActivity_record_payments_recovery_phrase">決済機能リカバリーフレーズの保管</string>
    <string name="ApplicationPreferencesActivity_record_phrase">フレーズを記録</string>
    <string name="ApplicationPreferencesActivity_before_you_can_disable_your_pin">PINを無効にする前に、口座を回復するためのリカバリーフレーズを保管しなければなりません。</string>

    <!-- NumericKeyboardView -->
  <!-- Removed by excludeNonTranslatables <string name="NumericKeyboardView__1" translatable="false">1</string> -->
  <!-- Removed by excludeNonTranslatables <string name="NumericKeyboardView__2" translatable="false">2</string> -->
  <!-- Removed by excludeNonTranslatables <string name="NumericKeyboardView__3" translatable="false">3</string> -->
  <!-- Removed by excludeNonTranslatables <string name="NumericKeyboardView__4" translatable="false">4</string> -->
  <!-- Removed by excludeNonTranslatables <string name="NumericKeyboardView__5" translatable="false">5</string> -->
  <!-- Removed by excludeNonTranslatables <string name="NumericKeyboardView__6" translatable="false">6</string> -->
  <!-- Removed by excludeNonTranslatables <string name="NumericKeyboardView__7" translatable="false">7</string> -->
  <!-- Removed by excludeNonTranslatables <string name="NumericKeyboardView__8" translatable="false">8</string> -->
  <!-- Removed by excludeNonTranslatables <string name="NumericKeyboardView__9" translatable="false">9</string> -->
  <!-- Removed by excludeNonTranslatables <string name="NumericKeyboardView__0" translatable="false">0</string> -->
    <!-- Back button on numeric keyboard -->
    <string name="NumericKeyboardView__backspace">バックスペース</string>

    <!-- DraftDatabase -->
    <string name="DraftDatabase_Draft_image_snippet">(画像)</string>
    <string name="DraftDatabase_Draft_audio_snippet">(音声)</string>
    <string name="DraftDatabase_Draft_video_snippet">(動画)</string>
    <string name="DraftDatabase_Draft_location_snippet">(位置情報)</string>
    <string name="DraftDatabase_Draft_quote_snippet">(返信)</string>
    <string name="DraftDatabase_Draft_voice_note">(音声メッセージ)</string>

    <!-- AttachmentKeyboard -->
    <string name="AttachmentKeyboard_gallery">ギャラリー</string>
    <string name="AttachmentKeyboard_file">ファイル</string>
    <string name="AttachmentKeyboard_contact">連絡先</string>
    <string name="AttachmentKeyboard_location">場所</string>
    <string name="AttachmentKeyboard_Signal_needs_permission_to_show_your_photos_and_videos">写真や動画を表示するには、Mollyに許可が必要です。</string>
    <string name="AttachmentKeyboard_give_access">アクセスを許可する</string>
    <string name="AttachmentKeyboard_payment">決済</string>

    <!-- AttachmentManager -->
    <string name="AttachmentManager_cant_open_media_selection">メディアを選択するアプリが見つかりません。</string>
    <string name="AttachmentManager_signal_requires_the_external_storage_permission_in_order_to_attach_photos_videos_or_audio">写真や動画、音声データを添付するには、Mollyにストレージへのアクセス許可が必要ですが、無効になっています。アプリ設定メニューの「アクセス許可」で「ストレージ」を有効にしてください。</string>
    <string name="AttachmentManager_signal_requires_contacts_permission_in_order_to_attach_contact_information">連絡先情報を添付するには、Mollyに連絡先へのアクセス許可が必要ですが、無効になっています。アプリ設定メニューの「アプリの権限」で「連絡先」を有効にしてください。</string>
    <string name="AttachmentManager_signal_requires_location_information_in_order_to_attach_a_location">位置情報を添付するには、Mollyに位置情報へのアクセス許可が必要ですが、無効になっています。アプリ設定メニューの「アプリの権限」で「位置情報」を有効にしてください。</string>
    <!-- Alert dialog title to show the recipient has not activated payments -->
    <string name="AttachmentManager__not_activated_payments">%1$s さんは決済機能を有効にしていません </string>
    <!-- Alert dialog description to send the recipient a request to activate payments -->
    <string name="AttachmentManager__request_to_activate_payments">決済機能を有効にするリクエストを送信しますか？</string>
    <!-- Alert dialog button to send request -->
    <string name="AttachmentManager__send_request">リクエストを送信する</string>
    <!-- Alert dialog button to cancel dialog -->
    <string name="AttachmentManager__cancel">キャンセル</string>

    <!-- AttachmentUploadJob -->
    <string name="AttachmentUploadJob_uploading_media">メディアをアップロードしています…</string>
    <string name="AttachmentUploadJob_compressing_video_start">動画を圧縮しています…</string>

    <!-- BackgroundMessageRetriever -->
    <string name="BackgroundMessageRetriever_checking_for_messages">メッセージを確認しています…</string>

    <!-- Fcm notifications -->
    <!-- Notification we show when there may be messages for you, but we cannot connect to the server to check -->
    <string name="FcmFetchManager__you_may_have_messages">新着メッセージがあるかもしれません</string>

    <!-- BlockedUsersActivity -->
    <string name="BlockedUsersActivity__blocked_users">ブロック中のユーザー</string>
    <string name="BlockedUsersActivity__add_blocked_user">ブロックするユーザーを追加</string>
    <string name="BlockedUsersActivity__blocked_users_will">ブロックされたユーザーは、あなたにメッセージや通話の発信ができなくなります。</string>
    <string name="BlockedUsersActivity__no_blocked_users">ブロック中のユーザーはいません</string>
    <string name="BlockedUsersActivity__block_user">ユーザーをブロックしますか？</string>
    <string name="BlockedUserActivity__s_will_not_be_able_to">「%1$s」は、あなたにメッセージや通話の発信ができなくなります。</string>
    <string name="BlockedUsersActivity__block">ブロックする</string>

    <!-- CreditCardFragment -->
    <!-- Title of fragment -->
    <string name="CreditCardFragment__credit_or_debit_card">クレジットカードまたはデビットカード</string>
    <!-- Explanation of how to fill in the form and a note about pii, displayed above the credit card text fields -->
    <string name="CreditCardFragment__enter_your_card_details">以下にカード情報を入力してください。Signalがお客様の個人情報を収集したり保存したりすることはありません。</string>
    <!-- Displayed as a hint in the card number text field -->
    <string name="CreditCardFragment__card_number">カード番号</string>
    <!-- Displayed as a hint in the card expiry text field -->
    <string name="CreditCardFragment__mm_yy">月／年</string>
    <!-- Displayed as a hint in the card cvv text field -->
    <string name="CreditCardFragment__cvv">CVV</string>
    <!-- Error displayed under the card number text field when there is an invalid card number entered -->
    <string name="CreditCardFragment__invalid_card_number">無効なカード番号です</string>
    <!-- Error displayed under the card expiry text field when the card is expired -->
    <string name="CreditCardFragment__card_has_expired">カードの有効期限が切れています</string>
    <!-- Error displayed under the card cvv text field when the cvv is too short -->
    <string name="CreditCardFragment__code_is_too_short">セキュリティコードが短すぎます</string>
    <!-- Error displayed under the card cvv text field when the cvv is too long -->
    <string name="CreditCardFragment__code_is_too_long">セキュリティコードが長すぎます</string>
    <!-- Error displayed under the card cvv text field when the cvv is invalid -->
    <string name="CreditCardFragment__invalid_code">無効なセキュリティコードです</string>
    <!-- Error displayed under the card expiry text field when the expiry month is invalid -->
    <string name="CreditCardFragment__invalid_month">無効な月です</string>
    <!-- Error displayed under the card expiry text field when the expiry is missing the year -->
    <string name="CreditCardFragment__year_required">年の入力は必須です</string>
    <!-- Error displayed under the card expiry text field when the expiry year is invalid -->
    <string name="CreditCardFragment__invalid_year">無効な年です</string>
    <!-- Button label to confirm credit card input and proceed with one-time payment -->
    <string name="CreditCardFragment__donate_s">%1$s を寄付する</string>
    <!-- Button label to confirm credit card input and proceed with subscription payment -->
    <string name="CreditCardFragment__donate_s_month">%1$s／月を寄付する</string>

    <!-- OneTimeDonationPreference -->
    <!-- Preference title with placeholder for amount. -->
    <string name="OneTimeDonationPreference__one_time_s">今回のみ %1$s</string>
    <!-- Preference subtitle when donation is pending -->
    <string name="OneTimeDonationPreference__donation_pending">寄付の手続き中です</string>
    <!-- Preference subtitle when donation is processing -->
    <string name="OneTimeDonationPreference__donation_processing">寄付の処理中です</string>

    <!-- BlockUnblockDialog -->
    <string name="BlockUnblockDialog_block_and_leave_s">%1$s をブロックして抜けますか？</string>
    <string name="BlockUnblockDialog_block_s">%1$s をブロックしますか？</string>
    <string name="BlockUnblockDialog_you_will_no_longer_receive_messages_or_updates">あなたはこのグループからメッセージやアップデートを受け取ることができなくなり、グループのメンバーはあなたをもう一度このグループに加えることができなくなります。</string>
    <string name="BlockUnblockDialog_group_members_wont_be_able_to_add_you">グループのメンバーはあなたをもう一度このグループに加えることができなくなります。</string>
    <string name="BlockUnblockDialog_group_members_will_be_able_to_add_you">グループのメンバーはあなたをもう一度このグループに加えることができるようになります。</string>
    <!-- Text that is shown when unblocking a Signal contact -->
    <string name="BlockUnblockDialog_you_will_be_able_to_call_and_message_each_other">お互いにメッセージや通話ができるようになります。あなたの名前とプロフィール写真が相手と共有されます。</string>
    <!-- Text that is shown when unblocking an SMS contact -->
    <string name="BlockUnblockDialog_you_will_be_able_to_message_each_other">お互いにメッセージをやりとりできるようになります。</string>
    <string name="BlockUnblockDialog_blocked_people_wont_be_able_to_call_you_or_send_you_messages">ブロックされた相手は、あなたへのメッセージ送信や通話発信ができなくなります。</string>
    <string name="BlockUnblockDialog_blocked_people_wont_be_able_to_send_you_messages">ブロックされた相手は、あなたへメッセージを送信できなくなります。</string>
    <!-- Message shown on block dialog when blocking the Signal release notes recipient -->
    <string name="BlockUnblockDialog_block_getting_signal_updates_and_news">Signalのアップデート情報やニュースを受信しません。</string>
    <!-- Message shown on unblock dialog when unblocking the Signal release notes recipient -->
    <string name="BlockUnblockDialog_resume_getting_signal_updates_and_news">Signalのアップデート情報やニュースを受信します。</string>
    <string name="BlockUnblockDialog_unblock_s">%1$s のブロックを解除しますか？</string>
    <string name="BlockUnblockDialog_block">ブロックする</string>
    <string name="BlockUnblockDialog_block_and_leave">ブロックして抜ける</string>
    <string name="BlockUnblockDialog_report_spam_and_block">スパムとして報告してブロックする</string>

    <!-- BucketedThreadMedia -->
    <string name="BucketedThreadMedia_Today">今日</string>
    <string name="BucketedThreadMedia_Yesterday">昨日</string>
    <string name="BucketedThreadMedia_This_week">今週</string>
    <string name="BucketedThreadMedia_This_month">今月</string>
    <string name="BucketedThreadMedia_Large">大</string>
    <string name="BucketedThreadMedia_Medium">中</string>
    <string name="BucketedThreadMedia_Small">小</string>

    <!-- CameraFragment -->
    <!-- Toasted when user device does not support video recording -->
    <string name="CameraFragment__video_recording_is_not_supported_on_your_device">お使いの端末ではビデオ録画はサポートされていません</string>

    <!-- CameraXFragment -->
    <string name="CameraXFragment_tap_for_photo_hold_for_video">タップで写真、長押しで動画</string>
    <string name="CameraXFragment_capture_description">キャプチャ</string>
    <string name="CameraXFragment_change_camera_description">カメラを変更</string>
    <string name="CameraXFragment_open_gallery_description">ギャラリーを開く</string>

    <!-- CameraContacts -->
    <string name="CameraContacts_recent_contacts">最近使った連絡先</string>
    <string name="CameraContacts_signal_contacts">Signalの連絡先</string>
    <string name="CameraContacts_signal_groups">Signalのグループ</string>
    <!-- A warning shown in a toast when  -->
    <plurals name="CameraContacts_you_can_share_with_a_maximum_of_n_conversations">
        <item quantity="other">最大 %1$d 件のチャットで共有できます。</item>
    </plurals>
    <string name="CameraContacts_select_signal_recipients">Signalの宛先を選択</string>
    <string name="CameraContacts_no_signal_contacts">Signalの連絡先はありません</string>
    <string name="CameraContacts_you_can_only_use_the_camera_button">カメラボタンだけでSignalの連絡先へ写真を送信できます。 </string>
    <string name="CameraContacts_cant_find_who_youre_looking_for">探している人が見つかりませんか？</string>
    <string name="CameraContacts_invite_a_contact_to_join_signal">連絡先をMollyへ招待する</string>
    <string name="CameraContacts__menu_search">検索</string>

    <!-- Censorship Circumvention Megaphone -->
    <!-- Title for an alert that shows at the bottom of the chat list letting people know that circumvention is no longer needed -->
    <string name="CensorshipCircumventionMegaphone_turn_off_censorship_circumvention">検閲回避を無効にしますか？</string>
    <!-- Body for an alert that shows at the bottom of the chat list letting people know that circumvention is no longer needed -->
    <string name="CensorshipCircumventionMegaphone_you_can_now_connect_to_the_signal_service">Signalのサービスに直接接続して、より快適にご利用いただけるようになりました。</string>
    <!-- Action to prompt the user to disable circumvention since it is no longer needed -->
    <string name="CensorshipCircumventionMegaphone_turn_off">無効にする</string>
    <!-- Action to prompt the user to dismiss the alert at the bottom of the chat list -->
    <string name="CensorshipCircumventionMegaphone_no_thanks">今はしない</string>

    <!-- ClientDeprecatedActivity -->
    <string name="ClientDeprecatedActivity_update_signal">Mollyをアップデートしてください</string>
    <string name="ClientDeprecatedActivity_this_version_of_the_app_is_no_longer_supported">このバージョンはサポートされていません。メッセージの送受信を続けるには、最新バージョンにアップデートしてください。</string>
    <string name="ClientDeprecatedActivity_update">アップデートする</string>
    <string name="ClientDeprecatedActivity_dont_update">アップデートしない</string>
    <string name="ClientDeprecatedActivity_warning">ご注意ください</string>
    <string name="ClientDeprecatedActivity_your_version_of_signal_has_expired_you_can_view_your_message_history">このバージョンのSignalは期限が切れています。メッセージの履歴は閲覧できますが、アップデートするまで送受信はできません。</string>

    <!-- CommunicationActions -->
    <string name="CommunicationActions_no_browser_found">ウェブブラウザが見つかりません。</string>
    <string name="CommunicationActions_send_email">メールを送る</string>
    <string name="CommunicationActions_a_cellular_call_is_already_in_progress">携帯電話回線で通話中です。</string>
    <string name="CommunicationActions_start_voice_call">音声通話を発信しますか？</string>
    <string name="CommunicationActions_cancel">キャンセル</string>
    <string name="CommunicationActions_call">発信する</string>
    <string name="CommunicationActions_insecure_call">安全でない通話</string>
    <string name="CommunicationActions_carrier_charges_may_apply">携帯キャリアの通話料が発生する場合があります。発信先の電話番号はSignalに登録されていません。この通話はインターネットではなく携帯電話回線を使用します。</string>
    <string name="CommunicationActions_cant_join_call">通話に参加できません</string>
    <string name="CommunicationActions_this_call_link_is_no_longer_valid">この通話リンクは無効になっています。</string>
    <!-- Title on dialog when call link url cannot be parsed -->
    <string name="CommunicationActions_invalid_link">無効なリンク</string>
    <!-- Message on dialog when call link url cannot be parsed -->
    <string name="CommunicationActions_this_is_not_a_valid_call_link">この通話リンクは有効ではありません。リンクに間違いがないことを確認してから、参加してください。</string>

    <!-- ConfirmIdentityDialog -->

    <!-- ContactsCursorLoader -->
    <string name="ContactsCursorLoader_recent_chats">最近のチャット</string>
    <string name="ContactsCursorLoader_contacts">連絡先</string>
    <string name="ContactsCursorLoader_groups">グループ</string>
    <!-- Contact search header for individuals who the user has not started a conversation with but is in a group with -->
    <string name="ContactsCursorLoader_group_members">グループメンバー</string>
    <!-- Label for my stories when selecting who to send media to -->
    <string name="ContactsCursorLoader_my_stories">マイストーリー</string>
    <!-- Text for a button that brings up a bottom sheet to create a new story. -->
    <string name="ContactsCursorLoader_new">新規</string>
    <!-- Header for conversation search section labeled "Chats" -->
    <string name="ContactsCursorLoader__chats">チャット</string>
    <!-- Header for conversation search section labeled "Messages" -->
    <string name="ContactsCursorLoader__messages">メッセージ</string>

    <!-- ContactsDatabase -->
    <string name="ContactsDatabase_message_s">%1$s にメッセージを送る</string>
    <string name="ContactsDatabase_signal_call_s">Signal通話 %1$s</string>

    <!-- ContactNameEditActivity -->
    <!-- Toolbar title for contact name edit activity -->
    <string name="ContactNameEditActivity_given_name">名</string>
    <string name="ContactNameEditActivity_family_name">姓</string>
    <string name="ContactNameEditActivity_prefix">プレフィックス</string>
    <string name="ContactNameEditActivity_suffix">サフィックス</string>
    <string name="ContactNameEditActivity_middle_name">ミドルネーム</string>

    <!-- ContactShareEditActivity -->
    <!-- ContactShareEditActivity toolbar title -->
    <string name="ContactShareEditActivity__send_contact">連絡先を送信</string>
    <string name="ContactShareEditActivity_type_home">自宅</string>
    <string name="ContactShareEditActivity_type_mobile">携帯</string>
    <string name="ContactShareEditActivity_type_work">職場</string>
    <string name="ContactShareEditActivity_type_missing">その他</string>
    <string name="ContactShareEditActivity_invalid_contact">選択された連絡先は無効です</string>
    <!-- Content descrption for name edit button on contact share edit activity -->
    <string name="ContactShareEditActivity__edit_name">名前を編集</string>
    <!-- Content description for user avatar in edit activity -->
    <string name="ContactShareEditActivity__avatar">アバター</string>

    <!-- ConversationItem -->
    <string name="ConversationItem_error_not_sent_tap_for_details">送信されませんでした。タップして詳細を表示</string>
    <string name="ConversationItem_error_partially_not_delivered">一部だけ送信しました。タップして詳細を表示</string>
    <string name="ConversationItem_error_network_not_delivered">送信に失敗しました。</string>
    <string name="ConversationItem_group_action_left">%1$s がグループを抜けました。</string>
    <string name="ConversationItem_send_paused">送信保留中</string>
    <string name="ConversationItem_click_to_approve_unencrypted">送信失敗、タップして保護されていない通信に切り替える</string>
    <string name="ConversationItem_click_to_approve_unencrypted_sms_dialog_title">暗号化されないSMSに切り替えますか？</string>
    <string name="ConversationItem_click_to_approve_unencrypted_mms_dialog_title">暗号化されないMMSに切り替えますか？</string>
    <string name="ConversationItem_click_to_approve_unencrypted_dialog_message">相手がSignalを使用していないので、このメッセージは暗号化<b>されません</b>。 \n\n安全でない方法でメッセージを送信しますか？</string>
    <string name="ConversationItem_unable_to_open_media">このメディアを開けるアプリが見つかりません。</string>
    <string name="ConversationItem_copied_text">%1$s をコピーしました</string>
    <string name="ConversationItem_from_s">%1$s から</string>
    <string name="ConversationItem_to_s">%1$s へ</string>
    <string name="ConversationItem_read_more">  続きを読む</string>
    <string name="ConversationItem_download_more">  さらにダウンロード</string>
    <string name="ConversationItem_pending">  保留中</string>
    <string name="ConversationItem_this_message_was_deleted">このメッセージは消去されました。</string>
    <string name="ConversationItem_you_deleted_this_message">メッセージを消去しました。</string>
    <!-- Dialog error message shown when user can\'t download a message from someone else due to a permanent failure (e.g., unable to decrypt), placeholder is other\'s name -->
    <string name="ConversationItem_cant_download_message_s_will_need_to_send_it_again">メッセージをダウンロードできません。%1$s さんがもう一度送信する必要があります。</string>
    <!-- Dialog error message shown when user can\'t download an image message from someone else due to a permanent failure (e.g., unable to decrypt), placeholder is other\'s name -->
    <string name="ConversationItem_cant_download_image_s_will_need_to_send_it_again">画像をダウンロードできません。%1$s さんがもう一度送信する必要があります。</string>
    <!-- Dialog error message shown when user can\'t download a video message from someone else due to a permanent failure (e.g., unable to decrypt), placeholder is other\'s name -->
    <string name="ConversationItem_cant_download_video_s_will_need_to_send_it_again">動画をダウンロードできません。%1$s さんがもう一度送信する必要があります。</string>
    <!-- Dialog error message shown when user can\'t download a their own message via a linked device due to a permanent failure (e.g., unable to decrypt) -->
    <string name="ConversationItem_cant_download_message_you_will_need_to_send_it_again">メッセージをダウンロードできません。もう一度送信する必要があります。</string>
    <!-- Dialog error message shown when user can\'t download a their own image message via a linked device due to a permanent failure (e.g., unable to decrypt) -->
    <string name="ConversationItem_cant_download_image_you_will_need_to_send_it_again">画像をダウンロードできません。もう一度送信する必要があります。</string>
    <!-- Dialog error message shown when user can\'t download a their own video message via a linked device due to a permanent failure (e.g., unable to decrypt) -->
    <string name="ConversationItem_cant_download_video_you_will_need_to_send_it_again">動画をダウンロードできません。もう一度送信する必要があります。</string>
    <!-- Display as the timestamp footer in a message bubble in a conversation when a message has been edited. The timestamp represents a message that has been edited within the last minute. -->
    <string name="ConversationItem_edited_now_timestamp_footer">編集済み　たった今</string>
    <!-- Display as the timestamp footer in a message bubble in a conversation when a message has been edited. This is displayed when the edit has occurred between 1-59 minutes ago. -->
    <string name="ConversationItem_edited_relative_timestamp_footer">編集済み %1$s</string>
    <!-- Display as the timestamp footer in a message bubble in a conversation when a message has been edited. This is displayed when the edit occurred at least 1 hour ago. -->
    <string name="ConversationItem_edited_absolute_timestamp_footer">編集済み %1$s</string>
    <!-- Displayed if the link preview in the conversation item is for a call link call -->
    <string name="ConversationItem__join_call">通話に参加する</string>

    <!-- ConversationActivity -->
    <string name="ConversationActivity_add_attachment">添付ファイルを追加</string>
    <!-- Accessibility text associated with image button to send an edited message. -->
    <string name="ConversationActivity_send_edit">編集した内容を送信する</string>
    <string name="ConversationActivity_compose_message">メッセージ作成</string>
    <string name="ConversationActivity_sorry_there_was_an_error_setting_your_attachment">添付ファイルの設定中にエラーが発生しました。</string>
    <string name="ConversationActivity_recipient_is_not_a_valid_sms_or_email_address_exclamation">宛先のSMSまたはEメールアドレスが不正です！</string>
    <string name="ConversationActivity_message_is_empty_exclamation">メッセージが空です！</string>
    <string name="ConversationActivity_group_members">グループメンバー</string>
    <!-- Warning dialog text shown to user if they try to send a message edit that is too old where %1$d is replaced with the amount of hours, e.g. 3 -->
    <plurals name="ConversationActivity_edit_message_too_old">
        <item quantity="other">編集はこのメッセージを送信後 %1$d 時間以内のみ可能です。</item>
    </plurals>
    <!-- Warning dialog text shown to user if they try to edit a message too many times. Where %1$d is replaced with the number of edits -->
    <plurals name="ConversationActivity_edit_message_too_many_edits">
        <item quantity="other">%1$d だけがこのメッセージを編集できます。</item>
    </plurals>

    <string name="ConversationActivity_invalid_recipient">無効な宛先です！</string>
    <string name="ConversationActivity_added_to_home_screen">ホーム画面に追加しました</string>
    <string name="ConversationActivity_calls_not_supported">通話はサポートされていません</string>
    <string name="ConversationActivity_this_device_does_not_appear_to_support_dial_actions">お使いの端末はダイヤル機能に対応していないようです。</string>
    <string name="ConversationActivity_transport_insecure_sms">安全でないSMS</string>
    <!-- A title for the option to send an SMS with a placeholder to put the name of their SIM card -->
    <string name="ConversationActivity_transport_insecure_sms_with_sim">保護されていないSMS（%1$s）</string>
    <string name="ConversationActivity_transport_insecure_mms">安全でないMMS</string>
    <!-- A title for the option to send an SMS with a placeholder to put the name of their SIM card -->
    <string name="ConversationActivity_transport_signal">Signalメッセージ</string>
    <!-- The content description for button to send a message in a conversation -->
    <string name="ConversationActivity_send_message_content_description">メッセージを送信</string>
    <string name="ConversationActivity_lets_switch_to_signal">メッセージアプリをMollyにしましょう %1$s</string>
    <string name="ConversationActivity_specify_recipient">連絡先を選択してください</string>
    <string name="ConversationActivity_attachment_exceeds_size_limits">添付ファイルのサイズが、送信するメッセージタイプに応じた制限を超えています。</string>
    <string name="ConversationActivity_unable_to_record_audio">録音できません！</string>
    <string name="ConversationActivity_you_cant_send_messages_to_this_group">メンバーではなくなったので、このグループにメッセージを送ることはできません。</string>
    <string name="ConversationActivity_only_s_can_send_messages">%1$s のみがメッセージを送信できます。</string>
    <string name="ConversationActivity_admins">管理者</string>
    <string name="ConversationActivity_message_an_admin">管理者に連絡</string>
    <string name="ConversationActivity_cant_start_group_call">グループ通話を開始できません</string>
    <string name="ConversationActivity_only_admins_of_this_group_can_start_a_call">グループ管理者のみが通話を開始できます。</string>
    <string name="ConversationActivity_there_is_no_app_available_to_handle_this_link_on_your_device">このリンクを扱えるアプリがインストールされていません</string>
    <string name="ConversationActivity_your_request_to_join_has_been_sent_to_the_group_admin">あなたの参加申請はグループ管理者に送信されました。応答があると通知されます。</string>
    <string name="ConversationActivity_cancel_request">申請をキャンセル</string>

    <string name="ConversationActivity_to_send_audio_messages_allow_signal_access_to_your_microphone">音声メッセージを送るには、Mollyのマイクへのアクセスを許可してください。</string>
    <string name="ConversationActivity_signal_requires_the_microphone_permission_in_order_to_send_audio_messages">音声メッセージを添付するには、Mollyにマイクへのアクセス許可が必要ですが、無効になっています。アプリ設定メニューの「アプリの権限」で「マイク」を有効にしてください。</string>
    <string name="ConversationActivity_signal_needs_the_microphone_and_camera_permissions_in_order_to_call_s">%1$s と通話するには、Mollyにマイクとカメラへのアクセス許可が必要ですが、無効になっています。アプリ設定メニューの「アプリの権限」で「マイク」と「カメラ」を有効にしてください。</string>
    <string name="ConversationActivity_to_capture_photos_and_video_allow_signal_access_to_the_camera">写真や動画を撮るには、Mollyにカメラへのアクセスを許可してください。</string>
    <string name="ConversationActivity_signal_needs_the_camera_permission_to_take_photos_or_video">写真や動画を撮るには、Mollyにカメラへのアクセス許可が必要ですが、無効になっています。アプリ設定メニューの「アプリの権限」で「カメラ」を有効にしてください。</string>
    <string name="ConversationActivity_signal_needs_camera_permissions_to_take_photos_or_video">写真や動画を撮るにはMollyにカメラへのアクセス許可が必要です</string>
    <string name="ConversationActivity_enable_the_microphone_permission_to_capture_videos_with_sound">音声付きで動画を撮影するためにマイクへのアクセスを許可します。</string>
    <string name="ConversationActivity_signal_needs_the_recording_permissions_to_capture_video">動画を撮るには、Mollyにマイクへのアクセス許可が必要ですが、無効になっています。アプリ設定メニューの「アプリの権限」で「マイク」と「カメラ」を有効にしてください。</string>
    <string name="ConversationActivity_signal_needs_recording_permissions_to_capture_video">動画を撮るには、Mollyにマイクへのアクセス許可が必要です。</string>

    <string name="ConversationActivity_quoted_contact_message">%1$s %2$s</string>
    <string name="ConversationActivity_no">いいえ</string>
    <string name="ConversationActivity_search_position">%1$d/%2$d</string>
    <string name="ConversationActivity_no_results">該当なし</string>

    <string name="ConversationActivity_sticker_pack_installed">ステッカーパックをインストールしました</string>
    <string name="ConversationActivity_new_say_it_with_stickers">新機能！ステッカーを使いましょう</string>

    <string name="ConversationActivity_cancel">キャンセル</string>
    <string name="ConversationActivity_delete_conversation">チャットを消去しますか？</string>
    <string name="ConversationActivity_delete_and_leave_group">グループを消去して抜けますか？</string>
    <string name="ConversationActivity_this_conversation_will_be_deleted_from_all_of_your_devices">このチャットは、あなたのすべての端末から消去されます。</string>
    <string name="ConversationActivity_you_will_leave_this_group_and_it_will_be_deleted_from_all_of_your_devices">このグループから抜けて、すべての端末から消去します。</string>
    <string name="ConversationActivity_delete">消去する</string>
    <string name="ConversationActivity_delete_and_leave">消去して抜ける</string>
    <string name="ConversationActivity__to_call_s_signal_needs_access_to_your_microphone">%1$sと通話するには、Mollyにマイクへのアクセスを許可してください。</string>


    <string name="ConversationActivity_join">参加する</string>
    <string name="ConversationActivity_full">満席</string>

    <string name="ConversationActivity_error_sending_media">メディア送信エラー</string>

    <!-- Message shown when opening an MMS group conversation with SMS disabled and there are no exported messages -->
    <string name="ConversationActivity__sms_messaging_is_no_longer_supported">SMSメッセージはSignalでサポートされなくなりました。</string>
    <!-- Message shown when opening an SMS conversation with SMS disabled and there are no exported messages -->
    <string name="ConversationActivity__sms_messaging_is_no_longer_supported_in_signal_invite_s_to_to_signal_to_keep_the_conversation_here">SMSメッセージはSignalでサポートされなくなりました。%1$sをSignalへ招待して会話を続けてください。</string>
    <!-- Action button shown when opening an SMS conversation with SMS disabled and there are no exported messages -->
    <string name="ConversationActivity__invite_to_signal">Mollyへの招待</string>
    <!-- Snackbar message shown after dismissing the full screen sms export megaphone indicating we\'ll do it again soon -->
    <string name="ConversationActivity__you_will_be_reminded_again_soon">まもなくリマインドされます。</string>

    <!-- Title for dialog shown when first sending formatted text -->
    <string name="SendingFormattingTextDialog_title">書式付きテキストの送信</string>
    <!-- Message for dialog shown when first sending formatted text -->
    <string name="SendingFormattingTextDialog_message">書式付きテキストをサポートしていないバージョンの Signal を使用しているユーザーもいるかもしれません。その人たちは、あなたがメッセージに加えた書式の変更を見ることができません。</string>
    <!-- Button text for confirming they\'d like to send the message with formatting after seeing warning. -->
    <string name="SendingFormattingTextDialog_send_anyway_button">送信する</string>
    <!-- Button text for canceling sending the message with formatting after seeing warning. -->
    <string name="SendingFormattingTextDialog_cancel_send_button">キャンセル</string>

    <!-- ConversationAdapter -->
    <plurals name="ConversationAdapter_n_unread_messages">
        <item quantity="other">%1$d件の未読メッセージ</item>
    </plurals>

    <!-- ConversationFragment -->
    <!-- Toast text when contacts activity is not found -->
    <string name="ConversationFragment__contacts_app_not_found">連絡先アプリが見つかりません。</string>
    <plurals name="ConversationFragment_delete_selected_messages">
        <item quantity="other">選択したメッセージを消去しますか？</item>
    </plurals>
    <string name="ConversationFragment_save_to_sd_card">ストレージに保存しますか？</string>
    <plurals name="ConversationFragment_saving_n_media_to_storage_warning">
        <item quantity="other">%1$d個のメディアをすべてストレージに保存すると、端末上の他のアプリからのアクセスが可能になります。\n\n続行しますか？</item>
    </plurals>
    <plurals name="ConversationFragment_error_while_saving_attachments_to_sd_card">
        <item quantity="other">ストレージへの添付ファイル保存時にエラーが発生しました！</item>
    </plurals>
    <string name="ConversationFragment_unable_to_write_to_sd_card_exclamation">ストレージに書き込めません！</string>
    <plurals name="ConversationFragment_saving_n_attachments">
        <item quantity="other">%1$d個の添付ファイルを保存中</item>
    </plurals>
    <plurals name="ConversationFragment_saving_n_attachments_to_sd_card">
        <item quantity="other">%1$d個の添付ファイルをストレージに保存しています…</item>
    </plurals>
    <string name="ConversationFragment_pending">保留中…</string>
    <string name="ConversationFragment_push">データ (Signal)</string>
    <string name="ConversationFragment_mms">MMS</string>
    <string name="ConversationFragment_sms">SMS</string>
    <string name="ConversationFragment_deleting">削除しています</string>
    <string name="ConversationFragment_deleting_messages">メッセージを削除しています…</string>
    <string name="ConversationFragment_delete_for_me">自分の分だけ消去</string>
    <string name="ConversationFragment_delete_for_everyone">全員分を消去</string>
    <!-- Dialog button for deleting one or more note-to-self messages only on this device, leaving that same message intact on other devices. -->
    <string name="ConversationFragment_delete_on_this_device">この端末から消去する</string>
    <!-- Dialog button for deleting one or more note-to-self messages on all linked devices. -->
    <string name="ConversationFragment_delete_everywhere">すべての端末から消去する</string>
    <string name="ConversationFragment_this_message_will_be_deleted_for_everyone_in_the_conversation">このメッセージは、チャットの参加者全員が最新バージョンのSignalを使用している場合、全員に対して消去されます。参加者には、あなたがメッセージを消去したことがわかります。</string>
    <string name="ConversationFragment_quoted_message_not_found">元のメッセージが見つかりません</string>
    <string name="ConversationFragment_quoted_message_no_longer_available">元のメッセージはすでに削除されています</string>
    <string name="ConversationFragment_failed_to_open_message">メッセージを開けませんでした</string>
    <string name="ConversationFragment_you_can_swipe_to_the_right_reply">メッセージを右にスワイプすると素早く返信できます</string>
    <string name="ConversationFragment_you_can_swipe_to_the_left_reply">メッセージを左にスワイプすると素早く返信できます</string>
    <string name="ConversationFragment_view_once_media_is_deleted_after_sending">使い捨てメディアは送信後に削除されます</string>
    <string name="ConversationFragment_you_already_viewed_this_message">このメッセージは閲覧済みです</string>
    <string name="ConversationFragment__you_can_add_notes_for_yourself_in_this_conversation">このチャットに自分用のメモを追加できます。新規のメモはリンク済み端末にも同期されます。</string>
    <string name="ConversationFragment__d_group_members_have_the_same_name">%1$d人のグループメンバーが同じ名前です。</string>
    <string name="ConversationFragment__tap_to_review">タップして確認</string>
    <string name="ConversationFragment__review_requests_carefully">慎重に申請を確認してください</string>
    <string name="ConversationFragment__signal_found_another_contact_with_the_same_name">Mollyは同じ名前で別の連絡先を見つけました。</string>
    <string name="ConversationFragment_contact_us">お問い合わせ</string>
    <string name="ConversationFragment_verify">検証する</string>
    <string name="ConversationFragment_not_now">今はしない</string>
    <string name="ConversationFragment_your_safety_number_with_s_changed">%1$s に対する安全番号が変わりました</string>
    <string name="ConversationFragment_your_safety_number_with_s_changed_likey_because_they_reinstalled_signal">相手がSignalを再インストールしたか端末を変更したため、%1$s に対する安全番号が変わりました。タップして新しい安全番号を検証してください。これは任意です。</string>
    <!-- Dialog title for block group link join requests -->
    <string name="ConversationFragment__block_request">申請をブロックしますか？</string>
    <!-- Dialog message for block group link join requests -->
    <string name="ConversationFragment__s_will_not_be_able_to_join_or_request_to_join_this_group_via_the_group_link">%1$s はこのグループリンクからの参加申請ができなくなりますが、手動でグループに追加されることはできます。</string>
    <!-- Dialog confirm block request button -->
    <string name="ConversationFragment__block_request_button">申請をブロックする</string>
    <!-- Dialog cancel block request button -->
    <string name="ConversationFragment__cancel">キャンセル</string>
    <!-- Message shown after successfully blocking join requests for a user -->
    <string name="ConversationFragment__blocked">ブロック済</string>
    <!-- Action shown to allow a user to update their application because it has expired -->
    <string name="ConversationFragment__update_build">Mollyをアップデートしてください</string>
    <!-- Action shown to allow a user to re-register as they are no longer registered -->
    <string name="ConversationFragment__reregister_signal">Molly を再登録する</string>
    <!-- Label for a button displayed in the conversation toolbar to return to the previous screen. -->
    <string name="ConversationFragment__content_description_back_button">戻る</string>
    <!-- Label for a button displayed in the conversation toolbar to open the main screen of the app. -->
    <string name="ConversationFragment__content_description_launch_signal_button">Mollyを開きます</string>
    <!-- Dialog title shown when more than one contact in a group conversation is no longer verified -->
    <string name="ConversationFragment__no_longer_verified">連絡先の相手を確認できません</string>

    <!-- Label for a button displayed in conversation list to clear the chat filter -->
    <string name="ConversationListFragment__clear_filter">検索条件を解除する</string>
    <!-- Notice on chat list when no unread chats are available, centered on display -->
    <string name="ConversationListFragment__no_unread_chats">未読のチャットはありません</string>
    <plurals name="ConversationListFragment_delete_selected_conversations">
        <item quantity="other">選択したチャットを消去しますか？</item>
    </plurals>
    <plurals name="ConversationListFragment_this_will_permanently_delete_all_n_selected_conversations">
        <item quantity="other">選択した %1$d 件のチャットを完全に消去します。</item>
    </plurals>
    <string name="ConversationListFragment_deleting">削除しています</string>
    <string name="ConversationListFragment_deleting_selected_conversations">選択したチャットを消去中です…</string>
    <plurals name="ConversationListFragment_conversations_archived">
        <item quantity="other">%1$d 件のチャットをアーカイブしました</item>
    </plurals>
    <string name="ConversationListFragment_undo">元に戻す</string>
    <plurals name="ConversationListFragment_moved_conversations_to_inbox">
        <item quantity="other">%1$d 件のチャットを受信ボックスに移動しました</item>
    </plurals>
    <plurals name="ConversationListFragment_read_plural">
        <item quantity="other">既読にする</item>
    </plurals>
    <plurals name="ConversationListFragment_unread_plural">
        <item quantity="other">未読にする</item>
    </plurals>
    <string name="ConversationListFragment_pin">ピン留めする</string>
    <string name="ConversationListFragment_unpin">ピン留めを解除する</string>
    <string name="ConversationListFragment_mute">ミュートする</string>
    <string name="ConversationListFragment_unmute">ミュートを解除する</string>
    <string name="ConversationListFragment_select">選択する</string>
    <string name="ConversationListFragment_archive">アーカイブする</string>
    <string name="ConversationListFragment_unarchive">アーカイブを解除する</string>
    <string name="ConversationListFragment_delete">消去する</string>
    <string name="ConversationListFragment_select_all">すべて選択する</string>
    <plurals name="ConversationListFragment_s_selected">
        <item quantity="other">%1$d件選択済み</item>
    </plurals>

    <!-- Show in conversation list overflow menu to open selection bottom sheet -->
    <string name="ConversationListFragment__notification_profile">通知プロファイル</string>
    <!-- Tooltip shown after you have created your first notification profile -->
    <string name="ConversationListFragment__turn_your_notification_profile_on_or_off_here">ここで通知プロファイルを有効化・無効化してください。</string>
    <!-- Message shown in top toast to indicate the named profile is on -->
    <string name="ConversationListFragment__s_on">%1$s 有効</string>
    <!-- -->
    <string name="ConversationListFragment_username_recovered_toast">QRコードとリンクはリセットされ、ユーザー名は%1$sです</string>

    <!-- ConversationListItem -->
    <string name="ConversationListItem_key_exchange_message">鍵交換のメッセージ</string>

    <!-- ConversationListItemAction -->
    <string name="ConversationListItemAction_archived_conversations_d">アーカイブ済みのチャット (%1$d 件)</string>

    <!-- ConversationTitleView -->
    <string name="ConversationTitleView_verified">検証済み</string>
    <string name="ConversationTitleView_you">あなた</string>

    <!-- ConversationTypingView -->
    <string name="ConversationTypingView__plus_d">+%1$d</string>

    <!-- Title for a reminder bottom sheet to users who have re-registered that they need to go back to re-link their devices. -->
    <string name="RelinkDevicesReminderFragment__relink_your_devices">端末を再リンクしてください</string>
    <!-- Description for a reminder bottom sheet to users who have re-registered that they need to go back to re-link their devices. -->
    <string name="RelinkDevicesReminderFragment__the_devices_you_added_were_unlinked">端末の登録解除時に、追加した端末のリンクが解除されました。設定に移動して、任意の端末を再リンクしてください。</string>
    <!-- Button label for the re-link devices bottom sheet reminder to navigate to the Devices page in the settings. -->
    <string name="RelinkDevicesReminderFragment__open_settings">設定を開く</string>
    <!-- Button label for the re-link devices bottom sheet reminder to dismiss the pop up. -->
    <string name="RelinkDevicesReminderFragment__later">あとで</string>

    <!-- CreateGroupActivity -->
    <string name="CreateGroupActivity__select_members">メンバーの選択</string>

    <!-- CreateProfileActivity -->
    <string name="CreateProfileActivity__profile">プロフィール</string>
    <string name="CreateProfileActivity_error_setting_profile_photo">プロフィール画像の設定中にエラーが発生しました</string>
    <string name="CreateProfileActivity_problem_setting_profile">プロフィールの設定中に問題が発生しました</string>
    <string name="CreateProfileActivity_set_up_your_profile">プロフィールの設定</string>
    <string name="CreateProfileActivity_signal_profiles_are_end_to_end_encrypted">あなたのプロフィールとその更新情報は、メッセージの相手、連絡先、グループに表示されます。</string>
    <string name="CreateProfileActivity_set_avatar_description">アバターを設定</string>

    <!-- ProfileCreateFragment -->
    <!-- Displayed at the top of the screen and explains how profiles can be viewed. -->
    <string name="ProfileCreateFragment__profiles_are_visible_to_contacts_and_people_you_message">プロフィールは、メッセージの相手、連絡先、グループに表示されます。</string>
    <!-- Title of clickable row to select phone number privacy settings -->
    <string name="ProfileCreateFragment__who_can_find_me">私を電話番号から検索できる人は？</string>

    <!-- WhoCanSeeMyPhoneNumberFragment -->
    <!-- Toolbar title for this screen -->
    <string name="WhoCanSeeMyPhoneNumberFragment__who_can_find_me_by_number">私を電話番号から検索できる人は？</string>
    <!-- Description for radio item stating anyone can see your phone number -->
    <string name="WhoCanSeeMyPhoneNumberFragment__anyone_who_has">あなたの電話番号を連絡先に登録している人には、あなたがSignalの連絡先として表示されます。他の人は電話番号を検索することであなたを見つけることができます。</string>
    <!-- Description for radio item stating no one will be able to see your phone number -->
    <string name="WhoCanSeeMyPhoneNumberFragment__nobody_on_signal">Signal上では誰も電話番号であなたを検索することはできません。</string>

    <!-- ChooseBackupFragment -->
    <string name="ChooseBackupFragment__restore_from_backup">バックアップから復元しますか？</string>
    <string name="ChooseBackupFragment__restore_your_messages_and_media">ローカルバックアップからメッセージやメディアを復元します。いま復元しないと、あとから復元することはできません。</string>
    <string name="ChooseBackupFragment__icon_content_description">バックアップアイコンから復元</string>
    <string name="ChooseBackupFragment__choose_backup">バックアップを選択する</string>
    <string name="ChooseBackupFragment__learn_more">詳しく見る</string>
    <string name="ChooseBackupFragment__no_file_browser_available">ファイルブラウザーを使用できません</string>

    <!-- RestoreBackupFragment -->
    <string name="RestoreBackupFragment__restore_complete">復元が完了しました</string>
    <string name="RestoreBackupFragment__to_continue_using_backups_please_choose_a_folder">バックアップを続けるには、フォルダを選択してください。新しいバックアップはこの場所に保存されます。</string>
    <string name="RestoreBackupFragment__choose_folder">フォルダを選択する</string>
    <string name="RestoreBackupFragment__not_now">今はしない</string>
    <!-- Couldn\'t find the selected backup -->
    <string name="RestoreBackupFragment__backup_not_found">バックアップが見つかりません。</string>
    <!-- Couldn\'t read the selected backup -->
    <string name="RestoreBackupFragment__backup_could_not_be_read">バックアップを読み込めませんでした。</string>
    <!-- Backup has an unsupported file extension -->
    <string name="RestoreBackupFragment__backup_has_a_bad_extension">バックアップの拡張子が正しくありません。</string>

    <!-- BackupsPreferenceFragment -->
    <string name="BackupsPreferenceFragment__chat_backups">チャットのバックアップ</string>
    <string name="BackupsPreferenceFragment__backups_are_encrypted_with_a_passphrase">バックアップはパスフレーズを用いて暗号化され、この端末内に保存されます。</string>
    <string name="BackupsPreferenceFragment__create_backup">バックアップの作成</string>
    <string name="BackupsPreferenceFragment__last_backup">最終バックアップ: %1$s</string>
    <string name="BackupsPreferenceFragment__backup_folder">バックアップフォルダ</string>
    <!-- Title for a preference item allowing the user to selected the hour of the day when their chats are backed up. -->
    <string name="BackupsPreferenceFragment__backup_time">バックアップする時間</string>
    <string name="BackupsPreferenceFragment__verify_backup_passphrase">バックアップ用パスフレーズの確認</string>
    <string name="BackupsPreferenceFragment__test_your_backup_passphrase">バックアップ用パスフレーズが合っているか確認してください</string>
    <string name="BackupsPreferenceFragment__turn_on">有効にする</string>
    <string name="BackupsPreferenceFragment__turn_off">無効にする</string>
    <string name="BackupsPreferenceFragment__to_restore_a_backup">"バックアップを復元するには、新しいMollyをインストールしてください。その後アプリを開き、「バックアップを復元する」をタップしてバックアップファイルの場所を指定します。 %1$s"</string>
    <string name="BackupsPreferenceFragment__learn_more">詳しく見る</string>
    <string name="BackupsPreferenceFragment__in_progress">実行しています…</string>
    <!-- Status text shown in backup preferences when verifying a backup -->
    <string name="BackupsPreferenceFragment__verifying_backup">バックアップを検証しています…</string>
    <string name="BackupsPreferenceFragment__d_so_far">これまで %1$d…</string>
    <!-- Show percentage of completion of backup -->
    <string name="BackupsPreferenceFragment__s_so_far">%1$s%%完了</string>
    <string name="BackupsPreferenceFragment_signal_requires_external_storage_permission_in_order_to_create_backups">バックアップを作成するには、Mollyに外部ストレージへのアクセス許可が必要ですが、無効になっています。アプリ設定メニューの「アプリの権限」で「ストレージ」を有効にしてください。</string>
    <!-- Title of dialog shown when picking the time to perform a chat backup -->
    <string name="BackupsPreferenceFragment__set_backup_time">バックアップする時間を設定する</string>


    <!-- CustomDefaultPreference -->
    <string name="CustomDefaultPreference_using_custom">カスタマイズ: %1$s</string>
    <string name="CustomDefaultPreference_using_default">既定を使用: %1$s</string>
    <string name="CustomDefaultPreference_none">なし</string>

    <!-- AvatarSelectionBottomSheetDialogFragment -->
    <string name="AvatarSelectionBottomSheetDialogFragment__taking_a_photo_requires_the_camera_permission">写真を撮るにはカメラへのアクセス許可が必要です。</string>
    <string name="AvatarSelectionBottomSheetDialogFragment__viewing_your_gallery_requires_the_storage_permission">ギャラリーを表示するには、ストレージへのアクセス許可が必要です。</string>

    <!-- DateUtils -->
    <string name="DateUtils_just_now">たった今</string>
    <string name="DateUtils_minutes_ago">%1$d分</string>
    <string name="DateUtils_today">今日</string>
    <string name="DateUtils_yesterday">昨日</string>
    <!-- When scheduling a message, %1$s replaced with either today, tonight, or tomorrow. %2$s replaced with the time. e.g. Tonight at 9:00pm -->
    <string name="DateUtils_schedule_at">%1$s %2$s</string>
    <!-- Used when getting a time in the future. For example, Tomorrow at 9:00pm -->
    <string name="DateUtils_tomorrow">明日</string>
    <!-- Used in the context: Tonight at 9:00pm for example. Specifically this is after 7pm -->
    <string name="DateUtils_tonight">今夜</string>

    <!-- Scheduled Messages -->
    <!-- Title for dialog that shows all the users scheduled messages for a chat -->
    <string name="ScheduledMessagesBottomSheet__schedules_messages">予約メッセージ</string>
    <!-- Option when scheduling a message to select a specific date and time to send a message -->
    <string name="ScheduledMessages_pick_time">日時を選択</string>
    <!-- Title for dialog explaining to users how the scheduled messages work -->
    <string name="ScheduleMessageFTUXBottomSheet__title">予約メッセージ</string>
    <!-- Disclaimer text for scheduled messages explaining to users that the scheduled messages will only send if connected to the internet -->
    <string name="ScheduleMessageFTUXBottomSheet__disclaimer">予約メッセージ送信の際は、送信時に端末の電源が入っていて、インターネットに接続されている必要があります。そうでない場合は、端末が再接続した時にメッセージが送信されます。</string>
    <!-- Confirmation button text acknowledging the user understands the disclaimer -->
    <string name="ScheduleMessageFTUXBottomSheet__okay">OK</string>
    <!-- Title for dialog asking users to allow alarm permissions for scheduled messages -->
    <string name="ReenableScheduleMessagesDialogFragment_reenable_title">メッセージの予約を再度有効にする。</string>
    <!-- Title of dialog with a calendar to select the date the user wants to schedule a message. -->
    <string name="ScheduleMessageTimePickerBottomSheet__select_date_title">日付を選択する</string>
    <!-- Title of dialog with a clock to select the time at which the user wants to schedule a message. -->
    <string name="ScheduleMessageTimePickerBottomSheet__select_time_title">時間を選択する</string>
    <!-- Title of dialog that allows user to set the time and day that their message will be sent -->
    <string name="ScheduleMessageTimePickerBottomSheet__dialog_title">予約メッセージ</string>
    <!-- Text for confirmation button when scheduling messages that allows the user to confirm and schedule the sending time -->
    <string name="ScheduleMessageTimePickerBottomSheet__schedule_send">予約する</string>
    <!-- Disclaimer in message scheduling dialog. %1$s replaced with a GMT offset (e.g. GMT-05:00), and %2$s is replaced with the time zone name (e.g. Eastern Standard Time) -->
    <string name="ScheduleMessageTimePickerBottomSheet__timezone_disclaimer">すべての日時 (%1$s) %2$s</string>
    <!-- Warning dialog message text shown when select time for scheduled send is in the past resulting in an immediate send if scheduled. -->
    <string name="ScheduleMessageTimePickerBottomSheet__select_time_in_past_dialog_warning">選択した時刻が過ぎています。メッセージは今すぐ送信されます。</string>
    <!-- Positive button text for warning dialog shown when scheduled send is in the past -->
    <string name="ScheduleMessageTimePickerBottomSheet__select_time_in_past_dialog_positive_button">今すぐ送信</string>

    <!-- Context menu option to send a scheduled message now -->
    <string name="ScheduledMessagesBottomSheet_menu_send_now">送信</string>
    <!-- Context menu option to reschedule a selected message -->
    <string name="ScheduledMessagesBottomSheet_menu_reschedule">スケジュールを変更する</string>
    <!-- Button in dialog asking user if they are sure they want to delete the selected scheduled message -->
    <string name="ScheduledMessagesBottomSheet_delete_dialog_action">消去</string>
    <!-- Button in dialog asking user if they are sure they want to delete the selected scheduled message -->
    <string name="ScheduledMessagesBottomSheet_delete_dialog_message">選択した予約メッセージを消去しますか？</string>
    <!-- Progress message shown while deleting selected scheduled message -->
    <string name="ScheduledMessagesBottomSheet_deleting_progress_message">予約メッセージを削除しています…</string>

    <!-- DecryptionFailedDialog -->
    <string name="DecryptionFailedDialog_chat_session_refreshed">セッションが更新されました</string>
    <string name="DecryptionFailedDialog_signal_uses_end_to_end_encryption">Signalはエンドツーエンドの暗号化を使用しており、時々セッションの更新が必要な場合があります。これはチャットのセキュリティには影響しませんが、この連絡先からのメッセージを失った可能性があるため、再送を依頼することができます。</string>

    <!-- DeviceListActivity -->
    <string name="DeviceListActivity_unlink_s">「%1$s」のリンクを解除しますか？</string>
    <string name="DeviceListActivity_by_unlinking_this_device_it_will_no_longer_be_able_to_send_or_receive">リンクを解除すると、この端末はメッセージの送受信ができなくなります。</string>
    <string name="DeviceListActivity_network_connection_failed">ネットワーク接続に失敗しました</string>
    <string name="DeviceListActivity_try_again">もう一度試す</string>
    <string name="DeviceListActivity_unlinking_device">端末のリンクを解除しています…</string>
    <string name="DeviceListActivity_unlinking_device_no_ellipsis">端末のリンクを解除中</string>
    <string name="DeviceListActivity_network_failed">ネットワークエラー！</string>

    <!-- DeviceListItem -->
    <string name="DeviceListItem_unnamed_device">無名の端末</string>
    <string name="DeviceListItem_linked_s">リンク: %1$s</string>
    <string name="DeviceListItem_last_active_s">最終利用: %1$s</string>
    <string name="DeviceListItem_today">今日</string>

    <!-- DocumentView -->
    <string name="DocumentView_unnamed_file">無名のファイル</string>

    <!-- DozeReminder -->
    <string name="DozeReminder_optimize_for_missing_play_services">Google Play開発者サービスの不在に対応する</string>
    <string name="DozeReminder_this_device_does_not_support_play_services_tap_to_disable_system_battery">この端末はGoogle Play開発者サービスをサポートしていません。Mollyがいつでもメッセージを受信できるよう、タップしてバッテリー最適化機能を無効にしてください。</string>

    <!-- ExpiredBuildReminder -->
    <string name="ExpiredBuildReminder_this_version_of_signal_has_expired">このバージョンのSignalは期限が切れています。メッセージを送受信するには、アップデートしてください。</string>
    <string name="ExpiredBuildReminder_update_now">アップデートする</string>

    <!-- PendingGroupJoinRequestsReminder -->
    <plurals name="PendingGroupJoinRequestsReminder_d_pending_member_requests">
        <item quantity="other">%1$d件のメンバー申請が保留中です。</item>
    </plurals>
    <string name="PendingGroupJoinRequestsReminder_view">表示する</string>

    <!-- GcmRefreshJob -->
    <string name="GcmRefreshJob_Permanent_Signal_communication_failure">Signalの永続的な通信エラー！</string>
    <string name="GcmRefreshJob_Signal_was_unable_to_register_with_Google_Play_Services">Google Play開発者サービスにMollyを登録できなかったため、Mollyのメッセージと通話は無効になっています。設定 &gt; 詳細設定で再登録を試してください。</string>


    <!-- GiphyActivity -->
    <string name="GiphyActivity_error_while_retrieving_full_resolution_gif">高解像度GIFファイルの取得中にエラーが発生しました</string>

    <!-- GiphyFragmentPageAdapter -->

    <!-- AddToGroupActivity -->
    <string name="AddToGroupActivity_add_member">メンバーを追加しますか？</string>
    <string name="AddToGroupActivity_add_s_to_s">「%1$s」を「%2$s」へ追加しますか？</string>
    <string name="AddToGroupActivity_s_added_to_s">「%1$s」が「%2$s」へ追加されました。</string>
    <string name="AddToGroupActivity_add_to_group">グループへ追加</string>
    <string name="AddToGroupActivity_add_to_groups">グループへ追加</string>
    <string name="AddToGroupActivity_this_person_cant_be_added_to_legacy_groups">このユーザーはレガシーグループに追加できません。</string>
    <string name="AddToGroupActivity_add">追加する</string>
    <string name="AddToGroupActivity_add_to_a_group">グループへの追加</string>

    <!-- ChooseNewAdminActivity -->
    <string name="ChooseNewAdminActivity_choose_new_admin">新しい管理者を選択</string>
    <string name="ChooseNewAdminActivity_done">完了</string>
    <string name="ChooseNewAdminActivity_you_left">「%1$s」を抜けました。</string>

    <!-- GroupMembersDialog -->
    <string name="GroupMembersDialog_you">あなた</string>

    <!-- GV2 access levels -->
    <string name="GroupManagement_access_level_anyone">誰でも</string>
    <string name="GroupManagement_access_level_all_members">すべてのメンバー</string>
    <string name="GroupManagement_access_level_only_admins">管理者のみ</string>
    <string name="GroupManagement_access_level_no_one">なし</string>
  <!-- Removed by excludeNonTranslatables <string name="GroupManagement_access_level_unknown" translatable="false">Unknown</string> -->
    <array name="GroupManagement_edit_group_membership_choices">
        <item>@string/GroupManagement_access_level_all_members</item>
        <item>@string/GroupManagement_access_level_only_admins</item>
    </array>
    <array name="GroupManagement_edit_group_info_choices">
        <item>@string/GroupManagement_access_level_all_members</item>
        <item>@string/GroupManagement_access_level_only_admins</item>
    </array>

    <!-- GV2 invites sent -->
    <plurals name="GroupManagement_invitation_sent">
        <item quantity="other">%1$d件の招待を送信済み</item>
    </plurals>
    <string name="GroupManagement_invite_single_user">「%1$s」を自動的にこのグループに追加することはできません。\n\nユーザーは招待を受け入れるまで、グループメッセージを閲覧できません。</string>
    <string name="GroupManagement_invite_multiple_users">これらのユーザーをを自動的にこのグループに追加することはできません。\n\nユーザーは招待を受け入れるまで、グループメッセージを閲覧できません。</string>

    <!-- GroupsV1MigrationLearnMoreBottomSheetDialogFragment -->
    <string name="GroupsV1MigrationLearnMore_what_are_new_groups">新しいグループとは？</string>
    <string name="GroupsV1MigrationLearnMore_new_groups_have_features_like_mentions">新しいグループには、@メンションやグループ管理者機能などがあります。将来、新しい機能も追加されます。</string>
    <string name="GroupsV1MigrationLearnMore_all_message_history_and_media_has_been_kept">すべてのメッセージ履歴とメディアは、アップグレード前から維持されています。</string>
    <string name="GroupsV1MigrationLearnMore_you_will_need_to_accept_an_invite_to_join_this_group_again">グループへの招待を受け入れるまで、グループメッセージは受信できません。</string>
    <plurals name="GroupsV1MigrationLearnMore_these_members_will_need_to_accept_an_invite">
        <item quantity="other">以下のメンバーがこのグループに再参加するには、招待を受け入れる必要があり、それまではグループメッセージを受信することはありません:</item>
    </plurals>
    <plurals name="GroupsV1MigrationLearnMore_these_members_were_removed_from_the_group">
        <item quantity="other">このメンバーはグループから削除されました。アップグレードするまで再参加できません:</item>
    </plurals>

    <!-- GroupsV1MigrationInitiationBottomSheetDialogFragment -->
    <string name="GroupsV1MigrationInitiation_upgrade_to_new_group">新しいグループにアップグレードする</string>
    <string name="GroupsV1MigrationInitiation_upgrade_this_group">このグループをアップグレードする</string>
    <string name="GroupsV1MigrationInitiation_new_groups_have_features_like_mentions">新しいグループには、@メンションやグループ管理者機能などがあります。将来、新しい機能も追加されます。</string>
    <string name="GroupsV1MigrationInitiation_all_message_history_and_media_will_be_kept">すべてのメッセージ履歴とメディアは、アップグレード後も維持されます。</string>
    <string name="GroupsV1MigrationInitiation_encountered_a_network_error">ネットワークエラーが発生しました。あとで再度試してください。</string>
    <string name="GroupsV1MigrationInitiation_failed_to_upgrade">アップグレードに失敗しました。</string>
    <plurals name="GroupsV1MigrationInitiation_these_members_will_need_to_accept_an_invite">
        <item quantity="other">以下のメンバーがこのグループに再参加するには、招待を受け入れる必要があり、それまではグループメッセージを受信することはありません:</item>
    </plurals>
    <plurals name="GroupsV1MigrationInitiation_these_members_are_not_capable_of_joining_new_groups">
        <item quantity="other">以下のメンバーは新しいグループに参加できないため、グループから削除されます:</item>
    </plurals>

    <!-- GroupsV1MigrationSuggestionsReminder -->
    <plurals name="GroupsV1MigrationSuggestionsReminder_members_couldnt_be_added_to_the_new_group">
        <item quantity="other">%1$d人のメンバーが、新しいグループに再参加できませんでした。このメンバーをいま追加しますか？</item>
    </plurals>
    <plurals name="GroupsV1MigrationSuggestionsReminder_add_members">
        <item quantity="other">メンバーを追加する</item>
    </plurals>
    <string name="GroupsV1MigrationSuggestionsReminder_no_thanks">追加しない</string>

    <!-- GroupsV1MigrationSuggestionsDialog -->
    <plurals name="GroupsV1MigrationSuggestionsDialog_add_members_question">
        <item quantity="other">メンバーを追加しますか？</item>
    </plurals>
    <plurals name="GroupsV1MigrationSuggestionsDialog_these_members_couldnt_be_automatically_added">
        <item quantity="other">以下のメンバーは、新しいグループにアップグレードした際に、自動で追加できませんでした:</item>
    </plurals>
    <plurals name="GroupsV1MigrationSuggestionsDialog_add_members">
        <item quantity="other">メンバーを追加する</item>
    </plurals>
    <plurals name="GroupsV1MigrationSuggestionsDialog_failed_to_add_members_try_again_later">
        <item quantity="other">メンバーの追加に失敗しました。あとで再度試してください。</item>
    </plurals>
    <plurals name="GroupsV1MigrationSuggestionsDialog_cannot_add_members">
        <item quantity="other">メンバーを追加できません。</item>
    </plurals>

    <!-- LeaveGroupDialog -->
    <string name="LeaveGroupDialog_leave_group">グループを抜けますか？</string>
    <string name="LeaveGroupDialog_you_will_no_longer_be_able_to_send_or_receive_messages_in_this_group">このグループでのメッセージ送受信ができなくなります。</string>
    <string name="LeaveGroupDialog_leave">抜ける</string>
    <string name="LeaveGroupDialog_choose_new_admin">新しい管理者を選択してください</string>
    <string name="LeaveGroupDialog_before_you_leave_you_must_choose_at_least_one_new_admin_for_this_group">グループから抜ける前に、新しい管理者を1人以上選択する必要があります。</string>
    <string name="LeaveGroupDialog_choose_admin">管理者を選択する</string>

    <!-- LinkPreviewView -->
    <string name="LinkPreviewView_no_link_preview_available">リンクプレビューは使用できません</string>
    <string name="LinkPreviewView_this_group_link_is_not_active">このグループリンクは利用できません</string>
    <string name="LinkPreviewView_domain_date">%1$s · %2$s</string>
    <!-- Description for Call Link url previews -->
    <string name="LinkPreviewView__use_this_link_to_join_a_signal_call">リンクを使用して Signal 通話に参加する</string>

    <!-- LinkPreviewRepository -->
    <plurals name="LinkPreviewRepository_d_members">
        <item quantity="other">メンバー %1$d人</item>
    </plurals>

    <!-- Title for dialog asking user to submit logs for debugging slow notification issues -->
    <string name="PromptLogsSlowNotificationsDialog__title">通知が遅れているいるようです。デバッグログを提供しますか？</string>
    <!-- Message for dialog asking user to submit logs for debugging a crash -->
    <string name="PromptLogsSlowNotificationsDialog__message">デバッグログは、問題の診断と修正に役立てられます。個人を特定する情報は含まれません。</string>
    <!-- Title for dialog asking user to submit logs for debugging slow notification issues -->
    <string name="PromptLogsSlowNotificationsDialog__title_crash">Mollyに問題が発生しました。 デバッグログを送信しますか？</string>

    <!-- Title for dialog asking user to submit logs for debugging slow notification issues -->
    <string name="PromptBatterySaverBottomSheet__title">バッテリーの最適化のために通知が遅れることがあります</string>
    <!-- Message explaining that battery saver may delay notifications -->
    <string name="PromptBatterySaverBottomSheet__message">Molly のアプリ情報でバッテリーの最適化を無効にすると、メッセージ通知がすみやかに表示されます。</string>

    <!-- Button to continue to try and disable battery saver -->
    <string name="PromptBatterySaverBottomSheet__continue">続行</string>
    <!-- Button to dismiss battery saver dialog prompt-->
    <string name="PromptBatterySaverBottomSheet__dismiss">キャンセル</string>

    <!-- PendingMembersActivity -->
    <string name="PendingMembersActivity_pending_group_invites">保留中のグループ招待</string>
    <string name="PendingMembersActivity_requests">申請</string>
    <string name="PendingMembersActivity_invites">招待</string>
    <string name="PendingMembersActivity_people_you_invited">あなたが招待した人々</string>
    <string name="PendingMembersActivity_you_have_no_pending_invites">保留中の招待はありません。</string>
    <string name="PendingMembersActivity_invites_by_other_group_members">他のグループメンバーによる招待</string>
    <string name="PendingMembersActivity_no_pending_invites_by_other_group_members">他のグループメンバーによる保留中の招待はありません。</string>
    <string name="PendingMembersActivity_missing_detail_explanation">他のグループメンバーが招待したユーザーの詳細は表示されません。招待されたユーザーが参加を選択した時点で、グループ内で共有されます。招待されたユーザーは、参加するまでグループ内のメッセージを閲覧できません。</string>

    <string name="PendingMembersActivity_revoke_invite">招待を取り消す</string>
    <string name="PendingMembersActivity_revoke_invites">招待を取り消す</string>
    <plurals name="PendingMembersActivity_revoke_d_invites">
        <item quantity="other">%1$d件の招待を取り消す</item>
    </plurals>
    <plurals name="PendingMembersActivity_error_revoking_invite">
        <item quantity="other">招待の取り消し中にエラーが発生しました</item>
    </plurals>

    <!-- RequestingMembersFragment -->
    <string name="RequestingMembersFragment_pending_member_requests">保留中のメンバー申請</string>
    <string name="RequestingMembersFragment_no_member_requests_to_show">メンバー申請はありません。</string>
    <string name="RequestingMembersFragment_explanation">このリストの人々が、グループリンクからグループ参加を申請しています。</string>
    <string name="RequestingMembersFragment_added_s">"「%1$s」を追加しました"</string>
    <string name="RequestingMembersFragment_denied_s">"「%1$s」を拒否しました"</string>

    <!-- AddMembersActivity -->
    <string name="AddMembersActivity__done">完了</string>
    <string name="AddMembersActivity__this_person_cant_be_added_to_legacy_groups">このユーザーはレガシーグループに追加できません。</string>
    <plurals name="AddMembersActivity__add_d_members_to_s">
        <item quantity="other">%3$d人のメンバーを「%2$s」へ追加しますか？</item>
    </plurals>
    <string name="AddMembersActivity__add">追加する</string>
    <string name="AddMembersActivity__add_members">メンバーの追加</string>

    <!-- AddGroupDetailsFragment -->
    <string name="AddGroupDetailsFragment__name_this_group">このグループに名前を付ける</string>
    <string name="AddGroupDetailsFragment__create_group">グループ作成</string>
    <string name="AddGroupDetailsFragment__create">作成する</string>
    <string name="AddGroupDetailsFragment__members">メンバー</string>
    <string name="AddGroupDetailsFragment__you_can_add_or_invite_friends_after_creating_this_group">このグループを作成した後に、友達を追加したり招待することができます。</string>
    <string name="AddGroupDetailsFragment__group_name_required">グループ名 (必須)</string>
    <string name="AddGroupDetailsFragment__group_name_optional">グループ名 (任意)</string>
    <string name="AddGroupDetailsFragment__this_field_is_required">この項目の入力は必須です。</string>
    <string name="AddGroupDetailsFragment__group_creation_failed">グループの作成に失敗しました</string>
    <string name="AddGroupDetailsFragment__try_again_later">あとで再度試してください。</string>
    <string name="AddGroupDetailsFragment__remove">削除する</string>
    <string name="AddGroupDetailsFragment__sms_contact">SMS連絡先</string>
    <string name="AddGroupDetailsFragment__remove_s_from_this_group">このグループから %1$s を削除しますか？</string>
    <!-- Info message shown in the middle of the screen, displayed when adding group details to an MMS Group -->
    <string name="AddGroupDetailsFragment__youve_selected_a_contact_that_doesnt_support">Signalグループに対応していない連絡先を選択したため、このグループはMMSになります。カスタムMMSグループ名と写真は、あなただけに表示されます。</string>
    <!-- Info message shown in the middle of the screen, displayed when adding group details to an MMS Group after SMS Phase 0 -->
    <string name="AddGroupDetailsFragment__youve_selected_a_contact_that_doesnt_support_signal_groups_mms_removal">Signalグループがサポートしていない連絡先を選択したため、このグループはMMSとなります。MMSグループの名前と写真はあなただけに表示されます。暗号化されたメッセージ送受信にフォーカスするため、MMSのサポートはまもなく終了する予定です。</string>

    <!-- ManageGroupActivity -->
    <string name="ManageGroupActivity_who_can_add_new_members">メンバーを追加できるユーザーは？</string>
    <string name="ManageGroupActivity_who_can_edit_this_groups_info">グループ情報を編集できるユーザーは？</string>

    <plurals name="ManageGroupActivity_added">
        <item quantity="other">%1$d人のメンバーを追加しました。</item>
    </plurals>

    <string name="ManageGroupActivity_you_dont_have_the_rights_to_do_this">これを実行する権限がありません</string>
    <string name="ManageGroupActivity_not_capable">あなたが追加した相手は新しいグループに対応していないので、Signalをアップデートする必要があります</string>
    <string name="ManageGroupActivity_not_announcement_capable">あなたが追加したユーザーは、アナウンスグループに対応していないため、Signalをアップデートする必要があります。</string>
    <string name="ManageGroupActivity_failed_to_update_the_group">グループの更新に失敗しました</string>
    <string name="ManageGroupActivity_youre_not_a_member_of_the_group">あなたはこのグループのメンバーではありません</string>
    <string name="ManageGroupActivity_failed_to_update_the_group_please_retry_later">グループを更新できませんでした。のちほど再度試してください。</string>
    <string name="ManageGroupActivity_failed_to_update_the_group_due_to_a_network_error_please_retry_later">ネットワークエラーによりグループを更新できませんでした。のちほど再度試してください。</string>

    <string name="ManageGroupActivity_edit_name_and_picture">名前と写真の編集</string>
    <string name="ManageGroupActivity_legacy_group">レガシーグループ</string>
    <string name="ManageGroupActivity_legacy_group_learn_more">これはレガシーグループです。グループ管理者などの機能は新しいグループでのみ利用可能です。</string>
    <string name="ManageGroupActivity_legacy_group_upgrade">これはレガシーグループです。@メンションや管理者などの新機能を使用するには、</string>
    <string name="ManageGroupActivity_legacy_group_too_large">このレガシーグループは大きすぎるため、新しいグループにアップグレードできません。グループの最大人数は%1$d人です。</string>
    <string name="ManageGroupActivity_upgrade_this_group">このグループをアップグレードしてください。</string>
    <string name="ManageGroupActivity_this_is_an_insecure_mms_group">これは安全でないMMSグループです。安全にチャットするには、連絡先をSignalに招待してください。</string>
    <string name="ManageGroupActivity_invite_now">招待する</string>
    <string name="ManageGroupActivity_more">続き</string>
    <string name="ManageGroupActivity_add_group_description">グループの説明を追加してください…</string>

    <!-- GroupMentionSettingDialog -->
    <string name="GroupMentionSettingDialog_notify_me_for_mentions">メンションの通知</string>
    <string name="GroupMentionSettingDialog_receive_notifications_when_youre_mentioned_in_muted_chats">ミュートしたチャットでメンションがあった際に、通知を受け取りますか？</string>
    <string name="GroupMentionSettingDialog_always_notify_me">常に通知を受け取る</string>
    <string name="GroupMentionSettingDialog_dont_notify_me">通知を受け取らない</string>

    <!-- ManageProfileFragment -->
    <!-- Explanation text about usernames etc displayed underneath buttons to view and edit username etc -->
    <string name="ManageProfileFragment__your_username">ユーザーネーム、QRコード、リンクはプロフィールに表示されません。ユーザーネームは信頼できる人とのみ共有してください。</string>
    <string name="ManageProfileFragment_profile_name">プロフィール名</string>
    <string name="ManageProfileFragment_username">ユーザー名</string>
    <string name="ManageProfileFragment_about">自己紹介</string>
    <string name="ManageProfileFragment_failed_to_set_avatar">アバターの設定に失敗しました</string>
    <string name="ManageProfileFragment_badges">バッジ</string>
    <!-- Text for a button that will take the user to the screen to manage their username link and QR code -->
    <string name="ManageProfileFragment_link_setting_text">QR コードもしくはリンク</string>
    <string name="ManageProfileFragment__edit_photo">画像を編集</string>
    <!-- Title of a tooltip educating the user about a button on the screen that will take them to the username share screen -->
    <string name="ManageProfileFragment__link_tooltip_title">ユーザー名を共有する</string>
    <!-- Body of a tooltip educating the user about a button on the screen that will take them to the username share screen -->
    <string name="ManageProfileFragment__link_tooltip_body">QRコードかリンクを共有すると、相手はあなたとチャットを開始できます。</string>
    <!-- Snackbar message after creating username -->
    <string name="ManageProfileFragment__username_created">ユーザー名を作成しました</string>
    <!-- Snackbar message after copying username -->
    <string name="ManageProfileFragment__username_copied">ユーザー名をコピーしました</string>
    <!-- Snackbar message after network failure while trying to delete username -->
    <string name="ManageProfileFragment__couldnt_delete_username">ユーザー名を削除できませんでした。あとで再度試してください。</string>
    <!-- Snackbar message after successful deletion of username -->
    <string name="ManageProfileFragment__username_deleted">ユーザー名を削除しました</string>
    <!-- The title of a pop-up dialog asking the user to confirm deleting their username -->
    <string name="ManageProfileFragment__delete_username_dialog_title">ユーザー名を消去しますか？</string>
    <!-- The body of a pop-up dialog asking the user to confirm deleting their username -->
    <string name="ManageProfileFragment__delete_username_dialog_body">"これにより、ユーザーネームが削除され、QRコードとリンクが無効になります。「%1$s」は他のユーザーに使用可能となります。本当に消去しますか？"</string>

    <!-- UsernameOutOfSyncReminder -->
    <!-- Displayed above the conversation list when a user needs to address an issue with their username -->
    <string name="UsernameOutOfSyncReminder__username_and_link_corrupt">ユーザー名に問題が発生したため、アカウントに割り当てられていません。もう一度設定し直すか、新しいものを選んでみてください。</string>
    <!-- Displayed above the conversation list when a user needs to address an issue with their username link -->
    <string name="UsernameOutOfSyncReminder__link_corrupt">QRコードとユーザーネームのリンクに問題が発生したため、無効になりました。新しいリンクを作成して他のユーザーと共有してください。</string>
    <!-- Action text to navigate user to manually fix the issue with their username -->
    <string name="UsernameOutOfSyncReminder__fix_now">今すぐ修正する</string>


    <!-- ManageRecipientActivity -->
    <string name="ManageRecipientActivity_no_groups_in_common">共通のグループ なし</string>
    <plurals name="ManageRecipientActivity_d_groups_in_common">
        <item quantity="other">共通のグループ %1$d件</item>
    </plurals>

    <plurals name="GroupMemberList_invited">
        <item quantity="other">%1$s は%2$d人招待しました</item>
    </plurals>

    <!-- CustomNotificationsDialogFragment -->
    <string name="CustomNotificationsDialogFragment__custom_notifications">カスタム通知</string>
    <string name="CustomNotificationsDialogFragment__messages">メッセージ</string>
    <string name="CustomNotificationsDialogFragment__use_custom_notifications">カスタム通知を使用</string>
    <string name="CustomNotificationsDialogFragment__notification_sound">通知音</string>
    <string name="CustomNotificationsDialogFragment__vibrate">バイブレーション</string>
    <!-- Button text for customizing notification options -->
    <string name="CustomNotificationsDialogFragment__customize">カスタマイズ</string>
    <string name="CustomNotificationsDialogFragment__change_sound_and_vibration">サウンドとバイブの変更</string>
    <string name="CustomNotificationsDialogFragment__call_settings">通話設定</string>
    <string name="CustomNotificationsDialogFragment__ringtone">着信音</string>
    <string name="CustomNotificationsDialogFragment__default">既定</string>
    <string name="CustomNotificationsDialogFragment__unknown">不明</string>

    <!-- ShareableGroupLinkDialogFragment -->
    <string name="ShareableGroupLinkDialogFragment__group_link">グループリンク</string>
    <string name="ShareableGroupLinkDialogFragment__share">共有</string>
    <string name="ShareableGroupLinkDialogFragment__reset_link">リンクをリセット</string>
    <string name="ShareableGroupLinkDialogFragment__approve_new_members">新メンバーを承認制にする</string>
    <string name="ShareableGroupLinkDialogFragment__require_an_admin_to_approve_new_members_joining_via_the_group_link">グループリンク経由での新メンバー参加時に、管理者の承認を要求します。</string>
    <string name="ShareableGroupLinkDialogFragment__are_you_sure_you_want_to_reset_the_group_link">本当にグループリンクをリセットしますか？リセットすると現在のリンクからグループに参加できなくなります。</string>

    <!-- GroupLinkShareQrDialogFragment -->
    <string name="GroupLinkShareQrDialogFragment__qr_code">QRコード</string>
    <string name="GroupLinkShareQrDialogFragment__people_who_scan_this_code_will">このコードをスキャンすると、グループに参加できます。設定によっては、新メンバーの参加時に管理者の承認が必要になります。</string>
    <string name="GroupLinkShareQrDialogFragment__share_code">コードを共有する</string>

    <!-- GV2 Invite Revoke confirmation dialog -->
    <string name="InviteRevokeConfirmationDialog_revoke_own_single_invite">%1$s に送った招待を取り消しますか？</string>
    <plurals name="InviteRevokeConfirmationDialog_revoke_others_invites">
        <item quantity="other">%1$s が送った%2$d件の招待を取り消しますか？</item>
    </plurals>

    <!-- GroupJoinBottomSheetDialogFragment -->
    <string name="GroupJoinBottomSheetDialogFragment_you_are_already_a_member">あなたはすでにメンバーです</string>
    <string name="GroupJoinBottomSheetDialogFragment_join">参加する</string>
    <string name="GroupJoinBottomSheetDialogFragment_request_to_join">参加を申請する</string>
    <string name="GroupJoinBottomSheetDialogFragment_unable_to_join_group_please_try_again_later">グループに参加できません。あとで再度試してください。</string>
    <string name="GroupJoinBottomSheetDialogFragment_encountered_a_network_error">ネットワークエラーが発生しました。</string>
    <string name="GroupJoinBottomSheetDialogFragment_this_group_link_is_not_active">このグループリンクは利用できません</string>
    <!-- Title shown when there was an known issue getting group information from a group link -->
    <string name="GroupJoinBottomSheetDialogFragment_cant_join_group">グループに参加できません</string>
    <!-- Message shown when you try to get information for a group via link but an admin has removed you -->
    <string name="GroupJoinBottomSheetDialogFragment_you_cant_join_this_group_via_the_group_link_because_an_admin_removed_you">管理者があなたを削除したため、グループリンクからはこのグループに参加できません。</string>
    <!-- Message shown when you try to get information for a group via link but the link is no longer valid -->
    <string name="GroupJoinBottomSheetDialogFragment_this_group_link_is_no_longer_valid">このグループリンクはすでに無効です。</string>
    <!-- Title shown when there was an unknown issue getting group information from a group link -->
    <string name="GroupJoinBottomSheetDialogFragment_link_error">リンクエラー</string>
    <!-- Message shown when you try to get information for a group via link but an unknown issue occurred -->
    <string name="GroupJoinBottomSheetDialogFragment_joining_via_this_link_failed_try_joining_again_later">このリンク経由での参加に失敗しました。あとで再度試してください。</string>

    <string name="GroupJoinBottomSheetDialogFragment_direct_join">このグループに参加して、あなたの名前と画像をそのメンバーと共有しますか？</string>
    <string name="GroupJoinBottomSheetDialogFragment_admin_approval_needed">このグループに参加するには、管理者の承認が必要です。参加を申請すると、あなたの名前と画像がそのメンバーと共有されます。</string>
    <plurals name="GroupJoinBottomSheetDialogFragment_group_dot_d_members">
        <item quantity="other">グループ · メンバー %1$d人</item>
    </plurals>

    <!-- GroupJoinUpdateRequiredBottomSheetDialogFragment -->
    <string name="GroupJoinUpdateRequiredBottomSheetDialogFragment_update_signal_to_use_group_links">グループリンクを使用するためSignalをアップデート</string>
    <string name="GroupJoinUpdateRequiredBottomSheetDialogFragment_update_message">このバージョンのSignalはグループリンクをサポートしていません。リンク経由でこのグループに参加するには、最新バージョンにアップデートしてください。</string>
    <string name="GroupJoinUpdateRequiredBottomSheetDialogFragment_update_signal">Signalをアップデート</string>
    <string name="GroupJoinUpdateRequiredBottomSheetDialogFragment_group_link_is_not_valid">グループリンクが正しくありません</string>

    <!-- GroupInviteLinkEnableAndShareBottomSheetDialogFragment -->
    <string name="GroupInviteLinkEnableAndShareBottomSheetDialogFragment_invite_friends">友達を招待</string>
    <string name="GroupInviteLinkEnableAndShareBottomSheetDialogFragment_share_a_link_with_friends_to_let_them_quickly_join_this_group">友達とリンクを共有して、すぐにこのグループに参加してもらいましょう。</string>

    <string name="GroupInviteLinkEnableAndShareBottomSheetDialogFragment_enable_and_share_link">リンクを有効にして共有する</string>
    <string name="GroupInviteLinkEnableAndShareBottomSheetDialogFragment_share_link">リンクを共有する</string>

    <string name="GroupInviteLinkEnableAndShareBottomSheetDialogFragment_unable_to_enable_group_link_please_try_again_later">グループリンクを有効にできません。再度試してください。</string>
    <string name="GroupInviteLinkEnableAndShareBottomSheetDialogFragment_encountered_a_network_error">ネットワークエラーが発生しました。</string>
    <string name="GroupInviteLinkEnableAndShareBottomSheetDialogFragment_you_dont_have_the_right_to_enable_group_link">グループリンクを有効にする権限がありません。管理者に問い合わせてください。</string>
    <string name="GroupInviteLinkEnableAndShareBottomSheetDialogFragment_you_are_not_currently_a_member_of_the_group">あなたは現在、このグループのメンバーではありません。</string>

    <!-- GV2 Request confirmation dialog -->
    <string name="RequestConfirmationDialog_add_s_to_the_group">「%1$s」をこのグループに追加しますか？</string>
    <string name="RequestConfirmationDialog_deny_request_from_s">「%1$s」からの申請を拒否しますか？</string>
    <!-- Confirm dialog message shown when deny a group link join request and group link is enabled. -->
    <string name="RequestConfirmationDialog_deny_request_from_s_they_will_not_be_able_to_request">「%1$s」からの申請を拒否しますか？申請者は、このグループリンクから再申請できなくなります。</string>
    <string name="RequestConfirmationDialog_add">追加する</string>
    <string name="RequestConfirmationDialog_deny">拒否する</string>

    <!-- ImageEditorHud -->
    <string name="ImageEditorHud_blur_faces">顔をぼかす</string>
    <string name="ImageEditorHud_new_blur_faces_or_draw_anywhere_to_blur">新機能: 顔や任意の場所をぼかすことができます</string>
    <string name="ImageEditorHud_draw_anywhere_to_blur">ぼかす場所を選択してください</string>
    <string name="ImageEditorHud_draw_to_blur_additional_faces_or_areas">ぼかす顔や場所は追加できます</string>

    <!-- InputPanel -->
    <string name="InputPanel_tap_and_hold_to_record_a_voice_message_release_to_send">長押しで音声メッセージを録音、離して送信</string>
    <!-- When editing a message, label shown above the text input field in the composer -->
    <string name="InputPanel_edit_message">メッセージの編集</string>

    <!-- InviteActivity -->
    <string name="InviteActivity_share">共有</string>
    <string name="InviteActivity_share_with_contacts">連絡先と共有</string>
    <string name="InviteActivity_share_via">共有…</string>

    <string name="InviteActivity_cancel">キャンセル</string>
    <string name="InviteActivity_sending">送信しています…</string>
    <string name="InviteActivity_invitations_sent">招待状を送信しました！</string>
    <string name="InviteActivity_invite_to_signal">Mollyへの招待</string>
    <string name="InviteActivity_send_sms">SMSを送信する (%1$d)</string>
    <plurals name="InviteActivity_send_sms_invites">
        <item quantity="other">%1$d件のSMS招待状を送信しますか？</item>
    </plurals>
    <string name="InviteActivity_lets_switch_to_signal">メッセージアプリをMollyにしましょう: %1$s</string>
    <string name="InviteActivity_no_app_to_share_to">共有先として使えるアプリがないようです。</string>

    <!-- LearnMoreTextView -->
    <string name="LearnMoreTextView_learn_more">詳しく見る</string>

    <string name="SpanUtil__read_more">続きを読む</string>

    <!-- LongMessageActivity -->
    <string name="LongMessageActivity_unable_to_find_message">メッセージが見つかりません</string>
    <string name="LongMessageActivity_message_from_s">%1$s からのメッセージ</string>
    <string name="LongMessageActivity_your_message">あなたのメッセージ</string>

    <!-- MessageRetrievalService -->
    <string name="MessageRetrievalService_signal">Molly</string>
    <string name="MessageRetrievalService_background_connection_enabled">バックグラウンド通信は有効です</string>

    <!-- MediaOverviewActivity -->
    <string name="MediaOverviewActivity_Media">メディア</string>
    <string name="MediaOverviewActivity_Files">ファイル</string>
    <string name="MediaOverviewActivity_Audio">音声</string>
    <string name="MediaOverviewActivity_All">すべて</string>
    <plurals name="MediaOverviewActivity_Media_delete_confirm_title">
        <item quantity="other">選択したアイテムを消去しますか？</item>
    </plurals>
    <plurals name="MediaOverviewActivity_Media_delete_confirm_message">
        <item quantity="other">選択した%1$d個のファイルを完全に消去します。これらのアイテムに関連付けられているメッセージテキストもすべて消去されます。</item>
    </plurals>
    <string name="MediaOverviewActivity_Media_delete_progress_title">削除しています</string>
    <string name="MediaOverviewActivity_Media_delete_progress_message">メッセージを削除しています…</string>
    <string name="MediaOverviewActivity_collecting_attachments">添付ファイルを収集しています…</string>
    <string name="MediaOverviewActivity_Sort_by">並び替え条件</string>
    <string name="MediaOverviewActivity_Newest">新しい順</string>
    <string name="MediaOverviewActivity_Oldest">古い順</string>
    <string name="MediaOverviewActivity_Storage_used">ストレージ使用量</string>
    <string name="MediaOverviewActivity_All_storage_use">ストレージの利用状況</string>
    <string name="MediaOverviewActivity_Grid_view_description">グリッド表示</string>
    <string name="MediaOverviewActivity_List_view_description">リスト表示</string>
    <string name="MediaOverviewActivity_Selected_description">選択済み</string>
    <string name="MediaOverviewActivity_select_all">すべて選択</string>
    <plurals name="MediaOverviewActivity_save_plural">
        <item quantity="other">保存</item>
    </plurals>
    <plurals name="MediaOverviewActivity_delete_plural">
        <item quantity="other">消去</item>
    </plurals>

    <plurals name="MediaOverviewActivity_d_selected_s">
        <item quantity="other">%1$d件選択済み (%2$s)</item>
    </plurals>
    <string name="MediaOverviewActivity_file">ファイル</string>
    <string name="MediaOverviewActivity_audio">音声</string>
    <string name="MediaOverviewActivity_video">動画</string>
    <string name="MediaOverviewActivity_image">画像</string>
  <!-- Removed by excludeNonTranslatables <string name="MediaOverviewActivity_detail_line_2_part" translatable="false">%1$s · %2$s</string> -->
  <!-- Removed by excludeNonTranslatables <string name="MediaOverviewActivity_detail_line_3_part" translatable="false">%1$s · %2$s · %3$s</string> -->

    <string name="MediaOverviewActivity_sent_by_s">%1$s が送信</string>
    <string name="MediaOverviewActivity_sent_by_you">あなたが送信</string>
    <string name="MediaOverviewActivity_sent_by_s_to_s">%1$s が %2$s に送信</string>
    <string name="MediaOverviewActivity_sent_by_you_to_s">あなたが %1$s に送信</string>

    <!-- Megaphones -->
    <string name="Megaphones_remind_me_later">あとで通知</string>
    <string name="Megaphones_verify_your_signal_pin">Signal PINの確認</string>
    <string name="Megaphones_well_occasionally_ask_you_to_verify_your_pin">PINを忘れないよう、確認をお願いします。</string>
    <string name="Megaphones_verify_pin">PINを確認する</string>
    <string name="Megaphones_get_started">始めましょう</string>
    <string name="Megaphones_new_group">新規グループ</string>
    <string name="Megaphones_invite_friends">友達を招待しましょう</string>
    <string name="Megaphones_chat_colors">チャットの色</string>
    <string name="Megaphones_add_a_profile_photo">プロフィール画像を追加しよう</string>

    <!-- Title of a bottom sheet to render messages that all quote a specific message -->
    <string name="MessageQuotesBottomSheet_replies">返信</string>

    <!-- NotificationBarManager -->
    <string name="NotificationBarManager__establishing_signal_call">Signal通話を接続しています</string>
    <!-- Temporary notification shown when starting the calling service -->
    <string name="NotificationBarManager__starting_signal_call_service">Mollyコールサービスを開始する</string>
    <string name="NotificationBarManager__stopping_signal_call_service">Molly通話サービスを停止しています</string>
    <string name="NotificationBarManager__cancel_call">通話をキャンセル</string>

    <!-- NotificationsMegaphone -->
    <string name="NotificationsMegaphone_turn_on_notifications">通知を有効にしますか？</string>
    <string name="NotificationsMegaphone_never_miss_a_message">連絡先やグループからのメッセージを見逃しません。</string>
    <string name="NotificationsMegaphone_turn_on">有効にする</string>
    <string name="NotificationsMegaphone_not_now">今はしない</string>

    <!-- NotificationMmsMessageRecord -->
    <string name="NotificationMmsMessageRecord_multimedia_message">マルチメディアメッセージ</string>
    <string name="NotificationMmsMessageRecord_downloading_mms_message">MMSメッセージをダウンロードしています</string>
    <string name="NotificationMmsMessageRecord_error_downloading_mms_message">MMSメッセージのダウンロード中にエラーが発生しました。タップして再度試してください。</string>

    <!-- MediaPickerActivity -->
    <string name="MediaPickerActivity__menu_open_camera">カメラを開く</string>

    <!-- MediaSendActivity -->
    <string name="MediaSendActivity_camera_unavailable">カメラは利用できません。</string>

    <!-- MediaRepository -->
    <string name="MediaRepository_all_media">すべてのメディア</string>
    <string name="MediaRepository__camera">カメラ</string>

    <!-- MessageRecord -->
    <string name="MessageRecord_unknown">不明</string>
    <string name="MessageRecord_message_encrypted_with_a_legacy_protocol_version_that_is_no_longer_supported">受信したメッセージはサポート外の古いSignalで暗号化されています。送信者にSignalをアップデートして再送するよう依頼してください。</string>
    <string name="MessageRecord_left_group">グループを抜けました。</string>
    <string name="MessageRecord_you_updated_group">グループを更新しました。</string>
    <string name="MessageRecord_the_group_was_updated">グループが更新されました。</string>
    <!-- Update message shown when placing an outgoing 1:1 voice/audio call and it\'s answered by the other party -->
    <string name="MessageRecord_outgoing_voice_call">音声通話発信</string>
    <!-- Update message shown when placing an outgoing 1:1 video call and it\'s answered by the other party -->
    <string name="MessageRecord_outgoing_video_call">ビデオ通話発信</string>
    <!-- Update message shown when placing an outgoing 1:1 voice/audio call and it\'s not answered by the other party -->
    <string name="MessageRecord_unanswered_voice_call">音声通話応答なし</string>
    <!-- Update message shown when placing an outgoing 1:1 video call and it\'s not answered by the other party -->
    <string name="MessageRecord_unanswered_video_call">ビデオ通話応答なし</string>
    <!-- Update message shown when receiving an incoming 1:1 voice/audio call and it\'s answered -->
    <string name="MessageRecord_incoming_voice_call">音声通話着信</string>
    <!-- Update message shown when receiving an incoming 1:1 video call and answered -->
    <string name="MessageRecord_incoming_video_call">ビデオ通話着信</string>
    <!-- Update message shown when receiving an incoming 1:1 voice/audio call and not answered -->
    <string name="MessageRecord_missed_voice_call">音声通話着信あり</string>
    <!-- Update message shown when receiving an incoming 1:1 video call and not answered -->
    <string name="MessageRecord_missed_video_call">ビデオ通話着信あり</string>
    <!-- Update message shown when receiving an incoming voice call and declined due to notification profile -->
    <string name="MessageRecord_missed_voice_call_notification_profile">通知プロファイルがオンのときに不在着信になった音声通話がありました</string>
    <!-- Update message shown when receiving an incoming video call and declined due to notification profile -->
    <string name="MessageRecord_missed_video_call_notification_profile">通知プロファイルがオンのときに不在着信になったビデオ通話がありました</string>
    <!-- Update message shown when receiving an incoming 1:1 voice/audio call and explicitly declined -->
    <string name="MessageRecord_you_declined_a_voice_call">音声通話を拒否しました</string>
    <!-- Update message shown when receiving an incoming 1:1 video call and explicitly declined -->
    <string name="MessageRecord_you_declined_a_video_call">ビデオ通話を拒否しました</string>
    <!-- Call update formatter string to place the update message next to a time stamp. e.g., \'Incoming voice call · 11:11am\' -->
    <string name="MessageRecord_call_message_with_date">%1$s · %2$s</string>
    <string name="MessageRecord_s_updated_group">%1$s がグループを更新しました。</string>
    <string name="MessageRecord_s_joined_signal">%1$s がSignalに登録しました！</string>
    <string name="MessageRecord_you_disabled_disappearing_messages">消えるメッセージを無効にしました。</string>
    <string name="MessageRecord_s_disabled_disappearing_messages">%1$s が消えるメッセージを無効にしました。</string>
    <string name="MessageRecord_you_set_disappearing_message_time_to_s">消えるメッセージのタイマーを%1$sに設定しました。</string>
    <string name="MessageRecord_s_set_disappearing_message_time_to_s">%1$s が消えるメッセージのタイマーを%2$sに設定しました。</string>
    <string name="MessageRecord_disappearing_message_time_set_to_s">消えるメッセージのタイマーが%1$sに設定されました。</string>
    <string name="MessageRecord_this_group_was_updated_to_a_new_group">このグループは新しいグループにアップデートされました。</string>
    <string name="MessageRecord_you_couldnt_be_added_to_the_new_group_and_have_been_invited_to_join">あなたを新しいグループに追加できなかったため、招待を送信しました。</string>
    <string name="MessageRecord_chat_session_refreshed">セッションが更新されました</string>
    <plurals name="MessageRecord_members_couldnt_be_added_to_the_new_group_and_have_been_invited">
        <item quantity="other">%1$s人のメンバーを新しいグループに追加できなかったため、招待を送信しました。</item>
    </plurals>

    <plurals name="MessageRecord_members_couldnt_be_added_to_the_new_group_and_have_been_removed">
        <item quantity="other">%1$s人のメンバーを新しいグループに追加できなかったため、グループから削除しました。</item>
    </plurals>

    <!-- Profile change updates -->
    <string name="MessageRecord_changed_their_profile_name_to">%1$s がプロフィール名を %2$s に変更しました。</string>
    <string name="MessageRecord_changed_their_profile_name_from_to">%1$s がプロフィール名を %2$s から %3$s に変更しました。</string>
    <string name="MessageRecord_changed_their_profile">%1$s がプロフィールを更新しました。</string>

    <!-- GV2 specific -->
    <string name="MessageRecord_you_created_the_group">グループを作成しました。</string>
    <string name="MessageRecord_group_updated">グループが更新されました。</string>
    <string name="MessageRecord_invite_friends_to_this_group">グループリンク経由で友達をこのグループに招待しましょう</string>

    <!-- GV2 member additions -->
    <string name="MessageRecord_you_added_s">%1$s を追加しました。</string>
    <string name="MessageRecord_s_added_s">%1$s が %2$s を追加しました。</string>
    <string name="MessageRecord_s_added_you">%1$s があなたをこのグループに追加しました。</string>
    <string name="MessageRecord_you_joined_the_group">グループに加わりました。</string>
    <string name="MessageRecord_s_joined_the_group">%1$s がグループに加わりました。</string>

    <!-- GV2 member removals -->
    <string name="MessageRecord_you_removed_s">%1$s を削除しました。</string>
    <string name="MessageRecord_s_removed_s">%1$s が %2$s を削除しました。</string>
    <string name="MessageRecord_s_removed_you_from_the_group">%1$s があなたをこのグループから削除しました。</string>
    <string name="MessageRecord_you_left_the_group">グループを抜けました。</string>
    <string name="MessageRecord_s_left_the_group">%1$s がグループを抜けました。</string>
    <string name="MessageRecord_you_are_no_longer_in_the_group">このグループのメンバーではありません。</string>
    <string name="MessageRecord_s_is_no_longer_in_the_group">%1$s はこのグループのメンバーではありません。　 　</string>

    <!-- GV2 role change -->
    <string name="MessageRecord_you_made_s_an_admin">%1$s を管理者にしました。</string>
    <string name="MessageRecord_s_made_s_an_admin">%1$s が %2$s を管理者にしました。</string>
    <string name="MessageRecord_s_made_you_an_admin">%1$s があなたを管理者にしました。</string>
    <string name="MessageRecord_you_revoked_admin_privileges_from_s">%1$s の管理者権限を削除しました。</string>
    <string name="MessageRecord_s_revoked_your_admin_privileges">%1$s があなたの管理者権限を削除しました。</string>
    <string name="MessageRecord_s_revoked_admin_privileges_from_s">%1$s が %2$s の管理者権限を削除しました。</string>
    <string name="MessageRecord_s_is_now_an_admin">%1$s が管理者になりました。</string>
    <string name="MessageRecord_you_are_now_an_admin">あなたは現在管理者です。</string>
    <string name="MessageRecord_s_is_no_longer_an_admin">%1$s は管理者ではなくなりました。</string>
    <string name="MessageRecord_you_are_no_longer_an_admin">あなたは管理者ではなくなりました。</string>

    <!-- GV2 invitations -->
    <string name="MessageRecord_you_invited_s_to_the_group">%1$s をこのグループに招待しました。</string>
    <string name="MessageRecord_s_invited_you_to_the_group">%1$s はあなたをグループに招待しました。</string>
    <plurals name="MessageRecord_s_invited_members">
        <item quantity="other">%1$s は%2$d人をグループに招待しました。</item>
    </plurals>
    <string name="MessageRecord_you_were_invited_to_the_group">グループに招待されました。</string>
    <plurals name="MessageRecord_d_people_were_invited_to_the_group">
        <item quantity="other">このグループに%1$d人が招待されました。</item>
    </plurals>

    <!-- GV2 invitation revokes -->
    <plurals name="MessageRecord_you_revoked_invites">
        <item quantity="other">このグループへの招待%1$d件を取り消しました。</item>
    </plurals>
    <plurals name="MessageRecord_s_revoked_invites">
        <item quantity="other">%1$s がこのグループへの招待%2$d件を取り消しました。</item>
    </plurals>
    <string name="MessageRecord_someone_declined_an_invitation_to_the_group">誰かがこのグループへの招待を辞退しました。</string>
    <string name="MessageRecord_you_declined_the_invitation_to_the_group">このグループへの招待を辞退しました。</string>
    <string name="MessageRecord_s_revoked_your_invitation_to_the_group">%1$s があなたが送ったグループへの招待を取り消しました。</string>
    <string name="MessageRecord_an_admin_revoked_your_invitation_to_the_group">管理者があなたが送ったグループへの招待を取り消しました。</string>
    <plurals name="MessageRecord_d_invitations_were_revoked">
        <item quantity="other">このグループへの招待%1$d件が取り消されました。</item>
    </plurals>

    <!-- GV2 invitation acceptance -->
    <string name="MessageRecord_you_accepted_invite">このグループへの招待を承認しました。</string>
    <string name="MessageRecord_s_accepted_invite">%1$s はグループへの招待を承認しました。</string>
    <string name="MessageRecord_you_added_invited_member_s">招待されたメンバー %1$s を追加しました。</string>
    <string name="MessageRecord_s_added_invited_member_s">%1$s は招待されたメンバー %2$s を追加しました。</string>

    <!-- GV2 title change -->
    <string name="MessageRecord_you_changed_the_group_name_to_s">このグループ名を「%1$s」に変更しました。</string>
    <string name="MessageRecord_s_changed_the_group_name_to_s">%1$s がグループ名を「%2$s」に変更しました。</string>
    <string name="MessageRecord_the_group_name_has_changed_to_s">グループ名が「%1$s」に変更されました。</string>

    <!-- GV2 description change -->
    <string name="MessageRecord_you_changed_the_group_description">グループの説明を変更しました。</string>
    <string name="MessageRecord_s_changed_the_group_description">%1$s がグループの説明を変更しました。</string>
    <string name="MessageRecord_the_group_description_has_changed">グループの説明が変更されました。</string>

    <!-- GV2 avatar change -->
    <string name="MessageRecord_you_changed_the_group_avatar">グループアバターを変更しました。</string>
    <string name="MessageRecord_s_changed_the_group_avatar">%1$s がグループアバターを変更しました。</string>
    <string name="MessageRecord_the_group_group_avatar_has_been_changed">グループアバターが変更されました。</string>

    <!-- GV2 attribute access level change -->
    <string name="MessageRecord_you_changed_who_can_edit_group_info_to_s">グループ情報を編集できるユーザーを「%1$s」に変更しました。</string>
    <string name="MessageRecord_s_changed_who_can_edit_group_info_to_s">%1$s がグループ情報を編集できるユーザーを「%2$s」に変更しました。</string>
    <string name="MessageRecord_who_can_edit_group_info_has_been_changed_to_s">グループ情報を編集できるユーザーが「%1$s」に変更されました。</string>

    <!-- GV2 membership access level change -->
    <string name="MessageRecord_you_changed_who_can_edit_group_membership_to_s">グループ情報を編集できるユーザーを「%1$s」に変更しました。</string>
    <string name="MessageRecord_s_changed_who_can_edit_group_membership_to_s">%1$s がグループ情報を編集できるユーザーを「%2$s」に変更しました。</string>
    <string name="MessageRecord_who_can_edit_group_membership_has_been_changed_to_s">グループ情報を編集できるユーザーが「%1$s」に変更されました。</string>

    <!-- GV2 announcement group change -->
    <string name="MessageRecord_you_allow_all_members_to_send">グループ設定を変更し、すべてのメンバーがメッセージ送信を可能にしました。</string>
    <string name="MessageRecord_you_allow_only_admins_to_send">グループ設定を変更し、メッセージ送信を管理者に限定しました。</string>
    <string name="MessageRecord_s_allow_all_members_to_send">%1$s がグループ設定を変更し、すべてのメンバーがメッセージを送信可能になりました。</string>
    <string name="MessageRecord_s_allow_only_admins_to_send">%1$s がグループ設定を変更し、メッセージ送信を管理者に限定しました。</string>
    <string name="MessageRecord_allow_all_members_to_send">グループ設定が変更され、すべてのメンバーがメッセージを送信可能になりました。</string>
    <string name="MessageRecord_allow_only_admins_to_send">グループ設定が変更され、メッセージ送信は管理者に限定されました。</string>

    <!-- GV2 group link invite access level change -->
    <string name="MessageRecord_you_turned_on_the_group_link_with_admin_approval_off">管理者承認の不要なグループリンクを有効にしました。</string>
    <string name="MessageRecord_you_turned_on_the_group_link_with_admin_approval_on">管理者承認制のグループリンクを有効にしました。</string>
    <string name="MessageRecord_you_turned_off_the_group_link">グループリンクを無効にしました。</string>
    <string name="MessageRecord_s_turned_on_the_group_link_with_admin_approval_off">%1$s が管理者承認の不要なグループリンクを有効にしました。</string>
    <string name="MessageRecord_s_turned_on_the_group_link_with_admin_approval_on">%1$s が管理者承認制のグループリンクを有効にしました。</string>
    <string name="MessageRecord_s_turned_off_the_group_link">%1$s がグループリンクを無効にしました。</string>
    <string name="MessageRecord_the_group_link_has_been_turned_on_with_admin_approval_off">管理者承認の不要なグループリンクが有効になりました。</string>
    <string name="MessageRecord_the_group_link_has_been_turned_on_with_admin_approval_on">管理者承認制のグループリンクが有効になりました。</string>
    <string name="MessageRecord_the_group_link_has_been_turned_off">グループリンクが無効になりました。</string>
    <string name="MessageRecord_you_turned_off_admin_approval_for_the_group_link">グループリンクの管理者承認を不要にしました。</string>
    <string name="MessageRecord_s_turned_off_admin_approval_for_the_group_link">%1$s がグループリンクの管理者承認を不要にしました。</string>
    <string name="MessageRecord_the_admin_approval_for_the_group_link_has_been_turned_off">グループリンクの管理者承認が不要になりました。</string>
    <string name="MessageRecord_you_turned_on_admin_approval_for_the_group_link">グループリンクを管理者承認制にしました。</string>
    <string name="MessageRecord_s_turned_on_admin_approval_for_the_group_link">%1$s がグループリンクを管理者承認制にしました。</string>
    <string name="MessageRecord_the_admin_approval_for_the_group_link_has_been_turned_on">グループリンクが管理者承認制になりました。</string>

    <!-- GV2 group link reset -->
    <string name="MessageRecord_you_reset_the_group_link">グループリンクをリセットしました。</string>
    <string name="MessageRecord_s_reset_the_group_link">%1$s がグループリンクをリセットしました。</string>
    <string name="MessageRecord_the_group_link_has_been_reset">グループリンクがリセットされました。</string>

    <!-- GV2 group link joins -->
    <string name="MessageRecord_you_joined_the_group_via_the_group_link">グループリンクからグループに参加しました。</string>
    <string name="MessageRecord_s_joined_the_group_via_the_group_link">%1$s がグループリンクからグループに参加しました。</string>

    <!-- GV2 group link requests -->
    <string name="MessageRecord_you_sent_a_request_to_join_the_group">グループ参加を申請しました。</string>
    <string name="MessageRecord_s_requested_to_join_via_the_group_link">%1$s がグループリンクから参加を申請しました。</string>
    <!-- Update message shown when someone requests to join via group link and cancels the request back to back -->
    <plurals name="MessageRecord_s_requested_and_cancelled_their_request_to_join_via_the_group_link">
        <item quantity="other">%1$s がグループリンクから参加を申請して、%2$d件の申請をキャンセルしました。</item>
    </plurals>

    <!-- GV2 group link approvals -->
    <string name="MessageRecord_s_approved_your_request_to_join_the_group">%1$s がグループ参加申請を承認しました。</string>
    <string name="MessageRecord_s_approved_a_request_to_join_the_group_from_s">%1$s が %2$s からのグループ参加申請を承認しました。</string>
    <string name="MessageRecord_you_approved_a_request_to_join_the_group_from_s">%1$s にグループ参加申請を承認されました。</string>
    <string name="MessageRecord_your_request_to_join_the_group_has_been_approved">このグループへの参加申請は承認されました。</string>
    <string name="MessageRecord_a_request_to_join_the_group_from_s_has_been_approved">%1$s からのグループ参加申請が承認されました。</string>

    <!-- GV2 group link deny -->
    <string name="MessageRecord_your_request_to_join_the_group_has_been_denied_by_an_admin">このグループへの参加申請は、管理者によって拒否されました。</string>
    <string name="MessageRecord_s_denied_a_request_to_join_the_group_from_s">%1$s が %2$s からのグループ参加申請を拒否しました。</string>
    <string name="MessageRecord_a_request_to_join_the_group_from_s_has_been_denied">%1$s からのグループ参加申請は拒否されました。</string>
    <string name="MessageRecord_you_canceled_your_request_to_join_the_group">グループ参加申請をキャンセルしました。</string>
    <string name="MessageRecord_s_canceled_their_request_to_join_the_group">%1$s がグループ参加申請をキャンセルしました。</string>

    <!-- End of GV2 specific update messages -->

    <string name="MessageRecord_your_safety_number_with_s_has_changed">%1$s に対する安全番号が変わりました。</string>
    <string name="MessageRecord_you_marked_your_safety_number_with_s_verified">%1$s に対する安全番号を検証済みにしました</string>
    <string name="MessageRecord_you_marked_your_safety_number_with_s_verified_from_another_device">%1$s に対する安全番号を他の端末で検証済みにしました</string>
    <string name="MessageRecord_you_marked_your_safety_number_with_s_unverified">%1$s に対する安全番号を未検証にしました</string>
    <string name="MessageRecord_you_marked_your_safety_number_with_s_unverified_from_another_device">%1$s に対する安全番号を他の端末で未検証にしました</string>
    <string name="MessageRecord_a_message_from_s_couldnt_be_delivered">%1$s からのメッセージを配送できませんでした</string>
    <string name="MessageRecord_s_changed_their_phone_number">%1$s が電話番号を変更しました。</string>
    <!-- Update item message shown in the release channel when someone is already a sustainer so we ask them if they want to boost. -->
    <string name="MessageRecord_like_this_new_feature_help_support_signal_with_a_one_time_donation">この新機能が気に入りましたか？1回限りの寄付でSignalをサポートしてください。</string>
    <!-- Update item message shown when we merge two threads together. First placeholder is a name, second placeholder is a phone number. -->
    <string name="MessageRecord_your_message_history_with_s_and_their_number_s_has_been_merged">%1$s さんとの %2$s 番のメッセージ履歴が統合されました。</string>
    <!-- Update item message shown when we merge two threads together and we don\'t know the phone number of the other thread. The placeholder is a person\'s name. -->
    <string name="MessageRecord_your_message_history_with_s_and_another_chat_has_been_merged">%1$s さんとのメッセージ履歴と、同じ人との別のチャットが統合されました。</string>
    <!-- Update item message shown when you find out a phone number belongs to a person you had a conversation with. First placeholder is a phone number, second placeholder is a name. -->
    <string name="MessageRecord_s_belongs_to_s">%1$s は %2$s の番号です</string>
    <!-- Message to notify sender that activate payments request has been sent to the recipient -->
    <string name="MessageRecord_you_sent_request">決済機能を有効にするリクエストを %1$s さんに送信しました</string>
    <!-- Request message from recipient to activate payments -->
    <string name="MessageRecord_wants_you_to_activate_payments">%1$s さんが、決済機能を有効にすることを求めています。信頼する人にのみ送金してください。</string>
    <!-- Message to inform user that payments was activated-->
    <string name="MessageRecord_you_activated_payments">決済機能を有効にしました</string>
    <!-- Message to inform sender that recipient can now accept payments -->
    <string name="MessageRecord_can_accept_payments">%1$s さんが決済機能を有効にしました</string>

    <!-- Group Calling update messages -->
    <string name="MessageRecord_s_started_a_group_call_s">%1$s がグループ通話を開始しました · %2$s</string>
    <string name="MessageRecord_you_started_a_group_call_s">グループ通話を開始しました · %1$s</string>
    <string name="MessageRecord_s_is_in_the_group_call_s">%1$s はグループ通話中です · %2$s</string>
    <string name="MessageRecord_you_are_in_the_group_call_s1">グループ通話中です · %1$s</string>
    <string name="MessageRecord_s_and_s_are_in_the_group_call_s1">%1$s と %2$s はグループ通話中です · %3$s</string>
    <string name="MessageRecord_group_call_s">グループ通話 · %1$s</string>

    <string name="MessageRecord_s_started_a_group_call">%1$s がグループ通話を開始しました</string>
    <string name="MessageRecord_you_started_a_group_call">グループ通話を開始しました</string>
    <string name="MessageRecord_s_is_in_the_group_call">%1$s はグループ通話中です</string>
    <string name="MessageRecord_you_are_in_the_group_call">グループ通話中です</string>
    <string name="MessageRecord_s_and_s_are_in_the_group_call">%1$s と %2$s はグループ通話中です</string>
    <string name="MessageRecord_group_call">グループ通話</string>

    <string name="MessageRecord_you">あなた</string>

    <plurals name="MessageRecord_s_s_and_d_others_are_in_the_group_call_s">
        <item quantity="other">%1$s, %2$s ほか%3$d名がグループ通話中です · %4$s</item>
    </plurals>

    <plurals name="MessageRecord_s_s_and_d_others_are_in_the_group_call">
        <item quantity="other">%1$s, %2$s ほか%3$d名がグループ通話中です</item>
    </plurals>

    <!-- In-conversation update message to indicate that the current contact is sms only and will need to migrate to signal to continue the conversation in signal. -->
    <string name="MessageRecord__you_will_no_longer_be_able_to_send_sms_messages_from_signal_soon">Signalでは、まもなくSMSメッセージを送信できなくなります。%1$sをSignalへ招待して会話を続けてください。</string>
    <!-- In-conversation update message to indicate that the current contact is sms only and will need to migrate to signal to continue the conversation in signal. -->
    <string name="MessageRecord__you_can_no_longer_send_sms_messages_in_signal">MollyでSMSメッセージを送信できなくなりました。%1$sをMollyへ招待して会話を続けてください。</string>
    <!-- Body for quote when message being quoted is an in-app payment message -->
    <string name="MessageRecord__payment_s">支払い： %1$s</string>

    <!-- MessageRequestBottomView -->
    <string name="MessageRequestBottomView_accept">承認する</string>
    <string name="MessageRequestBottomView_continue">続ける</string>
    <string name="MessageRequestBottomView_delete">消去する</string>
    <string name="MessageRequestBottomView_block">ブロック</string>
    <string name="MessageRequestBottomView_unblock">ブロック解除</string>
    <!-- Text explaining a message request from someone you\'ve removed before -->
    <string name="MessageRequestBottomView_do_you_want_to_let_s_message_you_you_removed_them_before">%1$s があなたへメッセージを送信できるように、またあなたの名前とプロフィール画像が共有されるようにしますか？過去に削除したメンバーです。</string>
    <string name="MessageRequestBottomView_do_you_want_to_let_s_message_you_they_wont_know_youve_seen_their_messages_until_you_accept">%1$s からメッセージを受信し、あなたの名前と画像を共有しますか？承認するまで、相手にはあなたがメッセージを見たことははわかりません。</string>
    <!-- Shown in message request flow. Describes what will happen if you unblock a Signal user -->
    <string name="MessageRequestBottomView_do_you_want_to_let_s_message_you_wont_receive_any_messages_until_you_unblock_them">%1$s にあなたへのメッセージ送信や、名前とプロフィール画像の共有を許可しますか？ブロックを解除するまでメッセージは届きません。</string>
    <!-- Shown in message request flow. Describes what will happen if you unblock an SMS user -->
    <string name="MessageRequestBottomView_do_you_want_to_let_s_message_you_wont_receive_any_messages_until_you_unblock_them_SMS">%1$s からメッセージを受け取りますか？ブロックを解除するまでは受け取りません。</string>
    <string name="MessageRequestBottomView_get_updates_and_news_from_s_you_wont_receive_any_updates_until_you_unblock_them">%1$s から更新情報やニュースを受け取りますか？ブロックを解除するまでは受け取りません。</string>
    <string name="MessageRequestBottomView_continue_your_conversation_with_this_group_and_share_your_name_and_photo">このグループとのチャットを継続して、あなたの名前と画像をそのメンバーと共有しますか？</string>
    <string name="MessageRequestBottomView_upgrade_this_group_to_activate_new_features">レガシーグループは現在使用できません。@メンションや管理者などの新機能を有効にするため、新しいグループを作成してください。</string>
    <string name="MessageRequestBottomView_this_legacy_group_can_no_longer_be_used">このレガシーグループは大きすぎるため使用できません。グループの最大人数は%1$d人です。</string>
    <string name="MessageRequestBottomView_continue_your_conversation_with_s_and_share_your_name_and_photo">%1$s さんとのチャットを継続して、名前と写真を共有しますか？</string>
    <string name="MessageRequestBottomView_do_you_want_to_join_this_group_they_wont_know_youve_seen_their_messages_until_you_accept">このグループに参加し、あなたの名前と画像をメンバーと共有しますか？承認するまで、相手にはあなたがメッセージを見たことははわかりません。</string>
    <string name="MessageRequestBottomView_do_you_want_to_join_this_group_you_wont_see_their_messages">このグループに参加して、あなたの名前と写真をメンバー達と共有しますか？ 同意するまで、メッセージは表示されません。</string>
    <string name="MessageRequestBottomView_join_this_group_they_wont_know_youve_seen_their_messages_until_you_accept">このグループに参加しますか？招待を受け入れるまで、あなたがメッセージを見たことは他のメンバーにはわかりません。</string>
    <string name="MessageRequestBottomView_unblock_this_group_and_share_your_name_and_photo_with_its_members">このグループのブロックを解除し、名前とプロフィール画像の共有を許可しますか？ブロックを解除するまでメッセージは届きません。</string>
  <!-- Removed by excludeNonTranslatables <string name="MessageRequestBottomView_legacy_learn_more_url" translatable="false">https://support.signal.org/hc/articles/360007459591</string> -->
    <string name="MessageRequestProfileView_view">表示する</string>
    <string name="MessageRequestProfileView_member_of_one_group">%1$s のメンバー</string>
    <string name="MessageRequestProfileView_member_of_two_groups">%1$s と %2$s のメンバー</string>
    <string name="MessageRequestProfileView_member_of_many_groups">%1$s, %2$s および %3$s のメンバー</string>
    <plurals name="MessageRequestProfileView_members">
        <item quantity="other">メンバー %1$d人</item>
    </plurals>
    <!-- Describes the number of members in a group. The string MessageRequestProfileView_invited is nested in the parentheses. -->
    <plurals name="MessageRequestProfileView_members_and_invited">
        <item quantity="other">メンバー %1$d人 (%2$s)</item>
    </plurals>
    <!-- Describes the number of people invited to a group. Nested inside of the string MessageRequestProfileView_members_and_invited -->
    <plurals name="MessageRequestProfileView_invited">
        <item quantity="other">+%1$d人招待中</item>
    </plurals>
    <plurals name="MessageRequestProfileView_member_of_d_additional_groups">
        <item quantity="other">ほか%1$dグループ</item>
    </plurals>

    <!-- PassphraseChangeActivity -->
    <string name="PassphraseChangeActivity_passphrases_dont_match_exclamation">パスフレーズが一致しません！</string>
    <string name="PassphraseChangeActivity_incorrect_old_passphrase_exclamation">現在のパスフレーズが違います！</string>
    <string name="PassphraseChangeActivity_enter_new_passphrase_exclamation">新しいパスフレーズを入力してください！</string>

    <!-- DeviceProvisioningActivity -->
    <string name="DeviceProvisioningActivity_link_this_device">この端末をリンクしますか？</string>
    <string name="DeviceProvisioningActivity_continue">続行</string>

    <string name="DeviceProvisioningActivity_content_intro">以下が可能になります:</string>
    <string name="DeviceProvisioningActivity_content_bullets">
        ・自分のすべてのメッセージを読む \n・自分の名前でメッセージを送る
    </string>
    <string name="DeviceProvisioningActivity_content_progress_title">端末をリンクしています</string>
    <string name="DeviceProvisioningActivity_content_progress_content">新しい端末をリンクしています…</string>
    <string name="DeviceProvisioningActivity_content_progress_success">端末が承認されました！</string>
    <string name="DeviceProvisioningActivity_content_progress_no_device">端末がありません。</string>
    <string name="DeviceProvisioningActivity_content_progress_network_error">ネットワークエラー。</string>
    <string name="DeviceProvisioningActivity_content_progress_key_error">QR コードが無効です。</string>
    <string name="DeviceProvisioningActivity_sorry_you_have_too_many_devices_linked_already">リンクしている端末が多すぎます。いくつか削除してください。</string>
    <string name="DeviceActivity_sorry_this_is_not_a_valid_device_link_qr_code">この端末リンク用QRコードは正しくありません。</string>
    <string name="DeviceProvisioningActivity_link_a_signal_device">Signal端末をリンクしますか？</string>
    <string name="DeviceProvisioningActivity_it_looks_like_youre_trying_to_link_a_signal_device_using_a_3rd_party_scanner">サードパーティのスキャナを使って端末をリンクしようとしていますが、安全のためSignal内からもう一度コードをスキャンしてください。</string>

    <string name="DeviceActivity_signal_needs_the_camera_permission_in_order_to_scan_a_qr_code">QRコードをスキャンするには、Mollyにカメラへのアクセス許可が必要ですが、無効になっています。アプリ設定メニューの「アプリの権限」で「カメラ」を有効にしてください。</string>
    <string name="DeviceActivity_unable_to_scan_a_qr_code_without_the_camera_permission">カメラへのアクセス許可がないとQRコードをスキャンできません</string>

    <!-- OutdatedBuildReminder -->
    <string name="OutdatedBuildReminder_update_now">アップデートする</string>
    <string name="OutdatedBuildReminder_your_version_of_signal_will_expire_today">このバージョンのSignalは、本日期限が切れます。最新バージョンにアップデートしてください。</string>
    <plurals name="OutdatedBuildReminder_your_version_of_signal_will_expire_in_n_days">
        <item quantity="other">このバージョンのSignalは、%1$d日後に期限が切れます。最新バージョンにアップデートしてください。</item>
    </plurals>

    <!-- PassphrasePromptActivity -->
    <string name="PassphrasePromptActivity_enter_passphrase">パスフレーズを入力してください</string>
    <string name="PassphrasePromptActivity_watermark_content_description">Mollyアイコン</string>
    <string name="PassphrasePromptActivity_ok_button_content_description">パスフレーズを設定する</string>
    <string name="PassphrasePromptActivity_invalid_passphrase_exclamation">不正なパスフレーズです！</string>
    <string name="PassphrasePromptActivity_unlock_signal">Mollyのロックを解除する</string>
    <string name="PassphrasePromptActivity_signal_android_lock_screen">Molly Android - ロック画面</string>

    <!-- PlacePickerActivity -->
    <string name="PlacePickerActivity_title">地図</string>

    <string name="PlacePickerActivity_drop_pin">ピンを打つ</string>
    <string name="PlacePickerActivity_accept_address">アドレスを受け入れる</string>

    <!-- PlayServicesProblemFragment -->
    <string name="PlayServicesProblemFragment_the_version_of_google_play_services_you_have_installed_is_not_functioning">インストールされているGoogle Play開発者サービスのバージョンは正しく動作していません。Google Play開発者サービスを再インストールして再度試してください。</string>

    <!-- PinRestoreEntryFragment -->
    <string name="PinRestoreEntryFragment_incorrect_pin">PINが違います</string>
    <string name="PinRestoreEntryFragment_skip_pin_entry">PINの入力を省略しますか？</string>
    <string name="PinRestoreEntryFragment_need_help">お困りですか？</string>
    <string name="PinRestoreEntryFragment_your_pin_is_a_d_digit_code">あなたのPINは%1$d桁以上のコードで、数字または英数字のいずれかです。\n\nもしPINを忘れてしまっても、新しく作成できます。アカウントを登録して使用することもできますが、プロフィールなどの保存されている設定情報は失われます。</string>
    <string name="PinRestoreEntryFragment_if_you_cant_remember_your_pin">もしPINを忘れてしまっても、新しく作成できます。アカウントを登録して使用することもできますが、プロフィールなどの保存されている設定情報は失われます。</string>
    <string name="PinRestoreEntryFragment_create_new_pin">新しいPINを作成</string>
    <string name="PinRestoreEntryFragment_contact_support">お問い合わせ</string>
    <string name="PinRestoreEntryFragment_cancel">キャンセル</string>
    <string name="PinRestoreEntryFragment_skip">スキップ</string>
    <plurals name="PinRestoreEntryFragment_you_have_d_attempt_remaining">
        <item quantity="other">あと%1$d回試行できます。残りの試行回数がなくなった場合、新しいPINを作成できます。アカウントを登録して使用することもできますが、プロフィールなどの保存されている設定情報は失われます。</item>
    </plurals>
    <string name="PinRestoreEntryFragment_signal_registration_need_help_with_pin">Signal登録 - AndroidのPINに関するサポートが必要</string>

    <!-- PinRestoreLockedFragment -->
    <string name="PinRestoreLockedFragment_create_your_pin">PINを作成</string>
    <string name="PinRestoreLockedFragment_youve_run_out_of_pin_guesses">PINの試行回数はなくなりましたが、新しいPINを作成することでSignalアカウントにアクセスできます。プライバシーとセキュリティー保護のため、アカウントに保存されているプロフィールや設定情報は復元されません。</string>
    <string name="PinRestoreLockedFragment_create_new_pin">新しいPINを作成</string>
  <!-- Removed by excludeNonTranslatables <string name="PinRestoreLockedFragment_learn_more_url" translatable="false">https://support.signal.org/hc/articles/360007059792</string> -->

    <!-- Dialog button text indicating user wishes to send an sms code isntead of skipping it -->
    <string name="ReRegisterWithPinFragment_send_sms_code">SMSコードを送信する</string>
    <!-- Email subject used when user contacts support about an issue with the reregister flow. -->
    <string name="ReRegisterWithPinFragment_support_email_subject">Signalの登録 - AndroidでPINの再登録に関するサポートが必要です</string>
    <!-- Dialog message shown in reregister flow when tapping a informational button to to learn about pins or contact support for help -->
    <string name="ReRegisterWithPinFragment_need_help_local">あなたのPINは %1$d桁以上のコードで、数字または英数字のいずれかです。\n\nPIN を忘れた場合は、新しい PIN を作成できます。</string>
    <!-- Dialog message shown in reregister flow when user requests to skip this flow and return to the normal flow -->
    <string name="ReRegisterWithPinFragment_skip_local">PIN を忘れた場合は、新しい PIN を作成できます。</string>
    <!-- Dialog message shown in reregister flow when user uses up all of their guesses for their pin and we are going to move on -->
    <string name="ReRegisterWithPinFragment_out_of_guesses_local">思いつくPINの候補がなくなっても、新しいPINを作成することで、Signalアカウントにアクセスすることができます。</string>

    <!-- PinOptOutDialog -->
    <string name="PinOptOutDialog_warning">ご注意ください</string>
    <string name="PinOptOutDialog_if_you_disable_the_pin_you_will_lose_all_data">PINを無効にすると、自身でバックアップと復元を行わない限り、Signalに再登録する際すべてのデータが失われます。PINを無効にしている間は登録ロックは使用できません。</string>
    <string name="PinOptOutDialog_disable_pin">PINを無効化</string>

    <!-- RatingManager -->
    <string name="RatingManager_rate_this_app">アプリを評価</string>
    <string name="RatingManager_if_you_enjoy_using_this_app_please_take_a_moment">このアプリが気に入ったら、評価アンケートへのご協力をお願いします。</string>
    <string name="RatingManager_rate_now">評価する！</string>
    <string name="RatingManager_no_thanks">今はしない</string>
    <string name="RatingManager_later">あとで</string>

    <!-- ReactionsBottomSheetDialogFragment -->
    <string name="ReactionsBottomSheetDialogFragment_all">すべて · %1$d</string>

    <!-- ReactionsConversationView -->
    <string name="ReactionsConversationView_plus">+%1$d</string>

    <!-- ReactionsRecipientAdapter -->
    <string name="ReactionsRecipientAdapter_you">あなた</string>

    <!-- RecaptchaRequiredBottomSheetFragment -->
    <string name="RecaptchaRequiredBottomSheetFragment_verify_to_continue_messaging">メッセージ送受信のため認証してください</string>
    <string name="RecaptchaRequiredBottomSheetFragment_to_help_prevent_spam_on_signal">Mollyがスパムを回避するために、認証を完了していください。</string>
    <string name="RecaptchaRequiredBottomSheetFragment_after_verifying_you_can_continue_messaging">認証後は、メッセージの送受信を再開できます。保留中のメッセージは、自動で送信されます。</string>

    <!-- Recipient -->
    <string name="Recipient_you">あなた</string>
    <!-- Name of recipient representing user\'s \'My Story\' -->
    <string name="Recipient_my_story">マイストーリー</string>
    <!-- Name of recipient for a call link without a name -->
    <string name="Recipient_signal_call">Molly 通話</string>

    <!-- RecipientPreferencesActivity -->
    <string name="RecipientPreferenceActivity_block">ブロックする</string>
    <string name="RecipientPreferenceActivity_unblock">ブロック解除</string>

    <!-- RecipientProvider -->

    <!-- RedPhone -->
    <string name="RedPhone_answering">応答しています…</string>
    <string name="RedPhone_ending_call">通話を終了しています…</string>
    <string name="RedPhone_ringing">呼び出しています…</string>
    <string name="RedPhone_busy">話し中</string>
    <string name="RedPhone_recipient_unavailable">応答なし</string>
    <string name="RedPhone_network_failed">ネットワークエラー！</string>
    <string name="RedPhone_number_not_registered">未登録番号です！</string>
    <string name="RedPhone_the_number_you_dialed_does_not_support_secure_voice">ダイヤル先は安全な音声通話をサポートしていません！</string>
    <string name="RedPhone_got_it">わかりました</string>

    <!-- Valentine\'s Day Megaphone -->
    <!-- Title text for the Valentine\'s Day donation megaphone. The placeholder will always be a heart emoji. Needs to be a placeholder for Android reasons. -->
    <!-- Body text for the Valentine\'s Day donation megaphone. -->

    <!-- WebRtcCallActivity -->
    <string name="WebRtcCallActivity__tap_here_to_turn_on_your_video">タップして動画を有効にする</string>
    <string name="WebRtcCallActivity__to_call_s_signal_needs_access_to_your_camera">%1$s と通話するには、Mollyにカメラへのアクセスを許可してください。</string>
    <string name="WebRtcCallActivity__signal_s">Molly %1$s</string>
    <string name="WebRtcCallActivity__calling">呼び出しています…</string>
    <!-- Call status shown when an active call was disconnected (e.g., network hiccup) and is trying to reconnect -->
    <string name="WebRtcCallActivity__reconnecting">再接続しています…</string>
    <!-- Title for dialog warning about lacking bluetooth permissions during a call -->
    <string name="WebRtcCallActivity__bluetooth_permission_denied">Bluetooth権限が拒否されました</string>
    <!-- Message for dialog warning about lacking bluetooth permissions during a call and references the permission needed by name -->
    <string name="WebRtcCallActivity__please_enable_the_nearby_devices_permission_to_use_bluetooth_during_a_call">通話中にbluetoothを使用するには、「近くのデバイス」の権限を有効にしてください。</string>
    <!-- Positive action for bluetooth warning dialog to open settings -->
    <string name="WebRtcCallActivity__open_settings">設定を開く</string>
    <!-- Negative action for bluetooth warning dialog to dismiss dialog -->
    <string name="WebRtcCallActivity__not_now">今はしない</string>
    <!-- Title for dialog to approve all requests -->
    <plurals name="WebRtcCallActivity__approve_d_requests">
        <item quantity="other">%1$d 人のリクエストを承認しますか？</item>
    </plurals>
    <!-- Positive action for call link approve all dialog -->
    <string name="WebRtcCallActivity__approve_all">全員承認する</string>
    <!-- Message for dialog to approve all requests -->
    <plurals name="WebRtcCallActivity__d_people_will_be_added_to_the_call">
        <item quantity="other">%1$d 人のユーザーが通話に追加されます。</item>
    </plurals>
    <!-- Title for dialog to deny all requests -->
    <plurals name="WebRtcCallActivity__deny_d_requests">
        <item quantity="other">%1$d 人のリクエストを拒否しますか？</item>
    </plurals>
    <!-- Message for dialog to deny all requests -->
    <plurals name="WebRtcCallActivity__d_people_will_not_be_added_to_the_call">
        <item quantity="other">%1$d 人のユーザーは通話に追加されません。</item>
    </plurals>
    <!-- Positive action for call link deny all dialog -->
    <string name="WebRtcCallActivity__deny_all">全員拒否する</string>
    <!-- Displayed in call status when users are pending -->
    <plurals name="WebRtcCallActivity__d_people_waiting">
        <item quantity="other">%1$d 人が待機中です</item>
    </plurals>
    <!-- Displayed in call status during call link when no users are pending -->
    <plurals name="WebRtcCallActivity__d_people">
        <item quantity="other">%1$d人</item>
    </plurals>
    <!-- Title of dialog displayed when a user\'s join request is denied for call link entry -->
    <string name="WebRtcCallActivity__join_request_denied">参加リクエストが拒否されました</string>
    <!-- Message of dialog displayed when a user\'s join request is denied for call link entry -->
    <string name="WebRtcCallActivity__your_request_to_join_this_call_has_been_denied">この通話への参加リクエストは拒否されました。</string>
    <!-- Title of dialog displayed when a user is removed from a call link -->
    <string name="WebRtcCallActivity__removed_from_call">通話から退出しました</string>
    <!-- Message of dialog displayed when a user is removed from a call link -->
    <string name="WebRtcCallActivity__someone_has_removed_you_from_the_call">メンバーがあなたを通話から退出させました。</string>

    <!-- WebRtcCallView -->
    <string name="WebRtcCallView__signal_call">Signal通話</string>
    <string name="WebRtcCallView__signal_video_call">Signalビデオ通話</string>
    <string name="WebRtcCallView__start_call">通話を開始する</string>
    <string name="WebRtcCallView__join_call">通話に参加する</string>
    <string name="WebRtcCallView__call_is_full">満席です</string>
    <string name="WebRtcCallView__the_maximum_number_of_d_participants_has_been_Reached_for_this_call">この通話の参加者が、上限の%1$d人に達しました。あとで再度試してください。</string>
    <string name="WebRtcCallView__your_video_is_off">あなたの映像はオフです</string>
    <string name="WebRtcCallView__reconnecting">再接続しています…</string>
    <string name="WebRtcCallView__joining">参加しています…</string>
    <string name="WebRtcCallView__disconnected">接続していません</string>
    <!-- Utilized in the lobby before joining a call link -->
    <string name="WebRtcCallView__signal_call_link">Signal通話リンク</string>
    <!-- Warning displayed when entering a call via a link -->
    <string name="WebRtcCallView__anyone_who_joins">リンク経由でこの通話に参加する人には、あなたの名前、写真、電話番号が表示されます。</string>
    <!-- Displayed on the call screen as the status when waiting to be let into a call link by an admin -->
    <string name="WebRtcCallView__waiting_to_be_let_in">承認待ちです…</string>

    <string name="WebRtcCallView__signal_will_ring_s">Signalは %1$s を呼び出します</string>
    <string name="WebRtcCallView__signal_will_ring_s_and_s">Signalは %1$s と %2$s を呼び出します</string>
    <plurals name="WebRtcCallView__signal_will_ring_s_s_and_d_others">
        <item quantity="other">Signalは %1$s, %2$s ほか%3$d名を呼び出します</item>
    </plurals>

    <string name="WebRtcCallView__s_will_be_notified">%1$s には通知されません</string>
    <string name="WebRtcCallView__s_and_s_will_be_notified">%1$s と %2$s には通知されません</string>
    <plurals name="WebRtcCallView__s_s_and_d_others_will_be_notified">
        <item quantity="other">%1$s, %2$s ほか%3$d名には通知されません</item>
    </plurals>

    <string name="WebRtcCallView__ringing_s">%1$s を呼び出しています</string>
    <string name="WebRtcCallView__ringing_s_and_s">%1$s と %2$s を呼び出しています</string>
    <plurals name="WebRtcCallView__ringing_s_s_and_d_others">
        <item quantity="other">%1$s, %2$s ほか%3$d名を呼び出しています</item>
    </plurals>

    <string name="WebRtcCallView__s_is_calling_you">%1$s があなたを呼び出しています</string>
    <string name="WebRtcCallView__s_is_calling_you_and_s">%1$s があなたと %2$s を呼び出しています</string>
    <string name="WebRtcCallView__s_is_calling_you_s_and_s">%1$s があなた, %2$s および %3$s を呼び出しています</string>
    <plurals name="WebRtcCallView__s_is_calling_you_s_s_and_d_others">
        <item quantity="other">%1$s があなた, %2$s, %3$s ほか%4$d名を呼び出しています</item>
    </plurals>

    <string name="WebRtcCallView__no_one_else_is_here">誰も参加していません</string>
    <string name="WebRtcCallView__s_is_in_this_call">%1$s が参加中</string>
    <string name="WebRtcCallView__s_are_in_this_call">%1$s が参加中</string>
    <string name="WebRtcCallView__s_and_s_are_in_this_call">%1$s と %2$s が参加中</string>

    <plurals name="WebRtcCallView__s_s_and_d_others_are_in_this_call">
        <item quantity="other">%1$s, %2$s ほか%3$d人が参加中</item>
    </plurals>

    <!-- Toggle content description for toggling camera direction  -->
    <string name="WebRtcCallView__toggle_camera_direction">カメラの向きを切り替える</string>
    <!-- Toggle content description for toggling audio output  -->
    <string name="WebRtcCallView__toggle_speaker">スピーカーを切り替える</string>
    <!-- Toggle content description for toggling camera state  -->
    <string name="WebRtcCallView__toggle_camera">カメラを切り替える</string>
    <!-- Toggle content description for toggling mute state  -->
    <string name="WebRtcCallView__toggle_mute">ミュートを切り替える</string>
    <!-- Content description for additional actions menu button -->
    <string name="WebRtcCallView__additional_actions">その他の操作</string>
    <!-- Content description for end-call button -->
    <string name="WebRtcCallView__end_call">通話終了</string>

    <!-- Error message when the developer added a button in the wrong place. -->
    <string name="WebRtcAudioOutputToggleButton_fragment_activity_error">UI エラーが発生しました。このエラーを開発者に報告してください。</string>
    <!-- Error message when the user is trying to change audio outputs but none are present. -->
    <string name="WebRtcAudioOutputToggleButton_no_eligible_audio_i_o_detected">対象となるオーディオ I/O が検出されませんでした。</string>
    <!-- A text description of the bluetooth icon, used for accessibility. -->
    <string name="WebRtcAudioOutputBottomSheet__bluetooth_icon_content_description">Bluetooth 端末を表すアイコン。</string>
    <!-- A text description of the headset icon, used for accessibility. -->
    <string name="WebRtcAudioOutputBottomSheet__headset_icon_content_description">有線ヘッドセットを表すアイコン。</string>
    <!-- A text description of the speaker icon, used for accessibility. -->
    <string name="WebRtcAudioOutputBottomSheet__speaker_icon_content_description">スピーカーフォンを表すアイコン。</string>
    <!-- A text description of the earpiece icon, used for accessibility. -->
    <string name="WebRtcAudioOutputBottomSheet__earpiece_icon_content_description">端末のイヤホンを表すアイコン。</string>

    <!-- A clickable button to "raise your hand" in a group call to signify you have something to say -->
    <string name="CallOverflowPopupWindow__raise_hand">手を挙げる</string>
    <!-- A description of a clickable image representing a raised hand -->
    <string name="CallOverflowPopupWindow__raise_hand_illustration_content_description">手を挙げる</string>
    <!-- A dialog prompt to confirm you want to lower your hand -->
    <string name="CallOverflowPopupWindow__lower_your_hand">手をおろしますか？</string>
    <!-- A dialog button to confirm you would like to lower your hand -->
    <string name="CallOverflowPopupWindow__lower_hand">手を降ろす</string>
    <!-- A negative button for a dialog confirming the user wants to lower their hand (withdraw a raised hand) -->
    <string name="CallOverflowPopupWindow__cancel">キャンセル</string>
    <!-- A notification to the user that they successfully raised their hand -->
    <string name="CallOverflowPopupWindow__you_raised_your_hand">あなたは手を挙げています</string>
    <!-- A button to take you to a list of participants with raised hands -->
    <string name="CallOverflowPopupWindow__view">表示する</string>

    <!-- A notification to the user that one or more participants in the call successfully raised their hand. In the singular case, it is a name. In the plural case, it is a name or "You" -->
    <plurals name="CallOverflowPopupWindow__raised_a_hand">
        <item quantity="other">%1$s と %2$d 人が手を挙げています</item>
    </plurals>

    <!-- A badge to show how many hands are raised. The first string may be a name or "You" -->
    <plurals name="CallRaiseHandSnackbar_raised_hands">
        <item quantity="other">%1$s + %2$d</item>
    </plurals>

    <!-- An accessibility label for screen readers on a view that can be expanded -->
    <string name="CallOverflowPopupWindow__expand_snackbar_accessibility_label">挙手の表示を拡大する</string>

    <!-- AboutSheet -->
    <!-- Displayed in a sheet row and allows user to open signal connection explanation on tap -->
    <string name="AboutSheet__signal_connection">Signalコネクション</string>
    <!-- Explains that the given user (placeholder is short name) is in the users system contact -->
    <string name="AboutSheet__s_is_in_your_system_contacts">%1$s はシステムの連絡先に含まれています</string>
    <!-- Notice in a row when user has no groups in common -->
    <string name="AboutSheet__you_have_no_groups_in_common">共通のグループはありません</string>
    <!-- Notice when a user is not a connection to review requests carefully -->
    <string name="AboutSheet__review_requests_carefully">慎重に申請を確認してください</string>
    <!-- Text used when user has groups in common. Placeholder is the count -->
    <plurals name="AboutSheet__d_groups_in">
        <item quantity="other">共通のグループは%1$d件あります</item>
    </plurals>
    <!-- Text displayed in title for external recipients -->
    <string name="AboutSheet__about">プロフィール</string>
    <!-- Text displayed in title for you -->
    <string name="AboutSheet__you">あなた</string>

    <!-- CallParticipantsListDialog -->
    <plurals name="CallParticipantsListDialog_in_this_call">
        <item quantity="other">通話参加者(%1$d)</item>
    </plurals>
    <plurals name="CallParticipantsListDialog__signal_will_ring">
        <item quantity="other">Signalは(%1$d)を呼び出します</item>
    </plurals>
    <plurals name="CallParticipantsListDialog__signal_will_notify">
        <item quantity="other">Signalは(%1$d)に通知を送信します</item>
    </plurals>
    <plurals name="CallParticipantsListDialog__raised_hands">
        <item quantity="other">手を挙げている人(%1$d)</item>
    </plurals>

    <!-- CallParticipantView -->
    <string name="CallParticipantView__s_is_blocked">%1$s はブロックされました</string>
    <string name="CallParticipantView__more_info">詳細</string>
    <string name="CallParticipantView__you_wont_receive_their_audio_or_video">音声や映像の送受信を行いません。</string>
    <string name="CallParticipantView__cant_receive_audio_video_from_s">%1$s からの音声と映像を受信できません</string>
    <string name="CallParticipantView__cant_receive_audio_and_video_from_s">%1$s からの音声と映像を受信できません</string>
    <string name="CallParticipantView__this_may_be_Because_they_have_not_verified_your_safety_number_change">相手があなたの安全番号の変更を検証していないか、相手の端末に問題があるか、あなたがブロックされている可能性があります。</string>

    <!-- CallToastPopupWindow -->
    <string name="CallToastPopupWindow__swipe_to_view_screen_share">スワイプすると画面共有を表示します</string>

    <!-- ProxyBottomSheetFragment -->
    <string name="ProxyBottomSheetFragment_proxy_server">プロキシサーバ</string>
    <string name="ProxyBottomSheetFragment_proxy_address">プロキシアドレス</string>
    <string name="ProxyBottomSheetFragment_do_you_want_to_use_this_proxy_address">このプロキシアドレスを使用しますか？</string>
    <string name="ProxyBottomSheetFragment_use_proxy">プロキシを使用する</string>
    <string name="ProxyBottomSheetFragment_successfully_connected_to_proxy">プロキシに接続しました。</string>

    <!-- RecaptchaProofActivity -->
    <string name="RecaptchaProofActivity_failed_to_submit">送信失敗</string>
    <string name="RecaptchaProofActivity_complete_verification">認証を完了してください</string>

    <!-- RegistrationActivity -->
    <string name="RegistrationActivity_select_your_country">国を選択してください</string>
    <string name="RegistrationActivity_you_must_specify_your_country_code">国番号を入力してください
    </string>
    <string name="RegistrationActivity_please_enter_a_valid_phone_number_to_register">正しい電話番号を入力してください。</string>
    <string name="RegistrationActivity_invalid_number">無効な番号</string>
    <string name="RegistrationActivity_the_number_you_specified_s_is_invalid">指定された番号 (%1$s) は無効です。
    </string>

    <!-- Dialog title shown when registering and we want to verify they entered the correct number before proceeding. -->
    <string name="RegistrationActivity_phone_number_verification_dialog_title">下記の電話番号でよろしいですか？</string>
    <!-- Dialog title shown when re-registering and skip sms flow failed or was aborted and now need perform additional verification via sms and warn about carrier charges -->
    <string name="RegistrationActivity_additional_verification_required">追加の認証手続きが必要です</string>
    <!-- Dialog message shown when we need to verify sms and carrier rates may apply. -->
    <string name="RegistrationActivity_a_verification_code_will_be_sent_to_this_number">この番号に認証コードが送付されます。通信料金が発生する場合があります。</string>
    <string name="RegistrationActivity_you_will_receive_a_call_to_verify_this_number">この番号を認証するため、通話が着信します。</string>
    <string name="RegistrationActivity_edit_number">番号を編集する</string>
    <string name="RegistrationActivity_missing_google_play_services">Google Play開発者サービスがありません</string>
    <string name="RegistrationActivity_this_device_is_missing_google_play_services">この端末にはGoogle Play開発者サービスがありません。Mollyは使用できますが、信頼性や性能は下がる可能性があります。\n\n上級者でない方や、メーカー公式のAndroidをご利用の方、何かの間違いだと思う方などは support@molly.im まで連絡してください。</string>
    <string name="RegistrationActivity_i_understand">分かりました</string>
    <string name="RegistrationActivity_play_services_error">Google Play開発者サービスのエラー</string>
    <string name="RegistrationActivity_google_play_services_is_updating_or_unavailable">Google Play開発者サービスは更新中か一時的に使用不能です。再度試してください。</string>
    <string name="RegistrationActivity_terms_and_privacy">使用条件とプライバシーポリシー</string>
    <string name="RegistrationActivity_signal_needs_access_to_your_contacts_and_media_in_order_to_connect_with_friends">Signalは、ご友人とのつながりやメッセージ送信を支えるため、連絡先とメディアへのアクセス許可が必要です。連絡先はエンドツーエンドで暗号化し、Signalプライベートコンタクトディスカバリーを使用してアップロードされるため、Signalのサービス管理者は閲覧できません。</string>
    <string name="RegistrationActivity_signal_needs_access_to_your_contacts_in_order_to_connect_with_friends">Signalは、ご友人とのつながりを支えるため、連絡先へのアクセス許可が必要です。連絡先はエンドツーエンドで暗号化し、Signalプライベートコンタクトディスカバリーを使用してアップロードされるため、Signalのサービス管理者は閲覧できません。</string>
    <string name="RegistrationActivity_rate_limited_to_service">この番号の登録試行回数が多すぎます。あとで再度試してください。</string>
    <!--    During registration, if the user attempts (and fails) to register, we display this error message with a number of minutes timer they are allowed to try again.-->
    <string name="RegistrationActivity_rate_limited_to_try_again">この番号の登録試行回数が多すぎます。%1$s分後にもう一度お試しください。.</string>
    <string name="RegistrationActivity_unable_to_connect_to_service">サービスに接続できませんでした。ネットワークの接続を確認してから、再度試してください。</string>
    <!-- A description text for an alert dialog when the entered phone number is not eligible for a verification SMS. -->
    <string name="RegistrationActivity_we_couldnt_send_you_a_verification_code">SMSで認証コードを送信できませんでした。音声通話でコードを受信してみてください。</string>
    <!-- Generic error when the app is unable to request an SMS code for an unknown reason. -->
    <string name="RegistrationActivity_unable_to_request_verification_code">認証コードをリクエストできません。ネットワーク接続を確認して再度試してください。</string>
    <string name="RegistrationActivity_non_standard_number_format">非標準の数字フォーマット</string>
    <string name="RegistrationActivity_the_number_you_entered_appears_to_be_a_non_standard">あなたが入力した数字 (%1$s) は、非標準のフォーマットのようです。\n\n%2$s を意図していすか？</string>
    <string name="RegistrationActivity_signal_android_phone_number_format">Molly Android - 電話番号フォーマット</string>
    <!--    Small "toast" notification to the user confirming that they have requested a new code via voice call.-->
    <string name="RegistrationActivity_call_requested">通話を要求されました</string>
    <!--    Small "toast" notification to the user confirming that they have requested a new code via SMS.-->
    <string name="RegistrationActivity_sms_requested">SMS が要求されました</string>
    <!--    Small "toast" notification to the user confirming that they have requested a new code (through an unspecified channel).-->
    <string name="RegistrationActivity_code_requested">認証コードが要求されました</string>
    <plurals name="RegistrationActivity_debug_log_hint">
        <item quantity="other">デバッグログの提出まで、あと%1$dステップです。</item>
    </plurals>
    <string name="RegistrationActivity_we_need_to_verify_that_youre_human">あなたがロボットでないことを確認します。</string>
    <!-- Button label to trigger a phone call to provide the registration code, in lieu of an SMS code -->
    <string name="RegistrationActivity_voice_call">音声通話</string>
    <!-- Dialog button to cancel the pending action and return to the previous state. -->
    <string name="RegistrationActivity_cancel">キャンセル</string>
    <string name="RegistrationActivity_next">次へ</string>
    <string name="RegistrationActivity_continue">続行</string>
    <string name="RegistrationActivity_take_privacy_with_you_be_yourself_in_every_message">あなたにプライバシーを。\nすべてのメッセージで自分らしく。</string>
    <!-- Title of registration screen when asking for the users phone number -->
    <string name="RegistrationActivity_phone_number">電話番号</string>
    <!-- Subtitle of registration screen when asking for the users phone number -->
    <string name="RegistrationActivity_enter_your_phone_number_to_get_started">あなたの電話番号を入力して開始します。</string>
    <string name="RegistrationActivity_enter_the_code_we_sent_to_s">%1$s に届いたコードを入力してください</string>

    <string name="RegistrationActivity_phone_number_description">電話番号</string>
    <string name="RegistrationActivity_country_code_description">国番号</string>
    <string name="RegistrationActivity_call">通話</string>
    <string name="RegistrationActivity_verification_code">認証コード</string>
    <string name="RegistrationActivity_resend_code">コードを再送信する</string>
    <!--    A title for a bottom sheet dialog offering to help a user having trouble entering their verification code.-->
    <string name="RegistrationActivity_support_bottom_sheet_title">登録でお困りですか？</string>
    <!--    A list of suggestions to try for a user having trouble entering their verification code.-->
    <string name="RegistrationActivity_support_bottom_sheet_body_suggestions">• お使いの携帯電話が圏内にあってSMSまたは通話が可能かどうかを確認してください\n • 電話番号への着信が可能か確認してください\n • 電話番号が正しく入力されていることを確認してください。</string>
    <!--    A call to action for a user having trouble entering the verification to seek further help. -->
    <string name="RegistrationActivity_support_bottom_sheet_body_call_to_action">詳細については、これらのトラブルシューティングの手順に従うか、サポートにお問い合わせください</string>
    <!--    A clickable piece of text that will take the user to our website with additional suggestions.-->
    <string name="RegistrationActivity_support_bottom_sheet_cta_troubleshooting_steps_substring">これらのトラブルシューティングの手順</string>
    <!--    A clickable piece of text that will pre-fill a request for support email in the user\'s email app.-->
    <string name="RegistrationActivity_support_bottom_sheet_cta_contact_support_substring">サポートに問い合わせる</string>

    <!-- RegistrationLockV2Dialog -->
    <string name="RegistrationLockV2Dialog_turn_on_registration_lock">登録ロックを有効にしますか？</string>
    <string name="RegistrationLockV2Dialog_turn_off_registration_lock">登録ロックを無効にしますか？</string>
    <string name="RegistrationLockV2Dialog_if_you_forget_your_signal_pin_when_registering_again">Signalに再登録する際にPINを忘れると、アカウントが7日間ロックされます。</string>
    <string name="RegistrationLockV2Dialog_turn_on">有効にする</string>
    <string name="RegistrationLockV2Dialog_turn_off">無効にする</string>

    <!-- RevealableMessageView -->
    <string name="RevealableMessageView_view_photo">写真を見る</string>
    <string name="RevealableMessageView_view_video">動画を見る</string>
    <string name="RevealableMessageView_viewed">閲覧済み</string>
    <string name="RevealableMessageView_media">メディア</string>

    <!-- ReviewBannerView -->
    <!-- ReviewBannerView text when a name conflict has been found -->
    <string name="ReviewBannerView__name_conflict_found">同名のメンバーがいます</string>
    <!-- Button label to view name conflicts -->
    <string name="ReviewBannerView__view">表示する</string>

    <!-- Search -->
    <string name="SearchFragment_no_results">「%1$s」の検索結果はありません</string>

    <!-- ShakeToReport -->
  <!-- Removed by excludeNonTranslatables <string name="ShakeToReport_shake_detected" translatable="false">Shake detected</string> -->
  <!-- Removed by excludeNonTranslatables <string name="ShakeToReport_submit_debug_log" translatable="false">Submit debug log?</string> -->
  <!-- Removed by excludeNonTranslatables <string name="ShakeToReport_submit" translatable="false">Submit</string> -->
  <!-- Removed by excludeNonTranslatables <string name="ShakeToReport_failed_to_submit" translatable="false">Failed to submit :(</string> -->
  <!-- Removed by excludeNonTranslatables <string name="ShakeToReport_success" translatable="false">Success!</string> -->
  <!-- Removed by excludeNonTranslatables <string name="ShakeToReport_share" translatable="false">Share</string> -->

    <!-- SharedContactDetailsActivity -->
    <string name="SharedContactDetailsActivity_add_to_contacts">連絡先に追加</string>
    <string name="SharedContactDetailsActivity_invite_to_signal">Mollyに招待する</string>
    <string name="SharedContactDetailsActivity_signal_message">Signalメッセージ</string>
    <string name="SharedContactDetailsActivity_signal_call">Signal通話</string>

    <!-- SharedContactView -->
    <string name="SharedContactView_add_to_contacts">連絡先に追加</string>
    <string name="SharedContactView_invite_to_signal">Mollyに招待する</string>
    <string name="SharedContactView_message">Signalメッセージ</string>

    <!-- SignalBottomActionBar -->
    <string name="SignalBottomActionBar_more">その他</string>

    <!-- SignalPinReminders -->
    <string name="SignalPinReminders_well_remind_you_again_later">PINの確認ができました。またあとでお知らせします。</string>
    <string name="SignalPinReminders_well_remind_you_again_tomorrow">PINの確認ができました。また明日お知らせします。</string>
    <string name="SignalPinReminders_well_remind_you_again_in_a_few_days">PINの確認ができました。また数日後にお知らせします。</string>
    <string name="SignalPinReminders_well_remind_you_again_in_a_week">PINの確認ができました。また1週間後にお知らせします。</string>
    <string name="SignalPinReminders_well_remind_you_again_in_a_couple_weeks">PINの確認ができました。また2週間後にお知らせします。</string>
    <string name="SignalPinReminders_well_remind_you_again_in_a_month">PINの確認ができました。また1ヶ月後にお知らせします。</string>

    <!-- Slide -->
    <string name="Slide_image">画像</string>
    <string name="Slide_sticker">ステッカー</string>
    <string name="Slide_audio">音声</string>
    <string name="Slide_video">動画</string>

    <!-- SmsMessageRecord -->
    <string name="SmsMessageRecord_secure_session_reset">セキュアセッションをリセットしました。</string>
    <string name="SmsMessageRecord_secure_session_reset_s">%1$s がセキュアセッションをリセットしました。</string>
    <string name="SmsMessageRecord_duplicate_message">重複メッセージ。</string>

    <!-- StickerManagementActivity -->
    <string name="StickerManagementActivity_stickers">ステッカー</string>

    <!-- StickerManagementAdapter -->
    <string name="StickerManagementAdapter_installed_stickers">インストール済みステッカー</string>
    <string name="StickerManagementAdapter_stickers_you_received">受信済みステッカー</string>
    <string name="StickerManagementAdapter_signal_artist_series">Signalアーティストシリーズ</string>
    <string name="StickerManagementAdapter_no_stickers_installed">ステッカーはインストールされていません</string>
    <string name="StickerManagementAdapter_stickers_from_incoming_messages_will_appear_here">受信メッセージのステッカーはここに表示されます</string>
    <string name="StickerManagementAdapter_untitled">無題</string>
    <string name="StickerManagementAdapter_unknown">不明</string>

    <!-- StickerPackPreviewActivity -->
    <string name="StickerPackPreviewActivity_untitled">無題</string>
    <string name="StickerPackPreviewActivity_unknown">不明</string>
    <string name="StickerPackPreviewActivity_install">インストール</string>
    <!-- Label for a button that, if pressed, will uninstall the sticker pack that is currently being previewed. -->
    <string name="StickerPackPreviewActivity_remove">アンインストール</string>
    <string name="StickerPackPreviewActivity_stickers">ステッカー</string>
    <string name="StickerPackPreviewActivity_failed_to_load_sticker_pack">ステッカーパックを読み込めませんでした</string>

    <!-- SubmitDebugLogActivity -->
    <string name="SubmitDebugLogActivity_edit">編集</string>
    <string name="SubmitDebugLogActivity_done">完了</string>
    <!-- Menu option to save a debug log file to disk. -->
    <string name="SubmitDebugLogActivity_save">保存</string>
    <!-- Error that is show in a toast when we fail to save a debug log file to disk. -->
    <string name="SubmitDebugLogActivity_failed_to_save">保存に失敗しました</string>
    <!-- Toast that is show to notify that we have saved the debug log file to disk. -->
    <string name="SubmitDebugLogActivity_save_complete">保存が完了しました</string>
    <string name="SubmitDebugLogActivity_tap_a_line_to_delete_it">タップした行を消去します</string>
    <string name="SubmitDebugLogActivity_submit">提出する</string>
    <string name="SubmitDebugLogActivity_failed_to_submit_logs">ログの送信に失敗しました</string>
    <string name="SubmitDebugLogActivity_success">成功しました！</string>
    <string name="SubmitDebugLogActivity_copy_this_url_and_add_it_to_your_issue">このURLをコピーしてバグレポートやサポートメールに貼り付けてください:\n\n<b>%1$s</b></string>
    <string name="SubmitDebugLogActivity_share">共有</string>
    <string name="SubmitDebugLogActivity_this_log_will_be_posted_publicly_online_for_contributors">このログはコントリビュータにオンラインで公開されます。アップロードする前に内容を確認できます。</string>

    <!-- SupportEmailUtil -->
  <!-- Removed by excludeNonTranslatables <string name="SupportEmailUtil_support_email" translatable="false">support@molly.im</string> -->
    <string name="SupportEmailUtil_filter">フィルタ:</string>
    <string name="SupportEmailUtil_device_info">Device info:</string>
    <string name="SupportEmailUtil_android_version">Android version:</string>
    <string name="SupportEmailUtil_signal_version">Molly version:</string>
    <string name="SupportEmailUtil_signal_package">Molly package:</string>
    <string name="SupportEmailUtil_registration_lock">Registration lock:</string>
    <string name="SupportEmailUtil_locale">Locale:</string>

    <!-- ThreadRecord -->
    <string name="ThreadRecord_group_updated">グループが更新されました</string>
    <string name="ThreadRecord_left_the_group">グループを抜けました</string>
    <string name="ThreadRecord_secure_session_reset">セキュアセッションがリセットされました。</string>
    <string name="ThreadRecord_draft">下書き:</string>
    <string name="ThreadRecord_media_message">メディアメッセージ</string>
    <string name="ThreadRecord_sticker">ステッカー</string>
    <string name="ThreadRecord_view_once_photo">使い捨て写真</string>
    <string name="ThreadRecord_view_once_video">使い捨て動画</string>
    <string name="ThreadRecord_view_once_media">使い捨てメディア</string>
    <string name="ThreadRecord_this_message_was_deleted">このメッセージは消去されました。</string>
    <string name="ThreadRecord_you_deleted_this_message">メッセージを消去しました。</string>
    <!-- Displayed in the notification when the user sends a request to activate payments -->
    <string name="ThreadRecord_you_sent_request">決済機能を有効にするリクエストを送信しました</string>
    <!-- Displayed in the notification when the recipient wants to activate payments -->
    <string name="ThreadRecord_wants_you_to_activate_payments">%1$s さんがあなたに決済機能を有効にすることを求めています</string>
    <!-- Displayed in the notification when the user activates payments -->
    <string name="ThreadRecord_you_activated_payments">決済機能を有効にしました</string>
    <!-- Displayed in the notification when the recipient can accept payments -->
    <string name="ThreadRecord_can_accept_payments">%1$s さんが決済機能を有効にしました</string>
    <string name="ThreadRecord_s_is_on_signal">%1$s がSignalに登録しました！</string>
    <string name="ThreadRecord_disappearing_messages_disabled">消えるメッセージが無効にされました</string>
    <string name="ThreadRecord_disappearing_message_time_updated_to_s">消えるメッセージのタイマーが%1$sに設定されました</string>
    <string name="ThreadRecord_safety_number_changed">安全番号が変わりました</string>
    <string name="ThreadRecord_your_safety_number_with_s_has_changed">%1$s に対する安全番号が変わりました。</string>
    <string name="ThreadRecord_you_marked_verified">検証済みにしました</string>
    <string name="ThreadRecord_you_marked_unverified">未検証にしました</string>
    <string name="ThreadRecord_message_could_not_be_processed">メッセージを処理できませんでした</string>
    <string name="ThreadRecord_delivery_issue">配送エラー</string>
    <string name="ThreadRecord_message_request">メッセージ申請</string>
    <!-- Thread preview for a recipient that has been hidden -->
    <string name="ThreadRecord_hidden_recipient">過去に非表示にしたメンバーです。メッセージを送ると、このメンバーはリストに再度追加されます。</string>
    <string name="ThreadRecord_photo">写真</string>
    <string name="ThreadRecord_gif">GIF</string>
    <string name="ThreadRecord_voice_message">音声メッセージ</string>
    <string name="ThreadRecord_file">ファイル</string>
    <string name="ThreadRecord_video">動画</string>
    <string name="ThreadRecord_chat_session_refreshed">セッションが更新されました</string>
    <!-- Displayed in the notification when the user is sent a gift -->
    <string name="ThreadRecord__s_donated_for_you">%1$s があなたに代わって寄付しました</string>
    <!-- Displayed in the notification when the user sends a gift -->
    <string name="ThreadRecord__you_donated_for_s">%1$s に代わって寄付しました</string>
    <!-- Displayed in the notification when the user has opened a received gift -->
    <string name="ThreadRecord__you_redeemed_a_badge">バッジに引き換えました</string>
    <!-- Displayed in the conversation list when someone reacted to your story -->
    <string name="ThreadRecord__reacted_s_to_your_story">あなたのストーリーに%1$sのリアクションがありました。</string>
    <!-- Displayed in the conversation list when you reacted to someone\'s story -->
    <string name="ThreadRecord__reacted_s_to_their_story">この人のストーリーに%1$sのリアクションをしました</string>
    <!-- Displayed in the conversation list when your most recent message is a payment to or from the person the conversation is with -->
    <string name="ThreadRecord_payment">支払い</string>
    <!-- Displayed in the conversation list when your only message in a conversation is a scheduled send. -->
    <string name="ThreadRecord_scheduled_message">予約メッセージ</string>
    <!--  Displayed in the conversation list when your message history has been merged -->
    <string name="ThreadRecord_message_history_has_been_merged">メッセージ履歴が統合されました</string>
    <!--  Displayed in the conversation list when identities have been merged. The first placeholder is a phone number, and the second is a person\'s name -->
    <string name="ThreadRecord_s_belongs_to_s">%1$s は %2$s の番号です</string>

    <!-- ApkUpdateNotifications -->
    <string name="ApkUpdateNotifications_prompt_install_title">Mollyアップデート</string>
    <string name="ApkUpdateNotifications_prompt_install_body">新バージョンのMollyが利用可能です。タップして更新します。</string>
    <string name="ApkUpdateNotifications_failed_general_title">Mollyの更新に失敗しました</string>
    <string name="ApkUpdateNotifications_failed_general_body">後で再度試してみます。</string>
    <string name="ApkUpdateNotifications_auto_update_success_title">Mollyが正常に更新されました</string>
    <string name="ApkUpdateNotifications_auto_update_success_body">バージョン%1$sに自動的に更新されました。</string>

    <!-- UntrustedSendDialog -->
    <string name="UntrustedSendDialog_send_message">メッセージを送信しますか？</string>
    <string name="UntrustedSendDialog_send">送信する</string>

    <!-- UnverifiedSendDialog -->
    <string name="UnverifiedSendDialog_send_message">メッセージを送信しますか？</string>
    <string name="UnverifiedSendDialog_send">送信する</string>

    <!-- UsernameEditFragment -->
    <!-- Placeholder text for custom discriminator -->
    <string name="UsernameEditFragment__00">00</string>
    <!-- Toolbar title when entering from registration -->
    <string name="UsernameEditFragment__add_a_username">ユーザー名を追加する</string>
    <!-- Instructional text at the top of the username edit screen -->
    <string name="UsernameEditFragment__choose_your_username">ユーザー名を選択してください</string>
    <string name="UsernameEditFragment_username">ユーザー名</string>
    <string name="UsernameEditFragment_delete">消去する</string>
    <string name="UsernameEditFragment_successfully_removed_username">ユーザー名を削除しました。</string>
    <string name="UsernameEditFragment_encountered_a_network_error">ネットワークエラーが発生しました。</string>
    <string name="UsernameEditFragment_this_username_is_taken">このユーザー名は既に使用されています。</string>
    <string name="UsernameEditFragment_usernames_can_only_include">ユーザー名には半角の英数字とアンダーバーのみ使用できます。</string>
    <string name="UsernameEditFragment_usernames_cannot_begin_with_a_number">ユーザー名の先頭に数字は使用できません。</string>
    <string name="UsernameEditFragment_username_is_invalid">無効なユーザー名です。</string>
    <string name="UsernameEditFragment_usernames_must_be_between_a_and_b_characters">ユーザー名は%1$dから%2$d文字にしてください。</string>
    <!-- Explanation about what usernames provide -->
    <string name="UsernameEditFragment__usernames_let_others_message">ユーザー名を使用すると、電話番号なしでメッセージを送れます。ユーザー名は、一連の数字と対になっているのでアドレスを非公開にすることができます。</string>
    <!-- Dialog title for explanation about numbers at the end of the username -->
    <string name="UsernameEditFragment__what_is_this_number">この数字は何ですか？</string>
    <string name="UsernameEditFragment__these_digits_help_keep">これらの数字は、ユーザー名を非公開にし、不要なメッセージを避けるのに役立ちます。ユーザー名は、チャットをしたい人やグループとだけ共有してください。ユーザー名を変更すると、新しい数字と対になります。</string>
    <!-- Button to allow user to skip -->
    <string name="UsernameEditFragment__skip">スキップ</string>
    <!-- Content description for done button -->
    <string name="UsernameEditFragment__done">完了</string>
    <!-- Displayed when the chosen discriminator is not available for the given nickname -->
    <string name="UsernameEditFragment__this_username_is_not_available_try_another_number">このユーザーネームは使用できません。別の数字をお試し下さい。</string>
    <!-- Displayed when the chosen discriminator is too short -->
    <string name="UsernameEditFragment__invalid_username_enter_a_minimum_of_d_digits">ユーザーネームが無効です。数字は%1$d以上入力してください。</string>
    <!-- Displayed when the chosen discriminator is too long -->
    <string name="UsernameEditFragment__invalid_username_enter_a_maximum_of_d_digits">ユーザーネームが無効です。入力できる数字は、最大で%1$d桁までです。</string>
    <!-- The body of an alert dialog asking the user to confirm that they want to recover their username -->
    <string name="UsernameEditFragment_recovery_dialog_confirmation">ユーザーネームを復元すると、これまでのQRコードとリンクがリセットされます。本当に復元しますか？</string>

    <plurals name="UserNotificationMigrationJob_d_contacts_are_on_signal">
        <item quantity="other">%1$d件の連絡先がSignalを使用しています！</item>
    </plurals>

    <!-- UsernameShareBottomSheet -->
    <!-- Explanation of what the sheet enables the user to do -->
    <string name="UsernameShareBottomSheet__copy_or_share_a_username_link">ユーザー名のリンクをコピーまたは共有する</string>

    <!-- VerifyIdentityActivity -->
    <string name="VerifyIdentityActivity_your_contact_is_running_a_newer_version_of_Signal">連絡先の相手は互換性のないQRコード形式を使った新しいバージョンのSignalを使っています。Signalをアップデートしてから比較してください。</string>
    <string name="VerifyIdentityActivity_the_scanned_qr_code_is_not_a_correctly_formatted_safety_number">読み取ったQRコードは正しい形式の安全番号認証コードではありません。もう一度読み取って下さい。</string>
    <string name="VerifyIdentityActivity_share_safety_number_via">次の方法で安全番号を共有する…</string>
    <string name="VerifyIdentityActivity_our_signal_safety_number">私たちのSignal安全番号:</string>
    <string name="VerifyIdentityActivity_no_app_to_share_to">共有先として使えるアプリがないようです。</string>
    <string name="VerifyIdentityActivity_no_safety_number_to_compare_was_found_in_the_clipboard">クリップボードで安全番号が見つかりませんでした</string>
    <string name="VerifyIdentityActivity_signal_needs_the_camera_permission_in_order_to_scan_a_qr_code_but_it_has_been_permanently_denied">QRコードをスキャンするには、Mollyにカメラへのアクセス許可が必要ですが、無効になっています。アプリ設定メニューの「アプリの権限」で「カメラ」を有効にしてください。</string>
    <string name="VerifyIdentityActivity_unable_to_scan_qr_code_without_camera_permission">カメラへのアクセス許可がないとQRコードをスキャンできません</string>
    <string name="VerifyIdentityActivity_you_must_first_exchange_messages_in_order_to_view">%1$s の安全番号を表示するには、初めにメッセージの交換が必要です。</string>
    <!-- Dialog message explaining to user they must exchange messages first to create a safety number -->
    <string name="VerifyIdentityActivity_dialog_exchange_messages_to_create_safety_number_message">相手との間に安全番号を作成するには、メッセージ交換をする必要があります。</string>
    <!-- Confirmation option for dialog explaining to user they must exchange messages first to create a safety number  -->
    <string name="VerifyIdentityActivity_dialog_exchange_messages_to_create_safety_number_ok">OK</string>
    <!-- Learn more option for dialog explaining to user they must exchange messages first to create a safety number  -->
    <string name="VerifyIdentityActivity_dialog_exchange_messages_to_create_safety_number_learn_more">詳しく見る</string>
    <!-- Confirmation button on scan result dialogs -->
    <string name="VerifyDisplayFragment__scan_result_dialog_ok">OK</string>

    <!-- ViewOnceMessageActivity -->
  <!-- Removed by excludeNonTranslatables <string name="ViewOnceMessageActivity_video_duration" translatable="false">%1$02d:%2$02d</string> -->

    <!-- AudioView -->
  <!-- Removed by excludeNonTranslatables <string name="AudioView_duration" translatable="false">%1$d:%2$02d</string> -->

    <!-- MessageDisplayHelper -->
    <string name="MessageDisplayHelper_message_encrypted_for_non_existing_session">メッセージは存在しないセッションのために暗号化されています</string>

    <!-- MmsMessageRecord -->
    <string name="MmsMessageRecord_bad_encrypted_mms_message">MMSメッセージの暗号化が正しくありません</string>
    <string name="MmsMessageRecord_mms_message_encrypted_for_non_existing_session">存在しないセッションのMMSメッセージは暗号化されています</string>

    <!-- MuteDialog -->
    <string name="MuteDialog_mute_notifications">通知をミュート</string>

    <!-- KeyCachingService -->
    <string name="KeyCachingService_signal_passphrase_cached">タッチして開く</string>
    <string name="KeyCachingService_passphrase_cached">Mollyのロックが解除されています</string>
    <string name="KeyCachingService_lock">Mollyをロック</string>

    <!-- MediaPreviewActivity -->
    <string name="MediaPreviewActivity_you">あなた</string>
    <string name="MediaPreviewActivity_unssuported_media_type">サポートされないメディアタイプ</string>
    <string name="MediaPreviewActivity_draft">下書き</string>
    <string name="MediaPreviewActivity_signal_needs_the_storage_permission_in_order_to_write_to_external_storage_but_it_has_been_permanently_denied">外部ストレージにデータを保存するには、Mollyにストレージへのアクセス許可が必要ですが、無効になっています。アプリ設定メニューの「アプリの権限」で「ストレージ」を有効にしてください。</string>
    <string name="MediaPreviewActivity_unable_to_write_to_external_storage_without_permission">ストレージへのアクセス許可がないと外部ストレージに保存できません</string>
    <string name="MediaPreviewActivity_media_delete_confirmation_title">メッセージを消去しますか？</string>
    <string name="MediaPreviewActivity_media_delete_confirmation_message">このメッセージを完全に消去します。</string>
    <string name="MediaPreviewActivity_s_to_s">%1$s から %2$s</string>
    <!-- All media preview title when viewing media send by you to another recipient (allows changing of \'You\' based on context) -->
    <string name="MediaPreviewActivity_you_to_s">あなたから %1$s</string>
    <!-- All media preview title when viewing media sent by another recipient to you (allows changing of \'You\' based on context) -->
    <string name="MediaPreviewActivity_s_to_you">%1$s からあなた</string>
    <string name="MediaPreviewActivity_media_no_longer_available">メディアが存在しません。</string>
    <!-- Notifying the user that the device has encountered a technical issue and is unable to render a video. -->
    <string name="MediaPreviewActivity_unable_to_play_media">メディアを再生できません。</string>
    <string name="MediaPreviewActivity_error_finding_message">メッセージ検索中にエラーが発生しました。</string>
    <string name="MediaPreviewActivity_cant_find_an_app_able_to_share_this_media">このメディアを共有できるアプリが見つかりません。</string>
    <string name="MediaPreviewActivity_dismiss_due_to_error">閉じる</string>
    <string name="MediaPreviewFragment_edit_media_error">メディアエラー</string>
    <!-- This is displayed as a toast notification when we encounter an error deleting a message, including potentially on other people\'s devices -->
    <string name="MediaPreviewFragment_media_delete_error">メッセージ削除中にエラーが発生しました。メッセージが削除されていない可能性があります</string>
    <!-- A suffix to be attached to truncated captions that the user may tap onto to view the entire text caption -->
    <string name="MediaPreviewFragment_read_more_overflow_text">さらに表示</string>

    <!-- MessageNotifier -->
    <!-- Text shown in a system notification that is used to summarize your notification. The first placeholder is a pluralized string that describes how many messages (e.g. "3 messages"), and the second placeholder is a pluralized string that describes the number of unique chats those message appear in (e.g. "2 chats"). -->
    <string name="MessageNotifier_s_in_s">%2$s の %1$s</string>
    <!-- Text shown in a system notification that is used to summary how many messages you received. -->
    <plurals name="MessageNotifier_d_messages">
        <item quantity="other">%1$d件のメッセージ</item>
    </plurals>
    <!-- Text shown in a system notification that is used to summary how many chats have new messages. -->
    <plurals name="MessageNotifier_d_chats">
        <item quantity="other">%1$d件のチャット</item>
    </plurals>
    <string name="MessageNotifier_most_recent_from_s">最新の受信: %1$s</string>
    <string name="MessageNotifier_locked_message">ロックされたメッセージ</string>
    <string name="MessageNotifier_message_delivery_failed">メッセージを配送できませんでした。</string>
    <!-- Shown in a notification when a story the user tries to send fails to be sent -->
    <string name="MessageNotifier_story_delivery_failed">ストーリーを送信できませんでした</string>
    <!-- Shown as notification title for when a notification about a story sent to a group story %1$s replaced with the group name -->
    <string name="MessageNotifier_group_story_title">あなたから %1$s へ</string>
    <string name="MessageNotifier_failed_to_deliver_message">メッセージを配送できませんでした。</string>
    <string name="MessageNotifier_error_delivering_message">メッセージの配送中にエラーが発生しました。</string>
    <string name="MessageNotifier_message_delivery_paused">メッセージの配送が保留されました。</string>
    <string name="MessageNotifier_verify_to_continue_messaging_on_signal">Mollyでのメッセージ送受信を続けるため、認証してください。</string>
    <string name="MessageNotifier_mark_all_as_read">すべて既読にする</string>
    <string name="MessageNotifier_mark_read">既読にする</string>
    <string name="MessageNotifier_turn_off_these_notifications">これらの通知を無効にする</string>
    <string name="MessageNotifier_view_once_photo">使い捨て写真</string>
    <string name="MessageNotifier_view_once_video">使い捨て動画</string>
    <string name="MessageNotifier_reply">返信</string>
    <string name="MessageNotifier_signal_message">Signalメッセージ</string>
    <string name="MessageNotifier_contact_message">%1$s %2$s</string>
    <string name="MessageNotifier_unknown_contact_message">連絡先</string>
    <string name="MessageNotifier_reacted_s_to_s">「%2$s」に %1$sのリアクションをしました。</string>
    <string name="MessageNotifier_reacted_s_to_your_video">あなたの動画に %1$sのリアクションがありました。</string>
    <string name="MessageNotifier_reacted_s_to_your_image">あなたの画像に %1$sのリアクションがありました。</string>
    <string name="MessageNotifier_reacted_s_to_your_gif">あなたのGIFに %1$sのリアクションがありました。</string>
    <string name="MessageNotifier_reacted_s_to_your_file">あなたのファイルに %1$sのリアクションがありました。</string>
    <string name="MessageNotifier_reacted_s_to_your_audio">あなたの音声に %1$sのリアクションがありました。</string>
    <string name="MessageNotifier_reacted_s_to_your_view_once_media">あなたの使い捨てメディアに %1$sのリアクションがありました。</string>
    <!-- Body of notification shown to user when someone they sent a payment to reacts to it. Placeholder is the emoji used in the reaction. -->
    <string name="MessageNotifier_reacted_s_to_your_payment">あなたの支払いに %1$s のリアクションがありました。</string>
    <string name="MessageNotifier_reacted_s_to_your_sticker">あなたのステッカーに %1$sのリアクションがありました。</string>
    <string name="MessageNotifier_this_message_was_deleted">このメッセージは消去されました。</string>

    <string name="TurnOffContactJoinedNotificationsActivity__turn_off_contact_joined_signal">連絡先のSignal参加時の通知を受け取らないようにしますか？この設定はあとでSignal &gt; 設定 &gt; 通知から元に戻せます。</string>

    <!-- TurnOnNotificationsBottomSheet -->
    <!-- Title for sheet explaining how to turn on app notifications -->
    <string name="TurnOnNotificationsBottomSheet__turn_on_notifications">通知を有効にするには</string>
    <!-- Subtitle  for sheet explaining how to turn on app notifications -->
    <string name="TurnOnNotificationsBottomSheet__to_receive_notifications">新着メッセージの通知を受けるには</string>
    <!-- Sheet step 1  for sheet explaining how to turn on app notifications-->
    <string name="TurnOnNotificationsBottomSheet__1_tap_settings_below">1. 下にある「設定」をタップする</string>
    <!-- Sheet step 2 with placeholder which will be replaced with an image of a toggle  for sheet explaining how to turn on app notifications -->
    <string name="TurnOnNotificationsBottomSheet__2_s_turn_on_notifications">2. %1$s 通知をオンにする</string>
    <!-- Label for button at the bottom of the sheet which opens system app notification settings for sheet explaining how to turn on app notifications -->
    <string name="TurnOnNotificationsBottomSheet__settings">設定</string>

    <!-- Notification Channels -->
    <string name="NotificationChannel_channel_messages">メッセージ</string>
    <string name="NotificationChannel_calls">通話</string>
    <string name="NotificationChannel_failures">障害</string>
    <string name="NotificationChannel_backups">バックアップ</string>
    <string name="NotificationChannel_locked_status">ロック状態</string>
    <string name="NotificationChannel_app_updates">アプリ更新</string>
    <string name="NotificationChannel_other">その他</string>
    <string name="NotificationChannel_group_chats">チャット</string>
    <string name="NotificationChannel_missing_display_name">不明</string>
    <string name="NotificationChannel_voice_notes">音声メモ</string>
    <string name="NotificationChannel_contact_joined_signal">連絡先のSignal参加時</string>
    <string name="NotificationChannels__no_activity_available_to_open_notification_channel_settings">通知チャネルの設定を開くためのアクティビティがありません。</string>
    <!-- Notification channel name for showing persistent background connection on devices without push notifications -->
    <string name="NotificationChannel_background_connection">バックグラウンド接続</string>
    <!-- Notification channel name for showing call status information (like connection, ongoing, etc.) Not ringing. -->
    <string name="NotificationChannel_call_status">通話状態</string>
    <!-- Notification channel name for occasional alerts to the user. Will appear in the system notification settings as the title of this notification channel. -->
    <string name="NotificationChannel_critical_app_alerts">重要なアプリのアラート</string>
    <!-- Notification channel name for other notifications related to messages. Will appear in the system notification settings as the title of this notification channel. -->
    <string name="NotificationChannel_additional_message_notifications">その他のメッセージ通知</string>

    <!-- ProfileEditNameFragment -->

    <!-- QuickResponseService -->
    <string name="QuickResponseService_quick_response_unavailable_when_Signal_is_locked">Mollyのロック中はクイックレスポンスを使えません！</string>
    <string name="QuickResponseService_problem_sending_message">メッセージ送信中に問題が発生しました！</string>

    <!-- A small toast notification to let the user know their image/video/audio was downloaded and saved to their device, accessible in other apps. -->
    <string name="SaveAttachmentTask_saved">メディアが保存されました</string>

    <!-- SearchToolbar -->
    <string name="SearchToolbar_search">検索</string>
    <!-- Hint when searching filtered chat content -->
    <string name="SearchToolbar_search_unread_chats">未読チャットを検索</string>
    <string name="SearchToolbar_search_for_conversations_contacts_and_messages">チャットや連絡先、メッセージを検索します</string>

    <!-- Material3 Search Toolbar -->
    <string name="Material3SearchToolbar__close">閉じる</string>
    <string name="Material3SearchToolbar__clear">消去する</string>

    <!-- ShortcutLauncherActivity -->
    <string name="ShortcutLauncherActivity_invalid_shortcut">無効なショートカット</string>

    <!-- SingleRecipientNotificationBuilder -->
    <string name="SingleRecipientNotificationBuilder_signal">Molly</string>
    <string name="SingleRecipientNotificationBuilder_new_message">新着メッセージ</string>
    <string name="SingleRecipientNotificationBuilder_message_request">メッセージ申請</string>
    <string name="SingleRecipientNotificationBuilder_you">あなた</string>
    <!-- Notification subtext for group stories -->
    <string name="SingleRecipientNotificationBuilder__s_dot_story">%1$s・ストーリー</string>

    <!-- NewWaysToConnectDialogFragment -->
    <!-- Fragment title, displayed at the top of the content -->
    <string name="NewWaysToConnectDialogFragment__new_ways_to_connect">つながる新しい選択肢</string>
    <!-- Row item title for phone number privacy explainer -->
    <string name="NewWaysToConnectDialogFragment__phone_number_privacy">電話番号保護</string>
    <!-- Row item description for phone number privacy explainer -->
    <string name="NewWaysToConnectDialogFragment__your_phone_number_is_no_longer_shared">チャットで電話番号が共有されることはありません。あなたの電話番号が友人の連絡先に保存されている場合は、その友人には電話番号が表示されます。</string>
    <!-- Row item title for usernames explainer -->
    <string name="NewWaysToConnectDialogFragment__usernames">ユーザーネーム</string>
    <!-- Row item description for usernames explainer -->
    <string name="NewWaysToConnectDialogFragment__people_can_now_message_you_using_your_optional_username">オプションのユーザーネームを使ってメッセージを送れるようになったので、電話番号を教える必要はありません。ユーザーネームはプロフィールに表示されません。</string>
    <!-- Row item title for qr code and links explainer -->
    <string name="NewWaysToConnectDialogFragment__qr_codes_and_links">QRコードとリンク</string>
    <!-- Row item description for qr code and links explainer -->
    <string name="NewWaysToConnectDialogFragment__usernames_have_a_unique_qr_code">各ユーザーネームには固有のQRコードとリンクがあり、友達と共有することですぐにチャットを開始することができます。</string>
    <!-- Button label for not right now -->
    <string name="NewWaysToConnectDialogFragment__not_now">今はしない</string>
    <!-- Button label for continue -->
    <string name="NewWaysToConnectDialogFragment__set_up_your_username">ユーザーネームを設定する</string>

    <!-- ThumbnailView -->
    <string name="ThumbnailView_Play_video_description">動画を再生</string>
    <string name="ThumbnailView_Has_a_caption_description">キャプション付き</string>

    <!-- TransferControlView -->
    <plurals name="TransferControlView_n_items">
        <item quantity="other">%1$d個</item>
    </plurals>
    <!-- Status update label used while the device is transcoding video as a prerequisite to uploading -->
    <string name="TransferControlView__processing">処理中…</string>
    <!-- Status update label used while the device is transmitting data over the network. Will take the form of "1.0 MB/2.0 MB" -->
    <string name="TransferControlView__download_progress">%1$1.1f MB/%2$2.1f MB</string>
    <!-- Attachment file size label for not-yet-downloaded images and video. Will take the form of "1.0 MB" -->
    <string name="TransferControlView__filesize">%1$1.1f MB</string>


    <!-- UnauthorizedReminder -->
    <!-- Message shown in a reminder banner when the user\'s device is no longer registered -->
    <string name="UnauthorizedReminder_this_is_likely_because_you_registered_your_phone_number_with_Signal_on_a_different_device">この端末は登録されていません。以前、おそらく別の端末で Signal に電話番号を登録したことが原因です。</string>
    <!-- Action in reminder banner that will take user to re-register -->
    <string name="UnauthorizedReminder_reregister_action">端末を再登録する</string>

    <!-- Push notification when the app is forcibly logged out by the server. -->
    <string name="LoggedOutNotification_you_have_been_logged_out">この端末上のSignalからログアウトしました。</string>

    <!-- EnclaveFailureReminder -->
    <!-- Banner message to update app to use payments -->
    <string name="EnclaveFailureReminder_update_signal">決済機能を引き続きご利用いただくために、Signalをアップデートしてください。残高が最新の状態ではない可能性があります。</string>
    <!-- Banner button to update now -->

    <!-- WebRtcCallActivity -->
    <string name="WebRtcCallActivity_to_answer_the_call_give_signal_access_to_your_microphone">着信に出るには、Mollyにマイクへのアクセスを許可してください。</string>
    <!-- Message shown in permission dialog when attempting to answer a video call without camera or microphone permissions already granted. -->
    <string name="WebRtcCallActivity_to_answer_the_call_give_signal_access_to_your_microphone_and_camera">ビデオ通話に出るには、Molly にマイクとカメラへのアクセスを許可してください。</string>
    <string name="WebRtcCallActivity_signal_requires_microphone_and_camera_permissions_in_order_to_make_or_receive_calls">通話するには、Mollyにマイクとカメラへのアクセス許可が必要ですが、無効になっています。アプリ設定メニューの「アプリの権限」で「マイク」と「カメラ」を有効にしてください。</string>
    <string name="WebRtcCallActivity__answered_on_a_linked_device">リンクした端末で応答しました。</string>
    <string name="WebRtcCallActivity__declined_on_a_linked_device">リンクした端末で拒否しました。</string>
    <string name="WebRtcCallActivity__busy_on_a_linked_device">リンクした端末で通話中です。</string>
    <!-- Tooltip message shown first time user is in a video call after switch camera button moved -->
    <string name="WebRtcCallActivity__flip_camera_tooltip">カメラアイコンがここへ移動しました。画面をタップして試してみてください</string>

    <string name="GroupCallSafetyNumberChangeNotification__someone_has_joined_this_call_with_a_safety_number_that_has_changed">安全番号を変更したメンバーが、この通話に参加しています。</string>

    <!-- WebRtcCallScreen -->
    <string name="WebRtcCallScreen_swipe_up_to_change_views">上にスワイプして表示を変更</string>

    <!-- WebRtcCallScreen V2 -->
    <!-- Label with hyphenation. Translation can use soft hyphen - Unicode U+00AD -->
    <string name="WebRtcCallScreen__decline">拒否する</string>
    <!-- Label with hyphenation. Translation can use soft hyphen - Unicode U+00AD -->
    <string name="WebRtcCallScreen__answer">応答する</string>
    <!-- Label with hyphenation. Translation can use soft hyphen - Unicode U+00AD -->
    <string name="WebRtcCallScreen__answer_without_video">ビデオなしで応答する</string>

    <!-- WebRtcAudioOutputToggle -->
    <!-- Label for a dialog asking the user to switch the audio output device during a call -->
    <string name="WebRtcAudioOutputToggle__audio_output">音声出力</string>
    <!-- Audio output option referring to the earpiece built into the phone -->
    <string name="WebRtcAudioOutputToggle__phone_earpiece">受話口</string>
    <!-- Audio output option referring to the louder speaker built into the phone -->
    <string name="WebRtcAudioOutputToggle__speaker">スピーカー</string>
    <!-- Audio output option referring to an external audio device connected via wireless Bluetooth -->
    <string name="WebRtcAudioOutputToggle__bluetooth">Bluetooth</string>
    <!-- Audio output option referring to a pair of headphones that do not contain a microphone connected via a 3.5mm headphone jack -->
    <string name="WebRtcAudioOutputToggle__wired_headphones">有線ヘッドホン</string>
    <!-- Audio output option referring to an external headset that contains a microphone connected via a 3.5mm headphone jack -->
    <string name="WebRtcAudioOutputToggle__wired_headset">有線ヘッドセット</string>
    <!-- Audio output option referring to an external headset connected via a USB-C data cable -->
    <string name="WebRtcAudioOutputToggle__wired_headset_usb">有線ヘッドセット (USB)</string>

    <string name="WebRtcCallControls_answer_call_description">通話を開始</string>
    <string name="WebRtcCallControls_reject_call_description">通話を拒否</string>

    <!-- change_passphrase_activity -->
    <string name="change_passphrase_activity__old_passphrase">現在のパスフレーズ</string>
    <string name="change_passphrase_activity__new_passphrase">新しいパスフレーズ</string>
    <string name="change_passphrase_activity__repeat_new_passphrase">新しいパスフレーズを再入力</string>

    <!-- contact_selection_activity -->
    <string name="contact_selection_activity__invite_to_signal">Mollyに招待する</string>
    <string name="contact_selection_activity__new_group">新規グループ</string>
    <!-- Row item title for refreshing contacts -->
    <string name="contact_selection_activity__refresh_contacts">連絡先を更新</string>
    <!-- Row item description for refreshing contacts -->
    <string name="contact_selection_activity__missing_someone">連絡先が見つからない場合は更新してみましょう</string>
    <!-- Row header title for more section -->
    <string name="contact_selection_activity__more">その他</string>

    <!-- contact_filter_toolbar -->
    <string name="contact_filter_toolbar__clear_entered_text_description">テキストを消去</string>
    <string name="contact_filter_toolbar__show_keyboard_description">キーボードを表示</string>
    <string name="contact_filter_toolbar__show_dial_pad_description">ダイヤル画面を表示</string>

    <!-- contact_selection_group_activity -->
    <string name="contact_selection_group_activity__no_contacts">連絡先はありません。</string>
    <string name="contact_selection_group_activity__finding_contacts">連絡先を読み込んでいます…</string>

    <!-- single_contact_selection_activity -->
    <string name="SingleContactSelectionActivity_contact_photo">連絡先の写真</string>

    <!-- ContactSelectionListFragment-->
    <string name="ContactSelectionListFragment_signal_requires_the_contacts_permission_in_order_to_display_your_contacts">連絡先を表示するには、Mollyに連絡先へのアクセス許可が必要ですが、無効になっています。アプリ設定メニューの「アプリの権限」で「連絡先」を有効にしてください。</string>
    <string name="ContactSelectionListFragment_error_retrieving_contacts_check_your_network_connection">連絡先の取得中にエラーが発生しました。ネットワーク接続を確認してください。</string>
    <string name="ContactSelectionListFragment_username_not_found">ユーザー名が見つかりませんでした</string>
    <string name="ContactSelectionListFragment_s_is_not_a_signal_user">"「%1$s」はSignalユーザーではありません。ユーザー名を確認してもう一度試してください。"</string>
    <string name="ContactSelectionListFragment_you_do_not_need_to_add_yourself_to_the_group">自分自身をグループに追加する必要はありません</string>
    <string name="ContactSelectionListFragment_maximum_group_size_reached">グループのサイズが最大値に達しました</string>
    <string name="ContactSelectionListFragment_signal_groups_can_have_a_maximum_of_d_members">Signalグループは最大%1$d名まで参加できます。</string>
    <string name="ContactSelectionListFragment_recommended_member_limit_reached">推奨されるメンバー数の上限に達しました</string>
    <string name="ContactSelectionListFragment_signal_groups_perform_best_with_d_members_or_fewer">Signalグループは%1$d人以下が最適です。これよりメンバーを追加すると、メッセージの送受信で遅延が発生します。</string>
    <plurals name="ContactSelectionListFragment_d_members">
        <item quantity="other">メンバー %1$d人</item>
    </plurals>

    <!-- contact_selection_list_fragment -->
    <string name="contact_selection_list_fragment__signal_needs_access_to_your_contacts_in_order_to_display_them">連絡先を表示するには、Mollyに連絡先へのアクセスを許可してください。</string>
    <string name="contact_selection_list_fragment__show_contacts">連絡先を表示</string>

    <!-- contact_selection_list_item -->
    <plurals name="contact_selection_list_item__number_of_members">
        <item quantity="other">メンバー %1$d人</item>
    </plurals>
    <!-- Displays number of viewers for a story -->
    <plurals name="contact_selection_list_item__number_of_viewers">
        <item quantity="other">閲覧者 %1$d人</item>
    </plurals>

    <!-- conversation_activity -->
    <string name="conversation_activity__type_message_push">Signalメッセージ</string>
    <string name="conversation_activity__type_message_sms_insecure">安全でないSMS</string>
    <string name="conversation_activity__type_message_mms_insecure">安全でないMMS</string>
    <!-- Option in send button context menu to schedule the message instead of sending it directly -->
    <string name="conversation_activity__sim_n">SIM %1$d</string>
    <string name="conversation_activity__send">送信</string>
    <string name="conversation_activity__compose_description">メッセージ作成</string>
    <string name="conversation_activity__emoji_toggle_description">絵文字キーボードを切り替える</string>
    <string name="conversation_activity__attachment_thumbnail">添付ファイルのサムネイル</string>
    <string name="conversation_activity__quick_attachment_drawer_toggle_camera_description">クイックカメラの添付ドロワーを切り替える</string>
    <string name="conversation_activity__quick_attachment_drawer_record_and_send_audio_description">音声を録音して送信する</string>
    <string name="conversation_activity__quick_attachment_drawer_lock_record_description">音声の録音をロック</string>
    <string name="conversation_activity__message_could_not_be_sent">メッセージを送信できませんでした。接続を確認し、再度試してください。</string>

    <!-- conversation_input_panel -->
    <string name="conversation_input_panel__slide_to_cancel">スライドしてキャンセル</string>
    <string name="conversation_input_panel__cancel">キャンセル</string>

    <!-- conversation_item -->
    <string name="conversation_item__mms_image_description">メディアメッセージ</string>
    <string name="conversation_item__secure_message_description">暗号化されたメッセージ</string>

    <!-- conversation_item_sent -->
    <string name="conversation_item_sent__send_failed_indicator_description">送信失敗</string>
    <string name="conversation_item_sent__pending_approval_description">承認待ち</string>
    <string name="conversation_item_sent__delivered_description">配送済み</string>
    <string name="conversation_item_sent__message_read">既読</string>

    <!-- conversation_item_received -->
    <string name="conversation_item_received__contact_photo_description">連絡先の写真</string>

    <!-- ConversationUpdateItem -->
    <string name="ConversationUpdateItem_loading">読み込んでいます</string>
    <string name="ConversationUpdateItem_learn_more">詳しく見る</string>
    <string name="ConversationUpdateItem_join_call">通話に参加する</string>
    <string name="ConversationUpdateItem_return_to_call">通話に戻る</string>
    <string name="ConversationUpdateItem_call_is_full">満席です</string>
    <string name="ConversationUpdateItem_invite_friends">友達を招待する</string>
    <string name="ConversationUpdateItem_enable_call_notifications">着信通知を有効にする</string>
    <string name="ConversationUpdateItem_update_contact">連絡先を更新する</string>
    <!-- Update item button text to show to block a recipient from requesting to join via group link -->
    <string name="ConversationUpdateItem_block_request">申請をブロック</string>
    <string name="ConversationUpdateItem_no_groups_in_common_review_requests_carefully">共通のグループはありません。慎重に申請を確認してください。</string>
    <string name="ConversationUpdateItem_no_contacts_in_this_group_review_requests_carefully">このグループに連絡先の人はいません。慎重に申請を確認してください。</string>
    <string name="ConversationUpdateItem_view">表示する</string>
    <string name="ConversationUpdateItem_the_disappearing_message_time_will_be_set_to_s_when_you_message_them">メッセージの送信時に、消えるメッセージのタイマーが%1$sに設定されます。</string>
    <!-- Update item button text to show to boost a feature -->
    <string name="ConversationUpdateItem_donate">寄付する</string>
    <!-- Update item button text to send payment -->
    <string name="ConversationUpdateItem_send_payment">送金</string>
    <!-- Update item button text to activate payments -->
    <string name="ConversationUpdateItem_activate_payments">決済機能を有効化</string>
    <!-- Update item alerting the user they hid this person and that they can message them to unhide them -->
    <string name="ConversationUpdateItem_hidden_contact_message_to_add_back">過去に削除したメンバーです。メッセージを送ると、このメンバーはリストに再度追加されます。</string>

    <!-- audio_view -->
    <string name="audio_view__play_pause_accessibility_description">再生 … 停止</string>
    <string name="audio_view__download_accessibility_description">ダウンロード</string>

    <!-- QuoteView -->
    <string name="QuoteView_audio">音声</string>
    <string name="QuoteView_video">動画</string>
    <string name="QuoteView_photo">写真</string>
    <string name="QuoteView_gif">GIF</string>
    <string name="QuoteView_view_once_media">使い捨てメディア</string>
    <string name="QuoteView_sticker">ステッカー</string>
    <string name="QuoteView_you">あなた</string>
    <string name="QuoteView_original_missing">元のメッセージが見つかりません</string>
    <!-- Author formatting for group stories -->
    <string name="QuoteView_s_story">%1$s · ストーリー</string>
    <!-- Label indicating that a quote is for a reply to a story you created -->
    <string name="QuoteView_your_story">あなた · ストーリー</string>
    <!-- Label indicating that the story being replied to no longer exists -->
    <string name="QuoteView_no_longer_available">削除済み</string>
    <!-- Label for quoted gift -->
    <string name="QuoteView__donation_for_a_friend">友達に代わって寄付</string>

    <!-- conversation_fragment -->
    <string name="conversation_fragment__scroll_to_the_bottom_content_description">一番下までスクロール</string>

    <!-- BubbleOptOutTooltip -->
    <!-- Message to inform the user of what Android chat bubbles are -->
    <string name="BubbleOptOutTooltip__description">バブルはAndroidの機能で、Mollyのチャットでは無効にできます。</string>
    <!-- Button to dismiss the tooltip for opting out of using Android bubbles -->
    <string name="BubbleOptOutTooltip__not_now">今はしない</string>
    <!-- Button to move to the system settings to control the use of Android bubbles -->
    <string name="BubbleOptOutTooltip__turn_off">無効にする</string>

    <!-- safety_number_change_dialog -->
    <string name="safety_number_change_dialog__safety_number_changes">安全番号の変更</string>
    <string name="safety_number_change_dialog__accept">承認する</string>
    <string name="safety_number_change_dialog__call_anyway">とにかく発信する</string>
    <string name="safety_number_change_dialog__join_call">通話に参加する</string>
    <string name="safety_number_change_dialog__continue_call">通話を続ける</string>
    <string name="safety_number_change_dialog__leave_call">通話から抜ける</string>
    <string name="safety_number_change_dialog__the_following_people_may_have_reinstalled_or_changed_devices">以下の方はアプリを再インストールしたか端末を変更した可能性があります。プライバシーを保証するために安全番号を検証してください。</string>
    <string name="safety_number_change_dialog__view">表示する</string>
    <string name="safety_number_change_dialog__previous_verified">以前に検証済み</string>

    <!-- EnableCallNotificationSettingsDialog__call_notifications_checklist -->
    <string name="EnableCallNotificationSettingsDialog__call_notifications_enabled">着信通知を有効にしました。</string>
    <string name="EnableCallNotificationSettingsDialog__enable_call_notifications">着信通知を有効にしてください</string>
    <string name="EnableCallNotificationSettingsDialog__enable_background_activity">バックグラウンド動作を有効にする</string>
    <string name="EnableCallNotificationSettingsDialog__everything_looks_good_now">すべて順調そうです！</string>
    <string name="EnableCallNotificationSettingsDialog__to_receive_call_notifications_tap_here_and_turn_on_show_notifications">着信通知を受けるには、ここをタップして「通知を表示する」を有効にします。</string>
    <string name="EnableCallNotificationSettingsDialog__to_receive_call_notifications_tap_here_and_turn_on_notifications">着信通知を受けるには、ここをタップして通知を有効にし、音とポップアップが有効になっていることを確認してください。</string>
    <string name="EnableCallNotificationSettingsDialog__to_receive_call_notifications_tap_here_and_enable_background_activity_in_battery_settings">着信通知を受けるには、ここをタップして「バッテリー」設定でバックグラウンド動作を有効にします。 </string>
    <string name="EnableCallNotificationSettingsDialog__settings">設定</string>
    <string name="EnableCallNotificationSettingsDialog__to_receive_call_notifications_tap_settings_and_turn_on_show_notifications">着信通知を受けるには、設定をタップして「通知を表示する」を有効にします。</string>
    <string name="EnableCallNotificationSettingsDialog__to_receive_call_notifications_tap_settings_and_turn_on_notifications">着信通知を受けるには、設定をタップして通知を有効にし、音とポップアップが有効になっていることを確認してください。</string>
    <string name="EnableCallNotificationSettingsDialog__to_receive_call_notifications_tap_settings_and_enable_background_activity_in_battery_settings">着信通知を受けるには、設定をタップして「バッテリー」設定でバックグラウンド動作を有効にします。</string>

    <!-- country_selection_fragment -->
    <string name="country_selection_fragment__loading_countries">国名を読み込んでいます…</string>
    <string name="country_selection_fragment__search">検索</string>
    <string name="country_selection_fragment__no_matching_countries">一致する国がありません</string>

    <!-- device_add_fragment -->
    <string name="device_add_fragment__scan_the_qr_code_displayed_on_the_device_to_link">リンクする端末に表示されているQRコードをスキャンしてください</string>

    <!-- device_link_fragment -->
    <string name="device_link_fragment__link_device">端末をリンクする</string>

    <!-- device_list_fragment -->
    <string name="device_list_fragment__no_devices_linked">リンクしている端末はありません</string>
    <string name="device_list_fragment__link_new_device">新しい端末をリンク</string>

    <!-- expiration -->
    <string name="expiration_off">オフ</string>

    <plurals name="expiration_seconds">
        <item quantity="other">%1$d秒</item>
    </plurals>

    <string name="expiration_seconds_abbreviated">%1$d秒</string>

    <plurals name="expiration_minutes">
        <item quantity="other">%1$d分</item>
    </plurals>

    <string name="expiration_minutes_abbreviated">%1$d分</string>

    <plurals name="expiration_hours">
        <item quantity="other">%1$d時間</item>
    </plurals>

    <string name="expiration_hours_abbreviated">%1$d時間</string>

    <plurals name="expiration_days">
        <item quantity="other">%1$d日</item>
    </plurals>

    <string name="expiration_days_abbreviated">%1$d日</string>

    <plurals name="expiration_weeks">
        <item quantity="other">%1$d週間</item>
    </plurals>

    <string name="expiration_weeks_abbreviated">%1$d週</string>
    <string name="expiration_combined">%1$s %2$s</string>

    <!-- unverified safety numbers -->
    <string name="IdentityUtil_unverified_banner_one">%1$s に対する安全番号が変更され未検証となりました</string>
    <string name="IdentityUtil_unverified_banner_two">%1$s と %2$s に対する安全番号が未検証となりました</string>
    <string name="IdentityUtil_unverified_banner_many">%1$s、%2$s および %3$s に対する安全番号が未検証となりました</string>

    <string name="IdentityUtil_unverified_dialog_one">%1$s に対する安全番号が変更され、未検証となりました。だれかが通信を傍受しようとしているかも知れませんし、%1$s がSignalを再インストールしただけかも知れません。</string>
    <string name="IdentityUtil_unverified_dialog_two">%1$s と %2$s に対する安全番号が変更され、未検証となりました。だれかが通信を傍受しようとしているかも知れませんし、相手がSignalを再インストールしただけかも知れません。</string>
    <string name="IdentityUtil_unverified_dialog_many">%1$s、%2$s および %3$s に対する安全番号が変更され、未検証となりました。だれかが通信を傍受しようとしているかも知れませんし、相手がSignalを再インストールしただけかも知れません。</string>

    <string name="IdentityUtil_untrusted_dialog_one">%1$s に対する安全番号を変更しました。</string>
    <string name="IdentityUtil_untrusted_dialog_two">%1$s と %2$s に対する安全番号を変更しました。</string>
    <string name="IdentityUtil_untrusted_dialog_many">%1$s、%2$s および %3$s に対する安全番号を変更しました。</string>

    <plurals name="identity_others">
        <item quantity="other">ほか%1$d人</item>
    </plurals>

    <!-- giphy_activity -->
    <string name="giphy_activity_toolbar__search_gifs">GiFを検索</string>

    <!-- giphy_fragment -->
    <string name="giphy_fragment__nothing_found">何も見つかりませんでした</string>

    <!-- load_more_header -->
    <string name="load_more_header__loading">読み込んでいます</string>

    <!-- media_overview_activity -->
    <string name="media_overview_activity__no_media">メディアがありません</string>

    <!-- message_recipients_list_item -->
    <string name="message_recipients_list_item__view">表示する</string>
    <string name="message_recipients_list_item__resend">再送</string>

    <!-- Displayed in a toast when user long presses an item in MyStories -->
    <string name="MyStoriesFragment__copied_sent_timestamp_to_clipboard">送信日時をクリップボードにコピーしました。</string>
    <!-- Displayed when there are no outgoing stories -->
    <string name="MyStoriesFragment__updates_to_your_story_will_show_up_here">あなたのストーリーの更新がここに表示されます。</string>

    <!-- GroupUtil -->
    <plurals name="GroupUtil_joined_the_group">
        <item quantity="other">%1$s がグループに加わりました。</item>
    </plurals>
    <string name="GroupUtil_group_name_is_now">グループ名が「%1$s」になりました。</string>

    <!-- prompt_passphrase_activity -->
    <string name="prompt_passphrase_activity__unlock">ロック解除</string>

    <!-- prompt_mms_activity -->
    <string name="prompt_mms_activity__signal_requires_mms_settings_to_deliver_media_and_group_messages">Signalは、携帯電話回線を通じてメディアとグループメッセージを配送するためにMMSの設定を必要としますが、この端末の設定情報を利用できません。これは端末がロックされていたり、その他の制限のある場合に発生することがあります。</string>
    <string name="prompt_mms_activity__to_send_media_and_group_messages_tap_ok">メディアやグループメッセージを送信するには「OK」をタップして設定を完了してください。MMSの設定は一般的には「アクセスポイント名」を探すことで見つかります。これは1度だけ行う必要があります。</string>

    <!-- BadDecryptLearnMoreDialog -->
    <string name="BadDecryptLearnMoreDialog_delivery_issue">配送エラー</string>
    <string name="BadDecryptLearnMoreDialog_couldnt_be_delivered_individual">%1$s からのメッセージ、ステッカー、リアクションまたは既読通知をあなたに配送できませんでした。直接送信を試みたか、グループ内で送ろうとしたかもしれません。</string>
    <string name="BadDecryptLearnMoreDialog_couldnt_be_delivered_group">%1$s からのメッセージ、ステッカー、リアクションまたは既読通知を、あなたに配送できませんでした。</string>

    <!-- profile_create_activity -->
    <string name="CreateProfileActivity_first_name_required">名 (必須)</string>
    <string name="CreateProfileActivity_last_name_optional">姓 (任意)</string>
    <string name="CreateProfileActivity_next">次へ</string>
    <string name="CreateProfileActivity_custom_mms_group_names_and_photos_will_only_be_visible_to_you">MMSグループの名前とアイコンはあなただけに表示されます。</string>
    <string name="CreateProfileActivity_group_descriptions_will_be_visible_to_members_of_this_group_and_people_who_have_been_invited">グループの説明は、メンバーとグループに招待された人に表示されます。</string>

    <!-- EditAboutFragment -->
    <string name="EditAboutFragment_about">自己紹介</string>
    <string name="EditAboutFragment_write_a_few_words_about_yourself">簡単な自己紹介を記入してください…</string>
    <string name="EditAboutFragment_count">%1$d/%2$d</string>
    <string name="EditAboutFragment_speak_freely">気軽に話しかけて</string>
    <string name="EditAboutFragment_encrypted">暗号化済み</string>
    <string name="EditAboutFragment_be_kind">優しくしてね</string>
    <string name="EditAboutFragment_coffee_lover">コーヒー大好き</string>
    <string name="EditAboutFragment_free_to_chat">チャット歓迎</string>
    <string name="EditAboutFragment_taking_a_break">休憩中</string>
    <string name="EditAboutFragment_working_on_something_new">新しいことをしています</string>

    <!-- EditProfileFragment -->
    <string name="EditProfileFragment__edit_group">グループを編集</string>
    <string name="EditProfileFragment__group_name">グループ名</string>
    <string name="EditProfileFragment__group_description">グループの説明</string>
  <!-- Removed by excludeNonTranslatables <string name="EditProfileFragment__support_link" translatable="false">https://support.signal.org/hc/articles/360007459591</string> -->

    <!-- EditProfileNameFragment -->
    <string name="EditProfileNameFragment_your_name">あなたの名前</string>
    <string name="EditProfileNameFragment_first_name">名</string>
    <string name="EditProfileNameFragment_last_name_optional">姓 (任意)</string>
    <string name="EditProfileNameFragment_save">保存</string>
    <string name="EditProfileNameFragment_failed_to_save_due_to_network_issues_try_again_later">ネットワークエラーのため保存に失敗しました。あとで再度試してください。</string>

    <!-- recipient_preferences_activity -->
    <string name="recipient_preference_activity__shared_media">共有されたメディア</string>

    <!-- recipients_panel -->

    <!-- verify_display_fragment -->
    <!-- Explanation of how to verify the safety numbers. %s is replaced with the name of the other recipient -->
    <string name="verify_display_fragment__pnp_verify_safety_numbers_explanation_with_s">%1$s とのやりとりがエンドツーエンドで暗号化されているかを検証するには、お互いの端末で、上記の番号が相手端末上の番号と同じか確認してください。相手の端末上のコードをスキャンする方法もあります。</string>
    <string name="verify_display_fragment__tap_to_scan">タップしてスキャンする</string>
    <string name="verify_display_fragment__successful_match">一致しました</string>
    <string name="verify_display_fragment__failed_to_verify_safety_number">安全番号を検証できませんでした</string>
    <string name="verify_display_fragment__loading">読み込んでいます…</string>
    <string name="verify_display_fragment__mark_as_verified">検証済みにする</string>
    <string name="verify_display_fragment__clear_verification">未検証にする</string>

    <!-- verity_scan_fragment -->
    <string name="verify_scan_fragment__scan_the_qr_code_on_your_contact">連絡先の端末のQRコードをスキャンしてください。</string>

    <!-- webrtc_answer_decline_button -->
    <string name="webrtc_answer_decline_button__swipe_up_to_answer">上にスワイプして電話に出る</string>
    <string name="webrtc_answer_decline_button__swipe_down_to_reject">下にスワイプして拒否する</string>

    <!-- message_details_header -->
    <string name="message_details_header__issues_need_your_attention">問題が発生しました</string>
    <string name="message_details_header_sent">送信</string>
    <string name="message_details_header_received">受信</string>
    <string name="message_details_header_disappears">消えるまで</string>
    <string name="message_details_header_via">経由</string>

    <!-- message_details_recipient_header -->
    <string name="message_details_recipient_header__pending_send">保留中</string>
    <string name="message_details_recipient_header__sent_to">送信済み</string>
    <string name="message_details_recipient_header__sent_from">送信元</string>
    <string name="message_details_recipient_header__delivered_to">配送先</string>
    <string name="message_details_recipient_header__read_by">既読者</string>
    <string name="message_details_recipient_header__not_sent">未送信</string>
    <string name="message_details_recipient_header__viewed">閲覧済み</string>
    <string name="message_details_recipient_header__skipped">スキップ</string>

    <!-- message_Details_recipient -->
    <string name="message_details_recipient__failed_to_send">送信に失敗しました</string>
    <string name="message_details_recipient__new_safety_number">新しい安全番号</string>
    <!-- Button text shown in message details when the message has an edit history and this will let them view the history -->
    <string name="MessageDetails__view_edit_history">編集履歴を表示する</string>

    <!-- AndroidManifest.xml -->
    <string name="AndroidManifest__create_passphrase">パスフレーズを作成</string>
    <string name="AndroidManifest__select_contacts">連絡先を選択</string>
    <string name="AndroidManifest__change_passphrase">パスフレーズを変更</string>
    <string name="AndroidManifest__verify_safety_number">安全番号の検証</string>
    <string name="AndroidManifest__media_preview">メディアのプレビュー</string>
    <string name="AndroidManifest__message_details">メッセージの詳細</string>
    <string name="AndroidManifest__linked_devices">リンク済み端末</string>
    <string name="AndroidManifest__invite_friends">友達を招待</string>
    <string name="AndroidManifest_archived_conversations">アーカイブ済みのチャット</string>

    <!-- HelpFragment -->
    <string name="HelpFragment__have_you_read_our_faq_yet">よくある質問を読まれましたか？</string>
    <string name="HelpFragment__next">次へ</string>
    <string name="HelpFragment__contact_us">お問い合わせ</string>
    <string name="HelpFragment__tell_us_whats_going_on">何が起きているか教えてください</string>
    <string name="HelpFragment__include_debug_log">デバッグログを添付する</string>
    <string name="HelpFragment__whats_this">これは何ですか？</string>
    <string name="HelpFragment__how_do_you_feel">どう感じていますか？ (任意)</string>
    <string name="HelpFragment__tell_us_why_youre_reaching_out">連絡を取りたい理由を教えてください。</string>
  <!-- Removed by excludeNonTranslatables <string name="HelpFragment__emoji_5" translatable="false">emoji_5</string> -->
  <!-- Removed by excludeNonTranslatables <string name="HelpFragment__emoji_4" translatable="false">emoji_4</string> -->
  <!-- Removed by excludeNonTranslatables <string name="HelpFragment__emoji_3" translatable="false">emoji_3</string> -->
  <!-- Removed by excludeNonTranslatables <string name="HelpFragment__emoji_2" translatable="false">emoji_2</string> -->
  <!-- Removed by excludeNonTranslatables <string name="HelpFragment__emoji_1" translatable="false">emoji_1</string> -->
  <!-- Removed by excludeNonTranslatables <string name="HelpFragment__link__debug_info" translatable="false">https://support.signal.org/hc/articles/360007318591</string> -->
  <!-- Removed by excludeNonTranslatables <string name="HelpFragment__link__faq" translatable="false">https://support.signal.org</string> -->
    <string name="HelpFragment__support_info">サポート情報</string>
    <string name="HelpFragment__signal_android_support_request">Signal Androidサポートリクエスト</string>
    <string name="HelpFragment__debug_log">デバッグログ:</string>
    <string name="HelpFragment__could_not_upload_logs">ログをアップロードできませんでした</string>
    <string name="HelpFragment__please_be_as_descriptive_as_possible">問題を理解するため、できるだけ詳細に記述してください。</string>
    <string-array name="HelpFragment__categories_5">
        <item>オプションを選択してください</item>
        <item>機能の不具合</item>
        <item>機能のリクエスト</item>
        <item>質問</item>
        <item>フィードバック</item>
        <item>その他</item>
        <item>決済機能 (MobileCoin)</item>
        <item>寄付 &amp; バッジ</item>
        <item>SMSエクスポート</item>
    </string-array>
    <!-- Subject of email when submitting debug logs to help debug slow notifications -->
    <string name="DebugLogsPromptDialogFragment__signal_android_support_request">Signal Androidデバッグログの提供</string>
    <!-- Category to organize the support email sent -->
    <string name="DebugLogsPromptDialogFragment__slow_notifications_category">通知が遅い</string>
    <!-- Category to organize the support email sent -->
    <string name="DebugLogsPromptDialogFragment__crash_category">クラッシュ</string>
    <!-- Action to submit logs and take user to send an e-mail -->
    <string name="DebugLogsPromptDialogFragment__submit">送信する</string>
    <!-- Action to decline to submit logs -->
    <string name="DebugLogsPromptDialogFragment__no_thanks">今はしない</string>

    <!-- ReactWithAnyEmojiBottomSheetDialogFragment -->
    <string name="ReactWithAnyEmojiBottomSheetDialogFragment__this_message">このメッセージ</string>
    <string name="ReactWithAnyEmojiBottomSheetDialogFragment__recently_used">最近使ったもの</string>
    <string name="ReactWithAnyEmojiBottomSheetDialogFragment__smileys_and_people">スマイリーと人々</string>
    <string name="ReactWithAnyEmojiBottomSheetDialogFragment__nature">自然</string>
    <string name="ReactWithAnyEmojiBottomSheetDialogFragment__food">食品</string>
    <string name="ReactWithAnyEmojiBottomSheetDialogFragment__activities">アクティビティ</string>
    <string name="ReactWithAnyEmojiBottomSheetDialogFragment__places">場所</string>
    <string name="ReactWithAnyEmojiBottomSheetDialogFragment__objects">オブジェクト</string>
    <string name="ReactWithAnyEmojiBottomSheetDialogFragment__symbols">記号</string>
    <string name="ReactWithAnyEmojiBottomSheetDialogFragment__flags">旗</string>
    <string name="ReactWithAnyEmojiBottomSheetDialogFragment__emoticons">顔文字</string>
    <string name="ReactWithAnyEmojiBottomSheetDialogFragment__no_results_found">検索結果はありません</string>

    <!-- arrays.xml -->
    <string name="arrays__use_default">既定を使う</string>
    <string name="arrays__use_custom">カスタムを使う</string>

    <string name="arrays__mute_for_one_hour">1時間ミュート</string>
    <string name="arrays__mute_for_eight_hours">8時間ミュート</string>
    <string name="arrays__mute_for_one_day">1日間ミュート</string>
    <string name="arrays__mute_for_seven_days">7日間ミュート</string>
    <string name="arrays__always">常時</string>

    <string name="arrays__settings_default">既定の設定</string>
    <string name="arrays__enabled">有効</string>
    <string name="arrays__disabled">無効</string>

    <string name="arrays__name_and_message">名前とメッセージ</string>
    <string name="arrays__name_only">名前のみ</string>
    <string name="arrays__no_name_or_message">名前もメッセージも非表示</string>

    <string name="arrays__images">画像</string>
    <string name="arrays__audio">音声</string>
    <string name="arrays__video">動画</string>
    <string name="arrays__documents">ドキュメント</string>

    <string name="arrays__small">小</string>
    <string name="arrays__normal">普通</string>
    <string name="arrays__large">大</string>
    <string name="arrays__extra_large">特大</string>

    <string name="arrays__default">既定</string>
    <string name="arrays__high">高</string>
    <string name="arrays__max">最大</string>

    <!-- plurals.xml -->
    <plurals name="hours_ago">
        <item quantity="other">%1$d時間</item>
    </plurals>

    <!-- preferences.xml -->
    <string name="preferences_beta">ベータ</string>
    <string name="preferences__sms_mms">SMSとMMS</string>
    <string name="preferences__pref_use_address_book_photos">アドレス帳の写真を使用する</string>
    <string name="preferences__display_contact_photos_from_your_address_book_if_available">可能であれば、連絡先の表示にアドレス帳の写真を使用します。</string>
    <!-- Preference menu item title for a toggle switch for preserving the archived state of muted chats. -->
    <string name="preferences__pref_keep_muted_chats_archived">ミュートしたチャットをアーカイブしたままにします</string>
    <!-- Preference menu item description for a toggle switch for preserving the archived state of muted chats. -->
    <string name="preferences__muted_chats_that_are_archived_will_remain_archived">アーカイブされており、さらにミュートもしているチャットは、新しいメッセージが届いてもアーカイブされたままになります。</string>
    <string name="preferences__generate_link_previews">リンクプレビューを生成する</string>
    <string name="preferences__retrieve_link_previews_from_websites_for_messages">送信メッセージのリンクプレビューを、ウェブサイトから直接取得します。</string>
    <string name="preferences__change_passphrase">パスフレーズを変更</string>
    <string name="preferences__change_your_passphrase">パスフレーズを変更します</string>
    <string name="preferences__enable_passphrase">パスフレーズでの画面ロックを有効にする</string>
    <string name="preferences__lock_signal_and_message_notifications_with_a_passphrase">パスフレーズで画面と通知をロックします</string>
    <string name="preferences__screen_security">画面のセキュリティ</string>
    <string name="preferences__auto_lock_signal_after_a_specified_time_interval_of_inactivity">指定した無操作時間経過後にSignalを自動でロックします。</string>
    <string name="preferences__inactivity_timeout_passphrase">無操作タイムアウトのパスフレーズ</string>
    <string name="preferences__inactivity_timeout_interval">無操作タイムアウトの間隔</string>
    <string name="preferences__notifications">通知</string>
    <string name="preferences__led_color">LED色</string>
    <string name="preferences__led_color_unknown">不明</string>
    <string name="preferences__pref_led_blink_title">LED点滅パターン</string>
    <string name="preferences__customize">カスタマイズ</string>
    <string name="preferences__change_sound_and_vibration">サウンドとバイブの変更</string>
    <string name="preferences__sound">着信音</string>
    <string name="preferences__silent">無音</string>
    <string name="preferences__default">既定</string>
    <string name="preferences__repeat_alerts">アラートの繰り返し</string>
    <string name="preferences__never">なし</string>
    <string name="preferences__one_time">1回</string>
    <string name="preferences__two_times">2回</string>
    <string name="preferences__three_times">3回</string>
    <string name="preferences__five_times">5回</string>
    <string name="preferences__ten_times">10回</string>
    <string name="preferences__vibrate">バイブレーション</string>
    <string name="preferences__green">緑</string>
    <string name="preferences__red">赤</string>
    <string name="preferences__blue">青</string>
    <string name="preferences__orange">オレンジ</string>
    <string name="preferences__cyan">シアン</string>
    <string name="preferences__magenta">マゼンタ</string>
    <string name="preferences__white">白</string>
    <string name="preferences__none">なし</string>
    <string name="preferences__fast">速い</string>
    <string name="preferences__normal">普通</string>
    <string name="preferences__slow">遅い</string>
    <string name="preferences__help">ヘルプ</string>
    <string name="preferences__advanced">詳細設定</string>
    <string name="preferences__donate_to_signal">Mollyへの寄付</string>
    <!-- Preference label for making one-time donations to Signal -->
    <string name="preferences__privacy">プライバシー</string>
    <!-- Preference label for stories -->
    <string name="preferences__stories">ストーリー</string>
    <string name="preferences__mms_user_agent">MMSユーザーエージェント</string>
    <string name="preferences__advanced_mms_access_point_names">手動MMS設定</string>
    <string name="preferences__mmsc_url">MMSC URL</string>
    <string name="preferences__mms_proxy_host">MMSプロキシホスト</string>
    <string name="preferences__mms_proxy_port">MMSプロキシポート</string>
    <string name="preferences__mmsc_username">MMSCユーザー名</string>
    <string name="preferences__mmsc_password">MMSCパスワード</string>
    <string name="preferences__sms_delivery_reports">SMS配送レポート</string>
    <string name="preferences__request_a_delivery_report_for_each_sms_message_you_send">送信するすべてのSMSメッセージで配送レポートを要求します。</string>
    <string name="preferences__data_and_storage">データとストレージ</string>
    <string name="preferences__storage">ストレージ</string>
    <string name="preferences__payments">決済機能</string>
    <!-- Privacy settings payments section description -->
    <string name="preferences__payment_lock">支払いのロック</string>
    <string name="preferences__conversation_length_limit">チャットの最大メッセージ件数</string>
    <string name="preferences__keep_messages">メッセージの保存期間</string>
    <string name="preferences__clear_message_history">メッセージ履歴を削除</string>
    <string name="preferences__linked_devices">リンク済み端末</string>
    <string name="preferences__light_theme">ライト</string>
    <string name="preferences__dark_theme">ダーク</string>
    <string name="preferences__appearance">デザイン</string>
    <string name="preferences__theme">テーマ</string>
    <string name="preferences__chat_color_and_wallpaper">チャットの色と壁紙</string>
    <!-- Clickable settings text allowing the user to change the icon visible on their phone\'s home screen. -->
    <string name="preferences__app_icon">アプリアイコン</string>
    <!-- Approval for changing the app icon. -->
    <string name="preferences__app_icon_dialog_ok">OK</string>
    <!-- Cancelling the operation of changing the app icon. -->
    <string name="preferences__app_icon_dialog_cancel">キャンセル</string>
    <!-- Title for the confirmation dialog of changing the app icon. -->
    <string name="preferences__app_icon_dialog_title">アプリのアイコンと名前を「%1$s」に変更します</string>
    <!-- Description for the confirmation dialog of changing the app icon. -->
    <string name="preferences__app_icon_dialog_description">アプリのアイコンと名前を変更するためには、Mollyを閉じる必要があります。通知には常にデフォルトのMollyのアイコンと名前が表示されます。</string>
    <!-- Visible warning label for the limitations of changing the app icon with learn more call to action. -->
    <string name="preferences__app_icon_warning_learn_more">アプリのアイコンと名前を選択すると、お使いの携帯電話のホーム画面とアプリ一覧に反映されます。通知には常にデフォルトのMollyのアイコンと名前が表示されます。詳しく見る</string>
    <!-- Visible warning label for the limitations of changing the app icon. -->
    <string name="preferences__app_icon_warning">アプリのアイコンと名前は、ホーム画面とアプリ一覧に表示されます。</string>
    <!-- Visible warning label explaining that changing the app icon and name does not affect notifications. -->
    <string name="preferences__app_icon_notification_warning">通知には常にデフォルトのMollyのアイコンと名前が表示されます。</string>
    <!--Call to action to get more information about the limitations of the change app icon functionality. -->
    <string name="preferences__app_icon_learn_more">詳しく見る</string>
    <!--Text description of a graphic illustrating the limitations of the app icon change. -->
    <string name="preferences__graphic_illustrating_where_the_replacement_app_icon_will_be_visible">置き換えられるアプリのアイコンが表示される場所を示す図。</string>
    <string name="preferences__disable_pin">PINを無効化</string>
    <string name="preferences__enable_pin">PINを有効化</string>
    <string name="preferences__if_you_disable_the_pin_you_will_lose_all_data">PINを無効にすると、自身でバックアップと復元を行わない限り、Signalに再登録する際すべてのデータが失われます。PINを無効にしている間は登録ロックは使用できません。</string>
    <string name="preferences__pins_keep_information_stored_with_signal_encrypted_so_only_you_can_access_it">Signal内に保存された情報は、PINにより暗号化を保持されるため、あなたのみアクセスできます。PINを使うことで、Signalの再インストール時にあなたのプロフィール、設定および連絡先が復元されます。アプリを開く際にはPINは必要はありません。</string>
    <string name="preferences__system_default">システム既定</string>
    <string name="preferences__language">言語</string>
    <string name="preferences__signal_messages_and_calls">Signalメッセージと通話</string>
    <string name="preferences__advanced_pin_settings">PINの詳細設定</string>
    <string name="preferences__free_private_messages_and_calls">Signalユーザーにプライベートメッセージと通話の自由を</string>
    <string name="preferences__submit_debug_log">デバッグログの提出</string>
    <string name="preferences__delete_account">アカウントの消去</string>
    <string name="preferences__support_wifi_calling">Wi-Fi通話互換モード</string>
    <string name="preferences__enable_if_your_device_supports_sms_mms_delivery_over_wifi">この端末がWi-Fi経由のSMS/MMS送信を使用している場合は、有効にしてください (Wi-Fi通話の有効時のみ有効になります)。</string>
    <string name="preferences__incognito_keyboard">シークレットキーボード</string>
    <string name="preferences__read_receipts">既読通知</string>
    <string name="preferences__if_read_receipts_are_disabled_you_wont_be_able_to_see_read_receipts">既読通知を無効にすると、相手の既読通知も受け取れません。</string>
    <string name="preferences__typing_indicators">入力中アイコン</string>
    <string name="preferences__if_typing_indicators_are_disabled_you_wont_be_able_to_see_typing_indicators">入力中アイコンが無効の場合、相手の入力中アイコンも表示されません。</string>
    <string name="preferences__request_keyboard_to_disable">キーボードに自動学習の停止を要求します。</string>
    <string name="preferences__this_setting_is_not_a_guarantee">この設定はキーボードに無視される可能性があり、保証されません。</string>
  <!-- Removed by excludeNonTranslatables <string name="preferences__incognito_keyboard_learn_more" translatable="false">https://support.signal.org/hc/articles/360055276112</string> -->
    <string name="preferences_chats__when_using_mobile_data">モバイルデータ通信利用時</string>
    <string name="preferences_chats__when_using_wifi">Wi-Fi利用時</string>
    <string name="preferences_chats__when_roaming">ローミング時</string>
    <string name="preferences_chats__media_auto_download">メディアの自動ダウンロード</string>
    <string name="preferences_chats__message_history">メッセージ履歴</string>
    <string name="preferences_storage__storage_usage">ストレージ使用量</string>
    <string name="preferences_storage__photos">写真</string>
    <string name="preferences_storage__videos">動画</string>
    <string name="preferences_storage__files">ファイル</string>
    <string name="preferences_storage__audio">音声</string>
    <string name="preferences_storage__review_storage">ストレージを確認</string>
    <string name="preferences_storage__delete_older_messages">より古いメッセージを消去しますか？</string>
    <string name="preferences_storage__clear_message_history">メッセージ履歴を削除しますか？</string>
    <string name="preferences_storage__this_will_permanently_delete_all_message_history_and_media">%1$sより古いすべてのメッセージ履歴とメディアを、この端末から完全に消去します。</string>
    <!-- The body of an alert dialog that is shown when confirming a trim operation. Trimming will delete all but the most recent messages in a chat. The placeholder represents how many messages are kept in each chat. All older messages are deleted. -->
    <plurals name="preferences_storage__this_will_permanently_trim_all_conversations_to_the_d_most_recent_messages">
        <item quantity="other">すべてのチャットで最新 %1$s 件のメッセージを残して完全に消去します。</item>
    </plurals>
    <string name="preferences_storage__this_will_delete_all_message_history_and_media_from_your_device">すべてのメッセージ履歴とメディアを、この端末から完全に消去します。</string>
    <string name="preferences_storage__are_you_sure_you_want_to_delete_all_message_history">本当にすべてのメッセージ履歴を消去しますか？</string>
    <string name="preferences_storage__all_message_history_will_be_permanently_removed_this_action_cannot_be_undone">すべてのメッセージ履歴を完全に削除します。取り消しはできません。</string>
    <string name="preferences_storage__delete_all_now">すべて消去する</string>
    <string name="preferences_storage__forever">無期限</string>
    <string name="preferences_storage__one_year">1年</string>
    <string name="preferences_storage__six_months">6ヶ月</string>
    <string name="preferences_storage__thirty_days">30日</string>
    <string name="preferences_storage__none">なし</string>
    <plurals name="preferences_storage__s_messages_plural">
        <item quantity="other">%1$s件のメッセージ</item>
    </plurals>

    <string name="preferences_storage__custom">カスタム</string>
    <string name="preferences_advanced__use_system_emoji">システムの絵文字を使う</string>
    <string name="preferences_advanced__relay_all_calls_through_the_signal_server_to_avoid_revealing_your_ip_address">すべての通話をSignalサーバで中継して、相手にIPアドレスを知られることを防ぎます。ただし通話の品質は下がります。</string>
    <string name="preferences_advanced__always_relay_calls">通話を常に中継する</string>
    <!-- Privacy settings payments section title -->
    <string name="preferences_app_protection__payments">決済機能</string>
    <string name="preferences_chats__chats">チャット</string>
    <string name="preferences_app_updates__title">アプリ更新</string>
    <string name="preferences_data_and_storage__manage_storage">ストレージの管理</string>
    <string name="preferences_data_and_storage__use_less_data_for_calls">通話でのデータ通信量の抑制</string>
    <string name="preferences_data_and_storage__never">なし</string>
    <string name="preferences_data_and_storage__wifi_and_mobile_data">Wi-Fiとモバイルデータ</string>
    <string name="preferences_data_and_storage__mobile_data_only">モバイルデータのみ</string>
    <string name="preference_data_and_storage__using_less_data_may_improve_calls_on_bad_networks">データ通信量を抑えて、低品質なネットワーク上での通話を改善します。</string>
    <string name="preferences_notifications__in_chat_sounds">チャット中の着信音</string>
    <string name="preferences_notifications__show">表示</string>
    <string name="preferences_notifications__ringtone">着信音</string>
    <string name="preferences_chats__message_text_size">メッセージのフォントサイズ</string>
    <string name="preferences_notifications__priority">優先度</string>
    <!-- Option in settings to trouble shoot delayed notifications -->
    <string name="preferences_notifications__troubleshoot">さまざまな通知のトラブルシューティング</string>
    <!-- Heading for the \'censorship circumvention\' section of privacy preferences -->
    <string name="preferences_communication__category_censorship_circumvention">閲覧回避</string>
    <!-- Title of the \'censorship circumvention\' toggle switch -->
    <string name="preferences_communication__censorship_circumvention">閲覧回避</string>
    <string name="preferences_communication__censorship_circumvention_if_enabled_signal_will_attempt_to_circumvent_censorship">有効にすると、Mollyは検閲回避を試行します。Mollyが検閲される場所にいない場合は、有効にしないでください。</string>
    <!-- Summary text for \'censorship circumvention\' toggle. Indicates that we automatically enabled it because we believe you\'re in a censored country -->
    <string name="preferences_communication__censorship_circumvention_has_been_activated_based_on_your_accounts_phone_number">アカウントの電話番号に基づいた、検閲回避が有効になりました。</string>
    <!-- Summary text for \'censorship circumvention\' toggle. Indicates that you disabled it even though we believe you\'re in a censored country -->
    <string name="preferences_communication__censorship_circumvention_you_have_manually_disabled">検閲回避を手動で無効にしました。</string>
    <!-- Summary text for \'censorship circumvention\' toggle. Indicates that you cannot use it because you\'re already connected to the Signal service -->
    <string name="preferences_communication__censorship_circumvention_is_not_necessary_you_are_already_connected">すでにSignalサービスに接続しているため、検問回避は不要です。</string>
    <!-- Summary text for \'censorship circumvention\' toggle. Indicates that you cannot use it because you\'re not connected to the internet -->
    <string name="preferences_communication__censorship_circumvention_can_only_be_activated_when_connected_to_the_internet">検閲回避は、インターネットに接続されている場合にのみ有効です。</string>
    <string name="preferences_communication__category_sealed_sender">送信者の秘匿化</string>
    <string name="preferences_communication__sealed_sender_allow_from_anyone">全員を許可する</string>
    <string name="preferences_communication__sealed_sender_allow_from_anyone_description">あなたのプロフィールを共有しておらず、連絡先にもないユーザーからのメッセージ受信において、送信者の秘匿化を有効にします。</string>
    <string name="preferences_proxy">プロキシ</string>
    <string name="preferences_use_proxy">プロキシの使用</string>
    <string name="preferences_off">オフ</string>
    <string name="preferences_on">オン</string>
    <string name="preferences_proxy_address">プロキシアドレス</string>
    <string name="preferences_only_use_a_proxy_if">Wi-FiやモバイルデータでSignalに接続できない場合のみ、プロキシを使用してください。</string>
    <string name="preferences_share">共有</string>
    <string name="preferences_save">保存</string>
    <string name="preferences_connecting_to_proxy">プロキシに接続しています…</string>
    <string name="preferences_connected_to_proxy">接続済み</string>
    <string name="preferences_connection_failed">接続失敗</string>
    <string name="preferences_couldnt_connect_to_the_proxy">プロキシに接続できませんでした。プロキシアドレスを確認して、再度試してください。</string>
    <string name="preferences_you_are_connected_to_the_proxy">プロキシに接続しました。いつでも設定でプロキシを無効にできます。</string>
    <string name="preferences_success">成功</string>
    <string name="preferences_failed_to_connect">接続に失敗しました</string>
    <string name="preferences_enter_proxy_address">プロキシアドレスを入力してください</string>
    <!-- Preference title for changing navigation (bottom) bar size -->
    <string name="preferences_navigation_bar_size">ナビゲーションバーの大きさ</string>
    <!-- Preference summary for normal navigation bar size -->
    <string name="preferences_normal">普通</string>
    <!-- Preference summary for compact navigation bar size -->
    <string name="preferences_compact">小</string>


    <string name="configurable_single_select__customize_option">オプションのカスタマイズ</string>

    <!-- Internal only preferences -->
  <!-- Removed by excludeNonTranslatables <string name="preferences__internal_preferences" translatable="false">Internal Preferences</string> -->
  <!-- Removed by excludeNonTranslatables <string name="preferences__internal_details" translatable="false">Internal Details</string> -->
  <!-- Removed by excludeNonTranslatables <string name="preferences__internal_stories_dialog_launcher" translatable="false">Stories dialog launcher</string> -->


    <!-- Payments -->
    <string name="PaymentsActivityFragment__all_activity">すべてのアクティビティ</string>
    <string name="PaymentsAllActivityFragment__all">すべて</string>
    <string name="PaymentsAllActivityFragment__sent">送金</string>
    <string name="PaymentsAllActivityFragment__received">受信</string>

    <!-- Displayed on a welcome screen for payments -->
    <string name="PaymentsHomeFragment_introducing_payments">決済機能のご紹介</string>
    <string name="PaymentsHomeFragment__use_signal_to_send_and_receive">Mollyを使って、プライバシーを重視した新しいデジタル通貨であるMobileCoinを送受信できます。利用するには機能を有効化してください。</string>
    <string name="PaymentsHomeFragment__activate_payments">決済機能を有効化</string>
    <string name="PaymentsHomeFragment__activating_payments">決済機能を有効化しています…</string>
    <string name="PaymentsHomeFragment__restore_payments_account">決済口座を復元</string>
    <string name="PaymentsHomeFragment__no_recent_activity_yet">最近の取引はありません</string>
    <string name="PaymentsHomeFragment__recent_activity">最近の取引</string>
    <string name="PaymentsHomeFragment__see_all">すべて表示</string>
    <string name="PaymentsHomeFragment__add_funds">入金</string>
    <string name="PaymentsHomeFragment__send">送金</string>
    <string name="PaymentsHomeFragment__sent_s">送金 %1$s</string>
    <string name="PaymentsHomeFragment__received_s">着金 %1$s</string>
    <string name="PaymentsHomeFragment__transfer_to_exchange">取引所へ振替</string>
    <string name="PaymentsHomeFragment__currency_conversion">通貨換算</string>
    <string name="PaymentsHomeFragment__deactivate_payments">決済機能を停止</string>
    <string name="PaymentsHomeFragment__recovery_phrase">リカバリーフレーズ</string>
    <string name="PaymentsHomeFragment__help">ヘルプ</string>
    <string name="PaymentsHomeFragment__coin_cleanup_fee">コインクリーンアップ手数料</string>
    <string name="PaymentsHomeFragment__sent_payment">送金した決済</string>
    <string name="PaymentsHomeFragment__received_payment">着金した決済</string>
    <string name="PaymentsHomeFragment__processing_payment">決済を処理しています</string>
    <string name="PaymentsHomeFragment__unknown_amount">---</string>
    <string name="PaymentsHomeFragment__currency_conversion_not_available">通貨換算は利用できません</string>
    <string name="PaymentsHomeFragment__cant_display_currency_conversion">通貨換算を表示できません。携帯電話のインターネット接続を確認して、再度試してください。</string>
    <string name="PaymentsHomeFragment__payments_is_not_available_in_your_region">あなたの地域では決済機能は利用できません。</string>
    <string name="PaymentsHomeFragment__could_not_enable_payments">決済機能を有効にできませんでした。あとで再度試してください。</string>
    <string name="PaymentsHomeFragment__deactivate_payments_question">決済機能を停止しますか？</string>
    <string name="PaymentsHomeFragment__you_will_not_be_able_to_send">決済機能を停止すると、MollyでMobileCoinを利用できなくなります。</string>
    <string name="PaymentsHomeFragment__deactivate">停止する</string>
    <string name="PaymentsHomeFragment__continue">続ける</string>
    <string name="PaymentsHomeFragment__balance_is_not_currently_available">残高は現在利用できません。</string>
    <string name="PaymentsHomeFragment__payments_deactivated">決済機能を停止しました。</string>
    <string name="PaymentsHomeFragment__payment_failed">決済できませんでした</string>
    <string name="PaymentsHomeFragment__details">詳細</string>
  <!-- Removed by excludeNonTranslatables <string name="PaymentsHomeFragment__learn_more__activate_payments" translatable="false">https://support.signal.org/hc/articles/360057625692#payments_activate</string> -->
    <!-- Displayed as a description in a dialog when the user tries to activate payments -->
    <string name="PaymentsHomeFragment__you_can_use_signal_to_send_and">MobileCoinの送受信にはSignalをご利用ください。すべての決済は、MobileCoinsとMobileCoin Walletの利用規約に準じます。おこなった決済が取り消されたり、残高の回復ができないといった問題などが発生する可能性があります。 </string>
    <string name="PaymentsHomeFragment__activate">有効にする</string>
    <string name="PaymentsHomeFragment__view_mobile_coin_terms">MobileCoinの利用規約</string>
    <string name="PaymentsHomeFragment__payments_not_available">Mollyの決済機能は、利用できなくなりました。取引所への振替は可能ですが、送金や受け取り、入金はできません。</string>

  <!-- Removed by excludeNonTranslatables <string name="PaymentsHomeFragment__mobile_coin_terms_url" translatable="false">https://www.mobilecoin.com/terms-of-use.html</string> -->
    <!-- Alert dialog title which shows up after a payment to turn on payment lock -->
    <string name="PaymentsHomeFragment__turn_on">今後の送信のために支払いのロックを有効にしますか？</string>
    <!-- Alert dialog description for why payment lock should be enabled before sending payments -->
    <string name="PaymentsHomeFragment__add_an_additional_layer">送金の際にAndroidの画面ロックまたは指紋認証を要求することで、さらにセキュリティーを強化することができます。</string>
    <!-- Alert dialog button to enable payment lock -->
    <string name="PaymentsHomeFragment__enable">有効にする</string>
    <!-- Alert dialog button to not enable payment lock for now -->
    <string name="PaymentsHomeFragment__not_now">今はしない</string>
    <!-- Alert dialog title which shows up to update app to send payments -->
    <string name="PaymentsHomeFragment__update_required">アップデートが必要です</string>
    <!-- Alert dialog description that app update is required to send payments-->
    <string name="PaymentsHomeFragment__an_update_is_required">送金や受け取りを継続し、最新の決済残高を表示するためにはアップデートが必要です。</string>
    <!-- Alert dialog button to cancel -->
    <string name="PaymentsHomeFragment__cancel">キャンセル</string>
    <!-- Alert dialog button to update now -->
    <string name="PaymentsHomeFragment__update_now">アップデートする</string>

    <!-- GrantPermissionsFragment -->
    <!-- Displayed as a text-only action button at the bottom start of the screen -->
    <string name="GrantPermissionsFragment__not_now">今はしない</string>
    <!-- Displayed as an action button at the bottom end of the screen -->
    <string name="GrantPermissionsFragment__next">次へ</string>
    <!-- Displayed as a title at the top of the screen -->
    <string name="GrantPermissionsFragment__allow_permissions">権限を許可する</string>
    <!-- Displayed as a subtitle at the top of the screen -->
    <string name="GrantPermissionsFragment__to_help_you_message_people_you_know">友人にメッセージを送信するには、Mollyに権限を与える必要があります。 </string>
    <!-- Notifications permission row title -->
    <string name="GrantPermissionsFragment__notifications">通知</string>
    <!-- Notifications permission row description -->
    <string name="GrantPermissionsFragment__get_notified_when">新しいメッセージが届いたときに通知を受け取ります。</string>
    <!-- Contacts permission row title -->
    <string name="GrantPermissionsFragment__contacts">連絡先</string>
    <!-- Contacts permission row description -->
    <string name="GrantPermissionsFragment__find_people_you_know">知り合いを探しましょう。連絡先は暗号化され、私たちSignalからは見えません。</string>
    <!-- Phone calls permission row title -->
    <string name="GrantPermissionsFragment__phone_calls">通話</string>
    <!-- Phone calls permission row description -->
    <string name="GrantPermissionsFragment__make_registering_easier">登録が簡単になり、通話機能が追加されます。</string>
    <!-- Storage permission row title -->
    <string name="GrantPermissionsFragment__storage">ストレージ</string>
    <!-- Storage permission row description -->
    <string name="GrantPermissionsFragment__send_photos_videos_and_files">端末から写真、動画、ファイルを送信します。</string>

    <!-- PaymentsSecuritySetupFragment -->
    <!-- Toolbar title -->
    <string name="PaymentsSecuritySetupFragment__security_setup">セキュリティ設定</string>
    <!-- Title to enable payment lock -->
    <string name="PaymentsSecuritySetupFragment__protect_your_funds">資金の保護</string>
    <!-- Description as to why payment lock is required -->
    <string name="PaymentsSecuritySetupFragment__help_prevent">セキュリティを強化することで、第三者があなたの携帯電話を使用して資金にアクセスすることを防ぎます。このオプションは設定で無効にできます。</string>
    <!-- Option to enable payment lock -->
    <string name="PaymentsSecuritySetupFragment__enable_payment_lock">決済機能のロックを有効にする</string>
    <!-- Option to cancel -->
    <string name="PaymentsSecuritySetupFragment__not_now">今はしない</string>
    <!-- Dialog title to confirm skipping the step -->
    <string name="PaymentsSecuritySetupFragment__skip_this_step">この手順をスキップしますか?</string>
    <!-- Dialog description to let users know why payment lock is required -->
    <string name="PaymentsSecuritySetupFragment__skipping_this_step">この手順をスキップすると、第三者があなたの携帯電話を使用して資金の送金やリカバリーフレーズを閲覧できる可能性があります。</string>
    <!-- Dialog option to cancel -->
    <string name="PaymentsSecuritySetupFragment__cancel">キャンセル</string>
    <!-- Dialog option to skip -->
    <string name="PaymentsSecuritySetupFragment__skip">スキップ</string>

    <!-- PaymentsAddMoneyFragment -->
    <string name="PaymentsAddMoneyFragment__add_funds">入金</string>
    <string name="PaymentsAddMoneyFragment__your_wallet_address">あなたのウォレットアドレス</string>
    <string name="PaymentsAddMoneyFragment__copy">コピー</string>
    <string name="PaymentsAddMoneyFragment__copied_to_clipboard">クリップボードにコピーしました</string>
    <string name="PaymentsAddMoneyFragment__to_add_funds">入金するには、あなたのウォレットアドレスにMobileCoinを送信します。MobileCoinを扱っている取引所の、あなたの口座から取引を開始し、QRコードをスキャンするか、あなたのウォレットアドレスをコピーしてください。</string>
  <!-- Removed by excludeNonTranslatables <string name="PaymentsAddMoneyFragment__learn_more__information" translatable="false">https://support.signal.org/hc/articles/360057625692#payments_transfer_from_exchange</string> -->

    <!-- PaymentsDetailsFragment -->
    <string name="PaymentsDetailsFragment__details">詳細</string>
    <string name="PaymentsDetailsFragment__status">状態</string>
    <string name="PaymentsDetailsFragment__submitting_payment">決済を送信しています…</string>
    <string name="PaymentsDetailsFragment__processing_payment">決済を処理しています…</string>
    <string name="PaymentsDetailsFragment__payment_complete">決済を完了しました</string>
    <string name="PaymentsDetailsFragment__payment_failed">決済できませんでした</string>
    <string name="PaymentsDetailsFragment__network_fee">ネットワーク手数料</string>
    <string name="PaymentsDetailsFragment__sent_by">送金者</string>
    <string name="PaymentsDetailsFragment__sent_to_s">%1$s に送金済み</string>
    <string name="PaymentsDetailsFragment__you_on_s_at_s">あなた (%1$s %2$s)</string>
    <string name="PaymentsDetailsFragment__s_on_s_at_s">%1$s (%2$s %3$s)</string>
    <string name="PaymentsDetailsFragment__to">送金先</string>
    <string name="PaymentsDetailsFragment__from">送金元</string>
    <string name="PaymentsDetailsFragment__information">決済金額や決済時刻などの取引の詳細は、MobileCoin台帳に記載されます。</string>
    <string name="PaymentsDetailsFragment__coin_cleanup_fee">コインクリーンアップ手数料</string>
    <string name="PaymentsDetailsFragment__coin_cleanup_information">「コインクリーンアップ手数料」は、お手持ちのコインを組み合わせて取引を完了できない場合に発生します。クリーンアップすることで、送金を続けることができます。</string>
    <string name="PaymentsDetailsFragment__no_details_available">この取引にこれ以上の情報はありません</string>
  <!-- Removed by excludeNonTranslatables <string name="PaymentsDetailsFragment__learn_more__information" translatable="false">https://support.signal.org/hc/articles/360057625692#payments_details</string> -->
  <!-- Removed by excludeNonTranslatables <string name="PaymentsDetailsFragment__learn_more__cleanup_fee" translatable="false">https://support.signal.org/hc/articles/360057625692#payments_details_fees</string> -->
    <string name="PaymentsDetailsFragment__sent_payment">送金した決済</string>
    <string name="PaymentsDetailsFragment__received_payment">着金した決済</string>
    <string name="PaymentsDeatilsFragment__payment_completed_s">%1$sに決済完了</string>
    <string name="PaymentsDetailsFragment__block_number">ブロック番号</string>

    <!-- PaymentsTransferFragment -->
    <string name="PaymentsTransferFragment__transfer">振替</string>
    <string name="PaymentsTransferFragment__scan_qr_code">QRコードをスキャンする</string>
    <string name="PaymentsTransferFragment__to_scan_or_enter_wallet_address">振替先: スキャンするかウォレットアドレスを入力してください</string>
    <string name="PaymentsTransferFragment__you_can_transfer">MobileCoinの振替は、取引所が提供するウォレットアドレスへの送金により行います。ウォレットアドレスは、一般的にQRコードの下にある文字列です。</string>
    <string name="PaymentsTransferFragment__next">次へ</string>
    <string name="PaymentsTransferFragment__invalid_address">無効なアドレスです</string>
    <string name="PaymentsTransferFragment__check_the_wallet_address">振替先のウォレットアドレスを確認して、再度試してください。</string>
    <string name="PaymentsTransferFragment__you_cant_transfer_to_your_own_signal_wallet_address">あなた自身のMollyのウォレットアドレスには振替できません。取引所のあなたの口座のウォレットアドレスを入力してください。</string>
    <string name="PaymentsTransferFragment__to_scan_a_qr_code_signal_needs">QRコードをスキャンするには、Mollyにカメラへのアクセス許可が必要です。</string>
    <string name="PaymentsTransferFragment__signal_needs_the_camera_permission_to_capture_qr_code_go_to_settings">QRコードをスキャンするには、Mollyにカメラへのアクセス許可が必要です。設定メニューの「アプリの権限」で「カメラ」を有効にしてください。</string>
    <string name="PaymentsTransferFragment__to_scan_a_qr_code_signal_needs_access_to_the_camera">QRコードをスキャンするには、Mollyにカメラへのアクセス許可が必要です。</string>
    <string name="PaymentsTransferFragment__settings">設定</string>

    <!-- PaymentsTransferQrScanFragment -->
    <string name="PaymentsTransferQrScanFragment__scan_address_qr_code">アドレスQRコードのスキャン</string>
    <string name="PaymentsTransferQrScanFragment__scan_the_address_qr_code_of_the_payee">受取人のアドレスQRコードをスキャンしてください</string>

    <!-- CreatePaymentFragment -->
    <string name="CreatePaymentFragment__request">請求する</string>
    <string name="CreatePaymentFragment__pay">送金</string>
    <string name="CreatePaymentFragment__available_balance_s">利用可能残高: %1$s</string>
    <string name="CreatePaymentFragment__toggle_content_description">切り替え</string>
    <string name="CreatePaymentFragment__1">1</string>
    <string name="CreatePaymentFragment__2">2</string>
    <string name="CreatePaymentFragment__3">3</string>
    <string name="CreatePaymentFragment__4">4</string>
    <string name="CreatePaymentFragment__5">5</string>
    <string name="CreatePaymentFragment__6">6</string>
    <string name="CreatePaymentFragment__7">7</string>
    <string name="CreatePaymentFragment__8">8</string>
    <string name="CreatePaymentFragment__9">9</string>
    <string name="CreatePaymentFragment__decimal">.</string>
    <string name="CreatePaymentFragment__0">0</string>
    <string name="CreatePaymentFragment__lt">&lt;</string>
    <string name="CreatePaymentFragment__backspace">バックスペース</string>
    <string name="CreatePaymentFragment__add_note">メモを追加</string>
    <string name="CreatePaymentFragment__conversions_are_just_estimates">金額は概算であり、正確ではない場合があります。</string>
  <!-- Removed by excludeNonTranslatables <string name="CreatePaymentFragment__learn_more__conversions" translatable="false">https://support.signal.org/hc/articles/360057625692#payments_currency_conversion</string> -->

    <!-- EditNoteFragment -->
    <string name="EditNoteFragment_note">メモ</string>
    <!-- Content descriptor explaining the use of the save note FAB for Android accessibility settings-->
    <string name="EditNoteFragment__content_description_save_note">メモを保存する</string>

    <!-- ConfirmPaymentFragment -->
    <string name="ConfirmPayment__confirm_payment">決済を確認</string>
    <string name="ConfirmPayment__network_fee">ネットワーク手数料</string>
    <string name="ConfirmPayment__estimated_s">概算 %1$s</string>
    <string name="ConfirmPayment__to">宛先</string>
    <string name="ConfirmPayment__total_amount">合計金額</string>
    <string name="ConfirmPayment__balance_s">残高: %1$s</string>
    <string name="ConfirmPayment__submitting_payment">決済を送信しています…</string>
    <string name="ConfirmPayment__processing_payment">決済を処理しています…</string>
    <string name="ConfirmPayment__payment_complete">決済を完了しました</string>
    <string name="ConfirmPayment__payment_failed">決済に失敗しました</string>
    <string name="ConfirmPayment__payment_will_continue_processing">決済処理を続けます</string>
    <string name="ConfirmPaymentFragment__invalid_recipient">無効な宛先です</string>
    <!-- Title of a dialog show when we were unable to present the user\'s screenlock before sending a payment -->
    <string name="ConfirmPaymentFragment__failed_to_show_payment_lock">支払いのロックが表示できませんでした</string>
    <!-- Body of a dialog show when we were unable to present the user\'s screenlock before sending a payment -->
    <string name="ConfirmPaymentFragment__you_enabled_payment_lock_in_the_settings">設定で支払いのロックを有効にしましたが、表示できません。</string>
    <!-- Button in a dialog that will take the user to the privacy settings -->
    <string name="ConfirmPaymentFragment__go_to_settings">設定へ</string>
    <string name="ConfirmPaymentFragment__this_person_has_not_activated_payments">この方は決済機能を有効にしていません。</string>
    <string name="ConfirmPaymentFragment__unable_to_request_a_network_fee">ネットワーク手数料を取得できません。この決済を続けるには、OKをタップして再度試してください。</string>

    <!-- BiometricDeviceAuthentication -->
    <!-- Biometric/Device authentication prompt title -->
    <string name="BiometricDeviceAuthentication__signal">Signal</string>


    <!-- CurrencyAmountFormatter_s_at_s -->
    <string name="CurrencyAmountFormatter_s_at_s">%1$s (%2$s現在)</string>

    <!-- SetCurrencyFragment -->
    <string name="SetCurrencyFragment__set_currency">通貨を設定</string>
    <string name="SetCurrencyFragment__all_currencies">すべての通貨</string>

    <!-- **************************************** -->
    <!-- menus -->
    <!-- **************************************** -->

    <!-- contact_selection_list -->
    <!-- Displayed in a row on the new call screen when searching by phone number. -->
    <string name="contact_selection_list__new_call">新しい通話先は…</string>
    <string name="contact_selection_list__unknown_contact">新規メッセージ…</string>
    <string name="contact_selection_list__unknown_contact_block">ユーザーをブロックする</string>
    <string name="contact_selection_list__unknown_contact_add_to_group">グループに追加</string>

    <!-- conversation_callable_insecure -->
    <string name="conversation_callable_insecure__menu_call">通話</string>

    <!-- conversation_callable_secure -->
    <string name="conversation_callable_secure__menu_call">Signal通話</string>
    <string name="conversation_callable_secure__menu_video">Signalビデオ通話</string>

    <!-- conversation_context -->

    <!-- Heading which shows how many messages are currently selected -->
    <plurals name="conversation_context__s_selected">
        <item quantity="other">%1$d件選択済み</item>
    </plurals>

    <!-- conversation_context_image -->
    <!-- Button to save a message attachment (image, file etc.) -->

    <!-- conversation_expiring_off -->
    <string name="conversation_expiring_off__disappearing_messages">消えるメッセージ</string>

    <!-- conversation_selection -->
    <!-- Button to view detailed information for a message; Action item with hyphenation. Translation can use soft hyphen - Unicode U+00AD  -->
    <string name="conversation_selection__menu_message_details">詳細</string>
    <!-- Button to copy a message\'s text to the clipboard; Action item with hyphenation. Translation can use soft hyphen - Unicode U+00AD  -->
    <string name="conversation_selection__menu_copy">コピー</string>
    <!-- Button to delete a message; Action item with hyphenation. Translation can use soft hyphen - Unicode U+00AD  -->
    <string name="conversation_selection__menu_delete">消去</string>
    <!-- Button to forward a message to another person or group chat; Action item with hyphenation. Translation can use soft hyphen - Unicode U+00AD  -->
    <string name="conversation_selection__menu_forward">転送</string>
    <!-- Button to reply to a message; Action item with hyphenation. Translation can use soft hyphen - Unicode U+00AD -->
    <string name="conversation_selection__menu_reply">返信</string>
    <!-- Button to edit a message; Action item with hyphenation. Translation can use soft hyphen - Unicode U+00AD -->
    <string name="conversation_selection__menu_edit">編集</string>
    <!-- Button to save a message attachment (image, file etc.); Action item with hyphenation. Translation can use soft hyphen - Unicode U+00AD  -->
    <string name="conversation_selection__menu_save">保存</string>
    <!-- Button to retry sending a message; Action item with hyphenation. Translation can use soft hyphen - Unicode U+00AD  -->
    <string name="conversation_selection__menu_resend_message">再送</string>
    <!-- Button to select a message and enter selection mode; Action item with hyphenation. Translation can use soft hyphen - Unicode U+00AD  -->
    <string name="conversation_selection__menu_multi_select">選択</string>
    <!-- Button to view a in-chat payment message\'s full payment details; Action item with hyphenation. Translation can use soft hyphen - Unicode U+00AD  -->
    <string name="conversation_selection__menu_payment_details">決済の詳細</string>

    <!-- conversation_expiring_on -->

    <!-- conversation_insecure -->
    <string name="conversation_insecure__invite">招待</string>

    <!-- conversation_list_batch -->

    <!-- conversation_list -->
    <string name="conversation_list_settings_shortcut">設定のショートカット</string>
    <string name="conversation_list_search_description">検索</string>
    <string name="conversation_list__pinned">ピン留め中</string>
    <string name="conversation_list__chats">チャット</string>
    <!-- A warning shown in a toast that tells you that you can\'t pin any more chats. Pinning a chat means keeping the chat at the top of your chat list. The placeholder represents how many chats you\'re allowed to pin. -->
    <string name="conversation_list__you_can_only_pin_up_to_d_chats">ピン留めできるチャットは%1$d件までです</string>

    <!-- conversation_list_item_view -->
    <string name="conversation_list_item_view__contact_photo_image">連絡先の画像</string>
    <string name="conversation_list_item_view__archived">アーカイブ済み</string>


    <!-- conversation_list_fragment -->
    <string name="conversation_list_fragment__fab_content_description">新しいチャット</string>
    <string name="conversation_list_fragment__open_camera_description">カメラを開く</string>
    <string name="conversation_list_fragment__no_chats_yet_get_started_by_messaging_a_friend">まだチャットがありません。\n友達にメッセージを送って始めましょう。</string>


    <!-- conversation_secure_verified -->

    <!-- conversation_muted -->
    <string name="conversation_muted__unmute">ミュート解除</string>

    <!-- conversation_unmuted -->
    <string name="conversation_unmuted__mute_notifications">通知をミュート</string>

    <!-- conversation -->
    <string name="conversation__menu_group_settings">グループ設定</string>
    <string name="conversation__menu_leave_group">グループを抜ける</string>
    <string name="conversation__menu_view_all_media">すべてのメディア</string>
    <string name="conversation__menu_conversation_settings">チャットの設定</string>
    <string name="conversation__menu_add_shortcut">ホーム画面に追加</string>
    <string name="conversation__menu_create_bubble">吹き出しを作成</string>
    <!-- Overflow menu option that allows formatting of text -->
    <string name="conversation__menu_format_text">テキストの書式設定</string>

    <!-- conversation_popup -->

    <!-- conversation_callable_insecure -->
    <string name="conversation_add_to_contacts__menu_add_to_contacts">連絡先に追加</string>

    <!-- conversation scheduled messages bar -->

    <!-- Label for button in a banner to show all messages currently scheduled -->
    <string name="conversation_scheduled_messages_bar__see_all">すべて表示</string>
    <!-- Body text for banner to show all scheduled messages for the chat that tells the user how many scheduled messages there are -->
    <plurals name="conversation_scheduled_messages_bar__number_of_messages">
        <item quantity="other">%1$d 件の予約メッセージ</item>
    </plurals>

    <!-- conversation_group_options -->
    <string name="convesation_group_options__recipients_list">宛先リスト</string>
    <string name="conversation_group_options__delivery">配送</string>
    <!-- Label for a menu item that appears after pressing the three-dot icon in a  -->
    <string name="conversation_group_options__conversation">チャット</string>
    <string name="conversation_group_options__broadcast">一斉送信</string>

    <!-- text_secure_normal -->
    <string name="text_secure_normal__menu_new_group">新規グループ</string>
    <string name="text_secure_normal__menu_settings">設定</string>
    <string name="text_secure_normal__menu_clear_passphrase">ロック</string>
    <string name="text_secure_normal__mark_all_as_read">すべて既読にする</string>
    <string name="text_secure_normal__invite_friends">友達を招待</string>
    <!-- Overflow menu entry to filter unread chats -->
    <string name="text_secure_normal__filter_unread_chats">未読のチャットを検索する</string>
    <!-- Overflow menu entry to disable unread chats filter -->
    <string name="text_secure_normal__clear_unread_filter">未読のフィルタリングを解除する</string>

    <!-- verify_display_fragment -->
    <string name="verify_display_fragment_context_menu__copy_to_clipboard">クリップボードにコピー</string>
    <string name="verify_display_fragment_context_menu__compare_with_clipboard">クリップボードと比較</string>

    <!-- reminder_header -->
    <string name="reminder_header_push_title">Signalメッセージと通話の有効化</string>
    <string name="reminder_header_push_text">コミュニケーション体験をアップグレードしてください。</string>
    <string name="reminder_header_service_outage_text">Signalは技術的な問題を抱えています。私たちは、これをできるだけ早く解決するよう対応しています。</string>
    <string name="reminder_header_progress">%1$d%%</string>
    <!-- Body text of a banner that will show at the top of the chat list when we temporarily cannot process the user\'s contacts -->
    <string name="reminder_cds_warning_body">Signalのprivate contact discovery機能は連絡先を一度に処理することができません。</string>
    <!-- Label for a button in a banner to learn more about why we temporarily can\'t process the user\'s contacts -->
    <string name="reminder_cds_warning_learn_more">詳しく見る</string>
    <!-- Body text of a banner that will show at the top of the chat list when the user has so many contacts that we cannot ever process them -->
    <string name="reminder_cds_permanent_error_body">Signalのprivate contact discovery機能が連絡先を処理することができません。</string>
    <!-- Label for a button in a banner to learn more about why we cannot process the user\'s contacts -->
    <string name="reminder_cds_permanent_error_learn_more">詳しく見る</string>

    <!-- media_preview -->
    <string name="media_preview__save_title">保存</string>
    <string name="media_preview__edit_title">編集</string>


    <!-- media_preview_activity -->
    <string name="media_preview_activity__media_content_description">メディアのプレビュー</string>

    <!-- new_conversation_activity -->
    <string name="new_conversation_activity__refresh">更新</string>
    <!-- redphone_audio_popup_menu -->

    <!-- Edit KBS Pin -->

    <!-- BaseKbsPinFragment -->
    <string name="BaseKbsPinFragment__next">次へ</string>
    <!-- Button label to prompt them to create a password ("PIN") using numbers and letters rather than only numbers. -->
    <string name="BaseKbsPinFragment__create_alphanumeric_pin">英数字のPINを作成</string>
    <!-- Button label to prompt them to return to creating a numbers-only password ("PIN") -->
    <string name="BaseKbsPinFragment__create_numeric_pin">数字のPINを作成</string>
  <!-- Removed by excludeNonTranslatables <string name="BaseKbsPinFragment__learn_more_url" translatable="false">https://support.signal.org/hc/articles/360007059792</string> -->

    <!-- CreateKbsPinFragment -->
    <plurals name="CreateKbsPinFragment__pin_must_be_at_least_characters">
        <item quantity="other">PINは%1$d字以上にしてください</item>
    </plurals>
    <plurals name="CreateKbsPinFragment__pin_must_be_at_least_digits">
        <item quantity="other">PINは%1$d桁以上の数字にしてください</item>
    </plurals>
    <string name="CreateKbsPinFragment__create_a_new_pin">新しいPINを作成</string>
    <string name="CreateKbsPinFragment__you_can_choose_a_new_pin_as_long_as_this_device_is_registered">この端末が登録されていればPINの変更が可能です。</string>
    <string name="CreateKbsPinFragment__create_your_pin">PINを作成</string>
    <string name="CreateKbsPinFragment__pins_can_help_you_restore_your_account">PINは、アカウントの復元に使用され、お客様の情報をSignalで暗号化してお預かりすることを可能にします。 </string>
    <string name="CreateKbsPinFragment__choose_a_stronger_pin">より強固なPINを選択</string>

    <!-- ConfirmKbsPinFragment -->
    <string name="ConfirmKbsPinFragment__pins_dont_match">PINが一致しません。再度試してください。</string>
    <!-- Prompt for the user to repeat entering the PIN in order to help them remember it correctly.   -->
    <string name="ConfirmKbsPinFragment__re_enter_the_pin_you_just_created">先ほど作成したPINを再入力してください。</string>
    <string name="ConfirmKbsPinFragment__confirm_your_pin">PINを確認してください。</string>
    <string name="ConfirmKbsPinFragment__pin_creation_failed">PINの作成に失敗しました</string>
    <string name="ConfirmKbsPinFragment__your_pin_was_not_saved">PINは保存されていません。あとでPINを作成するようお知らせします。</string>
    <string name="ConfirmKbsPinFragment__pin_created">PINを作成しました。</string>
    <string name="ConfirmKbsPinFragment__re_enter_your_pin">PINを再入力</string>
    <string name="ConfirmKbsPinFragment__creating_pin">PINを作成しています…</string>

    <!-- KbsSplashFragment -->
    <string name="KbsSplashFragment__introducing_pins">PINのご紹介</string>
    <string name="KbsSplashFragment__pins_keep_information_stored_with_signal_encrypted">Signal内に保存された情報は、PINにより暗号化を保持されるため、あなたのみアクセスできます。PINを使うことで、Signalの再インストール時にあなたのプロフィール、設定および連絡先が復元されます。アプリを開く際にはPINは必要はありません。</string>
    <string name="KbsSplashFragment__learn_more">詳細を見る</string>
  <!-- Removed by excludeNonTranslatables <string name="KbsSplashFragment__learn_more_link" translatable="false">https://support.signal.org/hc/articles/360007059792</string> -->
    <string name="KbsSplashFragment__registration_lock_equals_pin">登録ロック = PIN</string>
    <string name="KbsSplashFragment__your_registration_lock_is_now_called_a_pin">登録ロックは今後PINと呼ばれ、より多機能になります。いますぐアップデートしてください。</string>
    <string name="KbsSplashFragment__update_pin">PINをアップデート</string>
    <string name="KbsSplashFragment__create_your_pin">PINを作成</string>
    <string name="KbsSplashFragment__learn_more_about_pins">PINに関する詳細情報</string>
    <string name="KbsSplashFragment__disable_pin">PINを無効にする</string>

    <!-- KBS Reminder Dialog -->
    <string name="KbsReminderDialog__enter_your_signal_pin">Signal PINを入力してください</string>
    <string name="KbsReminderDialog__to_help_you_memorize_your_pin">PINを覚えていただくため、定期的に入力をお願いしています。頻度は次第に少なくなります。</string>
    <string name="KbsReminderDialog__skip">スキップ</string>
    <string name="KbsReminderDialog__submit">送信する</string>
    <string name="KbsReminderDialog__forgot_pin">PINを忘れましたか？</string>
    <string name="KbsReminderDialog__incorrect_pin_try_again">PINが違います。再度試してください。</string>

    <!-- AccountLockedFragment -->
    <string name="AccountLockedFragment__account_locked">アカウントがロックされました</string>
    <string name="AccountLockedFragment__your_account_has_been_locked_to_protect_your_privacy">プライバシーとセキュリティ保護のため、あなたのアカウントをロックしました。%1$d日間の休止後に、PINなしでこの電話番号を再登録できるようになります。メッセージ等はすべて消去されます。</string>
    <string name="AccountLockedFragment__next">次へ</string>
    <string name="AccountLockedFragment__learn_more">詳細を見る</string>
  <!-- Removed by excludeNonTranslatables <string name="AccountLockedFragment__learn_more_url" translatable="false">https://support.signal.org/hc/articles/360007059792</string> -->

    <!-- KbsLockFragment -->
    <string name="RegistrationLockFragment__enter_your_pin">PINを入力してください</string>
    <string name="RegistrationLockFragment__enter_the_pin_you_created">あなたのアカウント用に作成したPINを入力してください。これはSMSの認証コードとは違います。</string>
    <!-- Info text shown above a pin entry text box describing what pin they should be entering. -->
    <string name="RegistrationLockFragment__enter_the_pin_you_created_for_your_account">アカウント用に作成した PIN を入力してください。</string>
    <!-- Button label to prompt the user to switch between an alphanumeric and numeric-only keyboards -->
    <string name="RegistrationLockFragment__switch_keyboard">キーボードを切り替える</string>
    <string name="RegistrationLockFragment__incorrect_pin_try_again">PINが違います。再度試してください。</string>
    <string name="RegistrationLockFragment__forgot_pin">PINを忘れましたか？</string>
    <string name="RegistrationLockFragment__incorrect_pin">PINが違います</string>
    <string name="RegistrationLockFragment__forgot_your_pin">PINを忘れましたか？</string>
    <string name="RegistrationLockFragment__not_many_tries_left">試行回数が残りわずかです！</string>
    <string name="RegistrationLockFragment__signal_registration_need_help_with_pin_for_android_v2_pin">Signal登録 - AndroidのPINに関するサポートが必要 (V2 PIN)</string>

    <plurals name="RegistrationLockFragment__for_your_privacy_and_security_there_is_no_way_to_recover">
        <item quantity="other">プライバシーとセキュリティ保護のため、PINを回復する方法はありません。PINを思い出せない場合、%1$d日間無操作にするとSMSで再認証できます。その場合アカウントはリセットされ、メッセージ等もすべて消去されます。</item>
    </plurals>

    <plurals name="RegistrationLockFragment__incorrect_pin_d_attempts_remaining">
        <item quantity="other">PINが違います。あと%1$d回試せます。</item>
    </plurals>

    <plurals name="RegistrationLockFragment__if_you_run_out_of_attempts_your_account_will_be_locked_for_d_days">
        <item quantity="other">試行回数の上限を超えると、アカウントが%1$d日間ロックされます。%1$d日間の休止後にPINなしで再登録できますが、アカウントはリセットされ、メッセージ等もすべて消去されます。</item>
    </plurals>

    <plurals name="RegistrationLockFragment__you_have_d_attempts_remaining">
        <item quantity="other">あと%1$d回試せます。</item>
    </plurals>

    <plurals name="RegistrationLockFragment__d_attempts_remaining">
        <item quantity="other">あと%1$d回試せます。</item>
    </plurals>

    <!-- CalleeMustAcceptMessageRequestDialogFragment -->
    <string name="CalleeMustAcceptMessageRequestDialogFragment__s_will_get_a_message_request_from_you">%1$s があなたからのメッセージ申請を受け取ります。承認されると通話できるようになります。</string>

    <!-- KBS Megaphone -->
    <string name="KbsMegaphone__create_a_pin">PINを作成</string>
    <string name="KbsMegaphone__pins_keep_information_thats_stored_with_signal_encrytped">Signalで保管される情報はPINで暗号化されます。</string>
    <string name="KbsMegaphone__create_pin">PINを作成</string>

    <!-- CallNotificationBuilder -->
    <!-- Displayed in a notification when a Signal voice call is ringing -->
    <string name="CallNotificationBuilder__incoming_signal_voice_call">Molly音声通話の着信</string>
    <!-- Displayed in a notification when a Signal video call is ringing -->
    <string name="CallNotificationBuilder__incoming_signal_video_call">Mollyビデオ通話の着信</string>
    <!-- Displayed in a notification when a Signal group call is ringing -->
    <string name="CallNotificationBuilder__incoming_signal_group_call">Mollyグループ着信</string>
    <!-- Displayed in a notification when a Signal voice call is in progress -->
    <string name="CallNotificationBuilder__ongoing_signal_voice_call">Molly音声通話中</string>
    <!-- Displayed in a notification when a Signal video call is in progress -->
    <string name="CallNotificationBuilder__ongoing_signal_video_call">Mollyビデオ通話中</string>
    <!-- Displayed in a notification when a Signal group call is in progress -->
    <string name="CallNotificationBuilder__ongoing_signal_group_call">Mollyグループ通話中</string>

    <!-- transport_selection_list_item -->
    <string name="ConversationListFragment_loading">読み込んでいます…</string>
    <string name="CallNotificationBuilder_connecting">接続しています…</string>
    <string name="Permissions_permission_required">アクセス許可が必要です</string>
    <string name="Permissions_continue">続ける</string>
    <string name="Permissions_not_now">今はしない</string>
    <string name="SQLCipherMigrationHelper_migrating_signal_database">Signalのデータベースを移行する</string>
    <string name="enter_backup_passphrase_dialog__backup_passphrase">バックアップ用パスフレーズ</string>
    <string name="backup_enable_dialog__backups_will_be_saved_to_external_storage_and_encrypted_with_the_passphrase_below_you_must_have_this_passphrase_in_order_to_restore_a_backup">バックアップは、外部ストレージにパスフレーズで暗号化して保存されます。バックアップを復元するには、このパスフレーズが必要です。</string>
    <string name="backup_enable_dialog__you_must_have_this_passphrase">バックアップを復元するには、このパスフレーズが必要です。</string>
    <string name="backup_enable_dialog__folder">フォルダ</string>
    <string name="backup_enable_dialog__i_have_written_down_this_passphrase">パスフレーズを書き留めました。パスフレーズがなければ、バックアップは復元できません。</string>
    <string name="registration_activity__restore_backup">バックアップを復元する</string>
    <string name="registration_activity__transfer_or_restore_account">アカウントの移行または復元</string>
    <string name="registration_activity__transfer_account">アカウントの移行</string>
    <string name="registration_activity__skip">スキップする</string>
    <string name="preferences_chats__chat_backups">チャットのバックアップ</string>
    <string name="preferences_chats__transfer_account">アカウントの移行</string>
    <string name="preferences_chats__transfer_account_to_a_new_android_device">新しいAndroid端末にアカウントを移行します。</string>
    <string name="RegistrationActivity_enter_backup_passphrase">バックアップ用パスフレーズを入力してください</string>
    <string name="RegistrationActivity_restore">復元する</string>
    <string name="RegistrationActivity_backup_failure_downgrade">現在ご利用のものより新しいバージョンの Signal からはバックアップをインポートできません</string>
    <!-- Error message indicating that we could not restore the user\'s backup. Displayed in a toast at the bottom of the screen. -->
    <string name="RegistrationActivity_backup_failure_foreign_key">正しくない形式のデータがバックアップに含まれています</string>
    <string name="RegistrationActivity_incorrect_backup_passphrase">バックアップ用パスフレーズが違います</string>
    <string name="RegistrationActivity_checking">確認しています…</string>
    <string name="RegistrationActivity_d_messages_so_far">これまで%1$d件のメッセージ…</string>
    <string name="RegistrationActivity_restore_from_backup">バックアップから復元しますか？</string>
    <string name="RegistrationActivity_restore_your_messages_and_media_from_a_local_backup">ローカルバックアップからメディアやメッセージを復元してください。いま復元しなければ、あとでできなくなります。</string>
    <string name="RegistrationActivity_backup_size_s">バックアップサイズ: %1$s</string>
    <string name="RegistrationActivity_backup_timestamp_s">バックアップ日時: %1$s</string>
    <string name="BackupDialog_enable_local_backups">ローカルバックアップを有効にしますか？</string>
    <string name="BackupDialog_enable_backups">バックアップを有効にする</string>
    <string name="BackupDialog_please_acknowledge_your_understanding_by_marking_the_confirmation_check_box">内容をご確認いただき、チェックボックスにチェックを入れて下さい。</string>
    <string name="BackupDialog_delete_backups">バックアップを消去しますか？</string>
    <string name="BackupDialog_disable_and_delete_all_local_backups">すべてのローカルバックアップを消去して無効にしますか？</string>
    <string name="BackupDialog_delete_backups_statement">バックアップを消去する</string>
    <string name="BackupDialog_to_enable_backups_choose_a_folder">バックアップを有効にするには、フォルダを選択してください。バックアップはこの場所に保存されます。</string>
    <string name="BackupDialog_choose_folder">フォルダを選択する</string>
    <string name="BackupDialog_copied_to_clipboard">クリップボードにコピーしました</string>
    <string name="BackupDialog_no_file_picker_available">ファイルピッカーがありません。</string>
    <string name="BackupDialog_enter_backup_passphrase_to_verify">確認したいバックアップ用パスフレーズを入力してください</string>
    <string name="BackupDialog_verify">確認する</string>
    <string name="BackupDialog_you_successfully_entered_your_backup_passphrase">正しいバックアップ用パスフレーズが入力されました</string>
    <string name="BackupDialog_passphrase_was_not_correct">パスフレーズが違います</string>
    <string name="LocalBackupJob_creating_signal_backup">Mollyのバックアップを作成しています…</string>
    <!-- Title for progress notification shown in a system notification while verifying a recent backup. -->
    <string name="LocalBackupJob_verifying_signal_backup">Mollyのバックアップを検証しています…</string>
    <string name="LocalBackupJobApi29_backup_failed">バックアップに失敗しました</string>
    <string name="LocalBackupJobApi29_your_backup_directory_has_been_deleted_or_moved">バックアップディレクトリは消去または移動されています。</string>
    <string name="LocalBackupJobApi29_your_backup_file_is_too_large">あなたのバックアップファイルは、このボリュームに保存するには大きすぎます。</string>
    <string name="LocalBackupJobApi29_there_is_not_enough_space">バックアップを保存できる十分なスペースがありません。</string>
    <!-- Error message shown if a newly created backup could not be verified as accurate -->
    <string name="LocalBackupJobApi29_your_backup_could_not_be_verified">最新のバックアップの作成および検証ができませんでした。 新しいものを作成してください。</string>
    <!-- Error message shown if a very large attachment is encountered during the backup creation and causes the backup to fail -->
    <string name="LocalBackupJobApi29_your_backup_contains_a_very_large_file">非常に大きなファイルが含まれているためバックアップできません。そのファイルを消去して、新しいバックアップを作成してください。</string>
    <string name="LocalBackupJobApi29_tap_to_manage_backups">タップしてバックアップを管理</string>
    <string name="RegistrationActivity_wrong_number">電話番号を訂正</string>
    <!--    Countdown to when the user can request a new code via phone call during registration.-->
    <string name="RegistrationActivity_call_me_instead_available_in">電話で確認 (%1$02d:%2$02d)</string>
    <!--    Countdown to when the user can request a new SMS code during registration.-->
    <string name="RegistrationActivity_resend_sms_available_in">コードの再送信まで (%1$02d:%2$02d)</string>
    <string name="RegistrationActivity_contact_signal_support">Mollyサポートに問い合わせ</string>
    <string name="RegistrationActivity_code_support_subject">Molly登録 - Android用認証コード</string>
    <string name="RegistrationActivity_incorrect_code">コードが違います</string>
    <string name="BackupUtil_never">なし</string>
    <string name="BackupUtil_unknown">不明</string>
    <!-- Phone number heading displayed as a screen title -->
    <string name="preferences_app_protection__phone_number">電話番号</string>
    <!-- Subtext below option to launch into phone number privacy settings screen -->
    <string name="preferences_app_protection__choose_who_can_see">あなたの電話番号を見ることができる人と、Mollyであなたに連絡できる人を選択してください。</string>
    <!-- Section title above two radio buttons for enabling and disabling phone number display -->
    <string name="PhoneNumberPrivacySettingsFragment__who_can_see_my_number">電話番号を見ることができる人</string>
    <!-- Subtext below radio buttons when who can see my number is set to nobody -->
<<<<<<< HEAD
    <string name="PhoneNumberPrivacySettingsFragment__nobody_will_see_your">Nobody will see your phone number on Molly, even when messaging them.</string>
=======
    <string name="PhoneNumberPrivacySettingsFragment__nobody_will_see_your">Signalでは、メッセージをやりとりしていてもあなたの電話番号は表示されません。</string>
>>>>>>> 56a2d889
    <!-- Section title above two radio buttons for enabling and disabling whether users can find me by my phone number  -->
    <string name="PhoneNumberPrivacySettingsFragment__who_can_find_me_by_number">私を電話番号から検索できる人</string>
    <!-- Subtext below radio buttons when who can see my number is set to everyone -->
    <string name="PhoneNumberPrivacySettingsFragment__your_phone_number">あなたの電話番号は、メッセージを送信したすべての相手とグループに表示されます。連絡先にあなたの電話番号がある人にも、Mollyで表示されます。</string>
    <!-- Subtext below radio buttons when who can find me by number is set to everyone -->
<<<<<<< HEAD
    <string name="PhoneNumberPrivacySettingsFragment__anyone_who_has">Anyone who has your phone number will see you\'re on Molly and can start chats with you.</string>
    <!-- Subtext below radio buttons when who can find me by number is set to nobody -->
    <string name="PhoneNumberPrivacySettingsFragment__nobody_will_be_able_to_see">Nobody will be able to see you\'re on Molly unless you message them or have an existing chat with them.</string>
=======
    <string name="PhoneNumberPrivacySettingsFragment__anyone_who_has">あなたの電話番号を知っている人は誰でも、あなたがSignal利用者であることがわかり、チャットを始めることができます。</string>
    <!-- Subtext below radio buttons when who can find me by number is set to nobody -->
    <string name="PhoneNumberPrivacySettingsFragment__nobody_will_be_able_to_see">あなたからメッセージを送るか、以前からチャットをやりとりしていない限り、あなたがSignalを利用していることは誰にもわかりません。</string>
>>>>>>> 56a2d889
    <!-- Snackbar text when pressing invalid radio item -->
    <string name="PhoneNumberPrivacySettingsFragment__to_change_this_setting">"この設定を変更するには、自分の番号を閲覧できる人を「誰も閲覧できない」に設定します。"</string>
    <string name="PhoneNumberPrivacy_everyone">全員</string>
    <string name="PhoneNumberPrivacy_nobody">なし</string>
    <string name="preferences_app_protection__screen_lock">画面ロック</string>
    <string name="preferences_app_protection__lock_signal_access_with_android_screen_lock_or_fingerprint">SignalをAndroidの画面ロックや指紋認証でロックします。</string>
    <string name="preferences_app_protection__screen_lock_inactivity_timeout">画面ロックまでの無操作時間</string>
    <string name="preferences_app_protection__signal_pin">Signal PIN</string>
    <string name="preferences_app_protection__create_a_pin">PINを作成する</string>
    <string name="preferences_app_protection__change_your_pin">PINを変更</string>
    <string name="preferences_app_protection__pin_reminders">PINリマインダー</string>
    <string name="preferences_app_protection__turn_off">無効にする</string>
    <string name="preferences_app_protection__confirm_pin">PINを再入力</string>
    <string name="preferences_app_protection__confirm_your_signal_pin">Signal PINの確認</string>
    <string name="preferences_app_protection__make_sure_you_memorize_or_securely_store_your_pin">PINは復元できないため、記憶するか安全に保管してください。PINを忘れると、Signalアカウントの再登録時にデータが失われる可能性があります。</string>
    <string name="preferences_app_protection__incorrect_pin_try_again">PINが違います。もう一度試してください。</string>
    <string name="preferences_app_protection__failed_to_enable_registration_lock">登録ロックを有効にすることに失敗しました。</string>
    <string name="preferences_app_protection__failed_to_disable_registration_lock">登録ロックを無効にすることに失敗しました</string>
    <string name="AppProtectionPreferenceFragment_none">なし</string>
    <string name="preferences_app_protection__registration_lock">登録ロック</string>
    <string name="RegistrationActivity_you_must_enter_your_registration_lock_PIN">登録ロックPINの入力が必要です</string>
    <string name="RegistrationActivity_your_pin_has_at_least_d_digits_or_characters">あなたのPINは%1$d字以上です</string>
    <string name="RegistrationActivity_too_many_attempts">試行回数が多すぎます</string>
    <string name="RegistrationActivity_you_have_made_too_many_incorrect_registration_lock_pin_attempts_please_try_again_in_a_day">登録ロックPINの間違いが多すぎます。1日後に再度試してください。</string>
    <string name="RegistrationActivity_you_have_made_too_many_attempts_please_try_again_later">試行回数が多すぎます。あとで再度試してください。</string>
    <string name="RegistrationActivity_error_connecting_to_service">サービスへの接続中にエラーが発生しました</string>
    <string name="preferences_chats__backups">バックアップ</string>
    <string name="prompt_passphrase_activity__signal_is_locked">Mollyはロックされています</string>
    <string name="prompt_passphrase_activity__tap_to_unlock">タップしてロック解除</string>
    <string name="Recipient_unknown">不明</string>

    <!-- Option in settings that will take use to re-register if they are no longer registered -->
    <string name="preferences_account_reregister">アカウントを再登録する</string>
    <!-- Option in settings that will take user to our website or playstore to update their expired build -->
    <string name="preferences_account_update_signal">Signalをアップデートしてください</string>
    <!-- Option in settings shown when user is no longer registered or expired client that will WIPE ALL THEIR DATA -->
    <string name="preferences_account_delete_all_data">すべてのデータを消去する</string>
    <!-- Title for confirmation dialog confirming user wants to delete all their data -->
    <string name="preferences_account_delete_all_data_confirmation_title">すべてのデータを消去しますか？</string>
    <!-- Message in confirmation dialog to delete all data explaining how it works, and that the app will be closed after deletion -->
    <string name="preferences_account_delete_all_data_confirmation_message">メッセージを消去して、アプリを初期化します。この処理が完了するとアプリは終了します。</string>
    <!-- Confirmation action to proceed with application data deletion -->
    <string name="preferences_account_delete_all_data_confirmation_proceed">進む</string>
    <!-- Confirmation action to cancel application data deletion -->
    <string name="preferences_account_delete_all_data_confirmation_cancel">キャンセル</string>
    <!-- Error message shown when we fail to delete the data for some unknown reason -->
    <string name="preferences_account_delete_all_data_failed">データの消去に失敗しました</string>

    <!-- TransferOrRestoreFragment -->
    <string name="TransferOrRestoreFragment__transfer_or_restore_account">アカウントの移行または復元</string>
    <string name="TransferOrRestoreFragment__if_you_have_previously_registered_a_signal_account">以前に登録したSignalアカウントがある場合、アカウントやメッセージを移行または復元できます。</string>
    <string name="TransferOrRestoreFragment__transfer_from_android_device">Android端末から移行</string>
    <string name="TransferOrRestoreFragment__transfer_your_account_and_messages_from_your_old_android_device">あなたのアカウントとメッセージを古いAndroid端末から移行します。古い端末の操作が必要です。</string>
    <string name="TransferOrRestoreFragment__you_need_access_to_your_old_device">古い端末へのアクセスが必要です。</string>
    <string name="TransferOrRestoreFragment__restore_from_backup">バックアップから復元</string>
    <string name="TransferOrRestoreFragment__restore_your_messages_from_a_local_backup">ローカルバックアップからメッセージを復元します。いま復元しないと、あとから復元することはできません。</string>

    <!-- NewDeviceTransferInstructionsFragment -->
    <string name="NewDeviceTransferInstructions__open_signal_on_your_old_android_phone">古いAndroid端末でSignalを開きます</string>
    <string name="NewDeviceTransferInstructions__continue">続ける</string>
    <string name="NewDeviceTransferInstructions__first_bullet">1.</string>
    <string name="NewDeviceTransferInstructions__tap_on_your_profile_photo_in_the_top_left_to_open_settings">左上の写真をタップして、設定を開きます</string>
    <string name="NewDeviceTransferInstructions__second_bullet">2.</string>
    <string name="NewDeviceTransferInstructions__tap_on_account">"「アカウント」をタップ"</string>
    <string name="NewDeviceTransferInstructions__third_bullet">3.</string>
    <string name="NewDeviceTransferInstructions__tap_transfer_account_and_then_continue_on_both_devices">"両方の端末で「アカウントの移行」、「続ける」の順にタップします"</string>

    <!-- NewDeviceTransferSetupFragment -->
    <string name="NewDeviceTransferSetup__preparing_to_connect_to_old_android_device">古いAndroid端末への接続を準備しています…</string>
    <string name="NewDeviceTransferSetup__take_a_moment_should_be_ready_soon">しばらくお待ちください</string>
    <string name="NewDeviceTransferSetup__waiting_for_old_device_to_connect">古いAndroid端末との接続を待っています…</string>
    <string name="NewDeviceTransferSetup__signal_needs_the_location_permission_to_discover_and_connect_with_your_old_device">古いAndroid端末を検出し接続するには、Mollyに位置情報へのアクセス許可が必要です。</string>
    <string name="NewDeviceTransferSetup__signal_needs_location_services_enabled_to_discover_and_connect_with_your_old_device">古いAndroid端末を検出し接続するには、位置情報サービスを有効にする必要があります。</string>
    <string name="NewDeviceTransferSetup__signal_needs_wifi_on_to_discover_and_connect_with_your_old_device">Mollyが古いAndroid端末を検出して接続するには、Wi-Fiが有効になっている必要があります。ただし、Wi-Fiネットワークに接続されている必要はありません。</string>
    <string name="NewDeviceTransferSetup__sorry_it_appears_your_device_does_not_support_wifi_direct">この端末はWi-Fi Directに対応していないようです。Mollyは、Wi-Fi Directを使って古いAndroid端末を検出し、接続します。古いAndroid端末からアカウントを復元するために、バックアップを復元することは可能です。</string>
    <string name="NewDeviceTransferSetup__restore_a_backup">バックアップを復元</string>
    <string name="NewDeviceTransferSetup__an_unexpected_error_occurred_while_attempting_to_connect_to_your_old_device">古いAndroid端末への接続時に、予期しないエラーが発生しました。</string>

    <!-- OldDeviceTransferSetupFragment -->
    <string name="OldDeviceTransferSetup__searching_for_new_android_device">新しいAndroid端末を探しています…</string>
    <string name="OldDeviceTransferSetup__signal_needs_the_location_permission_to_discover_and_connect_with_your_new_device">新しいAndroid端末を検出し接続するには、Mollyに位置情報へのアクセス許可が必要です。</string>
    <string name="OldDeviceTransferSetup__signal_needs_location_services_enabled_to_discover_and_connect_with_your_new_device">新しいAndroid端末を検出し接続するには、位置情報サービスを有効にする必要があります。</string>
    <string name="OldDeviceTransferSetup__signal_needs_wifi_on_to_discover_and_connect_with_your_new_device">Mollyが新しいAndroid端末を検出して接続するには、Wi-Fiが有効になっている必要があります。ただし、Wi-Fiネットワークに接続されている必要はありません。</string>
    <string name="OldDeviceTransferSetup__sorry_it_appears_your_device_does_not_support_wifi_direct">申し訳ありませんが、この端末はWi-Fi Directに対応していないようです。Mollyは、Wi-Fi Directを使って新しいAndroid端末を検出し、接続します。新しいAndroid端末でアカウントを復元するために、バックアップを作成することは可能です。</string>
    <string name="OldDeviceTransferSetup__create_a_backup">バックアップを作成</string>
    <string name="OldDeviceTransferSetup__an_unexpected_error_occurred_while_attempting_to_connect_to_your_old_device">新しいAndroid端末への接続時に、予期しないエラーが発生しました。</string>

    <!-- DeviceTransferSetupFragment -->
    <string name="DeviceTransferSetup__unable_to_open_wifi_settings">Wi-Fi設定を開けません。手動でWi-Fiを有効にしてください。</string>
    <string name="DeviceTransferSetup__grant_location_permission">位置情報へのアクセスを許可する</string>
    <string name="DeviceTransferSetup__turn_on_location_services">位置情報サービスを有効にする</string>
    <string name="DeviceTransferSetup__turn_on_wifi">Wi-Fiを有効にしてください</string>
    <string name="DeviceTransferSetup__error_connecting">接続エラー</string>
    <string name="DeviceTransferSetup__retry">再試行</string>
    <string name="DeviceTransferSetup__submit_debug_logs">デバッグログを送信する</string>
    <string name="DeviceTransferSetup__verify_code">コードの確認</string>
    <string name="DeviceTransferSetup__verify_that_the_code_below_matches_on_both_of_your_devices">両方の端末で以下のコードが一致している場合、「続ける」をタップしてください。</string>
    <string name="DeviceTransferSetup__the_numbers_do_not_match">一致しません</string>
    <string name="DeviceTransferSetup__continue">続ける</string>
    <string name="DeviceTransferSetup__if_the_numbers_on_your_devices_do_not_match_its_possible_you_connected_to_the_wrong_device">端末で番号が一致しない場合、間違った端末に接続した可能性があります。修正するには、移行を中止して再度試し、両方の端末を閉じたままにしてください。</string>
    <string name="DeviceTransferSetup__stop_transfer">移行を停止</string>
    <string name="DeviceTransferSetup__unable_to_discover_old_device">古い端末が見つかりません</string>
    <string name="DeviceTransferSetup__unable_to_discover_new_device">新しい端末が見つかりません</string>
    <string name="DeviceTransferSetup__make_sure_the_following_permissions_are_enabled">以下のアクセス許可とサービスが有効であることを確認してください:</string>
    <string name="DeviceTransferSetup__location_permission">位置情報へのアクセス許可</string>
    <string name="DeviceTransferSetup__location_services">位置情報サービス</string>
    <string name="DeviceTransferSetup__wifi">Wi-Fi</string>
    <string name="DeviceTransferSetup__on_the_wifi_direct_screen_remove_all_remembered_groups_and_unlink_any_invited_or_connected_devices">Wi-Fi Direct画面で、記憶されているグループをすべて削除し、招待されたり接続されている端末のリンクをすべて解除してください。</string>
    <string name="DeviceTransferSetup__wifi_direct_screen">Wi-Fi Direct画面</string>
    <string name="DeviceTransferSetup__try_turning_wifi_off_and_on_on_both_devices">両方の端末でWi-Fiのオフ、オンを試してください。</string>
    <string name="DeviceTransferSetup__make_sure_both_devices_are_in_transfer_mode">両方の端末が移行モードであることを確認してください。</string>
    <string name="DeviceTransferSetup__go_to_support_page">サポートページへ</string>
    <string name="DeviceTransferSetup__try_again">もう一度試す</string>
    <string name="DeviceTransferSetup__waiting_for_other_device">他の端末を待っています</string>
    <string name="DeviceTransferSetup__tap_continue_on_your_other_device_to_start_the_transfer">移行を開始するには、他方の端末で「続ける」をタップしてください。</string>
    <string name="DeviceTransferSetup__tap_continue_on_your_other_device">他方の端末で「続ける」をタップしてください…</string>

    <!-- NewDeviceTransferFragment -->
    <string name="NewDeviceTransfer__cannot_transfer_from_a_newer_version_of_signal">より新しいバージョンのSignalからは移行できません</string>
    <!-- Error message indicating that we could not finish the user\'s device transfer. Displayed in a toast at the bottom of the screen. -->
    <string name="NewDeviceTransfer__failure_foreign_key">転送されたデータの形式が正しくありません</string>

    <!-- DeviceTransferFragment -->
    <string name="DeviceTransfer__transferring_data">データを移行しています</string>
    <string name="DeviceTransfer__keep_both_devices_near_each_other">端末同士を近づけてください。どちらの端末も電源を切らず、Mollyを開いたままにしてください。転送はエンドツーエンドで暗号化されます。</string>
    <string name="DeviceTransfer__d_messages_so_far">%1$d件のメッセージ…</string>
    <!-- Filled in with total percentage of messages transferred -->
    <string name="DeviceTransfer__s_of_messages_so_far">%1$s%%転送完了</string>
    <string name="DeviceTransfer__cancel">キャンセル</string>
    <string name="DeviceTransfer__try_again">もう一度試す</string>
    <string name="DeviceTransfer__stop_transfer">移行を停止する</string>
    <string name="DeviceTransfer__all_transfer_progress_will_be_lost">すべての移行作業が失われます。</string>
    <string name="DeviceTransfer__transfer_failed">移行に失敗しました</string>
    <string name="DeviceTransfer__unable_to_transfer">移行できません</string>

    <!-- OldDeviceTransferInstructionsFragment -->
    <string name="OldDeviceTransferInstructions__transfer_account">アカウントの移行</string>
    <string name="OldDeviceTransferInstructions__first_bullet">1.</string>
    <string name="OldDeviceTransferInstructions__download_signal_on_your_new_android_device">新しいAndroid端末でMollyをダウンロードしてください</string>
    <string name="OldDeviceTransferInstructions__second_bullet">2.</string>
    <string name="OldDeviceTransferInstructions__tap_on_transfer_or_restore_account">"「アカウントの移行または復元」をタップしてください"</string>
    <string name="OldDeviceTransferInstructions__third_bullet">3.</string>
    <string name="OldDeviceTransferInstructions__select_transfer_from_android_device_when_prompted_and_then_continue">"表示に従い「Android端末から移行」を選択し「続ける」をタップして端末同士を近づけてください"</string>
    <string name="OldDeviceTransferInstructions__continue">続ける</string>

    <!-- OldDeviceTransferComplete -->
    <string name="OldDeviceTransferComplete__go_to_your_new_device">新しい端末へ行きましょう</string>
    <string name="OldDeviceTransferComplete__your_signal_data_has_Been_transferred_to_your_new_device">あなたのSignalデータは、新しい端末に転送されました。移行を完了するには、新しい端末で登録を続ける必要があります。</string>
    <string name="OldDeviceTransferComplete__close">閉じる</string>

    <!-- NewDeviceTransferComplete -->
    <string name="NewDeviceTransferComplete__transfer_successful">移行に成功しました</string>
    <string name="NewDeviceTransferComplete__transfer_complete">移行が完了しました</string>
    <string name="NewDeviceTransferComplete__to_complete_the_transfer_process_you_must_continue_registration">移行を完了するには、登録を続ける必要があります。</string>
    <string name="NewDeviceTransferComplete__continue_registration">登録を続ける</string>

    <!-- DeviceToDeviceTransferService -->
    <string name="DeviceToDeviceTransferService_content_title">アカウントの移行</string>
    <string name="DeviceToDeviceTransferService_status_ready">他のAndroid端末への接続を準備しています…</string>
    <string name="DeviceToDeviceTransferService_status_starting_up">他のAndroid端末への接続を準備しています…</string>
    <string name="DeviceToDeviceTransferService_status_discovery">他のAndroid端末を検索しています…</string>
    <string name="DeviceToDeviceTransferService_status_network_connected">他のAndroid端末に接続しています…</string>
    <string name="DeviceToDeviceTransferService_status_verification_required">認証が必要です</string>
    <string name="DeviceToDeviceTransferService_status_service_connected">アカウントを移行しています…</string>

    <!-- OldDeviceTransferLockedDialog -->
    <string name="OldDeviceTransferLockedDialog__complete_registration_on_your_new_device">新しい端末での登録が完了しました</string>
    <string name="OldDeviceTransferLockedDialog__your_signal_account_has_been_transferred_to_your_new_device">あなたのSignalアカウントは新しい端末に移行しましたが、続けるには新しい端末で登録を完了する必要があります。この端末のSignalは、無効になります。</string>
    <string name="OldDeviceTransferLockedDialog__done">完了</string>
    <string name="OldDeviceTransferLockedDialog__cancel_and_activate_this_device">キャンセルしてこの端末をアクティベート</string>

    <!-- AdvancedPreferenceFragment -->

    <!-- RecipientBottomSheet -->
    <string name="RecipientBottomSheet_block">ブロック</string>
    <string name="RecipientBottomSheet_unblock">ブロック解除</string>
    <string name="RecipientBottomSheet_add_to_contacts">連絡先に追加</string>
    <!-- Error message that displays when a user tries to tap to view system contact details but has no app that supports it -->
    <string name="RecipientBottomSheet_unable_to_open_contacts">連絡先を開くためのアプリが見つかりません。</string>
    <string name="RecipientBottomSheet_add_to_a_group">グループへ追加</string>
    <string name="RecipientBottomSheet_add_to_another_group">他のグループに追加</string>
    <string name="RecipientBottomSheet_view_safety_number">安全番号の検証</string>
    <string name="RecipientBottomSheet_make_admin">管理者にする</string>
    <string name="RecipientBottomSheet_remove_as_admin">管理者から外す</string>
    <string name="RecipientBottomSheet_remove_from_group">グループから削除</string>

    <string name="RecipientBottomSheet_remove_s_as_group_admin">%1$s をグループ管理者から外しますか？</string>
    <string name="RecipientBottomSheet_s_will_be_able_to_edit_group">"「%1$s」がこのグループの設定やメンバーを編集できるようになります。"</string>

    <string name="RecipientBottomSheet_remove_s_from_the_group">このグループから %1$s を削除しますか？</string>
    <!-- Dialog message shown when removing someone from a group with group link being active to indicate they will not be able to rejoin -->
    <string name="RecipientBottomSheet_remove_s_from_the_group_they_will_not_be_able_to_rejoin">%1$s をこのグループから削除しますか？このユーザーは、このグループリンクから再申請できなくなります。</string>
    <string name="RecipientBottomSheet_remove">削除する</string>
    <string name="RecipientBottomSheet_copied_to_clipboard">クリップボードにコピーしました</string>

    <string name="GroupRecipientListItem_admin">管理者</string>
    <string name="GroupRecipientListItem_approve_description">承認する</string>
    <string name="GroupRecipientListItem_deny_description">拒否する</string>


    <!-- GroupsLearnMoreBottomSheetDialogFragment -->
    <string name="GroupsLearnMore_legacy_vs_new_groups">レガシーグループと新グループ</string>
    <string name="GroupsLearnMore_what_are_legacy_groups">レガシーグループとは？</string>
    <string name="GroupsLearnMore_paragraph_1">レガシーグループは新グループとは互換性がなく、管理機能や詳細なグループ内の更新情報などの機能を使用できません。</string>
    <string name="GroupsLearnMore_can_i_upgrade_a_legacy_group">レガシーグループをアップグレードできますか？</string>
    <string name="GroupsLearnMore_paragraph_2">レガシーグループは新しいグループにアップグレードできませんが、メンバーが最新バージョンのSignalを使用していれば、同じメンバーで新しいグループを作成できます。</string>
    <string name="GroupsLearnMore_paragraph_3">Signalは将来、レガシーグループをアップグレードする手段を提供します。</string>

    <!-- GroupLinkBottomSheetDialogFragment -->
    <string name="GroupLinkBottomSheet_share_hint_requiring_approval">誰でもこのリンクから、グループの名前やアイコンを見たり、参加を申請できます。信頼できる人と共有してください。</string>
    <string name="GroupLinkBottomSheet_share_hint_not_requiring_approval">誰でもこのリンクから、グループの名前やアイコンを見たり、グループに参加できます。信頼できる人と共有してください。</string>
    <string name="GroupLinkBottomSheet_share_via_signal">Molly経由で共有</string>
    <string name="GroupLinkBottomSheet_copy">コピー</string>
    <string name="GroupLinkBottomSheet_qr_code">QRコード</string>
    <string name="GroupLinkBottomSheet_share">共有</string>
    <string name="GroupLinkBottomSheet_copied_to_clipboard">クリップボードにコピーしました</string>
    <string name="GroupLinkBottomSheet_the_link_is_not_currently_active">このリンクは現在利用できません</string>

    <!-- VoiceNotePlaybackPreparer -->
    <string name="VoiceNotePlaybackPreparer__failed_to_play_voice_message">音声メッセージを再生できませんでした</string>

    <!-- VoiceNoteMediaDescriptionCompatFactory -->
    <string name="VoiceNoteMediaItemFactory__voice_message">音声メッセージ · %1$s</string>
    <string name="VoiceNoteMediaItemFactory__s_to_s">%1$s から %2$s</string>

    <!-- StorageUtil -->
    <string name="StorageUtil__s_s">%1$s/%2$s</string>
    <string name="BlockedUsersActivity__s_has_been_blocked">「%1$s」はブロックされました。</string>
    <string name="BlockedUsersActivity__failed_to_block_s">「%1$s」のブロックに失敗しました</string>
    <string name="BlockedUsersActivity__s_has_been_unblocked">「%1$s」ブロックは解除されました。</string>

    <!-- ReviewCardDialogFragment -->
    <string name="ReviewCardDialogFragment__review_members">メンバーを確認してください</string>
    <string name="ReviewCardDialogFragment__review_request">申請の確認</string>
    <string name="ReviewCardDialogFragment__d_group_members_have_the_same_name">%1$d人のグループメンバーが同じ名前です。以下のメンバーを確認して、対応してください。</string>
    <string name="ReviewCardDialogFragment__if_youre_not_sure">この申請者が誰であるか不確かな場合、以下の連絡先を確認して対応してください。</string>
    <string name="ReviewCardDialogFragment__no_other_groups_in_common">他の共通のグループはありません</string>
    <string name="ReviewCardDialogFragment__no_groups_in_common">共通のグループはありません</string>
    <plurals name="ReviewCardDialogFragment__d_other_groups_in_common">
        <item quantity="other">共通のグループは%1$d件あります</item>
    </plurals>
    <plurals name="ReviewCardDialogFragment__d_groups_in_common">
        <item quantity="other">共通のグループは%1$d件あります</item>
    </plurals>
    <string name="ReviewCardDialogFragment__remove_s_from_group">%1$s をグループから削除しますか？</string>
    <string name="ReviewCardDialogFragment__remove">削除する</string>
    <string name="ReviewCardDialogFragment__failed_to_remove_group_member">グループメンバーの削除に失敗しました。</string>

    <!-- ReviewCard -->
    <string name="ReviewCard__request">申請</string>
    <string name="ReviewCard__your_contact">あなたの連絡先</string>
    <string name="ReviewCard__remove_from_group">グループから削除する</string>
    <string name="ReviewCard__update_contact">連絡先をアップデートする</string>
    <string name="ReviewCard__block">ブロックする</string>
    <string name="ReviewCard__delete">消去する</string>
    <!-- Displayed when a recent name change has occurred. First placeholder is new short name, second is previous name, third is new name. -->
    <string name="ReviewCard__s_recently_changed">%1$s は、最近プロフィール名を %2$s から %3$s に変更しました</string>
    <!-- Displayed when a review user is in your system contacts. Placeholder is short name. -->
    <string name="ReviewCard__s_is_in_your_system_contacts">%1$s はシステムの連絡先に含まれています</string>

    <!-- CallParticipantsListUpdatePopupWindow -->
    <string name="CallParticipantsListUpdatePopupWindow__s_joined">%1$s が参加しました</string>
    <string name="CallParticipantsListUpdatePopupWindow__s_and_s_joined">%1$s と %2$s が参加しました</string>
    <string name="CallParticipantsListUpdatePopupWindow__s_s_and_s_joined">%1$s, %2$s および %3$s が参加しました</string>
    <string name="CallParticipantsListUpdatePopupWindow__s_s_and_d_others_joined">%1$s, %2$s ほか%3$d名が参加しました</string>
    <string name="CallParticipantsListUpdatePopupWindow__s_left">%1$s が退出しました</string>
    <string name="CallParticipantsListUpdatePopupWindow__s_and_s_left">%1$s と %2$s が退出しました</string>
    <string name="CallParticipantsListUpdatePopupWindow__s_s_and_s_left">%1$s, %2$s および %3$s が退出しました</string>
    <string name="CallParticipantsListUpdatePopupWindow__s_s_and_d_others_left">%1$s, %2$s ほか%3$d名が退出しました</string>

    <string name="CallParticipant__you">あなた</string>
    <string name="CallParticipant__you_on_another_device">あなた (別端末)</string>
    <string name="CallParticipant__s_on_another_device">%1$s (別端末)</string>

    <!-- WifiToCellularPopupWindow -->
    <!-- Message shown during a call when the WiFi network is unusable, and cellular data starts to be used for the call instead. -->
    <string name="WifiToCellularPopupWindow__weak_wifi_switched_to_cellular">Wi-Fi強度が弱いのでモバイルデータ通信に切り替えます。</string>

    <!-- DeleteAccountFragment -->
    <string name="DeleteAccountFragment__deleting_your_account_will">アカウントを消去すると:</string>
    <string name="DeleteAccountFragment__enter_your_phone_number">あなたの電話番号を入力してください</string>
    <string name="DeleteAccountFragment__delete_account">アカウントを消去する</string>
    <string name="DeleteAccountFragment__delete_your_account_info_and_profile_photo">あなたのアカウント情報とプロフィール画像を消去します</string>
    <string name="DeleteAccountFragment__delete_all_your_messages">あなたのメッセージをすべて消去します</string>
    <string name="DeleteAccountFragment__delete_s_in_your_payments_account">決済口座の %1$s を消去</string>
    <string name="DeleteAccountFragment__no_country_code">国番号が指定されていません</string>
    <string name="DeleteAccountFragment__no_number">電話番号が指定されていません</string>
    <string name="DeleteAccountFragment__the_phone_number">入力された電話番号は、あなたのアカウントのものと一致しません。</string>
    <string name="DeleteAccountFragment__are_you_sure">本当にアカウントを消去しますか？</string>
    <string name="DeleteAccountFragment__this_will_delete_your_signal_account">あなたのSignalアカウントを消去して、アプリを初期化します。処理が完了するとアプリが閉じます。</string>
    <string name="DeleteAccountFragment__failed_to_delete_local_data">ローカルデータの消去に失敗しました。これはシステムのアプリ設定にて、手動で消去できます。</string>
    <string name="DeleteAccountFragment__launch_app_settings">アプリ設定を開く</string>
    <!-- Title of progress dialog shown when a user deletes their account and the process is leaving all groups -->
    <string name="DeleteAccountFragment__leaving_groups">グループから抜けています…</string>
    <!-- Title of progress dialog shown when a user deletes their account and the process has left all groups -->
    <string name="DeleteAccountFragment__deleting_account">アカウントを削除しています…</string>
    <!-- Message of progress dialog shown when a user deletes their account and the process is canceling their subscription -->
    <string name="DeleteAccountFragment__canceling_your_subscription">サブスクリプションを解除しています…</string>
    <!-- Message of progress dialog shown when a user deletes their account and the process is leaving groups -->
    <string name="DeleteAccountFragment__depending_on_the_number_of_groups">参加しているグループ数によっては数分かかることがあります</string>
    <!-- Message of progress dialog shown when a user deletes their account and the process has left all groups -->
    <string name="DeleteAccountFragment__deleting_all_user_data_and_resetting">ユーザーデータの削除とアプリのリセットを行っています</string>
    <!-- Title of error dialog shown when a network error occurs during account deletion -->
    <string name="DeleteAccountFragment__account_not_deleted">アカウントを消去できません</string>
    <!-- Message of error dialog shown when a network error occurs during account deletion -->
    <string name="DeleteAccountFragment__there_was_a_problem">削除の処理中にエラーが発生しました。インターネット接続を確認して、再度試してください。</string>

    <!-- DeleteAccountCountryPickerFragment -->
    <string name="DeleteAccountCountryPickerFragment__search_countries">国を検索します</string>

    <!-- CreateGroupActivity -->
    <string name="CreateGroupActivity__skip">スキップ</string>
    <plurals name="CreateGroupActivity__d_members">
        <item quantity="other">メンバー %1$d人</item>
    </plurals>

    <!-- ShareActivity -->
    <string name="ShareActivity__share">共有する</string>
    <string name="ShareActivity__send">送信する</string>
    <string name="ShareActivity__comma_s">, %1$s</string>
    <!-- Toast when the incoming intent is invalid -->
    <string name="ShareActivity__could_not_get_share_data_from_intent">インテントから共有データを取得できませんでした。</string>

    <!-- MultiShareDialogs -->
    <string name="MultiShareDialogs__failed_to_send_to_some_users">数名のユーザーへの送信に失敗しました</string>
    <string name="MultiShareDialogs__you_can_only_share_with_up_to">共有できるチャットは%1$d件までです</string>

    <!-- ChatWallpaperActivity -->

    <!-- ChatWallpaperFragment -->
    <string name="ChatWallpaperFragment__chat_color">チャットの色</string>
    <string name="ChatWallpaperFragment__reset_chat_colors">チャットの色をリセット</string>
    <string name="ChatWallpaperFragment__reset_chat_color">チャットの色をリセット</string>
    <string name="ChatWallpaperFragment__reset_chat_color_question">チャットの色をリセットしますか？</string>
    <string name="ChatWallpaperFragment__set_wallpaper">壁紙を設定</string>
    <string name="ChatWallpaperFragment__dark_mode_dims_wallpaper">ダークモードで壁紙を暗くする</string>
    <string name="ChatWallpaperFragment__contact_name">連絡先名</string>
    <string name="ChatWallpaperFragment__reset">リセットする</string>
    <string name="ChatWallpaperFragment__wallpaper_preview_description">壁紙のプレビュー</string>
    <string name="ChatWallpaperFragment__would_you_like_to_override_all_chat_colors">すべての色を上書きしますか？</string>
    <string name="ChatWallpaperFragment__would_you_like_to_override_all_wallpapers">すべての壁紙を上書きしますか？</string>
    <string name="ChatWallpaperFragment__reset_default_colors">既定の色をリセットする</string>
    <string name="ChatWallpaperFragment__reset_all_colors">すべての色をリセットする</string>
    <string name="ChatWallpaperFragment__reset_default_wallpaper">既定の壁紙をリセットする</string>
    <string name="ChatWallpaperFragment__reset_all_wallpapers">すべての壁紙をリセットする</string>
    <string name="ChatWallpaperFragment__reset_wallpapers">壁紙をリセット</string>
    <string name="ChatWallpaperFragment__reset_wallpaper">壁紙をリセット</string>
    <string name="ChatWallpaperFragment__reset_wallpaper_question">壁紙をリセットしますか？</string>

    <!-- ChatWallpaperSelectionFragment -->
    <string name="ChatWallpaperSelectionFragment__choose_from_photos">写真から選択</string>
    <string name="ChatWallpaperSelectionFragment__presets">プリセット</string>

    <!-- ChatWallpaperPreviewActivity -->
    <string name="ChatWallpaperPreviewActivity__preview">プレビュー</string>
    <string name="ChatWallpaperPreviewActivity__set_wallpaper">壁紙を設定する</string>
    <string name="ChatWallpaperPreviewActivity__swipe_to_preview_more_wallpapers">スワイプすると別の壁紙をプレビューできます</string>
    <string name="ChatWallpaperPreviewActivity__set_wallpaper_for_all_chats">すべてのチャットの壁紙を設定します</string>
    <string name="ChatWallpaperPreviewActivity__set_wallpaper_for_s">%1$s の壁紙を設定します</string>
    <string name="ChatWallpaperPreviewActivity__viewing_your_gallery_requires_the_storage_permission">ギャラリーを表示するには、ストレージへのアクセス許可が必要です。</string>

    <!-- WallpaperImageSelectionActivity -->

    <!-- WallpaperCropActivity -->
    <string name="WallpaperCropActivity__pinch_to_zoom_drag_to_adjust">ピンチで拡大、ドラッグで調整します。</string>
    <string name="WallpaperCropActivity__set_wallpaper_for_all_chats">すべてのチャットの壁紙を設定します。</string>
    <string name="WallpaperCropActivity__set_wallpaper_for_s">%1$s の壁紙を設定します。</string>
    <string name="WallpaperCropActivity__error_setting_wallpaper">壁紙の設定でエラーが発生しました。</string>
    <string name="WallpaperCropActivity__blur_photo">写真をぼかす</string>

    <!-- InfoCard -->
    <string name="payment_info_card_about_mobilecoin">MobileCoinについて</string>
    <string name="payment_info_card_mobilecoin_is_a_new_privacy_focused_digital_currency">MobileCoinは、プライバシーを重視した新しいデジタル通貨です。</string>
    <string name="payment_info_card_adding_funds">入金</string>
    <string name="payment_info_card_you_can_add_funds_for_use_in">ウォレットアドレスにMobileCoinを送信することで、Mollyで使う口座に入金できます。</string>
    <string name="payment_info_card_cashing_out">出金</string>
    <string name="payment_info_card_you_can_cash_out_mobilecoin">MobileCoinを扱っている取引所では、その取引所のあなたの口座に振り込むだけで、いつでもMobileCoinを現金化することができます。</string>
    <string name="payment_info_card_hide_this_card">このカードを隠しますか？</string>
    <string name="payment_info_card_hide">隠す</string>
    <!-- Title of save recovery phrase card -->
    <string name="payment_info_card_save_recovery_phrase">リカバリーフレーズを保存する</string>
    <string name="payment_info_card_your_recovery_phrase_gives_you">リカバリーフレーズは、決済口座を復元するもう一つの方法です。</string>
    <!-- Button in save recovery phrase card -->
    <string name="payment_info_card_save_your_phrase">フレーズを保存する</string>
    <string name="payment_info_card_update_your_pin">PINを更新してください</string>
    <string name="payment_info_card_with_a_high_balance">残高が多い場合は、英数字のPINに更新して、口座の保護を強化するとよいでしょう。</string>
    <string name="payment_info_card_update_pin">PINを更新</string>

  <!-- Removed by excludeNonTranslatables <string name="payment_info_card__learn_more__about_mobilecoin" translatable="false">https://support.signal.org/hc/articles/360057625692#payments_which_ones</string> -->
  <!-- Removed by excludeNonTranslatables <string name="payment_info_card__learn_more__adding_to_your_wallet" translatable="false">https://support.signal.org/hc/articles/360057625692#payments_transfer_from_exchange</string> -->
  <!-- Removed by excludeNonTranslatables <string name="payment_info_card__learn_more__cashing_out" translatable="false">https://support.signal.org/hc/articles/360057625692#payments_transfer_to_exchange</string> -->

    <!-- DeactivateWalletFragment -->
    <string name="DeactivateWalletFragment__deactivate_wallet">ウォレットの停止</string>
    <string name="DeactivateWalletFragment__your_balance">あなたの残高</string>
    <string name="DeactivateWalletFragment__its_recommended_that_you">決済機能を停止する前に、別のウォレットアドレスに残高を振り替えることをお勧めします。振り替えない残高は、決済機能を再開する場合、Mollyにリンクされたウォレットに残ります。</string>
    <string name="DeactivateWalletFragment__transfer_remaining_balance">残高を振り替える</string>
    <string name="DeactivateWalletFragment__deactivate_without_transferring">振り替えずに停止する</string>
    <string name="DeactivateWalletFragment__deactivate">停止する</string>
    <string name="DeactivateWalletFragment__deactivate_without_transferring_question">振り替えずに停止しますか？</string>
    <string name="DeactivateWalletFragment__your_balance_will_remain">残高は、決済機能を再開する場合、Mollyにリンクされたウォレットに残ります。</string>
    <string name="DeactivateWalletFragment__error_deactivating_wallet">ウォレットの停止でエラーが発生しました。</string>
  <!-- Removed by excludeNonTranslatables <string name="DeactivateWalletFragment__learn_more__we_recommend_transferring_your_funds" translatable="false">https://support.signal.org/hc/articles/360057625692#payments_deactivate</string> -->

    <!-- PaymentsRecoveryStartFragment -->
    <string name="PaymentsRecoveryStartFragment__recovery_phrase">リカバリーフレーズ</string>
    <string name="PaymentsRecoveryStartFragment__view_recovery_phrase">リカバリーフレーズの表示</string>
    <!-- Title in save recovery phrase screen -->
    <string name="PaymentsRecoveryStartFragment__save_recovery_phrase">リカバリーフレーズを保存する</string>
    <string name="PaymentsRecoveryStartFragment__enter_recovery_phrase">リカバリーフレーズの入力</string>
    <plurals name="PaymentsRecoveryStartFragment__your_balance_will_automatically_restore">
        <item quantity="other">Signalの再インストール時にSignal PINを確認すると、残高は自動で復元されます。また、あなた固有の%1$d語のリカバリーフレーズを使って、残高を復元することもできます。リカバリーフレーズは、書きとめて安全な場所に保管してください。</item>
    </plurals>
    <!-- Description in save recovery phrase screen which shows up when user has non zero balance -->
    <string name="PaymentsRecoveryStartFragment__got_balance">残高があります！残高を復元するためのキーとなる、24単語のリカバリーフレーズを保存しましょう。</string>
    <!-- Description in save recovery phrase screen which shows up when user navigates from info card -->
    <string name="PaymentsRecoveryStartFragment__time_to_save">24単語のリカバリーフレーズ（残高を復元するためのキー）を保存しましょう。</string>
    <string name="PaymentsRecoveryStartFragment__your_recovery_phrase_is_a">あなたのリカバリーフレーズは%1$d語で、あなた固有のものです。口座の復元に使用してください。</string>
    <string name="PaymentsRecoveryStartFragment__start">開始</string>
    <string name="PaymentsRecoveryStartFragment__enter_manually">マニュアル入力</string>
    <string name="PaymentsRecoveryStartFragment__paste_from_clipboard">クリップボードから貼り付け</string>
    <!-- Alert dialog title which asks before going back if user wants to save recovery phrase -->
    <string name="PaymentsRecoveryStartFragment__continue_without_saving">保存せずに続けますか？</string>
    <!-- Alert dialog description to let user know why recovery phrase needs to be saved -->
    <string name="PaymentsRecoveryStartFragment__your_recovery_phrase">リカバリーフレーズがあれば、万一の時に残高を復元できます。保存することを強くお勧めします。</string>
    <!-- Alert dialog option to skip recovery phrase -->
    <string name="PaymentsRecoveryStartFragment__skip_recovery_phrase">リカバリーフレーズをスキップする</string>
    <!-- Alert dialog option to cancel dialog-->
    <string name="PaymentsRecoveryStartFragment__cancel">キャンセル</string>

    <!-- PaymentsRecoveryPasteFragment -->
    <string name="PaymentsRecoveryPasteFragment__paste_recovery_phrase">リカバリーフレーズを貼り付け</string>
    <string name="PaymentsRecoveryPasteFragment__recovery_phrase">リカバリーフレーズ</string>
    <string name="PaymentsRecoveryPasteFragment__next">次へ</string>
    <string name="PaymentsRecoveryPasteFragment__invalid_recovery_phrase">無効なリカバリーフレーズです</string>
    <string name="PaymentsRecoveryPasteFragment__make_sure">%1$d語を入力したか確認して、再度試してください。</string>

  <!-- Removed by excludeNonTranslatables <string name="PaymentsRecoveryStartFragment__learn_more__view" translatable="false">https://support.signal.org/hc/articles/360057625692#payments_wallet_view_passphrase</string> -->
  <!-- Removed by excludeNonTranslatables <string name="PaymentsRecoveryStartFragment__learn_more__restore" translatable="false">https://support.signal.org/hc/articles/360057625692#payments_wallet_restore_passphrase</string> -->

    <!-- PaymentsRecoveryPhraseFragment -->
    <string name="PaymentsRecoveryPhraseFragment__next">次へ</string>
    <string name="PaymentsRecoveryPhraseFragment__edit">編集</string>
    <string name="PaymentsRecoveryPhraseFragment__your_recovery_phrase">あなたのリカバリーフレーズ</string>
    <string name="PaymentsRecoveryPhraseFragment__write_down_the_following_d_words">次の%1$d語を順番通り書きとめて、安全な場所に保管してください。</string>
    <string name="PaymentsRecoveryPhraseFragment__make_sure_youve_entered">正しいフレーズを入力したか確認してください。</string>
    <string name="PaymentsRecoveryPhraseFragment__do_not_screenshot_or_send_by_email">スクリーンショットを使ったり、メールで送信しないでください。</string>
    <string name="PaymentsRecoveryPhraseFragment__payments_account_restored">決済口座が復元されました。</string>
    <string name="PaymentsRecoveryPhraseFragment__invalid_recovery_phrase">無効なリカバリーフレーズです</string>
    <string name="PaymentsRecoveryPhraseFragment__make_sure_youve_entered_your_phrase_correctly_and_try_again">正しいフレーズを入力したか確認して、再度試してください。</string>
    <string name="PaymentsRecoveryPhraseFragment__copy_to_clipboard">クリップボードにコピーしますか？</string>
    <string name="PaymentsRecoveryPhraseFragment__if_you_choose_to_store">リカバリーフレーズを電子的に保管する場合は、信頼できる安全な場所で保管してください。</string>
    <string name="PaymentsRecoveryPhraseFragment__copy">コピー</string>

    <!-- PaymentsRecoveryPhraseConfirmFragment -->
    <string name="PaymentRecoveryPhraseConfirmFragment__confirm_recovery_phrase">リカバリーフレーズの確認</string>
    <string name="PaymentRecoveryPhraseConfirmFragment__enter_the_following_words">あなたのリカバリーフレーズから以下の単語を入力してください。</string>
    <string name="PaymentRecoveryPhraseConfirmFragment__word_d">単語%1$d</string>
    <string name="PaymentRecoveryPhraseConfirmFragment__see_phrase_again">フレーズを再表示</string>
    <string name="PaymentRecoveryPhraseConfirmFragment__done">完了</string>
    <string name="PaymentRecoveryPhraseConfirmFragment__recovery_phrase_confirmed">リカバリーフレーズを確認しました</string>

    <!-- PaymentsRecoveryEntryFragment -->
    <string name="PaymentsRecoveryEntryFragment__enter_recovery_phrase">リカバリーフレーズの入力</string>
    <string name="PaymentsRecoveryEntryFragment__enter_word_d">単語%1$dを入力してください</string>
    <string name="PaymentsRecoveryEntryFragment__word_d">単語%1$d</string>
    <string name="PaymentsRecoveryEntryFragment__next">次へ</string>
    <string name="PaymentsRecoveryEntryFragment__invalid_word">無効な単語です</string>

    <!-- UnreadPayments -->
    <string name="UnreadPayments__s_sent_you_s">%1$s があなたに%2$s送金しました</string>
    <string name="UnreadPayments__d_new_payment_notifications">%1$d件の新しい決済通知</string>

    <!-- CanNotSendPaymentDialog -->
    <string name="CanNotSendPaymentDialog__cant_send_payment">送金できません</string>
    <string name="CanNotSendPaymentDialog__to_send_a_payment_to_this_user">このユーザーに送金するには、相手があなたからのメッセージ申請を受け入れる必要があります。メッセージ申請を行うため、メッセージを送信してください。</string>
    <string name="CanNotSendPaymentDialog__send_a_message">メッセージを送信</string>

    <!-- GroupsInCommonMessageRequest -->
    <string name="GroupsInCommonMessageRequest__you_have_no_groups_in_common_with_this_person">この方と共通のグループがありません。望まないメッセージを避けるため、申請は慎重に確認してください。</string>
    <string name="GroupsInCommonMessageRequest__none_of_your_contacts_or_people_you_chat_with_are_in_this_group">あなたの連絡先やチャット相手は、このグループにはいません。望まないメッセージを避けるために、申請は慎重に確認してください。</string>
    <string name="GroupsInCommonMessageRequest__about_message_requests">メッセージ申請について</string>
    <string name="GroupsInCommonMessageRequest__okay">OK</string>
  <!-- Removed by excludeNonTranslatables <string name="GroupsInCommonMessageRequest__support_article" translatable="false">https://support.signal.org/hc/articles/360007459591</string> -->
    <string name="ChatColorSelectionFragment__heres_a_preview_of_the_chat_color">チャットの色のプレビューです。</string>
    <string name="ChatColorSelectionFragment__the_color_is_visible_to_only_you">この色はあなただけに表示されます。</string>

    <!-- GroupDescriptionDialog -->
    <string name="GroupDescriptionDialog__group_description">グループの説明</string>

    <!-- QualitySelectorBottomSheetDialog -->
    <string name="QualitySelectorBottomSheetDialog__standard">標準</string>
    <string name="QualitySelectorBottomSheetDialog__faster_less_data">速い, 少ないデータ量</string>
    <string name="QualitySelectorBottomSheetDialog__high">高画質</string>
    <string name="QualitySelectorBottomSheetDialog__slower_more_data">遅い, 多いデータ量</string>
    <string name="QualitySelectorBottomSheetDialog__photo_quality">写真の画質</string>

    <!-- AppSettingsFragment -->
    <string name="AppSettingsFragment__invite_your_friends">友達を招待</string>
    <string name="AppSettingsFragment__copied_subscriber_id_to_clipboard">サブスクリプションのIDをクリップボードにコピーしました。</string>

    <!-- AccountSettingsFragment -->
    <string name="AccountSettingsFragment__account">アカウント</string>
    <string name="AccountSettingsFragment__youll_be_asked_less_frequently">確認の頻度は次第に少なくなります。</string>
    <string name="AccountSettingsFragment__require_your_signal_pin">あなたの電話番号をSignalに再登録する際に、Signal PINを要求します。</string>
    <string name="AccountSettingsFragment__change_phone_number">電話番号を変更</string>
    <!-- Account setting that allows user to request and export their signal account data -->
    <string name="AccountSettingsFragment__request_account_data">あなたのアカウントデータ</string>

    <!-- ExportAccountDataFragment -->
    <!-- Part of requesting account data flow, this is the section title for requesting that account data -->
    <string name="ExportAccountDataFragment__your_account_data">あなたのアカウントデータ</string>
    <!-- Explanation of account data the user can request. %1$s is replaced with Learn more with a link -->
    <string name="ExportAccountDataFragment__export_explanation">Signal アカウントデータのレポートをエクスポートします。このレポートには、メッセージやメディアは一切含まれません。%1$s</string>
    <!-- Learn more link to more information about requesting account data -->
    <string name="ExportAccountDataFragment__learn_more">詳しく見る</string>
    <!-- Button action to export the report data to another app (e.g. email) -->
    <string name="ExportAccountDataFragment__export_report">レポートをエクスポートする</string>

    <!-- Radio option to export the data as a text file .txt -->
    <string name="ExportAccountDataFragment__export_as_txt">TXT 形式でエクスポートする</string>
    <!-- Label for the text file option -->
    <string name="ExportAccountDataFragment__export_as_txt_label">読みやすいテキストファイル</string>
    <!-- Radio option to export the data as a json (java script object notation) file .json -->
    <string name="ExportAccountDataFragment__export_as_json">JSON 形式でエクスポートする</string>
    <!-- Label for the json file option, the account data in a machine readable file format -->
    <string name="ExportAccountDataFragment__export_as_json_label">機械可読のファイル</string>

    <!-- Action to cancel (in a dialog) -->
    <string name="ExportAccountDataFragment__cancel_action">キャンセル</string>

    <!-- Acknowledgement for download failure -->
    <string name="ExportAccountDataFragment__ok_action">OK</string>
    <!-- Title of dialog shown when report fails to generate -->
    <string name="ExportAccountDataFragment__report_generation_failed">レポートを作成できませんでした</string>
    <!-- Message of dialog shown when report fails to generate asking user to check network connection -->
    <string name="ExportAccountDataFragment__check_network">インターネット接続を確認して再度試してください。</string>

    <!-- Title for export confirmation dialog -->
    <string name="ExportAccountDataFragment__export_report_confirmation">データをエクスポートしますか?</string>
    <!-- Message for export confirmation dialog -->
    <string name="ExportAccountDataFragment__export_report_confirmation_message">Signal アカウントデータは、信頼できる人またはアプリとのみ共有してください。</string>
    <!-- Action to export in for export confirmation dialog -->
    <string name="ExportAccountDataFragment__export_report_action">エクスポート</string>

    <!-- Shown in a dialog with a spinner while the report is downloading -->
    <string name="ExportAccountDataFragment__download_progress">レポートを作成中です…</string>
    <!-- Explanation that the report is only generated on export and is not saved on the device -->
    <string name="ExportAccountDataFragment__report_not_stored_disclaimer">レポートはエクスポート時にのみ作成され、Signal がお客様の端末に保存することはありません。</string>

    <!-- ChangeNumberFragment -->
    <string name="ChangeNumberFragment__use_this_to_change_your_current_phone_number_to_a_new_phone_number">現在使用している電話番号を、新しい電話番号に変更する際に使用してください。この変更を元に戻すことはできません。続ける前に、新しい電話番号がSMSや通話を受信できることを確認してください。</string>
    <string name="ChangeNumberFragment__continue">続ける</string>
    <!-- Message shown on dialog after your number has been changed successfully. -->
    <string name="ChangeNumber__your_phone_number_has_changed_to_s">あなたの電話番号は %1$s に変更されました。</string>
    <!-- Confirmation button to dismiss number changed dialog -->
    <string name="ChangeNumber__okay">OK</string>

    <!-- ChangeNumberEnterPhoneNumberFragment -->
    <string name="ChangeNumberEnterPhoneNumberFragment__change_number">電話番号の変更</string>
    <string name="ChangeNumberEnterPhoneNumberFragment__your_old_number">変更前の電話番号</string>
    <string name="ChangeNumberEnterPhoneNumberFragment__old_phone_number">変更前の電話番号</string>
    <string name="ChangeNumberEnterPhoneNumberFragment__your_new_number">新しい電話番号</string>
    <string name="ChangeNumberEnterPhoneNumberFragment__new_phone_number">新しい電話番号</string>
    <string name="ChangeNumberEnterPhoneNumberFragment__the_phone_number_you_entered_doesnt_match_your_accounts">入力された電話番号は、あなたのアカウントのものと一致しません。</string>
    <string name="ChangeNumberEnterPhoneNumberFragment__you_must_specify_your_old_number_country_code">変更前の電話番号の国番号を入力してください</string>
    <string name="ChangeNumberEnterPhoneNumberFragment__you_must_specify_your_old_phone_number">変更前の電話番号を入力してください</string>
    <string name="ChangeNumberEnterPhoneNumberFragment__you_must_specify_your_new_number_country_code">新しい電話番号の国番号を入力してください</string>
    <string name="ChangeNumberEnterPhoneNumberFragment__you_must_specify_your_new_phone_number">新しい電話番号を入力してください</string>

    <!-- ChangeNumberVerifyFragment -->
    <string name="ChangeNumberVerifyFragment__change_number">電話番号の変更</string>
    <string name="ChangeNumberVerifyFragment__verifying_s">%1$s を検証しています</string>
    <string name="ChangeNumberVerifyFragment__captcha_required">画像認証が必要です</string>

    <!-- ChangeNumberConfirmFragment -->
    <string name="ChangeNumberConfirmFragment__change_number">電話番号を変更</string>
    <string name="ChangeNumberConfirmFragment__you_are_about_to_change_your_phone_number_from_s_to_s">電話番号を %1$s から %2$s に変更しようとしています。\n\n続ける前に、以下の電話番号が正しいことを確認してください。</string>
    <string name="ChangeNumberConfirmFragment__edit_number">電話番号を編集</string>

    <!-- ChangeNumberRegistrationLockFragment -->
    <string name="ChangeNumberRegistrationLockFragment__signal_change_number_need_help_with_pin_for_android_v2_pin">Signal電話番号変更 - AndroidのPINに関するサポートが必要 (v2 PIN)</string>

    <!-- ChangeNumberPinDiffersFragment -->
    <string name="ChangeNumberPinDiffersFragment__pins_do_not_match">PINが一致しません</string>
    <string name="ChangeNumberPinDiffersFragment__the_pin_associated_with_your_new_number_is_different_from_the_pin_associated_with_your_old_one">新しい電話番号に対応するPINは、変更前の電話番号に対応するPINとは異なります。古いPINのままにするか、更新するかを選択してください。</string>
    <string name="ChangeNumberPinDiffersFragment__keep_old_pin">古いPINを維持する</string>
    <string name="ChangeNumberPinDiffersFragment__update_pin">PINを更新する</string>
    <string name="ChangeNumberPinDiffersFragment__keep_old_pin_question">古いPINを維持しますか？</string>

    <!-- ChangeNumberLockActivity -->
    <!-- Info message shown to user if something crashed the app during the change number attempt and we were unable to confirm the change so we force them into this screen to check before letting them use the app -->
    <string name="ChangeNumberLockActivity__it_looks_like_you_tried_to_change_your_number_but_we_were_unable_to_determine_if_it_was_successful_rechecking_now">電話番号の変更が成功したかどうか、確認できませんでした。\n\n再確認しています…</string>
    <!-- Dialog title shown if we were able to confirm your change number status (meaning we now know what the server thinks our number is) after a crash during the regular flow -->
    <string name="ChangeNumberLockActivity__change_status_confirmed">変更状況確認済み</string>
    <!-- Dialog message shown if we were able to confirm your change number status (meaning we now know what the server thinks our number is) after a crash during the regular flow -->
    <string name="ChangeNumberLockActivity__your_number_has_been_confirmed_as_s">あなたの電話番号は %1$s であると確認されました。この電話番号が新しいものでない場合は、変更手続きを再度実施してください。</string>
    <!-- Dialog title shown if we were not able to confirm your phone number with the server and thus cannot let leave the change flow yet after a crash during the regular flow -->
    <string name="ChangeNumberLockActivity__change_status_unconfirmed">変更状況未確認</string>
    <!-- Dialog message shown when we can\'t verify the phone number on the server, only shown if there was a network error communicating with the server after a crash during the regular flow -->
    <string name="ChangeNumberLockActivity__we_could_not_determine_the_status_of_your_change_number_request">電話番号変更の状況を確認できませんでした。\n\n(エラー: %1$s)</string>
    <!-- Dialog button to retry confirming the number on the server -->
    <string name="ChangeNumberLockActivity__retry">再試行</string>
    <!-- Dialog button shown to leave the app when in the unconfirmed change status after a crash in the regular flow -->
    <string name="ChangeNumberLockActivity__leave">抜ける</string>
    <string name="ChangeNumberLockActivity__submit_debug_log">デバッグログを送信する</string>

    <!-- ChatsSettingsFragment -->
    <string name="ChatsSettingsFragment__keyboard">キーボード</string>
    <string name="ChatsSettingsFragment__enter_key_sends">エンターキーで送信する</string>

    <!--SmsSettingsFragment -->
    <string name="SmsSettingsFragment__use_as_default_sms_app">既定のSMSアプリにする</string>
    <!-- Preference title to export sms -->
    <string name="SmsSettingsFragment__export_sms_messages">SMSメッセージをエクスポートする</string>
    <!-- Preference title to re-export sms -->
    <string name="SmsSettingsFragment__export_sms_messages_again">SMSメッセージを再エクスポートする</string>
    <!-- Preference title to delete sms -->
    <string name="SmsSettingsFragment__remove_sms_messages">SMSメッセージを削除する</string>
    <!-- Snackbar text to confirm deletion -->
    <string name="SmsSettingsFragment__removing_sms_messages_from_signal">SignalからSMSメッセージを削除しています…</string>
    <!-- Snackbar text to indicate can delete later -->
    <string name="SmsSettingsFragment__you_can_remove_sms_messages_from_signal_in_settings">SMSメッセージはいつでも［設定］でSignalから削除することができます。</string>
    <!-- Description for export sms preference -->
    <string name="SmsSettingsFragment__you_can_export_your_sms_messages_to_your_phones_sms_database">SMSメッセージを携帯電話のSMSデータベースにエクスポートすることができます。</string>
    <!-- Description for re-export sms preference -->
    <string name="SmsSettingsFragment__exporting_again_can_result_in_duplicate_messages">再エクスポートすると、メッセージが重複することがあります。</string>
    <!-- Description for remove sms preference -->
    <string name="SmsSettingsFragment__remove_sms_messages_from_signal_to_clear_up_storage_space">SMSメッセージをSignalから削除してストレージの空き容量を確保します。</string>
    <!-- Information message shown at the top of sms settings to indicate it is being removed soon. -->
    <string name="SmsSettingsFragment__sms_support_will_be_removed_soon_to_focus_on_encrypted_messaging">暗号化されたメッセージ送受信にフォーカスするため、SMSのサポートはまもなく終了する予定です。</string>

    <!-- NotificationsSettingsFragment -->
    <string name="NotificationsSettingsFragment__messages">メッセージ</string>
    <string name="NotificationsSettingsFragment__calls">通話</string>
    <string name="NotificationsSettingsFragment__notify_when">その他の通知</string>
    <string name="NotificationsSettingsFragment__contact_joins_signal">連絡先のSignal参加時</string>
    <!-- Notification preference header -->
    <string name="NotificationsSettingsFragment__notification_profiles">通知プロファイル</string>
    <!-- Notification preference option header -->
    <string name="NotificationsSettingsFragment__profiles">プロファイル</string>
    <!-- Notification preference summary text -->
    <string name="NotificationsSettingsFragment__create_a_profile_to_receive_notifications_only_from_people_and_groups_you_choose">プロファイルを作成すると、通知を受け取りたい相手やグループを限定できます。</string>

    <!-- NotificationProfilesFragment -->
    <!-- Title for notification profiles screen that shows all existing profiles; Title with hyphenation. Translation can use soft hyphen - Unicode U+00AD -->
    <string name="NotificationProfilesFragment__notification_profiles">通知プロファイル</string>
    <!-- Button text to create a notification profile -->
    <string name="NotificationProfilesFragment__create_profile">プロファイルを作成</string>

    <!-- PrivacySettingsFragment -->
    <string name="PrivacySettingsFragment__blocked">ブロック済</string>
    <string name="PrivacySettingsFragment__d_contacts">%1$d人</string>
    <string name="PrivacySettingsFragment__messaging">メッセージ送受信</string>
    <string name="PrivacySettingsFragment__disappearing_messages">消えるメッセージ</string>
    <string name="PrivacySettingsFragment__app_security">アプリのセキュリティ</string>
    <string name="PrivacySettingsFragment__block_screenshots_in_the_recents_list_and_inside_the_app">「最近使ったアプリ」やアプリ内でのスクリーンショットをブロックします。</string>
    <string name="PrivacySettingsFragment__signal_message_and_calls">Signalメッセージと通話、通話を常に中継、送信者の秘匿化</string>
    <string name="PrivacySettingsFragment__default_timer_for_new_changes">新規チャットの既定タイマー</string>
    <string name="PrivacySettingsFragment__set_a_default_disappearing_message_timer_for_all_new_chats_started_by_you">今後新しく始めるチャットについて、消えるメッセージのタイマーの既定値を設定します。</string>
    <!-- Summary for stories preference to launch into story privacy settings -->
    <string name="PrivacySettingsFragment__payment_lock_require_lock">送金の際にAndroidの画面ロックまたは指紋認証を要求する</string>
    <!-- Alert dialog title when payment lock cannot be enabled -->
    <string name="PrivacySettingsFragment__cant_enable_title">支払いのロックを有効化できません</string>
    <!-- Alert dialog description to setup screen lock or fingerprint in phone settings -->
    <string name="PrivacySettingsFragment__cant_enable_description">支払いのロックを利用するには、まず端末の設定で画面ロックまたは指紋認証機能を有効にする必要があります。</string>
    <!-- Shown in a toast when we can\'t navigate to the user\'s system fingerprint settings -->
    <string name="PrivacySettingsFragment__failed_to_navigate_to_system_settings">システム設定に移動できませんでした</string>
    <!-- Alert dialog button to go to phone settings -->
    <!-- Alert dialog button to cancel the dialog -->

    <!-- AdvancedPrivacySettingsFragment -->
  <!-- Removed by excludeNonTranslatables <string name="AdvancedPrivacySettingsFragment__sealed_sender_link" translatable="false">https://signal.org/blog/sealed-sender</string> -->
    <string name="AdvancedPrivacySettingsFragment__show_status_icon">ステータスアイコンを表示する</string>
    <string name="AdvancedPrivacySettingsFragment__show_an_icon">送信者を秘匿化して届けられたメッセージの詳細で、アイコンを表示します。</string>

    <!-- ExpireTimerSettingsFragment -->
    <string name="ExpireTimerSettingsFragment__when_enabled_new_messages_sent_and_received_in_new_chats_started_by_you_will_disappear_after_they_have_been_seen">有効にすると、あなたの新規チャットで新たに送受信されるメッセージは、閲覧後に消えます。</string>
    <string name="ExpireTimerSettingsFragment__when_enabled_new_messages_sent_and_received_in_this_chat_will_disappear_after_they_have_been_seen">有効にすると、このチャットで新たに送受信されたメッセージは、閲覧後に消えます。</string>
    <string name="ExpireTimerSettingsFragment__off">オフ</string>
    <string name="ExpireTimerSettingsFragment__4_weeks">4週間</string>
    <string name="ExpireTimerSettingsFragment__1_week">1週間</string>
    <string name="ExpireTimerSettingsFragment__1_day">1日</string>
    <string name="ExpireTimerSettingsFragment__8_hours">8時間</string>
    <string name="ExpireTimerSettingsFragment__1_hour">1時間</string>
    <string name="ExpireTimerSettingsFragment__5_minutes">5分</string>
    <string name="ExpireTimerSettingsFragment__30_seconds">30秒</string>
    <string name="ExpireTimerSettingsFragment__custom_time">カスタム時間</string>
    <string name="ExpireTimerSettingsFragment__set">設定する</string>
    <string name="ExpireTimerSettingsFragment__save">保存</string>

    <string name="CustomExpireTimerSelectorView__seconds">秒</string>
    <string name="CustomExpireTimerSelectorView__minutes">分</string>
    <string name="CustomExpireTimerSelectorView__hours">時間</string>
    <string name="CustomExpireTimerSelectorView__days">日</string>
    <string name="CustomExpireTimerSelectorView__weeks">週間</string>

    <!-- HelpSettingsFragment -->
    <string name="HelpSettingsFragment__support_center">サポートセンター</string>
    <string name="HelpSettingsFragment__contact_us">お問い合わせ</string>
    <string name="HelpSettingsFragment__version">バージョン</string>
    <string name="HelpSettingsFragment__debug_log">デバッグログ</string>
    <!--    Header for the screen that displays the licenses of the open-source software dependencies of the Signal app-->
    <string name="HelpSettingsFragment__licenses">ライセンス</string>
    <string name="HelpSettingsFragment__terms_amp_privacy_policy">使用条件とプライバシーポリシー</string>
    <string name="HelpFragment__copyright_signal_messenger">Copyright Molly Messenger</string>
    <string name="HelpFragment__licenced_under_the_agplv3">Licensed under the GNU AGPLv3</string>

    <!-- DataAndStorageSettingsFragment -->
    <string name="DataAndStorageSettingsFragment__media_quality">メディアの画質</string>
    <string name="DataAndStorageSettingsFragment__sent_media_quality">送信メディアの画質</string>
    <string name="DataAndStorageSettingsFragment__sending_high_quality_media_will_use_more_data">高画質なメディアの送信には、より多くのデータを使用します。</string>
    <string name="DataAndStorageSettingsFragment__high">高画質</string>
    <string name="DataAndStorageSettingsFragment__standard">標準</string>
    <string name="DataAndStorageSettingsFragment__calls">通話</string>

    <!-- ChatColorSelectionFragment -->
    <string name="ChatColorSelectionFragment__auto">自動</string>
    <string name="ChatColorSelectionFragment__use_custom_colors">カスタム色を使用</string>
    <string name="ChatColorSelectionFragment__chat_color">チャットの色</string>
    <string name="ChatColorSelectionFragment__edit">編集</string>
    <string name="ChatColorSelectionFragment__duplicate">複製</string>
    <string name="ChatColorSelectionFragment__delete">消去</string>
    <string name="ChatColorSelectionFragment__delete_color">色を消去</string>
    <plurals name="ChatColorSelectionFragment__this_custom_color_is_used">
        <item quantity="other">この色は%1$d件のチャットで使用されています。すべてのチャットで消去しますか？</item>
    </plurals>
    <string name="ChatColorSelectionFragment__delete_chat_color">チャットの色を消去しますか？</string>

    <!-- CustomChatColorCreatorFragment -->
    <string name="CustomChatColorCreatorFragment__solid">単色</string>
    <string name="CustomChatColorCreatorFragment__gradient">グラデーション</string>
    <string name="CustomChatColorCreatorFragment__hue">色相</string>
    <string name="CustomChatColorCreatorFragment__saturation">彩度</string>

    <!-- CustomChatColorCreatorFragmentPage -->
    <string name="CustomChatColorCreatorFragmentPage__save">保存</string>
    <string name="CustomChatColorCreatorFragmentPage__edit_color">色を編集</string>
    <plurals name="CustomChatColorCreatorFragmentPage__this_color_is_used">
        <item quantity="other">この色は%1$d件のチャットで使用されています。すべてのチャットで変更しますか？</item>
    </plurals>

    <!-- ChatColorGradientTool -->

    <!-- Title text for prompt to donate. Shown in a popup at the bottom of the chat list. -->
    <string name="Donate2022Q2Megaphone_donate_to_signal">Signalへの寄付</string>
    <!-- Body text for prompt to donate. Shown in a popup at the bottom of the chat list. -->
    <string name="Donate2022Q2Megaphone_signal_is_powered_by_people_like_you">Signalはみなさんの寄付に支えられています。毎月寄付してくださる方にバッジを差し上げます。</string>
    <!-- Button label that brings a user to the donate screen. Shown in a popup at the bottom of the chat list. -->
    <string name="Donate2022Q2Megaphone_donate">寄付する</string>
    <!-- Button label that dismissed a prompt to donate. Shown in a popup at the bottom of the chat list. -->
    <string name="Donate2022Q2Megaphone_not_now">今はしない</string>

    <!-- EditReactionsFragment -->
    <string name="EditReactionsFragment__customize_reactions">リアクションのカスタマイズ</string>
    <string name="EditReactionsFragment__tap_to_replace_an_emoji">タップして絵文字を置き換えます</string>
    <string name="EditReactionsFragment__reset">リセット</string>
    <string name="EditReactionsFragment_save">保存</string>
    <string name="ChatColorSelectionFragment__auto_matches_the_color_to_the_wallpaper">自動で色を壁紙に合わせます</string>
    <string name="CustomChatColorCreatorFragment__drag_to_change_the_direction_of_the_gradient">ドラッグしてグラデーションの方向を変更できます</string>

    <!-- AddAProfilePhotoMegaphone -->
    <string name="AddAProfilePhotoMegaphone__add_a_profile_photo">プロフィール画像を追加しよう</string>
    <string name="AddAProfilePhotoMegaphone__choose_a_look_and_color">見た目や色を選んだり、イニシャルをカスタマイズできます。</string>
    <string name="AddAProfilePhotoMegaphone__not_now">あとで</string>
    <string name="AddAProfilePhotoMegaphone__add_photo">画像を追加</string>

    <!-- BecomeASustainerMegaphone -->
    <string name="BecomeASustainerMegaphone__become_a_sustainer">サポーターになりませんか</string>
    <!-- Displayed in the Become a Sustainer megaphone -->
    <string name="BecomeASustainerMegaphone__signal_is_powered_by">Signalは、ユーザーの皆様によって支えられています。ぜひ寄付をして、バッジを手に入れましょう。</string>
    <string name="BecomeASustainerMegaphone__not_now">今はしない</string>
    <string name="BecomeASustainerMegaphone__donate">寄付する</string>

    <!-- KeyboardPagerFragment -->
    <string name="KeyboardPagerFragment_emoji">絵文字</string>
    <string name="KeyboardPagerFragment_open_emoji_search">絵文字検索を開く</string>
    <string name="KeyboardPagerFragment_open_sticker_search">ステッカー検索を開く</string>
    <string name="KeyboardPagerFragment_open_gif_search">GIF検索を開く</string>
    <string name="KeyboardPagerFragment_stickers">ステッカー</string>
    <string name="KeyboardPagerFragment_backspace">バックスペース</string>
    <string name="KeyboardPagerFragment_gifs">GIF</string>
    <string name="KeyboardPagerFragment_search_emoji">絵文字を検索</string>
    <string name="KeyboardPagerfragment_back_to_emoji">絵文字に戻る</string>
    <string name="KeyboardPagerfragment_clear_search_entry">検索テキストを消去</string>
    <string name="KeyboardPagerFragment_search_giphy">GIPHYを検索</string>

    <!-- StickerSearchDialogFragment -->
    <string name="StickerSearchDialogFragment_search_stickers">ステッカーを検索</string>
    <string name="StickerSearchDialogFragment_no_results_found">検索結果はありません</string>
    <string name="EmojiSearchFragment__no_results_found">検索結果はありません</string>
    <string name="NotificationsSettingsFragment__unknown_ringtone">不明な着信音</string>

    <!-- ConversationSettingsFragment -->
    <!-- Dialog title displayed when non-admin tries to add a story to an audience group -->
    <string name="ConversationSettingsFragment__cant_add_to_group_story">グループストーリーに追加できません</string>
    <!-- Dialog message displayed when non-admin tries to add a story to an audience group -->
    <string name="ConversationSettingsFragment__only_admins_of_this_group_can_add_to_its_story">ストーリーに追加できるのはグループ管理者のみです</string>
    <!-- Error toasted when no activity can handle the add contact intent -->
    <string name="ConversationSettingsFragment__contacts_app_not_found">連絡先アプリが見つかりません。</string>
    <string name="ConversationSettingsFragment__start_video_call">ビデオ通話を開始</string>
    <string name="ConversationSettingsFragment__start_audio_call">音声通話を開始する</string>
    <!-- Button label with hyphenation. Translation can use soft hyphen - Unicode U+00AD -->
    <string name="ConversationSettingsFragment__story">ストーリー</string>
    <!-- Button label with hyphenation. Translation can use soft hyphen - Unicode U+00AD -->
    <string name="ConversationSettingsFragment__message">メッセージ</string>
    <!-- Button label with hyphenation. Translation can use soft hyphen - Unicode U+00AD -->
    <string name="ConversationSettingsFragment__video">ビデオ</string>
    <!-- Button label with hyphenation. Translation can use soft hyphen - Unicode U+00AD -->
    <string name="ConversationSettingsFragment__audio">音声</string>
    <!-- Button label with hyphenation. Translation can use soft hyphen - Unicode U+00AD -->
    <string name="ConversationSettingsFragment__call">発信</string>
    <!-- Button label with hyphenation. Translation can use soft hyphen - Unicode U+00AD -->
    <string name="ConversationSettingsFragment__mute">ミュート</string>
    <!-- Button label with hyphenation. Translation can use soft hyphen - Unicode U+00AD -->
    <string name="ConversationSettingsFragment__muted">ミュート中</string>
    <!-- Button label with hyphenation. Translation can use soft hyphen - Unicode U+00AD -->
    <string name="ConversationSettingsFragment__search">検索</string>
    <string name="ConversationSettingsFragment__disappearing_messages">消えるメッセージ</string>
    <string name="ConversationSettingsFragment__sounds_and_notifications">音と通知</string>
  <!-- Removed by excludeNonTranslatables <string name="ConversationSettingsFragment__internal_details" translatable="false">Internal details</string> -->
    <string name="ConversationSettingsFragment__contact_details">連絡先の詳細</string>
    <string name="ConversationSettingsFragment__view_safety_number">安全番号の検証</string>
    <string name="ConversationSettingsFragment__block">ブロック</string>
    <string name="ConversationSettingsFragment__block_group">グループをブロック</string>
    <string name="ConversationSettingsFragment__unblock">ブロック解除</string>
    <string name="ConversationSettingsFragment__unblock_group">グループのブロックを解除</string>
    <string name="ConversationSettingsFragment__add_to_a_group">グループへ追加</string>
    <string name="ConversationSettingsFragment__see_all">すべて表示</string>
    <string name="ConversationSettingsFragment__add_members">メンバーの追加</string>
    <string name="ConversationSettingsFragment__permissions">アクセス許可</string>
    <string name="ConversationSettingsFragment__requests_and_invites">申請と招待</string>
    <string name="ConversationSettingsFragment__group_link">グループリンク</string>
    <string name="ConversationSettingsFragment__add_as_a_contact">連絡先に追加</string>
    <string name="ConversationSettingsFragment__unmute">ミュート解除</string>
    <!-- The subtitle for a settings item that describes how long the user\'s chat is muted. If a chat is muted, you will not receive notifications unless @mentioned. The placeholder represents a time (e.g. 10pm, March 4, etc). -->
    <string name="ConversationSettingsFragment__conversation_muted_until_s">チャットは次の日までミュートされます：%1$s まで</string>
    <string name="ConversationSettingsFragment__conversation_muted_forever">チャットは常にミュートされます</string>
    <string name="ConversationSettingsFragment__copied_phone_number_to_clipboard">電話番号をクリップボードにコピーしました。</string>
    <string name="ConversationSettingsFragment__phone_number">電話番号</string>
    <string name="ConversationSettingsFragment__get_badges">Signalをサポートすると、あなたのプロフィールにバッジが表示されます。バッジをタップすると詳細が表示されます。</string>

    <!-- PermissionsSettingsFragment -->
    <string name="PermissionsSettingsFragment__add_members">メンバーの追加</string>
    <string name="PermissionsSettingsFragment__edit_group_info">グループ情報の編集</string>
    <string name="PermissionsSettingsFragment__send_messages">メッセージの送信</string>
    <string name="PermissionsSettingsFragment__all_members">すべてのメンバー</string>
    <string name="PermissionsSettingsFragment__only_admins">管理者のみ</string>
    <string name="PermissionsSettingsFragment__who_can_add_new_members">メンバーを追加できるユーザーは？</string>
    <string name="PermissionsSettingsFragment__who_can_edit_this_groups_info">グループ情報を編集できるユーザーは？</string>
    <string name="PermissionsSettingsFragment__who_can_send_messages">メッセージを送信できるユーザーは？</string>

    <!-- SoundsAndNotificationsSettingsFragment -->
    <string name="SoundsAndNotificationsSettingsFragment__mute_notifications">通知をミュート</string>
    <string name="SoundsAndNotificationsSettingsFragment__not_muted">ミュートしていません</string>
    <string name="SoundsAndNotificationsSettingsFragment__mentions">メンション</string>
    <string name="SoundsAndNotificationsSettingsFragment__always_notify">常に通知する</string>
    <string name="SoundsAndNotificationsSettingsFragment__do_not_notify">通知しない</string>
    <string name="SoundsAndNotificationsSettingsFragment__custom_notifications">カスタム通知</string>

    <!-- StickerKeyboard -->
    <string name="StickerKeyboard__recently_used">最近使ったもの</string>

    <!-- PlaybackSpeedToggleTextView -->
    <string name="PlaybackSpeedToggleTextView__p5x">0.5x</string>
    <string name="PlaybackSpeedToggleTextView__1x">1x</string>
    <string name="PlaybackSpeedToggleTextView__1p5x">1.5x</string>
    <string name="PlaybackSpeedToggleTextView__2x">2x</string>

    <!-- PaymentRecipientSelectionFragment -->
    <string name="PaymentRecipientSelectionFragment__new_payment">新規の送金</string>

    <!-- NewConversationActivity -->
    <string name="NewConversationActivity__new_message">新規メッセージ</string>
    <!-- Context menu item message -->
    <string name="NewConversationActivity__message">メッセージ</string>
    <!-- Context menu item audio call -->
    <string name="NewConversationActivity__audio_call">音声通話</string>
    <!-- Context menu item video call -->
    <string name="NewConversationActivity__video_call">ビデオ通話</string>
    <!-- Context menu item remove -->
    <string name="NewConversationActivity__remove">削除</string>
    <!-- Context menu item block -->
    <string name="NewConversationActivity__block">ブロック</string>
    <!-- Dialog title when removing a contact -->
    <string name="NewConversationActivity__remove_s">%1$s さんを削除しますか？</string>
    <!-- Dialog message when removing a contact -->
    <string name="NewConversationActivity__you_wont_see_this_person">検索してもこのユーザーは見つかりません。以後、メッセージがあった場合は、メッセージリクエストが届きます。</string>
    <!-- Snackbar message after removing a contact -->
    <string name="NewConversationActivity__s_has_been_removed">%1$s さんは削除されています</string>
    <!-- Snackbar message after blocking a contact -->
    <string name="NewConversationActivity__s_has_been_blocked">%1$s はブロックされました</string>
    <!-- Dialog title when remove target contact is in system contacts -->
    <string name="NewConversationActivity__unable_to_remove_s">%1$s さんを削除できません</string>
    <!-- Dialog message when remove target contact is in system contacts -->
    <string name="NewConversationActivity__this_person_is_saved_to_your">このユーザーはデバイスの連絡先に保存されています。連絡先から消去して再度試してください。</string>
    <!-- Dialog action to view contact when they can\'t be removed otherwise -->
    <string name="NewConversationActivity__view_contact">連絡先を表示する</string>
    <!-- Error message shown when looking up a person by phone number and that phone number is not associated with a signal account -->
    <string name="NewConversationActivity__s_is_not_a_signal_user">%1$sはSignalユーザーではありません</string>
    <!-- Error message shown when we could not get a user from the username link -->
    <string name="NewConversationActivity__">%1$sはSignalユーザーではありません</string>
    <!-- Error message shown in a dialog when trying to create a new group with non-signal users (e.g., unregistered or phone number only contacts) -->
    <plurals name="CreateGroupActivity_not_signal_users">
        <item quantity="other">%1$sさんはSignalユーザーではありません</item>
    </plurals>

    <!-- ContactFilterView -->
    <string name="ContactFilterView__search_name_or_number">名前か電話番号で検索</string>

    <!-- VoiceNotePlayerView -->
    <string name="VoiceNotePlayerView__dot_s">· %1$s</string>
    <string name="VoiceNotePlayerView__stop_voice_message">音声メッセージを停止</string>
    <string name="VoiceNotePlayerView__change_voice_message_speed">音声メッセージの再生速度を変更</string>
    <string name="VoiceNotePlayerView__pause_voice_message">音声メッセージを一時停止</string>
    <string name="VoiceNotePlayerView__play_voice_message">音声メッセージを再生</string>
    <string name="VoiceNotePlayerView__navigate_to_voice_message">音声メッセージへ</string>


    <!-- AvatarPickerFragment -->
    <string name="AvatarPickerFragment__avatar_preview">アバターのプレビュー</string>
    <string name="AvatarPickerFragment__camera">カメラ</string>
    <string name="AvatarPickerFragment__take_a_picture">写真を撮影</string>
    <string name="AvatarPickerFragment__choose_a_photo">画像を選択</string>
    <string name="AvatarPickerFragment__photo">写真</string>
    <string name="AvatarPickerFragment__text">テキスト</string>
    <string name="AvatarPickerFragment__save">保存</string>
    <string name="AvatarPickerFragment__clear_avatar">アバターを削除</string>
    <string name="AvatarPickerRepository__failed_to_save_avatar">アバターの保存に失敗しました</string>

    <!-- TextAvatarCreationFragment -->
    <string name="TextAvatarCreationFragment__preview">プレビュー</string>
    <string name="TextAvatarCreationFragment__done">完了</string>
    <string name="TextAvatarCreationFragment__text">テキスト</string>
    <string name="TextAvatarCreationFragment__color">色</string>

    <!-- VectorAvatarCreationFragment -->
    <string name="VectorAvatarCreationFragment__select_a_color">色を選択</string>

    <!-- ContactSelectionListItem -->
    <string name="ContactSelectionListItem__sms">SMS</string>

    <!-- Displayed in the toolbar when externally sharing text to multiple recipients -->
    <string name="ShareInterstitialActivity__share">共有</string>

    <!-- DSLSettingsToolbar -->
    <string name="DSLSettingsToolbar__navigate_up">上へ</string>
    <string name="MultiselectForwardFragment__forward_to">転送先</string>
    <!-- Displayed when sharing content via the fragment -->
    <string name="MultiselectForwardFragment__share_with">共有</string>
    <string name="MultiselectForwardFragment__add_a_message">メッセージを追加してください</string>
    <string name="MultiselectForwardFragment__faster_forwards">より速い転送</string>
    <!-- Displayed when user selects a video that will be clipped before sharing to a story -->
    <string name="MultiselectForwardFragment__videos_will_be_trimmed">動画は30秒にトリミングされ、複数のストーリーとして送信されます。</string>
    <!-- Displayed when user selects a video that cannot be sent as a story -->
    <string name="MultiselectForwardFragment__videos_sent_to_stories_cant">30秒以上の動画はストーリーに送信できません。</string>
    <string name="MultiselectForwardFragment__forwarded_messages_are_now">転送メッセージがすぐに送信されるようになりました。</string>
    <plurals name="MultiselectForwardFragment_send_d_messages">
        <item quantity="other">%1$d件のメッセージを送信</item>
    </plurals>
    <plurals name="MultiselectForwardFragment_messages_sent">
        <item quantity="other">メッセージを送信しました</item>
    </plurals>
    <plurals name="MultiselectForwardFragment_messages_failed_to_send">
        <item quantity="other">メッセージの送信に失敗しました</item>
    </plurals>
    <plurals name="MultiselectForwardFragment__couldnt_forward_messages">
        <item quantity="other">すでにメッセージがないため、転送できませんでした。</item>
    </plurals>
    <!-- Error message shown when attempting to select a group to forward/share but it\'s announcement only and you are not an admin -->
    <string name="MultiselectForwardFragment__only_admins_can_send_messages_to_this_group">グループ管理者のみがメッセージを送信できます。</string>
    <string name="MultiselectForwardFragment__limit_reached">制限に達しました</string>

    <!-- Media V2 -->
    <!-- Dialog message when sending a story via an add to group story button -->
    <string name="MediaReviewFragment__add_to_the_group_story">グループストーリー「%1$s」に追加する</string>
    <!-- Positive dialog action when sending a story via an add to group story button -->
    <string name="MediaReviewFragment__add_to_story">ストーリーに追加</string>
    <string name="MediaReviewFragment__add_a_message">メッセージを追加してください</string>
    <string name="MediaReviewFragment__add_a_reply">返信を追加</string>
    <string name="MediaReviewFragment__send_to">宛先</string>
    <string name="MediaReviewFragment__view_once_message">使い捨てメッセージ</string>
    <string name="MediaReviewFragment__one_or_more_items_were_too_large">1つ以上のアイテムのサイズが大きすぎます</string>
    <string name="MediaReviewFragment__one_or_more_items_were_invalid">1つ以上のアイテムが不正です</string>
    <string name="MediaReviewFragment__too_many_items_selected">選択されたアイテムが多すぎます</string>

    <string name="ImageEditorHud__cancel">キャンセル</string>
    <string name="ImageEditorHud__draw">描く</string>
    <string name="ImageEditorHud__write_text">テキストを記入</string>
    <string name="ImageEditorHud__add_a_sticker">ステッカーを追加</string>
    <string name="ImageEditorHud__blur">ぼかす</string>
    <string name="ImageEditorHud__done_editing">編集完了</string>
    <string name="ImageEditorHud__clear_all">すべて消去</string>
    <string name="ImageEditorHud__undo">元に戻す</string>
    <string name="ImageEditorHud__toggle_between_marker_and_highlighter">マーカーと蛍光ペンを切り替えます</string>
    <string name="ImageEditorHud__toggle_between_text_styles">テキストスタイルを切り替える</string>

    <!-- Header for section of featured stickers (location/time stickers) -->
    <string name="ScribbleStickersFragment__featured_stickers">おすすめ</string>

    <string name="MediaCountIndicatorButton__send">送信する</string>

    <string name="MediaReviewSelectedItem__tap_to_remove">タップして削除</string>
    <string name="MediaReviewSelectedItem__tap_to_select">タップして選択</string>

    <string name="MediaReviewImagePageFragment__discard">破棄する</string>
    <string name="MediaReviewImagePageFragment__discard_changes">変更を破棄しますか？</string>
    <string name="MediaReviewImagePageFragment__youll_lose_any_changes">この写真に加えた変更はすべて失われます。</string>


    <string name="BadgesOverviewFragment__my_badges">マイバッジ</string>
    <string name="BadgesOverviewFragment__featured_badge">表示するバッジ</string>
    <string name="BadgesOverviewFragment__display_badges_on_profile">バッジをプロフィールに表示する</string>
    <string name="BadgesOverviewFragment__failed_to_update_profile">プロフィールを更新できませんでした</string>



    <string name="SelectFeaturedBadgeFragment__select_a_badge">バッジを選択してください</string>
    <string name="SelectFeaturedBadgeFragment__you_must_select_a_badge">バッジを選択する必要があります</string>
    <string name="SelectFeaturedBadgeFragment__failed_to_update_profile">プロフィールを更新できませんでした</string>

    <!-- Displayed on primary button in the bottom sheet as a call-to-action to launch into the donation flow -->
    <string name="ViewBadgeBottomSheetDialogFragment__donate_now">今すぐ寄付する</string>
    <!-- Title of a page in the bottom sheet. Placeholder is a user\'s short-name -->
    <string name="ViewBadgeBottomSheetDialogFragment__s_supports_signal">%1$s さんはSignalをサポートしています</string>
    <!-- Description of a page in the bottom sheet of a monthly badge. Placeholder is a user\'s short-name -->
    <string name="ViewBadgeBottomSheetDialogFragment__s_supports_signal_with_a_monthly">%1$s さんは、毎月の寄付でSignalをサポートしています。Signalは広告主や投資家を持たない非営利団体で、ユーザーの皆様によって支えられています。</string>
    <!-- Description of a page in the bottom sheet of a one-time badge. Placeholder is a user\'s short-name -->
    <string name="ViewBadgeBottomSheetDialogFragment__s_supports_signal_with_a_donation">%1$s さんは、寄付でSignalをサポートしています。Signalは広告主や投資家を持たない非営利団体で、ユーザーの皆様によって支えられています。</string>

    <string name="ImageView__badge">バッジ</string>

    <string name="SubscribeFragment__cancel_subscription">サブスクリプションを解除する</string>
    <string name="SubscribeFragment__confirm_cancellation">本当に解除しますか？</string>
    <string name="SubscribeFragment__you_wont_be_charged_again">再度課金されることはありません。課金期間が終了すると、バッジがプロフィールから削除されます。</string>
    <string name="SubscribeFragment__not_now">あとで</string>
    <string name="SubscribeFragment__confirm">解除する</string>
    <string name="SubscribeFragment__update_subscription">サブスクリプションを更新する</string>
    <string name="SubscribeFragment__your_subscription_has_been_cancelled">あなたのサブスクリプションは解除されました。</string>
    <string name="SubscribeFragment__update_subscription_question">サブスクリプションを更新しますか？</string>
    <string name="SubscribeFragment__update">更新する</string>
    <string name="SubscribeFragment__you_will_be_charged_the_full_amount_s_of">本日、新しいサブスクリプション価格の全額 (%1$s) が請求されます。あなたのサブスクリプションは毎月更新されます。</string>

    <string name="Subscription__s_per_month">%1$s/月</string>
    <!-- Shown when a subscription is active and isn\'t going to expire at the end of the term -->
    <string name="Subscription__renews_s">更新 %1$s</string>
    <!-- Shown when a subscription is active and is going to expire at the end of the term -->
    <string name="Subscription__expires_s">有効期限%1$s</string>

    <!-- Title of learn more sheet -->
    <string name="SubscribeLearnMoreBottomSheetDialogFragment__signal_is_different">Signalは他のアプリとは異なります。</string>
    <!-- First small text blurb on learn more sheet -->
    <string name="SubscribeLearnMoreBottomSheetDialogFragment__private_messaging">プライベートメッセージ。広告なし、トラッキングなし、監視なし。</string>
    <!-- Second small text blurb on learn more sheet -->
    <string name="SubscribeLearnMoreBottomSheetDialogFragment__signal_is_supported_by">Signalは寄付によって支えられています。これは、お客様のプライバシーが私たちの活動の最重要事項であることを意味します。Signalは皆様のために作られたものです。皆様のデータや利益のためではありません。</string>
    <!-- Third small text blurb on learn more sheet -->
    <string name="SubscribeLearnMoreBottomSheetDialogFragment__if_you_can">Signalが誰にとっても楽しめて、信頼性と有用性があり続けるために、皆様の寄付をお願いします。</string>

    <string name="SubscribeThanksForYourSupportBottomSheetDialogFragment__thanks_for_your_support">ご支援をありがとうございます！</string>
    <!-- Subtext underneath the dialog title on the thanks sheet -->
    <string name="SubscribeThanksForYourSupportBottomSheetDialogFragment__youve_earned_a_donor_badge">Signalからバッジを受け取りました！プロフィールに表示してSignalをサポートしていることを示しましょう。</string>
    <string name="SubscribeThanksForYourSupportBottomSheetDialogFragment__you_can_also">また、</string>
    <string name="SubscribeThanksForYourSupportBottomSheetDialogFragment__become_a_montly_sustainer">月次サポーターになることもできます。</string>
    <string name="SubscribeThanksForYourSupportBottomSheetDialogFragment__display_on_profile">プロフィールに表示する</string>
    <string name="SubscribeThanksForYourSupportBottomSheetDialogFragment__make_featured_badge">このバッジを表示する</string>
    <string name="SubscribeThanksForYourSupportBottomSheetDialogFragment__continue">続ける</string>
    <string name="ThanksForYourSupportBottomSheetFragment__when_you_have_more">複数のバッジを持っている場合は、自分のプロフィールに表示するバッジを選ぶことができます。</string>

    <string name="BecomeASustainerFragment__get_badges">Signalをサポートして、プロフィールにバッジをつけましょう。</string>
    <string name="BecomeASustainerFragment__signal_is_a_non_profit">Signalは広告主や投資家を持たない非営利団体で、ユーザーの皆様によって支えられています。</string>

    <!-- Button label for creating a donation -->
    <string name="ManageDonationsFragment__donate_to_signal">Signalへの寄付</string>
    <!-- Heading for more area of manage subscriptions page -->
    <string name="ManageDonationsFragment__more">その他</string>
    <!-- Heading for receipts area of manage subscriptions page -->
    <!-- Heading for my subscription area of manage subscriptions page -->
    <string name="ManageDonationsFragment__my_support">マイサポート</string>
    <string name="ManageDonationsFragment__manage_subscription">サブスクリプションを管理する</string>
    <!-- Label for Donation Receipts button -->
    <string name="ManageDonationsFragment__donation_receipts">寄付の領収書</string>
    <string name="ManageDonationsFragment__badges">バッジ</string>
    <string name="ManageDonationsFragment__subscription_faq">サブスクリプションに関するよくある質問</string>
    <!-- Preference heading for other ways to donate -->
    <string name="ManageDonationsFragment__other_ways_to_give">その他の支援の方法</string>
    <!-- Preference label to launch badge gifting -->
    <string name="ManageDonationsFragment__donate_for_a_friend">友達に代わって寄付する</string>
    <!-- Dialog title shown when a donation requires verifying/confirmation outside of the app and the user hasn\'t done that yet -->
    <string name="ManageDonationsFragment__couldnt_confirm_donation">寄付を確認できませんでした</string>
    <!-- Dialog message shown when a monthly donation requires verifying/confirmation outside of the app and the user hasn\'t done that yet, placeholder is money amount -->
    <string name="ManageDonationsFragment__your_monthly_s_donation_couldnt_be_confirmed">%1$sの毎月の寄付を確認できませんでした。 銀行アプリを確認して、iDEALの決済を承認してください。</string>
    <!-- Dialog message shown when a one-time donation requires verifying/confirmation outside of the app and the user hasn\'t done that yet, placeholder is money amount -->
    <string name="ManageDonationsFragment__your_one_time_s_donation_couldnt_be_confirmed">%1$sの都度の寄付を確認できませんでした。銀行アプリを確認して、iDEALの決済を承認してください。</string>

    <string name="Boost__enter_custom_amount">金額を入力してください</string>
    <!-- Error label when the amount is smaller than what we can accept -->
    <string name="Boost__the_minimum_amount_you_can_donate_is_s">最小の寄付金額は%1$sです</string>

    <string name="MySupportPreference__s_per_month">%1$s/月</string>
    <string name="MySupportPreference__renews_s">更新 %1$s</string>
    <string name="MySupportPreference__processing_transaction">処理しています…</string>
    <!-- Displayed on "My Support" screen when user badge failed to be added to their account -->
    <string name="MySupportPreference__couldnt_add_badge_s">バッジを追加できませんでした。%1$s</string>
    <string name="MySupportPreference__please_contact_support">サポートにお問い合わせください。</string>
    <!-- Displayed as a subtitle on a row in the Manage Donations screen when payment for a donation is pending -->
    <string name="MySupportPreference__payment_pending">決済手続き中</string>
    <!-- Displayed as a dialog message when clicking on a donation row that is pending. Placeholder is a formatted fiat amount -->
    <string name="MySupportPreference__your_bank_transfer_of_s">%1$sの銀行振込が手続き中です。銀行振り込みの場合、完了するまで通常1営業日かかります。  </string>
    <!-- Displayed in the pending help dialog, used to launch user to more details about bank transfers -->
    <string name="MySupportPreference__learn_more">詳しく見る</string>

    <!-- Title of dialog telling user they need to update signal as it expired -->
    <string name="UpdateSignalExpiredDialog__title">Mollyをアップデートしてください</string>
    <!-- Message of dialog telling user they need to update signal as it expired -->
    <string name="UpdateSignalExpiredDialog__message">このバージョンの Molly は期限が切れています。引き続きご利用いただくために、Molly をアップデートしてください。</string>
    <!-- Button text of expiration dialog, will take user to update the app -->
    <string name="UpdateSignalExpiredDialog__update_action">アップデートする</string>
    <!-- Button text of expiration dialog to cancel the dialog.  -->
    <string name="UpdateSignalExpiredDialog__cancel_action">キャンセル</string>

    <!-- Title of dialog telling user they need to re-register signal -->
    <string name="ReregisterSignalDialog__title">端末が登録されていません</string>
    <!-- Message of dialog telling user they need to re-register signal as it is no longer registered -->
    <string name="ReregisterSignalDialog__message">この端末は登録されていません。この端末で Molly を引き続きご利用になるには、再登録が必要です。</string>
    <!-- Button text of re-registration dialog to re-register the device.  -->
    <string name="ReregisterSignalDialog__reregister_action">再登録する</string>
    <!-- Button text of re-registration dialog to cancel the dialog.  -->
    <string name="ReregisterSignalDialog__cancel_action">キャンセル</string>

    <!-- Title of expiry sheet when boost badge falls off profile unexpectedly. -->
    <string name="ExpiredBadgeBottomSheetDialogFragment__boost_badge_expired">ブーストバッジの有効期限が切れています</string>
    <!-- Displayed in the bottom sheet if a monthly donation badge unexpectedly falls off the user\'s profile -->
    <string name="ExpiredBadgeBottomSheetDialogFragment__monthly_donation_cancelled">毎月の寄付がキャンセルされました</string>
    <!-- Displayed in the bottom sheet when a boost badge expires -->
    <string name="ExpiredBadgeBottomSheetDialogFragment__your_boost_badge_has_expired_and">ブーストバッジの有効期限が切れたため、プロフィールには表示されません。</string>
    <string name="ExpiredBadgeBottomSheetDialogFragment__you_can_reactivate">1回の寄付で、ブーストバッジを再度30日間有効にすることができます。</string>
    <!-- Displayed when we do not think the user is a subscriber when their boost expires -->
    <string name="ExpiredBadgeBottomSheetDialogFragment__you_can_keep">Signalを使い続けることはできますが、ユーザーのために作られたテクノロジーを支援するため、毎月寄付するサステナになることを検討してください。</string>
    <string name="ExpiredBadgeBottomSheetDialogFragment__become_a_sustainer">サポーターになりませんか</string>
    <string name="ExpiredBadgeBottomSheetDialogFragment__add_a_boost">ブーストを追加する</string>
    <string name="ExpiredBadgeBottomSheetDialogFragment__not_now">あとで</string>
    <!-- Copy displayed when badge expires after user inactivity -->
    <string name="ExpiredBadgeBottomSheetDialogFragment__your_recurring_monthly_donation_was_automatically">長い間ご利用がなかったため、毎月の定期的な寄付が自動的にキャンセルされました。%1$sバッジはプロフィールに表示されなくなっています。</string>
    <!-- Copy displayed when badge expires after payment failure -->
    <string name="ExpiredBadgeBottomSheetDialogFragment__your_recurring_monthly_donation_was_canceled">決済処理が出来なかったため、毎月の定期的な寄付は解除されました。バッジはプロフィールに表示されなくなります。</string>
    <!-- Copy displayed when badge expires after a payment failure and we have a displayable charge failure reason -->
    <string name="ExpiredBadgeBottomSheetDialogFragment__your_recurring_monthly_donation_was_canceled_s">毎月の定期的な寄付は解除されました。 %1$s%2$sバッジはプロフィールに表示されなくなります。</string>
    <string name="ExpiredBadgeBottomSheetDialogFragment__you_can">Signalは今後も利用できますが、アプリのサポートやバッジを再び有効にするには、今すぐ更新してください。</string>
    <string name="ExpiredBadgeBottomSheetDialogFragment__renew_subscription">サブスクリプションを更新する</string>
    <!-- Button label to send user to Google Pay website -->
    <string name="ExpiredBadgeBottomSheetDialogFragment__go_to_google_pay">Google Payを開く</string>

    <string name="CantProcessSubscriptionPaymentBottomSheetDialogFragment__cant_process_subscription_payment">サブスクリプションの決済処理ができません</string>
    <string name="CantProcessSubscriptionPaymentBottomSheetDialogFragment__were_having_trouble">Signalサポーターの決済処理に問題があります。あなたの決済方法が最新のものかご確認いただき、Google Payで修正ください。Signalは数日後に決済処理を再開します。</string>
    <string name="CantProcessSubscriptionPaymentBottomSheetDialogFragment__dont_show_this_again">今後表示しない</string>

    <string name="Subscription__contact_support">サポートに問い合わせる</string>
    <string name="Subscription__get_a_s_badge">%1$sバッジを獲得しましょう</string>

    <string name="SubscribeFragment__processing_payment">寄付のお手続き中です…</string>
    <!-- Displayed in notification when user payment fails to process on Stripe -->
    <string name="DonationsErrors__error_processing_payment">寄付のお手続き中にエラーが発生しました</string>
    <!-- Displayed on manage donations screen as a dialog message when payment method failed -->
    <string name="DonationsErrors__try_another_payment_method">別の決済方法をお試しいただくか、取引先の銀行にお問い合わせください。</string>
    <!-- Displayed on manage donations screen error dialogs as an action label -->
    <string name="DonationsErrors__learn_more">詳しく見る</string>
    <!-- Displayed on "My Support" screen when user subscription payment method failed. -->
    <string name="DonationsErrors__error_processing_payment_s">寄付のお手続き中にエラーが発生しました。%1$s</string>
    <string name="DonationsErrors__your_payment">寄付のお手続きができずおらず、課金もされていません。もう一度お試しください。</string>
    <string name="DonationsErrors__still_processing">処理を継続しています</string>
    <string name="DonationsErrors__couldnt_add_badge">バッジを追加できませんでした</string>
    <!-- Displayed when badge credential couldn\'t be verified -->
    <string name="DonationsErrors__failed_to_validate_badge">バッジを確認できませんでした</string>
    <!-- Displayed when badge credential couldn\'t be verified -->
    <string name="DonationsErrors__could_not_validate">サーバーの応答を確認できませんでした。 サポートにお問い合わせください。</string>
    <!-- Displayed as title when some generic error happens during sending donation on behalf of another user -->
    <string name="DonationsErrors__donation_failed">寄付できませんでした</string>
    <!-- Displayed as message when some generic error happens during sending donation on behalf of another user -->
    <string name="DonationsErrors__your_payment_was_processed_but">あなたの寄付はお手続きされましたが、Signalは寄付メッセージを送信できませんでした。サポートにお問い合わせください。</string>
    <string name="DonationsErrors__your_badge_could_not">あなたのアカウントにバッジを追加できませんでしたが、課金はされている可能性があります。サポートまでお問い合わせください。</string>
    <string name="DonationsErrors__your_payment_is_still">寄付のお手続きは完了していません。接続状況によっては数分かかる場合があります。</string>
    <string name="DonationsErrors__failed_to_cancel_subscription">サブスクリプションを解除できませんでした</string>
    <string name="DonationsErrors__subscription_cancellation_requires_an_internet_connection">サブスクリプションを解除するには、インターネット接続が必要です。</string>
    <string name="ViewBadgeBottomSheetDialogFragment__your_device_doesn_t_support_google_pay_so_you_can_t_subscribe_to_earn_a_badge_you_can_still_support_signal_by_making_a_donation_on_our_website">お使いの端末がGoogle Payに対応していないため、バッジを獲得できるサブスクリプションができません。ウェブサイトから寄付してただくことでSignalをサポートしていただくことができます。</string>
    <string name="NetworkFailure__network_error_check_your_connection_and_try_again">ネットワークエラー。インターネット接続を確認して再度試してください。</string>
    <string name="NetworkFailure__retry">再試行</string>
    <!-- Displayed as a dialog title when the selected recipient for a gift doesn\'t support gifting -->
    <string name="DonationsErrors__cannot_send_donation">寄付を送信できません</string>
    <!-- Displayed as a dialog message when the selected recipient for a gift doesn\'t support gifting -->
    <string name="DonationsErrors__this_user_cant_receive_donations_until">このユーザーはSignalをアップグレードしていないため、寄付を受け取れません。</string>
    <!-- Displayed as a dialog message when the user\'s profile could not be fetched, likely due to lack of internet -->
    <string name="DonationsErrors__your_donation_could_not_be_sent">ネットワークエラーのため寄付を送信できませんでした。インターネット接続を確認して再度試してください。</string>
    <!-- Displayed as a dialog message when the user encounters an error during an iDEAL donation -->
    <string name="DonationsErrors__your_ideal_couldnt_be_processed">iDEALによる寄付のお手続きができませんでした。 別の決済方法をお試しいただくか、取引先の銀行にお問い合わせください。</string>

    <!-- Gift message view title -->
    <string name="GiftMessageView__donation_on_behalf_of_s">%1$sに代わって寄付をする</string>
    <!-- Gift message view title for incoming donations -->
    <string name="GiftMessageView__s_donated_to_signal_on">%1$s があなたに代わってSignalに寄付しました</string>
    <!-- Gift badge redeem action label -->
    <string name="GiftMessageView__redeem">交換</string>
    <!-- Gift badge view action label -->
    <string name="GiftMessageView__view">表示する</string>
    <!-- Gift badge redeeming action label -->
    <string name="GiftMessageView__redeeming">交換中…</string>
    <!-- Gift badge redeemed label -->
    <string name="GiftMessageView__redeemed">交換</string>


    <!-- Stripe decline code generic_failure -->
    <string name="DeclineCode__try_another_payment_method_or_contact_your_bank">別の決済方法をお試しいただくか、取引先の銀行にお問い合わせください。</string>
    <!-- PayPal decline code for payment declined -->
    <string name="DeclineCode__try_another_payment_method_or_contact_your_bank_for_more_information_if_this_was_a_paypal">別の決済方法をお試しいただくか、取引先の銀行にお問い合わせください。PayPalでの決済の場合はPayPalにお問い合わせください。</string>
    <!-- Stripe decline code verify on Google Pay and try again -->
    <string name="DeclineCode__verify_your_payment_method_is_up_to_date_in_google_pay_and_try_again">Google Payの決済方法が最新であるか確認して、再度試してください。</string>
    <!-- Stripe decline code learn more action label -->
    <string name="DeclineCode__learn_more">さらに詳しく</string>
    <!-- Stripe decline code contact issuer -->
    <string name="DeclineCode__verify_your_payment_method_is_up_to_date_in_google_pay_and_try_again_if_the_problem">Google Payの決済方法が最新であるか確認して、再度試してください。問題が解消されない場合は、取引先の銀行にお問い合わせください。</string>
    <!-- Stripe decline code purchase not supported -->
    <string name="DeclineCode__your_card_does_not_support_this_type_of_purchase">あなたのクレジットカードはこの支払いに対応していません。別の決済方法をお試しください。</string>
    <!-- Stripe decline code your card has expired -->
    <string name="DeclineCode__your_card_has_expired">クレジットカードが失効しています。Google Payで決済方法を更新して、再度試してください。</string>
    <!-- Stripe decline code go to google pay action label -->
    <string name="DeclineCode__go_to_google_pay">Google Payを開く</string>
    <!-- Stripe decline code try credit card again action label -->
    <string name="DeclineCode__try">もう一度試す</string>
    <!-- Stripe decline code incorrect card number -->
    <string name="DeclineCode__your_card_number_is_incorrect">クレジットカード番号が正しくありません。Google Payで更新して、再度試してください。</string>
    <!-- Stripe decline code incorrect cvc -->
    <string name="DeclineCode__your_cards_cvc_number_is_incorrect">クレジットカードのセキュリティコードが正しくありません。Google Payで更新して、再度試してください。</string>
    <!-- Stripe decline code insufficient funds -->
    <string name="DeclineCode__your_card_does_not_have_sufficient_funds">あなたのクレジットカードは残高が不足しています。別の決済方法をお試しください。</string>
    <!-- Stripe decline code incorrect expiration month -->
    <string name="DeclineCode__the_expiration_month">決済方法の有効期限の月が正しくありません。Google Payで更新して、再度試してください。</string>
    <!-- Stripe decline code incorrect expiration year -->
    <string name="DeclineCode__the_expiration_year">決済方法の有効期限の年が正しくありません。Google Payで更新して、再度試してください。</string>
    <!-- Stripe decline code issuer not available -->
    <string name="DeclineCode__try_completing_the_payment_again">もう一度お試しいただくか、取引先の銀行にお問い合わせください。</string>
    <!-- Stripe decline code processing error -->
    <string name="DeclineCode__try_again">再度お試しいただくか、取引先の銀行にお問い合わせください。</string>

    <!-- Credit Card decline code error strings -->
    <!-- Stripe decline code approve_with_id for credit cards displayed in a notification or dialog -->
    <string name="DeclineCode__verify_your_card_details_are_correct_and_try_again">カード情報が正しいことを確認し、もう一度お試しください。</string>
    <!-- Stripe decline code call_issuer for credit cards displayed in a notification or dialog -->
    <string name="DeclineCode__verify_your_card_details_are_correct_and_try_again_if_the_problem_continues">カード情報が正しいことを確認し、もう一度お試しください。問題が解決されない場合は、取引先の銀行にお問い合わせください。</string>
    <!-- Stripe decline code expired_card for credit cards displayed in a notification or dialog -->
    <string name="DeclineCode__your_card_has_expired_verify_your_card_details">カードの有効期限が切れています。カード情報が正しいことを確認し、もう一度お試しください。</string>
    <!-- Stripe decline code incorrect_cvc and invalid_cvc for credit cards displayed in a notification or dialog -->
    <string name="DeclineCode__your_cards_cvc_number_is_incorrect_verify_your_card_details">クレジットカードのセキュリティコードが正しくありません。カード情報が正しいことを確認し、もう一度お試しください。</string>
    <!-- Stripe decline code invalid_expiry_month for credit cards displayed in a notification or dialog -->
    <string name="DeclineCode__the_expiration_month_on_your_card_is_incorrect">カードの有効期限の月が正しくありません。カード情報が正しいことを確認し、もう一度お試しください。</string>
    <!-- Stripe decline code invalid_expiry_year for credit cards displayed in a notification or dialog -->
    <string name="DeclineCode__the_expiration_year_on_your_card_is_incorrect">カードの有効期限の年が正しくありません。カード情報が正しいことを確認し、もう一度お試しください。</string>
    <!-- Stripe decline code incorrect_number and invalid_number for credit cards displayed in a notification or dialog -->
    <string name="DeclineCode__your_card_number_is_incorrect_verify_your_card_details">クレジットカード番号が正しくありません。カード情報が正しいことを確認し、もう一度お試しください。</string>

    <!-- Stripe Failure Codes for failed bank transfers -->
    <!-- Failure code text for insufficient funds, displayed in a dialog or notification -->
    <string name="StripeFailureCode__the_bank_account_provided">指定された銀行口座には、この支払いを完了するための資金が不足しています。もう一度お試しいただくか、詳細について銀行にお問い合わせください。</string>
    <!-- Failure code text for revoked authorization of payment, displayed in a dialog or notification -->
    <string name="StripeFailureCode__this_payment_was_revoked">この寄付は口座名義人によって取り消されたため、お手続きできませんでした。課金はされていません。</string>
    <!-- Failure code text for a payment lacking an authorized mandate or incorrect mandate, displayed in a dialog or notification -->
    <string name="StripeFailureCode__an_error_occurred_while_processing_this_payment">寄付のお手続き中にエラーが発生しました。もう一度お試しください。</string>
    <!-- Failure code text for a closed account, deceased recipient, or one with blocked direct debits, displayed in a dialog or notification -->
    <string name="StripeFailureCode__the_bank_details_provided_could_not_be_processed">ご提供いただいた銀行情報は処理できませんでした。詳細については、銀行にお問い合わせください。</string>
    <!-- Failure code text for a non-existent bank branch, invalid account holder, invalid iban, generic failure, or unknown bank failure, displayed in a dialog or notification -->
    <string name="StripeFailureCode__verify_your_bank_details_are_correct">カード情報が正しいことを確認し、もう一度お試しください。問題が解決されない場合は、取引先の銀行にお問い合わせください。</string>

    <!-- Title of create notification profile screen -->
    <string name="EditNotificationProfileFragment__name_your_profile">プロファイル名の選択</string>
    <!-- Hint text for create/edit notification profile name -->
    <string name="EditNotificationProfileFragment__profile_name">プロファイル名</string>
    <!-- Name has a max length, this shows how many characters are used out of the max -->
    <string name="EditNotificationProfileFragment__count">%1$d/%2$d</string>
    <!-- Call to action button to continue to the next step -->
    <string name="EditNotificationProfileFragment__next">次へ</string>
    <!-- Call to action button once the profile is named to create the profile and continue to the customization steps -->
    <string name="EditNotificationProfileFragment__create">作成</string>
    <!-- Call to action button once the profile name is edited -->
    <string name="EditNotificationProfileFragment__save">保存</string>
    <!-- Title of edit notification profile screen -->
    <string name="EditNotificationProfileFragment__edit_this_profile">プロファイルの編集</string>
    <!-- Error message shown when attempting to create or edit a profile name to an existing profile name -->
    <string name="EditNotificationProfileFragment__a_profile_with_this_name_already_exists">このプロファイル名はすでに存在します</string>
    <!-- Preset selectable name for a profile name, shown as list in edit/create screen -->
    <string name="EditNotificationProfileFragment__work">仕事</string>
    <!-- Preset selectable name for a profile name, shown as list in edit/create screen -->
    <string name="EditNotificationProfileFragment__sleep">睡眠</string>
    <!-- Preset selectable name for a profile name, shown as list in edit/create screen -->
    <string name="EditNotificationProfileFragment__driving">運転</string>
    <!-- Preset selectable name for a profile name, shown as list in edit/create screen -->
    <string name="EditNotificationProfileFragment__downtime">休憩</string>
    <!-- Preset selectable name for a profile name, shown as list in edit/create screen -->
    <string name="EditNotificationProfileFragment__focus">集中</string>
    <!-- Error message shown when attempting to next/save without a profile name -->
    <string name="EditNotificationProfileFragment__profile_must_have_a_name">プロファイル名は必須です</string>

    <!-- Title for add recipients to notification profile screen in create flow -->
    <string name="AddAllowedMembers__allowed_notifications">通知許可</string>
    <!-- Description of what the user should be doing with this screen -->
    <string name="AddAllowedMembers__add_people_and_groups_you_want_notifications_and_calls_from_when_this_profile_is_on">このプロファイルの有効時に通知や通話着信を受け取りたい、人やグループを選択してください。</string>
    <!-- Button text that launches the contact picker to select from -->
    <string name="AddAllowedMembers__add_people_or_groups">人またはグループを追加</string>
    <!-- Title for exceptions section of add people to notification profile screen in create flow -->
    <string name="AddAllowedMembers__exceptions">例外</string>
    <!-- List preference to toggle that allows calls through the notification profile during create flow -->
    <string name="AddAllowedMembers__allow_all_calls">すべての通話を許可する</string>
    <!-- List preference to toggle that allows mentions through the notification profile during create flow -->
    <string name="AddAllowedMembers__notify_for_all_mentions">すべてのメンションを通知する</string>

    <!-- Call to action button on contact picker for adding to profile -->
    <string name="SelectRecipientsFragment__add">追加する</string>

    <!-- Notification profiles home fragment, shown when no profiles have been created yet -->
    <string name="NotificationProfilesFragment__create_a_profile_to_receive_notifications_and_calls_only_from_the_people_and_groups_you_want_to_hear_from">プロファイルを作成すると、通知や通話着信を受け取りたい相手やグループを限定できます。</string>
    <!-- Header shown above list of all notification profiles -->
    <string name="NotificationProfilesFragment__profiles">プロファイル</string>
    <!-- Button that starts the create new notification profile flow -->
    <string name="NotificationProfilesFragment__new_profile">新規プロファイル</string>
    <!-- Profile active status, indicating the current profile is on for an unknown amount of time -->
    <string name="NotificationProfilesFragment__on">有効</string>

    <!-- Button use to permanently delete a notification profile -->
    <string name="NotificationProfileDetails__delete_profile">プロファイルを消去</string>
    <!-- Snakbar message shown when removing a recipient from a profile -->
    <string name="NotificationProfileDetails__s_removed">「%1$s」を削除しました</string>
    <!-- Snackbar button text that will undo the recipient remove -->
    <string name="NotificationProfileDetails__undo">元に戻す</string>
    <!-- Dialog message shown to confirm deleting a profile -->
    <string name="NotificationProfileDetails__permanently_delete_profile">プロファイルを消去しますか？</string>
    <!-- Dialog button to delete profile -->
    <string name="NotificationProfileDetails__delete">消去する</string>
    <!-- Title/accessibility text for edit icon to edit profile emoji/name -->
    <string name="NotificationProfileDetails__edit_notification_profile">通知プロファイルの編集</string>
    <!-- Schedule description if all days are selected -->
    <string name="NotificationProfileDetails__everyday">毎日</string>
    <!-- Profile status on if it is the active profile -->
    <string name="NotificationProfileDetails__on">有効</string>
    <!-- Profile status on if it is not the active profile -->
    <string name="NotificationProfileDetails__off">無効</string>
    <!-- Description of hours for schedule (start to end) times -->
    <string name="NotificationProfileDetails__s_to_s">%1$s～%2$s</string>
    <!-- Section header for exceptions to the notification profile -->
    <string name="NotificationProfileDetails__exceptions">例外</string>
    <!-- Profile exception to allow all calls through the profile restrictions -->
    <string name="NotificationProfileDetails__allow_all_calls">すべての通話を通知する</string>
    <!-- Profile exception to allow all @mentions through the profile restrictions -->
    <string name="NotificationProfileDetails__notify_for_all_mentions">すべてのメンションを通知する</string>
    <!-- Section header for showing schedule information -->
    <string name="NotificationProfileDetails__schedule">スケジュール</string>
    <!-- If member list is long, will truncate the list and show an option to then see all when tapped -->
    <string name="NotificationProfileDetails__see_all">すべて表示</string>

    <!-- Title for add schedule to profile in create flow -->
    <string name="EditNotificationProfileSchedule__add_a_schedule">スケジュールの追加</string>
    <!-- Descriptor text indicating what the user can do with this screen -->
    <string name="EditNotificationProfileSchedule__set_up_a_schedule_to_enable_this_notification_profile_automatically">スケジュールを設定すると、通知プロファイルを自動で有効化できます。</string>
    <!-- Text shown next to toggle switch to enable/disable schedule -->
    <string name="EditNotificationProfileSchedule__schedule">スケジュール</string>
    <!-- Label for showing the start time for the schedule -->
    <string name="EditNotificationProfileSchedule__start">開始</string>
    <!-- Label for showing the end time for the schedule -->
    <string name="EditNotificationProfileSchedule__end">終了</string>
    <!-- First letter of Sunday -->
    <string name="EditNotificationProfileSchedule__sunday_first_letter">日</string>
    <!-- First letter of Monday -->
    <string name="EditNotificationProfileSchedule__monday_first_letter">月</string>
    <!-- First letter of Tuesday -->
    <string name="EditNotificationProfileSchedule__tuesday_first_letter">火</string>
    <!-- First letter of Wednesday -->
    <string name="EditNotificationProfileSchedule__wednesday_first_letter">水</string>
    <!-- First letter of Thursday -->
    <string name="EditNotificationProfileSchedule__thursday_first_letter">木</string>
    <!-- First letter of Friday -->
    <string name="EditNotificationProfileSchedule__friday_first_letter">金</string>
    <!-- First letter of Saturday -->
    <string name="EditNotificationProfileSchedule__saturday_first_letter">土</string>
    <!-- Title of select time dialog shown when setting start time for schedule -->
    <string name="EditNotificationProfileSchedule__set_start_time">開始時刻の設定</string>
    <!-- Title of select time dialog shown when setting end time for schedule -->
    <string name="EditNotificationProfileSchedule__set_end_time">終了時刻の設定</string>
    <!-- If in edit mode, call to action button text show to save schedule to profile -->
    <string name="EditNotificationProfileSchedule__save">保存</string>
    <!-- If in create mode, call to action button text to show to skip enabling a schedule -->
    <string name="EditNotificationProfileSchedule__skip">スキップ</string>
    <!-- If in create mode, call to action button text to show to use the enabled schedule and move to the next screen -->
    <string name="EditNotificationProfileSchedule__next">次へ</string>
    <!-- Error message shown if trying to save/use a schedule with no days selected -->
    <string name="EditNotificationProfileSchedule__schedule_must_have_at_least_one_day">曜日を1つ以上選択してください</string>

    <!-- Title for final screen shown after completing a profile creation -->
    <string name="NotificationProfileCreated__profile_created">プロファイルを作成しました</string>
    <!-- Call to action button to press to close the created screen and move to the profile details screen -->
    <string name="NotificationProfileCreated__done">完了</string>
    <!-- Descriptor text shown to indicate how to manually turn a profile on/off -->
    <string name="NotificationProfileCreated__you_can_turn_your_profile_on_or_off_manually_via_the_menu_on_the_chat_list">プロファイルの有効化・無効化は、チャットリストのメニューから行ってください。</string>
    <!-- Descriptor text shown to indicate you can add a schedule later since you did not add one during create flow -->
    <string name="NotificationProfileCreated__add_a_schedule_in_settings_to_automate_your_profile">設定でプロファイルのスケジュールを追加できます。</string>
    <!-- Descriptor text shown to indicate your profile will follow the schedule set during create flow -->
    <string name="NotificationProfileCreated__your_profile_will_turn_on_and_off_automatically_according_to_your_schedule">プロファイルは、スケジュールに従って自動で有効化・無効化されます。</string>

    <!-- Button text shown in profile selection bottom sheet to create a new profile -->
    <string name="NotificationProfileSelection__new_profile">新規プロファイル</string>
    <!-- Manual enable option to manually enable a profile for 1 hour -->
    <string name="NotificationProfileSelection__for_1_hour">1時間有効にする</string>
    <!-- Manual enable option to manually enable a profile until a set time (currently 6pm or 8am depending on what is next) -->
    <string name="NotificationProfileSelection__until_s">%1$sまで有効にする</string>
    <!-- Option to view profile details -->
    <string name="NotificationProfileSelection__view_settings">設定</string>
    <!-- Descriptor text indicating how long a profile will be on when there is a time component associated with it -->
    <string name="NotificationProfileSelection__on_until_s">%1$sまで有効</string>

    <!-- Displayed in a toast when we fail to open the ringtone picker -->
    <string name="NotificationSettingsFragment__failed_to_open_picker">ファイルピッカーを開けませんでした</string>
    <!-- Banner title when notification permission is disabled -->
    <string name="NotificationSettingsFragment__to_enable_notifications">通知を有効にするには、Mollyに通知を表示する権限を与える必要があります。</string>
    <!-- Banner action when notification permission is disabled -->
    <string name="NotificationSettingsFragment__turn_on">有効にする</string>

    <!-- Description shown for the Signal Release Notes channel -->
    <string name="ReleaseNotes__signal_release_notes_and_news">Signalリリースノート&amp;ニュース</string>

    <!-- Donation receipts activity title -->
    <string name="DonationReceiptListFragment__all_activity">すべての活動</string>
    <!-- Donation receipts all tab label -->
    <string name="DonationReceiptListFragment__all">すべて</string>
    <!-- Donation receipts recurring tab label -->
    <string name="DonationReceiptListFragment__recurring">サブスクリプション</string>
    <!-- Donation receipts one-time tab label -->
    <string name="DonationReceiptListFragment__one_time">都度</string>
    <!-- Donation receipts gift tab -->
    <string name="DonationReceiptListFragment__for_a_friend">友達の代わりにした寄付</string>
    <!-- Donation receipts gift tab label -->
    <string name="DonationReceiptListFragment__donation_for_a_friend">友達に代わって寄付</string>
    <!-- Donation receipts donation type heading -->
    <string name="DonationReceiptDetailsFragment__donation_type">寄付の種類</string>
    <!-- Donation receipts date paid heading -->
    <string name="DonationReceiptDetailsFragment__date_paid">支払い日</string>
    <!-- Donation receipts share PNG -->
    <string name="DonationReceiptDetailsFragment__share_receipt">領収書を共有</string>
    <!-- Donation receipts list end note -->
    <string name="DonationReceiptListFragment__if_you_have">Signalを再インストールすると、過去にした寄付の領収書を入手できなくなります。</string>
    <!-- Donation receipts document title -->
    <string name="DonationReceiptDetailsFragment__donation_receipt">寄付の領収書</string>
    <!-- Donation receipts amount title -->
    <string name="DonationReceiptDetailsFragment__amount">寄付額</string>
    <!-- Donation receipts thanks -->
    <string name="DonationReceiptDetailsFragment__thank_you_for_supporting">Signalをサポートいただき、ありがとうございます。皆様のご寄付は、表現の自由を守り、世界中の何百万人もの人々に安全なグローバルコミュニケーションを可能にするオープンソースのプライバシー技術の開発というミッションの推進に役立っています。米国にお住まいの方は、この領収書を税務記録のために保管しておいてください。Signal Technology Foundationは、米国内国歳入法第501c3条に基づく非課税の非営利団体です。連邦税IDは82-4506840です。</string>
    <!-- Donation receipt type -->
    <string name="DonationReceiptDetailsFragment__s_dash_s">%1$s - %2$s</string>
    <!-- Donation reciepts screen empty state title -->
    <string name="DonationReceiptListFragment__no_receipts">領収書なし</string>

    <!-- region "Stories Tab" -->

    <!-- Label for Chats tab in home app screen -->
    <string name="ConversationListTabs__chats">チャット</string>
    <!-- Label for Calls tab in home app screen -->
    <string name="ConversationListTabs__calls">通話</string>
    <!-- Label for Stories tab in home app screen -->
    <string name="ConversationListTabs__stories">ストーリー</string>
    <!-- String for counts above 99 in conversation list tabs -->
    <string name="ConversationListTabs__99p">99+</string>
    <!-- Menu item on stories landing page -->
    <string name="StoriesLandingFragment__story_privacy">ストーリープライバシー</string>
    <!-- Title for "My Stories" row item in Stories landing page -->
    <string name="StoriesLandingFragment__my_stories">マイストーリー</string>
    <!-- Subtitle for "My Stories" row item when user has not added stories -->
    <string name="StoriesLandingFragment__tap_to_add">タップして追加</string>
    <!-- Displayed when there are no stories to display -->
    <string name="StoriesLandingFragment__no_recent_updates_to_show_right_now">ストーリーがありません</string>
    <!-- Context menu option to hide a story -->
    <string name="StoriesLandingItem__hide_story">ストーリーを閉じる</string>
    <!-- Context menu option to unhide a story -->
    <string name="StoriesLandingItem__unhide_story">ストーリーを再表示</string>
    <!-- Context menu option to forward a story -->
    <string name="StoriesLandingItem__forward">転送</string>
    <!-- Context menu option to share a story -->
    <string name="StoriesLandingItem__share">共有…</string>
    <!-- Context menu option to go to story chat -->
    <string name="StoriesLandingItem__go_to_chat">チャットする</string>
    <!-- Context menu option to go to story info -->
    <string name="StoriesLandingItem__info">詳細</string>
    <!-- Label when a story is pending sending -->
    <string name="StoriesLandingItem__sending">送信しています…</string>
    <!-- Label when multiple stories are pending sending -->
    <string name="StoriesLandingItem__sending_d">%1$d件送信しています…</string>
    <!-- Label when a story fails to send due to networking -->
    <string name="StoriesLandingItem__send_failed">送信に失敗しました。</string>
    <!-- Label when a story fails to send due to identity mismatch -->
    <string name="StoriesLandingItem__partially_sent">一部送信済み</string>
    <!-- Status label when a story fails to send indicating user action to retry -->
    <string name="StoriesLandingItem__tap_to_retry">タップしてリトライ</string>
    <!-- Title of dialog confirming decision to hide a story -->
    <string name="StoriesLandingFragment__hide_story">ストーリーを非表示にしますか？</string>
    <!-- Message of dialog confirming decision to hide a story -->
    <string name="StoriesLandingFragment__new_story_updates">%1$sからの新しいストーリーの更新は、ストーリーリストの一番上に表示されなくなります。</string>
    <!-- Positive action of dialog confirming decision to hide a story -->
    <string name="StoriesLandingFragment__hide">閉じる</string>
    <!-- Displayed in Snackbar after story is hidden -->
    <string name="StoriesLandingFragment__story_hidden">ストーリーを非表示にしました</string>
    <!-- Section header for hidden stories -->
    <string name="StoriesLandingFragment__hidden_stories">非表示のストーリー</string>
    <!-- Displayed on each sent story under My Stories -->
    <plurals name="MyStories__d_views">
        <item quantity="other">閲覧 %1$d件</item>
    </plurals>
    <!-- Forward story label, displayed in My Stories context menu -->
    <string name="MyStories_forward">転送</string>
    <!-- Label for stories for a single user. Format is {given name}\'s Story -->
    <string name="MyStories__ss_story">%1$s ストーリー</string>
    <!-- Title of dialog to confirm deletion of story -->
    <string name="MyStories__delete_story">ストーリーを消去しますか？</string>
    <!-- Message of dialog to confirm deletion of story -->
    <string name="MyStories__this_story_will_be_deleted">このストーリーは、あなたと受け取ったすべての人から消去されます。</string>
    <!-- Toast shown when story media cannot be saved -->
    <string name="MyStories__unable_to_save">保存できません</string>
    <!-- Displayed at bottom of story viewer when current item has views -->
    <plurals name="StoryViewerFragment__d_views">
        <item quantity="other">閲覧 %1$d件</item>
    </plurals>
    <!-- Displayed at bottom of story viewer when current item has replies -->
    <plurals name="StoryViewerFragment__d_replies">
        <item quantity="other">返信 %1$d件</item>
    </plurals>
    <!-- Label on group stories to add a story -->
    <string name="StoryViewerPageFragment__add">追加する</string>
    <!-- Used when view receipts are disabled -->
    <string name="StoryViewerPageFragment__views_off">視聴をオフにする</string>
    <!-- Used to join views and replies when both exist on a story item -->
    <string name="StoryViewerFragment__s_s">%1$s %2$s</string>
    <!-- Displayed when viewing a post you sent -->
    <string name="StoryViewerPageFragment__you">あなた</string>
    <!-- Displayed when viewing a post displayed to a group -->
    <string name="StoryViewerPageFragment__s_to_s">%1$s から %2$s</string>
    <!-- Displayed when viewing a post from another user with no replies -->
    <string name="StoryViewerPageFragment__reply">返信</string>
    <!-- Displayed when viewing a post that has failed to send to some users -->
    <string name="StoryViewerPageFragment__partially_sent">一部送信済み。タップして詳細を見る</string>
    <!-- Displayed when viewing a post that has failed to send -->
    <string name="StoryViewerPageFragment__send_failed">送信に失敗しました。タップしてリトライ</string>
    <!-- Label for the reply button in story viewer, which will launch the group story replies bottom sheet. -->
    <string name="StoryViewerPageFragment__reply_to_group">グループへの返信</string>
    <!-- Displayed when a story has no views -->
    <string name="StoryViewsFragment__no_views_yet">閲覧 なし</string>
    <!-- Displayed when user has disabled receipts -->
    <string name="StoryViewsFragment__enable_view_receipts_to_see_whos_viewed_your_story">閲覧済を有効にすると、誰があなたのストーリーを閲覧したかわかります。</string>
    <!-- Button label displayed when user has disabled receipts -->
    <string name="StoryViewsFragment__go_to_settings">設定へ</string>
    <!-- Dialog action to remove viewer from a story -->
    <string name="StoryViewsFragment__remove">削除</string>
    <!-- Dialog title when removing a viewer from a story -->
    <string name="StoryViewsFragment__remove_viewer">閲覧者を削除しますか？</string>
    <!-- Dialog message when removing a viewer from a story -->
    <string name="StoryViewsFragment__s_will_still_be_able">%1$sは今後もこの投稿の閲覧が可能ですが、あなたが%2$sに共有する今後の投稿は閲覧できなくなります。</string>
    <!-- Story View context menu action to remove them from a story -->
    <string name="StoryViewItem__remove_viewer">閲覧者を削除</string>
    <!-- Displayed when a story has no replies yet -->
    <string name="StoryGroupReplyFragment__no_replies_yet">返信 なし</string>
    <!-- Displayed when no longer a group member -->
    <string name="StoryGroupReplyFragment__you_cant_reply">このグループのメンバーではなくなったので、このストーリーに返信することはできません。</string>
    <!-- Displayed for each user that reacted to a story when viewing replies -->
    <string name="StoryGroupReactionReplyItem__reacted_to_the_story">ストーリーにリアクションしました</string>
    <!-- Label for story views tab -->
    <string name="StoryViewsAndRepliesDialogFragment__views">閲覧</string>
    <!-- Label for story replies tab -->
    <string name="StoryViewsAndRepliesDialogFragment__replies">返信</string>
    <!-- Description of action for reaction button -->
    <string name="StoryReplyComposer__react_to_this_story">ストーリーにリアクションする</string>
    <!-- Displayed when the user is replying privately to someone who replied to one of their stories -->
    <string name="StoryReplyComposer__reply_to_s">%1$sへ返信</string>
    <!-- Context menu item to privately reply to a story response -->
    <!-- Context menu item to copy a story response -->
    <string name="StoryGroupReplyItem__copy">コピー</string>
    <!-- Context menu item to delete a story response -->
    <string name="StoryGroupReplyItem__delete">消去</string>
    <!-- Page title for My Story options -->
    <string name="MyStorySettingsFragment__my_story">マイストーリー</string>
    <!-- Number of total signal connections displayed in "All connections" row item -->
    <plurals name="MyStorySettingsFragment__viewers">
        <item quantity="other">閲覧者 %1$d人</item>
    </plurals>
    <!-- Button on all signal connections row to view all signal connections. Please keep as short as possible. -->
    <string name="MyStorySettingsFragment__view">表示する</string>
    <!-- Section heading for story visibility -->
    <string name="MyStorySettingsFragment__who_can_view_this_story">ストーリーを閲覧できる人</string>
    <!-- Clickable option for selecting people to hide your story from -->
    <!-- Privacy setting title for sending stories to all your signal connections -->
    <string name="MyStorySettingsFragment__all_signal_connections">すべてのSignalコネクション</string>
    <!-- Privacy setting description for sending stories to all your signal connections -->
    <!-- Privacy setting title for sending stories to all except the specified connections -->
    <string name="MyStorySettingsFragment__all_except">共有しない人を指定</string>
    <!-- Privacy setting description for sending stories to all except the specified connections -->
    <string name="MyStorySettingsFragment__hide_your_story_from_specific_people">特定の人に自分のストーリーを隠す</string>
    <!-- Summary of clickable option displaying how many people you have excluded from your story -->
    <plurals name="MyStorySettingsFragment__d_people_excluded">
        <item quantity="other">%1$d人の除外された人々</item>
    </plurals>
    <!-- Privacy setting title for only sharing your story with specified connections -->
    <string name="MyStorySettingsFragment__only_share_with">共有するのは…</string>
    <!-- Privacy setting description for only sharing your story with specified connections -->
    <string name="MyStorySettingsFragment__only_share_with_selected_people">選択した人とのみ共有する</string>
    <!-- Summary of clickable option displaying how many people you have included to send to in your story -->
    <plurals name="MyStorySettingsFragment__d_people">
        <item quantity="other">%1$d人</item>
    </plurals>
    <!-- My story privacy fine print about what the privacy settings are for -->
    <string name="MyStorySettingsFragment__choose_who_can_view_your_story">ストーリーを閲覧できるユーザーを選択してください。変更は、すでに送信したストーリーには影響しません。</string>
    <!-- Section header for options related to replies and reactions -->
    <string name="MyStorySettingsFragment__replies_amp_reactions">返信とリアクション</string>
    <!-- Switchable option for allowing replies and reactions on your stories -->
    <string name="MyStorySettingsFragment__allow_replies_amp_reactions">返信とリアクションを許可する</string>
    <!-- Summary for switchable option allowing replies and reactions on your story -->
    <string name="MyStorySettingsFragment__let_people_who_can_view_your_story_react_and_reply">あなたのストーリーを閲覧可能なユーザーに返信とリアクションを許可します</string>
    <!-- Signal connections bolded text in the Signal Connections sheet -->
    <string name="SignalConnectionsBottomSheet___signal_connections">Signalコネクション</string>
    <!-- Displayed at the top of the signal connections sheet. Please remember to insert strong tag as required. -->
    <string name="SignalConnectionsBottomSheet__signal_connections_are_people">Signalコネクションは、次のいずれかによってあなたが信頼できると判断した人達です。</string>
    <!-- Signal connections sheet bullet point 1 -->
    <string name="SignalConnectionsBottomSheet__starting_a_conversation">チャットを開始する</string>
    <!-- Signal connections sheet bullet point 2 -->
    <string name="SignalConnectionsBottomSheet__accepting_a_message_request">メッセージ申請を承認しています</string>
    <!-- Signal connections sheet bullet point 3 -->
    <string name="SignalConnectionsBottomSheet__having_them_in_your_system_contacts">それらをシステムの連絡先に含める</string>
    <!-- Note at the bottom of the Signal connections sheet -->
    <string name="SignalConnectionsBottomSheet__your_connections_can_see_your_name">"あなたのネットワークにいる人たちは、あなたの名前や写真を見ることができ、あなたが非表示にしない限り「マイストーリー」への投稿を見ることができます。"</string>
    <!-- Clickable option to add a viewer to a custom story -->
    <string name="PrivateStorySettingsFragment__add_viewer">閲覧できる人を追加</string>
    <!-- Clickable option to delete a custom story -->
    <string name="PrivateStorySettingsFragment__delete_custom_story">カスタムストーリーを消去する</string>
    <!-- Dialog title when attempting to remove someone from a custom story -->
    <string name="PrivateStorySettingsFragment__remove_s">%1$s さんを削除しますか？</string>
    <!-- Dialog message when attempting to remove someone from a custom story -->
    <string name="PrivateStorySettingsFragment__this_person_will_no_longer">このユーザーは、あなたのストーリを見ることができなくなります。</string>
    <!-- Positive action label when attempting to remove someone from a custom story -->
    <string name="PrivateStorySettingsFragment__remove">削除</string>
    <!-- Dialog title when deleting a custom story -->
    <!-- Dialog message when deleting a custom story -->
    <!-- Page title for editing a custom story name -->
    <string name="EditPrivateStoryNameFragment__edit_story_name">ストーリーの題名を編集</string>
    <!-- Input field hint when editing a custom story name -->
    <string name="EditPrivateStoryNameFragment__story_name">ストーリーの題名</string>
    <!-- Save button label when editing a custom story name -->
    <!-- Displayed in text post creator before user enters text -->
    <string name="TextStoryPostCreationFragment__tap_to_add_text">タップしてテキストを追加</string>
    <!-- Button label for changing font when creating a text post -->
    <!-- Displayed in text post creator when prompting user to enter text -->
    <string name="TextStoryPostTextEntryFragment__add_text">テキストを追加</string>
    <!-- Content description for \'done\' button when adding text to a story post -->
    <string name="TextStoryPostTextEntryFragment__done_adding_text">テキストを追加しました</string>
    <!-- Text label for media selection toggle -->
    <string name="MediaSelectionActivity__text">テキスト</string>
    <!-- Camera label for media selection toggle -->
    <string name="MediaSelectionActivity__camera">カメラ</string>
    <!-- Hint for entering a URL for a text post -->
    <string name="TextStoryPostLinkEntryFragment__type_or_paste_a_url">URLを入力するか貼り付けてください</string>
    <!-- Displayed prior to the user entering a URL for a text post -->
    <string name="TextStoryPostLinkEntryFragment__share_a_link_with_viewers_of_your_story">ストーリーを見ている人とリンクを共有する</string>
    <!-- Hint text for searching for a story text post recipient. -->
    <string name="TextStoryPostSendFragment__search">検索</string>
    <!-- Toast shown when an unexpected error occurs while sending a text story -->
    <!-- Toast shown when a trying to add a link preview to a text story post and the link/url is not valid (e.g., missing .com at the end) -->
    <string name="TextStoryPostSendFragment__please_enter_a_valid_link">有効なリンクを入力してください。</string>
    <!-- Title for screen allowing user to exclude "My Story" entries from specific people -->
    <string name="ChangeMyStoryMembershipFragment__all_except">下記以外はすべて…</string>
    <!-- Title for screen allowing user to only share "My Story" entries with specific people -->
    <string name="ChangeMyStoryMembershipFragment__only_share_with">共有するのは…</string>
    <!-- Done button label for hide story from screen -->
    <string name="HideStoryFromFragment__done">完了</string>
    <!-- Dialog title for removing a group story -->
    <string name="StoryDialogs__remove_group_story">グループストーリーを削除しますか？</string>
    <!-- Dialog message for removing a group story -->
    <string name="StoryDialogs__s_will_be_removed">「%1$s」は削除されます。</string>
    <!-- Dialog positive action for removing a group story -->
    <string name="StoryDialogs__remove">削除</string>
    <!-- Dialog title for deleting a custom story -->
    <string name="StoryDialogs__delete_custom_story">カスタムストーリーを消去しますか？</string>
    <!-- Dialog message for deleting a custom story -->
    <string name="StoryDialogs__s_and_updates_shared">ストーリーで共有された「 %1$s」と更新情報は消去されます。</string>
    <!-- Dialog positive action for deleting a custom story -->
    <string name="StoryDialogs__delete">消去</string>
    <!-- Dialog title for first time sending something to a beta story -->
    <!-- Dialog message for first time sending something to a beta story -->
    <!-- Dialog title for first time adding something to a story -->
    <!-- Dialog message for first time adding something to a story -->
    <!-- First time share to story dialog: Positive action to go ahead and add to story -->
    <!-- First time share to story dialog: Neutral action to edit who can view "My Story" -->
    <!-- Error message shown when a failure occurs during story send -->
    <string name="StoryDialogs__story_could_not_be_sent">ストーリーを送信できませんでした。接続を確認し、再度試してください。</string>
    <!-- Error message dialog button to resend a previously failed story send -->
    <string name="StoryDialogs__send">送信する</string>
    <!-- Action button for turning off stories when stories are present on the device -->
    <string name="StoryDialogs__turn_off_and_delete">非表示にして消去する</string>
    <!-- Privacy Settings toggle title for stories -->
    <!-- Privacy Settings toggle summary for stories -->
    <!-- New story viewer selection screen title -->
    <string name="CreateStoryViewerSelectionFragment__choose_viewers">閲覧できる人を選択</string>
    <!-- New story viewer selection action button label -->
    <string name="CreateStoryViewerSelectionFragment__next">次へ</string>
    <!-- New story viewer selection screen title as recipients are selected -->
    <plurals name="SelectViewersFragment__d_viewers">
        <item quantity="other">閲覧者 %1$d人</item>
    </plurals>
    <!-- Name story screen title -->
    <string name="CreateStoryWithViewersFragment__name_story">ストーリー名</string>
    <!-- Name story screen note under text field -->
    <string name="CreateStoryWithViewersFragment__only_you_can">あなただけがこのストーリーの名前を見ることができます。</string>
    <!-- Name story screen label hint -->
    <string name="CreateStoryWithViewersFragment__story_name_required">ストーリー名 (必須)</string>
    <!-- Name story screen viewers subheading -->
    <string name="CreateStoryWithViewersFragment__viewers">閲覧者</string>
    <!-- Name story screen create button label -->
    <string name="CreateStoryWithViewersFragment__create">作成</string>
    <!-- Name story screen error when save attempted with no label -->
    <string name="CreateStoryWithViewersFragment__this_field_is_required">この項目は必須です。</string>
    <!-- Name story screen error when save attempted but label is duplicate -->
    <string name="CreateStoryWithViewersFragment__there_is_already_a_story_with_this_name">このストーリー名はすでに存在します。</string>
    <!-- Text for select all action when editing recipients for a story -->
    <string name="BaseStoryRecipientSelectionFragment__select_all">すべて選択</string>
    <!-- Choose story type bottom sheet title -->
    <string name="ChooseStoryTypeBottomSheet__choose_your_story_type">ストーリーの種類</string>
    <!-- Choose story type bottom sheet new story row title -->
    <string name="ChooseStoryTypeBottomSheet__new_custom_story">新規カスタムストーリー</string>
    <!-- Choose story type bottom sheet new story row summary -->
    <string name="ChooseStoryTypeBottomSheet__visible_only_to">特定のユーザーのみ閲覧可能</string>
    <!-- Choose story type bottom sheet group story title -->
    <string name="ChooseStoryTypeBottomSheet__group_story">グループストーリー</string>
    <!-- Choose story type bottom sheet group story summary -->
    <string name="ChooseStoryTypeBottomSheet__share_to_an_existing_group">既存のグループに共有</string>
    <!-- Choose groups bottom sheet title -->
    <string name="ChooseGroupStoryBottomSheet__choose_groups">グループを選択</string>
    <!-- Displayed when copying group story reply text to clipboard -->
    <string name="StoryGroupReplyFragment__copied_to_clipboard">クリップボードにコピーしました</string>
    <!-- Displayed in story caption when content is longer than 5 lines -->
    <string name="StoryViewerPageFragment__see_more">…続き</string>
    <!-- Displayed in toast after sending a direct reply -->
    <string name="StoryDirectReplyDialogFragment__sending_reply">返信を送信しています…</string>
    <!-- Displayed in the viewer when a story is no longer available -->
    <string name="StorySlateView__this_story_is_no_longer_available">このストーリーはすでに削除されています。</string>
    <!-- Displayed in the viewer when a story has permanently failed to download. -->
    <string name="StorySlateView__cant_download_story_s_will_need_to_share_it_again">ストーリーをダウンロードできません。%1$sさんがもう一度共有する必要があります。</string>
    <!-- Displayed in the viewer when the network is not available -->
    <string name="StorySlateView__no_internet_connection">インターネット接続がありません</string>
    <!-- Displayed in the viewer when network is available but content could not be downloaded -->
    <string name="StorySlateView__couldnt_load_content">コンテンツを読み込めませんでした</string>
    <!-- Toasted when the user externally shares to a text story successfully -->
    <string name="TextStoryPostCreationFragment__sent_story">ストーリーを送信する</string>
    <!-- Toasted when the user external share to a text story fails -->
    <string name="TextStoryPostCreationFragment__failed_to_send_story">ストーリーの送信に失敗しました</string>
    <!-- Displayed in a dialog to let the user select a given users story -->
    <string name="StoryDialogs__view_story">ストーリーを見る</string>
    <!-- Displayed in a dialog to let the user select a given users profile photo -->
    <string name="StoryDialogs__view_profile_photo">プロフィール写真を表示する</string>

    <!-- Title for a notification at the bottom of the chat list suggesting that the user disable censorship circumvention because the service has become reachable -->
    <!-- Body for a notification at the bottom of the chat list suggesting that the user disable censorship circumvention because the service has become reachable -->
    <!-- Label for a button to dismiss a notification at the bottom of the chat list suggesting that the user disable censorship circumvention because the service has become reachable -->
    <!-- Label for a button in a notification at the bottom of the chat list to turn off censorship circumvention -->

    <!-- Conversation Item label for when you react to someone else\'s story -->
    <string name="ConversationItem__you_reacted_to_s_story">%1$s のストーリーにリアクションしました</string>
    <!-- Conversation Item label for reactions to your story -->
    <string name="ConversationItem__reacted_to_your_story">あなたのストーリーにリアクションがありました</string>
    <!-- Conversation Item label for reactions to an unavailable story -->
    <string name="ConversationItem__reacted_to_a_story">ストーリーにリアクションしました</string>

    <!-- endregion -->
    <!-- Content description for expand contacts chevron -->
    <string name="ExpandModel__view_more">続き</string>
    <string name="StoriesLinkPopup__visit_link">表示</string>

    <!-- Gift price and duration, formatted as: {price} dot {n} day duration -->
    <plurals name="GiftRowItem_s_dot_d_day_duration">
        <item quantity="other">%1$s・%2$d 日間</item>
    </plurals>
    <!-- Headline text on start fragment for gifting a badge -->
    <string name="GiftFlowStartFragment__donate_for_a_friend">友達に代わって寄付する</string>
    <!-- Description text on start fragment for gifting a badge -->
    <plurals name="GiftFlowStartFragment__support_signal_by">
        <item quantity="other">Signalを利用している友人や家族の代わりに寄付をして、Signalをサポートすることができます。その人たちはバッジを受け取り、プロフィールに %1$d 日間表示されます。</item>
    </plurals>
    <!-- Action button label for start fragment for gifting a badge -->
    <string name="GiftFlowStartFragment__next">次へ</string>
    <!-- Title text on choose recipient page for badge gifting -->
    <string name="GiftFlowRecipientSelectionFragment__choose_recipient">送信先の選択</string>
    <!-- Title text on confirm gift page -->
    <string name="GiftFlowConfirmationFragment__confirm_donation">寄付の確認</string>
    <!-- Heading text specifying who the gift will be sent to -->
    <string name="GiftFlowConfirmationFragment__send_to">宛先</string>
    <!-- Text explaining that gift will be sent to the chosen recipient -->
    <string name="GiftFlowConfirmationFragment__the_recipient_will_be_notified">受取人には、1対1のメッセージで寄付が通知されます。以下にご自身のメッセージを追加してください。</string>
    <!-- Text explaining that this gift is a one time donation -->
    <string name="GiftFlowConfirmationFragment__one_time_donation">1回限りの寄付</string>
    <!-- Hint for add message input -->
    <string name="GiftFlowConfirmationFragment__add_a_message">メッセージを追加してください</string>
    <!-- Displayed in the dialog while verifying the chosen recipient -->
    <string name="GiftFlowConfirmationFragment__verifying_recipient">受信者を照合中…</string>
    <!-- Title for sheet shown when opening a redeemed gift -->
    <string name="ViewReceivedGiftBottomSheet__s_made_a_donation_for_you">%1$s があなたの代わりに寄付しました</string>
    <!-- Title for sheet shown when opening a sent gift -->
    <string name="ViewSentGiftBottomSheet__thanks_for_your_support">ご支援をありがとうございます！</string>
    <!-- Description for sheet shown when opening a redeemed gift -->
    <string name="ViewReceivedGiftBottomSheet__s_made_a_donation_to_signal">%1$s があなたに代わってSignalに寄付をしました！プロフィールにSignalをサポートしていることを表示しましょう。</string>
    <!-- Description for sheet shown when opening a sent gift -->
    <string name="ViewSentGiftBottomSheet__youve_made_a_donation_to_signal">%1$s に代わってあなたがSignalに寄付しました。その人たちには、プロフィールにサポートしていることを表示するオプションが付与されます。</string>
    <!-- Primary action for pending gift sheet to redeem badge now -->
    <string name="ViewReceivedGiftSheet__redeem">交換</string>
    <!-- Primary action for pending gift sheet to redeem badge later -->
    <string name="ViewReceivedGiftSheet__not_now">今はしない</string>
    <!-- Dialog text while redeeming a gift -->
    <string name="ViewReceivedGiftSheet__redeeming_badge">バッジを引き換えています…</string>
    <!-- Description text in gift thanks sheet -->
    <string name="GiftThanksSheet__youve_made_a_donation">%1$s に代わってあなたがSignalに寄付しました。その人たちには、プロフィールにサポートしていることを表示するオプションが付与されます。</string>
    <!-- Expired gift sheet title -->
    <string name="ExpiredGiftSheetConfiguration__your_badge_has_expired">バッジの有効期限が切れました</string>
    <!-- Expired gift sheet top description text -->
    <string name="ExpiredGiftSheetConfiguration__your_badge_has_expired_and_is">バッジは有効期限が切れたため、プロフィールに表示されません。</string>
    <!-- Expired gift sheet bottom description text -->
    <string name="ExpiredGiftSheetConfiguration__to_continue">あなたのために作られた技術を継続的にサポートするため、月次サポーターへの登録をご検討ください。</string>
    <!-- Expired gift sheet make a monthly donation button -->
    <string name="ExpiredGiftSheetConfiguration__make_a_monthly_donation">月々の寄付をする</string>
    <!-- Expired gift sheet not now button -->
    <string name="ExpiredGiftSheetConfiguration__not_now">今はしない</string>
    <!-- My Story label designating that we will only share with the selected viewers. -->
    <string name="ContactSearchItems__only_share_with">共有する人を指定</string>
    <!-- Label under name for custom stories -->
    <plurals name="ContactSearchItems__custom_story_d_viewers">
        <item quantity="other">カスタムストーリー · 閲覧 %1$d 人</item>
    </plurals>
    <!-- Label under name for group stories -->
    <plurals name="ContactSearchItems__group_story_d_viewers">
        <item quantity="other">グループストーリー · 閲覧 %1$d人</item>
    </plurals>
    <!-- Label under name for groups -->
    <plurals name="ContactSearchItems__group_d_members">
        <item quantity="other">メンバー %1$d人</item>
    </plurals>
    <!-- Label under name for my story -->
    <plurals name="ContactSearchItems__my_story_s_dot_d_viewers">
        <item quantity="other">%1$s• %2$d 人の閲覧者</item>
    </plurals>
    <!-- Label under name for my story -->
    <plurals name="ContactSearchItems__my_story_s_dot_d_excluded">
        <item quantity="other">%1$s · %2$d を除く</item>
    </plurals>
    <!-- Label under name for My Story when first sending to my story -->
    <string name="ContactSearchItems__tap_to_choose_your_viewers">タップしてビューアーを選択します</string>
    <!-- Label for context menu item to open story settings -->
    <string name="ContactSearchItems__story_settings">ストーリーの設定</string>
    <!-- Label for context menu item to remove a group story from contact results -->
    <string name="ContactSearchItems__remove_story">ストーリーを削除する</string>
    <!-- Label for context menu item to delete a custom story -->
    <string name="ContactSearchItems__delete_story">ストーリーを消去する</string>
    <!-- Dialog title for removing a group story -->
    <string name="ContactSearchMediator__remove_group_story">グループストーリーを削除しますか？</string>
    <!-- Dialog message for removing a group story -->
    <string name="ContactSearchMediator__this_will_remove">これにより、このリストからストーリーが削除されます。このグループのストーリーは引き続き閲覧することができます。</string>
    <!-- Dialog action item for removing a group story -->
    <string name="ContactSearchMediator__remove">削除</string>
    <!-- Dialog title for deleting a custom story -->
    <string name="ContactSearchMediator__delete_story">ストーリーを消去しますか？</string>
    <!-- Dialog message for deleting a custom story -->
    <string name="ContactSearchMediator__delete_the_custom">カスタムストーリー「%1$s」を消去しますか？</string>
    <!-- Dialog action item for deleting a custom story -->
    <string name="ContactSearchMediator__delete">消去</string>
    <!-- Donation for a friend expiry days remaining -->
    <plurals name="Gifts__d_days_remaining">
        <item quantity="other">残り%1$d日</item>
    </plurals>
    <!-- Donation for a friend expiry hours remaining -->
    <plurals name="Gifts__d_hours_remaining">
        <item quantity="other">残り%1$d時間</item>
    </plurals>
    <!-- Gift expiry minutes remaining -->
    <plurals name="Gifts__d_minutes_remaining">
        <item quantity="other">残り%1$d分</item>
    </plurals>
    <!-- Donation for a friend expiry expired -->
    <string name="Gifts__expired">期限切れ</string>

    <!-- Label indicating that a user can tap to advance to the next post in a story -->
    <string name="StoryFirstTimeNavigationView__tap_to_advance">タップして進む</string>
    <!-- Label indicating swipe direction to skip current story -->
    <string name="StoryFirstTimeNavigationView__swipe_up_to_skip">上にスワイプしてスキップ</string>
    <!-- Label indicating swipe direction to exit story viewer -->
    <string name="StoryFirstTimeNavigationView__swipe_right_to_exit">右にスワイプして終了</string>
    <!-- Button label to confirm understanding of story navigation -->
    <string name="StoryFirstTimeNagivationView__got_it">わかりました</string>
    <!-- Content description for vertical context menu button in safety number sheet rows -->
    <string name="SafetyNumberRecipientRowItem__open_context_menu">コンテキストメニューを開く</string>
    <!-- Sub-line when a user is verified. -->
    <string name="SafetyNumberRecipientRowItem__s_dot_verified">%1$s・検証済</string>
    <!-- Sub-line when a user is verified. -->
    <string name="SafetyNumberRecipientRowItem__verified">確認済み</string>
    <!-- Title of safety number changes bottom sheet when showing individual records -->
    <string name="SafetyNumberBottomSheetFragment__safety_number_changes">安全番号の変更</string>
    <!-- Message of safety number changes bottom sheet when showing individual records -->
    <string name="SafetyNumberBottomSheetFragment__the_following_people">次の人は、Signalを再インストールしたか、端末を変更した可能性があります。 受信者をタップして、新しい安全番号を確認してください。 これは任意です。</string>
    <!-- Title of safety number changes bottom sheet when not showing individual records -->
    <string name="SafetyNumberBottomSheetFragment__safety_number_checkup">安全番号のチェック</string>
    <!-- Title of safety number changes bottom sheet when not showing individual records and user has seen review screen -->
    <string name="SafetyNumberBottomSheetFragment__safety_number_checkup_complete">安全番号のチェックが完了しました</string>
    <!-- Message of safety number changes bottom sheet when not showing individual records and user has seen review screen -->
    <string name="SafetyNumberBottomSheetFragment__all_connections_have_been_reviewed">すべてのコネクションが確認されました。続行するには送信をタップしてください。</string>
    <!-- Message of safety number changes bottom sheet when not showing individual records -->
    <plurals name="SafetyNumberBottomSheetFragment__you_have_d_connections_plural">
        <item quantity="other">%1$d人のコネクションがSignalを再インストールしたか端末を変更した可能性があります。安全番号を確認するか、送信を続行してください。</item>
    </plurals>
    <!-- Menu action to launch safety number verification screen -->
    <string name="SafetyNumberBottomSheetFragment__verify_safety_number">安全番号を確認</string>
    <!-- Menu action to remove user from story -->
    <string name="SafetyNumberBottomSheetFragment__remove_from_story">ストーリーから削除する</string>
    <!-- Action button at bottom of SafetyNumberBottomSheetFragment to send anyway -->
    <string name="SafetyNumberBottomSheetFragment__send_anyway">とにかく送信する</string>
    <!-- Action button at bottom of SafetyNumberBottomSheetFragment to review connections -->
    <string name="SafetyNumberBottomSheetFragment__review_connections">コネクションを確認する</string>
    <!-- Empty state copy for SafetyNumberBottomSheetFragment -->
    <string name="SafetyNumberBottomSheetFragment__no_more_recipients_to_show">表示する受信者はこれ以上いません</string>
    <!-- Done button on safety number review fragment -->
    <string name="SafetyNumberReviewConnectionsFragment__done">完了</string>
    <!-- Title of safety number review fragment -->
    <string name="SafetyNumberReviewConnectionsFragment__safety_number_changes">安全番号の変更</string>
    <!-- Message of safety number review fragment -->
    <plurals name="SafetyNumberReviewConnectionsFragment__d_recipients_may_have">
        <item quantity="other">%1$d人の受信者が、Signalを再インストールしたか、端末を変更した可能性があります。 受信者をタップして、新しい安全番号を確認してください。 これは任意です。</item>
    </plurals>
    <!-- Section header for 1:1 contacts in review fragment -->
    <string name="SafetyNumberBucketRowItem__contacts">連絡先</string>
    <!-- Context menu label for distribution list headers in review fragment -->
    <string name="SafetyNumberReviewConnectionsFragment__remove_all">すべて削除</string>
    <!-- Context menu label for 1:1 contacts to remove from send -->
    <string name="SafetyNumberReviewConnectionsFragment__remove">削除</string>

    <!-- Title of initial My Story settings configuration shown when sending to My Story for the first time -->
    <string name="ChooseInitialMyStoryMembershipFragment__my_story_privacy">マイストーリープライバシー</string>
    <!-- Subtitle of initial My Story settings configuration shown when sending to My Story for the first time -->
    <string name="ChooseInitialMyStoryMembershipFragment__choose_who_can_see_posts_to_my_story_you_can_always_make_changes_in_settings">マイストーリーへの投稿を見ることができる人を選択します。設定からいつでも変更できます。</string>
    <!-- All connections option for initial My Story settings configuration shown when sending to My Story for the first time -->
    <string name="ChooseInitialMyStoryMembershipFragment__all_signal_connections">すべてのSignalコネクション</string>
    <!-- All connections except option for initial My Story settings configuration shown when sending to My Story for the first time -->
    <string name="ChooseInitialMyStoryMembershipFragment__all_except">共有しない人を指定</string>
    <!-- Only with selected connections option for initial My Story settings configuration shown when sending to My Story for the first time -->
    <string name="ChooseInitialMyStoryMembershipFragment__only_share_with">共有するのは…</string>

    <!-- Story info header sent heading -->
    <string name="StoryInfoHeader__sent">送信</string>
    <!-- Story info header received heading -->
    <string name="StoryInfoHeader__received">受信</string>
    <!-- Story info header file size heading -->
    <string name="StoryInfoHeader__file_size">ファイルサイズ</string>
    <!-- Story info "Sent to" header -->
    <!-- Story info "Sent from" header -->
    <!-- Story info "Failed" header -->
    <!-- Story Info context menu label -->

    <!-- StoriesPrivacySettingsFragment -->
    <!-- Explanation about how stories are deleted and managed -->
    <string name="StoriesPrivacySettingsFragment__story_updates_automatically_disappear">ストーリーの更新は24時間後に自動的に消えます。ストーリーを閲覧できるユーザーを選択したり、特定の閲覧者やグループで新しいストーリーを作成することができます。</string>
    <!-- Preference title to turn off stories -->
    <string name="StoriesPrivacySettingsFragment__turn_off_stories">ストーリーを非表示にします</string>
    <!-- Preference summary to turn off stories -->
    <string name="StoriesPrivacySettingsFragment__if_you_opt_out">ストーリーを非表示にすると、以後はストーリーを共有したり閲覧したりすることができなくなります。</string>
    <!-- Preference title to turn on stories -->
    <string name="StoriesPrivacySettingsFragment__turn_on_stories">ストーリーを表示します</string>
    <!-- Preference summary to turn on stories -->
    <string name="StoriesPrivacySettingsFragment__share_and_view">他のユーザーのストーリーを共有して表示します。ストーリーは24時間後に自動的に消えます。</string>
    <!-- Dialog title to turn off stories -->
    <string name="StoriesPrivacySettingsFragment__turn_off_stories_question">ストーリーを非表示にしますか？</string>
    <!-- Dialog message to turn off stories -->
    <string name="StoriesPrivacySettingsFragment__you_will_no_longer_be_able_to_share">ストーリーを共有したり閲覧したりできなくなります。最近共有したストーリーの更新情報も消去されます。</string>
    <!-- Page title when launched from stories landing screen -->
    <string name="StoriesPrivacySettingsFragment__story_privacy">ストーリープライバシー</string>
    <!-- Header for section that lists out stories -->
    <string name="StoriesPrivacySettingsFragment__stories">ストーリー</string>
    <!-- Story views header -->
    <!-- Story view receipts toggle title -->
    <string name="StoriesPrivacySettingsFragment__view_receipts">閲覧済表示</string>
    <!-- Story view receipts toggle message -->
    <string name="StoriesPrivacySettingsFragment__see_and_share">ストーリーが閲覧されたことを確認・共有することができます。無効にすると、他の人があなたのストーリーを閲覧したことが確認できません。</string>

    <!-- NewStoryItem -->
    <string name="NewStoryItem__new_story">新規ストーリー</string>

    <!-- GroupStorySettingsFragment -->
    <!-- Section header for who can view a group story -->
    <string name="GroupStorySettingsFragment__who_can_view_this_story">ストーリーを閲覧できる人</string>
    <!-- Explanation of who can view a group story -->
    <string name="GroupStorySettingsFragment__members_of_the_group_s">"グループ「 %1$s 」のメンバーは、このストーリーを閲覧し、返信することができます。グループ内のこのチャットのメンバーを更新することができます。"</string>
    <!-- Preference label for removing this group story -->
    <string name="GroupStorySettingsFragment__remove_group_story">グループストーリーを削除する</string>

    <!-- Generic title for overflow menus -->
    <string name="OverflowMenu__overflow_menu">オーバーフローメニュー</string>

    <!-- SMS Export Service -->
    <!-- Displayed in the notification while export is running -->
    <string name="SignalSmsExportService__exporting_messages">メッセージをエクスポートしています…</string>
    <!-- Displayed in the notification title when export completes -->
    <string name="SignalSmsExportService__signal_sms_export_complete">SignalからSMSのエクスポートが完了しました</string>
    <!-- Displayed in the notification message when export completes -->
    <string name="SignalSmsExportService__tap_to_return_to_signal">タップしてSignalへ戻ります</string>

    <!-- ExportYourSmsMessagesFragment -->
    <!-- Title of the screen -->
    <string name="ExportYourSmsMessagesFragment__export_your_sms_messages">SMSメッセージをエクスポートする</string>
    <!-- Message of the screen -->
    <string name="ExportYourSmsMessagesFragment__you_can_export_your_sms_messages_to_your_phones_sms_database_and_youll_have_the_option_to_keep_or_remove_them_from_signal">SMSメッセージを携帯電話のSMSデータベースにエクスポートすることができ、Signalに残すか削除するかを選択できます。これにより、お使いの携帯電話の他のSMSアプリがメッセージをインポートできるようになります。これはSMSの履歴を共有可能なファイルにするものではありません。</string>
    <!-- Button label to begin export -->
    <string name="ExportYourSmsMessagesFragment__continue">続ける</string>

    <!-- ExportingSmsMessagesFragment -->
    <!-- Title of the screen -->
    <string name="ExportingSmsMessagesFragment__exporting_sms_messages">SMSメッセージをエクスポートしています</string>
    <!-- Message of the screen when exporting sms messages -->
    <string name="ExportingSmsMessagesFragment__this_may_take_awhile">少し時間がかかるかも知れません</string>
    <!-- Progress indicator for export -->
    <plurals name="ExportingSmsMessagesFragment__exporting_d_of_d">
        <item quantity="other">%2$d 件中 %1$d 件をエクスポートしています…</item>
    </plurals>
    <!-- Alert dialog title shown when we think a user may not have enough local storage available to export sms messages -->
    <string name="ExportingSmsMessagesFragment__you_may_not_have_enough_disk_space">ディスク容量が不足している可能性があります</string>
    <!-- Alert dialog message shown when we think a user may not have enough local storage available to export sms messages, placeholder is the file size, e.g., 128kB -->
    <string name="ExportingSmsMessagesFragment__you_need_approximately_s_to_export_your_messages_ensure_you_have_enough_space_before_continuing">メッセージのエクスポートには約 %1$s の容量が必要ですので、続行する前に十分な容量を確保してください。</string>
    <!-- Alert dialog button to continue with exporting sms after seeing the lack of storage warning -->
    <string name="ExportingSmsMessagesFragment__continue_anyway">とにかく続ける</string>
    <!-- Dialog text shown when Signal isn\'t granted the sms permission needed to export messages, different than being selected as the sms app -->
    <string name="ExportingSmsMessagesFragment__signal_needs_the_sms_permission_to_be_able_to_export_your_sms_messages">SMSメッセージをエクスポートするには、SignalにSMSへの権限が必要です。</string>

    <!-- ChooseANewDefaultSmsAppFragment -->
    <!-- Title of the screen -->
    <string name="ChooseANewDefaultSmsAppFragment__choose_a_new">既定のSMSアプリを選択する</string>
    <!-- Button label to launch picker -->
    <string name="ChooseANewDefaultSmsAppFragment__continue">続ける</string>
    <!-- Button label for when done with changing default SMS app -->
    <string name="ChooseANewDefaultSmsAppFragment__done">完了</string>
    <!-- First step number/bullet for choose new default sms app instructions -->
    <string name="ChooseANewDefaultSmsAppFragment__bullet_1">1</string>
    <!-- Second step number/bullet for choose new default sms app instructions -->
    <string name="ChooseANewDefaultSmsAppFragment__bullet_2">2</string>
    <!-- Third step number/bullet for choose new default sms app instructions -->
    <string name="ChooseANewDefaultSmsAppFragment__bullet_3">3</string>
    <!-- Fourth step number/bullet for choose new default sms app instructions -->
    <string name="ChooseANewDefaultSmsAppFragment__bullet_4">4</string>
    <!-- Instruction step for choosing a new default sms app -->
    <string name="ChooseANewDefaultSmsAppFragment__tap_continue_to_open_the_defaults_apps_screen_in_settings">［続行］をタップして［設定］の［既定のアプリ］画面を開きます</string>
    <!-- Instruction step for choosing a new default sms app -->
    <string name="ChooseANewDefaultSmsAppFragment__select_sms_app_from_the_list">リストから［SMSアプリ］を選択します</string>
    <!-- Instruction step for choosing a new default sms app -->
    <string name="ChooseANewDefaultSmsAppFragment__choose_another_app_to_use_for_sms_messaging">SMSメッセージに使用する他のアプリを選択してください</string>
    <!-- Instruction step for choosing a new default sms app -->
    <string name="ChooseANewDefaultSmsAppFragment__return_to_signal">Signalに戻る</string>
    <!-- Instruction step for choosing a new default sms app -->
    <string name="ChooseANewDefaultSmsAppFragment__open_your_phones_settings_app">お使いの携帯電話の［設定］アプリを開きます</string>
    <!-- Instruction step for choosing a new default sms app -->
    <string name="ChooseANewDefaultSmsAppFragment__navigate_to_apps_default_apps_sms_app">［アプリ］ &gt; ［既定のアプリ］ &gt; ［SMSアプリ］の順に移動します</string>

    <!-- RemoveSmsMessagesDialogFragment -->
    <!-- Action button to keep messages -->
    <string name="RemoveSmsMessagesDialogFragment__keep_messages">メッセージを保存する</string>
    <!-- Action button to remove messages -->
    <string name="RemoveSmsMessagesDialogFragment__remove_messages">メッセージを削除する</string>
    <!-- Title of dialog -->
    <string name="RemoveSmsMessagesDialogFragment__remove_sms_messages">SignalからSMSメッセージを削除しますか？</string>
    <!-- Message of dialog -->
    <string name="RemoveSmsMessagesDialogFragment__you_can_now_remove_sms_messages_from_signal">SMSメッセージをSignalから削除してストレージの空き容量を確保できるようになりました。メッセージを削除しても、お使いの携帯電話の他のSMSアプリで引き続きご利用できます。</string>

    <!-- ReExportSmsMessagesDialogFragment -->
    <!-- Action button to re-export messages -->
    <string name="ReExportSmsMessagesDialogFragment__continue">続ける</string>
    <!-- Action button to cancel re-export process -->
    <string name="ReExportSmsMessagesDialogFragment__cancel">キャンセル</string>
    <!-- Title of dialog -->
    <string name="ReExportSmsMessagesDialogFragment__export_sms_again">SMSを再エクスポートしますか？</string>
    <!-- Message of dialog -->
    <string name="ReExportSmsMessagesDialogFragment__you_already_exported_your_sms_messages">SMSメッセージはエクスポート済みです。\n警告：続行すると、メッセージが重複する可能性があります。</string>

    <!-- SetSignalAsDefaultSmsAppFragment -->
    <!-- Title of the screen -->
    <string name="SetSignalAsDefaultSmsAppFragment__set_signal_as_the_default_sms_app">Signalを既定のSMSアプリとして設定する</string>
    <!-- Message of the screen -->
    <string name="SetSignalAsDefaultSmsAppFragment__to_export_your_sms_messages">SMSメッセージをエクスポートするには、SignalをデフォルトのSMSアプリとして設定する必要があります。</string>
    <!-- Button label to start export -->
    <string name="SetSignalAsDefaultSmsAppFragment__next">次へ</string>

    <!-- BackupSchedulePermission Megaphone -->
    <!-- The title on an alert window that explains to the user that we are unable to backup their messages -->
    <string name="BackupSchedulePermissionMegaphone__cant_back_up_chats">チャットをバックアップできません</string>
    <!-- The body text of an alert window that tells the user that we are unable to backup their messages -->
    <string name="BackupSchedulePermissionMegaphone__your_chats_are_no_longer_being_automatically_backed_up">チャットが自動的にバックアップされなくなりました。</string>
    <!-- The text on a button in an alert window that, when clicked, will take the user to a screen to re-enable backups -->
    <string name="BackupSchedulePermissionMegaphone__back_up_chats">チャットをバックアップする</string>
    <!-- The text on a button in an alert window that, when clicked, will take the user to a screen to re-enable backups -->
    <string name="BackupSchedulePermissionMegaphone__not_now">今はしない</string>
    <!-- Re-enable backup permission bottom sheet title -->
    <string name="BackupSchedulePermissionMegaphone__to_reenable_backups">バックアップを再度有効にします</string>
    <!-- Re-enable backups permission bottom sheet instruction 1 text -->
    <string name="BackupSchedulePermissionMegaphone__tap_the_go_to_settings_button_below">下の「設定へ」ボタンをタップしてください</string>
    <!-- Re-enable backups permission bottom sheet instruction 2 text -->
    <string name="BackupSchedulePermissionMegaphone__turn_on_allow_settings_alarms_and_reminders">「アラームとリマインダーの設定を許可する」を有効にする。</string>
    <!-- Re-enable backups permission bottom sheet call to action button to open settings -->
    <string name="BackupSchedulePermissionMegaphone__go_to_settings">設定へ</string>

    <!-- SmsExportMegaphoneActivity -->
    <!-- Phase 2 title of full screen megaphone indicating sms will no longer be supported in the near future -->
    <string name="SmsExportMegaphoneActivity__signal_will_no_longer_support_sms">SignalはSMSをサポートしなくなります</string>
    <!-- Phase 3 title of full screen megaphone indicating sms is longer supported  -->
    <string name="SmsExportMegaphoneActivity__signal_no_longer_supports_sms">SignalはSMSをサポートしていません</string>
    <!-- The text on a button in a popup that, when clicked, will dismiss the popup and schedule the prompt to occur at a later time. -->
    <string name="SmsExportMegaphoneActivity__remind_me_later">あとで通知</string>
    <!-- The text on a button in a popup that, when clicked, will navigate the user to a web article on SMS removal -->

    <!-- Title for screen shown after sms export has completed -->
    <string name="ExportSmsCompleteFragment__export_complete">エクスポートが完了しました</string>
    <!-- Button to continue to next screen -->
    <string name="ExportSmsCompleteFragment__next">次へ</string>
    <!-- Message showing summary of sms export counts -->
    <plurals name="ExportSmsCompleteFragment__d_of_d_messages_exported">
        <item quantity="other">%2$d 件のうち %1$d 件のメッセージがエクスポートされました</item>
    </plurals>

    <!-- Title of screen shown when some sms messages did not export -->
    <string name="ExportSmsPartiallyComplete__export_partially_complete">エクスポートが一部完了しました</string>
    <!-- Debug step 1 on screen shown when some sms messages did not export -->
    <string name="ExportSmsPartiallyComplete__ensure_you_have_an_additional_s_free_on_your_phone_to_export_your_messages">メッセージをエクスポートするために、携帯電話に%1$s の空き容量があることを確認してください</string>
    <!-- Debug step 2 on screen shown when some sms messages dit not export -->
    <string name="ExportSmsPartiallyComplete__retry_export_which_will_only_retry_messages_that_have_not_yet_been_exported">エクスポートを再度試してください。まだエクスポートされていないメッセージのみが対象です。</string>
    <!-- Partial sentence for Debug step 3 on screen shown when some sms messages did not export, is combined with \'contact us\' -->
    <string name="ExportSmsPartiallyComplete__if_the_problem_persists">問題が解決しない場合は、 </string>
    <!-- Partial sentence for deubg step 3 on screen shown when some sms messages did not export, combined with \'If the problem persists\', link text to open contact support view -->
    <string name="ExportSmsPartiallyComplete__contact_us">お問い合わせ</string>
    <!-- Button text to retry sms export -->
    <string name="ExportSmsPartiallyComplete__retry">再試行</string>
    <!-- Button text to continue sms export flow and not retry failed message exports -->
    <string name="ExportSmsPartiallyComplete__continue_anyway">とにかく続ける</string>
    <!-- Title of screen shown when all sms messages failed to export -->
    <string name="ExportSmsFullError__error_exporting_sms_messages">SMSメッセージのエクスポートエラー</string>
    <!-- Helper text shown when all sms messages failed to export -->
    <string name="ExportSmsFullError__please_try_again_if_the_problem_persists">あとで再度試してください。問題が解決しない場合は、 </string>


    <!-- DonateToSignalFragment -->
    <!-- Title below avatar -->
    <string name="DonateToSignalFragment__privacy_over_profit">利益よりもプライバシーを</string>
    <!-- Continue button label -->
    <string name="DonateToSignalFragment__continue">続ける</string>
    <!-- Description below title -->
    <string name="DonateToSignalFragment__private_messaging">あなたが資金提供するプライベートメッセージ。広告なし、トラッキングなし、不正アクセスなし。Signalをサポートするための寄付を今すぐお願いします。</string>
    <!-- Dialog title when a user tries to donate while they already have a pending donation. -->
    <string name="DonateToSignalFragment__you_have_a_donation_pending">1件の寄付が手続き中です</string>
    <!-- Dialog body when a user tries to donate while they already have a pending monthly donation. -->
    <string name="DonateToSignalFragment__bank_transfers_usually_take_1_business_day_to_process_monthly">銀行振り込みの場合、処理されるまで通常1営業日かかります。この決済が完了してから、再度、寄付のお手続きをしてください。</string>
    <!-- Dialog body when a user tries to donate while they already have a pending one time donation. -->
    <string name="DonateToSignalFragment__bank_transfers_usually_take_1_business_day_to_process_onetime">銀行振り込みの場合、処理されるまで通常1営業日かかります。この決済が完了してから、次の寄付をおこなってください。</string>
    <!-- Dialog body when a user tries to donate while they already have a pending monthly donation. -->
    <string name="DonateToSignalFragment__your_payment_is_still_being_processed_monthly">寄付のお手続きは完了していません。接続状況によっては数分かかる場合があります。 この決済が完了してから、再度、寄付のお手続きをしてください。</string>
    <!-- Dialog body when a user tries to donate while they already have a pending one time donation. -->
    <string name="DonateToSignalFragment__your_payment_is_still_being_processed_onetime">寄付のお手続きは完了していません。接続状況によっては数分かかる場合があります。この決済が完了してから、次の寄付をおこなってください。</string>
    <!-- Dialog body when a user opens the manage donations main screen and they have a pending iDEAL donation -->
    <string name="DonateToSignalFragment__your_ideal_payment_is_still_processing">iDEALによる寄付はお手続き中です。他の寄付を行う前に、銀行アプリを確認して支払いを承認してください。</string>
    <!-- Dialog title shown when a user tries to donate an amount higher than is allowed for a given payment method. -->
    <string name="DonateToSignal__donation_amount_too_high">寄付金額が高すぎます</string>
    <!-- Dialog body shown when a user tries to donate an amount higher than is allowed for a given payment method, place holder is the maximum -->
    <string name="DonateToSignalFragment__you_can_send_up_to_s_via_bank_transfer">銀行振り込みによる寄付金額は、最大%1$sです。金額を変えるか他の決済方法をお試し下さい。</string>

    <!-- Donation pill toggle monthly text -->
    <string name="DonationPillToggle__monthly">毎月</string>
    <!-- Donation pill toggle one-time text -->
    <string name="DonationPillToggle__one_time">都度</string>

    <!-- GatewaySelectorBottomSheet -->
    <!-- Sheet title when subscribing -->
    <string name="GatewaySelectorBottomSheet__donate_s_month_to_signal">Signalに %1$s円／月を寄付する</string>
    <!-- Sheet summary when subscribing -->
    <string name="GatewaySelectorBottomSheet__get_a_s_badge">%1$sバッジを獲得しましょう</string>
    <!-- Sheet title when giving a one-time donation -->
    <string name="GatewaySelectorBottomSheet__donate_s_to_signal">Signalに %1$s円を寄付する</string>
    <!-- Sheet summary when giving a one-time donation -->
    <plurals name="GatewaySelectorBottomSheet__get_a_s_badge_for_d_days">
        <item quantity="other">%2$d 日間%1$sバッジを獲得しましょう</item>
    </plurals>
    <!-- Button label for paying with a bank transfer -->
    <string name="GatewaySelectorBottomSheet__bank_transfer">銀行振替</string>
    <!-- Button label for paying with a credit card -->
    <string name="GatewaySelectorBottomSheet__credit_or_debit_card">クレジットカードまたはデビットカード</string>
    <!-- Sheet summary when giving donating for a friend -->
    <string name="GatewaySelectorBottomSheet__donate_for_a_friend">友達に代わって寄付する</string>
    <!-- Button label for paying with iDEAL -->
    <string name="GatewaySelectorBottomSheet__ideal">iDEAL</string>

    <!-- Dialog title for launching external intent -->
    <string name="ExternalNavigationHelper__leave_signal_to_confirm_payment">寄付を確認するためにSignalを離れますか？</string>
    <string name="ExternalNavigationHelper__once_this_payment_is_confirmed">寄付を確認したら、Signalに戻って寄付の手続きを完了させてください。</string>

    <!-- IdealBank -->
    <!-- iDEAL bank name -->
    <string name="IdealBank__abn_amro">ABN AMRO</string>
    <!-- iDEAL bank name -->
    <string name="IdealBank__asn_bank">ASN Bank</string>
    <!-- iDEAL bank name -->
    <string name="IdealBank__bunq">bunq</string>
    <!-- iDEAL bank name -->
    <string name="IdealBank__ing">ING</string>
    <!-- iDEAL bank name -->
    <string name="IdealBank__knab">Knab</string>
    <!-- iDEAL bank name -->
    <string name="IdealBank__n26">N26</string>
    <!-- iDEAL bank name -->
    <string name="IdealBank__rabobank">Rabobank</string>
    <!-- iDEAL bank name -->
    <string name="IdealBank__regiobank">RegioBank</string>
    <!-- iDEAL bank name -->
    <string name="IdealBank__revolut">Revolut</string>
    <!-- iDEAL bank name -->
    <string name="IdealBank__sns_bank">SNS Bank</string>
    <!-- iDEAL bank name -->
    <string name="IdealBank__triodos_bank">Triodos Bank</string>
    <!-- iDEAL bank name -->
    <string name="IdealBank__van_lanschot">Van Lanschot Kempen</string>
    <!-- iDEAL bank name -->
    <string name="IdealBank__yoursafe">Yoursafe</string>

    <!-- BankTransferMandateFragment -->
    <!-- Title of screen displaying the bank transfer mandate -->
    <string name="BankTransferMandateFragment__bank_transfer">銀行振替</string>
    <!-- Subtitle of screen displaying the bank transfer mandate, placeholder is \'Learn more\' -->
    <string name="BankTransferMandateFragment__stripe_processes_donations">StripeがSignalへの寄付を処理します。Signalがお客様の個人情報を収集したり保存したりすることはありません。%1$s</string>
    <!-- Subtitle learn more of screen displaying bank transfer mandate -->
    <string name="BankTransferMandateFragment__learn_more">詳しく見る</string>
    <!-- Button label to continue with transfer -->
    <string name="BankTransferMandateFragment__agree">同意する</string>
    <!-- Button label to read more of the bank mandate that is currently off screen -->
    <string name="BankTransferMandateFragment__read_more">続きを読む</string>
    <!-- Text displayed when mandate load fails -->
    <string name="BankTransferMandateFragment__failed_to_load_mandate">リクエストを読み込めませんでした</string>

    <!-- BankTransferDetailsFragment -->
    <!-- Subtext explaining how email is used. Placeholder is \'Learn more\' -->
    <string name="BankTransferDetailsFragment__enter_your_bank_details">銀行口座の情報、およびメールアドレスを入力してください。入力いただいたメールアドレスは、Stripeがお客様の寄付に関するお知らせをお送りするために使用されます。%1$s</string>
    <!-- Subtext learn more link text -->
    <string name="BankTransferDetailsFragment__learn_more">詳しく見る</string>
    <!-- Text field label for name on bank account -->
    <string name="BankTransferDetailsFragment__name_on_bank_account">銀行口座名義</string>
    <!-- Text field label for IBAN -->
    <string name="BankTransferDetailsFragment__iban">IBAN</string>
    <!-- Text field label for email -->
    <string name="BankTransferDetailsFragment__email">メールアドレス</string>
    <!-- Text label for button to show user how to find their IBAN -->
    <string name="BankTransferDetailsFragment__find_account_info">アカウント情報を確認する</string>
    <!-- Donate button label for monthly subscription -->
    <string name="BankTransferDetailsFragment__donate_s_month">%1$s／月を寄付する</string>
    <!-- Donate button label for one-time -->
    <string name="BankTransferDetailsFragment__donate_s">%1$s を寄付する</string>
    <!-- Error label for IBAN field when number is too short -->
    <string name="BankTransferDetailsFragment__iban_is_too_short">IBANが短すぎます</string>
    <!-- Error label for IBAN field when number is too long -->
    <string name="BankTransferDetailsFragment__iban_is_too_long">IBANが長すぎます</string>
    <!-- Error label for IBAN field when country is not supported -->
    <string name="BankTransferDetailsFragment__iban_country_code_is_not_supported">この国コードはIBANを採用していません</string>
    <!-- Error label for IBAN field when number is invalid -->
    <string name="BankTransferDetailsFragment__invalid_iban">IBANが無効です</string>
    <!-- Error label for name field when name is not at least two characters long -->
    <string name="BankTransferDetailsFragment__minimum_2_characters">2文字以上入力</string>
    <!-- Error label for email field when email is not valid -->
    <string name="BankTransferDetailsFragment__invalid_email_address">無効なEメールアドレスです</string>

    <!-- IdealTransferDetailsFragment -->
    <!-- Title of the screen, displayed in the toolbar -->
    <string name="IdealTransferDetailsFragment__ideal">iDEAL</string>
    <!-- Subtitle of the screen, displayed below the toolbar. Placeholder is for \'learn more\' -->
    <string name="IdealTransferDetailsFragment__enter_your_bank">銀行名、氏名、メールアドレスを入力してください。入力いただいたメールアドレスは、Stripeがお客様の寄付に関するお知らせをお送りするために使用されます。%1$s</string>
    <!-- Subtitle of the screen, displayed below the toolbar. Placeholder is for \'learn more\' -->
    <string name="IdealTransferDetailsFragment__enter_your_bank_details_one_time">口座情報を入力してください。Signalがお客様の個人情報を収集したり保存したりすることはありません。%1$s</string>
    <!-- Subtitle learn-more button displayed inline with the subtitle text -->
    <string name="IdealTransferDetailsFragment__learn_more">詳しく見る</string>
    <!-- Hint label for text entry box for name on bank account -->
    <string name="IdealTransferDetailsFragment__name_on_bank_account">銀行口座名義</string>
    <!-- Hint label for text entry box for email -->
    <string name="IdealTransferDetailsFragment__email">メールアドレス</string>
    <!-- Default label for bank selection -->
    <string name="IdealTransferDetailsFragment__choose_your_bank">銀行を選択する</string>

    <!-- IdealTransferDetailsBankSelectionDialogFragment -->
    <!-- Title of the screen, displayed in the toolbar -->
    <string name="IdealTransferDetailsBankSelectionDialogFragment__choose_your_bank">銀行を選択する</string>

    <!-- Title of bottom sheet for finding account information -->
    <string name="FindAccountInfoSheet__find_your_account_information">アカウント情報を確認する</string>
    <!-- Body of bottom sheet for finding account information -->
    <string name="FindAccountInfoSheet__look_for_your_iban_at">銀行取引明細書の上部に記載されたIBANをご確認ください。IBANは最大34文字で構成されています。銀行口座の名義と同一の氏名を入力してください。詳細については、銀行までお問い合わせください。</string>

    <!-- Title of donation pending sheet displayed after making a bank transfer -->
    <string name="DonationPendingBottomSheet__donation_pending">寄付の手続き中です</string>
    <!-- Top text block of donation pending sheet displayed after subscribing via a bank transfer. Placeholder is the badge name. -->
    <string name="DonationPendingBottomSheet__your_monthly_donation_is_pending">毎月の寄付の手続き中です。寄付が受領されると、 %1$s バッジがあなたのプロフィールに表示されます。</string>
    <!-- Top text block of donation pending sheet displayed after one-time donation via a bank transfer. Placeholder is the badge name. -->
    <string name="DonationPendingBottomSheet__your_one_time_donation_is_pending">1回限りの寄付の手続き中です。寄付が受領されると、 %1$s バッジがあなたのプロフィールに表示されます。</string>
    <!-- Bottom text block of donation pending sheet displayed after donating via a bank transfer. Placeholder is for learn more. -->
    <string name="DonationPendingBottomSheet__bank_transfers_usually_take">銀行振り込みの場合、処理されるまで通常1営業日かかります。%1$s</string>
    <!-- Learn more text for donation pending sheet displayed after donating via a bank transfer. -->
    <string name="DonationPendingBottomSheet__learn_more">詳しく見る</string>
    <!-- Confirmation button for donation pending sheet displayed after donating via a bank transfer. -->
    <string name="DonationPendingBottomSheet__done">完了</string>

    <!-- Title of donation error sheet displayed after making a bank transfer that fails -->
    <string name="DonationErrorBottomSheet__donation_couldnt_be_processed">寄付を処理できませんでした</string>
    <!-- Text block of donation error sheet displayed after making a bank transfer that fails -->
    <string name="DonationErrorBottomSheet__were_having_trouble">銀行振込の処理に問題が発生しています。課金はされていません。別の決済方法をお試しいただくか、取引先の銀行にお問い合わせください。</string>
    <!-- Button label for retry button of donation error sheet displayed after making a bank transfer that fails -->
    <string name="DonationErrorBottomSheet__try_again">もう一度試す</string>
    <!-- Button label for not now button of donation error sheet displayed after making a bank transfer that fails -->
    <string name="DonationErrorBottomSheet__not_now">今はしない</string>

    <!-- Title of \'Donation Complete\' sheet displayed after a bank transfer completes and the badge is redeemed -->
    <string name="DonationCompletedBottomSheet__donation_complete">寄付が完了しました</string>
    <!-- Text block of \'Donation Complete\' sheet displayed after a bank transfer completes and the badge is redeemed -->
    <string name="DonationCompleteBottomSheet__your_bank_transfer_was_received">銀行振り込みが受領されました。このバッジをプロフィールに表示して、サポートしていることを示すことができます。</string>
    <!-- Button text of \'Donation Complete\' sheet displayed after a bank transfer completes and the badge is redeemed to dismiss sheet -->
    <string name="DonationCompleteBottomSheet__done">完了</string>

    <!-- StripePaymentInProgressFragment -->
    <string name="StripePaymentInProgressFragment__cancelling">キャンセル中…</string>

    <!-- The title of a bottom sheet dialog that tells the user we temporarily can\'t process their contacts. -->
    <string name="CdsTemporaryErrorBottomSheet_title">連絡先が多すぎるため処理できません</string>
    <!-- The first part of the body text in a bottom sheet dialog that tells the user we temporarily can\'t process their contacts. The placeholder represents the number of days the user will have to wait until they can again. -->
    <plurals name="CdsTemporaryErrorBottomSheet_body1">
        <item quantity="other">%1$d 日以内にもう一度連絡先の処理を試みます。</item>
    </plurals>
    <!-- The second part of the body text in a bottom sheet dialog that advises the user to remove contacts from their phone to fix the issue. -->
    <string name="CdsTemporaryErrorBottomSheet_body2">この問題を早く解決するために、多くの連絡先と同期しているアプリの連絡先、もしくはアカウントをスマートフォンから削除することをおすすめめします。</string>
    <!-- A button label in a bottom sheet that will navigate the user to their contacts settings. -->
    <!-- A toast that will be shown if we are unable to open the user\'s default contacts app. -->

    <!-- The title of a bottom sheet dialog that tells the user we can\'t process their contacts. -->
    <string name="CdsPermanentErrorBottomSheet_title">連絡先の処理ができません</string>
    <!-- The first part of the body text in a bottom sheet dialog that tells the user we can\'t process their contacts. -->
    <string name="CdsPermanentErrorBottomSheet_body">連絡先の数がSignalの処理量の上限を超えています。Signalで連絡先を見つけるには、多くの連絡先と同期しているアプリの連絡先、もしくはアカウントをスマートフォンから削除することをおすすめします。</string>
    <!-- The first part of the body text in a bottom sheet dialog that tells the user we can\'t process their contacts. -->
    <string name="CdsPermanentErrorBottomSheet_learn_more">詳しく見る</string>
    <!-- A button label in a bottom sheet that will navigate the user to their contacts settings. -->
    <string name="CdsPermanentErrorBottomSheet_contacts_button">連絡先を開く</string>
    <!-- A toast that will be shown if we are unable to open the user\'s default contacts app. -->
    <string name="CdsPermanentErrorBottomSheet_no_contacts_toast">連絡先アプリが見つかりません</string>

    <!-- PaymentMessageView -->
    <!-- In-chat conversation message shown when you sent a payment to another person, placeholder is the other person name -->
    <string name="PaymentMessageView_you_sent_s">%1$sさんに送金しました</string>
    <!-- In-chat conversation message shown when another person sent a payment to you, placeholder is the other person name -->
    <string name="PaymentMessageView_s_sent_you">%1$s さんから送金がありました</string>

    <!-- YourInformationIsPrivateBottomSheet -->
    <string name="YourInformationIsPrivateBottomSheet__your_information_is_private">お客様の個人情報は保護されています</string>
    <string name="YourInformationIsPrivateBottomSheet__signal_does_not_collect">Signalは、寄付を受ける際に、お客様のいかなる個人情報も収集したり保存したりすることはありません。</string>
    <string name="YourInformationIsPrivateBottomSheet__we_use_stripe">Signalでは寄付を受け取る決済処理にStripeを使用しています。Signalは、お客様から提供されたいかなる情報にもアクセスすることはありません。また保管・保存したりすることもありません。</string>
    <string name="YourInformationIsPrivateBottomSheet__signal_does_not_and_cannot">Signalは、寄付からお客様のSignalアカウントを特定することはありません。特定はできない仕組みになっています。</string>
    <string name="YourInformationIsPrivateBottomSheet__thank_you">ご支援ありがとうございます！</string>

    <!-- GroupStoryEducationSheet -->
    <!-- Displayed as the title of the education bottom sheet -->
    <string name="GroupStoryEducationSheet__introducing_group_stories">はじめに：グループストーリー</string>
    <!-- Line item on the sheet explaining group stories -->
    <string name="GroupStoryEducationSheet__share_story_updates_to">参加しているグループチャットにストーリーの更新を共有します。</string>
    <!-- Line item on the sheet explaining that anyone in the group can share to group stories -->
    <string name="GroupStoryEducationSheet__anyone_in_the_group">グループチャット内の誰でもストーリーを追加できます。</string>
    <!-- Line item on the sheet explaining that anyone in the group can view replies -->
    <string name="GroupStoryEducationSheet__all_group_chat_members">グループチャットのメンバー全員がストーリーへの返信を閲覧できます。</string>
    <!-- Button label to dismiss sheet -->
    <string name="GroupStoryEducationSheet__next">次へ</string>
    <string name="Registration_country_code_entry_hint">+0</string>

    <!-- PaypalCompleteOrderBottomSheet -->
    <string name="PaypalCompleteOrderBottomSheet__donate">寄付する</string>
    <string name="PaypalCompleteOrderBottomSheet__payment">決済</string>

    <!-- ChatFilter -->
    <!-- Displayed in a pill at the top of the chat list when it is filtered by unread messages -->
    <string name="ChatFilter__filtered_by_unread">未読でフィルタリング</string>
    <!-- Displayed underneath the filter circle at the top of the chat list when the user pulls at a very low velocity -->
    <string name="ChatFilter__pull_to_filter">下にスワイプしてフィルタリング</string>
    <!-- Displayed in the "clear filter" item in the chat feed if the user opened the filter from the overflow menu -->
    <string name="ChatFilter__tip_pull_down">ヒント: チャットリストを下にスワイプしてフィルタリング</string>

    <!-- Title for screen describing that sms support is going to be removed soon -->
    <string name="SmsRemoval_title_going_away">SMSサポートの終了</string>
    <!-- Bullet point message shown on describing screen as first bullet why sms is being removed, placeholder with be date of removal (e.g., March 21st) -->
    <string name="SmsRemoval_info_bullet_1">SignalアプリのSMSメッセージは、近日中にサポートが終了します。</string>
    <!-- Bullet point message shown on describing screen as second bullet why sms is being removed -->
    <string name="SmsRemoval_info_bullet_2">SMSメッセージはSignalのメッセージとは異なります。<b>暗号化されたSignalメッセージへの影響はなく、引き続きご使用になれます。</b></string>
    <!-- Bullet point message shown on describing screen as third bullet why sms is being removed -->
    <string name="SmsRemoval_info_bullet_3">SMSメッセージをエクスポートして、新しいSMSアプリを選択できます。</string>
    <!-- Bullet point message shown on describing screen as first bullet variant why sms is being removed when user is locked out of sms -->
    <string name="SmsRemoval_info_bullet_1_phase_3">Signalは、SMSメッセージの送信のサポートを終了しました。</string>
    <!-- Button label on sms removal info/megaphone to start the export SMS flow -->
    <string name="SmsRemoval_export_sms">SMSをエクスポートする</string>

    <!-- Set up your username megaphone -->
    <!-- Displayed as a title on a megaphone which prompts user to set up a username -->
    <string name="SetUpYourUsername__set_up_your_signal_username">Signalユーザー名を設定する</string>
    <!-- Displayed as a description on a megaphone which prompts user to set up a username -->
    <string name="SetUpYourUsername__introducing_phone_number_privacy">電話番号保護、オプションのユーザーネーム、リンクについてご紹介します。</string>
    <!-- Displayed as an action on a megaphone which prompts user to set up a username -->
    <string name="SetUpYourUsername__dismiss">キャンセル</string>
    <!-- Displayed as an action on a megaphone which prompts user to set up a username -->
    <string name="SetUpYourUsername__learn_more">詳しく見る</string>

    <!-- Text Formatting -->
    <!-- Popup menu label for applying bold style -->
    <string name="TextFormatting_bold">太字</string>
    <!-- Popup menu label for applying italic style -->
    <string name="TextFormatting_italic">斜体</string>
    <!-- Popup menu label for applying strikethrough style -->
    <string name="TextFormatting_strikethrough">取り消し線</string>
    <!-- Popup menu label for applying monospace font style -->
    <string name="TextFormatting_monospace">等幅</string>
    <!-- Popup menu label for applying spoiler style -->
    <string name="TextFormatting_spoiler">スポイラー</string>
    <!-- Popup menu label for clearing applied formatting -->
    <string name="TextFormatting_clear_formatting">書式設定のクリア</string>

    <!-- UsernameEducationFragment -->
    <!-- Continue button which takes the user to the add a username screen -->
    <string name="UsernameEducationFragment__continue">続行</string>
    <!-- Displayed as a title on the username education screen -->
    <string name="UsernameEducationFragment__set_up_your_signal_username">Signalユーザー名を設定する</string>
    <!-- Displayed as body text in the username education screen -->
    <string name="UsernameEducationFragment__usernames_are_paired_with_a_set_of_digits">ユーザー名は数字と対になっており、プロフィールで共有されることはありません</string>
    <!-- Displayed as body text in the username education screen -->
    <string name="UsernameEducationFragment__each_username_has_a_unique_qr_code">各ユーザー名には固有の QR コードとリンクがあり、友達と共有することでチャットを開始することができます</string>
    <!-- Displayed as body text in the username education screen. The string references the names of settings, so they should match our translations for those settings. -->
    <string name="UsernameEducationFragment__turn_off_phone_number_discovery">設定 &gt; プライバシー &gt; 電話番号 &gt;「電話番号での検索を可能にする」で電話番号検索をオフにすると、他のユーザーからあなたへの基本の連絡方法はユーザー名の使用となります</string>

    <!-- Username edit dialog -->
    <!-- Option to open username editor displayed as a list item in a dialog -->
    <string name="UsernameEditDialog__edit_username">ユーザー名の編集</string>
    <!-- Option to delete username displayed as a list item in a dialog -->
    <string name="UsernameEditDialog__delete_username">ユーザー名の消去</string>

    <!-- Time duration picker -->
    <!-- Shown in a time duration picker for selecting duration in hours and minutes, label shown after the user input value for hour, e.g., 12h -->
    <string name="TimeDurationPickerDialog_single_letter_hour_abbreviation">時間</string>
    <!-- Shown in a time duration picker for selecting duration in hours and minutes, label shown after the user input value for minute, e.g., 24m -->
    <string name="TimeDurationPickerDialog_single_letter_minute_abbreviation">分</string>
    <!-- Shown in a time duration picker for selecting duration in hours and minutes, label for button that will apply the setting -->
    <string name="TimeDurationPickerDialog_positive_button">設定する</string>
    <!-- Shown in a time duration picker for selecting duration in hours and minutes, helper text indicating minimum allowable duration -->
    <string name="TimeDurationPickerDialog_minimum_duration_warning">画面ロックが作動するまでの最短時間は 1 分です。</string>

    <!-- Call Log -->
    <!-- Displayed below the user\'s name in row items on the call log. First placeholder is the call status, second is when it occurred -->
    <string name="CallLogAdapter__s_dot_s">%1$s · %2$s</string>
    <!-- Displayed for incoming calls -->
    <string name="CallLogAdapter__incoming">着信</string>
    <!-- Displayed for outgoing calls -->
    <string name="CallLogAdapter__outgoing">発信</string>
    <!-- Displayed for missed calls -->
    <string name="CallLogAdapter__missed">不在着信</string>
    <!-- Displayed for missed calls declined by notification profile -->
    <string name="CallLogAdapter__missed_notification_profile">通知プロファイルがオンのときの不在着信がありました</string>
    <!-- Displayed on Group Call button if user is not in the call -->
    <string name="CallLogAdapter__join">参加する</string>
    <!-- Displayed on Group Call button if user is in the call -->
    <string name="CallLogAdapter__return">戻る</string>
    <!-- Call state template when there is more than one call collapsed into a single row. D is a number > 1 and S is a call info string (like Missed) -->
    <string name="CallLogAdapter__d_s">(%1$d) %2$s</string>
    <!-- Status text on call links -->
    <string name="CallLogAdapter__call_link">通話リンク</string>
    <!-- Accessibility description for the video call button -->
    <string name="CallLogAdapter__start_a_video_call">ビデオ通話を開始</string>
    <!-- Accessibility description for the voice call button -->
    <string name="CallLogAdapter__start_a_voice_call">音声通話を開始する</string>

    <!-- Call Log context menu -->
    <!-- Displayed as a context menu item to start a video call -->
    <string name="CallContextMenu__video_call">ビデオ通話</string>
    <!-- Displayed as a context menu item to start an audio call -->
    <string name="CallContextMenu__audio_call">音声通話</string>
    <!-- Displayed as a context menu item to go to chat -->
    <string name="CallContextMenu__go_to_chat">チャットする</string>
    <!-- Displayed as a context menu item to see call info -->
    <string name="CallContextMenu__info">詳細</string>
    <!-- Displayed as a context menu item to select multiple calls -->
    <string name="CallContextMenu__select">選択する</string>
    <!-- Displayed as a context menu item to delete this call -->
    <string name="CallContextMenu__delete">消去</string>

    <!-- Call Log Fragment -->
    <!-- Displayed when deleting call history items -->
    <string name="CallLogFragment__deleting">消去中です…</string>
    <!-- Displayed in a toast when a deletion fails for an unknown reason -->
    <string name="CallLogFragment__deletion_failed">消去できませんでした。</string>
    <!-- Displayed as message in error dialog when can\'t delete links -->
    <plurals name="CallLogFragment__cant_delete_call_link">
        <item quantity="other">一部の通話リンクを消去できませんでした。接続を確認し、再度試してください。</item>
    </plurals>
    <!-- Snackbar text after clearing the call history -->
    <string name="CallLogFragment__cleared_call_history">通話履歴を消去しました</string>
    <!-- Dialog title to clear all call events -->
    <string name="CallLogFragment__clear_call_history_question">通話履歴を消去しますか？</string>
    <!-- Dialog body to clear all call events -->
    <string name="CallLogFragment__this_will_permanently_delete_all_call_history">すべての通話履歴を完全に消去します</string>
    <!-- Action bar menu item to delete all call events -->
    <string name="CallLogFragment__clear_call_history">通話履歴を消去する</string>
    <!-- Action bar menu item to only display missed calls -->
    <string name="CallLogFragment__filter_missed_calls">不在着信を検索する</string>
    <!-- Action bar menu item to clear missed call filter -->
    <string name="CallLogFragment__clear_filter">検索条件を解除する</string>
    <!-- Action bar menu item to open settings -->
    <string name="CallLogFragment__settings">設定</string>
    <!-- Action bar menu item to open notification profile settings -->
    <string name="CallLogFragment__notification_profile">通知プロファイル</string>
    <!-- Call log new call content description -->
    <string name="CallLogFragment__start_a_new_call">通話を開始する</string>
    <!-- Filter pull text when pulled -->
    <string name="CallLogFragment__filtered_by_missed">未確認のものを検索する</string>
    <!-- Bottom bar option to select all call entries -->
    <string name="CallLogFragment__select_all">すべて選択する</string>
    <!-- Bottom bar option to delete all selected call entries and dialog action to confirm deletion -->
    <string name="CallLogFragment__delete">消去</string>
    <plurals name="CallLogFragment__delete_d_calls">
        <item quantity="other">%1$d 件の通話を消去しますか？</item>
    </plurals>
    <!-- Snackbar label after deleting call logs -->
    <plurals name="CallLogFragment__d_calls_deleted">
        <item quantity="other">%1$d の通話が消去されました</item>
    </plurals>
    <!-- Shown during empty state -->
    <string name="CallLogFragment__no_calls">表示できる通話はありません。</string>
    <!-- Shown during empty state -->
    <string name="CallLogFragment__get_started_by_calling_a_friend">友達に電話をかけましょう。</string>
    <!-- Displayed as a message in a dialog when deleting multiple items -->
    <string name="CallLogFragment__call_links_youve_created">作成した通話リンクを消去すると、共有している他のメンバーもこのリンクを使えなくなります。</string>

    <!-- New call activity -->
    <!-- Activity title in title bar -->
    <string name="NewCallActivity__new_call">通話する</string>

    <!-- Call state update popups -->
    <!-- Displayed when the user enables group call ringing -->
    <string name="CallStateUpdatePopupWindow__ringing_on">呼び出し音が鳴っています</string>
    <!-- Displayed when the user disables group call ringing -->
    <string name="CallStateUpdatePopupWindow__ringing_off">呼び出し音が鳴っていません</string>
    <!-- Displayed when the user cannot enable group call ringing -->
    <string name="CallStateUpdatePopupWindow__group_is_too_large">グループが大きすぎるため、参加者を呼べません。</string>
    <!-- Displayed when the user turns on their mic -->
    <string name="CallStateUpdatePopupWindow__mic_on">マイクオン</string>
    <!-- Displayed when the user turns off their mic -->
    <string name="CallStateUpdatePopupWindow__mic_off">マイクオフ</string>
    <!-- Displayed when the user turns on their speakerphone -->
    <string name="CallStateUpdatePopupWindow__speaker_on">スピーカーはオンになっています</string>
    <!-- Displayed when the user turns off their speakerphone -->
    <string name="CallStateUpdatePopupWindow__speaker_off">スピーカーはオフになっています</string>

    <!-- Accessibility label describing the capture button on the camera screen -->
    <string name="CameraControls_capture_button_accessibility_label">キャプチャーボタン</string>
    <!-- Accessibility label describing the continue button on the camera screen -->
    <string name="CameraControls_continue_button_accessibility_label">続行ボタン</string>

    <!-- CallPreference -->
    <!-- Generic group call in call info -->
    <string name="CallPreference__group_call">グループ通話</string>
    <!-- Missed group call in call info -->
    <string name="CallPreference__missed_group_call">グループ通話着信あり</string>
    <!-- Missed group call while notification profile on in call info -->
    <string name="CallPreference__missed_group_call_notification_profile">通知プロファイルがオンのときに不在着信になったグループ通話がありました</string>
    <!-- Incoming group call in call info -->
    <string name="CallPreference__incoming_group_call">グループ通話着信</string>
    <!-- Outgoing group call in call info -->
    <string name="CallPreference__outgoing_group_call">グループ通話発信</string>

    <!-- CreateCallLink -->
    <!-- Call link creation item title on calls tab -->
    <string name="CreateCallLink__create_a_call_link">通話リンクを作成する</string>
    <!-- Call link creation item description on calls tab -->
    <string name="CreateCallLink__share_a_link_for">Signal 通話のリンクを共有する</string>
    <!-- Text inserted when sharing a call link within Signal. Placeholder is a call link url. -->
    <string name="CreateCallLink__use_this_link_to_join_a_signal_call">リンクを使用して Signal 通話に参加する　%1$s</string>

    <!-- CallLinkInfoSheet -->
    <!-- Sheet title -->
    <string name="CallLinkInfoSheet__call_info">通話情報</string>
    <!-- Dialog title for removing or blocking participants -->
    <string name="CallLinkInfoSheet__remove_s_from_the_call">%1$s を通話から削除しますか？</string>
    <!-- Dialog action to remove participant from the call -->
    <string name="CallLinkInfoSheet__remove">削除する</string>
    <!-- Dialog action to block participant from the call -->
    <string name="CallLinkInfoSheet__block_from_call">通話をブロックする</string>

    <!-- CreateCallLinkBottomSheetDialogFragment -->
    <!-- Fragment title -->
    <string name="CreateCallLinkBottomSheetDialogFragment__create_call_link">通話リンクを作成</string>
    <!-- Displayed as a default name for the signal call -->
    <string name="CreateCallLinkBottomSheetDialogFragment__signal_call">Signal 通話</string>
    <!-- Displayed on a small button to allow user to instantly join call -->
    <string name="CreateCallLinkBottomSheetDialogFragment__join">参加する</string>
    <!-- Option to open a full screen dialog to add a call name -->
    <string name="CreateCallLinkBottomSheetDialogFragment__add_call_name">通話名を追加する</string>
    <!-- Option to open a full screen dialog to edit a call name -->
    <string name="CreateCallLinkBottomSheetDialogFragment__edit_call_name">通話名を編集する</string>
    <!-- Toggle to require approval for all members before joining -->
    <string name="CreateCallLinkBottomSheetDialogFragment__approve_all_members">全メンバーを承認制にする</string>
    <!-- Row label to share the link via Signal -->
    <string name="CreateCallLinkBottomSheetDialogFragment__share_link_via_signal">Signal 経由でリンクを共有する</string>
    <!-- Row label to copy the link to the clipboard -->
    <string name="CreateCallLinkBottomSheetDialogFragment__copy_link">リンクをコピーする</string>
    <!-- Row label to share the link with the external share sheet -->
    <string name="CreateCallLinkBottomSheetDialogFragment__share_link">リンクを共有する</string>
    <!-- Button text to dismiss the sheet and add it as an upcoming call -->
    <string name="CreateCallLinkBottomSheetDialogFragment__done">完了</string>
    <!-- Displayed when we can\'t find a suitable way to open the system share picker -->
    <string name="CreateCallLinkBottomSheetDialogFragment__failed_to_open_share_sheet">通話リンクを共有できません。</string>
    <!-- Displayed when we copy the call link to the clipboard -->
    <string name="CreateCallLinkBottomSheetDialogFragment__copied_to_clipboard">クリップボードにコピーしました</string>

    <!-- CallLinkIncomingRequestSheet -->
    <!-- Displayed as line item in sheet for approving or denying a single user -->
    <string name="CallLinkIncomingRequestSheet__approve_entry">承認する</string>
    <!-- Displayed as line item in sheet for approving or denying a single user -->
    <string name="CallLinkIncomingRequestSheet__deny_entry">拒否する</string>

    <!-- EditCallLinkNameDialogFragment -->
    <!-- App bar title for editing a call name -->
    <string name="EditCallLinkNameDialogFragment__edit_call_name">通話名を編集する</string>
    <!-- Text on button to confirm edit -->
    <string name="EditCallLinkNameDialogFragment__save">保存</string>
    <!-- Placeholder text on input field when editing call name -->
    <string name="EditCallLinkNameDialogFragment__call_name">通話名</string>

    <!-- ChooseNavigationBarStyleFragment -->
    <!-- Dialog title, displayed below the header image -->
    <string name="ChooseNavigationBarStyleFragment__navigation_bar_size">ナビゲーションバーの大きさ</string>
    <!-- Toggle button label for normal size -->
    <string name="ChooseNavigationBarStyleFragment__normal">普通</string>
    <!-- Toggle button label for compact size -->
    <string name="ChooseNavigationBarStyleFragment__compact">小</string>

    <!-- Title shown at top of bottom sheet dialog for displaying a message\'s edit history -->
    <string name="EditMessageHistoryDialog_title">編集履歴</string>
    <!-- Title of dialog shown alerting user that edit message is in beta only -->
    <string name="SendingEditMessageBetaOnlyDialog_title">メッセージの編集</string>
    <!-- Body of dialog shown alerting user that edit message is in beta only and only sent to beta users. -->
    <string name="SendingEditMessageBetaOnlyDialog_body">メッセージを編集した場合、Signalの最新バージョンを利用しているユーザーにのみ反映されます。そのユーザー達は、あなたが編集したメッセージを見ることができます。</string>
    <!-- Button to cancel sending edit message as it is beta only -->
    <string name="SendingEditMessageBetaOnlyDialog_cancel">キャンセル</string>
    <!-- Button to continue sending edit message despite it being beta only -->
    <string name="SendingEditMessageBetaOnlyDialog_send">送信する</string>


    <!-- CallLinkDetailsFragment -->
    <!-- Displayed in action bar at the top of the fragment -->
    <string name="CallLinkDetailsFragment__call_details">通話詳細</string>
    <!-- Displayed in a text row, allowing the user to click and add a call name -->
    <string name="CallLinkDetailsFragment__add_call_name">通話名を追加する</string>
    <!-- Displayed in a toggle row, allowing the user to click to enable or disable member approval -->
    <string name="CallLinkDetailsFragment__approve_all_members">全メンバーを承認制にする</string>
    <!-- Displayed in a text row, allowing the user to share the call link -->
    <string name="CallLinkDetailsFragment__share_link">リンクを共有する</string>
    <!-- Displayed in a text row, allowing the user to delete the call link -->
    <string name="CallLinkDetailsFragment__delete_call_link">通話リンクの消去</string>
    <!-- Displayed whenever a name change, revocation, etc, fails. -->
    <string name="CallLinkDetailsFragment__couldnt_save_changes">変更内容を保存できませんでした。ネットワーク接続を確認して再度試してください。</string>
    <!-- Displayed as title in dialog when user attempts to delete the link -->
    <string name="CallLinkDetailsFragment__delete_link">リンクを消去しますか？</string>
    <!-- Displayed as body in dialog when user attempts to delete the link -->
    <string name="CallLinkDetailsFragment__this_link_will_no_longer_work">リンクを消去すると、他のメンバーもこのリンクを使えなくなります。</string>

    <!-- Button label for the share button in the username link settings -->
    <string name="UsernameLinkSettings_share_button_label">共有</string>
    <!-- Button label for the color selector button in the username link settings -->
    <string name="UsernameLinkSettings_color_button_label">色</string>
    <!-- Description text for QR code and links in the username link settings -->
    <string name="UsernameLinkSettings_qr_description">QR コードとリンクは、信頼できる人とのみ共有してください。共有すると、相手はお客様のユーザー名を見たりチャットしたりできるようになります。</string>
    <!-- Content of a toast that will show after the username is copied to the clipboard -->
    <string name="UsernameLinkSettings_username_copied_toast">ユーザー名をコピーしました</string>
    <!-- Content of a toast that will show after the username link is copied to the clipboard -->
    <string name="UsernameLinkSettings_link_copied_toast">リンクをコピーしました</string>
    <!-- Content of a text field that is shown when the user has not yet set a username link -->
    <string name="UsernameLinkSettings_link_not_set_label">リンクが設定されていません</string>
    <!-- Content of a text field that is shown when the user is actively resetting the username link and waiting for the operation to finish -->
    <string name="UsernameLinkSettings_resetting_link_label">リンクをリセットしています…</string>
    <!-- Title of a dialog prompting the user to confirm whether they would like to reset their username link and QR code -->
    <string name="UsernameLinkSettings_reset_link_dialog_title">QRコードをリセットしますか？</string>
    <!-- Body of a dialog prompting the user to confirm whether they would like to reset their username link and QR code -->
    <string name="UsernameLinkSettings_reset_link_dialog_body">QRコードをリセットすると、これまでのQRコードとリンクは無効になります。</string>
    <!-- Label for the confirmation button on a dialog prompting the user to confirm whether they would like to reset their username link and QR code -->
    <string name="UsernameLinkSettings_reset_link_dialog_confirm_button">リセットする</string>
    <!-- Button label for a button that will reset your username and give you a new link -->
    <string name="UsernameLinkSettings_reset_button_label">リセット</string>
    <!-- Button label for a button that indicates that the user is done changing the current setting -->
    <string name="UsernameLinkSettings_done_button_label">完了</string>
    <!-- Label for a tab that shows a screen to view your username QR code -->
    <string name="UsernameLinkSettings_code_tab_name">コード</string>
    <!-- Label for a tab that shows a screen to scan a QR code -->
    <string name="UsernameLinkSettings_scan_tab_name">スキャン</string>
    <!-- Description text shown underneath the username QR code scanner -->
    <string name="UsernameLinkSettings_qr_scan_description">連絡先の端末の QR コードをスキャンしてください。</string>
    <!-- App bar title for the username QR code color picker screen -->
    <string name="UsernameLinkSettings_color_picker_app_bar_title">色</string>
    <!-- Body of a dialog that is displayed when we failed to read a username QR code. -->
    <string name="UsernameLinkSettings_qr_result_invalid">QRコードが無効です。</string>
    <!-- Body of a dialog that is displayed when the username we looked up could not be found. -->
    <string name="UsernameLinkSettings_qr_result_not_found">ユーザー名「%1$s」を持つユーザーは見つかりませんでした。</string>
    <!-- Body of a dialog that is displayed when the username we looked up could not be found and we also could not parse the username. -->
    <string name="UsernameLinkSettings_qr_result_not_found_no_username">このユーザーは見つかりませんでした。</string>
    <!-- Body of a dialog that is displayed when we experienced a network error when looking up a username. -->
    <string name="UsernameLinkSettings_qr_result_network_error">ネットワークエラーが発生しました。あとで再度試してください。</string>
    <!-- Body of a dialog that is displayed when we failed to reset your username link because you had no internet. -->
    <string name="UsernameLinkSettings_reset_link_result_network_unavailable">ネットワークに接続できません。リンクはリセットされませんでした。あとで再度試してください。</string>
    <!-- Body of a dialog that is displayed when we failed to reset your username link because of a transient network issue. -->
    <string name="UsernameLinkSettings_reset_link_result_network_error">リンクのリセット中にネットワークエラーが発生しました。あとで再度試してください。</string>

    <!-- Explanatory text at the top of a bottom sheet describing how username links work -->
    <string name="UsernameLinkShareBottomSheet_title">このリンクからは、誰でもあなたのユーザー名を閲覧したりチャットを始めることができますので、信頼できる人とのみ共有してください</string>
    <!-- A button label for a button that, when pressed, will copy your username link to the clipboard -->
    <string name="UsernameLinkShareBottomSheet_copy_link">リンクをコピーする</string>
    <!-- A button label for a button that, when pressed, will open a share sheet for sharing your username link -->
    <string name="UsernameLinkShareBottomSheet_share">共有</string>

    <!-- PendingParticipantsView -->
    <!-- Displayed in the popup card when a remote user attempts to join a call link -->
    <string name="PendingParticipantsView__would_like_to_join">待機中…</string>
    <!-- Displayed in a button on the popup card denoting that there are other pending requests to join a call link -->
    <plurals name="PendingParticipantsView__plus_d_requests">
        <item quantity="other">%1$d 人以上のリクエスト</item>
    </plurals>

    <!-- PendingParticipantsBottomSheet -->
    <!-- Title of the bottom sheet displaying requests to join the call link -->
    <string name="PendingParticipantsBottomSheet__requests_to_join_this_call">この通話への参加リクエスト</string>
    <!-- Subtitle of the bottom sheet denoting the total number of people waiting -->
    <plurals name="PendingParticipantsBottomSheet__d_people_waiting">
        <item quantity="other">%1$d 人が待機中です</item>
    </plurals>
    <!-- Content description for rejecting a user -->
    <string name="PendingParticipantsBottomSheet__reject">拒否する</string>
    <!-- Content description for confirming a user -->
    <string name="PendingParticipantsBottomSheet__approve">承認する</string>

    <!-- Title of a megaphone shown at the bottom of the chat list when a user has disable the system setting for showing full screen notifications used showing incoming calls -->
    <string name="GrantFullScreenIntentPermission_megaphone_title">全画面通知をオンにしますか？</string>
    <!-- Body of a megaphone shown at the bottom of the chat list when a user has disable the system setting for showing full screen notifications used showing incoming calls -->
    <string name="GrantFullScreenIntentPermission_megaphone_body">連絡先やグループからの着信を見逃しません。</string>
    <!-- Button on the megaphone megaphone shown at the bottom of the chat list when a user has disable the system setting for showing full screen notifications used showing incoming calls that starts the fix process -->
    <string name="GrantFullScreenIntentPermission_megaphone_turn_on">有効にする</string>
    <!-- Button on the megaphone shown at the bottom of the chatlist when a user has disabled the system setting for showing full screen notifications used showing incoming calls that dismisses the megaphone -->
    <string name="GrantFullScreenIntentPermission_megaphone_not_now">今はしない</string>
    <!-- Title of bottom sheet shown after tapping "Turn on" from the megaphone to re-enable full screen notifications for incoming call notifications -->
    <string name="GrantFullScreenIntentPermission_bottomsheet_title">全画面通知をオンにする</string>
    <!-- Subtitle of bottom sheet shown after tapping "Turn on" from the megaphone to re-enable full screen notifications for incoming call notifications -->
    <string name="GrantFullScreenIntentPermission_bottomsheet_subtitle">連絡先やグループから通話通知を受け取る</string>
    <!-- Step 2 of bottom sheet shown after tapping "Turn on" from the megaphone to re-enable full screen notifications for incoming call notifications, it indicates the name of the setting that needs to be re-enabled -->
    <string name="GrantFullScreenIntentPermission_bottomsheet_step2">2. %1$s 全画面通知を許可する</string>

    <!-- Bottom sheet dialog shown when a monthly donation fails to renew, title for dialog -->
    <string name="MonthlyDonationCanceled__title">毎月の寄付がキャンセルされました</string>
    <!-- Bottom sheet dialog shown when a monthly donation fails to renew, body for dialog. First placeholder is a payment related error message. Second placeholder is \'learn more\' -->
    <string name="MonthlyDonationCanceled__message">毎月の定期的な寄付がキャンセルされました。%1$s \n\nバッジはプロフィールに表示されなくなります。%2$s</string>
    <!-- Bottom sheet dialog shown when a monthly donation fails to renew, learn more used in placeholder for body for dialog. -->
    <string name="MonthlyDonationCanceled__learn_more">詳しく見る</string>
    <!-- Bottom sheet dialog shown when a monthly donation fails to renew, primary button to renew subscription with new data -->
    <string name="MonthlyDonationCanceled__renew_button">サブスクリプションを更新する</string>
    <!-- Bottom sheet dialog shown when a monthly donation fails to renew, second button to dismiss the dialog entirely -->
    <string name="MonthlyDonationCanceled__not_now_button">今はしない</string>

    <!-- EOF -->
</resources><|MERGE_RESOLUTION|>--- conflicted
+++ resolved
@@ -3685,25 +3685,15 @@
     <!-- Section title above two radio buttons for enabling and disabling phone number display -->
     <string name="PhoneNumberPrivacySettingsFragment__who_can_see_my_number">電話番号を見ることができる人</string>
     <!-- Subtext below radio buttons when who can see my number is set to nobody -->
-<<<<<<< HEAD
-    <string name="PhoneNumberPrivacySettingsFragment__nobody_will_see_your">Nobody will see your phone number on Molly, even when messaging them.</string>
-=======
-    <string name="PhoneNumberPrivacySettingsFragment__nobody_will_see_your">Signalでは、メッセージをやりとりしていてもあなたの電話番号は表示されません。</string>
->>>>>>> 56a2d889
+    <string name="PhoneNumberPrivacySettingsFragment__nobody_will_see_your">Mollyでは、メッセージをやりとりしていてもあなたの電話番号は表示されません。</string>
     <!-- Section title above two radio buttons for enabling and disabling whether users can find me by my phone number  -->
     <string name="PhoneNumberPrivacySettingsFragment__who_can_find_me_by_number">私を電話番号から検索できる人</string>
     <!-- Subtext below radio buttons when who can see my number is set to everyone -->
     <string name="PhoneNumberPrivacySettingsFragment__your_phone_number">あなたの電話番号は、メッセージを送信したすべての相手とグループに表示されます。連絡先にあなたの電話番号がある人にも、Mollyで表示されます。</string>
     <!-- Subtext below radio buttons when who can find me by number is set to everyone -->
-<<<<<<< HEAD
-    <string name="PhoneNumberPrivacySettingsFragment__anyone_who_has">Anyone who has your phone number will see you\'re on Molly and can start chats with you.</string>
+    <string name="PhoneNumberPrivacySettingsFragment__anyone_who_has">あなたの電話番号を知っている人は誰でも、あなたがMolly利用者であることがわかり、チャットを始めることができます。</string>
     <!-- Subtext below radio buttons when who can find me by number is set to nobody -->
-    <string name="PhoneNumberPrivacySettingsFragment__nobody_will_be_able_to_see">Nobody will be able to see you\'re on Molly unless you message them or have an existing chat with them.</string>
-=======
-    <string name="PhoneNumberPrivacySettingsFragment__anyone_who_has">あなたの電話番号を知っている人は誰でも、あなたがSignal利用者であることがわかり、チャットを始めることができます。</string>
-    <!-- Subtext below radio buttons when who can find me by number is set to nobody -->
-    <string name="PhoneNumberPrivacySettingsFragment__nobody_will_be_able_to_see">あなたからメッセージを送るか、以前からチャットをやりとりしていない限り、あなたがSignalを利用していることは誰にもわかりません。</string>
->>>>>>> 56a2d889
+    <string name="PhoneNumberPrivacySettingsFragment__nobody_will_be_able_to_see">あなたからメッセージを送るか、以前からチャットをやりとりしていない限り、あなたがMollyを利用していることは誰にもわかりません。</string>
     <!-- Snackbar text when pressing invalid radio item -->
     <string name="PhoneNumberPrivacySettingsFragment__to_change_this_setting">"この設定を変更するには、自分の番号を閲覧できる人を「誰も閲覧できない」に設定します。"</string>
     <string name="PhoneNumberPrivacy_everyone">全員</string>
