<?xml version="1.0" encoding="UTF-8"?>
<!-- smartling.instruction_comments_enabled = on -->
<resources>
    <!-- <string name="app_name" translatable="false">Signal</string> -->

    <string name="install_url" translatable="false">https://signal.org/install</string>
    <string name="donate_url" translatable="false">https://signal.org/donate</string>
    <string name="backup_support_url" translatable="false">https://support.signal.org/hc/articles/360007059752</string>
    <string name="transfer_support_url" translatable="false">https://support.signal.org/hc/articles/360007059752</string>
    <string name="support_center_url" translatable="false">https://support.signal.org/</string>
    <string name="terms_and_privacy_policy_url" translatable="false">https://signal.org/legal</string>
    <string name="sustainer_boost_and_badges" translatable="false">https://support.signal.org/hc/articles/4408365318426</string>
    <string name="google_pay_url" translatable="false">https://pay.google.com</string>
    <string name="donation_decline_code_error_url" translatable="false">https://support.signal.org/hc/articles/4408365318426#errors</string>
    <string name="sms_export_url" translatable="false">https://support.signal.org/hc/articles/360007321171</string>
    <string name="signal_me_username_url" translatable="false">https://signal.me/#u/%1$s</string>
    <string name="signal_me_username_url_no_scheme" translatable="false">signal.me/#u/%1$s</string>

    <string name="yes">Ja</string>
    <string name="no">Nej</string>
    <string name="delete">Ta bort</string>
    <string name="please_wait">Vänta…</string>
    <string name="save">Spara</string>
    <string name="note_to_self">Egen anteckning</string>

    <!-- AbstractNotificationBuilder -->
    <string name="AbstractNotificationBuilder_new_message">Nytt meddelande</string>

    <!-- AlbumThumbnailView -->
    <string name="AlbumThumbnailView_plus" translatable="false">\+%d</string>

    <!-- ApplicationMigrationActivity -->
    <string name="ApplicationMigrationActivity__signal_is_updating">Molly uppdateras…</string>

    <!-- ApplicationPreferencesActivity -->
    <string name="ApplicationPreferencesActivity_currently_s">Nuvarande: %1$s</string>
    <string name="ApplicationPreferenceActivity_you_havent_set_a_passphrase_yet">Du har inte angivit ett lösenord än!</string>
    <string name="ApplicationPreferencesActivity_disable_passphrase">Inaktivera lösenord?</string>
    <string name="ApplicationPreferencesActivity_this_will_permanently_unlock_signal_and_message_notifications">Detta låser upp Molly och meddelandeaviseringar permanent.</string>
    <string name="ApplicationPreferencesActivity_disable">Inaktivera</string>
    <string name="ApplicationPreferencesActivity_unregistering">Avregistrering</string>
    <string name="ApplicationPreferencesActivity_unregistering_from_signal_messages_and_calls">Avregistrering från Molly-meddelanden och -samtal…</string>
    <string name="ApplicationPreferencesActivity_disable_signal_messages_and_calls">Inaktivera Molly-meddelanden och -samtal?</string>
    <string name="ApplicationPreferencesActivity_disable_signal_messages_and_calls_by_unregistering">Inaktivera Molly-meddelanden och -samtal genom att avregistrera dig från servern. Du behöver återregistrera ditt telefonnummer för att kunna använda dem igen senare.</string>
    <string name="ApplicationPreferencesActivity_error_connecting_to_server">Fel vid anslutning till server!</string>
    <string name="ApplicationPreferencesActivity_sms_enabled">SMS aktiverat</string>
    <string name="ApplicationPreferencesActivity_touch_to_change_your_default_sms_app">Tryck för att ändra din standardapp för SMS</string>
    <string name="ApplicationPreferencesActivity_sms_disabled">SMS inaktiverat</string>
    <string name="ApplicationPreferencesActivity_touch_to_make_signal_your_default_sms_app">Tryck för att göra Signal till din standardapp för SMS</string>
    <string name="ApplicationPreferencesActivity_on">på</string>
    <string name="ApplicationPreferencesActivity_On">På</string>
    <string name="ApplicationPreferencesActivity_off">av</string>
    <string name="ApplicationPreferencesActivity_Off">Av</string>
    <string name="ApplicationPreferencesActivity_sms_mms_summary">SMS %1$s, MMS %2$s</string>
    <string name="ApplicationPreferencesActivity_privacy_summary">Skärmlås %1$s, Registreringslås %2$s</string>
    <string name="ApplicationPreferencesActivity_appearance_summary">Tema %1$s, Språk %2$s</string>
    <string name="ApplicationPreferencesActivity_pins_are_required_for_registration_lock">PIN-koder krävs för registreringslås. För att inaktivera PIN-koder, inaktivera först registreringslåset.</string>
    <string name="ApplicationPreferencesActivity_pin_created">PIN-kod skapad.</string>
    <string name="ApplicationPreferencesActivity_pin_disabled">PIN-kod inaktiverad.</string>
    <string name="ApplicationPreferencesActivity_hide">Dölj</string>
    <string name="ApplicationPreferencesActivity_hide_reminder">Dölj påminnelse?</string>
    <string name="ApplicationPreferencesActivity_record_payments_recovery_phrase">Registrera återställningsfras för betalningar</string>
    <string name="ApplicationPreferencesActivity_record_phrase">Registrera fras</string>
    <string name="ApplicationPreferencesActivity_before_you_can_disable_your_pin">Innan du kan inaktivera din PIN-kod måste du registrera din återställningsfras för betalningar för att säkerställa att du kan återställa ditt betalningskonto.</string>

    <!-- NumericKeyboardView -->
    <string name="NumericKeyboardView__1" translatable="false">1</string>
    <string name="NumericKeyboardView__2" translatable="false">2</string>
    <string name="NumericKeyboardView__3" translatable="false">3</string>
    <string name="NumericKeyboardView__4" translatable="false">4</string>
    <string name="NumericKeyboardView__5" translatable="false">5</string>
    <string name="NumericKeyboardView__6" translatable="false">6</string>
    <string name="NumericKeyboardView__7" translatable="false">7</string>
    <string name="NumericKeyboardView__8" translatable="false">8</string>
    <string name="NumericKeyboardView__9" translatable="false">9</string>
    <string name="NumericKeyboardView__0" translatable="false">0</string>
    <!-- Back button on numeric keyboard -->
    <string name="NumericKeyboardView__backspace">Backsteg</string>

    <!-- AppProtectionPreferenceFragment -->
    <plurals name="AppProtectionPreferenceFragment_minutes">
        <item quantity="one">%1$d minut</item>
        <item quantity="other">%1$d minuter</item>
    </plurals>

    <!-- DraftDatabase -->
    <string name="DraftDatabase_Draft_image_snippet">(bild)</string>
    <string name="DraftDatabase_Draft_audio_snippet">(ljud)</string>
    <string name="DraftDatabase_Draft_video_snippet">(video)</string>
    <string name="DraftDatabase_Draft_location_snippet">(plats)</string>
    <string name="DraftDatabase_Draft_quote_snippet">(svar)</string>
    <string name="DraftDatabase_Draft_voice_note">(Röstmeddelande)</string>

    <!-- AttachmentKeyboard -->
    <string name="AttachmentKeyboard_gallery">Galleri</string>
    <string name="AttachmentKeyboard_file">Fil</string>
    <string name="AttachmentKeyboard_contact">Kontakt</string>
    <string name="AttachmentKeyboard_location">Plats</string>
    <string name="AttachmentKeyboard_Signal_needs_permission_to_show_your_photos_and_videos">Molly behöver behörighet för att visa dina foton och videoklipp.</string>
    <string name="AttachmentKeyboard_give_access">Ge åtkomst</string>
    <string name="AttachmentKeyboard_payment">Betalning</string>

    <!-- AttachmentManager -->
    <string name="AttachmentManager_cant_open_media_selection">Kan inte hitta app för att välja media.</string>
    <string name="AttachmentManager_signal_requires_the_external_storage_permission_in_order_to_attach_photos_videos_or_audio">Molly behöver behörigheten Lagring för att bifoga bilder, video och ljud men den har avfärdats permanent. Fortsätt till inställningar för appar, välj \"Behörigheter\" och aktivera \"Lagring\".</string>
    <string name="AttachmentManager_signal_requires_contacts_permission_in_order_to_attach_contact_information">Molly behöver behörigheten Kontakter för att bifoga kontaktinformation men den har avfärdats permanent. Fortsätt till inställningar för appar, välj \"Behörigheter\" och aktivera \"Kontakter\".</string>
    <string name="AttachmentManager_signal_requires_location_information_in_order_to_attach_a_location">Molly behöver behörigheten Plats för att bifoga platser men den har avfärdats permanent. Fortsätt till inställningar för appar, välj \"Behörigheter\" och aktivera \"Plats\".</string>
    <!-- Alert dialog title to show the recipient has not activated payments -->
    <string name="AttachmentManager__not_activated_payments">%1$s har inte aktiverat betalningar </string>
    <!-- Alert dialog description to send the recipient a request to activate payments -->
    <string name="AttachmentManager__request_to_activate_payments">Vill du skicka hen en begäran om att aktivera betalningar?</string>
    <!-- Alert dialog button to send request -->
    <string name="AttachmentManager__send_request">Skicka begäran</string>
    <!-- Alert dialog button to cancel dialog -->
    <string name="AttachmentManager__cancel">Avbryt</string>

    <!-- AttachmentUploadJob -->
    <string name="AttachmentUploadJob_uploading_media">Laddar upp media…</string>
    <string name="AttachmentUploadJob_compressing_video_start">Komprimerar video…</string>

    <!-- BackgroundMessageRetriever -->
    <string name="BackgroundMessageRetriever_checking_for_messages">Söker efter meddelanden…</string>

    <!-- BlockedUsersActivity -->
    <string name="BlockedUsersActivity__blocked_users">Blockerade användare</string>
    <string name="BlockedUsersActivity__add_blocked_user">Lägg till blockerad användare</string>
    <string name="BlockedUsersActivity__blocked_users_will">Blockerade användare kommer inte att kunna ringa eller skicka meddelanden till dig.</string>
    <string name="BlockedUsersActivity__no_blocked_users">Inga blockerade användare</string>
    <string name="BlockedUsersActivity__block_user">Blockera användare?</string>
    <string name="BlockedUserActivity__s_will_not_be_able_to">\"%1$s\" kommer inte att kunna ringa eller skicka meddelanden till dig.</string>
    <string name="BlockedUsersActivity__block">Blockera</string>
    <string name="BlockedUsersActivity__unblock_user">Avblockera användare?</string>
    <string name="BlockedUsersActivity__do_you_want_to_unblock_s">Vill du avblockera \"%1$s\"?</string>
    <string name="BlockedUsersActivity__unblock">Avblockera</string>

    <!-- CreditCardFragment -->
    <!-- Title of fragment detailing the donation amount for one-time donation, displayed above the credit card text fields -->
    <string name="CreditCardFragment__donation_amount_s">Donationsbelopp: %1$s</string>
    <!-- Title of fragment detailing the donation amount for monthly donation, displayed above the credit card text fields -->
    <string name="CreditCardFragment__donation_amount_s_per_month">Donationsbelopp: %1$s/månad</string>
    <!-- Explanation of how to fill in the form, displayed above the credit card text fields -->
    <string name="CreditCardFragment__enter_your_card_information_below">Ange dina kortuppgifter nedan</string>
    <!-- Explanation of how to fill in the form and a note about pii, displayed above the credit card text fields -->
    <string name="CreditCardFragment__enter_your_card_details">Ange dina kortuppgifter. Signal samlar inte in eller lagrar dina personuppgifter.</string>
    <!-- Displayed as a hint in the card number text field -->
    <string name="CreditCardFragment__card_number">Kortnummer</string>
    <!-- Displayed as a hint in the card expiry text field -->
    <string name="CreditCardFragment__mm_yy">MM/YY</string>
    <!-- Displayed as a hint in the card cvv text field -->
    <string name="CreditCardFragment__cvv">CVV</string>
    <!-- Error displayed under the card number text field when there is an invalid card number entered -->
    <string name="CreditCardFragment__invalid_card_number">Ogiltigt kortnummer</string>
    <!-- Error displayed under the card expiry text field when the card is expired -->
    <string name="CreditCardFragment__card_has_expired">Kortet har gått ut</string>
    <!-- Error displayed under the card cvv text field when the cvv is too short -->
    <string name="CreditCardFragment__code_is_too_short">Koden är för kort</string>
    <!-- Error displayed under the card cvv text field when the cvv is too long -->
    <string name="CreditCardFragment__code_is_too_long">Koden är för lång</string>
    <!-- Error displayed under the card cvv text field when the cvv is invalid -->
    <string name="CreditCardFragment__invalid_code">Ogiltig kod</string>
    <!-- Error displayed under the card expiry text field when the expiry month is invalid -->
    <string name="CreditCardFragment__invalid_month">Ogiltig månad</string>
    <!-- Error displayed under the card expiry text field when the expiry is missing the year -->
    <string name="CreditCardFragment__year_required">År krävs</string>
    <!-- Error displayed under the card expiry text field when the expiry year is invalid -->
    <string name="CreditCardFragment__invalid_year">Ogiltigt år</string>
    <!-- Button label to confirm credit card input and proceed with payment -->
    <string name="CreditCardFragment__continue">Fortsätt</string>

    <!-- BlockUnblockDialog -->
    <string name="BlockUnblockDialog_block_and_leave_s">Blockera och lämna %1$s?</string>
    <string name="BlockUnblockDialog_block_s">Blockera %1$s?</string>
    <string name="BlockUnblockDialog_you_will_no_longer_receive_messages_or_updates">Du kommer inte längre att få meddelanden eller uppdateringar från denna grupp och medlemmarna kommer inte att kunna lägga till dig i denna grupp igen.</string>
    <string name="BlockUnblockDialog_group_members_wont_be_able_to_add_you">Gruppmedlemmar kommer inte att kunna lägga till dig i denna grupp igen.</string>
    <string name="BlockUnblockDialog_group_members_will_be_able_to_add_you">Gruppmedlemmar kommer att kunna lägga till dig i denna grupp igen.</string>
    <!-- Text that is shown when unblocking a Signal contact -->
    <string name="BlockUnblockDialog_you_will_be_able_to_call_and_message_each_other">Ni kommer att kunna meddela och ringa varandra och ditt namn och foto delas.</string>
    <!-- Text that is shown when unblocking an SMS contact -->
    <string name="BlockUnblockDialog_you_will_be_able_to_message_each_other">Ni kommer att kunna skicka meddelanden till varandra.</string>
    <string name="BlockUnblockDialog_blocked_people_wont_be_able_to_call_you_or_send_you_messages">Blockerade personer kommer inte att kunna ringa eller skicka meddelanden till dig.</string>
    <string name="BlockUnblockDialog_blocked_people_wont_be_able_to_send_you_messages">Blockerade personer kommer inte att kunna skicka meddelanden till dig.</string>
    <!-- Message shown on block dialog when blocking the Signal release notes recipient -->
    <string name="BlockUnblockDialog_block_getting_signal_updates_and_news">Blockera att ta emot Signal-uppdateringar och nyheter.</string>
    <!-- Message shown on unblock dialog when unblocking the Signal release notes recipient -->
    <string name="BlockUnblockDialog_resume_getting_signal_updates_and_news">Återuppta att ta emot Signal-uppdateringar och nyheter.</string>
    <string name="BlockUnblockDialog_unblock_s">Avblockera %1$s?</string>
    <string name="BlockUnblockDialog_block">Blockera</string>
    <string name="BlockUnblockDialog_block_and_leave">Blockera och lämna</string>
    <string name="BlockUnblockDialog_report_spam_and_block">Rapportera skräppost och blockera</string>

    <!-- BucketedThreadMedia -->
    <string name="BucketedThreadMedia_Today">Idag</string>
    <string name="BucketedThreadMedia_Yesterday">Igår</string>
    <string name="BucketedThreadMedia_This_week">Denna vecka</string>
    <string name="BucketedThreadMedia_This_month">Denna månad</string>
    <string name="BucketedThreadMedia_Large">Stora</string>
    <string name="BucketedThreadMedia_Medium">Medel</string>
    <string name="BucketedThreadMedia_Small">Små</string>

    <!-- CameraXFragment -->
    <string name="CameraXFragment_tap_for_photo_hold_for_video">Tryck för foto, håll för video</string>
    <string name="CameraXFragment_capture_description">Ta foto</string>
    <string name="CameraXFragment_change_camera_description">Byt kamera</string>
    <string name="CameraXFragment_open_gallery_description">Öppna galleri</string>

    <!-- CameraContacts -->
    <string name="CameraContacts_recent_contacts">Senaste kontakter</string>
    <string name="CameraContacts_signal_contacts">Signal-kontakter</string>
    <string name="CameraContacts_signal_groups">Signal-grupper</string>
    <string name="CameraContacts_you_can_share_with_a_maximum_of_n_conversations">Du kan dela med högst %1$d konversationer.</string>
    <string name="CameraContacts_select_signal_recipients">Välj Signal-mottagare</string>
    <string name="CameraContacts_no_signal_contacts">Inga Signal-kontakter</string>
    <string name="CameraContacts_you_can_only_use_the_camera_button">Du kan bara använda kameraknappen för att skicka foton till Signal-kontakter. </string>
    <string name="CameraContacts_cant_find_who_youre_looking_for">Kan du inte hitta den du letar efter?</string>
    <string name="CameraContacts_invite_a_contact_to_join_signal">Bjud in en kontakt för att gå med i Molly</string>
    <string name="CameraContacts__menu_search">Sök</string>

    <!-- Censorship Circumvention Megaphone -->
    <!-- Title for an alert that shows at the bottom of the chat list letting people know that circumvention is no longer needed -->
    <string name="CensorshipCircumventionMegaphone_turn_off_censorship_circumvention">Stänga av censur kringgående?</string>
    <!-- Body for an alert that shows at the bottom of the chat list letting people know that circumvention is no longer needed -->
    <string name="CensorshipCircumventionMegaphone_you_can_now_connect_to_the_signal_service">Du kan nu ansluta till Signal-tjänsten direkt för en bättre upplevelse.</string>
    <!-- Action to prompt the user to disable circumvention since it is no longer needed -->
    <string name="CensorshipCircumventionMegaphone_turn_off">Slå av</string>
    <!-- Action to prompt the user to dismiss the alert at the bottom of the chat list -->
    <string name="CensorshipCircumventionMegaphone_no_thanks">Nej tack</string>

    <!-- ClearProfileActivity -->
    <string name="ClearProfileActivity_remove">Ta bort</string>
    <string name="ClearProfileActivity_remove_profile_photo">Ta bort profilbild?</string>
    <string name="ClearProfileActivity_remove_group_photo">Ta bort gruppfoto?</string>

    <!-- ClientDeprecatedActivity -->
    <string name="ClientDeprecatedActivity_update_signal">Uppdatera Molly</string>
    <string name="ClientDeprecatedActivity_this_version_of_the_app_is_no_longer_supported">Denna version av appen stöds inte längre. För att fortsätta skicka och ta emot meddelanden, uppdatera till den senaste versionen.</string>
    <string name="ClientDeprecatedActivity_update">Uppdatera</string>
    <string name="ClientDeprecatedActivity_dont_update">Uppdatera inte</string>
    <string name="ClientDeprecatedActivity_warning">Varning</string>
    <string name="ClientDeprecatedActivity_your_version_of_signal_has_expired_you_can_view_your_message_history">Din version av Signal har upphört att gälla. Du kan visa din meddelandehistorik men du kan inte skicka eller ta emot meddelanden förrän du uppdaterar.</string>

    <!-- CommunicationActions -->
    <string name="CommunicationActions_no_browser_found">Ingen webbläsare hittades.</string>
    <string name="CommunicationActions_send_email">Skicka e-post</string>
    <string name="CommunicationActions_a_cellular_call_is_already_in_progress">Ett mobilsamtal pågår redan.</string>
    <string name="CommunicationActions_start_voice_call">Starta röstsamtal?</string>
    <string name="CommunicationActions_cancel">Avbryt</string>
    <string name="CommunicationActions_call">Ring</string>
    <string name="CommunicationActions_insecure_call">Osäkert samtal</string>
    <string name="CommunicationActions_carrier_charges_may_apply">Operatörskostnader kan tillkomma. Numret du ringer är inte registrerat hos Signal. Detta samtal placeras via din mobiloperatör, inte över internet.</string>

    <!-- ConfirmIdentityDialog -->
    <string name="ConfirmIdentityDialog_your_safety_number_with_s_has_changed">Ditt säkerhetsnummer med %1$s har ändrats. Detta kan antingen betyda att någon försöker avlyssna er kommunikation eller att %2$s helt enkelt installerat om Signal.</string>
    <string name="ConfirmIdentityDialog_you_may_wish_to_verify_your_safety_number_with_this_contact">Du kanske vill verifiera ditt säkerhetsnummer med denna kontakt.</string>
    <string name="ConfirmIdentityDialog_accept">Acceptera</string>

    <!-- ContactsCursorLoader -->
    <string name="ContactsCursorLoader_recent_chats">Senaste chattar</string>
    <string name="ContactsCursorLoader_contacts">Kontakter</string>
    <string name="ContactsCursorLoader_groups">Grupper</string>
    <string name="ContactsCursorLoader_phone_number_search">Telefonnummer-sökning</string>
    <!-- Header for username search -->
    <string name="ContactsCursorLoader_find_by_username">Hitta via användarnamn</string>
    <!-- Label for my stories when selecting who to send media to -->
    <string name="ContactsCursorLoader_my_stories">Mina Stories</string>
    <!-- Text for a button that brings up a bottom sheet to create a new story. -->
    <string name="ContactsCursorLoader_new">Ny</string>

    <!-- ContactsDatabase -->
    <string name="ContactsDatabase_message_s">Meddelande %1$s</string>
    <string name="ContactsDatabase_signal_call_s">Signal-samtal %1$s</string>

    <!-- ContactNameEditActivity -->
    <!-- Toolbar title for contact name edit activity -->
    <string name="ContactNameEditActivity__edit_name">Redigera namn</string>
    <string name="ContactNameEditActivity_given_name">Förnamn</string>
    <string name="ContactNameEditActivity_family_name">Efternamn</string>
    <string name="ContactNameEditActivity_prefix">Prefix</string>
    <string name="ContactNameEditActivity_suffix">Suffix</string>
    <string name="ContactNameEditActivity_middle_name">Mellannamn</string>

    <!-- ContactShareEditActivity -->
    <!-- ContactShareEditActivity toolbar title -->
    <string name="ContactShareEditActivity__send_contact">Skicka kontakt</string>
    <string name="ContactShareEditActivity_type_home">Hem</string>
    <string name="ContactShareEditActivity_type_mobile">Mobil</string>
    <string name="ContactShareEditActivity_type_work">Arbete</string>
    <string name="ContactShareEditActivity_type_missing">Övrigt</string>
    <string name="ContactShareEditActivity_invalid_contact">Vald kontakt var ogiltig</string>
    <!-- Content descrption for name edit button on contact share edit activity -->
    <string name="ContactShareEditActivity__edit_name">Redigera namn</string>
    <!-- Content description for user avatar in edit activity -->
    <string name="ContactShareEditActivity__avatar">Avatar</string>

    <!-- ConversationItem -->
    <string name="ConversationItem_error_not_sent_tap_for_details">Inte skickat, tryck för detaljer</string>
    <string name="ConversationItem_error_partially_not_delivered">Delvis skickat, tryck för detaljer</string>
    <string name="ConversationItem_error_network_not_delivered">Att skicka meddelandet misslyckades</string>
    <string name="ConversationItem_received_key_exchange_message_tap_to_process">Tog emot meddelande för nyckelutbyte, tryck för att behandla.</string>
    <string name="ConversationItem_group_action_left">%1$s har lämnat gruppen.</string>
    <string name="ConversationItem_send_paused">Sändning pausad</string>
    <string name="ConversationItem_click_to_approve_unencrypted">Sändningen misslyckades, tryck för oskyddad fallback</string>
    <string name="ConversationItem_click_to_approve_unencrypted_sms_dialog_title">Använd okrypterat SMS istället?</string>
    <string name="ConversationItem_click_to_approve_unencrypted_mms_dialog_title">Använd okrypterat MMS istället?</string>
    <string name="ConversationItem_click_to_approve_unencrypted_dialog_message">Detta meddelande kommer <b>inte</b> att krypteras eftersom mottagaren inte längre är en Signal-användare. \n\nSkicka osäkert meddelande?</string>
    <string name="ConversationItem_unable_to_open_media">Det går inte att hitta en app som kan öppna detta medium.</string>
    <string name="ConversationItem_copied_text">Kopierade %1$s</string>
    <string name="ConversationItem_from_s">från %1$s</string>
    <string name="ConversationItem_to_s">till %1$s</string>
    <string name="ConversationItem_read_more">  Läs mer</string>
    <string name="ConversationItem_download_more">  Hämta mer</string>
    <string name="ConversationItem_pending">  Väntar</string>
    <string name="ConversationItem_this_message_was_deleted">Detta meddelande togs bort.</string>
    <string name="ConversationItem_you_deleted_this_message">Du tog bort detta meddelande.</string>
    <!-- Dialog error message shown when user can't download a message from someone else due to a permanent failure (e.g., unable to decrypt), placeholder is other's name -->
    <string name="ConversationItem_cant_download_message_s_will_need_to_send_it_again">Det går inte att ladda ner meddelandet. %1$s behöver skicka det igen.</string>
    <!-- Dialog error message shown when user can't download an image message from someone else due to a permanent failure (e.g., unable to decrypt), placeholder is other's name -->
    <string name="ConversationItem_cant_download_image_s_will_need_to_send_it_again">Det går inte att ladda ner bilden. %1$s behöver skicka den igen.</string>
    <!-- Dialog error message shown when user can't download a video message from someone else due to a permanent failure (e.g., unable to decrypt), placeholder is other's name -->
    <string name="ConversationItem_cant_download_video_s_will_need_to_send_it_again">Det går inte att ladda ner videon. %1$s behöver skicka den igen.</string>
    <!-- Dialog error message shown when user can't download a their own message via a linked device due to a permanent failure (e.g., unable to decrypt) -->
    <string name="ConversationItem_cant_download_message_you_will_need_to_send_it_again">Det går inte att ladda ner meddelandet. Du behöver skicka det igen.</string>
    <!-- Dialog error message shown when user can't download a their own image message via a linked device due to a permanent failure (e.g., unable to decrypt) -->
    <string name="ConversationItem_cant_download_image_you_will_need_to_send_it_again">Det går inte att ladda ner bilden. Du behöver skicka den igen.</string>
    <!-- Dialog error message shown when user can't download a their own video message via a linked device due to a permanent failure (e.g., unable to decrypt) -->
    <string name="ConversationItem_cant_download_video_you_will_need_to_send_it_again">Det går inte att ladda ner videon. Du behöver skicka den igen.</string>

    <!-- ConversationActivity -->
    <string name="ConversationActivity_add_attachment">Lägg till bilaga</string>
    <string name="ConversationActivity_select_contact_info">Välj kontaktinformation</string>
    <string name="ConversationActivity_compose_message">Skriv meddelande</string>
    <string name="ConversationActivity_sorry_there_was_an_error_setting_your_attachment">Tyvärr uppstod ett fel vid inställningen av din bilaga.</string>
    <string name="ConversationActivity_recipient_is_not_a_valid_sms_or_email_address_exclamation">Mottagaren är inte en giltig SMS eller e-postadress!</string>
    <string name="ConversationActivity_message_is_empty_exclamation">Meddelandet är tomt!</string>
    <string name="ConversationActivity_group_members">Gruppmedlemmar</string>
    <string name="ConversationActivity__tap_here_to_start_a_group_call">Tryck här för att starta ett gruppsamtal</string>

    <string name="ConversationActivity_invalid_recipient">Ogiltig mottagare!</string>
    <string name="ConversationActivity_added_to_home_screen">Lagt till på hemskärmen</string>
    <string name="ConversationActivity_calls_not_supported">Samtal stöds inte</string>
    <string name="ConversationActivity_this_device_does_not_appear_to_support_dial_actions">Denna enhet verkar inte stöda uppringningsåtgärder.</string>
    <string name="ConversationActivity_transport_insecure_sms">Osäkert SMS</string>
    <!-- A title for the option to send an SMS with a placeholder to put the name of their SIM card -->
    <string name="ConversationActivity_transport_insecure_sms_with_sim">Osäkert sms (%1$s)</string>
    <string name="ConversationActivity_transport_insecure_mms">Osäkert MMS</string>
    <!-- A title for the option to send an SMS with a placeholder to put the name of their SIM card -->
    <string name="ConversationActivity_transport_insecure_mms_with_sim">Osäkert mms (%1$s)</string>
    <string name="ConversationActivity_transport_signal">Signal-meddelande</string>
    <string name="ConversationActivity_lets_switch_to_signal">Låt oss använda Molly %1$s</string>
    <string name="ConversationActivity_specify_recipient">Välj en kontakt</string>
    <string name="ConversationActivity_unblock">Avblockera</string>
    <string name="ConversationActivity_attachment_exceeds_size_limits">Bilagan överskrider storleksgränserna för den typ av meddelande du skickar.</string>
    <string name="ConversationActivity_unable_to_record_audio">Det går inte att spela in ljud!</string>
    <string name="ConversationActivity_you_cant_send_messages_to_this_group">Du kan inte skicka meddelanden till denna grupp eftersom du inte längre är medlem.</string>
    <string name="ConversationActivity_only_s_can_send_messages">Endast %1$s kan skicka meddelanden.</string>
    <string name="ConversationActivity_admins">administratörer</string>
    <string name="ConversationActivity_message_an_admin">Skicka ett meddelande till en administratör</string>
    <string name="ConversationActivity_cant_start_group_call">Kan inte starta gruppsamtal</string>
    <string name="ConversationActivity_only_admins_of_this_group_can_start_a_call">Endast administratörer för denna grupp kan starta ett samtal.</string>
    <string name="ConversationActivity_there_is_no_app_available_to_handle_this_link_on_your_device">Det finns ingen app tillgänglig för att hantera denna länk på din enhet.</string>
    <string name="ConversationActivity_your_request_to_join_has_been_sent_to_the_group_admin">Din förfrågan om att gå med har skickats till gruppadministratören. Du får ett meddelande när administratören vidtar åtgärder.</string>
    <string name="ConversationActivity_cancel_request">Avbryt förfrågan</string>

    <string name="ConversationActivity_to_send_audio_messages_allow_signal_access_to_your_microphone">För att skicka ljudmeddelanden, tillåt att Molly får åtkomst till din mikrofon.</string>
    <string name="ConversationActivity_signal_requires_the_microphone_permission_in_order_to_send_audio_messages">Molly behöver behörigheten Mikrofon för att skicka ljudmeddelanden men den avfärdats permanent. Fortsätt till inställningar för appar, välj \"Behörigheter\" och aktivera \"Mikrofon\".</string>
    <string name="ConversationActivity_signal_needs_the_microphone_and_camera_permissions_in_order_to_call_s">Molly behöver behörigheterna Mikrofon och Kamera för att ringa%1$s men de har avfärdats permanent. Fortsätt till inställningar för appar, välj \"Behörigheter\" och aktivera \"Mikrofon\" och Kamera\".</string>
    <string name="ConversationActivity_to_capture_photos_and_video_allow_signal_access_to_the_camera">För att fånga fotografier och video, tillåt Molly att tillgå kameran.</string>
    <string name="ConversationActivity_signal_needs_the_camera_permission_to_take_photos_or_video">Molly behöver behörigheten Kamera för att ta bilder och filma men den har avfärdats permanent. Fortsätt till inställningar för appar, välj \"Behörigheter\" och aktivera \"Kamera\".</string>
    <string name="ConversationActivity_signal_needs_camera_permissions_to_take_photos_or_video">Molly behöver behörigheten Kamera för att ta bilder och filma</string>
    <string name="ConversationActivity_enable_the_microphone_permission_to_capture_videos_with_sound">Aktivera behörigheten Mikrofon för att spela in videor med ljud.</string>
    <string name="ConversationActivity_signal_needs_the_recording_permissions_to_capture_video">Molly behöver mikrofonbehörigheter för att spela in videor men de har avfärdats. Fortsätt till inställningar för appar, välj \"Behörigheter\" och aktivera \"Mikrofon\" och \"Kamera\".</string>
    <string name="ConversationActivity_signal_needs_recording_permissions_to_capture_video">Molly behöver behörigheten Mikrofon för att filma.</string>

    <string name="ConversationActivity_quoted_contact_message">%1$s %2$s</string>
    <string name="ConversationActivity_signal_cannot_sent_sms_mms_messages_because_it_is_not_your_default_sms_app">Signal kan inte skicka SMS/MMS-meddelanden eftersom det inte är din standardapp för SMS. Vill du ändra detta i dina Android-inställningar?</string>
    <string name="ConversationActivity_yes">Ja</string>
    <string name="ConversationActivity_no">Nej</string>
    <string name="ConversationActivity_search_position">%1$d av %2$d</string>
    <string name="ConversationActivity_no_results">Inga resultat</string>

    <string name="ConversationActivity_sticker_pack_installed">Klistermärkepaket installerat</string>
    <string name="ConversationActivity_new_say_it_with_stickers">Nytt! Säg det med klistermärken</string>

    <string name="ConversationActivity_cancel">Avbryt</string>
    <string name="ConversationActivity_delete_conversation">Radera konversation?</string>
    <string name="ConversationActivity_delete_and_leave_group">Ta bort och lämna gruppen?</string>
    <string name="ConversationActivity_this_conversation_will_be_deleted_from_all_of_your_devices">Denna konversation tas bort från alla dina enheter.</string>
    <string name="ConversationActivity_you_will_leave_this_group_and_it_will_be_deleted_from_all_of_your_devices">Du lämnar denna grupp och den tas bort från alla dina enheter.</string>
    <string name="ConversationActivity_delete">Ta bort</string>
    <string name="ConversationActivity_delete_and_leave">Ta bort och lämna</string>
    <string name="ConversationActivity__to_call_s_signal_needs_access_to_your_microphone">För att ringa %1$s behöver Molly åtkomst till din mikrofon</string>

    <string name="ConversationActivity__more_options_now_in_group_settings">Fler alternativ nu i \"Gruppinställningar\"</string>

    <string name="ConversationActivity_join">Gå med</string>
    <string name="ConversationActivity_full">Fullt</string>

    <string name="ConversationActivity_error_sending_media">Fel vid sändning av media</string>

    <string name="ConversationActivity__reported_as_spam_and_blocked">Rapporterad som skräppost och blockerad.</string>

    <!-- Message shown when opening an SMS conversation with SMS disabled and they have unexported sms messages -->
    <string name="ConversationActivity__sms_messaging_is_currently_disabled_you_can_export_your_messages_to_another_app_on_your_phone">Sms-meddelanden är för närvarande inaktiverade. Du kan exportera dina meddelanden till en annan app i din telefon.</string>
    <!-- Message shown when opening an SMS conversation with SMS disabled and they have unexported sms messages -->
    <string name="ConversationActivity__sms_messaging_is_no_longer_supported_in_signal_you_can_export_your_messages_to_another_app_on_your_phone">Sms-meddelanden stöds inte längre i Signal. Du kan exportera dina meddelanden till en annan app i din telefon.</string>
    <!-- Action button shown when in sms conversation, sms is disabled, and unexported sms messages are present -->
    <string name="ConversationActivity__export_sms_messages">Exportera sms</string>
    <!-- Message shown when opening an SMS conversation with SMS disabled and there are no exported messages -->
    <string name="ConversationActivity__sms_messaging_is_currently_disabled_invite_s_to_to_signal_to_keep_the_conversation_here">Sms-meddelanden är för närvarande inaktiverade. Bjud in %1$s till Signal för att hålla konversationen här.</string>
    <!-- Message shown when opening an SMS conversation with SMS disabled and there are no exported messages -->
    <string name="ConversationActivity__sms_messaging_is_no_longer_supported_in_signal_invite_s_to_to_signal_to_keep_the_conversation_here">Sms-meddelanden stöds inte längre i Signal. Bjud in %1$s till Signal för att hålla konversationen här.</string>
    <!-- Action button shown when opening an SMS conversation with SMS disabled and there are no exported messages -->
    <string name="ConversationActivity__invite_to_signal">Bjud in till Signal</string>
    <!-- Snackbar message shown after dismissing the full screen sms export megaphone indicating we'll do it again soon -->
    <string name="ConversationActivity__you_will_be_reminded_again_soon">Du kommer snart att bli påmind igen.</string>

    <!-- ConversationAdapter -->
    <plurals name="ConversationAdapter_n_unread_messages">
        <item quantity="one">%1$d oläst meddelande</item>
        <item quantity="other">%1$d olästa meddelanden</item>
    </plurals>

    <!-- ConversationFragment -->
    <!-- Toast text when contacts activity is not found -->
    <string name="ConversationFragment__contacts_app_not_found">App för kontakter hittades inte</string>
    <plurals name="ConversationFragment_delete_selected_messages">
        <item quantity="one">Ta bort valt meddelande?</item>
        <item quantity="other">Ta bort valda meddelanden?</item>
    </plurals>
    <string name="ConversationFragment_save_to_sd_card">Spara i lagring?</string>
    <plurals name="ConversationFragment_saving_n_media_to_storage_warning">
        <item quantity="one">Om du sparar den här mediafilen i lagring får alla andra appar på din enhet åtkomst till den.\n\nFortsätt?</item>
        <item quantity="other">Om du sparar alla %1$d mediafiler i lagring får alla andra appar på din enhet åtkomst till dem.\n\nFortsätt?</item>
    </plurals>
    <plurals name="ConversationFragment_error_while_saving_attachments_to_sd_card">
        <item quantity="one">Det uppstod ett fel när bilaga skulle sparas i lagring!</item>
        <item quantity="other">Det uppstod ett fel när bilagor skulle sparas i lagring!</item>
    </plurals>
    <string name="ConversationFragment_unable_to_write_to_sd_card_exclamation">Kan inte skriva till lagring!</string>
    <plurals name="ConversationFragment_saving_n_attachments">
        <item quantity="one">Sparar bilaga</item>
        <item quantity="other">Sparar %1$d bilagor</item>
    </plurals>
    <plurals name="ConversationFragment_saving_n_attachments_to_sd_card">
        <item quantity="one">Sparar bilaga i lagring …</item>
        <item quantity="other">Sparar %1$d bilagor i lagring …</item>
    </plurals>
    <string name="ConversationFragment_pending">Väntar…</string>
    <string name="ConversationFragment_push">Data (Signal)</string>
    <string name="ConversationFragment_mms">MMS</string>
    <string name="ConversationFragment_sms">SMS</string>
    <string name="ConversationFragment_deleting">Tar bort</string>
    <string name="ConversationFragment_deleting_messages">Tar bort meddelanden…</string>
    <string name="ConversationFragment_delete_for_me">Ta bort för mig</string>
    <string name="ConversationFragment_delete_for_everyone">Ta bort för alla</string>
    <!-- Dialog button for deleting one or more note-to-self messages only on this device, leaving that same message intact on other devices. -->
    <string name="ConversationFragment_delete_on_this_device">Ta bort från den här enheten</string>
    <!-- Dialog button for deleting one or more note-to-self messages on all linked devices. -->
    <string name="ConversationFragment_delete_everywhere">Ta bort överallt</string>
    <string name="ConversationFragment_this_message_will_be_deleted_for_everyone_in_the_conversation">Detta meddelande tas bort för alla i konversationen om de har en ny version av Signal. De kommer att kunna se att du har tagit bort ett meddelande.</string>
    <string name="ConversationFragment_quoted_message_not_found">Hittade inte originalmeddelandet.</string>
    <string name="ConversationFragment_quoted_message_no_longer_available">Originalmeddelandet inte längre tillgänglig.</string>
    <string name="ConversationFragment_failed_to_open_message">Det gick inte att öppna meddelandet</string>
    <string name="ConversationFragment_you_can_swipe_to_the_right_reply">Du kan dra åt höger på ett meddelande för att snabbt svara</string>
    <string name="ConversationFragment_you_can_swipe_to_the_left_reply">Du kan dra åt vänster på ett meddelande för att snabbt svara</string>
    <string name="ConversationFragment_outgoing_view_once_media_files_are_automatically_removed">Filer för utgående visa-en-gång media tas bort automatiskt efter att de har skickats</string>
    <string name="ConversationFragment_you_already_viewed_this_message">Du har redan sett detta meddelande</string>
    <string name="ConversationFragment__you_can_add_notes_for_yourself_in_this_conversation">Du kan lägga till anteckningar för dig själv i denna konversation.\nOm ditt konto har några länkade enheter synkroniseras nya anteckningar.</string>
    <string name="ConversationFragment__d_group_members_have_the_same_name">%1$d gruppmedlemmar har samma namn.</string>
    <string name="ConversationFragment__tap_to_review">Tryck för att granska</string>
    <string name="ConversationFragment__review_requests_carefully">Granska förfrågningar noggrant</string>
    <string name="ConversationFragment__signal_found_another_contact_with_the_same_name">Molly hittade en annan kontakt med samma namn.</string>
    <string name="ConversationFragment_contact_us">Kontakta oss</string>
    <string name="ConversationFragment_verify">Verifiera</string>
    <string name="ConversationFragment_not_now">Inte nu</string>
    <string name="ConversationFragment_your_safety_number_with_s_changed">Ditt säkerhetsnummer med %1$s har ändrats</string>
    <string name="ConversationFragment_your_safety_number_with_s_changed_likey_because_they_reinstalled_signal">Ditt säkerhetsnummer med %1$s har ändrats, troligtvis för att de installerade om Signal eller bytte enheter. Tryck på Verifiera för att bekräfta det nya säkerhetsnumret. Detta är valfritt.</string>
    <!-- Message shown to indicate which notification profile is on/active -->
    <string name="ConversationFragment__s_on">%1$s på</string>
    <!-- Dialog title for block group link join requests -->
    <string name="ConversationFragment__block_request">Blockera förfrågan?</string>
    <!-- Dialog message for block group link join requests -->
    <string name="ConversationFragment__s_will_not_be_able_to_join_or_request_to_join_this_group_via_the_group_link">%1$s kommer inte kunna gå med i eller begära att få gå med i denna grupp genom grupplänken. De kan fortfarande läggas till i gruppen manuellt.</string>
    <!-- Dialog confirm block request button -->
    <string name="ConversationFragment__block_request_button">Blockera förfrågan</string>
    <!-- Dialog cancel block request button -->
    <string name="ConversationFragment__cancel">Avbryt</string>
    <!-- Message shown after successfully blocking join requests for a user -->
    <string name="ConversationFragment__blocked">Blockerade</string>

    <plurals name="ConversationListFragment_delete_selected_conversations">
        <item quantity="one">Radera markerad konversation?</item>
        <item quantity="other">Ta bort markerade konversationer?</item>
    </plurals>
    <plurals name="ConversationListFragment_this_will_permanently_delete_all_n_selected_conversations">
        <item quantity="one">Detta tar bort den valda konversationen permanent.</item>
        <item quantity="other">Detta tar bort alla %1$d valda konversationer permanent.</item>
    </plurals>
    <string name="ConversationListFragment_deleting">Tar bort</string>
    <string name="ConversationListFragment_deleting_selected_conversations">Tar bort valda konversationer…</string>
    <plurals name="ConversationListFragment_conversations_archived">
        <item quantity="one">Konversation arkiverad</item>
        <item quantity="other">%1$d konversationer arkiverade</item>
    </plurals>
    <string name="ConversationListFragment_undo">Ångra</string>
    <plurals name="ConversationListFragment_moved_conversations_to_inbox">
        <item quantity="one">Flyttat konversation till inkorgen</item>
        <item quantity="other">Flyttade %1$d konversationer till inkorgen</item>
    </plurals>
    <plurals name="ConversationListFragment_read_plural">
        <item quantity="one">Läst</item>
        <item quantity="other">Lästa</item>
    </plurals>
    <plurals name="ConversationListFragment_unread_plural">
        <item quantity="one">Oläst</item>
        <item quantity="other">Olästa</item>
    </plurals>
    <plurals name="ConversationListFragment_pin_plural">
        <item quantity="one">Nåla</item>
        <item quantity="other">Nåla</item>
    </plurals>
    <plurals name="ConversationListFragment_unpin_plural">
        <item quantity="one">Lösgör</item>
        <item quantity="other">Lösgör</item>
    </plurals>
    <plurals name="ConversationListFragment_mute_plural">
        <item quantity="one">Tysta</item>
        <item quantity="other">Tysta</item>
    </plurals>
    <plurals name="ConversationListFragment_unmute_plural">
        <item quantity="one">Av-tysta</item>
        <item quantity="other">Av-tysta</item>
    </plurals>
    <string name="ConversationListFragment_select">Markera</string>
    <plurals name="ConversationListFragment_archive_plural">
        <item quantity="one">Arkivera</item>
        <item quantity="other">Arkivera</item>
    </plurals>
    <plurals name="ConversationListFragment_unarchive_plural">
        <item quantity="one">Avarkivera</item>
        <item quantity="other">Avarkivera</item>
    </plurals>
    <plurals name="ConversationListFragment_delete_plural">
        <item quantity="one">Ta bort</item>
        <item quantity="other">Ta bort</item>
    </plurals>
    <string name="ConversationListFragment_select_all">Markera alla</string>
    <plurals name="ConversationListFragment_s_selected">
        <item quantity="one">%1$d vald</item>
        <item quantity="other">%1$d valda</item>
    </plurals>

    <!-- Show in conversation list overflow menu to open selection bottom sheet -->
    <string name="ConversationListFragment__notification_profile">Aviseringsprofil</string>
    <!-- Tooltip shown after you have created your first notification profile -->
    <string name="ConversationListFragment__turn_your_notification_profile_on_or_off_here">Slå på eller av din aviseringsprofil här.</string>
    <!-- Message shown in top toast to indicate the named profile is on -->
    <string name="ConversationListFragment__s_on">%1$s på</string>

    <!-- ConversationListItem -->
    <string name="ConversationListItem_key_exchange_message">Nyckelutbytesmeddelande</string>

    <!-- ConversationListItemAction -->
    <string name="ConversationListItemAction_archived_conversations_d">Arkiverade konversationer (%1$d)</string>

    <!-- ConversationTitleView -->
    <string name="ConversationTitleView_verified">Verifierat</string>
    <string name="ConversationTitleView_you">Du</string>

    <!-- ConversationTypingView -->
    <string name="ConversationTypingView__plus_d">+%1$d</string>

    <!-- CreateGroupActivity -->
    <string name="CreateGroupActivity__select_members">Välj medlemmar</string>

    <!-- CreateProfileActivity -->
    <string name="CreateProfileActivity__profile">Profil</string>
    <string name="CreateProfileActivity_error_setting_profile_photo">Det gick inte att ställa in profilbild</string>
    <string name="CreateProfileActivity_problem_setting_profile">Problem med att ställa in profilen</string>
    <string name="CreateProfileActivity_set_up_your_profile">Ställ in din profil</string>
    <string name="CreateProfileActivity_signal_profiles_are_end_to_end_encrypted">Din profil och ändringar till den kommer att vara synliga för personer som du skickar ett meddelande till, samt till dina kontakter och grupper.</string>
    <string name="CreateProfileActivity_set_avatar_description">Ställ in avatar</string>

    <!-- ProfileCreateFragment -->
    <!-- Displayed at the top of the screen and explains how profiles can be viewed. -->
    <string name="ProfileCreateFragment__profiles_are_visible_to_contacts_and_people_you_message">Profiler är synliga för personer som du skickar ett meddelande till, samt till dina kontakter och grupper.</string>
    <!-- Title of clickable row to select phone number privacy settings -->
    <string name="ProfileCreateFragment__who_can_find_me">Vem kan hitta mig med nummer?</string>

    <!-- WhoCanSeeMyPhoneNumberFragment -->
    <!-- Toolbar title for this screen -->
    <string name="WhoCanSeeMyPhoneNumberFragment__who_can_find_me_by_number">Vem kan hitta mig med nummer?</string>
    <!-- Description for radio item stating anyone can see your phone number -->
    <string name="WhoCanSeeMyPhoneNumberFragment__anyone_who_has">Alla som har ditt telefonnummer i sina kontakter ser dig som en kontakt på Signal. Andra kommer att kunna hitta dig med ditt nummer i sökningen.</string>
    <!-- Description for radio item stating no one will be able to see your phone number -->
    <string name="WhoCanSeeMyPhoneNumberFragment__nobody_on_signal">Ingen på Signal kommer kunna hitta dig med ditt telefonnummer.</string>

    <!-- ChooseBackupFragment -->
    <string name="ChooseBackupFragment__restore_from_backup">Återställ från säkerhetskopia?</string>
    <string name="ChooseBackupFragment__restore_your_messages_and_media">Återställ dina meddelanden och media från en lokal säkerhetskopia. Om du inte återställer nu kommer du inte att kunna återställa senare.</string>
    <string name="ChooseBackupFragment__icon_content_description">Återställ från säkerhetskopieringsikonen</string>
    <string name="ChooseBackupFragment__choose_backup">Välj säkerhetskopia</string>
    <string name="ChooseBackupFragment__learn_more">Läs mer</string>
    <string name="ChooseBackupFragment__no_file_browser_available">Ingen filhanterare tillgänglig</string>

    <!-- RestoreBackupFragment -->
    <string name="RestoreBackupFragment__restore_complete">Återställningen är klar</string>
    <string name="RestoreBackupFragment__to_continue_using_backups_please_choose_a_folder">Välj en mapp för att fortsätta använda säkerhetskopior. Nya säkerhetskopior sparas på denna plats.</string>
    <string name="RestoreBackupFragment__choose_folder">Välj mapp</string>
    <string name="RestoreBackupFragment__not_now">Inte nu</string>
    <!-- Couldn\'t find the selected backup -->
    <string name="RestoreBackupFragment__backup_not_found">Säkerhetskopia hittades inte.</string>
    <!-- Couldn\'t read the selected backup -->
    <string name="RestoreBackupFragment__backup_could_not_be_read">Säkerhetskopia kunde inte läsas.</string>
    <!-- Backup has an unsupported file extension -->
    <string name="RestoreBackupFragment__backup_has_a_bad_extension">Säkerhetskopia har fel filtillägg.</string>

    <!-- BackupsPreferenceFragment -->
    <string name="BackupsPreferenceFragment__chat_backups">Säkerhetskopior av chattar</string>
    <string name="BackupsPreferenceFragment__backups_are_encrypted_with_a_passphrase">Säkerhetskopior krypteras med ett lösenord och lagras på din enhet.</string>
    <string name="BackupsPreferenceFragment__create_backup">Skapa säkerhetskopia</string>
    <string name="BackupsPreferenceFragment__last_backup">Senaste säkerhetskopia: %1$s</string>
    <string name="BackupsPreferenceFragment__backup_folder">Mapp för säkerhetskopior</string>
    <string name="BackupsPreferenceFragment__verify_backup_passphrase">Verifiera säkerhetskopians lösenord</string>
    <string name="BackupsPreferenceFragment__test_your_backup_passphrase">Testa ditt lösenord för säkerhetskopian och kontrollera att den matchar</string>
    <string name="BackupsPreferenceFragment__turn_on">Aktivera</string>
    <string name="BackupsPreferenceFragment__turn_off">Inaktivera</string>
    <string name="BackupsPreferenceFragment__to_restore_a_backup">"För att återställa en säkerhetskopia, installera en ny kopia av Molly. Öppna appen och tryck på \"Återställ säkerhetskopia\" och leta reda på en säkerhetskopia. %1$s"</string>
    <string name="BackupsPreferenceFragment__learn_more">Läs mer</string>
    <string name="BackupsPreferenceFragment__in_progress">Pågående…</string>
    <!-- Status text shown in backup preferences when verifying a backup -->
    <string name="BackupsPreferenceFragment__verifying_backup">Verifierar säkerhetskopia …</string>
    <string name="BackupsPreferenceFragment__d_so_far">%1$d hittills…</string>
    <!-- Show percentage of completion of backup -->
    <string name="BackupsPreferenceFragment__s_so_far">%1$s%% hittills…</string>
    <string name="BackupsPreferenceFragment_signal_requires_external_storage_permission_in_order_to_create_backups">Molly behöver behörigheten Lagring för att skapa säkerhetskopior men den har avfärdats permanent. Fortsätt till inställningar för appar, välj \"Behörigheter\" och aktivera \"Lagring\".</string>


    <!-- CustomDefaultPreference -->
    <string name="CustomDefaultPreference_using_custom">Använder anpassade: %1$s</string>
    <string name="CustomDefaultPreference_using_default">Använder standard: %1$s</string>
    <string name="CustomDefaultPreference_none">Inga</string>

    <!-- AvatarSelectionBottomSheetDialogFragment -->
    <string name="AvatarSelectionBottomSheetDialogFragment__choose_photo">Välj foto</string>
    <string name="AvatarSelectionBottomSheetDialogFragment__take_photo">Ta foto</string>
    <string name="AvatarSelectionBottomSheetDialogFragment__choose_from_gallery">Välj från galleri</string>
    <string name="AvatarSelectionBottomSheetDialogFragment__remove_photo">Ta bort bild</string>
    <string name="AvatarSelectionBottomSheetDialogFragment__taking_a_photo_requires_the_camera_permission">För att ta ett foto krävs kamerabehörigheten.</string>
    <string name="AvatarSelectionBottomSheetDialogFragment__viewing_your_gallery_requires_the_storage_permission">För att visa ditt galleri krävs lagringstillstånd.</string>

    <!-- DateUtils -->
    <string name="DateUtils_just_now">Nu</string>
    <string name="DateUtils_minutes_ago">%1$dm</string>
    <string name="DateUtils_today">Idag</string>
    <string name="DateUtils_yesterday">Igår</string>

    <!-- DecryptionFailedDialog -->
    <string name="DecryptionFailedDialog_chat_session_refreshed">Chattsessionen uppdaterad</string>
    <string name="DecryptionFailedDialog_signal_uses_end_to_end_encryption">Signal använder ände-till-ände-kryptering och det kan behöva uppdateras din chattsession ibland. Detta påverkar inte din chatts säkerhet, men du kan ha missat ett meddelande från den här kontakten och du kan behöva be dem skicka det igen.</string>

    <!-- DeviceListActivity -->
    <string name="DeviceListActivity_unlink_s">Sluta länka till \"%1$s\"?</string>
    <string name="DeviceListActivity_by_unlinking_this_device_it_will_no_longer_be_able_to_send_or_receive">Genom att ta bort länken till denna enhet kommer den inte längre att kunna skicka eller ta emot meddelanden.</string>
    <string name="DeviceListActivity_network_connection_failed">Nätverksanslutning misslyckades</string>
    <string name="DeviceListActivity_try_again">Försök igen</string>
    <string name="DeviceListActivity_unlinking_device">Sluta länka enhet…</string>
    <string name="DeviceListActivity_unlinking_device_no_ellipsis">Sluta länka enhet</string>
    <string name="DeviceListActivity_network_failed">Nätverket misslyckades</string>

    <!-- DeviceListItem -->
    <string name="DeviceListItem_unnamed_device">Namnlös enhet</string>
    <string name="DeviceListItem_linked_s">Länkad %1$s</string>
    <string name="DeviceListItem_last_active_s">Senast aktiv %1$s</string>
    <string name="DeviceListItem_today">Idag</string>

    <!-- DocumentView -->
    <string name="DocumentView_unnamed_file">Namnlös fil</string>

    <!-- DozeReminder -->
    <string name="DozeReminder_optimize_for_missing_play_services">Optimera för avsaknad av Play-tjänster</string>
    <string name="DozeReminder_this_device_does_not_support_play_services_tap_to_disable_system_battery">Enheten stöder inte Play-tjänster. Tryck för att inaktivera systembatterioptimeringar som hindrar Molly från att hämta meddelanden vid inaktivitet.</string>

    <!-- ExpiredBuildReminder -->
    <string name="ExpiredBuildReminder_this_version_of_signal_has_expired">Denna version av Signal har upphört att gälla. Uppdatera nu för att skicka och ta emot meddelanden.</string>
    <string name="ExpiredBuildReminder_update_now">Uppdatera nu</string>

    <!-- PendingGroupJoinRequestsReminder -->
    <plurals name="PendingGroupJoinRequestsReminder_d_pending_member_requests">
        <item quantity="one">%1$d väntande medlemsförfrågan.</item>
        <item quantity="other">%1$d väntande medlemsförfrågningar.</item>
    </plurals>
    <string name="PendingGroupJoinRequestsReminder_view">Visa</string>

    <!-- GcmRefreshJob -->
    <string name="GcmRefreshJob_Permanent_Signal_communication_failure">Permanent kommunikationsfel med Signal!</string>
    <string name="GcmRefreshJob_Signal_was_unable_to_register_with_Google_Play_Services">Molly kunde inte registrera sig på Google Play-tjänster. Molly-meddelanden och -samtal har inaktiverats, försök att återregistrera i Inställningar &gt; Avancerat.</string>


    <!-- GiphyActivity -->
    <string name="GiphyActivity_error_while_retrieving_full_resolution_gif">Fel vid hämtning av helupplöst GIF</string>

    <!-- GiphyFragmentPageAdapter -->
    <string name="GiphyFragmentPagerAdapter_gifs">GIF-bilder</string>
    <string name="GiphyFragmentPagerAdapter_stickers">Stickers</string>

    <!-- AddToGroupActivity -->
    <string name="AddToGroupActivity_add_member">Lägg till medlem?</string>
    <string name="AddToGroupActivity_add_s_to_s">Lägg till \"%1$s\" i \"%2$s\"?</string>
    <string name="AddToGroupActivity_s_added_to_s">\"%1$s\" lagd till \"%2$s\".</string>
    <string name="AddToGroupActivity_add_to_group">Lägg till i grupp</string>
    <string name="AddToGroupActivity_add_to_groups">Lägg till i grupper</string>
    <string name="AddToGroupActivity_this_person_cant_be_added_to_legacy_groups">Denna person kan inte läggas till i äldre grupper.</string>
    <string name="AddToGroupActivity_add">Lägg till</string>
    <string name="AddToGroupActivity_add_to_a_group">Lägg till i en grupp</string>

    <!-- ChooseNewAdminActivity -->
    <string name="ChooseNewAdminActivity_choose_new_admin">Välj ny administratör</string>
    <string name="ChooseNewAdminActivity_done">Klar</string>
    <string name="ChooseNewAdminActivity_you_left">Du lämnade \"%1$s.\"</string>

    <!-- GroupMembersDialog -->
    <string name="GroupMembersDialog_you">Du</string>

    <!-- GV2 access levels -->
    <string name="GroupManagement_access_level_anyone">Någon</string>
    <string name="GroupManagement_access_level_all_members">Alla medlemmar</string>
    <string name="GroupManagement_access_level_only_admins">Endast administratörer</string>
    <string name="GroupManagement_access_level_no_one">Ingen</string>
    <string name="GroupManagement_access_level_unknown" translatable="false">Unknown</string>
    <array name="GroupManagement_edit_group_membership_choices">
        <item>@string/GroupManagement_access_level_all_members</item>
        <item>@string/GroupManagement_access_level_only_admins</item>
    </array>
    <array name="GroupManagement_edit_group_info_choices">
        <item>@string/GroupManagement_access_level_all_members</item>
        <item>@string/GroupManagement_access_level_only_admins</item>
    </array>

    <!-- GV2 invites sent -->
    <plurals name="GroupManagement_invitation_sent">
        <item quantity="one">Inbjudan skickad</item>
        <item quantity="other">%1$d inbjudningar skickade</item>
    </plurals>
    <string name="GroupManagement_invite_single_user">\"%1$s\" kan inte läggas till automatiskt till denna grupp av dig.\n\nPersonen har blivit inbjuden att gå med och kommer inte att se några gruppmeddelanden förrän personen accepterar.</string>
    <string name="GroupManagement_invite_multiple_users">Dessa användare kan inte automatiskt läggas till i denna grupp.\n\nDe har blivit inbjudna att gå med i gruppen och kommer inte att se några gruppmeddelanden förrän de accepterar.</string>

    <!-- GroupsV1MigrationLearnMoreBottomSheetDialogFragment -->
    <string name="GroupsV1MigrationLearnMore_what_are_new_groups">Vad är Nya grupper?</string>
    <string name="GroupsV1MigrationLearnMore_new_groups_have_features_like_mentions">Nya grupper har funktioner som @omnämnanden och gruppadministratörer och kommer att stöda fler funktioner i framtiden.</string>
    <string name="GroupsV1MigrationLearnMore_all_message_history_and_media_has_been_kept">All meddelandehistorik och media har sparats från före uppgraderingen.</string>
    <string name="GroupsV1MigrationLearnMore_you_will_need_to_accept_an_invite_to_join_this_group_again">Du måste acceptera en inbjudan för att gå med i denna grupp igen och kommer inte att få gruppmeddelanden förrän du accepterar.</string>
    <plurals name="GroupsV1MigrationLearnMore_these_members_will_need_to_accept_an_invite">
        <item quantity="one">Denna medlem måste acceptera en inbjudan att gå med i gruppen igen och kommer inte att få gruppmeddelanden förrän medlemmen accepterar:</item>
        <item quantity="other">Dessa medlemmar måste acceptera en inbjudan att gå med i gruppen igen och kommer inte att få gruppmeddelanden förrän de accepterar:</item>
    </plurals>
    <plurals name="GroupsV1MigrationLearnMore_these_members_were_removed_from_the_group">
        <item quantity="one">Denna medlem togs bort från gruppen och kommer inte att kunna gå med igen förrän de uppgraderar:</item>
        <item quantity="other">Dessa medlemmar togs bort från gruppen och kommer inte att kunna gå med igen förrän de uppgraderar:</item>
    </plurals>

    <!-- GroupsV1MigrationInitiationBottomSheetDialogFragment -->
    <string name="GroupsV1MigrationInitiation_upgrade_to_new_group">Uppgradera till Ny grupp</string>
    <string name="GroupsV1MigrationInitiation_upgrade_this_group">Uppgradera denna grupp</string>
    <string name="GroupsV1MigrationInitiation_new_groups_have_features_like_mentions">Nya grupper har funktioner som @omnämnanden och gruppadministratörer och kommer att stöda fler funktioner i framtiden.</string>
    <string name="GroupsV1MigrationInitiation_all_message_history_and_media_will_be_kept">All meddelandehistorik och media sparas före uppgraderingen.</string>
    <string name="GroupsV1MigrationInitiation_encountered_a_network_error">Påträffade ett nätverksfel. Försök igen senare.</string>
    <string name="GroupsV1MigrationInitiation_failed_to_upgrade">Det gick inte att uppgradera.</string>
    <plurals name="GroupsV1MigrationInitiation_these_members_will_need_to_accept_an_invite">
        <item quantity="one">Denna medlem måste acceptera en inbjudan för att gå med i gruppen igen och kommer inte att få gruppmeddelanden förrän medlemmen accepterar:</item>
        <item quantity="other">Dessa medlemmar måste acceptera en inbjudan för att gå med i gruppen igen och kommer inte att få gruppmeddelanden förrän de accepterar:</item>
    </plurals>
    <plurals name="GroupsV1MigrationInitiation_these_members_are_not_capable_of_joining_new_groups">
        <item quantity="one">Denna medlem kan inte gå med i Nya grupper och kommer att tas bort från gruppen:</item>
        <item quantity="other">Dessa medlemmar kan inte gå med i Nya grupper och kommer att tas bort från gruppen:</item>
    </plurals>

    <!-- GroupsV1MigrationSuggestionsReminder -->
    <plurals name="GroupsV1MigrationSuggestionsReminder_members_couldnt_be_added_to_the_new_group">
        <item quantity="one">%1$d medlem kunde inte läggas till igen i den Nya gruppen. Vill du lägga till medlemmen nu?</item>
        <item quantity="other">%1$d medlemmar kunde inte läggas till igen i den Nya gruppen. Vill du lägga till dem nu?</item>
    </plurals>
    <plurals name="GroupsV1MigrationSuggestionsReminder_add_members">
        <item quantity="one">Lägg till medlem</item>
        <item quantity="other">Lägg till medlemmar</item>
    </plurals>
    <string name="GroupsV1MigrationSuggestionsReminder_no_thanks">Nej tack</string>

    <!-- GroupsV1MigrationSuggestionsDialog -->
    <plurals name="GroupsV1MigrationSuggestionsDialog_add_members_question">
        <item quantity="one">Lägg till medlem?</item>
        <item quantity="other">Lägg till medlemmar?</item>
    </plurals>
    <plurals name="GroupsV1MigrationSuggestionsDialog_these_members_couldnt_be_automatically_added">
        <item quantity="one">Denna medlem kunde inte läggas till automatiskt i den Nya gruppen när den uppgraderades:</item>
        <item quantity="other">Dessa medlemmar kunde inte läggas till automatiskt i den Nya gruppen när den uppgraderades:</item>
    </plurals>
    <plurals name="GroupsV1MigrationSuggestionsDialog_add_members">
        <item quantity="one">Lägg till medlem</item>
        <item quantity="other">Lägg till medlemmar</item>
    </plurals>
    <plurals name="GroupsV1MigrationSuggestionsDialog_failed_to_add_members_try_again_later">
        <item quantity="one">Det gick inte att lägga till medlem. Försök igen senare.</item>
        <item quantity="other">Det gick inte att lägga till medlemmar. Försök igen senare.</item>
    </plurals>
    <plurals name="GroupsV1MigrationSuggestionsDialog_cannot_add_members">
        <item quantity="one">Det går inte att lägga till medlem.</item>
        <item quantity="other">Det går inte att lägga till medlemmar.</item>
    </plurals>

    <!-- LeaveGroupDialog -->
    <string name="LeaveGroupDialog_leave_group">Lämna grupp?</string>
    <string name="LeaveGroupDialog_you_will_no_longer_be_able_to_send_or_receive_messages_in_this_group">Du kommer inte längre att kunna skicka eller ta emot meddelanden i denna grupp.</string>
    <string name="LeaveGroupDialog_leave">Lämna</string>
    <string name="LeaveGroupDialog_choose_new_admin">Välj ny administratör</string>
    <string name="LeaveGroupDialog_before_you_leave_you_must_choose_at_least_one_new_admin_for_this_group">Innan du lämnar måste du välja minst en ny administratör för denna grupp.</string>
    <string name="LeaveGroupDialog_choose_admin">Välj administratör</string>

    <!-- LinkPreviewView -->
    <string name="LinkPreviewView_no_link_preview_available">Ingen länkförhandsvisning tillgänglig</string>
    <string name="LinkPreviewView_this_group_link_is_not_active">Denna grupplänk är inte aktiv</string>
    <string name="LinkPreviewView_domain_date">%1$s · %2$s</string>

    <!-- LinkPreviewRepository -->
    <plurals name="LinkPreviewRepository_d_members">
        <item quantity="one">%1$d medlem</item>
        <item quantity="other">%1$d medlemmar</item>
    </plurals>

    <!-- PendingMembersActivity -->
    <string name="PendingMembersActivity_pending_group_invites">Väntande gruppinbjudningar</string>
    <string name="PendingMembersActivity_requests">Förfrågningar</string>
    <string name="PendingMembersActivity_invites">Inbjudningar</string>
    <string name="PendingMembersActivity_people_you_invited">Personer du bjudit in</string>
    <string name="PendingMembersActivity_you_have_no_pending_invites">Du har inga väntande inbjudningar.</string>
    <string name="PendingMembersActivity_invites_by_other_group_members">Inbjudningar från andra gruppmedlemmar</string>
    <string name="PendingMembersActivity_no_pending_invites_by_other_group_members">Inga väntande inbjudningar från andra gruppmedlemmar.</string>
    <string name="PendingMembersActivity_missing_detail_explanation">Detaljer om personer som är inbjudna av andra gruppmedlemmar visas inte. Om inbjudna väljer att gå med kommer deras information att delas med gruppen vid den tiden. De kommer inte att se några meddelanden i gruppen förrän de går med.</string>

    <string name="PendingMembersActivity_revoke_invite">Återkalla inbjudan</string>
    <string name="PendingMembersActivity_revoke_invites">Återkalla inbjudningar</string>
    <plurals name="PendingMembersActivity_revoke_d_invites">
        <item quantity="one">Återkalla inbjudan</item>
        <item quantity="other">Återkalla %1$d inbjudningar</item>
    </plurals>
    <plurals name="PendingMembersActivity_error_revoking_invite">
        <item quantity="one">Fel vid återkallelse av inbjudan</item>
        <item quantity="other">Fel vid återkallelse av inbjudningar</item>
    </plurals>

    <!-- RequestingMembersFragment -->
    <string name="RequestingMembersFragment_pending_member_requests">Väntande medlemsförfrågningar</string>
    <string name="RequestingMembersFragment_no_member_requests_to_show">Inga medlemsförfrågningar att visa.</string>
    <string name="RequestingMembersFragment_explanation">Personer på denna lista försöker gå med i denna grupp via grupplänken.</string>
    <string name="RequestingMembersFragment_added_s">"Lade till \"%1$s\""</string>
    <string name="RequestingMembersFragment_denied_s">"Avfärdade \"%1$s\""</string>

    <!-- AddMembersActivity -->
    <string name="AddMembersActivity__done">Klar</string>
    <string name="AddMembersActivity__this_person_cant_be_added_to_legacy_groups">Denna person kan inte läggas till i äldre grupper.</string>
    <string name="AddMembersActivity__this_person_cant_be_added_to_announcement_groups">Denna person kan inte läggas till i tillkännagivande grupper.</string>
    <plurals name="AddMembersActivity__add_d_members_to_s">
        <item quantity="one">Lägg till %1$s i %2$s?</item>
        <item quantity="other">Lägg till %3$d medlemmar i %2$s?</item>
    </plurals>
    <string name="AddMembersActivity__add">Lägg till</string>
    <string name="AddMembersActivity__add_members">Lägg till medlemmar</string>

    <!-- AddGroupDetailsFragment -->
    <string name="AddGroupDetailsFragment__name_this_group">Namnge denna grupp</string>
    <string name="AddGroupDetailsFragment__create_group">Skapa grupp</string>
    <string name="AddGroupDetailsFragment__create">Skapa</string>
    <string name="AddGroupDetailsFragment__members">Medlemmar</string>
    <string name="AddGroupDetailsFragment__you_can_add_or_invite_friends_after_creating_this_group">Du kan lägga till eller bjuda in vänner efter att du har skapat denna grupp.</string>
    <string name="AddGroupDetailsFragment__group_name_required">Gruppnamn (obligatoriskt)</string>
    <string name="AddGroupDetailsFragment__group_name_optional">Gruppnamn (valfritt)</string>
    <string name="AddGroupDetailsFragment__this_field_is_required">Detta fält är obligatoriskt.</string>
    <string name="AddGroupDetailsFragment__group_creation_failed">Det gick inte att skapa grupp.</string>
    <string name="AddGroupDetailsFragment__try_again_later">Försök igen senare.</string>
    <string name="AddGroupDetailsFragment__remove">Ta bort</string>
    <string name="AddGroupDetailsFragment__sms_contact">SMS-kontakt</string>
    <string name="AddGroupDetailsFragment__remove_s_from_this_group">Ta bort %1$s från denna grupp?</string>
    <!-- Info message shown in the middle of the screen, displayed when adding group details to an MMS Group -->
    <string name="AddGroupDetailsFragment__youve_selected_a_contact_that_doesnt_support">Du har valt en kontakt som inte stöder Signal-grupper, så den här gruppen blir mms. Anpassade mms-gruppnamn och foton kommer bara att vara synliga för dig.</string>
    <!-- Info message shown in the middle of the screen, displayed when adding group details to an MMS Group after SMS Phase 0 -->
    <string name="AddGroupDetailsFragment__youve_selected_a_contact_that_doesnt_support_signal_groups_mms_removal">Du har valt en kontakt som inte stöder Signal-grupper, så denna grupp kommer använda mms. Anpassade mms-gruppnamn och foton är bara synliga för dig. Stöd för mms-grupper kommer snart att tas bort för att fokusera på krypterade meddelanden.</string>

    <!-- ManageGroupActivity -->
    <string name="ManageGroupActivity_member_requests_and_invites">Medlemsförfrågningar &amp; inbjudningar</string>
    <string name="ManageGroupActivity_add_members">Lägg till medlemmar</string>
    <string name="ManageGroupActivity_edit_group_info">Redigera gruppinformation</string>
    <string name="ManageGroupActivity_who_can_add_new_members">Vem kan lägga till nya medlemmar?</string>
    <string name="ManageGroupActivity_who_can_edit_this_groups_info">Vem kan redigera denna grupps information?</string>
    <string name="ManageGroupActivity_group_link">Grupplänk</string>
    <string name="ManageGroupActivity_block_group">Blockera grupp</string>
    <string name="ManageGroupActivity_unblock_group">Avblockera grupp</string>
    <string name="ManageGroupActivity_leave_group">Lämna grupp</string>
    <string name="ManageGroupActivity_mute_notifications">Tysta aviseringar</string>
    <string name="ManageGroupActivity_custom_notifications">Anpassade aviseringar</string>
    <string name="ManageGroupActivity_mentions">Omnämnanden</string>
    <string name="ManageGroupActivity_chat_color_and_wallpaper">Chattfärg och -bakgrund</string>
    <string name="ManageGroupActivity_until_s">Fram tills %1$s</string>
    <string name="ManageGroupActivity_always">Alltid</string>
    <string name="ManageGroupActivity_off">Av</string>
    <string name="ManageGroupActivity_on">På</string>
    <string name="ManageGroupActivity_view_all_members">Visa alla medlemmar</string>
    <string name="ManageGroupActivity_see_all">Se alla</string>

    <plurals name="ManageGroupActivity_added">
        <item quantity="one">%1$d medlem tillagd.</item>
        <item quantity="other">%1$d medlemmar tillagda.</item>
    </plurals>

    <string name="ManageGroupActivity_only_admins_can_enable_or_disable_the_sharable_group_link">Endast administratörer kan aktivera eller inaktivera den delbara grupplänken.</string>
    <string name="ManageGroupActivity_only_admins_can_enable_or_disable_the_option_to_approve_new_members">Endast administratörer kan aktivera eller inaktivera alternativet att godkänna nya medlemmar.</string>
    <string name="ManageGroupActivity_only_admins_can_reset_the_sharable_group_link">Endast administratörer kan återställa den delbara grupplänken.</string>

    <string name="ManageGroupActivity_you_dont_have_the_rights_to_do_this">Du har inte rätten att göra detta</string>
    <string name="ManageGroupActivity_not_capable">Någon som du har lagt till stöder inte nya grupper och behöver uppdatera Signal</string>
    <string name="ManageGroupActivity_not_announcement_capable">Någon du har lagt till stöder inte tillkännagivande grupper och behöver uppdatera Signal</string>
    <string name="ManageGroupActivity_failed_to_update_the_group">Det gick inte att uppdatera gruppen</string>
    <string name="ManageGroupActivity_youre_not_a_member_of_the_group">Du är inte medlem i gruppen</string>
    <string name="ManageGroupActivity_failed_to_update_the_group_please_retry_later">Det gick inte att uppdatera gruppen. Försök igen senare</string>
    <string name="ManageGroupActivity_failed_to_update_the_group_due_to_a_network_error_please_retry_later">Det gick inte att uppdatera gruppen på grund av ett nätverksfel, försök igen senare</string>

    <string name="ManageGroupActivity_edit_name_and_picture">Ändra namn och bild</string>
    <string name="ManageGroupActivity_legacy_group">Äldre grupp</string>
    <string name="ManageGroupActivity_legacy_group_learn_more">Detta är en Äldre grupp. Funktioner som gruppadministratörer är endast tillgängliga för Nya grupper.</string>
    <string name="ManageGroupActivity_legacy_group_upgrade">Detta är en Äldre grupp. För att komma åt nya funktioner som @omnämnanden och administratörer,</string>
    <string name="ManageGroupActivity_legacy_group_too_large">Denna Äldre gruppen kan inte uppgraderas till en Ny grupp eftersom den är för stor. Den största gruppstorleken är %1$d.</string>
    <string name="ManageGroupActivity_upgrade_this_group">uppgradera denna grupp.</string>
    <string name="ManageGroupActivity_this_is_an_insecure_mms_group">Detta är en osäker MMS-grupp. Om du vill chatta privat bjuder du in dina kontakter till Signal.</string>
    <string name="ManageGroupActivity_invite_now">Bjud in nu</string>
    <string name="ManageGroupActivity_more">mer</string>
    <string name="ManageGroupActivity_add_group_description">Lägg till gruppbeskrivning…</string>

    <!-- GroupMentionSettingDialog -->
    <string name="GroupMentionSettingDialog_notify_me_for_mentions">Meddela mig om omnämnanden</string>
    <string name="GroupMentionSettingDialog_receive_notifications_when_youre_mentioned_in_muted_chats">Få aviseringar när du omnämns i tystade chattar?</string>
    <string name="GroupMentionSettingDialog_always_notify_me">Meddela mig alltid</string>
    <string name="GroupMentionSettingDialog_dont_notify_me">Meddela inte mig</string>

    <!-- ManageProfileFragment -->
    <string name="ManageProfileFragment_profile_name">Profilnamn</string>
    <string name="ManageProfileFragment_username">Användarnamn</string>
    <string name="ManageProfileFragment_about">Om</string>
    <string name="ManageProfileFragment_write_a_few_words_about_yourself">Skriv några ord om dig själv</string>
    <string name="ManageProfileFragment_your_name">Ditt namn</string>
    <string name="ManageProfileFragment_your_username">Ditt användarnamn</string>
    <string name="ManageProfileFragment_failed_to_set_avatar">Det gick inte att ställa in avataren</string>
    <string name="ManageProfileFragment_badges">Märken</string>
    <string name="ManageProfileFragment__edit_photo">Ändra foto</string>
    <!-- Snackbar message after creating username -->
    <string name="ManageProfileFragment__username_created">Användarnamn skapat</string>
    <!-- Snackbar message after copying username -->
    <string name="ManageProfileFragment__username_copied">Användarnamn kopierat</string>


    <!-- ManageRecipientActivity -->
    <string name="ManageRecipientActivity_no_groups_in_common">Inga gemensamma grupper</string>
    <plurals name="ManageRecipientActivity_d_groups_in_common">
        <item quantity="one">%1$d grupp gemensamt</item>
        <item quantity="other">%1$d gemensamma grupper</item>
    </plurals>

    <plurals name="GroupMemberList_invited">
        <item quantity="one">%1$s bjöd in person</item>
        <item quantity="other">%1$s bjöd in %2$d personer</item>
    </plurals>

    <!-- CustomNotificationsDialogFragment -->
    <string name="CustomNotificationsDialogFragment__custom_notifications">Anpassade aviseringar</string>
    <string name="CustomNotificationsDialogFragment__messages">Meddelanden</string>
    <string name="CustomNotificationsDialogFragment__use_custom_notifications">Använd anpassade aviseringar</string>
    <string name="CustomNotificationsDialogFragment__notification_sound">Aviseringsljud</string>
    <string name="CustomNotificationsDialogFragment__vibrate">Vibrera</string>
    <!-- Button text for customizing notification options -->
    <string name="CustomNotificationsDialogFragment__customize">Anpassa</string>
    <string name="CustomNotificationsDialogFragment__change_sound_and_vibration">Ändra ljud och vibrering</string>
    <string name="CustomNotificationsDialogFragment__call_settings">Samtalsinställningar</string>
    <string name="CustomNotificationsDialogFragment__ringtone">Rington</string>
    <string name="CustomNotificationsDialogFragment__enabled">Aktiverad</string>
    <string name="CustomNotificationsDialogFragment__disabled">Inaktiverad</string>
    <string name="CustomNotificationsDialogFragment__default">Standard</string>
    <string name="CustomNotificationsDialogFragment__unknown">Okänd</string>

    <!-- ShareableGroupLinkDialogFragment -->
    <string name="ShareableGroupLinkDialogFragment__shareable_group_link">Delbar grupplänk</string>
    <string name="ShareableGroupLinkDialogFragment__manage_and_share">Hantera &amp; dela</string>
    <string name="ShareableGroupLinkDialogFragment__group_link">Grupplänk</string>
    <string name="ShareableGroupLinkDialogFragment__share">Dela</string>
    <string name="ShareableGroupLinkDialogFragment__reset_link">Återställ länk</string>
    <string name="ShareableGroupLinkDialogFragment__member_requests">Medlemsförfrågningar</string>
    <string name="ShareableGroupLinkDialogFragment__approve_new_members">Godkänn nya medlemmar</string>
    <string name="ShareableGroupLinkDialogFragment__require_an_admin_to_approve_new_members_joining_via_the_group_link">Kräv en administratör för att godkänna nya medlemmar som går med via grupplänken.</string>
    <string name="ShareableGroupLinkDialogFragment__are_you_sure_you_want_to_reset_the_group_link">Är du säker på att du vill återställa grupplänken? Personer kommer inte längre att kunna gå med i gruppen med den aktuella länken.</string>

    <!-- GroupLinkShareQrDialogFragment -->
    <string name="GroupLinkShareQrDialogFragment__qr_code">QR-kod</string>
    <string name="GroupLinkShareQrDialogFragment__people_who_scan_this_code_will">Personer som skannar denna kod kan gå med i din grupp. Administratörer måste fortfarande godkänna nya medlemmar om du har aktiverat den inställningen.</string>
    <string name="GroupLinkShareQrDialogFragment__share_code">Dela kod</string>

    <!-- GV2 Invite Revoke confirmation dialog -->
    <string name="InviteRevokeConfirmationDialog_revoke_own_single_invite">Vill du återkalla inbjudan du skickade till %1$s?</string>
    <plurals name="InviteRevokeConfirmationDialog_revoke_others_invites">
        <item quantity="one">Vill du återkalla inbjudan som skickades av %1$s?</item>
        <item quantity="other">Vill du återkalla %2$d inbjudningar som skickades av %1$s?</item>
    </plurals>

    <!-- GroupJoinBottomSheetDialogFragment -->
    <string name="GroupJoinBottomSheetDialogFragment_you_are_already_a_member">Du är redan medlem</string>
    <string name="GroupJoinBottomSheetDialogFragment_join">Gå med</string>
    <string name="GroupJoinBottomSheetDialogFragment_request_to_join">Begär att gå med</string>
    <string name="GroupJoinBottomSheetDialogFragment_unable_to_join_group_please_try_again_later">Det gick inte att gå med i gruppen. Försök igen senare</string>
    <string name="GroupJoinBottomSheetDialogFragment_encountered_a_network_error">Stött på ett nätverksfel.</string>
    <string name="GroupJoinBottomSheetDialogFragment_this_group_link_is_not_active">Denna grupplänk är inte aktiv</string>
    <!-- Title shown when there was an known issue getting group information from a group link -->
    <string name="GroupJoinBottomSheetDialogFragment_cant_join_group">Det går inte att gå med i gruppen</string>
    <!-- Message shown when you try to get information for a group via link but an admin has removed you -->
    <string name="GroupJoinBottomSheetDialogFragment_you_cant_join_this_group_via_the_group_link_because_an_admin_removed_you">Du kan inte gå med i denna grupp via grupplänken eftersom en administratör tog bort dig.</string>
    <!-- Message shown when you try to get information for a group via link but the link is no longer valid -->
    <string name="GroupJoinBottomSheetDialogFragment_this_group_link_is_no_longer_valid">Denna grupplänk är inte längre giltig.</string>
    <!-- Title shown when there was an unknown issue getting group information from a group link -->
    <string name="GroupJoinBottomSheetDialogFragment_link_error">Länkfel</string>
    <!-- Message shown when you try to get information for a group via link but an unknown issue occurred -->
    <string name="GroupJoinBottomSheetDialogFragment_joining_via_this_link_failed_try_joining_again_later">Att gå med via den här länken misslyckades. Försök att gå med senare.</string>

    <string name="GroupJoinBottomSheetDialogFragment_direct_join">Vill du gå med i denna grupp och dela ditt namn och foto med dess medlemmar?</string>
    <string name="GroupJoinBottomSheetDialogFragment_admin_approval_needed">En administratör av denna grupp måste godkänna din förfrågan innan du kan gå med i denna grupp. När du begär att gå med kommer ditt namn och foto att delas med medlemmarna.</string>
    <plurals name="GroupJoinBottomSheetDialogFragment_group_dot_d_members">
        <item quantity="one">Grupp · %1$d medlem</item>
        <item quantity="other">Grupp · %1$d medlemmar</item>
    </plurals>

    <!-- GroupJoinUpdateRequiredBottomSheetDialogFragment -->
    <string name="GroupJoinUpdateRequiredBottomSheetDialogFragment_update_signal_to_use_group_links">Uppdatera Signal för att använda grupplänkar</string>
    <string name="GroupJoinUpdateRequiredBottomSheetDialogFragment_update_message">Den version av Signal du använder stöder inte denna grupplänk. Uppdatera till den senaste versionen för att gå med i denna grupp via länk.</string>
    <string name="GroupJoinUpdateRequiredBottomSheetDialogFragment_update_signal">Uppdatera Signal</string>
    <string name="GroupJoinUpdateRequiredBottomSheetDialogFragment_update_linked_device_message">En eller flera av dina länkade enheter kör en version av Signal som inte stöder grupplänkar. Uppdatera Signal på dina länkade enheter för att gå med i denna grupp.</string>
    <string name="GroupJoinUpdateRequiredBottomSheetDialogFragment_group_link_is_not_valid">Grupplänken är inte giltig</string>

    <!-- GroupInviteLinkEnableAndShareBottomSheetDialogFragment -->
    <string name="GroupInviteLinkEnableAndShareBottomSheetDialogFragment_invite_friends">Bjud in vänner</string>
    <string name="GroupInviteLinkEnableAndShareBottomSheetDialogFragment_share_a_link_with_friends_to_let_them_quickly_join_this_group">Dela en länk med vänner så att de snabbt kan gå med i denna grupp.</string>

    <string name="GroupInviteLinkEnableAndShareBottomSheetDialogFragment_enable_and_share_link">Aktivera och dela länk</string>
    <string name="GroupInviteLinkEnableAndShareBottomSheetDialogFragment_share_link">Dela länk</string>

    <string name="GroupInviteLinkEnableAndShareBottomSheetDialogFragment_unable_to_enable_group_link_please_try_again_later">Det gick inte att aktivera grupplänken. Försök igen senare</string>
    <string name="GroupInviteLinkEnableAndShareBottomSheetDialogFragment_encountered_a_network_error">Stött på ett nätverksfel.</string>
    <string name="GroupInviteLinkEnableAndShareBottomSheetDialogFragment_you_dont_have_the_right_to_enable_group_link">Du har inte rätt att aktivera grupplänken. Fråga en administratör.</string>
    <string name="GroupInviteLinkEnableAndShareBottomSheetDialogFragment_you_are_not_currently_a_member_of_the_group">Du är för närvarande inte medlem i gruppen.</string>

    <!-- GV2 Request confirmation dialog -->
    <string name="RequestConfirmationDialog_add_s_to_the_group">Lägg till \"%1$s\" till gruppen?</string>
    <string name="RequestConfirmationDialog_deny_request_from_s">Avfärda förfrågan från \"%1$s\"?</string>
    <!-- Confirm dialog message shown when deny a group link join request and group link is enabled. -->
    <string name="RequestConfirmationDialog_deny_request_from_s_they_will_not_be_able_to_request">Avfärda förfrågan från \"%1$s\"? De kommer inte kunna begära att få gå med genom grupplänken igen.</string>
    <string name="RequestConfirmationDialog_add">Lägg till</string>
    <string name="RequestConfirmationDialog_deny">Avfärda</string>

    <!-- ImageEditorHud -->
    <string name="ImageEditorHud_blur_faces">Oskärpa ansikten</string>
    <string name="ImageEditorHud_new_blur_faces_or_draw_anywhere_to_blur">Nytt: Oskärpa ansikten eller dra var som helst för att oskärpa</string>
    <string name="ImageEditorHud_draw_anywhere_to_blur">Rita var som helst för att oskärpa</string>
    <string name="ImageEditorHud_draw_to_blur_additional_faces_or_areas">Rita för att oskärpa ytterligare ansikten eller områden</string>

    <!-- InputPanel -->
    <string name="InputPanel_tap_and_hold_to_record_a_voice_message_release_to_send">Tryck och håll in för att spela in ett röstmeddelande, släpp för att skicka</string>
    <!-- Message shown if the user tries to switch a conversation from Signal to SMS -->
    <string name="InputPanel__sms_messaging_is_no_longer_supported_in_signal">Sms-meddelanden stöds inte längre i Signal.</string>

    <!-- InviteActivity -->
    <string name="InviteActivity_share">Dela</string>
    <string name="InviteActivity_share_with_contacts">Dela med kontakter</string>
    <string name="InviteActivity_share_via">Dela via…</string>

    <string name="InviteActivity_cancel">Avbryt</string>
    <string name="InviteActivity_sending">Skickar…</string>
    <string name="InviteActivity_invitations_sent">Inbjudningar skickade!</string>
    <string name="InviteActivity_invite_to_signal">Bjud in till Molly</string>
    <string name="InviteActivity_send_sms">Skicka SMS (%1$d)</string>
    <plurals name="InviteActivity_send_sms_invites">
        <item quantity="one">Skicka %1$d SMS-inbjudan?</item>
        <item quantity="other">Skicka %1$d SMS-inbjudningar?</item>
    </plurals>
    <string name="InviteActivity_lets_switch_to_signal">Låt oss använda Molly: %1$s</string>
    <string name="InviteActivity_no_app_to_share_to">Verkar som att du inte har några appar att dela till.</string>

    <!-- LearnMoreTextView -->
    <string name="LearnMoreTextView_learn_more">Läs mer</string>

    <string name="SpanUtil__read_more">Läs mer</string>

    <!-- LongMessageActivity -->
    <string name="LongMessageActivity_unable_to_find_message">Det gick inte att hitta meddelandet</string>
    <string name="LongMessageActivity_message_from_s">Meddelande från %1$s</string>
    <string name="LongMessageActivity_your_message">Ditt meddelande</string>

    <!-- MessageRetrievalService -->
    <string name="MessageRetrievalService_signal">Molly</string>
    <string name="MessageRetrievalService_background_connection_enabled">Bakgrundsanslutning etablerad</string>

    <!-- MmsDownloader -->
    <string name="MmsDownloader_error_reading_mms_settings">Fel vid läsningen av trådlös leverantör MMS-inställningar</string>

    <!-- MediaOverviewActivity -->
    <string name="MediaOverviewActivity_Media">Media</string>
    <string name="MediaOverviewActivity_Files">Filer</string>
    <string name="MediaOverviewActivity_Audio">Ljud</string>
    <string name="MediaOverviewActivity_All">Alla</string>
    <plurals name="MediaOverviewActivity_Media_delete_confirm_title">
        <item quantity="one">Ta bort valt objekt?</item>
        <item quantity="other">Ta bort valda objekt?</item>
    </plurals>
    <plurals name="MediaOverviewActivity_Media_delete_confirm_message">
        <item quantity="one">Detta kommer att ta bort den valda filen permanent. All meddelandetext som är associerad med objektet kommer också att tas bort.</item>
        <item quantity="other">Detta kommer att ta bort alla %1$d valda filer permanent. All meddelandetext som är associerad med dessa objekt kommer också att tas bort.</item>
    </plurals>
    <string name="MediaOverviewActivity_Media_delete_progress_title">Tar bort</string>
    <string name="MediaOverviewActivity_Media_delete_progress_message">Tar bort meddelanden…</string>
    <string name="MediaOverviewActivity_Select_all">Markera alla</string>
    <string name="MediaOverviewActivity_collecting_attachments">Samlar bilagor…</string>
    <string name="MediaOverviewActivity_Sort_by">Sortera efter</string>
    <string name="MediaOverviewActivity_Newest">Nyaste</string>
    <string name="MediaOverviewActivity_Oldest">Äldsta</string>
    <string name="MediaOverviewActivity_Storage_used">Använd lagring</string>
    <string name="MediaOverviewActivity_All_storage_use">All lagringsanvändning</string>
    <string name="MediaOverviewActivity_Grid_view_description">Rutnätsvy</string>
    <string name="MediaOverviewActivity_List_view_description">Listvy</string>
    <string name="MediaOverviewActivity_Selected_description">Valda</string>
    <string name="MediaOverviewActivity_select_all">Välj alla</string>
    <plurals name="MediaOverviewActivity_save_plural">
        <item quantity="one">Spara</item>
        <item quantity="other">Spara</item>
    </plurals>
    <plurals name="MediaOverviewActivity_delete_plural">
        <item quantity="one">Ta bort</item>
        <item quantity="other">Ta bort</item>
    </plurals>

    <plurals name="MediaOverviewActivity_d_selected_s">
        <item quantity="one">%1$d vald (%2$s)</item>
        <item quantity="other">%1$d valda (%2$s)</item>
    </plurals>
    <string name="MediaOverviewActivity_file">Fil</string>
    <string name="MediaOverviewActivity_audio">Ljud</string>
    <string name="MediaOverviewActivity_video">Video</string>
    <string name="MediaOverviewActivity_image">Bild</string>
    <string name="MediaOverviewActivity_detail_line_2_part" translatable="false">%1$s · %2$s</string>
    <string name="MediaOverviewActivity_detail_line_3_part" translatable="false">%1$s · %2$s · %3$s</string>
    <string name="MediaOverviewActivity_voice_message">Röstmeddelande</string>

    <string name="MediaOverviewActivity_sent_by_s">Skickad av %1$s</string>
    <string name="MediaOverviewActivity_sent_by_you">Skickad av dig</string>
    <string name="MediaOverviewActivity_sent_by_s_to_s">Skickad av %1$s till %2$s</string>
    <string name="MediaOverviewActivity_sent_by_you_to_s">Skickad av dig till %1$s</string>

    <!-- Megaphones -->
    <string name="Megaphones_remind_me_later">Påminn mig senare</string>
    <string name="Megaphones_verify_your_signal_pin">Verifiera din Signal PIN-kod</string>
    <string name="Megaphones_well_occasionally_ask_you_to_verify_your_pin">Vi ber dig ibland att verifiera din PIN-kod så att du kommer ihåg den.</string>
    <string name="Megaphones_verify_pin">Verifiera PIN-kod</string>
    <string name="Megaphones_get_started">Komma igång</string>
    <string name="Megaphones_new_group">Ny grupp</string>
    <string name="Megaphones_invite_friends">Bjud in vänner</string>
    <string name="Megaphones_use_sms">Använd SMS</string>
    <string name="Megaphones_appearance">Utseende</string>
    <string name="Megaphones_add_photo">Lägg till foto</string>

    <!-- Title of a bottom sheet to render messages that all quote a specific message -->
    <string name="MessageQuotesBottomSheet_replies">Svar</string>

    <!-- NotificationBarManager -->
    <string name="NotificationBarManager_signal_call_in_progress">Signal-samtal pågår</string>
    <string name="NotificationBarManager__establishing_signal_call">Upprättar Signal-samtal</string>
    <string name="NotificationBarManager__incoming_signal_call">Inkommande Signal-samtal</string>
    <string name="NotificationBarManager__incoming_signal_group_call">Inkommande Signal-gruppsamtal</string>
    <!-- Temporary notification shown when starting the calling service -->
    <string name="NotificationBarManager__starting_signal_call_service">Startar Molly-samtalstjänsten</string>
    <string name="NotificationBarManager__stopping_signal_call_service">Avbryter Molly-samtalstjänsten</string>
    <string name="NotificationBarManager__decline_call">Avfärda samtal</string>
    <string name="NotificationBarManager__answer_call">Svara på samtal</string>
    <string name="NotificationBarManager__end_call">Avsluta samtal</string>
    <string name="NotificationBarManager__cancel_call">Avbryt samtal</string>
    <string name="NotificationBarManager__join_call">Gå med i samtalet</string>

    <!-- NotificationsMegaphone -->
    <string name="NotificationsMegaphone_turn_on_notifications">Slå på notiser?</string>
    <string name="NotificationsMegaphone_never_miss_a_message">Missa aldrig ett meddelande från dina kontakter och grupper.</string>
    <string name="NotificationsMegaphone_turn_on">Aktivera</string>
    <string name="NotificationsMegaphone_not_now">Inte nu</string>

    <!-- NotificationMmsMessageRecord -->
    <string name="NotificationMmsMessageRecord_multimedia_message">Multimediameddelande</string>
    <string name="NotificationMmsMessageRecord_downloading_mms_message">Hämtar av MMS-meddelande</string>
    <string name="NotificationMmsMessageRecord_error_downloading_mms_message">Fel vid hämtning av MMS-meddelande, tryck för att försöka igen</string>

    <!-- MediaPickerActivity -->
    <string name="MediaPickerActivity_send_to">Skicka till %1$s</string>
    <string name="MediaPickerActivity__menu_open_camera">Öppna kameran</string>

    <!-- MediaSendActivity -->
    <string name="MediaSendActivity_add_a_caption">Lägg till en bildtext…</string>
    <string name="MediaSendActivity_an_item_was_removed_because_it_exceeded_the_size_limit">Ett objekt togs bort eftersom det överskred storleksgränsen</string>
    <string name="MediaSendActivity_an_item_was_removed_because_it_had_an_unknown_type">Ett objekt togs bort eftersom det hade en okänd typ</string>
    <string name="MediaSendActivity_an_item_was_removed_because_it_exceeded_the_size_limit_or_had_an_unknown_type">Ett objekt togs bort eftersom det översteg storleksgränsen eller hade en okänd typ</string>
    <string name="MediaSendActivity_camera_unavailable">Kamera otillgänglig.</string>
    <string name="MediaSendActivity_message_to_s">Meddelande till %1$s</string>
    <string name="MediaSendActivity_message">Meddelande</string>
    <string name="MediaSendActivity_select_recipients">Välj mottagare</string>
    <string name="MediaSendActivity_signal_needs_access_to_your_contacts">Molly behöver åtkomst till dina kontakter för att visa dem.</string>
    <string name="MediaSendActivity_signal_needs_contacts_permission_in_order_to_show_your_contacts_but_it_has_been_permanently_denied">Molly behöver behörigheten Kontakter för att visa dina kontakter men den har avfärdats permanent. Fortsätt till inställningar för appar, välj \"Behörigheter\" och aktivera \"Kontakter\".</string>
    <plurals name="MediaSendActivity_cant_share_more_than_n_items">
        <item quantity="one">Du kan inte dela mer än %1$d objekt.</item>
        <item quantity="other">Du kan inte dela mer än %1$d objekt.</item>
    </plurals>
    <string name="MediaSendActivity_select_recipients_description">Välj mottagare</string>
    <string name="MediaSendActivity_tap_here_to_make_this_message_disappear_after_it_is_viewed">Tryck här för att få detta meddelande att försvinna efter att det har visats.</string>

    <!-- MediaRepository -->
    <string name="MediaRepository_all_media">Alla media</string>
    <string name="MediaRepository__camera">Kamera</string>

    <!-- MessageDecryptionUtil -->
    <string name="MessageDecryptionUtil_failed_to_decrypt_message">Det gick inte att dekryptera meddelandet</string>
    <string name="MessageDecryptionUtil_tap_to_send_a_debug_log">Tryck för att skicka en felsökningslogg</string>

    <!-- MessageRecord -->
    <string name="MessageRecord_unknown">Okänd</string>
    <string name="MessageRecord_message_encrypted_with_a_legacy_protocol_version_that_is_no_longer_supported">Tog emot ett meddelande som krypterats med en gammal version av Signal som inte längre stöds. Be avsändaren om att uppdatera till den senaste versionen och skicka om meddelandet.</string>
    <string name="MessageRecord_left_group">Du har lämnat gruppen.</string>
    <string name="MessageRecord_you_updated_group">Du uppdaterade gruppen.</string>
    <string name="MessageRecord_the_group_was_updated">Gruppen uppdaterades.</string>
    <string name="MessageRecord_you_called_date">Du ringde · %1$s</string>
    <string name="MessageRecord_missed_audio_call_date">Missat ljudsamtal · %1$s</string>
    <string name="MessageRecord_missed_video_call_date">Missat videosamtal · %1$s</string>
    <string name="MessageRecord_s_updated_group">%1$s uppdaterade gruppen.</string>
    <string name="MessageRecord_s_called_you_date">%1$s ringde dig · %2$s</string>
    <string name="MessageRecord_s_joined_signal">%1$s finns på Signal!</string>
    <string name="MessageRecord_you_disabled_disappearing_messages">Du inaktiverade försvinnande meddelanden.</string>
    <string name="MessageRecord_s_disabled_disappearing_messages">%1$s inaktiverade försvinnande meddelanden.</string>
    <string name="MessageRecord_you_set_disappearing_message_time_to_s">Du ställde in tidsgränsen för försvinnande meddelanden till %1$s.</string>
    <string name="MessageRecord_s_set_disappearing_message_time_to_s">%1$s ställde in tidsgränsen för försvinnande meddelanden till %2$s.</string>
    <string name="MessageRecord_disappearing_message_time_set_to_s">Tidsgränsen för försvinnande meddelanden har ställts in till %1$s.</string>
    <string name="MessageRecord_this_group_was_updated_to_a_new_group">Denna grupp uppdaterades till en Ny grupp.</string>
    <string name="MessageRecord_you_couldnt_be_added_to_the_new_group_and_have_been_invited_to_join">Du kunde inte läggas till i den Nya gruppen och har blivit inbjuden att gå med.</string>
    <string name="MessageRecord_chat_session_refreshed">Chattsessionen uppdaterad</string>
    <plurals name="MessageRecord_members_couldnt_be_added_to_the_new_group_and_have_been_invited">
        <item quantity="one">En medlem kunde inte läggas till i den Nya gruppen och har blivit inbjuden att gå med.</item>
        <item quantity="other">%1$s medlemmar kunde inte läggas till i den Nya gruppen och har blivit inbjudna att gå med.</item>
    </plurals>

    <plurals name="MessageRecord_members_couldnt_be_added_to_the_new_group_and_have_been_removed">
        <item quantity="one">En medlem kunde inte läggas till i den Nya gruppen och har tagits bort.</item>
        <item quantity="other">%1$s medlemmar kunde inte läggas till i den Nya gruppen och har tagits bort.</item>
    </plurals>

    <!-- Profile change updates -->
    <string name="MessageRecord_changed_their_profile_name_to">%1$s ändrade sitt profilnamn till %2$s.</string>
    <string name="MessageRecord_changed_their_profile_name_from_to">%1$s ändrade sitt profilnamn från %2$s till %3$s.</string>
    <string name="MessageRecord_changed_their_profile">%1$s ändrade sin profil.</string>

    <!-- GV2 specific -->
    <string name="MessageRecord_you_created_the_group">Du skapade gruppen.</string>
    <string name="MessageRecord_group_updated">Gruppen uppdaterad.</string>
    <string name="MessageRecord_invite_friends_to_this_group">Bjud in vänner till denna grupp via en grupplänk</string>

    <!-- GV2 member additions -->
    <string name="MessageRecord_you_added_s">Du lade till %1$s.</string>
    <string name="MessageRecord_s_added_s">%1$s lade till %2$s.</string>
    <string name="MessageRecord_s_added_you">%1$s lade till dig i gruppen</string>
    <string name="MessageRecord_you_joined_the_group">Du gick med i gruppen.</string>
    <string name="MessageRecord_s_joined_the_group">%1$s gick med i gruppen.</string>

    <!-- GV2 member removals -->
    <string name="MessageRecord_you_removed_s">Du tog bort %1$s.</string>
    <string name="MessageRecord_s_removed_s">%1$s tog bort %2$s.</string>
    <string name="MessageRecord_s_removed_you_from_the_group">%1$s tog bort dig från gruppen.</string>
    <string name="MessageRecord_you_left_the_group">Du lämnade gruppen.</string>
    <string name="MessageRecord_s_left_the_group">%1$s lämnade gruppen.</string>
    <string name="MessageRecord_you_are_no_longer_in_the_group">Du är inte längre i gruppen.</string>
    <string name="MessageRecord_s_is_no_longer_in_the_group">%1$s är inte längre i gruppen.</string>

    <!-- GV2 role change -->
    <string name="MessageRecord_you_made_s_an_admin">Du gjorde %1$s till administratör.</string>
    <string name="MessageRecord_s_made_s_an_admin">%1$s gjorde %2$s till administratör.</string>
    <string name="MessageRecord_s_made_you_an_admin">%1$s gjorde dig till administratör.</string>
    <string name="MessageRecord_you_revoked_admin_privileges_from_s">Du återkallade administratörsbehörigheter från %1$s.</string>
    <string name="MessageRecord_s_revoked_your_admin_privileges">%1$s återkallade dina administratörsbehörigheter.</string>
    <string name="MessageRecord_s_revoked_admin_privileges_from_s">%1$s återkallade administratörsbehörigheter från %2$s.</string>
    <string name="MessageRecord_s_is_now_an_admin">%1$s är nu en administratör.</string>
    <string name="MessageRecord_you_are_now_an_admin">Du är nu en administratör.</string>
    <string name="MessageRecord_s_is_no_longer_an_admin">%1$s är inte längre en administratör.</string>
    <string name="MessageRecord_you_are_no_longer_an_admin">Du är inte längre en administratör.</string>

    <!-- GV2 invitations -->
    <string name="MessageRecord_you_invited_s_to_the_group">Du bjöd in %1$s till gruppen.</string>
    <string name="MessageRecord_s_invited_you_to_the_group">%1$s bjöd in dig till gruppen.</string>
    <plurals name="MessageRecord_s_invited_members">
        <item quantity="one">%1$s bjöd in 1 person till gruppen.</item>
        <item quantity="other">%1$s bjöd in %2$d personer till gruppen.</item>
    </plurals>
    <string name="MessageRecord_you_were_invited_to_the_group">Du blev inbjuden till gruppen.</string>
    <plurals name="MessageRecord_d_people_were_invited_to_the_group">
        <item quantity="one">1 person har bjudits in till gruppen.</item>
        <item quantity="other">%1$d personer har bjudits in till gruppen.</item>
    </plurals>

    <!-- GV2 invitation revokes -->
    <plurals name="MessageRecord_you_revoked_invites">
        <item quantity="one">Du återkallade 1 inbjudan till gruppen.</item>
        <item quantity="other">Du återkallade %1$d inbjudningar till gruppen.</item>
    </plurals>
    <plurals name="MessageRecord_s_revoked_invites">
        <item quantity="one">%1$s återkallade 1 inbjudan till gruppen.</item>
        <item quantity="other">%1$s återkallade %2$d inbjudningar till gruppen.</item>
    </plurals>
    <string name="MessageRecord_someone_declined_an_invitation_to_the_group">Någon avböjde en inbjudan till gruppen.</string>
    <string name="MessageRecord_you_declined_the_invitation_to_the_group">Du avböjde inbjudan till gruppen.</string>
    <string name="MessageRecord_s_revoked_your_invitation_to_the_group">%1$s återkallade din inbjudan till gruppen.</string>
    <string name="MessageRecord_an_admin_revoked_your_invitation_to_the_group">En administratör återkallade din inbjudan till gruppen.</string>
    <plurals name="MessageRecord_d_invitations_were_revoked">
        <item quantity="one">En inbjudan till gruppen återkallades.</item>
        <item quantity="other">%1$d inbjudningar till gruppen återkallades.</item>
    </plurals>

    <!-- GV2 invitation acceptance -->
    <string name="MessageRecord_you_accepted_invite">Du accepterade inbjudan till gruppen.</string>
    <string name="MessageRecord_s_accepted_invite">%1$s accepterade en inbjudan till gruppen.</string>
    <string name="MessageRecord_you_added_invited_member_s">Du lade till inbjuden medlem %1$s.</string>
    <string name="MessageRecord_s_added_invited_member_s">%1$s lade till inbjuden medlem %2$s.</string>

    <!-- GV2 title change -->
    <string name="MessageRecord_you_changed_the_group_name_to_s">Du ändrade gruppnamnet till \"%1$s\".</string>
    <string name="MessageRecord_s_changed_the_group_name_to_s">%1$s ändrade gruppnamnet till \"%2$s\".</string>
    <string name="MessageRecord_the_group_name_has_changed_to_s">Gruppnamnet har ändrats till \"%1$s\".</string>

    <!-- GV2 description change -->
    <string name="MessageRecord_you_changed_the_group_description">Du ändrade gruppbeskrivningen.</string>
    <string name="MessageRecord_s_changed_the_group_description">%1$s ändrade gruppbeskrivningen.</string>
    <string name="MessageRecord_the_group_description_has_changed">Gruppbeskrivningen har ändrats.</string>

    <!-- GV2 avatar change -->
    <string name="MessageRecord_you_changed_the_group_avatar">Du ändrade gruppavataren.</string>
    <string name="MessageRecord_s_changed_the_group_avatar">%1$s ändrade gruppavataren.</string>
    <string name="MessageRecord_the_group_group_avatar_has_been_changed">Gruppavataren har ändrats.</string>

    <!-- GV2 attribute access level change -->
    <string name="MessageRecord_you_changed_who_can_edit_group_info_to_s">Du ändrade vem som kan redigera gruppinformation till \"%1$s\".</string>
    <string name="MessageRecord_s_changed_who_can_edit_group_info_to_s">%1$s ändrade vem som kan redigera gruppinformation till \"%2$s\".</string>
    <string name="MessageRecord_who_can_edit_group_info_has_been_changed_to_s">Vem som kan redigera gruppinformation har ändrats till \"%1$s\".</string>

    <!-- GV2 membership access level change -->
    <string name="MessageRecord_you_changed_who_can_edit_group_membership_to_s">Du ändrade vem som kan redigera gruppmedlemskap till \"%1$s\".</string>
    <string name="MessageRecord_s_changed_who_can_edit_group_membership_to_s">%1$s ändrade vem som kan redigera gruppmedlemskap till \"%2$s\".</string>
    <string name="MessageRecord_who_can_edit_group_membership_has_been_changed_to_s">Vem som kan redigera gruppmedlemskap har ändrats till \"%1$s\".</string>

    <!-- GV2 announcement group change -->
    <string name="MessageRecord_you_allow_all_members_to_send">Du ändrade gruppinställningarna så att alla medlemmar tillåts skicka meddelanden.</string>
    <string name="MessageRecord_you_allow_only_admins_to_send">Du ändrade gruppinställningarna så att endast administratörer tillåts skicka meddelanden.</string>
    <string name="MessageRecord_s_allow_all_members_to_send">%1$s ändrade gruppinställningarna så att alla medlemmar tillåts skicka meddelanden.</string>
    <string name="MessageRecord_s_allow_only_admins_to_send">%1$s ändrade gruppinställningarna så att endast administratörer tillåts skicka meddelanden.</string>
    <string name="MessageRecord_allow_all_members_to_send">Gruppinställningarna ändrades så att alla medlemmar tillåts skicka meddelanden.</string>
    <string name="MessageRecord_allow_only_admins_to_send">Gruppinställningarna ändrades så att endast administratörer tillåts skicka meddelanden.</string>

    <!-- GV2 group link invite access level change -->
    <string name="MessageRecord_you_turned_on_the_group_link_with_admin_approval_off">Du aktiverade grupplänken med administratörsgodkännande av.</string>
    <string name="MessageRecord_you_turned_on_the_group_link_with_admin_approval_on">Du aktiverade grupplänken med administratörsgodkännande.</string>
    <string name="MessageRecord_you_turned_off_the_group_link">Du har inaktiverat grupplänken.</string>
    <string name="MessageRecord_s_turned_on_the_group_link_with_admin_approval_off">%1$s aktiverade grupplänken med administratörsgodkännande av.</string>
    <string name="MessageRecord_s_turned_on_the_group_link_with_admin_approval_on">%1$s aktiverade grupplänken med administratörsgodkännande på.</string>
    <string name="MessageRecord_s_turned_off_the_group_link">%1$s inaktiverade grupplänken.</string>
    <string name="MessageRecord_the_group_link_has_been_turned_on_with_admin_approval_off">Grupplänken har aktiverats med administratörsgodkännande av.</string>
    <string name="MessageRecord_the_group_link_has_been_turned_on_with_admin_approval_on">Grupplänken har aktiverats med godkännande av administratör på.</string>
    <string name="MessageRecord_the_group_link_has_been_turned_off">Grupplänken har inaktiverats.</string>
    <string name="MessageRecord_you_turned_off_admin_approval_for_the_group_link">Du inaktiverade administratörsgodkännande för grupplänken.</string>
    <string name="MessageRecord_s_turned_off_admin_approval_for_the_group_link">%1$s inaktiverade administratörsgodkännande för grupplänken.</string>
    <string name="MessageRecord_the_admin_approval_for_the_group_link_has_been_turned_off">Administratörsgodkännandet för grupplänken har inaktiverats.</string>
    <string name="MessageRecord_you_turned_on_admin_approval_for_the_group_link">Du aktiverade administratörsgodkännande för grupplänken.</string>
    <string name="MessageRecord_s_turned_on_admin_approval_for_the_group_link">%1$s aktiverat administratörsgodkännande för grupplänken.</string>
    <string name="MessageRecord_the_admin_approval_for_the_group_link_has_been_turned_on">Administratörsgodkännandet för grupplänken har aktiverats.</string>

    <!-- GV2 group link reset -->
    <string name="MessageRecord_you_reset_the_group_link">Du har återställt grupplänken.</string>
    <string name="MessageRecord_s_reset_the_group_link">%1$s har återställt grupplänken.</string>
    <string name="MessageRecord_the_group_link_has_been_reset">Grupplänken har återställts.</string>

    <!-- GV2 group link joins -->
    <string name="MessageRecord_you_joined_the_group_via_the_group_link">Du gick med i gruppen via grupplänken.</string>
    <string name="MessageRecord_s_joined_the_group_via_the_group_link">%1$s gick med i gruppen via grupplänken.</string>

    <!-- GV2 group link requests -->
    <string name="MessageRecord_you_sent_a_request_to_join_the_group">Du skickade en förfrågan om att gå med i gruppen.</string>
    <string name="MessageRecord_s_requested_to_join_via_the_group_link">%1$s begärde att gå med via grupplänken.</string>
    <!-- Update message shown when someone requests to join via group link and cancels the request back to back -->
    <plurals name="MessageRecord_s_requested_and_cancelled_their_request_to_join_via_the_group_link">
        <item quantity="one">%1$s begärde och avbröt sin begäran att gå med via grupplänken.</item>
        <item quantity="other">%1$s begärde och avbröt %2$d begäran att gå med via grupplänken.</item>
    </plurals>

    <!-- GV2 group link approvals -->
    <string name="MessageRecord_s_approved_your_request_to_join_the_group">%1$s godkände din förfrågan om att gå med i gruppen.</string>
    <string name="MessageRecord_s_approved_a_request_to_join_the_group_from_s">%1$s godkände en förfrågan om att gå med i gruppen från %2$s.</string>
    <string name="MessageRecord_you_approved_a_request_to_join_the_group_from_s">Du godkände en förfrågan om att gå med i gruppen från %1$s.</string>
    <string name="MessageRecord_your_request_to_join_the_group_has_been_approved">Din förfrågan om att gå med i gruppen har godkänts.</string>
    <string name="MessageRecord_a_request_to_join_the_group_from_s_has_been_approved">En förfrågan om att gå med i gruppen från %1$s har godkänts.</string>

    <!-- GV2 group link deny -->
    <string name="MessageRecord_your_request_to_join_the_group_has_been_denied_by_an_admin">Din förfrågan om att gå med i gruppen har avfärdats av en administratör.</string>
    <string name="MessageRecord_s_denied_a_request_to_join_the_group_from_s">%1$s avfärdade en förfrågan om att gå med i gruppen från %2$s.</string>
    <string name="MessageRecord_a_request_to_join_the_group_from_s_has_been_denied">En förfrågan om att gå med i gruppen från %1$s har blivit avfärdad.</string>
    <string name="MessageRecord_you_canceled_your_request_to_join_the_group">Du avbröt din förfrågan om att gå med i gruppen.</string>
    <string name="MessageRecord_s_canceled_their_request_to_join_the_group">%1$s avbröt sin förfrågan om att gå med i gruppen.</string>

    <!-- End of GV2 specific update messages -->

    <string name="MessageRecord_your_safety_number_with_s_has_changed">Ditt säkerhetsnummer med %1$s har ändrats.</string>
    <string name="MessageRecord_you_marked_your_safety_number_with_s_verified">Du markerade ditt säkerhetsnummer med %1$s som verifierat</string>
    <string name="MessageRecord_you_marked_your_safety_number_with_s_verified_from_another_device">Du markerade ditt säkerhetsnummer med %1$s som verifierat från en annan enhet</string>
    <string name="MessageRecord_you_marked_your_safety_number_with_s_unverified">Du markerade ditt säkerhetsnummer med %1$s som overifierat</string>
    <string name="MessageRecord_you_marked_your_safety_number_with_s_unverified_from_another_device">Du markerade ditt säkerhetsnummer med %1$s som overifierat från en annan enhet</string>
    <string name="MessageRecord_a_message_from_s_couldnt_be_delivered">Ett meddelande från %1$s kunde inte levereras</string>
    <string name="MessageRecord_s_changed_their_phone_number">%1$s ändrade sitt telefonnummer.</string>
    <!-- Update item message shown in the release channel when someone is already a sustainer so we ask them if they want to boost. -->
    <string name="MessageRecord_like_this_new_feature_help_support_signal_with_a_one_time_donation">Gillar du den här nya funktionen? Stöd Signal med en engångsdonation.</string>
    <!-- Update item message shown when we merge two threads together -->
    <string name="MessageRecord_your_message_history_with_s_and_their_number_s_has_been_merged">Din meddelandehistorik med %1$s och deras nummer %2$s har slagits samman.</string>
    <!-- Update item message shown when we merge two threads together and we don't know the phone number of the other thread -->
    <string name="MessageRecord_your_message_history_with_s_and_another_chat_has_been_merged">Din meddelandehistorik med %1$s och en annan chatt som tillhörde dem har slagits samman.</string>
    <!-- Message to notify sender that activate payments request has been sent to the recipient -->
    <string name="MessageRecord_you_sent_request">Du har skickat en begäran till %1$s om att aktivera betalningar</string>
    <!-- Request message from recipient to activate payments -->
    <string name="MessageRecord_wants_you_to_activate_payments">%1$s vill att du ska aktivera betalningar. Skicka bara betalningar till personer du litar på.</string>
    <!-- Message to inform user that payments was activated-->
    <string name="MessageRecord_you_activated_payments">Du har aktiverat betalningar</string>
    <!-- Message to inform sender that recipient can now accept payments -->
    <string name="MessageRecord_can_accept_payments">%1$s kan nu ta emot betalningar</string>

    <!-- Group Calling update messages -->
    <string name="MessageRecord_s_started_a_group_call_s">%1$s startade ett gruppsamtal · %2$s</string>
    <string name="MessageRecord_s_is_in_the_group_call_s">%1$s är i gruppsamtalet · %2$s</string>
    <string name="MessageRecord_you_are_in_the_group_call_s1">Du är i gruppsamtalet · %1$s</string>
    <string name="MessageRecord_s_and_s_are_in_the_group_call_s1">%1$s och %2$s är i gruppsamtalet · %3$s</string>
    <string name="MessageRecord_group_call_s">Gruppsamtal · %1$s</string>

    <string name="MessageRecord_s_started_a_group_call">%1$s startade ett gruppsamtal</string>
    <string name="MessageRecord_s_is_in_the_group_call">%1$s är i gruppsamtalet</string>
    <string name="MessageRecord_you_are_in_the_group_call">Du är i gruppsamtalet</string>
    <string name="MessageRecord_s_and_s_are_in_the_group_call">%1$s och %2$s är i gruppsamtalet</string>
    <string name="MessageRecord_group_call">Gruppsamtal</string>

    <string name="MessageRecord_you">Du</string>

    <plurals name="MessageRecord_s_s_and_d_others_are_in_the_group_call_s">
        <item quantity="one">%1$s, %2$s och %3$d andra är i gruppsamtalet · %4$s</item>
        <item quantity="other">%1$s, %2$s och %3$d andra är i gruppsamtalet · %4$s</item>
    </plurals>

    <plurals name="MessageRecord_s_s_and_d_others_are_in_the_group_call">
        <item quantity="one">%1$s, %2$s och %3$d andra är i gruppsamtalet</item>
        <item quantity="other">%1$s, %2$s och %3$d andra är i gruppsamtalet</item>
    </plurals>

    <!-- In-conversation update message to indicate that the current contact is sms only and will need to migrate to signal to continue the conversation in signal. -->
    <string name="MessageRecord__you_will_no_longer_be_able_to_send_sms_messages_from_signal_soon">Snart kommer du inte längre att kunna skicka sms från Signal. Bjud in %1$s till Signal för att hålla konversationen här.</string>
    <!-- In-conversation update message to indicate that the current contact is sms only and will need to migrate to signal to continue the conversation in signal. -->
<<<<<<< HEAD
    <string name="MessageRecord__you_can_no_longer_send_sms_messages_in_signal">Du kan inte längre skicka sms i Molly. Bjud in %1$s till Molly för att hålla konversationen här.</string>
=======
    <string name="MessageRecord__you_can_no_longer_send_sms_messages_in_signal">Du kan inte längre skicka sms i Signal. Bjud in %1$s till Signal för att hålla konversationen här.</string>
    <!-- Body for quote when message being quoted is an in-app payment message -->
    <string name="MessageRecord__payment_s">Betalning: %1$s</string>
>>>>>>> 09afb1be

    <!-- MessageRequestBottomView -->
    <string name="MessageRequestBottomView_accept">Acceptera</string>
    <string name="MessageRequestBottomView_continue">Fortsätt</string>
    <string name="MessageRequestBottomView_delete">Ta bort</string>
    <string name="MessageRequestBottomView_block">Blockera</string>
    <string name="MessageRequestBottomView_unblock">Avblockera</string>
    <string name="MessageRequestBottomView_do_you_want_to_let_s_message_you_they_wont_know_youve_seen_their_messages_until_you_accept">Tillåt att %1$s meddelar dig och dela ditt namn och foto? Personen vet inte att du har sett personens meddelande förrän du accepterar.</string>
    <!-- Shown in message request flow. Describes what will happen if you unblock a Signal user -->
    <string name="MessageRequestBottomView_do_you_want_to_let_s_message_you_wont_receive_any_messages_until_you_unblock_them">Tillåt att %1$s meddelar dig och dela ditt namn och foto? Du får inte några meddelanden förrän du har avblockerat personen.</string>
    <!-- Shown in message request flow. Describes what will happen if you unblock an SMS user -->
    <string name="MessageRequestBottomView_do_you_want_to_let_s_message_you_wont_receive_any_messages_until_you_unblock_them_SMS">Låta %1$s skicka meddelanden till dig? Du kommer inte att få några meddelanden förrän du avblockerar dem.</string>
    <string name="MessageRequestBottomView_get_updates_and_news_from_s_you_wont_receive_any_updates_until_you_unblock_them">Få uppdateringar och nyheter från %1$s? Du kommer inte att få några uppdateringar förrän du avblockerar dem.</string>
    <string name="MessageRequestBottomView_continue_your_conversation_with_this_group_and_share_your_name_and_photo">Fortsätta din konversation med denna grupp och dela ditt namn och foto med dess medlemmar?</string>
    <string name="MessageRequestBottomView_upgrade_this_group_to_activate_new_features">Uppgradera denna grupp för att aktivera nya funktioner som @omnämnanden och administratörer. Medlemmar som inte har delat sitt namn eller foto i denna grupp kommer att inbjudas att gå med.</string>
    <string name="MessageRequestBottomView_this_legacy_group_can_no_longer_be_used">Denna Äldre gruppen kan inte längre användas eftersom den är för stor. Den största gruppstorleken är %1$d.</string>
    <string name="MessageRequestBottomView_continue_your_conversation_with_s_and_share_your_name_and_photo">Fortsätt din konversation med %1$s och dela ditt namn och foto?</string>
    <string name="MessageRequestBottomView_do_you_want_to_join_this_group_they_wont_know_youve_seen_their_messages_until_you_accept">Gå med i denna grupp och dela ditt namn och foto med dess medlemmar? De vet inte att du har sett deras meddelanden förrän du accepterar.</string>
    <string name="MessageRequestBottomView_do_you_want_to_join_this_group_you_wont_see_their_messages">Gå med i denna grupp och dela ditt namn och foto med dess medlemmar? Du kommer inte se deras meddelanden förrän du accepterar.</string>
    <string name="MessageRequestBottomView_join_this_group_they_wont_know_youve_seen_their_messages_until_you_accept">Gå med i denna grupp? De vet inte att du har sett deras meddelanden förrän du accepterar det.</string>
    <string name="MessageRequestBottomView_unblock_this_group_and_share_your_name_and_photo_with_its_members">Avblockeringen av denna grupp och dela ditt namn och foto med dess medlemmar? Du får inte några meddelanden förrän du har avblockerat dem.</string>
    <string name="MessageRequestBottomView_legacy_learn_more_url" translatable="false">https://support.signal.org/hc/articles/360007459591</string>
    <string name="MessageRequestProfileView_view">Visa</string>
    <string name="MessageRequestProfileView_member_of_one_group">Medlem av %1$s</string>
    <string name="MessageRequestProfileView_member_of_two_groups">Medlem av %1$s och %2$s</string>
    <string name="MessageRequestProfileView_member_of_many_groups">Medlem av %1$s, %2$s, och %3$s</string>
    <plurals name="MessageRequestProfileView_members">
        <item quantity="one">%1$d medlem</item>
        <item quantity="other">%1$d medlemmar</item>
    </plurals>
    <!-- Describes the number of members in a group. The string MessageRequestProfileView_invited is nested in the parentheses. -->
    <plurals name="MessageRequestProfileView_members_and_invited">
        <item quantity="one">%1$d medlem (%2$s)</item>
        <item quantity="other">%1$d medlemmar (%2$s)</item>
    </plurals>
    <!-- Describes the number of people invited to a group. Nested inside of the string MessageRequestProfileView_members_and_invited -->
    <plurals name="MessageRequestProfileView_invited">
        <item quantity="one">+ %1$d inbjuden</item>
        <item quantity="other">+ %1$d inbjudna</item>
    </plurals>
    <plurals name="MessageRequestProfileView_member_of_d_additional_groups">
        <item quantity="one">%1$d ytterligare grupp</item>
        <item quantity="other">%1$d ytterligare grupper</item>
    </plurals>

    <!-- PassphraseChangeActivity -->
    <string name="PassphraseChangeActivity_passphrases_dont_match_exclamation">Lösenorden matchar inte!</string>
    <string name="PassphraseChangeActivity_incorrect_old_passphrase_exclamation">Inkorrekt gammalt lösenord!</string>
    <string name="PassphraseChangeActivity_enter_new_passphrase_exclamation">Ange nytt lösenord!</string>

    <!-- DeviceProvisioningActivity -->
    <string name="DeviceProvisioningActivity_link_this_device">Länka denna enhet?</string>
    <string name="DeviceProvisioningActivity_continue">FORTSÄTT</string>

    <string name="DeviceProvisioningActivity_content_intro">Den kommer att kunna</string>
    <string name="DeviceProvisioningActivity_content_bullets">
        • Läsa alla dina meddelanden \n• Skicka meddelanden i ditt namn
    </string>
    <string name="DeviceProvisioningActivity_content_progress_title">Länka enhet</string>
    <string name="DeviceProvisioningActivity_content_progress_content">Länka ny enhet…</string>
    <string name="DeviceProvisioningActivity_content_progress_success">Enhet tillåten!</string>
    <string name="DeviceProvisioningActivity_content_progress_no_device">Ingen enhet hittades.</string>
    <string name="DeviceProvisioningActivity_content_progress_network_error">Nätverksfel.</string>
    <string name="DeviceProvisioningActivity_content_progress_key_error">Ogiltig QR-kod.</string>
    <string name="DeviceProvisioningActivity_sorry_you_have_too_many_devices_linked_already">Tyvärr har du för många enheter redan länkade, prova att ta bort en del</string>
    <string name="DeviceActivity_sorry_this_is_not_a_valid_device_link_qr_code">Tyvärr, detta är ingen giltig QR-kod för enhetslänkning.</string>
    <string name="DeviceProvisioningActivity_link_a_signal_device">Länka en Signal-enhet?</string>
    <string name="DeviceProvisioningActivity_it_looks_like_youre_trying_to_link_a_signal_device_using_a_3rd_party_scanner">Det verkar som att du försöker länka en Signal-enhet med hjälp av en tredjepartsskanner. För din säkerhet, skanna koden igen inifrån Signal.</string>

    <string name="DeviceActivity_signal_needs_the_camera_permission_in_order_to_scan_a_qr_code">Molly behöver behörigheten Kamera för att skanna QR-koder men det har avfärdats permanent. Fortsätt till inställningar för appar, välj \"Behörigheter\" och aktivera \"Kamera\".</string>
    <string name="DeviceActivity_unable_to_scan_a_qr_code_without_the_camera_permission">Det går inte att skanna en QR-kod utan behörigheten Kamera</string>

    <!-- OutdatedBuildReminder -->
    <string name="OutdatedBuildReminder_update_now">Uppdatera nu</string>
    <string name="OutdatedBuildReminder_your_version_of_signal_will_expire_today">Denna version av Signal upphör att gälla idag. Uppdatera till den senaste versionen.</string>
    <plurals name="OutdatedBuildReminder_your_version_of_signal_will_expire_in_n_days">
        <item quantity="one">Denna version av Signal upphör att gälla i morgon. Uppdatera till den senaste versionen.</item>
        <item quantity="other">Denna version av Signal upphör att gälla om %1$d dagar. Uppdatera till den senaste versionen.</item>
    </plurals>

    <!-- PassphrasePromptActivity -->
    <string name="PassphrasePromptActivity_enter_passphrase">Ange lösenord</string>
    <string name="PassphrasePromptActivity_watermark_content_description">Molly-ikon</string>
    <string name="PassphrasePromptActivity_ok_button_content_description">Skicka lösenord</string>
    <string name="PassphrasePromptActivity_invalid_passphrase_exclamation">Fel lösenord!</string>
    <string name="PassphrasePromptActivity_unlock_signal">Lås upp Molly</string>
    <string name="PassphrasePromptActivity_signal_android_lock_screen">Molly Android - Låsskärm</string>

    <!-- PlacePickerActivity -->
    <string name="PlacePickerActivity_title">Karta</string>

    <string name="PlacePickerActivity_drop_pin">Släpp stift</string>
    <string name="PlacePickerActivity_accept_address">Acceptera adress</string>

    <!-- PlayServicesProblemFragment -->
    <string name="PlayServicesProblemFragment_the_version_of_google_play_services_you_have_installed_is_not_functioning">Versionen av Google Play-tjänster som du har installerad fungerar inte korrekt. Installera om Google Play-tjänster och försök igen.</string>

    <!-- PinRestoreEntryFragment -->
    <string name="PinRestoreEntryFragment_incorrect_pin">Felaktig PIN-kod</string>
    <string name="PinRestoreEntryFragment_skip_pin_entry">Hoppa över PIN-kodsposten?</string>
    <string name="PinRestoreEntryFragment_need_help">Behöver du hjälp?</string>
    <string name="PinRestoreEntryFragment_your_pin_is_a_d_digit_code">Din PIN-kod är en %1$d+-siffrig kod du skapade som kan vara numerisk eller alfanumerisk.\n\nOm du inte kommer ihåg din PIN-kod kan du skapa en ny. Du kan registrera och använda ditt konto men du kommer att förlora några sparade inställningar som din profilinformation.</string>
    <string name="PinRestoreEntryFragment_if_you_cant_remember_your_pin">Om du inte kommer ihåg din PIN-kod kan du skapa en ny. Du kan registrera och använda ditt konto men du kommer att förlora några sparade inställningar som din profilinformation.</string>
    <string name="PinRestoreEntryFragment_create_new_pin">Skapa ny PIN-kod</string>
    <string name="PinRestoreEntryFragment_contact_support">Kontakta supporten</string>
    <string name="PinRestoreEntryFragment_cancel">Avbryt</string>
    <string name="PinRestoreEntryFragment_skip">Hoppa över</string>
    <plurals name="PinRestoreEntryFragment_you_have_d_attempt_remaining">
        <item quantity="one">Du har %1$d försök kvar. Om du får slut på försök kan du skapa en ny PIN-kod. Du kan registrera och använda ditt konto men du kommer att förlora några sparade inställningar som din profilinformation.</item>
        <item quantity="other">Du har %1$d försök kvar. Om du får slut på försök kan du skapa en ny PIN-kod. Du kan registrera och använda ditt konto men du kommer att förlora några sparade inställningar som din profilinformation.</item>
    </plurals>
    <string name="PinRestoreEntryFragment_signal_registration_need_help_with_pin">Signal-registrering - Behöver du hjälp med PIN-kod för Android</string>
    <string name="PinRestoreEntryFragment_enter_alphanumeric_pin">Ange alfanumerisk PIN-kod</string>
    <string name="PinRestoreEntryFragment_enter_numeric_pin">Ange numerisk PIN-kod</string>

    <!-- PinRestoreLockedFragment -->
    <string name="PinRestoreLockedFragment_create_your_pin">Skapa din PIN-kod</string>
    <string name="PinRestoreLockedFragment_youve_run_out_of_pin_guesses">Du har slut på gissningar av PIN-koden men du kan fortfarande komma åt ditt Signal-konto genom att skapa en ny PIN-kod. För din integritet och säkerhet kommer ditt konto att återställas utan några sparade profilinformation eller inställningar.</string>
    <string name="PinRestoreLockedFragment_create_new_pin">Skapa ny PIN-kod</string>
    <string name="PinRestoreLockedFragment_learn_more_url" translatable="false">https://support.signal.org/hc/articles/360007059792</string>

    <!-- PinOptOutDialog -->
    <string name="PinOptOutDialog_warning">Varning</string>
    <string name="PinOptOutDialog_if_you_disable_the_pin_you_will_lose_all_data">Om du inaktiverar PIN-koden kommer du att förlora alla data när du registrerar om Signal om du inte säkerhetskopierar och återställer manuellt. Du kan inte aktivera registreringslåset medan PIN-koden är inaktiverad.</string>
    <string name="PinOptOutDialog_disable_pin">Inaktivera PIN-koden</string>

    <!-- RatingManager -->
    <string name="RatingManager_rate_this_app">Betygsätt denna app</string>
    <string name="RatingManager_if_you_enjoy_using_this_app_please_take_a_moment">Om du gillar att använda denna app, ta en stund för att hjälpa oss genom att betygsätta den.</string>
    <string name="RatingManager_rate_now">Betygsätt nu!</string>
    <string name="RatingManager_no_thanks">Nej tack</string>
    <string name="RatingManager_later">Senare</string>

    <!-- ReactionsBottomSheetDialogFragment -->
    <string name="ReactionsBottomSheetDialogFragment_all">Alla · %1$d</string>

    <!-- ReactionsConversationView -->
    <string name="ReactionsConversationView_plus">+%1$d</string>

    <!-- ReactionsRecipientAdapter -->
    <string name="ReactionsRecipientAdapter_you">Du</string>

    <!-- RecaptchaRequiredBottomSheetFragment -->
    <string name="RecaptchaRequiredBottomSheetFragment_verify_to_continue_messaging">Verifiera för att fortsätta skicka meddelanden</string>
    <string name="RecaptchaRequiredBottomSheetFragment_to_help_prevent_spam_on_signal">För att förhindra skräppost på Molly, slutför verifieringen.</string>
    <string name="RecaptchaRequiredBottomSheetFragment_after_verifying_you_can_continue_messaging">Efter verifiering kan du fortsätta skicka meddelanden. Alla pausade meddelanden skickas automatiskt.</string>

    <!-- Recipient -->
    <string name="Recipient_you">Du</string>
    <!-- Name of recipient representing user\'s \'My Story\' -->
    <string name="Recipient_my_story">Min Story</string>

    <!-- RecipientPreferencesActivity -->
    <string name="RecipientPreferenceActivity_block">Blockera</string>
    <string name="RecipientPreferenceActivity_unblock">Avblockera</string>

    <!-- RecipientProvider -->
    <string name="RecipientProvider_unnamed_group">Namnlös grupp</string>

    <!-- RedPhone -->
    <string name="RedPhone_answering">Svarar…</string>
    <string name="RedPhone_ending_call">Avslutar samtal…</string>
    <string name="RedPhone_ringing">Ringer…</string>
    <string name="RedPhone_busy">Upptaget</string>
    <string name="RedPhone_recipient_unavailable">Mottagaren är otillgänglig</string>
    <string name="RedPhone_network_failed">Nätverket misslyckades</string>
    <string name="RedPhone_number_not_registered">Numret är inte registrerat!</string>
    <string name="RedPhone_the_number_you_dialed_does_not_support_secure_voice">Numret du ringde har inte stöd för säkra röstsamtal!</string>
    <string name="RedPhone_got_it">Uppfattat</string>

    <!-- Valentine\'s Day Megaphone -->
    <!-- Title text for the Valentine\'s Day donation megaphone. The placeholder will always be a heart emoji. Needs to be a placeholder for Android reasons. -->
    <string name="ValentinesDayMegaphone_happy_heart_day">Glad 💜-dag!</string>
    <!-- Body text for the Valentine\'s Day donation megaphone. -->
    <string name="ValentinesDayMegaphone_show_your_affection">Visa din tillgivenhet genom att bli en Molly-upprätthållare.</string>

    <!-- WebRtcCallActivity -->
    <string name="WebRtcCallActivity__tap_here_to_turn_on_your_video">Tryck här för att aktivera din video</string>
    <string name="WebRtcCallActivity__to_call_s_signal_needs_access_to_your_camera">För att ringa %1$s behöver Molly åtkomst till din kamera</string>
    <string name="WebRtcCallActivity__signal_s">Molly %1$s</string>
    <string name="WebRtcCallActivity__calling">Ringer…</string>
    <string name="WebRtcCallActivity__group_is_too_large_to_ring_the_participants">Gruppen är för stor för att ringa deltagarna.</string>
    <!-- Call status shown when an active call was disconnected (e.g., network hiccup) and is trying to reconnect -->
    <string name="WebRtcCallActivity__reconnecting">Återansluter…</string>
    <!-- Title for dialog warning about lacking bluetooth permissions during a call -->
    <string name="WebRtcCallActivity__bluetooth_permission_denied">Bluetooth-behörighet avvisad</string>
    <!-- Message for dialog warning about lacking bluetooth permissions during a call and references the permission needed by name -->
    <string name="WebRtcCallActivity__please_enable_the_nearby_devices_permission_to_use_bluetooth_during_a_call">Aktivera behörigheten \"Enheter i närheten\" för att använda Bluetooth under ett samtal.</string>
    <!-- Positive action for bluetooth warning dialog to open settings -->
    <string name="WebRtcCallActivity__open_settings">Öppna inställningar</string>
    <!-- Negative aciton for bluetooth warning dialog to dismiss dialog -->
    <string name="WebRtcCallActivity__not_now">Inte nu</string>

    <!-- WebRtcCallView -->
    <string name="WebRtcCallView__signal_call">Signal-samtal</string>
    <string name="WebRtcCallView__signal_video_call">Signal-videosamtal</string>
    <string name="WebRtcCallView__start_call">Starta samtal</string>
    <string name="WebRtcCallView__join_call">Gå med i samtalet</string>
    <string name="WebRtcCallView__call_is_full">Samtalet är fullt</string>
    <string name="WebRtcCallView__the_maximum_number_of_d_participants_has_been_Reached_for_this_call">Det maximala antalet %1$d deltagare har nåtts för detta samtal. Försök igen senare.</string>
    <string name="WebRtcCallView__view_participants_list">Visa deltagare</string>
    <string name="WebRtcCallView__your_video_is_off">Din video är avstängd</string>
    <string name="WebRtcCallView__reconnecting">Återansluter…</string>
    <string name="WebRtcCallView__joining">Ansluter sig…</string>
    <string name="WebRtcCallView__disconnected">Frånkopplad</string>

    <string name="WebRtcCallView__signal_will_ring_s">Signal ringer %1$s</string>
    <string name="WebRtcCallView__signal_will_ring_s_and_s">Signal ringer %1$s och %2$s</string>
    <plurals name="WebRtcCallView__signal_will_ring_s_s_and_d_others">
        <item quantity="one">Signal ringer %1$s, %2$s och %3$d annan</item>
        <item quantity="other">Signal ringer %1$s, %2$s och %3$d andra</item>
    </plurals>

    <string name="WebRtcCallView__s_will_be_notified">%1$s kommer att meddelas</string>
    <string name="WebRtcCallView__s_and_s_will_be_notified">%1$s och %2$s kommer att meddelas</string>
    <plurals name="WebRtcCallView__s_s_and_d_others_will_be_notified">
        <item quantity="one">%1$s, %2$s och %3$d annan kommer att meddelas</item>
        <item quantity="other">%1$s, %2$s och %3$d andra kommer att meddelas</item>
    </plurals>

    <string name="WebRtcCallView__ringing_s">Ringer %1$s</string>
    <string name="WebRtcCallView__ringing_s_and_s">Ringer %1$s och %2$s</string>
    <plurals name="WebRtcCallView__ringing_s_s_and_d_others">
        <item quantity="one">Ringer %1$s, %2$s och %3$d annan</item>
        <item quantity="other">Ringer %1$s, %2$s och %3$d andra</item>
    </plurals>

    <string name="WebRtcCallView__s_is_calling_you">%1$s ringer dig</string>
    <string name="WebRtcCallView__s_is_calling_you_and_s">%1$s ringer dig och %2$s</string>
    <string name="WebRtcCallView__s_is_calling_you_s_and_s">%1$s ringer dig, %2$s och %3$s</string>
    <plurals name="WebRtcCallView__s_is_calling_you_s_s_and_d_others">
        <item quantity="one">%1$s ringer dig, %2$s, %3$s och %4$d annan</item>
        <item quantity="other">%1$s ringer dig, %2$s, %3$s och %4$d andra</item>
    </plurals>

    <string name="WebRtcCallView__no_one_else_is_here">Ingen annan är här</string>
    <string name="WebRtcCallView__s_is_in_this_call">%1$s är i detta samtal</string>
    <string name="WebRtcCallView__s_are_in_this_call">%1$s är i detta samtal</string>
    <string name="WebRtcCallView__s_and_s_are_in_this_call">%1$s och %2$s är i detta samtal</string>
    <string name="WebRtcCallView__s_is_presenting">%1$s presenterar</string>

    <plurals name="WebRtcCallView__s_s_and_d_others_are_in_this_call">
        <item quantity="one">%1$s, %2$s och %3$d andra är i detta samtal</item>
        <item quantity="other">%1$s, %2$s och %3$d andra är med i detta samtal</item>
    </plurals>

    <string name="WebRtcCallView__flip">Vänd</string>
    <string name="WebRtcCallView__speaker">Högtalare</string>
    <string name="WebRtcCallView__camera">Kamera</string>
    <string name="WebRtcCallView__unmute">Av-tysta</string>
    <string name="WebRtcCallView__mute">Tysta</string>
    <string name="WebRtcCallView__ring">Ring</string>
    <string name="WebRtcCallView__end_call">Avsluta samtal</string>

    <!-- CallParticipantsListDialog -->
    <plurals name="CallParticipantsListDialog_in_this_call_d_people">
        <item quantity="one">I detta samtal · %1$d person</item>
        <item quantity="other">I detta samtal · %1$d personer</item>
    </plurals>

    <!-- CallParticipantView -->
    <string name="CallParticipantView__s_is_blocked">%1$s är blockerad</string>
    <string name="CallParticipantView__more_info">Mer information</string>
    <string name="CallParticipantView__you_wont_receive_their_audio_or_video">Du kommer inte att ta emot deras ljud eller video och de kommer inte att ta emot dina.</string>
    <string name="CallParticipantView__cant_receive_audio_video_from_s">Kan inte ta emot ljud &amp; video från %1$s</string>
    <string name="CallParticipantView__cant_receive_audio_and_video_from_s">Kan inte ta emot ljud och video från %1$s</string>
    <string name="CallParticipantView__this_may_be_Because_they_have_not_verified_your_safety_number_change">Det kan bero på att de inte har verifierat ditt säkerhetsnummerbyte, det finns ett problem med deras enhet eller att de har blockerat dig.</string>

    <!-- CallToastPopupWindow -->
    <string name="CallToastPopupWindow__swipe_to_view_screen_share">Svep för att visa skärmdelning</string>

    <!-- ProxyBottomSheetFragment -->
    <string name="ProxyBottomSheetFragment_proxy_server">Proxyserver</string>
    <string name="ProxyBottomSheetFragment_proxy_address">Proxyadress</string>
    <string name="ProxyBottomSheetFragment_do_you_want_to_use_this_proxy_address">Vill du använda denna proxyadress?</string>
    <string name="ProxyBottomSheetFragment_use_proxy">Använd proxy</string>
    <string name="ProxyBottomSheetFragment_successfully_connected_to_proxy">Ansluten till proxy.</string>

    <!-- RecaptchaProofActivity -->
    <string name="RecaptchaProofActivity_failed_to_submit">Det gick inte att skicka</string>
    <string name="RecaptchaProofActivity_complete_verification">Slutför verifieringen</string>

    <!-- RegistrationActivity -->
    <string name="RegistrationActivity_select_your_country">Välj ditt land</string>
    <string name="RegistrationActivity_you_must_specify_your_country_code">Du måste ange din landskod
    </string>
    <string name="RegistrationActivity_you_must_specify_your_phone_number">Du måste ange ditt telefonnummer
    </string>
    <string name="RegistrationActivity_invalid_number">Ogiltigt nummer</string>
    <string name="RegistrationActivity_the_number_you_specified_s_is_invalid">Numret du angav (%1$s) är ogiltigt.
    </string>
    <string name="RegistrationActivity_a_verification_code_will_be_sent_to">En verifieringskod skickas till:</string>
    <string name="RegistrationActivity_you_will_receive_a_call_to_verify_this_number">Du får ett samtal för att verifiera detta nummer.</string>
    <string name="RegistrationActivity_is_your_phone_number_above_correct">Är ditt telefonnummer ovan korrekt?</string>
    <string name="RegistrationActivity_edit_number">Ändra nummer</string>
    <string name="RegistrationActivity_missing_google_play_services">Saknar Google Play-tjänster</string>
    <string name="RegistrationActivity_this_device_is_missing_google_play_services">Denna enhet saknar Google Play-tjänster. Du kan fortfarande använda Molly men denna konfiguration kan leda till minskad tillförlitlighet eller prestanda.\n\nOm du inte är en avancerad användare, inte använder en egenhändigt modifierad Android ROM eller tror att du ser detta på grund av ett fel, kontakta support@molly.im för hjälp med felsökning.</string>
    <string name="RegistrationActivity_i_understand">Jag förstår</string>
    <string name="RegistrationActivity_play_services_error">Fel på Google Play-tjänster</string>
    <string name="RegistrationActivity_google_play_services_is_updating_or_unavailable">Google Play-tjänster uppdateras eller är tillfälligt otillgängliga. Försök igen.</string>
    <string name="RegistrationActivity_terms_and_privacy">Villkor &amp; integritetspolicy</string>
    <string name="RegistrationActivity_signal_needs_access_to_your_contacts_and_media_in_order_to_connect_with_friends">Signal behöver kontakter och mediabehörigheter för att hjälpa dig att ansluta till vänner och skicka meddelanden. Dina kontakter laddas upp med Signals privata kontaktupptäckt, vilket innebär att de är ände-till-ände-krypterade och aldrig synliga för Signal-tjänsten.</string>
    <string name="RegistrationActivity_signal_needs_access_to_your_contacts_in_order_to_connect_with_friends">Signal behöver kontaktbehörighet för att hjälpa dig att få kontakt med vänner. Dina kontakter laddas upp med Signals privata kontaktupptäckt, vilket innebär att de är ände-till-ände-krypterade och aldrig synliga för Signal-tjänsten.</string>
    <string name="RegistrationActivity_rate_limited_to_service">Du har gjort för många försök att registrera detta nummer. Försök igen senare.</string>
    <string name="RegistrationActivity_unable_to_connect_to_service">Det går inte att ansluta till tjänsten. Kontrollera nätverksanslutning och försök igen.</string>
    <string name="RegistrationActivity_non_standard_number_format">Icke-standardiserat sifferformat</string>
    <string name="RegistrationActivity_the_number_you_entered_appears_to_be_a_non_standard">Siffran du angav (%1$s) verkar vara ett icke-standardformat.\n\nMenade du %2$s?</string>
    <string name="RegistrationActivity_signal_android_phone_number_format">Molly Android - Telefonnummerformat</string>
    <string name="RegistrationActivity_call_requested">Samtal begärt</string>
    <plurals name="RegistrationActivity_debug_log_hint">
        <item quantity="one">Du är nu %1$d steg bort från att skicka in en felsökningslogg.</item>
        <item quantity="other">Du är nu %1$d steg bort från att skicka in en felsökningslogg.</item>
    </plurals>
    <string name="RegistrationActivity_we_need_to_verify_that_youre_human">Vi måste verifiera att du är en människa.</string>
    <string name="RegistrationActivity_next">Nästa</string>
    <string name="RegistrationActivity_continue">Fortsätt</string>
    <string name="RegistrationActivity_take_privacy_with_you_be_yourself_in_every_message">Ta med dig integritet.\nVar dig själv i varje meddelande.</string>
    <string name="RegistrationActivity_enter_your_phone_number_to_get_started">Ange ditt telefonnummer för att komma igång</string>
    <string name="RegistrationActivity_enter_your_phone_number">Ange ditt telefonnummer</string>
    <string name="RegistrationActivity_you_will_receive_a_verification_code">Du kommer att få en verifieringskod. Din operatör kan ta betalt för det.</string>
    <string name="RegistrationActivity_enter_the_code_we_sent_to_s">Ange koden vi skickade till %1$s</string>
    <string name="RegistrationActivity_make_sure_your_phone_has_a_cellular_signal">Se till att din telefon har en mobilsignal för att ta emot ditt SMS eller samtal</string>

    <string name="RegistrationActivity_phone_number_description">Telefonnummer</string>
    <string name="RegistrationActivity_country_code_description">Landskod</string>
    <string name="RegistrationActivity_call">Ring</string>

    <!-- RegistrationLockV2Dialog -->
    <string name="RegistrationLockV2Dialog_turn_on_registration_lock">Aktivera registreringslåset?</string>
    <string name="RegistrationLockV2Dialog_turn_off_registration_lock">Inaktivera registreringslåset?</string>
    <string name="RegistrationLockV2Dialog_if_you_forget_your_signal_pin_when_registering_again">Om du glömmer din PIN-kod när du registrerar dig hos Signal igen, kommer du att vara utelåst från ditt konto i 7 dagar.</string>
    <string name="RegistrationLockV2Dialog_turn_on">Aktivera</string>
    <string name="RegistrationLockV2Dialog_turn_off">Inaktivera</string>

    <!-- RevealableMessageView -->
    <string name="RevealableMessageView_view_photo">Visa foto</string>
    <string name="RevealableMessageView_view_video">Visa video</string>
    <string name="RevealableMessageView_viewed">Visat</string>
    <string name="RevealableMessageView_media">Media</string>

    <!-- Search -->
    <string name="SearchFragment_no_results">Inga resultat hittades för \"%1$s\"</string>
    <string name="SearchFragment_header_conversations">Konversationer</string>
    <string name="SearchFragment_header_contacts">Kontakter</string>
    <string name="SearchFragment_header_messages">Meddelanden</string>

    <!-- ShakeToReport -->
    <string name="ShakeToReport_shake_detected" translatable="false">Shake detected</string>
    <string name="ShakeToReport_submit_debug_log" translatable="false">Submit debug log?</string>
    <string name="ShakeToReport_submit" translatable="false">Submit</string>
    <string name="ShakeToReport_failed_to_submit" translatable="false">Failed to submit :(</string>
    <string name="ShakeToReport_success" translatable="false">Success!</string>
    <string name="ShakeToReport_share" translatable="false">Share</string>

    <!-- SharedContactDetailsActivity -->
    <string name="SharedContactDetailsActivity_add_to_contacts">Lägg till i kontakter</string>
    <string name="SharedContactDetailsActivity_invite_to_signal">Bjud in till Molly</string>
    <string name="SharedContactDetailsActivity_signal_message">Signal-meddelande</string>
    <string name="SharedContactDetailsActivity_signal_call">Signal-samtal</string>

    <!-- SharedContactView -->
    <string name="SharedContactView_add_to_contacts">Lägg till i kontakter</string>
    <string name="SharedContactView_invite_to_signal">Bjud in till Molly</string>
    <string name="SharedContactView_message">Signal-meddelande</string>

    <!-- SignalBottomActionBar -->
    <string name="SignalBottomActionBar_more">Mer</string>

    <!-- SignalPinReminders -->
    <string name="SignalPinReminders_well_remind_you_again_later">PIN-kod verifierad. Vi påminner dig igen senare.</string>
    <string name="SignalPinReminders_well_remind_you_again_tomorrow">PIN-kod verifierad. Vi påminner dig igen imorgon.</string>
    <string name="SignalPinReminders_well_remind_you_again_in_a_few_days">PIN-kod verifierad. Vi påminner dig igen om några dagar.</string>
    <string name="SignalPinReminders_well_remind_you_again_in_a_week">PIN-kod verifierad. Vi påminner dig igen om en vecka.</string>
    <string name="SignalPinReminders_well_remind_you_again_in_a_couple_weeks">PIN-kod verifierad. Vi påminner dig igen om några dagar.</string>
    <string name="SignalPinReminders_well_remind_you_again_in_a_month">PIN-kod verifierad. Vi påminner dig igen om en månad.</string>

    <!-- Slide -->
    <string name="Slide_image">Bilder</string>
    <string name="Slide_sticker">Klistermärke</string>
    <string name="Slide_audio">Ljud</string>
    <string name="Slide_video">Filmer</string>

    <!-- SmsMessageRecord -->
    <string name="SmsMessageRecord_received_corrupted_key_exchange_message">Tog emot skadat meddelande för nyckelutbyte!
    </string>
    <string name="SmsMessageRecord_received_key_exchange_message_for_invalid_protocol_version">
        Tog emot meddelande för nyckelutbyte för ogiltig protokollversion.
    </string>
    <string name="SmsMessageRecord_received_message_with_new_safety_number_tap_to_process">Tog emot meddelande med nytt säkerhetsnummer. Tryck för att bearbeta och visa.</string>
    <string name="SmsMessageRecord_secure_session_reset">Du har återställt den säkra sessionen.</string>
    <string name="SmsMessageRecord_secure_session_reset_s">%1$s har återställt den säkra sessionen.</string>
    <string name="SmsMessageRecord_duplicate_message">Duplicerat meddelande.</string>
    <string name="SmsMessageRecord_this_message_could_not_be_processed_because_it_was_sent_from_a_newer_version">Detta meddelande kunde inte behandlas eftersom det skickades från en nyare version av Signal. Du kan be din kontakt att skicka detta meddelande igen när du har uppdaterat.</string>
    <string name="SmsMessageRecord_error_handling_incoming_message">Felhantering av inkommande meddelande.</string>

    <!-- StickerManagementActivity -->
    <string name="StickerManagementActivity_stickers">Klistermärken</string>

    <!-- StickerManagementAdapter -->
    <string name="StickerManagementAdapter_installed_stickers">Installerade klistermärken</string>
    <string name="StickerManagementAdapter_stickers_you_received">Klistermärken du mottagit</string>
    <string name="StickerManagementAdapter_signal_artist_series">Signal-artistserier</string>
    <string name="StickerManagementAdapter_no_stickers_installed">Inga klistermärken installerade</string>
    <string name="StickerManagementAdapter_stickers_from_incoming_messages_will_appear_here">Klistermärken från inkommande meddelanden visas här</string>
    <string name="StickerManagementAdapter_untitled">Utan titel</string>
    <string name="StickerManagementAdapter_unknown">Okänt</string>

    <!-- StickerPackPreviewActivity -->
    <string name="StickerPackPreviewActivity_untitled">Utan titel</string>
    <string name="StickerPackPreviewActivity_unknown">Okänt</string>
    <string name="StickerPackPreviewActivity_install">Installera</string>
    <string name="StickerPackPreviewActivity_remove">Ta bort</string>
    <string name="StickerPackPreviewActivity_stickers">Stickers</string>
    <string name="StickerPackPreviewActivity_failed_to_load_sticker_pack">Det gick inte att läsa in klistermärkespaketet</string>

    <!-- SubmitDebugLogActivity -->
    <string name="SubmitDebugLogActivity_edit">Ändra</string>
    <string name="SubmitDebugLogActivity_done">Klar</string>
    <!-- Menu option to save a debug log file to disk. -->
    <string name="SubmitDebugLogActivity_save">Spara</string>
    <!-- Error that is show in a toast when we fail to save a debug log file to disk. -->
    <string name="SubmitDebugLogActivity_failed_to_save">Det gick inte att spara</string>
    <!-- Toast that is show to notify that we have saved the debug log file to disk. -->
    <string name="SubmitDebugLogActivity_save_complete">Sparad</string>
    <string name="SubmitDebugLogActivity_tap_a_line_to_delete_it">Tryck på en rad för att ta bort den</string>
    <string name="SubmitDebugLogActivity_submit">Skicka</string>
    <string name="SubmitDebugLogActivity_failed_to_submit_logs">Det gick inte att skicka loggar</string>
    <string name="SubmitDebugLogActivity_success">Klart!</string>
    <string name="SubmitDebugLogActivity_copy_this_url_and_add_it_to_your_issue">Kopiera webbadressen och lägg till den i din felanmälan eller support-e-post:\n\n<b>%1$s</b></string>
    <string name="SubmitDebugLogActivity_share">Dela</string>
    <string name="SubmitDebugLogActivity_this_log_will_be_posted_publicly_online_for_contributors">Denna logg publiceras på nätet för bidragsgivarna att se. Du kan granska den innan du laddar upp den.</string>

    <!-- SupportEmailUtil -->
    <string name="SupportEmailUtil_support_email" translatable="false">support@molly.im</string>
    <string name="SupportEmailUtil_filter">Filter:</string>
    <string name="SupportEmailUtil_device_info">Enhetsinformation:</string>
    <string name="SupportEmailUtil_android_version">Android version:</string>
    <string name="SupportEmailUtil_signal_version">Molly version:</string>
    <string name="SupportEmailUtil_signal_package">Molly-paket:</string>
    <string name="SupportEmailUtil_registration_lock">Registreringslås:</string>
    <string name="SupportEmailUtil_locale">Språk:</string>

    <!-- ThreadRecord -->
    <string name="ThreadRecord_group_updated">Gruppen uppdaterad</string>
    <string name="ThreadRecord_left_the_group">Lämnade gruppen</string>
    <string name="ThreadRecord_secure_session_reset">Säker session har återställts.</string>
    <string name="ThreadRecord_draft">Utkast:</string>
    <string name="ThreadRecord_called">Du ringde</string>
    <string name="ThreadRecord_called_you">Ringde dig</string>
    <string name="ThreadRecord_missed_audio_call">Missat ljudsamtal</string>
    <string name="ThreadRecord_missed_video_call">Missat videosamtal</string>
    <string name="ThreadRecord_media_message">Mediameddelande</string>
    <string name="ThreadRecord_sticker">Klistermärke</string>
    <string name="ThreadRecord_view_once_photo">Visa-en-gång foto</string>
    <string name="ThreadRecord_view_once_video">Visa-en-gång video</string>
    <string name="ThreadRecord_view_once_media">Visa-en-gång media</string>
    <string name="ThreadRecord_this_message_was_deleted">Detta meddelande togs bort.</string>
    <string name="ThreadRecord_you_deleted_this_message">Du tog bort detta meddelande.</string>
    <!-- Displayed in the notification when the user sends a request to activate payments -->
    <string name="ThreadRecord_you_sent_request">Du har skickat en begäran om att aktivera betalningar</string>
    <!-- Displayed in the notification when the recipient wants to activate payments -->
    <string name="ThreadRecord_wants_you_to_activate_payments">%1$s vill att du aktiverar betalningar</string>
    <!-- Displayed in the notification when the user activates payments -->
    <string name="ThreadRecord_you_activated_payments">Du har aktiverat betalningar</string>
    <!-- Displayed in the notification when the recipient can accept payments -->
    <string name="ThreadRecord_can_accept_payments">%1$s kan nu ta emot betalningar</string>
    <string name="ThreadRecord_s_is_on_signal">%1$s finns på Signal!</string>
    <string name="ThreadRecord_disappearing_messages_disabled">Försvinnande meddelanden inaktiverat</string>
    <string name="ThreadRecord_disappearing_message_time_updated_to_s">Tiden för försvinnande meddelanden inställd till %1$s</string>
    <string name="ThreadRecord_safety_number_changed">Säkerhetsnummer ändrat</string>
    <string name="ThreadRecord_your_safety_number_with_s_has_changed">Ditt säkerhetsnummer med %1$s har ändrats.</string>
    <string name="ThreadRecord_you_marked_verified">Du markerade som verifierat</string>
    <string name="ThreadRecord_you_marked_unverified">Du markerade som overifierat</string>
    <string name="ThreadRecord_message_could_not_be_processed">Meddelandet kunde inte behandlas</string>
    <string name="ThreadRecord_delivery_issue">Leveransproblem</string>
    <string name="ThreadRecord_message_request">Meddelandeförfrågan</string>
    <string name="ThreadRecord_photo">Foto</string>
    <string name="ThreadRecord_gif">GIF</string>
    <string name="ThreadRecord_voice_message">Röstmeddelande</string>
    <string name="ThreadRecord_file">Fil</string>
    <string name="ThreadRecord_video">Video</string>
    <string name="ThreadRecord_chat_session_refreshed">Chattsessionen uppdaterad</string>
    <!-- Displayed in the notification when the user is sent a gift -->
    <string name="ThreadRecord__you_received_a_gift">Du har fått en gåva</string>
    <!-- Displayed in the notification when the user sends a gift -->
    <string name="ThreadRecord__you_sent_a_gift">Du har skickat en gåva</string>
    <!-- Displayed in the notification when the user has opened a received gift -->
    <string name="ThreadRecord__you_redeemed_a_gift_badge">Du har löst in ett gåvomärke</string>
    <!-- Displayed in the conversation list when someone reacted to your story -->
    <string name="ThreadRecord__reacted_s_to_your_story">Reagerade %1$s på din story</string>
    <!-- Displayed in the conversation list when you reacted to someone\'s story -->
    <string name="ThreadRecord__reacted_s_to_their_story">Reagerade %1$s på sin story</string>
    <!-- Displayed in the conversation list when your most recent message is a payment to or from the person the conversation is with -->
    <string name="ThreadRecord_payment">Betalning</string>

    <!-- UpdateApkReadyListener -->
    <string name="UpdateApkReadyListener_Signal_update">Molly-uppdatering</string>
    <string name="UpdateApkReadyListener_a_new_version_of_signal_is_available_tap_to_update">En ny version av Molly finns tillgänglig, tryck för att uppdatera</string>

    <!-- UntrustedSendDialog -->
    <string name="UntrustedSendDialog_send_message">Skicka meddelande?</string>
    <string name="UntrustedSendDialog_send">Skicka</string>

    <!-- UnverifiedSendDialog -->
    <string name="UnverifiedSendDialog_send_message">Skicka meddelande?</string>
    <string name="UnverifiedSendDialog_send">Skicka</string>

    <!-- UsernameEditFragment -->
    <!-- Toolbar title when entering from registration -->
    <string name="UsernameEditFragment__add_a_username">Lägg till ett användarnamn</string>
    <!-- Instructional text at the top of the username edit screen -->
    <string name="UsernameEditFragment__choose_your_username">Välj ditt användarnamn</string>
    <string name="UsernameEditFragment_username">Användarnamn</string>
    <string name="UsernameEditFragment_delete">Ta bort</string>
    <string name="UsernameEditFragment_successfully_set_username">Användarnamn angivet.</string>
    <string name="UsernameEditFragment_successfully_removed_username">Användarnamn borttaget.</string>
    <string name="UsernameEditFragment_encountered_a_network_error">Stött på ett nätverksfel.</string>
    <string name="UsernameEditFragment_this_username_is_taken">Detta användarnamn är taget.</string>
    <string name="UsernameEditFragment_this_username_is_available">Detta användarnamn är tillgängligt.</string>
    <string name="UsernameEditFragment_usernames_can_only_include">Användarnamn kan bara innehålla a–Z, 0–9 och understreck.</string>
    <string name="UsernameEditFragment_usernames_cannot_begin_with_a_number">Användarnamn kan inte börja med en siffra.</string>
    <string name="UsernameEditFragment_username_is_invalid">Användarnamnet är ogiltigt.</string>
    <string name="UsernameEditFragment_usernames_must_be_between_a_and_b_characters">Användarnamn måste vara mellan %1$d och %2$d tecken.</string>
    <!-- Explanation about what usernames provide -->
    <string name="UsernameEditFragment__usernames_let_others_message">Användarnamn låter andra skicka meddelanden till dig utan att de behöver ditt telefonnummer. De kopplas till en uppsättning siffror för att hålla din adress privat.</string>
    <!-- Dialog title for explanation about numbers at the end of the username -->
    <string name="UsernameEditFragment__what_is_this_number">Vad är det här för nummer?</string>
    <string name="UsernameEditFragment__these_digits_help_keep">De här siffrorna håller ditt användarnamn privat, så du slipper få oönskade meddelanden. Dela endast ditt användarnamn med personer och grupper som du vill ha kontakt med. Du får nya siffror om du byter användarnamn.</string>
    <!-- Button to allow user to skip -->
    <string name="UsernameEditFragment__skip">Hoppa över</string>
    <!-- Content description for done button -->
    <string name="UsernameEditFragment__done">Klar</string>

    <plurals name="UserNotificationMigrationJob_d_contacts_are_on_signal">
        <item quantity="one">%1$d kontakt finns på Signal!</item>
        <item quantity="other">%1$d kontakter finns på Signal!</item>
    </plurals>

    <!-- UsernameShareBottomSheet -->
    <!-- Explanation of what the sheet enables the user to do -->
    <string name="UsernameShareBottomSheet__copy_or_share_a_username_link">Kopiera eller dela en användarnamnslänk</string>

    <!-- VerifyIdentityActivity -->
    <string name="VerifyIdentityActivity_your_contact_is_running_an_old_version_of_signal">Din kontakt använder en gammal version av Signal. Be kontakten att uppdatera innan de verifierar ditt säkerhetsnummer.</string>
    <string name="VerifyIdentityActivity_your_contact_is_running_a_newer_version_of_Signal">Din kontakt använder en nyare version av Signal med ett inkompatibelt QR-kodformat. Uppdatera för att jämföra dem.</string>
    <string name="VerifyIdentityActivity_the_scanned_qr_code_is_not_a_correctly_formatted_safety_number">Den skannade QR-koden är inte en korrekt formaterad verifieringskod för säkerhetsnummer. Försök att skanna den igen.</string>
    <string name="VerifyIdentityActivity_share_safety_number_via">Dela säkerhetsnummer via…</string>
    <string name="VerifyIdentityActivity_our_signal_safety_number">Vårt säkerhetsnummer för Signal:</string>
    <string name="VerifyIdentityActivity_no_app_to_share_to">Verkar som att du inte har några appar att dela till.</string>
    <string name="VerifyIdentityActivity_no_safety_number_to_compare_was_found_in_the_clipboard">Inga säkerhetsnummer att jämföra med hittades i urklipp</string>
    <string name="VerifyIdentityActivity_signal_needs_the_camera_permission_in_order_to_scan_a_qr_code_but_it_has_been_permanently_denied">Molly behöver behörigheten Kamera för att skanna QR-koder men den har avfärdats permanent. Fortsätt till inställningar för appar, välj \"Behörigheter\" och aktivera \"Kamera\".</string>
    <string name="VerifyIdentityActivity_unable_to_scan_qr_code_without_camera_permission">Det går inte att skanna en QR-kod utan behörigheten Kamera</string>
    <string name="VerifyIdentityActivity_you_must_first_exchange_messages_in_order_to_view">Du måste först utbyta meddelanden för att kunna se %1$ss säkerhetsnummer.</string>

    <!-- ViewOnceMessageActivity -->
    <string name="ViewOnceMessageActivity_video_duration" translatable="false">%1$02d:%2$02d</string>

    <!-- AudioView -->
    <string name="AudioView_duration" translatable="false">%1$d:%2$02d</string>

    <!-- MessageDisplayHelper -->
    <string name="MessageDisplayHelper_message_encrypted_for_non_existing_session">Meddelande som krypterats för obefintlig session</string>

    <!-- MmsMessageRecord -->
    <string name="MmsMessageRecord_bad_encrypted_mms_message">Felkrypterat MMS</string>
    <string name="MmsMessageRecord_mms_message_encrypted_for_non_existing_session">MMS som krypterats för obefintlig session</string>

    <!-- MuteDialog -->
    <string name="MuteDialog_mute_notifications">Tysta aviseringar</string>

    <!-- ApplicationMigrationService -->
    <string name="ApplicationMigrationService_import_in_progress">Import pågår</string>
    <string name="ApplicationMigrationService_importing_text_messages">Importerar SMS</string>
    <string name="ApplicationMigrationService_import_complete">Importen slutförd</string>
    <string name="ApplicationMigrationService_system_database_import_is_complete">Systemdatabasimporten är slutförd.</string>

    <!-- KeyCachingService -->
    <string name="KeyCachingService_signal_passphrase_cached">Tryck för att öppna.</string>
    <string name="KeyCachingService_passphrase_cached">Molly är olåst</string>
    <string name="KeyCachingService_lock">Lås Molly</string>

    <!-- MediaPreviewActivity -->
    <string name="MediaPreviewActivity_you">Du</string>
    <string name="MediaPreviewActivity_unssuported_media_type">Mediatypen stöds inte</string>
    <string name="MediaPreviewActivity_draft">Utkast</string>
    <string name="MediaPreviewActivity_signal_needs_the_storage_permission_in_order_to_write_to_external_storage_but_it_has_been_permanently_denied">Molly behöver behörigheten Lagring för att spara i extern lagring men det har avfärdats permanent. Fortsätt till inställningar för appar, välj \"Behörigheter\" och aktivera \"Lagring\".</string>
    <string name="MediaPreviewActivity_unable_to_write_to_external_storage_without_permission">Kan inte spara i extern lagring utan behörighet</string>
    <string name="MediaPreviewActivity_media_delete_confirmation_title">Ta bort meddelande?</string>
    <string name="MediaPreviewActivity_media_delete_confirmation_message">Detta tar bort detta meddelande permanent.</string>
    <string name="MediaPreviewActivity_s_to_s">%1$s till %2$s</string>
    <!-- All media preview title when viewing media send by you to another recipient (allows changing of \'You\' based on context) -->
    <string name="MediaPreviewActivity_you_to_s">Du till %1$s</string>
    <!-- All media preview title when viewing media sent by another recipient to you (allows changing of \'You\' based on context) -->
    <string name="MediaPreviewActivity_s_to_you">%1$s till dig</string>
    <string name="MediaPreviewActivity_media_no_longer_available">Media är inte längre tillgängligt.</string>
    <string name="MediaPreviewActivity_cant_find_an_app_able_to_share_this_media">Det går inte att hitta en app som kan dela detta medium.</string>
    <string name="MediaPreviewActivity_dismiss_due_to_error">Stäng</string>
    <string name="MediaPreviewFragment_edit_media_error">Mediefel</string>

    <!-- MessageNotifier -->
    <string name="MessageNotifier_d_new_messages_in_d_conversations">%1$d nya meddelanden i %2$d konversationer</string>
    <string name="MessageNotifier_most_recent_from_s">Senaste från %1$s</string>
    <string name="MessageNotifier_locked_message">Låst meddelande</string>
    <string name="MessageNotifier_message_delivery_failed">Meddelandeleverans misslyckades.</string>
    <string name="MessageNotifier_failed_to_deliver_message">Det gick inte att leverera meddelandet.</string>
    <string name="MessageNotifier_error_delivering_message">Fel vid leverans av meddelande.</string>
    <string name="MessageNotifier_message_delivery_paused">Meddelandeleverans har pausats.</string>
    <string name="MessageNotifier_verify_to_continue_messaging_on_signal">Verifiera för att fortsätta skicka meddelanden på Molly.</string>
    <string name="MessageNotifier_mark_all_as_read">Markera alla som lästa</string>
    <string name="MessageNotifier_mark_read">Läst</string>
    <string name="MessageNotifier_turn_off_these_notifications">Inaktivera dessa aviseringar</string>
    <string name="MessageNotifier_view_once_photo">Visa-en-gång foto</string>
    <string name="MessageNotifier_view_once_video">Visa-en-gång video</string>
    <string name="MessageNotifier_reply">Svara</string>
    <string name="MessageNotifier_signal_message">Signal-meddelande</string>
    <string name="MessageNotifier_unsecured_sms">Osäkert SMS</string>
    <string name="MessageNotifier_you_may_have_new_messages">Du kan ha nya meddelanden</string>
    <string name="MessageNotifier_open_signal_to_check_for_recent_notifications">Öppna Molly för att kontrollera efter senaste aviseringar.</string>
    <string name="MessageNotifier_contact_message">%1$s %2$s</string>
    <string name="MessageNotifier_unknown_contact_message">Kontakt</string>
    <string name="MessageNotifier_reacted_s_to_s">Reagerade %1$s på: \"%2$s\".</string>
    <string name="MessageNotifier_reacted_s_to_your_video">Reagerade %1$s på din video.</string>
    <string name="MessageNotifier_reacted_s_to_your_image">Reagerade %1$s på din bild.</string>
    <string name="MessageNotifier_reacted_s_to_your_gif">Reagerade %1$s på din GIF.</string>
    <string name="MessageNotifier_reacted_s_to_your_file">Reagerade %1$s på din fil</string>
    <string name="MessageNotifier_reacted_s_to_your_audio">Reagerade %1$s på din ljudfil.</string>
    <string name="MessageNotifier_reacted_s_to_your_view_once_media">Reagerade %1$s på din visa-en-gång media.</string>
    <string name="MessageNotifier_reacted_s_to_your_sticker">Reagerade %1$s på dina klistermärken.</string>
    <string name="MessageNotifier_this_message_was_deleted">Detta meddelande togs bort.</string>

    <string name="TurnOffContactJoinedNotificationsActivity__turn_off_contact_joined_signal">Inaktivera Signal-aviseringar när kontakter ansluter sig? Du kan aktivera dem igen i Signal &gt; Inställningar &gt; Aviseringar.</string>

    <!-- Notification Channels -->
    <string name="NotificationChannel_channel_messages">Meddelanden</string>
    <string name="NotificationChannel_calls">Samtal</string>
    <string name="NotificationChannel_failures">Misslyckanden</string>
    <string name="NotificationChannel_backups">Säkerhetskopior</string>
    <string name="NotificationChannel_locked_status">Låsstatus</string>
    <string name="NotificationChannel_app_updates">Appuppdateringar</string>
    <string name="NotificationChannel_other">Övrigt</string>
    <string name="NotificationChannel_group_chats">Chattar</string>
    <string name="NotificationChannel_missing_display_name">Okänd</string>
    <string name="NotificationChannel_voice_notes">Röstanteckningar</string>
    <string name="NotificationChannel_contact_joined_signal">Kontakt anslöt sig till Signal</string>
    <string name="NotificationChannels__no_activity_available_to_open_notification_channel_settings">Ingen aktivitet tillgänglig för att öppna inställningar för aviseringskanaler.</string>
    <!-- Notification channel name for showing persistent background connection on devices without push notifications -->
    <string name="NotificationChannel_background_connection">Bakgrundsanslutning</string>
    <!-- Notification channel name for showing call status information (like connection, ongoing, etc.) Not ringing. -->
    <string name="NotificationChannel_call_status">Samtalsstatus</string>
    <!-- Notification channel name for occasional alerts to the user. Will appear in the system notification settings as the title of this notification channel. -->
    <string name="NotificationChannel_critical_app_alerts">Kritiska appvarningar</string>

    <!-- ProfileEditNameFragment -->

    <!-- QuickResponseService -->
    <string name="QuickResponseService_quick_response_unavailable_when_Signal_is_locked">Snabbsvar är otillgängligt när Molly är låst!</string>
    <string name="QuickResponseService_problem_sending_message">Problem med att skicka meddelandet!</string>

    <!-- SaveAttachmentTask -->
    <string name="SaveAttachmentTask_saved_to">Sparad i %1$s</string>
    <string name="SaveAttachmentTask_saved">Sparad</string>

    <!-- SearchToolbar -->
    <string name="SearchToolbar_search">Sök</string>
    <string name="SearchToolbar_search_for_conversations_contacts_and_messages">Sök efter konversationer, kontakter och meddelanden.</string>

    <!-- Material3 Search Toolbar -->
    <string name="Material3SearchToolbar__close">Stäng</string>
    <string name="Material3SearchToolbar__clear">Rensa</string>

    <!-- ShortcutLauncherActivity -->
    <string name="ShortcutLauncherActivity_invalid_shortcut">Ogiltig genväg</string>

    <!-- SingleRecipientNotificationBuilder -->
    <string name="SingleRecipientNotificationBuilder_signal">Molly</string>
    <string name="SingleRecipientNotificationBuilder_new_message">Nytt meddelande</string>
    <string name="SingleRecipientNotificationBuilder_message_request">Meddelandeförfrågan</string>
    <string name="SingleRecipientNotificationBuilder_you">Du</string>
    <!-- Notification subtext for group stories -->
    <string name="SingleRecipientNotificationBuilder__s_dot_story">%1$s · Story</string>

    <!-- ThumbnailView -->
    <string name="ThumbnailView_Play_video_description">Spela video</string>
    <string name="ThumbnailView_Has_a_caption_description">Har en bildtext</string>

    <!-- TransferControlView -->
    <plurals name="TransferControlView_n_items">
        <item quantity="one">%1$d objekt</item>
        <item quantity="other">%1$d objekt</item>
    </plurals>

    <!-- UnauthorizedReminder -->
    <string name="UnauthorizedReminder_device_no_longer_registered">Enhet inte längre registreread</string>
    <string name="UnauthorizedReminder_this_is_likely_because_you_registered_your_phone_number_with_Signal_on_a_different_device">Detta är troligen på grund av att du registrerade ditt mobilnummer hos Signal på en annan enhet. Tryck för att återregistrera dig.</string>

    <!-- EnclaveFailureReminder -->
    <!-- Banner message to update app to use payments -->
    <string name="EnclaveFailureReminder_update_signal">Uppdatera Signal för att fortsätta använda betalningar. Ditt saldo kanske inte är uppdaterat.</string>
    <!-- Banner button to update now -->
    <string name="EnclaveFailureReminder_update_now">Uppdatera nu</string>

    <!-- WebRtcCallActivity -->
    <string name="WebRtcCallActivity_to_answer_the_call_give_signal_access_to_your_microphone">För att svara på samtalet, ge Molly åtkomst till din mikrofon.</string>
    <string name="WebRtcCallActivity_to_answer_the_call_from_s_give_signal_access_to_your_microphone">För att svara på samtalet från %1$s, ge Molly åtkomst till din mikrofon.</string>
    <string name="WebRtcCallActivity_signal_requires_microphone_and_camera_permissions_in_order_to_make_or_receive_calls">Molly behöver behörigheterna Mikrofon och Kamera för att ringa och ta emot samtal, men de har avfärdats permanent. Fortsätt till inställningar för appar, välj \"Behörigheter\" och aktivera \"Mikrofon\" och \"Kamera\".</string>
    <string name="WebRtcCallActivity__answered_on_a_linked_device">Besvarades på en länkad enhet.</string>
    <string name="WebRtcCallActivity__declined_on_a_linked_device">Avböjde på en länkad enhet.</string>
    <string name="WebRtcCallActivity__busy_on_a_linked_device">Upptagen på en länkad enhet.</string>

    <string name="GroupCallSafetyNumberChangeNotification__someone_has_joined_this_call_with_a_safety_number_that_has_changed">Någon har gått med i detta samtal med ett säkerhetsnummer som har ändrats.</string>

    <!-- WebRtcCallScreen -->
    <string name="WebRtcCallScreen_swipe_up_to_change_views">Svep uppåt för att ändra vyer</string>

    <!-- WebRtcCallScreen V2 -->
    <string name="WebRtcCallScreen__decline">Avfärda</string>
    <string name="WebRtcCallScreen__answer">Svara</string>
    <string name="WebRtcCallScreen__answer_without_video">Svara utan video</string>

    <!-- WebRtcAudioOutputToggle -->
    <string name="WebRtcAudioOutputToggle__audio_output">Ljudutgång</string>
    <string name="WebRtcAudioOutputToggle__phone_earpiece">Telefon öronsnäcka</string>
    <string name="WebRtcAudioOutputToggle__speaker">Högtalare</string>
    <string name="WebRtcAudioOutputToggle__bluetooth">Bluetooth</string>

    <string name="WebRtcCallControls_answer_call_description">Svara på samtal</string>
    <string name="WebRtcCallControls_reject_call_description">Avfärda samtal</string>

    <!-- change_passphrase_activity -->
    <string name="change_passphrase_activity__old_passphrase">Gammalt lösenord</string>
    <string name="change_passphrase_activity__new_passphrase">Nytt lösenord</string>
    <string name="change_passphrase_activity__repeat_new_passphrase">Upprepa nytt lösenord</string>

    <!-- contact_selection_activity -->
    <string name="contact_selection_activity__enter_name_or_number">Ange namn eller nummer</string>
    <string name="contact_selection_activity__invite_to_signal">Bjud in till Molly</string>
    <string name="contact_selection_activity__new_group">Ny grupp</string>

    <!-- contact_filter_toolbar -->
    <string name="contact_filter_toolbar__clear_entered_text_description">Rensa inmatad text</string>
    <string name="contact_filter_toolbar__show_keyboard_description">Visa tangentbordet</string>
    <string name="contact_filter_toolbar__show_dial_pad_description">Visa knappsatsen</string>

    <!-- contact_selection_group_activity -->
    <string name="contact_selection_group_activity__no_contacts">Inga kontakter.</string>
    <string name="contact_selection_group_activity__finding_contacts">Läser in kontakter…</string>

    <!-- single_contact_selection_activity -->
    <string name="SingleContactSelectionActivity_contact_photo">Kontaktfoto</string>

    <!-- ContactSelectionListFragment-->
    <string name="ContactSelectionListFragment_signal_requires_the_contacts_permission_in_order_to_display_your_contacts">Molly behöver behörigheten Kontakter för att bifoga kontaktinformation men det har avfärdats permanent. Fortsätt till menyn för appinställningar, välj \"Behörigheter\" och aktivera \"Kontakter\".</string>
    <string name="ContactSelectionListFragment_error_retrieving_contacts_check_your_network_connection">Ett fel inträffade med att hämta kontakter, kontrollera din nätverksanslutning</string>
    <string name="ContactSelectionListFragment_username_not_found">Användarnamn hittades inte</string>
    <string name="ContactSelectionListFragment_s_is_not_a_signal_user">"\"%1$s\" är inte en Signal-användare. Kontrollera användarnamnet och försök igen."</string>
    <string name="ContactSelectionListFragment_you_do_not_need_to_add_yourself_to_the_group">Du behöver inte lägga till dig själv i gruppen</string>
    <string name="ContactSelectionListFragment_maximum_group_size_reached">Störst gruppstorlek uppnådd</string>
    <string name="ContactSelectionListFragment_signal_groups_can_have_a_maximum_of_d_members">Signal-grupper kan ha högst %1$d medlemmar.</string>
    <string name="ContactSelectionListFragment_recommended_member_limit_reached">Rekommenderad medlemsgräns uppnådd</string>
    <string name="ContactSelectionListFragment_signal_groups_perform_best_with_d_members_or_fewer">Signal-grupper fungerar bäst med %1$d medlemmar eller färre. Om du lägger till fler medlemmar kommer det att orsaka förseningar när du skickar och tar emot meddelanden.</string>
    <plurals name="ContactSelectionListFragment_d_members">
        <item quantity="one">%1$d medlem</item>
        <item quantity="other">%1$d medlemmar</item>
    </plurals>

    <!-- contact_selection_list_fragment -->
    <string name="contact_selection_list_fragment__signal_needs_access_to_your_contacts_in_order_to_display_them">Molly behöver åtkomst till dina kontakter för att visa dem.</string>
    <string name="contact_selection_list_fragment__show_contacts">Visa kontakter</string>

    <!-- contact_selection_list_item -->
    <plurals name="contact_selection_list_item__number_of_members">
        <item quantity="one">%1$d medlem</item>
        <item quantity="other">%1$d medlemmar</item>
    </plurals>
    <!-- Displays number of viewers for a story -->
    <plurals name="contact_selection_list_item__number_of_viewers">
        <item quantity="one">%1$d tittare</item>
        <item quantity="other">%1$d tittare</item>
    </plurals>

    <!-- conversation_activity -->
    <string name="conversation_activity__type_message_push">Signal-meddelande</string>
    <string name="conversation_activity__type_message_sms_insecure">Osäkert SMS</string>
    <string name="conversation_activity__type_message_mms_insecure">Osäkert MMS</string>
    <string name="conversation_activity__from_sim_name">Från %1$s</string>
    <string name="conversation_activity__sim_n">SIM %1$d</string>
    <string name="conversation_activity__send">Skicka</string>
    <string name="conversation_activity__compose_description">Skapa meddelande</string>
    <string name="conversation_activity__emoji_toggle_description">Växla till emoji-tangentbord</string>
    <string name="conversation_activity__attachment_thumbnail">Bifogad miniatyrbild</string>
    <string name="conversation_activity__quick_attachment_drawer_toggle_camera_description">Dölj/Visa snabbpanel för kamerabilaga</string>
    <string name="conversation_activity__quick_attachment_drawer_record_and_send_audio_description">Spela in och skicka ljudbilaga</string>
    <string name="conversation_activity__quick_attachment_drawer_lock_record_description">Lås inspelning av ljudbilaga</string>
    <string name="conversation_activity__enable_signal_for_sms">Aktivera Signal för SMS</string>
    <string name="conversation_activity__message_could_not_be_sent">Meddelandet kunde inte skickas. Kontrollera din anslutning och försök igen.</string>

    <!-- conversation_input_panel -->
    <string name="conversation_input_panel__slide_to_cancel">Dra för att avbryta</string>
    <string name="conversation_input_panel__cancel">Avbryt</string>

    <!-- conversation_item -->
    <string name="conversation_item__mms_image_description">Mediameddelande</string>
    <string name="conversation_item__secure_message_description">Säkert meddelande</string>

    <!-- conversation_item_sent -->
    <string name="conversation_item_sent__send_failed_indicator_description">Sändningen misslyckades</string>
    <string name="conversation_item_sent__pending_approval_description">Avvaktar godkännande</string>
    <string name="conversation_item_sent__delivered_description">Levererat</string>
    <string name="conversation_item_sent__message_read">Meddelande läst</string>

    <!-- conversation_item_received -->
    <string name="conversation_item_received__contact_photo_description">Kontaktfoto</string>

    <!-- ConversationUpdateItem -->
    <string name="ConversationUpdateItem_loading">Läser in</string>
    <string name="ConversationUpdateItem_learn_more">Läs mer</string>
    <string name="ConversationUpdateItem_join_call">Gå med i samtalet</string>
    <string name="ConversationUpdateItem_return_to_call">Återgå till samtal</string>
    <string name="ConversationUpdateItem_call_is_full">Samtalet är fullt</string>
    <string name="ConversationUpdateItem_invite_friends">Bjud in vänner</string>
    <string name="ConversationUpdateItem_enable_call_notifications">Aktivera samtalsaviseringar</string>
    <string name="ConversationUpdateItem_update_contact">Uppdatera kontakt</string>
    <!-- Update item button text to show to block a recipient from requesting to join via group link -->
    <string name="ConversationUpdateItem_block_request">Blockera förfrågan</string>
    <string name="ConversationUpdateItem_no_groups_in_common_review_requests_carefully">Inga grupper gemensamt. Granska förfrågningar noggrant.</string>
    <string name="ConversationUpdateItem_no_contacts_in_this_group_review_requests_carefully">Inga kontakter i denna grupp. Granska förfrågningar noggrant.</string>
    <string name="ConversationUpdateItem_view">Visa</string>
    <string name="ConversationUpdateItem_the_disappearing_message_time_will_be_set_to_s_when_you_message_them">Den försvinnande meddelandetiden ställs in till %1$s när du meddelar dem.</string>
    <!-- Update item button text to show to boost a feature -->
    <string name="ConversationUpdateItem_donate">Donera</string>
    <!-- Update item button text to send payment -->
    <string name="ConversationUpdateItem_send_payment">Skicka betalning</string>
    <!-- Update item button text to activate payments -->
    <string name="ConversationUpdateItem_activate_payments">Aktivera betalningar</string>


    <!-- audio_view -->
    <string name="audio_view__play_pause_accessibility_description">Spela … Pausa</string>
    <string name="audio_view__download_accessibility_description">Hämta</string>

    <!-- QuoteView -->
    <string name="QuoteView_audio">Ljud</string>
    <string name="QuoteView_video">Filmer</string>
    <string name="QuoteView_photo">Foto</string>
    <string name="QuoteView_gif">GIF</string>
    <string name="QuoteView_view_once_media">Visa-en-gång media</string>
    <string name="QuoteView_sticker">Klistermärke</string>
    <string name="QuoteView_you">Du</string>
    <string name="QuoteView_original_missing">Hittade inte originalmeddelandet.</string>
    <!-- Author formatting for group stories -->
    <string name="QuoteView_s_story">%1$s · Story</string>
    <!-- Label indicating that a quote is for a reply to a story you created -->
    <string name="QuoteView_your_story">Du · Story</string>
    <!-- Label indicating that the story being replied to no longer exists -->
    <string name="QuoteView_no_longer_available">Inte längre tillgänglig</string>
    <!-- Label for quoted gift -->
    <string name="QuoteView__gift">Gåva</string>

    <!-- conversation_fragment -->
    <string name="conversation_fragment__scroll_to_the_bottom_content_description">Bläddra till botten</string>

    <!-- BubbleOptOutTooltip -->
    <!-- Message to inform the user of what Android chat bubbles are -->
    <string name="BubbleOptOutTooltip__description">Bubblor är en Android-funktion som du kan stänga av för Molly-chattar.</string>
    <!-- Button to dismiss the tooltip for opting out of using Android bubbles -->
    <string name="BubbleOptOutTooltip__not_now">Inte nu</string>
    <!-- Button to move to the system settings to control the use of Android bubbles -->
    <string name="BubbleOptOutTooltip__turn_off">Inaktivera</string>

    <!-- safety_number_change_dialog -->
    <string name="safety_number_change_dialog__safety_number_changes">Säkerhetsnummerändringar</string>
    <string name="safety_number_change_dialog__accept">Acceptera</string>
    <string name="safety_number_change_dialog__send_anyway">Skicka ändå</string>
    <string name="safety_number_change_dialog__call_anyway">Ring ändå</string>
    <string name="safety_number_change_dialog__join_call">Gå med i samtalet</string>
    <string name="safety_number_change_dialog__continue_call">Fortsätt samtalet</string>
    <string name="safety_number_change_dialog__leave_call">Lämna samtalet</string>
    <string name="safety_number_change_dialog__the_following_people_may_have_reinstalled_or_changed_devices">Följande personer kan ha installerat om eller bytt enheter. Verifiera ditt säkerhetsnummer med dem för att säkerställa integriteten.</string>
    <string name="safety_number_change_dialog__view">Visa</string>
    <string name="safety_number_change_dialog__previous_verified">Tidigare verifierade</string>

    <!-- EnableCallNotificationSettingsDialog__call_notifications_checklist -->
    <string name="EnableCallNotificationSettingsDialog__call_notifications_enabled">Samtalsaviseringar aktiverade.</string>
    <string name="EnableCallNotificationSettingsDialog__enable_call_notifications">Aktivera samtalsaviseringar</string>
    <string name="EnableCallNotificationSettingsDialog__enable_background_activity">Aktivera bakgrundsaktivitet</string>
    <string name="EnableCallNotificationSettingsDialog__everything_looks_good_now">Allt ser bra ut nu!</string>
    <string name="EnableCallNotificationSettingsDialog__to_receive_call_notifications_tap_here_and_turn_on_show_notifications">För att ta emot samtalsaviseringar, tryck här och aktivera \"Visa aviseringar.\"</string>
    <string name="EnableCallNotificationSettingsDialog__to_receive_call_notifications_tap_here_and_turn_on_notifications">För att ta emot samtalsaviseringar, tryck här och aktivera aviseringar och se till att ljud och popup är aktiverat.</string>
    <string name="EnableCallNotificationSettingsDialog__to_receive_call_notifications_tap_here_and_enable_background_activity_in_battery_settings">För att ta emot samtalsaviseringar, tryck här och aktivera bakgrundsaktivitet i \"Batteri\"-inställningarna. </string>
    <string name="EnableCallNotificationSettingsDialog__settings">Inställningar</string>
    <string name="EnableCallNotificationSettingsDialog__to_receive_call_notifications_tap_settings_and_turn_on_show_notifications">För att ta emot samtalsaviseringar, tryck på Inställningar och aktivera \"Visa aviseringar.\"</string>
    <string name="EnableCallNotificationSettingsDialog__to_receive_call_notifications_tap_settings_and_turn_on_notifications">För att ta emot samtalsaviseringar, tryck på Inställningar och aktivera aviseringar och se till att ljud och popup är aktiverat.</string>
    <string name="EnableCallNotificationSettingsDialog__to_receive_call_notifications_tap_settings_and_enable_background_activity_in_battery_settings">För att ta emot samtalsaviseringar, tryck på Inställningar och aktivera bakgrundsaktivitet i \"Batteri\"-inställningarna.</string>

    <!-- country_selection_fragment -->
    <string name="country_selection_fragment__loading_countries">Läser in länder…</string>
    <string name="country_selection_fragment__search">Sök</string>
    <string name="country_selection_fragment__no_matching_countries">Inga matchande länder</string>

    <!-- device_add_fragment -->
    <string name="device_add_fragment__scan_the_qr_code_displayed_on_the_device_to_link">Skanna QR-koden som visas på enheten för att länka</string>

    <!-- device_link_fragment -->
    <string name="device_link_fragment__link_device">Länka enhet</string>

    <!-- device_list_fragment -->
    <string name="device_list_fragment__no_devices_linked">Inga länkade enheter</string>
    <string name="device_list_fragment__link_new_device">Länka ny enhet</string>

    <!-- expiration -->
    <string name="expiration_off">Av</string>

    <plurals name="expiration_seconds">
        <item quantity="one">%1$d sekund</item>
        <item quantity="other">%1$d sekunder</item>
    </plurals>

    <string name="expiration_seconds_abbreviated">%1$ds</string>

    <plurals name="expiration_minutes">
        <item quantity="one">%1$d minut</item>
        <item quantity="other">%1$d minuter</item>
    </plurals>

    <string name="expiration_minutes_abbreviated">%1$dm</string>

    <plurals name="expiration_hours">
        <item quantity="one">%1$d timme</item>
        <item quantity="other">%1$d timmar</item>
    </plurals>

    <string name="expiration_hours_abbreviated">%1$dh</string>

    <plurals name="expiration_days">
        <item quantity="one">%1$d dag</item>
        <item quantity="other">%1$d dagar</item>
    </plurals>

    <string name="expiration_days_abbreviated">%1$dd</string>

    <plurals name="expiration_weeks">
        <item quantity="one">%1$d vecka</item>
        <item quantity="other">%1$d veckor</item>
    </plurals>

    <string name="expiration_weeks_abbreviated">%1$dv</string>
    <string name="expiration_combined">%1$s %2$s</string>

    <!-- unverified safety numbers -->
    <string name="IdentityUtil_unverified_banner_one">Ditt säkerhetsnummer med %1$s har ändrats och är inte längre verifierat</string>
    <string name="IdentityUtil_unverified_banner_two">Dina säkerhetsnummer med %1$s och %2$s är inte längre verifierat</string>
    <string name="IdentityUtil_unverified_banner_many">Dina säkerhetsnummer med %1$s, %2$s och %3$s är inte längre verifierade</string>

    <string name="IdentityUtil_unverified_dialog_one">Ditt säkerhetsnummer med %1$s har ändrats och är inte längre verifierat. Detta kan antingen betyda att någon försöker avlyssna er kommunikation eller att %1$s helt enkelt installerat om Signal.</string>
    <string name="IdentityUtil_unverified_dialog_two">Dina säkerhetsnummer med %1$s och %2$s är inte längre verifierade. Detta kan antingen betyda att någon försöker avlyssna er kommunikation eller att de helt enkelt installerat om Signal.</string>
    <string name="IdentityUtil_unverified_dialog_many">Dina säkerhetsnummer med %1$s, %2$s och %3$s är inte längre verifierade. Detta kan antingen betyda att någon försöker avlyssna er kommunikation eller att de helt enkelt installerat om Signal.</string>

    <string name="IdentityUtil_untrusted_dialog_one">Ditt säkerhetsnummer med %1$s har just ändrats.</string>
    <string name="IdentityUtil_untrusted_dialog_two">Dina säkerhetsnummer med %1$s och %2$s har just ändrats.</string>
    <string name="IdentityUtil_untrusted_dialog_many">Dina säkerhetsnummer med %1$s, %2$s och %3$s har just ändrats.</string>

    <plurals name="identity_others">
        <item quantity="one">%1$d annan</item>
        <item quantity="other">%1$d andra</item>
    </plurals>

    <!-- giphy_activity -->
    <string name="giphy_activity_toolbar__search_gifs">Sök GIF-bilder</string>

    <!-- giphy_fragment -->
    <string name="giphy_fragment__nothing_found">Inget hittat</string>

    <!-- database_migration_activity -->
    <string name="database_migration_activity__would_you_like_to_import_your_existing_text_messages">Vill du importera dina existerande SMS-meddelanden till Signals krypterade databas?</string>
    <string name="database_migration_activity__the_default_system_database_will_not_be_modified">Standard systemdatabasen kommer inte att modifieras eller ändras på något sätt.</string>
    <string name="database_migration_activity__skip">Hoppa över</string>
    <string name="database_migration_activity__import">Importera</string>
    <string name="database_migration_activity__this_could_take_a_moment_please_be_patient">Detta kan ta ett ögonblick. Ha tålamod, vi meddelar dig när importen är slutförd.</string>
    <string name="database_migration_activity__importing">IMPORTERAR</string>


    <!-- load_more_header -->
    <string name="load_more_header__see_full_conversation">Se hela konversationen</string>
    <string name="load_more_header__loading">Läser in</string>

    <!-- media_overview_activity -->
    <string name="media_overview_activity__no_media">Inga media</string>

    <!-- message_recipients_list_item -->
    <string name="message_recipients_list_item__view">Visa</string>
    <string name="message_recipients_list_item__resend">Skicka om</string>

    <!-- Displayed in a toast when user long presses an item in MyStories -->
    <string name="MyStoriesFragment__copied_sent_timestamp_to_clipboard">Kopierade skickade tidsstämpel till urklipp.</string>
    <!-- Displayed when there are no outgoing stories -->
    <string name="MyStoriesFragment__updates_to_your_story_will_show_up_here">Uppdateringar av din story kommer att visas här.</string>

    <!-- GroupUtil -->
    <plurals name="GroupUtil_joined_the_group">
        <item quantity="one">%1$s gick med i gruppen.</item>
        <item quantity="other">%1$s gick med i gruppen.</item>
    </plurals>
    <string name="GroupUtil_group_name_is_now">Gruppnamnet är nu \"%1$s\".</string>

    <!-- prompt_passphrase_activity -->
    <string name="prompt_passphrase_activity__unlock">Lås upp</string>

    <!-- prompt_mms_activity -->
    <string name="prompt_mms_activity__signal_requires_mms_settings_to_deliver_media_and_group_messages">Signal kräver MMS-inställningar för att leverera medie- och gruppmeddelanden via din mobiloperatör. Din enhet gör inte denna information tillgänglig, vilket ibland stämmer för låsta enheter och andra restriktiva konfigurationer.</string>
    <string name="prompt_mms_activity__to_send_media_and_group_messages_tap_ok">För att skicka medie- och gruppmeddelande, tryck på \"OK\" och slutför de begärda inställningarna. MMS-inställningarna för din operatör kan i allmänhet hittas genom att söka efter \"din operatör-APN\". Du kommer bara att behöva göra detta en gång.</string>

    <!-- BadDecryptLearnMoreDialog -->
    <string name="BadDecryptLearnMoreDialog_delivery_issue">Leveransproblem</string>
    <string name="BadDecryptLearnMoreDialog_couldnt_be_delivered_individual">Ett meddelande, klistermärke, reaktion eller läskvitto kunde inte levereras till dig från %1$s. Det kan ha försökt att skickas direkt till dig eller i en grupp.</string>
    <string name="BadDecryptLearnMoreDialog_couldnt_be_delivered_group">Ett meddelande, klistermärke, reaktion eller läskvitto kunde inte levereras till dig från %1$s.</string>

    <!-- profile_create_activity -->
    <string name="CreateProfileActivity_first_name_required">Förnamn (obligatoriskt)</string>
    <string name="CreateProfileActivity_last_name_optional">Efternamn (valfritt)</string>
    <string name="CreateProfileActivity_next">Nästa</string>
    <string name="CreateProfileActivity__username">Användarnamn</string>
    <string name="CreateProfileActivity__create_a_username">Skapa ett användarnamn</string>
    <string name="CreateProfileActivity_custom_mms_group_names_and_photos_will_only_be_visible_to_you">Anpassade MMS-gruppnamn och foton är bara synliga för dig.</string>
    <string name="CreateProfileActivity_group_descriptions_will_be_visible_to_members_of_this_group_and_people_who_have_been_invited">Gruppbeskrivningar kommer att vara synliga för medlemmar i denna grupp och inbjudna personer.</string>

    <!-- EditAboutFragment -->
    <string name="EditAboutFragment_about">Om</string>
    <string name="EditAboutFragment_write_a_few_words_about_yourself">Skriv några ord om dig själv…</string>
    <string name="EditAboutFragment_count">%1$d/%2$d</string>
    <string name="EditAboutFragment_speak_freely">Tala fritt</string>
    <string name="EditAboutFragment_encrypted">Krypterad</string>
    <string name="EditAboutFragment_be_kind">Var snäll</string>
    <string name="EditAboutFragment_coffee_lover">Kaffeälskare</string>
    <string name="EditAboutFragment_free_to_chat">Tillgänglig för att chatta</string>
    <string name="EditAboutFragment_taking_a_break">Tar en rast</string>
    <string name="EditAboutFragment_working_on_something_new">Arbetar på något nytt</string>

    <!-- EditProfileFragment -->
    <string name="EditProfileFragment__edit_group">Redigera grupp</string>
    <string name="EditProfileFragment__group_name">Gruppnamn</string>
    <string name="EditProfileFragment__group_description">Gruppbeskrivning</string>
    <string name="EditProfileFragment__support_link" translatable="false">https://support.signal.org/hc/articles/360007459591</string>

    <!-- EditProfileNameFragment -->
    <string name="EditProfileNameFragment_your_name">Ditt namn</string>
    <string name="EditProfileNameFragment_first_name">Förnamn</string>
    <string name="EditProfileNameFragment_last_name_optional">Efternamn (valfritt)</string>
    <string name="EditProfileNameFragment_save">Spara</string>
    <string name="EditProfileNameFragment_failed_to_save_due_to_network_issues_try_again_later">Det gick inte att spara på grund av nätverksproblem. Försök igen senare.</string>

    <!-- recipient_preferences_activity -->
    <string name="recipient_preference_activity__shared_media">Delade media</string>

    <!-- recipients_panel -->
    <string name="recipients_panel__to"><small>Fyll i ett namn eller nummer</small></string>

    <!-- verify_display_fragment -->
    <string name="verify_display_fragment__to_verify_the_security_of_your_end_to_end_encryption_with_s"><![CDATA[För att verifiera säkerheten för din ände-till-ände-kryptering med %1$s, jämför siffrorna ovan med deras enhet. Du kan också skanna koden på deras telefon. <a href=\"https://signal.org/redirect/safety-numbers\">Läs mer.</a>]]></string>
    <string name="verify_display_fragment__tap_to_scan">Tryck för att skanna</string>
    <string name="verify_display_fragment__successful_match">Lyckad matchning</string>
    <string name="verify_display_fragment__failed_to_verify_safety_number">Det gick inte att verifiera säkerhetsnumret</string>
    <string name="verify_display_fragment__loading">Hämtar in…</string>
    <string name="verify_display_fragment__mark_as_verified">Markera som verifierat</string>
    <string name="verify_display_fragment__clear_verification">Rensa verifiering</string>

    <!-- verify_identity -->
    <string name="verify_identity__share_safety_number">Dela säkerhetsnummer</string>

    <!-- verity_scan_fragment -->
    <string name="verify_scan_fragment__scan_the_qr_code_on_your_contact">Skanna QR-koden på din kontakts enhet.</string>

    <!-- webrtc_answer_decline_button -->
    <string name="webrtc_answer_decline_button__swipe_up_to_answer">Dra upp för att svara</string>
    <string name="webrtc_answer_decline_button__swipe_down_to_reject">Dra ner för att avfärda</string>

    <!-- message_details_header -->
    <string name="message_details_header__issues_need_your_attention">Vissa frågor behöver din uppmärksamhet.</string>
    <string name="message_details_header_sent">Skickat</string>
    <string name="message_details_header_received">Mottaget</string>
    <string name="message_details_header_disappears">Försvinner</string>
    <string name="message_details_header_via">Via</string>

    <!-- message_details_recipient_header -->
    <string name="message_details_recipient_header__pending_send">Väntar</string>
    <string name="message_details_recipient_header__sent_to">Skickat till</string>
    <string name="message_details_recipient_header__sent_from">Skickat från</string>
    <string name="message_details_recipient_header__delivered_to">Levererat till</string>
    <string name="message_details_recipient_header__read_by">Läst av</string>
    <string name="message_details_recipient_header__not_sent">Inte skickat</string>
    <string name="message_details_recipient_header__viewed">Visat av</string>
    <string name="message_details_recipient_header__skipped">Överhoppad</string>

    <!-- message_Details_recipient -->
    <string name="message_details_recipient__failed_to_send">Misslyckades att skicka</string>
    <string name="message_details_recipient__new_safety_number">Nytt säkerhetsnummer</string>

    <!-- AndroidManifest.xml -->
    <string name="AndroidManifest__create_passphrase">Skapa lösenord</string>
    <string name="AndroidManifest__select_contacts">Välj kontakter</string>
    <string name="AndroidManifest__change_passphrase">Ändra lösenord</string>
    <string name="AndroidManifest__verify_safety_number">Verifiera säkerhetsnummer</string>
    <string name="AndroidManifest__log_submit">Skicka in felsökningslogg</string>
    <string name="AndroidManifest__media_preview">Mediaförhandsgranskning</string>
    <string name="AndroidManifest__message_details">Meddelandedetaljer</string>
    <string name="AndroidManifest__linked_devices">Länkade enheter</string>
    <string name="AndroidManifest__invite_friends">Bjud in vänner</string>
    <string name="AndroidManifest_archived_conversations">Arkiverade konversationer</string>
    <string name="AndroidManifest_remove_photo">Ta bort bild</string>

    <!-- Message Requests Megaphone -->
    <string name="MessageRequestsMegaphone__message_requests">Meddelandeförfrågningar</string>
    <string name="MessageRequestsMegaphone__users_can_now_choose_to_accept">Användare kan nu välja att acceptera en ny konversation. Profilnamn låter personer veta vem som meddelande dem.</string>
    <string name="MessageRequestsMegaphone__add_profile_name">Lägg till profilnamn</string>

    <!-- HelpFragment -->
    <string name="HelpFragment__have_you_read_our_faq_yet">Har du läst våra Vanliga frågor ännu?</string>
    <string name="HelpFragment__next">Nästa</string>
    <string name="HelpFragment__contact_us">Kontakta oss</string>
    <string name="HelpFragment__tell_us_whats_going_on">Berätta för oss vad som pågår</string>
    <string name="HelpFragment__include_debug_log">Inkludera felsökningslogg.</string>
    <string name="HelpFragment__whats_this">Vad är detta?</string>
    <string name="HelpFragment__how_do_you_feel">Hur mår du? (valfritt)</string>
    <string name="HelpFragment__tell_us_why_youre_reaching_out">Berätta för oss varför du tar kontakt.</string>
    <string name="HelpFragment__emoji_5" translatable="false">emoji_5</string>
    <string name="HelpFragment__emoji_4" translatable="false">emoji_4</string>
    <string name="HelpFragment__emoji_3" translatable="false">emoji_3</string>
    <string name="HelpFragment__emoji_2" translatable="false">emoji_2</string>
    <string name="HelpFragment__emoji_1" translatable="false">emoji_1</string>
    <string name="HelpFragment__link__debug_info" translatable="false">https://support.signal.org/hc/articles/360007318591</string>
    <string name="HelpFragment__link__faq" translatable="false">https://support.signal.org</string>
    <string name="HelpFragment__support_info">Supportinformation</string>
    <string name="HelpFragment__signal_android_support_request">Signal Android-supportförfrågan</string>
    <string name="HelpFragment__debug_log">Felsökningslogg:</string>
    <string name="HelpFragment__could_not_upload_logs">Det gick inte att ladda upp loggar</string>
    <string name="HelpFragment__please_be_as_descriptive_as_possible">Var så beskrivande som möjligt för att hjälpa oss att förstå problemet.</string>
    <string-array name="HelpFragment__categories_5">
        <item>\\-\\- Välj ett alternativ \\-\\-</item>
        <item>Något fungerar inte</item>
        <item>Funktionsbegäran</item>
        <item>Fråga</item>
        <item>Återkoppling</item>
        <item>Övrigt</item>
        <item>Betalningar (MobileCoin)</item>
        <item>Donationer och märken</item>
        <item>Sms-export</item>
    </string-array>

    <!-- ReactWithAnyEmojiBottomSheetDialogFragment -->
    <string name="ReactWithAnyEmojiBottomSheetDialogFragment__this_message">Detta meddelande</string>
    <string name="ReactWithAnyEmojiBottomSheetDialogFragment__recently_used">Nyligen använda</string>
    <string name="ReactWithAnyEmojiBottomSheetDialogFragment__smileys_and_people">Humörsymboler &amp; personer</string>
    <string name="ReactWithAnyEmojiBottomSheetDialogFragment__nature">Natur</string>
    <string name="ReactWithAnyEmojiBottomSheetDialogFragment__food">Mat</string>
    <string name="ReactWithAnyEmojiBottomSheetDialogFragment__activities">Aktiviteter</string>
    <string name="ReactWithAnyEmojiBottomSheetDialogFragment__places">Platser</string>
    <string name="ReactWithAnyEmojiBottomSheetDialogFragment__objects">Objekt</string>
    <string name="ReactWithAnyEmojiBottomSheetDialogFragment__symbols">Symboler</string>
    <string name="ReactWithAnyEmojiBottomSheetDialogFragment__flags">Flaggor</string>
    <string name="ReactWithAnyEmojiBottomSheetDialogFragment__emoticons">Uttryckssymboler</string>
    <string name="ReactWithAnyEmojiBottomSheetDialogFragment__no_results_found">Inga resultat hittades</string>

    <!-- arrays.xml -->
    <string name="arrays__use_default">Använd standardinställning</string>
    <string name="arrays__use_custom">Använd anpassad inställning</string>

    <string name="arrays__mute_for_one_hour">Tysta i 1 timme</string>
    <string name="arrays__mute_for_eight_hours">Tysta i 8 timmar</string>
    <string name="arrays__mute_for_one_day">Tysta i 1 dag</string>
    <string name="arrays__mute_for_seven_days">Tysta i 7 dagar</string>
    <string name="arrays__always">Alltid</string>

    <string name="arrays__settings_default">Inställningars standardvärden</string>
    <string name="arrays__enabled">Aktiverad</string>
    <string name="arrays__disabled">Inaktiverad</string>

    <string name="arrays__name_and_message">Namn och meddelande</string>
    <string name="arrays__name_only">Endast namn</string>
    <string name="arrays__no_name_or_message">Inget namn eller meddelande</string>

    <string name="arrays__images">Bilder</string>
    <string name="arrays__audio">Ljud</string>
    <string name="arrays__video">Filmer</string>
    <string name="arrays__documents">Dokument</string>

    <string name="arrays__small">Liten</string>
    <string name="arrays__normal">Normal</string>
    <string name="arrays__large">Stor</string>
    <string name="arrays__extra_large">Extra stor</string>

    <string name="arrays__default">Standard</string>
    <string name="arrays__high">Hög</string>
    <string name="arrays__max">Max</string>

    <!-- plurals.xml -->
    <plurals name="hours_ago">
        <item quantity="one">%1$dh</item>
        <item quantity="other">%1$dh</item>
    </plurals>

    <!-- preferences.xml -->
    <string name="preferences_beta">Beta</string>
    <string name="preferences__sms_mms">SMS och MMS</string>
    <string name="preferences__pref_all_sms_title">Ta emot alla SMS</string>
    <string name="preferences__pref_all_mms_title">Använd för alla MMS</string>
    <string name="preferences__use_signal_for_viewing_and_storing_all_incoming_text_messages">Använd Signal för alla inkommande SMS-meddelanden</string>
    <string name="preferences__use_signal_for_viewing_and_storing_all_incoming_multimedia_messages">Använd Signal för alla inkommande multimediameddelanden</string>
    <string name="preferences__pref_enter_sends_title">Enter-tangenten skickar</string>
    <string name="preferences__pressing_the_enter_key_will_send_text_messages">Om du trycker på enter-tangenten skickas textmeddelanden</string>
    <string name="preferences__pref_use_address_book_photos">Använd foton från adressboken</string>
    <string name="preferences__display_contact_photos_from_your_address_book_if_available">Visa kontaktfoton från din adressbok om tillgängliga</string>
    <!-- Preference menu item title for a toggle switch for preserving the archived state of muted chats. -->
    <string name="preferences__pref_keep_muted_chats_archived">Håll avstängda chattar arkiverade</string>
    <!-- Preference menu item description for a toggle switch for preserving the archived state of muted chats. -->
    <string name="preferences__muted_chats_that_are_archived_will_remain_archived">Avstängda chattar som är arkiverade förblir arkiverade när ett nytt meddelande kommer.</string>
    <string name="preferences__generate_link_previews">Skapa länkförhandsgranskningar</string>
    <string name="preferences__retrieve_link_previews_from_websites_for_messages">Hämta länkförhandsgranskningar direkt från webbplatser för meddelanden du skickar.</string>
    <string name="preferences__choose_identity">Välj identitet</string>
    <string name="preferences__choose_your_contact_entry_from_the_contacts_list">Välj din kontakt från kontaktlistan.</string>
    <string name="preferences__change_passphrase">Ändra lösenord</string>
    <string name="preferences__change_your_passphrase">Ändra ditt lösenord</string>
    <string name="preferences__enable_passphrase">Aktivera låsskärmens lösenord</string>
    <string name="preferences__lock_signal_and_message_notifications_with_a_passphrase">Lås skärm och aviseringar med ett lösenord</string>
    <string name="preferences__screen_security">Skärmsäkerhet</string>
    <string name="preferences__disable_screen_security_to_allow_screen_shots">Blockera skärmdumpar i senaste-listan och appen</string>
    <string name="preferences__auto_lock_signal_after_a_specified_time_interval_of_inactivity">Lås Signal automatiskt efter en viss tid av inaktivitet.</string>
    <string name="preferences__inactivity_timeout_passphrase">Inaktivitetsperiod för lösenord</string>
    <string name="preferences__inactivity_timeout_interval">Tidsintervall för inaktivitet</string>
    <string name="preferences__notifications">Aviseringar</string>
    <string name="preferences__led_color">Färg på ljusindikator</string>
    <string name="preferences__led_color_unknown">Okänd</string>
    <string name="preferences__pref_led_blink_title">Blinkmönster på ljusindikator</string>
    <string name="preferences__customize">Anpassa</string>
    <string name="preferences__change_sound_and_vibration">Ändra ljud och vibrering</string>
    <string name="preferences__sound">Ljud</string>
    <string name="preferences__silent">Tyst</string>
    <string name="preferences__default">Standard</string>
    <string name="preferences__repeat_alerts">Upprepa aviseringar</string>
    <string name="preferences__never">Aldrig</string>
    <string name="preferences__one_time">En gång</string>
    <string name="preferences__two_times">Två gånger</string>
    <string name="preferences__three_times">Tre gånger</string>
    <string name="preferences__five_times">Fem gånger</string>
    <string name="preferences__ten_times">Tio gånger</string>
    <string name="preferences__vibrate">Vibrera</string>
    <string name="preferences__green">Grön</string>
    <string name="preferences__red">Röd</string>
    <string name="preferences__blue">Blå</string>
    <string name="preferences__orange">Orange</string>
    <string name="preferences__cyan">Turkos</string>
    <string name="preferences__magenta">Lila</string>
    <string name="preferences__white">Vit</string>
    <string name="preferences__none">Ingen</string>
    <string name="preferences__fast">Snabb</string>
    <string name="preferences__normal">Normal</string>
    <string name="preferences__slow">Långsam</string>
    <string name="preferences__help">Hjälp</string>
    <string name="preferences__advanced">Avancerat</string>
    <string name="preferences__donate_to_signal">Donera till Molly</string>
    <!-- Preference label for making one-time donations to Signal -->
    <string name="preferences__one_time_donation">Engångsdonation</string>
    <string name="preferences__privacy">Integritet</string>
    <!-- Preference label for stories -->
    <string name="preferences__stories">Stories</string>
    <string name="preferences__mms_user_agent">MMS User Agent</string>
    <string name="preferences__advanced_mms_access_point_names">Manuella MMS-inställningar</string>
    <string name="preferences__mmsc_url">MMSC URL</string>
    <string name="preferences__mms_proxy_host">MMS-proxyvärd</string>
    <string name="preferences__mms_proxy_port">MMS-proxyport</string>
    <string name="preferences__mmsc_username">MMSC Användarnamn</string>
    <string name="preferences__mmsc_password">MMSC Lösenord</string>
    <string name="preferences__sms_delivery_reports">SMS-leveransrapporter</string>
    <string name="preferences__request_a_delivery_report_for_each_sms_message_you_send">Begär en leveransrapport för varje SMS-meddelande du skickar</string>
    <string name="preferences__data_and_storage">Data och lagring</string>
    <string name="preferences__storage">Lagring</string>
    <string name="preferences__payments">Betalningar</string>
    <!-- Privacy settings payments section description -->
    <string name="preferences__payment_lock">Betalningssäkerhet</string>
    <string name="preferences__payments_beta">Betalningar (Beta)</string>
    <string name="preferences__conversation_length_limit">Gräns för konversationslängd</string>
    <string name="preferences__keep_messages">Spara meddelanden</string>
    <string name="preferences__clear_message_history">Rensa meddelandehistorik</string>
    <string name="preferences__linked_devices">Länkade enheter</string>
    <string name="preferences__light_theme">Ljust</string>
    <string name="preferences__dark_theme">Mörkt</string>
    <string name="preferences__appearance">Utseende</string>
    <string name="preferences__theme">Tema</string>
    <string name="preferences__chat_wallpaper">Chattbakgrund</string>
    <string name="preferences__chat_color_and_wallpaper">Chattfärg och -bakgrund</string>
    <string name="preferences__disable_pin">Inaktivera PIN-koden</string>
    <string name="preferences__enable_pin">Aktivera PIN-koden</string>
    <string name="preferences__if_you_disable_the_pin_you_will_lose_all_data">Om du inaktiverar PIN-koden kommer du att förlora alla data när du registrerar om Signal om du inte säkerhetskopierar och återställer manuellt. Du kan inte aktivera registreringslåset medan PIN-koden är inaktiverad.</string>
    <string name="preferences__pins_keep_information_stored_with_signal_encrypted_so_only_you_can_access_it">PIN-koden håller information lagrad hos Signal krypterad så att du bara kan komma åt den. Din profil, inställningar och kontakter kommer att återställas när du installerar om. Du behöver inte din PIN-kod för att öppna appen.</string>
    <string name="preferences__system_default">Systemets standard</string>
    <string name="preferences__language">Språk</string>
    <string name="preferences__signal_messages_and_calls">Signal-meddelanden och -samtal</string>
    <string name="preferences__advanced_pin_settings">Avancerade PIN-kodsinställningar</string>
    <string name="preferences__free_private_messages_and_calls">Gratis privata meddelanden och samtal med andra Signal-användare</string>
    <string name="preferences__submit_debug_log">Skicka in felsökningslogg</string>
    <string name="preferences__delete_account">Ta bort konto</string>
    <string name="preferences__support_wifi_calling">\"Wi-Fi-samtal\"-kompatibilitetsläge</string>
    <string name="preferences__enable_if_your_device_supports_sms_mms_delivery_over_wifi">Aktivera om din enhet använder SMS/MMS sändning över Wi-Fi (aktivera endast när \"Wi-Fi-samtal\" är aktiverat på din enhet)</string>
    <string name="preferences__incognito_keyboard">Inkognito-tangentbord</string>
    <string name="preferences__read_receipts">Läskvitton</string>
    <string name="preferences__if_read_receipts_are_disabled_you_wont_be_able_to_see_read_receipts">Om läskvitton är inaktiverade kommer du inte att kunna se läskvitton från andra.</string>
    <string name="preferences__typing_indicators">Skrivindikatorer</string>
    <string name="preferences__if_typing_indicators_are_disabled_you_wont_be_able_to_see_typing_indicators">Om skrivindikatorer är inaktiverade kommer du inte att kunna se skrivindikatorer från andra.</string>
    <string name="preferences__request_keyboard_to_disable">Begär att tangentbordet inaktiverar personlig inlärning.</string>
    <string name="preferences__this_setting_is_not_a_guarantee">Denna inställning är ingen garanti och ditt tangentbord kanske ignorerar det.</string>
    <string name="preferences__incognito_keyboard_learn_more" translatable="false">https://support.signal.org/hc/articles/360055276112</string>
    <string name="preferences_app_protection__blocked_users">Blockerade användare</string>
    <string name="preferences_chats__when_using_mobile_data">Vid användning av mobildata</string>
    <string name="preferences_chats__when_using_wifi">Vid användning av Wi-Fi</string>
    <string name="preferences_chats__when_roaming">Vid roaming</string>
    <string name="preferences_chats__media_auto_download">Automatisk hämtning av media</string>
    <string name="preferences_chats__message_history">Meddelandehistorik</string>
    <string name="preferences_storage__storage_usage">Lagringsutrymme</string>
    <string name="preferences_storage__photos">Foton</string>
    <string name="preferences_storage__videos">Videor</string>
    <string name="preferences_storage__files">Filer</string>
    <string name="preferences_storage__audio">Ljud</string>
    <string name="preferences_storage__review_storage">Granska lagring</string>
    <string name="preferences_storage__delete_older_messages">Ta bort äldre meddelanden?</string>
    <string name="preferences_storage__clear_message_history">Rensa meddelandehistorik?</string>
    <string name="preferences_storage__this_will_permanently_delete_all_message_history_and_media">Detta tar bort all meddelandehistorik och media från din enhet som är äldre än %1$s.</string>
    <string name="preferences_storage__this_will_permanently_trim_all_conversations_to_the_d_most_recent_messages">Detta kommer omedelbart att korta ner alla konversationer till de %1$s senaste meddelandena.</string>
    <string name="preferences_storage__this_will_delete_all_message_history_and_media_from_your_device">Detta tar bort all meddelandehistorik och media permanent från din enhet.</string>
    <string name="preferences_storage__are_you_sure_you_want_to_delete_all_message_history">Är du säker på att du vill ta bort all meddelandehistorik?</string>
    <string name="preferences_storage__all_message_history_will_be_permanently_removed_this_action_cannot_be_undone">All meddelandehistorik tas bort permanent. Denna åtgärd kan inte ångras.</string>
    <string name="preferences_storage__delete_all_now">Ta bort allt nu</string>
    <string name="preferences_storage__forever">För alltid</string>
    <string name="preferences_storage__one_year">1 år</string>
    <string name="preferences_storage__six_months">6 månader</string>
    <string name="preferences_storage__thirty_days">30 dagar</string>
    <string name="preferences_storage__none">Ingen</string>
    <string name="preferences_storage__s_messages">%1$s meddelanden</string>
    <string name="preferences_storage__custom">Skräddarsydd</string>
    <string name="preferences_advanced__use_system_emoji">Använd systemets emojier</string>
    <string name="preferences_advanced__disable_signal_built_in_emoji_support">Inaktivera Signals inbyggda emojier</string>
    <string name="preferences_advanced__relay_all_calls_through_the_signal_server_to_avoid_revealing_your_ip_address">Slussa alla samtal via Signal-servern för att undvika att avslöja din IP-adress för din kontakt. Aktivering försämrar samtalskvaliteten.</string>
    <string name="preferences_advanced__always_relay_calls">Slussa alltid samtal</string>
    <string name="preferences_app_protection__who_can">Vem kan…</string>
    <string name="preferences_app_protection__app_access">Appåtkomst</string>
    <string name="preferences_app_protection__communication">Kommunikation</string>
    <!-- Privacy settings payments section title -->
    <string name="preferences_app_protection__payments">Betalningar</string>
    <string name="preferences_chats__chats">Chattar</string>
    <string name="preferences_data_and_storage__manage_storage">Hantera lagring</string>
    <string name="preferences_data_and_storage__calls">Samtal</string>
    <string name="preferences_data_and_storage__use_less_data_for_calls">Använd mindre data för samtal</string>
    <string name="preferences_data_and_storage__never">Aldrig</string>
    <string name="preferences_data_and_storage__wifi_and_mobile_data">Wi-Fi och mobildata</string>
    <string name="preferences_data_and_storage__mobile_data_only">Endast mobildata</string>
    <string name="preference_data_and_storage__using_less_data_may_improve_calls_on_bad_networks">Att använda mindre data kan förbättra samtal på dåliga nätverk</string>
    <string name="preferences_notifications__messages">Meddelanden</string>
    <string name="preferences_notifications__events">Händelser</string>
    <string name="preferences_notifications__in_chat_sounds">Ljud i chattar</string>
    <string name="preferences_notifications__show">Visa</string>
    <string name="preferences_notifications__calls">Samtal</string>
    <string name="preferences_notifications__ringtone">Rington</string>
    <string name="preferences_chats__show_invitation_prompts">Visa inbjudningar</string>
    <string name="preferences_chats__display_invitation_prompts_for_contacts_without_signal">Visa inbjudningar för kontakter utan Signal</string>
    <string name="preferences_chats__message_text_size">Teckenstorlek för meddelanden</string>
    <string name="preferences_events__contact_joined_signal">Kontakt anslöt sig till Signal</string>
    <string name="preferences_notifications__priority">Prioritet</string>
    <!-- Heading for the \'censorship circumvention\' section of privacy preferences -->
    <string name="preferences_communication__category_censorship_circumvention">Censur kringgående</string>
    <!-- Title of the \'censorship circumvention\' toggle switch -->
    <string name="preferences_communication__censorship_circumvention">Censur kringgående</string>
    <string name="preferences_communication__censorship_circumvention_if_enabled_signal_will_attempt_to_circumvent_censorship">Om påslaget så kommer Signal försöka kringgå censur. Slå bara på denna funktion om du är på en plats där Signal censureras.</string>
    <!-- Summary text for \'censorship circumvention\' toggle. Indicates that we automatically enabled it because we believe you\'re in a censored country -->
    <string name="preferences_communication__censorship_circumvention_has_been_activated_based_on_your_accounts_phone_number">Kringgå censur har aktiverats baserat på ditt kontos telefonnummer</string>
    <!-- Summary text for \'censorship circumvention\' toggle. Indicates that you disabled it even though we believe you\'re in a censored country -->
    <string name="preferences_communication__censorship_circumvention_you_have_manually_disabled">Du har manuellt inaktiverat kringgående av censur.</string>
    <!-- Summary text for \'censorship circumvention\' toggle. Indicates that you cannot use it because you\'re already connected to the Signal service -->
    <string name="preferences_communication__censorship_circumvention_is_not_necessary_you_are_already_connected">Kringgå censur är inte nödvändigt; du är redan ansluten till Signal-tjänsten.</string>
    <!-- Summary text for \'censorship circumvention\' toggle. Indicates that you cannot use it because you\'re not connected to the internet -->
    <string name="preferences_communication__censorship_circumvention_can_only_be_activated_when_connected_to_the_internet">Kringgå censur kan bara aktiveras när då internet är tillgängligt</string>
    <string name="preferences_communication__category_sealed_sender">Dold avsändare</string>
    <string name="preferences_communication__sealed_sender_display_indicators">Visa indikatorer</string>
    <string name="preferences_communication__sealed_sender_display_indicators_description">"Visa en statusikon när du väljer \"Meddelandedetaljer\" på meddelanden som levererades med dold avsändare."</string>
    <string name="preferences_communication__sealed_sender_allow_from_anyone">Tillåt från alla</string>
    <string name="preferences_communication__sealed_sender_allow_from_anyone_description">Aktivera dold avsändare för inkommande meddelanden från icke-kontakter och personer som du inte har delat din profil med.</string>
    <string name="preferences_communication__sealed_sender_learn_more">Läs mer</string>
    <string name="preferences_setup_a_username">Ställ in ett användarnamn</string>
    <string name="preferences_proxy">Proxy</string>
    <string name="preferences_use_proxy">Använd proxy</string>
    <string name="preferences_off">Av</string>
    <string name="preferences_on">På</string>
    <string name="preferences_proxy_address">Proxyadress</string>
    <string name="preferences_only_use_a_proxy_if">Använd endast en proxy om du inte kan ansluta till Signal på mobildata eller Wi-Fi.</string>
    <string name="preferences_share">Dela</string>
    <string name="preferences_save">Spara</string>
    <string name="preferences_connecting_to_proxy">Ansluter till proxy…</string>
    <string name="preferences_connected_to_proxy">Ansluten till proxy</string>
    <string name="preferences_connection_failed">Anslutningen misslyckades</string>
    <string name="preferences_couldnt_connect_to_the_proxy">Det gick inte att ansluta till proxyen. Kontrollera proxyadressen och försök igen.</string>
    <string name="preferences_you_are_connected_to_the_proxy">Du är ansluten till proxyen. Du kan stänga av proxyn när som helst från Inställningar.</string>
    <string name="preferences_success">Lyckades</string>
    <string name="preferences_failed_to_connect">Det gick inte att ansluta</string>
    <string name="preferences_enter_proxy_address">Ange proxyadress</string>


    <string name="configurable_single_select__customize_option">Anpassa alternativet</string>

    <!-- Internal only preferences -->
    <string name="preferences__internal_preferences" translatable="false">Internal Preferences</string>
    <string name="preferences__internal_details" translatable="false">Internal Details</string>
    <string name="preferences__internal_stories_dialog_launcher" translatable="false">Stories dialog launcher</string>


    <!-- Payments -->
    <string name="PaymentsActivityFragment__all_activity">All aktivitet</string>
    <string name="PaymentsAllActivityFragment__all">Alla</string>
    <string name="PaymentsAllActivityFragment__sent">Skickad</string>
    <string name="PaymentsAllActivityFragment__received">Mottagen</string>

    <string name="PaymentsHomeFragment__introducing_payments">Introducerar betalningar (beta)</string>
    <string name="PaymentsHomeFragment__use_signal_to_send_and_receive">Använd Molly för att skicka och ta emot MobileCoin, en ny digital valuta med fokus på integritet. Aktivera för att komma igång.</string>
    <string name="PaymentsHomeFragment__activate_payments">Aktivera betalningar</string>
    <string name="PaymentsHomeFragment__activating_payments">Aktiverar betalningar…</string>
    <string name="PaymentsHomeFragment__restore_payments_account">Återställ betalningskontot</string>
    <string name="PaymentsHomeFragment__no_recent_activity_yet">Ingen ny aktivitet ännu</string>
    <string name="PaymentsHomeFragment__pending_requests">Väntande förfrågningar</string>
    <string name="PaymentsHomeFragment__recent_activity">Senaste aktivitet</string>
    <string name="PaymentsHomeFragment__see_all">Se alla</string>
    <string name="PaymentsHomeFragment__add_funds">Lägga till pengar</string>
    <string name="PaymentsHomeFragment__send">Skicka</string>
    <string name="PaymentsHomeFragment__sent_s">Skickat %1$s</string>
    <string name="PaymentsHomeFragment__received_s">Mottagen %1$s</string>
    <string name="PaymentsHomeFragment__transfer_to_exchange">Överför till växling</string>
    <string name="PaymentsHomeFragment__currency_conversion">Valutaomvandling</string>
    <string name="PaymentsHomeFragment__deactivate_payments">Inaktivera betalningar</string>
    <string name="PaymentsHomeFragment__recovery_phrase">Återställningsfras</string>
    <string name="PaymentsHomeFragment__help">Hjälp</string>
    <string name="PaymentsHomeFragment__coin_cleanup_fee">Avgift för myntsanering</string>
    <string name="PaymentsHomeFragment__sent_payment">Skickad betalning</string>
    <string name="PaymentsHomeFragment__received_payment">Mottagen betalning</string>
    <string name="PaymentsHomeFragment__processing_payment">Bearbetar betalning</string>
    <string name="PaymentsHomeFragment__unknown_amount">---</string>
    <string name="PaymentsHomeFragment__currency_conversion_not_available">Valutaomvandling är inte tillgängligt</string>
    <string name="PaymentsHomeFragment__cant_display_currency_conversion">Det går inte att visa valutaomvandling. Kontrollera din telefons anslutning och försök igen.</string>
    <string name="PaymentsHomeFragment__payments_is_not_available_in_your_region">Betalningar är inte tillgängliga i din region.</string>
    <string name="PaymentsHomeFragment__could_not_enable_payments">Det gick inte att aktivera betalningar. Försök igen senare.</string>
    <string name="PaymentsHomeFragment__deactivate_payments_question">Inaktivera betalningar?</string>
    <string name="PaymentsHomeFragment__you_will_not_be_able_to_send">Du kommer inte att kunna skicka eller ta emot MobileCoin i Molly om du inaktiverar betalningar.</string>
    <string name="PaymentsHomeFragment__deactivate">Inaktivera</string>
    <string name="PaymentsHomeFragment__continue">Fortsätt</string>
    <string name="PaymentsHomeFragment__balance_is_not_currently_available">Saldo är för närvarande inte tillgängligt.</string>
    <string name="PaymentsHomeFragment__payments_deactivated">Betalningar inaktiverade.</string>
    <string name="PaymentsHomeFragment__payment_failed">Betalning misslyckades</string>
    <string name="PaymentsHomeFragment__details">Detaljer</string>
    <string name="PaymentsHomeFragment__learn_more__activate_payments" translatable="false">https://support.signal.org/hc/articles/360057625692#payments_activate </string>
    <string name="PaymentsHomeFragment__you_can_use_signal_to_send">Du kan använda Molly för att skicka och ta emot MobileCoin. Alla betalningar omfattas av användarvillkoren för MobileCoins och MobileCoin Wallet. Detta är en beta-funktion så du kan stöta på vissa problem och betalningar eller saldon som du kan förlora kan inte återställas. </string>
    <string name="PaymentsHomeFragment__activate">Aktivera</string>
    <string name="PaymentsHomeFragment__view_mobile_coin_terms">Visa MobileCoin-villkor</string>
    <string name="PaymentsHomeFragment__payments_not_available">Betalningar i Molly är inte längre tillgängliga. Du kan fortfarande överföra pengar till en börs men du kan inte längre skicka och ta emot betalningar eller lägga till pengar.</string>

    <string name="PaymentsHomeFragment__mobile_coin_terms_url" translatable="false">https://www.mobilecoin.com/terms-of-use.html</string>
    <!-- Alert dialog title which shows up after a payment to turn on payment lock -->
    <string name="PaymentsHomeFragment__turn_on">Aktivera betalningssäkerhet för framtida överföringar?</string>
    <!-- Alert dialog description for why payment lock should be enabled before sending payments -->
    <string name="PaymentsHomeFragment__add_an_additional_layer">Lägg till ett ytterligare säkerhetslager och kräv ett Android-skärmlås eller fingeravtryck för överföringar.</string>
    <!-- Alert dialog button to enable payment lock -->
    <string name="PaymentsHomeFragment__enable">Slå på</string>
    <!-- Alert dialog button to not enable payment lock for now -->
    <string name="PaymentsHomeFragment__not_now">Inte nu</string>
    <!-- Alert dialog title which shows up to update app to send payments -->
    <string name="PaymentsHomeFragment__update_required">Uppdatering krävs</string>
    <!-- Alert dialog description that app update is required to send payments-->
    <string name="PaymentsHomeFragment__an_update_is_required">En uppdatering krävs för att fortsätta skicka och ta emot betalningar och för att visa ditt uppdaterade betalningssaldo.</string>
    <!-- Alert dialog button to cancel -->
    <string name="PaymentsHomeFragment__cancel">Avbryt</string>
    <!-- Alert dialog button to update now -->
    <string name="PaymentsHomeFragment__update_now">Uppdatera nu</string>

    <!-- PaymentsSecuritySetupFragment -->
    <!-- Toolbar title -->
    <string name="PaymentsSecuritySetupFragment__security_setup">Säkerhetsinställning</string>
    <!-- Title to enable payment lock -->
    <string name="PaymentsSecuritySetupFragment__protect_your_funds">Skydda dina pengar</string>
    <!-- Description as to why payment lock is required -->
    <string name="PaymentsSecuritySetupFragment__help_prevent">Förhindra att en person med din telefon får åtkomst till dina pengar genom att lägga till ytterligare ett säkerhetslager. Du kan inaktivera det här alternativet i Inställningar.</string>
    <!-- Option to enable payment lock -->
    <string name="PaymentsSecuritySetupFragment__enable_payment_lock">Aktivera betalningslås</string>
    <!-- Option to cancel -->
    <string name="PaymentsSecuritySetupFragment__not_now">Inte nu</string>
    <!-- Dialog title to confirm skipping the step -->
    <string name="PaymentsSecuritySetupFragment__skip_this_step">Hoppa över det här steget?</string>
    <!-- Dialog description to let users know why payment lock is required -->
    <string name="PaymentsSecuritySetupFragment__skipping_this_step">Om du hoppar över det här steget kan alla som har fysisk åtkomst till din telefon överföra pengar eller se din återställningsfras.</string>
    <!-- Dialog option to cancel -->
    <string name="PaymentsSecuritySetupFragment__cancel">Avbryt</string>
    <!-- Dialog option to skip -->
    <string name="PaymentsSecuritySetupFragment__skip">Hoppa över</string>

    <!-- PaymentsAddMoneyFragment -->
    <string name="PaymentsAddMoneyFragment__add_funds">Lägg till pengar</string>
    <string name="PaymentsAddMoneyFragment__your_wallet_address">Din plånboksadress</string>
    <string name="PaymentsAddMoneyFragment__copy">Kopiera</string>
    <string name="PaymentsAddMoneyFragment__copied_to_clipboard">Kopierad till urklipp</string>
    <string name="PaymentsAddMoneyFragment__to_add_funds">För att lägga till pengar, skicka MobileCoin till din plånboksadress. Starta en transaktion från ditt konto på en börs som stöder MobileCoin, skanna sedan QR-koden eller kopiera din plånboksadress.</string>
    <string name="PaymentsAddMoneyFragment__learn_more__information" translatable="false">https://support.signal.org/hc/articles/360057625692#payments_transfer_from_exchange</string>

    <!-- PaymentsDetailsFragment -->
    <string name="PaymentsDetailsFragment__details">Detaljer</string>
    <string name="PaymentsDetailsFragment__status">Status</string>
    <string name="PaymentsDetailsFragment__submitting_payment">Skickar betalning…</string>
    <string name="PaymentsDetailsFragment__processing_payment">Bearbetar betalning…</string>
    <string name="PaymentsDetailsFragment__payment_complete">Betalningen slutförd</string>
    <string name="PaymentsDetailsFragment__payment_failed">Betalning misslyckades</string>
    <string name="PaymentsDetailsFragment__network_fee">Nätverksavgift</string>
    <string name="PaymentsDetailsFragment__sent_by">Skickad av</string>
    <string name="PaymentsDetailsFragment__sent_to_s">Skickad till %1$s</string>
    <string name="PaymentsDetailsFragment__you_on_s_at_s">Du på %1$s i %2$s</string>
    <string name="PaymentsDetailsFragment__s_on_s_at_s">%1$s på %2$s i %3$s</string>
    <string name="PaymentsDetailsFragment__to">Till</string>
    <string name="PaymentsDetailsFragment__from">Från</string>
    <string name="PaymentsDetailsFragment__information">Transaktionsdetaljer inklusive betalningsbelopp och transaktionstid är en del av MobileCoin Ledger.</string>
    <string name="PaymentsDetailsFragment__coin_cleanup_fee">Avgift för myntsanering</string>
    <string name="PaymentsDetailsFragment__coin_cleanup_information">En ”myntsaneringsavgift” debiteras när mynten i ditt innehav inte kan kombineras för att slutföra en transaktion. Sanering gör att du kan fortsätta skicka betalningar.</string>
    <string name="PaymentsDetailsFragment__no_details_available">Inga ytterligare detaljer tillgängliga för denna transaktion</string>
    <string name="PaymentsDetailsFragment__learn_more__information" translatable="false">https://support.signal.org/hc/articles/360057625692#payments_details</string>
    <string name="PaymentsDetailsFragment__learn_more__cleanup_fee" translatable="false">https://support.signal.org/hc/articles/360057625692#payments_details_fees</string>
    <string name="PaymentsDetailsFragment__sent_payment">Skickad betalning</string>
    <string name="PaymentsDetailsFragment__received_payment">Mottagen betalning</string>
    <string name="PaymentsDeatilsFragment__payment_completed_s">Betalningen slutförd %1$s</string>
    <string name="PaymentsDetailsFragment__block_number">Blockera nummer</string>

    <!-- PaymentsTransferFragment -->
    <string name="PaymentsTransferFragment__transfer">Överför</string>
    <string name="PaymentsTransferFragment__scan_qr_code">Skanna QR-kod</string>
    <string name="PaymentsTransferFragment__to_scan_or_enter_wallet_address">Till: Skanna eller ange plånboksadress</string>
    <string name="PaymentsTransferFragment__you_can_transfer">Du kan överföra MobileCoin genom att genomföra en överföring till plånboksadressen som tillhandahålls av börsen. Plånboksadressen är den sträng med siffror och bokstäver som oftast ligger under QR-koden.</string>
    <string name="PaymentsTransferFragment__next">Nästa</string>
    <string name="PaymentsTransferFragment__invalid_address">Ogiltig adress</string>
    <string name="PaymentsTransferFragment__check_the_wallet_address">Kontrollera plånboksadressen du försöker överföra till och försök igen.</string>
    <string name="PaymentsTransferFragment__you_cant_transfer_to_your_own_signal_wallet_address">Du kan inte överföra till din egen Molly-plånboksadress. Ange plånboksadressen från ditt konto vid en växling som stöds.</string>
    <string name="PaymentsTransferFragment__to_scan_a_qr_code_signal_needs">För att skanna en QR-kod behöver Molly åtkomst till kameran.</string>
    <string name="PaymentsTransferFragment__signal_needs_the_camera_permission_to_capture_qr_code_go_to_settings">Molly behöver behörigheten Kamera för att skanna en QR-kod. Gå till inställningar, välj \"Behörigheter\" och aktivera \"Kamera\".</string>
    <string name="PaymentsTransferFragment__to_scan_a_qr_code_signal_needs_access_to_the_camera">För att skanna en QR-kod behöver Molly åtkomst till kameran.</string>
    <string name="PaymentsTransferFragment__settings">Inställningar</string>

    <!-- PaymentsTransferQrScanFragment -->
    <string name="PaymentsTransferQrScanFragment__scan_address_qr_code">Skanna adress-QR-kod</string>
    <string name="PaymentsTransferQrScanFragment__scan_the_address_qr_code_of_the_payee">Skanna betalningsmottagarens adress-QR-kod</string>

    <!-- CreatePaymentFragment -->
    <string name="CreatePaymentFragment__request">Förfrågan</string>
    <string name="CreatePaymentFragment__pay">Betala</string>
    <string name="CreatePaymentFragment__available_balance_s">Tillgängligt saldo: %1$s</string>
    <string name="CreatePaymentFragment__toggle_content_description">Växla</string>
    <string name="CreatePaymentFragment__1">1</string>
    <string name="CreatePaymentFragment__2">2</string>
    <string name="CreatePaymentFragment__3">3</string>
    <string name="CreatePaymentFragment__4">4</string>
    <string name="CreatePaymentFragment__5">5</string>
    <string name="CreatePaymentFragment__6">6</string>
    <string name="CreatePaymentFragment__7">7</string>
    <string name="CreatePaymentFragment__8">8</string>
    <string name="CreatePaymentFragment__9">9</string>
    <string name="CreatePaymentFragment__decimal">,</string>
    <string name="CreatePaymentFragment__0">0</string>
    <string name="CreatePaymentFragment__lt">&lt;</string>
    <string name="CreatePaymentFragment__backspace">Backsteg</string>
    <string name="CreatePaymentFragment__add_note">Lägg till anteckning</string>
    <string name="CreatePaymentFragment__conversions_are_just_estimates">Växlingar är bara uppskattningar och kanske inte är korrekta.</string>
    <string name="CreatePaymentFragment__learn_more__conversions" translatable="false">https://support.signal.org/hc/articles/360057625692#payments_currency_conversion</string>

    <!-- EditNoteFragment -->
    <string name="EditNoteFragment_note">Anteckning</string>

    <!-- ConfirmPaymentFragment -->
    <string name="ConfirmPayment__confirm_payment">Bekräfta betalning</string>
    <string name="ConfirmPayment__network_fee">Nätverksavgift</string>
    <string name="ConfirmPayment__error_getting_fee">Fel vid mottganing av avgift</string>
    <string name="ConfirmPayment__estimated_s">Beräknad %1$s</string>
    <string name="ConfirmPayment__to">Till</string>
    <string name="ConfirmPayment__total_amount">Totalt belopp</string>
    <string name="ConfirmPayment__balance_s">Saldo: %1$s</string>
    <string name="ConfirmPayment__submitting_payment">Skickar betalning…</string>
    <string name="ConfirmPayment__processing_payment">Bearbetar betalning…</string>
    <string name="ConfirmPayment__payment_complete">Betalningen slutförd</string>
    <string name="ConfirmPayment__payment_failed">Betalning misslyckades</string>
    <string name="ConfirmPayment__payment_will_continue_processing">Betalningen fortsätter att bearbetas</string>
    <string name="ConfirmPaymentFragment__invalid_recipient">Ogiltig mottagare</string>
    <!-- Title of a dialog show when we were unable to present the user\'s screenlock before sending a payment -->
    <string name="ConfirmPaymentFragment__failed_to_show_payment_lock">Det gick inte att visa betalningssäkerhet</string>
    <!-- Body of a dialog show when we were unable to present the user\'s screenlock before sending a payment -->
    <string name="ConfirmPaymentFragment__you_enabled_payment_lock_in_the_settings">Du aktiverade betalningssäkerhet i inställningarna men den kan inte visas.</string>
    <!-- Button in a dialog that will take the user to the privacy settings -->
    <string name="ConfirmPaymentFragment__go_to_settings">Gå till inställningar</string>
    <string name="ConfirmPaymentFragment__this_person_has_not_activated_payments">Denna person har inte aktiverat betalningar</string>
    <string name="ConfirmPaymentFragment__unable_to_request_a_network_fee">Det går inte att begära en nätverksavgift. Fortsätt betalningen genom att trycka på okej för att försöka igen.</string>

    <!-- BiometricDeviceAuthentication -->
    <!-- Biometric/Device authentication prompt title -->
    <string name="BiometricDeviceAuthentication__signal">Signal</string>


    <!-- CurrencyAmountFormatter_s_at_s -->
    <string name="CurrencyAmountFormatter_s_at_s">%1$s i %2$s</string>

    <!-- SetCurrencyFragment -->
    <string name="SetCurrencyFragment__set_currency">Ställ in valuta</string>
    <string name="SetCurrencyFragment__all_currencies">Alla valutor</string>

    <!-- **************************************** -->
    <!-- menus -->
    <!-- **************************************** -->

    <!-- contact_selection_list -->
    <string name="contact_selection_list__unknown_contact">Nytt meddelande till…</string>
    <string name="contact_selection_list__unknown_contact_block">Blockera användare</string>
    <string name="contact_selection_list__unknown_contact_add_to_group">Lägg till i grupp</string>

    <!-- conversation_callable_insecure -->
    <string name="conversation_callable_insecure__menu_call">Ring</string>

    <!-- conversation_callable_secure -->
    <string name="conversation_callable_secure__menu_call">Signal-samtal</string>
    <string name="conversation_callable_secure__menu_video">Signal-videosamtal</string>

    <!-- conversation_context -->

    <!-- Heading which shows how many messages are currently selected -->
    <plurals name="conversation_context__s_selected">
        <item quantity="one">%1$d vald</item>
        <item quantity="other">%1$d valda</item>
    </plurals>

    <!-- conversation_context_image -->
    <!-- Button to save a message attachment (image, file etc.) -->
    <string name="conversation_context_image__save_attachment">Spara</string>

    <!-- conversation_expiring_off -->
    <string name="conversation_expiring_off__disappearing_messages">Försvinnande meddelanden</string>

    <!-- conversation_selection -->
    <!-- Button to view detailed information for a message -->
    <string name="conversation_selection__menu_message_details">Info</string>
    <!-- Button to copy a message\'s text to the clipboard -->
    <string name="conversation_selection__menu_copy">Kopiera</string>
    <!-- Button to delete a message -->
    <string name="conversation_selection__menu_delete">Ta bort</string>
    <!-- Button to forward a message to another person or group chat -->
    <string name="conversation_selection__menu_forward">Vidarebefordra</string>
    <!-- Button to reply to a message -->
    <string name="conversation_selection__menu_reply">Svara</string>
    <!-- Button to save a message attachment (image, file etc.) -->
    <string name="conversation_selection__menu_save">Spara</string>
    <!-- Button to retry sending a message -->
    <string name="conversation_selection__menu_resend_message">Skicka om</string>
    <!-- Button to select a message and enter selection mode -->
    <string name="conversation_selection__menu_multi_select">Välj</string>
    <!-- Button to view a in-chat payment message's full payment details -->
    <string name="conversation_selection__menu_payment_details">Betalningsuppgifter</string>

    <!-- conversation_expiring_on -->

    <!-- conversation_insecure -->
    <string name="conversation_insecure__invite">Bjud in</string>

    <!-- conversation_list_batch -->
    <string name="conversation_list_batch__menu_delete_selected">Ta bort valda</string>
    <string name="conversation_list_batch__menu_pin_selected">Nålad vald</string>
    <string name="conversation_list_batch__menu_unpin_selected">Lösgör valda</string>
    <string name="conversation_list_batch__menu_select_all">Markera alla</string>
    <string name="conversation_list_batch_archive__menu_archive_selected">Arkiv valt</string>
    <string name="conversation_list_batch_unarchive__menu_unarchive_selected">Avarkivera markerade</string>
    <string name="conversation_list_batch__menu_mark_as_read">Markera som läst</string>
    <string name="conversation_list_batch__menu_mark_as_unread">Markera som oläst</string>

    <!-- conversation_list -->
    <string name="conversation_list_settings_shortcut">Genvägsinställningar</string>
    <string name="conversation_list_search_description">Sök</string>
    <string name="conversation_list__pinned">Nålade</string>
    <string name="conversation_list__chats">Chattar</string>
    <string name="conversation_list__you_can_only_pin_up_to_d_chats">Du kan bara nåla %1$d chattar</string>

    <!-- conversation_list_item_view -->
    <string name="conversation_list_item_view__contact_photo_image">Kontaktfoto</string>
    <string name="conversation_list_item_view__archived">Arkiverad</string>


    <!-- conversation_list_fragment -->
    <string name="conversation_list_fragment__fab_content_description">Ny konversation</string>
    <string name="conversation_list_fragment__open_camera_description">Öppna kameran</string>
    <string name="conversation_list_fragment__no_chats_yet_get_started_by_messaging_a_friend">Inga chattar ännu.\nKom igång genom att skriva till en vän.</string>


    <!-- conversation_secure_verified -->
    <string name="conversation_secure_verified__menu_reset_secure_session">Återställ säker session</string>

    <!-- conversation_muted -->
    <string name="conversation_muted__unmute">Av-tysta</string>

    <!-- conversation_unmuted -->
    <string name="conversation_unmuted__mute_notifications">Tysta aviseringar</string>

    <!-- conversation -->
    <string name="conversation__menu_group_settings">Gruppinställningar</string>
    <string name="conversation__menu_leave_group">Lämna grupp</string>
    <string name="conversation__menu_view_all_media">Alla media</string>
    <string name="conversation__menu_conversation_settings">Konversationsinställningar</string>
    <string name="conversation__menu_add_shortcut">Lägg till på hemskärmen</string>
    <string name="conversation__menu_create_bubble">Skapa bubbla</string>

    <!-- conversation_popup -->
    <string name="conversation_popup__menu_expand_popup">Expandera popup</string>

    <!-- conversation_callable_insecure -->
    <string name="conversation_add_to_contacts__menu_add_to_contacts">Lägg till som kontakt</string>

    <!-- conversation_group_options -->
    <string name="convesation_group_options__recipients_list">Mottagarlista</string>
    <string name="conversation_group_options__delivery">Leverans</string>
    <string name="conversation_group_options__conversation">Konversation</string>
    <string name="conversation_group_options__broadcast">Sändning</string>

    <!-- text_secure_normal -->
    <string name="text_secure_normal__menu_new_group">Ny grupp</string>
    <string name="text_secure_normal__menu_settings">Inställningar</string>
    <string name="text_secure_normal__menu_clear_passphrase">Lås</string>
    <string name="text_secure_normal__mark_all_as_read">Markera alla som lästa</string>
    <string name="text_secure_normal__invite_friends">Bjud in vänner</string>

    <!-- verify_display_fragment -->
    <string name="verify_display_fragment_context_menu__copy_to_clipboard">Kopiera till urklipp</string>
    <string name="verify_display_fragment_context_menu__compare_with_clipboard">Jämför med urklipp</string>

    <!-- reminder_header -->
    <string name="reminder_header_sms_import_title">Importera systemets SMS</string>
    <string name="reminder_header_sms_import_text">Tryck för att kopiera din telefons SMS-meddelanden till Signals krypterade databas.</string>
    <string name="reminder_header_push_title">Aktivera Signal-meddelanden och -samtal</string>
    <string name="reminder_header_push_text">Uppgradera din kommunikationsupplevelse.</string>
    <string name="reminder_header_service_outage_text">Signal upplever tekniska problem. Vi arbetar för fullt för att återställa tjänsten så snabbt som möjligt.</string>
    <string name="reminder_header_progress">%1$d %%</string>
    <!-- Body text of a banner that will show at the top of the chat list when we temporarily cannot process the user's contacts -->
    <string name="reminder_cds_warning_body">Signals privata kontaktupptäckt kan för tillfället inte bearbeta telefonens kontakter.</string>
    <!-- Label for a button in a banner to learn more about why we temporarily can't process the user's contacts -->
    <string name="reminder_cds_warning_learn_more">Läs mer</string>
    <!-- Body text of a banner that will show at the top of the chat list when the user has so many contacts that we cannot ever process them -->
    <string name="reminder_cds_permanent_error_body">Signals privata kontaktupptäckt kan inte bearbeta telefonens kontakter.</string>
    <!-- Label for a button in a banner to learn more about why we cannot process the user's contacts -->
    <string name="reminder_cds_permanent_error_learn_more">Läs mer</string>

    <!-- media_preview -->
    <string name="media_preview__save_title">Spara</string>
    <string name="media_preview__forward_title">Vidarebefordra</string>
    <string name="media_preview__share_title">Dela</string>
    <string name="media_preview__all_media_title">Alla media</string>
    <string name="media_preview__edit_title">Ändra</string>


    <!-- media_preview_activity -->
    <string name="media_preview_activity__media_content_description">Mediaförhandsgranskning</string>

    <!-- new_conversation_activity -->
    <string name="new_conversation_activity__refresh">Uppdatera</string>
    <!-- redphone_audio_popup_menu -->

    <!-- Insights -->
    <string name="Insights__percent">%</string>
    <string name="Insights__title">Statistik</string>
    <string name="InsightsDashboardFragment__title">Statistik</string>
    <string name="InsightsDashboardFragment__signal_protocol_automatically_protected">Signal-protokollet skyddade automatiskt %1$d%% av dina utgående meddelanden under de senaste %2$d dagarna. Konversationer mellan Signal-användare är alltid ände-till-ände-krypterade.</string>
    <string name="InsightsDashboardFragment__spread_the_word">Sprid ordet</string>
    <string name="InsightsDashboardFragment__not_enough_data">Inte tillräckligt med data</string>
    <string name="InsightsDashboardFragment__your_insights_percentage_is_calculated_based_on">Din statistikprocentsats beräknas utifrån utgående meddelanden inom det förflutna %1$d dagarna som inte har försvunnit eller tagits bort.</string>
    <string name="InsightsDashboardFragment__start_a_conversation">Starta en konversation</string>
    <string name="InsightsDashboardFragment__invite_your_contacts">Börja kommunicera säkert och aktivera nya funktioner som går utöver begränsningarna för okrypterade SMS-meddelanden genom att bjuda in fler kontakter att gå med i Signal.</string>
    <string name="InsightsDashboardFragment__this_stat_was_generated_locally">Denna statistik skapades lokalt på din enhet och kan bara ses av dig. Den överförs aldrig någonstans.</string>
    <string name="InsightsDashboardFragment__encrypted_messages">Krypterade meddelanden</string>
    <string name="InsightsDashboardFragment__cancel">Avbryt</string>
    <string name="InsightsDashboardFragment__send">Skicka</string>
    <string name="InsightsModalFragment__title">Introducerar Statistik</string>
    <string name="InsightsModalFragment__description">Ta reda på hur många av dina utgående meddelanden skickades säkert, sedan bjud snabbt in nya kontakter för att öka din Signal-procentsats.</string>
    <string name="InsightsModalFragment__view_insights">Visa statistik</string>

    <string name="FirstInviteReminder__title">Bjud in till Signal</string>
    <string name="FirstInviteReminder__description">Du kan öka antalet krypterade meddelanden du skickar med %1$d%%</string>
    <string name="SecondInviteReminder__title">Boosta Signal</string>
    <string name="SecondInviteReminder__description">Bjud in %1$s</string>
    <string name="InsightsReminder__view_insights">Visa statistik</string>
    <string name="InsightsReminder__invite">Bjud in</string>

    <!-- Edit KBS Pin -->

    <!-- BaseKbsPinFragment -->
    <string name="BaseKbsPinFragment__next">Nästa</string>
    <string name="BaseKbsPinFragment__create_alphanumeric_pin">Skapa alfanumerisk PIN-kod</string>
    <string name="BaseKbsPinFragment__create_numeric_pin">Skapa numerisk PIN-kod</string>
    <string name="BaseKbsPinFragment__learn_more_url" translatable="false">https://support.signal.org/hc/articles/360007059792</string>

    <!-- CreateKbsPinFragment -->
    <plurals name="CreateKbsPinFragment__pin_must_be_at_least_characters">
        <item quantity="one">PIN-koden måste vara minst %1$d tecken</item>
        <item quantity="other">PIN-koden måste vara minst %1$d tecken</item>
    </plurals>
    <plurals name="CreateKbsPinFragment__pin_must_be_at_least_digits">
        <item quantity="one">PIN-koden måste vara minst %1$d siffra</item>
        <item quantity="other">PIN-koden måste vara minst %1$d siffror</item>
    </plurals>
    <string name="CreateKbsPinFragment__create_a_new_pin">Skapa en ny PIN-kod</string>
    <string name="CreateKbsPinFragment__you_can_choose_a_new_pin_as_long_as_this_device_is_registered">Du kan ändra din PIN-kod så länge denna enhet är registrerad.</string>
    <string name="CreateKbsPinFragment__create_your_pin">Skapa din PIN-kod</string>
    <string name="CreateKbsPinFragment__pins_keep_information_stored_with_signal_encrypted">PIN-koden håller information lagrad hos Signal krypterad så att du bara kan komma åt den. Din profil, inställningar och kontakter kommer att återställas när du installerar om. Du behöver inte din PIN-kod för att öppna appen.</string>
    <string name="CreateKbsPinFragment__choose_a_stronger_pin">Välj en starkare PIN-kod</string>

    <!-- ConfirmKbsPinFragment -->
    <string name="ConfirmKbsPinFragment__pins_dont_match">PIN-koder matchar inte. Försök igen.</string>
    <string name="ConfirmKbsPinFragment__confirm_your_pin">Bekräfta din PIN-kod.</string>
    <string name="ConfirmKbsPinFragment__pin_creation_failed">Det gick inte att skapa PIN-kod</string>
    <string name="ConfirmKbsPinFragment__your_pin_was_not_saved">Din PIN-kod sparades inte. Vi uppmanar dig att skapa en PIN-kod senare.</string>
    <string name="ConfirmKbsPinFragment__pin_created">PIN-kod skapad.</string>
    <string name="ConfirmKbsPinFragment__re_enter_your_pin">Ange din PIN-kod igen</string>
    <string name="ConfirmKbsPinFragment__creating_pin">Skapar PIN-kod…</string>

    <!-- KbsSplashFragment -->
    <string name="KbsSplashFragment__introducing_pins">Introducerar PIN-koder</string>
    <string name="KbsSplashFragment__pins_keep_information_stored_with_signal_encrypted">PIN-koden håller information lagrad hos Signal krypterad så att du bara kan komma åt den. Din profil, inställningar och kontakter kommer att återställas när du installerar om. Du behöver inte din PIN-kod för att öppna appen.</string>
    <string name="KbsSplashFragment__learn_more">Läs mer</string>
    <string name="KbsSplashFragment__learn_more_link" translatable="false">https://support.signal.org/hc/articles/360007059792</string>
    <string name="KbsSplashFragment__registration_lock_equals_pin">Registreringslås = PIN-kod</string>
    <string name="KbsSplashFragment__your_registration_lock_is_now_called_a_pin">Ditt registreringslås kallas nu en PIN-kod och den gör mer. Uppdatera nu.</string>
    <string name="KbsSplashFragment__update_pin">Uppdatera PIN-kod</string>
    <string name="KbsSplashFragment__create_your_pin">Skapa din PIN-kod</string>
    <string name="KbsSplashFragment__learn_more_about_pins">Läs mer om PIN-koder</string>
    <string name="KbsSplashFragment__disable_pin">Inaktivera PIN-koden</string>

    <!-- KBS Reminder Dialog -->
    <string name="KbsReminderDialog__enter_your_signal_pin">Ange din Signal PIN-kod</string>
    <string name="KbsReminderDialog__to_help_you_memorize_your_pin">För att hjälpa dig att memorera din PIN-kod ber vi dig att skriva in den regelbundet. Vi ber dig färre gånger med tiden.</string>
    <string name="KbsReminderDialog__skip">Hoppa över</string>
    <string name="KbsReminderDialog__submit">Skicka</string>
    <string name="KbsReminderDialog__forgot_pin">Glömt PIN-kod?</string>
    <string name="KbsReminderDialog__incorrect_pin_try_again">Felaktig PIN-kod. Försök igen.</string>

    <!-- AccountLockedFragment -->
    <string name="AccountLockedFragment__account_locked">Kontot är låst</string>
    <string name="AccountLockedFragment__your_account_has_been_locked_to_protect_your_privacy">Ditt konto har låsts för att skydda din integritet och säkerhet. Efter %1$d dagar av inaktivitet i ditt konto kommer du att kunna återregistrera detta telefonnummer utan att behöva din PIN-kod. Allt innehåll kommer att tas bort.</string>
    <string name="AccountLockedFragment__next">Nästa</string>
    <string name="AccountLockedFragment__learn_more">Läs mer</string>
    <string name="AccountLockedFragment__learn_more_url" translatable="false">https://support.signal.org/hc/articles/360007059792</string>

    <!-- KbsLockFragment -->
    <string name="RegistrationLockFragment__enter_your_pin">Ange din PIN-kod</string>
    <string name="RegistrationLockFragment__enter_the_pin_you_created">Ange PIN-koden du skapade för ditt konto. Denna skiljer sig från din SMS-verifieringskod.</string>
    <string name="RegistrationLockFragment__enter_alphanumeric_pin">Ange alfanumerisk PIN-kod</string>
    <string name="RegistrationLockFragment__enter_numeric_pin">Ange numerisk PIN-kod</string>
    <string name="RegistrationLockFragment__incorrect_pin_try_again">Felaktig PIN-kod. Försök igen.</string>
    <string name="RegistrationLockFragment__forgot_pin">Glömt PIN-kod?</string>
    <string name="RegistrationLockFragment__incorrect_pin">Felaktig PIN-kod</string>
    <string name="RegistrationLockFragment__forgot_your_pin">Har du glömt din PIN-kod?</string>
    <string name="RegistrationLockFragment__not_many_tries_left">Inte många försök kvar!</string>
    <string name="RegistrationLockFragment__signal_registration_need_help_with_pin_for_android_v1_pin">Signalregistrering - Behöver du hjälp med PIN-kod för Android (v1 PIN)</string>
    <string name="RegistrationLockFragment__signal_registration_need_help_with_pin_for_android_v2_pin">Signalregistrering - Behöver du hjälp med PIN-kod för Android (v2 PIN)</string>

    <plurals name="RegistrationLockFragment__for_your_privacy_and_security_there_is_no_way_to_recover">
        <item quantity="one">För din integritet och säkerhet finns det inget sätt att återställa din PIN-kod. Om du inte kan komma ihåg din PIN-kod kan du verifiera med SMS efter %1$d dag av inaktivitet. I detta fall kommer ditt konto att rensas och allt innehåll tas bort.</item>
        <item quantity="other">För din integritet och säkerhet finns det inget sätt att återställa din PIN-kod. Om du inte kan komma ihåg din PIN-kod kan du återverifiera med SMS efter %1$d dagar av inaktivitet. I detta fall kommer ditt konto att rensas och allt innehåll tas bort.</item>
    </plurals>

    <plurals name="RegistrationLockFragment__incorrect_pin_d_attempts_remaining">
        <item quantity="one">Felaktig PIN-kod. %1$d försök kvar.</item>
        <item quantity="other">Felaktig PIN-kod. %1$d försök kvar.</item>
    </plurals>

    <plurals name="RegistrationLockFragment__if_you_run_out_of_attempts_your_account_will_be_locked_for_d_days">
        <item quantity="one">Om du får slut på försök kommer ditt konto att vara låst i %1$d dag. Efter %1$d dag av inaktivitet kan du registrera dig igen utan din PIN-kod. Ditt konto rensas och allt innehåll tas bort.</item>
        <item quantity="other">Om du får slut på försök kommer ditt konto att vara låst i %1$d dagar. Efter %1$d dagar av inaktivitet kan du återregistrera dig igen utan din PIN-kod. Ditt konto rensas och allt innehåll tas bort.</item>
    </plurals>

    <plurals name="RegistrationLockFragment__you_have_d_attempts_remaining">
        <item quantity="one">Du har %1$d försök kvar.</item>
        <item quantity="other">Du har %1$d försök kvar.</item>
    </plurals>

    <plurals name="RegistrationLockFragment__d_attempts_remaining">
        <item quantity="one">%1$d försök kvar.</item>
        <item quantity="other">%1$d försök kvar.</item>
    </plurals>

    <!-- CalleeMustAcceptMessageRequestDialogFragment -->
    <string name="CalleeMustAcceptMessageRequestDialogFragment__s_will_get_a_message_request_from_you">%1$s kommer att få en meddelandeförfrågan från dig. Du kan ringa när din meddelandeförfrågan har accepterats.</string>

    <!-- KBS Megaphone -->
    <string name="KbsMegaphone__create_a_pin">Skapa en PIN-kod</string>
    <string name="KbsMegaphone__pins_keep_information_thats_stored_with_signal_encrytped">PIN-koder håller information som lagras hos Signal krypterad.</string>
    <string name="KbsMegaphone__create_pin">Skapa PIN-kod</string>

    <!-- transport_selection_list_item -->
    <string name="transport_selection_list_item__transport_icon">Transportikon</string>
    <string name="ConversationListFragment_loading">Hämtar in…</string>
    <string name="CallNotificationBuilder_connecting">Ansluter…</string>
    <string name="Permissions_permission_required">Behörighet krävs</string>
    <string name="ConversationActivity_signal_needs_sms_permission_in_order_to_send_an_sms">Signal behöver behörigheten SMS för att skicka SMS men det har avfärdats permanent. Fortsätt till inställningar för appar, välj \"Behörigheter\" och aktivera \"SMS\".</string>
    <string name="Permissions_continue">Fortsätt</string>
    <string name="Permissions_not_now">Inte nu</string>
    <string name="conversation_activity__enable_signal_messages">AKTIVERA SIGNAL-MEDDELANDEN</string>
    <string name="SQLCipherMigrationHelper_migrating_signal_database">Migrerar Signal-databas</string>
    <string name="PushDecryptJob_new_locked_message">Nytt låst meddelande</string>
    <string name="PushDecryptJob_unlock_to_view_pending_messages">Lås upp för att se väntande meddelanden</string>
    <string name="enter_backup_passphrase_dialog__backup_passphrase">Lösenord för säkerhetskopia</string>
    <string name="backup_enable_dialog__backups_will_be_saved_to_external_storage_and_encrypted_with_the_passphrase_below_you_must_have_this_passphrase_in_order_to_restore_a_backup">Säkerhetskopior kommer att sparas i extern lagring och krypteras med lösenordet nedanför. Du måste ange lösenordet för att återställa en säkerhetskopia.</string>
    <string name="backup_enable_dialog__you_must_have_this_passphrase">Du måste ha detta lösenord för att återställa en säkerhetskopia.</string>
    <string name="backup_enable_dialog__folder">Mapp</string>
    <string name="backup_enable_dialog__i_have_written_down_this_passphrase">Jag har skrivit ner lösenordet. Utan det kommer jag inte att kunna återställa en säkerhetskopia.</string>
    <string name="registration_activity__restore_backup">Återställ säkerhetskopia</string>
    <string name="registration_activity__transfer_or_restore_account">Överför eller återställ konto</string>
    <string name="registration_activity__transfer_account">Överför konto</string>
    <string name="registration_activity__skip">Hoppa över</string>
    <string name="preferences_chats__chat_backups">Säkerhetskopior av chattar</string>
    <string name="preferences_chats__backup_chats_to_external_storage">Säkerhetskopiera chattar till externt lagringsutrymme</string>
    <string name="preferences_chats__transfer_account">Överför konto</string>
    <string name="preferences_chats__transfer_account_to_a_new_android_device">Överför konto till en ny Android-enhet</string>
    <string name="RegistrationActivity_enter_backup_passphrase">Ange lösenord för säkerhetskopian</string>
    <string name="RegistrationActivity_restore">Återställ</string>
    <string name="RegistrationActivity_backup_failure_downgrade">Det går inte att importera säkerhetskopior från nyare versioner av Signal</string>
    <string name="RegistrationActivity_incorrect_backup_passphrase">Fel lösenord för säkerhetskopian</string>
    <string name="RegistrationActivity_checking">Kontrollerar…</string>
    <string name="RegistrationActivity_d_messages_so_far">%1$d meddelanden hittills…</string>
    <string name="RegistrationActivity_restore_from_backup">Återställ från säkerhetskopia?</string>
    <string name="RegistrationActivity_restore_your_messages_and_media_from_a_local_backup">Återställ dina meddelanden och media från en lokal säkerhetskopia. Om du inte återställer nu kommer du inte att kunna återställa senare.</string>
    <string name="RegistrationActivity_backup_size_s">Storlek på säkerhetskopia: %1$s</string>
    <string name="RegistrationActivity_backup_timestamp_s">Tidspunkt för säkerhetskopia: %1$s</string>
    <string name="BackupDialog_enable_local_backups">Aktivera lokala säkerhetskopior?</string>
    <string name="BackupDialog_enable_backups">Aktivera säkerhetskopior</string>
    <string name="BackupDialog_please_acknowledge_your_understanding_by_marking_the_confirmation_check_box">Bekräfta att du förstår genom att kryssa i rutan.</string>
    <string name="BackupDialog_delete_backups">Ta bort säkerhetskopior?</string>
    <string name="BackupDialog_disable_and_delete_all_local_backups">Inaktivera och ta bort alla lokala säkerhetskopior?</string>
    <string name="BackupDialog_delete_backups_statement">Ta bort säkerhetskopior</string>
    <string name="BackupDialog_to_enable_backups_choose_a_folder">Välj en mapp för att aktivera säkerhetskopior. Säkerhetskopior sparas på denna plats.</string>
    <string name="BackupDialog_choose_folder">Välj mapp</string>
    <string name="BackupDialog_copied_to_clipboard">Kopierade till urklipp</string>
    <string name="BackupDialog_no_file_picker_available">Ingen filväljare tillgänglig.</string>
    <string name="BackupDialog_enter_backup_passphrase_to_verify">Ange ditt lösenord för säkerhetskopian för att verifiera</string>
    <string name="BackupDialog_verify">Verifiera</string>
    <string name="BackupDialog_you_successfully_entered_your_backup_passphrase">Du har angett ditt lösenord för säkerhetskopian</string>
    <string name="BackupDialog_passphrase_was_not_correct">Lösenordet var inte korrekt</string>
    <string name="LocalBackupJob_creating_signal_backup">Skapar Molly-säkerhetskopia…</string>
    <!-- Title for progress notification shown in a system notification while verifying a recent backup. -->
    <string name="LocalBackupJob_verifying_signal_backup">Verifierar Molly-säkerhetskopia …</string>
    <string name="LocalBackupJobApi29_backup_failed">Säkerhetskopieringen misslyckades</string>
    <string name="LocalBackupJobApi29_your_backup_directory_has_been_deleted_or_moved">Din mapp för säkerhetskopior har tagits bort eller flyttats.</string>
    <string name="LocalBackupJobApi29_your_backup_file_is_too_large">Din säkerhetskopieringsfil är för stor för att lagras på denna volym.</string>
    <string name="LocalBackupJobApi29_there_is_not_enough_space">Det finns inte tillräckligt med utrymme för att lagra din säkerhetskopia.</string>
    <!-- Error message shown if a newly created backup could not be verified as accurate -->
    <string name="LocalBackupJobApi29_your_backup_could_not_be_verified">Din senaste säkerhetskopia kunde inte skapas och verifieras. Skapa en ny.</string>
    <!-- Error message shown if a very large attachment is encountered during the backup creation and causes the backup to fail -->
    <string name="LocalBackupJobApi29_your_backup_contains_a_very_large_file">Din säkerhetskopia innehåller en stor fil som inte kan säkerhetskopieras. Radera den och skapa en ny säkerhetskopia.</string>
    <string name="LocalBackupJobApi29_tap_to_manage_backups">Tryck för att hantera säkerhetskopior.</string>
    <string name="ProgressPreference_d_messages_so_far">%1$d meddelanden än så länge</string>
    <string name="RegistrationActivity_wrong_number">Fel nummer</string>
    <string name="RegistrationActivity_call_me_instead_available_in">Ring mig istället \n (Tillgänglig om %1$02d:%2$02d)</string>
    <string name="RegistrationActivity_contact_signal_support">Kontakta Signal-support</string>
    <string name="RegistrationActivity_code_support_subject">Signal-registrering - Verifieringskod för Android</string>
    <string name="RegistrationActivity_incorrect_code">Felaktig kod</string>
    <string name="BackupUtil_never">Aldrig</string>
    <string name="BackupUtil_unknown">Okänd</string>
    <string name="preferences_app_protection__see_my_phone_number">Se mitt telefonnummer</string>
    <string name="preferences_app_protection__find_me_by_phone_number">Hitta mig med telefonnummer</string>
    <string name="PhoneNumberPrivacy_everyone">Alla</string>
    <string name="PhoneNumberPrivacy_my_contacts">Mina kontakter</string>
    <string name="PhoneNumberPrivacy_nobody">Ingen</string>
    <string name="PhoneNumberPrivacy_everyone_see_description">Ditt telefonnummer kommer att vara synligt för alla personer och grupper som du meddelar.</string>
    <string name="PhoneNumberPrivacy_everyone_find_description">Den som har ditt telefonnummer i sina kontakter ser dig som en kontakt på Signal. Andra kommer att kunna hitta dig i sökningen.</string>
    <string name="preferences_app_protection__screen_lock">Skärmlås</string>
    <string name="preferences_app_protection__lock_signal_access_with_android_screen_lock_or_fingerprint">Lås åtkomst till Signal med Android-skärmlås eller -fingeravtryck</string>
    <string name="preferences_app_protection__screen_lock_inactivity_timeout">Skärmlåsets tidsgräns för inaktivitet</string>
    <string name="preferences_app_protection__signal_pin">Signal PIN-kod</string>
    <string name="preferences_app_protection__create_a_pin">Skapa en PIN-kod</string>
    <string name="preferences_app_protection__change_your_pin">Ändra din PIN-kod</string>
    <string name="preferences_app_protection__pin_reminders">PIN-kodspåminnelser</string>
    <string name="preferences_app_protection__pins_keep_information_stored_with_signal_encrypted">PIN-koder håller information som lagras hos Signal krypterad så bara du kan komma åt den. Din profil, inställningar och kontakter kommer att återställas när du installerar om Signal.</string>
    <string name="preferences_app_protection__add_extra_security_by_requiring_your_signal_pin_to_register">Lägg till extra säkerhet genom att kräva din Signal PIN-kod för att registrera ditt telefonnummer hos Signal igen.</string>
    <string name="preferences_app_protection__reminders_help_you_remember_your_pin">Påminnelser hjälper dig att memorera din PIN-kod eftersom den inte kan återställas. Du blir frågad mindre ofta med tiden.</string>
    <string name="preferences_app_protection__turn_off">Inaktivera</string>
    <string name="preferences_app_protection__confirm_pin">Bekräfta PIN-kod</string>
    <string name="preferences_app_protection__confirm_your_signal_pin">Bekräfta din Signal PIN-kod</string>
    <string name="preferences_app_protection__make_sure_you_memorize_or_securely_store_your_pin">Se till att du lagrar din PIN-kod på ett säkert sätt, eftersom den inte kan återställas. Om du glömmer din PIN-kod kan du förlora data när du registrerar ditt Signal-konto igen.</string>
    <string name="preferences_app_protection__incorrect_pin_try_again">Felaktig PIN-kod. Försök igen.</string>
    <string name="preferences_app_protection__failed_to_enable_registration_lock">Det gick inte att aktivera registreringslåset.</string>
    <string name="preferences_app_protection__failed_to_disable_registration_lock">Det gick inte att inaktivera registreringslåset.</string>
    <string name="AppProtectionPreferenceFragment_none">Ingen</string>
    <string name="preferences_app_protection__registration_lock">Registreringslås</string>
    <string name="RegistrationActivity_you_must_enter_your_registration_lock_PIN">Du måste ange din PIN-kod för registreringslåset</string>
    <string name="RegistrationActivity_your_pin_has_at_least_d_digits_or_characters">Din PIN-kod måste vara minst %1$d siffror eller tecken</string>
    <string name="RegistrationActivity_too_many_attempts">För många försök</string>
    <string name="RegistrationActivity_you_have_made_too_many_incorrect_registration_lock_pin_attempts_please_try_again_in_a_day">Du har gjort för många PIN-kodsförsök. Försök igen efter ett dygn.</string>
    <string name="RegistrationActivity_you_have_made_too_many_attempts_please_try_again_later">Du har gjort för många försök. Försök igen senare.</string>
    <string name="RegistrationActivity_error_connecting_to_service">Fel vid anslutning till tjänst</string>
    <string name="preferences_chats__backups">Säkerhetskopior</string>
    <string name="prompt_passphrase_activity__signal_is_locked">Molly är låst</string>
    <string name="prompt_passphrase_activity__tap_to_unlock">TRYCK FÖR ATT LÅSA UPP</string>
    <string name="Recipient_unknown">Okänt</string>

    <!-- TransferOrRestoreFragment -->
    <string name="TransferOrRestoreFragment__transfer_or_restore_account">Överför eller återställ konto</string>
    <string name="TransferOrRestoreFragment__if_you_have_previously_registered_a_signal_account">Om du tidigare har registrerat ett Signal-konto kan du överföra eller återställa ditt konto och dina meddelanden</string>
    <string name="TransferOrRestoreFragment__transfer_from_android_device">Överför från Android-enhet</string>
    <string name="TransferOrRestoreFragment__transfer_your_account_and_messages_from_your_old_android_device">Överför ditt konto och dina meddelanden från din gamla Android-enhet. Du behöver åtkomst till din gamla enhet.</string>
    <string name="TransferOrRestoreFragment__you_need_access_to_your_old_device">Du behöver åtkomst till din gamla enhet.</string>
    <string name="TransferOrRestoreFragment__restore_from_backup">Återställ från säkerhetskopia</string>
    <string name="TransferOrRestoreFragment__restore_your_messages_from_a_local_backup">Återställ dina meddelanden från en lokal säkerhetskopia. Om du inte återställer nu kan du inte återställa senare.</string>

    <!-- NewDeviceTransferInstructionsFragment -->
    <string name="NewDeviceTransferInstructions__open_signal_on_your_old_android_phone">Öppna Signal på din gamla Android-telefon</string>
    <string name="NewDeviceTransferInstructions__continue">Fortsätt</string>
    <string name="NewDeviceTransferInstructions__first_bullet">1.</string>
    <string name="NewDeviceTransferInstructions__tap_on_your_profile_photo_in_the_top_left_to_open_settings">Tryck på ditt profilfoto längst upp till vänster för att öppna Inställningar</string>
    <string name="NewDeviceTransferInstructions__second_bullet">2.</string>
    <string name="NewDeviceTransferInstructions__tap_on_account">"Tryck på \"Konto\""</string>
    <string name="NewDeviceTransferInstructions__third_bullet">3.</string>
    <string name="NewDeviceTransferInstructions__tap_transfer_account_and_then_continue_on_both_devices">"Tryck på \"Överför konto\" och sedan på \"Fortsätt\" på båda enheterna"</string>

    <!-- NewDeviceTransferSetupFragment -->
    <string name="NewDeviceTransferSetup__preparing_to_connect_to_old_android_device">Förbereder för anslutning till gammal Android-enhet…</string>
    <string name="NewDeviceTransferSetup__take_a_moment_should_be_ready_soon">Det tar ett stund, borde vara klart snart</string>
    <string name="NewDeviceTransferSetup__waiting_for_old_device_to_connect">Väntar på att en gammal Android-enhet ska ansluta…</string>
    <string name="NewDeviceTransferSetup__signal_needs_the_location_permission_to_discover_and_connect_with_your_old_device">Molly behöver platsbehörighet för att upptäcka och ansluta till din gamla Android-enhet.</string>
    <string name="NewDeviceTransferSetup__signal_needs_location_services_enabled_to_discover_and_connect_with_your_old_device">Molly behöver platstjänster aktiverade för att upptäcka och ansluta till din gamla Android-enhet.</string>
    <string name="NewDeviceTransferSetup__signal_needs_wifi_on_to_discover_and_connect_with_your_old_device">Wi-Fi behöver vara aktiverat för att Molly ska upptäcka och ansluta till din gamla Android-enhet. Wi-Fi måste vara på men det behöver inte vara anslutet till ett Wi-Fi-nätverk.</string>
    <string name="NewDeviceTransferSetup__sorry_it_appears_your_device_does_not_support_wifi_direct">Tyvärr verkar den här enheten inte stöda Wi-Fi Direct. Molly använder Wi-Fi Direct för att upptäcka och ansluta till din gamla Android-enhet. Du kan fortfarande återställa en säkerhetskopia för att återställa ditt konto från din gamla Android-enhet.</string>
    <string name="NewDeviceTransferSetup__restore_a_backup">Återställ en säkerhetskopia</string>
    <string name="NewDeviceTransferSetup__an_unexpected_error_occurred_while_attempting_to_connect_to_your_old_device">Ett oväntat fel uppstod när du försökte ansluta till din gamla Android-enhet.</string>

    <!-- OldDeviceTransferSetupFragment -->
    <string name="OldDeviceTransferSetup__searching_for_new_android_device">Söker efter en ny Android-enhet…</string>
    <string name="OldDeviceTransferSetup__signal_needs_the_location_permission_to_discover_and_connect_with_your_new_device">Molly behöver platsbehörighet för att upptäcka och ansluta till din nya Android-enhet.</string>
    <string name="OldDeviceTransferSetup__signal_needs_location_services_enabled_to_discover_and_connect_with_your_new_device">Molly behöver platstjänster aktiverade för att upptäcka och ansluta till din nya Android-enhet.</string>
    <string name="OldDeviceTransferSetup__signal_needs_wifi_on_to_discover_and_connect_with_your_new_device">Wi-Fi behöver vara aktiverat för att Molly ska upptäcka och ansluta till din nya Android-enhet. Wi-Fi måste vara aktiverat men det behöver inte vara anslutet till ett Wi-Fi-nätverk.</string>
    <string name="OldDeviceTransferSetup__sorry_it_appears_your_device_does_not_support_wifi_direct">Tyvärr verkar den här enheten inte stöda Wi-Fi Direct. Molly använder Wi-Fi Direct för att upptäcka och ansluta till din nya Android-enhet. Du kan fortfarande skapa en säkerhetskopia för att återställa ditt konto på din nya Android-enhet.</string>
    <string name="OldDeviceTransferSetup__create_a_backup">Skapa en säkerhetskopia</string>
    <string name="OldDeviceTransferSetup__an_unexpected_error_occurred_while_attempting_to_connect_to_your_old_device">Ett oväntat fel uppstod när du försökte ansluta till din nya Android-enhet.</string>

    <!-- DeviceTransferSetupFragment -->
    <string name="DeviceTransferSetup__unable_to_open_wifi_settings">Det gick inte att öppna Wi-Fi-inställningar. Aktivera Wi-Fi manuellt.</string>
    <string name="DeviceTransferSetup__grant_location_permission">Bevilja platsbehörighet</string>
    <string name="DeviceTransferSetup__turn_on_location_services">Aktivera platstjänster</string>
    <string name="DeviceTransferSetup__unable_to_open_location_settings">Det går inte att öppna platsinställningar.</string>
    <string name="DeviceTransferSetup__turn_on_wifi">Aktivera Wi-Fi</string>
    <string name="DeviceTransferSetup__error_connecting">Fel vid anslutning</string>
    <string name="DeviceTransferSetup__retry">Försök igen</string>
    <string name="DeviceTransferSetup__submit_debug_logs">Skicka in felsökningsloggar</string>
    <string name="DeviceTransferSetup__verify_code">Verifiera koden</string>
    <string name="DeviceTransferSetup__verify_that_the_code_below_matches_on_both_of_your_devices">Verifiera att koden nedan matchar på båda dina enheter. Tryck sedan på fortsätt.</string>
    <string name="DeviceTransferSetup__the_numbers_do_not_match">Siffrorna matchar inte</string>
    <string name="DeviceTransferSetup__continue">Fortsätt</string>
    <string name="DeviceTransferSetup__number_is_not_the_same">Numret är inte detsamma</string>
    <string name="DeviceTransferSetup__if_the_numbers_on_your_devices_do_not_match_its_possible_you_connected_to_the_wrong_device">Om siffrorna på dina enheter inte matchar är det möjligt att du har anslutit till fel enhet. För att åtgärda detta, stoppa överföringen och försök igen och håll båda dina enheter nära.</string>
    <string name="DeviceTransferSetup__stop_transfer">Stoppa överföringen</string>
    <string name="DeviceTransferSetup__unable_to_discover_old_device">Det gick inte att upptäcka gammal enhet</string>
    <string name="DeviceTransferSetup__unable_to_discover_new_device">Det gick inte att upptäcka ny enhet</string>
    <string name="DeviceTransferSetup__make_sure_the_following_permissions_are_enabled">Se till att följande behörigheter och tjänster är aktiverade:</string>
    <string name="DeviceTransferSetup__location_permission">Platsbehörighet</string>
    <string name="DeviceTransferSetup__location_services">Platstjänster</string>
    <string name="DeviceTransferSetup__wifi">Wi-Fi</string>
    <string name="DeviceTransferSetup__on_the_wifi_direct_screen_remove_all_remembered_groups_and_unlink_any_invited_or_connected_devices">Ta bort alla ihågkomna grupper på Wi-Fi Direct-skärmen och ta bort länken till alla inbjudna eller anslutna enheter.</string>
    <string name="DeviceTransferSetup__wifi_direct_screen">Wi-Fi Direct-skärm</string>
    <string name="DeviceTransferSetup__try_turning_wifi_off_and_on_on_both_devices">Försök med att inaktivera och aktivera Wi-Fi på båda enheterna.</string>
    <string name="DeviceTransferSetup__make_sure_both_devices_are_in_transfer_mode">Se till att båda enheterna är i överföringsläge.</string>
    <string name="DeviceTransferSetup__go_to_support_page">Gå till supportsidan</string>
    <string name="DeviceTransferSetup__try_again">Försök igen</string>
    <string name="DeviceTransferSetup__waiting_for_other_device">Väntar på annan enhet</string>
    <string name="DeviceTransferSetup__tap_continue_on_your_other_device_to_start_the_transfer">Tryck på Fortsätt på din andra enhet för att starta överföringen.</string>
    <string name="DeviceTransferSetup__tap_continue_on_your_other_device">Tryck på Fortsätt på din andra enhet…</string>

    <!-- NewDeviceTransferFragment -->
    <string name="NewDeviceTransfer__cannot_transfer_from_a_newer_version_of_signal">Det går inte att överföra från en nyare version av Signal</string>

    <!-- DeviceTransferFragment -->
    <string name="DeviceTransfer__transferring_data">Överför data</string>
    <string name="DeviceTransfer__keep_both_devices_near_each_other">Håll båda enheterna nära varandra. Stäng inte av enheterna och håll Molly öppen. Överföringarna är ände-till-ände-krypterade.</string>
    <string name="DeviceTransfer__d_messages_so_far">%1$d meddelanden hittills…</string>
    <!-- Filled in with total percentage of messages transferred -->
    <string name="DeviceTransfer__s_of_messages_so_far">%1$s%% av meddelanden hittills…</string>
    <string name="DeviceTransfer__cancel">Avbryt</string>
    <string name="DeviceTransfer__try_again">Försök igen</string>
    <string name="DeviceTransfer__stop_transfer_question">Stoppa överföringen?</string>
    <string name="DeviceTransfer__stop_transfer">Stoppa överföringen</string>
    <string name="DeviceTransfer__all_transfer_progress_will_be_lost">Alla överföringsförlopp kommer att gå förlorade.</string>
    <string name="DeviceTransfer__transfer_failed">Överföringen misslyckades</string>
    <string name="DeviceTransfer__unable_to_transfer">Det gick inte att överföra</string>

    <!-- OldDeviceTransferInstructionsFragment -->
    <string name="OldDeviceTransferInstructions__transfer_account">Överför konto</string>
    <string name="OldDeviceTransferInstructions__you_can_transfer_your_signal_account_when_setting_up_signal_on_a_new_android_device">Du kan överföra ditt Signal-konto när du ställer in Signal på en ny Android-enhet. Innan du fortsätter:</string>
    <string name="OldDeviceTransferInstructions__first_bullet">1.</string>
    <string name="OldDeviceTransferInstructions__download_signal_on_your_new_android_device">Hämta Molly på din nya Android-enhet</string>
    <string name="OldDeviceTransferInstructions__second_bullet">2.</string>
    <string name="OldDeviceTransferInstructions__tap_on_transfer_or_restore_account">"Tryck på \"Överför eller återställ konto\""</string>
    <string name="OldDeviceTransferInstructions__third_bullet">3.</string>
    <string name="OldDeviceTransferInstructions__select_transfer_from_android_device_when_prompted_and_then_continue">"Välj \"Överför från Android-enhet\" när du uppmanas till det och sedan \"Fortsätt\". Håll båda enheterna i närheten."</string>
    <string name="OldDeviceTransferInstructions__continue">Fortsätt</string>

    <!-- OldDeviceTransferComplete -->
    <string name="OldDeviceTransferComplete__transfer_complete">Överföringen slutförd</string>
    <string name="OldDeviceTransferComplete__go_to_your_new_device">Gå till din nya enhet</string>
    <string name="OldDeviceTransferComplete__your_signal_data_has_Been_transferred_to_your_new_device">Dina Signal-data har överförts till din nya enhet. För att slutföra överföringsprocessen måste du fortsätta registrera dig på din nya enhet.</string>
    <string name="OldDeviceTransferComplete__close">Stäng</string>

    <!-- NewDeviceTransferComplete -->
    <string name="NewDeviceTransferComplete__transfer_successful">Överföringen lyckades</string>
    <string name="NewDeviceTransferComplete__transfer_complete">Överföringen slutförd</string>
    <string name="NewDeviceTransferComplete__to_complete_the_transfer_process_you_must_continue_registration">För att slutföra överföringsprocessen måste du fortsätta registrera dig.</string>
    <string name="NewDeviceTransferComplete__continue_registration">Fortsätt registrera dig</string>

    <!-- DeviceToDeviceTransferService -->
    <string name="DeviceToDeviceTransferService_content_title">Kontoöverföring</string>
    <string name="DeviceToDeviceTransferService_status_ready">Förbereder för anslutning till din andra Android-enhet…</string>
    <string name="DeviceToDeviceTransferService_status_starting_up">Förbereder för anslutning till din andra Android-enhet…</string>
    <string name="DeviceToDeviceTransferService_status_discovery">Söker efter din andra Android-enhet…</string>
    <string name="DeviceToDeviceTransferService_status_network_connected">Ansluter till din andra Android-enhet…</string>
    <string name="DeviceToDeviceTransferService_status_verification_required">Verifiering krävs</string>
    <string name="DeviceToDeviceTransferService_status_service_connected">Överför konto…</string>

    <!-- OldDeviceTransferLockedDialog -->
    <string name="OldDeviceTransferLockedDialog__complete_registration_on_your_new_device">Slutför registreringen på din nya enhet</string>
    <string name="OldDeviceTransferLockedDialog__your_signal_account_has_been_transferred_to_your_new_device">Ditt Signal-konto har överförts till din nya enhet, men du måste slutföra registreringen på den för att fortsätta. Signal kommer att vara inaktiv på denna enhet.</string>
    <string name="OldDeviceTransferLockedDialog__done">Klar</string>
    <string name="OldDeviceTransferLockedDialog__cancel_and_activate_this_device">Avbryt och aktivera denna enhet</string>

    <!-- AdvancedPreferenceFragment -->
    <string name="AdvancedPreferenceFragment__transfer_mob_balance">Överför MOBILE-saldo?</string>
    <string name="AdvancedPreferenceFragment__you_have_a_balance_of_s">Du har ett saldo på %1$s. Om du inte överför dina pengar till en annan plånboksadress innan du tar bort ditt konto förlorar du det för alltid.</string>
    <string name="AdvancedPreferenceFragment__dont_transfer">Överför inte</string>
    <string name="AdvancedPreferenceFragment__transfer">Överför</string>

    <!-- RecipientBottomSheet -->
    <string name="RecipientBottomSheet_block">Blockera</string>
    <string name="RecipientBottomSheet_unblock">Avblockera</string>
    <string name="RecipientBottomSheet_add_to_contacts">Lägg till som kontakt</string>
    <!-- Error message that displays when a user tries to tap to view system contact details but has no app that supports it -->
    <string name="RecipientBottomSheet_unable_to_open_contacts">Det går inte att hitta en app som kan öppna kontakter.</string>
    <string name="RecipientBottomSheet_add_to_a_group">Lägg till i en grupp</string>
    <string name="RecipientBottomSheet_add_to_another_group">Lägg till i en annan grupp</string>
    <string name="RecipientBottomSheet_view_safety_number">Visa säkerhetsnummer</string>
    <string name="RecipientBottomSheet_make_admin">Gör till administratör</string>
    <string name="RecipientBottomSheet_remove_as_admin">Ta bort som administratör</string>
    <string name="RecipientBottomSheet_remove_from_group">Ta bort från grupp</string>
    <string name="RecipientBottomSheet_message_description">Meddelande</string>
    <string name="RecipientBottomSheet_voice_call_description">Röstsamtal</string>
    <string name="RecipientBottomSheet_insecure_voice_call_description">Osäkert röstsamtal</string>
    <string name="RecipientBottomSheet_video_call_description">Videosamtal</string>

    <string name="RecipientBottomSheet_remove_s_as_group_admin">Ta bort %1$s som gruppadministratör?</string>
    <string name="RecipientBottomSheet_s_will_be_able_to_edit_group">"\"%1$s\" kommer att kunna redigera denna grupp och dess medlemmar."</string>

    <string name="RecipientBottomSheet_remove_s_from_the_group">Ta bort %1$s från gruppen?</string>
    <!-- Dialog message shown when removing someone from a group with group link being active to indicate they will not be able to rejoin -->
    <string name="RecipientBottomSheet_remove_s_from_the_group_they_will_not_be_able_to_rejoin">Ta bort %1$s från gruppen? De kommer inte kunna gå med igen genom grupplänken.</string>
    <string name="RecipientBottomSheet_remove">Ta bort</string>
    <string name="RecipientBottomSheet_copied_to_clipboard">Kopierade till urklipp</string>

    <string name="GroupRecipientListItem_admin">Administratör</string>
    <string name="GroupRecipientListItem_approve_description">Godkänn</string>
    <string name="GroupRecipientListItem_deny_description">Avfärda</string>


    <!-- GroupsLearnMoreBottomSheetDialogFragment -->
    <string name="GroupsLearnMore_legacy_vs_new_groups">Äldre vs. Nya grupper</string>
    <string name="GroupsLearnMore_what_are_legacy_groups">Vad är Äldre grupper?</string>
    <string name="GroupsLearnMore_paragraph_1">Äldre grupper är grupper som inte är kompatibla med nya gruppfunktioner som administratörer och mer beskrivande gruppuppdateringar.</string>
    <string name="GroupsLearnMore_can_i_upgrade_a_legacy_group">Kan jag uppgradera en Äldre grupp?</string>
    <string name="GroupsLearnMore_paragraph_2">Äldre grupper kan ännu inte uppgraderas till Nya grupper, men du kan skapa en Ny grupp med samma medlemmar om de använder den senaste versionen av Signal.</string>
    <string name="GroupsLearnMore_paragraph_3">Signal kommer att erbjuda ett sätt att uppgradera Äldre grupper i framtiden.</string>

    <!-- GroupLinkBottomSheetDialogFragment -->
    <string name="GroupLinkBottomSheet_share_hint_requiring_approval">Alla med denna länk kan se gruppens namn och foto och begära att gå med. Dela det med personer du litar på.</string>
    <string name="GroupLinkBottomSheet_share_hint_not_requiring_approval">Alla som har denna länk kan se gruppens namn och foto och gå med i gruppen. Dela det med personer du litar på.</string>
    <string name="GroupLinkBottomSheet_share_via_signal">Dela via Molly</string>
    <string name="GroupLinkBottomSheet_copy">Kopiera</string>
    <string name="GroupLinkBottomSheet_qr_code">QR Kod</string>
    <string name="GroupLinkBottomSheet_share">Dela</string>
    <string name="GroupLinkBottomSheet_copied_to_clipboard">Kopierade till urklipp</string>
    <string name="GroupLinkBottomSheet_the_link_is_not_currently_active">Länken är för närvarande inte aktiv</string>

    <!-- VoiceNotePlaybackPreparer -->
    <string name="VoiceNotePlaybackPreparer__failed_to_play_voice_message">Det gick inte att spela röstmeddelande</string>

    <!-- VoiceNoteMediaDescriptionCompatFactory -->
    <string name="VoiceNoteMediaItemFactory__voice_message">Röstmeddelande · %1$s</string>
    <string name="VoiceNoteMediaItemFactory__s_to_s">%1$s till %2$s</string>

    <!-- StorageUtil -->
    <string name="StorageUtil__s_s">%1$s/%2$s</string>
    <string name="BlockedUsersActivity__s_has_been_blocked">\"%1$s\" har blockerats.</string>
    <string name="BlockedUsersActivity__failed_to_block_s">Det gick inte att blockera \"%1$s\"</string>
    <string name="BlockedUsersActivity__s_has_been_unblocked">\"%1$s\" har avblockerats.</string>

    <!-- ReviewCardDialogFragment -->
    <string name="ReviewCardDialogFragment__review_members">Granska medlemmar</string>
    <string name="ReviewCardDialogFragment__review_request">Granska förfrågan</string>
    <string name="ReviewCardDialogFragment__d_group_members_have_the_same_name">%1$d gruppmedlemmar har samma namn, granska medlemmarna nedan och välj att vidta åtgärder.</string>
    <string name="ReviewCardDialogFragment__if_youre_not_sure">Om du inte är säker på vem förfrågan kommer från, granska kontakterna nedan och vidta åtgärder.</string>
    <string name="ReviewCardDialogFragment__no_other_groups_in_common">Inga andra grupper gemensamt.</string>
    <string name="ReviewCardDialogFragment__no_groups_in_common">Inga grupper gemensamt.</string>
    <plurals name="ReviewCardDialogFragment__d_other_groups_in_common">
        <item quantity="one">%1$d grupp gemensamt</item>
        <item quantity="other">%1$d grupper gemensamt</item>
    </plurals>
    <plurals name="ReviewCardDialogFragment__d_groups_in_common">
        <item quantity="one">%1$d grupp gemensamt</item>
        <item quantity="other">%1$d grupper gemensamt</item>
    </plurals>
    <string name="ReviewCardDialogFragment__remove_s_from_group">Ta bort %1$s från grupp?</string>
    <string name="ReviewCardDialogFragment__remove">Ta bort</string>
    <string name="ReviewCardDialogFragment__failed_to_remove_group_member">Det gick inte att ta bort gruppmedlemmen.</string>

    <!-- ReviewCard -->
    <string name="ReviewCard__member">Medlem</string>
    <string name="ReviewCard__request">Förfrågan</string>
    <string name="ReviewCard__your_contact">Din kontakt</string>
    <string name="ReviewCard__remove_from_group">Ta bort från grupp</string>
    <string name="ReviewCard__update_contact">Uppdatera kontakt</string>
    <string name="ReviewCard__block">Blockera</string>
    <string name="ReviewCard__delete">Ta bort</string>
    <string name="ReviewCard__recently_changed">Nyligen ändrat sitt profilnamn från %1$s till %2$s</string>

    <!-- CallParticipantsListUpdatePopupWindow -->
    <string name="CallParticipantsListUpdatePopupWindow__s_joined">%1$s gick med</string>
    <string name="CallParticipantsListUpdatePopupWindow__s_and_s_joined">%1$s och %2$s gick med</string>
    <string name="CallParticipantsListUpdatePopupWindow__s_s_and_s_joined">%1$s, %2$s och %3$s gick med</string>
    <string name="CallParticipantsListUpdatePopupWindow__s_s_and_d_others_joined">%1$s, %2$s och %3$d andra gick med</string>
    <string name="CallParticipantsListUpdatePopupWindow__s_left">%1$s lämnade</string>
    <string name="CallParticipantsListUpdatePopupWindow__s_and_s_left">%1$s och %2$s lämnade</string>
    <string name="CallParticipantsListUpdatePopupWindow__s_s_and_s_left">%1$s, %2$s och %3$s lämnade</string>
    <string name="CallParticipantsListUpdatePopupWindow__s_s_and_d_others_left">%1$s, %2$s och %3$d andra lämnade</string>

    <string name="CallParticipant__you">Du</string>
    <string name="CallParticipant__you_on_another_device">Du (på en annan enhet)</string>
    <string name="CallParticipant__s_on_another_device">%1$s (på en annan enhet)</string>

    <!-- WifiToCellularPopupWindow -->
    <!-- Message shown during a call when the WiFi network is unusable, and cellular data starts to be used for the call instead. -->
    <string name="WifiToCellularPopupWindow__weak_wifi_switched_to_cellular">Svagt wifi. Växlat till mobilnät.</string>

    <!-- DeleteAccountFragment -->
    <string name="DeleteAccountFragment__deleting_your_account_will">Borttagning av ditt konto kommer att:</string>
    <string name="DeleteAccountFragment__enter_your_phone_number">Ange ditt telefonnummer</string>
    <string name="DeleteAccountFragment__delete_account">Ta bort konto</string>
    <string name="DeleteAccountFragment__delete_your_account_info_and_profile_photo">Ta bort din kontoinformation och profilfoto</string>
    <string name="DeleteAccountFragment__delete_all_your_messages">Ta bort alla dina meddelanden</string>
    <string name="DeleteAccountFragment__delete_s_in_your_payments_account">Ta bort %1$s i ditt betalningskonto</string>
    <string name="DeleteAccountFragment__no_country_code">Ingen landskod specificerad</string>
    <string name="DeleteAccountFragment__no_number">Inget nummer specificerat</string>
    <string name="DeleteAccountFragment__the_phone_number">Det angivna telefonnumret matchar inte ditt kontos.</string>
    <string name="DeleteAccountFragment__are_you_sure">Är du säker på att du vill ta bort ditt konto?</string>
    <string name="DeleteAccountFragment__this_will_delete_your_signal_account">Detta tar bort ditt Signal-konto och återställer applikationen. Appen stängs när processen är slutförd.</string>
    <string name="DeleteAccountFragment__failed_to_delete_account">Det gick inte att ta bort kontot. Har du en nätverksanslutning?</string>
    <string name="DeleteAccountFragment__failed_to_delete_local_data">Det gick inte att ta bort lokala data. Du kan rensa det manuellt i systemapplikationsinställningarna.</string>
    <string name="DeleteAccountFragment__launch_app_settings">Starta appinställningar</string>
    <!-- Title of progress dialog shown when a user deletes their account and the process is leaving all groups -->
    <string name="DeleteAccountFragment__leaving_groups">Lämnar grupper…</string>
    <!-- Title of progress dialog shown when a user deletes their account and the process has left all groups -->
    <string name="DeleteAccountFragment__deleting_account">Tar bort konto…</string>
    <!-- Message of progress dialog shown when a user deletes their account and the process is canceling their subscription -->
    <string name="DeleteAccountFragment__canceling_your_subscription">Avslutar ditt abonnemang …</string>
    <!-- Message of progress dialog shown when a user deletes their account and the process is leaving groups -->
    <string name="DeleteAccountFragment__depending_on_the_number_of_groups">Beroende på antalet grupper du är med i kan detta ta några minuter</string>
    <!-- Message of progress dialog shown when a user deletes their account and the process has left all groups -->
    <string name="DeleteAccountFragment__deleting_all_user_data_and_resetting">Ta bort användardata och återställa appen</string>
    <!-- Title of error dialog shown when a network error occurs during account deletion -->
    <string name="DeleteAccountFragment__account_not_deleted">Kontot inte borttaget</string>
    <!-- Message of error dialog shown when a network error occurs during account deletion -->
    <string name="DeleteAccountFragment__there_was_a_problem">Det uppstod ett problem med att slutföra borttagningsprocessen. Kontrollera din nätverksanslutning och försök igen.</string>

    <!-- DeleteAccountCountryPickerFragment -->
    <string name="DeleteAccountCountryPickerFragment__search_countries">Sök länder</string>

    <!-- CreateGroupActivity -->
    <string name="CreateGroupActivity__skip">Hoppa över</string>
    <plurals name="CreateGroupActivity__d_members">
        <item quantity="one">%1$d medlem</item>
        <item quantity="other">%1$d medlemmar</item>
    </plurals>

    <!-- ShareActivity -->
    <string name="ShareActivity__share">Dela</string>
    <string name="ShareActivity__send">Skicka</string>
    <string name="ShareActivity__comma_s">, %1$s</string>
    <string name="ShareActivity__sharing_to_multiple_chats_is">Delning till flera chattar stöds endast för Signal-meddelanden</string>
    <!-- Toast when the incoming intent is invalid -->
    <string name="ShareActivity__could_not_get_share_data_from_intent">Det gick inte att dela data från avsikt.</string>

    <!-- MultiShareDialogs -->
    <string name="MultiShareDialogs__failed_to_send_to_some_users">Det gick inte att skicka till vissa användare</string>
    <string name="MultiShareDialogs__you_can_only_share_with_up_to">Du kan bara dela med upp till %1$d chattar</string>

    <!-- ChatWallpaperActivity -->
    <string name="ChatWallpaperActivity__chat_wallpaper">Chattbakgrund</string>

    <!-- ChatWallpaperFragment -->
    <string name="ChatWallpaperFragment__chat_color">Chattfärg</string>
    <string name="ChatWallpaperFragment__reset_chat_colors">Återställ chattfärger</string>
    <string name="ChatWallpaperFragment__reset_chat_color">Återställ chattfärg</string>
    <string name="ChatWallpaperFragment__reset_chat_color_question">Återställ chattfärg?</string>
    <string name="ChatWallpaperFragment__set_wallpaper">Ställ in bakgrund</string>
    <string name="ChatWallpaperFragment__dark_mode_dims_wallpaper">Mörkt läge dämpar bakgrunden</string>
    <string name="ChatWallpaperFragment__contact_name">Kontaktnamn</string>
    <string name="ChatWallpaperFragment__reset">Återställ</string>
    <string name="ChatWallpaperFragment__clear">Rensa</string>
    <string name="ChatWallpaperFragment__wallpaper_preview_description">Förhandsgranskning av bakgrund</string>
    <string name="ChatWallpaperFragment__would_you_like_to_override_all_chat_colors">Vill du åsidosätta alla chattfärger?</string>
    <string name="ChatWallpaperFragment__would_you_like_to_override_all_wallpapers">Vill du åsidosätta alla bakgrunder?</string>
    <string name="ChatWallpaperFragment__reset_default_colors">Återställ standardfärger</string>
    <string name="ChatWallpaperFragment__reset_all_colors">Återställ alla färger</string>
    <string name="ChatWallpaperFragment__reset_default_wallpaper">Återställ standardbakgrund</string>
    <string name="ChatWallpaperFragment__reset_all_wallpapers">Återställ alla bakgrunder</string>
    <string name="ChatWallpaperFragment__reset_wallpapers">Återställ bakgrunder</string>
    <string name="ChatWallpaperFragment__reset_wallpaper">Återställ bakgrund</string>
    <string name="ChatWallpaperFragment__reset_wallpaper_question">Återställ bakgrund?</string>

    <!-- ChatWallpaperSelectionFragment -->
    <string name="ChatWallpaperSelectionFragment__choose_from_photos">Välj från foton</string>
    <string name="ChatWallpaperSelectionFragment__presets">Förinställningar</string>

    <!-- ChatWallpaperPreviewActivity -->
    <string name="ChatWallpaperPreviewActivity__preview">Förhandsvisning</string>
    <string name="ChatWallpaperPreviewActivity__set_wallpaper">Ställ in bakgrund</string>
    <string name="ChatWallpaperPreviewActivity__swipe_to_preview_more_wallpapers">Svep för att förhandsgranska fler bakgrunder</string>
    <string name="ChatWallpaperPreviewActivity__set_wallpaper_for_all_chats">Ställ in bagrund för alla chattar</string>
    <string name="ChatWallpaperPreviewActivity__set_wallpaper_for_s">Ställ in bakgrund för %1$s</string>
    <string name="ChatWallpaperPreviewActivity__viewing_your_gallery_requires_the_storage_permission">För att visa ditt galleri krävs lagringstillstånd.</string>

    <!-- WallpaperImageSelectionActivity -->
    <string name="WallpaperImageSelectionActivity__choose_wallpaper_image">Välj bakgrundsbild</string>

    <!-- WallpaperCropActivity -->
    <string name="WallpaperCropActivity__pinch_to_zoom_drag_to_adjust">Knip för att zooma, dra för att justera.</string>
    <string name="WallpaperCropActivity__set_wallpaper_for_all_chats">Ställ in bagrund för alla chattar.</string>
    <string name="WallpaperCropActivity__set_wallpaper_for_s">Ställ in bakgrund för %1$s.</string>
    <string name="WallpaperCropActivity__error_setting_wallpaper">Fel vid inställning av bakgrund.</string>
    <string name="WallpaperCropActivity__blur_photo">Sudda foto</string>

    <!-- InfoCard -->
    <string name="payment_info_card_about_mobilecoin">Om MobileCoin</string>
    <string name="payment_info_card_mobilecoin_is_a_new_privacy_focused_digital_currency">MobileCoin är en ny integritetsfokuserad digital valuta.</string>
    <string name="payment_info_card_adding_funds">Lägga till pengar</string>
    <string name="payment_info_card_you_can_add_funds_for_use_in">Du kan lägga till pengar för användning i Molly genom att skicka MobileCoin till din plånboksadress.</string>
    <string name="payment_info_card_cashing_out">Utbetalning</string>
    <string name="payment_info_card_you_can_cash_out_mobilecoin">Du kan betala ut MobileCoin när som helst på ett börs som stöder MobileCoin. Gör bara en överföring till ditt konto vid växlingen.</string>
    <string name="payment_info_card_hide_this_card">Dölj detta kort?</string>
    <string name="payment_info_card_hide">Dölj</string>
    <!-- Title of save recovery phrase card -->
    <string name="payment_info_card_save_recovery_phrase">Spara återställningsfras</string>
    <string name="payment_info_card_your_recovery_phrase_gives_you">Din återställningsfras ger dig ett annat sätt att återställa ditt betalningskonto.</string>
    <!-- Button in save recovery phrase card -->
    <string name="payment_info_card_save_your_phrase">Spara din fras</string>
    <string name="payment_info_card_update_your_pin">Uppdatera din PIN-kod</string>
    <string name="payment_info_card_with_a_high_balance">Med ett högt saldo kanske du vill uppdatera till en alfanumerisk PIN-kod för att ge mer skydd till ditt konto.</string>
    <string name="payment_info_card_update_pin">Uppdatera PIN-kod</string>

    <string name="payment_info_card__learn_more__about_mobilecoin" translatable="false">https://support.signal.org/hc/articles/360057625692#payments_which_ones</string>
    <string name="payment_info_card__learn_more__adding_to_your_wallet" translatable="false">https://support.signal.org/hc/articles/360057625692#payments_transfer_from_exchange</string>
    <string name="payment_info_card__learn_more__cashing_out" translatable="false">https://support.signal.org/hc/articles/360057625692#payments_transfer_to_exchange</string>

    <!-- DeactivateWalletFragment -->
    <string name="DeactivateWalletFragment__deactivate_wallet">Inaktivera plånbok</string>
    <string name="DeactivateWalletFragment__your_balance">Ditt saldo</string>
    <string name="DeactivateWalletFragment__its_recommended_that_you">Det rekommenderas att du överför dina pengar till en annan plånboksadress innan du inaktiverar betalningar. Om du väljer att inte överföra dina pengar nu förblir de kvar i din plånbok kopplad till Molly om du återaktiverar betalningar.</string>
    <string name="DeactivateWalletFragment__transfer_remaining_balance">Överför återstående saldo</string>
    <string name="DeactivateWalletFragment__deactivate_without_transferring">Inaktivera utan att överföra</string>
    <string name="DeactivateWalletFragment__deactivate">Inaktivera</string>
    <string name="DeactivateWalletFragment__deactivate_without_transferring_question">Inaktivera utan att överföra?</string>
    <string name="DeactivateWalletFragment__your_balance_will_remain">Ditt saldo finns kvar i din plånbok kopplad till Molly om du väljer att återaktivera betalningar.</string>
    <string name="DeactivateWalletFragment__error_deactivating_wallet">Fel vid inaktivering av plånbok.</string>
    <string name="DeactivateWalletFragment__learn_more__we_recommend_transferring_your_funds" translatable="false">https://support.signal.org/hc/articles/360057625692#payments_deactivate</string>

    <!-- PaymentsRecoveryStartFragment -->
    <string name="PaymentsRecoveryStartFragment__recovery_phrase">Återställningsfras</string>
    <string name="PaymentsRecoveryStartFragment__view_recovery_phrase">Visa återställningsfras</string>
    <!-- Title in save recovery phrase screen -->
    <string name="PaymentsRecoveryStartFragment__save_recovery_phrase">Spara återställningsfras</string>
    <string name="PaymentsRecoveryStartFragment__enter_recovery_phrase">Ange återställningsfras</string>
    <plurals name="PaymentsRecoveryStartFragment__your_balance_will_automatically_restore">
        <item quantity="one">Ditt saldo återställs automatiskt när du ominstallerar Signal om du bekräftar din Signal-pinkod. Du kan också återställa ditt saldo med en återställningsfras, som är en fras på %1$d ord som är unik för dig. Skriv ner den och förvara den på ett säkert ställe.</item>
        <item quantity="other">Ditt saldo återställs automatiskt när du ominstallerar Signal om du bekräftar din Signal-pinkod. Du kan också återställa ditt saldo med en återställningsfras, som är en fras på %1$d ord som är unik för dig. Skriv ner den och förvara den på ett säkert ställe.</item>
    </plurals>
    <!-- Description in save recovery phrase screen which shows up when user has non zero balance -->
    <string name="PaymentsRecoveryStartFragment__got_balance">Du har ett saldo. Det är dags att spara din återställningsfras – en nyckel på 24 ord som du kan använda för att återställa saldot.</string>
    <!-- Description in save recovery phrase screen which shows up when user navigates from info card -->
    <string name="PaymentsRecoveryStartFragment__time_to_save">Det är dags att spara din återställningsfras – en nyckel på 24 ord som du kan använda för att återställa saldot. Läs mer</string>
    <string name="PaymentsRecoveryStartFragment__your_recovery_phrase_is_a">Din återställningsfras är en fras på %1$d ord som är unik för dig. Använd denna fras för att återställa ditt saldo.</string>
    <string name="PaymentsRecoveryStartFragment__start">Starta</string>
    <string name="PaymentsRecoveryStartFragment__enter_manually">Ange manuellt</string>
    <string name="PaymentsRecoveryStartFragment__paste_from_clipboard">Klistra in från urklipp</string>
    <!-- Alert dialog title which asks before going back if user wants to save recovery phrase -->
    <string name="PaymentsRecoveryStartFragment__continue_without_saving">Fortsätta utan att spara?</string>
    <!-- Alert dialog description to let user know why recovery phrase needs to be saved -->
    <string name="PaymentsRecoveryStartFragment__your_recovery_phrase">I ett värsta möjliga scenario kan du återställa balansen med din återställningsfras. Vi rekommenderar starkt att du sparar den.</string>
    <!-- Alert dialog option to skip recovery phrase -->
    <string name="PaymentsRecoveryStartFragment__skip_recovery_phrase">Hoppa över återställningsfras</string>
    <!-- Alert dialog option to cancel dialog-->
    <string name="PaymentsRecoveryStartFragment__cancel">Avbryt</string>

    <!-- PaymentsRecoveryPasteFragment -->
    <string name="PaymentsRecoveryPasteFragment__paste_recovery_phrase">Klistra in återställningsfras</string>
    <string name="PaymentsRecoveryPasteFragment__recovery_phrase">Återställningsfras</string>
    <string name="PaymentsRecoveryPasteFragment__next">Nästa</string>
    <string name="PaymentsRecoveryPasteFragment__invalid_recovery_phrase">Ogiltig återställningsfras</string>
    <string name="PaymentsRecoveryPasteFragment__make_sure">Se till att du har angett %1$d ord och försök igen.</string>

    <string name="PaymentsRecoveryStartFragment__learn_more__view" translatable="false">https://support.signal.org/hc/articles/360057625692#payments_wallet_view_passphrase</string>
    <string name="PaymentsRecoveryStartFragment__learn_more__restore" translatable="false">https://support.signal.org/hc/articles/360057625692#payments_wallet_restore_passphrase</string>

    <!-- PaymentsRecoveryPhraseFragment -->
    <string name="PaymentsRecoveryPhraseFragment__next">Nästa</string>
    <string name="PaymentsRecoveryPhraseFragment__edit">Ändra</string>
    <string name="PaymentsRecoveryPhraseFragment__previous">Tidigare</string>
    <string name="PaymentsRecoveryPhraseFragment__your_recovery_phrase">Din återställningsfras</string>
    <string name="PaymentsRecoveryPhraseFragment__write_down_the_following_d_words">Skriv ner följande %1$d ord i ordning. Förvara din lista på ett säkert ställe.</string>
    <string name="PaymentsRecoveryPhraseFragment__make_sure_youve_entered">Se till att du har angett din fras korrekt.</string>
    <string name="PaymentsRecoveryPhraseFragment__do_not_screenshot_or_send_by_email">Ta inte en skärmdump eller skicka via e-post.</string>
    <string name="PaymentsRecoveryPhraseFragment__payments_account_restored">Betalningskontot återställts.</string>
    <string name="PaymentsRecoveryPhraseFragment__invalid_recovery_phrase">Ogiltig återställningsfras</string>
    <string name="PaymentsRecoveryPhraseFragment__make_sure_youve_entered_your_phrase_correctly_and_try_again">Se till att du har angett din fras korrekt och försök igen.</string>
    <string name="PaymentsRecoveryPhraseFragment__copy_to_clipboard">Kopiera till urklipp?</string>
    <string name="PaymentsRecoveryPhraseFragment__if_you_choose_to_store">Om du väljer att lagra din återställningsfras digitalt, se till att den lagras säkert på någon plats du litar på.</string>
    <string name="PaymentsRecoveryPhraseFragment__copy">Kopiera</string>

    <!-- PaymentsRecoveryPhraseConfirmFragment -->
    <string name="PaymentRecoveryPhraseConfirmFragment__confirm_recovery_phrase">Bekräfta återställningsfras</string>
    <string name="PaymentRecoveryPhraseConfirmFragment__enter_the_following_words">Ange följande ord från din återställningsfras.</string>
    <string name="PaymentRecoveryPhraseConfirmFragment__word_d">Ord %1$d</string>
    <string name="PaymentRecoveryPhraseConfirmFragment__see_phrase_again">Se frasen igen</string>
    <string name="PaymentRecoveryPhraseConfirmFragment__done">Klar</string>
    <string name="PaymentRecoveryPhraseConfirmFragment__recovery_phrase_confirmed">Återställningsfras bekräftad</string>

    <!-- PaymentsRecoveryEntryFragment -->
    <string name="PaymentsRecoveryEntryFragment__enter_recovery_phrase">Ange återställningsfras</string>
    <string name="PaymentsRecoveryEntryFragment__enter_word_d">Ange ordet %1$d</string>
    <string name="PaymentsRecoveryEntryFragment__word_d">Ord %1$d</string>
    <string name="PaymentsRecoveryEntryFragment__next">Nästa</string>
    <string name="PaymentsRecoveryEntryFragment__invalid_word">Ogiltigt ord</string>

    <!-- ClearClipboardAlarmReceiver -->
    <string name="ClearClipboardAlarmReceiver__clipboard_cleared">Urklipp rensat.</string>

    <!-- PaymentNotificationsView -->
    <string name="PaymentNotificationsView__view">Visa</string>

    <!-- UnreadPayments -->
    <string name="UnreadPayments__s_sent_you_s">%1$s skickade dig %2$s</string>
    <string name="UnreadPayments__d_new_payment_notifications">%1$d nya betalningsaviseringar</string>

    <!-- CanNotSendPaymentDialog -->
    <string name="CanNotSendPaymentDialog__cant_send_payment">Det går inte att skicka betalning</string>
    <string name="CanNotSendPaymentDialog__to_send_a_payment_to_this_user">För att skicka en betalning till denna användare måste den acceptera en meddelandeförfrågan från dig. Skicka ett meddelande till användaren för att skapa en meddelandeförfrågan.</string>
    <string name="CanNotSendPaymentDialog__send_a_message">Skicka ett meddelande</string>

    <!-- GroupsInCommonMessageRequest -->
    <string name="GroupsInCommonMessageRequest__you_have_no_groups_in_common_with_this_person">Du har inga grupper gemensamt med denna person. Granska förfrågningar noga innan du accepterar för att undvika oönskade meddelanden.</string>
    <string name="GroupsInCommonMessageRequest__none_of_your_contacts_or_people_you_chat_with_are_in_this_group">Ingen av dina kontakter eller personer du chattar med finns i denna grupp. Granska förfrågningar noga innan du accepterar för att undvika oönskade meddelanden.</string>
    <string name="GroupsInCommonMessageRequest__about_message_requests">Om meddelandeförfrågningar</string>
    <string name="GroupsInCommonMessageRequest__okay">Okej</string>
    <string name="GroupsInCommonMessageRequest__support_article" translatable="false">https://support.signal.org/hc/articles/360007459591</string>
    <string name="ChatColorSelectionFragment__heres_a_preview_of_the_chat_color">Här är en förhandsvisning av chattfärgen.</string>
    <string name="ChatColorSelectionFragment__the_color_is_visible_to_only_you">Färgen är bara synlig för dig.</string>

    <!-- GroupDescriptionDialog -->
    <string name="GroupDescriptionDialog__group_description">Gruppbeskrivning</string>

    <!-- QualitySelectorBottomSheetDialog -->
    <string name="QualitySelectorBottomSheetDialog__standard">Standard</string>
    <string name="QualitySelectorBottomSheetDialog__faster_less_data">Snabbare, mindre data</string>
    <string name="QualitySelectorBottomSheetDialog__high">Hög</string>
    <string name="QualitySelectorBottomSheetDialog__slower_more_data">Långsammare, mera data</string>
    <string name="QualitySelectorBottomSheetDialog__photo_quality">Fotokvalitet</string>

    <!-- AppSettingsFragment -->
    <string name="AppSettingsFragment__invite_your_friends">Bjud in dina vänner</string>
    <string name="AppSettingsFragment__copied_subscriber_id_to_clipboard">Kopierade prenumerant-id till urklipp</string>

    <!-- AccountSettingsFragment -->
    <string name="AccountSettingsFragment__account">Konto</string>
    <string name="AccountSettingsFragment__youll_be_asked_less_frequently">Du blir ombedd mindre ofta över tiden</string>
    <string name="AccountSettingsFragment__require_your_signal_pin">Kräv din PIN-kod för att registrera ditt telefonnummer hos Signal igen</string>
    <string name="AccountSettingsFragment__change_phone_number">Ändra telefonnummer</string>

    <!-- ChangeNumberFragment -->
    <string name="ChangeNumberFragment__use_this_to_change_your_current_phone_number_to_a_new_phone_number">Använd detta för att ändra ditt nuvarande telefonnummer till ett nytt telefonnummer. Du kan inte ångra denna ändring.\n\nInnan du fortsätter, se till att ditt nya nummer kan ta emot SMS eller samtal.</string>
    <string name="ChangeNumberFragment__continue">Fortsätt</string>
    <!-- Message shown on dialog after your number has been changed successfully. -->
    <string name="ChangeNumber__your_phone_number_has_changed_to_s">Ditt telefonnummer har ändrats till %1$s</string>
    <!-- Confirmation button to dismiss number changed dialog -->
    <string name="ChangeNumber__okay">Okej</string>

    <!-- ChangeNumberEnterPhoneNumberFragment -->
    <string name="ChangeNumberEnterPhoneNumberFragment__change_number">Ändra nummer</string>
    <string name="ChangeNumberEnterPhoneNumberFragment__your_old_number">Ditt gamla nummer</string>
    <string name="ChangeNumberEnterPhoneNumberFragment__old_phone_number">Gammalt telefonnummer</string>
    <string name="ChangeNumberEnterPhoneNumberFragment__your_new_number">Ditt nya nummer</string>
    <string name="ChangeNumberEnterPhoneNumberFragment__new_phone_number">Nytt telefonnummer</string>
    <string name="ChangeNumberEnterPhoneNumberFragment__the_phone_number_you_entered_doesnt_match_your_accounts">Telefonnumret du angav matchar inte ditt kontos.</string>
    <string name="ChangeNumberEnterPhoneNumberFragment__you_must_specify_your_old_number_country_code">Du måste ange ditt gamla nummers landskod</string>
    <string name="ChangeNumberEnterPhoneNumberFragment__you_must_specify_your_old_phone_number">Du måste ange ditt gamla telefonnummer</string>
    <string name="ChangeNumberEnterPhoneNumberFragment__you_must_specify_your_new_number_country_code">Du måste ange ditt nya nummers landskod</string>
    <string name="ChangeNumberEnterPhoneNumberFragment__you_must_specify_your_new_phone_number">Du måste ange ditt nya telefonnummer</string>

    <!-- ChangeNumberVerifyFragment -->
    <string name="ChangeNumberVerifyFragment__change_number">Ändra nummer</string>
    <string name="ChangeNumberVerifyFragment__verifying_s">Verifierar %1$s</string>
    <string name="ChangeNumberVerifyFragment__captcha_required">Captcha krävs</string>

    <!-- ChangeNumberConfirmFragment -->
    <string name="ChangeNumberConfirmFragment__change_number">Ändra nummer</string>
    <string name="ChangeNumberConfirmFragment__you_are_about_to_change_your_phone_number_from_s_to_s">Du håller på att ändra ditt telefonnummer från %1$s till %2$s.\n\nInnan du fortsätter, verifiera att nedanstående nummer är korrekt.</string>
    <string name="ChangeNumberConfirmFragment__edit_number">Ändra nummer</string>

    <!-- ChangeNumberRegistrationLockFragment -->
    <string name="ChangeNumberRegistrationLockFragment__signal_change_number_need_help_with_pin_for_android_v2_pin">Signal Ändra nummer - Behöver hjälp med PIN-kod för Android (v2 PIN-kod)</string>

    <!-- ChangeNumberPinDiffersFragment -->
    <string name="ChangeNumberPinDiffersFragment__pins_do_not_match">PIN-koder matchar inte</string>
    <string name="ChangeNumberPinDiffersFragment__the_pin_associated_with_your_new_number_is_different_from_the_pin_associated_with_your_old_one">PIN-koden som är associerad med ditt nya nummer skiljer sig från PIN-koden som är associerad med ditt gamla. Vill du behålla din gamla PIN-kod eller uppdatera den?</string>
    <string name="ChangeNumberPinDiffersFragment__keep_old_pin">Behåll gammal PIN-kod</string>
    <string name="ChangeNumberPinDiffersFragment__update_pin">Uppdatera PIN-kod</string>
    <string name="ChangeNumberPinDiffersFragment__keep_old_pin_question">Behåll gammal PIN-kod?</string>

    <!-- ChangeNumberLockActivity -->
    <!-- Info message shown to user if something crashed the app during the change number attempt and we were unable to confirm the change so we force them into this screen to check before letting them use the app -->
    <string name="ChangeNumberLockActivity__it_looks_like_you_tried_to_change_your_number_but_we_were_unable_to_determine_if_it_was_successful_rechecking_now">Det verkar som om du försökte ändra ditt nummer men vi kunde inte avgöra om det lyckades.\n\nKontrollerar igen nu…</string>
    <!-- Dialog title shown if we were able to confirm your change number status (meaning we now know what the server thinks our number is) after a crash during the regular flow -->
    <string name="ChangeNumberLockActivity__change_status_confirmed">Ändra status bekräftad</string>
    <!-- Dialog message shown if we were able to confirm your change number status (meaning we now know what the server thinks our number is) after a crash during the regular flow -->
    <string name="ChangeNumberLockActivity__your_number_has_been_confirmed_as_s">Ditt nummer har bekräftats som %1$s. Om detta inte är ditt nya nummer, starta om processen för att ändra numret.</string>
    <!-- Dialog title shown if we were not able to confirm your phone number with the server and thus cannot let leave the change flow yet after a crash during the regular flow -->
    <string name="ChangeNumberLockActivity__change_status_unconfirmed">Ändra status obekräftad</string>
    <!-- Dialog message shown when we can\'t verify the phone number on the server, only shown if there was a network error communicating with the server after a crash during the regular flow -->
    <string name="ChangeNumberLockActivity__we_could_not_determine_the_status_of_your_change_number_request">Vi kunde inte fastställa statusen för din begäran om att ändra nummer.\n\n(Fel: %1$s)</string>
    <!-- Dialog button to retry confirming the number on the server -->
    <string name="ChangeNumberLockActivity__retry">Försök igen</string>
    <!-- Dialog button shown to leave the app when in the unconfirmed change status after a crash in the regular flow -->
    <string name="ChangeNumberLockActivity__leave">Lämna</string>
    <string name="ChangeNumberLockActivity__submit_debug_log">Skicka felsökningslogg</string>

    <!-- ChatsSettingsFragment -->
    <string name="ChatsSettingsFragment__keyboard">Tangentbord</string>
    <string name="ChatsSettingsFragment__enter_key_sends">Enter-tangenten skickar</string>

    <!--SmsSettingsFragment -->
    <string name="SmsSettingsFragment__use_as_default_sms_app">Använd som standardapp för SMS</string>
    <!-- Preference title to export sms -->
    <string name="SmsSettingsFragment__export_sms_messages">Exportera sms</string>
    <!-- Preference title to delete sms -->
    <string name="SmsSettingsFragment__remove_sms_messages">Ta bort sms</string>
    <!-- Snackbar text to confirm deletion -->
    <string name="SmsSettingsFragment__removing_sms_messages_from_signal">Tar bort sms från Signal …</string>
    <!-- Snackbar text to indicate can delete later -->
    <string name="SmsSettingsFragment__you_can_remove_sms_messages_from_signal_in_settings">Du kan när som helst ta bort sms från Signal i Inställningar.</string>
    <!-- Description for export sms preference -->
    <string name="SmsSettingsFragment__you_can_export_your_sms_messages_to_your_phones_sms_database">Du kan exportera dina sms till telefonens sms-databas.</string>
    <!-- Description for remove sms preference -->
    <string name="SmsSettingsFragment__remove_sms_messages_from_signal_to_clear_up_storage_space">Ta bort sms-meddelanden från Signal för att rensa lagringsutrymme.</string>
    <!-- Information message shown at the top of sms settings to indicate it is being removed soon. -->
    <string name="SmsSettingsFragment__sms_support_will_be_removed_soon_to_focus_on_encrypted_messaging">Sms-stöd kommer snart att tas bort för att fokusera på krypterade meddelanden.</string>

    <!-- NotificationsSettingsFragment -->
    <string name="NotificationsSettingsFragment__messages">Meddelanden</string>
    <string name="NotificationsSettingsFragment__calls">Samtal</string>
    <string name="NotificationsSettingsFragment__notify_when">Meddela när…</string>
    <string name="NotificationsSettingsFragment__contact_joins_signal">Kontakt ansluter sig till Signal</string>
    <!-- Notification preference header -->
    <string name="NotificationsSettingsFragment__notification_profiles">Aviseringsprofiler</string>
    <!-- Notification preference option header -->
    <string name="NotificationsSettingsFragment__profiles">Profiler</string>
    <!-- Notification preference summary text -->
    <string name="NotificationsSettingsFragment__create_a_profile_to_receive_notifications_only_from_people_and_groups_you_choose">Skapa en profil för att bara få aviseringar från personer och grupper du väljer.</string>

    <!-- NotificationProfilesFragment -->
    <!-- Title for notification profiles screen that shows all existing profiles -->
    <string name="NotificationProfilesFragment__notification_profiles">Aviseringsprofiler</string>
    <!-- Button text to create a notification profile -->
    <string name="NotificationProfilesFragment__create_profile">Skapa profil</string>

    <!-- PrivacySettingsFragment -->
    <string name="PrivacySettingsFragment__blocked">Blockerade</string>
    <string name="PrivacySettingsFragment__d_contacts">%1$d kontakter</string>
    <string name="PrivacySettingsFragment__messaging">Meddelanden</string>
    <string name="PrivacySettingsFragment__disappearing_messages">Försvinnande meddelanden</string>
    <string name="PrivacySettingsFragment__app_security">Appsäkerhet</string>
    <string name="PrivacySettingsFragment__block_screenshots_in_the_recents_list_and_inside_the_app">Blockera skärmdumpar i senaste-listan och appen</string>
    <string name="PrivacySettingsFragment__signal_message_and_calls">Signal-meddelanden och -samtal, vidarebefordra samtal och dold avsändare</string>
    <string name="PrivacySettingsFragment__default_timer_for_new_changes">Standard tidsgräns för nya chattar</string>
    <string name="PrivacySettingsFragment__set_a_default_disappearing_message_timer_for_all_new_chats_started_by_you">Ställ in en standardtidsgräns för försvinnande meddelanden för alla nya chattar som du startar.</string>
    <!-- Summary for stories preference to launch into story privacy settings -->
    <string name="PrivacySettingsFragment__manage_your_stories">Hantera dina stories och vilka som kan visa dem</string>
    <string name="PrivacySettingsFragment__payment_lock_require_lock">Kräv Andriod-skärmlås eller fingeravtryck för överföringar</string>
    <!-- Alert dialog title when payment lock cannot be enabled -->
    <string name="PrivacySettingsFragment__cant_enable_title">Det går inte att aktivera betalningssäkerhet</string>
    <!-- Alert dialog description to setup screen lock or fingerprint in phone settings -->
    <string name="PrivacySettingsFragment__cant_enable_description">För att använda betalningssäkerhet måste du först aktivera ett skärmlås eller fingeravtryck i din telefons inställningar.</string>
    <!-- Shown in a toast when we can\'t navigate to the user\'s system fingerprint settings -->
    <string name="PrivacySettingsFragment__failed_to_navigate_to_system_settings">Det gick inte att navigera till systeminställningarna</string>
    <!-- Alert dialog button to go to phone settings -->
    <string name="PrivacySettingsFragment__go_to_settings">Gå till inställningar</string>
    <!-- Alert dialog button to cancel the dialog -->
    <string name="PrivacySettingsFragment__cancel">Avbryt</string>

    <!-- AdvancedPrivacySettingsFragment -->
    <string name="AdvancedPrivacySettingsFragment__sealed_sender_link" translatable="false">https://signal.org/blog/sealed-sender</string>
    <string name="AdvancedPrivacySettingsFragment__show_status_icon">Visa statusikon</string>
    <string name="AdvancedPrivacySettingsFragment__show_an_icon">Visa en ikon i meddelandedetaljer när de levererades med dold avsändare.</string>

    <!-- ExpireTimerSettingsFragment -->
    <string name="ExpireTimerSettingsFragment__when_enabled_new_messages_sent_and_received_in_new_chats_started_by_you_will_disappear_after_they_have_been_seen">När det är aktiverat försvinner nya meddelanden som skickas och tas emot i nya chattar som du startat efter att de har setts.</string>
    <string name="ExpireTimerSettingsFragment__when_enabled_new_messages_sent_and_received_in_this_chat_will_disappear_after_they_have_been_seen">När det är aktiverat försvinner nya meddelanden som skickas och tas emot i denna chatt när de har setts.</string>
    <string name="ExpireTimerSettingsFragment__off">Av</string>
    <string name="ExpireTimerSettingsFragment__4_weeks">4 veckor</string>
    <string name="ExpireTimerSettingsFragment__1_week">1 vecka</string>
    <string name="ExpireTimerSettingsFragment__1_day">1 dag</string>
    <string name="ExpireTimerSettingsFragment__8_hours">8 timmar</string>
    <string name="ExpireTimerSettingsFragment__1_hour">1 timme</string>
    <string name="ExpireTimerSettingsFragment__5_minutes">5 minuter</string>
    <string name="ExpireTimerSettingsFragment__30_seconds">30 sekunder</string>
    <string name="ExpireTimerSettingsFragment__custom_time">Anpassad tid</string>
    <string name="ExpireTimerSettingsFragment__set">Ställ in</string>
    <string name="ExpireTimerSettingsFragment__save">Spara</string>

    <string name="CustomExpireTimerSelectorView__seconds">sekunder</string>
    <string name="CustomExpireTimerSelectorView__minutes">minuter</string>
    <string name="CustomExpireTimerSelectorView__hours">timmar</string>
    <string name="CustomExpireTimerSelectorView__days">dagar</string>
    <string name="CustomExpireTimerSelectorView__weeks">veckor</string>

    <!-- HelpSettingsFragment -->
    <string name="HelpSettingsFragment__support_center">Supportcenter</string>
    <string name="HelpSettingsFragment__contact_us">Kontakta oss</string>
    <string name="HelpSettingsFragment__version">Version</string>
    <string name="HelpSettingsFragment__debug_log">Felsökningslogg</string>
    <string name="HelpSettingsFragment__terms_amp_privacy_policy">Villkor &amp; integritetspolicy</string>
    <string name="HelpFragment__copyright_signal_messenger">Copyright Molly Messenger</string>
    <string name="HelpFragment__licenced_under_the_gplv3">Licenserad under GPLv3</string>

    <!-- DataAndStorageSettingsFragment -->
    <string name="DataAndStorageSettingsFragment__media_quality">Mediekvalitet</string>
    <string name="DataAndStorageSettingsFragment__sent_media_quality">Skickade mediekvalitet</string>
    <string name="DataAndStorageSettingsFragment__sending_high_quality_media_will_use_more_data">Om du skickar högkvalitativa medier kommer du att använda mera data.</string>
    <string name="DataAndStorageSettingsFragment__high">Hög</string>
    <string name="DataAndStorageSettingsFragment__standard">Standard</string>
    <string name="DataAndStorageSettingsFragment__calls">Samtal</string>

    <!-- ChatColorSelectionFragment -->
    <string name="ChatColorSelectionFragment__auto">Automatiskt</string>
    <string name="ChatColorSelectionFragment__use_custom_colors">Använd anpassade färger</string>
    <string name="ChatColorSelectionFragment__chat_color">Chattfärg</string>
    <string name="ChatColorSelectionFragment__edit">Ändra</string>
    <string name="ChatColorSelectionFragment__duplicate">Duplicera</string>
    <string name="ChatColorSelectionFragment__delete">Ta bort</string>
    <string name="ChatColorSelectionFragment__delete_color">Ta bort färg</string>
    <plurals name="ChatColorSelectionFragment__this_custom_color_is_used">
        <item quantity="one">Denna anpassade färg används %1$d chatt. Vill du ta bort den för alla chattar?</item>
        <item quantity="other">Denna anpassade färg används %1$d chattar. Vill du ta bort den för alla chattar?</item>
    </plurals>
    <string name="ChatColorSelectionFragment__delete_chat_color">Ta bort chattfärg?</string>

    <!-- CustomChatColorCreatorFragment -->
    <string name="CustomChatColorCreatorFragment__solid">Solid</string>
    <string name="CustomChatColorCreatorFragment__gradient">Lutning</string>
    <string name="CustomChatColorCreatorFragment__hue">Nyans</string>
    <string name="CustomChatColorCreatorFragment__saturation">Mättnad</string>

    <!-- CustomChatColorCreatorFragmentPage -->
    <string name="CustomChatColorCreatorFragmentPage__save">Spara</string>
    <string name="CustomChatColorCreatorFragmentPage__edit_color">Ändra färg</string>
    <plurals name="CustomChatColorCreatorFragmentPage__this_color_is_used">
        <item quantity="one">Denna färg används i %1$d chatt. Vill du spara ändringar för alla chattar?</item>
        <item quantity="other">Denna färg används i %1$d chattar. Vill du spara ändringar för alla chattar?</item>
    </plurals>

    <!-- ChatColorGradientTool -->
    <string name="ChatColorGradientTool_top_edge_selector">Övre kantväljare</string>
    <string name="ChatColorGradientTool_bottom_edge_selector">Nedre kantväljare</string>

    <!-- Title text for prompt to donate. Shown in a popup at the bottom of the chat list. -->
    <string name="Donate2022Q2Megaphone_donate_to_signal">Donera till Signal</string>
    <!-- Body text for prompt to donate. Shown in a popup at the bottom of the chat list. -->
    <string name="Donate2022Q2Megaphone_signal_is_powered_by_people_like_you">Signal drivs av människor som du. Donera månadsvis och få ett märke.</string>
    <!-- Button label that brings a user to the donate screen. Shown in a popup at the bottom of the chat list. -->
    <string name="Donate2022Q2Megaphone_donate">Donera</string>
    <!-- Button label that dismissed a prompt to donate. Shown in a popup at the bottom of the chat list. -->
    <string name="Donate2022Q2Megaphone_not_now">Inte nu</string>

    <!-- EditReactionsFragment -->
    <string name="EditReactionsFragment__customize_reactions">Anpassa reaktioner</string>
    <string name="EditReactionsFragment__tap_to_replace_an_emoji">Tryck för att ersätta en emoji</string>
    <string name="EditReactionsFragment__reset">Återställ</string>
    <string name="EditReactionsFragment_save">Spara</string>
    <string name="ChatColorSelectionFragment__auto_matches_the_color_to_the_wallpaper">Matchar automatiskt färgen till bakgrunden</string>
    <string name="CustomChatColorCreatorFragment__drag_to_change_the_direction_of_the_gradient">Dra för att ändra lutningens riktning</string>

    <!-- AddAProfilePhotoMegaphone -->
    <string name="AddAProfilePhotoMegaphone__add_a_profile_photo">Lägg till ett profilfoto</string>
    <string name="AddAProfilePhotoMegaphone__choose_a_look_and_color">Välj ett utseende och en färg eller anpassa dina initialer.</string>
    <string name="AddAProfilePhotoMegaphone__not_now">Inte nu</string>
    <string name="AddAProfilePhotoMegaphone__add_photo">Lägg till foto</string>

    <!-- BecomeASustainerMegaphone -->
    <string name="BecomeASustainerMegaphone__become_a_sustainer">Bli en upprätthållare</string>
    <!-- Displayed in the Become a Sustainer megaphone -->
    <string name="BecomeASustainerMegaphone__signal_is_powered_by">Signal drivs av människor som du. Donera och få ett märke.</string>
    <string name="BecomeASustainerMegaphone__not_now">Inte nu</string>
    <string name="BecomeASustainerMegaphone__donate">Donera</string>

    <!-- KeyboardPagerFragment -->
    <string name="KeyboardPagerFragment_emoji">Emoji</string>
    <string name="KeyboardPagerFragment_open_emoji_search">Öppna emoji-sökning</string>
    <string name="KeyboardPagerFragment_open_sticker_search">Öppna klistermärkesökning</string>
    <string name="KeyboardPagerFragment_open_gif_search">Öppna gif-sökning</string>
    <string name="KeyboardPagerFragment_stickers">Klistermärken</string>
    <string name="KeyboardPagerFragment_backspace">Backsteg</string>
    <string name="KeyboardPagerFragment_gifs">Gif-bilder</string>
    <string name="KeyboardPagerFragment_search_emoji">Sök emoji</string>
    <string name="KeyboardPagerfragment_back_to_emoji">Tillbaka till emoji</string>
    <string name="KeyboardPagerfragment_clear_search_entry">Rensa sökpost</string>
    <string name="KeyboardPagerFragment_search_giphy">Sök GIPHY</string>

    <!-- StickerSearchDialogFragment -->
    <string name="StickerSearchDialogFragment_search_stickers">Sök klistermärken</string>
    <string name="StickerSearchDialogFragment_no_results_found">Inga resultat hittades</string>
    <string name="EmojiSearchFragment__no_results_found">Inga resultat hittades</string>
    <string name="NotificationsSettingsFragment__unknown_ringtone">Okänd ringsignal</string>

    <!-- ConversationSettingsFragment -->
    <!-- Error toasted when no activity can handle the add contact intent -->
    <string name="ConversationSettingsFragment__contacts_app_not_found">App för kontakter hittades inte</string>
    <string name="ConversationSettingsFragment__send_message">Skicka meddelande</string>
    <string name="ConversationSettingsFragment__start_video_call">Starta videosamtal</string>
    <string name="ConversationSettingsFragment__start_audio_call">Starta ljudsamtal</string>
    <string name="ConversationSettingsFragment__message">Meddelande</string>
    <string name="ConversationSettingsFragment__video">Video</string>
    <string name="ConversationSettingsFragment__audio">Ljud</string>
    <string name="ConversationSettingsFragment__call">Ring</string>
    <string name="ConversationSettingsFragment__mute">Ljud av</string>
    <string name="ConversationSettingsFragment__muted">Tystad</string>
    <string name="ConversationSettingsFragment__search">Sök</string>
    <string name="ConversationSettingsFragment__disappearing_messages">Försvinnande meddelanden</string>
    <string name="ConversationSettingsFragment__sounds_and_notifications">Ljud &amp; aviseringar</string>
    <string name="ConversationSettingsFragment__internal_details" translatable="false">Internal details</string>
    <string name="ConversationSettingsFragment__contact_details">Kontaktdetaljer</string>
    <string name="ConversationSettingsFragment__view_safety_number">Visa säkerhetsnummer</string>
    <string name="ConversationSettingsFragment__block">Blockera</string>
    <string name="ConversationSettingsFragment__block_group">Blockera grupp</string>
    <string name="ConversationSettingsFragment__unblock">Avblockera</string>
    <string name="ConversationSettingsFragment__unblock_group">Avblockera grupp</string>
    <string name="ConversationSettingsFragment__add_to_a_group">Lägg till i en grupp</string>
    <string name="ConversationSettingsFragment__see_all">Se alla</string>
    <string name="ConversationSettingsFragment__add_members">Lägg till medlemmar</string>
    <string name="ConversationSettingsFragment__permissions">Behörigheter</string>
    <string name="ConversationSettingsFragment__requests_and_invites">Förfrågningar &amp; inbjudningar</string>
    <string name="ConversationSettingsFragment__group_link">Grupplänk</string>
    <string name="ConversationSettingsFragment__add_as_a_contact">Lägg till som en kontakt</string>
    <string name="ConversationSettingsFragment__unmute">Av-tysta</string>
    <string name="ConversationSettingsFragment__conversation_muted_until_s">Konversation tystad till %1$s</string>
    <string name="ConversationSettingsFragment__conversation_muted_forever">Konversation tystad för alltid</string>
    <string name="ConversationSettingsFragment__copied_phone_number_to_clipboard">Kopierat telefonnummer till urklipp.</string>
    <string name="ConversationSettingsFragment__phone_number">Telefonnummer</string>
    <string name="ConversationSettingsFragment__get_badges">Få märken för din profil genom att stöda Signal. Tryck på ett märke för att läsa mer.</string>

    <!-- PermissionsSettingsFragment -->
    <string name="PermissionsSettingsFragment__add_members">Lägg till medlemmar</string>
    <string name="PermissionsSettingsFragment__edit_group_info">Redigera gruppinformation</string>
    <string name="PermissionsSettingsFragment__send_messages">Skicka meddelanden</string>
    <string name="PermissionsSettingsFragment__all_members">Alla medlemmar</string>
    <string name="PermissionsSettingsFragment__only_admins">Endast administratörer</string>
    <string name="PermissionsSettingsFragment__who_can_add_new_members">Vem kan lägga till nya medlemmar?</string>
    <string name="PermissionsSettingsFragment__who_can_edit_this_groups_info">Vem kan redigera denna grupps information?</string>
    <string name="PermissionsSettingsFragment__who_can_send_messages">Vem kan skicka meddelanden?</string>

    <!-- SoundsAndNotificationsSettingsFragment -->
    <string name="SoundsAndNotificationsSettingsFragment__mute_notifications">Tysta aviseringar</string>
    <string name="SoundsAndNotificationsSettingsFragment__not_muted">Inte tystad</string>
    <string name="SoundsAndNotificationsSettingsFragment__muted_until_s">Tystad till %1$s</string>
    <string name="SoundsAndNotificationsSettingsFragment__mentions">Omnämnanden</string>
    <string name="SoundsAndNotificationsSettingsFragment__always_notify">Meddela alltid</string>
    <string name="SoundsAndNotificationsSettingsFragment__do_not_notify">Meddela inte</string>
    <string name="SoundsAndNotificationsSettingsFragment__custom_notifications">Anpassade aviseringar</string>

    <!-- StickerKeyboard -->
    <string name="StickerKeyboard__recently_used">Nyligen använda</string>

    <!-- PlaybackSpeedToggleTextView -->
    <string name="PlaybackSpeedToggleTextView__p5x">.5x</string>
    <string name="PlaybackSpeedToggleTextView__1x">1x</string>
    <string name="PlaybackSpeedToggleTextView__1p5x">1.5x</string>
    <string name="PlaybackSpeedToggleTextView__2x">2x</string>

    <!-- PaymentRecipientSelectionFragment -->
    <string name="PaymentRecipientSelectionFragment__new_payment">Ny betalning</string>

    <!-- NewConversationActivity -->
    <string name="NewConversationActivity__new_message">Nytt meddelande</string>
    <!-- Context menu item message -->
    <string name="NewConversationActivity__message">Meddelande</string>
    <!-- Context menu item audio call -->
    <string name="NewConversationActivity__audio_call">Ljudsamtal</string>
    <!-- Context menu item video call -->
    <string name="NewConversationActivity__video_call">Videosamtal</string>
    <!-- Context menu item remove -->
    <string name="NewConversationActivity__remove">Ta bort</string>
    <!-- Context menu item block -->
    <string name="NewConversationActivity__block">Blockera</string>
    <!-- Dialog title when removing a contact -->
    <string name="NewConversationActivity__remove_s">Ta bort %1$s?</string>
    <!-- Dialog message when removing a contact -->
    <string name="NewConversationActivity__you_wont_see_this_person">Du kommer inte se den här personen när du söker. Du får en meddelandeförfrågan om de skickar meddelanden till dig framöver.</string>
    <!-- Snackbar message after removing a contact -->
    <string name="NewConversationActivity__s_has_been_removed">%1$s har tagits bort</string>
    <!-- Snackbar message after blocking a contact -->
    <string name="NewConversationActivity__s_has_been_blocked">%1$s har blivit blockerad</string>
    <!-- Dialog title when remove target contact is in system contacts -->
    <string name="NewConversationActivity__unable_to_remove_s">Det går inte att ta bort %1$s</string>
    <!-- Dialog message when remove target contact is in system contacts -->
    <string name="NewConversationActivity__this_person_is_saved_to_your">Den här personen finns i din enhets kontakter. Ta bort hen från dina kontakter och försök igen.</string>
    <!-- Dialog action to view contact when they can't be removed otherwise -->
    <string name="NewConversationActivity__view_contact">Visa kontakt</string>
    <!-- Error message shown when looking up a person by phone number and that phone number is not associated with a signal account -->
    <string name="NewConversationActivity__s_is_not_a_signal_user">%1$s är inte en Signal-användare</string>

    <!-- ContactFilterView -->
    <string name="ContactFilterView__search_name_or_number">Sök namn eller nummer</string>

    <!-- VoiceNotePlayerView -->
    <string name="VoiceNotePlayerView__dot_s">· %1$s</string>
    <string name="VoiceNotePlayerView__stop_voice_message">Stoppa röstmeddelandet</string>
    <string name="VoiceNotePlayerView__change_voice_message_speed">Ändra röstmeddelandets hastighet</string>
    <string name="VoiceNotePlayerView__pause_voice_message">Pausa röstmeddelandet</string>
    <string name="VoiceNotePlayerView__play_voice_message">Spela röstmeddelandet</string>
    <string name="VoiceNotePlayerView__navigate_to_voice_message">Navigera till röstmeddelande</string>


    <!-- AvatarPickerFragment -->
    <string name="AvatarPickerFragment__avatar_preview">Avatar-förhandsgranskning</string>
    <string name="AvatarPickerFragment__camera">Kamera</string>
    <string name="AvatarPickerFragment__take_a_picture">Ta en bild</string>
    <string name="AvatarPickerFragment__choose_a_photo">Välj ett foto</string>
    <string name="AvatarPickerFragment__photo">Foto</string>
    <string name="AvatarPickerFragment__text">Text</string>
    <string name="AvatarPickerFragment__save">Spara</string>
    <string name="AvatarPickerFragment__select_an_avatar">Välj en avatar</string>
    <string name="AvatarPickerFragment__clear_avatar">Ta bort avatar</string>
    <string name="AvatarPickerFragment__edit">Ändra</string>
    <string name="AvatarPickerRepository__failed_to_save_avatar">Det gick inte att spara avataren</string>

    <!-- TextAvatarCreationFragment -->
    <string name="TextAvatarCreationFragment__preview">Förhandsgranskning</string>
    <string name="TextAvatarCreationFragment__done">Klar</string>
    <string name="TextAvatarCreationFragment__text">Text</string>
    <string name="TextAvatarCreationFragment__color">Färg</string>

    <!-- VectorAvatarCreationFragment -->
    <string name="VectorAvatarCreationFragment__select_a_color">Välj en färg</string>

    <!-- ContactSelectionListItem -->
    <string name="ContactSelectionListItem__sms">SMS</string>
    <string name="ContactSelectionListItem__dot_s">· %1$s</string>

    <!-- Displayed in the toolbar when externally sharing text to multiple recipients -->
    <string name="ShareInterstitialActivity__share">Dela</string>

    <!-- DSLSettingsToolbar -->
    <string name="DSLSettingsToolbar__navigate_up">Navigera upp</string>
    <string name="MultiselectForwardFragment__forward_to">Vidarebefordra till</string>
    <!-- Displayed when sharing content via the fragment -->
    <string name="MultiselectForwardFragment__share_with">Dela med</string>
    <string name="MultiselectForwardFragment__add_a_message">Lägg till ett meddelande</string>
    <string name="MultiselectForwardFragment__faster_forwards">Snabbare vidarebefordringar</string>
    <!-- Displayed when user selects a video that will be clipped before sharing to a story -->
    <string name="MultiselectForwardFragment__videos_will_be_trimmed">Videor kommer kortas ner till klipp på 30 sek och skickas som flera stories.</string>
    <!-- Displayed when user selects a video that cannot be sent as a story -->
    <string name="MultiselectForwardFragment__videos_sent_to_stories_cant">Videor som skickas till Stories kan inte vara längre än 30 sek.</string>
    <string name="MultiselectForwardFragment__forwarded_messages_are_now">Vidarebefordrade meddelanden skickas nu omedelbart.</string>
    <plurals name="MultiselectForwardFragment_send_d_messages">
        <item quantity="one">Skicka %1$d meddelande</item>
        <item quantity="other">Skicka %1$d meddelanden</item>
    </plurals>
    <plurals name="MultiselectForwardFragment_messages_sent">
        <item quantity="one">Meddelandet skickat</item>
        <item quantity="other">Meddelanden skickade</item>
    </plurals>
    <plurals name="MultiselectForwardFragment_messages_failed_to_send">
        <item quantity="one">Det gick inte att skicka meddelande</item>
        <item quantity="other">Det gick inte att skicka meddelanden</item>
    </plurals>
    <plurals name="MultiselectForwardFragment__couldnt_forward_messages">
        <item quantity="one">Det gick inte att vidarebefordra meddelandet eftersom det inte längre är tillgängligt.</item>
        <item quantity="other">Det gick inte att vidarebefordra meddelanden eftersom de inte längre är tillgängliga.</item>
    </plurals>
    <!-- Error message shown when attempting to select a group to forward/share but it\'s announcement only and you are not an admin -->
    <string name="MultiselectForwardFragment__only_admins_can_send_messages_to_this_group">Endast administratörer kan skicka meddelanden till denna grupp.</string>
    <string name="MultiselectForwardFragment__limit_reached">Gränsen nådd</string>

    <!-- Media V2 -->
    <string name="MediaReviewFragment__add_a_message">Lägg till ett meddelande</string>
    <string name="MediaReviewFragment__add_a_reply">Lägg till ett svar</string>
    <string name="MediaReviewFragment__send_to">Skicka till</string>
    <string name="MediaReviewFragment__view_once_message">Visa engångsmeddelande</string>
    <string name="MediaReviewFragment__one_or_more_items_were_too_large">Ett eller flera objekt var för stora</string>
    <string name="MediaReviewFragment__one_or_more_items_were_invalid">Ett eller flera objekt var ogiltiga</string>
    <string name="MediaReviewFragment__too_many_items_selected">För många objekt valda</string>

    <string name="ImageEditorHud__cancel">Avbryt</string>
    <string name="ImageEditorHud__draw">Dra</string>
    <string name="ImageEditorHud__write_text">Skriv text</string>
    <string name="ImageEditorHud__add_a_sticker">Lägg till ett klistermärke</string>
    <string name="ImageEditorHud__blur">Oskärpa</string>
    <string name="ImageEditorHud__done_editing">Klar med ändringen</string>
    <string name="ImageEditorHud__clear_all">Rensa alla</string>
    <string name="ImageEditorHud__undo">Ångra</string>
    <string name="ImageEditorHud__toggle_between_marker_and_highlighter">Växla mellan markör och markering</string>
    <string name="ImageEditorHud__delete">Ta bort</string>
    <string name="ImageEditorHud__toggle_between_text_styles">Växla mellan textformat</string>

    <string name="MediaCountIndicatorButton__send">Skicka</string>

    <string name="MediaReviewSelectedItem__tap_to_remove">Tryck för att ta bort</string>
    <string name="MediaReviewSelectedItem__tap_to_select">Tryck för att välja</string>

    <string name="MediaReviewImagePageFragment__discard">Kassera</string>
    <string name="MediaReviewImagePageFragment__discard_changes">Kassera ändringar?</string>
    <string name="MediaReviewImagePageFragment__youll_lose_any_changes">Du förlorar alla ändringar du har gjort på detta foto.</string>

    <string name="CameraFragment__failed_to_open_camera">Det gick inte att öppna kameran</string>

    <string name="BadgesOverviewFragment__my_badges">Mina märken</string>
    <string name="BadgesOverviewFragment__featured_badge">Presenterat märke</string>
    <string name="BadgesOverviewFragment__display_badges_on_profile">Visa märken på profilen</string>
    <string name="BadgesOverviewFragment__failed_to_update_profile">Det gick inte att uppdatera profilen</string>


    <string name="BadgeSelectionFragment__select_badges">Välj märken</string>

    <string name="SelectFeaturedBadgeFragment__preview">Förhandsgranskning</string>
    <string name="SelectFeaturedBadgeFragment__select_a_badge">Välj ett märke</string>
    <string name="SelectFeaturedBadgeFragment__you_must_select_a_badge">Du måste välja ett märke</string>
    <string name="SelectFeaturedBadgeFragment__failed_to_update_profile">Det gick inte att uppdatera profilen</string>

    <string name="ViewBadgeBottomSheetDialogFragment__become_a_sustainer">Bli en upprätthållare</string>
    <!-- Title of a page in the bottom sheet. Placeholder is a user's short-name -->
    <string name="ViewBadgeBottomSheetDialogFragment__s_supports_signal">%1$s stöder Signal</string>
    <!-- Description of a page in the bottom sheet of a monthly badge. Placeholder is a user's short-name -->
    <string name="ViewBadgeBottomSheetDialogFragment__s_supports_signal_with_a_monthly">%1$s stöder Signal med en månatlig donation. Signal är en ideell organisation utan annonsörer eller investerare, som endast stöds av personer som du.</string>
    <!-- Description of a page in the bottom sheet of a one-time badge. Placeholder is a user's short-name -->
    <string name="ViewBadgeBottomSheetDialogFragment__s_supports_signal_with_a_donation">%1$s stödde Signal med en donation. Signal är en ideell organisation utan annonsörer eller investerare, som endast stöds av personer som du.</string>

    <string name="ImageView__badge">Märke</string>

    <string name="SubscribeFragment__support_technology_that_is_built_for_you">Stöd teknik som är byggd för dig—inte för dina data—genom att gå med gemenskapen som upprätthåller den.</string>
    <string name="SubscribeFragment__support_technology_that_is_built_for_you_not">Stöd teknik som är byggd för dig, inte för dina data, genom att gå med i gemenskapen som upprätthåller Signal.</string>
    <string name="SubscribeFragment__currency">Valuta</string>
    <string name="SubscribeFragment__more_payment_options">Fler betalningsalternativ</string>
    <string name="SubscribeFragment__cancel_subscription">Avbryt abonnemang</string>
    <string name="SubscribeFragment__confirm_cancellation">Bekräfta annullering?</string>
    <string name="SubscribeFragment__you_wont_be_charged_again">Du kommer inte att debiteras igen. Ditt märke tas bort från din profil i slutet av din faktureringsperiod.</string>
    <string name="SubscribeFragment__not_now">Inte nu</string>
    <string name="SubscribeFragment__confirm">Bekräfta</string>
    <string name="SubscribeFragment__update_subscription">Uppdatera abonnemang</string>
    <string name="SubscribeFragment__your_subscription_has_been_cancelled">Ditt abonnemang har avslutats.</string>
    <string name="SubscribeFragment__update_subscription_question">Uppdatera abonnemang?</string>
    <string name="SubscribeFragment__update">Uppdatera</string>
    <string name="SubscribeFragment__you_will_be_charged_the_full_amount_s_of">Du kommer att debiteras hela beloppet (%1$s) för det nya abonnemangspriset idag. Ditt abonnemang förnyas varje månad.</string>

    <string name="Subscription__s_per_month">%1$s/månad</string>
    <!-- Shown when a subscription is active and isn't going to expire at the end of the term -->
    <string name="Subscription__renews_s">Förnyas %1$s</string>
    <!-- Shown when a subscription is active and is going to expire at the end of the term -->
    <string name="Subscription__expires_s">Upphör %1$s</string>

    <!-- Title of learn more sheet -->
    <string name="SubscribeLearnMoreBottomSheetDialogFragment__signal_is_different">Signal är annorlunda.</string>
    <!-- First small text blurb on learn more sheet -->
    <string name="SubscribeLearnMoreBottomSheetDialogFragment__private_messaging">Privata meddelanden. Inga annonser, inga spårare, ingen övervakning.</string>
    <!-- Second small text blurb on learn more sheet -->
    <string name="SubscribeLearnMoreBottomSheetDialogFragment__signal_is_supported_by">Signal stöds av donationer, vilket innebär att din integritet står i centrum för allt vi gör. Signal är byggd för dig; inte dina data och inte för profit.</string>
    <!-- Third small text blurb on learn more sheet -->
    <string name="SubscribeLearnMoreBottomSheetDialogFragment__if_you_can">Om du kan, vänligen donera idag för att hålla Signal kul, pålitlig och tillgänglig för alla.</string>

    <string name="SubscribeThanksForYourSupportBottomSheetDialogFragment__thanks_for_your_support">Tack för ditt stöd!</string>
    <!-- Subtext underneath the dialog title on the thanks sheet -->
    <string name="SubscribeThanksForYourSupportBottomSheetDialogFragment__youve_earned_a_donor_badge">Du har fått ett donationsmärke från Signal! Visa den i din profil för att visa upp ditt stöd.</string>
    <string name="SubscribeThanksForYourSupportBottomSheetDialogFragment__you_can_also">Du kan också</string>
    <string name="SubscribeThanksForYourSupportBottomSheetDialogFragment__become_a_montly_sustainer">bli en månatlig upprätthållare.</string>
    <string name="SubscribeThanksForYourSupportBottomSheetDialogFragment__display_on_profile">Visa på profilen</string>
    <string name="SubscribeThanksForYourSupportBottomSheetDialogFragment__make_featured_badge">Presentera märket</string>
    <string name="SubscribeThanksForYourSupportBottomSheetDialogFragment__continue">Fortsätt</string>
    <string name="ThanksForYourSupportBottomSheetFragment__when_you_have_more">När du har mer än ett märke kan du välja ett för att visa andra i din profil.</string>

    <string name="BecomeASustainerFragment__get_badges">Få märken för din profil genom att stöda Signal.</string>
    <string name="BecomeASustainerFragment__signal_is_a_non_profit">Signal är en ideell organisation utan annonsörer eller investerare, som endast stöds av personer som du.</string>

    <!-- Button label for creating a donation -->
    <string name="ManageDonationsFragment__donate_to_signal">Donera till Signal</string>
    <!-- Heading for more area of manage subscriptions page -->
    <string name="ManageDonationsFragment__more">Mer</string>
    <!-- Heading for receipts area of manage subscriptions page -->
    <string name="ManageDonationsFragment__receipts">Kvitton</string>
    <!-- Heading for my subscription area of manage subscriptions page -->
    <string name="ManageDonationsFragment__my_support">Mitt stöd</string>
    <string name="ManageDonationsFragment__manage_subscription">Hantera abonnemang</string>
    <!-- Label for Donation Receipts button -->
    <string name="ManageDonationsFragment__donation_receipts">Donationskvitton</string>
    <string name="ManageDonationsFragment__badges">Märken</string>
    <string name="ManageDonationsFragment__subscription_faq">Vanliga frågor om abonnemang</string>
    <string name="ManageDonationsFragment__error_getting_subscription">Det gick inte att hämta prenumerationen.</string>
    <!-- Preference heading for other ways to donate -->
    <string name="ManageDonationsFragment__other_ways_to_give">Andra sätt att ge</string>
    <!-- Preference label to launch badge gifting -->
    <string name="ManageDonationsFragment__gift_a_badge">Ge bort ett märke</string>

    <string name="Boost__enter_custom_amount">Ange anpassat belopp</string>
    <string name="Boost__one_time_contribution">Engångsbidrag</string>

    <string name="MySupportPreference__add_a_signal_boost">Lägg till en Signal-boost</string>
    <string name="MySupportPreference__s_per_month">%1$s/månad</string>
    <string name="MySupportPreference__renews_s">Förnyas %1$s</string>
    <string name="MySupportPreference__processing_transaction">Bearbetar transaktion…</string>
    <!-- Displayed on "My Support" screen when user badge failed to be added to their account -->
    <string name="MySupportPreference__couldnt_add_badge_s">Det gick inte att lägga till märket. %1$s</string>
    <string name="MySupportPreference__please_contact_support">Kontakta supporten.</string>

    <!-- Title of expiry sheet when boost badge falls off profile unexpectedly. -->
    <string name="ExpiredBadgeBottomSheetDialogFragment__boost_badge_expired">Boost-märket har upphört att gälla</string>
    <!-- Displayed in the bottom sheet if a monthly donation badge unexpectedly falls off the user\'s profile -->
    <string name="ExpiredBadgeBottomSheetDialogFragment__monthly_donation_cancelled">Månatlig donation avbruten</string>
    <!-- Displayed in the bottom sheet when a boost badge expires -->
    <string name="ExpiredBadgeBottomSheetDialogFragment__your_boost_badge_has_expired_and">Ditt Boost-märke har upphört att gälla och är inte längre synligt på din profil.</string>
    <string name="ExpiredBadgeBottomSheetDialogFragment__you_can_reactivate">Du kan återaktivera ditt Boost-märke för ytterligare 30 dagar med ett engångsbidrag.</string>
    <!-- Displayed when we do not think the user is a subscriber when their boost expires -->
    <string name="ExpiredBadgeBottomSheetDialogFragment__you_can_keep">Du kan fortsätta att använda Signal men för att stödja teknik byggd för dig, överväg att bli en upprätthållare genom att göra en månatlig donation.</string>
    <string name="ExpiredBadgeBottomSheetDialogFragment__become_a_sustainer">Bli en upprätthållare</string>
    <string name="ExpiredBadgeBottomSheetDialogFragment__add_a_boost">Lägg till en Boost</string>
    <string name="ExpiredBadgeBottomSheetDialogFragment__not_now">Inte nu</string>
    <!-- Copy displayed when badge expires after user inactivity -->
    <string name="ExpiredBadgeBottomSheetDialogFragment__your_recurring_monthly_donation_was_automatically">Din återkommande månatliga donation avbröts automatiskt eftersom du var inaktiv för länge. Ditt %1$s-märke visas inte längre i din profil.</string>
    <!-- Copy displayed when badge expires after payment failure -->
    <string name="ExpiredBadgeBottomSheetDialogFragment__your_recurring_monthly_donation_was_canceled">Din återkommande månatliga donation avbröts eftersom vi inte kunde behandla din betalning. Ditt märke visas inte längre i din profil.</string>
    <!-- Copy displayed when badge expires after a payment failure and we have a displayable charge failure reason -->
    <string name="ExpiredBadgeBottomSheetDialogFragment__your_recurring_monthly_donation_was_canceled_s">Din återkommande månatliga donation avbröts. %1$s Ditt %2$s-märke är inte längre synligt på din profil.</string>
    <string name="ExpiredBadgeBottomSheetDialogFragment__you_can">Du kan fortsätta använda Signal men för att stödja appen och återaktivera ditt märke, förnya nu.</string>
    <string name="ExpiredBadgeBottomSheetDialogFragment__renew_subscription">Förnya abonnemang</string>
    <!-- Button label to send user to Google Pay website -->
    <string name="ExpiredBadgeBottomSheetDialogFragment__go_to_google_pay">Gå till Google Pay</string>

    <string name="CantProcessSubscriptionPaymentBottomSheetDialogFragment__cant_process_subscription_payment">Det går inte att behandla abonnemangsbetalningen</string>
    <string name="CantProcessSubscriptionPaymentBottomSheetDialogFragment__were_having_trouble">Vi har problem med att samla in din Signal-upprätthållare betalning. Se till att din betalningsmetod är uppdaterad. Om den inte är det kan du uppdatera den i Google Pay. Signal kommer försöka bearbeta betalningen igen om ett par dagar.</string>
    <string name="CantProcessSubscriptionPaymentBottomSheetDialogFragment__dont_show_this_again">Visa inte detta igen</string>

    <string name="Subscription__please_contact_support_for_more_information">Kontakta supporten för mer information.</string>
    <string name="Subscription__contact_support">Kontakta support</string>
    <string name="Subscription__get_a_s_badge">Skaffa ett %1$s-märke</string>

    <string name="SubscribeFragment__processing_payment">Bearbetar betalningen…</string>
    <!-- Displayed in notification when user payment fails to process on Stripe -->
    <string name="DonationsErrors__error_processing_payment">Fel vid bearbetning av betalningen</string>
    <!-- Displayed on "My Support" screen when user subscription payment method failed. -->
    <string name="DonationsErrors__error_processing_payment_s">Fel vid bearbetning av betalningen. %1$s</string>
    <string name="DonationsErrors__your_badge_could_not_be_added">Ditt märke kunde inte läggas till ditt konto, men du kan ha blivit debiterad. Kontakta supporten.</string>
    <string name="DonationsErrors__your_payment">Din betalning kunde inte behandlas och du har inte debiterats. Försök igen.</string>
    <string name="DonationsErrors__still_processing">Bearbetar fortfarande</string>
    <string name="DonationsErrors__couldnt_add_badge">Det gick inte att lägga till märket</string>
    <!-- Displayed when badge credential couldn\'t be verified -->
    <string name="DonationsErrors__failed_to_validate_badge">Det gick inte att validera märke</string>
    <!-- Displayed when badge credential couldn\'t be verified -->
    <string name="DonationsErrors__could_not_validate">Det gick inte att validera serversvar. Kontakta supporten.</string>
    <!-- Displayed as title when some generic error happens during gift badge sending -->
    <string name="DonationsErrors__failed_to_send_gift_badge">Det gick inte att skicka gåvomärke</string>
    <!-- Displayed as message when some generic error happens during gift badge sending -->
    <string name="DonationsErrors__could_not_send_gift_badge">Det gick inte att skicka gåvomärke. Kontakta supporten.</string>
    <string name="DonationsErrors__your_badge_could_not">Ditt märke kunde inte läggas till ditt konto, men du kan ha blivit debiterad. Kontakta supporten.</string>
    <string name="DonationsErrors__your_payment_is_still">Din betalning behandlas fortfarande. Detta kan ta några minuter beroende på din anslutning.</string>
    <string name="DonationsErrors__google_pay_unavailable">Google Pay är inte tillgängligt</string>
    <string name="DonationsErrors__you_have_to_set_up_google_pay_to_donate_in_app">Du måste konfigurera Google Pay för att donera i appen.</string>
    <string name="DonationsErrors__failed_to_cancel_subscription">Det gick inte att säga upp abonnemang</string>
    <string name="DonationsErrors__subscription_cancellation_requires_an_internet_connection">Uppsägning av abonnemang kräver en internetanslutning.</string>
    <string name="ViewBadgeBottomSheetDialogFragment__your_device_doesn_t_support_google_pay_so_you_can_t_subscribe_to_earn_a_badge_you_can_still_support_signal_by_making_a_donation_on_our_website">Din enhet stöder inte Google Pay, så du kan inte prenumerera för att få ett märke. Du kan fortfarande stöda Signal genom att göra en donation på vår webbplats.</string>
    <string name="NetworkFailure__network_error_check_your_connection_and_try_again">Nätverksfel. Kontrollera din anslutning och försök igen.</string>
    <string name="NetworkFailure__retry">Försök igen</string>
    <!-- Displayed as a dialog title when the selected recipient for a gift doesn\'t support gifting -->
    <string name="DonationsErrors__cant_send_gift">Det går inte att skicka gåva</string>
    <!-- Displayed as a dialog message when the selected recipient for a gift doesn\'t support gifting -->
    <string name="DonationsErrors__target_does_not_support_gifting">Mottagaren använder en version av Signal som inte kan ta emot gåvomärken. De kommer kunna ta emot gåvor när de uppdaterar till den senaste versionen.</string>
    <!-- Displayed as a dialog title when the user\'s profile could not be fetched, likely due to lack of internet -->
    <string name="DonationsErrors__couldnt_send_gift">Det gick inte att skicka gåva</string>
    <!-- Displayed as a dialog message when the user\'s profile could not be fetched, likely due to lack of internet -->
    <string name="DonationsErrors__please_check_your_network_connection">Din gåva kunde inte skickas på grund av ett nätverksfel. Kontrollera din anslutning och försök igen.</string>

    <!-- Gift message view title -->
    <string name="GiftMessageView__gift_badge">Gåvomärke</string>
    <!-- Gift message view expiry information -->
    <plurals name="GiftMessageView__lasts_for_d_months">
        <item quantity="one">Gäller i %1$d månad</item>
        <item quantity="other">Gäller i %1$d månader</item>
    </plurals>
    <!-- Gift badge redeem action label -->
    <string name="GiftMessageView__redeem">Lös in</string>
    <!-- Gift badge view action label -->
    <string name="GiftMessageView__view">Visa</string>
    <!-- Gift badge redeeming action label -->
    <string name="GiftMessageView__redeeming">Löser in …</string>
    <!-- Gift badge redeemed label -->
    <string name="GiftMessageView__redeemed">Inlöst</string>

    <string name="Boost__thank_you_for_your_donation" translatable="false">Thank you for your donation. Your contribution helps fuel the mission of developing open source privacy technology that protects free expression and enables secure global communication for millions around the world. Signal Technology Foundation is a tax-exempt nonprofit organization in the United States under section 501c3 of the Internal Revenue Code. Our Federal Tax ID is 82-4506840. No goods or services were provided in exchange for this donation. Please retain this receipt for your tax records.</string>

    <!-- Stripe decline code generic_failure -->
    <string name="DeclineCode__try_another_payment_method_or_contact_your_bank">Försök med en annan betalningsmetod eller kontakta din bank för mer information.</string>
    <!-- Stripe decline code verify on Google Pay and try again -->
    <string name="DeclineCode__verify_your_payment_method_is_up_to_date_in_google_pay_and_try_again">Kontrollera att din betalningsmetod är aktuell i Google Pay och försök igen.</string>
    <!-- Stripe decline code learn more action label -->
    <string name="DeclineCode__learn_more">Läs mer</string>
    <!-- Stripe decline code contact issuer -->
    <string name="DeclineCode__verify_your_payment_method_is_up_to_date_in_google_pay_and_try_again_if_the_problem">Kontrollera att din betalningsmetod är uppdaterad i Google Pay och försök igen. Kontakta din bank om problemet kvarstår.</string>
    <!-- Stripe decline code purchase not supported -->
    <string name="DeclineCode__your_card_does_not_support_this_type_of_purchase">Ditt kort stöder inte denna typ av köp. Pröva en annan betalningsmetod.</string>
    <!-- Stripe decline code your card has expired -->
    <string name="DeclineCode__your_card_has_expired">Ditt betalkort har gått ut. Uppdatera din betalningsmetod i Google Pay och försök igen.</string>
    <!-- Stripe decline code go to google pay action label -->
    <string name="DeclineCode__go_to_google_pay">Gå till Google Pay</string>
    <!-- Stripe decline code incorrect card number -->
    <string name="DeclineCode__your_card_number_is_incorrect">Ditt kortnummer är felaktigt. Uppdatera det i Google Pay och försök igen.</string>
    <!-- Stripe decline code incorrect cvc -->
    <string name="DeclineCode__your_cards_cvc_number_is_incorrect">Ditt korts CVC-nummer är felaktigt. Uppdatera det i Google Pay och försök igen.</string>
    <!-- Stripe decline code insufficient funds -->
    <string name="DeclineCode__your_card_does_not_have_sufficient_funds">Ditt kort har inte tillräckligt med pengar för att slutföra detta köp. Prova en annan betalningsmetod.</string>
    <!-- Stripe decline code incorrect expiration month -->
    <string name="DeclineCode__the_expiration_month">Förfallomånaden på din betalningsmetod är felaktig. Uppdatera den i Google Pay och försök igen.</string>
    <!-- Stripe decline code incorrect expiration year -->
    <string name="DeclineCode__the_expiration_year">Förfalloåret på din betalningsmetod är felaktigt. Uppdatera den i Google Pay och försök igen.</string>
    <!-- Stripe decline code issuer not available -->
    <string name="DeclineCode__try_completing_the_payment_again">Försök att slutföra betalningen igen eller kontakta din bank för mer information.</string>
    <!-- Stripe decline code processing error -->
    <string name="DeclineCode__try_again">Försök igen eller kontakta din bank för mer information.</string>

    <!-- Title of create notification profile screen -->
    <string name="EditNotificationProfileFragment__name_your_profile">Namnge din profil</string>
    <!-- Hint text for create/edit notification profile name -->
    <string name="EditNotificationProfileFragment__profile_name">Profilnamn</string>
    <!-- Name has a max length, this shows how many characters are used out of the max -->
    <string name="EditNotificationProfileFragment__count">%1$d/%2$d</string>
    <!-- Call to action button to continue to the next step -->
    <string name="EditNotificationProfileFragment__next">Nästa</string>
    <!-- Call to action button once the profile is named to create the profile and continue to the customization steps -->
    <string name="EditNotificationProfileFragment__create">Skapa</string>
    <!-- Call to action button once the profile name is edited -->
    <string name="EditNotificationProfileFragment__save">Spara</string>
    <!-- Title of edit notification profile screen -->
    <string name="EditNotificationProfileFragment__edit_this_profile">Redigera denna profil</string>
    <!-- Error message shown when attempting to create or edit a profile name to an existing profile name -->
    <string name="EditNotificationProfileFragment__a_profile_with_this_name_already_exists">En profil med detta namn finns redan</string>
    <!-- Preset selectable name for a profile name, shown as list in edit/create screen -->
    <string name="EditNotificationProfileFragment__work">Arbete</string>
    <!-- Preset selectable name for a profile name, shown as list in edit/create screen -->
    <string name="EditNotificationProfileFragment__sleep">Sov</string>
    <!-- Preset selectable name for a profile name, shown as list in edit/create screen -->
    <string name="EditNotificationProfileFragment__driving">Drift</string>
    <!-- Preset selectable name for a profile name, shown as list in edit/create screen -->
    <string name="EditNotificationProfileFragment__downtime">Driftstopp</string>
    <!-- Preset selectable name for a profile name, shown as list in edit/create screen -->
    <string name="EditNotificationProfileFragment__focus">Fokus</string>
    <!-- Error message shown when attempting to next/save without a profile name -->
    <string name="EditNotificationProfileFragment__profile_must_have_a_name">Måste ha ett namn</string>

    <!-- Title for add recipients to notification profile screen in create flow -->
    <string name="AddAllowedMembers__allowed_notifications">Tillåtna aviseringar</string>
    <!-- Description of what the user should be doing with this screen -->
    <string name="AddAllowedMembers__add_people_and_groups_you_want_notifications_and_calls_from_when_this_profile_is_on">Lägg till personer och grupper du vill ha aviseringar och samtal från när denna profil är på</string>
    <!-- Button text that launches the contact picker to select from -->
    <string name="AddAllowedMembers__add_people_or_groups">Lägg till personer eller grupper</string>

    <!-- Call to action button on contact picker for adding to profile -->
    <string name="SelectRecipientsFragment__add">Lägg till</string>

    <!-- Notification profiles home fragment, shown when no profiles have been created yet -->
    <string name="NotificationProfilesFragment__create_a_profile_to_receive_notifications_and_calls_only_from_the_people_and_groups_you_want_to_hear_from">Skapa en profil för att bara ta emot aviseringar och samtal från de personer och grupper du vill höra från.</string>
    <!-- Header shown above list of all notification profiles -->
    <string name="NotificationProfilesFragment__profiles">Profiler</string>
    <!-- Button that starts the create new notification profile flow -->
    <string name="NotificationProfilesFragment__new_profile">Ny profil</string>
    <!-- Profile active status, indicating the current profile is on for an unknown amount of time -->
    <string name="NotificationProfilesFragment__on">På</string>

    <!-- Button use to permanently delete a notification profile -->
    <string name="NotificationProfileDetails__delete_profile">Ta bort profil</string>
    <!-- Snakbar message shown when removing a recipient from a profile -->
    <string name="NotificationProfileDetails__s_removed">\"%1$s\" togs bort.</string>
    <!-- Snackbar button text that will undo the recipient remove -->
    <string name="NotificationProfileDetails__undo">Ångra</string>
    <!-- Dialog message shown to confirm deleting a profile -->
    <string name="NotificationProfileDetails__permanently_delete_profile">Vill du ta bort profilen permanent?</string>
    <!-- Dialog button to delete profile -->
    <string name="NotificationProfileDetails__delete">Ta bort</string>
    <!-- Title/accessibility text for edit icon to edit profile emoji/name -->
    <string name="NotificationProfileDetails__edit_notification_profile">Redigera aviseringsprofil</string>
    <!-- Schedule description if all days are selected -->
    <string name="NotificationProfileDetails__everyday">Varje dag</string>
    <!-- Profile status on if it is the active profile -->
    <string name="NotificationProfileDetails__on">På</string>
    <!-- Profile status on if it is not the active profile -->
    <string name="NotificationProfileDetails__off">Av</string>
    <!-- Description of hours for schedule (start to end) times -->
    <string name="NotificationProfileDetails__s_to_s">%1$s till %2$s</string>
    <!-- Section header for exceptions to the notification profile -->
    <string name="NotificationProfileDetails__exceptions">Undantag</string>
    <!-- Profile exception to allow all calls through the profile restrictions -->
    <string name="NotificationProfileDetails__allow_all_calls">Tillåt alla samtal</string>
    <!-- Profile exception to allow all @mentions through the profile restrictions -->
    <string name="NotificationProfileDetails__notify_for_all_mentions">Meddela för alla omnämnanden</string>
    <!-- Section header for showing schedule information -->
    <string name="NotificationProfileDetails__schedule">Schema</string>
    <!-- If member list is long, will truncate the list and show an option to then see all when tapped -->
    <string name="NotificationProfileDetails__see_all">Se alla</string>

    <!-- Title for add schedule to profile in create flow -->
    <string name="EditNotificationProfileSchedule__add_a_schedule">Lägg till ett schema</string>
    <!-- Descriptor text indicating what the user can do with this screen -->
    <string name="EditNotificationProfileSchedule__set_up_a_schedule_to_enable_this_notification_profile_automatically">Ställ in ett schema för att aktivera denna aviseringsprofil automatiskt.</string>
    <!-- Text shown next to toggle switch to enable/disable schedule -->
    <string name="EditNotificationProfileSchedule__schedule">Schema</string>
    <!-- Label for showing the start time for the schedule -->
    <string name="EditNotificationProfileSchedule__start">Starta</string>
    <!-- Label for showing the end time for the schedule -->
    <string name="EditNotificationProfileSchedule__end">Slutet</string>
    <!-- First letter of Sunday -->
    <string name="EditNotificationProfileSchedule__sunday_first_letter">S</string>
    <!-- First letter of Monday -->
    <string name="EditNotificationProfileSchedule__monday_first_letter">M</string>
    <!-- First letter of Tuesday -->
    <string name="EditNotificationProfileSchedule__tuesday_first_letter">T</string>
    <!-- First letter of Wednesday -->
    <string name="EditNotificationProfileSchedule__wednesday_first_letter">O</string>
    <!-- First letter of Thursday -->
    <string name="EditNotificationProfileSchedule__thursday_first_letter">T</string>
    <!-- First letter of Friday -->
    <string name="EditNotificationProfileSchedule__friday_first_letter">F</string>
    <!-- First letter of Saturday -->
    <string name="EditNotificationProfileSchedule__saturday_first_letter">L</string>
    <!-- Title of select time dialog shown when setting start time for schedule -->
    <string name="EditNotificationProfileSchedule__set_start_time">Ställ in starttid</string>
    <!-- Title of select time dialog shown when setting end time for schedule -->
    <string name="EditNotificationProfileSchedule__set_end_time">Ställ in sluttid</string>
    <!-- If in edit mode, call to action button text show to save schedule to profile -->
    <string name="EditNotificationProfileSchedule__save">Spara</string>
    <!-- If in create mode, call to action button text to show to skip enabling a schedule -->
    <string name="EditNotificationProfileSchedule__skip">Hoppa över</string>
    <!-- If in create mode, call to action button text to show to use the enabled schedule and move to the next screen -->
    <string name="EditNotificationProfileSchedule__next">Nästa</string>
    <!-- Error message shown if trying to save/use a schedule with no days selected -->
    <string name="EditNotificationProfileSchedule__schedule_must_have_at_least_one_day">Schema måste ha minst en dag</string>

    <!-- Title for final screen shown after completing a profile creation -->
    <string name="NotificationProfileCreated__profile_created">Profil skapad</string>
    <!-- Call to action button to press to close the created screen and move to the profile details screen -->
    <string name="NotificationProfileCreated__done">Klar</string>
    <!-- Descriptor text shown to indicate how to manually turn a profile on/off -->
    <string name="NotificationProfileCreated__you_can_turn_your_profile_on_or_off_manually_via_the_menu_on_the_chat_list">Du kan slå på eller av din profil manuellt via menyn på chattlistan.</string>
    <!-- Descriptor text shown to indicate you can add a schedule later since you did not add one during create flow -->
    <string name="NotificationProfileCreated__add_a_schedule_in_settings_to_automate_your_profile">Lägg till ett schema i inställningarna för att automatisera din profil.</string>
    <!-- Descriptor text shown to indicate your profile will follow the schedule set during create flow -->
    <string name="NotificationProfileCreated__your_profile_will_turn_on_and_off_automatically_according_to_your_schedule">Din profil slås på och av automatiskt enligt ditt schema.</string>

    <!-- Button text shown in profile selection bottom sheet to create a new profile -->
    <string name="NotificationProfileSelection__new_profile">Ny profil</string>
    <!-- Manual enable option to manually enable a profile for 1 hour -->
    <string name="NotificationProfileSelection__for_1_hour">I 1 timme</string>
    <!-- Manual enable option to manually enable a profile until a set time (currently 6pm or 8am depending on what is next) -->
    <string name="NotificationProfileSelection__until_s">Fram tills %1$s</string>
    <!-- Option to view profile details -->
    <string name="NotificationProfileSelection__view_settings">Visa inställningar</string>
    <!-- Descriptor text indicating how long a profile will be on when there is a time component associated with it -->
    <string name="NotificationProfileSelection__on_until_s">På till %1$s</string>

    <!-- Displayed in a toast when we fail to open the ringtone picker -->
    <string name="NotificationSettingsFragment__failed_to_open_picker">Det gick inte att öppna väljaren.</string>

    <!-- Description shown for the Signal Release Notes channel -->
    <string name="ReleaseNotes__signal_release_notes_and_news">Signal-versionsinformation &amp; nyheter</string>

    <!-- Donation receipts activity title -->
    <string name="DonationReceiptListFragment__all_activity">All aktivitet</string>
    <!-- Donation receipts all tab label -->
    <string name="DonationReceiptListFragment__all">Alla</string>
    <!-- Donation receipts recurring tab label -->
    <string name="DonationReceiptListFragment__recurring">Återkommande</string>
    <!-- Donation receipts one-time tab label -->
    <string name="DonationReceiptListFragment__one_time">En gång</string>
    <!-- Donation receipts gift tab label -->
    <string name="DonationReceiptListFragment__gift">Gåva</string>
    <!-- Donation receipts boost row label -->
    <string name="DonationReceiptListFragment__boost">Boost</string>
    <!-- Donation receipts details title -->
    <string name="DonationReceiptDetailsFragment__details">Detaljer</string>
    <!-- Donation receipts donation type heading -->
    <string name="DonationReceiptDetailsFragment__donation_type">Donationstyp</string>
    <!-- Donation receipts date paid heading -->
    <string name="DonationReceiptDetailsFragment__date_paid">Betalningsdatum</string>
    <!-- Donation receipts share PNG -->
    <string name="DonationReceiptDetailsFragment__share_receipt">Dela kvitto</string>
    <!-- Donation receipts list end note -->
    <string name="DonationReceiptListFragment__if_you_have">Om du har installerat om Signal kommer kvitton från tidigare donationer inte vara tillgängliga.</string>
    <!-- Donation receipts document title -->
    <string name="DonationReceiptDetailsFragment__donation_receipt">Donationskvitto</string>
    <!-- Donation receipts amount title -->
    <string name="DonationReceiptDetailsFragment__amount">Belopp</string>
    <!-- Donation receipts thanks -->
    <string name="DonationReceiptDetailsFragment__thank_you_for_supporting">Tack för att du stöder Signal. Ditt bidrag hjälper till att driva på uppdraget att utveckla öppen källkods integritetsteknik som skyddar yttrandefrihet och möjliggör säker global kommunikation för miljoner runt om i världen. Om du är bosatt i USA, spara detta kvitto för dina skatteuppgifter. Signal Technology Foundation är en skattebefriad ideell organisation i USA enligt avsnitt 501c3 i Internal Revenue Code. Vårt federala skatte-ID är 82–4506840.</string>
    <!-- Donation receipt type -->
    <string name="DonationReceiptDetailsFragment__s_dash_s">%1$s - %2$s</string>
    <!-- Donation reciepts screen empty state title -->
    <string name="DonationReceiptListFragment__no_receipts">Inga kvitton</string>

    <!-- region "Stories Tab" -->

    <!-- Label for Chats tab in home app screen -->
    <string name="ConversationListTabs__chats">Chattar</string>
    <!-- Label for Stories tab in home app screen -->
    <string name="ConversationListTabs__stories">Stories</string>
    <!-- String for counts above 99 in conversation list tabs -->
    <string name="ConversationListTabs__99p">99+</string>
    <!-- Menu item on stories landing page -->
    <string name="StoriesLandingFragment__story_privacy">Storyintegritet</string>
    <!-- Title for "My Stories" row item in Stories landing page -->
    <string name="StoriesLandingFragment__my_stories">Mina Stories</string>
    <!-- Subtitle for "My Stories" row item when user has not added stories -->
    <string name="StoriesLandingFragment__tap_to_add">Tryck för att lägga till</string>
    <!-- Displayed when there are no stories to display -->
    <string name="StoriesLandingFragment__no_recent_updates_to_show_right_now">Inga nya uppdateringar att visa just nu.</string>
    <!-- Context menu option to hide a story -->
    <string name="StoriesLandingItem__hide_story">Dölj story</string>
    <!-- Context menu option to unhide a story -->
    <string name="StoriesLandingItem__unhide_story">Sluta dölja story</string>
    <!-- Context menu option to forward a story -->
    <string name="StoriesLandingItem__forward">Vidarebefordra</string>
    <!-- Context menu option to share a story -->
    <string name="StoriesLandingItem__share">Dela…</string>
    <!-- Context menu option to go to story chat -->
    <string name="StoriesLandingItem__go_to_chat">Gå till chatt</string>
    <!-- Context menu option to go to story info -->
    <string name="StoriesLandingItem__info">Info</string>
    <!-- Label when a story is pending sending -->
    <string name="StoriesLandingItem__sending">Skickar…</string>
    <!-- Label when multiple stories are pending sending -->
    <string name="StoriesLandingItem__sending_d">Skickar %1$d…</string>
    <!-- Label when a story fails to send due to networking -->
    <string name="StoriesLandingItem__send_failed">Att skicka meddelandet misslyckades</string>
    <!-- Label when a story fails to send due to identity mismatch -->
    <string name="StoriesLandingItem__partially_sent">Delvis skickad</string>
    <!-- Status label when a story fails to send indicating user action to retry -->
    <string name="StoriesLandingItem__tap_to_retry">Klicka för att försöka igen</string>
    <!-- Title of dialog confirming decision to hide a story -->
    <string name="StoriesLandingFragment__hide_story">Dölj story?</string>
    <!-- Message of dialog confirming decision to hide a story -->
    <string name="StoriesLandingFragment__new_story_updates">Nya storyuppdateringar från %1$s kommer inte att visas först i storieslistan längre.</string>
    <!-- Positive action of dialog confirming decision to hide a story -->
    <string name="StoriesLandingFragment__hide">Dölj</string>
    <!-- Displayed in Snackbar after story is hidden -->
    <string name="StoriesLandingFragment__story_hidden">Story dold</string>
    <!-- Section header for hidden stories -->
    <string name="StoriesLandingFragment__hidden_stories">Dolda stories</string>
    <!-- Displayed on each sent story under My Stories -->
    <plurals name="MyStories__d_views">
        <item quantity="one">%1$d visning</item>
        <item quantity="other">%1$d visningar</item>
    </plurals>
    <!-- Forward story label, displayed in My Stories context menu -->
    <string name="MyStories_forward">Vidarebefordra</string>
    <!-- Label for stories for a single user. Format is {given name}\'s Story -->
    <string name="MyStories__ss_story">Story från %1$s</string>
    <!-- Title of dialog to confirm deletion of story -->
    <string name="MyStories__delete_story">Ta bort story?</string>
    <!-- Message of dialog to confirm deletion of story -->
    <string name="MyStories__this_story_will_be_deleted">Den här storyn kommer att tas bort för dig och alla som har mottagit den.</string>
    <!-- Toast shown when story media cannot be saved -->
    <string name="MyStories__unable_to_save">Det gick inte att spara</string>
    <!-- Displayed at bottom of story viewer when current item has views -->
    <plurals name="StoryViewerFragment__d_views">
        <item quantity="one">%1$d visning</item>
        <item quantity="other">%1$d visningar</item>
    </plurals>
    <!-- Displayed at bottom of story viewer when current item has replies -->
    <plurals name="StoryViewerFragment__d_replies">
        <item quantity="one">%1$d svar</item>
        <item quantity="other">%1$d svar</item>
    </plurals>
    <!-- Used when view receipts are disabled -->
    <string name="StoryViewerPageFragment__views_off">Visningar av</string>
    <!-- Used to join views and replies when both exist on a story item -->
    <string name="StoryViewerFragment__s_s">%1$s %2$s</string>
    <!-- Displayed when viewing a post you sent -->
    <string name="StoryViewerPageFragment__you">Du</string>
    <!-- Displayed when viewing a post displayed to a group -->
    <string name="StoryViewerPageFragment__s_to_s">%1$s till %2$s</string>
    <!-- Displayed when viewing a post from another user with no replies -->
    <string name="StoryViewerPageFragment__reply">Svara</string>
    <!-- Displayed when viewing a post that has failed to send to some users -->
    <string name="StoryViewerPageFragment__partially_sent">Delvis skickad. Tryck för detaljer</string>
    <!-- Displayed when viewing a post that has failed to send -->
    <string name="StoryViewerPageFragment__send_failed">Det gick inte att skicka. Klicka för att försöka igen</string>
    <!-- Label for the reply button in story viewer, which will launch the group story replies bottom sheet. -->
    <string name="StoryViewerPageFragment__reply_to_group">Svara gruppen</string>
    <!-- Displayed when a story has no views -->
    <string name="StoryViewsFragment__no_views_yet">Inga visningar ännu</string>
    <!-- Displayed when user has disabled receipts -->
    <string name="StoryViewsFragment__enable_view_receipts_to_see_whos_viewed_your_story">Aktivera läskvitton för att se vem som har visat dina stories.</string>
    <!-- Button label displayed when user has disabled receipts -->
    <string name="StoryViewsFragment__go_to_settings">Gå till inställningar</string>
    <!-- Dialog action to remove viewer from a story -->
    <string name="StoryViewsFragment__remove">Ta bort</string>
    <!-- Dialog title when removing a viewer from a story -->
    <string name="StoryViewsFragment__remove_viewer">Ta bort tittare?</string>
    <!-- Dialog message when removing a viewer from a story -->
    <string name="StoryViewsFragment__s_will_still_be_able">%1$s kommer fortfarande kunna se det här inlägget men inte se några framtida inlägg som du delar till %2$s.</string>
    <!-- Story View context menu action to remove them from a story -->
    <string name="StoryViewItem__remove_viewer">Ta bort tittare</string>
    <!-- Displayed when a story has no replies yet -->
    <string name="StoryGroupReplyFragment__no_replies_yet">Inga svar ännu</string>
    <!-- Displayed when no longer a group member -->
    <string name="StoryGroupReplyFragment__you_cant_reply">Du kan inte svara på den här berättelsen eftersom du inte längre är medlem i den här gruppen.</string>
    <!-- Displayed for each user that reacted to a story when viewing replies -->
    <string name="StoryGroupReactionReplyItem__reacted_to_the_story">Reagerade på storyn</string>
    <!-- Label for story views tab -->
    <string name="StoryViewsAndRepliesDialogFragment__views">Visningar</string>
    <!-- Label for story replies tab -->
    <string name="StoryViewsAndRepliesDialogFragment__replies">Svar</string>
    <!-- Description of action for reaction button -->
    <string name="StoryReplyComposer__react_to_this_story">Reagera på den här storyn</string>
    <!-- Displayed when the user is replying privately to someone who replied to one of their stories -->
    <string name="StoryReplyComposer__replying_privately_to_s">Svarar privat till %1$s</string>
    <!-- Context menu item to privately reply to a story response -->
    <string name="StoryGroupReplyItem__private_reply">Privat Svar</string>
    <!-- Context menu item to copy a story response -->
    <string name="StoryGroupReplyItem__copy">Kopiera</string>
    <!-- Context menu item to delete a story response -->
    <string name="StoryGroupReplyItem__delete">Ta bort</string>
    <!-- Page title for My Story options -->
    <string name="MyStorySettingsFragment__my_story">Min Story</string>
    <!-- Number of total signal connections displayed in "All connections" row item -->
    <plurals name="MyStorySettingsFragment__viewers">
        <item quantity="one">%1$d tittare</item>
        <item quantity="other">%1$d tittare</item>
    </plurals>
    <!-- Button on all signal connections row to view all signal connections. Please keep as short as possible. -->
    <string name="MyStorySettingsFragment__view">Visa</string>
    <!-- Section heading for story visibility -->
    <string name="MyStorySettingsFragment__who_can_view_this_story">Vem kan visa den här storyn</string>
    <!-- Clickable option for selecting people to hide your story from -->
    <string name="MyStorySettingsFragment__hide_story_from">Dölj story från</string>
    <!-- Privacy setting title for sending stories to all your signal connections -->
    <string name="MyStorySettingsFragment__all_signal_connections">Alla Signal-förbindelser</string>
    <!-- Privacy setting description for sending stories to all your signal connections -->
    <string name="MyStorySettingsFragment__share_with_all_connections">Dela med alla förbindelser</string>
    <!-- Privacy setting title for sending stories to all except the specified connections -->
    <string name="MyStorySettingsFragment__all_except">Alla utom …</string>
    <!-- Privacy setting description for sending stories to all except the specified connections -->
    <string name="MyStorySettingsFragment__hide_your_story_from_specific_people">Dölj din story för specifika personer</string>
    <!-- Summary of clickable option displaying how many people you have excluded from your story -->
    <plurals name="MyStorySettingsFragment__d_people_excluded">
        <item quantity="one">%1$d person exkluderad</item>
        <item quantity="other">%1$d personer exkluderade</item>
    </plurals>
    <!-- Privacy setting title for only sharing your story with specified connections -->
    <string name="MyStorySettingsFragment__only_share_with">Dela endast med …</string>
    <!-- Privacy setting description for only sharing your story with specified connections -->
    <string name="MyStorySettingsFragment__only_share_with_selected_people">Dela endast med valda personer</string>
    <!-- Summary of clickable option displaying how many people you have included to send to in your story -->
    <plurals name="MyStorySettingsFragment__d_people">
        <item quantity="one">%1$d person</item>
        <item quantity="other">%1$d personer</item>
    </plurals>
    <!-- My story privacy fine print about what the privacy settings are for -->
    <string name="MyStorySettingsFragment__choose_who_can_view_your_story">Välj vilka som kan se din story. Ändringar påverkar inte stories som du redan har skickat.</string>
    <!-- Section header for options related to replies and reactions -->
    <string name="MyStorySettingsFragment__replies_amp_reactions">Svar &amp; reaktioner</string>
    <!-- Switchable option for allowing replies and reactions on your stories -->
    <string name="MyStorySettingsFragment__allow_replies_amp_reactions">Tillåt svar &amp; reaktioner</string>
    <!-- Summary for switchable option allowing replies and reactions on your story -->
    <string name="MyStorySettingsFragment__let_people_who_can_view_your_story_react_and_reply">Låt personer som kan se din story reagera och svara</string>
    <!-- Signal connections bolded text in the Signal Connections sheet -->
    <string name="SignalConnectionsBottomSheet___signal_connections">Signal-förbindelser</string>
    <!-- Displayed at the top of the signal connections sheet. Please remember to insert strong tag as required. -->
    <string name="SignalConnectionsBottomSheet__signal_connections_are_people">Signal-förbindelser är personer som du har valt att lita på, antingen genom att:</string>
    <!-- Signal connections sheet bullet point 1 -->
    <string name="SignalConnectionsBottomSheet__starting_a_conversation">Starta en konversation</string>
    <!-- Signal connections sheet bullet point 2 -->
    <string name="SignalConnectionsBottomSheet__accepting_a_message_request">Acceptera en meddelandeförfrågan</string>
    <!-- Signal connections sheet bullet point 3 -->
    <string name="SignalConnectionsBottomSheet__having_them_in_your_system_contacts">Ha dem i dina systemkontakter</string>
    <!-- Note at the bottom of the Signal connections sheet -->
    <string name="SignalConnectionsBottomSheet__your_connections_can_see_your_name">"Dina förbindelser kan se ditt namn och foto, och kan se inlägg på \"Min Story\" om du inte döljer den från dem."</string>
    <!-- Clickable option to add a viewer to a custom story -->
    <string name="PrivateStorySettingsFragment__add_viewer">Lägg till tittare</string>
    <!-- Clickable option to delete a custom story -->
    <string name="PrivateStorySettingsFragment__delete_custom_story">Ta bort anpassad story</string>
    <!-- Dialog title when attempting to remove someone from a custom story -->
    <string name="PrivateStorySettingsFragment__remove_s">Ta bort %1$s?</string>
    <!-- Dialog message when attempting to remove someone from a custom story -->
    <string name="PrivateStorySettingsFragment__this_person_will_no_longer">Denna person kommer inte längre se din story.</string>
    <!-- Positive action label when attempting to remove someone from a custom story -->
    <string name="PrivateStorySettingsFragment__remove">Ta bort</string>
    <!-- Dialog title when deleting a custom story -->
    <string name="PrivateStorySettingsFragment__are_you_sure">Är du säker?</string>
    <!-- Dialog message when deleting a custom story -->
    <string name="PrivateStorySettingsFragment__this_action_cannot">Denna åtgärd kan inte ångras.</string>
    <!-- Page title for editing a custom story name -->
    <string name="EditPrivateStoryNameFragment__edit_story_name">Ändra storynamn</string>
    <!-- Input field hint when editing a custom story name -->
    <string name="EditPrivateStoryNameFragment__story_name">Storynamn</string>
    <!-- Save button label when editing a custom story name -->
    <string name="EditPrivateStoryNameFragment__save">Spara</string>
    <!-- Displayed in text post creator before user enters text -->
    <string name="TextStoryPostCreationFragment__tap_to_add_text">Tryck för att lägga till text</string>
    <!-- Button label for changing font when creating a text post -->
    <string name="TextStoryPostTextEntryFragment__aa">Aa</string>
    <!-- Displayed in text post creator when prompting user to enter text -->
    <string name="TextStoryPostTextEntryFragment__add_text">Lägg till text</string>
    <!-- Content description for \'done\' button when adding text to a story post -->
    <string name="TextStoryPostTextEntryFragment__done_adding_text">Klar med att lägga till text</string>
    <!-- Text label for media selection toggle -->
    <string name="MediaSelectionActivity__text">Text</string>
    <!-- Camera label for media selection toggle -->
    <string name="MediaSelectionActivity__camera">Kamera</string>
    <!-- Hint for entering a URL for a text post -->
    <string name="TextStoryPostLinkEntryFragment__type_or_paste_a_url">Skriv eller klistra in en webbadress</string>
    <!-- Displayed prior to the user entering a URL for a text post -->
    <string name="TextStoryPostLinkEntryFragment__share_a_link_with_viewers_of_your_story">Dela en länk med tittare på din story</string>
    <!-- Hint text for searching for a story text post recipient. -->
    <string name="TextStoryPostSendFragment__search">Sök</string>
    <!-- Toast shown when an unexpected error occurs while sending a text story -->
    <string name="TextStoryPostSendFragment__an_unexpected_error_occurred_try_again">Ett oväntat fel inträffade</string>
    <!-- Toast shown when a trying to add a link preview to a text story post and the link/url is not valid (e.g., missing .com at the end) -->
    <string name="TextStoryPostSendFragment__please_enter_a_valid_link">Ange en giltig länk.</string>
    <!-- Title for screen allowing user to exclude "My Story" entries from specific people -->
    <string name="ChangeMyStoryMembershipFragment__all_except">Alla utom …</string>
    <!-- Title for screen allowing user to only share "My Story" entries with specific people -->
    <string name="ChangeMyStoryMembershipFragment__only_share_with">Dela endast med …</string>
    <!-- Done button label for hide story from screen -->
    <string name="HideStoryFromFragment__done">Klar</string>
    <!-- Dialog title for removing a group story -->
    <string name="StoryDialogs__remove_group_story">Ta bort gruppstory?</string>
    <!-- Dialog message for removing a group story -->
    <string name="StoryDialogs__s_will_be_removed">%1$s kommer att tas bort.</string>
    <!-- Dialog positive action for removing a group story -->
    <string name="StoryDialogs__remove">Ta bort</string>
    <!-- Dialog title for deleting a custom story -->
    <string name="StoryDialogs__delete_custom_story">Ta bort anpassad story?</string>
    <!-- Dialog message for deleting a custom story -->
    <string name="StoryDialogs__s_and_updates_shared">%1$s och uppdateringar som delas till den här historien kommer att raderas.</string>
    <!-- Dialog positive action for deleting a custom story -->
    <string name="StoryDialogs__delete">Ta bort</string>
    <!-- Dialog title for first time sending something to a beta story -->
    <string name="StoryDialogs__stories_is_available_to">Berättelser är endast tillgängligt för beta-användare av Signal.</string>
    <!-- Dialog message for first time sending something to a beta story -->
    <string name="StoryDialogs__if_you_share_a_story">Om du delar en berättelse kommer den bara att vara tillgänglig för personer som använder betaversionen av Signal.</string>
    <!-- Dialog title for first time adding something to a story -->
    <string name="StoryDialogs__add_to_story_q">Lägg till i story?</string>
    <!-- Dialog message for first time adding something to a story -->
    <string name="StoryDialogs__adding_content">Att lägga till innehåll i din story tillåter dina Signal-förbindelser att se det i 24 timmar. Du kan ändra vem som kan se din story i Inställningar.</string>
    <!-- First time share to story dialog: Positive action to go ahead and add to story -->
    <string name="StoryDialogs__add_to_story">Lägg till i story</string>
    <!-- First time share to story dialog: Neutral action to edit who can view "My Story" -->
    <string name="StoryDialogs__edit_viewers">Ändra tittare</string>
    <!-- Error message shown when a failure occurs during story send -->
    <string name="StoryDialogs__story_could_not_be_sent">Storyn kunde inte skickas. Kontrollera din anslutning och försök igen.</string>
    <!-- Error message dialog button to resend a previously failed story send -->
    <string name="StoryDialogs__send">Skicka</string>
    <!-- Action button for turning off stories when stories are present on the device -->
    <string name="StoryDialogs__turn_off_and_delete">Stäng av och radera</string>
    <!-- Privacy Settings toggle title for stories -->
    <string name="PrivacySettingsFragment__share_and_view_stories">Dela och visa Stories</string>
    <!-- Privacy Settings toggle summary for stories -->
    <string name="PrivacySettingsFragment__you_will_no_longer_be_able">Du kommer inte längre kunna dela eller visa Stories när denna inställning är av.</string>
    <!-- New story viewer selection screen title -->
    <string name="CreateStoryViewerSelectionFragment__choose_viewers">Välj tittare</string>
    <!-- New story viewer selection action button label -->
    <string name="CreateStoryViewerSelectionFragment__next">Nästa</string>
    <!-- New story viewer selection screen title as recipients are selected -->
    <plurals name="SelectViewersFragment__d_viewers">
        <item quantity="one">%1$d tittare</item>
        <item quantity="other">%1$d tittare</item>
    </plurals>
    <!-- Name story screen title -->
    <string name="CreateStoryWithViewersFragment__name_story">Namnge story</string>
    <!-- Name story screen note under text field -->
    <string name="CreateStoryWithViewersFragment__only_you_can">Bara du kan se namnet på den här storyn.</string>
    <!-- Name story screen label hint -->
    <string name="CreateStoryWithViewersFragment__story_name_required">Storynamn (krävs)</string>
    <!-- Name story screen viewers subheading -->
    <string name="CreateStoryWithViewersFragment__viewers">Tittare</string>
    <!-- Name story screen create button label -->
    <string name="CreateStoryWithViewersFragment__create">Skapa</string>
    <!-- Name story screen error when save attempted with no label -->
    <string name="CreateStoryWithViewersFragment__this_field_is_required">Detta fält är obligatoriskt.</string>
    <!-- Name story screen error when save attempted but label is duplicate -->
    <string name="CreateStoryWithViewersFragment__there_is_already_a_story_with_this_name">Det finns redan en story med detta namn.</string>
    <!-- Text for select all action when editing recipients for a story -->
    <string name="BaseStoryRecipientSelectionFragment__select_all">Välj alla</string>
    <!-- Choose story type bottom sheet title -->
    <string name="ChooseStoryTypeBottomSheet__choose_your_story_type">Välj typ av story</string>
    <!-- Choose story type bottom sheet new story row title -->
    <string name="ChooseStoryTypeBottomSheet__new_custom_story">Ny anpassad story</string>
    <!-- Choose story type bottom sheet new story row summary -->
    <string name="ChooseStoryTypeBottomSheet__visible_only_to">Synlig endast för specifika personer</string>
    <!-- Choose story type bottom sheet group story title -->
    <string name="ChooseStoryTypeBottomSheet__group_story">Gruppstory</string>
    <!-- Choose story type bottom sheet group story summary -->
    <string name="ChooseStoryTypeBottomSheet__share_to_an_existing_group">Dela till en befintlig grupp</string>
    <!-- Choose groups bottom sheet title -->
    <string name="ChooseGroupStoryBottomSheet__choose_groups">Välj grupper</string>
    <!-- Displayed when copying group story reply text to clipboard -->
    <string name="StoryGroupReplyFragment__copied_to_clipboard">Kopierad till urklipp</string>
    <!-- Displayed in story caption when content is longer than 5 lines -->
    <string name="StoryViewerPageFragment__see_more">… Se mer</string>
    <!-- Displayed in toast after sending a direct reply -->
    <string name="StoryDirectReplyDialogFragment__sending_reply">Skickar svar …</string>
    <!-- Displayed in the viewer when a story is no longer available -->
    <string name="StorySlateView__this_story_is_no_longer_available">Den här storyn är inte längre tillgänglig.</string>
    <!-- Displayed in the viewer when a story has permanently failed to download. -->
    <string name="StorySlateView__cant_download_story_s_will_need_to_share_it_again">Det går inte att ladda ner story. %1$s behöver dela den igen.</string>
    <!-- Displayed in the viewer when the network is not available -->
    <string name="StorySlateView__no_internet_connection">Ingen Internetanslutning</string>
    <!-- Displayed in the viewer when network is available but content could not be downloaded -->
    <string name="StorySlateView__couldnt_load_content">Det gick inte att ladda innehåll</string>
    <!-- Toasted when the user externally shares to a text story successfully -->
    <string name="TextStoryPostCreationFragment__sent_story">Skickade story</string>
    <!-- Toasted when the user external share to a text story fails -->
    <string name="TextStoryPostCreationFragment__failed_to_send_story">Det gick inte att skicka storyn</string>
    <!-- Displayed in a dialog to let the user select a given users story -->
    <string name="StoryDialogs__view_story">Visa story</string>
    <!-- Displayed in a dialog to let the user select a given users profile photo -->
    <string name="StoryDialogs__view_profile_photo">Visa profilbild</string>

    <!-- Title for a notification at the bottom of the chat list suggesting that the user disable censorship circumvention because the service has become reachable -->
    <string name="TurnOffCircumventionMegaphone_turn_off_censorship_circumvention">Stänga av censur kringgående?</string>
    <!-- Body for a notification at the bottom of the chat list suggesting that the user disable censorship circumvention because the service has become reachable -->
    <string name="TurnOffCircumventionMegaphone_you_can_now_connect_to_the_signal_service_directly">Du kan nu ansluta till Signal-tjänsten direkt för en bättre upplevelse.</string>
    <!-- Label for a button to dismiss a notification at the bottom of the chat list suggesting that the user disable censorship circumvention because the service has become reachable -->
    <string name="TurnOffCircumventionMegaphone_no_thanks">Nej tack</string>
    <!-- Label for a button in a notification at the bottom of the chat list to turn off censorship circumvention -->
    <string name="TurnOffCircumventionMegaphone_turn_off">Slå av</string>

    <!-- Conversation Item label for when you react to someone else\'s story -->
    <string name="ConversationItem__you_reacted_to_s_story">Du reagerade på storyn från %1$s</string>
    <!-- Conversation Item label for reactions to your story -->
    <string name="ConversationItem__reacted_to_your_story">Reagerade på din story</string>
    <!-- Conversation Item label for reactions to an unavailable story -->
    <string name="ConversationItem__reacted_to_a_story">Reagerade på en story</string>

    <!-- endregion -->
    <!-- Content description for expand contacts chevron -->
    <string name="ExpandModel__view_more">Visa mer</string>
    <string name="StoriesLinkPopup__visit_link">Besök länk</string>

    <!-- Gift price and duration, formatted as: {price} dot {n} day duration -->
    <plurals name="GiftRowItem_s_dot_d_day_duration">
        <item quantity="one">%1$s · giltig i %2$d dag</item>
        <item quantity="other">%1$s · giltig i %2$d dagar</item>
    </plurals>
    <!-- Tagline for gift row items -->
    <string name="GiftRowItem__send_a_gift_badge">Skicka ett gåvomärke</string>
    <!-- Headline text on start fragment for gifting a badge -->
    <string name="GiftFlowStartFragment__gift_a_badge">Ge bort ett märke</string>
    <!-- Description text on start fragment for gifting a badge -->
    <string name="GiftFlowStartFragment__gift_someone_a_badge">Ge någon ett märke genom att donera till Signal i deras namn. De får då ett märke att visa på sin profilbild.</string>
    <!-- Action button label for start fragment for gifting a badge -->
    <string name="GiftFlowStartFragment__next">Nästa</string>
    <!-- Title text on choose recipient page for badge gifting -->
    <string name="GiftFlowRecipientSelectionFragment__choose_recipient">Välj mottagare</string>
    <!-- Title text on confirm gift page -->
    <string name="GiftFlowConfirmationFragment__confirm_gift">Bekräfta gåva</string>
    <!-- Heading text specifying who the gift will be sent to -->
    <string name="GiftFlowConfirmationFragment__send_to">Skicka till</string>
    <!-- Text explaining that gift will be sent to the chosen recipient -->
    <string name="GiftFlowConfirmationFragment__your_gift_will_be_sent_in">Din gåva kommer att skickas i ett privat meddelande till mottagaren. Lägg till ditt eget meddelande nedan.</string>
    <!-- Text explaining that this gift is a one time donation -->
    <string name="GiftFlowConfirmationFragment__one_time_donation">Engångsdonation</string>
    <!-- Hint for add message input -->
    <string name="GiftFlowConfirmationFragment__add_a_message">Lägg till ett meddelande</string>
    <!-- Displayed in the dialog while verifying the chosen recipient -->
    <string name="GiftFlowConfirmationFragment__verifying_recipient">Verifierar mottagare …</string>
    <!-- Title for sheet shown when opening a redeemed gift -->
    <string name="ViewReceivedGiftBottomSheet__s_sent_you_a_gift">%1$s skickade dig en gåva</string>
    <!-- Title for sheet shown when opening a sent gift -->
    <string name="ViewSentGiftBottomSheet__thanks_for_your_support">Tack för ditt stöd!</string>
    <!-- Description for sheet shown when opening a redeemed gift -->
    <string name="ViewReceivedGiftBottomSheet__youve_received_a_gift_badge">Du har fått ett gåvomärke av %1$s! Hjälp Signal att skapa medvetenhet genom att visa detta märke på din profil.</string>
    <!-- Description for sheet shown when opening a sent gift -->
    <string name="ViewSentGiftBottomSheet__youve_gifted_a_badge">Du har gett ett märke till %1$s. När de accepterar får de ett val att visa eller dölja sitt märke.</string>
    <!-- Primary action for pending gift sheet to redeem badge now -->
    <string name="ViewReceivedGiftSheet__redeem">Lös in</string>
    <!-- Primary action for pending gift sheet to redeem badge later -->
    <string name="ViewReceivedGiftSheet__not_now">Inte nu</string>
    <!-- Dialog text while redeeming a gift -->
    <string name="ViewReceivedGiftSheet__redeeming_gift">Löser in gåva …</string>
    <!-- Snackbar text when user presses "not now" on redemption sheet -->
    <string name="ConversationFragment__you_can_redeem_your_badge_later">Du kan lösa in ditt märke senare.</string>
    <!-- Description text in gift thanks sheet -->
    <string name="GiftThanksSheet__youve_gifted_a_badge_to_s">Du har gett ett märke till %1$s. När de accepterar får de ett val att visa eller dölja sitt märke.</string>
    <!-- Expired gift sheet title -->
    <string name="ExpiredGiftSheetConfiguration__your_gift_badge_has_expired">Ditt gåvomärke har upphört att gälla</string>
    <!-- Expired gift sheet top description text -->
    <string name="ExpiredGiftSheetConfiguration__your_gift_badge_has_expired_and_is">Ditt gåvomärke har upphört att gälla och är inte längre synligt för andra på din profil.</string>
    <!-- Expired gift sheet bottom description text -->
    <string name="ExpiredGiftSheetConfiguration__to_continue">För att fortsätta stöda teknik som är byggd för dig, överväg att bli en månatlig upprätthållare.</string>
    <!-- Expired gift sheet make a monthly donation button -->
    <string name="ExpiredGiftSheetConfiguration__make_a_monthly_donation">Gör en månatlig donation</string>
    <!-- Expired gift sheet not now button -->
    <string name="ExpiredGiftSheetConfiguration__not_now">Inte nu</string>
    <!-- My Story label designating that we will only share with the selected viewers. -->
    <string name="ContactSearchItems__only_share_with">Dela endast med</string>
    <!-- Label under name for custom stories -->
    <plurals name="ContactSearchItems__custom_story_d_viewers">
        <item quantity="one">Anpassad story · %1$d tittare</item>
        <item quantity="other">Anpassad story · %1$d tittare</item>
    </plurals>
    <!-- Label under name for group stories -->
    <plurals name="ContactSearchItems__group_story_d_viewers">
        <item quantity="one">Gruppstory · %1$d tittare</item>
        <item quantity="other">Gruppstory · %1$d tittare</item>
    </plurals>
    <!-- Label under name for groups -->
    <plurals name="ContactSearchItems__group_d_members">
        <item quantity="one">%1$d medlem</item>
        <item quantity="other">%1$d medlemmar</item>
    </plurals>
    <!-- Label under name for my story -->
    <plurals name="ContactSearchItems__my_story_s_dot_d_viewers">
        <item quantity="one">%1$s · %2$d tittare</item>
        <item quantity="other">%1$s · %2$d tittare</item>
    </plurals>
    <!-- Label under name for My Story when first sending to my story -->
    <string name="ContactSearchItems__tap_to_choose_your_viewers">Tryck för att välja dina tittare</string>
    <!-- Label for context menu item to open story settings -->
    <string name="ContactSearchItems__story_settings">Storyinställningar</string>
    <!-- Label for context menu item to remove a group story from contact results -->
    <string name="ContactSearchItems__remove_story">Ta bort story</string>
    <!-- Label for context menu item to delete a custom story -->
    <string name="ContactSearchItems__delete_story">Ta bort story</string>
    <!-- Dialog title for removing a group story -->
    <string name="ContactSearchMediator__remove_group_story">Ta bort gruppstory?</string>
    <!-- Dialog message for removing a group story -->
    <string name="ContactSearchMediator__this_will_remove">Storyn kommer tas bort från denna lista. Du kommer fortfarande att kunna visa stories från denna grupp.</string>
    <!-- Dialog action item for removing a group story -->
    <string name="ContactSearchMediator__remove">Ta bort</string>
    <!-- Dialog title for deleting a custom story -->
    <string name="ContactSearchMediator__delete_story">Ta bort story?</string>
    <!-- Dialog message for deleting a custom story -->
    <string name="ContactSearchMediator__delete_the_custom">Ta bort den anpassade storyn %1$s?</string>
    <!-- Dialog action item for deleting a custom story -->
    <string name="ContactSearchMediator__delete">Ta bort</string>
    <!-- Gift expiry days remaining -->
    <plurals name="Gifts__d_days_remaining">
        <item quantity="one">%1$d dag kvar</item>
        <item quantity="other">%1$d dagar kvar</item>
    </plurals>
    <!-- Gift expiry hours remaining -->
    <plurals name="Gifts__d_hours_remaining">
        <item quantity="one">%1$d timme kvar</item>
        <item quantity="other">%1$d timmar kvar</item>
    </plurals>
    <!-- Gift expiry minutes remaining -->
    <plurals name="Gifts__d_minutes_remaining">
        <item quantity="one">%1$d minut kvar</item>
        <item quantity="other">%1$d minuter kvar</item>
    </plurals>
    <!-- Gift expiry expired -->
    <string name="Gifts__expired">Utgånget</string>

    <!-- Label indicating that a user can tap to advance to the next post in a story -->
    <string name="StoryFirstTimeNavigationView__tap_to_advance">Tryck för att gå vidare</string>
    <!-- Label indicating swipe direction to skip current story -->
    <string name="StoryFirstTimeNavigationView__swipe_up_to_skip">Svep uppåt för att hoppa över</string>
    <!-- Label indicating swipe direction to exit story viewer -->
    <string name="StoryFirstTimeNavigationView__swipe_right_to_exit">Svep höger för att lämna</string>
    <!-- Button label to confirm understanding of story navigation -->
    <string name="StoryFirstTimeNagivationView__got_it">Uppfattat</string>
    <!-- Content description for vertical context menu button in safety number sheet rows -->
    <string name="SafetyNumberRecipientRowItem__open_context_menu">Öppna kontextmeny</string>
    <!-- Sub-line when a user is verified. -->
    <string name="SafetyNumberRecipientRowItem__s_dot_verified">%1$s · Verifierad</string>
    <!-- Sub-line when a user is verified. -->
    <string name="SafetyNumberRecipientRowItem__verified">Verifierat</string>
    <!-- Title of safety number changes bottom sheet when showing individual records -->
    <string name="SafetyNumberBottomSheetFragment__safety_number_changes">Säkerhetsnummerändringar</string>
    <!-- Message of safety number changes bottom sheet when showing individual records -->
    <string name="SafetyNumberBottomSheetFragment__the_following_people">Följande personer kan ha ominstallerat Signal eller bytt enhet. Tryck på en mottagare för att bekräfta det nya säkerhetsnumret. Detta är valfritt.</string>
    <!-- Title of safety number changes bottom sheet when not showing individual records -->
    <string name="SafetyNumberBottomSheetFragment__safety_number_checkup">Kontroll av säkerhetsnummer</string>
    <!-- Title of safety number changes bottom sheet when not showing individual records and user has seen review screen -->
    <string name="SafetyNumberBottomSheetFragment__safety_number_checkup_complete">Kontroll av säkerhetsnummer slutförd</string>
    <!-- Message of safety number changes bottom sheet when not showing individual records and user has seen review screen -->
    <string name="SafetyNumberBottomSheetFragment__all_connections_have_been_reviewed">Alla förbindelser har granskats. Klicka på skicka för att fortsätta.</string>
    <!-- Message of safety number changes bottom sheet when not showing individual records -->
    <string name="SafetyNumberBottomSheetFragment__you_have_d_connections">Du har %1$d förbindelser som kan ha ominstallerat Signal eller bytt enheter. Granska deras säkerhetsnummer eller ta bort dem från din story innan du delar den.</string>
    <!-- Menu action to launch safety number verification screen -->
    <string name="SafetyNumberBottomSheetFragment__verify_safety_number">Verifiera säkerhetsnummer</string>
    <!-- Menu action to remove user from story -->
    <string name="SafetyNumberBottomSheetFragment__remove_from_story">Ta bort från story</string>
    <!-- Action button at bottom of SafetyNumberBottomSheetFragment to send anyway -->
    <string name="SafetyNumberBottomSheetFragment__send_anyway">Skicka ändå</string>
    <!-- Action button at bottom of SafetyNumberBottomSheetFragment to review connections -->
    <string name="SafetyNumberBottomSheetFragment__review_connections">Granska förbindelser</string>
    <!-- Empty state copy for SafetyNumberBottomSheetFragment -->
    <string name="SafetyNumberBottomSheetFragment__no_more_recipients_to_show">Inga fler mottagare att visa</string>
    <!-- Done button on safety number review fragment -->
    <string name="SafetyNumberReviewConnectionsFragment__done">Klar</string>
    <!-- Title of safety number review fragment -->
    <string name="SafetyNumberReviewConnectionsFragment__safety_number_changes">Säkerhetsnummerändringar</string>
    <!-- Message of safety number review fragment -->
    <plurals name="SafetyNumberReviewConnectionsFragment__d_recipients_may_have">
        <item quantity="one">%1$d mottagare kan ha ominstallerat Signal eller bytt enhet. Tryck på en mottagare för att bekräfta det nya säkerhetsnumret. Detta är valfritt.</item>
        <item quantity="other">%1$d mottagare kan ha ominstallerat Signal eller bytt enhet. Tryck på en mottagare för att bekräfta det nya säkerhetsnumret. Detta är valfritt.</item>
    </plurals>
    <!-- Section header for 1:1 contacts in review fragment -->
    <string name="SafetyNumberBucketRowItem__contacts">Kontakter</string>
    <!-- Context menu label for distribution list headers in review fragment -->
    <string name="SafetyNumberReviewConnectionsFragment__remove_all">Ta bort alla</string>
    <!-- Context menu label for 1:1 contacts to remove from send -->
    <string name="SafetyNumberReviewConnectionsFragment__remove">Ta bort</string>

    <!-- Title of initial My Story settings configuration shown when sending to My Story for the first time -->
    <string name="ChooseInitialMyStoryMembershipFragment__my_story_privacy">Min Story-integritet</string>
    <!-- Subtitle of initial My Story settings configuration shown when sending to My Story for the first time -->
    <string name="ChooseInitialMyStoryMembershipFragment__choose_who_can_see_posts_to_my_story_you_can_always_make_changes_in_settings">Välj vem som kan se Min Story-inlägg. Du kan göra ändringar i inställningar.</string>
    <!-- All connections option for initial My Story settings configuration shown when sending to My Story for the first time -->
    <string name="ChooseInitialMyStoryMembershipFragment__all_signal_connections">Alla Signal-förbindelser</string>
    <!-- All connections except option for initial My Story settings configuration shown when sending to My Story for the first time -->
    <string name="ChooseInitialMyStoryMembershipFragment__all_except">Alla utom …</string>
    <!-- Only with selected connections option for initial My Story settings configuration shown when sending to My Story for the first time -->
    <string name="ChooseInitialMyStoryMembershipFragment__only_share_with">Dela endast med …</string>

    <!-- Story info header sent heading -->
    <string name="StoryInfoHeader__sent">Skickat</string>
    <!-- Story info header received heading -->
    <string name="StoryInfoHeader__received">Mottaget</string>
    <!-- Story info header file size heading -->
    <string name="StoryInfoHeader__file_size">Filstorlek</string>
    <!-- Story info "Sent to" header -->
    <string name="StoryInfoBottomSheetDialogFragment__sent_to">Skickat till</string>
    <!-- Story info "Sent from" header -->
    <string name="StoryInfoBottomSheetDialogFragment__sent_from">Skickat från</string>
    <!-- Story info "Failed" header -->
    <string name="StoryInfoBottomSheetDialogFragment__failed">Misslyckades</string>
    <!-- Story Info context menu label -->
    <string name="StoryInfoBottomSheetDialogFragment__info">Info</string>

    <!-- StoriesPrivacySettingsFragment -->
    <!-- Explanation about how stories are deleted and managed -->
    <string name="StoriesPrivacySettingsFragment__story_updates_automatically_disappear">Storyuppdateringar försvinner automatiskt efter 24 timmar. Välj vilka som kan visa din story eller skapa nya stories för specifika tittare eller grupper.</string>
    <!-- Preference title to turn off stories -->
    <string name="StoriesPrivacySettingsFragment__turn_off_stories">Stäng av stories</string>
    <!-- Preference summary to turn off stories -->
    <string name="StoriesPrivacySettingsFragment__if_you_opt_out">Du kommer inte längre kunna dela eller visa stories om du stänger av dem.</string>
    <!-- Preference title to turn on stories -->
    <string name="StoriesPrivacySettingsFragment__turn_on_stories">Aktivera stories</string>
    <!-- Preference summary to turn on stories -->
    <string name="StoriesPrivacySettingsFragment__share_and_view">Dela och visa stories från andra. Stories försvinner automatiskt efter 24 timmar.</string>
    <!-- Dialog title to turn off stories -->
    <string name="StoriesPrivacySettingsFragment__turn_off_stories_question">Stänga av stories?</string>
    <!-- Dialog message to turn off stories -->
    <string name="StoriesPrivacySettingsFragment__you_will_no_longer_be_able_to_share">Du kommer inte längre att kunna dela eller visa berättelser. Berättelseuppdateringar som du nyligen har delat kommer också att raderas.</string>
    <!-- Page title when launched from stories landing screen -->
    <string name="StoriesPrivacySettingsFragment__story_privacy">Storyintegritet</string>
    <!-- Header for section that lists out stories -->
    <string name="StoriesPrivacySettingsFragment__stories">Stories</string>
    <!-- Story views header -->
    <string name="StoriesPrivacySettingsFragment__story_views">Storyvisningar</string>
    <!-- Story view receipts toggle title -->
    <string name="StoriesPrivacySettingsFragment__view_receipts">Visa kvitton</string>
    <!-- Story view receipts toggle message -->
    <string name="StoriesPrivacySettingsFragment__see_and_share">Se och dela när stories visas. Om de är inaktiverade ser du inte när andra ser din story.</string>

    <!-- NewStoryItem -->
    <string name="NewStoryItem__new_story">Ny story</string>

    <!-- GroupStorySettingsFragment -->
    <!-- Section header for who can view a group story -->
    <string name="GroupStorySettingsFragment__who_can_view_this_story">Vem kan visa den här storyn</string>
    <!-- Explanation of who can view a group story -->
    <string name="GroupStorySettingsFragment__members_of_the_group_s">"Medlemmar i gruppen %1$s kan visa och svara på den här storyn. Du kan uppdatera medlemskapet för den här chatten i gruppen."</string>
    <!-- Preference label for removing this group story -->
    <string name="GroupStorySettingsFragment__remove_group_story">Ta bort gruppstory</string>

    <!-- Generic title for overflow menus -->
    <string name="OverflowMenu__overflow_menu">Överflödesmeny</string>

    <!-- SMS Export Service -->
    <!-- Displayed in the notification while export is running -->
    <string name="SignalSmsExportService__exporting_messages">Exporterar meddelanden …</string>
    <!-- Displayed in the notification title when export completes -->
    <string name="SignalSmsExportService__signal_sms_export_complete">Export av Signal-sms slutförd</string>
    <!-- Displayed in the notification message when export completes -->
    <string name="SignalSmsExportService__tap_to_return_to_signal">Tryck för att återgå till Signal</string>

    <!-- ExportYourSmsMessagesFragment -->
    <!-- Title of the screen -->
    <string name="ExportYourSmsMessagesFragment__export_your_sms_messages">Exportera dina sms</string>
    <!-- Message of the screen -->
    <string name="ExportYourSmsMessagesFragment__you_can_export_your_sms_messages_to_your_phones_sms_database_and_youll_have_the_option_to_keep_or_remove_them_from_signal">Du kan exportera dina sms till telefonens sms-databas och du kan välja att behålla eller ta bort dem från Signal. Detta gör att andra sms-appar på din telefon kan importera dem. Detta skapar inte en delbar fil med din sms-historik.</string>
    <!-- Button label to begin export -->
    <string name="ExportYourSmsMessagesFragment__continue">Fortsätt</string>

    <!-- ExportingSmsMessagesFragment -->
    <!-- Title of the screen -->
    <string name="ExportingSmsMessagesFragment__exporting_sms_messages">Exporterar sms</string>
    <!-- Message of the screen when exporting sms messages -->
    <string name="ExportingSmsMessagesFragment__this_may_take_awhile">Det kan ta en stund</string>
    <!-- Progress indicator for export -->
    <plurals name="ExportingSmsMessagesFragment__exporting_d_of_d">
        <item quantity="one">Exporterar %1$d av %2$d …</item>
        <item quantity="other">Exporterar %1$d av %2$d …</item>
    </plurals>
    <!-- Alert dialog title shown when we think a user may not have enough local storage available to export sms messages -->
    <string name="ExportingSmsMessagesFragment__you_may_not_have_enough_disk_space">Du kanske inte har tillräckligt med diskutrymme</string>
    <!-- Alert dialog message shown when we think a user may not have enough local storage available to export sms messages, placeholder is the file size, e.g., 128kB -->
    <string name="ExportingSmsMessagesFragment__you_need_approximately_s_to_export_your_messages_ensure_you_have_enough_space_before_continuing">Du behöver ungefär %1$s för att exportera dina meddelanden. Se till att du har tillräckligt med utrymme innan du fortsätter.</string>
    <!-- Alert dialog button to continue with exporting sms after seeing the lack of storage warning -->
    <string name="ExportingSmsMessagesFragment__continue_anyway">Fortsätt ändå</string>
    <!-- Dialog text shown when Signal isn't granted the sms permission needed to export messages, different than being selected as the sms app -->
    <string name="ExportingSmsMessagesFragment__signal_needs_the_sms_permission_to_be_able_to_export_your_sms_messages">Signal behöver sms-behörighet för att kunna exportera dina sms-meddelanden.</string>

    <!-- ChooseANewDefaultSmsAppFragment -->
    <!-- Title of the screen -->
    <string name="ChooseANewDefaultSmsAppFragment__choose_a_new">Välj en ny standardapp för sms</string>
    <!-- Button label to launch picker -->
    <string name="ChooseANewDefaultSmsAppFragment__continue">Fortsätt</string>
    <!-- Button label for when done with changing default SMS app -->
    <string name="ChooseANewDefaultSmsAppFragment__done">Klar</string>
    <!-- First step number/bullet for choose new default sms app instructions -->
    <string name="ChooseANewDefaultSmsAppFragment__bullet_1">1</string>
    <!-- Second step number/bullet for choose new default sms app instructions -->
    <string name="ChooseANewDefaultSmsAppFragment__bullet_2">2</string>
    <!-- Third step number/bullet for choose new default sms app instructions -->
    <string name="ChooseANewDefaultSmsAppFragment__bullet_3">3</string>
    <!-- Fourth step number/bullet for choose new default sms app instructions -->
    <string name="ChooseANewDefaultSmsAppFragment__bullet_4">4</string>
    <!-- Instruction step for choosing a new default sms app -->
    <string name="ChooseANewDefaultSmsAppFragment__tap_continue_to_open_the_defaults_apps_screen_in_settings">Tryck på Fortsätt för att öppna sidan Standardappar i Inställningar</string>
    <!-- Instruction step for choosing a new default sms app -->
    <string name="ChooseANewDefaultSmsAppFragment__select_sms_app_from_the_list">Välj Sms-app från listan</string>
    <!-- Instruction step for choosing a new default sms app -->
    <string name="ChooseANewDefaultSmsAppFragment__choose_another_app_to_use_for_sms_messaging">Välj en annan app att använda för sms</string>
    <!-- Instruction step for choosing a new default sms app -->
    <string name="ChooseANewDefaultSmsAppFragment__return_to_signal">Återgå till Signal</string>
    <!-- Instruction step for choosing a new default sms app -->
    <string name="ChooseANewDefaultSmsAppFragment__open_your_phones_settings_app">Öppna Inställningar på telefonen</string>
    <!-- Instruction step for choosing a new default sms app -->
    <string name="ChooseANewDefaultSmsAppFragment__navigate_to_apps_default_apps_sms_app">Navigera till Appar &gt; Standardappar &gt; Sms-app</string>

    <!-- RemoveSmsMessagesDialogFragment -->
    <!-- Action button to keep messages -->
    <string name="RemoveSmsMessagesDialogFragment__keep_messages">Spara meddelanden</string>
    <!-- Action button to remove messages -->
    <string name="RemoveSmsMessagesDialogFragment__remove_messages">Ta bort meddelanden</string>
    <!-- Title of dialog -->
    <string name="RemoveSmsMessagesDialogFragment__remove_sms_messages">Ta bort sms från Signal?</string>
    <!-- Message of dialog -->
    <string name="RemoveSmsMessagesDialogFragment__you_can_now_remove_sms_messages_from_signal">Du kan nu ta bort sms från Signal för att frigöra lagringsutrymme. De kommer fortfarande att vara tillgängliga för andra sms-appar på din telefon, även om du tar bort dem.</string>

    <!-- SetSignalAsDefaultSmsAppFragment -->
    <!-- Title of the screen -->
    <string name="SetSignalAsDefaultSmsAppFragment__set_signal_as_the_default_sms_app">Ställ in Signal som standardapp för sms</string>
    <!-- Message of the screen -->
    <string name="SetSignalAsDefaultSmsAppFragment__to_export_your_sms_messages">För att exportera dina sms måste du ställa in Signal som standardapp för sms.</string>
    <!-- Button label to start export -->
    <string name="SetSignalAsDefaultSmsAppFragment__next">Nästa</string>

    <!-- BackupSchedulePermission Megaphone -->
    <!-- The title on an alert window that explains to the user that we are unable to backup their messages -->
    <string name="BackupSchedulePermissionMegaphone__cant_back_up_chats">Det går inte att säkerhetskopiera chattar</string>
    <!-- The body text of an alert window that tells the user that we are unable to backup their messages -->
    <string name="BackupSchedulePermissionMegaphone__your_chats_are_no_longer_being_automatically_backed_up">Dina chattar säkerhetskopieras inte längre automatiskt.</string>
    <!-- The text on a button in an alert window that, when clicked, will take the user to a screen to re-enable backups -->
    <string name="BackupSchedulePermissionMegaphone__back_up_chats">Säkerhetskopiera chattar</string>
    <!-- The text on a button in an alert window that, when clicked, will take the user to a screen to re-enable backups -->
    <string name="BackupSchedulePermissionMegaphone__not_now">Inte nu</string>
    <!-- Re-enable backup permission bottom sheet title -->
    <string name="BackupSchedulePermissionMegaphone__to_reenable_backups">Så här återaktiverar du säkerhetskopior:</string>
    <!-- Re-enable backups permission bottom sheet instruction 1 text -->
    <string name="BackupSchedulePermissionMegaphone__tap_the_go_to_settings_button_below">Tryck på knappen Gå till inställningar nedan</string>
    <!-- Re-enable backups permission bottom sheet instruction 2 text -->
    <string name="BackupSchedulePermissionMegaphone__turn_on_allow_settings_alarms_and_reminders">Aktivera Tillåt alarm och påminnelser.</string>
    <!-- Re-enable backups permission bottom sheet call to action button to open settings -->
    <string name="BackupSchedulePermissionMegaphone__go_to_settings">Gå till inställningar</string>

    <!-- SmsExportMegaphoneActivity -->
    <!-- Phase 2 title of full screen megaphone indicating sms will no longer be supported in the near future -->
    <string name="SmsExportMegaphoneActivity__signal_will_no_longer_support_sms">Signal kommer sluta stöda sms</string>
    <!-- Phase 3 title of full screen megaphone indicating sms is longer supported  -->
    <string name="SmsExportMegaphoneActivity__signal_no_longer_supports_sms">Signal stöder inte längre sms</string>
    <!-- Phase 2 message describing that sms is going away soon -->
    <string name="SmsExportMegaphoneActivity__signal_will_soon_remove_support_for_sending_sms_messages">Signal kommer snart att ta bort stöd för att skicka sms-meddelanden eftersom Signal-meddelanden ger end-to-end-kryptering och stark integritet, som sms inte gör. Detta gör det också möjligt för oss att förbättra meddelandeupplevelsen på Signal.</string>
    <!-- Phase 3 message describing that sms has gone away -->
    <string name="SmsExportMegaphoneActivity__signal_has_removed_support_for_sending_sms_messages">Signal har tagit bort stöd för att skicka sms-meddelanden eftersom Signal-meddelanden ger end-to-end-kryptering och stark integritet, som sms inte gör. Detta gör det också möjligt för oss att förbättra meddelandeupplevelsen på Signal.</string>
    <!-- The text on a button in a popup that, when clicked, will take the user to a screen to export their SMS messages -->
    <string name="SmsExportMegaphoneActivity__export_sms">Exportera sms</string>
    <!-- The text on a button in a popup that, when clicked, will dismiss the popup and schedule the prompt to occur at a later time. -->
    <string name="SmsExportMegaphoneActivity__remind_me_later">Påminn mig senare</string>
    <!-- The text on a button in a popup that, when clicked, will navigate the user to a web article on SMS removal -->
    <string name="SmsExportMegaphoneActivity__learn_more">Läs mer</string>

    <!-- Phase 1 Small megaphone title indicating sms is going away -->
    <string name="SmsExportMegaphone__sms_support_going_away">Sms-stöd försvinner</string>
    <!-- Phase 1 small megaphone description indicating sms is going away -->
    <string name="SmsExportMegaphone__sms_support_will_be_removed_soon_to_focus_on_encrypted_messaging">Sms-stöd kommer snart att tas bort för att fokusera på krypterade meddelanden.</string>
    <!-- Phase 1 small megaphone button that takes the user to the sms export flow -->
    <string name="SmsExportMegaphone__export_sms">Exportera sms</string>
    <!-- Title for screen shown after sms export has completed -->
    <string name="ExportSmsCompleteFragment__export_complete">Exporten är klar</string>
    <!-- Button to continue to next screen -->
    <string name="ExportSmsCompleteFragment__next">Nästa</string>
    <!-- Message showing summary of sms export counts -->
    <plurals name="ExportSmsCompleteFragment__d_of_d_messages_exported">
        <item quantity="one">%1$d av %2$d meddelande har exporterats</item>
        <item quantity="other">%1$d av %2$d meddelanden har exporterats</item>
    </plurals>

    <!-- Title of screen shown when some sms messages did not export -->
    <string name="ExportSmsPartiallyComplete__export_partially_complete">Exporten delvis slutförd</string>
    <!-- Debug step 1 on screen shown when some sms messages did not export -->
    <string name="ExportSmsPartiallyComplete__ensure_you_have_an_additional_s_free_on_your_phone_to_export_your_messages">Se till att du har ytterligare %1$s ledigt på din telefon för att exportera dina meddelanden</string>
    <!-- Debug step 2 on screen shown when some sms messages dit not export -->
    <string name="ExportSmsPartiallyComplete__retry_export_which_will_only_retry_messages_that_have_not_yet_been_exported">Försök exportera igen, med endast meddelanden som ännu inte har exporterats</string>
    <!-- Partial sentence for Debug step 3 on screen shown when some sms messages did not export, is combined with 'contact us' -->
    <string name="ExportSmsPartiallyComplete__if_the_problem_persists">Om problemet kvarstår, </string>
    <!-- Partial sentence for deubg step 3 on screen shown when some sms messages did not export, combined with 'If the problem persists', link text to open contact support view -->
    <string name="ExportSmsPartiallyComplete__contact_us">Kontakta oss</string>
    <!-- Button text to retry sms export -->
    <string name="ExportSmsPartiallyComplete__retry">Försök igen</string>
    <!-- Button text to continue sms export flow and not retry failed message exports -->
    <string name="ExportSmsPartiallyComplete__continue_anyway">Fortsätt ändå</string>
    <!-- Title of screen shown when all sms messages failed to export -->
    <string name="ExportSmsFullError__error_exporting_sms_messages">Fel vid export av sms</string>
    <!-- Helper text shown when all sms messages failed to export -->
    <string name="ExportSmsFullError__please_try_again_if_the_problem_persists">Försök igen. Om problemet kvarstår, </string>


    <!-- DonateToSignalFragment -->
    <!-- Title below avatar -->
    <string name="DonateToSignalFragment__privacy_over_profit">Integritet före profit</string>
    <!-- Continue button label -->
    <string name="DonateToSignalFragment__continue">Fortsätt</string>
    <!-- Description below title -->
    <string name="DonateToSignalFragment__private_messaging">Privata meddelanden, finansierade av dig. Inga annonser, ingen spårning, ingen kompromiss. Donera nu för att stödja Signal.</string>
    <!-- Donation pill toggle monthly text -->
    <string name="DonationPillToggle__monthly">Månatlig</string>
    <!-- Donation pill toggle one-time text -->
    <string name="DonationPillToggle__one_time">En gång</string>

    <!-- GatewaySelectorBottomSheet -->
    <!-- Sheet title when subscribing -->
    <string name="GatewaySelectorBottomSheet__donate_s_month_to_signal">Donera %1$s/månad till Signal</string>
    <!-- Sheet summary when subscribing -->
    <string name="GatewaySelectorBottomSheet__get_a_s_badge">Skaffa ett %1$s-märke</string>
    <!-- Sheet title when giving a one-time donation -->
    <string name="GatewaySelectorBottomSheet__donate_s_to_signal">Donera %1$s till Signal</string>
    <!-- Sheet summary when giving a one-time donation -->
    <plurals name="GatewaySelectorBottomSheet__get_a_s_badge_for_d_days">
        <item quantity="one">Få ett %1$s-märke i %2$d dag</item>
        <item quantity="other">Få ett %1$s-märke i %2$d dagar</item>
    </plurals>
    <!-- Button label for paying with a credit card -->
    <string name="GatewaySelectorBottomSheet__credit_or_debit_card">Betalkort</string>

    <!-- StripePaymentInProgressFragment -->
    <string name="StripePaymentInProgressFragment__cancelling">Avbryter …</string>

    <!-- The title of a bottom sheet dialog that tells the user we temporarily can't process their contacts. -->
    <string name="CdsTemporaryErrorBottomSheet_title">För många kontakter har bearbetats</string>
    <!-- The first part of the body text in a bottom sheet dialog that tells the user we temporarily can't process their contacts. The placeholder represents the number of days the user will have to wait until they can again. -->
    <plurals name="CdsTemporaryErrorBottomSheet_body1">
        <item quantity="one">Ännu ett försök att bearbeta dina kontakter kommer att göras inom %1$d dag.</item>
        <item quantity="other">Ännu ett försök att bearbeta dina kontakter kommer att göras inom %1$d dagar.</item>
    </plurals>
    <!-- The second part of the body text in a bottom sheet dialog that advises the user to remove contacts from their phone to fix the issue. -->
    <string name="CdsTemporaryErrorBottomSheet_body2">För att lösa problemet fortare kan du överväga att ta bort kontakter eller konton på din telefon som synkroniserar många kontakter.</string>
    <!-- A button label in a bottom sheet that will navigate the user to their contacts settings. -->
    <string name="CdsTemporaryErrorBottomSheet_contacts_button">Öppna kontakter</string>
    <!-- A toast that will be shown if we are unable to open the user's default contacts app. -->
    <string name="CdsTemporaryErrorBottomSheet_no_contacts_toast">Ingen app för kontakter hittades</string>

    <!-- The title of a bottom sheet dialog that tells the user we can't process their contacts. -->
    <string name="CdsPermanentErrorBottomSheet_title">Dina kontakter kan inte bearbetas</string>
    <!-- The first part of the body text in a bottom sheet dialog that tells the user we can't process their contacts. -->
    <string name="CdsPermanentErrorBottomSheet_body">Antalet kontakter på din telefon överskrider gränsen Signal kan bearbeta. Om du vill hitta kontakter på Signal kan du överväga att ta bort kontakter eller konton på din telefon som synkroniserar många kontakter.</string>
    <!-- The first part of the body text in a bottom sheet dialog that tells the user we can't process their contacts. -->
    <string name="CdsPermanentErrorBottomSheet_learn_more">Läs mer</string>
    <!-- A button label in a bottom sheet that will navigate the user to their contacts settings. -->
    <string name="CdsPermanentErrorBottomSheet_contacts_button">Öppna kontakter</string>
    <!-- A toast that will be shown if we are unable to open the user's default contacts app. -->
    <string name="CdsPermanentErrorBottomSheet_no_contacts_toast">Ingen app för kontakter hittades</string>

    <!-- PaymentMessageView -->
    <!-- In-chat conversation message shown when you sent a payment to another person, placeholder is the other person name -->
    <string name="PaymentMessageView_you_sent_s">Du har skickat till %1$s</string>
    <!-- In-chat conversation message shown when another person sent a payment to you, placeholder is the other person name -->
    <string name="PaymentMessageView_s_sent_you">%1$s har skickat till dig</string>

    <!-- YourInformationIsPrivateBottomSheet -->
    <string name="YourInformationIsPrivateBottomSheet__your_information_is_private">Dina uppgifter är privata</string>
    <string name="YourInformationIsPrivateBottomSheet__signal_does_not_collect">Signal samlar inte in eller lagrar någon av dina personuppgifter när du gör en donation.</string>
    <string name="YourInformationIsPrivateBottomSheet__we_use_stripe">Vi använder Stripe som vår betalningstjänst för att ta emot dina donationer. Vi kommer inte åt, lagrar eller sparar inte någon av de uppgifter du lämnar till dem.</string>
    <string name="YourInformationIsPrivateBottomSheet__signal_does_not_and_cannot">Signal kopplar inte och kan inte koppla din donation till ditt Signal-konto.</string>
    <string name="YourInformationIsPrivateBottomSheet__thank_you">Tack för ditt stöd!</string>

    <!-- EOF -->

</resources><|MERGE_RESOLUTION|>--- conflicted
+++ resolved
@@ -1464,13 +1464,9 @@
     <!-- In-conversation update message to indicate that the current contact is sms only and will need to migrate to signal to continue the conversation in signal. -->
     <string name="MessageRecord__you_will_no_longer_be_able_to_send_sms_messages_from_signal_soon">Snart kommer du inte längre att kunna skicka sms från Signal. Bjud in %1$s till Signal för att hålla konversationen här.</string>
     <!-- In-conversation update message to indicate that the current contact is sms only and will need to migrate to signal to continue the conversation in signal. -->
-<<<<<<< HEAD
     <string name="MessageRecord__you_can_no_longer_send_sms_messages_in_signal">Du kan inte längre skicka sms i Molly. Bjud in %1$s till Molly för att hålla konversationen här.</string>
-=======
-    <string name="MessageRecord__you_can_no_longer_send_sms_messages_in_signal">Du kan inte längre skicka sms i Signal. Bjud in %1$s till Signal för att hålla konversationen här.</string>
     <!-- Body for quote when message being quoted is an in-app payment message -->
     <string name="MessageRecord__payment_s">Betalning: %1$s</string>
->>>>>>> 09afb1be
 
     <!-- MessageRequestBottomView -->
     <string name="MessageRequestBottomView_accept">Acceptera</string>
