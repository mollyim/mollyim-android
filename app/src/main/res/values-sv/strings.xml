--- conflicted
+++ resolved
@@ -753,16 +753,8 @@
   <string name="InviteActivity_cancel">Avbryt</string>
   <string name="InviteActivity_sending">Skickar…</string>
   <string name="InviteActivity_invitations_sent">Inbjudningar skickade!</string>
-<<<<<<< HEAD
   <string name="InviteActivity_invite_to_signal">Bjud in till Molly</string>
-  <plurals name="InviteActivity_send_sms_to_friends">
-    <item quantity="one">SKICKA SMS TILL %d VÄN</item>
-    <item quantity="other">SKICKA SMS TILL %d VÄNNER</item>
-  </plurals>
-=======
-  <string name="InviteActivity_invite_to_signal">Bjud in till Signal</string>
   <string name="InviteActivity_send_sms">Skicka SMS (%d)</string>
->>>>>>> 520fe481
   <plurals name="InviteActivity_send_sms_invites">
     <item quantity="one">Skicka %d SMS-inbjudan?</item>
     <item quantity="other">Skicka %d SMS-inbjudningar?</item>
