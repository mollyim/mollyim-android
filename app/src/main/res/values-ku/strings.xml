<?xml version='1.0' encoding='UTF-8'?>
<resources>
  <string name="yes">Erê</string>
  <string name="no">Na</string>
  <string name="delete">Jê bibe</string>
  <string name="please_wait">Ji kerema xwe, bisekine…</string>
  <string name="save">Tomar bike</string>
  <string name="note_to_self">Ji xwe re Notekê binivîse</string>
  <!--AbstractNotificationBuilder-->
  <string name="AbstractNotificationBuilder_new_message">Peyama nû</string>
  <!--AlbumThumbnailView-->
  <!--ApplicationMigrationActivity-->
  <string name="ApplicationMigrationActivity__signal_is_updating">Molly tê nûkirin…</string>
  <!--ApplicationPreferencesActivity-->
  <string name="ApplicationPreferencesActivity_currently_s">Aniha: %s</string>
  <string name="ApplicationPreferenceActivity_you_havent_set_a_passphrase_yet">Te heta niha ti pêborîn diyar nekiriye!</string>
  <string name="ApplicationPreferencesActivity_disable_passphrase">Pêborînê neçalak bike?</string>
  <string name="ApplicationPreferencesActivity_this_will_permanently_unlock_signal_and_message_notifications">Ev, dê kilîda Mollyê û ya danezanên peyamê bi awayekî mayinde veke.</string>
  <string name="ApplicationPreferencesActivity_disable">Neçalak bike</string>
  <string name="ApplicationPreferencesActivity_unregistering">Tomar tê jêbirin</string>
  <string name="ApplicationPreferencesActivity_unregistering_from_signal_messages_and_calls">Tomar ji nav peyam û gerînên Mollyê tê rakirin…</string>
  <string name="ApplicationPreferencesActivity_disable_signal_messages_and_calls">Peyam û gerînên Mollyê neçalak bike?</string>
  <string name="ApplicationPreferencesActivity_disable_signal_messages_and_calls_by_unregistering">Bi rêya rakirina tomarên ji serverê re gerîn û peyamên Mollyê neçalak bike. Ji bo di siberojê de wê dîsa bi kar bînî divê tu nimreya telefona xwe ji nû ve tomar bikî.</string>
  <string name="ApplicationPreferencesActivity_error_connecting_to_server">Di girêdana bi serverê re çewtî derket!</string>
  <string name="ApplicationPreferencesActivity_sms_enabled">SMS Çalak e</string>
  <string name="ApplicationPreferencesActivity_touch_to_change_your_default_sms_app">Ji bo guhertina sepana jixweber a SMSê, lê bitikîne</string>
  <string name="ApplicationPreferencesActivity_sms_disabled">SMS Neçalak e</string>
  <string name="ApplicationPreferencesActivity_touch_to_make_signal_your_default_sms_app">Ji bo tu Signalê bikî sepana jixweber a SMSê, lê bitikîne</string>
  <string name="ApplicationPreferencesActivity_on">vekirî</string>
  <string name="ApplicationPreferencesActivity_On">Vekirî</string>
  <string name="ApplicationPreferencesActivity_off">girtî</string>
  <string name="ApplicationPreferencesActivity_Off">Girtî</string>
  <string name="ApplicationPreferencesActivity_sms_mms_summary">SMS %1$s, MMS %2$s</string>
  <string name="ApplicationPreferencesActivity_privacy_summary">Kilîda ekranê %1$s ye, Kilîda tomarbûnê %2$s ye</string>
  <string name="ApplicationPreferencesActivity_appearance_summary">Rûkar %1$s ye, Ziman %2$s ye</string>
  <string name="ApplicationPreferencesActivity_pins_are_required_for_registration_lock">Ji bo kilîda tomarbûnê PIN hewce ye. Ji bo neçalakkirina PIN\'an, pêşî kilîda tomarbûnê neçalak bike.</string>
  <string name="ApplicationPreferencesActivity_pin_created">PIN hat afirandin.</string>
  <string name="ApplicationPreferencesActivity_pin_disabled">PIN neçalak e.</string>
  <string name="ApplicationPreferencesActivity_hide">Veşêre</string>
  <string name="ApplicationPreferencesActivity_hide_reminder">Bibîrxistinkarê veşêre?</string>
  <!--AppProtectionPreferenceFragment-->
  <plurals name="AppProtectionPreferenceFragment_minutes">
    <item quantity="one">%d deqe</item>
    <item quantity="other">%d deqe</item>
  </plurals>
  <!--DraftDatabase-->
  <string name="DraftDatabase_Draft_image_snippet">(wêne)</string>
  <string name="DraftDatabase_Draft_audio_snippet">(deng)</string>
  <string name="DraftDatabase_Draft_video_snippet">(vîdyo)</string>
  <string name="DraftDatabase_Draft_location_snippet">(cîgeh)</string>
  <string name="DraftDatabase_Draft_quote_snippet">(bibersivîne)</string>
  <!--AttachmentKeyboard-->
  <string name="AttachmentKeyboard_gallery">Galerî</string>
  <!-- Removed by excludeNonTranslatables <string name="AttachmentKeyboard_gif">GIF</string> -->
  <string name="AttachmentKeyboard_file">Dosye</string>
  <string name="AttachmentKeyboard_contact">Kes</string>
  <string name="AttachmentKeyboard_location">Cîgeh</string>
  <string name="AttachmentKeyboard_Signal_needs_permission_to_show_your_photos_and_videos">Ji bo nîşandana wêne û vîdyoyên te pêdiviya Mollyê bi destûrê heye.</string>
  <string name="AttachmentKeyboard_give_access">Destûrê bide</string>
  <!--AttachmentManager-->
  <string name="AttachmentManager_cant_open_media_selection">Ji bo bijartina medyayê sepan nayê dîtin.</string>
  <string name="AttachmentManager_signal_requires_the_external_storage_permission_in_order_to_attach_photos_videos_or_audio">Molly, ji bo tevlîkirina wêne, vîdyo yan jî dengan destûra Bîrgehê hewce dike lê ew bi awayekî mayinde hatiye redkirin. Ji kerema xwe, biçe menûya sazkariyên sepanê \"Destûr\"ê bibijêre û  \"Bîrgeh\"ê çalak bike.</string>
  <string name="AttachmentManager_signal_requires_contacts_permission_in_order_to_attach_contact_information">Molly, ji bo tevllîkirina agahiyên têkiliyê destûra Navnivîskê hewce dike lê ew bi awayekî mayinde hatiye redkirin. Ji kerema xwe biçe menûya sazkariyên sepanê \"Destûr\"ê bibijêre û \"Navnivîsk\"ê çalak bike.</string>
  <string name="AttachmentManager_signal_requires_location_information_in_order_to_attach_a_location">Molly, ji bo tevllîkirina agahiya cîgehê destûra Cîgehê hewce dike lê ew bi awayekî mayinde hatiye redkirin. Ji kerema xwe biçe menûya sazkariyên sepanê \"Destûr\"ê bibijêre û \"Cîgeh\"ê çalak bike.</string>
  <!--AttachmentUploadJob-->
  <string name="AttachmentUploadJob_uploading_media">Medya tê barkirin…</string>
  <string name="AttachmentUploadJob_compressing_video_start">Vîdyo tê dewisandin…</string>
  <!--BackgroundMessageRetriever-->
  <!--BlockedUsersActivity-->
  <string name="BlockedUsersActivity__blocked_users">Bikarhênerên astengkirî</string>
  <string name="BlockedUsersActivity__add_blocked_user">Tevlî bikarhênerên astengkirî bike</string>
  <string name="BlockedUsersActivity__blocked_users_will">Bikarhênerên astengkirî ew ê nikaribin li te bigerin an jî peyaman ji te re bişînin.</string>
  <string name="BlockedUsersActivity__no_blocked_users">Bikarhênerên astengkirî tune</string>
  <string name="BlockedUsersActivity__block_user">Bikarhêner asteng bike?</string>
  <string name="BlockedUserActivity__s_will_not_be_able_to">\"%1$s\" ew ê nikaribe li te bigere an jî peyaman ji te re bişîne.</string>
  <string name="BlockedUsersActivity__block">Asteng bike</string>
  <string name="BlockedUsersActivity__unblock_user">Astenga bikarhêner rake?</string>
  <string name="BlockedUsersActivity__do_you_want_to_unblock_s">Tu dixwazî astenga \"%1$s\" rakî?</string>
  <string name="BlockedUsersActivity__unblock">Astengê rake</string>
  <!--BlockUnblockDialog-->
  <string name="BlockUnblockDialog_block_and_leave_s">%1$s\'ê asteng bike û jê derkeve?</string>
  <string name="BlockUnblockDialog_block_s">%1$s asteng bike?</string>
  <string name="BlockUnblockDialog_you_will_no_longer_receive_messages_or_updates">Tu yê êdî ji vê komê peyam an jî nûvekirinan wernegirî û endamên komê ew ê nikaribin te dîsa tevlî vê komê bikin.</string>
  <string name="BlockUnblockDialog_group_members_wont_be_able_to_add_you">Endamên komê ew ê nikaribin te dîsa tevlî vê komê bikin.</string>
  <string name="BlockUnblockDialog_group_members_will_be_able_to_add_you">Endamên komê ew ê karibin te dîsa tevlî vê komê bikin.</string>
  <string name="BlockUnblockDialog_you_will_be_able_to_call_and_message_each_other">Hûn ê karibin li hev bigerin û peyaman ji hev re bişînin û ew ê nav û wêneyê te bi wan re werin parvekirin.</string>
  <string name="BlockUnblockDialog_blocked_people_wont_be_able_to_call_you_or_send_you_messages">Kesên astengkirî ew ê nikaribin li te bigerin an jî peyaman ji te re bişînin.</string>
  <string name="BlockUnblockDialog_unblock_s">Astenga %1$s rake?</string>
  <string name="BlockUnblockDialog_block">Asteng bike</string>
  <string name="BlockUnblockDialog_block_and_leave">Asteng bike û Derkeve</string>
  <!--BucketedThreadMedia-->
  <string name="BucketedThreadMedia_Today">Îro</string>
  <string name="BucketedThreadMedia_Yesterday">Doh</string>
  <string name="BucketedThreadMedia_This_week">Ev hefte</string>
  <string name="BucketedThreadMedia_This_month">Ev meh</string>
  <string name="BucketedThreadMedia_Large">Mezin</string>
  <string name="BucketedThreadMedia_Medium">Navîn</string>
  <string name="BucketedThreadMedia_Small">Biçûk</string>
  <!--CameraXFragment-->
  <string name="CameraXFragment_tap_for_photo_hold_for_video">Ji bo wêneyê lê bitikîne, ji bo vîdyoyê jî tikandî bihêle</string>
  <string name="CameraXFragment_capture_description">Bigire</string>
  <string name="CameraXFragment_change_camera_description">Kamerayê biguherîne</string>
  <string name="CameraXFragment_open_gallery_description">Galeriyê veke</string>
  <!--CameraContacts-->
  <string name="CameraContacts_recent_contacts">Kesên dawî</string>
  <string name="CameraContacts_signal_contacts">Kesên Signalê</string>
  <string name="CameraContacts_signal_groups">Komên Signalê</string>
  <string name="CameraContacts_you_can_share_with_a_maximum_of_n_conversations">Tu dikarî herî zêde bi %d axiftinan re parve bikî.</string>
  <string name="CameraContacts_select_signal_recipients">Wergirên Signalê hilbijêre</string>
  <string name="CameraContacts_no_signal_contacts">Ti kesên te Signal saz nekiriye</string>
  <string name="CameraContacts_you_can_only_use_the_camera_button">Tu dikarî bişkoka kamerayê tenê ji bo şandina wêneyan bi kar bînî.</string>
  <string name="CameraContacts_cant_find_who_youre_looking_for">Kesê ku tu lê digerî te wî nedît?</string>
  <string name="CameraContacts_invite_a_contact_to_join_signal">Ji bo tevlî Mollyê bibe, kesekî dawet bike</string>
  <string name="CameraContacts__menu_search">Bibîne</string>
  <!--ClearProfileActivity-->
  <string name="ClearProfileActivity_remove">Rake</string>
  <string name="ClearProfileActivity_remove_profile_photo">Bila wêneyê profîlê were rakirin?</string>
  <string name="ClearProfileActivity_remove_group_photo">Wêneyê komê rake?</string>
  <!--ClientDeprecatedActivity-->
  <string name="ClientDeprecatedActivity_update_signal">Mollyê nû bike</string>
  <string name="ClientDeprecatedActivity_this_version_of_the_app_is_no_longer_supported">Guhertoya vê sepanê êdî nema tê destekkirin. Ji bo berdewamiya şandin û wergirtina peyaman, sepanê nûve bike guhertoya herî dawî.</string>
  <string name="ClientDeprecatedActivity_update">Nû bike</string>
  <string name="ClientDeprecatedActivity_dont_update">Nû neke</string>
  <string name="ClientDeprecatedActivity_warning">Hişyarî</string>
  <string name="ClientDeprecatedActivity_your_version_of_signal_has_expired_you_can_view_your_message_history">Dema guhertoya Signalê qediya. Tu dikarî raboriya peyamên xwe bibînî lê heya ku tu sepanê nûve nekî tu yê nikaribî peyaman bişînî an jî bistînî.</string>
  <!--CommunicationActions-->
  <string name="CommunicationActions_no_browser_found">Geroka webê nehat dîtin.</string>
  <string name="CommunicationActions_send_email">Emailê bişîne</string>
  <string name="CommunicationActions_a_cellular_call_is_already_in_progress">Jixwe gerîneke hucreyî didome.</string>
  <string name="CommunicationActions_start_voice_call">Gerîna dengî bide destpêkirin?</string>
  <string name="CommunicationActions_cancel">Betal bike</string>
  <string name="CommunicationActions_call">Bigere</string>
  <string name="CommunicationActions_insecure_call">Gerîna neparastî</string>
  <string name="CommunicationActions_carrier_charges_may_apply">Dibe ku hin mesrefê GSMê çêbibin. Numara ku hûn lê digerin li ser Signal qeydkirî nîne. Ev lêgerînê bi rêya xeta we ye telefonê bi cîhbigire, ne li ser rêya înternetê.</string>
  <!--ConfirmIdentityDialog-->
  <string name="ConfirmIdentityDialog_your_safety_number_with_s_has_changed">Nimreya te ya ewlehiyê ya bi %1$s re hate guhertin. Yan yek dixwaze axiftina we qut bike yan jî belkî %2$s, Signalê ji nû ve saz dike.</string>
  <string name="ConfirmIdentityDialog_you_may_wish_to_verify_your_safety_number_with_this_contact">Belkî tu bixwazî nimreya xwe ya ewlehiyê bi vî kesî re piştrast bikî.</string>
  <string name="ConfirmIdentityDialog_accept">Baş e</string>
  <!--ContactsCursorLoader-->
  <string name="ContactsCursorLoader_recent_chats">Gotûbêjên dawî</string>
  <string name="ContactsCursorLoader_contacts">Navnivîsk</string>
  <string name="ContactsCursorLoader_groups">Kom</string>
  <string name="ContactsCursorLoader_phone_number_search">Li nimreya telefonê bigere</string>
  <string name="ContactsCursorLoader_username_search">Li navê bikarhêner bigere</string>
  <!--ContactsDatabase-->
  <string name="ContactsDatabase_message_s">Peyama %s</string>
  <string name="ContactsDatabase_signal_call_s">Gerîna Signalê %s</string>
  <!--ContactNameEditActivity-->
  <string name="ContactNameEditActivity_given_name">Nav</string>
  <string name="ContactNameEditActivity_family_name">Paşnav</string>
  <string name="ContactNameEditActivity_prefix">Pêşgir</string>
  <string name="ContactNameEditActivity_suffix">Paşgir</string>
  <string name="ContactNameEditActivity_middle_name">Navê duyem</string>
  <!--ContactShareEditActivity-->
  <string name="ContactShareEditActivity_type_home">Mal</string>
  <string name="ContactShareEditActivity_type_mobile">Telefon</string>
  <string name="ContactShareEditActivity_type_work">Kar</string>
  <string name="ContactShareEditActivity_type_missing">Yên din</string>
  <string name="ContactShareEditActivity_invalid_contact">Kesê bijartî nederbasdar e</string>
  <!--ConversationItem-->
  <string name="ConversationItem_error_not_sent_tap_for_details">Nehate şandin, ji bo hûrgiliyan lê bitepîne</string>
  <string name="ConversationItem_error_partially_not_delivered">Bi qismî hate şandin, ji bo hûrgiliyan lê bitikîne</string>
  <string name="ConversationItem_error_network_not_delivered">Nehate şandin</string>
  <string name="ConversationItem_received_key_exchange_message_tap_to_process">Peyama pevguhertina kilîdê hat stendin, ji bo hêranê bitikîne.</string>
  <string name="ConversationItem_group_action_left">%1$s ji komê derket.</string>
  <string name="ConversationItem_click_to_approve_unencrypted">Şandin bi ser neket, ji bo bi awayê neparastî bişînî lê bitikîne</string>
  <string name="ConversationItem_click_to_approve_unencrypted_sms_dialog_title">Vegere SMS\'a neşîfrekirî?</string>
  <string name="ConversationItem_click_to_approve_unencrypted_mms_dialog_title">Vegere MMS\'a neşîfrekirî?</string>
  <string name="ConversationItem_click_to_approve_unencrypted_dialog_message">Ji ber ku wergir êdî ne bikarhênerekî Signalê ye ev peyam ew ê <b>NEYÊ ŞÎFREKIRIN</b>. Peyama neparastî bişîne?</string>
  <string name="ConversationItem_unable_to_open_media">Sepeneke ku karibe vê medyayê veke nehat dîtin.</string>
  <string name="ConversationItem_copied_text">%s hat kopîkirin</string>
  <string name="ConversationItem_from_s">ji %s</string>
  <string name="ConversationItem_to_s">ji %s re</string>
  <string name="ConversationItem_read_more">  Zêdetir Bixwîne</string>
  <string name="ConversationItem_download_more">  Zêdetir Daxîne</string>
  <string name="ConversationItem_pending">  Li bendê</string>
  <string name="ConversationItem_this_message_was_deleted">Ev peyam hat jêbirin.</string>
  <string name="ConversationItem_you_deleted_this_message">Te ev peyam jê bir.</string>
  <!--ConversationActivity-->
  <string name="ConversationActivity_reset_secure_session_question">Rûniştina parastî reset bike?</string>
  <string name="ConversationActivity_this_may_help_if_youre_having_encryption_problems">Heke tu di vê axiftinê de li rastî pirsgirêkên şîfrekirinê tê, dibe ku ev alîkariya te bike. Ew ê peyamên te bên hilanîn.</string>
  <string name="ConversationActivity_reset">Reset bike</string>
  <string name="ConversationActivity_add_attachment">Pêvekê tevlî bike</string>
  <string name="ConversationActivity_select_contact_info">Agahiya kesî hilbijêre</string>
  <string name="ConversationActivity_compose_message">Peyamê binivîse</string>
  <string name="ConversationActivity_sorry_there_was_an_error_setting_your_attachment">Bibore, di sazkirina pêveka te de çewtiyek derket.</string>
  <string name="ConversationActivity_recipient_is_not_a_valid_sms_or_email_address_exclamation">Wergir ne SMS/Emaileke derbasdar e!</string>
  <string name="ConversationActivity_message_is_empty_exclamation">Peyam vala ye!</string>
  <string name="ConversationActivity_group_members">Endamên komê</string>
  <string name="ConversationActivity__tap_here_to_start_a_group_call">Ji bo gerîneke komî bidî destpêkirin li vir bitikîne</string>
  <string name="ConversationActivity_invalid_recipient">Wergirê nederbasdar!</string>
  <string name="ConversationActivity_added_to_home_screen">Tevlî ekrana destpêkê bû</string>
  <string name="ConversationActivity_calls_not_supported">Gerîn nayên piştgirîkirin</string>
  <string name="ConversationActivity_this_device_does_not_appear_to_support_dial_actions">Xuya ye ev cîhaz piştgiriyê nade çalakiyên gerînê.</string>
  <string name="ConversationActivity_transport_insecure_sms">SMS\'a neparastî</string>
  <string name="ConversationActivity_transport_insecure_mms">MMS\'a neparastî</string>
  <string name="ConversationActivity_transport_signal">Signal</string>
  <string name="ConversationActivity_lets_switch_to_signal">Ka em ji ser Mollyê biaxivin %1$s</string>
  <string name="ConversationActivity_specify_recipient">Ji kerema xwe, kesekî bibijêre</string>
  <string name="ConversationActivity_unblock">Astengê rake</string>
  <string name="ConversationActivity_attachment_exceeds_size_limits">Pêvek li gorî cureya peyama ku tu dişînî sînorên mezinahiyê derbas dike.</string>
  <string name="ConversationActivity_unable_to_record_audio">Deng nehat tomarkirin!</string>
  <string name="ConversationActivity_you_cant_send_messages_to_this_group">Ji ber ku tu êdî ne endamê vê komê yî, tu nikarî ji komê re peyaman bişînî.</string>
  <string name="ConversationActivity_there_is_no_app_available_to_handle_this_link_on_your_device">Ti sepana ku karibe vê girêdanê di cîhaza te de veke tune.</string>
  <string name="ConversationActivity_your_request_to_join_has_been_sent_to_the_group_admin">Daxwaza te ya tevlîbûnê ji rêveberê komê re hat şandin. Dema ku daxwaza te hat bersivandin tu yê bê agahdarkirin.</string>
  <string name="ConversationActivity_cancel_request">Daxwazê betal bike</string>
  <string name="ConversationActivity_to_send_audio_messages_allow_signal_access_to_your_microphone">Ji bo şandina peyamên dengî, bihêle bila Molly bigihîje mîkrofona te.</string>
  <string name="ConversationActivity_signal_requires_the_microphone_permission_in_order_to_send_audio_messages">Molly, ji bo şandina peyamên dengî destûra Mîkrofonê hewce dike lê ew bi awayekî mayinde hatiye redkirin. Ji kerema xwe, biçe sazkariyên sepanê \"Destûr\"ê bibijêre û \"Mîkrofon\"ê çalak bike.</string>
  <string name="ConversationActivity_signal_needs_the_microphone_and_camera_permissions_in_order_to_call_s">Ji bo tu li %s bigerî, Molly destûrên Kamera û Mîkrofonê hewce dike, lê ew bi awayekî mayinde hatine redkirin. Ji kerema xwe, biçe sazkariyên sepanê \"Destûr\"ê bibijêre, piştre \"Mîkrofon\" û \"Kamara\"yê çalak bike.</string>
  <string name="ConversationActivity_to_capture_photos_and_video_allow_signal_access_to_the_camera">Ji bo kişandina vîdyo û wêneyan, bihêle bila Molly bigihîje kameraya te.</string>
  <string name="ConversationActivity_signal_needs_the_camera_permission_to_take_photos_or_video">Molly, ji bo kişandina vîdyo an jî wêneyan destûra kamerayê hewce dike, lê ew bi awayekî mayinde hatiye redkirin. Ji kerema xwe, biçe sazkariyên sepanê \"Destûr\"ê bibijêre û \"Kamera\"yê çalak bike.</string>
  <string name="ConversationActivity_signal_needs_camera_permissions_to_take_photos_or_video">Molly, ji bo kişandina vîdyo an jî wêneyan destûra kamerayê hewce dike</string>
  <string name="ConversationActivity_enable_the_microphone_permission_to_capture_videos_with_sound">Ji bo tomarkirina vîdeoyên dengî, destûra mîkrofonê çalak bike.</string>
  <string name="ConversationActivity_signal_needs_the_recording_permissions_to_capture_video">Molly, ji bo tomarkirina vîdyoyan destûra mîkrofonê hewce dike lê ew hatiye redkirin. Ji kerema xwe re, biçe sazkariyên sepanê \"Destûr\"ê bibijêre, piştre jî \"Kamera\" û \"Mîkrofon\"ê çalak bike.</string>
  <string name="ConversationActivity_signal_needs_recording_permissions_to_capture_video">Molly, ji bo tomarkirina vîdyoyan destûra mîkrofonê hewce dike.</string>
  <string name="ConversationActivity_quoted_contact_message">%1$s %2$s</string>
  <string name="ConversationActivity_signal_cannot_sent_sms_mms_messages_because_it_is_not_your_default_sms_app">Signal nikare peyamên SMS/MMS\'ê bişîne ji ber ku ew ne sepana sereke ya SMS\'ê ye. Tu dixwazî vêya ji sazkariyên Androidê biguherînî?</string>
  <string name="ConversationActivity_yes">Erê</string>
  <string name="ConversationActivity_no">Na</string>
  <string name="ConversationActivity_search_position">%1$d / %2$d</string>
  <string name="ConversationActivity_no_results">Encam tune</string>
  <string name="ConversationActivity_sticker_pack_installed">Pakêta Stîkeran hat sazkirin</string>
  <string name="ConversationActivity_new_say_it_with_stickers">Nû! Stîkerên xwe biaxivîne</string>
  <string name="ConversationActivity_cancel">Betal bike</string>
  <string name="ConversationActivity_delete_conversation">Axiftinê jê bibe?</string>
  <string name="ConversationActivity_delete_and_leave_group">Komê jê bibe û derkeve?</string>
  <string name="ConversationActivity_this_conversation_will_be_deleted_from_all_of_your_devices">Ev axiftin ew ê ji hemû cîhazên te bê jêbirin.</string>
  <string name="ConversationActivity_you_will_leave_this_group_and_it_will_be_deleted_from_all_of_your_devices">Tu yê ji vê komê derkevî û ew ê ji hemû cîhazên te bên jêbirin.</string>
  <string name="ConversationActivity_delete">Jê bibe</string>
  <string name="ConversationActivity_delete_and_leave">Jê bibe û derkeve</string>
  <string name="ConversationActivity__to_call_s_signal_needs_access_to_your_microphone">Ji bo tu li %1$s bigerî, divê Molly bigihîje mîkrofona te.</string>
  <string name="ConversationActivity__more_options_now_in_group_settings">Di \"Sazkariyên Komê\" de êdî vebijarkên zêdetir hene</string>
  <string name="ConversationActivity_join">Tevlî bibe</string>
  <string name="ConversationActivity_full">Tije</string>
  <!--ConversationAdapter-->
  <plurals name="ConversationAdapter_n_unread_messages">
    <item quantity="one">%d peyama nexwendî</item>
    <item quantity="other">%d peyamên nexwendî</item>
  </plurals>
  <!--ConversationFragment-->
  <plurals name="ConversationFragment_delete_selected_messages">
    <item quantity="one">Peyama hatiye bijartin jê bibe?</item>
    <item quantity="other">Peyamên hatine bijartin jê bibe?</item>
  </plurals>
  <string name="ConversationFragment_save_to_sd_card">Bila li bîrgehê were tomarkirin?</string>
  <plurals name="ConversationFragment_saving_n_media_to_storage_warning">
    <item quantity="one">Tu vê medyayê li bîrgehê tomar bikî, ew ê destûrê bide sepanên din yên telefona te jî.\n\nBila bidome?</item>
    <item quantity="other">Tomarkirina tevahiya %1$d medyayan li bîrgehê, ew ê destûrê bide sepanên din yên telefona te jî.\n\nBila bidome?</item>
  </plurals>
  <plurals name="ConversationFragment_error_while_saving_attachments_to_sd_card">
    <item quantity="one">Dema ku pêvek li bîrgehê dihat tomarkirin çewtî derket!</item>
    <item quantity="other">Dema ku pêvek li bîrgehê dihatin tomarkirin çewtî derket!</item>
  </plurals>
  <string name="ConversationFragment_unable_to_write_to_sd_card_exclamation">Li bîrgehê nayê nivîsandin!</string>
  <plurals name="ConversationFragment_saving_n_attachments">
    <item quantity="one">Pêvek tê tomarkirin</item>
    <item quantity="other">%1$d pêvek tên tomarkirin</item>
  </plurals>
  <plurals name="ConversationFragment_saving_n_attachments_to_sd_card">
    <item quantity="one">Pêvek li bîrgehê tê tomarkirin…</item>
    <item quantity="other">%1$d pêvek li bîrgehê tên tomarkirin…</item>
  </plurals>
  <string name="ConversationFragment_pending">Li bendê ye…</string>
  <string name="ConversationFragment_push">Dane (Signal)</string>
  <string name="ConversationFragment_mms">MMS</string>
  <string name="ConversationFragment_sms">SMS</string>
  <string name="ConversationFragment_deleting">Tê jêbirin</string>
  <string name="ConversationFragment_deleting_messages">Peyam tên jêbirin…</string>
  <string name="ConversationFragment_delete_for_me">Ji min jê bibe</string>
  <string name="ConversationFragment_delete_for_everyone">Ji her kesî jê bibe</string>
  <string name="ConversationFragment_this_message_will_be_deleted_for_everyone_in_the_conversation">Ev peyam ew ê ji her kesê di vê axiftinê de be, were jêbirin (heke ew guhertoya dawî ya Signalê bi kar tînî). Endam ew ê bibînin ku te peyamek jê biriye.</string>
  <string name="ConversationFragment_quoted_message_not_found">Peyama orijînal nehate dîtin</string>
  <string name="ConversationFragment_quoted_message_no_longer_available">Peyama orijînal êdî ne mewcûd e</string>
  <string name="ConversationFragment_failed_to_open_message">Peyam nehate vekirin</string>
  <string name="ConversationFragment_you_can_swipe_to_the_right_reply">Ji bo peyamê bilez bibersivînî, peyamê bişemitîne hêla rastê</string>
  <string name="ConversationFragment_you_can_swipe_to_the_left_reply">Ji bo peyamê bilez bibersivînî, peyamê bişemitîne hêla çepê</string>
  <string name="ConversationFragment_outgoing_view_once_media_files_are_automatically_removed">Dosyeyên medyayê yên ji bo \"dîtina-yekcar\"ê piştî ku hatin şandin ew ê bixweber bên jêbirin</string>
  <string name="ConversationFragment_you_already_viewed_this_message">Jixwe te ev peyam dîtiye</string>
  <string name="ConversationFragment__you_can_add_notes_for_yourself_in_this_conversation">Tu dikarî notan ji bo xwe tevlî vê axiftinê bikî.\nHeke cîhazên bi hesabê te ve girêdayî hebin ew ê notên nû bi wan cîhazan re senkronîze bibin.</string>
  <string name="ConversationFragment__d_group_members_have_the_same_name">Navê %1$d endamên ve komê wekhev in.</string>
  <string name="ConversationFragment__tap_to_review">Ji bo kontrolkirinê lê bitikîne</string>
  <string name="ConversationFragment__review_requests_carefully">Daxwazan bi baldarî kontrol bike</string>
  <string name="ConversationFragment__signal_found_another_contact_with_the_same_name">Mollyê kesekî din bi heman navî dît.</string>
  <string name="ConversationFragment_contact_us">Bi me re têkeve têkiliyê</string>
  <string name="ConversationFragment_verify">Piştrast bike</string>
  <string name="ConversationFragment_not_now">Ne niha</string>
  <string name="ConversationFragment_your_safety_number_with_s_changed">Nimreya te ya ewlehiyê ya bi %s re hate guhertin</string>
  <string name="ConversationFragment_your_safety_number_with_s_changed_likey_because_they_reinstalled_signal">Nimreya te ya ewlehiyê ya bi %s re hate guhertin, dibe ku sedema vê ji nû ve sazkirina Signalê û guhertina cîhazan bin. Ji bo piştrastkirina nimreya ewlehiyê ya nû li \'Bipejirîne\'yê bitepîne. Ev li gorî daxwazê ye.</string>
  <plurals name="ConversationListFragment_delete_selected_conversations">
    <item quantity="one">Axiftina bijartî rake?</item>
    <item quantity="other">Axiftinên bijartî rake?</item>
  </plurals>
  <plurals name="ConversationListFragment_this_will_permanently_delete_all_n_selected_conversations">
    <item quantity="one">Ev ê axiftina bijartî bi awayekî mayinde jê bibe.</item>
    <item quantity="other">Ev ê %1$d axiftinên bijartî bi awayekî mayinde jê bibe.</item>
  </plurals>
  <string name="ConversationListFragment_deleting">Tê jêbirin</string>
  <string name="ConversationListFragment_deleting_selected_conversations">Axiftinên bijartî tên jêbirin…</string>
  <plurals name="ConversationListFragment_conversations_archived">
    <item quantity="one">Axiftinek hate arşîvkirin</item>
    <item quantity="other">%d axiftin hatin arşîvkirin</item>
  </plurals>
  <string name="ConversationListFragment_undo">VEGERÎNE</string>
  <plurals name="ConversationListFragment_moved_conversations_to_inbox">
    <item quantity="one">Axiftinek veguheziya hatdankê</item>
    <item quantity="other">%d axiftin veguheziyan hatdankê</item>
  </plurals>
  <!--ConversationListItem-->
  <string name="ConversationListItem_key_exchange_message">Peyama pevguhertina kilîdê</string>
  <!--ConversationListItemAction-->
  <string name="ConversationListItemAction_archived_conversations_d">Axiftinên arşîvkirî (%d)</string>
  <!--ConversationTitleView-->
  <string name="ConversationTitleView_verified">Piştrastkirî</string>
  <string name="ConversationTitleView_you">Tu</string>
  <!--CreateGroupActivity-->
  <string name="CreateGroupActivity_some_contacts_cannot_be_in_legacy_groups">Hin kes nabe di nav komên kevn de bin.</string>
  <!--CreateProfileActivity-->
  <string name="CreateProfileActivity__profile">Profîl</string>
  <string name="CreateProfileActivity_error_setting_profile_photo">Di sazkirina wêneyê profîlê de çewtî derket</string>
  <string name="CreateProfileActivity_problem_setting_profile">Pirsgirêka sazkirina profîlê</string>
  <string name="CreateProfileActivity_set_up_your_profile">Profîla xwe saz bike</string>
  <string name="CreateProfileActivity_signal_profiles_are_end_to_end_encrypted">Profîla te ser-bi-ser tê şîfrekirin. Profîla te û guhertinên li ser profîlê hatine kirin, dema ku te dest bi axiftinên nû kir an jî te wan qebûl kir û dema ku tu tevlî komên nû bû, ew ê ji bo kesên te xuya bibin.</string>
  <string name="CreateProfileActivity_set_avatar_description">Wêneyê hilbijêre</string>
  <!--ChooseBackupFragment-->
  <string name="ChooseBackupFragment__restore_from_backup">Ji yedekê vegerîne?</string>
  <string name="ChooseBackupFragment__restore_your_messages_and_media">Peyam û medyayên xwe ji yedekek xwecihî vegerîne. Heke tu aniha venegerînî, tu yê nikaribî paşê vegerînî.</string>
  <string name="ChooseBackupFragment__icon_content_description">Îkona \"ji yedekê vegerîne\"</string>
  <string name="ChooseBackupFragment__choose_backup">Yedekê hilbijêre</string>
  <string name="ChooseBackupFragment__learn_more">Zêdetir bizane</string>
  <!--RestoreBackupFragment-->
  <string name="RestoreBackupFragment__restore_complete">Vegerandin temam bû</string>
  <string name="RestoreBackupFragment__to_continue_using_backups_please_choose_a_folder">Ji bo domandina bikaranîna yedekê, ji kerema xwe peldankekê hilbijêre. Ew ê yedekên nû li vê cîgehê werin tomarkirin.</string>
  <string name="RestoreBackupFragment__choose_folder">Peldankê hilbijêre</string>
  <string name="RestoreBackupFragment__not_now">Ne niha</string>
  <!--BackupsPreferenceFragment-->
  <string name="BackupsPreferenceFragment__chat_backups">Yedekên gotûbêjan</string>
  <string name="BackupsPreferenceFragment__backups_are_encrypted_with_a_passphrase">Yedek bi pêborînekê tên şîfrekirin û li ser cîhaza te tên hilanîn.</string>
  <string name="BackupsPreferenceFragment__create_backup">Yedekê çêbike</string>
  <string name="BackupsPreferenceFragment__last_backup">Yedeka dawî: %1$s</string>
  <string name="BackupsPreferenceFragment__backup_folder">Peldanka yedekkirinê</string>
  <string name="BackupsPreferenceFragment__verify_backup_passphrase">Pêborîna yedekê piştrast bike</string>
  <string name="BackupsPreferenceFragment__test_your_backup_passphrase">Pêborîna yedeka xwe biceribîne û ji hevgirtina wan piştrast be</string>
  <string name="BackupsPreferenceFragment__turn_on">Veke</string>
  <string name="BackupsPreferenceFragment__turn_off">Bigire</string>
  <string name="BackupsPreferenceFragment__learn_more">Zêdetir bizane</string>
  <string name="BackupsPreferenceFragment__in_progress">Dewam dike…</string>
  <string name="BackupsPreferenceFragment__d_so_far">Heta niha %1$d…</string>
  <string name="BackupsPreferenceFragment_signal_requires_external_storage_permission_in_order_to_create_backups">Molly, ji bo çêkirina yedekê destûra bîrgehê hewce dike, lê ew bi awayekî mayinde hatiye redkirin. Ji kerema xwe, biçe menûya sazkariyên sepanê \"Destûr\"ê bibijêre û \"Bîrgehê\"ê çalak bike.</string>
  <!--CustomDefaultPreference-->
  <string name="CustomDefaultPreference_using_custom">Bikaranîna taybet: %s</string>
  <string name="CustomDefaultPreference_using_default">Bikaranîna jixweberî: %s</string>
  <string name="CustomDefaultPreference_none">Ne yek jî</string>
  <!--AvatarSelectionBottomSheetDialogFragment-->
  <string name="AvatarSelectionBottomSheetDialogFragment__choose_photo">Wêneyê hilbijêre</string>
  <string name="AvatarSelectionBottomSheetDialogFragment__take_photo">Wêneyê bikişîne</string>
  <string name="AvatarSelectionBottomSheetDialogFragment__choose_from_gallery">Ji galeriyê hilbijêre</string>
  <string name="AvatarSelectionBottomSheetDialogFragment__remove_photo">Wêneyê rake</string>
  <string name="AvatarSelectionBottomSheetDialogFragment__taking_a_photo_requires_the_camera_permission">Ji bo wênekişandinê destûra kamerayê hewce ye.</string>
  <string name="AvatarSelectionBottomSheetDialogFragment__viewing_your_gallery_requires_the_storage_permission">Ji bo nîşandana galeriya te, destûra bîrgehê hewce ye.</string>
  <!--DateUtils-->
  <string name="DateUtils_just_now">Aniha</string>
  <string name="DateUtils_minutes_ago">%ddq</string>
  <string name="DateUtils_today">Îro</string>
  <string name="DateUtils_yesterday">Doh</string>
  <!--DecryptionFailedDialog-->
  <string name="DecryptionFailedDialog_chat_session_refreshed">Rûniştina gotûbêjê hat nûkirin</string>
  <!--DeviceListActivity-->
  <string name="DeviceListActivity_unlink_s">Girêdana \'%s\'ê rake?</string>
  <string name="DeviceListActivity_by_unlinking_this_device_it_will_no_longer_be_able_to_send_or_receive">Bi rakirina girêdana vê cîhazê, êdî tu yê nikaribî peyaman bîşînî an jî bistînî.</string>
  <string name="DeviceListActivity_network_connection_failed">Giredana torê têk çû</string>
  <string name="DeviceListActivity_try_again">Dîsa biceribîne</string>
  <string name="DeviceListActivity_unlinking_device">Girêdana cîhazê tê qutkirin…</string>
  <string name="DeviceListActivity_unlinking_device_no_ellipsis">Girêdana cîhazê tê rakirin</string>
  <string name="DeviceListActivity_network_failed">Tor têk çû!</string>
  <!--DeviceListItem-->
  <string name="DeviceListItem_unnamed_device">Cîhaza bênav</string>
  <string name="DeviceListItem_linked_s">%s hat girêdan</string>
  <string name="DeviceListItem_last_active_s">Çalakbûna dawî %s</string>
  <string name="DeviceListItem_today">Îro</string>
  <!--DocumentView-->
  <string name="DocumentView_unnamed_file">Dosyeya bênav</string>
  <!--DonateMegaphone-->
  <string name="DonateMegaphone_donate_to_signal">Bexşê bide Sîgnalê</string>
  <string name="DonateMegaphone_Signal_is_powered_by_people_like_you_show_your_support_today">Signal ji aliyê kesên wekî te ve tê piştgirîkirin. Îro, piştgiriya xwe nîşan bide!</string>
  <string name="DonateMegaphone_donate">Bexş bike</string>
  <string name="DonateMegaphone_no_thanks">Na, spas</string>
  <!--GroupCallingMegaphone-->
  <string name="GroupCallingMegaphone__introducing_group_calls">Danasîna Gerînên Komî</string>
  <string name="GroupCallingMegaphone__open_a_new_group_to_start">Ji bo tu dest bi gerîna komî ya şîfrekirî û belaş bikî, Komeke Nû vekî.</string>
  <!--DozeReminder-->
  <string name="DozeReminder_optimize_for_missing_play_services">Ji bo Xizmetên Google Playê yên kêm, optîmîze bike</string>
  <string name="DozeReminder_this_device_does_not_support_play_services_tap_to_disable_system_battery">Ev cîhaz piştgiriya Xizmetên Google Playê nake. Dema ku Molly neçalak be ji bo optîmîzasyonên bateryaya sîstemê stendina peyaman asteng neke, lê bitikîne.</string>
  <!--ExpiredBuildReminder-->
  <string name="ExpiredBuildReminder_this_version_of_signal_has_expired">Dema vê guhertoya Signalê qediya. Ji bo peyaman bişînî an jî bistînî aniha nûve bike.</string>
  <string name="ExpiredBuildReminder_update_now">Aniha nû bike</string>
  <!--PendingGroupJoinRequestsReminder-->
  <plurals name="PendingGroupJoinRequestsReminder_d_pending_member_requests">
    <item quantity="one">%d daxwaza endambûnê, li bendê ye.</item>
    <item quantity="other">%d daxwazên endambûnê, li bendê ne.</item>
  </plurals>
  <string name="PendingGroupJoinRequestsReminder_view">Nîşan bide</string>
  <!--ShareActivity-->
  <string name="ShareActivity_share_with">Parve bike bi:</string>
  <string name="ShareActivity_multiple_attachments_are_only_supported">Pêvekên pijimarî tenê ji bo wêne û vîdyoyan tên piştgirîkirin</string>
  <!--GcmRefreshJob-->
  <string name="GcmRefreshJob_Permanent_Signal_communication_failure">Çewtiya têkilîdanînê ya mayinde ya Signalê!</string>
  <string name="GcmRefreshJob_Signal_was_unable_to_register_with_Google_Play_Services">Molly, nikare xwe li Xizmetên Google Playê tomar bike. Peyam û gerînên Mollyê hatin neçalakkirin. Ji kerema xwe, di \"Sazkarî\"yan de ji beşa \"Pêşketî\"yê tomarbûnê dîsa biceribîne.</string>
  <!--GiphyActivity-->
  <string name="GiphyActivity_error_while_retrieving_full_resolution_gif">Di stendina GIFa bi averûtiya fûl de çewtî derket</string>
  <!--GiphyFragmentPageAdapter-->
  <string name="GiphyFragmentPagerAdapter_gifs">GIF</string>
  <string name="GiphyFragmentPagerAdapter_stickers">Stîker</string>
  <!--AddToGroupActivity-->
  <string name="AddToGroupActivity_add_member">Endam tevlî bike?</string>
  <string name="AddToGroupActivity_add_s_to_s">Bila \"%1$s\" tevlî koma \"%2$s\"ê bibe?</string>
  <string name="AddToGroupActivity_s_added_to_s">\"%1$s\" tevlî koma \"%2$s\"ê bû.</string>
  <string name="AddToGroupActivity_add_to_group">Tevlî komê bike</string>
  <string name="AddToGroupActivity_add_to_groups">Tevlî koman bike</string>
  <string name="AddToGroupActivity_this_person_cant_be_added_to_legacy_groups">Ev kes nikare li komên kevn were zêdekirin.</string>
  <string name="AddToGroupActivity_add">Tevlî bike</string>
  <!--ChooseNewAdminActivity-->
  <string name="ChooseNewAdminActivity_choose_new_admin">Rêveberê nû hilbijêre</string>
  <string name="ChooseNewAdminActivity_done">Qediya</string>
  <string name="ChooseNewAdminActivity_you_left">Tu ji koma \"%1$s\"ê derket.</string>
  <!--GroupMembersDialog-->
  <string name="GroupMembersDialog_you">Tu</string>
  <!--GV2 access levels-->
  <string name="GroupManagement_access_level_anyone">Kesek</string>
  <string name="GroupManagement_access_level_all_members">Hemû endam</string>
  <string name="GroupManagement_access_level_only_admins">Tenê rêveber</string>
  <string name="GroupManagement_access_level_no_one">Ne ti kes</string>
  <!--GV2 invites sent-->
  <plurals name="GroupManagement_invitation_sent">
    <item quantity="one">Vexwendnameyek hat şandin</item>
    <item quantity="other">%d vexwendname hatin şandin</item>
  </plurals>
  <string name="GroupManagement_invite_single_user">\" %1$s \" nikarin bi-xwe ji alîyê te va bêne tevlî vê komê kirin. Ew ji bo tevlêbûna vê komê hatine vexwendin, u heta ku ew vê vexwendinê qebûl nekin ew ê peyamên komê nebibînin.</string>
  <string name="GroupManagement_invite_multiple_users">Ev endam nikarin bi-xwe va ji alîyê te va bêne tevlî vê komê kirin. Ew ji bo tevlêbûna vê komê hatine vexwendin, u heta ku ew vê vexwendinê qebûl nekin ew ê peyamên komê nebibînin.</string>
  <!--GroupsV1MigrationLearnMoreBottomSheetDialogFragment-->
  <string name="GroupsV1MigrationLearnMore_what_are_new_groups">Komên nû çi ne?</string>
  <string name="GroupsV1MigrationLearnMore_new_groups_have_features_like_mentions">Taybetmendiyên Grûpên nû yên wekî @navnîşan û rêvebirên komê hene, û dê di pêşerojê de piştgirîya  bêtir taybetmendiyan ê bêkirin.</string>
  <string name="GroupsV1MigrationLearnMore_all_message_history_and_media_has_been_kept">Berî bilindkirinê raboriya peyaman û hemû medya hatin hilanîn.</string>
  <string name="GroupsV1MigrationLearnMore_you_will_need_to_accept_an_invite_to_join_this_group_again">Ji bo tu dîsa tevlî vê komê bibî divê tu vexwendinekê qebûl bikî, heta ku tu qebûl nekî tu yê peyamên komê nestînî.</string>
  <!--GroupsV1MigrationInitiationBottomSheetDialogFragment-->
  <string name="GroupsV1MigrationInitiation_upgrade_to_new_group">Bilîndî bike koma nû</string>
  <string name="GroupsV1MigrationInitiation_upgrade_this_group">Vê komê bilind bike</string>
  <string name="GroupsV1MigrationInitiation_new_groups_have_features_like_mentions">Taybetmendiyên Komên nû yên wekî @navnîşan û rêvebirên komê hene, û dê di pêşerojê de piştgirîya bêtir taybetmendiyan ê bêkirin</string>
  <string name="GroupsV1MigrationInitiation_all_message_history_and_media_will_be_kept">Berî bilindkirinê ew ê raboriya peyaman û hemû medya bên hilanîn.</string>
  <string name="GroupsV1MigrationInitiation_encountered_a_network_error">Çewtiyeke torê derket. Paşê dîsa biceribîne.</string>
  <string name="GroupsV1MigrationInitiation_failed_to_upgrade">Bilindkirin bi ser neket.</string>
  <plurals name="GroupsV1MigrationInitiation_these_members_are_not_capable_of_joining_new_groups">
    <item quantity="one">Ev endam nikare tevlî Komên Nû bibe, û ew ê ji komê were derxistin:</item>
    <item quantity="other">Ev endam nikarin tevlî Komên Nû bibin, û ew ê ji komê bên derxistin:</item>
  </plurals>
  <!--GroupsV1MigrationInitiationReminder-->
  <!-- Removed by excludeNonTranslatables <string name="GroupsV1MigrationInitiationReminder_to_access_new_features_like_mentions">Ji bo çalakkirina taybetiyên wekî @behskirin û rêveberan, vê komê bilind bike.</string> -->
  <!-- Removed by excludeNonTranslatables <string name="GroupsV1MigrationInitiationReminder_not_now">Ne niha</string> -->
  <!--GroupsV1MigrationSuggestionsReminder-->
  <plurals name="GroupsV1MigrationSuggestionsReminder_members_couldnt_be_added_to_the_new_group">
    <item quantity="one">%1$d endam li komê nehat tevlîkirin. Tu dixwazî aniha tevlî bikî?</item>
    <item quantity="other"> %1$d endam li komê nehatin tevlîkirin. Tu dixwazî aniha wan tevlî bikî?</item>
  </plurals>
  <plurals name="GroupsV1MigrationSuggestionsReminder_add_members">
    <item quantity="one">Endamekî tevlî bike</item>
    <item quantity="other">Endaman tevlî bike</item>
  </plurals>
  <string name="GroupsV1MigrationSuggestionsReminder_no_thanks">Na, spas</string>
  <!--GroupsV1MigrationSuggestionsDialog-->
  <plurals name="GroupsV1MigrationSuggestionsDialog_add_members_question">
    <item quantity="one">Endamekî tevlî bike?</item>
    <item quantity="other">Endaman tevlî bike?</item>
  </plurals>
  <plurals name="GroupsV1MigrationSuggestionsDialog_these_members_couldnt_be_automatically_added">
    <item quantity="one">Di dema bilindkirinê de ev endam bixweber tevlî Koma Nû nebû:</item>
    <item quantity="other">Di dema bilindkirinê de ev endam bixweber tevlî Koma Nû nebûn:</item>
  </plurals>
  <plurals name="GroupsV1MigrationSuggestionsDialog_add_members">
    <item quantity="one">Endamekî tevlî bike</item>
    <item quantity="other">Endaman tevlî bike</item>
  </plurals>
  <plurals name="GroupsV1MigrationSuggestionsDialog_failed_to_add_members_try_again_later">
    <item quantity="one">Endam nehat tevlîkirin. Paşê dîsa biceribîne.</item>
    <item quantity="other">Endam nehatin tevlîkirin. Paşê dîsa biceribîne.</item>
  </plurals>
  <plurals name="GroupsV1MigrationSuggestionsDialog_cannot_add_members">
    <item quantity="one">Endam nehat tevlîkirin. </item>
    <item quantity="other">Endam nehatin tevlîkirin. </item>
  </plurals>
  <!--LeaveGroupDialog-->
  <string name="LeaveGroupDialog_leave_group">Ji komê derkeve?</string>
  <string name="LeaveGroupDialog_you_will_no_longer_be_able_to_send_or_receive_messages_in_this_group">Êdî tu yê nikaribî ji vê komê peyaman bişînî an jî jê bistînî.</string>
  <string name="LeaveGroupDialog_leave">Derkeve</string>
  <string name="LeaveGroupDialog_choose_new_admin">Rêveberê nû hilbijêre</string>
  <string name="LeaveGroupDialog_before_you_leave_you_must_choose_at_least_one_new_admin_for_this_group">Berî ku tu derkevî, divê tu herî kêm rêveberekî nû ji bo vê komê hilbijêrî.</string>
  <string name="LeaveGroupDialog_choose_admin">Rêveberekî hilbijêre</string>
  <!--LinkPreviewsMegaphone-->
  <string name="LinkPreviewsMegaphone_disable">Neçalak bike</string>
  <string name="LinkPreviewsMegaphone_preview_any_link">Hemû lînkan pêş bibîne</string>
  <string name="LinkPreviewsMegaphone_you_can_now_retrieve_link_previews_directly_from_any_website">Hûn niha dikarin pêşdîtinên lînka ji bo peyamên we şandine rasterast ji her malperê şûndebînin.</string>
  <!--LinkPreviewView-->
  <string name="LinkPreviewView_no_link_preview_available">Pêşdîtina lînkê ne mewcûd e</string>
  <string name="LinkPreviewView_this_group_link_is_not_active">Girêdana komê ne çalak e</string>
  <string name="LinkPreviewView_domain_date">%1$s · %2$s</string>
  <!--LinkPreviewRepository-->
  <plurals name="LinkPreviewRepository_d_members">
    <item quantity="one">%1$d endam</item>
    <item quantity="other">%1$d endam</item>
  </plurals>
  <!--PendingMembersActivity-->
  <string name="PendingMembersActivity_pending_group_invites">Vexwendinên komê (li bendê)</string>
  <string name="PendingMembersActivity_requests">Daxwaz</string>
  <string name="PendingMembersActivity_invites">Vexwendin</string>
  <string name="PendingMembersActivity_people_you_invited">Kesên ku te wan vexwendine</string>
  <string name="PendingMembersActivity_you_have_no_pending_invites">Ti vexwendinên li bendê tune.</string>
  <string name="PendingMembersActivity_invites_by_other_group_members">Vexwendinên ji endamên din ên komê</string>
  <string name="PendingMembersActivity_no_pending_invites_by_other_group_members">Tu Vexwendinên bendêmayî yên ji endamên komê ye din tunene</string>
  <string name="PendingMembersActivity_missing_detail_explanation">Hûrgulîyên kesên ku ji alîye endamên komê ye din va hatine wexandin nayine xuyakirin. Heger kesên wexandî tevlêbunîyê hibijêrin, wê demê agahîyên wan dê bi komê re were parve kirin. Heya ku tevlî nebin ew ê di komê de tu peyaman nebînin.</string>
  <string name="PendingMembersActivity_revoke_invite">Vexwendinê betal bike</string>
  <string name="PendingMembersActivity_revoke_invites">Vexwendinan betal bike</string>
  <plurals name="PendingMembersActivity_revoke_d_invites">
    <item quantity="one">Vexwendinê betal bike</item>
    <item quantity="other">%1$d vexwendinan betal bike</item>
  </plurals>
  <plurals name="PendingMembersActivity_error_revoking_invite">
    <item quantity="one">Di betalkirina vexwendinê de çewtî derket</item>
    <item quantity="other">Di betalkirina vexwendinan de çewtî derket</item>
  </plurals>
  <!--RequestingMembersFragment-->
  <string name="RequestingMembersFragment_pending_member_requests">Daxwazên endambûnê (li bendê)</string>
  <string name="RequestingMembersFragment_no_member_requests_to_show">Ti daxwazên endambûnê tune ye.</string>
  <string name="RequestingMembersFragment_explanation">Kesên di nav vê lîstê da hewl didin ku bi riya lînka komê beşdarî vê komê bibin.</string>
  <string name="RequestingMembersFragment_added_s">\"%1$s\" hat tevlîkirin</string>
  <string name="RequestingMembersFragment_denied_s">\"%1$s\" hat redkirin</string>
  <!--AddMembersActivity-->
  <string name="AddMembersActivity__done">Qediya</string>
  <string name="AddMembersActivity__this_person_cant_be_added_to_legacy_groups">Ev kes nikare li komên kevn were tevlîkirin.</string>
  <plurals name="AddMembersActivity__add_d_members_to_s">
    <item quantity="one">Bila %1$s tevlî koma \"%2$s\"ê bibe?</item>
    <item quantity="other">Bila %3$d endam tevlî koma \"%2$s\"ê bibin?</item>
  </plurals>
  <string name="AddMembersActivity__add">Tevlî bike</string>
  <!--AddGroupDetailsFragment-->
  <string name="AddGroupDetailsFragment__name_this_group">Vê komê bi nav bike</string>
  <string name="AddGroupDetailsFragment__create_group">Komê biafirîne</string>
  <string name="AddGroupDetailsFragment__create">Biafirîne</string>
  <string name="AddGroupDetailsFragment__members">Endam</string>
  <string name="AddGroupDetailsFragment__you_can_add_or_invite_friends_after_creating_this_group">Piştî avakirina vê komê tu dikarî hevalan tevlî bikî an jî wan dawet bikî.</string>
  <string name="AddGroupDetailsFragment__group_name_required">Navê komê (hewce ye)</string>
  <string name="AddGroupDetailsFragment__group_name_optional">Navê komê (li gorî daxwazê)</string>
  <string name="AddGroupDetailsFragment__this_field_is_required">Ev qad hewce ye.</string>
  <string name="AddGroupDetailsFragment__group_creation_failed">Afirandina komê bi ser neket.</string>
  <string name="AddGroupDetailsFragment__try_again_later">Paşê dîsa biceribîne.</string>
  <string name="AddGroupDetailsFragment__youve_selected_a_contact_that_doesnt">We berdengek ku nikare komên Signal ê bikar bîne bijart, ji bo vê dê ev kom yeka MMSê be</string>
  <string name="AddGroupDetailsFragment_custom_mms_group_names_and_photos_will_only_be_visible_to_you">Navên u wêneyên komê MMS ye taybetê bi tenê ji alîye we va bên dîtin.</string>
  <string name="AddGroupDetailsFragment__remove">Rake</string>
  <string name="AddGroupDetailsFragment__sms_contact">Kesê SMS\'ê</string>
  <string name="AddGroupDetailsFragment__remove_s_from_this_group">%1$s ji vê komê derxîne?</string>
  <!--NonGv2MemberDialog-->
  <string name="NonGv2MemberDialog_single_users_are_non_gv2_capable">Komeke Kevnê bê darxistin ji ber ku \"%1$s\"  guhertoyeke Signal ê ye kevn bikartîne. Hûn dikarin Komeke Sitîla Nû li gel wan darbixin piştî ku ew guhertoya Signal a xwe bilin dikin, an jî hûn dikarin wan jêbibin berîya ku hûn komê dardixin</string>
  <string name="NonGv2MemberDialog_single_users_are_non_gv2_capable_forced_migration">Ev koma nikare bê darxistin ji ber ku \" %1$s \" guhertoyeke Signal ê ye kevn bikartîne. Ger hûn wan jêbibin berîya ku hûn komê darbixin.</string>
  <!--ManageGroupActivity-->
  <string name="ManageGroupActivity_member_requests_and_invites">Daxwaz û vexwendinên endambûnê</string>
  <string name="ManageGroupActivity_add_members">Endaman tevlî bike</string>
  <string name="ManageGroupActivity_edit_group_info">Agahiya komê sererast bike</string>
  <string name="ManageGroupActivity_who_can_add_new_members">Kî dikare endamên nû tevlî bike?</string>
  <string name="ManageGroupActivity_who_can_edit_this_groups_info">Kî dikare agahiya vê komê sererat bike?</string>
  <string name="ManageGroupActivity_group_link">Girêdana komê</string>
  <string name="ManageGroupActivity_block_group">Komê asteng bike</string>
  <string name="ManageGroupActivity_unblock_group">Astenga komê rake</string>
  <string name="ManageGroupActivity_leave_group">Ji komê derkeve</string>
  <string name="ManageGroupActivity_mute_notifications">Danezanan bêdeng bike</string>
  <string name="ManageGroupActivity_custom_notifications">Danezanên taybet</string>
  <string name="ManageGroupActivity_mentions">Behskirin</string>
  <string name="ManageGroupActivity_until_s">Heta tarîxa: %1$s</string>
  <string name="ManageGroupActivity_off">Girtî</string>
  <string name="ManageGroupActivity_on">Vekirî</string>
  <string name="ManageGroupActivity_view_all_members">Hemû endaman bibîne</string>
  <string name="ManageGroupActivity_see_all">Gişî bibîne</string>
  <plurals name="ManageGroupActivity_added">
    <item quantity="one">%d endam hat tevlîkirin.</item>
    <item quantity="other"> %d endam hatin tevlîkirin.</item>
  </plurals>
  <string name="ManageGroupActivity_only_admins_can_enable_or_disable_the_sharable_group_link">Tenê rêvebir dikarin lînka komê ya tê belavkirin çalak bikin an jî neçalak bikin.</string>
  <string name="ManageGroupActivity_only_admins_can_enable_or_disable_the_option_to_approve_new_members">Tenê rêvebir dikarin vebijêrka erêkirina endamên nû çalak bikin an jî neçalak bikin.</string>
  <string name="ManageGroupActivity_only_admins_can_reset_the_sharable_group_link">Tenê rêvebir dikarin lînka komê ya tê belavkirin reset bikin</string>
  <string name="ManageGroupActivity_you_dont_have_the_rights_to_do_this">Mafê te tune ye tu vê bikî</string>
  <string name="ManageGroupActivity_not_capable">Keseke/î we tevlêkir piştgirîya komên nû nake u hewceye ku Signal ê nubike.</string>
  <string name="ManageGroupActivity_failed_to_update_the_group">Nûkirina komê bi ser neket</string>
  <string name="ManageGroupActivity_youre_not_a_member_of_the_group">Tu ne endamê komê yî</string>
  <string name="ManageGroupActivity_failed_to_update_the_group_please_retry_later">Nûkirina komê bi ser neket, ji kerema xwe paşê dîsa biceribîne</string>
  <string name="ManageGroupActivity_failed_to_update_the_group_due_to_a_network_error_please_retry_later">Ji ber çewtiyeke girêdanê nûkirina komê bi ser neket, ji kerema xwe paşê dîsa biceribîne</string>
  <string name="ManageGroupActivity_edit_name_and_picture">Nav û wêneyê sererast bike</string>
  <string name="ManageGroupActivity_legacy_group">Koma kevn</string>
  <string name="ManageGroupActivity_legacy_group_learn_more">Ev komeke kevn e. Taybetiyên wekî rêveberên komê tenê ji bo Komên Nû hene.</string>
  <string name="ManageGroupActivity_legacy_group_too_large">Ev Koma Kevn nikare li Komeke Nû bê bilind kirin, ji ber ku ew gelek mezine. Mezintaya koma a herî zêde %1$d e.</string>
  <string name="ManageGroupActivity_upgrade_this_group">vê komê bilind bike</string>
  <string name="ManageGroupActivity_invite_now">Aniha vexwîne</string>
  <!--GroupMentionSettingDialog-->
  <string name="GroupMentionSettingDialog_always_notify_me">Her tim min agahdar bike</string>
  <string name="GroupMentionSettingDialog_dont_notify_me">Min agahdar neke</string>
  <!--ManageProfileFragment-->
  <string name="ManageProfileFragment_profile_name">Navê profîlê</string>
  <string name="ManageProfileFragment_username">Navê bikarhêner</string>
  <string name="ManageProfileFragment_about">Derbar</string>
  <string name="ManageProfileFragment_write_a_few_words_about_yourself">Derbarê xwe de çend peyvan binivîse</string>
  <string name="ManageProfileFragment_your_name">Navê te</string>
  <string name="ManageProfileFragment_your_username">Navê te yê bikarhêneriyê</string>
  <string name="ManageProfileFragment_failed_to_set_avatar">Wêne nehate sazkirin</string>
  <!--ManageRecipientActivity-->
  <!-- Removed by excludeNonTranslatables <string name="ManageRecipientActivity_add_to_system_contacts">Tevlî navnivîska sîstemê bike</string> -->
  <!-- Removed by excludeNonTranslatables <string name="ManageRecipientActivity_this_person_is_in_your_contacts">Ev kes di navnivîska te de ye</string> -->
  <!-- Removed by excludeNonTranslatables <string name="ManageRecipientActivity_disappearing_messages">Peyamên wenda dibin</string> -->
  <!-- Removed by excludeNonTranslatables <string name="ManageRecipientActivity_chat_color">Rengê gotûbêjê</string> -->
  <!-- Removed by excludeNonTranslatables <string name="ManageRecipientActivity_chat_wallpaper">Paşrûya gotûbêjê</string> -->
  <!-- Removed by excludeNonTranslatables <string name="ManageRecipientActivity_block">Asteng bike</string> -->
  <!-- Removed by excludeNonTranslatables <string name="ManageRecipientActivity_unblock">Astengê rake</string> -->
  <!-- Removed by excludeNonTranslatables <string name="ManageRecipientActivity_view_safety_number">Nimreya ewlehiyê bibîne</string> -->
  <!-- Removed by excludeNonTranslatables <string name="ManageRecipientActivity_mute_notifications">Danezanan bêdeng bike</string> -->
  <!-- Removed by excludeNonTranslatables <string name="ManageRecipientActivity_custom_notifications">Danezanên taybet</string> -->
  <!-- Removed by excludeNonTranslatables <string name="ManageRecipientActivity_until_s">Heta tarîxa: %1$s</string> -->
  <!-- Removed by excludeNonTranslatables <string name="ManageRecipientActivity_off">Girtî</string> -->
  <!-- Removed by excludeNonTranslatables <string name="ManageRecipientActivity_on">Vekirî</string> -->
  <!-- Removed by excludeNonTranslatables <string name="ManageRecipientActivity_add_to_a_group">Tevlî komekê bike</string> -->
  <!-- Removed by excludeNonTranslatables <string name="ManageRecipientActivity_view_all_groups">Hemû koman nîşan bide</string> -->
  <!-- Removed by excludeNonTranslatables <string name="ManageRecipientActivity_see_all">Gişî bibîne</string> -->
  <string name="ManageRecipientActivity_no_groups_in_common">Ti komên we yên hevpar tune</string>
  <plurals name="ManageRecipientActivity_d_groups_in_common">
    <item quantity="one">%d koma hevpar</item>
    <item quantity="other">%d komên hevpar</item>
  </plurals>
  <!-- Removed by excludeNonTranslatables <string name="ManageRecipientActivity_message_description">Peyam</string> -->
  <!-- Removed by excludeNonTranslatables <string name="ManageRecipientActivity_voice_call_description">Gerîna dengî</string> -->
  <!-- Removed by excludeNonTranslatables <string name="ManageRecipientActivity_insecure_voice_call_description">Gerîna dengî ya neparastî</string> -->
  <!-- Removed by excludeNonTranslatables <string name="ManageRecipientActivity_video_call_description">Gerîna vîdyoyî</string> -->
  <plurals name="GroupMemberList_invited">
    <item quantity="one">%1$s, 1 kes vexwend</item>
    <item quantity="other">%1$s, %2$d kes vexwendin.</item>
  </plurals>
  <!--CustomNotificationsDialogFragment-->
  <string name="CustomNotificationsDialogFragment__custom_notifications">Danezanên taybet</string>
  <string name="CustomNotificationsDialogFragment__messages">Peyam</string>
  <string name="CustomNotificationsDialogFragment__use_custom_notifications">Danezanên taybet bi kar bîne</string>
  <string name="CustomNotificationsDialogFragment__notification_sound">Dengê danezanê</string>
  <string name="CustomNotificationsDialogFragment__vibrate">Ricifîn</string>
  <string name="CustomNotificationsDialogFragment__call_settings">Sazkariyên gerînê</string>
  <string name="CustomNotificationsDialogFragment__ringtone">Dengê zengilê</string>
  <string name="CustomNotificationsDialogFragment__enabled">Çalak</string>
  <string name="CustomNotificationsDialogFragment__disabled">Neçalak</string>
  <string name="CustomNotificationsDialogFragment__default">Jixweber</string>
  <!--ShareableGroupLinkDialogFragment-->
  <string name="ShareableGroupLinkDialogFragment__shareable_group_link">Parvekirina Girêdana Komê</string>
  <string name="ShareableGroupLinkDialogFragment__manage_and_share">Birêve bibe û parve bike</string>
  <string name="ShareableGroupLinkDialogFragment__group_link">Girêdana komê</string>
  <string name="ShareableGroupLinkDialogFragment__share">Parve bike</string>
  <string name="ShareableGroupLinkDialogFragment__reset_link">Girêdanê reset bike</string>
  <string name="ShareableGroupLinkDialogFragment__member_requests">Daxwazên endambûnê</string>
  <string name="ShareableGroupLinkDialogFragment__approve_new_members">Endamên nû bipejirîne</string>
  <string name="ShareableGroupLinkDialogFragment__require_an_admin_to_approve_new_members_joining_via_the_group_link">Rêvebirekî ji bo pejirandina endamên nu yên bi rêya lînka komê tevlêdibin hewcebike</string>
  <string name="ShareableGroupLinkDialogFragment__are_you_sure_you_want_to_reset_the_group_link">Hun pê ewle ne hun dixwazin lînka komê reset bikin? Tu kes nikare êdî bi rêya bikaranîna lînka niha tevlî komê bibe.</string>
  <!--GroupLinkShareQrDialogFragment-->
  <string name="GroupLinkShareQrDialogFragment__qr_code">QR Kod</string>
  <string name="GroupLinkShareQrDialogFragment__people_who_scan_this_code_will">Kesên ku vê kodê sehdikin yê bikarin tevlî vê komê bibin. Ewê hê hewce bike ku rêvebir endamên nu bipejîrinin ger we ew eyera çalak kiribe.</string>
  <string name="GroupLinkShareQrDialogFragment__share_code">Kodê parve bike</string>
  <!--GV2 Invite Revoke confirmation dialog-->
  <string name="InviteRevokeConfirmationDialog_revoke_own_single_invite">Hûn dixwazin vexwendina ku we şandîye %1$s betal bikin?</string>
  <!--GroupJoinBottomSheetDialogFragment-->
  <string name="GroupJoinBottomSheetDialogFragment_you_are_already_a_member">Jixwe tu endam î</string>
  <string name="GroupJoinBottomSheetDialogFragment_join">Tevlî bibe</string>
  <string name="GroupJoinBottomSheetDialogFragment_request_to_join">Daxwaza tevlîbûnê bişîne</string>
  <string name="GroupJoinBottomSheetDialogFragment_unable_to_join_group_please_try_again_later">Nikare tevlî komê bibe. Ji kerema xwe paşê dîsa biceribîne</string>
  <string name="GroupJoinBottomSheetDialogFragment_encountered_a_network_error">Çewtiyeke torê rû da.</string>
  <string name="GroupJoinBottomSheetDialogFragment_this_group_link_is_not_active">Girêdana komê ne çalak e</string>
  <string name="GroupJoinBottomSheetDialogFragment_unable_to_get_group_information_please_try_again_later">Nikare agahiyên komê bistîne. Ji kerema xwe paşê dîsa biceribîne</string>
  <string name="GroupJoinBottomSheetDialogFragment_direct_join">Hûn dixwazin tevlî vê komê bibin û nav û wêneya xwe bi endamên wê re parve bikin?</string>
  <string name="GroupJoinBottomSheetDialogFragment_admin_approval_needed">Berîya ku hun biharibin tev li vê komê bibin, gerek rêvebirekî vê komê daxwaza we bipejirîne. Dema ku hun dixwaza tevlêbuna vê komê dişînin, navê we u wêneyê we yên ji endamên vê komê ra bêne parvekirin.</string>
  <plurals name="GroupJoinBottomSheetDialogFragment_group_dot_d_members">
    <item quantity="one">Kom · %1$d endam</item>
    <item quantity="other">Kom · %1$d endam</item>
  </plurals>
  <!--GroupJoinUpdateRequiredBottomSheetDialogFragment-->
  <string name="GroupJoinUpdateRequiredBottomSheetDialogFragment_update_signal_to_use_group_links">Ji bikaranîna girêdanên komê, Signalê nûve bike</string>
  <string name="GroupJoinUpdateRequiredBottomSheetDialogFragment_update_message">Ev guhertoya Signalê ya ku tu bi kar tînî piştgiriya girêdana komê nake. Ji bo tu bi rêya girêdanê tevlî vê komê bibî, Sîgnalê nûve bike.</string>
  <string name="GroupJoinUpdateRequiredBottomSheetDialogFragment_update_signal">Signalê nû bike</string>
  <string name="GroupJoinUpdateRequiredBottomSheetDialogFragment_group_link_is_not_valid">Girêdana komê qelpe</string>
  <!--GroupInviteLinkEnableAndShareBottomSheetDialogFragment-->
  <string name="GroupInviteLinkEnableAndShareBottomSheetDialogFragment_invite_friends">Hevalên xwe vexwîne</string>
  <string name="GroupInviteLinkEnableAndShareBottomSheetDialogFragment_share_a_link_with_friends_to_let_them_quickly_join_this_group">Lînkekî bi hevalan ra parvebike ji bo ku rê bidî wan ew zu tevlî vê komê bibin.</string>
  <string name="GroupInviteLinkEnableAndShareBottomSheetDialogFragment_enable_and_share_link">Girêdanê çalak bike û parve bike</string>
  <string name="GroupInviteLinkEnableAndShareBottomSheetDialogFragment_share_link">Girêdanê parve bike</string>
  <string name="GroupInviteLinkEnableAndShareBottomSheetDialogFragment_unable_to_enable_group_link_please_try_again_later">Nikare lînka komê çalak bike. Ji kerema xwe paşê dîsa biceribîne</string>
  <string name="GroupInviteLinkEnableAndShareBottomSheetDialogFragment_encountered_a_network_error">Çewtiyeke torê rû da.</string>
  <string name="GroupInviteLinkEnableAndShareBottomSheetDialogFragment_you_dont_have_the_right_to_enable_group_link">Mafê te tune ye tu girêdana komê çalak bikî. Ji kerema xwe ji rêveberekî bipirse.</string>
  <string name="GroupInviteLinkEnableAndShareBottomSheetDialogFragment_you_are_not_currently_a_member_of_the_group">Tu niha ne endamê komê yî.</string>
  <!--GV2 Request confirmation dialog-->
  <string name="RequestConfirmationDialog_add_s_to_the_group">Bila \"%1$s\" tevlî komê bibe?</string>
  <string name="RequestConfirmationDialog_deny_request_from_s">Bila daxwaza \"%1$s\" were redkirin?</string>
  <string name="RequestConfirmationDialog_add">Tevlî bike</string>
  <string name="RequestConfirmationDialog_deny">Red bike</string>
  <!--ImageEditorHud-->
  <string name="ImageEditorHud_blur_faces">Rûyan şêlî bikin</string>
  <string name="ImageEditorHud_new_blur_faces_or_draw_anywhere_to_blur">Nû: Rûyan şêlî bikin an jî cîhekî kifş bikin ji ber ku şêlî bikin</string>
  <string name="ImageEditorHud_draw_anywhere_to_blur">Cîhekî kifş bikin ji ber ku şêlî bikin</string>
  <string name="ImageEditorHud_draw_to_blur_additional_faces_or_areas">Ji bo zêdetir rûyan an jî cîhan şêlî bikin kifş bikin</string>
  <!--InputPanel-->
  <string name="InputPanel_tap_and_hold_to_record_a_voice_message_release_to_send">Ji bo peyameke dengî tomar bikî lê bitepîne û tiliya xwe li ser bihêle, paşê ji bo şandinê berde</string>
  <!--InviteActivity-->
  <string name="InviteActivity_share">Parve bike</string>
  <string name="InviteActivity_share_with_contacts">Bi navnivîskê re parve bike</string>
  <!-- Removed by excludeNonTranslatables <string name="InviteActivity_choose_how_to_share">Tu yê çawa parve bikî</string> -->
  <string name="InviteActivity_cancel">Betal bike</string>
  <string name="InviteActivity_sending">Tê şandin…</string>
  <string name="InviteActivity_invitations_sent">Vexwendname hatin şandin!</string>
<<<<<<< HEAD
  <string name="InviteActivity_invite_to_signal">Vexwîne Mollyê</string>
  <plurals name="InviteActivity_send_sms_to_friends">
=======
  <string name="InviteActivity_invite_to_signal">Vexwîne Signalê</string>
  <!-- Removed by excludeNonTranslatables <plurals name="InviteActivity_send_sms_to_friends">
>>>>>>> 520fe481
    <item quantity="one">JI %d HEVALÊ XWE RE SMS BIŞÎNE</item>
    <item quantity="other">JI %d HEVALÊN XWE RE SMS BIŞÎNE</item>
  </plurals> -->
  <plurals name="InviteActivity_send_sms_invites">
    <item quantity="one">%d vexwendnameya SMS\'ê bişîne?</item>
    <item quantity="other">%d vexwendnameyên SMS\'ê bişîne?</item>
  </plurals>
  <string name="InviteActivity_lets_switch_to_signal">Ka em derbasî Mollyê bibin: %1$s</string>
  <string name="InviteActivity_no_app_to_share_to">Xuya ye ji bo parvekirinê ti sepanên te tune ye.</string>
  <!-- Removed by excludeNonTranslatables <string name="InviteActivity_friends_dont_let_friends_text_unencrypted">Heval nahêlin, hevalên wan neşîfrekirî biaxivin.</string> -->
  <!--LearnMoreTextView-->
  <string name="LearnMoreTextView_learn_more">Zêdetir bizane</string>
  <!--LongMessageActivity-->
  <string name="LongMessageActivity_unable_to_find_message">Peyam nehat dîtin</string>
  <string name="LongMessageActivity_message_from_s">Peyam ji %1$s</string>
  <string name="LongMessageActivity_your_message">Peyama te</string>
  <!--MessageRetrievalService-->
  <string name="MessageRetrievalService_signal">Molly</string>
  <string name="MessageRetrievalService_background_connection_enabled">Girêdana paşxanê hat çalakkirin</string>
  <!--MmsDownloader-->
  <string name="MmsDownloader_error_reading_mms_settings">Di xwendina sazkariyên dabînkera MMS\'ê ya bêtêl de çewtî</string>
  <!--MediaOverviewActivity-->
  <string name="MediaOverviewActivity_Media">Medya</string>
  <string name="MediaOverviewActivity_Files">Dosye</string>
  <string name="MediaOverviewActivity_Audio">Deng</string>
  <string name="MediaOverviewActivity_All">Hemû</string>
  <plurals name="MediaOverviewActivity_Media_delete_confirm_title">
    <item quantity="one">Hêmana bijartî jê bibe?</item>
    <item quantity="other">Hêmanên bijartî jê bibe?</item>
  </plurals>
  <string name="MediaOverviewActivity_Media_delete_progress_title">Tê jêbirin</string>
  <string name="MediaOverviewActivity_Media_delete_progress_message">Peyam tên jêbirin…</string>
  <string name="MediaOverviewActivity_Select_all">Gişî hilbijêre</string>
  <string name="MediaOverviewActivity_collecting_attachments">Pêvek tên berhevkirin…</string>
  <string name="MediaOverviewActivity_Sort_by">Rêzkirin</string>
  <string name="MediaOverviewActivity_Newest">Nûtir</string>
  <string name="MediaOverviewActivity_Oldest">Kevntir</string>
  <string name="MediaOverviewActivity_Storage_used">Bîrgeha hatiye bikaranîn</string>
  <string name="MediaOverviewActivity_All_storage_use">Bikaranîna bîrgehê</string>
  <string name="MediaOverviewActivity_Grid_view_description">Xuyanga grîdî</string>
  <string name="MediaOverviewActivity_List_view_description">Xuyanga lîsteyî</string>
  <string name="MediaOverviewActivity_Selected_description">Bijartî</string>
  <plurals name="MediaOverviewActivity_d_items_s">
    <item quantity="one">%1$d hêman %2$s</item>
    <item quantity="other">%1$d hêman %2$s</item>
  </plurals>
  <plurals name="MediaOverviewActivity_d_items">
    <item quantity="one">%1$d hêman</item>
    <item quantity="other">%1$d hêman</item>
  </plurals>
  <string name="MediaOverviewActivity_file">Dosye</string>
  <string name="MediaOverviewActivity_audio">Deng</string>
  <string name="MediaOverviewActivity_video">Vîdyo</string>
  <string name="MediaOverviewActivity_image">Wêne</string>
  <string name="MediaOverviewActivity_sent_by_s">Yên ku %1$s şandine</string>
  <string name="MediaOverviewActivity_sent_by_you">Yên ku te şandine</string>
  <string name="MediaOverviewActivity_sent_by_s_to_s">Yên ku %1$s, ji %2$s re şandine</string>
  <string name="MediaOverviewActivity_sent_by_you_to_s">Yên ku te ji %1$s re şandine</string>
  <!--Megaphones-->
  <string name="Megaphones_introducing_reactions">Danasîna Bertekan</string>
  <string name="Megaphones_remind_me_later">Piştre bîne bîra min</string>
  <string name="Megaphones_verify_your_signal_pin">PIN\'a xwe ya Signalê bipejirîne</string>
  <string name="Megaphones_well_occasionally_ask_you_to_verify_your_pin">Ji bo tu PIN\'a xwe ji bîr nekî, em ê carinan ji te bixwazin tu wê piştrast bikî.</string>
  <string name="Megaphones_verify_pin">PIN\'ê Bipejirîne</string>
  <string name="Megaphones_get_started">Dest pê bike</string>
  <string name="Megaphones_new_group">Koma nû</string>
  <string name="Megaphones_invite_friends">Hevalên xwe vexwîne</string>
  <string name="Megaphones_use_sms">SMS\'ê bi kar bîne</string>
  <!--NotificationBarManager-->
  <string name="NotificationBarManager_signal_call_in_progress">Gerîna Signalê dewam dike</string>
  <string name="NotificationBarManager__establishing_signal_call">Gerîna Signalê tê sazkirin</string>
  <string name="NotificationBarManager__incoming_signal_call">Gerîna tê ya Signalê</string>
  <!-- Removed by excludeNonTranslatables <string name="NotificationBarManager__deny_call">Red bike</string> -->
  <string name="NotificationBarManager__answer_call">Bibersivîne</string>
  <string name="NotificationBarManager__end_call">Gerînê bi dawî bike</string>
  <string name="NotificationBarManager__cancel_call">Gerînê betal bike</string>
  <!--NotificationsMegaphone-->
  <string name="NotificationsMegaphone_turn_on">Veke</string>
  <string name="NotificationsMegaphone_not_now">Ne niha</string>
  <!--NotificationMmsMessageRecord-->
  <string name="NotificationMmsMessageRecord_multimedia_message">Peyama multîmedyayê</string>
  <string name="NotificationMmsMessageRecord_downloading_mms_message">Peyama MMS\'ê tê daxistin</string>
  <string name="NotificationMmsMessageRecord_error_downloading_mms_message">Peyama MMS\'ê nehate daxistin, dîsa biceribîne</string>
  <!--MediaPickerActivity-->
  <string name="MediaPickerActivity_send_to">Ji %s re bişîne</string>
  <string name="MediaPickerActivity__menu_open_camera">Kamerayê veke</string>
  <!--MediaSendActivity-->
  <string name="MediaSendActivity_add_a_caption">Sernavekî tevlî bike…</string>
  <string name="MediaSendActivity_an_item_was_removed_because_it_exceeded_the_size_limit">Ji ber ku ji sînorê mezinahiyê derbas kir, hêmanek hate jêbirin.</string>
  <string name="MediaSendActivity_camera_unavailable">Kamera nayê bikaranîn.</string>
  <string name="MediaSendActivity_message_to_s">Peyam ji %s re</string>
  <string name="MediaSendActivity_message">Peyam</string>
  <string name="MediaSendActivity_select_recipients">Wergiran hilbijêre</string>
  <string name="MediaSendActivity_signal_needs_access_to_your_contacts">Molly, ji bo navnivîska te nîşan bide hewceyî gihînê ye.</string>
  <string name="MediaSendActivity_select_recipients_description">Wergiran hilbijêre</string>
  <string name="MediaSendActivity_tap_here_to_make_this_message_disappear_after_it_is_viewed">Li vir bitikîne ji bo, piştî ku ew peyam hate dîtin, vê peyamê bidî wendakirin.</string>
  <!--MediaRepository-->
  <string name="MediaRepository_all_media">Hemû medya</string>
  <string name="MediaRepository__camera">Kamera</string>
  <!--MessageRecord-->
  <string name="MessageRecord_unknown">Nenas</string>
  <string name="MessageRecord_message_encrypted_with_a_legacy_protocol_version_that_is_no_longer_supported">Ji guhertoyek kevn a Signalê ya ku êdî nayê piştgirîkirin, peyamek şîfrekirî hat stendin. Ji şander bixwaze bila Signala xwe nû bike û peyamê dîsa bişîne.</string>
  <string name="MessageRecord_left_group">Tu ji komê derketî.</string>
  <string name="MessageRecord_you_updated_group">Te komê nû kir.</string>
  <string name="MessageRecord_the_group_was_updated">Kom hate nûkirin.</string>
  <string name="MessageRecord_you_called_date">Tu lê geriya . %1$s</string>
  <string name="MessageRecord_missed_audio_call_date">Gerîna dengî ya bêbersiv . %1$s</string>
  <string name="MessageRecord_missed_video_call_date">Gerîna vîdyoyî ya bêbersiv . %1$s</string>
  <string name="MessageRecord_s_updated_group">%s komê nû kir.</string>
  <string name="MessageRecord_s_called_you_date">%1$s li te geriya . %2$s</string>
  <string name="MessageRecord_s_joined_signal">%s tevlî Signalê bû!</string>
  <string name="MessageRecord_you_disabled_disappearing_messages">Te \"peyamên wenda dibin\" neçalak kir.</string>
  <string name="MessageRecord_s_disabled_disappearing_messages">%1$s, \"peyamên wenda dibin\" neçalak kir.</string>
  <string name="MessageRecord_you_set_disappearing_message_time_to_s">Te, dema peyamên wenda dibin wekî %1$s saz kir.</string>
  <string name="MessageRecord_s_set_disappearing_message_time_to_s">%1$s, dema peyamên wenda dibin wekî %2$s saz kir.</string>
  <string name="MessageRecord_disappearing_message_time_set_to_s">Dema peyamên wenda dibin wekî %1$s hate sazkirin.</string>
  <string name="MessageRecord_this_group_was_updated_to_a_new_group">Ev kom li Koma Nû hat bilindkirin.</string>
  <string name="MessageRecord_you_couldnt_be_added_to_the_new_group_and_have_been_invited_to_join">Ji ber ku tu li komê nedihat tevlîkirin ji dêvla wê tu hatî vexwendin.</string>
  <string name="MessageRecord_chat_session_refreshed">Rûniştina gotûbêjê hat nûkirin</string>
  <!--Profile change updates-->
  <string name="MessageRecord_changed_their_profile_name_to">%1$s navê profîla xwe kir %2$s.</string>
  <string name="MessageRecord_changed_their_profile_name_from_to">%1$s, navê profîla xwe li şûna %2$s\'ê kir %3$s.</string>
  <string name="MessageRecord_changed_their_profile">%1$s, profîla xwe guherand.</string>
  <!--GV2 specific-->
  <string name="MessageRecord_you_created_the_group">Te kom ava kir.</string>
  <string name="MessageRecord_group_updated">Kom hate nûkirin.</string>
  <string name="MessageRecord_invite_friends_to_this_group">Bi rêya girêdana komê hevalên xwe vexwîne vê komê.</string>
  <!--GV2 member additions-->
  <string name="MessageRecord_you_added_s">Te, %1$s tevlî kir.</string>
  <string name="MessageRecord_s_added_s">%1$s, %2$s tevlî kir.</string>
  <string name="MessageRecord_s_added_you">%1$s, te tevlî komê kir.</string>
  <string name="MessageRecord_you_joined_the_group">Tu tevlî komê bû.</string>
  <string name="MessageRecord_s_joined_the_group">%1$s tevlî komê bû.</string>
  <!--GV2 member removals-->
  <string name="MessageRecord_you_removed_s">Te, %1$s derxist.</string>
  <string name="MessageRecord_s_removed_s">%1$s, %2$s derxist.</string>
  <string name="MessageRecord_s_removed_you_from_the_group">%1$s, te ji komê derxist. </string>
  <string name="MessageRecord_you_left_the_group">Tu ji komê derket.</string>
  <string name="MessageRecord_s_left_the_group">%1$s ji komê derket.</string>
  <string name="MessageRecord_you_are_no_longer_in_the_group">Tu êdî ne di komê de yî.</string>
  <string name="MessageRecord_s_is_no_longer_in_the_group">%1$s êdî ne di komê de ye.</string>
  <!--GV2 role change-->
  <string name="MessageRecord_you_made_s_an_admin">Te, %1$s kir rêveber.</string>
  <string name="MessageRecord_s_made_s_an_admin">%1$s, %2$s kir rêveber.</string>
  <string name="MessageRecord_s_made_you_an_admin">%1$s, te kir reveber.</string>
  <string name="MessageRecord_you_revoked_admin_privileges_from_s">Te mafên rêveberiyê yên %1$s betal kirin.</string>
  <string name="MessageRecord_s_revoked_your_admin_privileges">%1$s, mafên te yên rêveberiyê betal kirin.\"</string>
  <string name="MessageRecord_s_revoked_admin_privileges_from_s">%1$s, mafên rêveberiyê yên %2$s betal kirin.</string>
  <string name="MessageRecord_s_is_now_an_admin">%1$s êdî rêveber e.</string>
  <string name="MessageRecord_you_are_now_an_admin">Tu niha rêveber î.</string>
  <string name="MessageRecord_s_is_no_longer_an_admin">%1$s êdî ne rêveber e.</string>
  <string name="MessageRecord_you_are_no_longer_an_admin">Tu êdî ne rêveber î.</string>
  <!--GV2 invitations-->
  <string name="MessageRecord_you_invited_s_to_the_group">Te, %1$s dawetî komê kir.</string>
  <string name="MessageRecord_s_invited_you_to_the_group">%1$s, te dawetî komê kir.</string>
  <plurals name="MessageRecord_s_invited_members">
    <item quantity="one">%1$s, kesekî dawetî komê kir.</item>
    <item quantity="other">%1$s, %2$d kes dawetî komê kirin.</item>
  </plurals>
  <string name="MessageRecord_you_were_invited_to_the_group">Tu ji bo komê hate vexwendin.</string>
  <plurals name="MessageRecord_d_people_were_invited_to_the_group">
    <item quantity="one">1 kes li komê hate vexwendin.</item>
    <item quantity="other">%1$d kes li komê hatin vexwendin.</item>
  </plurals>
  <!--GV2 invitation revokes-->
  <plurals name="MessageRecord_you_revoked_invites">
    <item quantity="one">Te, vexwendineke li komê betal kir.</item>
    <item quantity="other">Te, %1$d vexwendinên li komê betal kirin.</item>
  </plurals>
  <plurals name="MessageRecord_s_revoked_invites">
    <item quantity="one">%1$s, vexwendineke li komê red kir.</item>
    <item quantity="other">%1$s, %2$d vexwendinên li komê betal kir.</item>
  </plurals>
  <string name="MessageRecord_someone_declined_an_invitation_to_the_group">Kesekî vexwendina li komê red kir.</string>
  <string name="MessageRecord_you_declined_the_invitation_to_the_group">Te, vexwendina li komê red kir.</string>
  <string name="MessageRecord_s_revoked_your_invitation_to_the_group">%1$s, vexwendina te ya li komê betal kir.</string>
  <string name="MessageRecord_an_admin_revoked_your_invitation_to_the_group">Rêveberekî vexwendina te ya li komê betal kir.</string>
  <plurals name="MessageRecord_d_invitations_were_revoked">
    <item quantity="one"> Vexwendineke li komê hate betalkirin.</item>
    <item quantity="other">%1$d vexwendinên li komê hatin betalkirin.</item>
  </plurals>
  <!--GV2 invitation acceptance-->
  <string name="MessageRecord_you_accepted_invite">Te, vexwendina li komê qebûl kir.</string>
  <string name="MessageRecord_s_accepted_invite">%1$s, vexwendina li komê qebûl kir.</string>
  <string name="MessageRecord_you_added_invited_member_s">Te endamê (%1$s) hatiye vexwendin tevlî kir.</string>
  <string name="MessageRecord_s_added_invited_member_s">%1$s, endamê (%2$s) hatiye vexwendin tevlî kir.</string>
  <!--GV2 title change-->
  <string name="MessageRecord_you_changed_the_group_name_to_s">Te navê komê wekî \"%1$s\" guherand.</string>
  <string name="MessageRecord_s_changed_the_group_name_to_s">%1$s navê komê wekî \"%2$s\" guherand.</string>
  <string name="MessageRecord_the_group_name_has_changed_to_s">Navê komê wekî \"%1$s\" hate guhertin.</string>
  <!--GV2 description change-->
  <!--GV2 avatar change-->
  <string name="MessageRecord_you_changed_the_group_avatar">Te wêneyê komê guherand.</string>
  <string name="MessageRecord_s_changed_the_group_avatar">%1$s, wêneyê komê guherand.</string>
  <string name="MessageRecord_the_group_group_avatar_has_been_changed">Wêneyê komê hat guhertin.</string>
  <!--GV2 attribute access level change-->
  <string name="MessageRecord_you_changed_who_can_edit_group_info_to_s">Te destûra \'kî dikare agahiya komê sererast bike\'yê wekî \"%1$s\" saz kir.</string>
  <string name="MessageRecord_s_changed_who_can_edit_group_info_to_s">%1$s, destûra \'kî dikare agahiya komê sererast bike\'yê wekî \"%2$s\" saz kir.</string>
  <string name="MessageRecord_who_can_edit_group_info_has_been_changed_to_s">Destûra \'kî dikare agahiya komê sererast bike\'yê wekî \"%1$s\" hate sazkirin.</string>
  <!--GV2 membership access level change-->
  <string name="MessageRecord_you_changed_who_can_edit_group_membership_to_s">Te destûra \'kî dikare endamiya komê sererast bike\'yê wekî \"%1$s\" saz kir.</string>
  <string name="MessageRecord_s_changed_who_can_edit_group_membership_to_s">%1$s, destûra \'kî dikare endamiya komê sererast bike\'yê wekî \"%2$s\" saz kir.</string>
  <string name="MessageRecord_who_can_edit_group_membership_has_been_changed_to_s">Destûra \'kî dikare endamiya komê sererast bike\'yê wekî \"%1$s\" hate sazkirin.</string>
  <!--GV2 group link invite access level change-->
  <string name="MessageRecord_you_turned_on_the_group_link_with_admin_approval_off">We lînka komê, bi pejirandina rêvebir a na, çalak kir.</string>
  <string name="MessageRecord_you_turned_on_the_group_link_with_admin_approval_on">We lînka komê, bi pejirandina rêvebir a erênî, çalak kir.</string>
  <string name="MessageRecord_you_turned_off_the_group_link">Te girêdana komê neçalak kir.</string>
  <string name="MessageRecord_s_turned_on_the_group_link_with_admin_approval_off">%1$s lînka komê, bi pejirandina rêvebir a na, hate çalak kirin.</string>
  <string name="MessageRecord_s_turned_on_the_group_link_with_admin_approval_on">%1$s lînka komê, bi pejirandina rêvebir a erênî, hate çalak kir.</string>
  <string name="MessageRecord_s_turned_off_the_group_link">%1$s, girêdana komê neçalak kir.</string>
  <string name="MessageRecord_the_group_link_has_been_turned_on_with_admin_approval_off">Lînka komê, bi pejirandina rêvebir a na, hate çalak kirin.</string>
  <string name="MessageRecord_the_group_link_has_been_turned_on_with_admin_approval_on">Lînka komê, bi pejirandina rêvebir a erênî, hate çalak kirin.</string>
  <string name="MessageRecord_the_group_link_has_been_turned_off">Girêdana komê hate neçalakkirin.</string>
  <string name="MessageRecord_you_turned_off_admin_approval_for_the_group_link">We pejirandina rêvebir a ji bo lînka komê neçalak kir.</string>
  <string name="MessageRecord_s_turned_off_admin_approval_for_the_group_link">%1$s pejirandina rêvebir a ji bo lînka komê neçalak kir.</string>
  <string name="MessageRecord_the_admin_approval_for_the_group_link_has_been_turned_off">Pejirandina rêvebir a ji bo lînka komê hate neçalak kirin.</string>
  <string name="MessageRecord_you_turned_on_admin_approval_for_the_group_link">We pejirandina rêvebir a ji bo lînka komê çalak kir.</string>
  <string name="MessageRecord_s_turned_on_admin_approval_for_the_group_link">%1$spejirandina rêvebir a ji bo lînka komê çalak kir.</string>
  <string name="MessageRecord_the_admin_approval_for_the_group_link_has_been_turned_on">Pejirandina rêvebir a ji bo lînka komê hate çalak kirin.</string>
  <!--GV2 group link reset-->
  <string name="MessageRecord_you_reset_the_group_link">Te, girêdana komê reset kir.</string>
  <string name="MessageRecord_s_reset_the_group_link">%1$s, girêdana komê reset kir.</string>
  <string name="MessageRecord_the_group_link_has_been_reset">Girêdana komê hate resetkirin.</string>
  <!--GV2 group link joins-->
  <string name="MessageRecord_you_joined_the_group_via_the_group_link">Hûn bi rêya lînka komê tevlî komê bûn</string>
  <string name="MessageRecord_s_joined_the_group_via_the_group_link">%1$s, bi rêya girêdana komê tevlî komê bû.</string>
  <!--GV2 group link requests-->
  <string name="MessageRecord_you_sent_a_request_to_join_the_group">Ji bo tevlîbûna li komê, te daxwazek şand.</string>
  <string name="MessageRecord_s_requested_to_join_via_the_group_link">%1$s bi rêya girêdana komê xwest tevlî komê bibe.</string>
  <!--GV2 group link approvals-->
  <string name="MessageRecord_s_approved_your_request_to_join_the_group">%1$s, daxwaza te ya tevlîbûna li komê pejirand.</string>
  <string name="MessageRecord_s_approved_a_request_to_join_the_group_from_s">%1$sdaxwazeke %2$sê ya ji bo tevlêbûna li komê pejirand</string>
  <string name="MessageRecord_you_approved_a_request_to_join_the_group_from_s">Te daxwaza %1$sê ya ji bo tevlêbûna li komê pejirand</string>
  <string name="MessageRecord_your_request_to_join_the_group_has_been_approved">Daxwaza te ya ji bo tevlêbûna li komê hate pejirandin.</string>
  <string name="MessageRecord_a_request_to_join_the_group_from_s_has_been_approved">Daxwaza %1$s ya ji bo tevlêbûna li komê hate pejirandin.</string>
  <!--GV2 group link deny-->
  <string name="MessageRecord_your_request_to_join_the_group_has_been_denied_by_an_admin">Te daxwaza xwe ya ji bo tevlêbûna li komê ji tanga rêvebir va hate redkirin</string>
  <string name="MessageRecord_s_denied_a_request_to_join_the_group_from_s">%1$s ê daxwaza %2$s ya ji bo tevlêbûna li komê redkirin</string>
  <string name="MessageRecord_a_request_to_join_the_group_from_s_has_been_denied">Daxwazeke %1$sê ya ji bo tevlêbûna li komê hate redkirin</string>
  <string name="MessageRecord_you_canceled_your_request_to_join_the_group">Te daxwaza xwe ya ji bo tevlêbûna li komê betal kir</string>
  <string name="MessageRecord_s_canceled_their_request_to_join_the_group">%1$sê daxwaza xwe ya ji bo tevlêbûna li komê betal kir</string>
  <!--End of GV2 specific update messages-->
  <string name="MessageRecord_your_safety_number_with_s_has_changed">Nimreya te ya ewlehiyê ya bi %s re hate guhertin.</string>
  <string name="MessageRecord_you_marked_your_safety_number_with_s_verified">Te nimreya xwe ya ewlehiyê ya bi %s re wekî piştrastkirî nîşan kir.</string>
  <string name="MessageRecord_you_marked_your_safety_number_with_s_verified_from_another_device">Te nimreya xwe ya ewlehiyê ya bi %s re wekî ji cîhazeke din hatiye piştrastkirin, nîşan kir.</string>
  <string name="MessageRecord_you_marked_your_safety_number_with_s_unverified">Te nimreya xwe ya ewlehiyê ya bi %s re wekî nepiştrastkirî nîşan kir.</string>
  <string name="MessageRecord_you_marked_your_safety_number_with_s_unverified_from_another_device">Te nimreya xwe ya ewlehiyê ya bi %s re wekî ji cîhazeke din nehatiye piştrastkirin, nîşan kir.</string>
  <!--Group Calling update messages-->
  <string name="MessageRecord_s_started_a_group_call_s">%1$s gerîna komî da destpêkirin . %2$s</string>
  <string name="MessageRecord_s_is_in_the_group_call_s">%1$s di gerîna komî de ye . %2$s</string>
  <string name="MessageRecord_you_are_in_the_group_call_s1">Tu di gerîna komî de yî . %1$s</string>
  <string name="MessageRecord_s_and_s_are_in_the_group_call_s1">%1$s u %2$s gerîna komî a %3$s da ne </string>
  <string name="MessageRecord_group_call_s">Gerîna komî . %1$s</string>
  <string name="MessageRecord_s_started_a_group_call">%1$s gerîna komî da destpêkirin </string>
  <string name="MessageRecord_s_is_in_the_group_call">%1$s di gerîna komî de ye</string>
  <string name="MessageRecord_you_are_in_the_group_call">Tu di gerîna komî de yî</string>
  <string name="MessageRecord_s_and_s_are_in_the_group_call">%1$s û %2$s di gerîna komî de ne</string>
  <string name="MessageRecord_group_call">Gerîna komî</string>
  <string name="MessageRecord_you">Tu</string>
  <plurals name="MessageRecord_s_s_and_d_others_are_in_the_group_call_s">
    <item quantity="one">%1$s, %2$s û %3$d kesê din di gerîna komî de ne . %4$s</item>
    <item quantity="other">%1$s, %2$s û %3$d kesên din di gerîna komî de ne . %4$s</item>
  </plurals>
  <!--MessageRequestBottomView-->
  <string name="MessageRequestBottomView_accept">Baş e</string>
  <string name="MessageRequestBottomView_continue">Bidomîne</string>
  <string name="MessageRequestBottomView_delete">Jê bibe</string>
  <string name="MessageRequestBottomView_block">Asteng bike</string>
  <string name="MessageRequestBottomView_unblock">Astengê rake</string>
  <string name="MessageRequestBottomView_this_legacy_group_can_no_longer_be_used">Ev Koma Kevn êdî nikare bê bikaranîn, ji ber ku ew gelek mezine. Mezintaya koma a herî zêde %1$d  e.</string>
  <string name="MessageRequestBottomView_do_you_want_to_join_this_group_they_wont_know_youve_seen_their_messages_until_you_accept">Tu dixwazî tevlî vê komê bibî û nav û wêneyê xwe bi endamên komê re parve bikî? Heta tu qebûl nekî ew ê nizanibin ku te peyamên wan dîtiye.</string>
  <string name="MessageRequestBottomView_join_this_group_they_wont_know_youve_seen_their_messages_until_you_accept">Li tevlî vê komê bibî? Heta tu qebûl nekî ew ê nizanibin ku te peyamên wan dîtine.</string>
  <string name="MessageRequestBottomView_unblock_this_group_and_share_your_name_and_photo_with_its_members">Tu dixwazî astenga vê komê rakî û nav û wêneyê xwe bi endamên komê re parve bikî? Heta ku tu astengê ranekî tu yê ti peyaman wernegirî.</string>
  <string name="MessageRequestProfileView_view">Nîşan bide</string>
  <string name="MessageRequestProfileView_member_of_one_group">Endamê koma %1$s\'ê</string>
  <string name="MessageRequestProfileView_member_of_two_groups">Endamê komên %1$s û %2$s\'ê</string>
  <string name="MessageRequestProfileView_member_of_many_groups">Endamê komên %1$s, %2$s û %3$s\'ê</string>
  <plurals name="MessageRequestProfileView_members">
    <item quantity="one">%1$d endam</item>
    <item quantity="other">%1$d endam</item>
  </plurals>
  <plurals name="MessageRequestProfileView_members_and_invited">
    <item quantity="one">%1$d endam (+ %2$d vexwendî)</item>
    <item quantity="other">%1$d endam (+ %2$d vexwendî)</item>
  </plurals>
  <plurals name="MessageRequestProfileView_member_of_d_additional_groups">
    <item quantity="one">%d koma din</item>
    <item quantity="other">%d komên din</item>
  </plurals>
  <!--PassphraseChangeActivity-->
  <string name="PassphraseChangeActivity_passphrases_dont_match_exclamation">Pêborîn hev nagirin!</string>
  <string name="PassphraseChangeActivity_incorrect_old_passphrase_exclamation">Pêborîna kevn çewt e!</string>
  <string name="PassphraseChangeActivity_enter_new_passphrase_exclamation">Pêborîna nû bikevê!</string>
  <!--DeviceProvisioningActivity-->
  <string name="DeviceProvisioningActivity_link_this_device">Vê cîhazê girê bide?</string>
  <string name="DeviceProvisioningActivity_continue">BIDOMÎNE</string>
  <string name="DeviceProvisioningActivity_content_intro">Ew ê karibe van çalakiyên jêrîn pêk bîne:</string>
  <string name="DeviceProvisioningActivity_content_bullets">
        • Hemû peyamên te bixwîne
        \n• Bi navê te peyaman bişîne
    </string>
  <string name="DeviceProvisioningActivity_content_progress_title">Giradana cîhazê</string>
  <string name="DeviceProvisioningActivity_content_progress_content">Cîhaza nû tê girêdan…</string>
  <string name="DeviceProvisioningActivity_content_progress_success">Cîhaz hat pejirandin!</string>
  <string name="DeviceProvisioningActivity_content_progress_no_device">Ti cîhaz nehat dîtin.</string>
  <string name="DeviceProvisioningActivity_content_progress_network_error">Di torê de pirsgirêk heye.</string>
  <string name="DeviceProvisioningActivity_content_progress_key_error">QR Kod nederbasdar e.</string>
  <string name="DeviceProvisioningActivity_sorry_you_have_too_many_devices_linked_already">Bibore, jixwe gelek cîhazên te yên girêdayî hene. Hinekan ji wan rake.</string>
  <string name="DeviceActivity_sorry_this_is_not_a_valid_device_link_qr_code">Bibore, ev QR kod ji bo girêdana cîhazê bi kêr nayê.</string>
  <string name="DeviceProvisioningActivity_link_a_signal_device">Cîhazeke Signalê girê bide?</string>
  <string name="DeviceProvisioningActivity_it_looks_like_youre_trying_to_link_a_signal_device_using_a_3rd_party_scanner">Xuya ye ku tu hewl didî bi pişkînereke nenas QR kodê venêrînî. Ji bo parastina xwe, ji kerema xwe re kodê di signalê de dîsa venêrîne.</string>
  <string name="DeviceActivity_signal_needs_the_camera_permission_in_order_to_scan_a_qr_code">Molly, ji bo venêrîna QR kodê destûra kamerayê hewce dike, lê ew destûr bi awayekî mayinde hatiye redkirin. Ji kerema xwe re, biçe sazkariyên sepanê \"Destûr\"ê bibijêre û \"Kamera\"yê çalak bike.</string>
  <string name="DeviceActivity_unable_to_scan_a_qr_code_without_the_camera_permission">Bêyî destûra Kamerayê QR kod nayê venêrîn</string>
  <!--OutdatedBuildReminder-->
  <string name="OutdatedBuildReminder_update_now">Aniha nû bike</string>
  <string name="OutdatedBuildReminder_your_version_of_signal_will_expire_today">Ev guhertoya Signalê ew ê îro dema wê biqede. Guhertoya herî dawî saz bike.</string>
  <!--PassphrasePromptActivity-->
  <string name="PassphrasePromptActivity_enter_passphrase">Pêborînê bikevê</string>
  <string name="PassphrasePromptActivity_watermark_content_description">Îkona Mollyê</string>
  <string name="PassphrasePromptActivity_ok_button_content_description">Pêborînê bişîne</string>
  <string name="PassphrasePromptActivity_invalid_passphrase_exclamation">Pêborîna nederbasdar!</string>
  <string name="PassphrasePromptActivity_unlock_signal">Kilîda Mollyê Veke</string>
  <!--PlacePickerActivity-->
  <string name="PlacePickerActivity_title">Nexşe</string>
  <string name="PlacePickerActivity_accept_address">Navnîşanê bipejirîne</string>
  <!--PlayServicesProblemFragment-->
  <string name="PlayServicesProblemFragment_the_version_of_google_play_services_you_have_installed_is_not_functioning">Guhertoya Xizmetên Google Playê ya li cîhaza te sazkirî, baş naxebite. Ji kerema xwe, dîsa saz bike û biceribîne.</string>
  <!--PinRestoreEntryFragment-->
  <string name="PinRestoreEntryFragment_incorrect_pin">PIN\'a Çewt</string>
  <string name="PinRestoreEntryFragment_skip_pin_entry">Têketina PINê derbas bibe?</string>
  <string name="PinRestoreEntryFragment_need_help">Alîkarî hewce ye?</string>
  <string name="PinRestoreEntryFragment_create_new_pin">PIN\'a NÛ Çêbike</string>
  <string name="PinRestoreEntryFragment_contact_support">Bi piştgiriyê re têkeve têkiliyê</string>
  <string name="PinRestoreEntryFragment_cancel">Betal bike</string>
  <string name="PinRestoreEntryFragment_skip">Derbas bibe</string>
  <string name="PinRestoreEntryFragment_enter_alphanumeric_pin">PIN\'a alfahejmarî bikevê</string>
  <string name="PinRestoreEntryFragment_enter_numeric_pin">PIN\'a hejmarî bikevê</string>
  <!--PinRestoreLockedFragment-->
  <string name="PinRestoreLockedFragment_create_your_pin">PIN\'a xwe biafirîne</string>
  <string name="PinRestoreLockedFragment_create_new_pin">PIN\'a nû biafirîne</string>
  <!--PinOptOutDialog-->
  <string name="PinOptOutDialog_warning">Hişyarî</string>
  <string name="PinOptOutDialog_disable_pin">PIN\'ê neçalak bike</string>
  <!--RatingManager-->
  <string name="RatingManager_rate_this_app">Puan bide vê sepanê</string>
  <string name="RatingManager_if_you_enjoy_using_this_app_please_take_a_moment">Heke tu ji bikaranîna vê sepanê dilxweş î, ji kerema xwe re, ji bo alîkariyê puan bide me.</string>
  <string name="RatingManager_rate_now">Aniha puan bide!</string>
  <string name="RatingManager_no_thanks">Na, spas</string>
  <string name="RatingManager_later">Piştre</string>
  <!--ReactionsBottomSheetDialogFragment-->
  <string name="ReactionsBottomSheetDialogFragment_all">Hemû . %1$d</string>
  <!--ReactionsConversationView-->
  <string name="ReactionsConversationView_plus">+%1$d</string>
  <!--ReactionsRecipientAdapter-->
  <string name="ReactionsRecipientAdapter_you">Tu</string>
  <!--RecaptchaRequiredBottomSheetFragment-->
  <!--RecipientPreferencesActivity-->
  <string name="RecipientPreferenceActivity_block">Asteng bike</string>
  <string name="RecipientPreferenceActivity_unblock">Astengê rake</string>
  <!--RecipientProvider-->
  <string name="RecipientProvider_unnamed_group">Koma bênav</string>
  <!--RedPhone-->
  <string name="RedPhone_answering">Tê bersivandin…</string>
  <string name="RedPhone_ending_call">Gerîn tê bidawîkirin…</string>
  <string name="RedPhone_ringing">Lê dixe…</string>
  <string name="RedPhone_busy">Mijûl</string>
  <string name="RedPhone_recipient_unavailable">Wergir/kes ne amade ye</string>
  <string name="RedPhone_network_failed">Tor têk çû!</string>
  <string name="RedPhone_number_not_registered">Nimre ne tomarkirî ye!</string>
  <string name="RedPhone_the_number_you_dialed_does_not_support_secure_voice">Nimreya tu lêgeriya, piştgiriya dengê parastî nake!</string>
  <string name="RedPhone_got_it">Baş e</string>
  <!--WebRtcCallActivity-->
  <string name="WebRtcCallActivity__tap_here_to_turn_on_your_video">Ji bo vîdyoya xwe vekî, li vir bitikîne</string>
  <string name="WebRtcCallActivity__to_call_s_signal_needs_access_to_your_camera">Ji bo tu li %1$s bigerî, divê Molly bigihîje kameraya te</string>
  <string name="WebRtcCallActivity__signal_s">Molly %1$s</string>
  <string name="WebRtcCallActivity__calling">Tê gerîn…</string>
  <!--WebRtcCallView-->
  <!-- Removed by excludeNonTranslatables <string name="WebRtcCallView__signal_voice_call">Gerîna dengî ya Signalê…</string> -->
  <string name="WebRtcCallView__signal_video_call">Gerîna vîdoyî ya Signalê…</string>
  <string name="WebRtcCallView__start_call">Aniha bigere</string>
  <string name="WebRtcCallView__join_call">Tevlî gerînê bibe</string>
  <string name="WebRtcCallView__call_is_full">Gerîn tije ye</string>
  <string name="WebRtcCallView__the_maximum_number_of_d_participants_has_been_Reached_for_this_call">Ji bo vê gerînê gihîşte hejmara herî zêde ya %1$d beşdaran. Paşê dîsa biceribîne.</string>
  <!-- Removed by excludeNonTranslatables <string name="WebRtcCallView__s_group_call">\"%1$s\" Gerîna Komî</string> -->
  <string name="WebRtcCallView__view_participants_list">Beşdaran bibîne</string>
  <string name="WebRtcCallView__your_video_is_off">Vîdyoya te girtî ye</string>
  <string name="WebRtcCallView__reconnecting">Dîsa tê girêdan…</string>
  <string name="WebRtcCallView__joining">Beşdar dibe…</string>
  <string name="WebRtcCallView__disconnected">Înternet tune</string>
  <string name="WebRtcCallView__no_one_else_is_here">Ti kes li vir tune ye</string>
  <string name="WebRtcCallView__s_is_in_this_call">%1$s di vê gerînê de ye</string>
  <string name="WebRtcCallView__s_and_s_are_in_this_call">%1$s û %2$s di vê gerînê de ne</string>
  <plurals name="WebRtcCallView__s_s_and_d_others_are_in_this_call">
    <item quantity="one">%1$s, %2$s û %3$d kesê din di vê komê de ne</item>
    <item quantity="other">%1$s, %2$s û %3$d kesên din di vê gerînê de ne</item>
  </plurals>
  <!--CallParticipantsListDialog-->
  <plurals name="CallParticipantsListDialog_in_this_call_d_people">
    <item quantity="one">Di vê gerînê de . %1$d kes</item>
    <item quantity="other">Di vê gerînê de . %1$d kes</item>
  </plurals>
  <!--CallParticipantView-->
  <string name="CallParticipantView__s_is_blocked">%1$s astengkirî ye</string>
  <string name="CallParticipantView__more_info">Agahiyên zêdetir</string>
  <string name="CallParticipantView__you_wont_receive_their_audio_or_video">Hûn ê deng an jî vîdyoyên hev nestînin.</string>
  <string name="CallParticipantView__cant_receive_audio_video_from_s">Ji %1$s deng û vîdyo nayên stendin</string>
  <string name="CallParticipantView__cant_receive_audio_and_video_from_s">Ji %1$s deng û vîdyo nayên stendin</string>
  <string name="CallParticipantView__this_may_be_Because_they_have_not_verified_your_safety_number_change">Dibe ku sedema vê; piştrastnekirina guherîna nimreya te ya ewlehiyê, pirsgirêkeke di cîhaza wan de an jî astengbûna te bin.</string>
  <!--CallToastPopupWindow-->
  <!--ProxyBottomSheetFragment-->
  <string name="ProxyBottomSheetFragment_proxy_server">Proxy server</string>
  <string name="ProxyBottomSheetFragment_proxy_address">Navnîşana proxy</string>
  <string name="ProxyBottomSheetFragment_do_you_want_to_use_this_proxy_address">Tu dixwazê ve navnîşana proxy yê bikar bînî?</string>
  <string name="ProxyBottomSheetFragment_use_proxy">Proxy bikar bîne</string>
  <string name="ProxyBottomSheetFragment_successfully_connected_to_proxy">Bi serkeftî proxy yê va hate girêdan</string>
  <!--RecaptchaProofActivity-->
  <!--RegistrationActivity-->
  <string name="RegistrationActivity_select_your_country">Welatê xwe hilbijêre</string>
  <string name="RegistrationActivity_you_must_specify_your_country_code">Divê tu koda welatê xwe
        binivîsî
    </string>
  <string name="RegistrationActivity_you_must_specify_your_phone_number">Nimreya telefona xwe
        binivîse
    </string>
  <string name="RegistrationActivity_invalid_number">Nimreya nederbasdar</string>
  <string name="RegistrationActivity_the_number_you_specified_s_is_invalid">Nimreya ku te nivîsî
        (%s) nederbasdar e.
    </string>
  <string name="RegistrationActivity_a_verification_code_will_be_sent_to">Koda piştrastkirinê ew ê bê şandin ji bo:</string>
  <string name="RegistrationActivity_you_will_receive_a_call_to_verify_this_number">Ji bo piştrastkirina vê nimreyê ew ê gerînek ji te re bê.</string>
  <string name="RegistrationActivity_is_your_phone_number_above_correct">Nimreya telefona te ya li jorê rast e?</string>
  <string name="RegistrationActivity_edit_number">Nimreyê sererast bike</string>
  <string name="RegistrationActivity_missing_google_play_services">Xizmetên Google Playê kêm in</string>
  <string name="RegistrationActivity_this_device_is_missing_google_play_services">Di vê cêhazê de Xizmetên Google Playê tune ye. Dîsa jî tu dikarî Mollyê bi kar bînî lê ev pevsazî dibe ku bibe sedema kêmkirina pêbaweriyê an jî performansê.nnHeke tu ne bikarhênerekî pêşketî bî, ROM\'a alternatîv a Androidê naxebitînî an jî tu vê wekî çewtiyekê dibînî, ji bo çareserkirina pirsgirêkan bisupport@molly.im\'ê re têkeve têkiliyê.</string>
  <string name="RegistrationActivity_i_understand">Min fêm kir</string>
  <string name="RegistrationActivity_play_services_error">Çewtiya Xizmetên Google Playê</string>
  <string name="RegistrationActivity_google_play_services_is_updating_or_unavailable">Xizmetên Google Playê yan tên nûkirin yan jî ne amade ye. Paşê dîsa biceribîne.</string>
  <string name="RegistrationActivity_terms_and_privacy">Merc û Polîtîkaya Nihêniyê</string>
  <string name="RegistrationActivity_signal_needs_access_to_your_contacts_and_media_in_order_to_connect_with_friends">Ji bo tu bi kesên xwe re têkevî têkiliyê, peyaman bişînî û gerînên parastî bikî, hewce ye Molly bigihîje Navnivîsk û Bîrgeha te.</string>
  <string name="RegistrationActivity_rate_limited_to_service">Ji bo qeydkirina vê nimreyê te gelek ceribandin kirin. Ji kerema xwe paşê dîsa biceribîne.</string>
  <string name="RegistrationActivity_unable_to_connect_to_service">Girêdana bi xizmetê re pêk nehat. Ji kerema xwe, girêdana torê kontrol bike û dîsa biceribîne.</string>
  <string name="RegistrationActivity_we_need_to_verify_that_youre_human">Divê em piştrast bikin ku tu mirov î.</string>
  <string name="RegistrationActivity_next">Pêşve</string>
  <string name="RegistrationActivity_continue">Bidomîne</string>
  <string name="RegistrationActivity_take_privacy_with_you_be_yourself_in_every_message">Nihêniya xwe biparêze.\nDi her peyamê de bi xwe be.</string>
  <string name="RegistrationActivity_enter_your_phone_number_to_get_started">Ji bo destpêkirinê, nimreya telefona xwe bikevê</string>
  <string name="RegistrationActivity_enter_your_phone_number">Nimreya telefona xwe bikevê</string>
  <string name="RegistrationActivity_you_will_receive_a_verification_code">Tu yê koda piştrastkirinê bistînî. Dibe ku pereyê ekstra ji te bê kuştin.</string>
  <string name="RegistrationActivity_enter_the_code_we_sent_to_s">Koda ku me ji %s re şandiye, bikevê</string>
  <string name="RegistrationActivity_phone_number_description">Nimreya telefonê</string>
  <string name="RegistrationActivity_country_code_description">Koda welêt</string>
  <string name="RegistrationActivity_call">Bigere</string>
  <!--RegistrationLockV2Dialog-->
  <string name="RegistrationLockV2Dialog_turn_on_registration_lock">Kilîda tomarbûnê veke?</string>
  <string name="RegistrationLockV2Dialog_turn_off_registration_lock">Kilîda tomarbûnê bigire?</string>
  <string name="RegistrationLockV2Dialog_turn_on">Veke</string>
  <string name="RegistrationLockV2Dialog_turn_off">Bigire</string>
  <!--RevealableMessageView-->
  <string name="RevealableMessageView_view_photo">Wêneyê bibîne</string>
  <string name="RevealableMessageView_view_video">Vîdyoyê bibîne</string>
  <string name="RevealableMessageView_viewed">Hat dîtin</string>
  <string name="RevealableMessageView_media">Medya</string>
  <!--Search-->
  <string name="SearchFragment_no_results">Ji bo \'%s\'ê ti encam nehatin dîtin</string>
  <string name="SearchFragment_header_conversations">Axiftin</string>
  <string name="SearchFragment_header_contacts">Navnivîsk</string>
  <string name="SearchFragment_header_messages">Peyam</string>
  <!--ShakeToReport-->
  <!--SharedContactDetailsActivity-->
  <string name="SharedContactDetailsActivity_add_to_contacts">Tevlî Navnivîskê bike</string>
  <string name="SharedContactDetailsActivity_invite_to_signal">Vexwîne Mollyê</string>
  <string name="SharedContactDetailsActivity_signal_message">Peyama Signalê</string>
  <string name="SharedContactDetailsActivity_signal_call">Gerîna Signalê</string>
  <!--SharedContactView-->
  <string name="SharedContactView_add_to_contacts">Tevlî Navnivîskê bike</string>
  <string name="SharedContactView_invite_to_signal">Vexwîne Mollyê</string>
  <string name="SharedContactView_message">Peyama Signalê</string>
  <!--SignalPinReminders-->
  <string name="SignalPinReminders_well_remind_you_again_later">Em ê piştre dîsa bînin bîra te.</string>
  <string name="SignalPinReminders_well_remind_you_again_tomorrow">Em ê sibê bînin bîra te.</string>
  <string name="SignalPinReminders_well_remind_you_again_in_a_few_days">Em ê di nava çend rojan de dîsa bînin bîra te.</string>
  <string name="SignalPinReminders_well_remind_you_again_in_a_week">Em ê di nava hefteyekê de dîsa bînin bîra te.</string>
  <string name="SignalPinReminders_well_remind_you_again_in_a_couple_weeks">Em ê di nava çend hefteyan de dîsa bînin bîra te.</string>
  <string name="SignalPinReminders_well_remind_you_again_in_a_month">Em ê di nava mehekê de dîsa bînin bîra te.</string>
  <!--Slide-->
  <string name="Slide_image">Wêne</string>
  <string name="Slide_sticker">Stîker</string>
  <string name="Slide_audio">Deng</string>
  <string name="Slide_video">Vîdyo</string>
  <!--SmsMessageRecord-->
  <string name="SmsMessageRecord_received_corrupted_key_exchange_message">Peyama pevguhertina kilîdê
        ya xerabe hate stendin!
    </string>
  <string name="SmsMessageRecord_received_key_exchange_message_for_invalid_protocol_version">
        Peyama veguhastina kilît ji bo versiyona protokola netêw hat.
    </string>
  <string name="SmsMessageRecord_received_message_with_new_safety_number_tap_to_process">Ji ser nimreyeke nû ya ewlehiyê peyam hate stendin. Ji bo hêran û nîşandanê lê bitepîne.</string>
  <string name="SmsMessageRecord_secure_session_reset">Te rûniştina parastî reset kir.</string>
  <string name="SmsMessageRecord_secure_session_reset_s">%s, rûniştina parastî reset kir.</string>
  <string name="SmsMessageRecord_duplicate_message">Peyama dubare.</string>
  <string name="SmsMessageRecord_this_message_could_not_be_processed_because_it_was_sent_from_a_newer_version">Ev peyam ji ber ku ji guhertoya nû ya Signalê hatiye şandin, nayê hêran. Piştî ku te nû kur tu dikarî ji wî kesî re bibêjî bila vê peyamê dîsa ji te re bişîne.</string>
  <string name="SmsMessageRecord_error_handling_incoming_message">Di hêrana peyama hat de çewtî derket.</string>
  <!--StickerManagementActivity-->
  <string name="StickerManagementActivity_stickers">Stîker</string>
  <!--StickerManagementAdapter-->
  <string name="StickerManagementAdapter_installed_stickers">Stîkerên sazkirî</string>
  <string name="StickerManagementAdapter_stickers_you_received">Stîkerên ku te stendine</string>
  <string name="StickerManagementAdapter_signal_artist_series">Ji Signalê</string>
  <string name="StickerManagementAdapter_no_stickers_installed">Stîkerên sazkirî tune</string>
  <string name="StickerManagementAdapter_stickers_from_incoming_messages_will_appear_here">Stîkerên ku ji peyaman hatine, ew ê li vir xuya bibin</string>
  <string name="StickerManagementAdapter_untitled">Bênav</string>
  <string name="StickerManagementAdapter_unknown">Nenas</string>
  <!--StickerPackPreviewActivity-->
  <string name="StickerPackPreviewActivity_untitled">Bênav</string>
  <string name="StickerPackPreviewActivity_unknown">Nenas</string>
  <string name="StickerPackPreviewActivity_install">Saz bike</string>
  <string name="StickerPackPreviewActivity_remove">Rake</string>
  <string name="StickerPackPreviewActivity_stickers">Stîker</string>
  <string name="StickerPackPreviewActivity_failed_to_load_sticker_pack">Pakêta stîkeran nehat barkirin</string>
  <!--SubmitDebugLogActivity-->
  <string name="SubmitDebugLogActivity_edit">Sererast bike</string>
  <string name="SubmitDebugLogActivity_done">Qediya</string>
  <string name="SubmitDebugLogActivity_tap_a_line_to_delete_it">Ji bo jêbirinê, li rêzeyekê bitikîne</string>
  <string name="SubmitDebugLogActivity_submit">Bişîne</string>
  <string name="SubmitDebugLogActivity_failed_to_submit_logs">Tomargeh nehate şandin</string>
  <string name="SubmitDebugLogActivity_success">Serkeftî!</string>
  <string name="SubmitDebugLogActivity_copy_this_url_and_add_it_to_your_issue">Vê navnîşanê kopî bike û tevlî rapora xwe pirsgirêkê bike an jî li emaila piştgiriyê zêde bike:\n\n<b>%1$s</b></string>
  <string name="SubmitDebugLogActivity_share">Parve bike</string>
  <!--SupportEmailUtil-->
  <string name="SupportEmailUtil_filter">Fîltre:</string>
  <string name="SupportEmailUtil_device_info">Agahiya cîhazê:</string>
  <string name="SupportEmailUtil_android_version">Guhertoya Androidê</string>
  <string name="SupportEmailUtil_signal_version">Guhertoya Mollyê</string>
  <string name="SupportEmailUtil_signal_package">Pakêta Mollyê:</string>
  <string name="SupportEmailUtil_registration_lock">Kilîda tomarê:</string>
  <string name="SupportEmailUtil_locale">Ziman:</string>
  <!--ThreadRecord-->
  <string name="ThreadRecord_group_updated">Kom hate nûkirin</string>
  <string name="ThreadRecord_left_the_group">Ji komê derket</string>
  <string name="ThreadRecord_secure_session_reset">Rûniştina parastî hate resetkirin.</string>
  <string name="ThreadRecord_draft">Reşnivîs:</string>
  <string name="ThreadRecord_called">Tu lê geriya</string>
  <string name="ThreadRecord_called_you">Li te geriya</string>
  <string name="ThreadRecord_missed_audio_call">Gerîna dengî ya bêbersiv</string>
  <string name="ThreadRecord_missed_video_call">Gerîna vîdyoyî ya bêbersiv</string>
  <string name="ThreadRecord_media_message">Peyama medyayê</string>
  <string name="ThreadRecord_sticker">Stîker</string>
  <string name="ThreadRecord_view_once_photo">Wêneyê dîtina-yekcarê</string>
  <string name="ThreadRecord_view_once_video">Vîdyoya dîtina-yekcarê</string>
  <string name="ThreadRecord_view_once_media">Medyaya dîtina-yekcarê</string>
  <string name="ThreadRecord_this_message_was_deleted">Ev peyam hat jêbirin.</string>
  <string name="ThreadRecord_you_deleted_this_message">Te ev peyam jê bir.</string>
  <string name="ThreadRecord_s_is_on_signal">%s tevlî Signalê bû!</string>
  <string name="ThreadRecord_disappearing_messages_disabled">Peyamên wenda dibin neçalak e</string>
  <string name="ThreadRecord_disappearing_message_time_updated_to_s">Dema peyamên wenda dibin wekî %s hate sazkirin</string>
  <string name="ThreadRecord_safety_number_changed">Nimreya ewlehiyê hate guhertin</string>
  <string name="ThreadRecord_your_safety_number_with_s_has_changed">Nimreya te ya ewlehiyê ya bi %s re hate guhertin.</string>
  <string name="ThreadRecord_you_marked_verified">Te, wekî piştrastkirî nîşan kir.</string>
  <string name="ThreadRecord_you_marked_unverified">Te, wekî nepiştrastkirî nîşan kir.</string>
  <string name="ThreadRecord_message_could_not_be_processed">Peyam nehate hêran</string>
  <string name="ThreadRecord_message_request">Daxwaza peyamê</string>
  <string name="ThreadRecord_photo">Wêne</string>
  <string name="ThreadRecord_gif">GIF</string>
  <string name="ThreadRecord_voice_message">Peyama dengî</string>
  <string name="ThreadRecord_file">Dosye</string>
  <string name="ThreadRecord_video">Vîdyo</string>
  <string name="ThreadRecord_chat_session_refreshed">Rûniştina gotûbêjê hat nûkirin</string>
  <!--UpdateApkReadyListener-->
  <string name="UpdateApkReadyListener_Signal_update">Nûkirina Mollyê</string>
  <string name="UpdateApkReadyListener_a_new_version_of_signal_is_available_tap_to_update">Guhertoyeke nû ya Mollyê berdest e, ji bo nûvekirinê bitepîne</string>
  <!--UntrustedSendDialog-->
  <string name="UntrustedSendDialog_send_message">Peyamê bişîne?</string>
  <string name="UntrustedSendDialog_send">Bişîne</string>
  <!--UnverifiedSendDialog-->
  <string name="UnverifiedSendDialog_send_message">Peyamê bişîne?</string>
  <string name="UnverifiedSendDialog_send">Bişîne</string>
  <!--UsernameEditFragment-->
  <string name="UsernameEditFragment_username">Navê bikarhêner</string>
  <string name="UsernameEditFragment_delete">Jê bibe</string>
  <string name="UsernameEditFragment_successfully_set_username">Navê bikarhêner bi serkeftî hat sazkirin</string>
  <string name="UsernameEditFragment_successfully_removed_username">Navê bikarhêner bi serkeftî hat rakirin</string>
  <string name="UsernameEditFragment_encountered_a_network_error">Çewtiyeke torê rû da.</string>
  <string name="UsernameEditFragment_this_username_is_taken">Ev navê bikarhêneriyê hatiye stendin.</string>
  <string name="UsernameEditFragment_this_username_is_available">Ev navê bikarhêneriyê guncav e.</string>
  <string name="UsernameEditFragment_usernames_can_only_include">Navên bikarhêneriyê dikarin tenê a–Z, 0–9 û jêrxetê (_) bihewînin.</string>
  <string name="UsernameEditFragment_usernames_cannot_begin_with_a_number">Navên bikarhêneriyê nikarin bi hejmarê dest pê bikin.</string>
  <string name="UsernameEditFragment_username_is_invalid">Navê bikarhêner nederbasdar e.</string>
  <string name="UsernameEditFragment_usernames_must_be_between_a_and_b_characters">Navên bikarhêneriyê divê di navbera %1$d û %2$d karakteran de bin.</string>
  <string name="UsernameEditFragment_usernames_on_signal_are_optional">Navên bikarhêneriyê di Signalê de li gorî daxwazê ne. Heke tu bixwazî navekî bikarhêneriyê çêbikî ew ê bikarhênerên din ên Signalê karibin bi vî navê te yê bikarhêneriyê re bêyî ku nimreya telefona te zanibin te bibînin û bi te re têkevine têkiliyê.</string>
  <plurals name="UserNotificationMigrationJob_d_contacts_are_on_signal">
    <item quantity="one">%d kes tevlî Signalê bû!</item>
    <item quantity="other">%d kes tevlî Signalê bûn!</item>
  </plurals>
  <!--VerifyIdentityActivity-->
  <string name="VerifyIdentityActivity_your_contact_is_running_an_old_version_of_signal">Têkilîdêrên te guhertoya Signal ê ya kevn bi kar dihênin. Ji wan re bibêje, berê rastandina hejmara ewlehiyê, bila Signalê hildemînin,</string>
  <string name="VerifyIdentityActivity_your_contact_is_running_a_newer_version_of_Signal">Têkilîdêrên te guhertoyeke nûtir ya Signal ê ya bi dirûva QR kodê re ne lihev, bi kar dihînin. Ji bo danberhevê ji kerema xwe hildemîne.</string>
  <string name="VerifyIdentityActivity_the_scanned_qr_code_is_not_a_correctly_formatted_safety_number">Koda QR ku hat venerîn, bi rastî nehatiye dirûvandina koda rastandina ewlehiyê. Ji kerema xwe dîsa koda QR venerîne.</string>
  <string name="VerifyIdentityActivity_share_safety_number_via">Nimreya ewlehiyê parve bike, bi rêya…</string>
  <string name="VerifyIdentityActivity_our_signal_safety_number">Nimreya me ya ewlehiyê ya Signalê:</string>
  <string name="VerifyIdentityActivity_no_app_to_share_to">Xuya ye ku sepanekî te ya ku pê parve bikî tune.</string>
  <string name="VerifyIdentityActivity_no_safety_number_to_compare_was_found_in_the_clipboard">Di rûnûsgehê de qet hejmara ewlehiyê ku bidî ber hev tune</string>
  <string name="VerifyIdentityActivity_signal_needs_the_camera_permission_in_order_to_scan_a_qr_code_but_it_has_been_permanently_denied">Molly, ji bo pişkînîna QR kodê destûra kamerayê hewce dike, lê ew destûr bi awayekî mayinde hatiye redkirin. Ji kerema xwe re, biçe sazkariyên sepanê \"Destûr\"ê bibijêre û \"Kamera\"yê çalak bike.</string>
  <string name="VerifyIdentityActivity_unable_to_scan_qr_code_without_camera_permission">Bêyî destûra Kamerayê QR kod nayê pişkînîn.</string>
  <!--ViewOnceMessageActivity-->
  <!--AudioView-->
  <!--MessageDisplayHelper-->
  <string name="MessageDisplayHelper_message_encrypted_for_non_existing_session">Peyam ji bo rûniştineke ne mewcûd hatiye şîfrekirin</string>
  <!--MmsMessageRecord-->
  <string name="MmsMessageRecord_bad_encrypted_mms_message">Peyama MMS\'ê ya nebaş hatiye şîfrekirin</string>
  <string name="MmsMessageRecord_mms_message_encrypted_for_non_existing_session">Peyama MMS\'ê ji bo rûniştineke ne mewcûd hatiye şîfrekirin</string>
  <!--MuteDialog-->
  <string name="MuteDialog_mute_notifications">Danezanan bêdeng bike</string>
  <!--ApplicationMigrationService-->
  <string name="ApplicationMigrationService_import_in_progress">Lêbarkirin didome</string>
  <string name="ApplicationMigrationService_importing_text_messages">Peyam lê tên barkirin</string>
  <string name="ApplicationMigrationService_import_complete">Lêbarkirin bi dawî bû</string>
  <string name="ApplicationMigrationService_system_database_import_is_complete">Veguhastina danegaha sîstemê qediya.</string>
  <!--KeyCachingService-->
  <string name="KeyCachingService_signal_passphrase_cached">Ji bo vekirinê, bitepîne.</string>
  <string name="KeyCachingService_passphrase_cached">Kilîda Mollyê vekirî ye</string>
  <string name="KeyCachingService_lock">Mollyê kilîd bike</string>
  <!--MediaPreviewActivity-->
  <string name="MediaPreviewActivity_you">Tu</string>
  <string name="MediaPreviewActivity_unssuported_media_type">Cureya medyayê nayê piştgirîkirin</string>
  <string name="MediaPreviewActivity_draft">Reşnivîs</string>
  <string name="MediaPreviewActivity_signal_needs_the_storage_permission_in_order_to_write_to_external_storage_but_it_has_been_permanently_denied">Molly, ji bo tomarkirina li bîrgeha derveyî destûra bîrgehê hewce dike, lê ew destûr bi awayekî mayinde hatiye redkirin. Ji kerema xwe re, biçe sazkariyên sepanê \"Destûr\"ê bibijêre û \"Bîrgeh\"ê çalak bike.</string>
  <string name="MediaPreviewActivity_unable_to_write_to_external_storage_without_permission">Bêyî destûran nikare li bîrgeha derveyî were tomarkirin</string>
  <string name="MediaPreviewActivity_media_delete_confirmation_title">Peyamê jê bibe?</string>
  <string name="MediaPreviewActivity_media_delete_confirmation_message">Ev, dê bi mayindeyî vê peyamê jê bibe.</string>
  <string name="MediaPreviewActivity_s_to_s">%1$s --&gt; %2$s</string>
  <string name="MediaPreviewActivity_media_no_longer_available">Medya êdî ne mewcûd e.</string>
  <string name="MediaPreviewActivity_cant_find_an_app_able_to_share_this_media">Sepeneke ku karibe vê medyayê parve bike, nehate dîtin.</string>
  <!--MessageNotifier-->
  <string name="MessageNotifier_d_new_messages_in_d_conversations">Ji %2$d axiftinan, %1$d peyamên nû</string>
  <string name="MessageNotifier_most_recent_from_s">Peyama nûtir ji: %1$s</string>
  <string name="MessageNotifier_locked_message">Peyama kilîdkirî</string>
  <string name="MessageNotifier_message_delivery_failed">Teslîmkirina peyamê bi ser neket.</string>
  <string name="MessageNotifier_failed_to_deliver_message">Peyam nehate teslîmkirin.</string>
  <string name="MessageNotifier_error_delivering_message">Di teslîmkirina peyamê de çewtî.</string>
  <string name="MessageNotifier_mark_all_as_read">Gişî wekî Xwendî nîşan bike</string>
  <string name="MessageNotifier_mark_read">Xwendî nîşan bike</string>
  <string name="MessageNotifier_turn_off_these_notifications">Van danezanan bigire</string>
  <string name="MessageNotifier_view_once_photo">Wêneyê dîtina-yekcarê</string>
  <string name="MessageNotifier_view_once_video">Vîdyoya dîtina-yekcarê</string>
  <string name="MessageNotifier_reply">Bibersivîne</string>
  <string name="MessageNotifier_signal_message">Peyama Signalê</string>
  <string name="MessageNotifier_unsecured_sms">SMS\'a neparastî</string>
  <string name="MessageNotifier_you_may_have_new_messages">Dibe ku peyamên te yên nû hebin</string>
  <string name="MessageNotifier_contact_message">%1$s %2$s</string>
  <string name="MessageNotifier_unknown_contact_message">Kes</string>
  <string name="MessageNotifier_reacted_s_to_s">%1$s bertek da peyama \"%2$s\".</string>
  <string name="MessageNotifier_reacted_s_to_your_video">%1$s bertek da vîdyoya te.</string>
  <string name="MessageNotifier_reacted_s_to_your_image">%1$s bertek da wêneyê te.</string>
  <string name="MessageNotifier_reacted_s_to_your_file">%1$s bertek da dosyeya te.</string>
  <string name="MessageNotifier_reacted_s_to_your_audio">%1$s bertek da dengê te.</string>
  <string name="MessageNotifier_this_message_was_deleted">Ev peyam hat jêbirin.</string>
  <!--Notification Channels-->
  <string name="NotificationChannel_channel_messages">Peyam</string>
  <string name="NotificationChannel_calls">Gerîn</string>
  <string name="NotificationChannel_failures">Çewtî</string>
  <string name="NotificationChannel_backups">Yedek</string>
  <string name="NotificationChannel_locked_status">Rewşa kilîdê</string>
  <string name="NotificationChannel_app_updates">Nûkirînên sepanê</string>
  <string name="NotificationChannel_other">Yên din</string>
  <string name="NotificationChannel_group_chats">Gotûbêj</string>
  <string name="NotificationChannel_missing_display_name">Nenas</string>
  <string name="NotificationChannel_voice_notes">Notên dengî</string>
  <string name="NotificationChannel_contact_joined_signal">Kes tevlî Signalê bû</string>
  <!--ProfileEditNameFragment-->
  <!--QuickResponseService-->
  <string name="QuickResponseService_quick_response_unavailable_when_Signal_is_locked">Dema ku Molly kilîdkirî be, bersiva bilez nayê bikaranîn!</string>
  <string name="QuickResponseService_problem_sending_message">Di şandina peyamê de çewtî!</string>
  <!--SaveAttachmentTask-->
  <string name="SaveAttachmentTask_saved_to">Li %s\'ê hat tomarkirin</string>
  <string name="SaveAttachmentTask_saved">Hat tomarkirin</string>
  <!--SearchToolbar-->
  <string name="SearchToolbar_search">Bibîne</string>
  <string name="SearchToolbar_search_for_conversations_contacts_and_messages">Axiftin, kes û peyaman bibîne</string>
  <!--ShortcutLauncherActivity-->
  <string name="ShortcutLauncherActivity_invalid_shortcut">Kurterêya nederbasdar</string>
  <!--SingleRecipientNotificationBuilder-->
  <string name="SingleRecipientNotificationBuilder_signal">Molly</string>
  <string name="SingleRecipientNotificationBuilder_new_message">Peyama nû</string>
  <string name="SingleRecipientNotificationBuilder_you">Tu</string>
  <!--ThumbnailView-->
  <string name="ThumbnailView_Play_video_description">Vîdyoyê lêde</string>
  <string name="ThumbnailView_Has_a_caption_description">Sernavê wê heye</string>
  <!--TransferControlView-->
  <plurals name="TransferControlView_n_items">
    <item quantity="one">%d hêman</item>
    <item quantity="other">%d hêman</item>
  </plurals>
  <!--UnauthorizedReminder-->
  <string name="UnauthorizedReminder_device_no_longer_registered">Cîhaz êdî neqeydkirî ye</string>
  <string name="UnauthorizedReminder_this_is_likely_because_you_registered_your_phone_number_with_Signal_on_a_different_device">Ev wekî ji ber ku te bi hejmara telefona xwe li Signal ê li ser amûrekî din tomar kiriye, bûye. Ji bo ku dîsa tomar bikî bitepîne. </string>
  <!--WebRtcCallActivity-->
  <string name="WebRtcCallActivity_to_answer_the_call_from_s_give_signal_access_to_your_microphone">Ji bo tu gerîna ji %s bibersivînî, bihêle bila Molly bigihîje mîkrofona te.</string>
  <string name="WebRtcCallActivity_signal_requires_microphone_and_camera_permissions_in_order_to_make_or_receive_calls">Molly, ji bo gerînê bike destûra Mîkrofonê û Kamerayê dixwaze, lê ev destûr bi awayekî mayinde hatine redkirin. Ji kerema xwe re, here sazkariyên sepanê \"Destûr\"ê bibijêre piştre \"Mîkrofon\" û \"Kamera\"yê çalak bike.</string>
  <string name="WebRtcCallActivity__answered_on_a_linked_device">Ji ser cîhaza girêdayî hat bersivandin.</string>
  <string name="WebRtcCallActivity__declined_on_a_linked_device">Ji ser cîhaza girêdayî hat redkirin.</string>
  <string name="WebRtcCallActivity__busy_on_a_linked_device">Di cîhaza girêdayî de mijûl e.</string>
  <string name="GroupCallSafetyNumberChangeNotification__someone_has_joined_this_call_with_a_safety_number_that_has_changed">Kesekî ku nimreya wî ya ewlehiyê hatiye guhertin, tevlî vê gerînê bû.</string>
  <!--WebRtcCallScreen-->
  <!--WebRtcCallScreen V2-->
  <string name="WebRtcCallScreen__decline">Red bike</string>
  <string name="WebRtcCallScreen__answer">Bibersivîne</string>
  <string name="WebRtcCallScreen__answer_without_video">Bêyî vîdyo bibersivîne</string>
  <!--WebRtcAudioOutputToggle-->
  <string name="WebRtcAudioOutputToggle__audio_output">Derketina dengî</string>
  <string name="WebRtcAudioOutputToggle__phone_earpiece">Berguhkê telefonê</string>
  <string name="WebRtcAudioOutputToggle__speaker">Hoparlor</string>
  <string name="WebRtcAudioOutputToggle__bluetooth">Bluetooth</string>
  <string name="WebRtcCallControls_answer_call_description">Gerînê bibersivîne</string>
  <string name="WebRtcCallControls_reject_call_description">Gerînê red bike</string>
  <!--change_passphrase_activity-->
  <string name="change_passphrase_activity__old_passphrase">Pêborîna kevn</string>
  <string name="change_passphrase_activity__new_passphrase">Pêborîna nû</string>
  <string name="change_passphrase_activity__repeat_new_passphrase">Pêborîna nû dubare bike</string>
  <!--contact_selection_activity-->
  <string name="contact_selection_activity__enter_name_or_number">Nav an jî nimreyê binivîse</string>
  <string name="contact_selection_activity__invite_to_signal">Vexwîne Mollyê</string>
  <string name="contact_selection_activity__new_group">Koma nû</string>
  <!--contact_filter_toolbar-->
  <string name="contact_filter_toolbar__clear_entered_text_description">Nivîsê paqij bike</string>
  <string name="contact_filter_toolbar__show_keyboard_description">Klavyeyê nîşan bide</string>
  <string name="contact_filter_toolbar__show_dial_pad_description">Bişkokên gerînê nîşan bide</string>
  <!--contact_selection_group_activity-->
  <string name="contact_selection_group_activity__no_contacts">Kes tune.</string>
  <string name="contact_selection_group_activity__finding_contacts">Navnivîsk tê barkirin…</string>
  <!--single_contact_selection_activity-->
  <string name="SingleContactSelectionActivity_contact_photo">Wêneyê Kesî</string>
  <!--ContactSelectionListFragment-->
  <string name="ContactSelectionListFragment_signal_requires_the_contacts_permission_in_order_to_display_your_contacts">Molly, ji bo nîşandana navnivîskê, destûra gihîna navnivîskê dixwaze, lê ev destûr bi awayekî mayinde hatiye redkirin. Ji kerema xwe re, biçe menûya sazkariyên sepanê \"Destûr\"ê bibijêre û \"Navnivîsk\"ê çalak bike.</string>
  <string name="ContactSelectionListFragment_error_retrieving_contacts_check_your_network_connection">Di anîna navnivîskê de çewtî derket, înterneta xwe kontrol bike</string>
  <string name="ContactSelectionListFragment_username_not_found">Navê bikarhêner nehat dîtin</string>
  <string name="ContactSelectionListFragment_s_is_not_a_signal_user">\"%1$s\" ne bikarhênerekî Signalê ye. Navê bikarhêner kontrol bike û dîsa biceribîne.</string>
  <string name="ContactSelectionListFragment_you_do_not_need_to_add_yourself_to_the_group">Hewce nake tu xwe tevlî komê bikî</string>
  <string name="ContactSelectionListFragment_maximum_group_size_reached">Gihîşte sînorê endambûna li komê</string>
  <plurals name="ContactSelectionListFragment_d_members">
    <item quantity="one">%1$d endam</item>
    <item quantity="other">%1$d endam</item>
  </plurals>
  <!--contact_selection_list_fragment-->
  <string name="contact_selection_list_fragment__signal_needs_access_to_your_contacts_in_order_to_display_them">Molly, ji bo navnivîskê nîşan bide, destûra gihîna navnivîskê hewce dike.</string>
  <string name="contact_selection_list_fragment__show_contacts">Navnivîskê nîşan bide</string>
  <!--contact_selection_list_item-->
  <plurals name="contact_selection_list_item__number_of_members">
    <item quantity="one">%1$d endam</item>
    <item quantity="other">%1$d endam</item>
  </plurals>
  <!--conversation_activity-->
  <string name="conversation_activity__type_message_push">Peyama Signalê</string>
  <string name="conversation_activity__type_message_sms_insecure">SMS\'a neparastî</string>
  <string name="conversation_activity__type_message_mms_insecure">MMS\'a neparastî</string>
  <string name="conversation_activity__from_sim_name">Ji %1$s</string>
  <string name="conversation_activity__sim_n">SIM %1$d</string>
  <string name="conversation_activity__send">Bişîne</string>
  <string name="conversation_activity__compose_description">Peyamê binivîse</string>
  <string name="conversation_activity__emoji_toggle_description">Klavyeya emojiyan nîşan bide/veşêre</string>
  <string name="conversation_activity__attachment_thumbnail">Wêneyê biçûk ê pêvekê</string>
  <string name="conversation_activity__quick_attachment_drawer_toggle_camera_description">Berkêşka pêveka kameraya bilez, nîşan bide/veşêre</string>
  <string name="conversation_activity__quick_attachment_drawer_record_and_send_audio_description">Pêveka dengî tomar bike û bişîne</string>
  <string name="conversation_activity__enable_signal_for_sms">Signalê ji bo SMS\'ê çalak bike</string>
  <string name="conversation_activity__message_could_not_be_sent">Peyam nehate şandin. Girêdana xwe kontrol bike û dîsa biceribîne.</string>
  <!--conversation_input_panel-->
  <string name="conversation_input_panel__slide_to_cancel">Ji bo betalkirinê, bişemitîne</string>
  <string name="conversation_input_panel__cancel">Betal bike</string>
  <!--conversation_item-->
  <string name="conversation_item__mms_image_description">Peyama medyayê</string>
  <string name="conversation_item__secure_message_description">Peyama parastî</string>
  <!--conversation_item_sent-->
  <string name="conversation_item_sent__send_failed_indicator_description">Nehate şandin</string>
  <string name="conversation_item_sent__pending_approval_description">Pejirandina li bendê</string>
  <string name="conversation_item_sent__delivered_description">Hat teslîmkirin</string>
  <string name="conversation_item_sent__message_read">Peyam hat xwendin</string>
  <!--conversation_item_received-->
  <string name="conversation_item_received__contact_photo_description">Wêneyê kesî</string>
  <!--ConversationUpdateItem-->
  <string name="ConversationUpdateItem_loading">Tê barkirin</string>
  <string name="ConversationUpdateItem_learn_more">Zêdetir bizane</string>
  <string name="ConversationUpdateItem_join_call">Tevlî gerînê bibe</string>
  <string name="ConversationUpdateItem_return_to_call">Vegere gerînê</string>
  <string name="ConversationUpdateItem_call_is_full">Gerîn tije ye</string>
  <string name="ConversationUpdateItem_invite_friends">Hevalên xwe vexwîne</string>
  <string name="ConversationUpdateItem_view">Nîşan bide</string>
  <!--audio_view-->
  <string name="audio_view__play_pause_accessibility_description">Lêde …Bisekinîne</string>
  <string name="audio_view__download_accessibility_description">Daxîne</string>
  <!--QuoteView-->
  <string name="QuoteView_audio">Deng</string>
  <string name="QuoteView_video">Vîdyo</string>
  <string name="QuoteView_photo">Wêne</string>
  <string name="QuoteView_view_once_media">Medyaya dîtina-yekcarê</string>
  <string name="QuoteView_sticker">Stîker</string>
  <string name="QuoteView_you">Tu</string>
  <string name="QuoteView_original_missing">Peyama orjînal nehate dîtin</string>
  <!--conversation_fragment-->
  <string name="conversation_fragment__scroll_to_the_bottom_content_description">Bişemitîne jêrê</string>
  <!--safety_number_change_dialog-->
  <string name="safety_number_change_dialog__safety_number_changes">Guhertinên Nimreya Ewlehiyê</string>
  <string name="safety_number_change_dialog__send_anyway">Dîsa jî bişîne</string>
  <string name="safety_number_change_dialog__call_anyway">Dîsa jî bigere</string>
  <string name="safety_number_change_dialog__join_call">Tevlî gerînê bibe</string>
  <string name="safety_number_change_dialog__continue_call">Gerînê bidomîne</string>
  <string name="safety_number_change_dialog__leave_call">Ji gerînê derkeve</string>
  <string name="safety_number_change_dialog__view">Nîşan bide</string>
  <string name="safety_number_change_dialog__previous_verified">Ji berê ve hatiye piştrastkirin</string>
  <!--EnableCallNotificationSettingsDialog__call_notifications_checklist-->
  <string name="EnableCallNotificationSettingsDialog__settings">Sazkarî</string>
  <!--country_selection_fragment-->
  <string name="country_selection_fragment__loading_countries">Welat tên barkirin…</string>
  <string name="country_selection_fragment__search">Legerîn</string>
  <string name="country_selection_fragment__no_matching_countries">Tu welatên lihevtên nînin</string>
  <!--device_add_fragment-->
  <string name="device_add_fragment__scan_the_qr_code_displayed_on_the_device_to_link">Ji bo girê bidî, kamerayê bide ser QR koda li ser cîhazê tê xuyan</string>
  <!--device_link_fragment-->
  <string name="device_link_fragment__link_device">Cîhazê girê bide</string>
  <!--device_list_fragment-->
  <string name="device_list_fragment__no_devices_linked">Cîhazên girêdayî tune</string>
  <string name="device_list_fragment__link_new_device">Cîhazeke nû girê bide</string>
  <!--expiration-->
  <string name="expiration_off">Girtî</string>
  <plurals name="expiration_seconds">
    <item quantity="one">%d saniye</item>
    <item quantity="other">%d saniye</item>
  </plurals>
  <string name="expiration_seconds_abbreviated">%ds</string>
  <plurals name="expiration_minutes">
    <item quantity="one">%d deqe</item>
    <item quantity="other">%d deqe</item>
  </plurals>
  <string name="expiration_minutes_abbreviated">%ddq</string>
  <plurals name="expiration_hours">
    <item quantity="one">%d seet</item>
    <item quantity="other">%d saet</item>
  </plurals>
  <string name="expiration_hours_abbreviated">%ds</string>
  <plurals name="expiration_days">
    <item quantity="one">%d roj</item>
    <item quantity="other">%d roj</item>
  </plurals>
  <string name="expiration_days_abbreviated">%dr</string>
  <plurals name="expiration_weeks">
    <item quantity="one">%d hefte</item>
    <item quantity="other">%d hefte</item>
  </plurals>
  <string name="expiration_weeks_abbreviated">%dh</string>
  <string name="expiration_combined">%1$s %2$s</string>
  <!--unverified safety numbers-->
  <string name="IdentityUtil_unverified_banner_one">Nimreya te ya ewlehiyê ya bi %s re hate guhertin û hîn nehatiye piştrastkirin.</string>
  <string name="IdentityUtil_unverified_banner_two">Nimreyên ewlehiyê yên te, %1$s û %2$s hatine guhertin û hîn nehatine piştrastkirin.</string>
  <string name="IdentityUtil_unverified_banner_many">Nimreyên ewlehiyê yên te, %1$s, %2$s û %3$s hatine guhertin û hîn nehatine piştrastkirin.</string>
  <string name="IdentityUtil_unverified_dialog_one">Nimreya te ya ewlehiyê ya bi %1$s re hate guhertin û hîn nehatiye piştrastkirin. Yan yek dixwaze axiftina we qut bike yan jî belkî %1$s, Signalê ji nû ve saz dike.</string>
  <string name="IdentityUtil_unverified_dialog_two">Nimreyên ewlehiyê yên te, %1$s û %2$s hatine guhertin û hîn nehatine piştrastkirin. Yan yek dixwaze axiftina we qut bike yan jî belkî ew, Signalê ji nû ve saz dikin.</string>
  <string name="IdentityUtil_unverified_dialog_many">Nimreyên ewlehiyê yên te, %1$s, %2$s û %3$s hatine guhertin û hîn nehatine piştrastkirin. Yan yek dixwaze axiftina we qut bike yan jî belkî ew, Signalê ji nû ve saz dikin.</string>
  <string name="IdentityUtil_untrusted_dialog_one">Nimreya te ya ewlehiyê ya bi %s re kêliyek berê hate guhertin.</string>
  <string name="IdentityUtil_untrusted_dialog_two">Nimreyên ewlehiyê yên te, %1$s û %2$s kêliyek berê hatin guhertin.</string>
  <string name="IdentityUtil_untrusted_dialog_many">Nimreyên ewlehiyê yên te, %1$s,%2$s û %3$s kêliyek berê hatin guhertin.</string>
  <plurals name="identity_others">
    <item quantity="one">%d din</item>
    <item quantity="other">%d ên din</item>
  </plurals>
  <!--giphy_activity-->
  <!--giphy_fragment-->
  <string name="giphy_fragment__nothing_found">Tiştek nehate dîtin</string>
  <!--log_submit_activity-->
  <!-- Removed by excludeNonTranslatables <string name="log_submit_activity__this_log_will_be_posted_online">Ev tomar ji bo ku tevkar bibînin dê bi eşkereyî bihê weşandin, Berî ku bişînî dikarî biceribînî û serast bikî.</string> -->
  <!--database_migration_activity-->
  <string name="database_migration_activity__would_you_like_to_import_your_existing_text_messages">Tu dixwazî peyamên xwe yên nivîskî ji derve bînî danegeha şîfrekirî ya Signalê?</string>
  <string name="database_migration_activity__the_default_system_database_will_not_be_modified">Danegeha sîstemê ya jixweberî ew ê bi ti awayî neyê sererastkirin an jî guhertin.</string>
  <string name="database_migration_activity__skip">Derbas bibe</string>
  <string name="database_migration_activity__import">Lê bar bike</string>
  <string name="database_migration_activity__this_could_take_a_moment_please_be_patient">Ev, belkî hinek wext bistîne. Ji kerema xwe re, li bendê be dema lêbarkirin temam bû em ê te agahdar bikin.</string>
  <string name="database_migration_activity__importing">LÊ BAR DIBE</string>
  <!--load_more_header-->
  <string name="load_more_header__see_full_conversation">Hemû axiftinê bibîne</string>
  <string name="load_more_header__loading">Tê barkirin</string>
  <!--media_overview_activity-->
  <string name="media_overview_activity__no_media">Medya tune</string>
  <!--message_recipients_list_item-->
  <string name="message_recipients_list_item__view">BÎBÎNE</string>
  <string name="message_recipients_list_item__resend">DÎSA BIŞÎNE</string>
  <!--GroupUtil-->
  <plurals name="GroupUtil_joined_the_group">
    <item quantity="one">%1$s tevlî komê bû.</item>
    <item quantity="other">%1$s tevlî komê bûn.</item>
  </plurals>
  <string name="GroupUtil_group_name_is_now">Navê komê êdî \'%1$s\' e.</string>
  <!--prompt_passphrase_activity-->
  <string name="prompt_passphrase_activity__unlock">Kilîdê veke</string>
  <!--prompt_mms_activity-->
  <string name="prompt_mms_activity__signal_requires_mms_settings_to_deliver_media_and_group_messages">Ji bo şandina medya û peyamên komê ser WiFi, Signal şikila MMS dixwaze. Vê agahî ser cihazê te bêfêde ye, belkî amûr biqif e, an şikil gelek astengker e.</string>
  <string name="prompt_mms_activity__to_send_media_and_group_messages_tap_ok">Ji bo şandina medya û peyamên komê, \'OK\' lêxe û şikila pêwîst xelas bike. Şikila MMS ji bo şirketa torrê di normal de dikare bê peydakirin bi lêgerrina \'your carrier APN\'. Pêwîst ku tu tenê carek wisa bikî.</string>
  <!--profile_create_activity-->
  <string name="CreateProfileActivity_first_name_required">Nav (hewce)</string>
  <string name="CreateProfileActivity_last_name_optional">Paşnav (li gorî daxwazê)</string>
  <string name="CreateProfileActivity_next">Pêşve</string>
  <string name="CreateProfileActivity__username">Navê bikarhêner</string>
  <string name="CreateProfileActivity__create_a_username">Navekî bikarhêneriyê biafirîne</string>
  <string name="CreateProfileActivity_custom_mms_group_names_and_photos_will_only_be_visible_to_you">Navên u wêneyên komê MMS ye taybetê bi tenê ji alîye we va bên dîtin.</string>
  <!--EditAboutFragment-->
  <string name="EditAboutFragment_about">Derbar</string>
  <string name="EditAboutFragment_write_a_few_words_about_yourself">Derbarê xwe de çend peyvan binivîse…</string>
  <string name="EditAboutFragment_speak_freely">Bi azadî bipeyive</string>
  <string name="EditAboutFragment_encrypted">Şîfrekirî</string>
  <string name="EditAboutFragment_be_kind">Dilovan be</string>
  <string name="EditAboutFragment_coffee_lover">Hezkerê qehweyê</string>
  <string name="EditAboutFragment_free_to_chat">Azad ji bo gotûbêj kirin</string>
  <string name="EditAboutFragment_taking_a_break">Bêhna xwe vedide</string>
  <string name="EditAboutFragment_working_on_something_new">Li ser tiştên nû dixebite</string>
  <!--EditProfileFragment-->
  <string name="EditProfileFragment__edit_group">Komê sererast bike</string>
  <string name="EditProfileFragment__group_name">Navê komê</string>
  <!--EditProfileNameFragment-->
  <string name="EditProfileNameFragment_your_name">Navê te</string>
  <string name="EditProfileNameFragment_first_name">Nav</string>
  <string name="EditProfileNameFragment_last_name_optional">Paşnav (li gorî daxwazê)</string>
  <string name="EditProfileNameFragment_save">Tomar bike</string>
  <string name="EditProfileNameFragment_failed_to_save_due_to_network_issues_try_again_later">Ji ber pirsgirêkên torê tomarkirin têk çû. Paşê dîsa biceribîne.</string>
  <!--recipient_preferences_activity-->
  <string name="recipient_preference_activity__shared_media">Medyayên parvekirî</string>
  <!--recipients_panel-->
  <string name="recipients_panel__to"><small>Nav an jî nimreyekê binivîse</small></string>
  <!--verify_display_fragment-->
  <!-- Removed by excludeNonTranslatables <string name="verify_display_fragment__if_you_wish_to_verify_the_security_of_your_end_to_end_encryption_with_s"><![CDATA[Eger tu bixwazî ewlehiya şîfreya xwe bi %s bipejirînî, nimreya li jor bi nimreya ser amûra xwe re bide ber hev. Wek alternatîv, tu dikarî koda li ser telefona wan bivenerînî, an jî ji wan bixwazî ku koda te bivenerin. <a href="https://signal.org/redirect/safety-numbers">Zêdetir hîn bibe.</a>]]></string> -->
  <string name="verify_display_fragment__tap_to_scan">Ji bo venêrînê, lê bitikîne</string>
  <string name="verify_display_fragment__loading">Tê barkirin…</string>
  <!-- Removed by excludeNonTranslatables <string name="verify_display_fragment__verified">Piştrastkirî</string> -->
  <!--verify_identity-->
  <string name="verify_identity__share_safety_number">Nimreya ewlehiyê parve bike</string>
  <!--webrtc_answer_decline_button-->
  <string name="webrtc_answer_decline_button__swipe_up_to_answer">Ji bo bersivdayînê, bişemitîne jorê</string>
  <string name="webrtc_answer_decline_button__swipe_down_to_reject">Ji bo redkirinê, bişemitîne jêrê</string>
  <!--message_details_header-->
  <string name="message_details_header__issues_need_your_attention">Divê tu hinek pirsgirêkan kontrol bikî.</string>
  <string name="message_details_header__sent">Dema şandinê:</string>
  <string name="message_details_header__received">Dema stendinê:</string>
  <string name="message_details_header__disappears">Ew ê wenda bibe</string>
  <string name="message_details_header__via">Bi rêya</string>
  <!--message_details_recipient_header-->
  <string name="message_details_recipient_header__pending_send">Li bendê</string>
  <string name="message_details_recipient_header__sent_to">Hat şandin ji:</string>
  <string name="message_details_recipient_header__sent_from">Ji</string>
  <string name="message_details_recipient_header__delivered_to">Hate teslîmkirin li:</string>
  <string name="message_details_recipient_header__read_by">Hat xwendin ji aliyê:</string>
  <string name="message_details_recipient_header__not_sent">Nehatiye şandin ji:</string>
  <!--message_Details_recipient-->
  <string name="message_details_recipient__failed_to_send">Nehate şandin</string>
  <string name="message_details_recipient__new_safety_number">Nimreya ewlehiyê ya nû</string>
  <!--AndroidManifest.xml-->
  <string name="AndroidManifest__create_passphrase">Pêborîne biafirîne</string>
  <string name="AndroidManifest__select_contacts">Kesan hilbijêre</string>
  <string name="AndroidManifest__change_passphrase">Pêborînê biguherîne</string>
  <string name="AndroidManifest__verify_safety_number">Nimreya ewlehiyê piştrast bike</string>
  <string name="AndroidManifest__log_submit">Tomargeha neqandina çewtiyan bişîne</string>
  <string name="AndroidManifest__media_preview">Pêşdîtina medyayê</string>
  <string name="AndroidManifest__message_details">Hûrgiliyên peyamê</string>
  <string name="AndroidManifest__linked_devices">Cîhazên girêdayî</string>
  <string name="AndroidManifest__invite_friends">Hevalên xwe vexwîne</string>
  <string name="AndroidManifest_archived_conversations">Axiftinên arşîvkirî</string>
  <string name="AndroidManifest_remove_photo">Wêneyê rake</string>
  <!--Message Requests Megaphone-->
  <string name="MessageRequestsMegaphone__message_requests">Daxwazên peyamê</string>
  <string name="MessageRequestsMegaphone__add_profile_name">Navê profîlê tevlî bike</string>
  <!--HelpFragment-->
  <string name="HelpFragment__have_you_read_our_faq_yet">Te rûpela me ya PPP xwendiye?</string>
  <string name="HelpFragment__next">Pêşve</string>
  <string name="HelpFragment__contact_us">Bi me re têkeve têkiliyê</string>
  <string name="HelpFragment__tell_us_whats_going_on">Ji me re bibêje çi diqewime</string>
  <string name="HelpFragment__include_debug_log">Tomargeha neqandina çewtiyan bixe tev</string>
  <string name="HelpFragment__whats_this">Ev çi ye?</string>
  <string name="HelpFragment__how_do_you_feel">Tu xwe çawa his dikî?</string>
  <string name="HelpFragment__support_info">Agahiya piştgiriyê</string>
  <string name="HelpFragment__signal_android_support_request">Daxwaza Piştgiriya Signal Androidê </string>
  <string name="HelpFragment__debug_log">Tomargeha neqandina çewtiyan:</string>
  <string name="HelpFragment__could_not_upload_logs">Nikaribu tomargehan bar bike. </string>
  <string name="HelpFragment__please_be_as_descriptive_as_possible">Ji kerema xwe ra heta ku bi destê we hatîye zelal u berfireh bin da ku hun alîkariya me bikin ku em pirsgirêkê fehm bikin.</string>
  <!--ReactWithAnyEmojiBottomSheetDialogFragment-->
  <string name="ReactWithAnyEmojiBottomSheetDialogFragment__this_message">Ev peyam</string>
  <string name="ReactWithAnyEmojiBottomSheetDialogFragment__recently_used">Demên nêzî da bikar anî</string>
  <string name="ReactWithAnyEmojiBottomSheetDialogFragment__nature">Xweza</string>
  <string name="ReactWithAnyEmojiBottomSheetDialogFragment__food">Xwarin</string>
  <string name="ReactWithAnyEmojiBottomSheetDialogFragment__activities">Çalakî</string>
  <string name="ReactWithAnyEmojiBottomSheetDialogFragment__places">Mekan</string>
  <string name="ReactWithAnyEmojiBottomSheetDialogFragment__objects">Obje</string>
  <string name="ReactWithAnyEmojiBottomSheetDialogFragment__symbols">Sembol</string>
  <string name="ReactWithAnyEmojiBottomSheetDialogFragment__flags">Al</string>
  <string name="ReactWithAnyEmojiBottomSheetDialogFragment__emoticons">Emojî</string>
  <!--arrays.xml-->
  <string name="arrays__use_default">Ya jixweber bi kar bîne</string>
  <string name="arrays__use_custom">Ya taybet bi kar bîne</string>
  <string name="arrays__mute_for_one_hour">Ji bo saetekê bêdeng bike</string>
  <string name="arrays__mute_for_one_day">Ji bo rojekê bêdeng bike</string>
  <string name="arrays__mute_for_seven_days">Ji bo 7 rojan bêdeng bike</string>
  <string name="arrays__settings_default">Sazkariyên jixweber</string>
  <string name="arrays__enabled">Çalak</string>
  <string name="arrays__disabled">Neçalak</string>
  <string name="arrays__name_and_message">Nav û peyam</string>
  <string name="arrays__name_only">Tenê nav</string>
  <string name="arrays__no_name_or_message">Nav an jî peyam tune</string>
  <string name="arrays__images">Wêne</string>
  <string name="arrays__audio">Deng</string>
  <string name="arrays__video">Vîdyo</string>
  <string name="arrays__documents">Dosye</string>
  <string name="arrays__small">Biçûk</string>
  <string name="arrays__normal">Normal</string>
  <string name="arrays__large">Mezin</string>
  <string name="arrays__extra_large">Pir mezin</string>
  <string name="arrays__default">Jixweber</string>
  <string name="arrays__high">Bilind</string>
  <string name="arrays__max">Herî bilind</string>
  <!--plurals.xml-->
  <plurals name="hours_ago">
    <item quantity="one">%ds</item>
    <item quantity="other">%ds</item>
  </plurals>
  <!--preferences.xml-->
  <string name="preferences__sms_mms">SMS û MMS</string>
  <string name="preferences__pref_all_sms_title">Hemû SMS\'an bistîne</string>
  <string name="preferences__pref_all_mms_title">Hemû MMS\'an bistîne</string>
  <string name="preferences__use_signal_for_viewing_and_storing_all_incoming_text_messages">Ji bo hemû peyamên têne telefona te, Signalê bi kar bîne</string>
  <string name="preferences__use_signal_for_viewing_and_storing_all_incoming_multimedia_messages">Ji bo hemû peyamên medyayî yên têne telefona te, Signalê bi kar bîne</string>
  <string name="preferences__pref_enter_sends_title">Bişkoka \"Enter\"ê dişîne</string>
  <string name="preferences__pressing_the_enter_key_will_send_text_messages">Tikandina li bişkoka \"Enter\"ê ew ê peyaman bişîne</string>
  <string name="preferences__pref_use_address_book_photos">Wêneyên navnivîskê bi kar bîne</string>
  <string name="preferences__display_contact_photos_from_your_address_book_if_available">Heke hebe ji navnivîska xwe wêneyên kesan nîşan bide</string>
  <string name="preferences__generate_link_previews">Pêşdîtinên girêdanê çêbike</string>
  <string name="preferences__choose_identity">Nasnameyê hilbijêre</string>
  <string name="preferences__choose_your_contact_entry_from_the_contacts_list">Têxistina kesê xwe ji navnivîskê hilbijêre.</string>
  <string name="preferences__change_passphrase">Pêborînê biguherîne</string>
  <string name="preferences__change_your_passphrase">Pêborîna xwe biguherîne</string>
  <string name="preferences__enable_passphrase">Pêborîna kilîda ekranê çalak bike</string>
  <string name="preferences__lock_signal_and_message_notifications_with_a_passphrase">Ekranê û danezanan bi pêborînekê kilîd bike.</string>
  <string name="preferences__screen_security">Ewlehiya ekranê</string>
  <string name="preferences__disable_screen_security_to_allow_screen_shots">Di lîsteya sepanên dawîn de û di nav sepanê de girtina wêneyê ekranê asteng bike</string>
  <string name="preferences__auto_lock_signal_after_a_specified_time_interval_of_inactivity">Signalê piştî demeke diyarkirî bixweber kilîd bike</string>
  <string name="preferences__inactivity_timeout_passphrase">Pêborîna demborînê</string>
  <string name="preferences__inactivity_timeout_interval">Wextê demborînê</string>
  <string name="preferences__notifications">Danezan</string>
  <string name="preferences__led_color">Rengê LED\'ê</string>
  <string name="preferences__led_color_unknown">Nenas</string>
  <string name="preferences__pref_led_blink_title">Şêweya vêketin û vemirîna LEDê</string>
  <string name="preferences__sound">Dengê zengilê</string>
  <string name="preferences__silent">Bêdeng</string>
  <string name="preferences__default">Jixweber</string>
  <string name="preferences__repeat_alerts">Hişyariyan dubare bike</string>
  <string name="preferences__never">Qet</string>
  <string name="preferences__one_time">Carekê</string>
  <string name="preferences__two_times">Du caran</string>
  <string name="preferences__three_times">Sê caran</string>
  <string name="preferences__five_times">Pênc caran</string>
  <string name="preferences__ten_times">Deh caran</string>
  <string name="preferences__vibrate">Ricifîn</string>
  <string name="preferences__green">Kesk</string>
  <string name="preferences__red">Sor</string>
  <string name="preferences__blue">Şîn</string>
  <string name="preferences__orange">Pirteqalî</string>
  <string name="preferences__cyan">Şînê vekirî</string>
  <string name="preferences__magenta">Sorê vekirî</string>
  <string name="preferences__white">Spî</string>
  <string name="preferences__none">Ne yek jî</string>
  <string name="preferences__fast">Bilez</string>
  <string name="preferences__normal">Normal</string>
  <string name="preferences__slow">Hêdî</string>
  <string name="preferences__help">Alîkarî</string>
  <string name="preferences__advanced">Pêşketî</string>
  <string name="preferences__donate_to_signal">Bexşê bide Sîgnalê</string>
  <string name="preferences__privacy">Nihênî</string>
  <string name="preferences__mms_user_agent">Alava Bikarhêner a MMS\'ê</string>
  <string name="preferences__advanced_mms_access_point_names">Sazkariyên manûel ên MMS\'ê</string>
  <string name="preferences__mmsc_url">MMSC URL</string>
  <string name="preferences__mms_proxy_host">Hewangera Proxyê ya MMS\'ê</string>
  <string name="preferences__mms_proxy_port">Porta Proxyê ya MMS\'ê</string>
  <string name="preferences__mmsc_username">Navê bikarhêner ê MMSC\'ê</string>
  <string name="preferences__mmsc_password">Pêborîna MMSC\'ê</string>
  <string name="preferences__sms_delivery_reports">Raporên teslîmkirina SMS\'ê</string>
  <string name="preferences__request_a_delivery_report_for_each_sms_message_you_send">Ji bo her peyama ku te şandiye, rapora teslîmkirinê bixwaze</string>
  <string name="preferences__data_and_storage">Dane û bîrgeh</string>
  <string name="preferences__storage">Bîrgeh</string>
  <string name="preferences__conversation_length_limit">Sînorê dirêjahiya axiftinê</string>
  <string name="preferences__keep_messages">Peyaman hilîne</string>
  <string name="preferences__clear_message_history">Raboriya peyaman paqij bike</string>
  <string name="preferences__linked_devices">Cîhazên girêdayî</string>
  <string name="preferences__light_theme">Ronî</string>
  <string name="preferences__dark_theme">Tarî</string>
  <string name="preferences__appearance">Xuyang</string>
  <string name="preferences__theme">Rûkar</string>
  <string name="preferences__chat_wallpaper">Paşrûya gotûbêjê</string>
  <string name="preferences__disable_pin">PIN\'ê neçalak bike</string>
  <string name="preferences__enable_pin">PIN\'ê çalak bike</string>
  <string name="preferences__system_default">Jixwebera sîstemê</string>
  <string name="preferences__language">Ziman</string>
  <string name="preferences__signal_messages_and_calls">Peyam û gerînên Signalê</string>
  <string name="preferences__advanced_pin_settings">Sazkariyên PIN\'a pêşketî</string>
  <string name="preferences__free_private_messages_and_calls">Ji bikarhênerên Signalê re peyam û gerînên taybet ên belaş</string>
  <string name="preferences__submit_debug_log">Tomargeha neqandina çewtiyan bişîne</string>
  <string name="preferences__delete_account">Hesêb jê bibe</string>
  <string name="preferences__support_wifi_calling">Moda guncaviyê ya Gerîna ji ser WiFi</string>
  <string name="preferences__enable_if_your_device_supports_sms_mms_delivery_over_wifi">Heke cîhaza te ji ser WiFi\'yê SMS/MMS\'ê teslîm dike, wê çalak bike (tenê dema ku di cîhaza te de \"Gerîna ji ser WiFi\'yê\" çalak be, vêya çalak bike)</string>
  <string name="preferences__incognito_keyboard">Klavyeya veşartî</string>
  <string name="preferences__read_receipts">Hat xwendin</string>
  <string name="preferences__if_read_receipts_are_disabled_you_wont_be_able_to_see_read_receipts">Heke agahiya \"Hat xwendin\"ê neçalak be, tu yê nikaribî bibînî bê peyamên te hatine xwendin an nehatine xwendin.</string>
  <string name="preferences__typing_indicators">Nîşanderên(…) nivîsandinê</string>
  <string name="preferences__if_typing_indicators_are_disabled_you_wont_be_able_to_see_typing_indicators">Heke nîşanderên(…) nivîsandinê neçalak be, tu yê nikaribî nîşanderên nivîsandinê ji kesên din bibînî.</string>
  <string name="preferences_app_protection__blocked_users">Bikarhênerên astengkirî</string>
  <string name="preferences_chats__when_using_mobile_data">Dema ku daneya mobîl tê bikaranîn</string>
  <string name="preferences_chats__when_using_wifi">Dema ku Wi-Fi tê bikaranîn</string>
  <string name="preferences_chats__when_roaming">Di dema gerînê de</string>
  <string name="preferences_chats__media_auto_download">Medyayan bixweber daxîne</string>
  <string name="preferences_chats__message_history">Raboriya peyamê</string>
  <string name="preferences_storage__storage_usage">Bikaranîna bîrgehê</string>
  <string name="preferences_storage__photos">Wêne</string>
  <string name="preferences_storage__videos">Vîdyo</string>
  <string name="preferences_storage__files">Dosye</string>
  <string name="preferences_storage__audio">Deng</string>
  <string name="preferences_storage__review_storage">Bîrgehê kontrol bike</string>
  <string name="preferences_storage__delete_older_messages">Peyamên zêde kevn jê bibe?</string>
  <string name="preferences_storage__clear_message_history">Raboriya peyamê paqij bike?</string>
  <string name="preferences_storage__this_will_permanently_trim_all_conversations_to_the_d_most_recent_messages">Ev ê hemû axiftinan heta %1$s peyamên dawîn bi awayekî mayinde biqusîne.</string>
  <string name="preferences_storage__this_will_delete_all_message_history_and_media_from_your_device">Ev ê teviha raboriya peyam û medyayan ji cîhazê paqij bike.</string>
  <string name="preferences_storage__are_you_sure_you_want_to_delete_all_message_history">Tu bi rastî jî dixwazî hemû raboriya peyaman jê bibî?</string>
  <string name="preferences_storage__all_message_history_will_be_permanently_removed_this_action_cannot_be_undone">Hemû raboriya peyaman ew ê bi awayekî mayinde bê rakirin. Ev çalakî nayê vegerandin.</string>
  <string name="preferences_storage__delete_all_now">Aniha gişî jê bibe</string>
  <string name="preferences_storage__forever">Daîmî</string>
  <string name="preferences_storage__one_year">1 sal</string>
  <string name="preferences_storage__six_months">6 meh</string>
  <string name="preferences_storage__thirty_days">30 roj</string>
  <string name="preferences_storage__none">Ne yek jî</string>
  <string name="preferences_storage__s_messages">%1$s peyam</string>
  <string name="preferences_storage__custom">Taybet</string>
  <string name="preferences_advanced__use_system_emoji">Emojiyên sîstemê bi kar bîne</string>
  <string name="preferences_advanced__disable_signal_built_in_emoji_support">Emojiyên Signalê neçalak bike</string>
  <string name="preferences_advanced__relay_all_calls_through_the_signal_server_to_avoid_revealing_your_ip_address">Ji bo navnîşana IP\'ya te ji kesên te re neyê xuyan hemû gerînan ji ser servera Signalê biguhezîne. Çalakkirin ew ê kalîteya gerînê kêm bike.</string>
  <string name="preferences_advanced__always_relay_calls">Gerînan her tim biguhezîne</string>
  <string name="preferences_app_protection__who_can">Kî dikare…</string>
  <string name="preferences_app_protection__app_access">Gihîna sepanê</string>
  <string name="preferences_app_protection__communication">Têkilî</string>
  <string name="preferences_chats__chats">Gotûbêj</string>
  <string name="preferences_data_and_storage__manage_storage">Bîrgehê birêve bibe</string>
  <string name="preferences_data_and_storage__calls">Gerîn</string>
  <string name="preferences_data_and_storage__use_less_data_for_calls">Ji bo gerînan daneyên kêmtir bi kar bîne</string>
  <string name="preferences_data_and_storage__never">Qet</string>
  <!-- Removed by excludeNonTranslatables <string name="preferences_data_and_storage__wifi_and_cellular">WiFi û Hucreyî</string> -->
  <!-- Removed by excludeNonTranslatables <string name="preferences_data_and_storage__cellular_only">Tenê hucreyî</string> -->
  <string name="preference_data_and_storage__using_less_data_may_improve_calls_on_bad_networks">Dibe ku rewşa axaftinên we baştir be ger hun hindik data bikar bînin.</string>
  <string name="preferences_notifications__messages">Peyam</string>
  <string name="preferences_notifications__events">Çalakî</string>
  <string name="preferences_notifications__in_chat_sounds">Dengên di gotûbêjê de</string>
  <string name="preferences_notifications__show">Nîşan bide</string>
  <string name="preferences_notifications__calls">Gerîn</string>
  <string name="preferences_notifications__ringtone">Dengê zengilê</string>
  <string name="preferences_chats__show_invitation_prompts">Daxwazên vexwendinê nîşan bide</string>
  <string name="preferences_chats__display_invitation_prompts_for_contacts_without_signal">Ji bo kesên ku Signalê bi kar nînin, daxwazên vexwendinê nîşan bide</string>
  <string name="preferences_chats__message_text_size">Mezinahiya fonta peyamê</string>
  <string name="preferences_events__contact_joined_signal">Kes tevlî Signalê bû</string>
  <string name="preferences_notifications__priority">Danezanên Sîstemê - Signal</string>
  <string name="preferences_communication__category_sealed_sender">Şanderê Veşartî</string>
  <string name="preferences_communication__sealed_sender_display_indicators">Nîşanderên ekranê</string>
  <string name="preferences_communication__sealed_sender_display_indicators_description">Di peyamên ku şander veşartî ne de dema \"Hûrgiliyên peyamê\" hate bijartin îkona rewşê nîşan bide.</string>
  <string name="preferences_communication__sealed_sender_allow_from_anyone">Ji her kesî bistîne</string>
  <string name="preferences_communication__sealed_sender_allow_from_anyone_description">Şanderê veşartî çalak dike ji bo peyamên were yên ji kesên ne di navnivîska te de û ji kesên ku te profîla xwe bi wan re parve nekiriye re.</string>
  <string name="preferences_communication__sealed_sender_learn_more">Zêdetir bizane</string>
  <string name="preferences_setup_a_username">Navekî bikarhêneriyê biafirîne</string>
  <string name="preferences_proxy">Proxy</string>
  <string name="preferences_use_proxy">Proxy bikar bîne</string>
  <string name="preferences_off">Girtî</string>
  <string name="preferences_on">Vekirî</string>
  <string name="preferences_proxy_address">Navnîşana proxy</string>
  <string name="preferences_only_use_a_proxy_if">Tenê dema ku tu nikarî bi rêya xeta mobil an jî Wi-Fi xwe bigînî Signal ê proxy yê bikar bîne.</string>
  <string name="preferences_share">Parve bike</string>
  <string name="preferences_save">Tomar bike</string>
  <string name="preferences_connecting_to_proxy">Proxy va tê girêdan…</string>
  <string name="preferences_connected_to_proxy">Proxy va hate girêdan</string>
  <string name="preferences_connection_failed">Girêdan serneket</string>
  <string name="preferences_couldnt_connect_to_the_proxy">Nikaribu bi proxy yê va bê girêdan. Navnîşana proxy yê kontrol bike u dîsa biceribîne.</string>
  <string name="preferences_you_are_connected_to_the_proxy"> Tu bi proxy yê va hatî girêdan. Tu dikarî, li ser eyeraran, her dem proxy bigrî.</string>
  <string name="preferences_success">Serkeftî</string>
  <string name="preferences_failed_to_connect">Nikaribû bê girêdan</string>
  <string name="preferences_enter_proxy_address">Navnîşana proxy bikevê</string>
  <string name="configurable_single_select__customize_option">Vebijarkê sererast bike</string>
  <!--Internal only preferences-->
  <!--Payments-->
  <string name="PaymentsAllActivityFragment__all">Hemû</string>
  <string name="PaymentsAllActivityFragment__sent">Dema şandinê:</string>
  <string name="PaymentsAllActivityFragment__received">Dema stendinê:</string>
  <string name="PaymentsHomeFragment__see_all">Gişî bibîne</string>
  <string name="PaymentsHomeFragment__send">Bişîne</string>
  <string name="PaymentsHomeFragment__help">Alîkarî</string>
  <string name="PaymentsHomeFragment__continue">Bidomîne</string>
  <string name="PaymentsHomeFragment__details">Hûrgilî</string>
  <!--PaymentsAddMoneyFragment-->
  <string name="PaymentsAddMoneyFragment__copy">Kopî bike</string>
  <string name="PaymentsAddMoneyFragment__copied_to_clipboard">Li panoyê hat kopîkirin</string>
  <!--PaymentsDetailsFragment-->
  <string name="PaymentsDetailsFragment__details">Hûrgilî</string>
  <string name="PaymentsDetailsFragment__status">Rewş</string>
  <string name="PaymentsDetailsFragment__to">Wergir</string>
  <string name="PaymentsDetailsFragment__from">Şander</string>
  <!--PaymentsTransferFragment-->
  <string name="PaymentsTransferFragment__next">Pêşve</string>
  <string name="PaymentsTransferFragment__settings">Sazkarî</string>
  <!--PaymentsTransferQrScanFragment-->
  <!--CreatePaymentFragment-->
  <string name="CreatePaymentFragment__request">Daxwaz</string>
  <!--EditNoteFragment-->
  <!--ConfirmPaymentFragment-->
  <string name="ConfirmPayment__to">Wergir</string>
  <!--CurrencyAmountFormatter_s_at_s-->
  <!--SetCurrencyFragment-->
  <!--****************************************-->
  <!--menus-->
  <!--****************************************-->
  <!--contact_selection_list-->
  <string name="contact_selection_list__unknown_contact">Peyama nû…</string>
  <string name="contact_selection_list__unknown_contact_block">Bikarhêner asteng bike</string>
  <string name="contact_selection_list__unknown_contact_add_to_group">Tevlî komê bike</string>
  <!--conversation_callable_insecure-->
  <string name="conversation_callable_insecure__menu_call">Gerîn</string>
  <!--conversation_callable_secure-->
  <string name="conversation_callable_secure__menu_call">Gerîna Signalê</string>
  <string name="conversation_callable_secure__menu_video">Gerîna vîdoyî ya Signalê</string>
  <!--conversation_context-->
  <string name="conversation_context__menu_message_details">Hûrgiliyên peyamê</string>
  <string name="conversation_context__menu_copy_text">Nivîsê kopî bike</string>
  <string name="conversation_context__menu_delete_message">Peyamê jê bibe</string>
  <string name="conversation_context__menu_forward_message">Peyamê berhêl bike</string>
  <string name="conversation_context__menu_resend_message">Peyamê dîsa bişîne</string>
  <string name="conversation_context__menu_reply_to_message">Peyamê bibersivîne</string>
  <!--conversation_context_reacction-->
  <string name="conversation_context__reaction_multi_select">Bijartina pirjimarî</string>
  <!--conversation_context_image-->
  <string name="conversation_context_image__save_attachment">Pêvekê tomar bike</string>
  <!--conversation_expiring_off-->
  <string name="conversation_expiring_off__disappearing_messages">Peyamên wenda dibin</string>
  <!--conversation_expiring_on-->
  <!--conversation_insecure-->
  <string name="conversation_insecure__invite">Vexwîne</string>
  <!--conversation_list_batch-->
  <string name="conversation_list_batch__menu_delete_selected">Yên bijartî jê bibe</string>
  <string name="conversation_list_batch__menu_pin_selected">Ya bijartî sabit bike</string>
  <string name="conversation_list_batch__menu_unpin_selected">Ya bijartî serbest berde</string>
  <string name="conversation_list_batch__menu_select_all">Gişî hilbijêre</string>
  <string name="conversation_list_batch_archive__menu_archive_selected">Yên bijartî arşîv bike</string>
  <string name="conversation_list_batch_unarchive__menu_unarchive_selected">Yên bijartî ji arşîvê derxîne</string>
  <string name="conversation_list_batch__menu_mark_as_read">Wekî xwendî nîşan bike</string>
  <string name="conversation_list_batch__menu_mark_as_unread">Wekî nexwendî nîşan bike</string>
  <!--conversation_list-->
  <string name="conversation_list_settings_shortcut">Kurterêya sazkariyan</string>
  <string name="conversation_list_search_description">Di axiftinê de bibîne</string>
  <string name="conversation_list__pinned">Hat sabitkirin</string>
  <string name="conversation_list__chats">Gotûbêj</string>
  <string name="conversation_list__you_can_only_pin_up_to_d_chats">Tu dikarî tenê %1$d gotûbêjan sabit bikî.</string>
  <!--conversation_list_item_view-->
  <string name="conversation_list_item_view__contact_photo_image">Wêneyê kesî</string>
  <string name="conversation_list_item_view__archived">Hat arşîvkirin</string>
  <!--conversation_list_fragment-->
  <string name="conversation_list_fragment__fab_content_description">Axiftina nû</string>
  <string name="conversation_list_fragment__open_camera_description">Kamerayê veke</string>
  <string name="conversation_list_fragment__no_chats_yet_get_started_by_messaging_a_friend">Hîn gotûbêj tune ye.\nKa ji hevalên xwe re peyamekê bişîne û dest pê bike.</string>
  <!--conversation_secure_verified-->
  <string name="conversation_secure_verified__menu_reset_secure_session">Rûniştina parastî reset bike</string>
  <!--conversation_muted-->
  <string name="conversation_muted__unmute">Bideng bike</string>
  <!--conversation_unmuted-->
  <string name="conversation_unmuted__mute_notifications">Danezanan bêdeng bike</string>
  <!--conversation-->
  <string name="conversation__menu_group_settings">Sazkariyên komê</string>
  <string name="conversation__menu_leave_group">Ji komê derkeve</string>
  <string name="conversation__menu_view_all_media">Hemû medya</string>
  <string name="conversation__menu_conversation_settings">Sazkariyên axiftinê</string>
  <string name="conversation__menu_add_shortcut">Tevlî ekrana destpêkê bike</string>
  <string name="conversation__menu_create_bubble">Nepoxê biafirîne</string>
  <!--conversation_popup-->
  <string name="conversation_popup__menu_expand_popup">Pencereya daketok fireh bike</string>
  <!--conversation_callable_insecure-->
  <string name="conversation_add_to_contacts__menu_add_to_contacts">Tevlî navnivîskê bike</string>
  <!--conversation_group_options-->
  <string name="convesation_group_options__recipients_list">Lîsteya wergiran</string>
  <string name="conversation_group_options__delivery">Teslîmkirin</string>
  <string name="conversation_group_options__conversation">Axiftin</string>
  <string name="conversation_group_options__broadcast">Weşan</string>
  <!--text_secure_normal-->
  <string name="text_secure_normal__menu_new_group">Koma nû</string>
  <string name="text_secure_normal__menu_settings">Sazkarî</string>
  <string name="text_secure_normal__menu_clear_passphrase">Kilîd bike</string>
  <string name="text_secure_normal__mark_all_as_read">Gişî wekî xwendî nîşan bike</string>
  <string name="text_secure_normal__invite_friends">Hevalên xwe vexwîne</string>
  <!--verify_display_fragment-->
  <string name="verify_display_fragment_context_menu__copy_to_clipboard">Li panoyê hat kopîkirin</string>
  <string name="verify_display_fragment_context_menu__compare_with_clipboard">Bi panoyê re bide ber hev</string>
  <!--reminder_header-->
  <string name="reminder_header_sms_import_title">SMS\'ên sîstemê lê bar bike</string>
  <string name="reminder_header_sms_import_text">Ji bo peyamên SMSê yên xwe kopî bikî nav agahîdanka şîfrekirî ya Signal ê, bitepîne</string>
  <string name="reminder_header_push_title">Peyam û gerînên Signalê çalak bike</string>
  <string name="reminder_header_push_text">Tecrûbeya xwe ya têkilîdanînê bilind bike.</string>
  <string name="reminder_header_service_outage_text">Di Signalê de çend pirsgirêkên teknîkî rû didin. Ji bo vegerandina xizmetê em bi hemû hêza xwe li ser dixebitin.</string>
  <string name="reminder_header_progress">%%%1$d</string>
  <!--media_preview-->
  <string name="media_preview__save_title">Tomar bike</string>
  <string name="media_preview__forward_title">Berhêl bike</string>
  <string name="media_preview__share_title">Parve bike</string>
  <string name="media_preview__all_media_title">Hemû medya</string>
  <!--media_preview_activity-->
  <string name="media_preview_activity__media_content_description">Pêşdîtina medyayê</string>
  <!--new_conversation_activity-->
  <string name="new_conversation_activity__refresh">Nû bike</string>
  <!--redphone_audio_popup_menu-->
  <!--Insights-->
  <string name="Insights__percent">%</string>
  <string name="Insights__title">Kûrbîn</string>
  <string name="InsightsDashboardFragment__title">Kûrbîn</string>
  <string name="InsightsDashboardFragment__boost_your_signal">Signalê bihêz bike</string>
  <string name="InsightsDashboardFragment__not_enough_data">Dane têrê nake</string>
  <string name="InsightsDashboardFragment__start_a_conversation">Dest bi axiftinekê bike</string>
  <string name="InsightsDashboardFragment__encrypted_messages">Peyamên şîfrekirî</string>
  <string name="InsightsDashboardFragment__cancel">Betal bike</string>
  <string name="InsightsDashboardFragment__send">Bişîne</string>
  <string name="InsightsModalFragment__title">Danasîna Kûrbînan</string>
  <string name="InsightsModalFragment__view_insights">Kûrbînan nîşan bide</string>
  <string name="FirstInviteReminder__title">Vexwîne Signalê</string>
  <string name="SecondInviteReminder__title">Signala xwe bihêz bike</string>
  <string name="SecondInviteReminder__description">%1$s vexwîne Signalê</string>
  <string name="InsightsReminder__view_insights">Kûrbînan nîşan bide</string>
  <string name="InsightsReminder__invite">Vexwîne</string>
  <!--Edit KBS Pin-->
  <!--BaseKbsPinFragment-->
  <string name="BaseKbsPinFragment__next">Pêşve</string>
  <string name="BaseKbsPinFragment__create_alphanumeric_pin">PIN\'a alfahejmarî biafirîne</string>
  <string name="BaseKbsPinFragment__create_numeric_pin">PIN\'a hejmarî biafirîne</string>
  <!--CreateKbsPinFragment-->
  <plurals name="CreateKbsPinFragment__pin_must_be_at_least_characters">
    <item quantity="one">PIN, divê herî kêm %1$d karakter be</item>
    <item quantity="other">PIN, divê herî kêm %1$d karakter bin</item>
  </plurals>
  <plurals name="CreateKbsPinFragment__pin_must_be_at_least_digits">
    <item quantity="one">PIN, divê herî kêm %1$d hejmar be</item>
    <item quantity="other">PIN, divê herî kêm %1$d hejmar bin</item>
  </plurals>
  <string name="CreateKbsPinFragment__create_a_new_pin">PIN\'a nû biafirîne</string>
  <string name="CreateKbsPinFragment__you_can_choose_a_new_pin_as_long_as_this_device_is_registered">Heta ku ev cîhaz qeydkirî be tu dikarî PIN\'a xwe biguherînî.</string>
  <string name="CreateKbsPinFragment__create_your_pin">PIN\'a xwe biafirîne</string>
  <string name="CreateKbsPinFragment__choose_a_stronger_pin">PIN\'eke bihêztir hilbijêre</string>
  <!--ConfirmKbsPinFragment-->
  <string name="ConfirmKbsPinFragment__pins_dont_match">PIN hev nagirin. Dîsa biceribîne.</string>
  <string name="ConfirmKbsPinFragment__confirm_your_pin">PIN\'a xwe bipejirîne</string>
  <string name="ConfirmKbsPinFragment__pin_creation_failed">Afirandina PIN\'ê bi ser neket</string>
  <string name="ConfirmKbsPinFragment__your_pin_was_not_saved">PIN\'a te nehate tomarkirin. Ji bo afirandina PIN\'ê, em ê paşê bînin bîra te.</string>
  <string name="ConfirmKbsPinFragment__pin_created">PIN hat afirandin.</string>
  <string name="ConfirmKbsPinFragment__re_enter_your_pin">PIN\'a xwe dîsa bikevê</string>
  <string name="ConfirmKbsPinFragment__creating_pin">PIN tê afirandin…</string>
  <!--KbsSplashFragment-->
  <string name="KbsSplashFragment__introducing_pins">Danasîna PIN\'an</string>
  <string name="KbsSplashFragment__learn_more">Zêdetir Bizane</string>
  <string name="KbsSplashFragment__registration_lock_equals_pin">Kilîda Tomarbûnê = PIN</string>
  <string name="KbsSplashFragment__your_registration_lock_is_now_called_a_pin">Li şûna Kilîda Tomarbûnê êdî PIN tê bikaranîn. Aniha nûve bike.</string>
  <string name="KbsSplashFragment__update_pin">PIN\'ê nû bike</string>
  <string name="KbsSplashFragment__create_your_pin">PIN\'a xwe biafirîne</string>
  <string name="KbsSplashFragment__learn_more_about_pins">Derbarê PIN\'an de zêdetir bizane</string>
  <string name="KbsSplashFragment__disable_pin">PIN\'ê neçalak bike</string>
  <!--KBS Reminder Dialog-->
  <string name="KbsReminderDialog__enter_your_signal_pin">PIN\'a Signala xwe bikevê</string>
  <string name="KbsReminderDialog__to_help_you_memorize_your_pin">Ji bo ku em alîkariya bîranîn PINa we bikin, em ê dem bi dem ji we bipirsin ku hun wê bikevinê. Demê tên da emê wê kêmtir bipirsin.</string>
  <string name="KbsReminderDialog__skip">Derbas bibe</string>
  <string name="KbsReminderDialog__submit">Bişîne</string>
  <string name="KbsReminderDialog__forgot_pin">Te PIN\'a xwe ji bîr kir?</string>
  <string name="KbsReminderDialog__incorrect_pin_try_again">PIN\'a çewt. Dîsa biceribîne.</string>
  <!--AccountLockedFragment-->
  <string name="AccountLockedFragment__account_locked">Hesab hat kilîdkirin</string>
  <string name="AccountLockedFragment__next">Pêşve</string>
  <string name="AccountLockedFragment__learn_more">Zêdetir Bizane</string>
  <!--KbsLockFragment-->
  <string name="RegistrationLockFragment__enter_your_pin">PIN\'a xwe bikevê</string>
  <string name="RegistrationLockFragment__enter_alphanumeric_pin">PIN\'a alfahejmarî bikevê</string>
  <string name="RegistrationLockFragment__enter_numeric_pin">PIN\'a hejmarî bikevê</string>
  <string name="RegistrationLockFragment__incorrect_pin_try_again">PIN\'a çewt. Dîsa biceribîne.</string>
  <string name="RegistrationLockFragment__forgot_pin">Te PIN\'a xwe ji bîr kir?</string>
  <string name="RegistrationLockFragment__incorrect_pin">PIN\'a Çewt</string>
  <string name="RegistrationLockFragment__forgot_your_pin">Te PIN\'a xwe ji bîr kir?</string>
  <string name="RegistrationLockFragment__not_many_tries_left">Heqên te hindik man!</string>
  <plurals name="RegistrationLockFragment__incorrect_pin_d_attempts_remaining">
    <item quantity="one">PIN\'a çewt. %1$d heqê te maye.</item>
    <item quantity="other">PIN\'a çewt. %1$d heqên te mane.</item>
  </plurals>
  <plurals name="RegistrationLockFragment__you_have_d_attempts_remaining">
    <item quantity="one">%1$d heqê te maye.</item>
    <item quantity="other">%1$d heqê te mane.</item>
  </plurals>
  <plurals name="RegistrationLockFragment__d_attempts_remaining">
    <item quantity="one">%1$d heqê te maye.</item>
    <item quantity="other">%1$d heqên te mane.</item>
  </plurals>
  <!--CalleeMustAcceptMessageRequestDialogFragment-->
  <string name="CalleeMustAcceptMessageRequestDialogFragment__s_will_get_a_message_request_from_you">%1$s ê peyameke daxwazê ji we bistîne. Gava ku daxwaziya peyama we hate qebûl kirin hûn dikarin telefon bikin.</string>
  <!--KBS Megaphone-->
  <string name="KbsMegaphone__create_a_pin">PIN\'ê biafiîne</string>
  <string name="KbsMegaphone__create_pin">PIN\'ê biafiîne</string>
  <!--Research Megaphone-->
  <string name="ResearchMegaphone_tell_signal_what_you_think">Tu çi difikirî ka ji Signalê re bibêjî</string>
  <string name="ResearchMegaphone_to_make_signal_the_best_messaging_app_on_the_planet">Ji bo ku Signal ê bikin sepana peyam-avîtinê ya li seranserê erdê a herî baş, em dixwazin ramanên we bibihîzin.</string>
  <string name="ResearchMegaphone_learn_more">Zêdetir bizane</string>
  <string name="ResearchMegaphone_dismiss">Bigire</string>
  <string name="ResearchMegaphoneDialog_signal_research">Lêkolîna Signalê</string>
  <string name="ResearchMegaphoneDialog_we_believe_in_privacy"><![CDATA[<p><b>Baweriya me bi nihêniyê heye.</b></p><p>Signal te naşopîne an jî daneyên te berhev nake. Ji bo ku em Signalê ji bo her kesî baştir bikin, bala me li ser paşragihandinên bikarhêneran e, <b>û em a te jî pir dixwazin.</b></p><p>Ji bo em zanibin bê tu Signalê çawa bi kar tînî, em anketekê çêdikin. Anketa me ti daneyeke têkildarî nasnameya te berhev nake. Heke tu bi paşragihandinên zêdetir re eleqedar î, vebijarka te heye ku agahiyên xwe yên têkiliyê peyda bikî.</p><p>Heke çend deqe û paşragihandinên te hebin, em dixwazin li te guhdarî bikin.</p>]]></string>
  <string name="ResearchMegaphoneDialog_take_the_survey">Anketê dagire</string>
  <string name="ResearchMegaphoneDialog_no_thanks">Na, spas</string>
  <string name="ResearchMegaphoneDialog_the_survey_is_hosted_by_alchemer_at_the_secure_domain">Anket ji aliyê Alchemer ve li ser navpera(domain) parastî surveys.signalusers.org\'ê tê hewandin.</string>
  <!--transport_selection_list_item-->
  <string name="transport_selection_list_item__transport_icon">Îkona veguhastinê</string>
  <string name="ConversationListFragment_loading">Tê barkirin…</string>
  <string name="CallNotificationBuilder_connecting">Tê girêdan…</string>
  <string name="Permissions_permission_required">Destûr hewce ye</string>
  <string name="ConversationActivity_signal_needs_sms_permission_in_order_to_send_an_sms">Ji bo Signal bikaribe SMSan bişîne destûra SMSê pêdivî ye, lê destûr nehatiye dayin. Ji kerema xwe ji sazkariyên sepanan, \"Destûr\"an bibijêre û \"SMS\"ê çalak bike.</string>
  <string name="Permissions_continue">Bidomîne</string>
  <string name="Permissions_not_now">Ne niha</string>
  <string name="conversation_activity__enable_signal_messages">PEYAMÊN SIGNALÊ ÇALAK BIKE</string>
  <string name="SQLCipherMigrationHelper_migrating_signal_database">Danegeha Signalê tê veguhastin</string>
  <string name="PushDecryptJob_new_locked_message">Peyama nû ya kilîdkirî</string>
  <string name="PushDecryptJob_unlock_to_view_pending_messages">Ji bo peyamên hilawîstî quflê veke</string>
  <string name="enter_backup_passphrase_dialog__backup_passphrase">Pêborîna yedekê</string>
  <string name="backup_enable_dialog__backups_will_be_saved_to_external_storage_and_encrypted_with_the_passphrase_below_you_must_have_this_passphrase_in_order_to_restore_a_backup">Dê paşekeft li ser bîrbara derveyî werin tomarkirin û bi pêborîna li jêr werin şîfrekirin. Ji bo paşkeftekê paşê vegerînî divê ev pêborîn bi te re hebe.</string>
  <string name="backup_enable_dialog__you_must_have_this_passphrase">Ji bo vegerandina yedekekê divê tu vê pêborînê bi xwe re hilînî.</string>
  <string name="backup_enable_dialog__folder">Peldank</string>
  <string name="backup_enable_dialog__i_have_written_down_this_passphrase">Min vê pêborînê li cihekî nivîsî. Bê wê ezê nikaribim paşekeftê vegerînim.</string>
  <string name="registration_activity__restore_backup">Yedekê vegerîne</string>
  <string name="registration_activity__skip">Derbas bibe</string>
  <string name="preferences_chats__chat_backups">Yedekên gotûbêjan</string>
  <string name="preferences_chats__backup_chats_to_external_storage">Gotûbêjan li ser bîrgeha derveyî yedek bike</string>
  <string name="RegistrationActivity_enter_backup_passphrase">Pêborîna yedekê bikevê</string>
  <string name="RegistrationActivity_restore">Vegerîne</string>
  <string name="RegistrationActivity_backup_failure_downgrade">Ji guhertoyên nûtir ên Signalê yedek nayê stendin</string>
  <string name="RegistrationActivity_incorrect_backup_passphrase">Pêborîna yedekê şaş e</string>
  <string name="RegistrationActivity_checking">Tê kontrol kirin…</string>
  <string name="RegistrationActivity_d_messages_so_far">Heta niha %d peyam…</string>
  <string name="RegistrationActivity_restore_from_backup">Ji yedekê vegerîne?</string>
  <string name="RegistrationActivity_restore_your_messages_and_media_from_a_local_backup">Peyam û medyayên xwe ji yedekek xwecihî vegerîne. Heke tu aniha venegerînî, tu yê nikaribî paşê vegerînî.</string>
  <string name="RegistrationActivity_backup_size_s">Mezinahiya yedekê: %s</string>
  <string name="RegistrationActivity_backup_timestamp_s">Tarîxa yedekkirinê: %s</string>
  <string name="BackupDialog_enable_local_backups">Yedekên xwecihî çalak bike?</string>
  <string name="BackupDialog_enable_backups">Yedekan çalak bike</string>
  <string name="BackupDialog_please_acknowledge_your_understanding_by_marking_the_confirmation_check_box">Bi rêya nîşankirina qutiya pejirandinê, piştrast bike ku te fêm kiriye.</string>
  <string name="BackupDialog_delete_backups">Yedekan jê bibe?</string>
  <string name="BackupDialog_disable_and_delete_all_local_backups">Hemû yedekên xwecihî neçalak bike û jê bibe?</string>
  <string name="BackupDialog_delete_backups_statement">Yedekan jê bibe</string>
  <string name="BackupDialog_to_enable_backups_choose_a_folder">Ji bo çalakkirina yedekan, peldankekê hilbijêre. Yedek ew ê li vê cîgehê bên tomarkirin.</string>
  <string name="BackupDialog_choose_folder">Peldankê hilbijêre</string>
  <string name="BackupDialog_copied_to_clipboard">Li panoyê hat kopîkirin</string>
  <string name="BackupDialog_no_file_picker_available">Tu dosîya-hilbijêr berdest nînin</string>
  <string name="BackupDialog_enter_backup_passphrase_to_verify">Ji bo piştrastkirinê pêborîna yedekê bikevê</string>
  <string name="BackupDialog_verify">Piştrast bike</string>
  <string name="BackupDialog_you_successfully_entered_your_backup_passphrase">Te pêborîna xwe rast nivîsî</string>
  <string name="BackupDialog_passphrase_was_not_correct">Pêborîna te ne rast e</string>
  <string name="LocalBackupJob_creating_backup">Yedek tê çêkirin…</string>
  <string name="LocalBackupJobApi29_backup_failed">Yedekkirin bi ser neket</string>
  <string name="LocalBackupJobApi29_your_backup_directory_has_been_deleted_or_moved">Peldanka te ya yedekkirinê hate jêbirin an jî veguhastin.</string>
  <string name="LocalBackupJobApi29_your_backup_file_is_too_large">Dosyeya yedeka te pir mezin e li ser vê dîskê nayê hilanîn.</string>
  <string name="LocalBackupJobApi29_there_is_not_enough_space">Ji bo tamarkirina yedeka te, ciyê hewce tune ye.</string>
  <string name="LocalBackupJobApi29_tap_to_manage_backups">Ji bo birêvebirina yedekan lê bitepîne.</string>
  <string name="ProgressPreference_d_messages_so_far">Heta niha %d peyam</string>
  <string name="RegistrationActivity_wrong_number">Nimreya çewt</string>
  <string name="RegistrationActivity_contact_signal_support">Bi tîma Signalê re têkeve têkiliyê</string>
  <string name="RegistrationActivity_code_support_subject">Tomarbûna Signalê - Koda Piştrastkirinê ji bo Androidê</string>
  <string name="BackupUtil_never">Qet</string>
  <string name="BackupUtil_unknown">Nenas</string>
  <string name="preferences_app_protection__see_my_phone_number">Dikare nimreya telefona min bibîne</string>
  <string name="preferences_app_protection__find_me_by_phone_number">Dikare bi nimreya telefonê, min bibîne</string>
  <string name="PhoneNumberPrivacy_everyone">Her kes</string>
  <string name="PhoneNumberPrivacy_my_contacts">Navnivîska min</string>
  <string name="PhoneNumberPrivacy_nobody">Ne ti kes</string>
  <string name="PhoneNumberPrivacy_everyone_see_description">Nimreya te ya telefonê ew ê ji bo hemû kes û komên ku te ji wan re peyam şandiye, bê xuyan.</string>
  <string name="preferences_app_protection__screen_lock">Kilîda ekranê</string>
  <string name="preferences_app_protection__lock_signal_access_with_android_screen_lock_or_fingerprint">Bi şoptilî an jî qufleya ekranê ya Androidê gihîna Signal ê qufle bike</string>
  <string name="preferences_app_protection__screen_lock_inactivity_timeout">Demboriya neçalakbûnê ya qufleya ekranê</string>
  <string name="preferences_app_protection__signal_pin">PIN\'a Signalê</string>
  <string name="preferences_app_protection__create_a_pin">PIN\'ê biafiîne</string>
  <string name="preferences_app_protection__change_your_pin">PIN\'a xwe biguherîne</string>
  <string name="preferences_app_protection__pin_reminders">Bibîrxistinkarên PIN\'ê</string>
  <string name="preferences_app_protection__turn_off">Bigire</string>
  <string name="preferences_app_protection__confirm_pin">PIN\'ê bipejirîne</string>
  <string name="preferences_app_protection__confirm_your_signal_pin">PIN\'a xwe ya Signalê bipejirîne</string>
  <string name="preferences_app_protection__incorrect_pin_try_again">PIN çewt e. Dîsa biceribîne.</string>
  <string name="preferences_app_protection__failed_to_enable_registration_lock">Çalakkirina kilîda tomarbûnê bi ser neket.</string>
  <string name="preferences_app_protection__failed_to_disable_registration_lock">Neçalakkirina kilîda tomarbûnê bi ser neket.</string>
  <string name="AppProtectionPreferenceFragment_none">Ne yek jî</string>
  <string name="preferences_app_protection__registration_lock">Kilîda Tomarbûnê</string>
  <string name="RegistrationActivity_you_must_enter_your_registration_lock_PIN">Divê tu PINa Qufleya Tomarbûnê ya xwe têxîne</string>
  <string name="RegistrationActivity_your_pin_has_at_least_d_digits_or_characters">PIN\'a te herî kêm %d hejmar an jî karakter in</string>
  <string name="RegistrationActivity_too_many_attempts">Gelek ceribandin hatin kirin</string>
  <string name="RegistrationActivity_you_have_made_too_many_incorrect_registration_lock_pin_attempts_please_try_again_in_a_day">Te gelek ceribandinên çewt ên PIN\'a Kilîda Tomarbûnê kirin. Ji kerema xwe. di nava rojê de dîsa biceribîne.</string>
  <string name="RegistrationActivity_you_have_made_too_many_attempts_please_try_again_later">Te gelek caran ceriband. Ji kerema xwe paşê dîsa biceribîne.</string>
  <string name="RegistrationActivity_error_connecting_to_service">Çewtî di girêdana li xizmetê de derket</string>
  <string name="preferences_chats__backups">Yedek</string>
  <string name="prompt_passphrase_activity__signal_is_locked">Molly kilîdkirî ye</string>
  <string name="prompt_passphrase_activity__tap_to_unlock">JI BO VEKIRINÊ LÊ BITEPÎNE</string>
  <string name="Recipient_unknown">Nenas</string>
  <!--TransferOrRestoreFragment-->
  <!--NewDeviceTransferInstructionsFragment-->
  <string name="NewDeviceTransferInstructions__continue">Bidomîne</string>
  <!--NewDeviceTransferSetupFragment-->
  <!--OldDeviceTransferSetupFragment-->
  <!--DeviceTransferSetupFragment-->
  <string name="DeviceTransferSetup__retry">Dîsa biceribîne</string>
  <string name="DeviceTransferSetup__continue">Bidomîne</string>
  <string name="DeviceTransferSetup__wifi">Wi-Fi</string>
  <string name="DeviceTransferSetup__try_again">Dîsa biceribîne</string>
  <!--NewDeviceTransferFragment-->
  <!--DeviceTransferFragment-->
  <string name="DeviceTransfer__cancel">Betal bike</string>
  <string name="DeviceTransfer__try_again">Dîsa biceribîne</string>
  <!--OldDeviceTransferInstructionsFragment-->
  <string name="OldDeviceTransferInstructions__continue">Bidomîne</string>
  <!--OldDeviceTransferComplete-->
  <string name="OldDeviceTransferComplete__close">Bigire</string>
  <!--NewDeviceTransferComplete-->
  <!--DeviceToDeviceTransferService-->
  <!--OldDeviceTransferLockedDialog-->
  <string name="OldDeviceTransferLockedDialog__done">Qediya</string>
  <!--AdvancedPreferenceFragment-->
  <!--RecipientBottomSheet-->
  <string name="RecipientBottomSheet_block">Asteng bike</string>
  <string name="RecipientBottomSheet_unblock">Astengê rake</string>
  <string name="RecipientBottomSheet_add_to_contacts">Tevlî navnivîskê bike</string>
  <string name="RecipientBottomSheet_add_to_a_group">Tevlî komekê bike</string>
  <string name="RecipientBottomSheet_add_to_another_group">Tevlî komeke din bike</string>
  <string name="RecipientBottomSheet_view_safety_number">Nimreya ewlehiyê bibîne</string>
  <!-- Removed by excludeNonTranslatables <string name="RecipientBottomSheet_make_group_admin">Bike rêveberê komê</string> -->
  <string name="RecipientBottomSheet_remove_as_admin">Ji rêveberiya komê derxîne</string>
  <string name="RecipientBottomSheet_remove_from_group">Ji komê derxîne</string>
  <string name="RecipientBottomSheet_message_description">Peyam</string>
  <string name="RecipientBottomSheet_voice_call_description">Gerîna dengî</string>
  <string name="RecipientBottomSheet_insecure_voice_call_description">Gerîna dengî ya neparastî</string>
  <string name="RecipientBottomSheet_video_call_description">Gerîna vîdyoyî</string>
  <string name="RecipientBottomSheet_remove_s_as_group_admin">%1$s ji rêveberiya komê derxîne?</string>
  <string name="RecipientBottomSheet_s_will_be_able_to_edit_group">\"%1$s\" ew ê karibe vê komê û endamên wê sererast bike.</string>
  <string name="RecipientBottomSheet_remove_s_from_the_group">Bila %1$s ji komê were derxistin?</string>
  <string name="RecipientBottomSheet_remove">Rake</string>
  <string name="RecipientBottomSheet_copied_to_clipboard">Li panoyê hat kopîkirin</string>
  <string name="GroupRecipientListItem_admin">Rêveber</string>
  <string name="GroupRecipientListItem_approve_description">Bipejirîne</string>
  <string name="GroupRecipientListItem_deny_description">Red bike</string>
  <!--GroupsLearnMoreBottomSheetDialogFragment-->
  <string name="GroupsLearnMore_legacy_vs_new_groups">Komên kevn li hember komên nû</string>
  <string name="GroupsLearnMore_what_are_legacy_groups">Komên kevn çi ne?</string>
  <string name="GroupsLearnMore_paragraph_1">Komên Kevn ew komin ku bi taybetîyên, yên wake rêvebir u nûvekirinên koma yên zêdetir şîrovekirî, yên  Komên Nû re ne lihevhatî ne.</string>
  <string name="GroupsLearnMore_can_i_upgrade_a_legacy_group">Ez dikarim komeke kevn bilind bikim?</string>
  <string name="GroupsLearnMore_paragraph_2">Komên Kevn hêj nikarin li Komên Nû bêne bilind kirin, lê hûn dikarin Komeke Nû bi heman endaman ra darbixin, ger ew li ser guhertoya Signal ê ya herî dawî bin.</string>
  <string name="GroupsLearnMore_paragraph_3">Signal ê dê di pêşerojê de rêyekî ji bo nûvekirina Komên Kevn pêşkêş bike</string>
  <!--GroupLinkBottomSheetDialogFragment-->
  <string name="GroupLinkBottomSheet_share_via_signal">Bi rêya Mollyê parve bike</string>
  <string name="GroupLinkBottomSheet_copy">Kopî bike</string>
  <string name="GroupLinkBottomSheet_qr_code">QR Kod</string>
  <string name="GroupLinkBottomSheet_share">Parve bike</string>
  <string name="GroupLinkBottomSheet_copied_to_clipboard">Li panoyê hat kopîkirin</string>
  <string name="GroupLinkBottomSheet_the_link_is_not_currently_active">Ev girêdan niha ne çalak e</string>
  <!--VoiceNotePlaybackPreparer-->
  <!--VoiceNoteMediaDescriptionCompatFactory-->
  <string name="VoiceNoteMediaItemFactory__voice_message">Peyama dengî · %1$s</string>
  <string name="VoiceNoteMediaItemFactory__s_to_s">%1$s --&gt; %2$s</string>
  <!--StorageUtil-->
  <string name="StorageUtil__s_s">%1$s/%2$s</string>
  <string name="BlockedUsersActivity__s_has_been_blocked">\"%1$s\" hat astengkirin.</string>
  <string name="BlockedUsersActivity__failed_to_block_s">\"%1$s\" nehat astengkirin.</string>
  <string name="BlockedUsersActivity__s_has_been_unblocked">Astenga \"%1$s\" hat rakirin.</string>
  <!--ReviewCardDialogFragment-->
  <string name="ReviewCardDialogFragment__review_members">Endaman binirxîne</string>
  <string name="ReviewCardDialogFragment__review_request">Daxwazê binirxîne</string>
  <string name="ReviewCardDialogFragment__d_group_members_have_the_same_name">Navê %1$d endamên komê wake heve, endamên li jêr binirxînin û tevgerekî bijbêrin</string>
  <string name="ReviewCardDialogFragment__if_youre_not_sure">Heger hun nebawerin daxwaz ji alîyê kê wa hatiye, endamên li jêr binirxînin û tevbigerin.</string>
  <string name="ReviewCardDialogFragment__no_other_groups_in_common">Komên din ên hevpar tune.</string>
  <string name="ReviewCardDialogFragment__no_groups_in_common">Komên hevpar tune.</string>
  <plurals name="ReviewCardDialogFragment__d_other_groups_in_common">
    <item quantity="one">%d koma hevpar</item>
    <item quantity="other">%d komên hevpar</item>
  </plurals>
  <plurals name="ReviewCardDialogFragment__d_groups_in_common">
    <item quantity="one">%d koma hevpar</item>
    <item quantity="other">%d komên hevpar</item>
  </plurals>
  <string name="ReviewCardDialogFragment__remove_s_from_group">%1$s ji komê derxîne?</string>
  <string name="ReviewCardDialogFragment__remove">Rake</string>
  <string name="ReviewCardDialogFragment__failed_to_remove_group_member">Derxistina endamê komê bi ser neket.</string>
  <!--ReviewCard-->
  <string name="ReviewCard__member">Endam</string>
  <string name="ReviewCard__request">Daxwaz</string>
  <string name="ReviewCard__your_contact">Kesê te</string>
  <string name="ReviewCard__remove_from_group">Ji komê derxîne</string>
  <string name="ReviewCard__update_contact">Kesî nûve bike</string>
  <string name="ReviewCard__block">Asteng bike</string>
  <string name="ReviewCard__delete">Jê bibe</string>
  <string name="ReviewCard__recently_changed">Demeke nêz da navê profîla xwe %1$s\'ê guherand, kir %2$s</string>
  <!--CallParticipantsListUpdatePopupWindow-->
  <string name="CallParticipantsListUpdatePopupWindow__s_joined">%1$s tevlî bû</string>
  <string name="CallParticipantsListUpdatePopupWindow__s_and_s_joined">%1$s û %2$s tevlî bûn</string>
  <string name="CallParticipantsListUpdatePopupWindow__s_s_and_s_joined">%1$s, %2$s û %3$s tevlî bûn</string>
  <string name="CallParticipantsListUpdatePopupWindow__s_s_and_d_others_joined">%1$s, %2$s û %3$d kesên din tevlî bûn</string>
  <string name="CallParticipantsListUpdatePopupWindow__s_left">%1$s derket</string>
  <string name="CallParticipantsListUpdatePopupWindow__s_and_s_left">%1$s û %2$s derketin</string>
  <string name="CallParticipantsListUpdatePopupWindow__s_s_and_s_left">%1$s, %2$s û %3$s derketin</string>
  <string name="CallParticipantsListUpdatePopupWindow__s_s_and_d_others_left">%1$s, %2$s û %3$d kesên din derketin</string>
  <string name="CallParticipant__you">Tu</string>
  <string name="CallParticipant__you_on_another_device">Tu (li ser cîhazeke din)</string>
  <string name="CallParticipant__s_on_another_device">%1$s (li ser cîhazên din)</string>
  <!--DeleteAccountFragment-->
  <string name="DeleteAccountFragment__deleting_your_account_will">Jêbirina hesêb ew ê:</string>
  <string name="DeleteAccountFragment__enter_your_phone_number">Nimreya telefona xwe bikevê</string>
  <string name="DeleteAccountFragment__delete_account">Hesêb jê bibe</string>
  <string name="DeleteAccountFragment__delete_your_account_info_and_profile_photo">Wêneyê profîlê û agahiyên hesabê te jê bibe</string>
  <string name="DeleteAccountFragment__delete_all_your_messages">Hemû peyamên te jê bibe</string>
  <string name="DeleteAccountFragment__no_country_code">Koda welêt nehat diyarkirin</string>
  <string name="DeleteAccountFragment__no_number">Nimreya telefonê nehat diyarkirin</string>
  <string name="DeleteAccountFragment__the_phone_number">Nimreya telefonê ya ku te nivîsiye û hesabê te li hev nayên.</string>
  <string name="DeleteAccountFragment__are_you_sure">Tu bi rastî jî dixwazî hesabê xwe jê bibî?</string>
  <string name="DeleteAccountFragment__this_will_delete_your_signal_account">Ev ê hesabê te yê Signalê jê bibe û sepanê reset bike. Piştî ku pêvajo bi dawî bibe ew ê sepan were girtin.</string>
  <string name="DeleteAccountFragment__failed_to_delete_account">Jêbirina hesêb bi ser neket. Girêdana te ya torê heye?</string>
  <string name="DeleteAccountFragment__failed_to_delete_local_data">Jêbirina daneyên derhêlî bi ser neket. Tu dikarî di sazkariyên sîstemê de bi manûel jê bibî.</string>
  <string name="DeleteAccountFragment__launch_app_settings">Sazkariyên sepanê veke</string>
  <!--DeleteAccountCountryPickerFragment-->
  <string name="DeleteAccountCountryPickerFragment__search_countries">Li welatan bigere</string>
  <!--CreateGroupActivity-->
  <string name="CreateGroupActivity__skip">Derbas bike</string>
  <!--ShareActivity-->
  <string name="ShareActivity__share">Parve bike</string>
  <string name="ShareActivity__send">Bişîne</string>
  <!-- Removed by excludeNonTranslatables <string name="ShareActivity__s_comma">%1$s,</string> -->
  <string name="ShareActivity__sharing_to_multiple_chats_is">Parvekirina zêdetir axaftina tenê ji bo peyamên Signal tê piştgirîkirin</string>
  <!--MultiShareDialogs-->
  <string name="MultiShareDialogs__failed_to_send_to_some_users">Ji hinek bikarhêneran re nehate şandin</string>
  <string name="MultiShareDialogs__you_can_only_share_with_up_to">Tu dikarî herî zêde bi %1$d gotûbêjan re parve bikî</string>
  <!--ShareInterstitialActivity-->
  <string name="ShareInterstitialActivity__forward_message">Peyamê berhêl bike</string>
  <!--ChatWallpaperActivity-->
  <string name="ChatWallpaperActivity__chat_wallpaper">Paşrûya gotûbêjê</string>
  <!--ChatWallpaperFragment-->
  <string name="ChatWallpaperFragment__chat_color">Rengê gotûbêjê</string>
  <string name="ChatWallpaperFragment__set_wallpaper">Paşrûyê saz bike</string>
  <string name="ChatWallpaperFragment__contact_name">Navê kesî</string>
  <string name="ChatWallpaperFragment__reset">Reset bike</string>
  <string name="ChatWallpaperFragment__clear">Paqij bike</string>
  <string name="ChatWallpaperFragment__wallpaper_preview_description">Pêşdîtina paşrûyê</string>
  <string name="ChatWallpaperFragment__reset_all_wallpapers">Hemû paşrûyan rake</string>
  <!--ChatWallpaperSelectionFragment-->
  <string name="ChatWallpaperSelectionFragment__choose_from_photos">Ji nav wêneyan hilbijêre</string>
  <string name="ChatWallpaperSelectionFragment__presets">Berê hazir</string>
  <!--ChatWallpaperPreviewActivity-->
  <string name="ChatWallpaperPreviewActivity__preview">Pêşdîtin</string>
  <string name="ChatWallpaperPreviewActivity__set_wallpaper">Paşrûyê saz bike</string>
  <string name="ChatWallpaperPreviewActivity__swipe_to_preview_more_wallpapers">Ji bo pêşdîtina paşrûyên zêdetir, bişemitîne</string>
  <string name="ChatWallpaperPreviewActivity__set_wallpaper_for_all_chats">Ji bo hemû gotûbêjan paşrûyê saz bike</string>
  <string name="ChatWallpaperPreviewActivity__set_wallpaper_for_s">Ji bo %1$s\'ê paşrûyê saz bike</string>
  <string name="ChatWallpaperPreviewActivity__viewing_your_gallery_requires_the_storage_permission">Ji bo nîşandana galeriya te, destûra bîrgehê hewce ye.</string>
  <!--WallpaperImageSelectionActivity-->
  <string name="WallpaperImageSelectionActivity__choose_wallpaper_image">Wêneyê paşrûyê hilbijêre</string>
  <!--WallpaperCropActivity-->
  <string name="WallpaperCropActivity__pinch_to_zoom_drag_to_adjust">Ji bo mezinkirinê biquncirînin, ji bo sererastkirinê kaş bikin</string>
  <string name="WallpaperCropActivity__set_wallpaper_for_all_chats">Paşrûyê ji bo hemû gotûbêjan saz bike.</string>
  <string name="WallpaperCropActivity__set_wallpaper_for_s">Ji bo %s\'ê paşrûyê saz bike.</string>
  <string name="WallpaperCropActivity__error_setting_wallpaper">Di sazkirina paşrûyê de çewtî derket.</string>
  <string name="WallpaperCropActivity__blur_photo">Wêne şêlî bikin</string>
  <!--InfoCard-->
  <string name="payment_info_card_hide">Veşêre</string>
  <string name="payment_info_card_update_pin">PIN\'ê nû bike</string>
  <!--DeactivateWalletFragment-->
  <!--PaymentsRecoveryStartFragment-->
  <!--PaymentsRecoveryPasteFragment-->
  <string name="PaymentsRecoveryPasteFragment__next">Pêşve</string>
  <!--PaymentsRecoveryPhraseFragment-->
  <string name="PaymentsRecoveryPhraseFragment__next">Pêşve</string>
  <string name="PaymentsRecoveryPhraseFragment__edit">Sererast bike</string>
  <string name="PaymentsRecoveryPhraseFragment__copy">Kopî bike</string>
  <!--PaymentsRecoveryPhraseConfirmFragment-->
  <string name="PaymentRecoveryPhraseConfirmFragment__done">Qediya</string>
  <!--PaymentsRecoveryEntryFragment-->
  <string name="PaymentsRecoveryEntryFragment__next">Pêşve</string>
  <!--ClearClipboardAlarmReceiver-->
  <!--PaymentNotificationsView-->
  <string name="PaymentNotificationsView__view">Nîşan bide</string>
  <!--UnreadPayments-->
  <!--CanNotSendPaymentDialog-->
  <string name="CanNotSendPaymentDialog__send_a_message">Peyamekê bişîne</string>
  <!--GroupsInCommonMessageRequest-->
  <string name="GroupsInCommonMessageRequest__okay">Baş e</string>
  <!--GroupDescriptionDialog-->
  <!--QualitySelectorBottomSheetDialog-->
  <string name="QualitySelectorBottomSheetDialog__high">Bilind</string>
  <!--AppSettingsFragment-->
  <!--AccountSettingsFragment-->
  <!--ChatsSettingsFragment-->
  <string name="ChatsSettingsFragment__enter_key_sends">Bişkoka \"Enter\"ê dişîne</string>
  <!--SmsSettingsFragment-->
  <string name="SmsSettingsFragment__use_as_default_sms_app">Wek bernameya SMSê ya jixweber bi kar bîne.</string>
  <!--NotificationsSettingsFragment-->
  <string name="NotificationsSettingsFragment__messages">Peyam</string>
  <string name="NotificationsSettingsFragment__calls">Gerîn</string>
  <!--PrivacySettingsFragment-->
  <string name="PrivacySettingsFragment__blocked">Yên Astengkirî</string>
  <string name="PrivacySettingsFragment__disappearing_messages">Peyamên wenda dibin</string>
  <string name="PrivacySettingsFragment__block_screenshots_in_the_recents_list_and_inside_the_app">Di lîsteya sepanên dawîn de û di nav sepanê de girtina wêneyê ekranê asteng bike</string>
  <!--AdvancedPrivacySettingsFragment-->
  <!--ExpireTimerSettingsFragment-->
  <string name="ExpireTimerSettingsFragment__off">Girtî</string>
  <string name="ExpireTimerSettingsFragment__1_week">1 hefte</string>
  <string name="ExpireTimerSettingsFragment__1_day">1 roj</string>
  <string name="ExpireTimerSettingsFragment__1_hour">1 saet</string>
  <string name="ExpireTimerSettingsFragment__5_minutes">5 deqe</string>
  <string name="ExpireTimerSettingsFragment__30_seconds">30 saniye</string>
  <string name="ExpireTimerSettingsFragment__save">Tomar bike</string>
  <!--HelpSettingsFragment-->
  <string name="HelpSettingsFragment__contact_us">Bi me re têkeve têkiliyê</string>
  <string name="HelpSettingsFragment__version">Guherto</string>
  <string name="HelpSettingsFragment__debug_log">Tomargeha neqandina çewtiyan</string>
  <string name="HelpSettingsFragment__terms_amp_privacy_policy">Merc û Polîtîkaya Nihêniyê</string>
  <!--DataAndStorageSettingsFragment-->
  <string name="DataAndStorageSettingsFragment__calls">Gerîn</string>
  <!--ChatColorSelectionFragment-->
  <string name="ChatColorSelectionFragment__chat_color">Rengê gotûbêjê</string>
  <string name="ChatColorSelectionFragment__edit">Sererast bike</string>
  <string name="ChatColorSelectionFragment__delete">Jê bibe</string>
  <!--CustomChatColorCreatorFragment-->
  <!--CustomChatColorCreatorFragmentPage-->
  <string name="CustomChatColorCreatorFragmentPage__save">Tomar bike</string>
  <!--ChatColorGradientTool-->
  <!--EditReactionsFragment-->
  <string name="EditReactionsFragment_save">Tomar bike</string>
  <!--EOF-->
</resources><|MERGE_RESOLUTION|>--- conflicted
+++ resolved
@@ -710,13 +710,8 @@
   <string name="InviteActivity_cancel">Betal bike</string>
   <string name="InviteActivity_sending">Tê şandin…</string>
   <string name="InviteActivity_invitations_sent">Vexwendname hatin şandin!</string>
-<<<<<<< HEAD
   <string name="InviteActivity_invite_to_signal">Vexwîne Mollyê</string>
-  <plurals name="InviteActivity_send_sms_to_friends">
-=======
-  <string name="InviteActivity_invite_to_signal">Vexwîne Signalê</string>
   <!-- Removed by excludeNonTranslatables <plurals name="InviteActivity_send_sms_to_friends">
->>>>>>> 520fe481
     <item quantity="one">JI %d HEVALÊ XWE RE SMS BIŞÎNE</item>
     <item quantity="other">JI %d HEVALÊN XWE RE SMS BIŞÎNE</item>
   </plurals> -->
