<?xml version='1.0' encoding='UTF-8'?>
<resources>
  <string name="yes">Ja</string>
  <string name="no">Nej</string>
  <string name="delete">Slet</string>
  <string name="please_wait">Vent venligst…</string>
  <string name="save">Gem</string>
  <string name="note_to_self">Egen note</string>
  <!--AbstractNotificationBuilder-->
  <string name="AbstractNotificationBuilder_new_message">Ny besked</string>
  <!--AlbumThumbnailView-->
  <!--ApplicationMigrationActivity-->
  <string name="ApplicationMigrationActivity__signal_is_updating">Molly opdaterer…</string>
  <!--ApplicationPreferencesActivity-->
  <string name="ApplicationPreferencesActivity_currently_s">Nuværende: %s</string>
  <string name="ApplicationPreferenceActivity_you_havent_set_a_passphrase_yet">Du har ikke indtastet et kodeord</string>
  <string name="ApplicationPreferencesActivity_disable_passphrase">Deaktivér kodeord?</string>
  <string name="ApplicationPreferencesActivity_this_will_permanently_unlock_signal_and_message_notifications">Dette låser permanent op for Molly og besked notifikationer </string>
  <string name="ApplicationPreferencesActivity_disable">Déaktiver</string>
  <string name="ApplicationPreferencesActivity_unregistering">Afmeld</string>
  <string name="ApplicationPreferencesActivity_unregistering_from_signal_messages_and_calls">Afregistrerer fra Molly beskeder og opkald…</string>
  <string name="ApplicationPreferencesActivity_disable_signal_messages_and_calls">Déaktiver Mollybeskeder og -opkald?</string>
  <string name="ApplicationPreferencesActivity_disable_signal_messages_and_calls_by_unregistering">Déaktiver Mollybeskeder og -opkald fra serveren ved afmelding. Det er nødvendigt igen at registrere telefonnummeret, for at bruge det fremadrettet</string>
  <string name="ApplicationPreferencesActivity_error_connecting_to_server">Fejl ved oprettelse af forbindelse til serveren</string>
  <string name="ApplicationPreferencesActivity_sms_enabled">SMS aktiveret</string>
  <string name="ApplicationPreferencesActivity_touch_to_change_your_default_sms_app">Tap for at ændre din standard SMS applikation</string>
  <string name="ApplicationPreferencesActivity_sms_disabled">SMS deaktiveret</string>
  <string name="ApplicationPreferencesActivity_touch_to_make_signal_your_default_sms_app">Tap for at gøre Signal til din standard SMS app</string>
  <string name="ApplicationPreferencesActivity_on">aktiveret</string>
  <string name="ApplicationPreferencesActivity_On">Aktiveret</string>
  <string name="ApplicationPreferencesActivity_off">deaktiveret</string>
  <string name="ApplicationPreferencesActivity_Off">Deaktiveret</string>
  <string name="ApplicationPreferencesActivity_sms_mms_summary">SMS %1$s, MMS %2$s</string>
  <string name="ApplicationPreferencesActivity_privacy_summary">Skærmlås %1$s, Registreringslås %2$s</string>
  <string name="ApplicationPreferencesActivity_appearance_summary">Tema %1$s, Sprog %2$s</string>
  <string name="ApplicationPreferencesActivity_pins_are_required_for_registration_lock">PINs er påkrævet for registreringslås. For at deaktivere PINs skal registreringslås først deaktiveres</string>
  <string name="ApplicationPreferencesActivity_pin_created">PIN oprettet.</string>
  <string name="ApplicationPreferencesActivity_pin_disabled">PIN deaktiveret</string>
  <string name="ApplicationPreferencesActivity_hide">Skjul</string>
  <string name="ApplicationPreferencesActivity_hide_reminder">Skjul påmindelse?</string>
  <string name="ApplicationPreferencesActivity_record_payments_recovery_phrase">Registrer sætning til betalingsgendannelse</string>
  <string name="ApplicationPreferencesActivity_record_phrase">Registrer sætning</string>
  <string name="ApplicationPreferencesActivity_before_you_can_disable_your_pin">Før du kan deaktivere din pinkode, skal du registrere din sætning til betalingsgendannelse for at sikre, at du kan gendanne din betalingskonto.</string>
  <!--AppProtectionPreferenceFragment-->
  <plurals name="AppProtectionPreferenceFragment_minutes">
    <item quantity="one">%d minut</item>
    <item quantity="other">%d minutter</item>
  </plurals>
  <!--DraftDatabase-->
  <string name="DraftDatabase_Draft_image_snippet">(billede)</string>
  <string name="DraftDatabase_Draft_audio_snippet">(lyd)</string>
  <string name="DraftDatabase_Draft_video_snippet">(video)</string>
  <string name="DraftDatabase_Draft_location_snippet">(lokation)</string>
  <string name="DraftDatabase_Draft_quote_snippet">(svar)</string>
  <!--AttachmentKeyboard-->
  <string name="AttachmentKeyboard_gallery">Billeder</string>
  <string name="AttachmentKeyboard_file">Fil</string>
  <string name="AttachmentKeyboard_contact">Kontakt</string>
  <string name="AttachmentKeyboard_location">Lokation</string>
  <string name="AttachmentKeyboard_Signal_needs_permission_to_show_your_photos_and_videos">Molly kræver adgang for at vise dine billeder og videoer</string>
  <string name="AttachmentKeyboard_give_access">Giv adgang</string>
  <string name="AttachmentKeyboard_payment">Betaling</string>
  <!--AttachmentManager-->
  <string name="AttachmentManager_cant_open_media_selection">Ingen app tilgængelig til valg af data</string>
  <string name="AttachmentManager_signal_requires_the_external_storage_permission_in_order_to_attach_photos_videos_or_audio">Molly kræver tilladelse til at tilgå din hukommelse, for at kunne vedhæfte billeder, videoer eller lydfiler, hvilket det er blevet nægtet. Gå venligst via appens menu til Indstillinger, vælg \"Tilladelser\" og tilvælg \"Hukommelse\"</string>
  <string name="AttachmentManager_signal_requires_contacts_permission_in_order_to_attach_contact_information">Molly kræver tilladelse til at tilgå dine kontakter, for at kunne vedhæfte kontakt informationer, hvilket det er blevet nægtet. Gå venligst via appens menu til Indstillinger, vælg \"Tilladelser\" og tilvælg \"Kontakter\"</string>
  <string name="AttachmentManager_signal_requires_location_information_in_order_to_attach_a_location">Molly kræver tilladelse til at tilgå din lokation, for at kunne vedhæfte lokationer, hvilket det er blevet nægtet. Gå venligst via appens menu til Indstillinger, vælg \"Tilladelser\" og tilvælg \"Lokation\"</string>
  <!--AttachmentUploadJob-->
  <string name="AttachmentUploadJob_uploading_media">Oploader medie…</string>
  <string name="AttachmentUploadJob_compressing_video_start">Komprimerer video…</string>
  <!--BackgroundMessageRetriever-->
  <string name="BackgroundMessageRetriever_checking_for_messages">Tjekker efter beskeder…</string>
  <!--BlockedUsersActivity-->
  <string name="BlockedUsersActivity__blocked_users">Blokerede brugere</string>
  <string name="BlockedUsersActivity__add_blocked_user">Tilføj blokeret bruger</string>
  <string name="BlockedUsersActivity__blocked_users_will">Blokerede brugere vil ikke kunne ringe eller sende beskeder til dig</string>
  <string name="BlockedUsersActivity__no_blocked_users">Ingen blokerede brugere</string>
  <string name="BlockedUsersActivity__block_user">Blokér bruger?</string>
  <string name="BlockedUserActivity__s_will_not_be_able_to">\"%1$s\" vil ikke være i stand til at ringe eller skrive beskeder til dig</string>
  <string name="BlockedUsersActivity__block">Blokér</string>
  <string name="BlockedUsersActivity__unblock_user">Fjern blokering af bruger?</string>
  <string name="BlockedUsersActivity__do_you_want_to_unblock_s">Ønsker du at fjerne blokering af \"%1$s\"?</string>
  <string name="BlockedUsersActivity__unblock">Fjern blokering</string>
  <!--BlockUnblockDialog-->
  <string name="BlockUnblockDialog_block_and_leave_s">Blokér og forlad %1$s?</string>
  <string name="BlockUnblockDialog_block_s">Blokér %1$s?</string>
  <string name="BlockUnblockDialog_you_will_no_longer_receive_messages_or_updates">Du vil ikke længere modtage beskeder eller opdateringer fra gruppen, og medlemmer kan ikke tilføje dig til gruppen igen</string>
  <string name="BlockUnblockDialog_group_members_wont_be_able_to_add_you">Gruppemedlemmer kan ikke tilføje dig til gruppen igen</string>
  <string name="BlockUnblockDialog_group_members_will_be_able_to_add_you">Medlemmer af gruppen kan tilføje dig til gruppen igen</string>
  <string name="BlockUnblockDialog_you_will_be_able_to_call_and_message_each_other">I vil være i stand til at sende beskeder og ringe til hinanden, og dit navn og foto deles med dem</string>
  <string name="BlockUnblockDialog_blocked_people_wont_be_able_to_call_you_or_send_you_messages">Blokerede personer vil hverken kunne ringe eller sende beskeder til dig</string>
  <string name="BlockUnblockDialog_unblock_s">Fjern blokering af %1$s?</string>
  <string name="BlockUnblockDialog_block">Blokér</string>
  <string name="BlockUnblockDialog_block_and_leave">Blokér og forlad</string>
  <string name="BlockUnblockDialog_report_spam_and_block">Rapportér spam og blokér</string>
  <!--BucketedThreadMedia-->
  <string name="BucketedThreadMedia_Today">I dag</string>
  <string name="BucketedThreadMedia_Yesterday">I går</string>
  <string name="BucketedThreadMedia_This_week">Denne uge</string>
  <string name="BucketedThreadMedia_This_month">Denne måned</string>
  <string name="BucketedThreadMedia_Large">Stor</string>
  <string name="BucketedThreadMedia_Medium">Medium</string>
  <string name="BucketedThreadMedia_Small">Lille</string>
  <!--CameraXFragment-->
  <string name="CameraXFragment_tap_for_photo_hold_for_video">Tap for billede, tap og hold for video</string>
  <string name="CameraXFragment_capture_description">Tag billede</string>
  <string name="CameraXFragment_change_camera_description">Skift kamera</string>
  <string name="CameraXFragment_open_gallery_description">Åbn billeder</string>
  <!--CameraContacts-->
  <string name="CameraContacts_recent_contacts">Seneste kontakter</string>
  <string name="CameraContacts_signal_contacts">Signal kontakter</string>
  <string name="CameraContacts_signal_groups">Signal grupper</string>
  <string name="CameraContacts_you_can_share_with_a_maximum_of_n_conversations">Du kan dele med højst %d samtaler</string>
  <string name="CameraContacts_select_signal_recipients">Vælg Signal modtagere</string>
  <string name="CameraContacts_no_signal_contacts">Ingen Signal kontakter</string>
  <string name="CameraContacts_you_can_only_use_the_camera_button">Du kan kun bruge kameraknappen, til at sende billeder til Signal kontakter</string>
  <string name="CameraContacts_cant_find_who_youre_looking_for">Kan du ikke finde den du leder efter?</string>
  <string name="CameraContacts_invite_a_contact_to_join_signal">Inviter en kontakt til at bruge Molly</string>
  <string name="CameraContacts__menu_search">Søg</string>
  <!--ClearProfileActivity-->
  <string name="ClearProfileActivity_remove">Fjern</string>
  <string name="ClearProfileActivity_remove_profile_photo">Fjern profilbillede?</string>
  <string name="ClearProfileActivity_remove_group_photo">Fjern gruppefoto?</string>
  <!--ClientDeprecatedActivity-->
  <string name="ClientDeprecatedActivity_update_signal">Opdatér Molly</string>
  <string name="ClientDeprecatedActivity_this_version_of_the_app_is_no_longer_supported">Denne version af app\'en understøttes ikke længere. Opdatér til den nyeste version for at fortsætte med at sende og modtage beskeder.</string>
  <string name="ClientDeprecatedActivity_update">Opdatér</string>
  <string name="ClientDeprecatedActivity_dont_update">Opdatér ikke</string>
  <string name="ClientDeprecatedActivity_warning">Advarsel</string>
  <string name="ClientDeprecatedActivity_your_version_of_signal_has_expired_you_can_view_your_message_history">Din version af Signal er udløbet. Du kan se din beskedhistorik, men du kan ikke sende eller modtage beskeder, før du opdaterer</string>
  <!--CommunicationActions-->
  <string name="CommunicationActions_no_browser_found">Ingen Webbrowser fundet</string>
  <string name="CommunicationActions_send_email">Send email</string>
  <string name="CommunicationActions_a_cellular_call_is_already_in_progress">Et netværksopkald er allerede igang</string>
  <string name="CommunicationActions_start_voice_call">Foretag opkald?</string>
  <string name="CommunicationActions_cancel">Annuller</string>
  <string name="CommunicationActions_call">Ring op</string>
  <string name="CommunicationActions_insecure_call">Ukrypteret opkald</string>
  <string name="CommunicationActions_carrier_charges_may_apply">Ekstra omkostninger til din udbyder kan forekomme. Nummeret du ringer til er ikke et registreret Signal nummer. Opkaldet vil ske via din udbyder og ikke over internettet</string>
  <!--ConfirmIdentityDialog-->
  <string name="ConfirmIdentityDialog_your_safety_number_with_s_has_changed">Sikkerhedsnummeret for %1$s er blevet ændret. Dette kan enten betyde at nogen forsøger at opsnappe kommunikationen, eller at %2$s blot har geninstalleret Signal
    </string>
  <string name="ConfirmIdentityDialog_you_may_wish_to_verify_your_safety_number_with_this_contact">Du bør verificere dit sikkerhedsnummer med kontakten</string>
  <string name="ConfirmIdentityDialog_accept">Godkend</string>
  <!--ContactsCursorLoader-->
  <string name="ContactsCursorLoader_recent_chats">Seneste beskeder</string>
  <string name="ContactsCursorLoader_contacts">Kontakter</string>
  <string name="ContactsCursorLoader_groups">Grupper</string>
  <string name="ContactsCursorLoader_phone_number_search">Søg telefonnummer</string>
  <string name="ContactsCursorLoader_username_search">Søg brugernavn</string>
  <!--ContactsDatabase-->
  <string name="ContactsDatabase_message_s">Besked %s</string>
  <string name="ContactsDatabase_signal_call_s">Signal opkald %s</string>
  <!--ContactNameEditActivity-->
  <string name="ContactNameEditActivity_given_name">Fornavn</string>
  <string name="ContactNameEditActivity_family_name">Efternavn</string>
  <string name="ContactNameEditActivity_prefix">Navnepræfiks</string>
  <string name="ContactNameEditActivity_suffix">Navnesuffiks</string>
  <string name="ContactNameEditActivity_middle_name">Mellemnavn</string>
  <!--ContactShareEditActivity-->
  <string name="ContactShareEditActivity_type_home">Hjemme</string>
  <string name="ContactShareEditActivity_type_mobile">Mobil</string>
  <string name="ContactShareEditActivity_type_work">Arbejde</string>
  <string name="ContactShareEditActivity_type_missing">Andet</string>
  <string name="ContactShareEditActivity_invalid_contact">Valgte kontakt findes ikke</string>
  <!--ConversationItem-->
  <string name="ConversationItem_error_not_sent_tap_for_details">Ikke sendt, tap for detaljer</string>
  <string name="ConversationItem_error_partially_not_delivered">Delvist sendt, tap for detaljer</string>
  <string name="ConversationItem_error_network_not_delivered">Send mislykkedes</string>
  <string name="ConversationItem_received_key_exchange_message_tap_to_process">Udvekslingsnøgle er modtaget. Tap for at fortsætte</string>
  <string name="ConversationItem_group_action_left">%1$s har forladt gruppen</string>
  <string name="ConversationItem_send_paused">Send sat på pause</string>
  <string name="ConversationItem_click_to_approve_unencrypted">Fejl ved afsendelse, tap for at sende standard besked</string>
  <string name="ConversationItem_click_to_approve_unencrypted_sms_dialog_title">Godkend ukrypteret SMS?</string>
  <string name="ConversationItem_click_to_approve_unencrypted_mms_dialog_title">Godkend ukrypteret MMS?</string>
  <string name="ConversationItem_click_to_approve_unencrypted_dialog_message">Denne besked vil <b>ikke</b> blive krypteret, da modtageren ikke længere bruger Signal.\n\nSend standard besked?</string>
  <string name="ConversationItem_unable_to_open_media">Kan ikke finde en app, der kan åbne mediet</string>
  <string name="ConversationItem_copied_text">Kopieret %s</string>
  <string name="ConversationItem_from_s">fra %s</string>
  <string name="ConversationItem_to_s">til %s</string>
  <string name="ConversationItem_read_more">  Læs mere </string>
  <string name="ConversationItem_download_more">  Download mere</string>
  <string name="ConversationItem_pending">  Afventer </string>
  <string name="ConversationItem_this_message_was_deleted">Beskeden blev slettet</string>
  <string name="ConversationItem_you_deleted_this_message">Du slettede beskeden</string>
  <!--ConversationActivity-->
  <string name="ConversationActivity_reset_secure_session_question">Nulstil sikker forbindelse?</string>
  <string name="ConversationActivity_this_may_help_if_youre_having_encryption_problems">Dette kan hjælpe, hvis du har krypteringsproblemer i denne samtale. Dine beskeder vil blive opbevaret.</string>
  <string name="ConversationActivity_reset">Nulstil</string>
  <string name="ConversationActivity_add_attachment">Vedhæft fil</string>
  <string name="ConversationActivity_select_contact_info">Vælg kontaktinformation</string>
  <string name="ConversationActivity_compose_message">Opret besked</string>
  <string name="ConversationActivity_sorry_there_was_an_error_setting_your_attachment">Beklager, der opstod en fejl ved vedhæftning af fil</string>
  <string name="ConversationActivity_recipient_is_not_a_valid_sms_or_email_address_exclamation">Modtageren har ikke en gyldig SMS eller email adresse!</string>
  <string name="ConversationActivity_message_is_empty_exclamation">Beskeden er tom!</string>
  <string name="ConversationActivity_group_members">Gruppemedlemmer</string>
  <string name="ConversationActivity__tap_here_to_start_a_group_call">Tryk her for at starte en gruppesamtale</string>
  <string name="ConversationActivity_invalid_recipient">Ugyldig modtager!</string>
  <string name="ConversationActivity_added_to_home_screen">Tilføjet startskærmen</string>
  <string name="ConversationActivity_calls_not_supported">Opkald er ikke understøttet</string>
  <string name="ConversationActivity_this_device_does_not_appear_to_support_dial_actions">Enheden understøtter ikke initieret opkald</string>
  <string name="ConversationActivity_transport_insecure_sms">Ukrypteret SMS</string>
  <string name="ConversationActivity_transport_insecure_mms">Ukrypteret MMS</string>
  <string name="ConversationActivity_transport_signal">Signal</string>
  <string name="ConversationActivity_lets_switch_to_signal">Lad os bruge Molly %1$s?</string>
  <string name="ConversationActivity_specify_recipient">Vælg venligst en kontakt</string>
  <string name="ConversationActivity_unblock">Fjern blokering</string>
  <string name="ConversationActivity_attachment_exceeds_size_limits">Vedhæftningen overskrider max. grænsen for filstørrelser, for den type af meddelelse du sender</string>
  <string name="ConversationActivity_unable_to_record_audio">Fejl ved lydoptagelse!</string>
  <string name="ConversationActivity_you_cant_send_messages_to_this_group">Du kan ikke sende beskeder til gruppen, fordi du ikke længere er medlem</string>
  <string name="ConversationActivity_there_is_no_app_available_to_handle_this_link_on_your_device">Der er ingen app tilgængelig på enheden, der kan åbne linket</string>
  <string name="ConversationActivity_your_request_to_join_has_been_sent_to_the_group_admin">Din anmodning om at deltage er sendt til gruppeadministratoren. Du får besked når den er behandlet</string>
  <string name="ConversationActivity_cancel_request">Annullér forespørgsel</string>
  <string name="ConversationActivity_to_send_audio_messages_allow_signal_access_to_your_microphone">For at sende talebeskeder skal du give Molly tilladelse til at tilgå mikrofonen</string>
  <string name="ConversationActivity_signal_requires_the_microphone_permission_in_order_to_send_audio_messages">Molly kræver tilladelse til at tilgå mikrofonen for at kunne sende lydfiler, hvilket det er blevet nægtet. Gå venligst via appens menu til Indstillinger, vælg \"Tilladelser\" og tilvælg \"Mikrofon\"</string>
  <string name="ConversationActivity_signal_needs_the_microphone_and_camera_permissions_in_order_to_call_s">Molly kræver tilladelse til at tilgå mikrofon og kamera, for at kunne ringe til %s, men det er permanent blevet afvist. Gå venligst via appens menu til Indstillinger, vælg \"Tilladelser\" og tilvælg \"Mikrofon\" og \"Kamera\"</string>
  <string name="ConversationActivity_to_capture_photos_and_video_allow_signal_access_to_the_camera">Molly kræver tilladelse til at tilgå dit kamera, for at kunne tage billeder og optage video</string>
  <string name="ConversationActivity_signal_needs_the_camera_permission_to_take_photos_or_video">Molly kræver tilladelse til at tilgå dit kamera, for at kunne tage billeder eller optage video, hvilket det er blevet nægtet. Gå venligst via appens menu til Indstillinger, vælg \"Tilladelser\" og tilvælg \"Kamera\"</string>
  <string name="ConversationActivity_signal_needs_camera_permissions_to_take_photos_or_video">Molly kræver tilladelse til at tilgå kameraet, for at tage billeder og video</string>
  <string name="ConversationActivity_enable_the_microphone_permission_to_capture_videos_with_sound">Tildel adgang til mikrofonen, for at kunne optage video med lyd</string>
  <string name="ConversationActivity_signal_needs_the_recording_permissions_to_capture_video">Molly kræver tilladelse til at tilgå mikrofonen, for at kunne optage videoer, men det er blevet afvist. Gå venligst via appens menu til Indstillinger, vælg \"Tilladelser\" og tilvælg \"Mikrofon\" og \"Kamera\"</string>
  <string name="ConversationActivity_signal_needs_recording_permissions_to_capture_video">Molly kræver adgang til mikrofonen, for at kunne optage video</string>
  <string name="ConversationActivity_quoted_contact_message">%1$s%2$s</string>
  <string name="ConversationActivity_signal_cannot_sent_sms_mms_messages_because_it_is_not_your_default_sms_app">Signal kan ikke sende SMS/MMS beskeder, fordi det ikke er din standard besked app. Vil du ændre dette under Android indstillinger?</string>
  <string name="ConversationActivity_yes">Ja</string>
  <string name="ConversationActivity_no">Nej</string>
  <string name="ConversationActivity_search_position">%1$d af %2$d</string>
  <string name="ConversationActivity_no_results">Ingen resultater</string>
  <string name="ConversationActivity_sticker_pack_installed">Pakke med klistermærker installeret</string>
  <string name="ConversationActivity_new_say_it_with_stickers">Nyt! Udtryk dig med klistermærker</string>
  <string name="ConversationActivity_cancel">Annuller</string>
  <string name="ConversationActivity_delete_conversation">Slet samtale?</string>
  <string name="ConversationActivity_delete_and_leave_group">Slet og forlad gruppe?</string>
  <string name="ConversationActivity_this_conversation_will_be_deleted_from_all_of_your_devices">Samtalen vil blive slettet fra alle dine enheder</string>
  <string name="ConversationActivity_you_will_leave_this_group_and_it_will_be_deleted_from_all_of_your_devices">Du forlader gruppen og den vil blive slettet fra alle dine enheder</string>
  <string name="ConversationActivity_delete">Slet</string>
  <string name="ConversationActivity_delete_and_leave">Slet og forlad</string>
  <string name="ConversationActivity__to_call_s_signal_needs_access_to_your_microphone">For at ringe til %1$s kræver Molly tilladelse til at tilgå din mikrofon</string>
  <string name="ConversationActivity__more_options_now_in_group_settings">Nu flere funktioner under \"Gruppe indstillinger\"</string>
  <string name="ConversationActivity_join">Deltag</string>
  <string name="ConversationActivity_full">Fuld</string>
  <string name="ConversationActivity_error_sending_media">Fejl ved afsendelse af medier</string>
  <string name="ConversationActivity__reported_as_spam_and_blocked">Rapporteret som spam og blokeret.</string>
  <!--ConversationAdapter-->
  <plurals name="ConversationAdapter_n_unread_messages">
    <item quantity="one">%d ulæst besked</item>
    <item quantity="other">%d ulæste beskeder</item>
  </plurals>
  <!--ConversationFragment-->
  <plurals name="ConversationFragment_delete_selected_messages">
    <item quantity="one">Slet valgte besked?</item>
    <item quantity="other">Slet valgte beskeder?</item>
  </plurals>
  <string name="ConversationFragment_save_to_sd_card">Gem i hukommelsen?</string>
  <plurals name="ConversationFragment_saving_n_media_to_storage_warning">
    <item quantity="one">At gemme denne fil på disk vil tillade alle andre apps at tilgå den.\n\nFortsæt?</item>
    <item quantity="other">Gemmes alle %1$d filer i hukommelsen, vil alle andre apps også have mulighed for at tilgå dem.\n\nFortsæt?</item>
  </plurals>
  <plurals name="ConversationFragment_error_while_saving_attachments_to_sd_card">
    <item quantity="one">Kunne ikke gemme vedhæftede fil!</item>
    <item quantity="other">Kunne ikke gemme vedhæftede filer!</item>
  </plurals>
  <string name="ConversationFragment_unable_to_write_to_sd_card_exclamation">Kunne ikke skrive til hukommelsen!</string>
  <plurals name="ConversationFragment_saving_n_attachments">
    <item quantity="one">Gemmer vedhæftning</item>
    <item quantity="other">Gemmer %1$d vedhæftninger</item>
  </plurals>
  <plurals name="ConversationFragment_saving_n_attachments_to_sd_card">
    <item quantity="one">Gemmer vedhæftning…</item>
    <item quantity="other">Gemmer %1$d vedhæftninger til hukommelsen…</item>
  </plurals>
  <string name="ConversationFragment_pending">Sender…</string>
  <string name="ConversationFragment_push">Data (Signal)</string>
  <string name="ConversationFragment_mms">MMS</string>
  <string name="ConversationFragment_sms">SMS</string>
  <string name="ConversationFragment_deleting">Sletter</string>
  <string name="ConversationFragment_deleting_messages">Sletter beskeder…</string>
  <string name="ConversationFragment_delete_for_me">Slet for mig</string>
  <string name="ConversationFragment_delete_for_everyone">Slet for alle</string>
  <string name="ConversationFragment_this_message_will_be_deleted_for_everyone_in_the_conversation">Denne meddelelse slettes for alle i samtalen, hvis de har den seneste version af Signal. De kan se at du har slettet en besked</string>
  <string name="ConversationFragment_quoted_message_not_found">Original besked blev ikke fundet</string>
  <string name="ConversationFragment_quoted_message_no_longer_available">Original besked er ikke længere tilgængelig</string>
  <string name="ConversationFragment_failed_to_open_message">Fejl ved åbning af besked</string>
  <string name="ConversationFragment_you_can_swipe_to_the_right_reply">Du kan swipe til højre på enhver besked, for at svare hurtigt</string>
  <string name="ConversationFragment_you_can_swipe_to_the_left_reply">Du kan swipe til venstre på enhver besked, for at svare hurtigt</string>
  <string name="ConversationFragment_outgoing_view_once_media_files_are_automatically_removed">Udgående mediebeskeder der kun vises én gang, bliver automatisk fjernet efter de er sendt</string>
  <string name="ConversationFragment_you_already_viewed_this_message">Beskeden er allerede læst</string>
  <string name="ConversationFragment__you_can_add_notes_for_yourself_in_this_conversation">Du kan tilføje egne notater i samtalen.\nHvis din konto har forbundne enheder, vil notaterne blive synkroniseret</string>
  <string name="ConversationFragment__d_group_members_have_the_same_name">%1$d gruppemedlemmer har samme navn</string>
  <string name="ConversationFragment__tap_to_review">Tap for at gennemgå</string>
  <string name="ConversationFragment__review_requests_carefully">Gennemgå anmodninger omhyggeligt</string>
  <string name="ConversationFragment__signal_found_another_contact_with_the_same_name">Molly fandt en anden kontakt med samme navn</string>
  <string name="ConversationFragment_contact_us">Kontakt os</string>
  <string name="ConversationFragment_verify">Bekræft</string>
  <string name="ConversationFragment_not_now">Ikke nu</string>
  <string name="ConversationFragment_your_safety_number_with_s_changed">Dit sikkerhedsnummer med %s er ændret</string>
  <string name="ConversationFragment_your_safety_number_with_s_changed_likey_because_they_reinstalled_signal">Dit sikkerhedsnummer med %s er ændret, sandsynligvis fordi de geninstallerede Signal eller ændrede enheder. Tryk på Bekræft for at bekræfte det nye sikkerhedsnummer. Dette er valgfrit.</string>
  <plurals name="ConversationListFragment_delete_selected_conversations">
    <item quantity="one">Slet valgte samtale?</item>
    <item quantity="other">Slet valgte samtaler?</item>
  </plurals>
  <plurals name="ConversationListFragment_this_will_permanently_delete_all_n_selected_conversations">
    <item quantity="one">Dette vil slette den valgte samtale permanent.</item>
    <item quantity="other">Dette sletter %1$d valgte samtaler permanent</item>
  </plurals>
  <string name="ConversationListFragment_deleting">Sletter</string>
  <string name="ConversationListFragment_deleting_selected_conversations">Sletter valgte samtaler…</string>
  <plurals name="ConversationListFragment_conversations_archived">
    <item quantity="one">Samtale arkiveret</item>
    <item quantity="other">%d samtaler arkiveret</item>
  </plurals>
  <string name="ConversationListFragment_undo">FORTRYD</string>
  <plurals name="ConversationListFragment_moved_conversations_to_inbox">
    <item quantity="one">Samtale flyttet til inbox</item>
    <item quantity="other">Flyttet %d samtaler til indbakke</item>
  </plurals>
  <!--ConversationListItem-->
  <string name="ConversationListItem_key_exchange_message">Besked med udvekslingsnøgle</string>
  <!--ConversationListItemAction-->
  <string name="ConversationListItemAction_archived_conversations_d">Arkiverede samtaler (%d)</string>
  <!--ConversationTitleView-->
  <string name="ConversationTitleView_verified">Verificeret</string>
  <string name="ConversationTitleView_you">Dig</string>
  <!--ConversationTypingView-->
  <string name="ConversationTypingView__plus_d">+%1$d</string>
  <!--CreateGroupActivity-->
  <string name="CreateGroupActivity_some_contacts_cannot_be_in_legacy_groups">Nogle kontakter kan ikke være i forældede grupper</string>
  <!--CreateProfileActivity-->
  <string name="CreateProfileActivity__profile">Profil</string>
  <string name="CreateProfileActivity_error_setting_profile_photo">Fejl opstået ved oprettelse af profilbilledet</string>
  <string name="CreateProfileActivity_problem_setting_profile">Fejl opstod ved oprettelse af profil</string>
  <string name="CreateProfileActivity_set_up_your_profile">Konfigurer din profil</string>
  <string name="CreateProfileActivity_signal_profiles_are_end_to_end_encrypted">Din profil er end-to-end krypteret. Din profil og dens ændringer vil være synlig for dine kontaktpersoner, når du indleder eller accepterer nye samtaler, og når du tilslutter dig nye grupper</string>
  <string name="CreateProfileActivity_set_avatar_description">Vælg avatar</string>
  <!--ChooseBackupFragment-->
  <string name="ChooseBackupFragment__restore_from_backup">Gendan fra backup?</string>
  <string name="ChooseBackupFragment__restore_your_messages_and_media">Gendan dine beskeder og mediefiler fra en lokal backup. Hvis du ikke gendanner nu kan det ikke gøres senere</string>
  <string name="ChooseBackupFragment__icon_content_description">Gendan fra backup, ikon</string>
  <string name="ChooseBackupFragment__choose_backup">Vælg backup</string>
  <string name="ChooseBackupFragment__learn_more">Læs mere</string>
  <!--RestoreBackupFragment-->
  <string name="RestoreBackupFragment__restore_complete">Gendannelse afsluttet</string>
  <string name="RestoreBackupFragment__to_continue_using_backups_please_choose_a_folder">For fortsat at kunne bruge backups, vælg venligst en mappe. Nye backups vil blive gemt i denne mappe.</string>
  <string name="RestoreBackupFragment__choose_folder">Vælg mappe</string>
  <string name="RestoreBackupFragment__not_now">Ikke nu</string>
  <!--BackupsPreferenceFragment-->
  <string name="BackupsPreferenceFragment__chat_backups">Backup Chats</string>
  <string name="BackupsPreferenceFragment__backups_are_encrypted_with_a_passphrase">Backups er krypteret med et kodeord, og gemt på din enhed.</string>
  <string name="BackupsPreferenceFragment__create_backup">Opret backup</string>
  <string name="BackupsPreferenceFragment__last_backup">Seneste backup: %1$s</string>
  <string name="BackupsPreferenceFragment__backup_folder">Backup mappe</string>
  <string name="BackupsPreferenceFragment__verify_backup_passphrase">Verificer kodeord for backup</string>
  <string name="BackupsPreferenceFragment__test_your_backup_passphrase">Test dit kodeord for backup og verificer at det virker</string>
  <string name="BackupsPreferenceFragment__turn_on">Aktivér</string>
  <string name="BackupsPreferenceFragment__turn_off">Deaktiver</string>
  <string name="BackupsPreferenceFragment__to_restore_a_backup">For at gendanne fra backup, skal du installere Molly igen. Åbn app\'en og tap \"Gendan backup\", vælg derefter en backup fil %1$s</string>
  <string name="BackupsPreferenceFragment__learn_more">Læs mere</string>
  <string name="BackupsPreferenceFragment__in_progress">I gang…</string>
  <string name="BackupsPreferenceFragment__d_so_far">%1$d indtil videre…</string>
  <string name="BackupsPreferenceFragment_signal_requires_external_storage_permission_in_order_to_create_backups">Molly kræver tilladelse til at tilgå ekstern lagerplads for at oprette backups, hvilket der er blevet nægtet. Gå venligst til app-indstillinger, vælg \"Tilladelser\" og tilvælg \"Lagerplads\".</string>
  <!--CustomDefaultPreference-->
  <string name="CustomDefaultPreference_using_custom">Anvender tilpasset: %s</string>
  <string name="CustomDefaultPreference_using_default">Anvender standard: %s</string>
  <string name="CustomDefaultPreference_none">Ingen</string>
  <!--AvatarSelectionBottomSheetDialogFragment-->
  <string name="AvatarSelectionBottomSheetDialogFragment__choose_photo">Vælg billede</string>
  <string name="AvatarSelectionBottomSheetDialogFragment__take_photo">Tag billede</string>
  <string name="AvatarSelectionBottomSheetDialogFragment__choose_from_gallery">Vælg fra billeder</string>
  <string name="AvatarSelectionBottomSheetDialogFragment__remove_photo">Fjern billede</string>
  <string name="AvatarSelectionBottomSheetDialogFragment__taking_a_photo_requires_the_camera_permission">Det kræver kameratilladelse for at tage et foto</string>
  <string name="AvatarSelectionBottomSheetDialogFragment__viewing_your_gallery_requires_the_storage_permission">Det kræves adgang til hukommelsen for at vise dine billeder</string>
  <!--DateUtils-->
  <string name="DateUtils_just_now">Nu</string>
  <string name="DateUtils_minutes_ago">%dm</string>
  <string name="DateUtils_today">I dag</string>
  <string name="DateUtils_yesterday">I går</string>
  <!--DecryptionFailedDialog-->
  <string name="DecryptionFailedDialog_chat_session_refreshed">Chatsession genopfrisket</string>
  <string name="DecryptionFailedDialog_signal_uses_end_to_end_encryption">Signal bruger end-to-end kryptering, og det kan undertiden være nødvendigt at genopfriske din chatsession. Dette påvirker ikke din chats sikkerhed, men du har muligvis gået glip af en besked fra denne kontakt, og du kan bede dem om at sende det igen.</string>
  <!--DeviceListActivity-->
  <string name="DeviceListActivity_unlink_s">Frakobl \"%s\"?</string>
  <string name="DeviceListActivity_by_unlinking_this_device_it_will_no_longer_be_able_to_send_or_receive">Enheden vil ikke længere være i stand til at sende og modtage beskeder, hvis forbindelsen fjernes</string>
  <string name="DeviceListActivity_network_connection_failed">Forbindelse til netværk fejlede</string>
  <string name="DeviceListActivity_try_again">Prøv igen</string>
  <string name="DeviceListActivity_unlinking_device">Fjerner forbindelse til enhed…</string>
  <string name="DeviceListActivity_unlinking_device_no_ellipsis">Frakobler enhed</string>
  <string name="DeviceListActivity_network_failed">Netværksfejl!</string>
  <!--DeviceListItem-->
  <string name="DeviceListItem_unnamed_device">Unavngivet enhed</string>
  <string name="DeviceListItem_linked_s">Forbundet %s</string>
  <string name="DeviceListItem_last_active_s">Sidste aktive %s</string>
  <string name="DeviceListItem_today">I dag</string>
  <!--DocumentView-->
  <string name="DocumentView_unnamed_file">Unavngivet fil</string>
  <!--DonateMegaphone-->
  <string name="DonateMegaphone_donate_to_signal">Donér til Signal</string>
  <string name="DonateMegaphone_Signal_is_powered_by_people_like_you_show_your_support_today">Signal er drevet af personer som dig. Vis din støtte i dag!</string>
  <string name="DonateMegaphone_donate">Doner</string>
  <string name="DonateMegaphone_no_thanks">Nej tak</string>
  <!--GroupCallingMegaphone-->
  <string name="GroupCallingMegaphone__introducing_group_calls">Introducerer Gruppesamtaler</string>
  <string name="GroupCallingMegaphone__open_a_new_group_to_start">Åbn en ny gruppe for at starte en gratis krypteret gruppesamtale</string>
  <!--DozeReminder-->
  <string name="DozeReminder_optimize_for_missing_play_services">Optimér for manglende Play Services</string>
  <string name="DozeReminder_this_device_does_not_support_play_services_tap_to_disable_system_battery">Enheden understøtter ikke Play Services. Tap for at slå batterioptimering fra, som forhindrer Molly i at modtage beskeder i baggrunden</string>
  <!--ExpiredBuildReminder-->
  <string name="ExpiredBuildReminder_this_version_of_signal_has_expired">Denne version af Signal er udløbet. Opdatér nu for at sende og modtage beskeder</string>
  <string name="ExpiredBuildReminder_update_now">Opdatér nu</string>
  <!--PendingGroupJoinRequestsReminder-->
  <plurals name="PendingGroupJoinRequestsReminder_d_pending_member_requests">
    <item quantity="one">%d afventende forespørgsel fra medlem</item>
    <item quantity="other">%d afventende forespørgsler fra medlemmer</item>
  </plurals>
  <string name="PendingGroupJoinRequestsReminder_view">Vis</string>
  <!--ShareActivity-->
  <string name="ShareActivity_share_with">Del med</string>
  <string name="ShareActivity_multiple_attachments_are_only_supported">Det er kun muligt at vedhæfte flere billeder og videoer</string>
  <!--GcmRefreshJob-->
  <string name="GcmRefreshJob_Permanent_Signal_communication_failure">Permanent fejl ved Signal kommunikationen!</string>
  <string name="GcmRefreshJob_Signal_was_unable_to_register_with_Google_Play_Services">Molly var ude af stand til at registrere med Google Play Services. Mollybeskeder og -opkald blev deaktiveret. Prøv venligst at registrere igen i Indstillinger -&gt; Advanceret</string>
  <!--GiphyActivity-->
  <string name="GiphyActivity_error_while_retrieving_full_resolution_gif">Fejl opstod ved hentning af GIF i fuld opløsning</string>
  <!--GiphyFragmentPageAdapter-->
  <string name="GiphyFragmentPagerAdapter_gifs">GIF\'s</string>
  <string name="GiphyFragmentPagerAdapter_stickers">Animationer</string>
  <!--AddToGroupActivity-->
  <string name="AddToGroupActivity_add_member">Tilføj medlem?</string>
  <string name="AddToGroupActivity_add_s_to_s">Tilføj \"%1$s\" til \"%2$s\"?</string>
  <string name="AddToGroupActivity_s_added_to_s">\"%1$s\" blev tilføjet \"%2$s\".</string>
  <string name="AddToGroupActivity_add_to_group">Tilføj til gruppe</string>
  <string name="AddToGroupActivity_add_to_groups">Tilføj til grupper</string>
  <string name="AddToGroupActivity_this_person_cant_be_added_to_legacy_groups">Personen kan ikke tilføjes forældede grupper</string>
  <string name="AddToGroupActivity_add">Tilføj</string>
  <string name="AddToGroupActivity_add_to_a_group">Tilføj til en gruppe</string>
  <!--ChooseNewAdminActivity-->
  <string name="ChooseNewAdminActivity_choose_new_admin">Vælg ny administrator</string>
  <string name="ChooseNewAdminActivity_done">Udført</string>
  <string name="ChooseNewAdminActivity_you_left">Du forlod \"%1$s\"</string>
  <!--GroupMembersDialog-->
  <string name="GroupMembersDialog_you">Dig</string>
  <!--GV2 access levels-->
  <string name="GroupManagement_access_level_anyone">Hvem som helst</string>
  <string name="GroupManagement_access_level_all_members">Alle medlemmer</string>
  <string name="GroupManagement_access_level_only_admins">Kun administratorer</string>
  <string name="GroupManagement_access_level_no_one">Ingen</string>
  <!--GV2 invites sent-->
  <plurals name="GroupManagement_invitation_sent">
    <item quantity="one">Invitation er sendt</item>
    <item quantity="other">%d invitationer sendt</item>
  </plurals>
  <string name="GroupManagement_invite_single_user">%1$s kan ikke automatisk tilføjes gruppen af dig. \n\nDe er blevet inviteret til at deltage, og kan ikke se nogen gruppebeskeder, før de accepterer</string>
  <string name="GroupManagement_invite_multiple_users">Disse brugere kan ikke automatisk tilføjes gruppen af dig. De er blevet inviteret til at deltage, og kan ikke se gruppebeskeder før de accepterer</string>
  <!--GroupsV1MigrationLearnMoreBottomSheetDialogFragment-->
  <string name="GroupsV1MigrationLearnMore_what_are_new_groups">Hvad er nye grupper?</string>
  <string name="GroupsV1MigrationLearnMore_new_groups_have_features_like_mentions">Nye grupper har funktioner som @omtaler og gruppeadministratorer og vil understøtte flere funktioner i fremtiden</string>
  <string name="GroupsV1MigrationLearnMore_all_message_history_and_media_has_been_kept">Al beskedhistorik og medier er blevet bevaret fra før opgraderingen</string>
  <string name="GroupsV1MigrationLearnMore_you_will_need_to_accept_an_invite_to_join_this_group_again">Du skal godkende en invitation for, at deltage i denne gruppe igen og vil ikke modtage gruppebeskeder indtil da.</string>
  <plurals name="GroupsV1MigrationLearnMore_these_members_will_need_to_accept_an_invite">
    <item quantity="one">Dette medlem skal acceptere en invitation til at deltage i gruppen igen og vil ikke modtage gruppebeskeder, før de accepterer:</item>
    <item quantity="other">Disse medlemmer skal acceptere en invitation til at deltage i gruppen igen, og vil ikke modtage gruppebeskeder før de accepterer:</item>
  </plurals>
  <plurals name="GroupsV1MigrationLearnMore_these_members_were_removed_from_the_group">
    <item quantity="one">Denne bruger blev fjernet fra gruppen og vil ikke kunne deltage igen, før de opgraderer:</item>
    <item quantity="other">Disse brugere blev fjernet fra gruppen og vil ikke kunne deltage igen, før de opgraderer:</item>
  </plurals>
  <!--GroupsV1MigrationInitiationBottomSheetDialogFragment-->
  <string name="GroupsV1MigrationInitiation_upgrade_to_new_group">Opgrader til Ny gruppe</string>
  <string name="GroupsV1MigrationInitiation_upgrade_this_group">Opgradér gruppen</string>
  <string name="GroupsV1MigrationInitiation_new_groups_have_features_like_mentions">Nye grupper har funktioner som @omtaler og gruppeadministratorer og vil understøtte flere funktioner i fremtiden</string>
  <string name="GroupsV1MigrationInitiation_all_message_history_and_media_will_be_kept">Besked historikken og medier vil blive gemt, som før opgraderingen</string>
  <string name="GroupsV1MigrationInitiation_encountered_a_network_error">Netværksfejl registreret. Prøv igen senere</string>
  <string name="GroupsV1MigrationInitiation_failed_to_upgrade">Fejl ved opgradering</string>
  <plurals name="GroupsV1MigrationInitiation_these_members_will_need_to_accept_an_invite">
    <item quantity="one">Dette medlem skal acceptere en invitation, for at tilslutte sig gruppen igen, og vil ikke modtage gruppe meddelelser før medlemmet har accepteret:</item>
    <item quantity="other">Disse medlemmer skal acceptere en invitation, for at tilslutte sig gruppen igen, og vil ikke modtage gruppe meddelelser før de har accepteret:</item>
  </plurals>
  <plurals name="GroupsV1MigrationInitiation_these_members_are_not_capable_of_joining_new_groups">
    <item quantity="one">Dette medlem er ikke i stand til at deltage i Nye grupper, og vil blive fjernet fra gruppen:</item>
    <item quantity="other">Disse medlemmer er ikke i stand til at deltage i Nye grupper, og vil blive fjernet fra gruppen:</item>
  </plurals>
  <!--GroupsV1MigrationSuggestionsReminder-->
  <plurals name="GroupsV1MigrationSuggestionsReminder_members_couldnt_be_added_to_the_new_group">
    <item quantity="one">%1$d medlem kunne ikke tilføjes igen til den nye gruppe. Ønsker du at tilføje dem nu?</item>
    <item quantity="other">%1$d medlemmer kunne ikke tilføjes igen til den nye gruppe. Ønsker du at tilføje dem nu?</item>
  </plurals>
  <plurals name="GroupsV1MigrationSuggestionsReminder_add_members">
    <item quantity="one">Tilføj medlem</item>
    <item quantity="other">Tilføj medlemmer</item>
  </plurals>
  <string name="GroupsV1MigrationSuggestionsReminder_no_thanks">Nej tak</string>
  <!--GroupsV1MigrationSuggestionsDialog-->
  <plurals name="GroupsV1MigrationSuggestionsDialog_add_members_question">
    <item quantity="one">Tilføj medlem?</item>
    <item quantity="other">Tilføj medlemmer?</item>
  </plurals>
  <plurals name="GroupsV1MigrationSuggestionsDialog_these_members_couldnt_be_automatically_added">
    <item quantity="one">Dette medlem kunne ikke automatisk tilføjes til den nye gruppe, da den blev opgraderet:</item>
    <item quantity="other">Disse medlemmer kunne ikke automatisk tilføjes til den nye gruppe, da den blev opgraderet:</item>
  </plurals>
  <plurals name="GroupsV1MigrationSuggestionsDialog_add_members">
    <item quantity="one">Tilføj medlem</item>
    <item quantity="other">Tilføj medlemmer</item>
  </plurals>
  <plurals name="GroupsV1MigrationSuggestionsDialog_failed_to_add_members_try_again_later">
    <item quantity="one">Fejl. Kunne ikke tilføje medlem. Prøv igen senere</item>
    <item quantity="other">Fejl. Kunne ikke tilføje medlemmer. Prøv igen senere</item>
  </plurals>
  <plurals name="GroupsV1MigrationSuggestionsDialog_cannot_add_members">
    <item quantity="one">Kan ikke tilføje medlem</item>
    <item quantity="other">Kan ikke tilføje medlemmer</item>
  </plurals>
  <!--LeaveGroupDialog-->
  <string name="LeaveGroupDialog_leave_group">Forlad gruppe?</string>
  <string name="LeaveGroupDialog_you_will_no_longer_be_able_to_send_or_receive_messages_in_this_group">Du vil ikke længere kunne sende eller modtage beskeder i gruppen</string>
  <string name="LeaveGroupDialog_leave">Forlad</string>
  <string name="LeaveGroupDialog_choose_new_admin">Vælg ny administrator</string>
  <string name="LeaveGroupDialog_before_you_leave_you_must_choose_at_least_one_new_admin_for_this_group">Før du forlader gruppen, skal du vælge mindst én ny administrator</string>
  <string name="LeaveGroupDialog_choose_admin">Vælg administrator</string>
  <!--LinkPreviewsMegaphone-->
  <string name="LinkPreviewsMegaphone_disable">Déaktiver</string>
  <string name="LinkPreviewsMegaphone_preview_any_link">Eksempelvisning af alle links</string>
  <string name="LinkPreviewsMegaphone_you_can_now_retrieve_link_previews_directly_from_any_website">Du kan nu hente eksempelvisning af links, direkte fra ethvert websted til beskeder, som du sender</string>
  <!--LinkPreviewView-->
  <string name="LinkPreviewView_no_link_preview_available">Ingen eksempelvisning af links tilgængelige</string>
  <string name="LinkPreviewView_this_group_link_is_not_active">Dette gruppelink er ikke aktivt</string>
  <string name="LinkPreviewView_domain_date">%1$s - %2$s</string>
  <!--LinkPreviewRepository-->
  <plurals name="LinkPreviewRepository_d_members">
    <item quantity="one">%1$d medlem</item>
    <item quantity="other">%1$d medlemmer</item>
  </plurals>
  <!--PendingMembersActivity-->
  <string name="PendingMembersActivity_pending_group_invites">Afventende gruppeinvitationer</string>
  <string name="PendingMembersActivity_requests">Anmodninger</string>
  <string name="PendingMembersActivity_invites">Invitationer</string>
  <string name="PendingMembersActivity_people_you_invited">Personer du har inviteret</string>
  <string name="PendingMembersActivity_you_have_no_pending_invites">Du har ingen afventende invitationer</string>
  <string name="PendingMembersActivity_invites_by_other_group_members">Invitationer fra andre medlemmer af gruppen</string>
  <string name="PendingMembersActivity_no_pending_invites_by_other_group_members">Ingen afventende invitationer fra andre gruppemedlemmer</string>
  <string name="PendingMembersActivity_missing_detail_explanation">Detaljer om personer inviteret af andre medlemmer af gruppen, vises ikke. Hvis de inviterede accepterer at deltage, vil deres information blive delt med gruppen derefter. De vil ingen beskeder se fra gruppen, før de deltager</string>
  <string name="PendingMembersActivity_revoke_invite">Tilbagetræk invitation</string>
  <string name="PendingMembersActivity_revoke_invites">Tilbagetræk invitationer</string>
  <plurals name="PendingMembersActivity_revoke_d_invites">
    <item quantity="one">Tilbagetræk invitation</item>
    <item quantity="other">Tilbagetræk %1$d invitationer</item>
  </plurals>
  <plurals name="PendingMembersActivity_error_revoking_invite">
    <item quantity="one">Fejl ved tilbagetrækning af invitation</item>
    <item quantity="other">Fejl ved tilbagetrækning af invitationer</item>
  </plurals>
  <!--RequestingMembersFragment-->
  <string name="RequestingMembersFragment_pending_member_requests">Afventende medlemsanmodninger</string>
  <string name="RequestingMembersFragment_no_member_requests_to_show">Ingen medlemsanmodninger</string>
  <string name="RequestingMembersFragment_explanation">Personer på denne liste forsøger at deltage i gruppen via gruppelinket</string>
  <string name="RequestingMembersFragment_added_s">\"%1$s\" tilføjet</string>
  <string name="RequestingMembersFragment_denied_s">%1$s\" afvist</string>
  <!--AddMembersActivity-->
  <string name="AddMembersActivity__done">Udført</string>
  <string name="AddMembersActivity__this_person_cant_be_added_to_legacy_groups">Personen kan ikke tilføjes forældede grupper</string>
  <plurals name="AddMembersActivity__add_d_members_to_s">
    <item quantity="one">Tilføj \"%1$s\" til \"%2$s\"?</item>
    <item quantity="other">Tilføj %3$d medlemmer til \"%2$s\"?</item>
  </plurals>
  <string name="AddMembersActivity__add">Tilføj</string>
  <string name="AddMembersActivity__add_members">Tilføj medlemmer</string>
  <!--AddGroupDetailsFragment-->
  <string name="AddGroupDetailsFragment__name_this_group">Navngiv gruppen</string>
  <string name="AddGroupDetailsFragment__create_group">Opret gruppe</string>
  <string name="AddGroupDetailsFragment__create">Opret</string>
  <string name="AddGroupDetailsFragment__members">Medlemmer</string>
  <string name="AddGroupDetailsFragment__you_can_add_or_invite_friends_after_creating_this_group">Efter oprettelse af denne gruppe kan du tilføje eller invitere venner.</string>
  <string name="AddGroupDetailsFragment__group_name_required">Gruppenavn (påkrævet)</string>
  <string name="AddGroupDetailsFragment__group_name_optional">Gruppenavn (frivilligt)</string>
  <string name="AddGroupDetailsFragment__this_field_is_required">Dette felt er påkrævet</string>
  <string name="AddGroupDetailsFragment__group_creation_failed">Oprettelse af gruppe mislykkedes</string>
  <string name="AddGroupDetailsFragment__try_again_later">Prøv igen senere</string>
  <string name="AddGroupDetailsFragment__youve_selected_a_contact_that_doesnt">Du har valgt en kontaktperson, der ikke understøtter Signal-grupper, så denne gruppe vil være MMS</string>
  <string name="AddGroupDetailsFragment_custom_mms_group_names_and_photos_will_only_be_visible_to_you">Tilpassede MMS gruppe navne og billeder vil kun være synlige for dig.</string>
  <string name="AddGroupDetailsFragment__remove">Fjern</string>
  <string name="AddGroupDetailsFragment__sms_contact">SMS-kontakt</string>
  <string name="AddGroupDetailsFragment__remove_s_from_this_group">Fjern %1$s fra gruppen?</string>
  <plurals name="AddGroupDetailsFragment__d_members_do_not_support_new_groups">
    <item quantity="one">%d  medlem støtter ikke nye grupper, så denne gruppe vil være en forældet gruppe.</item>
    <item quantity="other">%d medlemmer støtter ikke nye grupper, så gruppen vil være en forældet gruppe</item>
  </plurals>
  <plurals name="AddGroupDetailsFragment__d_members_do_not_support_new_groups_so_this_group_cannot_be_created">
    <item quantity="one">%d medlem støtter ikke nye grupper, så gruppen kan ikke oprettes.</item>
    <item quantity="other">%d medlemmer støtter ikke nye grupper, så gruppen kan ikke oprettes.</item>
  </plurals>
  <!--NonGv2MemberDialog-->
  <string name="NonGv2MemberDialog_single_users_are_non_gv2_capable">Der oprettes en forældet gruppe, fordi “%1$s” bruger en gammel version af Signal. Du kan oprette en ny stilgruppe med dem, når de har opdateret Signal, eller fjern dem, før du opretter gruppen</string>
  <plurals name="NonGv2MemberDialog_d_users_are_non_gv2_capable">
    <item quantity="one">Der oprettes en Forældet gruppe, fordi %1$d medlem anvender en ældre version af Signal. Du kan oprette en ny stilgruppe med dem, når de har opdateret Signal, eller fjern dem, før du opretter gruppen.</item>
    <item quantity="other">Der oprettes en forældet gruppe, fordi %1$d medlemmer anvender en ældre version af Signal. Du kan oprette en ny stilgruppe med dem, når de har opdateret Signal, eller fjern dem, før du opretter gruppen</item>
  </plurals>
  <string name="NonGv2MemberDialog_single_users_are_non_gv2_capable_forced_migration">Gruppen kan ikke oprettes, fordi “%1$s” bruger en gammel version af Signal. Du skal fjerne dem, før du opretter gruppen.</string>
  <plurals name="NonGv2MemberDialog_d_users_are_non_gv2_capable_forced_migration">
    <item quantity="one">Gruppen kan ikke oprettes, fordi %1$d bruger en gammel version af Signal. Du skal fjerne dem, før du opretter gruppen.</item>
    <item quantity="other">Gruppen kan ikke oprettes, fordi %1$d brugere en gammel version af Signal. Du skal fjerne dem, før du opretter gruppen.</item>
  </plurals>
  <!--ManageGroupActivity-->
  <string name="ManageGroupActivity_member_requests_and_invites">Medlemsanmodninger &amp; invitationer</string>
  <string name="ManageGroupActivity_add_members">Tilføj medlemmer</string>
  <string name="ManageGroupActivity_edit_group_info">Rediger gruppeinformation</string>
  <string name="ManageGroupActivity_who_can_add_new_members">Hvem kan tilføje nye medlemmer?</string>
  <string name="ManageGroupActivity_who_can_edit_this_groups_info">Hvem kan redigere gruppens information?</string>
  <string name="ManageGroupActivity_group_link">Gruppelink</string>
  <string name="ManageGroupActivity_block_group">Blokér gruppe</string>
  <string name="ManageGroupActivity_unblock_group">Ophæv blokering af gruppe</string>
  <string name="ManageGroupActivity_leave_group">Forlad gruppe</string>
  <string name="ManageGroupActivity_mute_notifications">Udsæt notifikationer</string>
  <string name="ManageGroupActivity_custom_notifications">Brugerdefinerede notifikationer</string>
  <string name="ManageGroupActivity_mentions">Omtaler</string>
  <string name="ManageGroupActivity_chat_color_and_wallpaper">Chatfarve &amp; baggrund</string>
  <string name="ManageGroupActivity_until_s">Indtil %1$s</string>
  <string name="ManageGroupActivity_always">Altid</string>
  <string name="ManageGroupActivity_off">Deaktiveret</string>
  <string name="ManageGroupActivity_on">Aktiveret</string>
  <string name="ManageGroupActivity_view_all_members">Vis alle medlemmer</string>
  <string name="ManageGroupActivity_see_all">Se alle</string>
  <plurals name="ManageGroupActivity_added">
    <item quantity="one">%d medlem er tilføjet.</item>
    <item quantity="other">%d medlemmer er tilføjet</item>
  </plurals>
  <string name="ManageGroupActivity_only_admins_can_enable_or_disable_the_sharable_group_link">Kun administratorer kan aktivere eller deaktivere det delbare gruppelink</string>
  <string name="ManageGroupActivity_only_admins_can_enable_or_disable_the_option_to_approve_new_members">Kun administratorer kan aktivere eller deaktivere muligheden for at godkende nye medlemmer</string>
  <string name="ManageGroupActivity_only_admins_can_reset_the_sharable_group_link">Kun administratorer kan nulstille det delbare gruppelink</string>
  <string name="ManageGroupActivity_you_dont_have_the_rights_to_do_this">Du har ikke rettigheder til at gøre dette</string>
  <string name="ManageGroupActivity_not_capable">En person som du tilføjede, understøtter ikke nye grupper og skal opdatere Signal</string>
  <string name="ManageGroupActivity_failed_to_update_the_group">Det lykkedes ikke at opdatere gruppen</string>
  <string name="ManageGroupActivity_youre_not_a_member_of_the_group">Du er ikke medlem af gruppen</string>
  <string name="ManageGroupActivity_failed_to_update_the_group_please_retry_later">Gruppen kunne ikke opdateres. Prøv igen senere</string>
  <string name="ManageGroupActivity_failed_to_update_the_group_due_to_a_network_error_please_retry_later">Gruppen kunne ikke opdateres på grund af en netværksfejl. Prøv igen senere</string>
  <string name="ManageGroupActivity_edit_name_and_picture">Redigér navn og billede</string>
  <string name="ManageGroupActivity_legacy_group">Forældet gruppe</string>
  <string name="ManageGroupActivity_legacy_group_learn_more">Dette er en forældret gruppe. Funktioner som gruppeadministratorer, er kun tilgængelige for nye grupper</string>
  <string name="ManageGroupActivity_legacy_group_upgrade">Dette er en forældet gruppe. For adgang til nye funktioner som @omtaler og administrator,</string>
  <string name="ManageGroupActivity_legacy_group_too_large">Denne forældede gruppe er for stor til at kunne opgraderes til en Ny gruppe. Den maksimale størrelse på grupper er %1$d</string>
  <string name="ManageGroupActivity_upgrade_this_group">opgrader gruppen</string>
  <string name="ManageGroupActivity_this_is_an_insecure_mms_group">Dette er en usikker MMS-gruppe. For at chatte privat skal du invitere dine kontakter til Signal.</string>
  <string name="ManageGroupActivity_invite_now">Invitér nu</string>
  <string name="ManageGroupActivity_more">mere</string>
  <string name="ManageGroupActivity_add_group_description">Tilføj gruppebeskrivelse…</string>
  <!--GroupMentionSettingDialog-->
  <string name="GroupMentionSettingDialog_notify_me_for_mentions">Underret mig ved omtaler</string>
  <string name="GroupMentionSettingDialog_receive_notifications_when_youre_mentioned_in_muted_chats">Vil du modtage meddelelser, når du er omtalt i udsatte chats?</string>
  <string name="GroupMentionSettingDialog_always_notify_me">Underret mig altid</string>
  <string name="GroupMentionSettingDialog_dont_notify_me">Underret mig ikke</string>
  <!--ManageProfileFragment-->
  <string name="ManageProfileFragment_profile_name">Profilnavn</string>
  <string name="ManageProfileFragment_username">Brugernavn</string>
  <string name="ManageProfileFragment_about">Om</string>
  <string name="ManageProfileFragment_write_a_few_words_about_yourself">Skriv et par ord om dig selv</string>
  <string name="ManageProfileFragment_your_name">Dit navn</string>
  <string name="ManageProfileFragment_your_username">Dit brugernavn</string>
  <string name="ManageProfileFragment_failed_to_set_avatar">Avataren kunne ikke opsættes</string>
  <!--ManageRecipientActivity-->
  <string name="ManageRecipientActivity_no_groups_in_common">Ingen grupper tilfælles</string>
  <plurals name="ManageRecipientActivity_d_groups_in_common">
    <item quantity="one">%d gruppe tilfælles</item>
    <item quantity="other">%d grupper tilfælles</item>
  </plurals>
  <plurals name="GroupMemberList_invited">
    <item quantity="one">%1$s inviterede 1 person</item>
    <item quantity="other">%1$s inviterede %2$d personer</item>
  </plurals>
  <!--CustomNotificationsDialogFragment-->
  <string name="CustomNotificationsDialogFragment__custom_notifications">Brugerdefinerede notifikationer</string>
  <string name="CustomNotificationsDialogFragment__messages">Beskeder</string>
  <string name="CustomNotificationsDialogFragment__use_custom_notifications">Brug tilpassede meddelelser</string>
  <string name="CustomNotificationsDialogFragment__notification_sound">Notifikationslyd</string>
  <string name="CustomNotificationsDialogFragment__vibrate">Vibration</string>
  <string name="CustomNotificationsDialogFragment__call_settings">Indstillinger for opkald</string>
  <string name="CustomNotificationsDialogFragment__ringtone">Ringetone</string>
  <string name="CustomNotificationsDialogFragment__enabled">Aktivéret</string>
  <string name="CustomNotificationsDialogFragment__disabled">Deaktiveret</string>
  <string name="CustomNotificationsDialogFragment__default">Standard</string>
  <!--ShareableGroupLinkDialogFragment-->
  <string name="ShareableGroupLinkDialogFragment__shareable_group_link">Delbart gruppelink</string>
  <string name="ShareableGroupLinkDialogFragment__manage_and_share">Håndter &amp; del</string>
  <string name="ShareableGroupLinkDialogFragment__group_link">Gruppelink</string>
  <string name="ShareableGroupLinkDialogFragment__share">Del</string>
  <string name="ShareableGroupLinkDialogFragment__reset_link">Nulstil link</string>
  <string name="ShareableGroupLinkDialogFragment__member_requests">Medlemsanmodninger</string>
  <string name="ShareableGroupLinkDialogFragment__approve_new_members">Godkend nye medlemmer</string>
  <string name="ShareableGroupLinkDialogFragment__require_an_admin_to_approve_new_members_joining_via_the_group_link">Det kræves at en administrator godkender nye gruppemedlemmer via gruppelinket</string>
  <string name="ShareableGroupLinkDialogFragment__are_you_sure_you_want_to_reset_the_group_link">Er du sikker på, at du vil nulstille gruppelinket? Man vil ikke længere kunne deltage i gruppen ved hjælp af det aktuelle link</string>
  <!--GroupLinkShareQrDialogFragment-->
  <string name="GroupLinkShareQrDialogFragment__qr_code">QR-kode</string>
  <string name="GroupLinkShareQrDialogFragment__people_who_scan_this_code_will">Personer der scanner denne kode, kan deltage i din gruppe. Administratorer skal stadig godkende nye medlemmer, hvis denne indstilling er slået til</string>
  <string name="GroupLinkShareQrDialogFragment__share_code">Del kode</string>
  <!--GV2 Invite Revoke confirmation dialog-->
  <string name="InviteRevokeConfirmationDialog_revoke_own_single_invite">Vil du tilbagetrække invitationen, du har sendt til %1$s?</string>
  <plurals name="InviteRevokeConfirmationDialog_revoke_others_invites">
    <item quantity="one">Vil du tilbagetrække invitationen,  sendt af %1$s?</item>
    <item quantity="other">Vil du tilbagetrække %2$d invitationer, sendt af %1$s?</item>
  </plurals>
  <!--GroupJoinBottomSheetDialogFragment-->
  <string name="GroupJoinBottomSheetDialogFragment_you_are_already_a_member">Du er allerede medlem</string>
  <string name="GroupJoinBottomSheetDialogFragment_join">Deltag</string>
  <string name="GroupJoinBottomSheetDialogFragment_request_to_join">Anmoder om at deltage</string>
  <string name="GroupJoinBottomSheetDialogFragment_unable_to_join_group_please_try_again_later">Det lykkedes ikke at deltage i gruppen, prøv igen senere</string>
  <string name="GroupJoinBottomSheetDialogFragment_encountered_a_network_error">Registreret en netværksfejl</string>
  <string name="GroupJoinBottomSheetDialogFragment_this_group_link_is_not_active">Dette gruppelink er ikke aktivt</string>
  <string name="GroupJoinBottomSheetDialogFragment_unable_to_get_group_information_please_try_again_later">Det lykkedes ikke at få gruppeinformation, prøv igen senere</string>
  <string name="GroupJoinBottomSheetDialogFragment_direct_join">Vil du deltage i gruppen, og dele dit navn og foto med dens medlemmer?</string>
  <string name="GroupJoinBottomSheetDialogFragment_admin_approval_needed">En administrator af gruppen skal godkende din anmodning, inden du kan deltage. Når du anmoder om at deltage, vil dit navn og foto blive delt med dens medlemmer</string>
  <plurals name="GroupJoinBottomSheetDialogFragment_group_dot_d_members">
    <item quantity="one">Gruppe · %1$d medlem</item>
    <item quantity="other">Gruppe · %1$d medlemmer</item>
  </plurals>
  <!--GroupJoinUpdateRequiredBottomSheetDialogFragment-->
  <string name="GroupJoinUpdateRequiredBottomSheetDialogFragment_update_signal_to_use_group_links">Opdatér Signal for at bruge gruppelinks</string>
  <string name="GroupJoinUpdateRequiredBottomSheetDialogFragment_update_message">Signal-versionen som du anvender, understøtter ikke gruppelinket. Opdater til den nyeste version for at deltage i denne gruppe via linket.</string>
  <string name="GroupJoinUpdateRequiredBottomSheetDialogFragment_update_signal">Opdatér Signal</string>
  <string name="GroupJoinUpdateRequiredBottomSheetDialogFragment_update_linked_device_message">En eller flere af din(e) forbundne enhed(er) kører en version af Signal, der ikke understøtter gruppelinks. Opdatér Signal for at deltage i gruppen</string>
  <string name="GroupJoinUpdateRequiredBottomSheetDialogFragment_group_link_is_not_valid">Gruppelink er ikke gyldigt</string>
  <!--GroupInviteLinkEnableAndShareBottomSheetDialogFragment-->
  <string name="GroupInviteLinkEnableAndShareBottomSheetDialogFragment_invite_friends">Invitér venner</string>
  <string name="GroupInviteLinkEnableAndShareBottomSheetDialogFragment_share_a_link_with_friends_to_let_them_quickly_join_this_group">Del et link med venner, så de hurtigt kan deltage i denne gruppe.</string>
  <string name="GroupInviteLinkEnableAndShareBottomSheetDialogFragment_enable_and_share_link">Aktivér og del link</string>
  <string name="GroupInviteLinkEnableAndShareBottomSheetDialogFragment_share_link">Del link</string>
  <string name="GroupInviteLinkEnableAndShareBottomSheetDialogFragment_unable_to_enable_group_link_please_try_again_later">Det lykkedes ikke at aktivere gruppelinket, prøv igen senere</string>
  <string name="GroupInviteLinkEnableAndShareBottomSheetDialogFragment_encountered_a_network_error">Der opstod en netværksfejl.</string>
  <string name="GroupInviteLinkEnableAndShareBottomSheetDialogFragment_you_dont_have_the_right_to_enable_group_link">Du har ingen rettigheder til at aktivere gruppelinket. Spørg en administrator.</string>
  <string name="GroupInviteLinkEnableAndShareBottomSheetDialogFragment_you_are_not_currently_a_member_of_the_group">Du er i øjeblikket ikke medlem af gruppen.</string>
  <!--GV2 Request confirmation dialog-->
  <string name="RequestConfirmationDialog_add_s_to_the_group">Føj \"%1$s\" til gruppen?</string>
  <string name="RequestConfirmationDialog_deny_request_from_s">Afvis anmodning fra \"%1$s\"?</string>
  <string name="RequestConfirmationDialog_add">Tilføj</string>
  <string name="RequestConfirmationDialog_deny">Afvis</string>
  <!--ImageEditorHud-->
  <string name="ImageEditorHud_blur_faces">Slør ansigter</string>
  <string name="ImageEditorHud_new_blur_faces_or_draw_anywhere_to_blur">Nyt: Slør ansigter eller tegn hvor du vil, for at sløre</string>
  <string name="ImageEditorHud_draw_anywhere_to_blur">Tegn hvor du vil for at sløre</string>
  <string name="ImageEditorHud_draw_to_blur_additional_faces_or_areas">Tegn for at sløre flere ansigter eller områder</string>
  <!--InputPanel-->
  <string name="InputPanel_tap_and_hold_to_record_a_voice_message_release_to_send">Tap og hold for at optage en stemmebesked. Slip for at sende</string>
  <!--InviteActivity-->
  <string name="InviteActivity_share">Del</string>
  <string name="InviteActivity_share_with_contacts">Del med kontakter</string>
  <string name="InviteActivity_cancel">Afbryd</string>
  <string name="InviteActivity_sending">Sender…</string>
  <string name="InviteActivity_invitations_sent">Invitationer sendt!</string>
<<<<<<< HEAD
  <string name="InviteActivity_invite_to_signal">Invitér til Molly</string>
  <plurals name="InviteActivity_send_sms_to_friends">
    <item quantity="one">SEND SMS TIL %d VENNER</item>
    <item quantity="other">SEND SMS TIL %d VENNER</item>
  </plurals>
=======
  <string name="InviteActivity_invite_to_signal">Invitér til Signal</string>
>>>>>>> 520fe481
  <plurals name="InviteActivity_send_sms_invites">
    <item quantity="one">Send %d SMS invitationer?</item>
    <item quantity="other">Send %d SMS invitationer?</item>
  </plurals>
  <string name="InviteActivity_lets_switch_to_signal">Lad os bruge Molly: %1$s</string>
  <string name="InviteActivity_no_app_to_share_to">Det lader til at du ikke har nogle apps at dele til</string>
  <!--LearnMoreTextView-->
  <string name="LearnMoreTextView_learn_more">Læs mere</string>
  <!--LongMessageActivity-->
  <string name="LongMessageActivity_unable_to_find_message">Kunne ikke finde beskeden</string>
  <string name="LongMessageActivity_message_from_s">Besked fra %1$s</string>
  <string name="LongMessageActivity_your_message">Din besked</string>
  <!--MessageRetrievalService-->
  <string name="MessageRetrievalService_signal">Molly</string>
  <string name="MessageRetrievalService_background_connection_enabled">Baggrundsforbindelse aktiveret</string>
  <!--MmsDownloader-->
  <string name="MmsDownloader_error_reading_mms_settings">Kunne ikke læse indstillinger for trådløs MMS udbyder</string>
  <!--MediaOverviewActivity-->
  <string name="MediaOverviewActivity_Media">Medie</string>
  <string name="MediaOverviewActivity_Files">Filer</string>
  <string name="MediaOverviewActivity_Audio">Lyd</string>
  <string name="MediaOverviewActivity_All">Alle</string>
  <plurals name="MediaOverviewActivity_Media_delete_confirm_title">
    <item quantity="one">Slet det markerede emne?</item>
    <item quantity="other">Slet markerede emner?</item>
  </plurals>
  <plurals name="MediaOverviewActivity_Media_delete_confirm_message">
    <item quantity="one">Dette vil slette den markerede fil permanent. Alle beskedtekster associeret med denne fil vil også blive slettet.</item>
    <item quantity="other">Dette vil slette alle %1$d markerede filer permanent. Alle beskedtekster associeret med disse filer vil også blive slettet</item>
  </plurals>
  <string name="MediaOverviewActivity_Media_delete_progress_title">Sletter</string>
  <string name="MediaOverviewActivity_Media_delete_progress_message">Sletter beskeder…</string>
  <string name="MediaOverviewActivity_Select_all">Vælg alle</string>
  <string name="MediaOverviewActivity_collecting_attachments">Samler vedhæftninger…</string>
  <string name="MediaOverviewActivity_Sort_by">Sortér efter</string>
  <string name="MediaOverviewActivity_Newest">Nyeste</string>
  <string name="MediaOverviewActivity_Oldest">Ældste</string>
  <string name="MediaOverviewActivity_Storage_used">Størrelse</string>
  <string name="MediaOverviewActivity_All_storage_use">Lager brugt samlet</string>
  <string name="MediaOverviewActivity_Grid_view_description">Gittervisning</string>
  <string name="MediaOverviewActivity_List_view_description">Listevisning</string>
  <string name="MediaOverviewActivity_Selected_description">Valgte</string>
  <plurals name="MediaOverviewActivity_d_items_s">
    <item quantity="one">%1$d emne %2$s</item>
    <item quantity="other">%1$d emner %2$s</item>
  </plurals>
  <plurals name="MediaOverviewActivity_d_items">
    <item quantity="one">%1$d emne</item>
    <item quantity="other">%1$d emner</item>
  </plurals>
  <string name="MediaOverviewActivity_file">Fil</string>
  <string name="MediaOverviewActivity_audio">Lyd</string>
  <string name="MediaOverviewActivity_video">Video</string>
  <string name="MediaOverviewActivity_image">Billede</string>
  <string name="MediaOverviewActivity_voice_message">Talebesked</string>
  <string name="MediaOverviewActivity_sent_by_s">Sendt af %1$s</string>
  <string name="MediaOverviewActivity_sent_by_you">Sendt af dig</string>
  <string name="MediaOverviewActivity_sent_by_s_to_s">Sendt af %1$s til %2$s</string>
  <string name="MediaOverviewActivity_sent_by_you_to_s">Sendt fra dig til %1$s</string>
  <!--Megaphones-->
  <string name="Megaphones_introducing_reactions">Introducerer Reaktioner </string>
  <string name="Megaphones_tap_and_hold_any_message_to_quicky_share_how_you_feel">Tap og hold på enhver besked for hurtigt at vise hvad du føler</string>
  <string name="Megaphones_remind_me_later">Påmind mig senere</string>
  <string name="Megaphones_verify_your_signal_pin">Verificer din Signal PIN</string>
  <string name="Megaphones_well_occasionally_ask_you_to_verify_your_pin">Vi vil indimellem bede dig om at verificere din PIN, så du ikke glemmer den</string>
  <string name="Megaphones_verify_pin">Verificer PIN</string>
  <string name="Megaphones_get_started">Kom igang</string>
  <string name="Megaphones_new_group">Opret ny gruppe</string>
  <string name="Megaphones_invite_friends">Invitér venner</string>
  <string name="Megaphones_use_sms">Brug SMS</string>
  <string name="Megaphones_appearance">Udseende</string>
  <!--NotificationBarManager-->
  <string name="NotificationBarManager_signal_call_in_progress">Signal opkald i gang</string>
  <string name="NotificationBarManager__establishing_signal_call">Foretager Signalopkald</string>
  <string name="NotificationBarManager__incoming_signal_call">Indgående Signal opkald</string>
  <string name="NotificationBarManager__stopping_signal_call_service">Signal-opkaldstjeneste stopper</string>
  <string name="NotificationBarManager__answer_call">Svar opkald</string>
  <string name="NotificationBarManager__end_call">Afslut opkald</string>
  <string name="NotificationBarManager__cancel_call">Afbryd opkald</string>
  <string name="NotificationBarManager__join_call">Deltag i samtalen</string>
  <!--NotificationsMegaphone-->
  <string name="NotificationsMegaphone_turn_on_notifications">Slå meddelelser til?</string>
  <string name="NotificationsMegaphone_never_miss_a_message">Gå aldrig glip af en besked fra dine kontakter og grupper.</string>
  <string name="NotificationsMegaphone_turn_on">Aktivér</string>
  <string name="NotificationsMegaphone_not_now">Ikke nu</string>
  <!--NotificationMmsMessageRecord-->
  <string name="NotificationMmsMessageRecord_multimedia_message">Multimedie besked</string>
  <string name="NotificationMmsMessageRecord_downloading_mms_message">Downloader MMS…</string>
  <string name="NotificationMmsMessageRecord_error_downloading_mms_message">MMS besked kunne ikke downloades, tap for at prøve igen</string>
  <!--MediaPickerActivity-->
  <string name="MediaPickerActivity_send_to">Send til %s</string>
  <string name="MediaPickerActivity__menu_open_camera">Åbn kamera</string>
  <!--MediaSendActivity-->
  <string name="MediaSendActivity_add_a_caption">Tilføj en billedtekst…</string>
  <string name="MediaSendActivity_an_item_was_removed_because_it_exceeded_the_size_limit">Et element blev fjernet, fordi det oversteg max. grænsen</string>
  <string name="MediaSendActivity_an_item_was_removed_because_it_had_an_unknown_type">Et element blev fjernet, fordi det havde en ukendt type</string>
  <string name="MediaSendActivity_an_item_was_removed_because_it_exceeded_the_size_limit_or_had_an_unknown_type">Et element blev fjernet, fordi det overskred størrelsesgrænsen eller havde en ukendt type</string>
  <string name="MediaSendActivity_camera_unavailable">Kamera utilgængeligt</string>
  <string name="MediaSendActivity_message_to_s">Besked til %s</string>
  <string name="MediaSendActivity_message">Besked</string>
  <string name="MediaSendActivity_select_recipients">Vælg modtagere</string>
  <string name="MediaSendActivity_signal_needs_access_to_your_contacts">Molly kræver tilladelse til at tilgå dine kontakter, for at kunne vise dem</string>
  <string name="MediaSendActivity_signal_needs_contacts_permission_in_order_to_show_your_contacts_but_it_has_been_permanently_denied">Molly kræver tilladelse til at tilgå dine kontakter, hvilket det er blevet nægtet. Gå venligst via appens menu til Indstillinger, vælg \"Tilladelser\" og tilvælg \"Kontakter\"</string>
  <plurals name="MediaSendActivity_cant_share_more_than_n_items">
    <item quantity="one">Du kan ikke dele flere end %d fil.</item>
    <item quantity="other">Du kan ikke dele flere end %d filer</item>
  </plurals>
  <string name="MediaSendActivity_select_recipients_description">Vælg modtagere</string>
  <string name="MediaSendActivity_tap_here_to_make_this_message_disappear_after_it_is_viewed">Tap her - så forsvinder beskeden efter at være blevet set</string>
  <!--MediaRepository-->
  <string name="MediaRepository_all_media">Alle mediefiler</string>
  <string name="MediaRepository__camera">Kamera</string>
  <!--MessageDecryptionUtil-->
  <!--MessageRecord-->
  <string name="MessageRecord_unknown">Ukendt</string>
  <string name="MessageRecord_message_encrypted_with_a_legacy_protocol_version_that_is_no_longer_supported">Modtog en besked krypteret med en ældre version af Signal, der ikke længere understøttes. Bed venligst afsenderen om at opgradere til den nyeste version og sende beskeden igen.</string>
  <string name="MessageRecord_left_group">Du har forladt gruppen</string>
  <string name="MessageRecord_you_updated_group">Du opdaterede gruppen</string>
  <string name="MessageRecord_the_group_was_updated">Gruppen blev opdateret</string>
  <string name="MessageRecord_you_called_date">Du ringede til · %1$s</string>
  <string name="MessageRecord_missed_audio_call_date">Mistede lydopkald - %1$s</string>
  <string name="MessageRecord_missed_video_call_date">Mistet videoopkald · %1$s</string>
  <string name="MessageRecord_s_updated_group">%s opdaterede gruppen</string>
  <string name="MessageRecord_s_called_you_date">%1$s ringede til dig · %2$s</string>
  <string name="MessageRecord_s_joined_signal">%s bruger Signal!</string>
  <string name="MessageRecord_you_disabled_disappearing_messages">Beskeder med tidsudløb deaktiveret</string>
  <string name="MessageRecord_s_disabled_disappearing_messages">%1$s deaktiverede beskeder med tidsudløb</string>
  <string name="MessageRecord_you_set_disappearing_message_time_to_s">Beskeder med tidsudløb udløber efter %1$s</string>
  <string name="MessageRecord_s_set_disappearing_message_time_to_s">%1$s har sat beskeder med tidsudløb til at udløbe efter %2$s</string>
  <string name="MessageRecord_disappearing_message_time_set_to_s">Beskeder med tidsudløb blev tidsindstilet til %1$s</string>
  <string name="MessageRecord_this_group_was_updated_to_a_new_group">Gruppen blev opdateret til en ny gruppe</string>
  <string name="MessageRecord_you_couldnt_be_added_to_the_new_group_and_have_been_invited_to_join">Du kunne ikke føjes til den nye gruppe, og er blevet inviteret til at deltage.</string>
  <string name="MessageRecord_chat_session_refreshed">Chatsession genopfrisket</string>
  <plurals name="MessageRecord_members_couldnt_be_added_to_the_new_group_and_have_been_invited">
    <item quantity="one">En bruger kunne ikke blive tilføjet til den nye gruppe og er blevet inviteret til at deltage.</item>
    <item quantity="other">%1$s medlemmer kunne ikke tilføjes den nye gruppe og er blevet inviteret til at deltage.</item>
  </plurals>
  <plurals name="MessageRecord_members_couldnt_be_added_to_the_new_group_and_have_been_removed">
    <item quantity="one">En bruger kunne ikke tilføjes til den nye gruppe og er blevet fjernet.</item>
    <item quantity="other">%1$s medlemmer kunne ikke tilføjes den nye gruppe og er blevet fjernet.</item>
  </plurals>
  <!--Profile change updates-->
  <string name="MessageRecord_changed_their_profile_name_to">%1$s ændrede deres profilnavn til %2$s</string>
  <string name="MessageRecord_changed_their_profile_name_from_to">%1$s ændrede deres profilnavn fra %2$s til %3$s</string>
  <string name="MessageRecord_changed_their_profile">%1$s ændrede deres profil</string>
  <!--GV2 specific-->
  <string name="MessageRecord_you_created_the_group">Du oprettede gruppen</string>
  <string name="MessageRecord_group_updated">Gruppe opdateret</string>
  <string name="MessageRecord_invite_friends_to_this_group">Inviter venner til denne gruppe via et gruppelink</string>
  <!--GV2 member additions-->
  <string name="MessageRecord_you_added_s">Du tilføjede %1$s</string>
  <string name="MessageRecord_s_added_s">%1$s tilføjede %2$s</string>
  <string name="MessageRecord_s_added_you">%1$s tilføjede dig til gruppen</string>
  <string name="MessageRecord_you_joined_the_group">Du er medlem i gruppen</string>
  <string name="MessageRecord_s_joined_the_group">%1$s tilsluttede sig gruppen</string>
  <!--GV2 member removals-->
  <string name="MessageRecord_you_removed_s">Du fjernede %1$s</string>
  <string name="MessageRecord_s_removed_s">%1$s fjernede %2$s</string>
  <string name="MessageRecord_s_removed_you_from_the_group">%1$s fjernede dig fra gruppen</string>
  <string name="MessageRecord_you_left_the_group">Du forlod gruppen</string>
  <string name="MessageRecord_s_left_the_group">%1$s forlod gruppen</string>
  <string name="MessageRecord_you_are_no_longer_in_the_group">Du er ikke længere i gruppen</string>
  <string name="MessageRecord_s_is_no_longer_in_the_group">%1$s er ikke længere i gruppen</string>
  <!--GV2 role change-->
  <string name="MessageRecord_you_made_s_an_admin">Du gjorde %1$s til administrator</string>
  <string name="MessageRecord_s_made_s_an_admin">%1$s gjorde %2$s til administrator</string>
  <string name="MessageRecord_s_made_you_an_admin">%1$s gjorde dig til administrator</string>
  <string name="MessageRecord_you_revoked_admin_privileges_from_s">Du tilbagekaldte administratorrettighederne fra %1$s</string>
  <string name="MessageRecord_s_revoked_admin_privileges_from_s">%1$s tilbagekaldte administratorrettighederne fra %2$s</string>
  <string name="MessageRecord_s_is_now_an_admin">%1$s er nu administrator</string>
  <string name="MessageRecord_you_are_now_an_admin">Du er nu administrator</string>
  <string name="MessageRecord_s_is_no_longer_an_admin">%1$s er ikke længere administrator</string>
  <string name="MessageRecord_you_are_no_longer_an_admin">Du er ikke længere administrator</string>
  <!--GV2 invitations-->
  <string name="MessageRecord_you_invited_s_to_the_group">Du inviterede %1$s til gruppen</string>
  <string name="MessageRecord_s_invited_you_to_the_group">%1$s tilføjede dig til gruppen</string>
  <plurals name="MessageRecord_s_invited_members">
    <item quantity="one">%1$s inviterede 1 person til gruppen.</item>
    <item quantity="other">%1$s inviterede %2$d personer til gruppen</item>
  </plurals>
  <string name="MessageRecord_you_were_invited_to_the_group">Du er inviteret til gruppen</string>
  <plurals name="MessageRecord_d_people_were_invited_to_the_group">
    <item quantity="one">1 person blev inviteret til gruppen.</item>
    <item quantity="other">%1$d personer blev inviteret til gruppen</item>
  </plurals>
  <!--GV2 invitation revokes-->
  <plurals name="MessageRecord_you_revoked_invites">
    <item quantity="one">Du tilbagekaldte en invitation til gruppen.</item>
    <item quantity="other">Du tilbagekaldte %1$d invitationer til gruppen</item>
  </plurals>
  <plurals name="MessageRecord_s_revoked_invites">
    <item quantity="one">%1$s tilbagekaldte en invitation til gruppen.</item>
    <item quantity="other">%1$s tilbagekaldte %2$d invitationer til gruppen</item>
  </plurals>
  <string name="MessageRecord_someone_declined_an_invitation_to_the_group">En person afviste en invitation til gruppen</string>
  <string name="MessageRecord_you_declined_the_invitation_to_the_group">Du afviste invitationen til gruppen</string>
  <string name="MessageRecord_s_revoked_your_invitation_to_the_group">%1$s tilbagetrak din invitation til gruppen</string>
  <string name="MessageRecord_an_admin_revoked_your_invitation_to_the_group">En administrator tilbagetrak din invitation til gruppen</string>
  <plurals name="MessageRecord_d_invitations_were_revoked">
    <item quantity="one">En invitation til gruppen blev tilbagekaldt.</item>
    <item quantity="other">%1$d invitationer til gruppen blev tilbagekaldt</item>
  </plurals>
  <!--GV2 invitation acceptance-->
  <string name="MessageRecord_you_accepted_invite">Du accepterede invitationen til gruppen</string>
  <string name="MessageRecord_s_accepted_invite">%1$s accepterede en invitation til gruppen</string>
  <string name="MessageRecord_you_added_invited_member_s">Du tilføjede inviteret medlem %1$s</string>
  <string name="MessageRecord_s_added_invited_member_s">%1$s tilføjede inviteret medlem %2$s</string>
  <!--GV2 title change-->
  <string name="MessageRecord_you_changed_the_group_name_to_s">Du ændrede gruppens navn til \"%1$s\"</string>
  <string name="MessageRecord_s_changed_the_group_name_to_s">%1$s ændrede gruppens navn til \"%2$s\"</string>
  <string name="MessageRecord_the_group_name_has_changed_to_s">Gruppens navn er ændret til \"%1$s\"</string>
  <!--GV2 description change-->
  <string name="MessageRecord_you_changed_the_group_description">Du ændrede gruppebeskrivelsen.</string>
  <string name="MessageRecord_s_changed_the_group_description">%1$s ændrede gruppebeskrivelsen.</string>
  <string name="MessageRecord_the_group_description_has_changed">Gruppebeskrivelsen er blevet ændret.</string>
  <!--GV2 avatar change-->
  <string name="MessageRecord_you_changed_the_group_avatar">Du ændrede gruppens avatar</string>
  <string name="MessageRecord_s_changed_the_group_avatar">%1$s ændrede gruppens avatar</string>
  <string name="MessageRecord_the_group_group_avatar_has_been_changed">Gruppens avatar er blevet ændret</string>
  <!--GV2 attribute access level change-->
  <string name="MessageRecord_you_changed_who_can_edit_group_info_to_s">Du ændrede, hvem der kan redigere gruppeinfo til \"%1$s\"</string>
  <string name="MessageRecord_s_changed_who_can_edit_group_info_to_s">%1$s ændrede, hvem der kan redigere gruppeinfo til \"%2$s\"</string>
  <string name="MessageRecord_who_can_edit_group_info_has_been_changed_to_s">Hvem der kan redigere gruppeinformationen er blevet ændret til \"%1$s\"</string>
  <!--GV2 membership access level change-->
  <string name="MessageRecord_you_changed_who_can_edit_group_membership_to_s">Du ændrede, hvem som kan redigere medlemskab af gruppen til \"%1$s\"</string>
  <string name="MessageRecord_s_changed_who_can_edit_group_membership_to_s">%1$s ændrede, hvem som kan redigere medlemskab af gruppen til \"%2$s\"</string>
  <string name="MessageRecord_who_can_edit_group_membership_has_been_changed_to_s">Hvem som kan redigere medlemskaber af gruppen er blevet ændret til \"%1$s\"</string>
  <!--GV2 announcement group change-->
  <!--GV2 group link invite access level change-->
  <string name="MessageRecord_you_turned_on_the_group_link_with_admin_approval_off">Du aktiverede gruppelinket med administratorgodkendelse slået fra</string>
  <string name="MessageRecord_you_turned_on_the_group_link_with_admin_approval_on">Du aktiverede gruppelinket med administratorgodkendelse slået til</string>
  <string name="MessageRecord_you_turned_off_the_group_link">Du deaktiverede gruppelinket</string>
  <string name="MessageRecord_s_turned_on_the_group_link_with_admin_approval_off">%1$s aktiverede gruppelinket med administratorgodkendelse slået fra</string>
  <string name="MessageRecord_s_turned_on_the_group_link_with_admin_approval_on">%1$s aktiverede gruppelinket med administratorgodkendelse slået til</string>
  <string name="MessageRecord_s_turned_off_the_group_link">%1$s deaktiverede gruppelinket</string>
  <string name="MessageRecord_the_group_link_has_been_turned_on_with_admin_approval_off">Gruppelinket blev aktiveret med administratorgodkendelse slået fra</string>
  <string name="MessageRecord_the_group_link_has_been_turned_on_with_admin_approval_on">Gruppelinket blev aktiveret med administratorgodkendelse slået til</string>
  <string name="MessageRecord_the_group_link_has_been_turned_off">Gruppelinket blev deaktiveret</string>
  <string name="MessageRecord_you_turned_off_admin_approval_for_the_group_link">Du deaktiverede administratorgodkendelsen til gruppelinket</string>
  <string name="MessageRecord_s_turned_off_admin_approval_for_the_group_link">%1$s deaktiverede administratorgodkendelsen til gruppelinket</string>
  <string name="MessageRecord_the_admin_approval_for_the_group_link_has_been_turned_off">Administratorgodkendelsen til gruppelinket er deaktiveret</string>
  <string name="MessageRecord_you_turned_on_admin_approval_for_the_group_link">Du aktiverede administratorgodkendelsen for gruppelinket</string>
  <string name="MessageRecord_s_turned_on_admin_approval_for_the_group_link">%1$s aktiverede administratorgodkendelsen til gruppelinket</string>
  <string name="MessageRecord_the_admin_approval_for_the_group_link_has_been_turned_on">Administratorgodkendelsen til gruppelinket er aktiveret</string>
  <!--GV2 group link reset-->
  <string name="MessageRecord_you_reset_the_group_link">Du nulstiller gruppelinket</string>
  <string name="MessageRecord_s_reset_the_group_link">%1$s nulstiller gruppelinket</string>
  <string name="MessageRecord_the_group_link_has_been_reset">Gruppelinket blev nulstillet</string>
  <!--GV2 group link joins-->
  <string name="MessageRecord_you_joined_the_group_via_the_group_link">Du deltager i gruppen via gruppelinket</string>
  <string name="MessageRecord_s_joined_the_group_via_the_group_link">%1$s deltager i gruppen via gruppelinket</string>
  <!--GV2 group link requests-->
  <string name="MessageRecord_you_sent_a_request_to_join_the_group">Du sendte en anmodning om at deltage i gruppen</string>
  <string name="MessageRecord_s_requested_to_join_via_the_group_link">%1$s anmodede om at deltage via gruppelinket</string>
  <!--GV2 group link approvals-->
  <string name="MessageRecord_s_approved_your_request_to_join_the_group">%1$s godkendte din anmodning om at deltage i gruppen</string>
  <string name="MessageRecord_s_approved_a_request_to_join_the_group_from_s">%1$s godkendte en anmodning fra %2$s om at deltage i gruppen</string>
  <string name="MessageRecord_you_approved_a_request_to_join_the_group_from_s">Du godkendte en anmodning om at deltage i gruppen fra %1$s</string>
  <string name="MessageRecord_your_request_to_join_the_group_has_been_approved">Din anmodning om at deltage i gruppen blev godkendt</string>
  <string name="MessageRecord_a_request_to_join_the_group_from_s_has_been_approved">En anmodning fra %1$s om at deltage i gruppen blev godkendt</string>
  <!--GV2 group link deny-->
  <string name="MessageRecord_your_request_to_join_the_group_has_been_denied_by_an_admin">Din anmodning om at deltage i gruppen, blev afvist af en administrator</string>
  <string name="MessageRecord_s_denied_a_request_to_join_the_group_from_s">%1$s afviste en anmodning fra %2$s om at deltage i gruppen</string>
  <string name="MessageRecord_a_request_to_join_the_group_from_s_has_been_denied">En anmodning fra %1$s om at deltage i gruppen blev afvist</string>
  <string name="MessageRecord_you_canceled_your_request_to_join_the_group">Du annullerede din anmodning om at deltage i gruppen</string>
  <string name="MessageRecord_s_canceled_their_request_to_join_the_group">%1$s annullerede sin anmodning om at deltage i gruppen</string>
  <!--End of GV2 specific update messages-->
  <string name="MessageRecord_your_safety_number_with_s_has_changed">Dit sikkerhedsnummer med %s er ændret</string>
  <string name="MessageRecord_you_marked_your_safety_number_with_s_verified">Du har markeret dit sikkerhedsnummer med %s som verificeret</string>
  <string name="MessageRecord_you_marked_your_safety_number_with_s_verified_from_another_device">Du har markeret dit sikkerhedsnummer med %s som verificeret fra en anden enhed</string>
  <string name="MessageRecord_you_marked_your_safety_number_with_s_unverified">Du har markeret dit sikkerhedsnummer med %s som ubekræftet</string>
  <string name="MessageRecord_you_marked_your_safety_number_with_s_unverified_from_another_device">Du har markeret dit sikkerhedsnummer med %s som ubekræftet fra en anden enhed</string>
  <string name="MessageRecord_a_message_from_s_couldnt_be_delivered">En besked fra %s kunne ikke leveres</string>
  <!--Group Calling update messages-->
  <string name="MessageRecord_s_started_a_group_call_s">%1$s startede en gruppesamtale · %2$s</string>
  <string name="MessageRecord_s_is_in_the_group_call_s">%1$s er med i gruppesamtalen · %2$s</string>
  <string name="MessageRecord_you_are_in_the_group_call_s1">I er med i gruppesamtalen · %1$s</string>
  <string name="MessageRecord_s_and_s_are_in_the_group_call_s1">%1$s og %2$s er med i gruppesamtalen · %3$s</string>
  <string name="MessageRecord_group_call_s">Gruppesamtale · %1$s</string>
  <string name="MessageRecord_s_started_a_group_call">%1$s startede en gruppesamtale</string>
  <string name="MessageRecord_s_is_in_the_group_call">%1$s er med i gruppesamtalen</string>
  <string name="MessageRecord_you_are_in_the_group_call">I er med i gruppesamtalen</string>
  <string name="MessageRecord_s_and_s_are_in_the_group_call">%1$s og %2$s er med i gruppesamtalen</string>
  <string name="MessageRecord_group_call">Gruppesamtale</string>
  <string name="MessageRecord_you">Dig</string>
  <plurals name="MessageRecord_s_s_and_d_others_are_in_the_group_call_s">
    <item quantity="one">%1$s, %2$s, og %3$d andre deltager i gruppesamtalen · %4$s</item>
    <item quantity="other">%1$s, %2$s, og %3$d andre er med i gruppesamtalen · %4$s</item>
  </plurals>
  <plurals name="MessageRecord_s_s_and_d_others_are_in_the_group_call">
    <item quantity="one">%1$s, %2$s, og %3$d andre deltager i gruppesamtalen</item>
    <item quantity="other">%1$s, %2$s, og %3$d andre er med i gruppesamtalen</item>
  </plurals>
  <!--MessageRequestBottomView-->
  <string name="MessageRequestBottomView_accept">Godkend</string>
  <string name="MessageRequestBottomView_continue">Fortsæt</string>
  <string name="MessageRequestBottomView_delete">Slet</string>
  <string name="MessageRequestBottomView_block">Blokér</string>
  <string name="MessageRequestBottomView_unblock">Ophæv blokering</string>
  <string name="MessageRequestBottomView_do_you_want_to_let_s_message_you_they_wont_know_youve_seen_their_messages_until_you_accept">Lad %1$s sende dig beskeder og dele dit navn og foto med vedkommende? De ved ikke, at du har set deres besked, før du accepterer det</string>
  <string name="MessageRequestBottomView_do_you_want_to_let_s_message_you_wont_receive_any_messages_until_you_unblock_them">Lad %1$s sende dig beskeder og dele dit navn og foto med vedkommende? Du modtager ikke nogen beskeder, før du fjerner blokeringen</string>
  <string name="MessageRequestBottomView_continue_your_conversation_with_this_group_and_share_your_name_and_photo">Fortsæt din samtale med gruppen, og del dit navn og billede med dens medlemmer?</string>
  <string name="MessageRequestBottomView_upgrade_this_group_to_activate_new_features">Opgrader gruppen for adgang til nye funktioner, som @omtaler og administrator. Medlemmer som ikke har delt deres navn eller billede i gruppen, vil blive inviteret til at deltage</string>
  <string name="MessageRequestBottomView_this_legacy_group_can_no_longer_be_used">Denne forældede gruppe kan ikke bruges længere, da den er for stor. Den maksimale størrelse på grupper er %1$d</string>
  <string name="MessageRequestBottomView_continue_your_conversation_with_s_and_share_your_name_and_photo">Fortsæt din samtale med %1$s og del dit navn og billede med dem?</string>
  <string name="MessageRequestBottomView_do_you_want_to_join_this_group_they_wont_know_youve_seen_their_messages_until_you_accept">Tilmeld dig gruppen og del dit navn og foto med dens medlemmer? De ved ikke, at du har set deres beskeder, før du accepterer</string>
  <string name="MessageRequestBottomView_join_this_group_they_wont_know_youve_seen_their_messages_until_you_accept">Bliv medlem af gruppen? De ved ikke at du har set deres beskeder, før du accepterer</string>
  <string name="MessageRequestBottomView_unblock_this_group_and_share_your_name_and_photo_with_its_members">Fjern blokering af gruppen og del dit navn og foto med dens medlemmer? Du modtager ikke nogen beskeder, før du fjerner blokeringen</string>
  <string name="MessageRequestProfileView_view">Vis</string>
  <string name="MessageRequestProfileView_member_of_one_group">Medlem af %1$s</string>
  <string name="MessageRequestProfileView_member_of_two_groups">Medlem af %1$s og %2$s</string>
  <string name="MessageRequestProfileView_member_of_many_groups">Medlem af %1$s, %2$s og %3$s</string>
  <plurals name="MessageRequestProfileView_members">
    <item quantity="one">%1$d medlem</item>
    <item quantity="other">%1$d medlemmer</item>
  </plurals>
  <plurals name="MessageRequestProfileView_members_and_invited">
    <item quantity="one">%1$d medlem (+2%2$d inviterede)</item>
    <item quantity="other">%1$d medlemmer (+2 %2$d inviterede)</item>
  </plurals>
  <plurals name="MessageRequestProfileView_member_of_d_additional_groups">
    <item quantity="one">%d yderligere gruppe</item>
    <item quantity="other">%d yderligere grupper</item>
  </plurals>
  <!--PassphraseChangeActivity-->
  <string name="PassphraseChangeActivity_passphrases_dont_match_exclamation">Kodeord matcher ikke!</string>
  <string name="PassphraseChangeActivity_incorrect_old_passphrase_exclamation">Gammelt ugyldigt kodeord!</string>
  <string name="PassphraseChangeActivity_enter_new_passphrase_exclamation">Indtast nyt kodeord!</string>
  <!--DeviceProvisioningActivity-->
  <string name="DeviceProvisioningActivity_link_this_device">Tilføj denne enhed?</string>
  <string name="DeviceProvisioningActivity_continue">FORTSÆT</string>
  <string name="DeviceProvisioningActivity_content_intro">Den vil være i stand til at</string>
  <string name="DeviceProvisioningActivity_content_bullets">
        • Læs alle dine beskeder
        \n• Send beskeder i dit navn
    </string>
  <string name="DeviceProvisioningActivity_content_progress_title">Tilføjer enhed</string>
  <string name="DeviceProvisioningActivity_content_progress_content">Forbinder ny enhed…</string>
  <string name="DeviceProvisioningActivity_content_progress_success">Enhed forbundet!</string>
  <string name="DeviceProvisioningActivity_content_progress_no_device">Ingen enhed fundet</string>
  <string name="DeviceProvisioningActivity_content_progress_network_error">Netværksfejl</string>
  <string name="DeviceProvisioningActivity_content_progress_key_error">Ugyldig QR-kode</string>
  <string name="DeviceProvisioningActivity_sorry_you_have_too_many_devices_linked_already">Ups. Du har allerede for mange enheder tilsluttet, prøv at fjerne én</string>
  <string name="DeviceActivity_sorry_this_is_not_a_valid_device_link_qr_code">Beklager - QR-koden kan ikke bruges til at forbinde enheder</string>
  <string name="DeviceProvisioningActivity_link_a_signal_device">Tilføj en Signal enhed?</string>
  <string name="DeviceProvisioningActivity_it_looks_like_youre_trying_to_link_a_signal_device_using_a_3rd_party_scanner">Det ser ud som om du forsøger at tilføje en Signal enhed via en 3 parts skanner. Af sikkerhedshensyn bør du bruge den integrerede skanner i Signal app\'en</string>
  <string name="DeviceActivity_signal_needs_the_camera_permission_in_order_to_scan_a_qr_code">Molly kræver tilladelse til at tilgå dit kamera, for at kunne skanne en QR-kode, hvilket det er blevet nægtet. Gå venligst via appens menu til Indstillinger, vælg \"Tilladelser\" og tilvælg \"Kamera\"</string>
  <string name="DeviceActivity_unable_to_scan_a_qr_code_without_the_camera_permission">Kan ikke scanne en QR kode uden tilladelse til at tilgå kameraet</string>
  <!--OutdatedBuildReminder-->
  <string name="OutdatedBuildReminder_update_now">Opdatér nu</string>
  <string name="OutdatedBuildReminder_your_version_of_signal_will_expire_today">Denne version af Signal udløber i dag. Opdatér til den nyeste version</string>
  <plurals name="OutdatedBuildReminder_your_version_of_signal_will_expire_in_n_days">
    <item quantity="one">Denne version af Signal udløber i morgen. Opdater til den nyeste version.</item>
    <item quantity="other">Denne version af Signal udløber om %d dage. Opdatér til den nyeste version</item>
  </plurals>
  <!--PassphrasePromptActivity-->
  <string name="PassphrasePromptActivity_enter_passphrase">Indtast kodeord</string>
  <string name="PassphrasePromptActivity_watermark_content_description">Molly ikon</string>
  <string name="PassphrasePromptActivity_ok_button_content_description">Tilføj kodeord</string>
  <string name="PassphrasePromptActivity_invalid_passphrase_exclamation">Ugyldigt kodeord!</string>
  <string name="PassphrasePromptActivity_unlock_signal">Lås Molly op</string>
  <string name="PassphrasePromptActivity_signal_android_lock_screen">Signal Android - Lås skærm</string>
  <!--PlacePickerActivity-->
  <string name="PlacePickerActivity_title">Kort</string>
  <string name="PlacePickerActivity_drop_pin">Placér pin</string>
  <string name="PlacePickerActivity_accept_address">Godkend adresse</string>
  <!--PlayServicesProblemFragment-->
  <string name="PlayServicesProblemFragment_the_version_of_google_play_services_you_have_installed_is_not_functioning">Din installerede version af Google Play tjenester virker ikke korrekt. Geninstallér venligst Google Play tjenester og prøv igen</string>
  <!--PinRestoreEntryFragment-->
  <string name="PinRestoreEntryFragment_incorrect_pin">Forkert PIN</string>
  <string name="PinRestoreEntryFragment_skip_pin_entry">Drop pinkode-indtastning?</string>
  <string name="PinRestoreEntryFragment_need_help">Brug for hjælp?</string>
  <string name="PinRestoreEntryFragment_your_pin_is_a_d_digit_code">Din pinkode er en %1$d+ cifret kode, du oprettede, og som kan være numerisk eller alfanumerisk.\n\nHvis du ikke kan huske din pinkode, kan du oprette en ny. Du kan registrere og bruge din konto, men du vil miste nogle gemte indstillinger som dine profiloplysninger</string>
  <string name="PinRestoreEntryFragment_if_you_cant_remember_your_pin">Hvis du glemmer din PIN, kan du oprette en ny. Du kan registrere og bruge din konto, men du vil miste nogle indstillinger, såsom din profil information</string>
  <string name="PinRestoreEntryFragment_create_new_pin">Opret ny PIN</string>
  <string name="PinRestoreEntryFragment_contact_support">Kontakt Support</string>
  <string name="PinRestoreEntryFragment_cancel">Annullér</string>
  <string name="PinRestoreEntryFragment_skip">Spring over</string>
  <plurals name="PinRestoreEntryFragment_you_have_d_attempt_remaining">
    <item quantity="one">Du har %1$d forsøg tilbage. Hvis du løber tør for forsøg, kan du oprette en ny pinkode. Du kan registrere og bruge din konto, men du mister nogle gemte indstillinger som dine profiloplysninger.</item>
    <item quantity="other">Du har %1$d forsøg tilbage. Hvis du løber tør for forsøg, kan du oprette en ny pinkode. Du kan registrere og bruge din konto, men du mister nogle gemte indstillinger som dine profiloplysninger</item>
  </plurals>
  <string name="PinRestoreEntryFragment_signal_registration_need_help_with_pin">Signal registrering - Brug for hjælp med pinkode til Android</string>
  <string name="PinRestoreEntryFragment_enter_alphanumeric_pin">Skriv alfanumerisk PIN</string>
  <string name="PinRestoreEntryFragment_enter_numeric_pin">Skriv numerisk PIN</string>
  <!--PinRestoreLockedFragment-->
  <string name="PinRestoreLockedFragment_create_your_pin">Opret din PIN</string>
  <string name="PinRestoreLockedFragment_youve_run_out_of_pin_guesses">Du har løbet tør for pinkode gæt, men du kan stadig få adgang til din Signal konto ved at oprette en ny pinkode. Af hensyn til dit privatliv og sikkerhed gendannes din konto uden gemte profiloplysninger eller indstillinger</string>
  <string name="PinRestoreLockedFragment_create_new_pin">Opret ny pinkode</string>
  <!--PinOptOutDialog-->
  <string name="PinOptOutDialog_warning">Advarsel</string>
  <string name="PinOptOutDialog_if_you_disable_the_pin_you_will_lose_all_data">Hvis du deaktiverer PIN mister du alle data når du omregistrerer Signal, medmindre du sikkerhedskopierer og gendanner manuelt. Du kan ikke aktivere Registreringslås, mens PIN er deaktiveret</string>
  <string name="PinOptOutDialog_disable_pin">Déaktiver PIN</string>
  <!--RatingManager-->
  <string name="RatingManager_rate_this_app">Bedøm app\'en</string>
  <string name="RatingManager_if_you_enjoy_using_this_app_please_take_a_moment">Hvis du kan lide at bruge app\'en, så hjælp os venligst ved at give den en bedømmelse</string>
  <string name="RatingManager_rate_now">Bedøm nu!</string>
  <string name="RatingManager_no_thanks">Nej tak</string>
  <string name="RatingManager_later">Senere</string>
  <!--ReactionsBottomSheetDialogFragment-->
  <string name="ReactionsBottomSheetDialogFragment_all">Alle · %1$d</string>
  <!--ReactionsConversationView-->
  <string name="ReactionsConversationView_plus">+%1$d</string>
  <!--ReactionsRecipientAdapter-->
  <string name="ReactionsRecipientAdapter_you">Dig</string>
  <!--RecaptchaRequiredBottomSheetFragment-->
  <string name="RecaptchaRequiredBottomSheetFragment_verify_to_continue_messaging">Bekræft for at fortsætte beskedskrivning</string>
  <string name="RecaptchaRequiredBottomSheetFragment_to_help_prevent_spam_on_signal">For at hjælpe med at forhindre spam på Molly, skal du gennemføre bekræftelsen.</string>
  <string name="RecaptchaRequiredBottomSheetFragment_after_verifying_you_can_continue_messaging">Efter bekræftelse kan du fortsætte med at sende beskeder. Alle beskeder, der er sat på pause, sendes automatisk.</string>
  <!--Recipient-->
  <string name="Recipient_you">Dig</string>
  <!--RecipientPreferencesActivity-->
  <string name="RecipientPreferenceActivity_block">Blokér</string>
  <string name="RecipientPreferenceActivity_unblock">Fjern blokering</string>
  <!--RecipientProvider-->
  <string name="RecipientProvider_unnamed_group">Unavngivet gruppe</string>
  <!--RedPhone-->
  <string name="RedPhone_answering">Besvarer…</string>
  <string name="RedPhone_ending_call">Afslutter opkald…</string>
  <string name="RedPhone_ringing">Ringer…</string>
  <string name="RedPhone_busy">Optaget</string>
  <string name="RedPhone_recipient_unavailable">Modtager utilgængelig</string>
  <string name="RedPhone_network_failed">Netværksfejl!</string>
  <string name="RedPhone_number_not_registered">Telefonnummer ikke registreret!</string>
  <string name="RedPhone_the_number_you_dialed_does_not_support_secure_voice">Det indtastede telefonnummer understøtter ikke secure voice!</string>
  <string name="RedPhone_got_it">Forstået</string>
  <!--WebRtcCallActivity-->
  <string name="WebRtcCallActivity__tap_here_to_turn_on_your_video">Tap her for at starte video</string>
  <string name="WebRtcCallActivity__to_call_s_signal_needs_access_to_your_camera">For at ringe til %1$s kræver Molly tilladelse til at tilgå din kamera</string>
  <string name="WebRtcCallActivity__signal_s">Molly %1$s</string>
  <string name="WebRtcCallActivity__calling">Ringer…</string>
  <!--WebRtcCallView-->
  <string name="WebRtcCallView__signal_call">Signal-opkald</string>
  <string name="WebRtcCallView__start_call">Foretag opkald</string>
  <string name="WebRtcCallView__join_call">Deltag i opkaldet</string>
  <string name="WebRtcCallView__call_is_full">Samtalen er fuld</string>
  <string name="WebRtcCallView__the_maximum_number_of_d_participants_has_been_Reached_for_this_call">Det maksimale antal på %1$d deltagere er nået til dette opkald. Prøv igen senere.</string>
  <string name="WebRtcCallView__view_participants_list">Vis deltagere</string>
  <string name="WebRtcCallView__your_video_is_off">Din video er slået fra</string>
  <string name="WebRtcCallView__reconnecting">Genopretter forbindelse…</string>
  <string name="WebRtcCallView__joining">Forbinder…</string>
  <string name="WebRtcCallView__disconnected">Afbrudt</string>
  <string name="WebRtcCallView__no_one_else_is_here">Ingen andre deltager</string>
  <string name="WebRtcCallView__s_is_in_this_call">%1$s deltager i samtalen</string>
  <string name="WebRtcCallView__s_and_s_are_in_this_call">%1$s og %2$s deltager i samtalen</string>
  <string name="WebRtcCallView__s_is_presenting">%1$s præsenterer </string>
  <plurals name="WebRtcCallView__s_s_and_d_others_are_in_this_call">
    <item quantity="one">%1$s, %2$s, og %3$d andre deltager i samtalen</item>
    <item quantity="other">%1$s, %2$s, og %3$d andre deltager i samtalen</item>
  </plurals>
  <string name="WebRtcCallView__speaker">Højttaler</string>
  <string name="WebRtcCallView__camera">Kamera</string>
  <string name="WebRtcCallView__mute">Déaktiver lyd</string>
  <string name="WebRtcCallView__end_call">Afslut opkald</string>
  <!--CallParticipantsListDialog-->
  <plurals name="CallParticipantsListDialog_in_this_call_d_people">
    <item quantity="one">I dette opkald · %1$d person</item>
    <item quantity="other">I dette opkald · %1$d personer</item>
  </plurals>
  <!--CallParticipantView-->
  <string name="CallParticipantView__s_is_blocked">%1$s er blokeret</string>
  <string name="CallParticipantView__more_info">Mere info</string>
  <string name="CallParticipantView__you_wont_receive_their_audio_or_video">Du vil ikke modtage deres lyd og billede og de vil ikke modtage dine.</string>
  <string name="CallParticipantView__cant_receive_audio_video_from_s">Der modtages ikke lyd &amp; video fra %1$s</string>
  <string name="CallParticipantView__cant_receive_audio_and_video_from_s">Der modtages ikke lyd og video fra %1$s</string>
  <string name="CallParticipantView__this_may_be_Because_they_have_not_verified_your_safety_number_change">Dette kan skyldes, at de ikke har bekræftet dit sikkerhedsnummerændring, der er et problem med deres enhed, eller de har blokeret dig.</string>
  <!--CallToastPopupWindow-->
  <string name="CallToastPopupWindow__swipe_to_view_screen_share">Stryg for at få vist skærmdeling</string>
  <!--ProxyBottomSheetFragment-->
  <string name="ProxyBottomSheetFragment_proxy_server">Proxy server</string>
  <string name="ProxyBottomSheetFragment_proxy_address">Proxy-adresse</string>
  <string name="ProxyBottomSheetFragment_do_you_want_to_use_this_proxy_address">Vil du bruge denne proxy-adresse?</string>
  <string name="ProxyBottomSheetFragment_use_proxy">Brug proxy</string>
  <string name="ProxyBottomSheetFragment_successfully_connected_to_proxy">Forbundet til proxy.</string>
  <!--RecaptchaProofActivity-->
  <string name="RecaptchaProofActivity_failed_to_submit">Det lykkedes ikke at indsende</string>
  <string name="RecaptchaProofActivity_complete_verification">Gennemfør bekræftelsen</string>
  <!--RegistrationActivity-->
  <string name="RegistrationActivity_select_your_country">Vælg land</string>
  <string name="RegistrationActivity_you_must_specify_your_country_code">Du skal vælge din
landekode
</string>
  <string name="RegistrationActivity_you_must_specify_your_phone_number">Du skal indtaste dit
telefonnummer
</string>
  <string name="RegistrationActivity_invalid_number">Ugyldigt nummer</string>
  <string name="RegistrationActivity_the_number_you_specified_s_is_invalid">Det indtastede
nummer (%s) er ugyldigt</string>
  <string name="RegistrationActivity_a_verification_code_will_be_sent_to">En bekræftelseskode sendes til:</string>
  <string name="RegistrationActivity_you_will_receive_a_call_to_verify_this_number">Du vil modtage et opkald for at bekræfte dette nummer.</string>
  <string name="RegistrationActivity_is_your_phone_number_above_correct">Er dit telefonnummer ovenfor korrekt?</string>
  <string name="RegistrationActivity_edit_number">Redigér nummer</string>
  <string name="RegistrationActivity_missing_google_play_services">Mangler Google Play Services</string>
  <string name="RegistrationActivity_this_device_is_missing_google_play_services">Enheden mangler at have Google Play Service installeret. Du kan stadig bruge Molly, men denne konfiguration kan resultere i begrænset stabilitet og ydeevne.\n\nHvis du ikke er en superbruger, ikke kører en alternativ Android ROM eller mener du ser denne besked ved en fejl, bedes du kontakte support@molly.im på engelsk for hjælp</string>
  <string name="RegistrationActivity_i_understand">Forstået</string>
  <string name="RegistrationActivity_play_services_error">Play Services fejl</string>
  <string name="RegistrationActivity_google_play_services_is_updating_or_unavailable">Google Play Services bliver opdateret eller er midlertidigt utilgængelig. Prøv venligst igen</string>
  <string name="RegistrationActivity_terms_and_privacy">Vilkår og privatlivspolitik</string>
  <string name="RegistrationActivity_signal_needs_access_to_your_contacts_and_media_in_order_to_connect_with_friends">Molly kræver tilladelse til at tilgå dine kontakter og medieindhold, for at oprette forbindelser til venner, udveksle beskeder og foretage sikre opkald</string>
  <string name="RegistrationActivity_signal_needs_access_to_your_contacts_in_order_to_connect_with_friends">Molly kræver adgang til dine kontakter, for at kunne forbinde med dine venner, udveksle beskeder, og foretage sikre opkald</string>
  <string name="RegistrationActivity_rate_limited_to_service">Du har foretaget for mange forsøg på at registrere dette nummer. Prøv igen senere</string>
  <string name="RegistrationActivity_unable_to_connect_to_service">Ikke muligt at få forbindelse til service. Tjek venligst din netværksforbindelse og prøv igen</string>
  <plurals name="RegistrationActivity_debug_log_hint">
    <item quantity="one">Du er nu kun %d trin fra at indsende en fejllog</item>
    <item quantity="other">Du er nu kun %d trin fra at indsende en fejllog</item>
  </plurals>
  <string name="RegistrationActivity_we_need_to_verify_that_youre_human">Vi skal verificere at du er et menneske</string>
  <string name="RegistrationActivity_next">Næste</string>
  <string name="RegistrationActivity_continue">Fortsæt</string>
  <string name="RegistrationActivity_take_privacy_with_you_be_yourself_in_every_message">Tag privatlivet med dig. \nSkriv hvad du ønsker i enhver besked</string>
  <string name="RegistrationActivity_enter_your_phone_number_to_get_started">Indtast dit telefonnummer for at komme i gang</string>
  <string name="RegistrationActivity_enter_your_phone_number">Indtast dit telefonnummer</string>
  <string name="RegistrationActivity_you_will_receive_a_verification_code">Du modtager en verifikationskode. Takster fra din udbyder kan blive pålagt.</string>
  <string name="RegistrationActivity_enter_the_code_we_sent_to_s">Indtast verifikationskoden sendt til %s</string>
  <string name="RegistrationActivity_make_sure_your_phone_has_a_cellular_signal">Sørg for, at din telefon har et mobilsignal til at modtage SMS eller opkald</string>
  <string name="RegistrationActivity_phone_number_description">Telefonnummer</string>
  <string name="RegistrationActivity_country_code_description">Landekode</string>
  <string name="RegistrationActivity_call">Ring op</string>
  <!--RegistrationLockV2Dialog-->
  <string name="RegistrationLockV2Dialog_turn_on_registration_lock">Aktivér registreringslås?</string>
  <string name="RegistrationLockV2Dialog_turn_off_registration_lock">Déaktiver registreringslås?</string>
  <string name="RegistrationLockV2Dialog_if_you_forget_your_signal_pin_when_registering_again">Hvis du glemmer din PIN-kode til Signal ved genregistrering af Signal, vil du blive låst ude af din konto i 7 dage</string>
  <string name="RegistrationLockV2Dialog_turn_on">Aktivér</string>
  <string name="RegistrationLockV2Dialog_turn_off">Deaktiver</string>
  <!--RevealableMessageView-->
  <string name="RevealableMessageView_view_photo">Vis billede</string>
  <string name="RevealableMessageView_view_video">Se video</string>
  <string name="RevealableMessageView_viewed">Er læst</string>
  <string name="RevealableMessageView_media">Medie</string>
  <!--Search-->
  <string name="SearchFragment_no_results">Ingen resultater fundet for \"%s\"</string>
  <string name="SearchFragment_header_conversations">Samtaler</string>
  <string name="SearchFragment_header_contacts">Kontakter</string>
  <string name="SearchFragment_header_messages">Beskeder</string>
  <!--ShakeToReport-->
  <!--SharedContactDetailsActivity-->
  <string name="SharedContactDetailsActivity_add_to_contacts">Føj til kontakter</string>
  <string name="SharedContactDetailsActivity_invite_to_signal">Invitér til Molly</string>
  <string name="SharedContactDetailsActivity_signal_message">Signalbesked</string>
  <string name="SharedContactDetailsActivity_signal_call">Signalopkald</string>
  <!--SharedContactView-->
  <string name="SharedContactView_add_to_contacts">Føj til kontakter</string>
  <string name="SharedContactView_invite_to_signal">Invitér til Molly</string>
  <string name="SharedContactView_message">Signalbesked</string>
  <!--SignalPinReminders-->
  <string name="SignalPinReminders_well_remind_you_again_later">Du bliver mindet om det senere</string>
  <string name="SignalPinReminders_well_remind_you_again_tomorrow">Du vil blive mindet om det igen i morgen</string>
  <string name="SignalPinReminders_well_remind_you_again_in_a_few_days">Du vil blive mindet om det igen om nogle dage</string>
  <string name="SignalPinReminders_well_remind_you_again_in_a_week">Du bliver mindet om det igen om en uge</string>
  <string name="SignalPinReminders_well_remind_you_again_in_a_couple_weeks">Du bliver mindet om det igen om nogle uger</string>
  <string name="SignalPinReminders_well_remind_you_again_in_a_month">Du bliver mindet om det igen om en måned</string>
  <!--Slide-->
  <string name="Slide_image">Billede</string>
  <string name="Slide_sticker">Klistermærke</string>
  <string name="Slide_audio">Lyd</string>
  <string name="Slide_video">Video</string>
  <!--SmsMessageRecord-->
  <string name="SmsMessageRecord_received_corrupted_key_exchange_message">Modtog ugyldig nøgle
udveksel besked!
</string>
  <string name="SmsMessageRecord_received_key_exchange_message_for_invalid_protocol_version">
Modtog en nøgle besked, for en ugyldig protokol-version
</string>
  <string name="SmsMessageRecord_received_message_with_new_safety_number_tap_to_process">Besked med nyt sikkerhedsnummer modtaget. Tap for at behandle og vise</string>
  <string name="SmsMessageRecord_secure_session_reset">Nulstillet sikker forbindelse</string>
  <string name="SmsMessageRecord_secure_session_reset_s">%s har nulstillet den sikre session</string>
  <string name="SmsMessageRecord_duplicate_message">Duplikér besked</string>
  <string name="SmsMessageRecord_this_message_could_not_be_processed_because_it_was_sent_from_a_newer_version">Beskeden kunne ikke håndteres, fordi den er sendt fra en nyere version af Signal. Du kan bede din kontakt om at sende beskeden igen, efter du har opdateret</string>
  <string name="SmsMessageRecord_error_handling_incoming_message">Fejl ved håndtering af indgående besked</string>
  <!--StickerManagementActivity-->
  <string name="StickerManagementActivity_stickers">Klistermærker</string>
  <!--StickerManagementAdapter-->
  <string name="StickerManagementAdapter_installed_stickers">Installerede klistermærker</string>
  <string name="StickerManagementAdapter_stickers_you_received">Klistermærker du har modtaget</string>
  <string name="StickerManagementAdapter_signal_artist_series">Signal Artist serie</string>
  <string name="StickerManagementAdapter_no_stickers_installed">Ingen klistermærker installeret</string>
  <string name="StickerManagementAdapter_stickers_from_incoming_messages_will_appear_here">Klistermærker fra modtagede beskeder vises her</string>
  <string name="StickerManagementAdapter_untitled">Ingen titel</string>
  <string name="StickerManagementAdapter_unknown">Ukendt</string>
  <!--StickerPackPreviewActivity-->
  <string name="StickerPackPreviewActivity_untitled">Ingen titel</string>
  <string name="StickerPackPreviewActivity_unknown">Ukendt</string>
  <string name="StickerPackPreviewActivity_install">Installér</string>
  <string name="StickerPackPreviewActivity_remove">Fjern</string>
  <string name="StickerPackPreviewActivity_stickers">Klistermærker</string>
  <string name="StickerPackPreviewActivity_failed_to_load_sticker_pack">Fejl ved hentning af klistermærker</string>
  <!--SubmitDebugLogActivity-->
  <string name="SubmitDebugLogActivity_edit">Redigér</string>
  <string name="SubmitDebugLogActivity_done">Udført</string>
  <string name="SubmitDebugLogActivity_tap_a_line_to_delete_it">Tap på en linje for at slette den</string>
  <string name="SubmitDebugLogActivity_submit">Send</string>
  <string name="SubmitDebugLogActivity_failed_to_submit_logs">Fejl ved indsendelse af logs</string>
  <string name="SubmitDebugLogActivity_success">Fuldført!</string>
  <string name="SubmitDebugLogActivity_copy_this_url_and_add_it_to_your_issue">Kopier denne URL og tilføj den til din fejlrapport, eller til support email:\n\n<b>%1$s</b></string>
  <string name="SubmitDebugLogActivity_share">Del</string>
  <!--SupportEmailUtil-->
  <string name="SupportEmailUtil_filter">Filter:</string>
  <string name="SupportEmailUtil_device_info">Enheds info:</string>
  <string name="SupportEmailUtil_android_version">Android version:</string>
  <string name="SupportEmailUtil_signal_version">Molly version:</string>
  <string name="SupportEmailUtil_signal_package">Molly-pakke:</string>
  <string name="SupportEmailUtil_registration_lock">Registreringslås:</string>
  <string name="SupportEmailUtil_locale">Lokalt:</string>
  <!--ThreadRecord-->
  <string name="ThreadRecord_group_updated">Gruppe opdateret</string>
  <string name="ThreadRecord_left_the_group">Har forladt gruppen</string>
  <string name="ThreadRecord_secure_session_reset">Nulstil sikker forbindelse</string>
  <string name="ThreadRecord_draft">Kladde:</string>
  <string name="ThreadRecord_called">Du ringede</string>
  <string name="ThreadRecord_called_you">Ringede til mig</string>
  <string name="ThreadRecord_missed_audio_call">Mistet lydopkald</string>
  <string name="ThreadRecord_missed_video_call">Mistet videoopkald</string>
  <string name="ThreadRecord_media_message">Mediebesked</string>
  <string name="ThreadRecord_sticker">Klistermærke</string>
  <string name="ThreadRecord_view_once_photo">Se billede én gang</string>
  <string name="ThreadRecord_view_once_video">Se video én gang</string>
  <string name="ThreadRecord_view_once_media">Se medie én gang</string>
  <string name="ThreadRecord_this_message_was_deleted">Beskeden blev slettet.</string>
  <string name="ThreadRecord_you_deleted_this_message">Du slettede beskeden</string>
  <string name="ThreadRecord_s_is_on_signal">%s bruger Signal!</string>
  <string name="ThreadRecord_disappearing_messages_disabled">Beskeder med tidsudløb deaktiveret</string>
  <string name="ThreadRecord_disappearing_message_time_updated_to_s">Beskeder udløber efter %s</string>
  <string name="ThreadRecord_safety_number_changed">Sikkerhedsnummer ændret</string>
  <string name="ThreadRecord_your_safety_number_with_s_has_changed">Dit sikkerhedsnummer med %s er ændret</string>
  <string name="ThreadRecord_you_marked_verified">Markerét som verificeret</string>
  <string name="ThreadRecord_you_marked_unverified">Markerét som ubekræftet</string>
  <string name="ThreadRecord_message_could_not_be_processed">Besked kunne ikke håndteres</string>
  <string name="ThreadRecord_delivery_issue">Leveringsproblem</string>
  <string name="ThreadRecord_message_request">Besked forespørgsel</string>
  <string name="ThreadRecord_photo">Billede</string>
  <string name="ThreadRecord_gif">GIF</string>
  <string name="ThreadRecord_voice_message">Talebesked</string>
  <string name="ThreadRecord_file">Fil</string>
  <string name="ThreadRecord_video">Video</string>
  <string name="ThreadRecord_chat_session_refreshed">Chatsession genopfrisket</string>
  <!--UpdateApkReadyListener-->
  <string name="UpdateApkReadyListener_Signal_update">Opdater Molly</string>
  <string name="UpdateApkReadyListener_a_new_version_of_signal_is_available_tap_to_update">En ny version af Molly er tilgængelig, tap for at opdatere</string>
  <!--UntrustedSendDialog-->
  <string name="UntrustedSendDialog_send_message">Send besked?</string>
  <string name="UntrustedSendDialog_send">Send</string>
  <!--UnverifiedSendDialog-->
  <string name="UnverifiedSendDialog_send_message">Send besked?</string>
  <string name="UnverifiedSendDialog_send">Send</string>
  <!--UsernameEditFragment-->
  <string name="UsernameEditFragment_username">Brugernavn</string>
  <string name="UsernameEditFragment_delete">Slet</string>
  <string name="UsernameEditFragment_successfully_set_username">Brugernavn gemt</string>
  <string name="UsernameEditFragment_successfully_removed_username">Brugernavn slettet</string>
  <string name="UsernameEditFragment_encountered_a_network_error">Registreret en netværksfejl</string>
  <string name="UsernameEditFragment_this_username_is_taken">Brugernavnet er allerede brugt</string>
  <string name="UsernameEditFragment_this_username_is_available">Brugernavnet er ledigt</string>
  <string name="UsernameEditFragment_usernames_can_only_include">Brugernavne må kun indeholde a-Z, 0-9 og underscores</string>
  <string name="UsernameEditFragment_usernames_cannot_begin_with_a_number">Brugernavne kan ikke starte med et tal</string>
  <string name="UsernameEditFragment_username_is_invalid">Brugernavn er invalid</string>
  <string name="UsernameEditFragment_usernames_must_be_between_a_and_b_characters">Brugernavne skal være mellem %1$d og %2$d karakters længde</string>
  <string name="UsernameEditFragment_usernames_on_signal_are_optional">Brugernavne på Signal er valgfrie. Hvis du vælger at oprette et brugernavn, kan andre Signal-brugere finde dig via dette brugernavn, og kontakte dig uden at kende dit telefonnummer</string>
  <plurals name="UserNotificationMigrationJob_d_contacts_are_on_signal">
    <item quantity="one">%d kontakt anvender Signal!</item>
    <item quantity="other">%d kontakter anvender Signal!</item>
  </plurals>
  <!--VerifyIdentityActivity-->
  <string name="VerifyIdentityActivity_your_contact_is_running_an_old_version_of_signal">Din kontakt har en gammel version af Signal installeret. Bed ham venligst om at opdatere inden i udveksler sikkerhedsnummer</string>
  <string name="VerifyIdentityActivity_your_contact_is_running_a_newer_version_of_Signal">Din kontakt bruger en nyere version af Signal, med en inkompatibel QR kode. Opdatér venligst din app for at sammenligne</string>
  <string name="VerifyIdentityActivity_the_scanned_qr_code_is_not_a_correctly_formatted_safety_number">Den skannede QR-kode registreres ikke som en korrekt verifikationskode. Prøv at skanne igen</string>
  <string name="VerifyIdentityActivity_share_safety_number_via">Del sikkerhedsnummer via…</string>
  <string name="VerifyIdentityActivity_our_signal_safety_number">Vores Signal sikkerhedsnummer:</string>
  <string name="VerifyIdentityActivity_no_app_to_share_to">Det lader til at du ikke har nogen apps at dele til</string>
  <string name="VerifyIdentityActivity_no_safety_number_to_compare_was_found_in_the_clipboard">Sikkerhedsnummer til sammenligning findes ikke i udklipsholderen</string>
  <string name="VerifyIdentityActivity_signal_needs_the_camera_permission_in_order_to_scan_a_qr_code_but_it_has_been_permanently_denied">Molly kræver tilladelse til at tilgå dit kamera, for at kunne skanne en QR-kode, hvilket det er blevet nægtet. Gå venligst via appens menu til Indstillinger, vælg \"Tilladelser\" og tilvælg \"Kamera\"</string>
  <string name="VerifyIdentityActivity_unable_to_scan_qr_code_without_camera_permission">Ikke muligt at skanne QR-koden. Tilladelse til at tilgå kameraet mangler</string>
  <string name="VerifyIdentityActivity_you_must_first_exchange_messages_in_order_to_view">Du skal først udveksle beskeder, før du kan se %1$s\'s sikkerhedsnummer.</string>
  <!--ViewOnceMessageActivity-->
  <!--AudioView-->
  <!--MessageDisplayHelper-->
  <string name="MessageDisplayHelper_message_encrypted_for_non_existing_session">Beskeden er krypteret til en session der ikke findes</string>
  <!--MmsMessageRecord-->
  <string name="MmsMessageRecord_bad_encrypted_mms_message">Ugyldig krypteret MMS besked</string>
  <string name="MmsMessageRecord_mms_message_encrypted_for_non_existing_session">MMS besked krypteret til en session der ikke findes</string>
  <!--MuteDialog-->
  <string name="MuteDialog_mute_notifications">Udsæt notifikationer</string>
  <!--ApplicationMigrationService-->
  <string name="ApplicationMigrationService_import_in_progress">Importerer…</string>
  <string name="ApplicationMigrationService_importing_text_messages">Importerer tekstbeskeder</string>
  <string name="ApplicationMigrationService_import_complete">Import afsluttet</string>
  <string name="ApplicationMigrationService_system_database_import_is_complete">Import af systemdatabase er afsluttet</string>
  <!--KeyCachingService-->
  <string name="KeyCachingService_signal_passphrase_cached">Tap for at åbne</string>
  <string name="KeyCachingService_passphrase_cached">Molly er låst op</string>
  <string name="KeyCachingService_lock">Lås Molly</string>
  <!--MediaPreviewActivity-->
  <string name="MediaPreviewActivity_you">Dig</string>
  <string name="MediaPreviewActivity_unssuported_media_type">Multimedie type ikke understøttet</string>
  <string name="MediaPreviewActivity_draft">Kladde</string>
  <string name="MediaPreviewActivity_signal_needs_the_storage_permission_in_order_to_write_to_external_storage_but_it_has_been_permanently_denied">Molly kræver tilladelse til at tilgå din hukommelse, for at kunne gemme til ekstern placering, hvilket det er blevet nægtet. Gå venligst via appens menu til Indstillinger, vælg \"Tilladelser\" og tilvælg \"Hukommelse\"</string>
  <string name="MediaPreviewActivity_unable_to_write_to_external_storage_without_permission">Ikke muligt at gemme til ekstern placering, uden tilladelse</string>
  <string name="MediaPreviewActivity_media_delete_confirmation_title">Slet besked?</string>
  <string name="MediaPreviewActivity_media_delete_confirmation_message">Dette sletter beskeden permanent</string>
  <string name="MediaPreviewActivity_s_to_s">%1$s til %2$s</string>
  <string name="MediaPreviewActivity_media_no_longer_available">Medie er ikke længere tilgængelig</string>
  <string name="MediaPreviewActivity_cant_find_an_app_able_to_share_this_media">Ingen app tilgængelig som kan dele mediet</string>
  <!--MessageNotifier-->
  <string name="MessageNotifier_d_new_messages_in_d_conversations">%1$d nye beskeder i %2$d samtaler</string>
  <string name="MessageNotifier_most_recent_from_s">Seneste fra: %1$s</string>
  <string name="MessageNotifier_locked_message">Låst besked</string>
  <string name="MessageNotifier_message_delivery_failed">Levering af besked mislykkedes</string>
  <string name="MessageNotifier_failed_to_deliver_message">Kunne ikke levere besked</string>
  <string name="MessageNotifier_error_delivering_message">Fejl ved levering af besked</string>
  <string name="MessageNotifier_message_delivery_paused">Levering af besked sat på pause.</string>
  <string name="MessageNotifier_verify_to_continue_messaging_on_signal">Bekræft for at fortsætte beskedskrivning på Molly.</string>
  <string name="MessageNotifier_mark_all_as_read">Markér alle som læst</string>
  <string name="MessageNotifier_mark_read">Markér som læst</string>
  <string name="MessageNotifier_turn_off_these_notifications">Deaktiver disse notifikationer</string>
  <string name="MessageNotifier_view_once_photo">Se billede én gang</string>
  <string name="MessageNotifier_view_once_video">Se video én gang</string>
  <string name="MessageNotifier_reply">Svar</string>
  <string name="MessageNotifier_signal_message">Signalbesked</string>
  <string name="MessageNotifier_unsecured_sms">Standard SMS</string>
  <string name="MessageNotifier_you_may_have_new_messages">Du har nye beskeder</string>
  <string name="MessageNotifier_open_signal_to_check_for_recent_notifications">Åbn Molly for at tjekke seneste notifikationer</string>
  <string name="MessageNotifier_contact_message">%1$s%2$s</string>
  <string name="MessageNotifier_unknown_contact_message">Kontakt</string>
  <string name="MessageNotifier_reacted_s_to_s">%1$s reagerede på: \"%2$s\"</string>
  <string name="MessageNotifier_reacted_s_to_your_video">%1$s reagerede på din video</string>
  <string name="MessageNotifier_reacted_s_to_your_image">%1$s reagerede på dit billede</string>
  <string name="MessageNotifier_reacted_s_to_your_file">%1$s reagerede på din fil</string>
  <string name="MessageNotifier_reacted_s_to_your_audio">%1$s reagerede på din lydfil</string>
  <string name="MessageNotifier_reacted_s_to_your_view_once_media">%1$s reagerede på din engangs-visningsmedie.</string>
  <string name="MessageNotifier_reacted_s_to_your_sticker">%1$s reagerede på dit klistermærke</string>
  <string name="MessageNotifier_this_message_was_deleted">Beskeden blev slettet.</string>
  <string name="TurnOffContactJoinedNotificationsActivity__turn_off_contact_joined_signal">Déaktiver: Kontakt har tilsluttet Signal meddelelser? Du kan aktivere dem igen i Signal &gt; Indstillinger &gt; Meddelelser</string>
  <!--Notification Channels-->
  <string name="NotificationChannel_channel_messages">Beskeder</string>
  <string name="NotificationChannel_calls">Opkald</string>
  <string name="NotificationChannel_failures">Registrerede fejl</string>
  <string name="NotificationChannel_backups">Backups</string>
  <string name="NotificationChannel_locked_status">Låse status</string>
  <string name="NotificationChannel_app_updates">App opdateringer</string>
  <string name="NotificationChannel_other">Andet</string>
  <string name="NotificationChannel_group_chats">Chats</string>
  <string name="NotificationChannel_missing_display_name">Ukendt</string>
  <string name="NotificationChannel_voice_notes">Stemme noter</string>
  <string name="NotificationChannel_contact_joined_signal">Kontakt er nu tilmeldt Signal</string>
  <string name="NotificationChannels__no_activity_available_to_open_notification_channel_settings">Ingen aktivitet tilgængelig for at åbne indstillinger for meddelelseskanal.</string>
  <!--ProfileEditNameFragment-->
  <!--QuickResponseService-->
  <string name="QuickResponseService_quick_response_unavailable_when_Signal_is_locked">Hurtig svar utilgængelig når Molly er låst!</string>
  <string name="QuickResponseService_problem_sending_message">Problem med at sende besked!</string>
  <!--SaveAttachmentTask-->
  <string name="SaveAttachmentTask_saved_to">Gemt til %s</string>
  <string name="SaveAttachmentTask_saved">Gemt</string>
  <!--SearchToolbar-->
  <string name="SearchToolbar_search">Søg</string>
  <string name="SearchToolbar_search_for_conversations_contacts_and_messages">Søg efter samtaler, kontakter og beskeder</string>
  <!--ShortcutLauncherActivity-->
  <string name="ShortcutLauncherActivity_invalid_shortcut">Ugyldig genvej</string>
  <!--SingleRecipientNotificationBuilder-->
  <string name="SingleRecipientNotificationBuilder_signal">Molly</string>
  <string name="SingleRecipientNotificationBuilder_new_message">Ny besked</string>
  <string name="SingleRecipientNotificationBuilder_message_request">Beskedanmodning</string>
  <string name="SingleRecipientNotificationBuilder_you">Dig</string>
  <!--ThumbnailView-->
  <string name="ThumbnailView_Play_video_description">Afspil video</string>
  <string name="ThumbnailView_Has_a_caption_description">Har en billedtekst</string>
  <!--TransferControlView-->
  <plurals name="TransferControlView_n_items">
    <item quantity="one">%d Enheder</item>
    <item quantity="other">%d Enheder</item>
  </plurals>
  <!--UnauthorizedReminder-->
  <string name="UnauthorizedReminder_device_no_longer_registered">Enhed ikke længere registreret</string>
  <string name="UnauthorizedReminder_this_is_likely_because_you_registered_your_phone_number_with_Signal_on_a_different_device">Dette er sikkert grundet du har registreret dit mobilnummer med Signal, på en anden enhed allerede. Tap for at registrere på ny</string>
  <!--WebRtcCallActivity-->
  <string name="WebRtcCallActivity_to_answer_the_call_from_s_give_signal_access_to_your_microphone">For at svare opkald fra %s skal Molly gives adgang til din mikrofon</string>
  <string name="WebRtcCallActivity_signal_requires_microphone_and_camera_permissions_in_order_to_make_or_receive_calls">Molly kræver tilladelse til at tilgå mikrofon og kamera, for at kunne modtage og foretage opkald, hvilket det er blevet nægtet. Gå venligst via appens menu til Indstillinger, vælg \"Tilladelser\" og tilvælg \"Mikrofon\" og \"Kamera\"</string>
  <string name="WebRtcCallActivity__answered_on_a_linked_device">Besvaret på en forbundet enhed</string>
  <string name="WebRtcCallActivity__declined_on_a_linked_device">Afvist på en forbundet enhed</string>
  <string name="WebRtcCallActivity__busy_on_a_linked_device">Optaget på en forbundet enhed</string>
  <string name="GroupCallSafetyNumberChangeNotification__someone_has_joined_this_call_with_a_safety_number_that_has_changed">Nogen har deltaget i samtalen med et ændret sikkerhedsnummer.</string>
  <!--WebRtcCallScreen-->
  <string name="WebRtcCallScreen_swipe_up_to_change_views">Stryg op for at skifte skærm</string>
  <!--WebRtcCallScreen V2-->
  <string name="WebRtcCallScreen__decline">Afvis</string>
  <string name="WebRtcCallScreen__answer">Svar</string>
  <string name="WebRtcCallScreen__answer_without_video">Besvar uden video</string>
  <!--WebRtcAudioOutputToggle-->
  <string name="WebRtcAudioOutputToggle__audio_output">Audio output</string>
  <string name="WebRtcAudioOutputToggle__phone_earpiece">Telefon ørestykke</string>
  <string name="WebRtcAudioOutputToggle__speaker">Højttaler</string>
  <string name="WebRtcAudioOutputToggle__bluetooth">Bluetooth</string>
  <string name="WebRtcCallControls_answer_call_description">Svar opkald</string>
  <string name="WebRtcCallControls_reject_call_description">Afvis opkald</string>
  <!--change_passphrase_activity-->
  <string name="change_passphrase_activity__old_passphrase">Gammelt kodeord</string>
  <string name="change_passphrase_activity__new_passphrase">Nyt kodeord</string>
  <string name="change_passphrase_activity__repeat_new_passphrase">Gentag nyt kodeord</string>
  <!--contact_selection_activity-->
  <string name="contact_selection_activity__enter_name_or_number">Søg navn eller nummer</string>
  <string name="contact_selection_activity__invite_to_signal">Invitér til Molly</string>
  <string name="contact_selection_activity__new_group">Opret ny gruppe</string>
  <!--contact_filter_toolbar-->
  <string name="contact_filter_toolbar__clear_entered_text_description">Fjern tekst</string>
  <string name="contact_filter_toolbar__show_keyboard_description">Vis tastatur</string>
  <string name="contact_filter_toolbar__show_dial_pad_description">Vis opkaldstastatur</string>
  <!--contact_selection_group_activity-->
  <string name="contact_selection_group_activity__no_contacts">Ingen kontakter</string>
  <string name="contact_selection_group_activity__finding_contacts">Indlæser kontakter…</string>
  <!--single_contact_selection_activity-->
  <string name="SingleContactSelectionActivity_contact_photo">Kontaktbillede</string>
  <!--ContactSelectionListFragment-->
  <string name="ContactSelectionListFragment_signal_requires_the_contacts_permission_in_order_to_display_your_contacts">Molly kræver tilladelse til at tilgå dine kontakter for at kunne vise dem, hvilket det er blevet nægtet. Gå venligst via appens menu til Indstillinger, vælg \"Tilladelser\" og tilvælg \"Kontakter\"</string>
  <string name="ContactSelectionListFragment_error_retrieving_contacts_check_your_network_connection">Fejl ved modtagelse af kontakter, tjek din netværksforbindelse</string>
  <string name="ContactSelectionListFragment_username_not_found">Brugernavn ikke fundet</string>
  <string name="ContactSelectionListFragment_s_is_not_a_signal_user">\"%1$s\" er ikke en Signal bruger. Tjek venligst brugernavnet og prøv igen</string>
  <string name="ContactSelectionListFragment_you_do_not_need_to_add_yourself_to_the_group">Du behøver ikke tilføje dig selv til gruppen</string>
  <string name="ContactSelectionListFragment_maximum_group_size_reached">Maks. grænse for gruppe størrelse nået</string>
  <string name="ContactSelectionListFragment_signal_groups_can_have_a_maximum_of_d_members">Signal grupper kan maksimalt have %1$d medlemmer</string>
  <string name="ContactSelectionListFragment_recommended_member_limit_reached">Anbefalet antal medlemmer nået</string>
  <string name="ContactSelectionListFragment_signal_groups_perform_best_with_d_members_or_fewer">Signal grupper virker bedst med %1$d medlemmer, eller færre. Tilføjes flere medlemmer, vil det betyde forsinkelser for at sende og modtage beskeder</string>
  <plurals name="ContactSelectionListFragment_d_members">
    <item quantity="one">%1$d medlem</item>
    <item quantity="other">%1$d medlemmer</item>
  </plurals>
  <!--contact_selection_list_fragment-->
  <string name="contact_selection_list_fragment__signal_needs_access_to_your_contacts_in_order_to_display_them">Molly kræver tilladelse til at tilgå dine kontakter, for at kunne vise dem</string>
  <string name="contact_selection_list_fragment__show_contacts">Vis kontakter</string>
  <!--contact_selection_list_item-->
  <plurals name="contact_selection_list_item__number_of_members">
    <item quantity="one">%1$d medlem</item>
    <item quantity="other">%1$d medlemmer</item>
  </plurals>
  <!--conversation_activity-->
  <string name="conversation_activity__type_message_push">Signalbesked</string>
  <string name="conversation_activity__type_message_sms_insecure">Standard SMS</string>
  <string name="conversation_activity__type_message_mms_insecure">Standard MMS</string>
  <string name="conversation_activity__from_sim_name">Fra %1$s</string>
  <string name="conversation_activity__sim_n">SIM %1$d</string>
  <string name="conversation_activity__send">Send</string>
  <string name="conversation_activity__compose_description">Besked sammensætning</string>
  <string name="conversation_activity__emoji_toggle_description">Slå Emoji tastatur til/fra</string>
  <string name="conversation_activity__attachment_thumbnail">Vedhæftet skabelon</string>
  <string name="conversation_activity__quick_attachment_drawer_toggle_camera_description">Slå kamera til/fra</string>
  <string name="conversation_activity__quick_attachment_drawer_record_and_send_audio_description">Optag og send en lydbesked</string>
  <string name="conversation_activity__quick_attachment_drawer_lock_record_description">Lås den vedhæftede lydoptagelse</string>
  <string name="conversation_activity__enable_signal_for_sms">Brug Signal til SMS</string>
  <string name="conversation_activity__message_could_not_be_sent">Beskeden kunne ikke sendes. Kontroller din forbindelse, og prøv igen</string>
  <!--conversation_input_panel-->
  <string name="conversation_input_panel__slide_to_cancel">Swipe for at annullere</string>
  <string name="conversation_input_panel__cancel">Annuller</string>
  <!--conversation_item-->
  <string name="conversation_item__mms_image_description">Multimedie besked</string>
  <string name="conversation_item__secure_message_description">Sikker besked</string>
  <!--conversation_item_sent-->
  <string name="conversation_item_sent__send_failed_indicator_description">Afsendelse fejlet</string>
  <string name="conversation_item_sent__pending_approval_description">Afventer godkendelse</string>
  <string name="conversation_item_sent__delivered_description">Besked leveret</string>
  <string name="conversation_item_sent__message_read">Besked læst</string>
  <!--conversation_item_received-->
  <string name="conversation_item_received__contact_photo_description">Kontaktbillede</string>
  <!--ConversationUpdateItem-->
  <string name="ConversationUpdateItem_loading">Henter</string>
  <string name="ConversationUpdateItem_learn_more">Læs mere</string>
  <string name="ConversationUpdateItem_join_call">Deltag i samtalen</string>
  <string name="ConversationUpdateItem_return_to_call">Tilbage til samtalen</string>
  <string name="ConversationUpdateItem_call_is_full">Samtalen er fuld</string>
  <string name="ConversationUpdateItem_invite_friends">Invitér venner</string>
  <string name="ConversationUpdateItem_enable_call_notifications">Aktiver opkaldsmeddelelser</string>
  <string name="ConversationUpdateItem_update_contact">Opdatér kontakt</string>
  <string name="ConversationUpdateItem_no_groups_in_common_review_requests_carefully">Ingen grupper til fælles. Gennemgå anmodninger omhyggeligt.</string>
  <string name="ConversationUpdateItem_no_contacts_in_this_group_review_requests_carefully">Ingen kontakter i gruppen. Gennemgå anmodninger omhyggeligt. </string>
  <string name="ConversationUpdateItem_view">Vis</string>
  <string name="ConversationUpdateItem_the_disappearing_message_time_will_be_set_to_s_when_you_message_them">Tiden for forsvindende besked indstilles til %1$s, når du sender beskeder til dem.</string>
  <!--audio_view-->
  <string name="audio_view__play_pause_accessibility_description">Play … Pause</string>
  <string name="audio_view__download_accessibility_description">Download</string>
  <!--QuoteView-->
  <string name="QuoteView_audio">Lyd</string>
  <string name="QuoteView_video">Video</string>
  <string name="QuoteView_photo">Billede</string>
  <string name="QuoteView_view_once_media">Se medie én gang</string>
  <string name="QuoteView_sticker">Klistermærke</string>
  <string name="QuoteView_you">Dig</string>
  <string name="QuoteView_original_missing">Original besked ikke fundet</string>
  <!--conversation_fragment-->
  <string name="conversation_fragment__scroll_to_the_bottom_content_description">Scroll til bunden</string>
  <!--safety_number_change_dialog-->
  <string name="safety_number_change_dialog__safety_number_changes">Sikkerhedsnummer ændringer</string>
  <string name="safety_number_change_dialog__accept">Godkend</string>
  <string name="safety_number_change_dialog__send_anyway">Send alligevel</string>
  <string name="safety_number_change_dialog__call_anyway">Ring alligevel</string>
  <string name="safety_number_change_dialog__join_call">Deltag i samtalen</string>
  <string name="safety_number_change_dialog__continue_call">Fortsæt samtalen</string>
  <string name="safety_number_change_dialog__leave_call">Forlad samtalen</string>
  <string name="safety_number_change_dialog__the_following_people_may_have_reinstalled_or_changed_devices">Følgende personer kan have geninstalleret eller skiftet enheder. Bekræft dit sikkerhedsnummer med dem for at sikre privatlivets fred</string>
  <string name="safety_number_change_dialog__view">Vis</string>
  <string name="safety_number_change_dialog__previous_verified">Tidligere bekræftet</string>
  <!--EnableCallNotificationSettingsDialog__call_notifications_checklist-->
  <string name="EnableCallNotificationSettingsDialog__call_notifications_enabled">Opkaldsmeddelelser aktiveret</string>
  <string name="EnableCallNotificationSettingsDialog__enable_call_notifications">Aktivér opkaldsmeddelelser</string>
  <string name="EnableCallNotificationSettingsDialog__enable_background_activity">Aktiver baggrundsaktivitet</string>
  <string name="EnableCallNotificationSettingsDialog__everything_looks_good_now">Alt ser godt ud nu!</string>
  <string name="EnableCallNotificationSettingsDialog__to_receive_call_notifications_tap_here_and_turn_on_show_notifications">For at modtage opkaldsmeddelelser, tryk her og aktiver \"Vis meddelelser\".</string>
  <string name="EnableCallNotificationSettingsDialog__to_receive_call_notifications_tap_here_and_turn_on_notifications">For at modtage opkaldsmeddelelser, tryk her og aktiver meddelelser og sørge for, at lyd og pop-op er aktiveret.</string>
  <string name="EnableCallNotificationSettingsDialog__to_receive_call_notifications_tap_here_and_enable_background_activity_in_battery_settings">For at modtage opkaldsmeddelelser, tryk her og aktiver baggrundsaktivitet i \"Batteri\"-indstillinger..</string>
  <string name="EnableCallNotificationSettingsDialog__settings">Indstillinger</string>
  <string name="EnableCallNotificationSettingsDialog__to_receive_call_notifications_tap_settings_and_turn_on_show_notifications">For at modtage opkaldsmeddelelser, tryk på Indstillinger og aktiver \"Vis meddelelser\".</string>
  <string name="EnableCallNotificationSettingsDialog__to_receive_call_notifications_tap_settings_and_turn_on_notifications">For at modtage opkaldsmeddelelser, tryk på Indstillinger og aktiver meddelelser og sørge for, at lyd og pop-op er aktiveret.</string>
  <string name="EnableCallNotificationSettingsDialog__to_receive_call_notifications_tap_settings_and_enable_background_activity_in_battery_settings">For at modtage opkaldsmeddelelser, tryk på Indstillinger og aktiver baggrundsaktivitet i \"Batteri\"-indstillinger..</string>
  <!--country_selection_fragment-->
  <string name="country_selection_fragment__loading_countries">Indlæser lande…</string>
  <string name="country_selection_fragment__search">Søg</string>
  <string name="country_selection_fragment__no_matching_countries">Ingen matchende lande</string>
  <!--device_add_fragment-->
  <string name="device_add_fragment__scan_the_qr_code_displayed_on_the_device_to_link">Skan QR-koden der vises på enheden, for at forbinde</string>
  <!--device_link_fragment-->
  <string name="device_link_fragment__link_device">Forbind enhed</string>
  <!--device_list_fragment-->
  <string name="device_list_fragment__no_devices_linked">Ingen enheder forbundet</string>
  <string name="device_list_fragment__link_new_device">Forbind ny enhed</string>
  <!--expiration-->
  <string name="expiration_off">Deaktiveret</string>
  <plurals name="expiration_seconds">
    <item quantity="one">%d sekund</item>
    <item quantity="other">%d sekunder</item>
  </plurals>
  <string name="expiration_seconds_abbreviated">%ds</string>
  <plurals name="expiration_minutes">
    <item quantity="one">%d minut</item>
    <item quantity="other">%d minutter</item>
  </plurals>
  <string name="expiration_minutes_abbreviated">%dm</string>
  <plurals name="expiration_hours">
    <item quantity="one">%d time</item>
    <item quantity="other">%d timer</item>
  </plurals>
  <string name="expiration_hours_abbreviated">%dt</string>
  <plurals name="expiration_days">
    <item quantity="one">%d dag</item>
    <item quantity="other">%d dage</item>
  </plurals>
  <string name="expiration_days_abbreviated">%dd</string>
  <plurals name="expiration_weeks">
    <item quantity="one">%d uge</item>
    <item quantity="other">%d uger</item>
  </plurals>
  <string name="expiration_weeks_abbreviated">%du</string>
  <string name="expiration_combined">%1$s%2$s</string>
  <!--unverified safety numbers-->
  <string name="IdentityUtil_unverified_banner_one">Dit sikkerhedsnummer med %s er blevet ændret, og er ikke længere verificeret</string>
  <string name="IdentityUtil_unverified_banner_two">Dine sikkerhedsnumre med %1$s og %2$s er ikke længere verificeret</string>
  <string name="IdentityUtil_unverified_banner_many">Dine sikkerhedsnumre med %1$s, %2$s, og %3$s er ikke længere verificeret</string>
  <string name="IdentityUtil_unverified_dialog_one">Dine sikkerhedsnumre med %1$s er blevet ændret og er ikke længere verificeret. Dette kan betyde at nogen forsøger at opfange din kommunikation, eller at %1$s bare har geninstalleret Signal</string>
  <string name="IdentityUtil_unverified_dialog_two">Dine sikkerhedsnumre med %1$s og %2$s er ikke længere verificeret. Dette kan betyde at nogen forsøger at opfange din kommunikation, eller at de bare har geninstalleret Signal</string>
  <string name="IdentityUtil_unverified_dialog_many">Dine sikkerhedsnumre med %1$s, %2$s, og %3$s er ikke længere verificeret. Dette kan betyde at nogen forsøger at opfange din kommunikation, eller de bare har geninstalleret Signal</string>
  <string name="IdentityUtil_untrusted_dialog_one">Dit sikkerhedsnummer med %s er lige blevet ændret</string>
  <string name="IdentityUtil_untrusted_dialog_two">Dine sikkerhedsnumre med %1$s og %2$s er lige blevet ændret</string>
  <string name="IdentityUtil_untrusted_dialog_many">Dine sikkerhedsnumre med %1$s, %2$s, og %3$s er lige blevet ændret</string>
  <plurals name="identity_others">
    <item quantity="one">%d anden</item>
    <item quantity="other">%d mere</item>
  </plurals>
  <!--giphy_activity-->
  <string name="giphy_activity_toolbar__search_gifs">Søg i GIF\'er</string>
  <!--giphy_fragment-->
  <string name="giphy_fragment__nothing_found">Fandt ingenting</string>
  <!--database_migration_activity-->
  <string name="database_migration_activity__would_you_like_to_import_your_existing_text_messages">Vil du importere dine eksisterende beskeder til Signals krypterede database?</string>
  <string name="database_migration_activity__the_default_system_database_will_not_be_modified">Standard system databasen vil ikke blive ændret</string>
  <string name="database_migration_activity__skip">Spring over</string>
  <string name="database_migration_activity__import">Importér</string>
  <string name="database_migration_activity__this_could_take_a_moment_please_be_patient">Det kan tage et øjeblik. Vent venligst indtil importen er fuldført</string>
  <string name="database_migration_activity__importing">IMPORTERER</string>
  <!--load_more_header-->
  <string name="load_more_header__see_full_conversation">Vis hele samtalen</string>
  <string name="load_more_header__loading">Henter</string>
  <!--media_overview_activity-->
  <string name="media_overview_activity__no_media">Ingen medie</string>
  <!--message_recipients_list_item-->
  <string name="message_recipients_list_item__view">VIS</string>
  <string name="message_recipients_list_item__resend">SEND IGEN</string>
  <!--GroupUtil-->
  <plurals name="GroupUtil_joined_the_group">
    <item quantity="one">%1$s tilsluttede sig gruppen.</item>
    <item quantity="other">%1$s tilsluttede sig gruppen</item>
  </plurals>
  <string name="GroupUtil_group_name_is_now">Navnet på gruppen er nu \"%1$s\"</string>
  <!--prompt_passphrase_activity-->
  <string name="prompt_passphrase_activity__unlock">Lås op</string>
  <!--prompt_mms_activity-->
  <string name="prompt_mms_activity__signal_requires_mms_settings_to_deliver_media_and_group_messages">Signal kræver adgang til MMS-indstillinger for at levere medie og gruppebeskeder gennem din teleudbyder. Din enhed gør ikke denne information tilgængelig, hvilket nogle gange er tilfældet for låste enheder og andre begrænsende opsætninger</string>
  <string name="prompt_mms_activity__to_send_media_and_group_messages_tap_ok">For at sende multimedie- og gruppebeskeder, tap \"OK\" og sæt de nødvendige indstillinger. MMS indstillingerne for din teleoperatør kan ofte findes ved at søge på \"din operatørs APN\". Dette skal kun gøres én gang</string>
  <!--BadDecryptLearnMoreDialog-->
  <string name="BadDecryptLearnMoreDialog_delivery_issue">Leveringsproblem</string>
  <string name="BadDecryptLearnMoreDialog_couldnt_be_delivered_individual">En besked, klistermærke, reaktion eller læsekvittering kunne ikke leveres til dig fra %s. De har muligvis forsøgt at sende det direkte til dig eller i en gruppe.</string>
  <string name="BadDecryptLearnMoreDialog_couldnt_be_delivered_group">En besked, klistermærke, reaktion eller læsekvittering kunne ikke leveres til dig fra %s.</string>
  <!--profile_create_activity-->
  <string name="CreateProfileActivity_first_name_required">Fornavn (krævet)</string>
  <string name="CreateProfileActivity_last_name_optional">Efternavn (frivilligt)</string>
  <string name="CreateProfileActivity_next">Næste</string>
  <string name="CreateProfileActivity__username">Brugernavn</string>
  <string name="CreateProfileActivity__create_a_username">Opret et brugernavn</string>
  <string name="CreateProfileActivity_custom_mms_group_names_and_photos_will_only_be_visible_to_you">Tilpassede MMS-gruppenavne og billeder vil kun være synlige for dig.</string>
  <string name="CreateProfileActivity_group_descriptions_will_be_visible_to_members_of_this_group_and_people_who_have_been_invited">Gruppebeskrivelser vil være synlige for medlemmer af denne gruppe og personer, der er blevet inviteret.</string>
  <!--EditAboutFragment-->
  <string name="EditAboutFragment_about">Om</string>
  <string name="EditAboutFragment_write_a_few_words_about_yourself">Skriv et par ord om dig selv…</string>
  <string name="EditAboutFragment_count">%1$d/%2$d</string>
  <string name="EditAboutFragment_speak_freely">Tal frit</string>
  <string name="EditAboutFragment_encrypted">Krypteret</string>
  <string name="EditAboutFragment_be_kind">Vær venlig</string>
  <string name="EditAboutFragment_coffee_lover">Kaffeelsker</string>
  <string name="EditAboutFragment_free_to_chat">Gratis at chatte</string>
  <string name="EditAboutFragment_taking_a_break">Tager en pause</string>
  <string name="EditAboutFragment_working_on_something_new">Arbejder på noget nyt</string>
  <!--EditProfileFragment-->
  <string name="EditProfileFragment__edit_group">Redigér gruppe</string>
  <string name="EditProfileFragment__group_name">Gruppenavn</string>
  <string name="EditProfileFragment__group_description">Gruppebeskrivelse</string>
  <!--EditProfileNameFragment-->
  <string name="EditProfileNameFragment_your_name">Dit navn</string>
  <string name="EditProfileNameFragment_first_name">Fornavn</string>
  <string name="EditProfileNameFragment_last_name_optional">Efternavn (valgfrit)</string>
  <string name="EditProfileNameFragment_save">Gem</string>
  <string name="EditProfileNameFragment_failed_to_save_due_to_network_issues_try_again_later">Det lykkedes ikke at gemme pga. netværksproblemer. Prøv igen senere.</string>
  <!--recipient_preferences_activity-->
  <string name="recipient_preference_activity__shared_media">Delt medie</string>
  <!--recipients_panel-->
  <string name="recipients_panel__to"><small>Indtast navn eller nummer</small></string>
  <!--verify_display_fragment-->
  <string name="verify_display_fragment__tap_to_scan">Tap for at skanne</string>
  <string name="verify_display_fragment__loading">Henter…</string>
  <string name="verify_display_fragment__mark_as_verified">Markér som verificeret</string>
  <!--verify_identity-->
  <string name="verify_identity__share_safety_number">Del sikkerhedsnummer</string>
  <!--verity_scan_fragment-->
  <!--webrtc_answer_decline_button-->
  <string name="webrtc_answer_decline_button__swipe_up_to_answer">Swipe op for at svare</string>
  <string name="webrtc_answer_decline_button__swipe_down_to_reject">Swipe ned for at afvise</string>
  <!--message_details_header-->
  <string name="message_details_header__issues_need_your_attention">Nogle ting kræver din opmærksomhed</string>
  <!--message_details_recipient_header-->
  <string name="message_details_recipient_header__pending_send">Afventer</string>
  <string name="message_details_recipient_header__sent_to">Sendt til</string>
  <string name="message_details_recipient_header__sent_from">Sendt fra</string>
  <string name="message_details_recipient_header__delivered_to">Leveret til</string>
  <string name="message_details_recipient_header__read_by">Læst af</string>
  <string name="message_details_recipient_header__not_sent">Ikke sendt</string>
  <string name="message_details_recipient_header__viewed">Set af</string>
  <!--message_Details_recipient-->
  <string name="message_details_recipient__failed_to_send">Kunne ikke sendes</string>
  <string name="message_details_recipient__new_safety_number">Nyt sikkerhedsnummer</string>
  <!--AndroidManifest.xml-->
  <string name="AndroidManifest__create_passphrase">Opret kodeord</string>
  <string name="AndroidManifest__select_contacts">Vælg kontakter</string>
  <string name="AndroidManifest__change_passphrase">Skift kodeord</string>
  <string name="AndroidManifest__verify_safety_number">Verificer sikkerhedsnummer</string>
  <string name="AndroidManifest__log_submit">Indsend fejlfindingslog</string>
  <string name="AndroidManifest__media_preview">Medievisning</string>
  <string name="AndroidManifest__message_details">Besked detaljer</string>
  <string name="AndroidManifest__linked_devices">Forbundne enheder</string>
  <string name="AndroidManifest__invite_friends">Invitér venner</string>
  <string name="AndroidManifest_archived_conversations">Arkiverede samtaler</string>
  <string name="AndroidManifest_remove_photo">Fjern billede</string>
  <!--Message Requests Megaphone-->
  <string name="MessageRequestsMegaphone__message_requests">Besked forespørgsler</string>
  <string name="MessageRequestsMegaphone__users_can_now_choose_to_accept">Brugere kan nu vælge om de vil acceptere en ny samtale. Profilnavne lader dig vide hvem der skriver</string>
  <string name="MessageRequestsMegaphone__add_profile_name">Tilføj profilnavn</string>
  <!--HelpFragment-->
  <string name="HelpFragment__have_you_read_our_faq_yet">Har du læst i vores FAQ?</string>
  <string name="HelpFragment__next">Næste</string>
  <string name="HelpFragment__contact_us">Kontakt os</string>
  <string name="HelpFragment__tell_us_whats_going_on">Fortæl os hvad der sker</string>
  <string name="HelpFragment__include_debug_log">Inkludér fejllog</string>
  <string name="HelpFragment__whats_this">Hvad er det?</string>
  <string name="HelpFragment__how_do_you_feel">Hvordan har du det? (Frivilligt)</string>
  <string name="HelpFragment__tell_us_why_youre_reaching_out">Fortæl os hvorfor du har kontaktet os.</string>
  <string name="HelpFragment__support_info">Support Info</string>
  <string name="HelpFragment__signal_android_support_request">Signal Android support spørgsmål</string>
  <string name="HelpFragment__debug_log">Fejllog:</string>
  <string name="HelpFragment__could_not_upload_logs">Fejl ved afsendelse af logs</string>
  <string name="HelpFragment__please_be_as_descriptive_as_possible">Beskriv venligst problemet så præcist som muligt, for at sikre vi bedst forstår det</string>
  <string-array name="HelpFragment__categories">
    <item>-- Vælg en valgmulighed --</item>
    <item>Noget virker ikke</item>
    <item>Funktionsanmodning</item>
    <item>Spørgsmål</item>
    <item>Feedback</item>
    <item>Andet</item>
    <item>Betalinger</item>
  </string-array>
  <!--ReactWithAnyEmojiBottomSheetDialogFragment-->
  <string name="ReactWithAnyEmojiBottomSheetDialogFragment__this_message">Denne besked</string>
  <string name="ReactWithAnyEmojiBottomSheetDialogFragment__recently_used">Senest brugte</string>
  <string name="ReactWithAnyEmojiBottomSheetDialogFragment__smileys_and_people">Smileys &amp; Mennesker</string>
  <string name="ReactWithAnyEmojiBottomSheetDialogFragment__nature">Natur</string>
  <string name="ReactWithAnyEmojiBottomSheetDialogFragment__food">Mad</string>
  <string name="ReactWithAnyEmojiBottomSheetDialogFragment__activities">Aktiviteter</string>
  <string name="ReactWithAnyEmojiBottomSheetDialogFragment__places">Steder</string>
  <string name="ReactWithAnyEmojiBottomSheetDialogFragment__objects">Objekter</string>
  <string name="ReactWithAnyEmojiBottomSheetDialogFragment__symbols">Symboler</string>
  <string name="ReactWithAnyEmojiBottomSheetDialogFragment__flags">Flag</string>
  <string name="ReactWithAnyEmojiBottomSheetDialogFragment__emoticons">Humørikoner</string>
  <string name="ReactWithAnyEmojiBottomSheetDialogFragment__no_results_found">Ingen fundne resultater</string>
  <!--arrays.xml-->
  <string name="arrays__use_default">Brug standard</string>
  <string name="arrays__use_custom">Brug tilpasset</string>
  <string name="arrays__mute_for_one_hour">Udsæt 1 time</string>
  <string name="arrays__mute_for_eight_hours">Udsæt i 8 timer</string>
  <string name="arrays__mute_for_one_day">Udsæt 1 dag</string>
  <string name="arrays__mute_for_seven_days">Udsæt 7 dage</string>
  <string name="arrays__always">Altid</string>
  <string name="arrays__settings_default">Standardindstillinger</string>
  <string name="arrays__enabled">Aktiveret</string>
  <string name="arrays__disabled">Deaktiveret</string>
  <string name="arrays__name_and_message">Navn og besked</string>
  <string name="arrays__name_only">Kun navn</string>
  <string name="arrays__no_name_or_message">Hverken navn eller besked</string>
  <string name="arrays__images">Billeder</string>
  <string name="arrays__audio">Lyd</string>
  <string name="arrays__video">Video</string>
  <string name="arrays__documents">Dokumenter</string>
  <string name="arrays__small">Lille</string>
  <string name="arrays__normal">Normal</string>
  <string name="arrays__large">Stor</string>
  <string name="arrays__extra_large">Ekstra stor</string>
  <string name="arrays__default">Standard</string>
  <string name="arrays__high">Høj</string>
  <string name="arrays__max">Max.</string>
  <!--plurals.xml-->
  <plurals name="hours_ago">
    <item quantity="one">%dt</item>
    <item quantity="other">%dt</item>
  </plurals>
  <!--preferences.xml-->
  <string name="preferences_beta">Beta</string>
  <string name="preferences__sms_mms">SMS og MMS</string>
  <string name="preferences__pref_all_sms_title">Modtag alle SMS</string>
  <string name="preferences__pref_all_mms_title">Modtag alle MMS</string>
  <string name="preferences__use_signal_for_viewing_and_storing_all_incoming_text_messages">Brug Signal til alle indgående SMS\'er</string>
  <string name="preferences__use_signal_for_viewing_and_storing_all_incoming_multimedia_messages">Brug Signal til alle indgående MMS\'er</string>
  <string name="preferences__pref_enter_sends_title">[Enter] sender besked</string>
  <string name="preferences__pressing_the_enter_key_will_send_text_messages">Tap på [Enter] sender beskeden</string>
  <string name="preferences__pref_use_address_book_photos">Brug billeder i adressebogen</string>
  <string name="preferences__display_contact_photos_from_your_address_book_if_available">Vis kontaktbilleder fra din adressebog, hvis tilgængelige</string>
  <string name="preferences__generate_link_previews">Generer eksempelvisning af link</string>
  <string name="preferences__retrieve_link_previews_from_websites_for_messages">Hent eksempelvisninger af links direkte fra websteder til beskeder, som du sender.</string>
  <string name="preferences__choose_identity">Vælg identitet</string>
  <string name="preferences__choose_your_contact_entry_from_the_contacts_list">Vælg din kontakt fra kontaktlisten</string>
  <string name="preferences__change_passphrase">Skift kodeord</string>
  <string name="preferences__change_your_passphrase">Skift dit kodeord</string>
  <string name="preferences__enable_passphrase">Aktiver skærmlås med kodeord</string>
  <string name="preferences__lock_signal_and_message_notifications_with_a_passphrase">Lås skærm og notifikationer med kodeord</string>
  <string name="preferences__screen_security">Skærmsikkerhed</string>
  <string name="preferences__disable_screen_security_to_allow_screen_shots">Blokér skærmbilleder i listen \"Seneste apps\" og i Signal</string>
  <string name="preferences__auto_lock_signal_after_a_specified_time_interval_of_inactivity">Lås automatisk Signal efter et valgt tidsinterval med inaktivitet</string>
  <string name="preferences__inactivity_timeout_passphrase">Kodeord for timeout ved inaktivitet</string>
  <string name="preferences__inactivity_timeout_interval">Tidsinterval for inaktivitet</string>
  <string name="preferences__notifications">Notifikationer</string>
  <string name="preferences__led_color">LED farve</string>
  <string name="preferences__led_color_unknown">Ukendt</string>
  <string name="preferences__pref_led_blink_title">LED blinke mønster</string>
  <string name="preferences__sound">Lyd</string>
  <string name="preferences__silent">Lydløs</string>
  <string name="preferences__default">Standard</string>
  <string name="preferences__repeat_alerts">Gentag alarmer</string>
  <string name="preferences__never">Aldrig</string>
  <string name="preferences__one_time">1 gang</string>
  <string name="preferences__two_times">2 gange</string>
  <string name="preferences__three_times">3 gange</string>
  <string name="preferences__five_times">4 gange</string>
  <string name="preferences__ten_times">10 gange</string>
  <string name="preferences__vibrate">Vibration</string>
  <string name="preferences__green">Grøn</string>
  <string name="preferences__red">Rød</string>
  <string name="preferences__blue">Blå</string>
  <string name="preferences__orange">Orange</string>
  <string name="preferences__cyan">Cyan</string>
  <string name="preferences__magenta">Magenta</string>
  <string name="preferences__white">Hvid</string>
  <string name="preferences__none">Ingen</string>
  <string name="preferences__fast">Hurtig</string>
  <string name="preferences__normal">Normal</string>
  <string name="preferences__slow">Langsom</string>
  <string name="preferences__help">Hjælp</string>
  <string name="preferences__advanced">Avanceret</string>
  <string name="preferences__donate_to_signal">Donér til Molly</string>
  <string name="preferences__privacy">Privatliv</string>
  <string name="preferences__mms_user_agent">MMS brugeragent</string>
  <string name="preferences__advanced_mms_access_point_names">Manuelle MMS indstillinger</string>
  <string name="preferences__mmsc_url">MMSC URL</string>
  <string name="preferences__mms_proxy_host">MMS proxy vært</string>
  <string name="preferences__mms_proxy_port">MMS proxy port</string>
  <string name="preferences__mmsc_username">MMSC Brugernavn</string>
  <string name="preferences__mmsc_password">MMSC Kodeord</string>
  <string name="preferences__sms_delivery_reports">Leveringsrapporter for SMS</string>
  <string name="preferences__request_a_delivery_report_for_each_sms_message_you_send">Modtag leveringsrapporter for hver SMS besked du sender</string>
  <string name="preferences__data_and_storage">Data og lager</string>
  <string name="preferences__storage">Hukommelse</string>
  <string name="preferences__payments">Betalinger</string>
  <string name="preferences__payments_beta">Betalinger (Beta)</string>
  <string name="preferences__conversation_length_limit">Max. grænse for samtaler</string>
  <string name="preferences__keep_messages">Bevar beskeder</string>
  <string name="preferences__clear_message_history">Ryd beskedhistorik</string>
  <string name="preferences__linked_devices">Forbundne enheder</string>
  <string name="preferences__light_theme">Lyst</string>
  <string name="preferences__dark_theme">Mørkt</string>
  <string name="preferences__appearance">Udseende</string>
  <string name="preferences__theme">Tema</string>
  <string name="preferences__chat_wallpaper">Chatbaggrund</string>
  <string name="preferences__chat_color_and_wallpaper">Chatfarve &amp; baggrund</string>
  <string name="preferences__disable_pin">Déaktiver PIN</string>
  <string name="preferences__enable_pin">Aktivér PIN</string>
  <string name="preferences__if_you_disable_the_pin_you_will_lose_all_data">Hvis du deaktiverer PIN mister du alle data når du omregistrerer Signal, medmindre du sikkerhedskopierer og gendanner manuelt. Du kan ikke aktivere Registreringslås, mens PIN er deaktiveret</string>
  <string name="preferences__pins_keep_information_stored_with_signal_encrypted_so_only_you_can_access_it">Pinkoder opbevarer krypteret information, lagret med Signal, så kun du kan få adgang til den. Din profil, indstillinger og kontaktpersoner gendannes mens du geninstallerer. Du har ikke brug for din pinkode for at åbne app\'en.</string>
  <string name="preferences__system_default">System standard</string>
  <string name="preferences__language">Sprog</string>
  <string name="preferences__signal_messages_and_calls">Signalbeskeder og -opkald</string>
  <string name="preferences__advanced_pin_settings">Avancerede PIN indstillinger</string>
  <string name="preferences__free_private_messages_and_calls">Gratis private beskeder og opkald til Signal brugere</string>
  <string name="preferences__submit_debug_log">Indsend fejlfindingslog</string>
  <string name="preferences__delete_account">Slet konto</string>
  <string name="preferences__support_wifi_calling">Kompatibilitetstilstand for WiFi-opkald</string>
  <string name="preferences__enable_if_your_device_supports_sms_mms_delivery_over_wifi">Aktivér hvis din enhed understøtter SMS/MMS via WiFi (bruges kun hvis WiFi-opkald er aktiveret på din enhed)</string>
  <string name="preferences__incognito_keyboard">Inkognito tastatur</string>
  <string name="preferences__read_receipts">Læst af modtager</string>
  <string name="preferences__if_read_receipts_are_disabled_you_wont_be_able_to_see_read_receipts">Hvis læst af modtager er deaktiveret, er det ikke muligt at se status for beskeder.</string>
  <string name="preferences__typing_indicators">Skriveindikator</string>
  <string name="preferences__if_typing_indicators_are_disabled_you_wont_be_able_to_see_typing_indicators">Hvis skriveindikator er deaktiveret, er det ikke muligt at se når andre skriver.</string>
  <string name="preferences__request_keyboard_to_disable">Anmod tastatur om at deaktivere personlig læring.</string>
  <string name="preferences__this_setting_is_not_a_guarantee">Denne indstilling er ikke en garanti, og dit tastatur ignorerer det muligvis.</string>
  <string name="preferences_app_protection__blocked_users">Blokerede brugere</string>
  <string name="preferences_chats__when_using_mobile_data">Ved anvendelse af mobildata</string>
  <string name="preferences_chats__when_using_wifi">Ved brug af WiFi</string>
  <string name="preferences_chats__when_roaming">Ved roaming</string>
  <string name="preferences_chats__media_auto_download">Hent automatisk multimedier</string>
  <string name="preferences_chats__message_history">Beskedhistorik</string>
  <string name="preferences_storage__storage_usage">Brug af hukommelse</string>
  <string name="preferences_storage__photos">Billeder</string>
  <string name="preferences_storage__videos">Videoer</string>
  <string name="preferences_storage__files">Filer</string>
  <string name="preferences_storage__audio">Lyd</string>
  <string name="preferences_storage__review_storage">Vis hukommelse</string>
  <string name="preferences_storage__delete_older_messages">Slet ældre beskeder?</string>
  <string name="preferences_storage__clear_message_history">Ryd beskedhistorik?</string>
  <string name="preferences_storage__this_will_permanently_delete_all_message_history_and_media">Dette vil slette al beskedhistorik og medier permanent fra din enhed, der er ældre end %1$s</string>
  <string name="preferences_storage__this_will_permanently_trim_all_conversations_to_the_d_most_recent_messages">Dette reducerer alle samtaler permanent til de %1$s seneste beskeder</string>
  <string name="preferences_storage__this_will_delete_all_message_history_and_media_from_your_device">Dette sletter al beskedhistorik og medier permanent fra din enhed</string>
  <string name="preferences_storage__are_you_sure_you_want_to_delete_all_message_history">Er du sikker på, du vil slette al beskedhistorik?</string>
  <string name="preferences_storage__all_message_history_will_be_permanently_removed_this_action_cannot_be_undone">Al beskedhistorik fjernes permanent. Handlingen kan ikke fortrydes</string>
  <string name="preferences_storage__delete_all_now">Slet alt nu</string>
  <string name="preferences_storage__forever">For evigt</string>
  <string name="preferences_storage__one_year">1 år</string>
  <string name="preferences_storage__six_months">6 måneder</string>
  <string name="preferences_storage__thirty_days">30 dage</string>
  <string name="preferences_storage__none">Ingen</string>
  <string name="preferences_storage__s_messages">%1$s beskeder</string>
  <string name="preferences_storage__custom">Tilpasset</string>
  <string name="preferences_advanced__use_system_emoji">Anvend system emoji</string>
  <string name="preferences_advanced__disable_signal_built_in_emoji_support">Deaktivér Signals indbyggede emoji-understøttelse</string>
  <string name="preferences_advanced__relay_all_calls_through_the_signal_server_to_avoid_revealing_your_ip_address">Videresend alle opkald gennem Signal serveren, for at undgå at afsløre din IP-adresse over for din kontakt. Opkaldskvaliteten vil blive forringet.</string>
  <string name="preferences_advanced__always_relay_calls">Videresend altid opkald</string>
  <string name="preferences_app_protection__who_can">Hvem kan…</string>
  <string name="preferences_app_protection__app_access">App adgang</string>
  <string name="preferences_app_protection__communication">Kommunikation</string>
  <string name="preferences_chats__chats">Chats</string>
  <string name="preferences_data_and_storage__manage_storage">Håndtér lager</string>
  <string name="preferences_data_and_storage__calls">Opkald</string>
  <string name="preferences_data_and_storage__use_less_data_for_calls">Brug færre data til opkald</string>
  <string name="preferences_data_and_storage__never">Aldrig</string>
  <string name="preferences_data_and_storage__wifi_and_mobile_data">WiFi og mobildata</string>
  <string name="preferences_data_and_storage__mobile_data_only">Kun mobildata</string>
  <string name="preference_data_and_storage__using_less_data_may_improve_calls_on_bad_networks">Brug af færre data kan forbedre opkald på dårlige netværk</string>
  <string name="preferences_notifications__messages">Beskeder</string>
  <string name="preferences_notifications__events">Begivenheder</string>
  <string name="preferences_notifications__in_chat_sounds">Chat lyde</string>
  <string name="preferences_notifications__show">Vis</string>
  <string name="preferences_notifications__calls">Opkald</string>
  <string name="preferences_notifications__ringtone">Ringetone</string>
  <string name="preferences_chats__show_invitation_prompts">Invitationsprompt</string>
  <string name="preferences_chats__display_invitation_prompts_for_contacts_without_signal">Vis invitationsprompt for kontakter uden Signal</string>
  <string name="preferences_chats__message_text_size">Skriftstørrelse på beskeder</string>
  <string name="preferences_events__contact_joined_signal">Kontakt er nu tilmeldt Signal</string>
  <string name="preferences_notifications__priority">Prioritet</string>
  <string name="preferences_communication__category_sealed_sender">Sikker afsender</string>
  <string name="preferences_communication__sealed_sender_display_indicators">Vis indikator</string>
  <string name="preferences_communication__sealed_sender_display_indicators_description">Vis status ikon når du vælger \"Besked detaljer\" på beskeder som er modtaget ved brug af sikker afsender.</string>
  <string name="preferences_communication__sealed_sender_allow_from_anyone">Tillad fra alle</string>
  <string name="preferences_communication__sealed_sender_allow_from_anyone_description">Aktivér \"Sikker afsender\" for indgående beskeder fra personer som ikke er kontakter, og som du ikke har delt din profil med.</string>
  <string name="preferences_communication__sealed_sender_learn_more">Læs mere</string>
  <string name="preferences_setup_a_username">Opret et brugernavn</string>
  <string name="preferences_proxy">Proxy</string>
  <string name="preferences_use_proxy">Brug proxy</string>
  <string name="preferences_off">Deaktiveret</string>
  <string name="preferences_on">Aktiveret</string>
  <string name="preferences_proxy_address">Proxy-adresse</string>
  <string name="preferences_only_use_a_proxy_if">Brug kun en proxy, hvis du ikke er i stand til at oprette forbindelse til Signal på mobildata eller Wi-Fi.</string>
  <string name="preferences_share">Del</string>
  <string name="preferences_save">Gem</string>
  <string name="preferences_connecting_to_proxy">Forbinder til proxy…</string>
  <string name="preferences_connected_to_proxy">Forbundet til proxy.</string>
  <string name="preferences_connection_failed">Forbindelsen mislykkedes</string>
  <string name="preferences_couldnt_connect_to_the_proxy">Forbindelse til proxyen kunne ikke oprettes. Tjek proxy-adressen, og prøv igen.</string>
  <string name="preferences_you_are_connected_to_the_proxy">Du er forbundet til proxyen. Du kan til enhver tid deaktivere proxyen via Indstillinger.</string>
  <string name="preferences_success">Fuldført</string>
  <string name="preferences_failed_to_connect">Forbindelsen fejlede</string>
  <string name="preferences_enter_proxy_address">Indtast proxy-adresse</string>
  <string name="configurable_single_select__customize_option">Tilpas mulighed</string>
  <!--Internal only preferences-->
  <!--Payments-->
  <string name="PaymentsActivityFragment__all_activity">Alle aktiviteter</string>
  <string name="PaymentsAllActivityFragment__all">Alle</string>
  <string name="PaymentsAllActivityFragment__sent">Sendt</string>
  <string name="PaymentsAllActivityFragment__received">Modtaget</string>
  <string name="PaymentsHomeFragment__introducing_payments">Introducerer betalinger (Beta)</string>
  <string name="PaymentsHomeFragment__use_signal_to_send_and_receive">Brug Molly til at sende og modtage MobileCoin, en ny fortrolighedsfokuseret digital valuta. Aktivér for at komme i gang.</string>
  <string name="PaymentsHomeFragment__activate_payments">Aktivér Betalinger</string>
  <string name="PaymentsHomeFragment__activating_payments">Aktiverer betalinger…</string>
  <string name="PaymentsHomeFragment__restore_payments_account">Gendan betalingskonto</string>
  <string name="PaymentsHomeFragment__no_recent_activity_yet">Ingen nylig aktivitet endnu</string>
  <string name="PaymentsHomeFragment__pending_requests">Afventende anmodninger</string>
  <string name="PaymentsHomeFragment__recent_activity">Seneste aktivitet</string>
  <string name="PaymentsHomeFragment__see_all">Se alle</string>
  <string name="PaymentsHomeFragment__add_funds">Tilføj midler</string>
  <string name="PaymentsHomeFragment__send">Send</string>
  <string name="PaymentsHomeFragment__sent_s">Sendt %1$s</string>
  <string name="PaymentsHomeFragment__received_s">Modtaget %1$s</string>
  <string name="PaymentsHomeFragment__transfer_to_exchange">Overfør til udveksling</string>
  <string name="PaymentsHomeFragment__currency_conversion">Valutaomregning</string>
  <string name="PaymentsHomeFragment__deactivate_payments">Deaktivér betalinger</string>
  <string name="PaymentsHomeFragment__recovery_phrase">Gendannelsessætning</string>
  <string name="PaymentsHomeFragment__help">Hjælp</string>
  <string name="PaymentsHomeFragment__coin_cleanup_fee">Oprykningsgebyr for mønter</string>
  <string name="PaymentsHomeFragment__sent_payment">Sendt betaling</string>
  <string name="PaymentsHomeFragment__received_payment">Modtaget betaling</string>
  <string name="PaymentsHomeFragment__processing_payment">Bearbejder betaling</string>
  <string name="PaymentsHomeFragment__unknown_amount">---</string>
  <string name="PaymentsHomeFragment__currency_conversion_not_available">Valutaomregning ikke tilgængelig</string>
  <string name="PaymentsHomeFragment__cant_display_currency_conversion">Valutaomregning kan ikke vises. Tjek telefonens forbindelse og prøv igen.</string>
  <string name="PaymentsHomeFragment__payments_is_not_available_in_your_region">Betalinger er ikke tilgængelige i din region.</string>
  <string name="PaymentsHomeFragment__could_not_enable_payments">Betalinger kunne ikke aktiveres. Prøv igen senere.</string>
  <string name="PaymentsHomeFragment__deactivate_payments_question">Deaktivér Betalinger?</string>
  <string name="PaymentsHomeFragment__you_will_not_be_able_to_send">Du kan ikke sende eller modtage MobileCoin i Molly, hvis du deaktiverer betalinger.</string>
  <string name="PaymentsHomeFragment__deactivate">Deaktivér</string>
  <string name="PaymentsHomeFragment__continue">Fortsæt</string>
  <string name="PaymentsHomeFragment__balance_is_not_currently_available">Saldo er ikke tilgængelig i øjeblikket.</string>
  <string name="PaymentsHomeFragment__payments_deactivated">Betalinger er deaktiveret.</string>
  <string name="PaymentsHomeFragment__payment_failed">Betaling fejlede</string>
  <string name="PaymentsHomeFragment__details">Detaljer</string>
  <string name="PaymentsHomeFragment__you_can_use_signal_to_send">Du kan bruge Molly til at sende og modtage MobileCoin. Alle betalinger er underlagt brugsbetingelserne for MobileCoins og MobileCoin Wallet. Dette er en beta-funktion, så du kan støde på nogle problemer, og betalinger eller saldi, du kan miste, kan ikke gendannes.</string>
  <string name="PaymentsHomeFragment__activate">Aktivér</string>
  <string name="PaymentsHomeFragment__view_mobile_coin_terms">Se vilkår for MobileCoin</string>
  <string name="PaymentsHomeFragment__payments_not_available">Betalinger i Molly er ikke længere tilgængelige. Du kan stadig overføre penge til en udveksling, men du kan ikke længere sende og modtage betalinger eller tilføje midler.</string>
  <!--PaymentsAddMoneyFragment-->
  <string name="PaymentsAddMoneyFragment__add_funds">Tilføj midler</string>
  <string name="PaymentsAddMoneyFragment__your_wallet_address">Din Wallet-adresse</string>
  <string name="PaymentsAddMoneyFragment__copy">Kopiér</string>
  <string name="PaymentsAddMoneyFragment__copied_to_clipboard">Kopieret til udklipsholder</string>
  <string name="PaymentsAddMoneyFragment__to_add_funds">For at tilføje midler skal du sende MobileCoin til din pengeadresse. Start en transaktion fra din konto på et system, som understøtter MobileCoin, derefter scan QR-koden eller kopier pengeadressen.</string>
  <!--PaymentsDetailsFragment-->
  <string name="PaymentsDetailsFragment__details">Detaljer</string>
  <string name="PaymentsDetailsFragment__status">Status</string>
  <string name="PaymentsDetailsFragment__submitting_payment">Indsender betaling…</string>
  <string name="PaymentsDetailsFragment__processing_payment">Bearbejder betaling…</string>
  <string name="PaymentsDetailsFragment__payment_complete">Betaling gennemført</string>
  <string name="PaymentsDetailsFragment__payment_failed">Betaling fejlede</string>
  <string name="PaymentsDetailsFragment__network_fee">Netværksgebyr</string>
  <string name="PaymentsDetailsFragment__sent_by">Sendt af</string>
  <string name="PaymentsDetailsFragment__sent_to_s">Sendt til %1$s</string>
  <string name="PaymentsDetailsFragment__you_on_s_at_s">Dig på %1$s ved %2$s</string>
  <string name="PaymentsDetailsFragment__s_on_s_at_s">%1$s på%2$s ved %3$s</string>
  <string name="PaymentsDetailsFragment__to">Til</string>
  <string name="PaymentsDetailsFragment__from">Fra</string>
  <string name="PaymentsDetailsFragment__information">Transaktionsdetaljer herunder betalingsbeløb og tidspunkt for transaktionen er en del af MobileCoin-hovedbog.</string>
  <string name="PaymentsDetailsFragment__coin_cleanup_fee">Oprykningsgebyr for mønter</string>
  <string name="PaymentsDetailsFragment__coin_cleanup_information">En \"oprydningsgebyr af mønter\" opkræves, når mønterne i din besiddelse ikke kan kombineres for at fuldføre en transaktion. Oprydning tillader dig fortsætte med at sende betalinger.</string>
  <string name="PaymentsDetailsFragment__no_details_available">Ingen yderligere detaljer er tilgængelige for transaktionen</string>
  <string name="PaymentsDetailsFragment__sent_payment">Sendt betaling</string>
  <string name="PaymentsDetailsFragment__received_payment">Modtaget betaling</string>
  <string name="PaymentsDeatilsFragment__payment_completed_s">Betaling afsluttet %1$s</string>
  <string name="PaymentsDetailsFragment__block_number">Bloker nummer</string>
  <!--PaymentsTransferFragment-->
  <string name="PaymentsTransferFragment__transfer">Overfør</string>
  <string name="PaymentsTransferFragment__scan_qr_code">Scan QR-kode</string>
  <string name="PaymentsTransferFragment__to_scan_or_enter_wallet_address">Til: Scan eller indtast pengeadresse</string>
  <string name="PaymentsTransferFragment__you_can_transfer">Du kan overføre MobileCoin ved at gennemføre en overførsel til pengeadressen, der er angivet af udveksling. Pengeadressen er strengen med tal og bogstaver, der oftest er under QR-koden.</string>
  <string name="PaymentsTransferFragment__next">Næste</string>
  <string name="PaymentsTransferFragment__invalid_address">Ugyldig adresse</string>
  <string name="PaymentsTransferFragment__check_the_wallet_address">Tjek pengeadressen du forsøger at overføre til, og prøv igen.</string>
  <string name="PaymentsTransferFragment__you_cant_transfer_to_your_own_signal_wallet_address">Du kan ikke overføre til din egen pengeadresse i Molly. Indtast pengeadressen fra din konto på en understøttet udveksling.</string>
  <string name="PaymentsTransferFragment__to_scan_a_qr_code_signal_needs">For at scanne en QR-kode skal Molly have adgang til kameraet.</string>
  <string name="PaymentsTransferFragment__signal_needs_the_camera_permission_to_capture_qr_code_go_to_settings">Molly skal have kameratilladelsen for at fange en QR-kode. Gå til indstillinger, vælg \"Tilladelser\", og aktiver \"Kamera\".</string>
  <string name="PaymentsTransferFragment__to_scan_a_qr_code_signal_needs_access_to_the_camera">For at scanne en QR-kode skal Molly have adgang til kameraet.</string>
  <string name="PaymentsTransferFragment__settings">Indstillinger</string>
  <!--PaymentsTransferQrScanFragment-->
  <string name="PaymentsTransferQrScanFragment__scan_address_qr_code">Scan QR-kode for adresse</string>
  <string name="PaymentsTransferQrScanFragment__scan_the_address_qr_code_of_the_payee">Scan betalingsmodtagerens QR-kode for adresse</string>
  <!--CreatePaymentFragment-->
  <string name="CreatePaymentFragment__request">Forespørgsel</string>
  <string name="CreatePaymentFragment__pay">Betal</string>
  <string name="CreatePaymentFragment__available_balance_s">Disponibel saldo: %1$s</string>
  <string name="CreatePaymentFragment__toggle_content_description">Skift</string>
  <string name="CreatePaymentFragment__1">1</string>
  <string name="CreatePaymentFragment__2">2</string>
  <string name="CreatePaymentFragment__3">3</string>
  <string name="CreatePaymentFragment__4">4</string>
  <string name="CreatePaymentFragment__5">5</string>
  <string name="CreatePaymentFragment__6">6</string>
  <string name="CreatePaymentFragment__7">7</string>
  <string name="CreatePaymentFragment__8">8</string>
  <string name="CreatePaymentFragment__9">9</string>
  <string name="CreatePaymentFragment__decimal">.</string>
  <string name="CreatePaymentFragment__0">0</string>
  <string name="CreatePaymentFragment__lt">&lt;</string>
  <string name="CreatePaymentFragment__backspace">Tilbagetast</string>
  <string name="CreatePaymentFragment__add_note">Tilføj notat</string>
  <string name="CreatePaymentFragment__conversions_are_just_estimates">Konverteringer er blot estimater og er muligvis ikke korrekte.</string>
  <!--EditNoteFragment-->
  <string name="EditNoteFragment_note">Notat</string>
  <!--ConfirmPaymentFragment-->
  <string name="ConfirmPayment__confirm_payment">Bekræft betaling</string>
  <string name="ConfirmPayment__network_fee">Netværksgebyr</string>
  <string name="ConfirmPayment__error_getting_fee">Fejl under hentning af gebyr</string>
  <string name="ConfirmPayment__estimated_s">Anslået %1$s</string>
  <string name="ConfirmPayment__to">Til</string>
  <string name="ConfirmPayment__total_amount">Samlet beløb</string>
  <string name="ConfirmPayment__balance_s">Saldo: %1$s</string>
  <string name="ConfirmPayment__submitting_payment">Indsender betaling…</string>
  <string name="ConfirmPayment__processing_payment">Bearbejder betaling…</string>
  <string name="ConfirmPayment__payment_complete">Betaling gennemført</string>
  <string name="ConfirmPayment__payment_failed">Betaling fejlede</string>
  <string name="ConfirmPayment__payment_will_continue_processing">Betalingen vil fortsætte behandlingen</string>
  <string name="ConfirmPaymentFragment__invalid_recipient">Ugyldig modtager</string>
  <string name="ConfirmPaymentFragment__this_person_has_not_activated_payments">Denne person har ikke aktiveret betalinger</string>
  <string name="ConfirmPaymentFragment__unable_to_request_a_network_fee">Anmodning om et netværksgebyr mislykkedes. For at fortsætte denne betaling, tryk på okay for at prøve igen.</string>
  <!--CurrencyAmountFormatter_s_at_s-->
  <string name="CurrencyAmountFormatter_s_at_s">%1$s ved %2$s</string>
  <!--SetCurrencyFragment-->
  <string name="SetCurrencyFragment__set_currency">Indstil Valuta</string>
  <string name="SetCurrencyFragment__all_currencies">Alle valutaer</string>
  <!--****************************************-->
  <!--menus-->
  <!--****************************************-->
  <!--contact_selection_list-->
  <string name="contact_selection_list__unknown_contact">Ny besked til…</string>
  <string name="contact_selection_list__unknown_contact_block">Blokér bruger</string>
  <string name="contact_selection_list__unknown_contact_add_to_group">Tilføj til gruppe</string>
  <!--conversation_callable_insecure-->
  <string name="conversation_callable_insecure__menu_call">Opkald</string>
  <!--conversation_callable_secure-->
  <string name="conversation_callable_secure__menu_call">Signal opkald</string>
  <string name="conversation_callable_secure__menu_video">Signal video opkald</string>
  <!--conversation_context-->
  <string name="conversation_context__menu_message_details">Besked detaljer</string>
  <string name="conversation_context__menu_copy_text">Kopiér tekst</string>
  <string name="conversation_context__menu_delete_message">Slet besked</string>
  <string name="conversation_context__menu_forward_message">Videresend besked</string>
  <string name="conversation_context__menu_resend_message">Send beskeden igen</string>
  <string name="conversation_context__menu_reply_to_message">Svar på besked</string>
  <!--conversation_context_reacction-->
  <string name="conversation_context__reaction_multi_select">Vælg flere</string>
  <!--conversation_context_image-->
  <string name="conversation_context_image__save_attachment">Gem vedhæftet fil</string>
  <!--conversation_expiring_off-->
  <string name="conversation_expiring_off__disappearing_messages">Beskeder med tidsudløb</string>
  <!--conversation_expiring_on-->
  <!--conversation_insecure-->
  <string name="conversation_insecure__invite">Invitér kontakt</string>
  <!--conversation_list_batch-->
  <string name="conversation_list_batch__menu_delete_selected">Slet markerede</string>
  <string name="conversation_list_batch__menu_pin_selected">Fastgør valgte</string>
  <string name="conversation_list_batch__menu_unpin_selected">Frigør valgte</string>
  <string name="conversation_list_batch__menu_select_all">Markér alle</string>
  <string name="conversation_list_batch_archive__menu_archive_selected">Arkivér valgte</string>
  <string name="conversation_list_batch_unarchive__menu_unarchive_selected">Flyt fra arkiv til oversigt</string>
  <string name="conversation_list_batch__menu_mark_as_read">Markér som læst</string>
  <string name="conversation_list_batch__menu_mark_as_unread">Markér som ulæst</string>
  <!--conversation_list-->
  <string name="conversation_list_settings_shortcut">Genvej til Indstillinger</string>
  <string name="conversation_list_search_description">Søg</string>
  <string name="conversation_list__pinned">Fastgjort</string>
  <string name="conversation_list__chats">Chats</string>
  <string name="conversation_list__you_can_only_pin_up_to_d_chats">Du kan kun fastgøre op til %1$d chats</string>
  <!--conversation_list_item_view-->
  <string name="conversation_list_item_view__contact_photo_image">Kontaktbillede</string>
  <string name="conversation_list_item_view__archived">Arkiveret</string>
  <!--conversation_list_fragment-->
  <string name="conversation_list_fragment__fab_content_description">Ny samtale</string>
  <string name="conversation_list_fragment__open_camera_description">Åbn kamera</string>
  <string name="conversation_list_fragment__no_chats_yet_get_started_by_messaging_a_friend">Ingen chats endnu.\nKom i gang - send en besked til en ven.</string>
  <!--conversation_secure_verified-->
  <string name="conversation_secure_verified__menu_reset_secure_session">Gendan sikker forbindelse</string>
  <!--conversation_muted-->
  <string name="conversation_muted__unmute">Fjern udsættelse</string>
  <!--conversation_unmuted-->
  <string name="conversation_unmuted__mute_notifications">Udsæt notifikationer</string>
  <!--conversation-->
  <string name="conversation__menu_group_settings">Gruppe indstillinger</string>
  <string name="conversation__menu_leave_group">Forlad gruppe</string>
  <string name="conversation__menu_view_all_media">Alle mediefiler</string>
  <string name="conversation__menu_conversation_settings">Samtale indstillinger</string>
  <string name="conversation__menu_add_shortcut">Føj til startskærm</string>
  <string name="conversation__menu_create_bubble">Opret boble</string>
  <!--conversation_popup-->
  <string name="conversation_popup__menu_expand_popup">Udvid popup</string>
  <!--conversation_callable_insecure-->
  <string name="conversation_add_to_contacts__menu_add_to_contacts">Tilføj til kontakter</string>
  <!--conversation_group_options-->
  <string name="convesation_group_options__recipients_list">Modtagerliste</string>
  <string name="conversation_group_options__delivery">Levering</string>
  <string name="conversation_group_options__conversation">Samtale</string>
  <string name="conversation_group_options__broadcast">Transmission</string>
  <!--text_secure_normal-->
  <string name="text_secure_normal__menu_new_group">Opret ny gruppe</string>
  <string name="text_secure_normal__menu_settings">Indstillinger</string>
  <string name="text_secure_normal__menu_clear_passphrase">Lås</string>
  <string name="text_secure_normal__mark_all_as_read">Markér alle som læst</string>
  <string name="text_secure_normal__invite_friends">Invitér venner</string>
  <!--verify_display_fragment-->
  <string name="verify_display_fragment_context_menu__copy_to_clipboard">Kopiér til udklipsholder</string>
  <string name="verify_display_fragment_context_menu__compare_with_clipboard">Sammenlign med udklipsholder</string>
  <!--reminder_header-->
  <string name="reminder_header_sms_import_title">Importér system SMS\'er</string>
  <string name="reminder_header_sms_import_text">Tap for at kopiere din telefons SMS beskeder, til Signals krypterede database</string>
  <string name="reminder_header_push_title">Aktivér Signalbeskeder og -opkald</string>
  <string name="reminder_header_push_text">Opgrader din oplevelse inden for kommunikation</string>
  <string name="reminder_header_service_outage_text">Signal oplever tekniske problemer. Vi arbejder hårdt på at genoprette servicen, så hurtigt som muligt!</string>
  <string name="reminder_header_progress">%1$d %%</string>
  <!--media_preview-->
  <string name="media_preview__save_title">Gem</string>
  <string name="media_preview__forward_title">Videresend</string>
  <string name="media_preview__share_title">Del</string>
  <string name="media_preview__all_media_title">Delte mediefiler</string>
  <!--media_preview_activity-->
  <string name="media_preview_activity__media_content_description">Medie eksempelvisning</string>
  <!--new_conversation_activity-->
  <string name="new_conversation_activity__refresh">Opdatér</string>
  <!--redphone_audio_popup_menu-->
  <!--Insights-->
  <string name="Insights__percent">%</string>
  <string name="Insights__title">Indblik</string>
  <string name="InsightsDashboardFragment__title">Indblik</string>
  <string name="InsightsDashboardFragment__signal_protocol_automatically_protected">Signals protokol beskyttede automatisk %1$d%% af dine sendte beskeder, de seneste %2$d dage. Samtaler mellem Signal brugere er altid end-to-end krypterede</string>
  <string name="InsightsDashboardFragment__boost_your_signal">Boost Signal</string>
  <string name="InsightsDashboardFragment__not_enough_data">Ikke tilstrækkeligt data</string>
  <string name="InsightsDashboardFragment__your_insights_percentage_is_calculated_based_on">Procentværdien for din indsigt er beregnet ud fra antallet af sendte beskeder, der de seneste %1$d dage ikke er udløbet eller blevet slettet</string>
  <string name="InsightsDashboardFragment__start_a_conversation">Start en samtale</string>
  <string name="InsightsDashboardFragment__invite_your_contacts">Kommunikér sikkert og aktiver nye funktioner som går længere end blot usikre SMS beskeder, ved at invitere flere kontakter til at bruge Signal</string>
  <string name="InsightsDashboardFragment__this_stat_was_generated_locally">Disse statistikker blev genereret lokalt på din enhed, og kan kun ses af dig. De bliver ikke videredelt.</string>
  <string name="InsightsDashboardFragment__encrypted_messages">Krypterede beskeder</string>
  <string name="InsightsDashboardFragment__cancel">Annuller</string>
  <string name="InsightsDashboardFragment__send">Send</string>
  <string name="InsightsModalFragment__title">Vi introducerer Indblik</string>
  <string name="InsightsModalFragment__description">Find ud af hvor mange af dine sendte beskeder der blev sendt sikkert, og inviter derefter hurtigt nye kontakter, så du kan forøge dit antal i Signal</string>
  <string name="InsightsModalFragment__view_insights">Vis Indblik</string>
  <string name="FirstInviteReminder__title">Invitér til Signal</string>
  <string name="FirstInviteReminder__description">Du kan forøge antallet af krypterede beskeder du sendte til %1$d%%</string>
  <string name="SecondInviteReminder__title">Boost Signal</string>
  <string name="SecondInviteReminder__description">Invitér %1$s</string>
  <string name="InsightsReminder__view_insights">Vis Indblik</string>
  <string name="InsightsReminder__invite">Invitér kontakt</string>
  <!--Edit KBS Pin-->
  <!--BaseKbsPinFragment-->
  <string name="BaseKbsPinFragment__next">Næste</string>
  <string name="BaseKbsPinFragment__create_alphanumeric_pin">Generér alfanumerisk PIN</string>
  <string name="BaseKbsPinFragment__create_numeric_pin">Generér numerisk PIN</string>
  <!--CreateKbsPinFragment-->
  <plurals name="CreateKbsPinFragment__pin_must_be_at_least_characters">
    <item quantity="one">PIN skal være på mindst %1$d karakterer</item>
    <item quantity="other">PIN skal være på mindst %1$d karakterer</item>
  </plurals>
  <plurals name="CreateKbsPinFragment__pin_must_be_at_least_digits">
    <item quantity="one">PIN skal være på mindst %1$d cifre</item>
    <item quantity="other">PIN skal være på mindst %1$d cifre</item>
  </plurals>
  <string name="CreateKbsPinFragment__create_a_new_pin">Opret en ny PIN</string>
  <string name="CreateKbsPinFragment__you_can_choose_a_new_pin_as_long_as_this_device_is_registered">Du kan ændre din PIN-kode, så længe denne enheden er registreret</string>
  <string name="CreateKbsPinFragment__create_your_pin">Opret din PIN</string>
  <string name="CreateKbsPinFragment__pins_keep_information_stored_with_signal_encrypted">PINs gemmer informationen krypteret i Signal, så kun du har adgang til den. Din profil, indstillinger og kontakter vil blive gendannet når du geninstallerer. Du behøver ikke din PIN for at åbne app\'en.</string>
  <string name="CreateKbsPinFragment__choose_a_stronger_pin">Vælg en stærkere pinkode</string>
  <!--ConfirmKbsPinFragment-->
  <string name="ConfirmKbsPinFragment__pins_dont_match">PINs matcher ikke. Prøv igen.</string>
  <string name="ConfirmKbsPinFragment__confirm_your_pin">Bekræft din PIN</string>
  <string name="ConfirmKbsPinFragment__pin_creation_failed">Fejl ved oprettelse af PIN</string>
  <string name="ConfirmKbsPinFragment__your_pin_was_not_saved">PIN koden blev ikke gemt. Du bliver bedt om at oprette en PIN kode senere</string>
  <string name="ConfirmKbsPinFragment__pin_created">PIN oprettet.</string>
  <string name="ConfirmKbsPinFragment__re_enter_your_pin">Indtast din pinkode igen</string>
  <string name="ConfirmKbsPinFragment__creating_pin">Opretter PIN…</string>
  <!--KbsSplashFragment-->
  <string name="KbsSplashFragment__introducing_pins">Introducerer PINs</string>
  <string name="KbsSplashFragment__pins_keep_information_stored_with_signal_encrypted">PINs gemmer informationen krypteret i Signal, så kun du har adgang til den. Din profil, indstillinger og kontakter vil blive gendannet når du geninstallerer. Du behøver ikke din PIN for at åbne app\'en.</string>
  <string name="KbsSplashFragment__learn_more">Lær mere</string>
  <string name="KbsSplashFragment__registration_lock_equals_pin">Registreringslås = PIN</string>
  <string name="KbsSplashFragment__your_registration_lock_is_now_called_a_pin">Din registreringslås kaldes nu en PIN, og den gør mere. Opdater den nu</string>
  <string name="KbsSplashFragment__update_pin">Opdatér PIN</string>
  <string name="KbsSplashFragment__create_your_pin">Opret din PIN</string>
  <string name="KbsSplashFragment__learn_more_about_pins">Lær mere om PINs</string>
  <string name="KbsSplashFragment__disable_pin">Déaktiver PIN</string>
  <!--KBS Reminder Dialog-->
  <string name="KbsReminderDialog__enter_your_signal_pin">Skriv din Signal PIN</string>
  <string name="KbsReminderDialog__to_help_you_memorize_your_pin">For at hjælpe med at huske din PIN, beder vi dig om at skrive den periodisk. Vi vil bede om den sjældnere over tid</string>
  <string name="KbsReminderDialog__skip">Spring over</string>
  <string name="KbsReminderDialog__submit">Send</string>
  <string name="KbsReminderDialog__forgot_pin">Glemt PIN?</string>
  <string name="KbsReminderDialog__incorrect_pin_try_again">Forkert PIN. Prøv igen</string>
  <!--AccountLockedFragment-->
  <string name="AccountLockedFragment__account_locked">Konto låst</string>
  <string name="AccountLockedFragment__your_account_has_been_locked_to_protect_your_privacy">Din konto er blevet låst for at beskytte din konto og privatliv. Eftere %1$d dages inaktivitet på din konto, vil det igen blive muligt at genregistrere dette mobilnummer uden PIN er nødvendigt. Alt indhold vil blive slettet</string>
  <string name="AccountLockedFragment__next">Næste</string>
  <string name="AccountLockedFragment__learn_more">Lær mere</string>
  <!--KbsLockFragment-->
  <string name="RegistrationLockFragment__enter_your_pin">Skriv din PIN</string>
  <string name="RegistrationLockFragment__enter_the_pin_you_created">Skriv den PIN du oprettede til din konto. Den er anderledes end din SMS verifikationskode.</string>
  <string name="RegistrationLockFragment__enter_alphanumeric_pin">Skriv alfanumerisk PIN</string>
  <string name="RegistrationLockFragment__enter_numeric_pin">Skriv numerisk PIN</string>
  <string name="RegistrationLockFragment__incorrect_pin_try_again">Forkert PIN. Prøv igen</string>
  <string name="RegistrationLockFragment__forgot_pin">Glemt PIN?</string>
  <string name="RegistrationLockFragment__incorrect_pin">Forkert PIN</string>
  <string name="RegistrationLockFragment__forgot_your_pin">Glemt din PIN?</string>
  <string name="RegistrationLockFragment__not_many_tries_left">Ikke mange forsøg tilbage!</string>
  <string name="RegistrationLockFragment__signal_registration_need_help_with_pin_for_android_v1_pin">Signal-registrering - Brug for hjælp med PIN-kode til Android (v1 PIN)</string>
  <string name="RegistrationLockFragment__signal_registration_need_help_with_pin_for_android_v2_pin">Signal-registrering - Brug for hjælp med PIN-kode til Android (v2 PIN)</string>
  <plurals name="RegistrationLockFragment__for_your_privacy_and_security_there_is_no_way_to_recover">
    <item quantity="one">For dit privatliv og din sikkerheds skyld, er det ikke muligt at gendanne din PIN. Hvis du ikke kan huske din PIN, kan du verificere med SMS på ny efter %1$d dages inaktivitet. I sådant tilfælde, vil din konto blive fjernet og alt indhold slettet</item>
    <item quantity="other">For dit privatliv og din sikkerheds skyld, er det ikke muligt at gendanne din PIN. Hvis du ikke kan huske din PIN, kan du verificere med SMS på ny efter %1$d dages inaktivitet. I sådant tilfælde, vil din konto blive fjernet og alt indhold slettet</item>
  </plurals>
  <plurals name="RegistrationLockFragment__incorrect_pin_d_attempts_remaining">
    <item quantity="one">Forkert PIN. %1$d forsøg tilbage</item>
    <item quantity="other">Forkert PIN. %1$d forsøg tilbage</item>
  </plurals>
  <plurals name="RegistrationLockFragment__if_you_run_out_of_attempts_your_account_will_be_locked_for_d_days">
    <item quantity="one">Hvis du bruger alle forsøg, vil din konto blive låst i %1$d dag. Efter %1$d dages inaktivitet, kan du registrere på ny uden din PIN. Din konto vil blive fjernet og alt indhold slettet</item>
    <item quantity="other">Hvis du bruger alle forsøg, vil din konto blive låst i %1$d dage. Efter %1$d dages inaktivitet, kan du registrere på ny uden din PIN. Din konto vil blive fjernet og alt indhold slettet</item>
  </plurals>
  <plurals name="RegistrationLockFragment__you_have_d_attempts_remaining">
    <item quantity="one">Du har %1$d forsøg tilbage</item>
    <item quantity="other">Du har %1$d forsøg tilbage</item>
  </plurals>
  <plurals name="RegistrationLockFragment__d_attempts_remaining">
    <item quantity="one">%1$d forsøg tilbage</item>
    <item quantity="other">%1$d forsøg tilbage</item>
  </plurals>
  <!--CalleeMustAcceptMessageRequestDialogFragment-->
  <string name="CalleeMustAcceptMessageRequestDialogFragment__s_will_get_a_message_request_from_you">%1$s vil modtage en beskedanmodning fra dig. Du kan ringe, når din beskedanmodning er accepteret</string>
  <!--KBS Megaphone-->
  <string name="KbsMegaphone__create_a_pin">Opret en PIN</string>
  <string name="KbsMegaphone__pins_keep_information_thats_stored_with_signal_encrytped">Pinkoder opbevarer krypterede oplysninger, som er lagret med Signal.</string>
  <string name="KbsMegaphone__create_pin">Opret PIN</string>
  <!--Research Megaphone-->
  <string name="ResearchMegaphone_tell_signal_what_you_think">Fortæl Signal hvad du synes</string>
  <string name="ResearchMegaphone_to_make_signal_the_best_messaging_app_on_the_planet">For at gøre Signal til den bedste besked-app på planeten, vil vi meget gerne bede om din feedback</string>
  <string name="ResearchMegaphone_learn_more">Læs mere</string>
  <string name="ResearchMegaphone_dismiss">Afvis</string>
  <string name="ResearchMegaphoneDialog_signal_research">Signal forskning</string>
  <string name="ResearchMegaphoneDialog_we_believe_in_privacy"><![CDATA[<p><b>Vi tror på fortrolighed.</b></p><p>Signal sporer dig ikke eller indsamler dine data. For at forbedre Signal for alle er vi afhængige af feedback fra brugerne, <b>og vi vil meget gerne høre din.</b></p><p>Vi laver en undersøgelse for at forstå, hvordan du bruger Signal. Vores undersøgelse indsamler ingen data der identificerer dig. Hvis du er interesseret i at dele yderligere feedback, har du mulighed for at afgive dine kontaktoplysninger.</p><p>Hvis du har et par minutter og noget feedback at tilbyde, vil vi meget gerne høre fra dig.</p>]]></string>
  <string name="ResearchMegaphoneDialog_take_the_survey">Tag undersøgelsen</string>
  <string name="ResearchMegaphoneDialog_no_thanks">Nej tak</string>
  <string name="ResearchMegaphoneDialog_the_survey_is_hosted_by_alchemer_at_the_secure_domain">Undersøgelsen udbydes af Alchemer, via det sikre domæne surveys.signalusers.org</string>
  <!--transport_selection_list_item-->
  <string name="transport_selection_list_item__transport_icon">Transport ikon</string>
  <string name="ConversationListFragment_loading">Henter…</string>
  <string name="CallNotificationBuilder_connecting">Forbinder…</string>
  <string name="Permissions_permission_required">Tilladelse krævet</string>
  <string name="ConversationActivity_signal_needs_sms_permission_in_order_to_send_an_sms">Signal kræver tilladelse til at tilgå dine SMS\'er for at kunne sende beskeder, hvilket det er blevet nægtet. Gå venligst via appens menu til Indstillinger, vælg \"Tilladelser\" og tilvælg \"SMS\"  </string>
  <string name="Permissions_continue">Fortsæt</string>
  <string name="Permissions_not_now">Ikke nu</string>
  <string name="conversation_activity__enable_signal_messages">AKTIVÉR SIGNALBESKEDER</string>
  <string name="SQLCipherMigrationHelper_migrating_signal_database">Migrerer Signals database</string>
  <string name="PushDecryptJob_new_locked_message">Ny låst besked</string>
  <string name="PushDecryptJob_unlock_to_view_pending_messages">Lås op for at læse indkommende beskeder</string>
  <string name="enter_backup_passphrase_dialog__backup_passphrase">Backup kodeord</string>
  <string name="backup_enable_dialog__backups_will_be_saved_to_external_storage_and_encrypted_with_the_passphrase_below_you_must_have_this_passphrase_in_order_to_restore_a_backup">Backups vil blive gemt til ekstern placering og krypteret med koden herunder. Du skal kende koden for at kunne gendanne fra backup.</string>
  <string name="backup_enable_dialog__you_must_have_this_passphrase">Du skal have denne adgangskode, for at kunne gendanne fra backup.</string>
  <string name="backup_enable_dialog__folder">Mappe</string>
  <string name="backup_enable_dialog__i_have_written_down_this_passphrase">Jeg har nedskrevet koden. Uden den vil jeg ikke have mulighed for at gendanne fra backup.</string>
  <string name="registration_activity__restore_backup">Gendan backup</string>
  <string name="registration_activity__transfer_or_restore_account">Overfør eller gendan konto</string>
  <string name="registration_activity__transfer_account">Overfør konto</string>
  <string name="registration_activity__skip">Spring over</string>
  <string name="preferences_chats__chat_backups">Backup chats</string>
  <string name="preferences_chats__backup_chats_to_external_storage">Backup chats til ekstern placering</string>
  <string name="preferences_chats__transfer_account">Overfør konto</string>
  <string name="preferences_chats__transfer_account_to_a_new_android_device">Overfør konto til en ny Android-enhed</string>
  <string name="RegistrationActivity_enter_backup_passphrase">Skriv kodeord for backup</string>
  <string name="RegistrationActivity_restore">Gendan</string>
  <string name="RegistrationActivity_backup_failure_downgrade">Kan ikke importere backups fra nyere versioner af Signal</string>
  <string name="RegistrationActivity_incorrect_backup_passphrase">Forkert kodeord for backup</string>
  <string name="RegistrationActivity_checking">Tjekker…</string>
  <string name="RegistrationActivity_d_messages_so_far">%d beskeder indtil videre…</string>
  <string name="RegistrationActivity_restore_from_backup">Gendan fra backup?</string>
  <string name="RegistrationActivity_restore_your_messages_and_media_from_a_local_backup">Gendan dine beskeder og mediefiler fra en lokal backup. Hvis du ikke gendanner nu kan det ikke gøres senere.</string>
  <string name="RegistrationActivity_backup_size_s">Backup størrelse: %s</string>
  <string name="RegistrationActivity_backup_timestamp_s">Backup tidsstempel: %s</string>
  <string name="BackupDialog_enable_local_backups">Aktivér lokale backups?</string>
  <string name="BackupDialog_enable_backups">Aktivér backups</string>
  <string name="BackupDialog_please_acknowledge_your_understanding_by_marking_the_confirmation_check_box">Tilkendegiv venligst din forståelse, ved at sætte et flueben i feltet</string>
  <string name="BackupDialog_delete_backups">Slet backup\'s?</string>
  <string name="BackupDialog_disable_and_delete_all_local_backups">Deaktivér og slet alle lokale backups?</string>
  <string name="BackupDialog_delete_backups_statement">Slet backup\'s</string>
  <string name="BackupDialog_to_enable_backups_choose_a_folder">For at aktivere backups, vælg en mappe. Backups vil blive gemt i denne mappe.</string>
  <string name="BackupDialog_choose_folder">Vælg mappe</string>
  <string name="BackupDialog_copied_to_clipboard">Kopieret til udklipsholder</string>
  <string name="BackupDialog_no_file_picker_available">Ingen filvælger tilgængelig.</string>
  <string name="BackupDialog_enter_backup_passphrase_to_verify">Skriv dit kodeord for backup for verificering</string>
  <string name="BackupDialog_verify">Verificér</string>
  <string name="BackupDialog_you_successfully_entered_your_backup_passphrase">Du indtastede det korrekte backup kodeord</string>
  <string name="BackupDialog_passphrase_was_not_correct">Forkert kodeord</string>
  <string name="LocalBackupJob_creating_backup">Opretter backup…</string>
  <string name="LocalBackupJobApi29_backup_failed">Sikkerhedskopiering mislykkedes</string>
  <string name="LocalBackupJobApi29_your_backup_directory_has_been_deleted_or_moved">Din mappe med backups er blevet slettet eller flyttet.</string>
  <string name="LocalBackupJobApi29_your_backup_file_is_too_large">Din backup fil er for stor til at kunne gemmes på enheden</string>
  <string name="LocalBackupJobApi29_there_is_not_enough_space">Der er ikke nok plads tilgængelig, til at gemme din backup</string>
  <string name="LocalBackupJobApi29_tap_to_manage_backups">Tap for at håndtere backup</string>
  <string name="ProgressPreference_d_messages_so_far">%d beskeder ind til videre</string>
  <string name="RegistrationActivity_wrong_number">Forkert nummer</string>
  <string name="RegistrationActivity_call_me_instead_available_in">Ring til mig i stedet \n (Tilgængelig om %1$02d:%2$02d)</string>
  <string name="RegistrationActivity_contact_signal_support">Kontakt Signal Support</string>
  <string name="RegistrationActivity_code_support_subject">Signal registration - Verifikationskode for Android</string>
  <string name="RegistrationActivity_incorrect_code">Forkert kode</string>
  <string name="BackupUtil_never">Aldrig</string>
  <string name="BackupUtil_unknown">Ukendt</string>
  <string name="preferences_app_protection__see_my_phone_number">Se mit telefonnummer</string>
  <string name="preferences_app_protection__find_me_by_phone_number">Find mig via telefonnummer</string>
  <string name="PhoneNumberPrivacy_everyone">Alle</string>
  <string name="PhoneNumberPrivacy_my_contacts">Mine kontakter</string>
  <string name="PhoneNumberPrivacy_nobody">Ingen</string>
  <string name="PhoneNumberPrivacy_everyone_see_description">Dit telefonnummer vil være synligt for alle personer og grupper, du sender beskeder til</string>
  <string name="PhoneNumberPrivacy_everyone_find_description">Enhver, der har dit telefonnummer i sine kontakter, vil se dig som en kontakt på Signal. Andre vil være i stand til at finde dig i søgning</string>
  <string name="preferences_app_protection__screen_lock">Skærmlås</string>
  <string name="preferences_app_protection__lock_signal_access_with_android_screen_lock_or_fingerprint">Lås adgang til Signal med Android skærmlås eller fingeraftryk</string>
  <string name="preferences_app_protection__screen_lock_inactivity_timeout">Timeout for inaktiv skærmlås</string>
  <string name="preferences_app_protection__signal_pin">Signal PIN</string>
  <string name="preferences_app_protection__create_a_pin">Opret PIN-kode</string>
  <string name="preferences_app_protection__change_your_pin">Skift din PIN-kode</string>
  <string name="preferences_app_protection__pin_reminders">PIN påmindelser</string>
  <string name="preferences_app_protection__pins_keep_information_stored_with_signal_encrypted">PIN-koder sikrer information lagret med Signal er krypteret, så kun du kan få adgang til den. Din profil, indstillinger og kontakter gendannes, når du installerer Signal igen.</string>
  <string name="preferences_app_protection__add_extra_security_by_requiring_your_signal_pin_to_register">Tilføj ekstra sikkerhed ved at kræve din Signal-pinkode til at registrere dit telefonnummer med Signal igen.</string>
  <string name="preferences_app_protection__reminders_help_you_remember_your_pin">Påmindelser hjælper dig med at huske din PIN, da den ikke kan gendannes. Over tid vil der gå længere tid imellem du bliver spurgt.</string>
  <string name="preferences_app_protection__turn_off">Deaktiver</string>
  <string name="preferences_app_protection__confirm_pin">Bekræft PIN</string>
  <string name="preferences_app_protection__confirm_your_signal_pin">Bekræft din Signal PIN</string>
  <string name="preferences_app_protection__make_sure_you_memorize_or_securely_store_your_pin">Vær sikker på at du husker eller sikkert gemmer din PIN, da den ikke kan gendannes. Hvis du glemmer din PIN, kan du miste data når du genregistrerer din Signal konto.</string>
  <string name="preferences_app_protection__incorrect_pin_try_again">Forkert PIN. Prøv igen</string>
  <string name="preferences_app_protection__failed_to_enable_registration_lock">Aktivering af registreringslås mislykkedes</string>
  <string name="preferences_app_protection__failed_to_disable_registration_lock">Deaktivering af registreringslås mislykkedes</string>
  <string name="AppProtectionPreferenceFragment_none">Ingen</string>
  <string name="preferences_app_protection__registration_lock">Registreringslås</string>
  <string name="RegistrationActivity_you_must_enter_your_registration_lock_PIN">Du skal indtaste din registreringslås PIN</string>
  <string name="RegistrationActivity_your_pin_has_at_least_d_digits_or_characters">Din PIN består af mindst %d tal eller bogstaver</string>
  <string name="RegistrationActivity_too_many_attempts">For mange forsøg</string>
  <string name="RegistrationActivity_you_have_made_too_many_incorrect_registration_lock_pin_attempts_please_try_again_in_a_day">Du har skrevet den forkerte Registreringslås PIN for mange gange. Vent venligst til i morgen og prøv igen</string>
  <string name="RegistrationActivity_you_have_made_too_many_attempts_please_try_again_later">For mange mislykkede forsøg. Prøv igen senere</string>
  <string name="RegistrationActivity_error_connecting_to_service">Fejl ved oprettelse af forbindelse til service</string>
  <string name="preferences_chats__backups">Backups</string>
  <string name="prompt_passphrase_activity__signal_is_locked">Molly er låst</string>
  <string name="prompt_passphrase_activity__tap_to_unlock">TAP FOR AT LÅSE OP</string>
  <string name="Recipient_unknown">Ukendt</string>
  <!--TransferOrRestoreFragment-->
  <string name="TransferOrRestoreFragment__transfer_or_restore_account">Overfør eller gendan konto</string>
  <string name="TransferOrRestoreFragment__if_you_have_previously_registered_a_signal_account">Hvis du tidligere har registreret en Signal-konto, kan du overføre eller gendanne din konto og beskeder</string>
  <string name="TransferOrRestoreFragment__transfer_from_android_device">Overfør fra Android-enhed</string>
  <string name="TransferOrRestoreFragment__transfer_your_account_and_messages_from_your_old_android_device">Overfør din konto og beskeder fra din gamle Android-enhed. Du skal have adgang til din gamle enhed.</string>
  <string name="TransferOrRestoreFragment__you_need_access_to_your_old_device">Du skal have adgang til din gamle enhed.</string>
  <string name="TransferOrRestoreFragment__restore_from_backup">Gendan fra sikkerhedskopi</string>
  <string name="TransferOrRestoreFragment__restore_your_messages_from_a_local_backup">Gendan dine beskeder fra en lokal sikkerhedskopi. Hvis du ikke gendanner nu, kan du ikke gøre det senere.</string>
  <!--NewDeviceTransferInstructionsFragment-->
  <string name="NewDeviceTransferInstructions__open_signal_on_your_old_android_phone">Åbn Signal på din gamle Android-telefon.</string>
  <string name="NewDeviceTransferInstructions__continue">Fortsæt</string>
  <string name="NewDeviceTransferInstructions__first_bullet">1.</string>
  <string name="NewDeviceTransferInstructions__tap_on_your_profile_photo_in_the_top_left_to_open_settings">Tryk på dit profilbillede øverst til venstre for at åbne Indstillinger</string>
  <string name="NewDeviceTransferInstructions__second_bullet">2.</string>
  <string name="NewDeviceTransferInstructions__tap_on_account">Tryk på \"Konto\"</string>
  <string name="NewDeviceTransferInstructions__third_bullet">3.</string>
  <string name="NewDeviceTransferInstructions__tap_transfer_account_and_then_continue_on_both_devices">Tryk på \"Overfør konto\" og derefter \"Fortsæt\" på begge enheder</string>
  <!--NewDeviceTransferSetupFragment-->
  <string name="NewDeviceTransferSetup__preparing_to_connect_to_old_android_device">Forbereder forbindelse til den gamle Android-enhed…</string>
  <string name="NewDeviceTransferSetup__take_a_moment_should_be_ready_soon">Tager et øjeblik, vil snart være klar</string>
  <string name="NewDeviceTransferSetup__waiting_for_old_device_to_connect">Venter på, at den gamle Android-enhed forbinder…</string>
  <string name="NewDeviceTransferSetup__signal_needs_the_location_permission_to_discover_and_connect_with_your_old_device">Molly kræver placeringstilladelsen for at opspore og forbinde din gamle Android-enhed.</string>
  <string name="NewDeviceTransferSetup__signal_needs_location_services_enabled_to_discover_and_connect_with_your_old_device">Molly kræver placeringstjenester aktiveret for at opspore og forbinde med din gamle Android-enhed.</string>
  <string name="NewDeviceTransferSetup__signal_needs_wifi_on_to_discover_and_connect_with_your_old_device">Molly kræver Wi-Fi til for at opspore og forbinde med din gamle Android-enhed. Wi-Fi skal være tændt, men det behøver ikke at være forbundet til et Wi-Fi-netværk.</string>
  <string name="NewDeviceTransferSetup__sorry_it_appears_your_device_does_not_support_wifi_direct">Beklager, denne enhed understøtter ikke Wi-Fi Direct. Molly bruger Wi-Fi Direct til at opspore og forbinde med din gamle Android-enhed. Du kan stadig gendanne en sikkerhedskopi for at gendanne din konto fra din gamle Android-enhed.</string>
  <string name="NewDeviceTransferSetup__restore_a_backup">Gendan en sikkerhedskopi</string>
  <string name="NewDeviceTransferSetup__an_unexpected_error_occurred_while_attempting_to_connect_to_your_old_device">Der opstod en uventet fejl under forbindelsesforsøg til din gamle Android-enhed.</string>
  <!--OldDeviceTransferSetupFragment-->
  <string name="OldDeviceTransferSetup__searching_for_new_android_device">Søger efter ny Android-enhed…</string>
  <string name="OldDeviceTransferSetup__signal_needs_the_location_permission_to_discover_and_connect_with_your_new_device">Molly kræver placeringstilladelsen for at opspore og forbinde med din nye Android-enhed.</string>
  <string name="OldDeviceTransferSetup__signal_needs_location_services_enabled_to_discover_and_connect_with_your_new_device">Molly kræver placeringstjenester aktiveret for at opspore og forbinde med din nye Android-enhed.</string>
  <string name="OldDeviceTransferSetup__signal_needs_wifi_on_to_discover_and_connect_with_your_new_device">Molly kræver Wi-Fi til for at opspore og forbinde med din nye Android-enhed. Wi-Fi skal være tændt, men det behøver ikke at være forbundet til et Wi-Fi-netværk.</string>
  <string name="OldDeviceTransferSetup__sorry_it_appears_your_device_does_not_support_wifi_direct">Beklager, denne enhed understøtter ikke Wi-Fi Direct. Molly bruger Wi-Fi Direct til at opspore og forbinde med din nye Android-enhed. Du kan stadig gendanne en sikkerhedskopi for at gendanne din konto fra din nye Android-enhed.</string>
  <string name="OldDeviceTransferSetup__create_a_backup">Opret en sikkerhedskopi</string>
  <string name="OldDeviceTransferSetup__an_unexpected_error_occurred_while_attempting_to_connect_to_your_old_device">Der opstod en uventet fejl under forbindelsesforsøg til din nye Android-enhed.</string>
  <!--DeviceTransferSetupFragment-->
  <string name="DeviceTransferSetup__unable_to_open_wifi_settings">Wi-Fi-indstillinger kan ikke åbnes. Slå Wi-Fi til manuelt.</string>
  <string name="DeviceTransferSetup__grant_location_permission">Tildel placeringstilladelser</string>
  <string name="DeviceTransferSetup__turn_on_location_services">Slå placeringstjenester til</string>
  <string name="DeviceTransferSetup__unable_to_open_location_settings">Placeringsindstillinger kan ikke åbnes.</string>
  <string name="DeviceTransferSetup__turn_on_wifi">Aktiver Wi-Fi</string>
  <string name="DeviceTransferSetup__error_connecting">Forbindelsesfejl</string>
  <string name="DeviceTransferSetup__retry">Prøv igen</string>
  <string name="DeviceTransferSetup__submit_debug_logs">Indsend fejlfindingslogfiler</string>
  <string name="DeviceTransferSetup__verify_code">Bekræft kode</string>
  <string name="DeviceTransferSetup__verify_that_the_code_below_matches_on_both_of_your_devices">Bekræft, at nedenstående kode matcher på begge dine enheder. Tryk derefter på Fortsæt.</string>
  <string name="DeviceTransferSetup__the_numbers_do_not_match">Numrene stemmer ikke overens</string>
  <string name="DeviceTransferSetup__continue">Fortsæt</string>
  <string name="DeviceTransferSetup__number_is_not_the_same">Nummeret er ikke det samme</string>
  <string name="DeviceTransferSetup__if_the_numbers_on_your_devices_do_not_match_its_possible_you_connected_to_the_wrong_device">Hvis numrene på dine enheder ikke stemmer overens, er det muligt, at du er forbundet til den forkerte enhed. For at løse dette skal du stoppe overførslen og prøve igen, og holde begge dine enheder tætte.</string>
  <string name="DeviceTransferSetup__stop_transfer">Stop overførslen</string>
  <string name="DeviceTransferSetup__unable_to_discover_old_device">Den gamle enhed kan ikke opspores</string>
  <string name="DeviceTransferSetup__unable_to_discover_new_device">Den nye enhed kan ikke opspores</string>
  <string name="DeviceTransferSetup__make_sure_the_following_permissions_are_enabled">Sørg for følgende tilladelser og tjenester er aktiveret:</string>
  <string name="DeviceTransferSetup__location_permission">Placeringstilladelse</string>
  <string name="DeviceTransferSetup__location_services">Placeringstjenester</string>
  <string name="DeviceTransferSetup__wifi">Wi-fi</string>
  <string name="DeviceTransferSetup__on_the_wifi_direct_screen_remove_all_remembered_groups_and_unlink_any_invited_or_connected_devices">På WiFi Direct-skærmen skal du fjerne alle huskede grupper og fjerne linket til inviterede eller forbundne enheder.</string>
  <string name="DeviceTransferSetup__wifi_direct_screen">WiFi Direct-skærm</string>
  <string name="DeviceTransferSetup__try_turning_wifi_off_and_on_on_both_devices">Prøv at slå Wi-Fi fra og til på begge enheder.</string>
  <string name="DeviceTransferSetup__make_sure_both_devices_are_in_transfer_mode">Sørg for begge enheder er i overførselstilstand.</string>
  <string name="DeviceTransferSetup__go_to_support_page">Gå til supportsiden</string>
  <string name="DeviceTransferSetup__try_again">Prøv igen</string>
  <string name="DeviceTransferSetup__waiting_for_other_device">Venter på anden enhed</string>
  <string name="DeviceTransferSetup__tap_continue_on_your_other_device_to_start_the_transfer">Tryk på Fortsæt på din anden enhed for at starte overførslen.</string>
  <string name="DeviceTransferSetup__tap_continue_on_your_other_device">Tryk på Fortsæt på din anden enhed…</string>
  <!--NewDeviceTransferFragment-->
  <string name="NewDeviceTransfer__cannot_transfer_from_a_newer_version_of_signal">Der kan ikke overføres fra en nyere version af Signal</string>
  <!--DeviceTransferFragment-->
  <string name="DeviceTransfer__transferring_data">Overfører data</string>
  <string name="DeviceTransfer__keep_both_devices_near_each_other">Hold begge enheder tæt ved hinanden. Sluk ikke for enhederne, og hold Molly åbent. Overførsler er end-to-end krypteret</string>
  <string name="DeviceTransfer__d_messages_so_far">%1$d beskeder indtil videre…</string>
  <string name="DeviceTransfer__cancel">Annullér</string>
  <string name="DeviceTransfer__try_again">Prøv igen</string>
  <string name="DeviceTransfer__stop_transfer_question">Stop overførslen?</string>
  <string name="DeviceTransfer__stop_transfer">Stop overførslen</string>
  <string name="DeviceTransfer__all_transfer_progress_will_be_lost">Al overførselsfremgang vil gå tabt.</string>
  <string name="DeviceTransfer__transfer_failed">Overførslen fejlede</string>
  <string name="DeviceTransfer__unable_to_transfer">Der kan ikke overføres</string>
  <!--OldDeviceTransferInstructionsFragment-->
  <string name="OldDeviceTransferInstructions__transfer_account">Overfør konto</string>
  <string name="OldDeviceTransferInstructions__you_can_transfer_your_signal_account_when_setting_up_signal_on_a_new_android_device">Du kan overføre din Signal konto ved opsætning af Signal på en ny Android-enhed. Før du fortsætter:</string>
  <string name="OldDeviceTransferInstructions__first_bullet">1.</string>
  <string name="OldDeviceTransferInstructions__download_signal_on_your_new_android_device">Hent Molly på din nye Android-enhed</string>
  <string name="OldDeviceTransferInstructions__second_bullet">2.</string>
  <string name="OldDeviceTransferInstructions__tap_on_transfer_or_restore_account">Tryk på \"Overfør eller gendan konto\"</string>
  <string name="OldDeviceTransferInstructions__third_bullet">3.</string>
  <string name="OldDeviceTransferInstructions__select_transfer_from_android_device_when_prompted_and_then_continue">Vælg \"Overfør fra Android-enhed\", hvis bedt om det, og derefter \"Fortsæt\". Hold begge enheder i nærheden.</string>
  <string name="OldDeviceTransferInstructions__continue">Fortsæt</string>
  <!--OldDeviceTransferComplete-->
  <string name="OldDeviceTransferComplete__transfer_complete">Overførslen fuldført</string>
  <string name="OldDeviceTransferComplete__go_to_your_new_device">Gå til din nye enhed</string>
  <string name="OldDeviceTransferComplete__your_signal_data_has_Been_transferred_to_your_new_device">Dine Signal-data er blevet overført til din nye enhed. For at fuldføre overførslen, skal du fortsætte med registreringen på din nye enhed.</string>
  <string name="OldDeviceTransferComplete__close">Luk</string>
  <!--NewDeviceTransferComplete-->
  <string name="NewDeviceTransferComplete__transfer_successful">Overførslen gennemført</string>
  <string name="NewDeviceTransferComplete__transfer_complete">Overførslen fuldført</string>
  <string name="NewDeviceTransferComplete__to_complete_the_transfer_process_you_must_continue_registration">For at fuldføre overførslen, skal du fortsætte med registreringen.</string>
  <string name="NewDeviceTransferComplete__continue_registration">Fortsæt registreringen</string>
  <!--DeviceToDeviceTransferService-->
  <string name="DeviceToDeviceTransferService_content_title">Kontooverførsel</string>
  <string name="DeviceToDeviceTransferService_status_ready">Forbereder forbindelse til den anden Android-enhed…</string>
  <string name="DeviceToDeviceTransferService_status_starting_up">Forbereder forbindelse til den anden Android-enhed…</string>
  <string name="DeviceToDeviceTransferService_status_discovery">Søger efter din anden Android-enhed…</string>
  <string name="DeviceToDeviceTransferService_status_network_connected">Forbinder til den anden Android-enhed…</string>
  <string name="DeviceToDeviceTransferService_status_verification_required">Bekræftelse er påkrævet</string>
  <string name="DeviceToDeviceTransferService_status_service_connected">Overfører kontoen…</string>
  <!--OldDeviceTransferLockedDialog-->
  <string name="OldDeviceTransferLockedDialog__complete_registration_on_your_new_device">Gennemfør registreringen på din nye enhed</string>
  <string name="OldDeviceTransferLockedDialog__your_signal_account_has_been_transferred_to_your_new_device">Din Signal-konto er blevet overført til din nye enhed, men du skal gennemføre registreringen på den for at fortsætte. Signal vil være inaktivt på denne enhed.</string>
  <string name="OldDeviceTransferLockedDialog__done">Udført</string>
  <string name="OldDeviceTransferLockedDialog__cancel_and_activate_this_device">Annuller og aktiver denne enhed</string>
  <!--AdvancedPreferenceFragment-->
  <string name="AdvancedPreferenceFragment__transfer_mob_balance">Overfør MOB saldo?</string>
  <string name="AdvancedPreferenceFragment__you_have_a_balance_of_s">Du har en balance på %1$s. Hvis du ikke overfører dine penge til en anden pengeadresse, før du sletter din konto, vil du miste den for evigt.</string>
  <string name="AdvancedPreferenceFragment__dont_transfer">Overfør ikke</string>
  <string name="AdvancedPreferenceFragment__transfer">Overfør</string>
  <!--RecipientBottomSheet-->
  <string name="RecipientBottomSheet_block">Blokér</string>
  <string name="RecipientBottomSheet_unblock">Fjern blokering</string>
  <string name="RecipientBottomSheet_add_to_contacts">Tilføj til kontakter</string>
  <string name="RecipientBottomSheet_add_to_a_group">Tilføj til en gruppe</string>
  <string name="RecipientBottomSheet_add_to_another_group">Tilføj til anden gruppe</string>
  <string name="RecipientBottomSheet_view_safety_number">Vis sikkerhedsnummer</string>
  <string name="RecipientBottomSheet_make_admin">Gør til administrator</string>
  <string name="RecipientBottomSheet_remove_as_admin">Fjern som administrator</string>
  <string name="RecipientBottomSheet_remove_from_group">Fjern fra gruppe</string>
  <string name="RecipientBottomSheet_message_description">Besked</string>
  <string name="RecipientBottomSheet_voice_call_description">Taleopkald</string>
  <string name="RecipientBottomSheet_insecure_voice_call_description">Ukrypteret taleopkald</string>
  <string name="RecipientBottomSheet_video_call_description">Videoopkald</string>
  <string name="RecipientBottomSheet_remove_s_as_group_admin">Fjern %1$s som gruppeadministrator?</string>
  <string name="RecipientBottomSheet_s_will_be_able_to_edit_group">\"%1$s\" vil være i stand til at redigere gruppen og dens medlemmer</string>
  <string name="RecipientBottomSheet_remove_s_from_the_group">Fjern %1$s fra gruppen?</string>
  <string name="RecipientBottomSheet_remove">Fjern</string>
  <string name="RecipientBottomSheet_copied_to_clipboard">Kopieret til udklipsholder</string>
  <string name="GroupRecipientListItem_admin">Administrator</string>
  <string name="GroupRecipientListItem_approve_description">Godkend</string>
  <string name="GroupRecipientListItem_deny_description">Afvis</string>
  <!--GroupsLearnMoreBottomSheetDialogFragment-->
  <string name="GroupsLearnMore_legacy_vs_new_groups">Forældede vs. nye grupper</string>
  <string name="GroupsLearnMore_what_are_legacy_groups">Hvad er forældede grupper?</string>
  <string name="GroupsLearnMore_paragraph_1">Forældede grupper, er grupper der ikke er kompatible med nye gruppefunktioner, som administratorer og mere beskrivende opdateringer af grupper.</string>
  <string name="GroupsLearnMore_can_i_upgrade_a_legacy_group">Kan jeg opgradere en forældet gruppe?</string>
  <string name="GroupsLearnMore_paragraph_2">Forældede grupper kan endnu ikke opgraderes til nye grupper, men du kan oprette en ny gruppe med de samme medlemmer, hvis de har den nyeste version af Signal.</string>
  <string name="GroupsLearnMore_paragraph_3">Signal vil tilbyde en måde at opgradere Forældede grupper på, i fremtiden</string>
  <!--GroupLinkBottomSheetDialogFragment-->
  <string name="GroupLinkBottomSheet_share_hint_requiring_approval">Alle med dette link kan se gruppens navn og billede, og anmode om at deltage. Del det med personer, du stoler på.</string>
  <string name="GroupLinkBottomSheet_share_hint_not_requiring_approval">Alle med dette link kan se gruppens navn og billede, og deltage i gruppen. Del det med personer, du stoler på.</string>
  <string name="GroupLinkBottomSheet_share_via_signal">Del via Molly</string>
  <string name="GroupLinkBottomSheet_copy">Kopiér</string>
  <string name="GroupLinkBottomSheet_qr_code">QR-kode</string>
  <string name="GroupLinkBottomSheet_share">Del</string>
  <string name="GroupLinkBottomSheet_copied_to_clipboard">Kopieret til udklipsholder</string>
  <string name="GroupLinkBottomSheet_the_link_is_not_currently_active">Linket er ikke aktivt i øjeblikket</string>
  <!--VoiceNotePlaybackPreparer-->
  <!--VoiceNoteMediaDescriptionCompatFactory-->
  <string name="VoiceNoteMediaItemFactory__voice_message">Stemme besked · %1$s</string>
  <string name="VoiceNoteMediaItemFactory__s_to_s">%1$s til %2$s</string>
  <!--StorageUtil-->
  <string name="StorageUtil__s_s">%1$s/%2$s</string>
  <string name="BlockedUsersActivity__s_has_been_blocked">\"%1$s\" er blevet blokeret</string>
  <string name="BlockedUsersActivity__failed_to_block_s">Fejl ved blokering af \"%1$s\"</string>
  <string name="BlockedUsersActivity__s_has_been_unblocked">\"%1$s\" er ikke længere blokeret</string>
  <!--ReviewCardDialogFragment-->
  <string name="ReviewCardDialogFragment__review_members">Gennemgå medlemmer</string>
  <string name="ReviewCardDialogFragment__review_request">Gennemgå forespørgsel</string>
  <string name="ReviewCardDialogFragment__d_group_members_have_the_same_name">%1$d medlemmer af gruppen har det samme navn, gennemgå medlemmer herunder og vælg en handling.</string>
  <string name="ReviewCardDialogFragment__if_youre_not_sure">Hvis du ikke er sikker på hvem forespørgslen er fra, gennemgå kontakterne herunder og vælg en handling.</string>
  <string name="ReviewCardDialogFragment__no_other_groups_in_common">Ingen andre grupper til fælles</string>
  <string name="ReviewCardDialogFragment__no_groups_in_common">Ingen grupper til fælles</string>
  <plurals name="ReviewCardDialogFragment__d_other_groups_in_common">
    <item quantity="one">%d gruppe til fælles</item>
    <item quantity="other">%d grupper til fælles</item>
  </plurals>
  <plurals name="ReviewCardDialogFragment__d_groups_in_common">
    <item quantity="one">%d gruppe til fælles</item>
    <item quantity="other">%d grupper til fælles</item>
  </plurals>
  <string name="ReviewCardDialogFragment__remove_s_from_group">Fjern %1$s fra gruppen?</string>
  <string name="ReviewCardDialogFragment__remove">Fjern</string>
  <string name="ReviewCardDialogFragment__failed_to_remove_group_member">Fejl ved fjernelse af gruppemedlem.</string>
  <!--ReviewCard-->
  <string name="ReviewCard__member">Medlem</string>
  <string name="ReviewCard__request">Forespørgsel</string>
  <string name="ReviewCard__your_contact">Din kontakt</string>
  <string name="ReviewCard__remove_from_group">Fjern fra gruppe</string>
  <string name="ReviewCard__update_contact">Opdatér kontakt</string>
  <string name="ReviewCard__block">Blokér</string>
  <string name="ReviewCard__delete">Slet</string>
  <string name="ReviewCard__recently_changed">Ændrede for nyligt deres profilnavn fra %1$s til %2$s</string>
  <!--CallParticipantsListUpdatePopupWindow-->
  <string name="CallParticipantsListUpdatePopupWindow__s_joined">%1$s tilsluttede</string>
  <string name="CallParticipantsListUpdatePopupWindow__s_and_s_joined">%1$s og %2$s tilsluttede</string>
  <string name="CallParticipantsListUpdatePopupWindow__s_s_and_s_joined">%1$s, %2$s og %3$s tilsluttede</string>
  <string name="CallParticipantsListUpdatePopupWindow__s_s_and_d_others_joined">%1$s, %2$s og %3$d andre tilsluttede</string>
  <string name="CallParticipantsListUpdatePopupWindow__s_left">%1$s gik</string>
  <string name="CallParticipantsListUpdatePopupWindow__s_and_s_left">%1$s og %2$s gik</string>
  <string name="CallParticipantsListUpdatePopupWindow__s_s_and_s_left">%1$s, %2$s og %3$s gik</string>
  <string name="CallParticipantsListUpdatePopupWindow__s_s_and_d_others_left">%1$s, %2$s og %3$d andre gik</string>
  <string name="CallParticipant__you">Dig</string>
  <string name="CallParticipant__you_on_another_device">Dig (på en anden enhed)</string>
  <string name="CallParticipant__s_on_another_device">%1$s (på en anden enhed)</string>
  <!--DeleteAccountFragment-->
  <string name="DeleteAccountFragment__deleting_your_account_will">Sletning af din konto vil:</string>
  <string name="DeleteAccountFragment__enter_your_phone_number">Indtast dit telefonnummer</string>
  <string name="DeleteAccountFragment__delete_account">Slet konto</string>
  <string name="DeleteAccountFragment__delete_your_account_info_and_profile_photo">Slet dine kontooplysninger og profilbillede</string>
  <string name="DeleteAccountFragment__delete_all_your_messages">Slet alle dine beskeder</string>
  <string name="DeleteAccountFragment__delete_s_in_your_payments_account">Slet %1$s på din betalingskonto</string>
  <string name="DeleteAccountFragment__no_country_code">Ingen landekode angivet</string>
  <string name="DeleteAccountFragment__no_number">Intet nummer angivet</string>
  <string name="DeleteAccountFragment__the_phone_number">Det indtastede telefonnummer matcher ikke med kontoen.</string>
  <string name="DeleteAccountFragment__are_you_sure">Er du sikker på, du vil slette din konto?</string>
  <string name="DeleteAccountFragment__this_will_delete_your_signal_account">Dette vil slette din Signal-konto og nulstille applikationen. Appen vil lukke når processen er færdig.</string>
  <string name="DeleteAccountFragment__failed_to_delete_account">Kontoen kunne ikke slettes . Har du en internetforbindelse?</string>
  <string name="DeleteAccountFragment__failed_to_delete_local_data">Lokale data kunne ikke slettes. Du kan rydde det manuelt i systemets applikationsindstillingerne.</string>
  <string name="DeleteAccountFragment__launch_app_settings">Åbn appindstillinger</string>
  <!--DeleteAccountCountryPickerFragment-->
  <string name="DeleteAccountCountryPickerFragment__search_countries">Søg efter lande</string>
  <!--CreateGroupActivity-->
  <string name="CreateGroupActivity__skip">Spring over</string>
  <!--ShareActivity-->
  <string name="ShareActivity__share">Del</string>
  <string name="ShareActivity__send">Send</string>
  <string name="ShareActivity__comma_s">. %1$s</string>
  <string name="ShareActivity__sharing_to_multiple_chats_is">Deling til flere chats understøttes kun til Signal-beskeder</string>
  <!--MultiShareDialogs-->
  <string name="MultiShareDialogs__failed_to_send_to_some_users">Det kunne ikke sendes til nogle brugere</string>
  <string name="MultiShareDialogs__you_can_only_share_with_up_to">Du kan kun dele op til %1$d chats</string>
  <!--ShareInterstitialActivity-->
  <string name="ShareInterstitialActivity__forward_message">Videresend besked</string>
  <!--ChatWallpaperActivity-->
  <string name="ChatWallpaperActivity__chat_wallpaper">Chatbaggrund</string>
  <!--ChatWallpaperFragment-->
  <string name="ChatWallpaperFragment__chat_color">Chatfarve</string>
  <string name="ChatWallpaperFragment__reset_chat_colors">Nulstil chatfarver</string>
  <string name="ChatWallpaperFragment__reset_chat_color">Nulstil chatfarve</string>
  <string name="ChatWallpaperFragment__reset_chat_color_question">Nulstil chatfarve?</string>
  <string name="ChatWallpaperFragment__set_wallpaper">Opsæt baggrund</string>
  <string name="ChatWallpaperFragment__dark_mode_dims_wallpaper">Mørkt tema dæmper baggrund</string>
  <string name="ChatWallpaperFragment__contact_name">Kontaktnavn</string>
  <string name="ChatWallpaperFragment__reset">Nulstil</string>
  <string name="ChatWallpaperFragment__clear">Fjern</string>
  <string name="ChatWallpaperFragment__wallpaper_preview_description">Baggrundseksempel</string>
  <string name="ChatWallpaperFragment__would_you_like_to_override_all_chat_colors">Vil du tilsidesætte alle chatfarver?</string>
  <string name="ChatWallpaperFragment__would_you_like_to_override_all_wallpapers">Vil du tilsidesætte alle baggrunde?</string>
  <string name="ChatWallpaperFragment__reset_default_colors">Nulstil standardfarver</string>
  <string name="ChatWallpaperFragment__reset_all_colors">Nulstil alle farver</string>
  <string name="ChatWallpaperFragment__reset_default_wallpaper">Nulstil standardbaggrund</string>
  <string name="ChatWallpaperFragment__reset_all_wallpapers">Nulstil alle baggrunde</string>
  <string name="ChatWallpaperFragment__reset_wallpapers">Nulstil baggrunde</string>
  <string name="ChatWallpaperFragment__reset_wallpaper">Nulstil baggrund</string>
  <string name="ChatWallpaperFragment__reset_wallpaper_question">Nulstil baggrund?</string>
  <!--ChatWallpaperSelectionFragment-->
  <string name="ChatWallpaperSelectionFragment__choose_from_photos">Vælg fra billeder</string>
  <string name="ChatWallpaperSelectionFragment__presets">Forudindstillet</string>
  <!--ChatWallpaperPreviewActivity-->
  <string name="ChatWallpaperPreviewActivity__preview">Eksempel</string>
  <string name="ChatWallpaperPreviewActivity__set_wallpaper">Opsæt baggrund</string>
  <string name="ChatWallpaperPreviewActivity__swipe_to_preview_more_wallpapers">Stryg for at få vist flere baggrunde</string>
  <string name="ChatWallpaperPreviewActivity__set_wallpaper_for_all_chats">Opsæt baggrund til alle chats</string>
  <string name="ChatWallpaperPreviewActivity__set_wallpaper_for_s">Opsæt baggrund til %1$s</string>
  <string name="ChatWallpaperPreviewActivity__viewing_your_gallery_requires_the_storage_permission">For at kunne se dit galleri kræves lagertilladelse.</string>
  <!--WallpaperImageSelectionActivity-->
  <string name="WallpaperImageSelectionActivity__choose_wallpaper_image">Vælg baggrundsbillede</string>
  <!--WallpaperCropActivity-->
  <string name="WallpaperCropActivity__pinch_to_zoom_drag_to_adjust">Klem for at zoome, træk for at justere.</string>
  <string name="WallpaperCropActivity__set_wallpaper_for_all_chats">Opsæt baggrund til alle chats.</string>
  <string name="WallpaperCropActivity__set_wallpaper_for_s">Opsæt baggrund til %s.</string>
  <string name="WallpaperCropActivity__error_setting_wallpaper">Fejl ved opsætning af baggrund.</string>
  <string name="WallpaperCropActivity__blur_photo">Slør billede</string>
  <!--InfoCard-->
  <string name="payment_info_card_about_mobilecoin">Om MobileCoin</string>
  <string name="payment_info_card_mobilecoin_is_a_new_privacy_focused_digital_currency">MobileCoin er en ny fortrolighedsfokuseret digital valuta.</string>
  <string name="payment_info_card_adding_funds">Tilføjer midler</string>
  <string name="payment_info_card_you_can_add_funds_for_use_in">Du kan tilføje midler til brug i Molly ved at sende MobileCoin til din pengeadresse.</string>
  <string name="payment_info_card_cashing_out">Udbetaler</string>
  <string name="payment_info_card_you_can_cash_out_mobilecoin">Du kan når som helst udbetale MobileCoin på en udveksling, der understøtter MobileCoin. Foretag blot en overførsel til din konto ved denne udveksling.</string>
  <string name="payment_info_card_hide_this_card">Skjul dette kort?</string>
  <string name="payment_info_card_hide">Skjul</string>
  <string name="payment_info_card_record_recovery_phrase">Registrer gendannelsessætning</string>
  <string name="payment_info_card_your_recovery_phrase_gives_you">Din gendannelsessætning giver dig en anden måde at gendanne din betalingskonto på.</string>
  <string name="payment_info_card_record_your_phrase">Registrer din sætning</string>
  <string name="payment_info_card_update_your_pin">Opdatér PIN-koden</string>
  <string name="payment_info_card_with_a_high_balance">Med en høj saldo kan du opdatere til en alfanumerisk PIN-kode for at tilføje mere beskyttelse til din konto.</string>
  <string name="payment_info_card_update_pin">Opdatér PIN</string>
  <!--DeactivateWalletFragment-->
  <string name="DeactivateWalletFragment__deactivate_wallet">Deaktivér Wallet</string>
  <string name="DeactivateWalletFragment__your_balance">Din saldo</string>
  <string name="DeactivateWalletFragment__its_recommended_that_you">Det anbefales, at du overfører dine midler til en anden pengeadresse, før du deaktiverer betalinger. Hvis du vælger ikke at overføre dine midler nu, forbliver de i din tegnebog, der er knyttet til Molly, hvis du genaktiverer betalinger.</string>
  <string name="DeactivateWalletFragment__transfer_remaining_balance">Overfør resterende saldo</string>
  <string name="DeactivateWalletFragment__deactivate_without_transferring">Deaktiver uden at overføre</string>
  <string name="DeactivateWalletFragment__deactivate">Deaktivér</string>
  <string name="DeactivateWalletFragment__deactivate_without_transferring_question">Deaktiver uden at overføre?</string>
  <string name="DeactivateWalletFragment__your_balance_will_remain">Din saldo forbliver i din tegnebog, der er knyttet til Molly, hvis du vælger at genaktivere betalinger.</string>
  <string name="DeactivateWalletFragment__error_deactivating_wallet">Fejl ved deaktivering af Wallet.</string>
  <!--PaymentsRecoveryStartFragment-->
  <string name="PaymentsRecoveryStartFragment__recovery_phrase">Gendannelsessætning</string>
  <string name="PaymentsRecoveryStartFragment__view_recovery_phrase">Vis gendannelsessætning</string>
  <string name="PaymentsRecoveryStartFragment__enter_recovery_phrase">Indtast gendannelsessætning</string>
  <string name="PaymentsRecoveryStartFragment__your_balance_will_automatically_restore">Din saldo gendannes automatisk, når du geninstallerer Signal, hvis du bekræfter din Signal PIN-kode. Du kan også gendanne din saldo ved hjælp af en gendannelsessætning, som er en %1$d-ords sætning, der er unik for dig. Skriv det ned, og opbevar det et sikkert sted.</string>
  <string name="PaymentsRecoveryStartFragment__your_recovery_phrase_is_a">Din gendannelsessætning er en %1$d-ords sætning, der er unik for dig. Brug den til at gendanne din saldo.</string>
  <string name="PaymentsRecoveryStartFragment__start">Start</string>
  <string name="PaymentsRecoveryStartFragment__enter_manually">Indtast manuelt</string>
  <string name="PaymentsRecoveryStartFragment__paste_from_clipboard">Indsæt fra udklipsholder</string>
  <!--PaymentsRecoveryPasteFragment-->
  <string name="PaymentsRecoveryPasteFragment__paste_recovery_phrase">Indsæt gendannelsessætning</string>
  <string name="PaymentsRecoveryPasteFragment__recovery_phrase">Gendannelsessætning</string>
  <string name="PaymentsRecoveryPasteFragment__next">Næste</string>
  <string name="PaymentsRecoveryPasteFragment__invalid_recovery_phrase">Ugyldig gendannelsessætning</string>
  <string name="PaymentsRecoveryPasteFragment__make_sure">Sørg for at du har indtastet %1$d ord, og prøv igen.</string>
  <!--PaymentsRecoveryPhraseFragment-->
  <string name="PaymentsRecoveryPhraseFragment__next">Næste</string>
  <string name="PaymentsRecoveryPhraseFragment__edit">Redigér</string>
  <string name="PaymentsRecoveryPhraseFragment__previous">Forrige</string>
  <string name="PaymentsRecoveryPhraseFragment__your_recovery_phrase">Din gendannelsessætning</string>
  <string name="PaymentsRecoveryPhraseFragment__write_down_the_following_d_words">Skriv følgende %1$d ord i rækkefølge. Opbevar din liste på et sikkert sted.</string>
  <string name="PaymentsRecoveryPhraseFragment__make_sure_youve_entered">Sørg for at du har indtastet din sætning korrekt.</string>
  <string name="PaymentsRecoveryPhraseFragment__do_not_screenshot_or_send_by_email">Tag ikke et skærmbillede eller send via e-mail.</string>
  <string name="PaymentsRecoveryPhraseFragment__payments_account_restored">Betalingskonto gendannet.</string>
  <string name="PaymentsRecoveryPhraseFragment__invalid_recovery_phrase">Ugyldig gendannelsessætning</string>
  <string name="PaymentsRecoveryPhraseFragment__make_sure_youve_entered_your_phrase_correctly_and_try_again">Sørg for at du har indtastet din sætning korrekt, og prøv igen</string>
  <string name="PaymentsRecoveryPhraseFragment__copy_to_clipboard">Kopier til udklipsholder?</string>
  <string name="PaymentsRecoveryPhraseFragment__if_you_choose_to_store">Hvis du vælger at gemme din gendannelsessætning digitalt, sørg for at den opbevares sikkert et sted, du stoler på.</string>
  <string name="PaymentsRecoveryPhraseFragment__copy">Kopiér</string>
  <!--PaymentsRecoveryPhraseConfirmFragment-->
  <string name="PaymentRecoveryPhraseConfirmFragment__confirm_recovery_phrase">Bekræft gendannelsessætning</string>
  <string name="PaymentRecoveryPhraseConfirmFragment__enter_the_following_words">Indtast følgende ord fra din gendannelsessætning.</string>
  <string name="PaymentRecoveryPhraseConfirmFragment__word_d">Ord %1$d</string>
  <string name="PaymentRecoveryPhraseConfirmFragment__see_phrase_again">Se sætning igen</string>
  <string name="PaymentRecoveryPhraseConfirmFragment__done">Udført</string>
  <string name="PaymentRecoveryPhraseConfirmFragment__recovery_phrase_confirmed">Gendannelsessætning bekræftet</string>
  <!--PaymentsRecoveryEntryFragment-->
  <string name="PaymentsRecoveryEntryFragment__enter_recovery_phrase">Indtast gendannelsessætning</string>
  <string name="PaymentsRecoveryEntryFragment__enter_word_d">Indtast ord %1$d</string>
  <string name="PaymentsRecoveryEntryFragment__word_d">Ord %1$d</string>
  <string name="PaymentsRecoveryEntryFragment__next">Næste</string>
  <string name="PaymentsRecoveryEntryFragment__invalid_word">Ugyldigt ord</string>
  <!--ClearClipboardAlarmReceiver-->
  <string name="ClearClipboardAlarmReceiver__clipboard_cleared">Udklipsholder ryddet.</string>
  <!--PaymentNotificationsView-->
  <string name="PaymentNotificationsView__view">Vis</string>
  <!--UnreadPayments-->
  <string name="UnreadPayments__s_sent_you_s">%1$s sendte dig %2$s</string>
  <string name="UnreadPayments__d_new_payment_notifications">%1$d nye betalingsmeddelelser</string>
  <!--CanNotSendPaymentDialog-->
  <string name="CanNotSendPaymentDialog__cant_send_payment">Betalingen kan ikke sendes</string>
  <string name="CanNotSendPaymentDialog__to_send_a_payment_to_this_user">For at sende en betaling til denne bruger, skal de acceptere en beskedanmodning fra dig. Skriv til dem for at oprette en beskedanmodning.</string>
  <string name="CanNotSendPaymentDialog__send_a_message">Send en besked</string>
  <!--GroupsInCommonMessageRequest-->
  <string name="GroupsInCommonMessageRequest__you_have_no_groups_in_common_with_this_person">Du har ingen grupper til fælles med denne person. Gennemgå anmodninger nøje, inden du accepterer for at undgå uønskede beskeder.</string>
  <string name="GroupsInCommonMessageRequest__none_of_your_contacts_or_people_you_chat_with_are_in_this_group">Ingen af dine kontakter eller personer, du chatter med, er i gruppen. Gennemgå anmodninger nøje, inden du accepterer for at undgå uønskede beskeder.</string>
  <string name="GroupsInCommonMessageRequest__about_message_requests">Ang. beskedanmodning</string>
  <string name="GroupsInCommonMessageRequest__okay">Okay</string>
  <string name="ChatColorSelectionFragment__heres_a_preview_of_the_chat_color">Her er et smugkig af chatfarven.</string>
  <string name="ChatColorSelectionFragment__the_color_is_visible_to_only_you">Farven er kun synlig for dig.</string>
  <!--GroupDescriptionDialog-->
  <string name="GroupDescriptionDialog__group_description">Gruppebeskrivelse</string>
  <!--QualitySelectorBottomSheetDialog-->
  <string name="QualitySelectorBottomSheetDialog__standard">Standard</string>
  <string name="QualitySelectorBottomSheetDialog__faster_less_data">Hurtigere, færre data</string>
  <string name="QualitySelectorBottomSheetDialog__high">Høj</string>
  <string name="QualitySelectorBottomSheetDialog__slower_more_data">Langsommere, mere data</string>
  <string name="QualitySelectorBottomSheetDialog__photo_quality">Billedkvalitet</string>
  <!--AppSettingsFragment-->
  <string name="AppSettingsFragment__invite_your_friends">Invitér dine venner</string>
  <!--AccountSettingsFragment-->
  <string name="AccountSettingsFragment__account">Konto</string>
  <string name="AccountSettingsFragment__youll_be_asked_less_frequently">Du bliver spurgt sjældnere med tiden</string>
  <string name="AccountSettingsFragment__require_your_signal_pin">Kræv din Signal-PIN-kode til at registrere dit telefonnummer med Signal igen</string>
  <!--ChangeNumberFragment-->
  <string name="ChangeNumberFragment__continue">Fortsæt</string>
  <!--ChangeNumberEnterPhoneNumberFragment-->
  <string name="ChangeNumberEnterPhoneNumberFragment__change_number">Skift nummer</string>
  <string name="ChangeNumberEnterPhoneNumberFragment__the_phone_number_you_entered_doesnt_match_your_accounts">Det indtastede telefonnummer matcher ikke med kontoen.</string>
  <!--ChangeNumberVerifyFragment-->
  <string name="ChangeNumberVerifyFragment__change_number">Skift nummer</string>
  <!--ChangeNumberConfirmFragment-->
  <string name="ChangeNumberConfirmFragment__edit_number">Redigér nummer</string>
  <!--ChangeNumberRegistrationLockFragment-->
  <!--ChangeNumberPinDiffersFragment-->
  <string name="ChangeNumberPinDiffersFragment__update_pin">Opdatér PIN</string>
  <!--ChangeNumberLockActivity-->
  <string name="ChangeNumberLockActivity__retry">Prøv igen</string>
  <string name="ChangeNumberLockActivity__leave">Forlad</string>
  <string name="ChangeNumberLockActivity__submit_debug_log">Indsend fejlsøgningslog</string>
  <!--ChatsSettingsFragment-->
  <string name="ChatsSettingsFragment__keyboard">Tastatur</string>
  <string name="ChatsSettingsFragment__enter_key_sends">[Enter] sender besked</string>
  <!--SmsSettingsFragment-->
  <string name="SmsSettingsFragment__use_as_default_sms_app">Anvend som standard SMS app</string>
  <!--NotificationsSettingsFragment-->
  <string name="NotificationsSettingsFragment__messages">Beskeder</string>
  <string name="NotificationsSettingsFragment__calls">Opkald</string>
  <string name="NotificationsSettingsFragment__notify_when">Underret når…</string>
  <string name="NotificationsSettingsFragment__contact_joins_signal">Kontakt anvender nu Signal</string>
  <!--PrivacySettingsFragment-->
  <string name="PrivacySettingsFragment__blocked">Blokeret</string>
  <string name="PrivacySettingsFragment__d_contacts">%1$d kontakter</string>
  <string name="PrivacySettingsFragment__messaging">Meddelelse</string>
  <string name="PrivacySettingsFragment__disappearing_messages">Forsvindende beskeder</string>
  <string name="PrivacySettingsFragment__app_security">Appsikkerhed</string>
  <string name="PrivacySettingsFragment__block_screenshots_in_the_recents_list_and_inside_the_app">Blokér skærmbilleder i listen \"Seneste apps\" og i Signal</string>
  <string name="PrivacySettingsFragment__signal_message_and_calls">Signal-beskeder og opkald, videresend altid opkald og forseglet afsender</string>
  <string name="PrivacySettingsFragment__default_timer_for_new_changes">Standardtimer for nye chats</string>
  <string name="PrivacySettingsFragment__set_a_default_disappearing_message_timer_for_all_new_chats_started_by_you">Indstil en standard tidsindstilling til forsvindende beskeder for alle nye chats, startet af dig.</string>
  <!--AdvancedPrivacySettingsFragment-->
  <string name="AdvancedPrivacySettingsFragment__show_status_icon">Vis statusikon</string>
  <string name="AdvancedPrivacySettingsFragment__show_an_icon">Vis et ikon i beskedoplysninger, når de blev leveret ved hjælp af forseglet afsender.</string>
  <!--ExpireTimerSettingsFragment-->
  <string name="ExpireTimerSettingsFragment__when_enabled_new_messages_sent_and_received_in_new_chats_started_by_you_will_disappear_after_they_have_been_seen">Når funktionen er aktiveret, forsvinder nye sendte og modtagne beskeder i nye chats, som du har startet, efter de er blevet set.</string>
  <string name="ExpireTimerSettingsFragment__when_enabled_new_messages_sent_and_received_in_this_chat_will_disappear_after_they_have_been_seen">Når funktionen er aktiveret, forsvinder nye sendte og modtagne beskeder i chatten, efter de er blevet set.</string>
  <string name="ExpireTimerSettingsFragment__off">Fra</string>
  <string name="ExpireTimerSettingsFragment__4_weeks">4 uger</string>
  <string name="ExpireTimerSettingsFragment__1_week">1 uge</string>
  <string name="ExpireTimerSettingsFragment__1_day">1 dag</string>
  <string name="ExpireTimerSettingsFragment__8_hours">8 timer</string>
  <string name="ExpireTimerSettingsFragment__1_hour">1 time</string>
  <string name="ExpireTimerSettingsFragment__5_minutes">5 minutter</string>
  <string name="ExpireTimerSettingsFragment__30_seconds">30 sekunder</string>
  <string name="ExpireTimerSettingsFragment__custom_time">Tilpasset tid</string>
  <string name="ExpireTimerSettingsFragment__set">Opsæt</string>
  <string name="ExpireTimerSettingsFragment__save">Gem</string>
  <string name="CustomExpireTimerSelectorView__seconds">sekunder</string>
  <string name="CustomExpireTimerSelectorView__minutes">Minutter</string>
  <string name="CustomExpireTimerSelectorView__hours">timer</string>
  <string name="CustomExpireTimerSelectorView__days">dage</string>
  <string name="CustomExpireTimerSelectorView__weeks">uger</string>
  <!--HelpSettingsFragment-->
  <string name="HelpSettingsFragment__support_center">Hjælpecenter</string>
  <string name="HelpSettingsFragment__contact_us">Kontakt os</string>
  <string name="HelpSettingsFragment__version">Version</string>
  <string name="HelpSettingsFragment__debug_log">Fejlsøgningslog</string>
  <string name="HelpSettingsFragment__terms_amp_privacy_policy">Vilkår og privatlivspolitik</string>
  <string name="HelpFragment__copyright_signal_messenger">Ophavsret Molly Messenger</string>
  <string name="HelpFragment__licenced_under_the_gplv3">Licenseret under GPLv3</string>
  <!--DataAndStorageSettingsFragment-->
  <string name="DataAndStorageSettingsFragment__calls">Opkald</string>
  <!--ChatColorSelectionFragment-->
  <string name="ChatColorSelectionFragment__auto">Auto</string>
  <string name="ChatColorSelectionFragment__use_custom_colors">Brug tilpassede farver</string>
  <string name="ChatColorSelectionFragment__chat_color">Chatfarve</string>
  <string name="ChatColorSelectionFragment__edit">Redigér</string>
  <string name="ChatColorSelectionFragment__duplicate">Duplikér</string>
  <string name="ChatColorSelectionFragment__delete">Slet</string>
  <string name="ChatColorSelectionFragment__delete_color">Slet farve</string>
  <plurals name="ChatColorSelectionFragment__this_custom_color_is_used">
    <item quantity="one">Denne tilpassede farve bruges i %1$d chat. Vil du slette det for alle chats?</item>
    <item quantity="other">Denne tilpassede farve bruges i %1$d chats. Vil du slette det for alle chats?</item>
  </plurals>
  <!--CustomChatColorCreatorFragment-->
  <string name="CustomChatColorCreatorFragment__solid">Solid</string>
  <string name="CustomChatColorCreatorFragment__gradient">Farveovergang</string>
  <string name="CustomChatColorCreatorFragment__hue">Nuance</string>
  <string name="CustomChatColorCreatorFragment__saturation">Mætning</string>
  <!--CustomChatColorCreatorFragmentPage-->
  <string name="CustomChatColorCreatorFragmentPage__save">Gem</string>
  <string name="CustomChatColorCreatorFragmentPage__edit_color">Rediger farve</string>
  <plurals name="CustomChatColorCreatorFragmentPage__this_color_is_used">
    <item quantity="one">Denne farve bruges i %1$d chat. Vil du gemme ændringer for alle chats?</item>
    <item quantity="other">Denne farve bruges i %1$d chats. Vil du gemme ændringer for alle chats?</item>
  </plurals>
  <!--ChatColorGradientTool-->
  <string name="ChatColorGradientTool_top_edge_selector">Øverste kantvælger</string>
  <string name="ChatColorGradientTool_bottom_edge_selector">Nederste kantvælger</string>
  <!--EditReactionsFragment-->
  <string name="EditReactionsFragment__customize_reactions">Tilpas reaktioner</string>
  <string name="EditReactionsFragment__tap_to_replace_an_emoji">Tryk for at skifte en emoji</string>
  <string name="EditReactionsFragment__reset">Nulstil</string>
  <string name="EditReactionsFragment_save">Gem</string>
  <string name="ChatColorSelectionFragment__auto_matches_the_color_to_the_wallpaper">Auto-tilstanden matcher farven til baggrunden</string>
  <string name="CustomChatColorCreatorFragment__drag_to_change_the_direction_of_the_gradient">Træk for at ændre retningen af farveovergang</string>
  <!--ChatColorsMegaphone-->
  <string name="ChatColorsMegaphone__new_chat_colors">Nye chatfarver</string>
  <string name="ChatColorsMegaphone__we_switched_up_chat_colors">Vi har skiftet chatfarver for at give dig flere muligheder og gøre chat nemmere at læse.</string>
  <string name="ChatColorsMegaphone__appearance">Udseende</string>
  <string name="ChatColorsMegaphone__not_now">Ikke nu</string>
  <!--AddAProfilePhotoMegaphone-->
  <string name="AddAProfilePhotoMegaphone__not_now">Ikke nu</string>
  <!--KeyboardPagerFragment-->
  <string name="KeyboardPagerFragment_emoji">Smiley</string>
  <string name="KeyboardPagerFragment_open_emoji_search">Åbn emoji-søgning</string>
  <string name="KeyboardPagerFragment_open_sticker_search">Åbn klistermærke-søgning</string>
  <string name="KeyboardPagerFragment_open_gif_search">Åbn gif-søgning</string>
  <string name="KeyboardPagerFragment_stickers">Klistermærker</string>
  <string name="KeyboardPagerFragment_backspace">Tilbagetast</string>
  <string name="KeyboardPagerFragment_gifs">Gif\'er</string>
  <string name="KeyboardPagerFragment_search_emoji">Søg efter emoji</string>
  <string name="KeyboardPagerfragment_back_to_emoji">Tilbage til emoji</string>
  <string name="KeyboardPagerfragment_clear_search_entry">Ryd søgeindlæg</string>
  <string name="KeyboardPagerFragment_search_giphy">Søg i GIPHY</string>
  <!--StickerSearchDialogFragment-->
  <string name="StickerSearchDialogFragment_search_stickers">Søg i klistermærker</string>
  <string name="StickerSearchDialogFragment_no_results_found">Ingen fundne resultater</string>
  <string name="EmojiSearchFragment__no_results_found">Ingen fundne resultater</string>
  <string name="NotificationsSettingsFragment__unknown_ringtone">Ukendt ringetone</string>
  <!--ConversationSettingsFragment-->
  <string name="ConversationSettingsFragment__message">Besked</string>
  <string name="ConversationSettingsFragment__video">Video</string>
  <string name="ConversationSettingsFragment__audio">Lyd</string>
  <string name="ConversationSettingsFragment__call">Ring op </string>
  <string name="ConversationSettingsFragment__mute">Déaktiver lyd</string>
  <string name="ConversationSettingsFragment__muted">Udsat</string>
  <string name="ConversationSettingsFragment__search">Søg</string>
  <string name="ConversationSettingsFragment__disappearing_messages">Forsvindende beskeder</string>
  <string name="ConversationSettingsFragment__view_safety_number">Vis sikkerhedsnummer</string>
  <string name="ConversationSettingsFragment__block">Blokér</string>
  <string name="ConversationSettingsFragment__block_group">Blokér gruppe</string>
  <string name="ConversationSettingsFragment__unblock">Fjern blokering</string>
  <string name="ConversationSettingsFragment__unblock_group">Ophæv blokering af gruppe</string>
  <string name="ConversationSettingsFragment__add_to_a_group">Tilføj til en gruppe</string>
  <string name="ConversationSettingsFragment__see_all">Se alle</string>
  <string name="ConversationSettingsFragment__add_members">Tilføj medlemmer</string>
  <string name="ConversationSettingsFragment__permissions">Tilladelser</string>
  <string name="ConversationSettingsFragment__group_link">Gruppelink</string>
  <string name="ConversationSettingsFragment__unmute">Aktivér lyd</string>
  <string name="ConversationSettingsFragment__phone_number">Telefonnummer</string>
  <!--PermissionsSettingsFragment-->
  <string name="PermissionsSettingsFragment__add_members">Tilføj medlemmer</string>
  <string name="PermissionsSettingsFragment__edit_group_info">Rediger gruppeinformation</string>
  <string name="PermissionsSettingsFragment__all_members">Alle medlemmer</string>
  <string name="PermissionsSettingsFragment__only_admins">Kun administratorer</string>
  <string name="PermissionsSettingsFragment__who_can_add_new_members">Hvem kan tilføje nye medlemmer?</string>
  <string name="PermissionsSettingsFragment__who_can_edit_this_groups_info">Hvem kan redigere gruppens information?</string>
  <!--SoundsAndNotificationsSettingsFragment-->
  <string name="SoundsAndNotificationsSettingsFragment__mute_notifications">Udsæt meddelelser</string>
  <string name="SoundsAndNotificationsSettingsFragment__not_muted">Ikke udsat</string>
  <string name="SoundsAndNotificationsSettingsFragment__mentions">Omtaler</string>
  <string name="SoundsAndNotificationsSettingsFragment__custom_notifications">Brugerdefinerede notifikationer</string>
  <!--StickerKeyboard-->
  <!--PlaybackSpeedToggleTextView-->
  <!--PaymentRecipientSelectionFragment-->
  <!--NewConversationActivity-->
  <string name="NewConversationActivity__new_message">Ny besked</string>
  <!--ContactFilterView-->
  <!--VoiceNotePlayerView-->
  <string name="VoiceNotePlayerView__s_dot_s">%1$s - %2$s</string>
  <!--AvatarPickerFragment-->
  <string name="AvatarPickerFragment__camera">Kamera</string>
  <string name="AvatarPickerFragment__photo">Billede</string>
  <string name="AvatarPickerFragment__save">Gem</string>
  <string name="AvatarPickerFragment__edit">Redigér</string>
  <!--TextAvatarCreationFragment-->
  <string name="TextAvatarCreationFragment__preview">Eksempel</string>
  <string name="TextAvatarCreationFragment__done">Udført</string>
  <string name="TextAvatarCreationFragment__color">Farve</string>
  <!--VectorAvatarCreationFragment-->
  <!--ContactSelectionListItem-->
  <string name="ContactSelectionListItem__sms">SMS</string>
  <!--DSLSettingsToolbar-->
  <!--Media V2-->
  <string name="ImageEditorHud__cancel">Annullér</string>
  <string name="ImageEditorHud__blur">Slør</string>
  <string name="ImageEditorHud__undo">Fortryd</string>
  <string name="MediaCountIndicatorButton__send">Send</string>
  <string name="MediaReviewSelectedItem__tap_to_select">Tap for at vælge</string>
  <string name="MediaReviewImagePageFragment__discard">Kassér</string>
  <string name="ImageEditorHud__delete">Slet</string>
  <!--EOF-->
</resources><|MERGE_RESOLUTION|>--- conflicted
+++ resolved
@@ -742,15 +742,7 @@
   <string name="InviteActivity_cancel">Afbryd</string>
   <string name="InviteActivity_sending">Sender…</string>
   <string name="InviteActivity_invitations_sent">Invitationer sendt!</string>
-<<<<<<< HEAD
   <string name="InviteActivity_invite_to_signal">Invitér til Molly</string>
-  <plurals name="InviteActivity_send_sms_to_friends">
-    <item quantity="one">SEND SMS TIL %d VENNER</item>
-    <item quantity="other">SEND SMS TIL %d VENNER</item>
-  </plurals>
-=======
-  <string name="InviteActivity_invite_to_signal">Invitér til Signal</string>
->>>>>>> 520fe481
   <plurals name="InviteActivity_send_sms_invites">
     <item quantity="one">Send %d SMS invitationer?</item>
     <item quantity="other">Send %d SMS invitationer?</item>
