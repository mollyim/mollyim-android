--- conflicted
+++ resolved
@@ -1353,13 +1353,8 @@
   <string name="RegistrationActivity_play_services_error">Feil med Play-tenester</string>
   <string name="RegistrationActivity_google_play_services_is_updating_or_unavailable">Google Play-tenester oppdaterer seg eller er mellombels utilgjengeleg. Prøv igjen seinare.</string>
   <string name="RegistrationActivity_terms_and_privacy">Vilkår &amp; personvernreglar</string>
-<<<<<<< HEAD
-  <string name="RegistrationActivity_signal_needs_access_to_your_contacts_and_media_in_order_to_connect_with_friends">Molly treng tilgang til kontaktane dine og media for å ta kontakt med vennar, utveksla meldingar og oppretta trygge samtalar</string>
-  <string name="RegistrationActivity_signal_needs_access_to_your_contacts_in_order_to_connect_with_friends">Molly treng tilgang til kontaktane dine for å ta kontakt med vennar, utveksla meldingar og oppretta trygge samtalar</string>
-=======
   <string name="RegistrationActivity_signal_needs_access_to_your_contacts_and_media_in_order_to_connect_with_friends">Signal treng tilgang til kontaktar og media for å hjelpa deg med å ta kontakt med vennane dine og senda meldingar. Kontaktane blir lasta opp med Signals private kontaktoppdagingssystem, som betyr at dei er ende-til-ende-krypterte og aldri synlege for Signal-tenesta.</string>
   <string name="RegistrationActivity_signal_needs_access_to_your_contacts_in_order_to_connect_with_friends">Signal treng tilgang til kontaktar for å hjelpa deg med å ta kontakt med vennane dine. Kontaktane blir lasta opp med Signals private kontaktoppdagingssystem, som betyr at dei er ende-til-ende-krypterte og aldri synlege for Signal-tenesta.</string>
->>>>>>> a0235cbc
   <string name="RegistrationActivity_rate_limited_to_service">Du har prøvd for mange gongar å registrera dette nummeret. Prøv igjen seinare.</string>
   <string name="RegistrationActivity_unable_to_connect_to_service">Kan ikkje kopla til tenesta. Sjekk nettverkstilkoplinga og prøv igjen.</string>
   <string name="RegistrationActivity_non_standard_number_format">Ikkje-standard nummerformat</string>
@@ -1757,7 +1752,7 @@
   <string name="conversation_fragment__scroll_to_the_bottom_content_description">Rull til botnen</string>
   <!--BubbleOptOutTooltip-->
   <!--Message to inform the user of what Android chat bubbles are-->
-  <string name="BubbleOptOutTooltip__description">Boblar er ein Android-funksjon som du kan skru av for Signal-samtalar.</string>
+  <string name="BubbleOptOutTooltip__description">Boblar er ein Android-funksjon som du kan skru av for Molly-samtalar.</string>
   <!--Button to dismiss the tooltip for opting out of using Android bubbles-->
   <string name="BubbleOptOutTooltip__not_now">Ikkje no</string>
   <!--Button to move to the system settings to control the use of Android bubbles-->
