<?xml version='1.0' encoding='UTF-8'?>
<resources>
  <string name="yes">हाँ </string>
  <string name="no">नहीं</string>
  <string name="delete">मिटाओ</string>
  <string name="please_wait">कृपया इंतज़ार कीजिए </string>
  <string name="save">संरक्षित करें</string>
  <string name="note_to_self">स्वयं को लिखें</string>
  <!--AbstractNotificationBuilder-->
  <string name="AbstractNotificationBuilder_new_message">नया Signal मेसेज</string>
  <!--AlbumThumbnailView-->
  <!--ApplicationMigrationActivity-->
  <string name="ApplicationMigrationActivity__signal_is_updating">Molly का अद्यतन हो रहा है…</string>
  <!--ApplicationPreferencesActivity-->
  <string name="ApplicationPreferencesActivity_currently_s">अभी: %s</string>
  <string name="ApplicationPreferenceActivity_you_havent_set_a_passphrase_yet">आपने अभी तक पासफ़्रेज सेट नहीं किया है!</string>
  <string name="ApplicationPreferencesActivity_disable_passphrase">पासफ़्रेज़ अक्षम करें?</string>
  <string name="ApplicationPreferencesActivity_this_will_permanently_unlock_signal_and_message_notifications">यह Molly और मेसेज नोटिफिकेशन को स्थायी रूप से अनलॉक करेगा</string>
  <string name="ApplicationPreferencesActivity_disable">अक्षम</string>
  <string name="ApplicationPreferencesActivity_unregistering">पंजीकरण रद्द करना</string>
  <string name="ApplicationPreferencesActivity_unregistering_from_signal_messages_and_calls">Molly मेसेज और कॉल से अपंजीकृत करना</string>
  <string name="ApplicationPreferencesActivity_disable_signal_messages_and_calls">Molly मेसेज और कॉल अक्षम करें?</string>
  <string name="ApplicationPreferencesActivity_disable_signal_messages_and_calls_by_unregistering">सर्वर से अपंजीकृत करके Molly मेसेजों और कॉलों को अक्षम करें। आपको भविष्य में फिर से उनका उपयोग करने के लिए अपना फोन नंबर फिर से पंजीकृत करना होगा</string>
  <string name="ApplicationPreferencesActivity_error_connecting_to_server">सर्वर से कनेक्ट करने में त्रुटि!</string>
  <string name="ApplicationPreferencesActivity_sms_enabled">SMS सक्षम</string>
  <string name="ApplicationPreferencesActivity_touch_to_change_your_default_sms_app">अपना डिफ़ॉल्ट SMS ऐप बदलने के लिए स्पर्श करें</string>
  <string name="ApplicationPreferencesActivity_sms_disabled">SMS अक्षम</string>
  <string name="ApplicationPreferencesActivity_touch_to_make_signal_your_default_sms_app">अपने डिफ़ॉल्ट SMS ऐप को Signal करने के लिए स्पर्श करें</string>
  <string name="ApplicationPreferencesActivity_on">पर</string>
  <string name="ApplicationPreferencesActivity_On">पर</string>
  <string name="ApplicationPreferencesActivity_off">बंद </string>
  <string name="ApplicationPreferencesActivity_Off">बंद </string>
  <string name="ApplicationPreferencesActivity_sms_mms_summary">SMS %1$s, MMS %2$s</string>
  <string name="ApplicationPreferencesActivity_privacy_summary">स्क्रीन लॉक %1$s, पंजीकरण लॉक %2$s</string>
  <string name="ApplicationPreferencesActivity_appearance_summary">विषय%1$s, भाषा%2$s</string>
  <string name="ApplicationPreferencesActivity_pins_are_required_for_registration_lock">पंजीकरण लॉक के लिए पिन की आवश्यकता होती है। पिन को अक्षम करने के लिए, कृपया पहले पंजीकरण लॉक को अक्षम करें।</string>
  <string name="ApplicationPreferencesActivity_pin_created">पिन बनाया गया।</string>
  <string name="ApplicationPreferencesActivity_pin_disabled">पिन को डिसेबल किया गया।</string>
  <string name="ApplicationPreferencesActivity_hide">छुपा दें</string>
  <string name="ApplicationPreferencesActivity_hide_reminder">अनुस्मारक को छिपाएं?</string>
  <string name="ApplicationPreferencesActivity_record_payments_recovery_phrase">भुगतान रिकवरी फ़्रेज़ रिकॉर्ड करें</string>
  <string name="ApplicationPreferencesActivity_record_phrase">वाक्यांश रिकॉर्ड करें</string>
  <string name="ApplicationPreferencesActivity_before_you_can_disable_your_pin">इससे पहले कि आप अपना PIN अक्षम करें, अपने भुगतान खाते को रिकवर करना सुनिश्चित करने के लिए आपको अपना भुगतान रिकवरी फ़्रेज़ रिकॉर्ड करना होगा।</string>
  <!--AppProtectionPreferenceFragment-->
  <plurals name="AppProtectionPreferenceFragment_minutes">
    <item quantity="one">%d मिनट</item>
    <item quantity="other">%dमिनट</item>
  </plurals>
  <!--DraftDatabase-->
  <string name="DraftDatabase_Draft_image_snippet">(तस्वीर)</string>
  <string name="DraftDatabase_Draft_audio_snippet">(ओडियो)</string>
  <string name="DraftDatabase_Draft_video_snippet">(वीडियो)</string>
  <string name="DraftDatabase_Draft_location_snippet">( स्थान )</string>
  <string name="DraftDatabase_Draft_quote_snippet">( उत्तर ) </string>
  <string name="DraftDatabase_Draft_voice_note">(ऑडियो मेसेज)</string>
  <!--AttachmentKeyboard-->
  <string name="AttachmentKeyboard_gallery">गैलरी</string>
  <string name="AttachmentKeyboard_file">फ़ाइल</string>
  <string name="AttachmentKeyboard_contact">संपर्क</string>
  <string name="AttachmentKeyboard_location">स्थान</string>
  <string name="AttachmentKeyboard_Signal_needs_permission_to_show_your_photos_and_videos">Molly को आपके फ़ोटो और वीडियो दिखाने के लिय अनुमति चाहिए।</string>
  <string name="AttachmentKeyboard_give_access">अनुमति दें</string>
  <string name="AttachmentKeyboard_payment">भुगतान</string>
  <!--AttachmentManager-->
  <string name="AttachmentManager_cant_open_media_selection">मीडिया का चयन करने के लिए कोई ऐप नहीं मिल सकता है</string>
  <string name="AttachmentManager_signal_requires_the_external_storage_permission_in_order_to_attach_photos_videos_or_audio">फ़ोटो, वीडियो या ऑडियो संलग्न करने के लिए Molly को संग्रहण अनुमति की आवश्यकता होती है, लेकिन इसे स्थायी रूप से अस्वीकार कर दिया गया है। कृपया ऐप सेटिंग्स मेनू पर जारी रखें, \"अनुमतियां\" चुनें, और \"संग्रहण\" सक्षम करें।</string>
  <string name="AttachmentManager_signal_requires_contacts_permission_in_order_to_attach_contact_information">संपर्क जानकारी संलग्न करने के लिए Molly को संपर्क अनुमति की आवश्यकता होती है, लेकिन इसे स्थायी रूप से अस्वीकार कर दिया गया है। कृपया ऐप सेटिंग्स मेनू पर जारी रखें, \"अनुमतियां\" चुनें, और \"संपर्क\" सक्षम करें।</string>
  <string name="AttachmentManager_signal_requires_location_information_in_order_to_attach_a_location">किसी स्थान को संलग्न करने के लिए Molly को स्थान अनुमति की आवश्यकता होती है, लेकिन इसे स्थायी रूप से अस्वीकार कर दिया गया है। कृपया ऐप सेटिंग्स मेनू पर जारी रखें, \"अनुमतियां\" चुनें, और \"स्थान\" सक्षम करें।</string>
  <!--AttachmentUploadJob-->
  <string name="AttachmentUploadJob_uploading_media">मीडिया अपलोड कर रहा है…</string>
  <string name="AttachmentUploadJob_compressing_video_start">वीडियो को कंप्रेस कर रहा है…</string>
  <!--BackgroundMessageRetriever-->
  <string name="BackgroundMessageRetriever_checking_for_messages">संदेशों का पता लगा रहे हैं…</string>
  <!--BlockedUsersActivity-->
  <string name="BlockedUsersActivity__blocked_users">ब्लॉक किए गए उपयोगकर्ता</string>
  <string name="BlockedUsersActivity__add_blocked_user">ब्लॉक किए गए उपयोगकर्ता से जुड़े</string>
  <string name="BlockedUsersActivity__blocked_users_will">ब्लॉक संपर्क अब आपको मेसेज भेजने या आपको कॉल करने में सक्षम नहीं होंगे।</string>
  <string name="BlockedUsersActivity__no_blocked_users">कोई ब्लॉक किए गए उपयोगकर्ता नहीं हैं</string>
  <string name="BlockedUsersActivity__block_user">इस उपयोगकर्ता को ब्लॉक करें?</string>
  <string name="BlockedUserActivity__s_will_not_be_able_to">\"%1$s\" आपको कॉल नहीं कर पाएंगे या आपको संदेश नहीं भेज पाएंगे ।</string>
  <string name="BlockedUsersActivity__block">ब्लॉक</string>
  <string name="BlockedUsersActivity__unblock_user">इस उपयोगकर्ता को अनब्लॉक करें?</string>
  <string name="BlockedUsersActivity__do_you_want_to_unblock_s">क्या आप \"%1$s\" को अनब्लॉक करना चाहते हैं?</string>
  <string name="BlockedUsersActivity__unblock">अनब्लॉक करें</string>
  <!--BlockUnblockDialog-->
  <string name="BlockUnblockDialog_block_and_leave_s">%1$s को ब्लॉक करें और छोड़ दें?</string>
  <string name="BlockUnblockDialog_block_s">%1$sको ब्लॉक करें ?</string>
  <string name="BlockUnblockDialog_you_will_no_longer_receive_messages_or_updates">अब आपको इस समूह से संदेश या अपडेट प्राप्त नहीं होंगे, और अन्य सदस्य आपको इस समूह में फिर से नहीं जोड़ पाएंगे ।</string>
  <string name="BlockUnblockDialog_group_members_wont_be_able_to_add_you">समूह के सदस्य फिर से आपको इस समूह में नहीं जोड़ पाएंगे।</string>
  <string name="BlockUnblockDialog_group_members_will_be_able_to_add_you">ग्रूप के सदस्य आपको इस ग्रूप में फ़िर शामिल कर पाएँगे।</string>
  <string name="BlockUnblockDialog_you_will_be_able_to_call_and_message_each_other">आप एक दूसरे को मैसेज और कॉल कर सकेंगे और आपका नाम और फोटो उनके साथ साझा किया जाएगा।</string>
  <string name="BlockUnblockDialog_blocked_people_wont_be_able_to_call_you_or_send_you_messages">ब्लॉक किये गए लोग आपको कॉल नहीं कर पाएंगे या आपको संदेश नहीं भेज पाएंगे।</string>
  <!--Message shown on block dialog when blocking the Signal release notes recipient-->
  <!--Message shown on unblock dialog when unblocking the Signal release notes recipient-->
  <string name="BlockUnblockDialog_unblock_s">%1$sको अनब्लॉक करें ?</string>
  <string name="BlockUnblockDialog_block">ब्लॉक</string>
  <string name="BlockUnblockDialog_block_and_leave">ब्लॉक करें और छोड़ें </string>
  <string name="BlockUnblockDialog_report_spam_and_block">स्पैम रिपोर्ट करें और ब्लॉक करें</string>
  <!--BucketedThreadMedia-->
  <string name="BucketedThreadMedia_Today">आज</string>
  <string name="BucketedThreadMedia_Yesterday">कल</string>
  <string name="BucketedThreadMedia_This_week">इस सप्ताह</string>
  <string name="BucketedThreadMedia_This_month">इस महीना</string>
  <string name="BucketedThreadMedia_Large">बड़ा</string>
  <string name="BucketedThreadMedia_Medium">मध्यम</string>
  <string name="BucketedThreadMedia_Small">छोटा</string>
  <!--CameraXFragment-->
  <string name="CameraXFragment_tap_for_photo_hold_for_video">फोटो के लिए टैप, वीडियो के लिए दबाए रखें</string>
  <string name="CameraXFragment_capture_description">कैप्चर</string>
  <string name="CameraXFragment_change_camera_description">कैमरा बदलें</string>
  <string name="CameraXFragment_open_gallery_description">गैलरी खोलें</string>
  <!--CameraContacts-->
  <string name="CameraContacts_recent_contacts">हाल ही के संपर्क</string>
  <string name="CameraContacts_signal_contacts">Signal संपर्क</string>
  <string name="CameraContacts_signal_groups">Signal समूह</string>
  <string name="CameraContacts_you_can_share_with_a_maximum_of_n_conversations">आप अधिकतम %d बातचीत साझा कर सकते हैं।</string>
  <string name="CameraContacts_select_signal_recipients">Signal प्राप्तकर्ताओं को चुनें</string>
  <string name="CameraContacts_no_signal_contacts">कोई Signal प्राप्तकर्ता नहीं</string>
  <string name="CameraContacts_you_can_only_use_the_camera_button">कैमरा बटन का प्रयोग कर आप केवल Signal के सम्पर्कों को ही छवियाँ भेज सकते हैं।</string>
  <string name="CameraContacts_cant_find_who_youre_looking_for">जिसे ढूँढ रहे वो नहीं मिला?</string>
  <string name="CameraContacts_invite_a_contact_to_join_signal">संपर्क को Molly में जुड़ने के लिए आमंत्रित करें</string>
  <string name="CameraContacts__menu_search">सर्च</string>
  <!--Censorship Circumvention Megaphone-->
  <!--Title for an alert that shows at the bottom of the chat list letting people know that circumvention is no longer needed-->
  <!--Body for an alert that shows at the bottom of the chat list letting people know that circumvention is no longer needed-->
  <!--Action to prompt the user to disable circumvention since it is no longer needed-->
  <string name="CensorshipCircumventionMegaphone_turn_off">बंद करें</string>
  <!--Action to prompt the user to dismiss the alert at the bottom of the chat list-->
  <string name="CensorshipCircumventionMegaphone_no_thanks">नहीं धन्यवाद </string>
  <!--ClearProfileActivity-->
  <string name="ClearProfileActivity_remove">हटा दें </string>
  <string name="ClearProfileActivity_remove_profile_photo">प्रोफ़ाइल फ़ोटो निकालें?</string>
  <string name="ClearProfileActivity_remove_group_photo">समूह चित्र को हटाए </string>
  <!--ClientDeprecatedActivity-->
  <string name="ClientDeprecatedActivity_update_signal">Molly अपडेट करें</string>
  <string name="ClientDeprecatedActivity_this_version_of_the_app_is_no_longer_supported">ऍप का यह संस्करण अब समर्थित नहीं है। संदेश भेजना और प्राप्त करना जारी रखने के लिए, नवीनतम संस्करण में अपडेट करें।</string>
  <string name="ClientDeprecatedActivity_update">अपडेट</string>
  <string name="ClientDeprecatedActivity_dont_update">अपडेट न करें </string>
  <string name="ClientDeprecatedActivity_warning">चेतावनी</string>
  <string name="ClientDeprecatedActivity_your_version_of_signal_has_expired_you_can_view_your_message_history">Signal के आपके वर्ज़न की समय सीमा समाप्त हो गई है। आप अपना मेसेज इतिहास देख सकते हैं लेकिन जब तक आप अपडेट नहीं करते तब तक आप मेसेज भेज या प्राप्त नहीं कर पाएंगे।</string>
  <!--CommunicationActions-->
  <string name="CommunicationActions_no_browser_found">कोई वेब ब्राउजर नहीं मिला।</string>
  <string name="CommunicationActions_send_email">ईमेल भेजें </string>
  <string name="CommunicationActions_a_cellular_call_is_already_in_progress">एक सेलुलर कॉल प्रगति में है।</string>
  <string name="CommunicationActions_start_voice_call">वॉयस कॉल शुरू करें?</string>
  <string name="CommunicationActions_cancel">रद्द करें</string>
  <string name="CommunicationActions_call">कॉल</string>
  <string name="CommunicationActions_insecure_call">असुरक्षित कॉल</string>
  <string name="CommunicationActions_carrier_charges_may_apply">कैरियर दरें लागू हो सकती हैं। आपके द्वारा कॉल किया जा रहा नंबर Signal से रजिस्टर्ड नहीं है। इस कॉल को आपके मोबाइल कैरियर के माध्यम से रखा जाएगा, इंटरनेट पर नहीं।</string>
  <!--ConfirmIdentityDialog-->
  <string name="ConfirmIdentityDialog_your_safety_number_with_s_has_changed">%1$s के साथ आपका सुरक्षा नंबर बदल गया है। इसका मतलब यह हो सकता है कि कोई आपके संचार को रोकने की कोशिश कर रहा है, या उस %2$s ने Signal को फिर से इंस्टॉल किया है।</string>
  <string name="ConfirmIdentityDialog_you_may_wish_to_verify_your_safety_number_with_this_contact">आप इस संपर्क के साथ अपना सुरक्षा नंबर सत्यापित करना चाह सकते हैं।</string>
  <string name="ConfirmIdentityDialog_accept">स्वीकृत </string>
  <!--ContactsCursorLoader-->
  <string name="ContactsCursorLoader_recent_chats">नवीनतम बातचीत </string>
  <string name="ContactsCursorLoader_contacts">संपर्क</string>
  <string name="ContactsCursorLoader_groups">समूह </string>
  <string name="ContactsCursorLoader_phone_number_search">फ़ोन नंबर खोजें</string>
  <string name="ContactsCursorLoader_username_search">उपयोगकर्ता का नाम खोजें</string>
  <!--Label for my stories when selecting who to send media to-->
  <!--Action for creating a new story-->
  <!--ContactsDatabase-->
  <string name="ContactsDatabase_message_s">%s को मेसेज</string>
  <string name="ContactsDatabase_signal_call_s">%s को Signal कॉल</string>
  <!--ContactNameEditActivity-->
  <string name="ContactNameEditActivity_given_name">नाम</string>
  <string name="ContactNameEditActivity_family_name">कुलनाम</string>
  <string name="ContactNameEditActivity_prefix">प्रिफिक्स</string>
  <string name="ContactNameEditActivity_suffix">सफिक्स </string>
  <string name="ContactNameEditActivity_middle_name">मध्य नाम</string>
  <!--ContactShareEditActivity-->
  <string name="ContactShareEditActivity_type_home">मुख्य</string>
  <string name="ContactShareEditActivity_type_mobile">मोबाइल</string>
  <string name="ContactShareEditActivity_type_work">कार्यालय</string>
  <string name="ContactShareEditActivity_type_missing">अन्य</string>
  <string name="ContactShareEditActivity_invalid_contact">चयनित संपर्क अमान्य था।</string>
  <!--ConversationItem-->
  <string name="ConversationItem_error_not_sent_tap_for_details">नहीं भेजा गया, विवरण के लिए टैप करें</string>
  <string name="ConversationItem_error_partially_not_delivered">आंशिक रूप से भेजा गया, विवरण के लिए दबाएँ</string>
  <string name="ConversationItem_error_network_not_delivered">भेजना असफल रहा</string>
  <string name="ConversationItem_received_key_exchange_message_tap_to_process">की एक्सचेंज मेसेज प्राप्त हुआ, प्रक्रिया करने के लिए टैप करें।</string>
  <string name="ConversationItem_group_action_left">%1$s ने समूह को छोड़ दिया है</string>
  <string name="ConversationItem_send_paused">भेजें रोका गया</string>
  <string name="ConversationItem_click_to_approve_unencrypted">भेजने में असफल रहा, असुरक्षित फ़ॉलबैक के लिए टैप करें</string>
  <string name="ConversationItem_click_to_approve_unencrypted_sms_dialog_title">अनएन्क्रिप्टेड SMS पर फॉलबैक?</string>
  <string name="ConversationItem_click_to_approve_unencrypted_mms_dialog_title">अनएन्क्रिप्टेड MMS पर फॉलबैक?</string>
  <string name="ConversationItem_click_to_approve_unencrypted_dialog_message">यह मेसेज एन्क्रिप्ट <b>नहीं</b> किया जाएगा क्योंकि प्राप्तकर्ता अब Signal उपयोगकर्ता नहीं है। \n\n असुरक्षित मेसेज भेजें?</string>
  <string name="ConversationItem_unable_to_open_media">इस मीडिया को खोलने में सक्षम कोई ऐप नहीं मिल सकता है।</string>
  <string name="ConversationItem_copied_text">%s की नकल की</string>
  <string name="ConversationItem_from_s">%s से</string>
  <string name="ConversationItem_to_s">%s को</string>
  <string name="ConversationItem_read_more">और पढो</string>
  <string name="ConversationItem_download_more">और डाउनलोड करें</string>
  <string name="ConversationItem_pending">बचा हुआ</string>
  <string name="ConversationItem_this_message_was_deleted">यह मेसेज हटा दिया गया है।</string>
  <string name="ConversationItem_you_deleted_this_message">आपने यह मेसेज हटाया है</string>
  <!--ConversationActivity-->
  <string name="ConversationActivity_add_attachment">अटैचमेंट जोड़ें</string>
  <string name="ConversationActivity_select_contact_info">संपर्क जानकारी का चयन करें</string>
  <string name="ConversationActivity_compose_message">मेसेज लिखें</string>
  <string name="ConversationActivity_sorry_there_was_an_error_setting_your_attachment">खेद है, आपका अनुलगनक लगाने में त्रुटि हुई।</string>
  <string name="ConversationActivity_recipient_is_not_a_valid_sms_or_email_address_exclamation">प्राप्त करने वाला वैध SMS या ईमेल पता नहीं है!</string>
  <string name="ConversationActivity_message_is_empty_exclamation">मेसेज खाली है!</string>
  <string name="ConversationActivity_group_members">सदस्य </string>
  <string name="ConversationActivity__tap_here_to_start_a_group_call">समूह कॉल शुरू करने के लिए यहां टैप करें</string>
  <string name="ConversationActivity_invalid_recipient">अवैध प्राप्तकर्ता</string>
  <string name="ConversationActivity_added_to_home_screen">मुख्य स्क्रीन में जोड़ा गया</string>
  <string name="ConversationActivity_calls_not_supported">कॉल समर्थित नहीं है</string>
  <string name="ConversationActivity_this_device_does_not_appear_to_support_dial_actions">यह डिवाइस डायल क्रियाओं का समर्थन करने के लिए प्रकट नहीं होता है।</string>
  <string name="ConversationActivity_transport_insecure_sms">असुरक्षित SMS</string>
  <string name="ConversationActivity_transport_insecure_mms">असुरक्षित MMS</string>
  <string name="ConversationActivity_transport_signal">Signal</string>
  <string name="ConversationActivity_lets_switch_to_signal">%1$s चलो Molly पर स्विच करें</string>
  <string name="ConversationActivity_specify_recipient">कृपया एक संपर्क चुनें</string>
  <string name="ConversationActivity_unblock">अनब्लॉक करें</string>
  <string name="ConversationActivity_attachment_exceeds_size_limits">आपके द्वारा भेजे जा रहे मेसेज के प्रकार के लिए अनुलग्नक आकार सीमा से अधिक है।</string>
  <string name="ConversationActivity_unable_to_record_audio">ऑडियो रिकॉर्ड करने में असमर्थ</string>
  <string name="ConversationActivity_you_cant_send_messages_to_this_group">आप इस समूह को संदेश नहीं भेज सकते क्योंकि आप अब सदस्य नहीं हैं।</string>
  <string name="ConversationActivity_only_s_can_send_messages">केवल %1$s संदेश भेज सकते हैं।</string>
  <string name="ConversationActivity_admins">व्यवस्थापक</string>
  <string name="ConversationActivity_message_an_admin">व्यवस्थापक को संदेश भेजें</string>
  <string name="ConversationActivity_cant_start_group_call">ग्रुप कॉल प्रारंभ नहीं हो सकता</string>
  <string name="ConversationActivity_only_admins_of_this_group_can_start_a_call">केवल इस ग्रुप के व्यवस्थापक ही कॉल शुरू कर सकते हैं।</string>
  <string name="ConversationActivity_there_is_no_app_available_to_handle_this_link_on_your_device">आपके डिवाइस पर इस लिंक को संभालने के लिए कोई ऐप उपलब्ध नहीं है।</string>
  <string name="ConversationActivity_your_request_to_join_has_been_sent_to_the_group_admin">समूह से जुड़ने का आपका अनुरोध समूह संचालक को भेज दिया गया है। जब वे जवाब देंगे तो आपको सूचित किया जाएगा।</string>
  <string name="ConversationActivity_cancel_request">निवेदन रद्द करें</string>
  <string name="ConversationActivity_to_send_audio_messages_allow_signal_access_to_your_microphone">ऑडियो मेसेज भेजने के लिए, अपने माइक्रोफ़ोन पर Molly पहुंच की अनुमति दें।</string>
  <string name="ConversationActivity_signal_requires_the_microphone_permission_in_order_to_send_audio_messages">ऑडियो मेसेज को भेजने के लिए Molly को माइक्रोफ़ोन अनुमति की आवश्यकता होती है, लेकिन इसे स्थायी रूप से अस्वीकार कर दिया गया है। कृपया ऐप सेटिंग्स जारी रखें, \"अनुमतियां\" चुनें, और \"माइक्रोफ़ोन\" सक्षम करें।</string>
  <string name="ConversationActivity_signal_needs_the_microphone_and_camera_permissions_in_order_to_call_s">%s को कॉल करने के लिए Molly को माइक्रोफ़ोन और कैमरा अनुमतियों की आवश्यकता होती है, लेकिन उन्हें स्थायी रूप से अस्वीकार कर दिया गया है। कृपया ऐप सेटिंग्स जारी रखें, \"अनुमतियां\" चुनें, और \"माइक्रोफ़ोन\" और \"कैमरा\" सक्षम करें।</string>
  <string name="ConversationActivity_to_capture_photos_and_video_allow_signal_access_to_the_camera">फोटो और वीडियो कैप्चर करने के लिए, कैमरे को Molly पहुंच की अनुमति दें।</string>
  <string name="ConversationActivity_signal_needs_the_camera_permission_to_take_photos_or_video">Molly को फ़ोटो या वीडियो लेने के लिए कैमरा अनुमति की आवश्यकता होती है, लेकिन इसे स्थायी रूप से अस्वीकार कर दिया गया है। कृपया ऐप सेटिंग्स जारी रखें, \"अनुमतियां\" चुनें, और \"कैमरा\" सक्षम करें।</string>
  <string name="ConversationActivity_signal_needs_camera_permissions_to_take_photos_or_video">Molly को फ़ोटो या वीडियो लेने के लिए कैमरा अनुमतियां चाहिए</string>
  <string name="ConversationActivity_enable_the_microphone_permission_to_capture_videos_with_sound">ध्वनि के साथ वीडियो कैप्चर करने के लिए माइक्रोफोन अनुमति सक्षम करें।</string>
  <string name="ConversationActivity_signal_needs_the_recording_permissions_to_capture_video">Molly को वीडियो रिकॉर्ड करने के लिए माइक्रोफोन की अनुमति की आवश्यकता होती है, लेकिन उसे अस्वीकार कर दिया गया है। कृपया एप्प विन्यास जारी रखें, \"अनुमतियां\" चुनें, और \"माइक्रोफोन\" और \"कैमरा\" सक्षम करें।</string>
  <string name="ConversationActivity_signal_needs_recording_permissions_to_capture_video">Molly को वीडियो रिकॉर्ड करने के लिए माइक्रोफोन की अनुमति की आवश्यकता होती है।</string>
  <string name="ConversationActivity_quoted_contact_message">%1$s%2$s</string>
  <string name="ConversationActivity_signal_cannot_sent_sms_mms_messages_because_it_is_not_your_default_sms_app">Signal SMS/MMS मेसेज नहीं भेज सकता क्योंकि यह आपका तयशुदा SMS एप्प नहीं है। क्या आप इसे अपने Android सेटिंग्स बदलना चाहेंगे?</string>
  <string name="ConversationActivity_yes">हाँ </string>
  <string name="ConversationActivity_no">नहीं</string>
  <string name="ConversationActivity_search_position">%1$d का %2$d</string>
  <string name="ConversationActivity_no_results">कोई परिणाम नहीं</string>
  <string name="ConversationActivity_sticker_pack_installed">स्टीकर पैक इंस्टॉल</string>
  <string name="ConversationActivity_new_say_it_with_stickers">नया! स्टीकर के साथ कहें</string>
  <string name="ConversationActivity_cancel">रद्द करें</string>
  <string name="ConversationActivity_delete_conversation">संवाद हटाएं?</string>
  <string name="ConversationActivity_delete_and_leave_group">हटाएं और समूह छोड़ दें? </string>
  <string name="ConversationActivity_this_conversation_will_be_deleted_from_all_of_your_devices">यह संवाद आपके सभी डिवाइस से हटा दिया जाएगा।</string>
  <string name="ConversationActivity_you_will_leave_this_group_and_it_will_be_deleted_from_all_of_your_devices">आप इस ग्रूप को छोङ देंगे और यह ग्रूप आपके सभी डिवाइस से हटा दिया जाएगा।</string>
  <string name="ConversationActivity_delete">हटाए </string>
  <string name="ConversationActivity_delete_and_leave">हटाएँ और छोड़ दें</string>
  <string name="ConversationActivity__to_call_s_signal_needs_access_to_your_microphone">%1$s को कॉल करने के लिए, Molly को आपके माइक्रोफ़ोन तक पहुंच की आवश्यकता है।</string>
  <string name="ConversationActivity__more_options_now_in_group_settings">समूह सेटिंग्स में अब और विकल्प</string>
  <string name="ConversationActivity_join">जुड़ें</string>
  <string name="ConversationActivity_full">पूर्ण</string>
  <string name="ConversationActivity_error_sending_media">मीडिया भेजने में त्रुटि</string>
  <string name="ConversationActivity__reported_as_spam_and_blocked">स्पैम के रूप में रिपोर्ट किया गया और अवरुद्ध कर दिया गया।</string>
  <!--ConversationAdapter-->
  <plurals name="ConversationAdapter_n_unread_messages">
    <item quantity="one">%d अपठित मेसेज</item>
    <item quantity="other">%dअपठित मेसेज</item>
  </plurals>
  <!--ConversationFragment-->
  <plurals name="ConversationFragment_delete_selected_messages">
    <item quantity="one">चयनित मेसेज हटाएं?</item>
    <item quantity="other">चयनित मेसेज हटाएं?</item>
  </plurals>
  <string name="ConversationFragment_save_to_sd_card">इसे स्टॉरेज में सेव करे?</string>
  <plurals name="ConversationFragment_saving_n_media_to_storage_warning">
    <item quantity="one">सभी मीडिया को स्टोरेज में सहेजने से आपके डिवाइस पर किसी अन्य ऐप को एक्सेस करने की अनुमति मिल जाएगी। \n\n जारी रखें?</item>
    <item quantity="other">सभी %1$d मीडिया को स्टोरेज में सहेजने से आपके डिवाइस पर किसी अन्य ऐप को एक्सेस करने की अनुमति मिल जाएगी। \n\n जारी रखें?</item>
  </plurals>
  <plurals name="ConversationFragment_error_while_saving_attachments_to_sd_card">
    <item quantity="one">स्टॉरेज में संलग्नक सहेजते समय त्रुटि!</item>
    <item quantity="other">स्टॉरेज में अटैचमेंट सेव करते समय त्रुटि!</item>
  </plurals>
  <string name="ConversationFragment_unable_to_write_to_sd_card_exclamation">स्टॉरेज में लिखने में असमर्थ!</string>
  <plurals name="ConversationFragment_saving_n_attachments">
    <item quantity="one">अनुलग्नक सहेजा जा रहा है</item>
    <item quantity="other">%1$dअटैचमेंट सेव हो रहा है</item>
  </plurals>
  <plurals name="ConversationFragment_saving_n_attachments_to_sd_card">
    <item quantity="one">स्टोरेज में अनुलग्नक सहेजा जा रहा है</item>
    <item quantity="other">स्टोरेज में %1$d अटैचमेंट सेव हो रहा हैं</item>
  </plurals>
  <string name="ConversationFragment_pending">रूका हुआ</string>
  <string name="ConversationFragment_push">डेटा (Signal)</string>
  <string name="ConversationFragment_mms">MMS</string>
  <string name="ConversationFragment_sms">SMS</string>
  <string name="ConversationFragment_deleting">हटा दिया जा रहा है</string>
  <string name="ConversationFragment_deleting_messages">मेसेज हटाए जा रहे हैं</string>
  <string name="ConversationFragment_delete_for_me">मेरे लिये हटाएँ</string>
  <string name="ConversationFragment_delete_for_everyone">सब के लिये हटाएँ</string>
  <string name="ConversationFragment_this_message_will_be_deleted_for_everyone_in_the_conversation">यह मेसेज वार्तालाप में शामिल सभी के लिए मिटा दिया जाएगा यदि वे Signal के नवीनमत वर्ज़न पर हैं। वे देख सकेंगे कि आपने एक मेसेज को मिटा दिया है।</string>
  <string name="ConversationFragment_quoted_message_not_found">मूल मेसेज नहीं मिला</string>
  <string name="ConversationFragment_quoted_message_no_longer_available">मूल मेसेज अब उपलब्ध नहीं है</string>
  <string name="ConversationFragment_failed_to_open_message">मेसेज खोलने में असमर्थ</string>
  <string name="ConversationFragment_you_can_swipe_to_the_right_reply">आप जल्दी से उत्तर देने के लिए किसी भी मेसेज पर दाईं ओर स्वाइप कर सकते हैं</string>
  <string name="ConversationFragment_you_can_swipe_to_the_left_reply">आप जल्दी से उत्तर देने के लिए किसी भी मेसेज पर बाईं ओर स्वाइप कर सकते हैं</string>
  <string name="ConversationFragment_outgoing_view_once_media_files_are_automatically_removed">आउटगोइंग व्यू-एक बार मीडिया फ़ाइलों को उनके भेजे जाने के बाद स्वचालित रूप से हटा दिया जाता है</string>
  <string name="ConversationFragment_you_already_viewed_this_message">आपने यह मेसेज पहले ही देख लिया है</string>
  <string name="ConversationFragment__you_can_add_notes_for_yourself_in_this_conversation">आप इस वार्तालाप में खुद के लिए नोट्स शामिल कर सकते हैं।\यदि आपके खाते के साथ कोई डिवाइसेस लिंक होंगे, तो नए नोट्स सिंक हो जाएँगे।</string>
  <string name="ConversationFragment__d_group_members_have_the_same_name">%1$d ग्रुप मेंबर्स का एक ही नाम है।</string>
  <string name="ConversationFragment__tap_to_review">समीक्षा के लिए टैप करें</string>
  <string name="ConversationFragment__review_requests_carefully">अनुरोधों की सावधानीपूर्वक समीक्षा करें</string>
  <string name="ConversationFragment__signal_found_another_contact_with_the_same_name">Molly को एक ही नाम वाला एक और संपर्क मिला।</string>
  <string name="ConversationFragment_contact_us">हमसे संपर्क करें</string>
  <string name="ConversationFragment_verify">सत्यापित करें</string>
  <string name="ConversationFragment_not_now">अभी नहीं</string>
  <string name="ConversationFragment_your_safety_number_with_s_changed">%s के साथ आपका सुरक्षा नंबर बदल गया है</string>
  <string name="ConversationFragment_your_safety_number_with_s_changed_likey_because_they_reinstalled_signal">%s के साथ आपकी सुरक्षा संख्या बदल गई, संभावना है कि उन्होंने Signal को फिर से इंस्टॉल किया है या डिवाइस को बदल लिया है। नए सुरक्षा नंबर की पुष्टि करने के लिए वेरिफाई पर क्लिक करें। यह वैकल्पिक है।</string>
  <!--Message shown to indicate which notification profile is on/active-->
  <!--Dialog title for block group link join requests-->
  <!--Dialog message for block group link join requests-->
  <!--Dialog confirm block request button-->
  <!--Dialog cancel block request button-->
  <string name="ConversationFragment__cancel">रद्द करें</string>
  <!--Message shown after successfully blocking join requests for a user-->
  <string name="ConversationFragment__blocked">ब्लॉक</string>
  <plurals name="ConversationListFragment_delete_selected_conversations">
    <item quantity="one">चयनित मेसेज हटाएं?</item>
    <item quantity="other">चयनित मेसेज हटाएं?</item>
  </plurals>
  <plurals name="ConversationListFragment_this_will_permanently_delete_all_n_selected_conversations">
    <item quantity="one">यह सभी चयनित वार्तालापों को स्थायी रूप से हटा देगा।</item>
    <item quantity="other">यह सभी %1$d चयनित वार्तालापों को स्थायी रूप से हटा देगा।</item>
  </plurals>
  <string name="ConversationListFragment_deleting">हटाया जा रहा है</string>
  <string name="ConversationListFragment_deleting_selected_conversations">चयनित बातचीत हटा दी जा रही है</string>
  <plurals name="ConversationListFragment_conversations_archived">
    <item quantity="one">बातचीत संग्रहीत</item>
    <item quantity="other">%d बातचीत संग्रहीत</item>
  </plurals>
  <string name="ConversationListFragment_undo">पूर्ववत् करें</string>
  <plurals name="ConversationListFragment_moved_conversations_to_inbox">
    <item quantity="one">बातचीत को इनबॉक्स में ले जाया गया</item>
    <item quantity="other">%d बातचीत को इनबॉक्स में ले जाया गया</item>
  </plurals>
  <plurals name="ConversationListFragment_read_plural">
    <item quantity="one">पढ़ें</item>
    <item quantity="other">पढ़ें</item>
  </plurals>
  <plurals name="ConversationListFragment_unread_plural">
    <item quantity="one">नहीं पढ़ा हुआ</item>
    <item quantity="other">नहीं पढ़ा हुआ</item>
  </plurals>
  <plurals name="ConversationListFragment_pin_plural">
    <item quantity="one">पिन</item>
    <item quantity="other">पिन</item>
  </plurals>
  <plurals name="ConversationListFragment_unpin_plural">
    <item quantity="one">अनपिन करें</item>
    <item quantity="other">अनपिन करें</item>
  </plurals>
  <plurals name="ConversationListFragment_mute_plural">
    <item quantity="one">म्यूट</item>
    <item quantity="other">म्यूट</item>
  </plurals>
  <plurals name="ConversationListFragment_unmute_plural">
    <item quantity="one">अनम्यूट</item>
    <item quantity="other">अनम्यूट</item>
  </plurals>
  <string name="ConversationListFragment_select">चुनिए</string>
  <plurals name="ConversationListFragment_archive_plural">
    <item quantity="one">संग्रह</item>
    <item quantity="other">संग्रह</item>
  </plurals>
  <plurals name="ConversationListFragment_unarchive_plural">
    <item quantity="one">संग्रह से हटाएं</item>
    <item quantity="other">संग्रह से हटाएं</item>
  </plurals>
  <plurals name="ConversationListFragment_delete_plural">
    <item quantity="one">डिलीट करें</item>
    <item quantity="other">डिलीट करें</item>
  </plurals>
  <string name="ConversationListFragment_select_all">सभी को चुन लो</string>
  <plurals name="ConversationListFragment_s_selected">
    <item quantity="one">%d चुना हुआ</item>
    <item quantity="other">%d चुना हुआ</item>
  </plurals>
  <!--Show in conversation list overflow menu to open selection bottom sheet-->
  <!--Tooltip shown after you have created your first notification profile-->
  <!--Message shown in top toast to indicate the named profile is on-->
  <!--ConversationListItem-->
  <string name="ConversationListItem_key_exchange_message">की विनिमय मेसेज</string>
  <!--ConversationListItemAction-->
  <string name="ConversationListItemAction_archived_conversations_d">संग्रहीत संवाद (%d)</string>
  <!--ConversationTitleView-->
  <string name="ConversationTitleView_verified">सत्यापित</string>
  <string name="ConversationTitleView_you">आप</string>
  <!--ConversationTypingView-->
  <string name="ConversationTypingView__plus_d">+%1$d</string>
  <!--CreateGroupActivity-->
  <string name="CreateGroupActivity__select_members">सदस्य चुनें</string>
  <!--CreateProfileActivity-->
  <string name="CreateProfileActivity__profile">प्रोफ़ाइल</string>
  <string name="CreateProfileActivity_error_setting_profile_photo">प्रोफाइल फोटो सेट करने में त्रुटि</string>
  <string name="CreateProfileActivity_problem_setting_profile">प्रोफ़ाइल सेट करने में समस्या</string>
  <string name="CreateProfileActivity_set_up_your_profile">अपना प्रोफ़ाइल सेट करें</string>
  <string name="CreateProfileActivity_signal_profiles_are_end_to_end_encrypted">आपकी प्रोफ़ाइल एंट-टू-एंड एनक्रिप्टेड है। जब आप नए संवाद शुरु या स्वीकार करेंगे, और जब आप नए ग्रुप्स के साथ जुड़ेंगे, तो आपकी प्रोफ़ाइल और इसमें किए गए बदलाव आपके संपर्क देख सकेंगे।</string>
  <string name="CreateProfileActivity_set_avatar_description">अपने बारे में कुछ लिखें</string>
  <!--ChooseBackupFragment-->
  <string name="ChooseBackupFragment__restore_from_backup">बैकअप से बहाल करना?</string>
  <string name="ChooseBackupFragment__restore_your_messages_and_media">स्थानीय मेसेज से अपने मेसेज और मीडिया को पुनर्स्थापित करें। अगर आप अभी पुनर्स्थापित नहीं करते हैं, तो आप बाद में बैकअप नहीं कर पाएंगे।</string>
  <string name="ChooseBackupFragment__icon_content_description">बैकअप आइकन से बहाल करें</string>
  <string name="ChooseBackupFragment__choose_backup">बैकअप चुनें</string>
  <string name="ChooseBackupFragment__learn_more">अधिक जानें</string>
  <string name="ChooseBackupFragment__no_file_browser_available">कोई फ़ाइल ब्राउज़र उपलब्ध नहीं है</string>
  <!--RestoreBackupFragment-->
  <string name="RestoreBackupFragment__restore_complete">पुनर्स्थापित पूर्ण</string>
  <string name="RestoreBackupFragment__to_continue_using_backups_please_choose_a_folder">बैकअप का उपयोग करना जारी रखने के लिए, कृपया एक फोल्डर चुनें। नए बैकअप इस जगह पर संगृहीत किए जाएंगे।</string>
  <string name="RestoreBackupFragment__choose_folder">फोल्डर को चुनो</string>
  <string name="RestoreBackupFragment__not_now">अभी नहीं</string>
  <!--Couldn\'t find the selected backup-->
  <!--Couldn\'t read the selected backup-->
  <!--Backup has an unsupported file extension-->
  <!--BackupsPreferenceFragment-->
  <string name="BackupsPreferenceFragment__chat_backups">बैकअप चैट करें</string>
  <string name="BackupsPreferenceFragment__backups_are_encrypted_with_a_passphrase">बैकअप एक पासफ्रेस के साथ एनक्रिप्टेड होते हैं और आपके डिवाइस पर स्टोर किए जाते हैं।</string>
  <string name="BackupsPreferenceFragment__create_backup">बैकअप बनाओ</string>
  <string name="BackupsPreferenceFragment__last_backup">पिछला बैकअप:%1$s</string>
  <string name="BackupsPreferenceFragment__backup_folder">बैकअप फ़ोल्डर</string>
  <string name="BackupsPreferenceFragment__verify_backup_passphrase">बैकअप पासफ्रेज की पुष्टि करें </string>
  <string name="BackupsPreferenceFragment__test_your_backup_passphrase">अपने बैकअप पासफ्रेज की जाँच करें और इसके मेल खाने की पुष्टि करें</string>
  <string name="BackupsPreferenceFragment__turn_on">शुरु करें</string>
  <string name="BackupsPreferenceFragment__turn_off">बंद करें</string>
  <string name="BackupsPreferenceFragment__to_restore_a_backup">किसी बैकअप को बहाल करने के लिए, Molly की एक नई कॉपी इंस्टॉल करें। ऐप को खोलें और \"बैकअप को बहाल करें\" पर टैप करें, और फिर बैकअप फाइल को ढूँढें। %1$s</string>
  <string name="BackupsPreferenceFragment__learn_more">अधिक जानें</string>
  <string name="BackupsPreferenceFragment__in_progress">प्रगति में</string>
  <string name="BackupsPreferenceFragment__d_so_far">%1$d अब तक</string>
  <!--Show percentage of completion of backup-->
  <string name="BackupsPreferenceFragment_signal_requires_external_storage_permission_in_order_to_create_backups">बैकअप बनाने के लिए Molly को बाहरी संग्रहण अनुमति की आवश्यकता होती है, लेकिन इसे स्थायी रूप से अस्वीकार कर दिया गया है। कृपया ऐप सेटिंग्स को जारी रखें, \"अनुमतियां\" चुनें और \"संग्रहण\" सक्षम करें।</string>
  <!--CustomDefaultPreference-->
  <string name="CustomDefaultPreference_using_custom">कस्टम इस्तेमाल: %s</string>
  <string name="CustomDefaultPreference_using_default">डिफ़ॉल्ट इस्तेमाल: %s</string>
  <string name="CustomDefaultPreference_none">कुछ नहीं</string>
  <!--AvatarSelectionBottomSheetDialogFragment-->
  <string name="AvatarSelectionBottomSheetDialogFragment__choose_photo">तस्वीर चुनें</string>
  <string name="AvatarSelectionBottomSheetDialogFragment__take_photo">तस्वीर खींचे </string>
  <string name="AvatarSelectionBottomSheetDialogFragment__choose_from_gallery"> गेलरी से चुनें</string>
  <string name="AvatarSelectionBottomSheetDialogFragment__remove_photo">तस्वीर हटाओ</string>
  <string name="AvatarSelectionBottomSheetDialogFragment__taking_a_photo_requires_the_camera_permission">फोटो लेने के लिए कैमरा की इजाज़त की ज़रूरत होती है।</string>
  <string name="AvatarSelectionBottomSheetDialogFragment__viewing_your_gallery_requires_the_storage_permission">गैलरी को देखने के लिए स्टोरेज इजाज़त की ज़रूरत होती है।</string>
  <!--DateUtils-->
  <string name="DateUtils_just_now">अभी</string>
  <string name="DateUtils_minutes_ago">%dm</string>
  <string name="DateUtils_today">आज</string>
  <string name="DateUtils_yesterday">कल</string>
  <!--DecryptionFailedDialog-->
  <string name="DecryptionFailedDialog_chat_session_refreshed">चैट सेशन रीफ्रेश हुआ</string>
  <string name="DecryptionFailedDialog_signal_uses_end_to_end_encryption">Signal एंड-टू-एंड एन्क्रिप्शन का उपयोग करता है और इसे कभी-कभी आपके चैट सेशन को रीफ्रेश करने की ज़रूरत हो सकती है। इससे आपकी चैट की सुरक्षा प्रभावित नहीं होती, पर हो सकता है कि इस संपर्क से कोई मेसेज छूट गया हो, और आप उन्हें इसे दोबारा भेजने के लिए कह सकते हैं।</string>
  <!--DeviceListActivity-->
  <string name="DeviceListActivity_unlink_s">%sको अनलिंक? </string>
  <string name="DeviceListActivity_by_unlinking_this_device_it_will_no_longer_be_able_to_send_or_receive">इस डिवाइस को अनलिंक करने के बाद, यह अब संदेश भेजने या प्राप्त करने में सक्षम नहीं होगा।</string>
  <string name="DeviceListActivity_network_connection_failed">नेटवर्क कनेक्शन असफल रहा</string>
  <string name="DeviceListActivity_try_again">फिर से कोशिश करो</string>
  <string name="DeviceListActivity_unlinking_device">डिवाइस अनलिंक किया जा रहा है</string>
  <string name="DeviceListActivity_unlinking_device_no_ellipsis">डिवाइस अनलिंक किया जा रहा है</string>
  <string name="DeviceListActivity_network_failed">नेटवर्क असफल रहा</string>
  <!--DeviceListItem-->
  <string name="DeviceListItem_unnamed_device">अज्ञात डिवाइस</string>
  <string name="DeviceListItem_linked_s">%sजोड़ा गया</string>
  <string name="DeviceListItem_last_active_s">अंतिम सक्रिय %s</string>
  <string name="DeviceListItem_today">आज</string>
  <!--DocumentView-->
  <string name="DocumentView_unnamed_file">बेनाम फ़ाइल</string>
  <!--DozeReminder-->
  <string name="DozeReminder_optimize_for_missing_play_services">लापता प्ले सेवाओं के लिए अनुकूलित करें</string>
  <string name="DozeReminder_this_device_does_not_support_play_services_tap_to_disable_system_battery">यह डिवाइस Play सेवाओं का समर्थन नहीं करता है। सिस्टम बैटरी ऑप्टिमाइज़ेशन को अक्षम करने के लिए टैप करें, जो निष्क्रिय होने पर संदेशों को पुनर्प्राप्त करने से Molly को रोकता है।</string>
  <!--ExpiredBuildReminder-->
  <string name="ExpiredBuildReminder_this_version_of_signal_has_expired">Signal का यह वर्ज़न एक्सपायर हो गया है। मेसेज भेजने और प्राप्त करने के लिए अभी अपडेट करें।</string>
  <string name="ExpiredBuildReminder_update_now">अभी अपडेट करें</string>
  <!--PendingGroupJoinRequestsReminder-->
  <plurals name="PendingGroupJoinRequestsReminder_d_pending_member_requests">
    <item quantity="one">%d लंबित मेंबर अनुरोध।</item>
    <item quantity="other">%d लंबित मेंबर अनुरोध।</item>
  </plurals>
  <string name="PendingGroupJoinRequestsReminder_view">देखना</string>
  <!--GcmRefreshJob-->
  <string name="GcmRefreshJob_Permanent_Signal_communication_failure">स्थायी Signal संचार विफलता</string>
  <string name="GcmRefreshJob_Signal_was_unable_to_register_with_Google_Play_Services">Molly Google Play सेवाओं के साथ पंजीकरण करने में असमर्थ था। Molly मेसेज और कॉल अक्षम कर दिए गए हैं, कृपया सेटिंग्स &gt; उन्नत में पुनः पंजीकरण करने का प्रयास करें।</string>
  <!--GiphyActivity-->
  <string name="GiphyActivity_error_while_retrieving_full_resolution_gif">पूर्ण रिज़ॉल्यूशन GIF पुनर्प्राप्त करते समय त्रुटि</string>
  <!--GiphyFragmentPageAdapter-->
  <string name="GiphyFragmentPagerAdapter_gifs">GIFs</string>
  <string name="GiphyFragmentPagerAdapter_stickers">स्टिकर</string>
  <!--AddToGroupActivity-->
  <string name="AddToGroupActivity_add_member">सदस्य जोड़ें?</string>
  <string name="AddToGroupActivity_add_s_to_s">\"%1$s\" को \"%2$s\" में शामिल करना है?</string>
  <string name="AddToGroupActivity_s_added_to_s">\"%1$s\" को \"%2$s\" में शामिल किया गया।</string>
  <string name="AddToGroupActivity_add_to_group">समूह में शामिल करें</string>
  <string name="AddToGroupActivity_add_to_groups">समूहों में शामिल करें</string>
  <string name="AddToGroupActivity_this_person_cant_be_added_to_legacy_groups">इस व्यक्ति को लेगेसी ग्रुप्स में शामिल नहीं किया जा सकता।</string>
  <string name="AddToGroupActivity_add">जोड़ें</string>
  <string name="AddToGroupActivity_add_to_a_group">किसी समूह में शामिल करें  </string>
  <!--ChooseNewAdminActivity-->
  <string name="ChooseNewAdminActivity_choose_new_admin">नया एडमिन चुनें</string>
  <string name="ChooseNewAdminActivity_done">पूर्ण</string>
  <string name="ChooseNewAdminActivity_you_left">आपने \"%1$s\" छोड़ दिया</string>
  <!--GroupMembersDialog-->
  <string name="GroupMembersDialog_you">आप</string>
  <!--GV2 access levels-->
  <string name="GroupManagement_access_level_anyone">कोई भी</string>
  <string name="GroupManagement_access_level_all_members">सभी सदस्य</string>
  <string name="GroupManagement_access_level_only_admins">सिर्फ एडमिन</string>
  <string name="GroupManagement_access_level_no_one">कोई नहीं</string>
  <!--GV2 invites sent-->
  <plurals name="GroupManagement_invitation_sent">
    <item quantity="one">निमंत्रण भेजा गया</item>
    <item quantity="other">%d निमंत्रण भेजे गए</item>
  </plurals>
  <string name="GroupManagement_invite_single_user">“%1$s” को आपके द्वारा स्वचालित रूप से इस ग्रुप में शामिल नहीं किया जा सकता।\n\nउन्हें जुड़ने के लिए आमंत्रित किया गया है, और उन्हें ग्रुप के कोई भी मेसेज दिखाई नहीं देंगे जब तक वे स्वीकार नहीं कर लेते।</string>
  <string name="GroupManagement_invite_multiple_users">इन उपयोगकर्ताओं को आपके द्वारा स्वचालित रूप से इस ग्रुप में शामिल नहीं किया जा सकता।\n\nउनको ग्रुप में जुड़ने के लिए आमंत्रित किया गया है, जब तक वे आमंत्रण स्वीकार नहीं कर लेते, ग्रुप के संदेश नहीं देख सकते।</string>
  <!--GroupsV1MigrationLearnMoreBottomSheetDialogFragment-->
  <string name="GroupsV1MigrationLearnMore_what_are_new_groups">नए समूह क्या हैं?</string>
  <string name="GroupsV1MigrationLearnMore_new_groups_have_features_like_mentions">नए ग्रुप्स में कई फ़ीचर्स हैं जैसे कि @mentions और ग्रुप एडमिन, और भविष्य में और भी कई फ़ीचर्स शामिल किए जाएँगे।</string>
  <string name="GroupsV1MigrationLearnMore_all_message_history_and_media_has_been_kept">अपग्रेड करने से पहले के सभी मेसेज इतिहास और मीडिया को रख लिया गया है।</string>
  <string name="GroupsV1MigrationLearnMore_you_will_need_to_accept_an_invite_to_join_this_group_again">इस ग्रुप में दोबारा जुड़ने के लिए बस आपको आमंत्रण को स्वीकार करना होगा, और जब तक आप स्वीकार नहीं कर लेते, आपको ग्रुप के मेसेज प्राप्त नहीं होंगे।</string>
  <plurals name="GroupsV1MigrationLearnMore_these_members_will_need_to_accept_an_invite">
    <item quantity="one">इस ग्रुप में दोबारा जुड़ने के लिए इस मेंबर को आमंत्रण को स्वीकार करना होगा, और जब तक वे स्वीकार नहीं कर लेते, उन्हें ग्रुप के मेसेज प्राप्त नहीं होंगे:</item>
    <item quantity="other">इस ग्रुप में दोबारा जुड़ने के लिए इन मेंबर्स को आमंत्रण को स्वीकार करना होगा, और जब तक वे स्वीकार नहीं कर लेते, उन्हें ग्रुप के मेसेज प्राप्त नहीं होंगे:</item>
  </plurals>
  <plurals name="GroupsV1MigrationLearnMore_these_members_were_removed_from_the_group">
    <item quantity="one">इस मेंबर को ग्रुप में से निकाल दिया गया था और जब तक वे अपग्रेड नहीं कर लेते, वे दोबारा जुड़ने के योग्य नहीं होंगे:</item>
    <item quantity="other">इन मेंबर्स को ग्रुप में से निकाल दिया गया था और जब तक वे अपग्रेड नहीं कर लेते, वे दोबारा जुड़ने के योग्य नहीं होंगे:</item>
  </plurals>
  <!--GroupsV1MigrationInitiationBottomSheetDialogFragment-->
  <string name="GroupsV1MigrationInitiation_upgrade_to_new_group">नए समूह में अपग्रेड करें</string>
  <string name="GroupsV1MigrationInitiation_upgrade_this_group">इस समूह को अपग्रेड करें</string>
  <string name="GroupsV1MigrationInitiation_new_groups_have_features_like_mentions">नए ग्रुप्स में कई फ़ीचर्स हैं जैसे कि @mentions और ग्रुप एडमिन, और भविष्य में और भी कई फ़ीचर्स शामिल किए जाएँगे।</string>
  <string name="GroupsV1MigrationInitiation_all_message_history_and_media_will_be_kept">अपग्रेड करने से पहले के सभी मेसेज इतिहास और मीडिया को रख लिया जाएगा।</string>
  <string name="GroupsV1MigrationInitiation_encountered_a_network_error">एक नेटवर्क त्रुटि हो गई। बाद में दोबरा प्रयास करें।</string>
  <string name="GroupsV1MigrationInitiation_failed_to_upgrade">अपग्रेड करने में विफल।</string>
  <plurals name="GroupsV1MigrationInitiation_these_members_will_need_to_accept_an_invite">
    <item quantity="one">इस ग्रुप में दोबारा जुड़ने के लिए इस मेंबर को आमंत्रण स्वीकार करना होगा, और जब तक वे स्वीकार नहीं कर लेते, उन्हें ग्रुप के मेसेज प्राप्त नहीं होंगे:</item>
    <item quantity="other">इस ग्रुप में दोबारा जुड़ने के लिए इन मेंबर्स को आमंत्रण को स्वीकार करना होगा, और जब तक वे स्वीकार नहीं कर लेते, उन्हें ग्रुप के मेसेज प्राप्त नहीं होंगे:</item>
  </plurals>
  <plurals name="GroupsV1MigrationInitiation_these_members_are_not_capable_of_joining_new_groups">
    <item quantity="one">यह मेंबर नए ग्रुपस में शामिल होने के योग्य नहीं हैं, और इसे ग्रुप में से निकाल दिया जाएगा:</item>
    <item quantity="other">ये मेंबर नए ग्रुप्स में शामिल होने के योग्य नहीं हैं, और इन्हें ग्रुप में से निकाल दिया जाएगा:</item>
  </plurals>
  <!--GroupsV1MigrationSuggestionsReminder-->
  <plurals name="GroupsV1MigrationSuggestionsReminder_members_couldnt_be_added_to_the_new_group">
    <item quantity="one">%1$d मेंबर को नए ग्रुप में दोबारा शामिल नहीं किया जा सका। क्या आप उन्हें अब शामिल करना चाहते हैं?</item>
    <item quantity="other">%1$d मेंबर्स को नए ग्रुप में दोबारा शामिल नहीं किया जा सका। क्या आप उन्हें अब शामिल करना चाहते हैं?</item>
  </plurals>
  <plurals name="GroupsV1MigrationSuggestionsReminder_add_members">
    <item quantity="one">सदस्य जोड़ें</item>
    <item quantity="other">सदस्य जोड़ें</item>
  </plurals>
  <string name="GroupsV1MigrationSuggestionsReminder_no_thanks">नहीं धन्यवाद </string>
  <!--GroupsV1MigrationSuggestionsDialog-->
  <plurals name="GroupsV1MigrationSuggestionsDialog_add_members_question">
    <item quantity="one">मेंबर को जोड़ना है?</item>
    <item quantity="other">मेंबर्स को जोड़ना है?</item>
  </plurals>
  <plurals name="GroupsV1MigrationSuggestionsDialog_these_members_couldnt_be_automatically_added">
    <item quantity="one">इस मेंबर को नए ग्रुप में अपग्रेड होने पर स्वचालित रूप से शामिल नहीं किया जा सका:</item>
    <item quantity="other">इन मेंबर्स को नए ग्रुप में अपग्रेड होने पर स्वचालित रूप से शामिल नहीं किया जा सका:</item>
  </plurals>
  <plurals name="GroupsV1MigrationSuggestionsDialog_add_members">
    <item quantity="one">मेंबर जोड़ें</item>
    <item quantity="other">मेंबर्स जोड़ें</item>
  </plurals>
  <plurals name="GroupsV1MigrationSuggestionsDialog_failed_to_add_members_try_again_later">
    <item quantity="one">मेंबर को जोड़ना असफल रहा। बाद में दोबारा प्रयास करें।</item>
    <item quantity="other">मेंबर्स को जोड़ना असफल रहा। बाद में दोबारा प्रयास करें।</item>
  </plurals>
  <plurals name="GroupsV1MigrationSuggestionsDialog_cannot_add_members">
    <item quantity="one">मेंबर को नहीं जोड़ा जा सकता।</item>
    <item quantity="other">मेंबर्स को नहीं जोड़ा जा सकता।</item>
  </plurals>
  <!--LeaveGroupDialog-->
  <string name="LeaveGroupDialog_leave_group">समूह छोड़ दें?</string>
  <string name="LeaveGroupDialog_you_will_no_longer_be_able_to_send_or_receive_messages_in_this_group">अब आप इस ग्रुप मे कोई मेसेज भेज या प्राप्त नहीं कर पाऐंगे। </string>
  <string name="LeaveGroupDialog_leave">छोङें</string>
  <string name="LeaveGroupDialog_choose_new_admin">नया एडमिन चुनें</string>
  <string name="LeaveGroupDialog_before_you_leave_you_must_choose_at_least_one_new_admin_for_this_group">इससे पहले कि आप छोड़ें, आपको इस ग्रुप के लिए कम से कम एक नया एडमिन चुनना होगा।</string>
  <string name="LeaveGroupDialog_choose_admin">एडमिन चुनें</string>
  <!--LinkPreviewView-->
  <string name="LinkPreviewView_no_link_preview_available">कोई लिंक प्रिव्यु उपलब्ध नहीं है</string>
  <string name="LinkPreviewView_this_group_link_is_not_active">यह समूह लिंक सक्रिय नहीं है </string>
  <string name="LinkPreviewView_domain_date">%1$s · %2$s</string>
  <!--LinkPreviewRepository-->
  <plurals name="LinkPreviewRepository_d_members">
    <item quantity="one">%1$d मेंबर</item>
    <item quantity="other">%1$d मेंबर्स</item>
  </plurals>
  <!--PendingMembersActivity-->
  <string name="PendingMembersActivity_pending_group_invites">लंंबित ग्रुप आमंत्रण</string>
  <string name="PendingMembersActivity_requests">अनुरोध</string>
  <string name="PendingMembersActivity_invites">आमंत्रण</string>
  <string name="PendingMembersActivity_people_you_invited">आपके द्वारा आमंत्रित लोग</string>
  <string name="PendingMembersActivity_you_have_no_pending_invites">आपके कोई भी लंबित आमंत्रण नहीं हैं।</string>
  <string name="PendingMembersActivity_invites_by_other_group_members">ग्रूप के बाकी सदस्यों के आमंत्रण</string>
  <string name="PendingMembersActivity_no_pending_invites_by_other_group_members">ग्रुप के अन्य सदस्यों के द्वारा कोई भी लंबित आमंत्रण नहीं हैं।</string>
  <string name="PendingMembersActivity_missing_detail_explanation">ग्रूप के अन्य सदस्यों द्वारा आमंत्रित लोगों की जानकारी नहीं दिखाई गई है। अगर आमंत्रित व्यक्ति आमंत्रण स्वीकार करेगा, तो उनकी जानकारी ग्रूप के साथ साझा कर दी जाएगी। वे जुङने से पहले ग्रूप के कोई मेसेज नहीं देख पाएँगे। </string>
  <string name="PendingMembersActivity_revoke_invite">आमंत्रण को रद्द करें</string>
  <string name="PendingMembersActivity_revoke_invites">आमंत्रणों को रद्द करें</string>
  <plurals name="PendingMembersActivity_revoke_d_invites">
    <item quantity="one">आमंत्रण को रद्द करें</item>
    <item quantity="other">%1$d आमंत्रणों को रद्द करें</item>
  </plurals>
  <plurals name="PendingMembersActivity_error_revoking_invite">
    <item quantity="one">आमंत्रण को रद्द करने को लेकर त्रुटि</item>
    <item quantity="other">आमंत्रणों को रद्द करने को लेकर त्रुटि</item>
  </plurals>
  <!--RequestingMembersFragment-->
  <string name="RequestingMembersFragment_pending_member_requests">सदस्य के लंबित अनुरोध</string>
  <string name="RequestingMembersFragment_no_member_requests_to_show">दिखाने के लिए मेंबर के कोई अनुरोध नहीं हैं।</string>
  <string name="RequestingMembersFragment_explanation">इस सूची के लोग ग्रुप लिंक के माध्यम से इस ग्रुप में शामिल होने का प्रयास कर रहे हैं।</string>
  <string name="RequestingMembersFragment_added_s">\"%1$s\" को शामिल किया गया</string>
  <string name="RequestingMembersFragment_denied_s">\"%1$s\" को इनकार किया गया</string>
  <!--AddMembersActivity-->
  <string name="AddMembersActivity__done">पूर्ण</string>
  <string name="AddMembersActivity__this_person_cant_be_added_to_legacy_groups">इस व्यक्ति को लेगेसी ग्रुप्स में नहीं शामिल किया जा सकता।</string>
  <string name="AddMembersActivity__this_person_cant_be_added_to_announcement_groups">इस व्यक्ति को घोषणा ग्रुप में शामिल नहीं किया जा सकता।</string>
  <plurals name="AddMembersActivity__add_d_members_to_s">
    <item quantity="one">%1$s मेंबर को \"%2$s\" में जोड़ना है?</item>
    <item quantity="other">%3$d मेंबर्स को \"%2$s\" में जोड़ना है?</item>
  </plurals>
  <string name="AddMembersActivity__add">जोड़ें</string>
  <string name="AddMembersActivity__add_members">मेंबर्स जोड़ें</string>
  <!--AddGroupDetailsFragment-->
  <string name="AddGroupDetailsFragment__name_this_group">इस समूह को नाम दें</string>
  <string name="AddGroupDetailsFragment__create_group">समूह बनाएँ</string>
  <string name="AddGroupDetailsFragment__create">बनाएँ</string>
  <string name="AddGroupDetailsFragment__members">सदस्यों</string>
  <string name="AddGroupDetailsFragment__you_can_add_or_invite_friends_after_creating_this_group">आप इस ग्रुप को बनाने के बाद मित्रों को शामिल या आमंत्रित कर सकते हैं।</string>
  <string name="AddGroupDetailsFragment__group_name_required">ग्रूप का नाम (आवश्यक)</string>
  <string name="AddGroupDetailsFragment__group_name_optional">समूह का नाम(वैकल्पिक)</string>
  <string name="AddGroupDetailsFragment__this_field_is_required">यह फ़ील्ड आवश्यक है।</string>
  <string name="AddGroupDetailsFragment__group_creation_failed">समूह निर्माण विफल रहा।</string>
  <string name="AddGroupDetailsFragment__try_again_later">बाद में पुन: प्रयास करें।</string>
  <string name="AddGroupDetailsFragment__youve_selected_a_contact_that_doesnt">आपने एक ऐसे संपर्क को चुना है जो Signal ग्रुप्स का समर्थन नहीं करता, इसलिए यह ग्रुप MMS होगा।</string>
  <string name="AddGroupDetailsFragment_custom_mms_group_names_and_photos_will_only_be_visible_to_you">कस्टम MMS ग्रुप के नाम और तस्वीरें केवल आप देख सकेंगे।</string>
  <string name="AddGroupDetailsFragment__remove">हटा दें </string>
  <string name="AddGroupDetailsFragment__sms_contact">SMS संपर्क</string>
  <string name="AddGroupDetailsFragment__remove_s_from_this_group">%1$sको इस समूह से निकालें?</string>
  <!--ManageGroupActivity-->
  <string name="ManageGroupActivity_member_requests_and_invites">मेंबर अनुरोध एवं आमंत्रण</string>
  <string name="ManageGroupActivity_add_members">सदस्य जोड़ें</string>
  <string name="ManageGroupActivity_edit_group_info">ग्रुप की जानकारी संपादित करें</string>
  <string name="ManageGroupActivity_who_can_add_new_members">नए मेंबर कौन शामिल कर सकता है?</string>
  <string name="ManageGroupActivity_who_can_edit_this_groups_info">इस ग्रुप की जानकारी को कौन संपादित कर सकता है?</string>
  <string name="ManageGroupActivity_group_link">समूह लिंक</string>
  <string name="ManageGroupActivity_block_group">समूह को ब्लाॅक करें</string>
  <string name="ManageGroupActivity_unblock_group">समूह को अनब्लॉक करें</string>
  <string name="ManageGroupActivity_leave_group">समूह छोड़ दें</string>
  <string name="ManageGroupActivity_mute_notifications">नोटिफिकेशन म्यूट करें</string>
  <string name="ManageGroupActivity_custom_notifications">कस्टम अधिसूचनाएं</string>
  <string name="ManageGroupActivity_mentions">मेंछन</string>
  <string name="ManageGroupActivity_chat_color_and_wallpaper">संदेश का रंग &amp; वॉलपेपर</string>
  <string name="ManageGroupActivity_until_s">%1$s तक</string>
  <string name="ManageGroupActivity_always">हमेशा</string>
  <string name="ManageGroupActivity_off">बंद </string>
  <string name="ManageGroupActivity_on">पर</string>
  <string name="ManageGroupActivity_view_all_members">सारे सदस्य देखें</string>
  <string name="ManageGroupActivity_see_all">सभी देखें</string>
  <plurals name="ManageGroupActivity_added">
    <item quantity="one">%d सदस्य को शामिल किया गया।</item>
    <item quantity="other">%d सदस्यों को शामिल किया गया।</item>
  </plurals>
  <string name="ManageGroupActivity_only_admins_can_enable_or_disable_the_sharable_group_link">केवल एडमिन ही साझा किए जाने योग्य ग्रुप के लिंक को एनेबल या डिसेबल कर सकते हैं।</string>
  <string name="ManageGroupActivity_only_admins_can_enable_or_disable_the_option_to_approve_new_members">केवल एडमिन ही नए सदस्यों को अनुमोदित करने के विकल्प को एनेबल या डिसेबल कर सकते हैं।</string>
  <string name="ManageGroupActivity_only_admins_can_reset_the_sharable_group_link">केवल एडमिन ही साझा किए जाने योग्य ग्रुप के लिंक को रीसेट कर सकते हैं।</string>
  <string name="ManageGroupActivity_you_dont_have_the_rights_to_do_this">आपके पास ऐसा करने का अधिकार नहीं है</string>
  <string name="ManageGroupActivity_not_capable">आपने किसी ऐसे व्यक्ति को शामिल किया है जिसके पास नए ग्रुप्स समर्थित नहीं हैं और उसे Signal को अपडेट करने की ज़रूरत है</string>
  <string name="ManageGroupActivity_not_announcement_capable">आपने किसी ऐसे व्यक्ति को शामिल किया है जिसके पास नए ग्रुप्स समर्थित नहीं हैं और उसे Signal को अपडेट करने की ज़रूरत है</string>
  <string name="ManageGroupActivity_failed_to_update_the_group">ग्रुप को अपडेट करना असफल रहा</string>
  <string name="ManageGroupActivity_youre_not_a_member_of_the_group">आपने इस समूह के सदस्य नहीं हैं</string>
  <string name="ManageGroupActivity_failed_to_update_the_group_please_retry_later">ग्रुप को अपडेट करना असफल रहा कृपया बाद में दोबारा प्रयास करें</string>
  <string name="ManageGroupActivity_failed_to_update_the_group_due_to_a_network_error_please_retry_later">नेटवर्क त्रुटि के कारण ग्रुप को अपडेट करना असफल रहा, कृपया बाद में दोबारा प्रयास करें</string>
  <string name="ManageGroupActivity_edit_name_and_picture">नाम और चित्र संपादित करें</string>
  <string name="ManageGroupActivity_legacy_group">लेगेसी ग्रुप</string>
  <string name="ManageGroupActivity_legacy_group_learn_more">यह एक लेगेसी ग्रुप है। फ़ीचर्स जैसे कि ग्रुप एडमिन केवल नए ग्रुप्स के लिए उपलब्ध हैं।</string>
  <string name="ManageGroupActivity_legacy_group_upgrade">यह एक लेगेसी ग्रुप है। नए फ़ीचर्स जैसे कि @mentions और एडमिन तक पहुँच प्राप्त करने के लिए,</string>
  <string name="ManageGroupActivity_legacy_group_too_large">इस लेगेसी ग्रुप को एक नए ग्रुप में अपग्रेड नहीं किया जा सकता क्योंकि यह बहुत बड़ा है। अधिकतम ग्रुप साइज़ है %1$d।</string>
  <string name="ManageGroupActivity_upgrade_this_group">इस समूह को अपग्रेड करें।</string>
  <string name="ManageGroupActivity_this_is_an_insecure_mms_group">यह एक असुरक्षित MMS ग्रुप है। प्राइवेट रूप से चैट करने के लिए, अपने संपर्कों को Signal पर आमंत्रित करें।</string>
  <string name="ManageGroupActivity_invite_now">अब आमंत्रित करें</string>
  <string name="ManageGroupActivity_more">अधिक</string>
  <string name="ManageGroupActivity_add_group_description">ग्रुप विवरण जोड़ें…</string>
  <!--GroupMentionSettingDialog-->
  <string name="GroupMentionSettingDialog_notify_me_for_mentions">मेंछन किए जाने पर मुझे सूचित करें</string>
  <string name="GroupMentionSettingDialog_receive_notifications_when_youre_mentioned_in_muted_chats">म्यूट की हुई चैट में आपको मेंछन किए जाने पर सूचनाएँ प्राप्त करनी हैं?</string>
  <string name="GroupMentionSettingDialog_always_notify_me">हमेशा मुझे सूचित करें</string>
  <string name="GroupMentionSettingDialog_dont_notify_me">मुझे सूचित ना करें</string>
  <!--ManageProfileFragment-->
  <string name="ManageProfileFragment_profile_name">प्रोफ़ाइल नाम</string>
  <string name="ManageProfileFragment_username">उपयोगकर्ता नाम</string>
  <string name="ManageProfileFragment_about">हमारे बारे में</string>
  <string name="ManageProfileFragment_write_a_few_words_about_yourself">अपने बारे में कुछ शब्द लिखें</string>
  <string name="ManageProfileFragment_your_name">आपका नाम?</string>
  <string name="ManageProfileFragment_your_username">आपका उपयोगकर्ता नाम</string>
  <string name="ManageProfileFragment_failed_to_set_avatar">अवतार सेट करने में विफल</string>
  <string name="ManageProfileFragment_badges">बैज</string>
  <string name="ManageProfileFragment__edit_photo">फ़ोटो एडिट करें</string>
  <!--ManageRecipientActivity-->
  <string name="ManageRecipientActivity_no_groups_in_common">कोई साझा समूह नहीं </string>
  <plurals name="ManageRecipientActivity_d_groups_in_common">
    <item quantity="one">%d ग्रुप साझा है</item>
    <item quantity="other">%d ग्रुप्स साझे हैं</item>
  </plurals>
  <plurals name="GroupMemberList_invited">
    <item quantity="one">%1$s ने 1 व्यक्ति को आमंत्रित किया</item>
    <item quantity="other">%1$s ने %2$d लोगों को आमंत्रित किया</item>
  </plurals>
  <!--CustomNotificationsDialogFragment-->
  <string name="CustomNotificationsDialogFragment__custom_notifications">कस्टम अधिसूचनाएं</string>
  <string name="CustomNotificationsDialogFragment__messages">मेसेज</string>
  <string name="CustomNotificationsDialogFragment__use_custom_notifications">कस्टम सूचनाओं का उपयोग करें</string>
  <string name="CustomNotificationsDialogFragment__notification_sound">सूचना ध्वनि</string>
  <string name="CustomNotificationsDialogFragment__vibrate">कांपना</string>
  <string name="CustomNotificationsDialogFragment__call_settings">कॉल सेटिंग</string>
  <string name="CustomNotificationsDialogFragment__ringtone">रिंगटोन</string>
  <string name="CustomNotificationsDialogFragment__enabled">सक्षम</string>
  <string name="CustomNotificationsDialogFragment__disabled">अक्षम</string>
  <string name="CustomNotificationsDialogFragment__default">डिफ़ॉल्ट</string>
  <string name="CustomNotificationsDialogFragment__unknown">अनजान</string>
  <!--ShareableGroupLinkDialogFragment-->
  <string name="ShareableGroupLinkDialogFragment__shareable_group_link">शेयर करने योग्य ग्रुप लिंक</string>
  <string name="ShareableGroupLinkDialogFragment__manage_and_share">मैनेज और शेयर करें</string>
  <string name="ShareableGroupLinkDialogFragment__group_link">समूह लिंक</string>
  <string name="ShareableGroupLinkDialogFragment__share">साझा करें</string>
  <string name="ShareableGroupLinkDialogFragment__reset_link">रीसेट लिंक</string>
  <string name="ShareableGroupLinkDialogFragment__member_requests">सदस्य अनुरोध</string>
  <string name="ShareableGroupLinkDialogFragment__approve_new_members">नए सदस्यों का अनुमोदन करें</string>
  <string name="ShareableGroupLinkDialogFragment__require_an_admin_to_approve_new_members_joining_via_the_group_link">ग्रुप लिंक के माध्यम से नए ग्रुप में शामिल होने वाले मेंबर्स को अनुमोदित करने के लिए एडमिन को आवश्यक करें।</string>
  <string name="ShareableGroupLinkDialogFragment__are_you_sure_you_want_to_reset_the_group_link">क्या आप वाकई में ग्रुप के लिंक को रीसेट करना चाहते हैं? लोग वर्तमान लिंक का उपयोग करते हुए ग्रुप में जुड़ नहीं सकेंगे।</string>
  <!--GroupLinkShareQrDialogFragment-->
  <string name="GroupLinkShareQrDialogFragment__qr_code">क्यूआर कोड</string>
  <string name="GroupLinkShareQrDialogFragment__people_who_scan_this_code_will">इस कोड को स्कैन करने वाले लोग आपके ग्रुप में जुड़ सकेंगे। एडमिन्स को फिर भी नए मेंबर्स को अनुमोदित करने की ज़रूरत होगी यदि आपने उस सेटिंग को चालू किया है।</string>
  <string name="GroupLinkShareQrDialogFragment__share_code">कोड साझा करें</string>
  <!--GV2 Invite Revoke confirmation dialog-->
  <string name="InviteRevokeConfirmationDialog_revoke_own_single_invite">क्या आप %1$s को भेजे आमंत्रण को रद्द करना चाहते हैं?</string>
  <plurals name="InviteRevokeConfirmationDialog_revoke_others_invites">
    <item quantity="one">क्या आप %1$s द्वारा भेजे गए आमंत्रण को रद्द करना चाहते हैं?</item>
    <item quantity="other">क्या आप %1$s द्वारा भेजे गए %2$d आमंत्रणों को रद्द करना चाहते हैं?</item>
  </plurals>
  <!--GroupJoinBottomSheetDialogFragment-->
  <string name="GroupJoinBottomSheetDialogFragment_you_are_already_a_member">आप पहले से ही एक मेंबर हैं</string>
  <string name="GroupJoinBottomSheetDialogFragment_join">जुड़ें</string>
  <string name="GroupJoinBottomSheetDialogFragment_request_to_join">जुड़ने का अनुरोध</string>
  <string name="GroupJoinBottomSheetDialogFragment_unable_to_join_group_please_try_again_later">ग्रुप जुड़ने में अक्षम। कृपया बाद में दोबारा प्रयास करें</string>
  <string name="GroupJoinBottomSheetDialogFragment_encountered_a_network_error">एक नेटवर्क त्रुटि का सामना करना पड़ा|</string>
  <string name="GroupJoinBottomSheetDialogFragment_this_group_link_is_not_active">यह समूह लिंक सक्रिय नहीं है </string>
  <!--Title shown when there was an known issue getting group information from a group link-->
  <!--Message shown when you try to get information for a group via link but an admin has removed you-->
  <!--Message shown when you try to get information for a group via link but the link is no longer valid-->
  <string name="GroupJoinBottomSheetDialogFragment_this_group_link_is_no_longer_valid">यह ग्रुप लिंक अब वैध नहीं रहा।</string>
  <!--Title shown when there was an unknown issue getting group information from a group link-->
  <!--Message shown when you try to get information for a group via link but an unknown issue occurred-->
  <string name="GroupJoinBottomSheetDialogFragment_joining_via_this_link_failed_try_joining_again_later">इस लिंक के माध्यम से शामिल होना विफल रहा। बाद में फिर से शामिल होने का प्रयास करें।</string>
  <string name="GroupJoinBottomSheetDialogFragment_direct_join">क्या आप इस ग्रुप में जुड़ना चाहते हैं और इसके मेंबर्स के साथ अपना नाम और फोटो शेयर करना चाहते हैं?</string>
  <string name="GroupJoinBottomSheetDialogFragment_admin_approval_needed">इस ग्रुप में जुड़ने से पहले एक एडमिन को आपका अनुरोध स्वीकार करना होगा। जब आप जुड़ने के लिए अनुरोध करते हैं, आपके नाम और तस्वीर को इसके सदस्यों के साथ साझा किया जाएगा।</string>
  <plurals name="GroupJoinBottomSheetDialogFragment_group_dot_d_members">
    <item quantity="one">ग्रुप · %1$d सदस्य</item>
    <item quantity="other">ग्रुप · %1$d सदस्य</item>
  </plurals>
  <!--GroupJoinUpdateRequiredBottomSheetDialogFragment-->
  <string name="GroupJoinUpdateRequiredBottomSheetDialogFragment_update_signal_to_use_group_links">समूह लिंक उपयोग करने के लिए Signal अपडेट करें</string>
  <string name="GroupJoinUpdateRequiredBottomSheetDialogFragment_update_message">आप Signal के जिस वर्ज़न का उपयोग कर रहे हैं, वह इस ग्रुप के लिंक को समर्थित नहीं करता। लिंक के माध्यम से इस ग्रुप के साथ जुड़ने के लिए लेटेस्ट वर्ज़न में अपडेट करें।</string>
  <string name="GroupJoinUpdateRequiredBottomSheetDialogFragment_update_signal">Signal अपडेट करें</string>
  <string name="GroupJoinUpdateRequiredBottomSheetDialogFragment_update_linked_device_message">आपके लिंक किए हुए एक या अधिक डिवाइस Signal के ऐसे वर्ज़न पर चल रहे हैं जो ग्रुप लिंक्स को समर्थित नहीं करता। इस ग्रुप में जुड़ने के लिए अपने लिंक किए हुए डिवाइस (डिवाइसेस) पर Signal को अपडेट करें।</string>
  <string name="GroupJoinUpdateRequiredBottomSheetDialogFragment_group_link_is_not_valid">समूह लिंक मान्य नहीं है</string>
  <!--GroupInviteLinkEnableAndShareBottomSheetDialogFragment-->
  <string name="GroupInviteLinkEnableAndShareBottomSheetDialogFragment_invite_friends">मित्रों को आमंत्रित करें</string>
  <string name="GroupInviteLinkEnableAndShareBottomSheetDialogFragment_share_a_link_with_friends_to_let_them_quickly_join_this_group">दोस्तों के साथ एक लिंक शेयर करें ताकि वे जल्दी से इस ग्रुप में जुड़ सकें।</string>
  <string name="GroupInviteLinkEnableAndShareBottomSheetDialogFragment_enable_and_share_link">एनेबल करें और लिंक शेयर करें</string>
  <string name="GroupInviteLinkEnableAndShareBottomSheetDialogFragment_share_link">लिंक शेयर करें</string>
  <string name="GroupInviteLinkEnableAndShareBottomSheetDialogFragment_unable_to_enable_group_link_please_try_again_later">ग्रुप लिंक एनेबल करने में अक्षम। कृपया बाद में दोबारा प्रयास करें</string>
  <string name="GroupInviteLinkEnableAndShareBottomSheetDialogFragment_encountered_a_network_error">एक नेटवर्क त्रुटि का सामना करना पड़ा|</string>
  <string name="GroupInviteLinkEnableAndShareBottomSheetDialogFragment_you_dont_have_the_right_to_enable_group_link">आपके पास ग्रुप लिंक को एनेबल करने का अधिकार नहीं है। कृपया किसी एडमिन से पूछें</string>
  <string name="GroupInviteLinkEnableAndShareBottomSheetDialogFragment_you_are_not_currently_a_member_of_the_group">आप वर्तमान में समूह के सदस्य नहीं हैं।</string>
  <!--GV2 Request confirmation dialog-->
  <string name="RequestConfirmationDialog_add_s_to_the_group">“%1$s” को ग्रुप में शामिल करना है?</string>
  <string name="RequestConfirmationDialog_deny_request_from_s">“%1$s” के अनुरोध को अस्वीकार करना है?</string>
  <!--Confirm dialog message shown when deny a group link join request and group link is enabled.-->
  <string name="RequestConfirmationDialog_add">जोड़ें</string>
  <string name="RequestConfirmationDialog_deny">अस्वीकार करें </string>
  <!--ImageEditorHud-->
  <string name="ImageEditorHud_blur_faces">धुंधले चेहरे</string>
  <string name="ImageEditorHud_new_blur_faces_or_draw_anywhere_to_blur">नया: चेहरों को धुंधला करें या धुंधला करने के लिए कहीं भी ड्रॉ करें</string>
  <string name="ImageEditorHud_draw_anywhere_to_blur">धुंधला करने के लिए कहीं भी ड्रॉ करें</string>
  <string name="ImageEditorHud_draw_to_blur_additional_faces_or_areas">अतिरिक्त चेहरे या जगहें धुंधली करने के लिए ड्रॉ करें</string>
  <!--InputPanel-->
  <string name="InputPanel_tap_and_hold_to_record_a_voice_message_release_to_send">वॉइस मेसेज रिकॉर्ड करने के लिए टैप करें और दबाएं और भेजने के लिए रिलीज़ करें</string>
  <!--InviteActivity-->
  <string name="InviteActivity_share">साझा करें</string>
  <string name="InviteActivity_share_with_contacts">संपर्कों के साथ शेयर करें</string>
  <string name="InviteActivity_share_via">के ज़रिए शेयर करें…</string>
  <string name="InviteActivity_cancel">रद्द करें</string>
  <string name="InviteActivity_sending">भेजा जा रहा है…</string>
  <string name="InviteActivity_invitations_sent">आमंत्रण भेजा गया</string>
  <string name="InviteActivity_invite_to_signal">Molly को आमंत्रित करें</string>
  <string name="InviteActivity_send_sms">(%d) SMS भेजें</string>
  <plurals name="InviteActivity_send_sms_invites">
    <item quantity="one">%d एसएमएस आमंत्रण भेजें?</item>
    <item quantity="other">%d SMS आमंत्रण भेजें? </item>
  </plurals>
  <string name="InviteActivity_lets_switch_to_signal">चलो Molly पर स्विच करें: %1$s</string>
  <string name="InviteActivity_no_app_to_share_to">ऐसा लगता है कि आपके पास साझा करने के लिए कोई ऐप नहीं है।</string>
  <!--LearnMoreTextView-->
  <string name="LearnMoreTextView_learn_more">अधिक जानें</string>
  <string name="SpanUtil__read_more">ज़्यादा पढ़ें</string>
  <!--LongMessageActivity-->
  <string name="LongMessageActivity_unable_to_find_message">मेसेज खोजने में असमर्थ</string>
  <string name="LongMessageActivity_message_from_s">%1$s से मेसेज</string>
  <string name="LongMessageActivity_your_message">आपका मेसेज</string>
  <!--MessageRetrievalService-->
  <string name="MessageRetrievalService_signal">Molly</string>
  <string name="MessageRetrievalService_background_connection_enabled">पृष्ठभूमि कनेक्शन सक्षम</string>
  <!--MmsDownloader-->
  <string name="MmsDownloader_error_reading_mms_settings">वायरलेस प्रदाता SMS सेटिंग्स पढ़ने में त्रुटि</string>
  <!--MediaOverviewActivity-->
  <string name="MediaOverviewActivity_Media">मीडिया</string>
  <string name="MediaOverviewActivity_Files">फ़ाइलें</string>
  <string name="MediaOverviewActivity_Audio">ऑडियो</string>
  <string name="MediaOverviewActivity_All">सब</string>
  <plurals name="MediaOverviewActivity_Media_delete_confirm_title">
    <item quantity="one">चयनित आइटम हटाएं?</item>
    <item quantity="other">चयनित आइटम हटाएं?</item>
  </plurals>
  <plurals name="MediaOverviewActivity_Media_delete_confirm_message">
    <item quantity="one"> यह सभी चयनित फ़ाइल को स्थायी रूप से हटा देगा। इन आइटम से जुड़ा कोई भी मेसेज पाठ भी हटा दिया जाएगा।</item>
    <item quantity="other">%1$d यह सभी चयनित फ़ाइलों को स्थायी रूप से हटा देगा। इन आइटम से जुड़ा कोई भी मेसेज पाठ भी हटा दिया जाएगा।</item>
  </plurals>
  <string name="MediaOverviewActivity_Media_delete_progress_title">हटाना</string>
  <string name="MediaOverviewActivity_Media_delete_progress_message">मेसेज हटाए जा रहे हैं</string>
  <string name="MediaOverviewActivity_Select_all">सभी को चुन लो</string>
  <string name="MediaOverviewActivity_collecting_attachments">अटैचमेंट्स सहेज रहें हैं</string>
  <string name="MediaOverviewActivity_Sort_by">इसके अनुसार क्रमबद्ध करें</string>
  <string name="MediaOverviewActivity_Newest">नवीनतम</string>
  <string name="MediaOverviewActivity_Oldest">सबसे पुराना</string>
  <string name="MediaOverviewActivity_Storage_used">स्टॉरेज का उपयोग किया</string>
  <string name="MediaOverviewActivity_All_storage_use">सभी स्टॉरेज उपयोग</string>
  <string name="MediaOverviewActivity_Grid_view_description">ग्रिड व्यु</string>
  <string name="MediaOverviewActivity_List_view_description">लिस्ट व्यु</string>
  <string name="MediaOverviewActivity_Selected_description">चयनित</string>
  <string name="MediaOverviewActivity_select_all">सभी को चुन लो</string>
  <plurals name="MediaOverviewActivity_save_plural">
    <item quantity="one">सेव करें</item>
    <item quantity="other">सेव करें</item>
  </plurals>
  <plurals name="MediaOverviewActivity_delete_plural">
    <item quantity="one">डिलीट करें</item>
    <item quantity="other">डिलीट करें</item>
  </plurals>
  <plurals name="MediaOverviewActivity_d_selected_s">
    <item quantity="one">%1$d चुना हुआ (%2$s)</item>
    <item quantity="other">%1$d चुना हुआ (%2$s)</item>
  </plurals>
  <string name="MediaOverviewActivity_file">फ़ाइल</string>
  <string name="MediaOverviewActivity_audio">ऑडियो</string>
  <string name="MediaOverviewActivity_video">वीडियो</string>
  <string name="MediaOverviewActivity_image">तस्वीर</string>
  <string name="MediaOverviewActivity_voice_message">ऑडियो मेसेज</string>
  <string name="MediaOverviewActivity_sent_by_s">%1$s द्वारा भेजा</string>
  <string name="MediaOverviewActivity_sent_by_you">आपके द्वारा भेजा गया</string>
  <string name="MediaOverviewActivity_sent_by_s_to_s">%1$s द्वारा %2$s को भेजा गया</string>
  <string name="MediaOverviewActivity_sent_by_you_to_s">आपके द्वारा %1$s को भेजा गया</string>
  <!--Megaphones-->
  <string name="Megaphones_remind_me_later">मुझे बाद में याद दिलाना</string>
  <string name="Megaphones_verify_your_signal_pin">अपना Signal पिन सत्यापित करें</string>
  <string name="Megaphones_well_occasionally_ask_you_to_verify_your_pin">हम कभी-कभी आपको अपना पिन वेरिफाई करने के लिए कहेंगे ताकि आपको यह याद रहे।</string>
  <string name="Megaphones_verify_pin">पिन सत्यापित करें</string>
  <string name="Megaphones_get_started">शुरू हो जाओ</string>
  <string name="Megaphones_new_group">नया समूह</string>
  <string name="Megaphones_invite_friends">मित्रों को आमंत्रित करें</string>
  <string name="Megaphones_use_sms">SMS का उपयोग करें</string>
  <string name="Megaphones_appearance">दिखावट</string>
  <string name="Megaphones_add_photo">तस्वीर लगाएं</string>
  <!--NotificationBarManager-->
  <string name="NotificationBarManager_signal_call_in_progress">Signal कॉल प्रगति पर है</string>
  <string name="NotificationBarManager__establishing_signal_call">Signal कॉल की स्थापना की जा रही है</string>
  <string name="NotificationBarManager__incoming_signal_call">आने वाली Signal कॉल</string>
  <string name="NotificationBarManager__incoming_signal_group_call">इनकमिंग सिग्नल ग्रूप कॉल</string>
  <string name="NotificationBarManager__stopping_signal_call_service">Signal कॉल सेवा बंद की जा रही है</string>
  <string name="NotificationBarManager__decline_call">कॉल अस्वीकार करें</string>
  <string name="NotificationBarManager__answer_call">कॉल का उत्तर दें</string>
  <string name="NotificationBarManager__end_call">कॉल बंद</string>
  <string name="NotificationBarManager__cancel_call">कॉल रद्द करें</string>
  <string name="NotificationBarManager__join_call">कॉल से जुड़ें</string>
  <!--NotificationsMegaphone-->
  <string name="NotificationsMegaphone_turn_on_notifications">सूचनाओं को चालू करना है?</string>
  <string name="NotificationsMegaphone_never_miss_a_message">अपने संपर्कों और ग्रुप्स से कभी भी कोई मेसेज न छूट पाएँ।</string>
  <string name="NotificationsMegaphone_turn_on">शुरु करें</string>
  <string name="NotificationsMegaphone_not_now">अभी नहीं</string>
  <!--NotificationMmsMessageRecord-->
  <string name="NotificationMmsMessageRecord_multimedia_message">मल्टीमीडिया मेसेज</string>
  <string name="NotificationMmsMessageRecord_downloading_mms_message">MMS मेसेज डाउनलोड किया जा रहा है</string>
  <string name="NotificationMmsMessageRecord_error_downloading_mms_message">MMS मेसेज डाउनलोड करने में त्रुटि, पुनः प्रयास करने के लिए टैप करें</string>
  <!--MediaPickerActivity-->
  <string name="MediaPickerActivity_send_to">%s को भेजें</string>
  <string name="MediaPickerActivity__menu_open_camera">कैमरा खोलें</string>
  <!--MediaSendActivity-->
  <string name="MediaSendActivity_add_a_caption">शीर्षक लिखें…</string>
  <string name="MediaSendActivity_an_item_was_removed_because_it_exceeded_the_size_limit">इस चीज़ का आकार उसकी सीमा से ज़्यादा है, जिस वजह से इसे हटा दिया गया है</string>
  <string name="MediaSendActivity_an_item_was_removed_because_it_had_an_unknown_type">एक आइटम हटाया गया था क्योंकि उसका प्रकार अज्ञात था</string>
  <string name="MediaSendActivity_an_item_was_removed_because_it_exceeded_the_size_limit_or_had_an_unknown_type">एक आइटम हटाया गया था क्योंकि वह आकार सीमा से बड़ा था या उसका प्रकार अज्ञात था</string>
  <string name="MediaSendActivity_camera_unavailable">कैमरा अनुपलब्ध।</string>
  <string name="MediaSendActivity_message_to_s">%s को मेसेज</string>
  <string name="MediaSendActivity_message">मेसेज</string>
  <string name="MediaSendActivity_select_recipients">प्राप्तकर्ताओं को चुनें</string>
  <string name="MediaSendActivity_signal_needs_access_to_your_contacts">आपके संपर्कों को प्रदर्शित करने के लिए Molly को आपके संपर्कों तक पहुंच की आवश्यकता है।</string>
  <string name="MediaSendActivity_signal_needs_contacts_permission_in_order_to_show_your_contacts_but_it_has_been_permanently_denied">Molly को आपके संपर्कों को दिखाने के लिए आपके संपर्क पढने की अनुमति की आवश्यकता है, लेकिन इसे स्थायी रूप से अस्वीकार कर दिया गया है। कृपया ऐप सेटिंग्स में जा कर \"अनुमतियां\" चुनें, और \"संपर्क\" अनुमति प्रदान करें।</string>
  <plurals name="MediaSendActivity_cant_share_more_than_n_items">
    <item quantity="one">आप %d से अधिक आइटम साझा नहीं कर सकते।</item>
    <item quantity="other">आप %d से अधिक आइटम साझा नहीं कर सकते।</item>
  </plurals>
  <string name="MediaSendActivity_select_recipients_description">प्राप्तकर्ताओं को चुनें</string>
  <string name="MediaSendActivity_tap_here_to_make_this_message_disappear_after_it_is_viewed">इसे देखने के बाद इस मेसेज को गायब करने के लिए यहां टैप करें।</string>
  <!--MediaRepository-->
  <string name="MediaRepository_all_media">सभी मीडिया</string>
  <string name="MediaRepository__camera">कैमरा</string>
  <!--MessageDecryptionUtil-->
  <string name="MessageDecryptionUtil_failed_to_decrypt_message">संदेश को डिक्रिप्ट करने में विफल</string>
  <string name="MessageDecryptionUtil_tap_to_send_a_debug_log">debug log भेजने के लिए टैप करें</string>
  <!--MessageRecord-->
  <string name="MessageRecord_unknown">अनजान</string>
  <string name="MessageRecord_message_encrypted_with_a_legacy_protocol_version_that_is_no_longer_supported">Signal के पुराने वर्ज़न का उपयोग करके एन्क्रिप्ट किया गया एक संदेश प्राप्त हुआ जो अब समर्थित नहीं है। कृपया प्रेषक से नवीनतम वर्ज़न में अपडेट करने और संदेश भेजने के लिए कहें।</string>
  <string name="MessageRecord_left_group">आपने समूह छोड़ दिया है</string>
  <string name="MessageRecord_you_updated_group">आपने समूह को अपडेट किया है।</string>
  <string name="MessageRecord_the_group_was_updated">ग्रुप को अपडेट किया गया था।</string>
  <string name="MessageRecord_you_called_date">आपने इन्हें कॉल किया· %1$s</string>
  <string name="MessageRecord_missed_audio_call_date">मिस हुई ऑडियो कॉल · %1$s</string>
  <string name="MessageRecord_missed_video_call_date">मिस हुई वीडियो कॉल · %1$s</string>
  <string name="MessageRecord_s_updated_group">%s ने समूह को अद्यतन किया</string>
  <string name="MessageRecord_s_called_you_date">%1$s ने आपको कॉल किया · %2$s</string>
  <string name="MessageRecord_s_joined_signal">%sअब Signal पर हैं! </string>
  <string name="MessageRecord_you_disabled_disappearing_messages">आपने गायब मेसेज अक्षम कर दिए हैं।</string>
  <string name="MessageRecord_s_disabled_disappearing_messages">%1$sने गायब मेसेज अक्षम कर दिए हैं। </string>
  <string name="MessageRecord_you_set_disappearing_message_time_to_s">आपने गायब मेसेज टाइमर को %1$s में सेट कर दिया है।</string>
  <string name="MessageRecord_s_set_disappearing_message_time_to_s">%1$s ने गायब मेसेज टाइमर को %2$s तक सेट कर दिया है।</string>
  <string name="MessageRecord_disappearing_message_time_set_to_s">गायब होने वाले मेसेज के टाइमर को %1$s पर सेट किया गया है।</string>
  <string name="MessageRecord_this_group_was_updated_to_a_new_group">इस ग्रुप को एक नए ग्रुप में अपडेट किया गया था।</string>
  <string name="MessageRecord_you_couldnt_be_added_to_the_new_group_and_have_been_invited_to_join">आपको नए ग्रुप में शमिल नहीं किया जा सका और आपको शामिल होने के लिए आमंत्रित किया गया है।</string>
  <string name="MessageRecord_chat_session_refreshed">चैट सेशन रीफ्रेश हुआ</string>
  <plurals name="MessageRecord_members_couldnt_be_added_to_the_new_group_and_have_been_invited">
    <item quantity="one">एक मेंबर को नए ग्रुप में शमिल नहीं किया जा सका और उसे शामिल होने के लिए आमंत्रित किया गया है।</item>
    <item quantity="other">%1$s मेंबर्स को नए ग्रुप में शमिल नहीं किया जा सका और उन्हें शामिल होने के लिए आमंत्रित किया गया है।</item>
  </plurals>
  <plurals name="MessageRecord_members_couldnt_be_added_to_the_new_group_and_have_been_removed">
    <item quantity="one">एक मेंबर को नए ग्रुप में शमिल नहीं किया जा सका और उसे हटा दिया गया है।</item>
    <item quantity="other">%1$s मेंबर्स को नए ग्रुप में शमिल नहीं किया जा सका और उन्हें हटा दिया गया है।</item>
  </plurals>
  <!--Profile change updates-->
  <string name="MessageRecord_changed_their_profile_name_to">%1$s ने अपना प्रोफाइल नाम बदल कर %2$s रख दिया है।</string>
  <string name="MessageRecord_changed_their_profile_name_from_to">%1$s ने अपना प्रोफाइल नाम %2$s से बदल कर %3$s रख लिया।</string>
  <string name="MessageRecord_changed_their_profile">%1$s ने अपनी प्रोफाइल को बदल लिया।</string>
  <!--GV2 specific-->
  <string name="MessageRecord_you_created_the_group">यह ग्रूप आपने बनाया है।</string>
  <string name="MessageRecord_group_updated">ग्रुप अपडेट हो गया है।</string>
  <string name="MessageRecord_invite_friends_to_this_group">एक ग्रुप लिंक के माध्यम से मित्रों को इस ग्रुप में आमंत्रित करें।</string>
  <!--GV2 member additions-->
  <string name="MessageRecord_you_added_s">आपने %1$s को शामिल किया।</string>
  <string name="MessageRecord_s_added_s">%1$s ने %2$s को शामिल किया।</string>
  <string name="MessageRecord_s_added_you">%1$sने आपको ग्रुप में शामिल किया।</string>
  <string name="MessageRecord_you_joined_the_group">आप ग्रुप में शामिल हो गए हैं।</string>
  <string name="MessageRecord_s_joined_the_group">%1$s समूह में शामिल हो गए</string>
  <!--GV2 member removals-->
  <string name="MessageRecord_you_removed_s">आपने %1$s को निकाल दिया।</string>
  <string name="MessageRecord_s_removed_s">%1$s ने %2$s को निकाल दिया।</string>
  <string name="MessageRecord_s_removed_you_from_the_group">%1$s ने आपको ग्रुप में से निकाल दिया।</string>
  <string name="MessageRecord_you_left_the_group">आपने ग्रुप को छोड़ दिया।</string>
  <string name="MessageRecord_s_left_the_group">%1$s ने ग्रुप को छोड़ दिया।</string>
  <string name="MessageRecord_you_are_no_longer_in_the_group">आप अब ग्रुप में नहीं हैं।</string>
  <string name="MessageRecord_s_is_no_longer_in_the_group">%1$s अब ग्रुप में नहीं है।</string>
  <!--GV2 role change-->
  <string name="MessageRecord_you_made_s_an_admin">आपने %1$s को एक एडमिन बना दिया।</string>
  <string name="MessageRecord_s_made_s_an_admin">%1$s ने %2$s को एडमिन बना दिया।</string>
  <string name="MessageRecord_s_made_you_an_admin">%1$s ने आपको एडमिन बना दिया।</string>
  <string name="MessageRecord_you_revoked_admin_privileges_from_s">आपने %1$s के एडमिन अधिकार वापस ले लिए हैं।</string>
  <string name="MessageRecord_s_revoked_your_admin_privileges">%1$s ने आपके एडमिन अधिकार वापस ले लिए हैं।</string>
  <string name="MessageRecord_s_revoked_admin_privileges_from_s">%1$s ने %2$s के एडमिन अधिकार वापस ले लिए हैं।</string>
  <string name="MessageRecord_s_is_now_an_admin">%1$s अब एक एडमिन है।</string>
  <string name="MessageRecord_you_are_now_an_admin">आप अब एक एडमिन हैं।</string>
  <string name="MessageRecord_s_is_no_longer_an_admin">%1$s अब एडमिन नहीं है।</string>
  <string name="MessageRecord_you_are_no_longer_an_admin">अब आप एडमिन नहीं हैं।</string>
  <!--GV2 invitations-->
  <string name="MessageRecord_you_invited_s_to_the_group">आपने %1$s को ग्रुप में आमंत्रित किया।</string>
  <string name="MessageRecord_s_invited_you_to_the_group">%1$s ने आपको ग्रुप में आमंत्रित किया।</string>
  <plurals name="MessageRecord_s_invited_members">
    <item quantity="one">%1$s ने 1 व्यक्ति को ग्रुप मे आमंत्रित किया।</item>
    <item quantity="other">%1$s ने %2$d लोगों को ग्रुप मे आमंत्रित किया।</item>
  </plurals>
  <string name="MessageRecord_you_were_invited_to_the_group">आपको ग्रूप से जुङने के लिये आमंत्रित किया गया था।</string>
  <plurals name="MessageRecord_d_people_were_invited_to_the_group">
    <item quantity="one">1 व्यक्ति को ग्रुप में आमंत्रित किया गया था।</item>
    <item quantity="other">%1$d लोगों को ग्रुप में आमंत्रित किया गया था।</item>
  </plurals>
  <!--GV2 invitation revokes-->
  <plurals name="MessageRecord_you_revoked_invites">
    <item quantity="one">आपने ग्रुप के एक आमंत्रण को वापस ले लिया।</item>
    <item quantity="other">आपने ग्रुप के %1$d आमंत्रणों को वापस ले लिया।</item>
  </plurals>
  <plurals name="MessageRecord_s_revoked_invites">
    <item quantity="one">%1$s ने इस ग्रुप के एक आमंत्रण को वापस ले लिया।</item>
    <item quantity="other">%1$s ने इस ग्रुप के %2$d आमंत्रणों को वापस ले लिया।</item>
  </plurals>
  <string name="MessageRecord_someone_declined_an_invitation_to_the_group">किसी ने ग्रुप के आमंत्रण को अस्वीकार कर दिया।</string>
  <string name="MessageRecord_you_declined_the_invitation_to_the_group">आपने ग्रुप के आमंत्रण को अस्वीकार कर दिया।</string>
  <string name="MessageRecord_s_revoked_your_invitation_to_the_group">%1$s ने आपके ग्रुप के आमंत्रण को वापस ले लिया।</string>
  <string name="MessageRecord_an_admin_revoked_your_invitation_to_the_group">एक एडमिन ने आपके ग्रुप के आमंत्रण को वापस ले लिया।</string>
  <plurals name="MessageRecord_d_invitations_were_revoked">
    <item quantity="one">ग्रुप के एक आमंत्रण को वापस ले लिया गया था।</item>
    <item quantity="other">ग्रुप के %1$d आमंत्रणों को वापस ले लिया गया था।</item>
  </plurals>
  <!--GV2 invitation acceptance-->
  <string name="MessageRecord_you_accepted_invite">आपने ग्रुप के आमंत्रण को स्वीकार कर लिया।</string>
  <string name="MessageRecord_s_accepted_invite">%1$s ने ग्रुप के आमंत्रण को स्वीकार कर लिया।</string>
  <string name="MessageRecord_you_added_invited_member_s">आपने आमंत्रित मेंबर %1$s को शामिल किया।</string>
  <string name="MessageRecord_s_added_invited_member_s">%1$s ने आमंत्रित मेंबर %2$s को शामिल किया।</string>
  <!--GV2 title change-->
  <string name="MessageRecord_you_changed_the_group_name_to_s">आपने ग्रुप का नाम बदल कर \"%1$s\" रख दिया है।</string>
  <string name="MessageRecord_s_changed_the_group_name_to_s">%1$s ने ग्रुप का नाम बदल कर \"%2$s\" रख दिया है।</string>
  <string name="MessageRecord_the_group_name_has_changed_to_s">ग्रुप का नाम बदल कर \"%1$s\" हो गया है।</string>
  <!--GV2 description change-->
  <string name="MessageRecord_you_changed_the_group_description">आपने समूह विवरण बदल दिया है।</string>
  <string name="MessageRecord_s_changed_the_group_description">%1$s ने ग्रुप विवरण बदला</string>
  <string name="MessageRecord_the_group_description_has_changed">ग्रुप विवरण बदल दिया गया है।</string>
  <!--GV2 avatar change-->
  <string name="MessageRecord_you_changed_the_group_avatar">आपने ग्रुप का अवतार बदल दिया है।</string>
  <string name="MessageRecord_s_changed_the_group_avatar">%1$s ने ग्रुप का अवतार बदल दिया है।</string>
  <string name="MessageRecord_the_group_group_avatar_has_been_changed">ग्रुप का अवतार बदल दिया गया है।</string>
  <!--GV2 attribute access level change-->
  <string name="MessageRecord_you_changed_who_can_edit_group_info_to_s">आपने ग्रुप की जानकारी बदल पाने का अधिकार \"%1$s\" को दे दिया है।</string>
  <string name="MessageRecord_s_changed_who_can_edit_group_info_to_s">%1$s ने ग्रुप की जानकारी बदल पाने का अधिकार \"%2$s\" को दे दिया है।</string>
  <string name="MessageRecord_who_can_edit_group_info_has_been_changed_to_s">ग्रुप की जानकारी बदल पाने का अधिकार \"%1$s\" को दे दिया गया है।</string>
  <!--GV2 membership access level change-->
  <string name="MessageRecord_you_changed_who_can_edit_group_membership_to_s">आपने ग्रुप की मेंबरशिप को बदलने का अधिकार \"%1$s\" को दे दिया है।</string>
  <string name="MessageRecord_s_changed_who_can_edit_group_membership_to_s">%1$s ने ग्रुप की मेंबरशिप को बदलने का अधिकार \"%2$s\" को दे दिया है।</string>
  <string name="MessageRecord_who_can_edit_group_membership_has_been_changed_to_s">ग्रुप की मेंबरशिप को बदल पाने का अधिकार \"%1$s\" को दे दिया गया है।</string>
  <!--GV2 announcement group change-->
  <string name="MessageRecord_you_allow_all_members_to_send">आपने सभी सदस्यों को संदेश भेजने की अनुमति देने के लिए ग्रुप सेटिंग्स बदल दी हैं।</string>
  <string name="MessageRecord_you_allow_only_admins_to_send">आपने ग्रुप सेटिंग को केवल व्यवस्थापकों को संदेश भेजने की अनुमति देने के लिए बदल दिया है।</string>
  <string name="MessageRecord_s_allow_all_members_to_send">%1$s ने सभी सदस्यों को संदेश भेजने की अनुमति देने के लिए ग्रुप सेटिंग्स को बदल दिया।</string>
  <string name="MessageRecord_s_allow_only_admins_to_send">%1$s ने ग्रुप सेटिंग्स को केवल व्यवस्थापकों को संदेश भेजने की अनुमति देने के लिए बदल दिया।</string>
  <string name="MessageRecord_allow_all_members_to_send">सभी सदस्यों को संदेश भेजने की अनुमति देने के लिए ग्रुप सेटिंग्स बदली गईं।</string>
  <string name="MessageRecord_allow_only_admins_to_send">केवल व्यवस्थापकों को संदेश भेजने की अनुमति देने के लिए ग्रुप सेटिंग्स बदली गईं।</string>
  <!--GV2 group link invite access level change-->
  <string name="MessageRecord_you_turned_on_the_group_link_with_admin_approval_off">आपने एडमिन के एप्रूवल के बिना ग्रुप लिंक को चालू कर दिया है।</string>
  <string name="MessageRecord_you_turned_on_the_group_link_with_admin_approval_on">आपने एडमिन के एप्रूवल के साथ ग्रुप लिंक को चालू कर दिया है।</string>
  <string name="MessageRecord_you_turned_off_the_group_link">आपने ग्रुप लिंक को बंद कर दिया।</string>
  <string name="MessageRecord_s_turned_on_the_group_link_with_admin_approval_off">%1$s ने एडमिन की एप्रूवल के बिना ग्रुप लिंक को चालू कर दिया है।</string>
  <string name="MessageRecord_s_turned_on_the_group_link_with_admin_approval_on">%1$s ने एडमिन की एप्रूवल के साथ ग्रुप लिंक को चालू कर दिया है।</string>
  <string name="MessageRecord_s_turned_off_the_group_link">%1$s ने ग्रुप लिंक को बंद कर दिया।</string>
  <string name="MessageRecord_the_group_link_has_been_turned_on_with_admin_approval_off">ग्रुप लिंक को एडमिन की एप्रूवल के बिना चालू कर दिया गया है।</string>
  <string name="MessageRecord_the_group_link_has_been_turned_on_with_admin_approval_on">ग्रुप लिंक को एडमिन की एप्रूवल के साथ चालू कर दिया गया है।</string>
  <string name="MessageRecord_the_group_link_has_been_turned_off">इस ग्रुप कि लिंक बंद कर दी गयी है </string>
  <string name="MessageRecord_you_turned_off_admin_approval_for_the_group_link">आपने ग्रुप लिंक के लिए एडमिन एप्रूवल को बंद कर दिया है।</string>
  <string name="MessageRecord_s_turned_off_admin_approval_for_the_group_link">%1$s ने ग्रुप लिंक के लिए एडमिन एप्रूवल को बंद कर दिया है।</string>
  <string name="MessageRecord_the_admin_approval_for_the_group_link_has_been_turned_off">ग्रुप लिंक के लिए एडमिन एप्रूवल को बंद कर दिया गया है।</string>
  <string name="MessageRecord_you_turned_on_admin_approval_for_the_group_link">आपने ग्रुप लिंक के लिए एडमिन एप्रूवल को चालू कर दिया है।</string>
  <string name="MessageRecord_s_turned_on_admin_approval_for_the_group_link">%1$s ने ग्रुप लिंक के लिए एडमिन एप्रूवल को शुरू  कर दिया है।</string>
  <string name="MessageRecord_the_admin_approval_for_the_group_link_has_been_turned_on">ग्रुप लिंक के लिए एडमिन एप्रूवल को शुरू  कर दिया गया है।</string>
  <!--GV2 group link reset-->
  <string name="MessageRecord_you_reset_the_group_link">आपने ग्रुप लिंक को रीसेट कर दिया है।</string>
  <string name="MessageRecord_s_reset_the_group_link">%1$s ने ग्रुप लिंक को रीसेट कर दिया है।</string>
  <string name="MessageRecord_the_group_link_has_been_reset">ग्रुप लिंक को रीसेट कर दिया गया है।</string>
  <!--GV2 group link joins-->
  <string name="MessageRecord_you_joined_the_group_via_the_group_link">आप ग्रुप लिंक के माध्यम से ग्रुप में जुड़े।</string>
  <string name="MessageRecord_s_joined_the_group_via_the_group_link">%1$s ग्रुप लिंक के माध्यम से ग्रुप में जुड़े।</string>
  <!--GV2 group link requests-->
  <string name="MessageRecord_you_sent_a_request_to_join_the_group">आपने ग्रुप में जुड़ने के लिए अनुरोध भेजा।</string>
  <string name="MessageRecord_s_requested_to_join_via_the_group_link">%1$s ने ग्रुप लिंक के माध्यम से जुड़ने का अनुरोध किया।</string>
  <!--Update message shown when someone requests to join via group link and cancels the request back to back-->
  <!--GV2 group link approvals-->
  <string name="MessageRecord_s_approved_your_request_to_join_the_group">%1$s को ग्रुप में जुड़ने के आपके अनुरोध को स्वीकार किया।</string>
  <string name="MessageRecord_s_approved_a_request_to_join_the_group_from_s">%1$s ने %2$s से ग्रुप में जुड़ने के अनुरोध को स्वीकार किया।</string>
  <string name="MessageRecord_you_approved_a_request_to_join_the_group_from_s">आपने %1$s से  ग्रुप में जुड़ने का निवेदन स्वीकार किया।  </string>
  <string name="MessageRecord_your_request_to_join_the_group_has_been_approved">आपका ग्रुप से जुड़ने का निवेदन स्वीकारा जा चूका है। </string>
  <string name="MessageRecord_a_request_to_join_the_group_from_s_has_been_approved">%1$s का  ग्रुप से जुड़ने का निवेदन स्वीकारा जा चूका है। </string>
  <!--GV2 group link deny-->
  <string name="MessageRecord_your_request_to_join_the_group_has_been_denied_by_an_admin">एडमिन ने आपका इस ग्रुप से जुड़ने का निवेदन खरिज कर दिया है। </string>
  <string name="MessageRecord_s_denied_a_request_to_join_the_group_from_s">%1$s ने %2$s के  ग्रुप से जुड़ने का निवेदन खरिज कर दिया है। </string>
  <string name="MessageRecord_a_request_to_join_the_group_from_s_has_been_denied"> %1$s से ग्रुप में जुड़ने के अनुरोध को अस्वीकार किया गया है।</string>
  <string name="MessageRecord_you_canceled_your_request_to_join_the_group">आपने ग्रुप में जुड़ने के अपने अनुरोध को रद्द कर दिया।</string>
  <string name="MessageRecord_s_canceled_their_request_to_join_the_group">%1$s ने ग्रुप में जुड़ने के उनके अनुरोध को रद्द कर दिया।</string>
  <!--End of GV2 specific update messages-->
  <string name="MessageRecord_your_safety_number_with_s_has_changed">%s के साथ आपका सुरक्षा नंबर बदल गया है।</string>
  <string name="MessageRecord_you_marked_your_safety_number_with_s_verified">आपने %s के साथ अपना सुरक्षा नंबर सत्यापित मार्क करा हुआ है </string>
  <string name="MessageRecord_you_marked_your_safety_number_with_s_verified_from_another_device">आपने %s के साथ अपना सुरक्षा नंबर किसी और डिवाइस से सत्यापित चिह्नित किया है </string>
  <string name="MessageRecord_you_marked_your_safety_number_with_s_unverified">आपने %s के साथ अपना सुरक्षा नंबर असत्यापित मार्क करा हुआ है</string>
  <string name="MessageRecord_you_marked_your_safety_number_with_s_unverified_from_another_device">आपने %s के साथ अपना सुरक्षा नंबर किसी और डिवाइस से असत्यापित मार्क करा हुआ है</string>
  <string name="MessageRecord_a_message_from_s_couldnt_be_delivered">%s से एक संदेश डिलीवर नहीं किया जा सका</string>
  <!--Update item message shown in the release channel when someone is already a sustainer so we ask them if they want to boost.-->
  <!--Update item message shown in the release channel when someone is not a sustainer so we ask them to consider becoming one-->
  <!--Group Calling update messages-->
  <string name="MessageRecord_s_started_a_group_call_s">%1$s ने एक ग्रुप कॉल शुरू की · %2$s</string>
  <string name="MessageRecord_s_is_in_the_group_call_s">%1$s ग्रुप कॉल में है · %2$s</string>
  <string name="MessageRecord_you_are_in_the_group_call_s1">आप ग्रुप कॉल में हैं · %1$s</string>
  <string name="MessageRecord_s_and_s_are_in_the_group_call_s1">%1$s और %2$s ग्रुप कॉल में हैं · %3$s</string>
  <string name="MessageRecord_group_call_s">ग्रुप कॉल · %1$s</string>
  <string name="MessageRecord_s_started_a_group_call">%1$s ने एक ग्रुप कॉल शुरू की</string>
  <string name="MessageRecord_s_is_in_the_group_call">%1$s ग्रुप कॉल में है</string>
  <string name="MessageRecord_you_are_in_the_group_call">आप ग्रुप कॉल मे हैं</string>
  <string name="MessageRecord_s_and_s_are_in_the_group_call">%1$s और %2$s ग्रुप कॉल में हैं</string>
  <string name="MessageRecord_group_call">ग्रुप कॉल</string>
  <string name="MessageRecord_you">आप</string>
  <plurals name="MessageRecord_s_s_and_d_others_are_in_the_group_call_s">
    <item quantity="one">%1$s, %2$s, और %3$d अन्य लोग ग्रुप कॉल में हैं · %4$s</item>
    <item quantity="other">%1$s, %2$s, और %3$d अन्य लोग ग्रुप कॉल में हैं · %4$s</item>
  </plurals>
  <plurals name="MessageRecord_s_s_and_d_others_are_in_the_group_call">
    <item quantity="one">%1$s, %2$s, और %3$d अन्य लोग ग्रुप कॉल में हैं</item>
    <item quantity="other">%1$s, %2$s, और %3$d अन्य लोग ग्रुप कॉल में हैं</item>
  </plurals>
  <!--MessageRequestBottomView-->
  <string name="MessageRequestBottomView_accept">स्वीकृत </string>
  <string name="MessageRequestBottomView_continue">आगे </string>
  <string name="MessageRequestBottomView_delete">हटाए </string>
  <string name="MessageRequestBottomView_block">ब्लॉक</string>
  <string name="MessageRequestBottomView_unblock">अनब्लॉक करें</string>
  <string name="MessageRequestBottomView_do_you_want_to_let_s_message_you_they_wont_know_youve_seen_their_messages_until_you_accept">%1$s को आपको मेसेज करने देना है और उनके साथ अपना नाम और तस्वीर शेयर करनी है? उन्हें पता नहीं चलेगा कि आपने उनका मेसेज देख लिया है जब तक आप स्वीकार नहीं करते।</string>
  <string name="MessageRequestBottomView_do_you_want_to_let_s_message_you_wont_receive_any_messages_until_you_unblock_them">%1$s को आपको मेसेज करने देना है और उनके साथ अपना नाम और तस्वीर शेयर करनी है? आप कोई भी मेसेज प्राप्त नहीं करेंगे जब तक आप उन्हें अनब्लॉक नहीं करते।</string>
  <string name="MessageRequestBottomView_continue_your_conversation_with_this_group_and_share_your_name_and_photo">इस ग्रुप के साथ अपना संवाद जारी रखना है और इसके मेंबर्स के साथ अपना नाम और तस्वीर शेयर करनी है?</string>
  <string name="MessageRequestBottomView_upgrade_this_group_to_activate_new_features">नए फ़ीचर्स जैसे कि @mentions और एडमिन को एक्टिवेट करने के लिए इस ग्रुप को अपग्रेड करें। वे मेंबर जिन्होंने इस ग्रुप में अपना नाम और तस्वीर शेयर नहीं की है, उन्हें शामिल होने के लिए आमंत्रित किया जाएगा।</string>
  <string name="MessageRequestBottomView_this_legacy_group_can_no_longer_be_used">इस लेगेसी ग्रुप को अब उपयोग नहीं किया जा सकता क्योंकि यह बहुत बड़ा है। अधिकतम ग्रुप साइज़ है %1$d।</string>
  <string name="MessageRequestBottomView_continue_your_conversation_with_s_and_share_your_name_and_photo">%1$s के साथ अपना संवाद जारी रखना है और इनके साथ अपना नाम और तस्वीर शेयर करनी है?</string>
  <string name="MessageRequestBottomView_do_you_want_to_join_this_group_they_wont_know_youve_seen_their_messages_until_you_accept">इस ग्रुप में जुड़ना है और इसके मेंबर्स के साथ अपना नाम और तस्वीर शेयर करनी है? उन्हें पता नहीं चलेगा कि आपने उनके मेसेज देख लिए हैं जब तक आप स्वीकार नहीं करते।</string>
  <string name="MessageRequestBottomView_join_this_group_they_wont_know_youve_seen_their_messages_until_you_accept">इस ग्रुप में जुड़ना है? उन्हें पता नहीं चलेगा कि आपने उनके मेसेज देख लिए हैं जब तक आप स्वीकार नहीं करते।</string>
  <string name="MessageRequestBottomView_unblock_this_group_and_share_your_name_and_photo_with_its_members">इस ग्रुप को अनब्लॉक करना है और इसके मेंबर्स के साथ अपना नाम और तस्वीर शेयर करनी है? आप कोई भी मेसेज प्राप्त नहीं करेंगे जब तक आप उन्हें अनब्लॉक नहीं करते।</string>
  <string name="MessageRequestProfileView_view">देखना</string>
  <string name="MessageRequestProfileView_member_of_one_group">%1$s का सदस्य</string>
  <string name="MessageRequestProfileView_member_of_two_groups">%1$s और %2$s का सदस्य</string>
  <string name="MessageRequestProfileView_member_of_many_groups">%1$s, %2$s और %3$s का सदस्य</string>
  <plurals name="MessageRequestProfileView_members">
    <item quantity="one">%1$d मेंबर</item>
    <item quantity="other">%1$d मेंबर्स</item>
  </plurals>
  <!--Describes the number of members in a group. The string MessageRequestProfileView_invited is nested in the parentheses.-->
  <!--Describes the number of people invited to a group. Nested inside of the string MessageRequestProfileView_members_and_invited-->
  <plurals name="MessageRequestProfileView_member_of_d_additional_groups">
    <item quantity="one">%d अतिरिक्त ग्रुप</item>
    <item quantity="other">%d अतिरिक्त ग्रुप्स</item>
  </plurals>
  <!--PassphraseChangeActivity-->
  <string name="PassphraseChangeActivity_passphrases_dont_match_exclamation">पासफ्रेज़ मेल नहीं खाते हैं</string>
  <string name="PassphraseChangeActivity_incorrect_old_passphrase_exclamation">गलत पुराना पासफ्रेज</string>
  <string name="PassphraseChangeActivity_enter_new_passphrase_exclamation">नया पासफ्रेज दर्ज करें</string>
  <!--DeviceProvisioningActivity-->
  <string name="DeviceProvisioningActivity_link_this_device">इस डिवाइस को लिंक करें?</string>
  <string name="DeviceProvisioningActivity_continue">आगे </string>
  <string name="DeviceProvisioningActivity_content_intro">यह करने में सक्षम हो जाएगा</string>
  <string name="DeviceProvisioningActivity_content_bullets">
अपने सभी मेसेज पढ़ें
अपने नाम में मेसेज भेजें</string>
  <string name="DeviceProvisioningActivity_content_progress_title">डिवाइस लिंक किया जा रहा है</string>
  <string name="DeviceProvisioningActivity_content_progress_content">नया डिवाइस लिंक किया जा रहा है</string>
  <string name="DeviceProvisioningActivity_content_progress_success">डिवाइस मंजूर</string>
  <string name="DeviceProvisioningActivity_content_progress_no_device">कोई डिवाइस नहीं मिला</string>
  <string name="DeviceProvisioningActivity_content_progress_network_error">नेटवर्क त्रुटि</string>
  <string name="DeviceProvisioningActivity_content_progress_key_error">अवैध क्यूआर कोड</string>
  <string name="DeviceProvisioningActivity_sorry_you_have_too_many_devices_linked_already">क्षमा करें, आपके पास पहले से जुड़े बहुत से डिवाइस हैं, कुछ को हटाने का प्रयास करें</string>
  <string name="DeviceActivity_sorry_this_is_not_a_valid_device_link_qr_code">क्षमा करें, यह एक वैध डिवाइस लिंक क्यूआर कोड नहीं है।</string>
  <string name="DeviceProvisioningActivity_link_a_signal_device">Signal डिवाइस को लिंक करें?</string>
  <string name="DeviceProvisioningActivity_it_looks_like_youre_trying_to_link_a_signal_device_using_a_3rd_party_scanner">ऐसा लगता है कि आप किसी 3 पक्ष स्कैनर का उपयोग करके Signal डिवाइस को लिंक करने का प्रयास कर रहे हैं। अपनी सुरक्षा के लिए, कृपया Signal के भीतर से कोड फिर से स्कैन करें।</string>
  <string name="DeviceActivity_signal_needs_the_camera_permission_in_order_to_scan_a_qr_code">एक क्यूआर कोड स्कैन करने के लिए Molly को कैमरा अनुमति की आवश्यकता होती है, लेकिन इसे स्थायी रूप से अस्वीकार कर दिया गया है। कृपया ऐप सेटिंग्स जारी रखें, \"अनुमतियां\" चुनें, और \"कैमरा\" सक्षम करें।</string>
  <string name="DeviceActivity_unable_to_scan_a_qr_code_without_the_camera_permission">कैमरा अनुमति के बिना एक क्यूआर कोड स्कैन करने में असमर्थ</string>
  <!--OutdatedBuildReminder-->
  <string name="OutdatedBuildReminder_update_now">अभी अपडेट करें</string>
  <string name="OutdatedBuildReminder_your_version_of_signal_will_expire_today">Signal का यह वर्ज़न आज एक्सपायर हो जाएगा। सबसे नवीनतम वर्ज़न में अपडेट करें।</string>
  <plurals name="OutdatedBuildReminder_your_version_of_signal_will_expire_in_n_days">
    <item quantity="one">Signal का यह वर्ज़न कल एक्सपायर हो जाएगा। सबसे नवीनतम वर्ज़न में अपडेट करें।</item>
    <item quantity="other">Signal का यह वर्ज़न %d दिनों में एक्सपायर हो जाएगा। सबसे नवीनतम वर्ज़न में अपडेट करें।</item>
  </plurals>
  <!--PassphrasePromptActivity-->
  <string name="PassphrasePromptActivity_enter_passphrase">पासफ्रेज दर्ज करें</string>
  <string name="PassphrasePromptActivity_watermark_content_description">Molly आइकन</string>
  <string name="PassphrasePromptActivity_ok_button_content_description">पासफ्रेज जमा करें</string>
  <string name="PassphrasePromptActivity_invalid_passphrase_exclamation">अमान्य पासफ्रेज</string>
  <string name="PassphrasePromptActivity_unlock_signal">Molly खोलो</string>
  <string name="PassphrasePromptActivity_signal_android_lock_screen">Molly Android - लॉक स्क्रीन</string>
  <!--PlacePickerActivity-->
  <string name="PlacePickerActivity_title">नक्शा</string>
  <string name="PlacePickerActivity_drop_pin">पीन दें</string>
  <string name="PlacePickerActivity_accept_address">पता स्वीकारें</string>
  <!--PlayServicesProblemFragment-->
  <string name="PlayServicesProblemFragment_the_version_of_google_play_services_you_have_installed_is_not_functioning">आपके द्वारा इंस्टॉल की गई Google Play सेवाओं का वर्ज़न सही ढंग से कार्य नहीं कर रहा है। कृपया Google Play सेवाओं को पुनर्स्थापित करें और पुनः प्रयास करें।</string>
  <!--PinRestoreEntryFragment-->
  <string name="PinRestoreEntryFragment_incorrect_pin">ग़लत पिन</string>
  <string name="PinRestoreEntryFragment_skip_pin_entry">पिन दर्ज करना छोड़ें?</string>
  <string name="PinRestoreEntryFragment_need_help">मदद चाहिए?</string>
  <string name="PinRestoreEntryFragment_your_pin_is_a_d_digit_code">आपका पिन आपके द्वारा बनाया %1$d+ अंक का एक कोड होता है जो अंकीय या अक्षरांकीय हो सकता है।\n\nअगर आप अपना पिन याद नहीं कर पा रहे हैं तो, आप नया पिन बना सकते हैं। आप रजिस्टर करके अपना खाता इस्तेमाल कर सकते हैं पर आप कुछ सेटिंग्स खो देंगे जैसे प्रोफ़ाइल की जानकारी।</string>
  <string name="PinRestoreEntryFragment_if_you_cant_remember_your_pin">अगर आपको अपना पिन याद नहीं है तो आप नया पिन बना सकते हैं। आप पंजीकरण करके अपना खाता इस्तेमाल कर सकते हैं पर आप कुछ सेटिंग्स खो देंगे जैसे प्रोफ़ाइल की जानकारी।</string>
  <string name="PinRestoreEntryFragment_create_new_pin">नया पिन बनाएँ</string>
  <string name="PinRestoreEntryFragment_contact_support">समर्थन से संपर्क करें</string>
  <string name="PinRestoreEntryFragment_cancel">रद्द करें</string>
  <string name="PinRestoreEntryFragment_skip">छोड़ दे </string>
  <plurals name="PinRestoreEntryFragment_you_have_d_attempt_remaining">
    <item quantity="one">आपके पास %1$d मौका बचा है। अगर आपके मौके खत्म हो गए तो आप नया पिन बना सकते हैं। आप रजिस्टर करके अपना खाता इस्तेमाल कर सकते हैं पर आप कुछ सेटिंग्स खो देंगे जैसे प्रोफ़ाइल की जानकारी।</item>
    <item quantity="other">आपके पास %1$d मौके बचे हैं। अगर आपके मौके खत्म हो गए तो आप नया पिन बना सकते हैं। आप रजिस्टर करके अपना खाता इस्तेमाल कर सकते हैं पर आप कुछ सेटिंग्स खो देंगे जैसे प्रोफ़ाइल की जानकारी।</item>
  </plurals>
  <string name="PinRestoreEntryFragment_signal_registration_need_help_with_pin">Signal रजिस्ट्रेशन - Android के लिए पिन को लेकर मदद चाहिए</string>
  <string name="PinRestoreEntryFragment_enter_alphanumeric_pin">अल्फ़ान्यूमेरिक पिन दर्ज करें</string>
  <string name="PinRestoreEntryFragment_enter_numeric_pin">संख्यात्मक पिन दर्ज करें</string>
  <!--PinRestoreLockedFragment-->
  <string name="PinRestoreLockedFragment_create_your_pin">अपना पिन बनाएँ</string>
  <string name="PinRestoreLockedFragment_youve_run_out_of_pin_guesses">आपके पिन सोचने के सारे मौके ख्तम हो चुके हैं, पर आप नया पिन बना के अपना Signal खाता चला सकते हैं। आपकी गोपनीयता और सुरक्षा के लिये आपका खाता बिना किसी सहेजी हुई प्रोफ़ाइल की जानकारी या सेटिंग्स के पुनः स्थापित होगा।</string>
  <string name="PinRestoreLockedFragment_create_new_pin">नया पिन बनाएँ</string>
  <!--PinOptOutDialog-->
  <string name="PinOptOutDialog_warning">चेतावनी</string>
  <string name="PinOptOutDialog_if_you_disable_the_pin_you_will_lose_all_data">यदि आप पिन को डिसेबल कर देते हैं, तो आप Signal के साथ दोबारा रजिस्टर करने पर अपना सारा डेटा खो बैठेंगे यदि आप मैन्युअल तरीके से बैक अप और रीस्टोर नहीं करते हैं। आप पिन के डिसेबल होते हुए रजिस्ट्रेशन लॉक को चालू नहीं कर सकते।</string>
  <string name="PinOptOutDialog_disable_pin">पिन को डिसेबल करें</string>
  <!--RatingManager-->
  <string name="RatingManager_rate_this_app">इस ऐप्लिकेशन को रेट करें</string>
  <string name="RatingManager_if_you_enjoy_using_this_app_please_take_a_moment">यदि आप इस ऐप का उपयोग करने का आनंद लेते हैं, तो कृपया इसे रेटिंग करके हमारी सहायता करने के लिए कुछ समय दें।</string>
  <string name="RatingManager_rate_now">अब रेट करें</string>
  <string name="RatingManager_no_thanks">नहीं धन्यवाद </string>
  <string name="RatingManager_later">बाद में </string>
  <!--ReactionsBottomSheetDialogFragment-->
  <string name="ReactionsBottomSheetDialogFragment_all">सभी · %1$d</string>
  <!--ReactionsConversationView-->
  <string name="ReactionsConversationView_plus">+%1$d</string>
  <!--ReactionsRecipientAdapter-->
  <string name="ReactionsRecipientAdapter_you">आप</string>
  <!--RecaptchaRequiredBottomSheetFragment-->
  <string name="RecaptchaRequiredBottomSheetFragment_verify_to_continue_messaging">संदेश भेजना जारी रखने के लिए सत्यापित करें</string>
  <string name="RecaptchaRequiredBottomSheetFragment_to_help_prevent_spam_on_signal">Molly पर स्पैम रोकने में मदद करने के लिए, कृपया सत्यापन पूर्ण करें।</string>
  <string name="RecaptchaRequiredBottomSheetFragment_after_verifying_you_can_continue_messaging">सत्यापित करने के बाद, आप संदेश भेजना जारी रख सकते हैं। कोई भी रोके गए संदेश स्वचालित रूप से भेजे जाएंगे।</string>
  <!--Recipient-->
  <string name="Recipient_you">आप</string>
  <!--Name of recipient representing user\'s \'My Story\'-->
  <!--RecipientPreferencesActivity-->
  <string name="RecipientPreferenceActivity_block">ब्लॉक</string>
  <string name="RecipientPreferenceActivity_unblock">अनब्लॉक करें</string>
  <!--RecipientProvider-->
  <string name="RecipientProvider_unnamed_group">अनाम समूह</string>
  <!--RedPhone-->
  <string name="RedPhone_answering">जवाब दिया जा रहा है…</string>
  <string name="RedPhone_ending_call">कॉल समाप्त की जा रही है…</string>
  <string name="RedPhone_ringing">बज रहा है</string>
  <string name="RedPhone_busy">व्यस्त</string>
  <string name="RedPhone_recipient_unavailable">प्राप्तकर्ता अनुपलब्ध</string>
  <string name="RedPhone_network_failed">नेटवर्क असफल रहा</string>
  <string name="RedPhone_number_not_registered">नंबर पंजीकृत नहीं है</string>
  <string name="RedPhone_the_number_you_dialed_does_not_support_secure_voice">आपके द्वारा डायल किया गया नंबर सुरक्षित आवाज का समर्थन नहीं करता है!</string>
  <string name="RedPhone_got_it">समझ गया </string>
  <!--Valentine\'s Day Megaphone-->
  <!--Title text for the Valentine\'s Day donation megaphone. The placeholder will always be a heart emoji. Needs to be a placeholder for Android reasons.-->
  <!--Body text for the Valentine\'s Day donation megaphone.-->
  <!--WebRtcCallActivity-->
  <string name="WebRtcCallActivity__tap_here_to_turn_on_your_video">वीडियो शुरु करने के लिये यहाँ टैप करें</string>
  <string name="WebRtcCallActivity__to_call_s_signal_needs_access_to_your_camera">%1$s को कॉल करने के लिए, Molly को आपके कैमरा तक पहुँच करने की ज़रूरत है</string>
  <string name="WebRtcCallActivity__signal_s">Molly %1$s</string>
  <string name="WebRtcCallActivity__calling">कॉल की जा रही है…</string>
  <string name="WebRtcCallActivity__group_is_too_large_to_ring_the_participants">प्रतिभागियों को रिंग करने के लिए ग्रूप बहुत बड़ा है.</string>
  <!--Call status shown when an active call was disconnected (e.g., network hiccup) and is trying to reconnect-->
  <string name="WebRtcCallActivity__reconnecting">फिर से जोङ रहे हैं…</string>
  <!--WebRtcCallView-->
  <string name="WebRtcCallView__signal_call">Signal ऑडियो</string>
  <string name="WebRtcCallView__signal_video_call">Signal वीडियो कॉल</string>
  <string name="WebRtcCallView__start_call">कॉल शुरू करें</string>
  <string name="WebRtcCallView__join_call">कॉल से जुड़ें</string>
  <string name="WebRtcCallView__call_is_full">कॉल पूर्ण है</string>
  <string name="WebRtcCallView__the_maximum_number_of_d_participants_has_been_Reached_for_this_call">इस कॉल के लिए %1$d भागीदारों की अधिकतम संख्या पूरी हो चुकी है। बाद में दोबारा प्रयास करें।</string>
  <string name="WebRtcCallView__view_participants_list">भागीदार दिखाएँ</string>
  <string name="WebRtcCallView__your_video_is_off">आपकी वीडियो बंद है</string>
  <string name="WebRtcCallView__reconnecting">फिर से जोङ रहे हैं…</string>
  <string name="WebRtcCallView__joining">शामिल हो रहे हैं…</string>
  <string name="WebRtcCallView__disconnected">डिस्कनेक्ट किया गया</string>
  <string name="WebRtcCallView__signal_will_ring_s">सिग्नल %1$s रिंग करेगा</string>
  <string name="WebRtcCallView__signal_will_ring_s_and_s">सिग्नल %1$s और %2$s बजेंगे</string>
  <plurals name="WebRtcCallView__signal_will_ring_s_s_and_d_others">
    <item quantity="one">सिग्नल %1$s, %2$s, और %3$d अन्य पर बजेगा</item>
    <item quantity="other">सिग्नल %1$s, %2$s, और %3$d अन्य पर बजेगा</item>
  </plurals>
  <string name="WebRtcCallView__s_will_be_notified">%1$s को सूचित किया जाएगा</string>
  <string name="WebRtcCallView__s_and_s_will_be_notified">%1$s और %2$s को सूचित किया जाएगा</string>
  <plurals name="WebRtcCallView__s_s_and_d_others_will_be_notified">
    <item quantity="one">%1$s, %2$s, और %3$d अन्य को सूचित किया जाएगा</item>
    <item quantity="other">%1$s, %2$s, और %3$d अन्य को सूचित किया जाएगा</item>
  </plurals>
  <string name="WebRtcCallView__ringing_s">%1$s रिंग कर रहा है</string>
  <string name="WebRtcCallView__ringing_s_and_s">%1$s और %2$s रिंग कर रहा है</string>
  <plurals name="WebRtcCallView__ringing_s_s_and_d_others">
    <item quantity="one">%1$s, %2$s, और %3$d अन्य रिंग कर रहे हैं</item>
    <item quantity="other">%1$s, %2$s, और %3$d अन्य रिंग कर रहे हैं</item>
  </plurals>
  <string name="WebRtcCallView__s_is_calling_you">%1$s आपको कॉल कर रहे हैं</string>
  <string name="WebRtcCallView__s_is_calling_you_and_s">%1$s आपको कॉल कर रहे हैं और %2$s</string>
  <string name="WebRtcCallView__s_is_calling_you_s_and_s">%1$s आपको कॉल कर रहे हैं, %2$s, और %3$s</string>
  <plurals name="WebRtcCallView__s_is_calling_you_s_s_and_d_others">
    <item quantity="one">%1$s आपको कॉल कर रहे हैं, %2$s, %3$s, और %4$d अन्य</item>
    <item quantity="other">%1$s आपको कॉल कर रहे हैं, %2$s, %3$s, और %4$d अन्य</item>
  </plurals>
  <string name="WebRtcCallView__no_one_else_is_here">यहाँ और कोई नहीं है</string>
  <string name="WebRtcCallView__s_is_in_this_call">%1$s इस कॉल में है</string>
  <string name="WebRtcCallView__s_are_in_this_call">%1$s इस कॉल में हैं</string>
  <string name="WebRtcCallView__s_and_s_are_in_this_call">%1$s और %2$s इस कॉल में हैं</string>
  <string name="WebRtcCallView__s_is_presenting">%1$s प्रस्तुत कर रहा है</string>
  <plurals name="WebRtcCallView__s_s_and_d_others_are_in_this_call">
    <item quantity="one">%1$s, %2$s, और %3$d अन्य लोग इस कॉल में हैं</item>
    <item quantity="other">%1$s, %2$s, और %3$d अन्य लोग इस कॉल में हैं</item>
  </plurals>
  <string name="WebRtcCallView__flip">फ़्लिप</string>
  <string name="WebRtcCallView__speaker">स्पीकर</string>
  <string name="WebRtcCallView__camera">कैमरा</string>
  <string name="WebRtcCallView__unmute">अनम्यूट</string>
  <string name="WebRtcCallView__mute">म्युट</string>
  <string name="WebRtcCallView__ring">रिंग करें</string>
  <string name="WebRtcCallView__end_call">कॉल बंद</string>
  <!--CallParticipantsListDialog-->
  <plurals name="CallParticipantsListDialog_in_this_call_d_people">
    <item quantity="one">इस कॉल में · %1$d व्यक्ति</item>
    <item quantity="other">इस कॉल में · %1$d लोग</item>
  </plurals>
  <!--CallParticipantView-->
  <string name="CallParticipantView__s_is_blocked">%1$s ब्लॉक है</string>
  <string name="CallParticipantView__more_info">औेर जानकारी</string>
  <string name="CallParticipantView__you_wont_receive_their_audio_or_video">आपको उनके ऑडियो या वीडियो प्राप्त नहीं होंगे और उन्हें आपके नहीं।</string>
  <string name="CallParticipantView__cant_receive_audio_video_from_s">%1$s से ऑडियो और वीडियो नहीं प्राप्त की जा सकती</string>
  <string name="CallParticipantView__cant_receive_audio_and_video_from_s">%1$s से ऑडियो और वीडियो नहीं प्राप्त की जा सकती</string>
  <string name="CallParticipantView__this_may_be_Because_they_have_not_verified_your_safety_number_change">यह इसलिए हो सकता है क्योंकि उन्होंने आपके सुरक्षा नंबर में परिवर्तन को वेरिफाई नहीं किया है, उनके डिवाइस के साथ कोई समस्या है, या उन्होंने आपको ब्लॉक कर दिया है।</string>
  <!--CallToastPopupWindow-->
  <string name="CallToastPopupWindow__swipe_to_view_screen_share">स्क्रीन शेयर करने के लिए स्वाइप करें</string>
  <!--ProxyBottomSheetFragment-->
  <string name="ProxyBottomSheetFragment_proxy_server">प्रॉक्सी सर्वर</string>
  <string name="ProxyBottomSheetFragment_proxy_address">प्रॉक्सी पता</string>
  <string name="ProxyBottomSheetFragment_do_you_want_to_use_this_proxy_address">क्या आप प्रॉक्सी पते का उपयोग करना चाहते हैं?</string>
  <string name="ProxyBottomSheetFragment_use_proxy">प्रॉक्सी का उपयोग करें</string>
  <string name="ProxyBottomSheetFragment_successfully_connected_to_proxy">सफलतापूर्वक प्रॉक्सी से कनेक्ट हो गया है।</string>
  <!--RecaptchaProofActivity-->
  <string name="RecaptchaProofActivity_failed_to_submit">सबमिट करने में विफल</string>
  <string name="RecaptchaProofActivity_complete_verification">सत्यापन पूरा करें</string>
  <!--RegistrationActivity-->
  <string name="RegistrationActivity_select_your_country">अपने देश का चयन करें</string>
  <string name="RegistrationActivity_you_must_specify_your_country_code">आपको अपना देश कोड निर्दिष्ट करना होगा</string>
  <string name="RegistrationActivity_you_must_specify_your_phone_number">आपको अपना फोन नंबर निर्दिष्ट करना होगा</string>
  <string name="RegistrationActivity_invalid_number">अवैध नंबर</string>
  <string name="RegistrationActivity_the_number_you_specified_s_is_invalid">आपके द्वारा निर्दिष्ट नंबर (%s) अमान्य है।</string>
  <string name="RegistrationActivity_a_verification_code_will_be_sent_to">वेरीफिकेशन कोड यहाँ पर भेजा जाएगा:</string>
  <string name="RegistrationActivity_you_will_receive_a_call_to_verify_this_number">इस नंबर को वेरिफाई करने के लिए आपको एक कॉल आएगी।</string>
  <string name="RegistrationActivity_is_your_phone_number_above_correct">क्या ऊपर दिया आपका फोन नंबर सही है?</string>
  <string name="RegistrationActivity_edit_number">नंबर संपादित करें</string>
  <string name="RegistrationActivity_missing_google_play_services">लापता Google Play Services</string>
  <string name="RegistrationActivity_this_device_is_missing_google_play_services">इस डिवाइस में Google Play सेवाएं अनुपलब्ध हैं। आप अभी भी Molly का उपयोग कर सकते हैं, लेकिन इस कॉन्फ़िगरेशन के परिणामस्वरूप कम विश्वसनीयता या प्रदर्शन हो सकता है। \n\n अगर आप एक उन्नत उपयोगकर्ता नहीं हैं, बाद वाले Android ROM नहीं चला रहे हैं, या मानते हैं कि आप इसे गलती से देख रहे हैं, तो कृपया support@molly.im पर निवारण कीजिए </string>
  <string name="RegistrationActivity_i_understand">मै समझता हुँ…</string>
  <string name="RegistrationActivity_play_services_error">Play Services त्रुटि</string>
  <string name="RegistrationActivity_google_play_services_is_updating_or_unavailable">Google Play सेवाएं अपडेट हो रही है या अस्थायी रूप से अनुपलब्ध है। कृपया पुन: प्रयास करें।</string>
  <string name="RegistrationActivity_terms_and_privacy">नियम और गोपनीयता नीति</string>
  <string name="RegistrationActivity_signal_needs_access_to_your_contacts_and_media_in_order_to_connect_with_friends">दोस्तों से जुड़ने और मेसेज भेजने में आपकी मदद करने के लिए Signal को कॉन्टैक्ट और मीडिया के अनुमति की ज़रुरत है. आपके कॉन्टैक्ट Signal की निजी कॉन्टैक्ट डिस्कवरी का इस्तेमाल करके अपलोड किए जाते हैं, जिसका अर्थ है कि वे एंड-टू-एंड एन्क्रिप्टेड हैं और Signal सेवा को कभी भी नहीं दिखते हैं.</string>
  <string name="RegistrationActivity_signal_needs_access_to_your_contacts_in_order_to_connect_with_friends">दोस्तों से जुड़ने में आपकी मदद के लिए Signal को कॉन्टैक्ट की अनुमति की ज़रुरत है. आपके कॉन्टैक्ट Signal की निजी कॉन्टैक्ट डिस्कवरी का इस्तेमाल करके अपलोड किए जाते हैं, जिसका अर्थ है कि वे एंड-टू-एंड एन्क्रिप्टेड हैं और Signal सेवा को कभी भी नहीं दिखते हैं.</string>
  <string name="RegistrationActivity_rate_limited_to_service">इस नंबर को रजिस्टर करने के लिए आपके द्वारा बहुत बार प्रयास किया जा चुका है। कृपया कुछ देर बाद फिर से कोशिश करें। </string>
  <string name="RegistrationActivity_unable_to_connect_to_service">सेवा से कनेक्ट करने में असमर्थ। कृपया नेटवर्क कनेक्शन की जांच करें और पुनः प्रयास करें।</string>
  <string name="RegistrationActivity_non_standard_number_format">नॉन-स्टैंडर्ड नंबर फ़ॉर्मैट</string>
  <string name="RegistrationActivity_the_number_you_entered_appears_to_be_a_non_standard">आपके ज़रिए दर्ज किया गया नंबर (%1$s) एक नॉन-स्टैंडर्ड फ़ॉर्मैट लगता है.\n\nक्या आपका मतलब %2$s था?</string>
  <string name="RegistrationActivity_signal_android_phone_number_format">Molly एंड्रॉइड - फ़ोन नंबर का फ़ॉर्मेट</string>
  <string name="RegistrationActivity_call_requested">कॉल की मांग की गई</string>
  <plurals name="RegistrationActivity_debug_log_hint">
    <item quantity="one">debug log भेजने के लिये %d चरण और बाचे हैं </item>
    <item quantity="other">डीबग लॉग भेजने के लिये %d चरण और बाचे हैं </item>
  </plurals>
  <string name="RegistrationActivity_we_need_to_verify_that_youre_human">हमें ये निशचित करना होगा कि आप इंसान हैं</string>
  <string name="RegistrationActivity_next">अगला</string>
  <string name="RegistrationActivity_continue">आगे </string>
  <string name="RegistrationActivity_take_privacy_with_you_be_yourself_in_every_message">अपनी गुप्तता बानाये रखें।
वास्तविक बने रहें|</string>
  <string name="RegistrationActivity_enter_your_phone_number_to_get_started">आरंभ करने के लिए अपना फोन नंबर दर्ज करें</string>
  <string name="RegistrationActivity_enter_your_phone_number">अपना फ़ोन नंबर दर्ज करें</string>
  <string name="RegistrationActivity_you_will_receive_a_verification_code">आपको एक सत्यापन कोड प्राप्त होगा। कैरियर दरें लागू हो सकती हैं।</string>
  <string name="RegistrationActivity_enter_the_code_we_sent_to_s">%s को भेजे गए सत्यापन कोड दर्ज करें</string>
  <string name="RegistrationActivity_make_sure_your_phone_has_a_cellular_signal">सुनिश्चित करें कि आपके फ़ोन में आपका SMS या कॉल प्राप्त करने के लिए सेल्यूलर सिग्नल है</string>
  <string name="RegistrationActivity_phone_number_description">फोन नंबर</string>
  <string name="RegistrationActivity_country_code_description">देश कोड</string>
  <string name="RegistrationActivity_call">कोल</string>
  <!--RegistrationLockV2Dialog-->
  <string name="RegistrationLockV2Dialog_turn_on_registration_lock">रजिस्ट्रेशन लॉक चालू करना है?</string>
  <string name="RegistrationLockV2Dialog_turn_off_registration_lock">रजिस्ट्रेशन लॉक बंद करना है?</string>
  <string name="RegistrationLockV2Dialog_if_you_forget_your_signal_pin_when_registering_again">अगर आप अपना Signal पिन, Signal पर पुनः पंजीकरण करवाते समय भूल गये़, तो आप अपने खाते को 7 दिन तक नहीं खोल पाएँगे।</string>
  <string name="RegistrationLockV2Dialog_turn_on">शुरु करें</string>
  <string name="RegistrationLockV2Dialog_turn_off">बंद करें</string>
  <!--RevealableMessageView-->
  <string name="RevealableMessageView_view_photo">फ़ोटो देखें</string>
  <string name="RevealableMessageView_view_video">वीडियो देखें</string>
  <string name="RevealableMessageView_viewed">देखा गया</string>
  <string name="RevealableMessageView_media">मीडिया</string>
  <!--Search-->
  <string name="SearchFragment_no_results">\'%s\' के लिए कोई परिणाम नहीं मिला</string>
  <string name="SearchFragment_header_conversations">संवाद</string>
  <string name="SearchFragment_header_contacts">संपर्क</string>
  <string name="SearchFragment_header_messages">मेसेज</string>
  <!--ShakeToReport-->
  <!--SharedContactDetailsActivity-->
  <string name="SharedContactDetailsActivity_add_to_contacts">संपर्क के खाते में जोड़ दे</string>
  <string name="SharedContactDetailsActivity_invite_to_signal">Molly का उपयोग करने के लिए आमंत्रित करें</string>
  <string name="SharedContactDetailsActivity_signal_message">Signal मेसेज</string>
  <string name="SharedContactDetailsActivity_signal_call">Signal कॉल </string>
  <!--SharedContactView-->
  <string name="SharedContactView_add_to_contacts">संपर्क के खाते में जोड़ दे</string>
  <string name="SharedContactView_invite_to_signal">Molly को आमंत्रित करें</string>
  <string name="SharedContactView_message">Signal मेसेज</string>
  <!--SignalBottomActionBar-->
  <string name="SignalBottomActionBar_more">अधिक</string>
  <!--SignalPinReminders-->
  <!--Slide-->
  <string name="Slide_image">तस्वीर </string>
  <string name="Slide_sticker">स्टिकर</string>
  <string name="Slide_audio">ऑडियो </string>
  <string name="Slide_video">वीडियो </string>
  <!--SmsMessageRecord-->
  <string name="SmsMessageRecord_received_corrupted_key_exchange_message">दूषित की प्राप्त
मेसेज का आदान-प्रदान करें!</string>
  <string name="SmsMessageRecord_received_key_exchange_message_for_invalid_protocol_version">
अमान्य प्रोटोकॉल वर्ज़न के लिए की एक्सचेंज मेसेज प्राप्त हुआ।</string>
  <string name="SmsMessageRecord_received_message_with_new_safety_number_tap_to_process">नए सुरक्षा नंबर के साथ संदेश प्राप्त हुआ। प्रक्रिया और प्रदर्शित करने के लिए टैप करें।</string>
  <string name="SmsMessageRecord_secure_session_reset">आपने सुरक्षित सत्र रीसेट कर दिया है।</string>
  <string name="SmsMessageRecord_secure_session_reset_s">%s ने सुरक्षित सत्र को रीसेट कर दिया है </string>
  <string name="SmsMessageRecord_duplicate_message">मेसेज डुप्लिकेट करें</string>
  <string name="SmsMessageRecord_this_message_could_not_be_processed_because_it_was_sent_from_a_newer_version">ये मेसेज अभी प्रदर्शित नहीं किया जा सकता क्योंकि यह Signal के नये वर्ज़न से भेजा गया है। आप Signal अपडेट करने के बाद अपने संपर्क को यह मेसेज दोबारा भेजने का निवेदन करें।</string>
  <string name="SmsMessageRecord_error_handling_incoming_message">आने वाले मेसेज को संभालने में त्रुटि।</string>
  <!--StickerManagementActivity-->
  <string name="StickerManagementActivity_stickers">स्टिकर</string>
  <!--StickerManagementAdapter-->
  <string name="StickerManagementAdapter_installed_stickers">इंस्टॉल स्टीकर</string>
  <string name="StickerManagementAdapter_stickers_you_received">आपको प्राप्त स्टीकर </string>
  <string name="StickerManagementAdapter_signal_artist_series">Signal की कलाकार श्रृंखला से</string>
  <string name="StickerManagementAdapter_no_stickers_installed">कोई स्टीकर स्थापित नहीं है</string>
  <string name="StickerManagementAdapter_stickers_from_incoming_messages_will_appear_here">आने वाले मेसेजों के स्टिकर यहां दिखाई देंगे</string>
  <string name="StickerManagementAdapter_untitled">शीर्षकहीन</string>
  <string name="StickerManagementAdapter_unknown">अनजान</string>
  <!--StickerPackPreviewActivity-->
  <string name="StickerPackPreviewActivity_untitled">शीर्षकहीन</string>
  <string name="StickerPackPreviewActivity_unknown">अनजान</string>
  <string name="StickerPackPreviewActivity_install">इंस्टॉल करें</string>
  <string name="StickerPackPreviewActivity_remove">हटा दें </string>
  <string name="StickerPackPreviewActivity_stickers">स्टिकर</string>
  <string name="StickerPackPreviewActivity_failed_to_load_sticker_pack">स्टीकर पैक लोड करने में असमर्थ</string>
  <!--SubmitDebugLogActivity-->
  <string name="SubmitDebugLogActivity_edit">बदलें</string>
  <string name="SubmitDebugLogActivity_done">पूर्ण</string>
  <string name="SubmitDebugLogActivity_tap_a_line_to_delete_it">किसी लाइन को मिटाने के लिए उस पर टैप करें</string>
  <string name="SubmitDebugLogActivity_submit">सबमिट</string>
  <string name="SubmitDebugLogActivity_failed_to_submit_logs">लॉग जमा करना असफल रहा</string>
  <string name="SubmitDebugLogActivity_success">सफलता</string>
  <string name="SubmitDebugLogActivity_copy_this_url_and_add_it_to_your_issue">इस URL को कॉपी करें और इसे अपनी समस्या रिपोर्ट या समर्थन ईमेल में शामिल करें:\n\n<b>%1$s</b></string>
  <string name="SubmitDebugLogActivity_share">साझा करें</string>
  <string name="SubmitDebugLogActivity_this_log_will_be_posted_publicly_online_for_contributors">योगदानकर्ताओं को देखने के लिए यह लॉग सार्वजनिक रूप से ऑनलाइन पोस्ट किया जाएगा। अपलोड करने से पहले आप इसकी जांच कर सकते हैं।</string>
  <!--SupportEmailUtil-->
  <string name="SupportEmailUtil_filter">फिल्टर:</string>
  <string name="SupportEmailUtil_device_info">डिवाइस की जानकारी:</string>
  <string name="SupportEmailUtil_android_version">Android वर्ज़न:</string>
  <string name="SupportEmailUtil_signal_version">Molly वर्ज़न:</string>
  <string name="SupportEmailUtil_signal_package">Molly पैकेज:</string>
  <string name="SupportEmailUtil_registration_lock">रजिस्ट्रेशन लॉक:</string>
  <string name="SupportEmailUtil_locale">स्थान:</string>
  <!--ThreadRecord-->
  <string name="ThreadRecord_group_updated">समूह अद्यतन</string>
  <string name="ThreadRecord_left_the_group">समूह छोड़ दिया</string>
  <string name="ThreadRecord_secure_session_reset">सुरक्षित सत्र रीसेट कर दिया गया है</string>
  <string name="ThreadRecord_draft">ड्राफ्ट:</string>
  <string name="ThreadRecord_called">आपने बुलाया </string>
  <string name="ThreadRecord_called_you">आपको बुलाया </string>
  <string name="ThreadRecord_missed_audio_call">मिस हुई ऑडियो कॉल</string>
  <string name="ThreadRecord_missed_video_call">मिस हुई वीडियो कॉल</string>
  <string name="ThreadRecord_media_message">मीडिया मेसेज</string>
  <string name="ThreadRecord_sticker">स्टिकर</string>
  <string name="ThreadRecord_view_once_photo">देखें-एक बार फोटो</string>
  <string name="ThreadRecord_view_once_video">देखें-एक बार वीडियो</string>
  <string name="ThreadRecord_view_once_media">देखें-एक बार मीडिया</string>
  <string name="ThreadRecord_this_message_was_deleted">यह मेसेज हटा दिया गया है।</string>
  <string name="ThreadRecord_you_deleted_this_message">आपने यह मेसेज हटा दिया।</string>
  <string name="ThreadRecord_s_is_on_signal">%sअब Signal पर हैं! </string>
  <string name="ThreadRecord_disappearing_messages_disabled">मेसेज जो गायब हो जाते हैं अक्षम करे</string>
  <string name="ThreadRecord_disappearing_message_time_updated_to_s">गायब मेसेज समय %s तक सेट हो गया</string>
  <string name="ThreadRecord_safety_number_changed">सुरक्षा संख्या बदल गई</string>
  <string name="ThreadRecord_your_safety_number_with_s_has_changed">%s के साथ आपका सुरक्षा नंबर बदल गया है।</string>
  <string name="ThreadRecord_you_marked_verified">आपने सत्यापित मार्क किया है</string>
  <string name="ThreadRecord_you_marked_unverified">आपने असत्यापित मार्क किया है</string>
  <string name="ThreadRecord_message_could_not_be_processed">मेसेज संसाधित नहीं किया जा सका</string>
  <string name="ThreadRecord_delivery_issue">डिलिवरी का मामला</string>
  <string name="ThreadRecord_message_request">बाच-चीत का निवेदन</string>
  <string name="ThreadRecord_photo">तस्वीर</string>
  <string name="ThreadRecord_gif">GIF</string>
  <string name="ThreadRecord_voice_message">ऑडियो मेसेज</string>
  <string name="ThreadRecord_file">फ़ाइल</string>
  <string name="ThreadRecord_video">वीडियो</string>
  <string name="ThreadRecord_chat_session_refreshed">चैट सेशन रीफ्रेश हुआ</string>
  <!--UpdateApkReadyListener-->
  <string name="UpdateApkReadyListener_Signal_update">Molly अपडेट</string>
  <string name="UpdateApkReadyListener_a_new_version_of_signal_is_available_tap_to_update">Molly का एक नया वर्ज़न उपलब्ध है, अपडेट करने के लिए टैप करें</string>
  <!--UntrustedSendDialog-->
  <string name="UntrustedSendDialog_send_message">मेसेज भेजें?</string>
  <string name="UntrustedSendDialog_send">भेजें</string>
  <!--UnverifiedSendDialog-->
  <string name="UnverifiedSendDialog_send_message">मेसेज भेजें?</string>
  <string name="UnverifiedSendDialog_send">भेजें</string>
  <!--UsernameEditFragment-->
  <string name="UsernameEditFragment_username">उपयोगकर्ता नाम</string>
  <string name="UsernameEditFragment_delete">हटाए </string>
  <string name="UsernameEditFragment_successfully_set_username">उपयोगकर्ता नाम सफलतापूर्वक सेट करें।</string>
  <string name="UsernameEditFragment_successfully_removed_username">सफलतापूर्वक उपयोगकर्ता नाम हटा दिया गया।</string>
  <string name="UsernameEditFragment_encountered_a_network_error">एक नेटवर्क त्रुटि का सामना करना पड़ा|</string>
  <string name="UsernameEditFragment_this_username_is_taken">इस उपयोगकर्ता का नाम ले लिया गया है|</string>
  <string name="UsernameEditFragment_this_username_is_available">यह उपयोगकर्ता नाम उपलब्ध है।</string>
  <string name="UsernameEditFragment_usernames_can_only_include">यूज़रनेम में केवल a–Z, 0–9, और अंडरस्कोर शामिल हो सकते हैं।</string>
  <string name="UsernameEditFragment_usernames_cannot_begin_with_a_number">उपयोगकर्ता नाम एक संख्या से शुरू नहीं हो सकते हैं।</string>
  <string name="UsernameEditFragment_username_is_invalid">उपयोगकर्ता का नाम अमान्य है।</string>
  <string name="UsernameEditFragment_usernames_must_be_between_a_and_b_characters">उपयोगकर्ता नाम %1$d और %2$d वर्णों के बीच होना चाहिए।</string>
  <string name="UsernameEditFragment_usernames_on_signal_are_optional">उपयोगकर्ता नाम Signal में वैकल्पिक हैं। अगर आप अपना उपयोगकर्ता नाम बनाते हैं, तो अन्य Signal उपयोगकर्ता आपको आपके उपयोगकर्ता नाम से खोज तथा बिना आपके फोन नंबर को जाने आपसे संपर्क कर पाएंगे।</string>
  <plurals name="UserNotificationMigrationJob_d_contacts_are_on_signal">
    <item quantity="one">%d संपर्क सिग्नल पर है!</item>
    <item quantity="other">%d संपर्क Signal पर उपलब्ध हैं!</item>
  </plurals>
  <!--VerifyIdentityActivity-->
  <string name="VerifyIdentityActivity_your_contact_is_running_an_old_version_of_signal">आपका संपर्क Signal का पुराना वर्ज़न चला रहा है। कृपया अपनी सुरक्षा संख्या सत्यापित करने से पहले उन्हें अपडेट करने के लिए कहें।</string>
  <string name="VerifyIdentityActivity_your_contact_is_running_a_newer_version_of_Signal">आपका संपर्क एक असंगत क्यूआर कोड ड्राफ्ट के साथ Signal का एक नया वर्ज़न चला रहा है। तुलना करने के लिए कृपया अपडेट करें।</string>
  <string name="VerifyIdentityActivity_the_scanned_qr_code_is_not_a_correctly_formatted_safety_number">स्कैन किए गए क्यूआर कोड सही ढंग से स्वरूपित सुरक्षा संख्या सत्यापन कोड नहीं है। कृपया फिर से स्कैन करने का प्रयास करें।</string>
  <string name="VerifyIdentityActivity_share_safety_number_via">…के माध्यम से सुरक्षा संख्या साझा करें</string>
  <string name="VerifyIdentityActivity_our_signal_safety_number">हमारा Signal सुरक्षा नंबर:</string>
  <string name="VerifyIdentityActivity_no_app_to_share_to">ऐसा लगता है कि आपके पास साझा करने के लिए कोई ऐप नहीं है।</string>
  <string name="VerifyIdentityActivity_no_safety_number_to_compare_was_found_in_the_clipboard">तुलना करने के लिए कोई सुरक्षा संख्या क्लिपबोर्ड में नहीं मिली थी</string>
  <string name="VerifyIdentityActivity_signal_needs_the_camera_permission_in_order_to_scan_a_qr_code_but_it_has_been_permanently_denied">एक क्यूआर कोड स्कैन करने के लिए Molly को कैमरा अनुमति की आवश्यकता होती है, लेकिन इसे स्थायी रूप से अस्वीकार कर दिया गया है। कृपया ऐप सेटिंग्स जारी रखें, \"अनुमतियां\" चुनें, और \"कैमरा\" सक्षम करें।</string>
  <string name="VerifyIdentityActivity_unable_to_scan_qr_code_without_camera_permission">कैमरा अनुमति के बिना क्यूआर कोड स्कैन करने में असमर्थ</string>
  <string name="VerifyIdentityActivity_you_must_first_exchange_messages_in_order_to_view">%1$s का सुरक्षा नंबर देखने के लिए आपको पहले मेसेजेस का आदान-प्रदान करना होगा।</string>
  <!--ViewOnceMessageActivity-->
  <!--AudioView-->
  <!--MessageDisplayHelper-->
  <string name="MessageDisplayHelper_message_encrypted_for_non_existing_session">गैर-मौजूदा सत्र के लिए मेसेज एन्क्रिप्ट किया गया</string>
  <!--MmsMessageRecord-->
  <string name="MmsMessageRecord_bad_encrypted_mms_message">खराब एन्क्रिप्टेड MMS मेसेज</string>
  <string name="MmsMessageRecord_mms_message_encrypted_for_non_existing_session">गैर-मौजूदा सत्र के लिए MMS मेसेज एन्क्रिप्ट किया गया</string>
  <!--MuteDialog-->
  <string name="MuteDialog_mute_notifications">नोटिफिकेशन म्यूट करें</string>
  <!--ApplicationMigrationService-->
  <string name="ApplicationMigrationService_import_in_progress">आयात किया जा रहा है</string>
  <string name="ApplicationMigrationService_importing_text_messages">टेक्स्ट मेसेज आयात किए जा रहे हैं</string>
  <string name="ApplicationMigrationService_import_complete">आयात पूर्ण</string>
  <string name="ApplicationMigrationService_system_database_import_is_complete">सिस्टम डेटाबेस आयात पूरा हो गया है</string>
  <!--KeyCachingService-->
  <string name="KeyCachingService_signal_passphrase_cached">खोलने के लिए स्पर्श करें</string>
  <string name="KeyCachingService_passphrase_cached">Molly खुला है </string>
  <string name="KeyCachingService_lock">Molly पर ताला लगाओ</string>
  <!--MediaPreviewActivity-->
  <string name="MediaPreviewActivity_you">आप</string>
  <string name="MediaPreviewActivity_unssuported_media_type">असमर्थित मीडिया प्रकार</string>
  <string name="MediaPreviewActivity_draft">ड्राफ्ट</string>
  <string name="MediaPreviewActivity_signal_needs_the_storage_permission_in_order_to_write_to_external_storage_but_it_has_been_permanently_denied">बाहरी स्टॉरेज में सेव करने के लिए Molly को स्टोरेज अनुमति की आवश्यकता होती है, लेकिन इसे स्थायी रूप से अस्वीकार कर दिया गया है। कृपया ऐप सेटिंग्स जारी रखें, \"अनुमतियां\" चुनें, और \"स्टॉरेज\" सक्षम करें।</string>
  <string name="MediaPreviewActivity_unable_to_write_to_external_storage_without_permission">अनुमति के बिना बाहरी स्टॉरेज में सहेजने में असमर्थ</string>
  <string name="MediaPreviewActivity_media_delete_confirmation_title">चयनित मेसेज हटाएं?</string>
  <string name="MediaPreviewActivity_media_delete_confirmation_message">यह इस मेसेज को स्थायी रूप से हटा देगा।</string>
  <string name="MediaPreviewActivity_s_to_s">%1$sसे%2$s</string>
  <!--All media preview title when viewing media send by you to another recipient (allows changing of \'You\' based on context)-->
  <!--All media preview title when viewing media sent by another recipient to you (allows changing of \'You\' based on context)-->
  <string name="MediaPreviewActivity_media_no_longer_available">मीडिया अब उपलब्ध नहीं है।</string>
  <string name="MediaPreviewActivity_cant_find_an_app_able_to_share_this_media">इस मीडिया को शेयर करने के लिए कोई ऐप नहीं मिल रही।</string>
  <!--MessageNotifier-->
  <string name="MessageNotifier_d_new_messages_in_d_conversations">%2$d संवाद में %1$d नए मेसेज</string>
  <string name="MessageNotifier_most_recent_from_s">%1$s से हाल ही में</string>
  <string name="MessageNotifier_locked_message">लॉक मेसेज</string>
  <string name="MessageNotifier_message_delivery_failed">मेसेज प्रेषण असफल हुआ</string>
  <string name="MessageNotifier_failed_to_deliver_message">मेसेज देने में विफल रहा</string>
  <string name="MessageNotifier_error_delivering_message">मेसेज देने में त्रुटि</string>
  <string name="MessageNotifier_message_delivery_paused">संदेश प्रेषण रोका गया</string>
  <string name="MessageNotifier_verify_to_continue_messaging_on_signal">Molly पर संदेश भेजना जारी रखने के लिए सत्यापित करें</string>
  <string name="MessageNotifier_mark_all_as_read">सभी को पढ़ा हुआ मार्क करें</string>
  <string name="MessageNotifier_mark_read">पढ़ा हुआ मार्क करें</string>
  <string name="MessageNotifier_turn_off_these_notifications">इन सूचनाओं को बंद करें</string>
  <string name="MessageNotifier_view_once_photo">देखें-एक बार फोटो</string>
  <string name="MessageNotifier_view_once_video">देखें-एक बार वीडियो</string>
  <string name="MessageNotifier_reply">उत्तर</string>
  <string name="MessageNotifier_signal_message">Signal मेसेज</string>
  <string name="MessageNotifier_unsecured_sms">असुरक्षित SMS</string>
  <string name="MessageNotifier_you_may_have_new_messages">आपके पास नए मेसेज हो सकते हैं</string>
  <string name="MessageNotifier_open_signal_to_check_for_recent_notifications">नई अधिसुचनाओं के लिए Molly खोलें।</string>
  <string name="MessageNotifier_contact_message">%1$s%2$s</string>
  <string name="MessageNotifier_unknown_contact_message">संपर्क</string>
  <string name="MessageNotifier_reacted_s_to_s">प्रतिक्रिया की गई %1$s से: \"%2$s\".</string>
  <string name="MessageNotifier_reacted_s_to_your_video">आपके वीडियो पर %1$s ने प्रतिक्रिया व्यक्त की गई </string>
  <string name="MessageNotifier_reacted_s_to_your_image">आपकी तस्वीर पर %1$s ने प्रतिक्रिया व्यक्त की.</string>
  <string name="MessageNotifier_reacted_s_to_your_gif">आपके GIF पर %1$s ने प्रतिक्रिया दी.</string>
  <string name="MessageNotifier_reacted_s_to_your_file">आपकी फ़ाइल पर %1$sने प्रतिक्रिया व्यक्त की|</string>
  <string name="MessageNotifier_reacted_s_to_your_audio">आपके ऑडियो के लिए %1$sप्रतिक्रिया व्यक्त की।</string>
  <string name="MessageNotifier_reacted_s_to_your_view_once_media">आपके एक-बार-देखने-योग्य वीडियो पर %1$s प्रतिक्रिया की।</string>
  <string name="MessageNotifier_reacted_s_to_your_sticker">आपके स्टिकर पर %1$sको पुन: सक्रिय किया।</string>
  <string name="MessageNotifier_this_message_was_deleted">यह मेसेज हटा दिया गया है।</string>
  <string name="TurnOffContactJoinedNotificationsActivity__turn_off_contact_joined_signal">संपर्क से जुड़ी Signal की सूचनाओं को बंद करना है? आप उन्हें Signal &gt; सेटिंग्स &gt; सूचनाएँ में जाकर फिर से एनेबल कर सकते हैं।</string>
  <!--Notification Channels-->
  <string name="NotificationChannel_channel_messages">मेसेज</string>
  <string name="NotificationChannel_calls">कॉल</string>
  <string name="NotificationChannel_failures">विफलतायें </string>
  <string name="NotificationChannel_backups">बैकअप</string>
  <string name="NotificationChannel_locked_status">लॉक स्थिति</string>
  <string name="NotificationChannel_app_updates">ऐप अपडेट</string>
  <string name="NotificationChannel_other">अन्य</string>
  <string name="NotificationChannel_group_chats">चैट</string>
  <string name="NotificationChannel_missing_display_name">अनजान</string>
  <string name="NotificationChannel_voice_notes">ऑडियो नोट्स</string>
  <string name="NotificationChannel_contact_joined_signal">संपर्क Signal में शामिल हो गए</string>
  <string name="NotificationChannels__no_activity_available_to_open_notification_channel_settings">अधिसूचना चैनल सेटिंग्ज़ खोलने के लिए कोई गतिविधि उपलब्ध नहीं है।</string>
  <!--Notification channel name for showing persistent background connection on devices without push notifications-->
  <!--Notification channel name for showing call status information (like connection, ongoing, etc.) Not ringing.-->
  <!--ProfileEditNameFragment-->
  <!--QuickResponseService-->
  <string name="QuickResponseService_quick_response_unavailable_when_Signal_is_locked">Molly लॉक होने पर त्वरित प्रतिक्रिया अनुपलब्ध है!</string>
  <string name="QuickResponseService_problem_sending_message">मेसेज भेजने में दिक्कत हुआ </string>
  <!--SaveAttachmentTask-->
  <string name="SaveAttachmentTask_saved_to">%s के लिए सेव किआ गया</string>
  <string name="SaveAttachmentTask_saved">सहेजा गया</string>
  <!--SearchToolbar-->
  <string name="SearchToolbar_search">सर्च</string>
  <string name="SearchToolbar_search_for_conversations_contacts_and_messages">बातचीत, संपर्क, और संदेशों के लिए खोजें</string>
  <!--ShortcutLauncherActivity-->
  <string name="ShortcutLauncherActivity_invalid_shortcut">अमान्य शॉर्टकट</string>
  <!--SingleRecipientNotificationBuilder-->
  <string name="SingleRecipientNotificationBuilder_signal">Molly</string>
  <string name="SingleRecipientNotificationBuilder_new_message">नया Signal मेसेज</string>
  <string name="SingleRecipientNotificationBuilder_message_request">संदेश अनुरोध</string>
  <string name="SingleRecipientNotificationBuilder_you">आप</string>
  <!--ThumbnailView-->
  <string name="ThumbnailView_Play_video_description">वीडियो चलाएं</string>
  <string name="ThumbnailView_Has_a_caption_description">कैप्शन है</string>
  <!--TransferControlView-->
  <plurals name="TransferControlView_n_items">
    <item quantity="one">%dचीज़ें</item>
    <item quantity="other">%dचीज़ें</item>
  </plurals>
  <!--UnauthorizedReminder-->
  <string name="UnauthorizedReminder_device_no_longer_registered">डिवाइस अब पंजीकृत नहीं है</string>
  <string name="UnauthorizedReminder_this_is_likely_because_you_registered_your_phone_number_with_Signal_on_a_different_device">ऐसा इसलिए है क्योंकि आपने अपने फोन नंबर को Signal के साथ एक अलग डिवाइस पर पंजीकृत किया है। पुनः पंजीकरण करने के लिए टैप करें।</string>
  <!--WebRtcCallActivity-->
  <string name="WebRtcCallActivity_to_answer_the_call_from_s_give_signal_access_to_your_microphone">%s से कॉल का जवाब देने के लिए, Molly को अपने माइक्रोफ़ोन तक पहुंचने दें।</string>
  <string name="WebRtcCallActivity_signal_requires_microphone_and_camera_permissions_in_order_to_make_or_receive_calls">कॉल करने या प्राप्त करने के लिए Molly को माइक्रोफ़ोन और कैमरा अनुमतियों की आवश्यकता होती है, लेकिन उन्हें स्थायी रूप से अस्वीकार कर दिया गया है। कृपया ऐप सेटिंग्स जारी रखें, \"अनुमतियां\" चुनें, और \"माइक्रोफ़ोन\" और \"कैमरा\" सक्षम करें।</string>
  <string name="WebRtcCallActivity__answered_on_a_linked_device">एक लिंक किए हुए डिवाइस पर जवाब दिया गया।</string>
  <string name="WebRtcCallActivity__declined_on_a_linked_device">एक लिंक किए हुए डिवाइस पर रद्द किया गया।</string>
  <string name="WebRtcCallActivity__busy_on_a_linked_device">एक लिंक किए डिवाइस पर व्यस्त हैं।</string>
  <string name="GroupCallSafetyNumberChangeNotification__someone_has_joined_this_call_with_a_safety_number_that_has_changed">कोई एक बदल चुके सुरक्षा नंबर के साथ इस कॉल में जुड़ चुका है।</string>
  <!--WebRtcCallScreen-->
  <string name="WebRtcCallScreen_swipe_up_to_change_views">दृश्य देखने के लिए ऊपर स्वाइप करें</string>
  <!--WebRtcCallScreen V2-->
  <string name="WebRtcCallScreen__decline">रद्द करें</string>
  <string name="WebRtcCallScreen__answer">उत्तर</string>
  <string name="WebRtcCallScreen__answer_without_video">वीडियो के बिना जवाब दें</string>
  <!--WebRtcAudioOutputToggle-->
  <string name="WebRtcAudioOutputToggle__audio_output">ऑडियो आउटपुट</string>
  <string name="WebRtcAudioOutputToggle__phone_earpiece">फोन ईयरपीस</string>
  <string name="WebRtcAudioOutputToggle__speaker">स्पीकर</string>
  <string name="WebRtcAudioOutputToggle__bluetooth">ब्लूटुथ</string>
  <string name="WebRtcCallControls_answer_call_description">कॉल का उत्तर दें</string>
  <string name="WebRtcCallControls_reject_call_description">कॉल अस्वीकार करें</string>
  <!--change_passphrase_activity-->
  <string name="change_passphrase_activity__old_passphrase">पुराना पासफ्रेज</string>
  <string name="change_passphrase_activity__new_passphrase">नया पासफ्रेज</string>
  <string name="change_passphrase_activity__repeat_new_passphrase">नया पासफ्रेज दोहराएं</string>
  <!--contact_selection_activity-->
  <string name="contact_selection_activity__enter_name_or_number">नाम या संख्या दर्ज करें</string>
  <string name="contact_selection_activity__invite_to_signal">Molly का उपयोग करने के लिए आमंत्रित करें</string>
  <string name="contact_selection_activity__new_group">नया समूह</string>
  <!--contact_filter_toolbar-->
  <string name="contact_filter_toolbar__clear_entered_text_description">लिखे गये शब्दों को मिटा दें</string>
  <string name="contact_filter_toolbar__show_keyboard_description">कीबोर्ड दिखाएं</string>
  <string name="contact_filter_toolbar__show_dial_pad_description">डाइल पैड दिखाएँ</string>
  <!--contact_selection_group_activity-->
  <string name="contact_selection_group_activity__no_contacts">कोई संपर्क नहीं</string>
  <string name="contact_selection_group_activity__finding_contacts">संपर्क लोड हो रहे हैं</string>
  <!--single_contact_selection_activity-->
  <string name="SingleContactSelectionActivity_contact_photo">संपर्क फोटो</string>
  <!--ContactSelectionListFragment-->
  <string name="ContactSelectionListFragment_signal_requires_the_contacts_permission_in_order_to_display_your_contacts">Molly को आपके संपर्कों को प्रदर्शित करने के लिए संपर्क अनुमति की आवश्यकता होती है, लेकिन इसे स्थायी रूप से अस्वीकार कर दिया गया है। कृपया ऐप सेटिंग्स मेनू पर जारी रखें, \"अनुमतियां\" चुनें, और \"संपर्क\" सक्षम करें।</string>
  <string name="ContactSelectionListFragment_error_retrieving_contacts_check_your_network_connection">संपर्क पुनर्प्राप्त करने में त्रुटि, अपना नेटवर्क कनेक्शन जांचें</string>
  <string name="ContactSelectionListFragment_username_not_found">उपयोगकर्ता नाम नहीं मिला</string>
  <string name="ContactSelectionListFragment_s_is_not_a_signal_user">\"%1$s\" एक Signal उपयोगकर्ता नहीं है। कृपया उपयोगकर्ता नाम जांचें और पुनः प्रयास करें।</string>
  <string name="ContactSelectionListFragment_you_do_not_need_to_add_yourself_to_the_group">आपको खुद को ग्रुप में जोड़ने की ज़रूरत नहीं है।</string>
  <string name="ContactSelectionListFragment_maximum_group_size_reached">अधिकतम ग्रुप साइज़ पूरा हो गया</string>
  <string name="ContactSelectionListFragment_signal_groups_can_have_a_maximum_of_d_members">Signal के ग्रुप्स में अधिकतम %1$d मेंबर हो सकते हैं।</string>
  <string name="ContactSelectionListFragment_recommended_member_limit_reached">अनुशंसित मेंबर सीमा पूरी हुई</string>
  <string name="ContactSelectionListFragment_signal_groups_perform_best_with_d_members_or_fewer">Signal के ग्रुप %1$d मेंबर्स या उससे कम के साथ सर्वश्रेष्ठ प्रदर्शन करते हैं। अधिक मेंबर्स को जोड़ने से मेसेज भेजने या प्राप्त करने में देरी होगी।</string>
  <plurals name="ContactSelectionListFragment_d_members">
    <item quantity="one">%1$d मेंबर</item>
    <item quantity="other">%1$d मेंबर्स</item>
  </plurals>
  <!--contact_selection_list_fragment-->
  <string name="contact_selection_list_fragment__signal_needs_access_to_your_contacts_in_order_to_display_them">आपके संपर्कों को प्रदर्शित करने के लिए Molly को आपके संपर्कों तक पहुंच की आवश्यकता है।</string>
  <string name="contact_selection_list_fragment__show_contacts">संपर्क दिखाओ</string>
  <!--contact_selection_list_item-->
  <plurals name="contact_selection_list_item__number_of_members">
    <item quantity="one">%1$d मेंबर</item>
    <item quantity="other">%1$d मेंबर्स</item>
  </plurals>
  <!--Displays number of viewers for a story-->
  <!--conversation_activity-->
  <string name="conversation_activity__type_message_push">Signal मेसेज</string>
  <string name="conversation_activity__type_message_sms_insecure">असुरक्षित SMS</string>
  <string name="conversation_activity__type_message_mms_insecure">असुरक्षित SMS</string>
  <string name="conversation_activity__from_sim_name">%1$s से</string>
  <string name="conversation_activity__sim_n">सिम %1$d</string>
  <string name="conversation_activity__send">भेजें</string>
  <string name="conversation_activity__compose_description">मेसेज संरचना</string>
  <string name="conversation_activity__emoji_toggle_description">इमोजी कीबोर्ड टॉगल करें</string>
  <string name="conversation_activity__attachment_thumbnail">अटैचमेंट थंबनेल </string>
  <string name="conversation_activity__quick_attachment_drawer_toggle_camera_description">त्वरित कैमरा अटैचमेंट दराज टॉगल करें</string>
  <string name="conversation_activity__quick_attachment_drawer_record_and_send_audio_description">रिकॉर्ड करें और ऑडियो अटैचमेंट भेजें</string>
  <string name="conversation_activity__quick_attachment_drawer_lock_record_description">आवाज़ रिकॉर्ड करने का बटन लॉक करें</string>
  <string name="conversation_activity__enable_signal_for_sms">SMS के लिए Signal सक्षम करें</string>
  <string name="conversation_activity__message_could_not_be_sent">मेसेज भेजा नहीं जा सका। अपना कनेक्शन देखें और दोबारा प्रयास करें।</string>
  <!--conversation_input_panel-->
  <string name="conversation_input_panel__slide_to_cancel">रद्द करने के लिए स्लाइड करें</string>
  <string name="conversation_input_panel__cancel">रद्द करें</string>
  <!--conversation_item-->
  <string name="conversation_item__mms_image_description">मीडिया मेसेज</string>
  <string name="conversation_item__secure_message_description">सुरक्षित मेसेज</string>
  <!--conversation_item_sent-->
  <string name="conversation_item_sent__send_failed_indicator_description">भेजना विफल</string>
  <string name="conversation_item_sent__pending_approval_description">अपूर्ण मंजूरी</string>
  <string name="conversation_item_sent__delivered_description">पहुंचा दिया</string>
  <string name="conversation_item_sent__message_read">मेसेज पढ़ा</string>
  <!--conversation_item_received-->
  <string name="conversation_item_received__contact_photo_description">संपर्क फोटो</string>
  <!--ConversationUpdateItem-->
  <string name="ConversationUpdateItem_loading">लोड हो रहा है</string>
  <string name="ConversationUpdateItem_learn_more">अधिक जानें</string>
  <string name="ConversationUpdateItem_join_call">कॉल से जुड़ें</string>
  <string name="ConversationUpdateItem_return_to_call">कॉल पर वापस जाएँ</string>
  <string name="ConversationUpdateItem_call_is_full">कॉल पूर्ण है</string>
  <string name="ConversationUpdateItem_invite_friends">मित्रों को आमंत्रित करें</string>
  <string name="ConversationUpdateItem_enable_call_notifications">कॉल सूचनाएं चालू करें</string>
  <string name="ConversationUpdateItem_update_contact">संपर्क जानकारी अपडेट करें </string>
  <!--Update item button text to show to block a recipient from requesting to join via group link-->
  <string name="ConversationUpdateItem_no_groups_in_common_review_requests_carefully">कोई समूह सामान्य नहीं है। अनुरोधों की सावधानीपूर्वक समीक्षा करें।</string>
  <string name="ConversationUpdateItem_no_contacts_in_this_group_review_requests_carefully">इस ग्रुप में कोई संपर्क नहीं है। अनुरोधों की सावधानीपूर्वक समीक्षा करें।</string>
  <string name="ConversationUpdateItem_view">देखना</string>
  <string name="ConversationUpdateItem_the_disappearing_message_time_will_be_set_to_s_when_you_message_them">जब आप उन्हें संदेश भेजेंगे तो गायब होने वाले संदेश का समय %1$s पर सेट हो जाएगा।</string>
  <!--Update item button text to show to boost a feature-->
  <string name="ConversationUpdateItem_signal_boost">सिग्नल बूस्ट</string>
  <!--Update item button text to show to become a sustainer in the release notes channel-->
  <string name="ConversationUpdateItem_become_a_sustainer">एक सस्टेनर बनें</string>
  <!--audio_view-->
  <string name="audio_view__play_pause_accessibility_description">चलाएं … रोकें</string>
  <string name="audio_view__download_accessibility_description">डाउनलोड</string>
  <!--QuoteView-->
  <string name="QuoteView_audio">ऑडियो</string>
  <string name="QuoteView_video">वीडियो </string>
  <string name="QuoteView_photo">फ़ोटो</string>
  <string name="QuoteView_gif">GIF</string>
  <string name="QuoteView_view_once_media">देखें-एक बार मीडिया</string>
  <string name="QuoteView_sticker">स्टिकर</string>
  <string name="QuoteView_you">आप</string>
  <string name="QuoteView_original_missing">मूल मेसेज नहीं मिला</string>
  <!--Author formatting for group stories-->
  <!--Label indicating that a quote is for a reply to a story you created-->
  <!--Label indicating that the story being replied to no longer exists-->
  <!--conversation_fragment-->
  <string name="conversation_fragment__scroll_to_the_bottom_content_description">नीचे स्क्रॉल करें</string>
  <!--BubbleOptOutTooltip-->
  <!--Message to inform the user of what Android chat bubbles are-->
  <!--Button to dismiss the tooltip for opting out of using Android bubbles-->
  <string name="BubbleOptOutTooltip__not_now">अभी नहीं</string>
  <!--Button to move to the system settings to control the use of Android bubbles-->
  <string name="BubbleOptOutTooltip__turn_off">बंद करें</string>
  <!--safety_number_change_dialog-->
  <string name="safety_number_change_dialog__safety_number_changes">सुरक्षा नंबर परिवर्तन</string>
  <string name="safety_number_change_dialog__accept">स्वीकृत </string>
  <string name="safety_number_change_dialog__send_anyway">फिर भी भेजें</string>
  <string name="safety_number_change_dialog__call_anyway">फिर भी कॉल करें</string>
  <string name="safety_number_change_dialog__join_call">कॉल से जुड़ें</string>
  <string name="safety_number_change_dialog__continue_call">कॉल जारी रखें</string>
  <string name="safety_number_change_dialog__leave_call">कॉल छोड़ें</string>
  <string name="safety_number_change_dialog__the_following_people_may_have_reinstalled_or_changed_devices">हो सकता है कि निम्नलिखित लोगों ने रीइंस्टॉल किया हो या डिवाइसेस को बदल लिया हो। गोपनीयता को सुनिश्चित करने के लिए उनके साथ अपने सुरक्षा नंबर को वेरिफाई करें।</string>
  <string name="safety_number_change_dialog__view">देखना</string>
  <string name="safety_number_change_dialog__previous_verified">पहले से वेरिफाई किया हुआ</string>
  <!--EnableCallNotificationSettingsDialog__call_notifications_checklist-->
  <string name="EnableCallNotificationSettingsDialog__call_notifications_enabled">कॉल नोटिफिकेशन चालू किया।</string>
  <string name="EnableCallNotificationSettingsDialog__enable_call_notifications">कॉल सूचनाएं चालू करें</string>
  <string name="EnableCallNotificationSettingsDialog__enable_background_activity">पृष्ठभूमि गतिविधि चालू करें</string>
  <string name="EnableCallNotificationSettingsDialog__everything_looks_good_now">अब सब कुछ अच्छा लग रहा है!</string>
  <string name="EnableCallNotificationSettingsDialog__to_receive_call_notifications_tap_here_and_turn_on_show_notifications">कॉल सूचनाएं प्राप्त करने के लिए यहां टैप करें, और \"सूचनाएं दिखाएं\" चालू करें।</string>
  <string name="EnableCallNotificationSettingsDialog__to_receive_call_notifications_tap_here_and_turn_on_notifications">कॉल सूचनाएं प्राप्त करने के लिए, यहां टैप करें और सूचनाएं चालू करें और सुनिश्चित करें कि ध्वनि और पॉप-अप चालू हैं।</string>
  <string name="EnableCallNotificationSettingsDialog__to_receive_call_notifications_tap_here_and_enable_background_activity_in_battery_settings">कॉल सूचनाएं प्राप्त करने के लिए, यहां टैप करें और \"बैटरी\" सेटिंग में पृष्ठभूमि गतिविधि चालू करें।</string>
  <string name="EnableCallNotificationSettingsDialog__settings">सेटिंग्स</string>
  <string name="EnableCallNotificationSettingsDialog__to_receive_call_notifications_tap_settings_and_turn_on_show_notifications">कॉल सूचनाएं प्राप्त करने के लिए, सेटिंग टैप करें और \"सूचनाएं दिखाएं\" चालू करें।</string>
  <string name="EnableCallNotificationSettingsDialog__to_receive_call_notifications_tap_settings_and_turn_on_notifications">कॉल सूचनाएं प्राप्त करने के लिए, सेटिंग टैप करें और सूचनाएं चालू करें और सुनिश्चित करें कि ध्वनि और पॉप-अप चालू हैं।</string>
  <string name="EnableCallNotificationSettingsDialog__to_receive_call_notifications_tap_settings_and_enable_background_activity_in_battery_settings">कॉल सूचनाएं प्राप्त करने के लिए, सेटिंग टैप करें और \"बैटरी\" सेटिंग में पृष्ठभूमि गतिविधि चालू करें।</string>
  <!--country_selection_fragment-->
  <string name="country_selection_fragment__loading_countries">देशों को लोड किया जा रहा है</string>
  <string name="country_selection_fragment__search">सर्च</string>
  <string name="country_selection_fragment__no_matching_countries">कोई मिलते हुए देश नहीं</string>
  <!--device_add_fragment-->
  <string name="device_add_fragment__scan_the_qr_code_displayed_on_the_device_to_link">लिंक करने के लिए डिवाइस पर प्रदर्शित QR कोड स्कैन करें</string>
  <!--device_link_fragment-->
  <string name="device_link_fragment__link_device">डिवाइस को लिंक करें</string>
  <!--device_list_fragment-->
  <string name="device_list_fragment__no_devices_linked">कोई डिवाइस जुड़ा हुआ नहीं है</string>
  <string name="device_list_fragment__link_new_device">नया डिवाइस लिंक करें</string>
  <!--expiration-->
  <string name="expiration_off">बंद </string>
  <plurals name="expiration_seconds">
    <item quantity="one">%d सेकण्ड</item>
    <item quantity="other">%dसेकण्ड्स  </item>
  </plurals>
  <string name="expiration_seconds_abbreviated">%ds</string>
  <plurals name="expiration_minutes">
    <item quantity="one">%d मिनट</item>
    <item quantity="other">%dमिनट्स  </item>
  </plurals>
  <string name="expiration_minutes_abbreviated">%dm</string>
  <plurals name="expiration_hours">
    <item quantity="one">%dघंटे  </item>
    <item quantity="other">%dघंटे  </item>
  </plurals>
  <string name="expiration_hours_abbreviated">%dh</string>
  <plurals name="expiration_days">
    <item quantity="one">%dदिन  </item>
    <item quantity="other">%d दिन </item>
  </plurals>
  <string name="expiration_days_abbreviated">%dd</string>
  <plurals name="expiration_weeks">
    <item quantity="one">%d सप्ताह</item>
    <item quantity="other">%dसप्ताह </item>
  </plurals>
  <string name="expiration_weeks_abbreviated">%dw</string>
  <string name="expiration_combined">%1$s%2$s</string>
  <!--unverified safety numbers-->
  <string name="IdentityUtil_unverified_banner_one">%s के साथ आपका सुरक्षा नंबर बदल गया है और अब सत्यापित नहीं है</string>
  <string name="IdentityUtil_unverified_banner_two">%1$s और %2$s के साथ आपकी सुरक्षा संख्या अब सत्यापित नहीं है</string>
  <string name="IdentityUtil_unverified_banner_many">%1$s, %2$s, और %3$s के साथ आपकी सुरक्षा संख्या अब सत्यापित नहीं है</string>
  <string name="IdentityUtil_unverified_dialog_one">%1$s के साथ आपका सुरक्षा नंबर बदल गया है और अब सत्यापित नहीं है। इसका मतलब यह हो सकता है कि कोई आपके संचार को रोकने की कोशिश कर रहा है, या %1$s ने Signal को फिर से इंस्टॉल किया है।</string>
  <string name="IdentityUtil_unverified_dialog_two">%1$s और %2$s के साथ आपका सुरक्षा नंबर बदल गया है और अब सत्यापित नहीं है। इसका मतलब यह हो सकता है कि कोई आपके संचार को रोकने की कोशिश कर रहा है, या उन्होंने Signal को फिर से इंस्टॉल किया है।</string>
  <string name="IdentityUtil_unverified_dialog_many">%1$s, %2$s, और %3$s के साथ आपका सुरक्षा नंबर बदल गया है और अब सत्यापित नहीं है। इसका मतलब यह हो सकता है कि कोई आपके संचार को रोकने की कोशिश कर रहा है, या उन्होंने Signal को फिर से इंस्टॉल किया है।</string>
  <string name="IdentityUtil_untrusted_dialog_one">%s के साथ आपका सुरक्षा नंबर बदल गया है।</string>
  <string name="IdentityUtil_untrusted_dialog_two">%1$sऔर %2$s  के साथ आपका सुरक्षा नंबर बदल गया है।</string>
  <string name="IdentityUtil_untrusted_dialog_many">%1$s, %2$s, और %3$s के साथ आपका सुरक्षा नंबर बदल गया है।</string>
  <plurals name="identity_others">
    <item quantity="one">%dअन्य </item>
    <item quantity="other">%dअन्य </item>
  </plurals>
  <!--giphy_activity-->
  <string name="giphy_activity_toolbar__search_gifs">GIF खोजें</string>
  <!--giphy_fragment-->
  <string name="giphy_fragment__nothing_found">कुछ नहीं मिला</string>
  <!--database_migration_activity-->
  <string name="database_migration_activity__would_you_like_to_import_your_existing_text_messages">क्या आप अपने मौजूदा टेक्स्ट मेसेज को Signal के एन्क्रिप्टेड डेटाबेस में आयात करना चाहते हैं?</string>
  <string name="database_migration_activity__the_default_system_database_will_not_be_modified">डिफ़ॉल्ट सिस्टम डेटाबेस किसी भी तरह से संशोधित या परिवर्तित नहीं किया जाएगा।</string>
  <string name="database_migration_activity__skip">छोड़ दे </string>
  <string name="database_migration_activity__import">आयात</string>
  <string name="database_migration_activity__this_could_take_a_moment_please_be_patient">इसमें एक पल लग सकता है। कृपया धैर्य रखें, आयात पूरा होने पर हम आपको सूचित करेंगे।</string>
  <string name="database_migration_activity__importing">आयात किया जा रहा है</string>
  <!--load_more_header-->
  <string name="load_more_header__see_full_conversation">पूर्ण बातचीत देखें</string>
  <string name="load_more_header__loading">लोड हो रहा है</string>
  <!--media_overview_activity-->
  <string name="media_overview_activity__no_media">कोई मीडिया नहीं</string>
  <!--message_recipients_list_item-->
  <string name="message_recipients_list_item__view">देख्ने </string>
  <string name="message_recipients_list_item__resend"> दुबारा भेजो </string>
  <!--Displayed in a toast when user long presses an item in MyStories-->
  <!--Displayed when there are no outgoing stories-->
  <!--GroupUtil-->
  <plurals name="GroupUtil_joined_the_group">
    <item quantity="one">%1$s समूह में शामिल हो गए</item>
    <item quantity="other">%1$s समूह में शामिल हो गए</item>
  </plurals>
  <string name="GroupUtil_group_name_is_now">समूह का नाम अब \'%1$s\' है</string>
  <!--prompt_passphrase_activity-->
  <string name="prompt_passphrase_activity__unlock">खोलो </string>
  <!--prompt_mms_activity-->
  <string name="prompt_mms_activity__signal_requires_mms_settings_to_deliver_media_and_group_messages">Signal को आपके वायरलेस वाहक के माध्यम से मीडिया और समूह मेसेज को वितरित करने के लिए MMS सेटिंग्स की आवश्यकता होती है। आपका डिवाइस यह जानकारी उपलब्ध नहीं कराता है, जो कभी-कभी लॉक किए गए डिवाइस और अन्य प्रतिबंधित कॉन्फ़िगरेशन के लिए सच है।</string>
  <string name="prompt_mms_activity__to_send_media_and_group_messages_tap_ok">मीडिया और समूह मेसेज भेजने के लिए, \'OK\' टैप करें और अनुरोधित सेटिंग्स को पूरा करें। आपके वाहक के लिए MMS सेटिंग्स आम तौर पर \'आपके वाहक APN\' की खोज करके स्थित हो सकती हैं। आपको केवल एक बार ऐसा करने की आवश्यकता होगी।</string>
  <!--BadDecryptLearnMoreDialog-->
  <string name="BadDecryptLearnMoreDialog_delivery_issue">डिलिवरी का मामला</string>
  <string name="BadDecryptLearnMoreDialog_couldnt_be_delivered_individual">%s की ओर से आपको कोई मैसेज, स्टिकर, रिएक्शन, रीड रिसीट या मीडिया डिलीवर नहीं किया जा सका। हो सकता है कि उन्होंने इसे सीधे आपको या किसी समूह में भेजने का प्रयास किया हो।</string>
  <string name="BadDecryptLearnMoreDialog_couldnt_be_delivered_group">%s की ओर से आपको कोई मैसेज, स्टिकर, रिएक्शन या रीड रिसीट डिलीवर नहीं किया जा सका। </string>
  <!--profile_create_activity-->
  <string name="CreateProfileActivity_first_name_required">पहला नाम (आवश्यक)</string>
  <string name="CreateProfileActivity_last_name_optional">अंतिम नाम (वैकल्पिक)</string>
  <string name="CreateProfileActivity_next">अगला</string>
  <string name="CreateProfileActivity__username">उपयोगकर्ता नाम</string>
  <string name="CreateProfileActivity__create_a_username">एक उपयोगकर्ता नाम बनाएँ</string>
  <string name="CreateProfileActivity_custom_mms_group_names_and_photos_will_only_be_visible_to_you">कस्टम MMS ग्रुप के नाम और तस्वीरें केवल आप देख सकेंगे।</string>
  <string name="CreateProfileActivity_group_descriptions_will_be_visible_to_members_of_this_group_and_people_who_have_been_invited">समूह विवरण इस समूह के सदस्यों और आमंत्रित किए गए लोगों के लिए दृश्यमान होंगे।</string>
  <!--EditAboutFragment-->
  <string name="EditAboutFragment_about">हमारे बारे में</string>
  <string name="EditAboutFragment_write_a_few_words_about_yourself">अपने बारे में कुछ शब्द लिखें…</string>
  <string name="EditAboutFragment_count">%1$d/%2$d</string>
  <string name="EditAboutFragment_speak_freely">आज़ादी से बोलें</string>
  <string name="EditAboutFragment_encrypted">एन्क्रिप्टेड</string>
  <string name="EditAboutFragment_be_kind">विनम्र रहें</string>
  <string name="EditAboutFragment_coffee_lover">कॉफी प्रेमी</string>
  <string name="EditAboutFragment_free_to_chat">चैट करने के लिए हाज़िर</string>
  <string name="EditAboutFragment_taking_a_break">ब्रेक पर हैं</string>
  <string name="EditAboutFragment_working_on_something_new">किसी नई चीज़ पर काम कर रहे हैं</string>
  <!--EditProfileFragment-->
  <string name="EditProfileFragment__edit_group">समूह संपादित करें</string>
  <string name="EditProfileFragment__group_name">समूह का नाम</string>
  <string name="EditProfileFragment__group_description">अच्छा विवरण</string>
  <!--EditProfileNameFragment-->
  <string name="EditProfileNameFragment_your_name">आपका नाम?</string>
  <string name="EditProfileNameFragment_first_name">मूल नाम</string>
  <string name="EditProfileNameFragment_last_name_optional">अंतिम नाम (वैकल्पिक)</string>
  <string name="EditProfileNameFragment_save">सेव</string>
  <string name="EditProfileNameFragment_failed_to_save_due_to_network_issues_try_again_later">नेटवर्क समस्याओं के कारण सेव करने में विफल। बाद में पुन: प्रयास करें।</string>
  <!--recipient_preferences_activity-->
  <string name="recipient_preference_activity__shared_media">शेयर किया गया मीडिया</string>
  <!--recipients_panel-->
  <string name="recipients_panel__to"><small>एक नाम या संख्या दर्ज करें</small></string>
  <!--verify_display_fragment-->
  <string name="verify_display_fragment__to_verify_the_security_of_your_end_to_end_encryption_with_s"><![CDATA[%s के साथ अपने एंड-टू-एंड एन्क्रिप्शन की सुरक्षा को जांचने के लिए, ऊपर दिए गए नंबरों की तुलना उनके डिवाइस से करें. आप उनके फ़ोन पर कोड को स्कैन भी कर सकते हैं. <a 
href=\"https://signal.org/redirect/safety-numbers\">ज़्यादा जानें.</a>]]></string>
  <string name="verify_display_fragment__tap_to_scan">स्कैन करने के लिए टैप करें</string>
  <string name="verify_display_fragment__successful_match">सफ़ल मैच</string>
  <string name="verify_display_fragment__failed_to_verify_safety_number">सुरक्षा नंबर जांचने में असफ़ल</string>
  <string name="verify_display_fragment__loading">लोड हो रहा है</string>
  <string name="verify_display_fragment__mark_as_verified">साटिपिट होने का मार्क कीजीये</string>
  <string name="verify_display_fragment__clear_verification">जांच क्लियर करें</string>
  <!--verify_identity-->
  <string name="verify_identity__share_safety_number">सुरक्षा संख्या साझा करें</string>
  <!--verity_scan_fragment-->
  <string name="verify_scan_fragment__scan_the_qr_code_on_your_contact">अपने संपर्क के डिवाइस के QR कोड को स्कैन करें।</string>
  <!--webrtc_answer_decline_button-->
  <string name="webrtc_answer_decline_button__swipe_up_to_answer">उत्तर देने के लिए स्वाइप करें</string>
  <string name="webrtc_answer_decline_button__swipe_down_to_reject">अस्वीकार करने के लिए नीचे स्वाइप करें</string>
  <!--message_details_header-->
  <string name="message_details_header__issues_need_your_attention">कुछ मुद्दों पर ध्यान देना होगा</string>
  <string name="message_details_header__sent">भेजा गया:</string>
  <string name="message_details_header__received">प्राप्त:</string>
  <string name="message_details_header__disappears">गायब हो जाता है:</string>
  <string name="message_details_header__via">के ज़रिए:</string>
  <!--message_details_recipient_header-->
  <string name="message_details_recipient_header__pending_send">लंबित</string>
  <string name="message_details_recipient_header__sent_to">इनको भेजा गया</string>
  <string name="message_details_recipient_header__sent_from">इनसे भेजा गया</string>
  <string name="message_details_recipient_header__delivered_to">इनको डिलिवर किया गया</string>
  <string name="message_details_recipient_header__read_by">इनके द्वारा पढ़ा गया</string>
  <string name="message_details_recipient_header__not_sent">भेजा नहीं गया</string>
  <string name="message_details_recipient_header__viewed">के द्वारा देखा गया</string>
  <string name="message_details_recipient_header__skipped">छोङ दिया</string>
  <!--message_Details_recipient-->
  <string name="message_details_recipient__failed_to_send">भेजने में विफल</string>
  <string name="message_details_recipient__new_safety_number">नई सुरक्षा संख्या</string>
  <!--AndroidManifest.xml-->
  <string name="AndroidManifest__create_passphrase">पॉस्फरेज़ बनाये </string>
  <string name="AndroidManifest__select_contacts">संपर्क का चयन करें</string>
  <string name="AndroidManifest__change_passphrase">पासफ्रेज बदलें</string>
  <string name="AndroidManifest__verify_safety_number">सुरक्षा संख्या सत्यापित करें</string>
  <string name="AndroidManifest__log_submit">डीबग लॉग जमा करें</string>
  <string name="AndroidManifest__media_preview">मीडिया प्रिव्यु</string>
  <string name="AndroidManifest__message_details">मेसेज विवरण</string>
  <string name="AndroidManifest__linked_devices">जुड़े हुए उपकरण </string>
  <string name="AndroidManifest__invite_friends">मित्रों को आमंत्रित करें</string>
  <string name="AndroidManifest_archived_conversations">संग्रहीत बातचीत</string>
  <string name="AndroidManifest_remove_photo">तस्वीर हटाओ</string>
  <!--Message Requests Megaphone-->
  <string name="MessageRequestsMegaphone__message_requests">मेसेज अनुरोध</string>
  <string name="MessageRequestsMegaphone__users_can_now_choose_to_accept">उपयोगकर्ता अब एक नए संवाद को स्वीकार करने का चयन कर सकते हैं। प्रोफाइल नाम से लोगों को पता चलता है कि उन्हें कौन मेसेज कर रहा है।</string>
  <string name="MessageRequestsMegaphone__add_profile_name">प्रोफाइल नाम जोड़ें</string>
  <!--HelpFragment-->
  <string name="HelpFragment__have_you_read_our_faq_yet">क्या आपने अभी तक हमारे FAQ को पढ़ लिया है?</string>
  <string name="HelpFragment__next">अगला</string>
  <string name="HelpFragment__contact_us">हमसे संपर्क करें</string>
  <string name="HelpFragment__tell_us_whats_going_on">हमें बताएँ कि क्या चल रहा है</string>
  <string name="HelpFragment__include_debug_log">डीबग लॉक को शामिल करें।</string>
  <string name="HelpFragment__whats_this">यह क्या है?</string>
  <string name="HelpFragment__how_do_you_feel">आप कैसा महसूस कर रहे हैं? (वैकल्पिक)</string>
  <string name="HelpFragment__tell_us_why_youre_reaching_out">हमें बताएं कि आप यहाँ क्यों हैं।</string>
  <string name="HelpFragment__support_info">समर्थन संबंधी जानकारी</string>
  <string name="HelpFragment__signal_android_support_request">Signal Android समर्थन अनुरोध</string>
  <string name="HelpFragment__debug_log">डीबग लॉग:</string>
  <string name="HelpFragment__could_not_upload_logs">लॉग अपलोड नहीं किए जा सके</string>
  <string name="HelpFragment__please_be_as_descriptive_as_possible">कृपया यथासंभव विस्तृत रूप से बताएँ ताकि हमें समस्या को समझने में मदद मिले।</string>
  <string-array name="HelpFragment__categories_3">
    <item>\-\- कृपया एक विकल्प चुनें \-\-</item>
    <item>कुछ तो काम नहीं कर रहा है</item>
    <item>फ़ीचर की मांग</item>
    <item>सवाल</item>
    <item>फ़ीडबैक</item>
    <item>अन्य</item>
    <item>पेमेंट (MobileCoin)</item>
    <item>सस्टेनर और amp; Signal बूस्ट</item>
  </string-array>
  <!--ReactWithAnyEmojiBottomSheetDialogFragment-->
  <string name="ReactWithAnyEmojiBottomSheetDialogFragment__this_message">यह मेसेज</string>
  <string name="ReactWithAnyEmojiBottomSheetDialogFragment__recently_used">हाल ही में इस्तेमाल किया</string>
  <string name="ReactWithAnyEmojiBottomSheetDialogFragment__smileys_and_people">स्माइली और लोग</string>
  <string name="ReactWithAnyEmojiBottomSheetDialogFragment__nature">प्रकृति</string>
  <string name="ReactWithAnyEmojiBottomSheetDialogFragment__food">भोजन</string>
  <string name="ReactWithAnyEmojiBottomSheetDialogFragment__activities">गतिविधियाँ</string>
  <string name="ReactWithAnyEmojiBottomSheetDialogFragment__places">जगहें</string>
  <string name="ReactWithAnyEmojiBottomSheetDialogFragment__objects">वस्तुएँ</string>
  <string name="ReactWithAnyEmojiBottomSheetDialogFragment__symbols">चिन्ह</string>
  <string name="ReactWithAnyEmojiBottomSheetDialogFragment__flags">झंडे</string>
  <string name="ReactWithAnyEmojiBottomSheetDialogFragment__emoticons">इमोजी</string>
  <string name="ReactWithAnyEmojiBottomSheetDialogFragment__no_results_found">कोई परिणाम नहीं मिला</string>
  <!--arrays.xml-->
  <string name="arrays__use_default">डिफ़ॉल्ट का इस्तेमाल करें </string>
  <string name="arrays__use_custom">कस्टम का इस्तेमाल करें </string>
  <string name="arrays__mute_for_one_hour">1 घंटे के लिए म्यूट करें</string>
  <string name="arrays__mute_for_eight_hours">8 घंटे के लिए म्यूट करें</string>
  <string name="arrays__mute_for_one_day">1 दिन के लिए म्यूट करें</string>
  <string name="arrays__mute_for_seven_days">7 दिन के लिए म्यूट करें</string>
  <string name="arrays__always">हमेशा</string>
  <string name="arrays__settings_default">सेटिंग्स डिफ़ॉल्ट</string>
  <string name="arrays__enabled">सक्षम</string>
  <string name="arrays__disabled">अक्षम</string>
  <string name="arrays__name_and_message">नाम और मेसेज</string>
  <string name="arrays__name_only">केवल नाम</string>
  <string name="arrays__no_name_or_message">कोई नाम या मेसेज नहीं</string>
  <string name="arrays__images">तसवीरें </string>
  <string name="arrays__audio">ऑडियो </string>
  <string name="arrays__video">वीडियो </string>
  <string name="arrays__documents">दस्तावेज़</string>
  <string name="arrays__small">छोटा</string>
  <string name="arrays__normal">साधारण</string>
  <string name="arrays__large">बड़ा</string>
  <string name="arrays__extra_large">ज्यादा बड़ा</string>
  <string name="arrays__default">डिफ़ॉल्ट</string>
  <string name="arrays__high">उच्च</string>
  <string name="arrays__max">अधिकतम</string>
  <!--plurals.xml-->
  <plurals name="hours_ago">
    <item quantity="one">%dघंटे </item>
    <item quantity="other">%dघंटे </item>
  </plurals>
  <!--preferences.xml-->
  <string name="preferences_beta">बीटा</string>
  <string name="preferences__sms_mms">SMS और MMS…</string>
  <string name="preferences__pref_all_sms_title">सभी SMS प्राप्त करें</string>
  <string name="preferences__pref_all_mms_title">सभी MMS प्राप्त करें</string>
  <string name="preferences__use_signal_for_viewing_and_storing_all_incoming_text_messages">सभी आने वाले पाठ मेसेज के लिए Signal का उपयोग करें</string>
  <string name="preferences__use_signal_for_viewing_and_storing_all_incoming_multimedia_messages">सभी आने वाले मल्टीमीडिया मेसेज के लिए Signal का उपयोग करें</string>
  <string name="preferences__pref_enter_sends_title">दर्ज की भेजता है</string>
  <string name="preferences__pressing_the_enter_key_will_send_text_messages">एंटर कुंजी दबाकर टेक्स्ट मेसेज भेजे जाएंगे</string>
  <string name="preferences__pref_use_address_book_photos">एडरेस बुक की तस्वीरें उपयोग करें</string>
  <string name="preferences__display_contact_photos_from_your_address_book_if_available">यदि उपलब्ध हो तो अपनी पता पुस्तिका से संपर्क तस्वीरें प्रदर्शित करें</string>
  <string name="preferences__generate_link_previews">लिंक प्रिव्यु बनाएँ</string>
  <string name="preferences__retrieve_link_previews_from_websites_for_messages">आप जो मेसेज भेजते हैं, उनके लिए आप वेबसाइट से सीधा लिंक प्रिव्यु प्राप्त कर सकते हैं।</string>
  <string name="preferences__choose_identity">पहचान का चयन करें</string>
  <string name="preferences__choose_your_contact_entry_from_the_contacts_list">संपर्क सूची से अपनी संपर्क प्रविष्टि चुनें।</string>
  <string name="preferences__change_passphrase">पासफ्रेज बदलें</string>
  <string name="preferences__change_your_passphrase">अपना पासफ्रेज बदलें</string>
  <string name="preferences__enable_passphrase">पासफ्रेज़ स्क्रीन लॉक दर्ज करें</string>
  <string name="preferences__lock_signal_and_message_notifications_with_a_passphrase">एक पासफ्रेज के साथ स्क्रीन और अधिसूचना लॉक करें</string>
  <string name="preferences__screen_security">स्क्रीन सुरक्षा</string>
  <string name="preferences__disable_screen_security_to_allow_screen_shots">रीसेंट सूची में और ऐप के अंदर स्क्रीनशॉट ब्लॉक करें</string>
  <string name="preferences__auto_lock_signal_after_a_specified_time_interval_of_inactivity">निष्क्रियता के निर्दिष्ट समय अंतराल के बाद Signal को ऑटो-लॉक करें</string>
  <string name="preferences__inactivity_timeout_passphrase">निष्क्रियता टाइमआउट पासफ्रेज</string>
  <string name="preferences__inactivity_timeout_interval">निष्क्रियता टाइमआउट अंतराल</string>
  <string name="preferences__notifications">सूचनाएं</string>
  <string name="preferences__led_color">LED रंग </string>
  <string name="preferences__led_color_unknown">अनजान</string>
  <string name="preferences__pref_led_blink_title">LED ब्लिंक पैटर्न</string>
  <string name="preferences__sound">आवाज़ </string>
  <string name="preferences__silent">म्युट</string>
  <string name="preferences__default">डिफ़ॉल्ट</string>
  <string name="preferences__repeat_alerts">अलर्ट दोहराएं</string>
  <string name="preferences__never">कभी नहीं</string>
  <string name="preferences__one_time">एक बार</string>
  <string name="preferences__two_times">दो बार</string>
  <string name="preferences__three_times">तीन बार</string>
  <string name="preferences__five_times">पांच बार </string>
  <string name="preferences__ten_times">दस बार </string>
  <string name="preferences__vibrate"> वाइब्रेट</string>
  <string name="preferences__green">हरा</string>
  <string name="preferences__red">लाल</string>
  <string name="preferences__blue">नीला</string>
  <string name="preferences__orange">नारंगी</string>
  <string name="preferences__cyan">साइऐन</string>
  <string name="preferences__magenta">मैजंटा</string>
  <string name="preferences__white">सफ़ेद</string>
  <string name="preferences__none">कुछ नहीं</string>
  <string name="preferences__fast">तेज</string>
  <string name="preferences__normal">साधारण</string>
  <string name="preferences__slow">धीमा</string>
  <string name="preferences__help">मदद</string>
  <string name="preferences__advanced">अधिक</string>
<<<<<<< HEAD
  <string name="preferences__donate_to_signal">Molly  को दान करें</string>
  <!--Preference label when someone is already a subscriber-->
  <string name="preferences__subscription">सब्सक्रिप्शन</string>
  <!--Preference label for making a monthly donation to Signal-->
=======
  <string name="preferences__donate_to_signal">Signal  को दान करें</string>
>>>>>>> ee698951
  <!--Preference label for making one-time donations to Signal-->
  <string name="preferences__privacy">गोपनियता </string>
  <string name="preferences__mms_user_agent">MMS उपयोगकर्ता एजेंट</string>
  <string name="preferences__advanced_mms_access_point_names">मैनुअल MMS सेटिंग्स</string>
  <string name="preferences__mmsc_url">MMSC URL</string>
  <string name="preferences__mms_proxy_host">MMS Proxy Host</string>
  <string name="preferences__mms_proxy_port">MMS Proxy Port</string>
  <string name="preferences__mmsc_username">MMSC उपयोगकर्ता नाम</string>
  <string name="preferences__mmsc_password">MMSC पासवर्ड</string>
  <string name="preferences__sms_delivery_reports">SMS वितरण रिपोर्ट</string>
  <string name="preferences__request_a_delivery_report_for_each_sms_message_you_send">आपके द्वारा भेजे जाने वाले प्रत्येक SMS मेसेज के लिए डिलीवरी रिपोर्ट का अनुरोध करें</string>
  <string name="preferences__data_and_storage">डेटा और भंडारण</string>
  <string name="preferences__storage">स्टॉरेज </string>
  <string name="preferences__payments">भुगतान</string>
  <string name="preferences__payments_beta">भुगतान (बीटा)</string>
  <string name="preferences__conversation_length_limit">वार्तालाप लंबाई सीमा</string>
  <string name="preferences__keep_messages">मेसेज रखें</string>
  <string name="preferences__clear_message_history">मेसेज इतिहास को साफ करें</string>
  <string name="preferences__linked_devices">जुड़े हुए उपकरण </string>
  <string name="preferences__light_theme">रोशनी </string>
  <string name="preferences__dark_theme">अँधेरा </string>
  <string name="preferences__appearance">दिखावट</string>
  <string name="preferences__theme">विषय</string>
  <string name="preferences__chat_wallpaper">चैट वॉलपेपर</string>
  <string name="preferences__chat_color_and_wallpaper">संदेश का रंग &amp; वॉलपेपर</string>
  <string name="preferences__disable_pin">पिन को डिसेबल करें</string>
  <string name="preferences__enable_pin">पिन एनेबल करें</string>
  <string name="preferences__if_you_disable_the_pin_you_will_lose_all_data">यदि आप पिन को डिसेबल कर देते हैं, तो आप Signal के साथ दोबारा रजिस्टर करने पर अपना सारा डेटा खो बैठेंगे यदि आप मैन्युअल तरीके से बैक अप और रीस्टोर नहीं करते हैं। आप पिन के डिसेबल होते हुए रजिस्ट्रेशन लॉक को चालू नहीं कर सकते।</string>
  <string name="preferences__pins_keep_information_stored_with_signal_encrypted_so_only_you_can_access_it">पिन Signal द्वारा संग्रहीत जानकारी को एन्क्रिप्ट रखता है, ताकी सिर्फ़ आप उसे देख पाएँ। आपका प्रोफ़ाइल, सेटिंग्स, और संपर्क, अपके Signal इंस्टाॅल के बाद, पुनः स्थापित हो जाऐंगे। ऐप को खोलने के लिए आपको पिन की ज़रूरत नहीं होगी।</string>
  <string name="preferences__system_default">सिस्टम डिफॉल्ट</string>
  <string name="preferences__language">भाषा </string>
  <string name="preferences__signal_messages_and_calls">Signal मेसेज और कॉल</string>
  <string name="preferences__advanced_pin_settings">एडवांस्ड पिन सेटिंग्स</string>
  <string name="preferences__free_private_messages_and_calls">Signal उपयोगकर्ताओं को मुफ्त निजी मेसेज और कॉल</string>
  <string name="preferences__submit_debug_log">डीबग लॉग जमा करें</string>
  <string name="preferences__delete_account">खाता मिटाएँ</string>
  <string name="preferences__support_wifi_calling">\'वाईफाई कॉलिंग\' संगतता मोड</string>
  <string name="preferences__enable_if_your_device_supports_sms_mms_delivery_over_wifi">सक्षम करें अगर आपका डिवाइस वाईफाई पर SMS / MMS डिलीवरी का उपयोग करता है (केवल तभी सक्षम करें जब आपके डिवाइस पर \'वाईफाई कॉलिंग\' सक्षम हो)</string>
  <string name="preferences__incognito_keyboard">गुप्त कीबोर्ड</string>
  <string name="preferences__read_receipts">पढ़ने की रसीदें</string>
  <string name="preferences__if_read_receipts_are_disabled_you_wont_be_able_to_see_read_receipts">यदि रीड रसीद अक्षम हैं, तो आप दूसरों से पढ़ने की रसीदें नहीं देख पाएंगे।</string>
  <string name="preferences__typing_indicators">टाइपिंग सूचक</string>
  <string name="preferences__if_typing_indicators_are_disabled_you_wont_be_able_to_see_typing_indicators">टाइपिंग सूचक बंद करने पर आप दूसरों के टाइपिंग सूचक भी नहीं देख पाएंगे|</string>
  <string name="preferences__request_keyboard_to_disable">वैयक्तीकृत लर्निंग को अक्षम करने के लिए कीबोर्ड अनुरोध करें।</string>
  <string name="preferences__this_setting_is_not_a_guarantee">यह सेटिंग कोई गारंटी नहीं है, और आपका कीबोर्ड इसे अनदेखा कर सकता है।</string>
  <string name="preferences_app_protection__blocked_users">ब्लॉक किए गए उपयोगकर्ता</string>
  <string name="preferences_chats__when_using_mobile_data">मोबाइल डेटा का उपयोग करते समय</string>
  <string name="preferences_chats__when_using_wifi">Wi-Fi का उपयोग करते समय</string>
  <string name="preferences_chats__when_roaming">रोमिंग करते समय</string>
  <string name="preferences_chats__media_auto_download">मीडिया ऑटो डाउनलोड</string>
  <string name="preferences_chats__message_history">मेसेज इतिहास</string>
  <string name="preferences_storage__storage_usage">स्टॉरेज का उपयोग</string>
  <string name="preferences_storage__photos">तस्वीरें</string>
  <string name="preferences_storage__videos">वीडियो</string>
  <string name="preferences_storage__files">फ़ाइलें</string>
  <string name="preferences_storage__audio">ऑडियो</string>
  <string name="preferences_storage__review_storage">स्टॉरेज रिव्यु </string>
  <string name="preferences_storage__delete_older_messages">पुराने मेसेजेस को मिटाना है?</string>
  <string name="preferences_storage__clear_message_history">मेसेज इतिहास को साफ करना है?</string>
  <string name="preferences_storage__this_will_permanently_delete_all_message_history_and_media">इससे आपके डिवाइस से वह सारा मेसेज इतिहास और मीडिया स्थाई रूप से मिटा दिया जाएगा जो %1$s से पुराना है।</string>
  <string name="preferences_storage__this_will_permanently_trim_all_conversations_to_the_d_most_recent_messages">यह स्थाई रूप से सभी संवाद को हाल ही के %1$s मेसेज में ट्रिम कर देगा।</string>
  <string name="preferences_storage__this_will_delete_all_message_history_and_media_from_your_device">इससे आपके डिवाइस से सारे मेसेज इतिहास और मीडिया को स्थायी रूप से मिटा दिया जाएगा।</string>
  <string name="preferences_storage__are_you_sure_you_want_to_delete_all_message_history">क्या आप वाकई में सारे मेसेज इतिहास को मिटाना चाहते हैं?</string>
  <string name="preferences_storage__all_message_history_will_be_permanently_removed_this_action_cannot_be_undone">सारे मेसेज इतिहास को स्थाई रूप से हटा दिया जाएगा। इस कार्य को अनकिया नहीं किया जा सकता।</string>
  <string name="preferences_storage__delete_all_now">सभी कुछ अभी मिटाएँ</string>
  <string name="preferences_storage__forever">हमेशा के लिए</string>
  <string name="preferences_storage__one_year">1 वर्ष</string>
  <string name="preferences_storage__six_months">6 महीने</string>
  <string name="preferences_storage__thirty_days">30 दिन</string>
  <string name="preferences_storage__none">कुछ नहीं</string>
  <string name="preferences_storage__s_messages">%1$s मेसेज</string>
  <string name="preferences_storage__custom">कस्टम</string>
  <string name="preferences_advanced__use_system_emoji">सिस्टम इमोजी का प्रयोग करें</string>
  <string name="preferences_advanced__disable_signal_built_in_emoji_support">Signal के अंतर्निहित इमोजी समर्थन को अक्षम करें</string>
  <string name="preferences_advanced__relay_all_calls_through_the_signal_server_to_avoid_revealing_your_ip_address">अपने संपर्क में अपने IP ऐड्रेस को प्रकट करने से बचने के लिए Signal सर्वर के माध्यम से सभी कॉल रिले करें। सक्षम करने से कॉल गुणवत्ता कम हो जाएगी।</string>
  <string name="preferences_advanced__always_relay_calls">हमेशा कॉल रिले करें</string>
  <string name="preferences_app_protection__who_can">कौन कर सकता है…</string>
  <string name="preferences_app_protection__app_access">ऐप का उपयोग</string>
  <string name="preferences_app_protection__communication">संचार</string>
  <string name="preferences_chats__chats">चैट</string>
  <string name="preferences_data_and_storage__manage_storage">भंडारण प्रबंधित करें</string>
  <string name="preferences_data_and_storage__calls">कॉल</string>
  <string name="preferences_data_and_storage__use_less_data_for_calls">कॉल के लिए कम डेटा का उपयोग करें</string>
  <string name="preferences_data_and_storage__never">कभी नहीं</string>
  <string name="preferences_data_and_storage__wifi_and_mobile_data">वाईफाई और मोबाइल डेटा</string>
  <string name="preferences_data_and_storage__mobile_data_only">केवल मोबाइल डेटा</string>
  <string name="preference_data_and_storage__using_less_data_may_improve_calls_on_bad_networks">कम डेटा का उपयोग करने से खराब नेटवर्क पर कॉल में सुधार हो सकता है</string>
  <string name="preferences_notifications__messages">मेसेज</string>
  <string name="preferences_notifications__events">आयोजन</string>
  <string name="preferences_notifications__in_chat_sounds">चैट में आवाज</string>
  <string name="preferences_notifications__show">दिखाएं</string>
  <string name="preferences_notifications__calls">कॉल</string>
  <string name="preferences_notifications__ringtone">रिंगटोन</string>
  <string name="preferences_chats__show_invitation_prompts">निमंत्रण संकेत दिखाएं</string>
  <string name="preferences_chats__display_invitation_prompts_for_contacts_without_signal">Signal के बिना संपर्कों के लिए निमंत्रण संकेत प्रदर्शित करें</string>
  <string name="preferences_chats__message_text_size">मेसेज फ़ॉन्ट आकार</string>
  <string name="preferences_events__contact_joined_signal">संपर्क Signal में शामिल हो गए</string>
  <string name="preferences_notifications__priority">प्राथमिकता</string>
  <!--Heading for the \'censorship circumvention\' section of privacy preferences-->
  <!--Title of the \'censorship circumvention\' toggle switch-->
  <string name="preferences_communication__censorship_circumvention_if_enabled_signal_will_attempt_to_circumvent_censorship">यदि चालू किया गया तो Signal आपके लिए सेंसर-कार्य तोड़ने की कोशिश करेगा। यदि आप किसी सेन्सरशिप वाली जगह पर नहीं हैं तो इस फ़ीचर को चालू ना करें।</string>
  <!--Summary text for \'censorship circumvention\' toggle. Indicates that we automatically enabled it because we believe you\'re in a censored country-->
  <string name="preferences_communication__censorship_circumvention_has_been_activated_based_on_your_accounts_phone_number">आपके खाते के फ़ोन नंबर के आधार पर  सेंसरशिप से बचाव सक्षम कर दिया गया है।</string>
  <!--Summary text for \'censorship circumvention\' toggle. Indicates that you disabled it even though we believe you\'re in a censored country-->
  <string name="preferences_communication__censorship_circumvention_you_have_manually_disabled">आपने खुद सेंसरशिप से बचाव अक्षम कर दिया है।</string>
  <!--Summary text for \'censorship circumvention\' toggle. Indicates that you cannot use it because you\'re already connected to the Signal service-->
  <string name="preferences_communication__censorship_circumvention_is_not_necessary_you_are_already_connected">सेंसरशिप से बचाव ज़रूरी नहीं है; आप पहले से Signal सर्विस से जुङे हैं। </string>
  <!--Summary text for \'censorship circumvention\' toggle. Indicates that you cannot use it because you\'re not connected to the internet-->
  <string name="preferences_communication__censorship_circumvention_can_only_be_activated_when_connected_to_the_internet">सेंसरशिप से बचाव तभी सक्षम किया जा सकता है जब आप इंटरनेट से जुङे हों।</string>
  <string name="preferences_communication__category_sealed_sender">सील्ड सेंडर</string>
  <string name="preferences_communication__sealed_sender_display_indicators">सूचक दिखाएँ</string>
  <string name="preferences_communication__sealed_sender_display_indicators_description">जब आप सील्ड सेंडर द्वारा भेजे गये मेसेजों का \"मेसेज विवरण\" देखें तो स्टेटस आइकॉन दिखना चाहिऐ।</string>
  <string name="preferences_communication__sealed_sender_allow_from_anyone">कोई भी मुझे मेसेज भेज सकता हैं</string>
  <string name="preferences_communication__sealed_sender_allow_from_anyone_description">सील्ड सेंडर फी़चर आने वाले मेसेजों के लिये शुरु कर दिया जाऐगा जिसके अनुसार वो लोग जो आपके संपर्क में नहीं  हैं या जिनसे आपने अपना प्रोफ़ाइल साझा नहीं किया है, वो भी आपको मेसेज भेज पाएंगे|</string>
  <string name="preferences_communication__sealed_sender_learn_more">अधिक जानें</string>
  <string name="preferences_setup_a_username">उपयोगकर्ता नाम सेट अप करें</string>
  <string name="preferences_proxy">प्रॉक्सी</string>
  <string name="preferences_use_proxy">प्रॉक्सी का उपयोग करें</string>
  <string name="preferences_off">बंद </string>
  <string name="preferences_on">पर</string>
  <string name="preferences_proxy_address">प्रॉक्सी पता</string>
  <string name="preferences_only_use_a_proxy_if">प्रॉक्सी का उपयोग केवल तभी करें जब आप मोबाइल डेटा या वाई-फाई पर Signal से कनेक्ट करने में सक्षम न हों।</string>
  <string name="preferences_share">साझा करें</string>
  <string name="preferences_save">सेव</string>
  <string name="preferences_connecting_to_proxy">प्रॉक्सी से जुड़ रहा है</string>
  <string name="preferences_connected_to_proxy">प्रॉक्सी से कनेक्ट हुआ</string>
  <string name="preferences_connection_failed">कनेक्शन विफल</string>
  <string name="preferences_couldnt_connect_to_the_proxy">प्रॉक्सी से कनेक्ट नहीं हो सका। प्रॉक्सी पता जांचें और पुन: प्रयास करें।</string>
  <string name="preferences_you_are_connected_to_the_proxy">आप प्रॉक्सी से जुड़े हुए हैं। आप सेटिंग से किसी भी समय प्रॉक्सी को बंद कर सकते हैं।</string>
  <string name="preferences_success">सफलता</string>
  <string name="preferences_failed_to_connect">कनेक्ट करने में विफल</string>
  <string name="preferences_enter_proxy_address">प्रॉक्सी पता दर्ज करें</string>
  <string name="configurable_single_select__customize_option">अनुकूलित करने का विकल्प</string>
  <!--Internal only preferences-->
  <!--Payments-->
  <string name="PaymentsActivityFragment__all_activity">सभी गतिविधि</string>
  <string name="PaymentsAllActivityFragment__all">सब</string>
  <string name="PaymentsAllActivityFragment__sent">भेज दिया गया</string>
  <string name="PaymentsAllActivityFragment__received">मिला</string>
  <string name="PaymentsHomeFragment__introducing_payments">भुगतान (बीटा) के बारे में जानकारी</string>
  <string name="PaymentsHomeFragment__use_signal_to_send_and_receive">MobileCoin, एक नई गोपनीयता केंद्रित डिजिटल मुद्रा भेजने और प्राप्त करने के लिए Molly का उपयोग करें। शुरु करने के लिए सक्रिय करें।</string>
  <string name="PaymentsHomeFragment__activate_payments">भुगतान सक्रिय करें</string>
  <string name="PaymentsHomeFragment__activating_payments">भुगतान सक्रिय हो रहा है…</string>
  <string name="PaymentsHomeFragment__restore_payments_account">भुगतान खाता बहाल करें</string>
  <string name="PaymentsHomeFragment__no_recent_activity_yet">अभी तक कोई हाल की गतिविधि नहीं</string>
  <string name="PaymentsHomeFragment__pending_requests">लंबित अनुरोध</string>
  <string name="PaymentsHomeFragment__recent_activity">हाल की गतिविधि</string>
  <string name="PaymentsHomeFragment__see_all">सभी देखें</string>
  <string name="PaymentsHomeFragment__add_funds">धन जोड़ें</string>
  <string name="PaymentsHomeFragment__send">भेजें</string>
  <string name="PaymentsHomeFragment__sent_s">%1$s भेजा </string>
  <string name="PaymentsHomeFragment__received_s">%1$s प्राप्त किया</string>
  <string name="PaymentsHomeFragment__transfer_to_exchange">एक्सचेंज करने के लिए ट्रांसफ़र करें</string>
  <string name="PaymentsHomeFragment__currency_conversion">मुद्रा रूपांतरण</string>
  <string name="PaymentsHomeFragment__deactivate_payments">भुगतान निष्क्रिय करें</string>
  <string name="PaymentsHomeFragment__recovery_phrase">रिकवरी फ़्रेज़</string>
  <string name="PaymentsHomeFragment__help">मदद</string>
  <string name="PaymentsHomeFragment__coin_cleanup_fee">कॉइन क्लीनअप शुल्क</string>
  <string name="PaymentsHomeFragment__sent_payment">भेजे गए भुगतान</string>
  <string name="PaymentsHomeFragment__received_payment">प्राप्त किए गए भुगतान</string>
  <string name="PaymentsHomeFragment__processing_payment">भुगतान प्रोसेस किया जा रहा है</string>
  <string name="PaymentsHomeFragment__unknown_amount">---</string>
  <string name="PaymentsHomeFragment__currency_conversion_not_available">मुद्रा परिवर्तन उपलब्ध नहीं</string>
  <string name="PaymentsHomeFragment__cant_display_currency_conversion">मुद्रा परिवर्तन प्रदर्शित नहीं कर सकते। अपने फ़ोन का कनेक्शन जाँचें और दोबारा प्रयास करें।</string>
  <string name="PaymentsHomeFragment__payments_is_not_available_in_your_region">आपके क्षेत्र में भुगतान उपलब्ध नहीं है।</string>
  <string name="PaymentsHomeFragment__could_not_enable_payments">भुगतान सक्रिय नहीं किए जा सके। बाद में प्रयास करें।</string>
  <string name="PaymentsHomeFragment__deactivate_payments_question">भुगतान निष्क्रिय करें?</string>
  <string name="PaymentsHomeFragment__you_will_not_be_able_to_send">यदि आप भुगतान निष्क्रिय करते हैं तो आप Molly में MobileCoin भेजने या प्राप्त करने में सक्षम नहीं रहेंगे।</string>
  <string name="PaymentsHomeFragment__deactivate">निष्क्रिय करें</string>
  <string name="PaymentsHomeFragment__continue">आगे </string>
  <string name="PaymentsHomeFragment__balance_is_not_currently_available">इस समय बैलेंस उपलब्ध नहीं है।</string>
  <string name="PaymentsHomeFragment__payments_deactivated">भुगतान निष्क्रिय किया गया।</string>
  <string name="PaymentsHomeFragment__payment_failed">भुगतान विफल रहा</string>
  <string name="PaymentsHomeFragment__details">माहिती</string>
  <string name="PaymentsHomeFragment__you_can_use_signal_to_send">आप Molly का उपयोग MobileCoin भेजने या प्राप्त करने के लिए कर सकते हैं। सभी भुगतान MobileCoins और MobileCoin वॉलेट की उपयोग की शर्तों के अधीन हैं। यह एक बीटा फ़ीचर है इसलिए आपको कुछ समस्याएँ आ सकती हैं और जो भुगतान या बैलेंस आप खोते हैं उन्हें रिकवर नहीं किया जा सकता।</string>
  <string name="PaymentsHomeFragment__activate">सक्रिय करें</string>
  <string name="PaymentsHomeFragment__view_mobile_coin_terms">MobileCoin शर्तें देखें</string>
  <string name="PaymentsHomeFragment__payments_not_available">Molly में भुगतान अब उपलब्ध नहीं है। अब भी आप किसी एक्सचेंज में धनराशि ट्रांसफ़र कर सकते हैं लेकिन अब आप भुगतान भेज या प्राप्त नहीं कर सकते या धनराशि नहीं जोड़ सकते।</string>
  <!--PaymentsAddMoneyFragment-->
  <string name="PaymentsAddMoneyFragment__add_funds">धन जोड़ें</string>
  <string name="PaymentsAddMoneyFragment__your_wallet_address">आपका वॉलेट पता</string>
  <string name="PaymentsAddMoneyFragment__copy">कॉपी</string>
  <string name="PaymentsAddMoneyFragment__copied_to_clipboard">क्लिपबोर्ड पर कॉपी किया गया है</string>
  <string name="PaymentsAddMoneyFragment__to_add_funds">धनराशि जोड़ने के लिए, अपने वॉलेट पते में MobileCoin भेजें। अपने खाते से किसी ऐसे एक्सचेंज पर लेन-देन शुरू करें जो MobileCoin का समर्थन करता हो, फिर QR स्कैन करें या अपने वॉलेट पते को कॉपी करें।</string>
  <!--PaymentsDetailsFragment-->
  <string name="PaymentsDetailsFragment__details">माहिती</string>
  <string name="PaymentsDetailsFragment__status">स्थिति</string>
  <string name="PaymentsDetailsFragment__submitting_payment">भुगतान सबमिट किया जा रहा है…</string>
  <string name="PaymentsDetailsFragment__processing_payment">भुगतान प्रोसेस किया जा रहा है…</string>
  <string name="PaymentsDetailsFragment__payment_complete">भुगतान पूर्ण</string>
  <string name="PaymentsDetailsFragment__payment_failed">भुगतान विफल रहा</string>
  <string name="PaymentsDetailsFragment__network_fee">नेटवर्क शुल्क</string>
  <string name="PaymentsDetailsFragment__sent_by">द्वारा भेजा गया</string>
  <string name="PaymentsDetailsFragment__sent_to_s">%1$s को भेजा गया</string>
  <string name="PaymentsDetailsFragment__you_on_s_at_s">आपने %1$s को %2$s पर</string>
  <string name="PaymentsDetailsFragment__s_on_s_at_s">%1$s %2$s को %3$s पर</string>
  <string name="PaymentsDetailsFragment__to">किस को</string>
  <string name="PaymentsDetailsFragment__from">द्वारा</string>
  <string name="PaymentsDetailsFragment__information">भुगतान राशि और लेन-देन के समय सहित लेन-देन विवरण MobileCoin लेजर का हिस्सा हैं।</string>
  <string name="PaymentsDetailsFragment__coin_cleanup_fee">कॉइन क्लीनअप शुल्क</string>
  <string name="PaymentsDetailsFragment__coin_cleanup_information">जब आपके स्वामित्व के कॉइन किसी लेन-देन को पूरा करने के लिए एकत्र नहीं किए जा सकते हैं तब “कॉइन क्लीनअप शुल्क” लगाया जाता है। क्लीनअप द्वारा आप भुगतान भेजना जारी रख सकेंगे।</string>
  <string name="PaymentsDetailsFragment__no_details_available">इस लेन-देन के लिए आगे कोई भी विवरण उपलब्ध नहीं है</string>
  <string name="PaymentsDetailsFragment__sent_payment">भेजे गए भुगतान</string>
  <string name="PaymentsDetailsFragment__received_payment">प्राप्त किए गए भुगतान</string>
  <string name="PaymentsDeatilsFragment__payment_completed_s">भुगतान पूरा हुआ %1$s</string>
  <string name="PaymentsDetailsFragment__block_number">नंबर ब्लॉक करें</string>
  <!--PaymentsTransferFragment-->
  <string name="PaymentsTransferFragment__transfer">ट्रांसफ़र करें</string>
  <string name="PaymentsTransferFragment__scan_qr_code">QR कोड स्कैन करें</string>
  <string name="PaymentsTransferFragment__to_scan_or_enter_wallet_address">प्रति: वॉलेट पता स्कैन या दर्ज करें</string>
  <string name="PaymentsTransferFragment__you_can_transfer">आप एक्सचेंज द्वारा दिए गए वॉलेट पते पर कोई लेन-देन पूरा करके MobileCoin ट्रांसफ़र कर सकते हैं। वॉलेट पता अंकों और अक्षरों की एक श्रंखला होता है जो सामान्यतः QR कोड के नीचे स्थित होता है।</string>
  <string name="PaymentsTransferFragment__next">अगला</string>
  <string name="PaymentsTransferFragment__invalid_address">अमान्य पता</string>
  <string name="PaymentsTransferFragment__check_the_wallet_address">आप जिस वॉलेट पते पर ट्रांसफ़र करने का प्रयास कर रहे हैं उसकी जाँच करें और दोबारा प्रयास करें।</string>
  <string name="PaymentsTransferFragment__you_cant_transfer_to_your_own_signal_wallet_address">आप स्वयं अपने Molly वॉलेट पते पर ट्रांसफ़र नहीं कर सकते। अपने खाते से किसी समर्थित एक्सचेंज पर वॉलेट पता दर्ज करें।</string>
  <string name="PaymentsTransferFragment__to_scan_a_qr_code_signal_needs">QR कोड को स्कैन करने के लिए Molly को कैमरा एक्सेस की आवश्यकता है।</string>
  <string name="PaymentsTransferFragment__signal_needs_the_camera_permission_to_capture_qr_code_go_to_settings">QR कोड को कैपचर करने के लिए Molly को कैमरा अनुमति की आवश्यकता है। सेटिंग्ज़ पर जाएँ, \"अनुमतियाँ\" चुनें, और \"कैमरा\" सक्षम करें।</string>
  <string name="PaymentsTransferFragment__to_scan_a_qr_code_signal_needs_access_to_the_camera">QR कोड को स्कैन करने के लिए Molly को कैमरा एक्सेस की आवश्यकता है।</string>
  <string name="PaymentsTransferFragment__settings">सेटिंग्स</string>
  <!--PaymentsTransferQrScanFragment-->
  <string name="PaymentsTransferQrScanFragment__scan_address_qr_code">पता QR कोड स्कैन करें</string>
  <string name="PaymentsTransferQrScanFragment__scan_the_address_qr_code_of_the_payee">भुगतान प्राप्तकर्ता के पते का QR कोड स्कैन करें</string>
  <!--CreatePaymentFragment-->
  <string name="CreatePaymentFragment__request">निवेदन </string>
  <string name="CreatePaymentFragment__pay">भुगतान करें</string>
  <string name="CreatePaymentFragment__available_balance_s">उपलब्ध बैलेंस: %1$s</string>
  <string name="CreatePaymentFragment__toggle_content_description">टॉगल करें</string>
  <string name="CreatePaymentFragment__1">1</string>
  <string name="CreatePaymentFragment__2">2</string>
  <string name="CreatePaymentFragment__3">3</string>
  <string name="CreatePaymentFragment__4">4</string>
  <string name="CreatePaymentFragment__5">5</string>
  <string name="CreatePaymentFragment__6">6</string>
  <string name="CreatePaymentFragment__7">7</string>
  <string name="CreatePaymentFragment__8">8</string>
  <string name="CreatePaymentFragment__9">9</string>
  <string name="CreatePaymentFragment__decimal">.</string>
  <string name="CreatePaymentFragment__0">0</string>
  <string name="CreatePaymentFragment__lt">&lt;</string>
  <string name="CreatePaymentFragment__backspace">बैकस्पेस</string>
  <string name="CreatePaymentFragment__add_note">नोट जोड़ें</string>
  <string name="CreatePaymentFragment__conversions_are_just_estimates">रूपांतरण केवल अनुमान हैं और सटीक नहीं भी हो सकते हैं।</string>
  <!--EditNoteFragment-->
  <string name="EditNoteFragment_note">नोट</string>
  <!--ConfirmPaymentFragment-->
  <string name="ConfirmPayment__confirm_payment">भुगतान की पुष्टि करें</string>
  <string name="ConfirmPayment__network_fee">नेटवर्क शुल्क</string>
  <string name="ConfirmPayment__error_getting_fee">शुल्क प्राप्त करने में त्रुटि</string>
  <string name="ConfirmPayment__estimated_s">अनुमानित %1$s</string>
  <string name="ConfirmPayment__to">किस को</string>
  <string name="ConfirmPayment__total_amount">कुल राशि</string>
  <string name="ConfirmPayment__balance_s">बैलेंस: %1$s</string>
  <string name="ConfirmPayment__submitting_payment">भुगतान सबमिट किया जा रहा है…</string>
  <string name="ConfirmPayment__processing_payment">भुगतान प्रोसेस किया जा रहा है…</string>
  <string name="ConfirmPayment__payment_complete">भुगतान पूर्ण</string>
  <string name="ConfirmPayment__payment_failed">भुगतान विफल रहा</string>
  <string name="ConfirmPayment__payment_will_continue_processing">भुगतान की प्रोसेसिंग जारी रहेगी</string>
  <string name="ConfirmPaymentFragment__invalid_recipient">अमान्य प्राप्तकर्ता</string>
  <string name="ConfirmPaymentFragment__this_person_has_not_activated_payments">इस व्यक्ति ने भुगतान सक्रिय नहीं किया है</string>
  <string name="ConfirmPaymentFragment__unable_to_request_a_network_fee">नेटवर्क शुल्क का अनुरोध नहीं कर पा रहे हैं। इस भुगतान को जारी रखने के लिए दोबारा प्रयास करने हेतु \'ठीक है\' पर टैप करें।</string>
  <!--CurrencyAmountFormatter_s_at_s-->
  <string name="CurrencyAmountFormatter_s_at_s">%1$s से %2$s</string>
  <!--SetCurrencyFragment-->
  <string name="SetCurrencyFragment__set_currency">मुद्रा सेट करें</string>
  <string name="SetCurrencyFragment__all_currencies">सभी मुद्राएँ</string>
  <!--****************************************-->
  <!--menus-->
  <!--****************************************-->
  <!--contact_selection_list-->
  <string name="contact_selection_list__unknown_contact">नया मेसेज</string>
  <string name="contact_selection_list__unknown_contact_block">उपयोगकर्ता को ब्लॉक करें</string>
  <string name="contact_selection_list__unknown_contact_add_to_group">समूह में शामिल करें</string>
  <!--conversation_callable_insecure-->
  <string name="conversation_callable_insecure__menu_call">कॉल</string>
  <!--conversation_callable_secure-->
  <string name="conversation_callable_secure__menu_call">Signal कॉल </string>
  <string name="conversation_callable_secure__menu_video">Signal वीडियो कॉल</string>
  <!--conversation_context-->
  <!--Heading which shows how many messages are currently selected-->
  <!--conversation_context_image-->
  <!--Button to save a message attachment (image, file etc.)-->
  <string name="conversation_context_image__save_attachment">सेव करें</string>
  <!--conversation_expiring_off-->
  <string name="conversation_expiring_off__disappearing_messages">मेसेज जो गायब हो जाते हैं</string>
  <!--conversation_selection-->
  <!--Button to view detailed information for a message-->
  <string name="conversation_selection__menu_message_details">जानकारी</string>
  <!--Button to copy a message\'s text to the clipboard-->
  <string name="conversation_selection__menu_copy">कॉपी</string>
  <!--Button to delete a message-->
  <string name="conversation_selection__menu_delete">डिलीट करें</string>
  <!--Button to forward a message to another person or group chat-->
  <string name="conversation_selection__menu_forward">आगे भेजें</string>
  <!--Button to reply to a message-->
  <string name="conversation_selection__menu_reply">उत्तर</string>
  <!--Button to save a message attachment (image, file etc.)-->
  <string name="conversation_selection__menu_save">सेव करें</string>
  <!--Button to retry sending a message-->
  <string name="conversation_selection__menu_resend_message">पुन: भेजें</string>
  <!--Button to select a message and enter selection mode-->
  <string name="conversation_selection__menu_multi_select">चुनिए</string>
  <!--conversation_expiring_on-->
  <!--conversation_insecure-->
  <string name="conversation_insecure__invite">आमंत्रण</string>
  <!--conversation_list_batch-->
  <string name="conversation_list_batch__menu_delete_selected">चुनिंदा हटा दो </string>
  <string name="conversation_list_batch__menu_pin_selected">पिन चुना गया</string>
  <string name="conversation_list_batch__menu_unpin_selected">अनपिन चुना गया</string>
  <string name="conversation_list_batch__menu_select_all">सभी को चुन लो</string>
  <string name="conversation_list_batch_archive__menu_archive_selected">चयनित संग्रह करें</string>
  <string name="conversation_list_batch_unarchive__menu_unarchive_selected">चयनित अनारक्षित करें</string>
  <string name="conversation_list_batch__menu_mark_as_read">पढ़ा हुआ मार्क करे</string>
  <string name="conversation_list_batch__menu_mark_as_unread">न पढ़ा हुआ मार्क करें</string>
  <!--conversation_list-->
  <string name="conversation_list_settings_shortcut">सेटिंग्स शॉर्टकट</string>
  <string name="conversation_list_search_description">खोजें</string>
  <string name="conversation_list__pinned">पिन किया गया</string>
  <string name="conversation_list__chats">चैट</string>
  <string name="conversation_list__you_can_only_pin_up_to_d_chats">आप केवल %1$d तक चैट को पिन कर सकते हैं</string>
  <!--conversation_list_item_view-->
  <string name="conversation_list_item_view__contact_photo_image">संपर्क फोटो छवि</string>
  <string name="conversation_list_item_view__archived">संग्रहीत</string>
  <!--conversation_list_fragment-->
  <string name="conversation_list_fragment__fab_content_description">नई संवाद</string>
  <string name="conversation_list_fragment__open_camera_description">कैमरा खोलें</string>
  <string name="conversation_list_fragment__no_chats_yet_get_started_by_messaging_a_friend">अभी तक कोई चैट नहीं हैं।\nकिसी मित्र को मेसेज करके शुरू करें।</string>
  <!--conversation_secure_verified-->
  <string name="conversation_secure_verified__menu_reset_secure_session">सुरक्षित सत्र रीसेट करें</string>
  <!--conversation_muted-->
  <string name="conversation_muted__unmute">अनम्यूट</string>
  <!--conversation_unmuted-->
  <string name="conversation_unmuted__mute_notifications">नोटिफिकेशन म्यूट करें</string>
  <!--conversation-->
  <string name="conversation__menu_group_settings">ग्रुप सेटिंग्स</string>
  <string name="conversation__menu_leave_group">समूह छोड़ दें</string>
  <string name="conversation__menu_view_all_media">सभी मीडिया</string>
  <string name="conversation__menu_conversation_settings">वार्तालाप सेटिंग्स</string>
  <string name="conversation__menu_add_shortcut">होम स्क्रीन में शामिल करें</string>
  <string name="conversation__menu_create_bubble">बबल बनाएँ</string>
  <!--conversation_popup-->
  <string name="conversation_popup__menu_expand_popup">पॉपअप का विस्तार करें</string>
  <!--conversation_callable_insecure-->
  <string name="conversation_add_to_contacts__menu_add_to_contacts">संपर्क के खाते में जोड़ दे</string>
  <!--conversation_group_options-->
  <string name="convesation_group_options__recipients_list">प्राप्तकर्ता सूची</string>
  <string name="conversation_group_options__delivery">वितरण</string>
  <string name="conversation_group_options__conversation">संभाषण</string>
  <string name="conversation_group_options__broadcast">प्रसारण</string>
  <!--text_secure_normal-->
  <string name="text_secure_normal__menu_new_group">नया समूह</string>
  <string name="text_secure_normal__menu_settings">सेटिंग्स</string>
  <string name="text_secure_normal__menu_clear_passphrase">लॉक</string>
  <string name="text_secure_normal__mark_all_as_read">सभी को पढ़ा दिखाएं</string>
  <string name="text_secure_normal__invite_friends">मित्रों को आमंत्रित करें</string>
  <!--verify_display_fragment-->
  <string name="verify_display_fragment_context_menu__copy_to_clipboard">क्लिपबोर्ड पर कॉपी करें</string>
  <string name="verify_display_fragment_context_menu__compare_with_clipboard">क्लिपबोर्ड के साथ तुलना करें</string>
  <!--reminder_header-->
  <string name="reminder_header_sms_import_title">सिस्टम SMS आयात करें</string>
  <string name="reminder_header_sms_import_text">अपने फोन के SMS मेसेजों को Signal के एन्क्रिप्टेड डेटाबेस में कॉपी करने के लिए टैप करें।</string>
  <string name="reminder_header_push_title">Signal मेसेज और कॉल सक्षम करें</string>
  <string name="reminder_header_push_text">अपने संचार अनुभव को अपग्रेड करें।</string>
  <string name="reminder_header_service_outage_text">Signal तकनीकी कठिनाइयों का सामना कर रहा है। हम जितनी जल्दी हो सके सेवा बहाल करने के लिए कड़ी मेहनत कर रहे हैं।</string>
  <string name="reminder_header_progress">%1$d%%</string>
  <!--media_preview-->
  <string name="media_preview__save_title">सेव</string>
  <string name="media_preview__forward_title">आगे भेजें</string>
  <string name="media_preview__share_title">साझा करें</string>
  <string name="media_preview__all_media_title">सभी मीडिया</string>
  <!--media_preview_activity-->
  <string name="media_preview_activity__media_content_description">मीडिया प्रिव्यु</string>
  <!--new_conversation_activity-->
  <string name="new_conversation_activity__refresh">ताज़ा करना</string>
  <!--redphone_audio_popup_menu-->
  <!--Insights-->
  <string name="Insights__percent">%</string>
  <string name="Insights__title">इनसाइट्स</string>
  <string name="InsightsDashboardFragment__title">इनसाइट्स</string>
  <string name="InsightsDashboardFragment__signal_protocol_automatically_protected">Signal प्रोटोकॉल ने पिछले %2$d दिनों में आपके %1$d%% आउटगोइंग मेसेज की स्वचालित रूप से रक्षा की। Signal उपयोगकर्ताओं के बीच वार्तालाप हमेशा अंत-से-अंत एन्क्रिप्टेड होते हैं।</string>
  <string name="InsightsDashboardFragment__spread_the_word">प्रचार कीजिए</string>
  <string name="InsightsDashboardFragment__not_enough_data">पर्याप्त डाटा नहीं</string>
  <string name="InsightsDashboardFragment__your_insights_percentage_is_calculated_based_on">आपके इनसाइट्स प्रतिशत की गणना पिछले %1$d दिनों के आउटगोइंग मेसेज के आधार पर की जाती है जो गायब नहीं हुए हैं या मिटाए नहीं गए हैं।</string>
  <string name="InsightsDashboardFragment__start_a_conversation">एक वार्तालाप शुरु करें</string>
  <string name="InsightsDashboardFragment__invite_your_contacts">सुरक्षित रूप से संचार करना शुरू करें और Signal में शामिल होने के लिए अधिक संपर्कों को आमंत्रित करके अनएन्क्रिप्टेड SMS मेसेज की सीमाओं से परे जाने वाली नई फ़ीचर्स को सक्षम करें।</string>
  <string name="InsightsDashboardFragment__this_stat_was_generated_locally">ये आँकड़े स्थानीय रूप से आपके डिवाइस पर उत्पन्न हुए थे और केवल आपके द्वारा देखे जा सकते हैं। वे कभी भी कहीं भी प्रेषित नहीं होते हैं।</string>
  <string name="InsightsDashboardFragment__encrypted_messages">एन्क्रिप्टेड मेसेज</string>
  <string name="InsightsDashboardFragment__cancel">रद्द करें</string>
  <string name="InsightsDashboardFragment__send">भेजें</string>
  <string name="InsightsModalFragment__title">पेश है इनसाइट्स</string>
  <string name="InsightsModalFragment__description">यह पता करें कि आपके आउटगोइंग मेसेज में से कितने सुरक्षित रूप से भेजे गए थे, फिर अपने Signal प्रतिशत को बढ़ाने के लिए नए संपर्कों को जल्दी से आमंत्रित करें।</string>
  <string name="InsightsModalFragment__view_insights">इनसाइट्स देखें</string>
  <string name="FirstInviteReminder__title">Signal का उपयोग करने के लिए आमंत्रित करें</string>
  <string name="FirstInviteReminder__description">आप एन्क्रिप्ट भेजे गए मेसेज की संख्या %1$d%% से बढ़ा सकते हैं</string>
  <string name="SecondInviteReminder__title">अपना Signal बढ़ाएँ</string>
  <string name="SecondInviteReminder__description">%1$s को आमंत्रित करें</string>
  <string name="InsightsReminder__view_insights">इनसाइट्स देखें</string>
  <string name="InsightsReminder__invite">आमंत्रण</string>
  <!--Edit KBS Pin-->
  <!--BaseKbsPinFragment-->
  <string name="BaseKbsPinFragment__next">अगला</string>
  <string name="BaseKbsPinFragment__create_alphanumeric_pin">अल्फ़ान्यूमेरिक पिन बनाएं</string>
  <string name="BaseKbsPinFragment__create_numeric_pin">न्यूमेरिक पिन बनाएं</string>
  <!--CreateKbsPinFragment-->
  <plurals name="CreateKbsPinFragment__pin_must_be_at_least_characters">
    <item quantity="one">पिन कम से कम %1$d अक्षर का होना चाहिए</item>
    <item quantity="other">पिन कम से कम %1$d अक्षरों का होना चाहिए</item>
  </plurals>
  <plurals name="CreateKbsPinFragment__pin_must_be_at_least_digits">
    <item quantity="one">पिन कम से कम %1$d अंक का होना चाहिए</item>
    <item quantity="other">पिन कम से कम %1$d अंकों का होना चाहिए</item>
  </plurals>
  <string name="CreateKbsPinFragment__create_a_new_pin">नया पिेन बनाएँ</string>
  <string name="CreateKbsPinFragment__you_can_choose_a_new_pin_as_long_as_this_device_is_registered">जब तक आपका डिवाइस पंजीकृत है, आप अपना पिन कभी भी बदल सकते हैं।</string>
  <string name="CreateKbsPinFragment__create_your_pin">अपना पिन बनाएँ</string>
  <string name="CreateKbsPinFragment__pins_keep_information_stored_with_signal_encrypted">पिन Signal द्वारा संग्रहीत जानकारी को एन्क्रिप्ट रखता है, ताकी सिर्फ़ आप उसे देख पाएँ। आपका प्रोफ़ाइल, सेटिंग्स, और संपर्क, अपके Signal इंस्टाॅल के बाद, पुनः स्थापित हो जाऐंगे। ऐप को खोलने के लिए आपको पिन की ज़रूरत नहीं होगी।</string>
  <string name="CreateKbsPinFragment__choose_a_stronger_pin">औेर कठिन पिन चुनें</string>
  <!--ConfirmKbsPinFragment-->
  <string name="ConfirmKbsPinFragment__pins_dont_match">पिन मेल नहीं खाते। पुनः प्रयास करें।</string>
  <string name="ConfirmKbsPinFragment__confirm_your_pin">अपने पिन की पुष्टि करें।</string>
  <string name="ConfirmKbsPinFragment__pin_creation_failed">पिन निर्माण विफल रहा</string>
  <string name="ConfirmKbsPinFragment__your_pin_was_not_saved">आपका पिन सहेजा नहीं गया था| हम आपको बाद में एक पिन बनाने के लिए संकेत देंगे।</string>
  <string name="ConfirmKbsPinFragment__pin_created">पिन बनाया गया।</string>
  <string name="ConfirmKbsPinFragment__re_enter_your_pin">पिन फिर से डालें</string>
  <string name="ConfirmKbsPinFragment__creating_pin">नया पिन बन रहा है़…</string>
  <!--KbsSplashFragment-->
  <string name="KbsSplashFragment__introducing_pins">पेश है, पिन</string>
  <string name="KbsSplashFragment__pins_keep_information_stored_with_signal_encrypted">पिन Signal द्वारा संग्रहीत जानकारी को एन्क्रिप्ट रखता है, ताकी सिर्फ़ आप उसे देख पाएँ। आपका प्रोफ़ाइल, सेटिंग्स, और संपर्क, अपके Signal इंस्टाॅल के बाद, पुनः स्थापित हो जाऐंगे। ऐप को खोलने के लिए आपको पिन की ज़रूरत नहीं होगी।</string>
  <string name="KbsSplashFragment__learn_more">और जानें</string>
  <string name="KbsSplashFragment__registration_lock_equals_pin">पंजीकरन लॉक = पिन</string>
  <string name="KbsSplashFragment__your_registration_lock_is_now_called_a_pin">आपके रजिस्ट्रेशन लॉक को अब पिन कहा जाता है, और यह अधिक काम करता है। अभी अपडेट करें।</string>
  <string name="KbsSplashFragment__update_pin">पिन अपडेट करें</string>
  <string name="KbsSplashFragment__create_your_pin">अपना पिन बनाएँ</string>
  <string name="KbsSplashFragment__learn_more_about_pins">पिन के बारे में और जानें</string>
  <string name="KbsSplashFragment__disable_pin">पिन को डिसेबल करें</string>
  <!--KBS Reminder Dialog-->
  <string name="KbsReminderDialog__enter_your_signal_pin">अपना Signal पिन डालें</string>
  <string name="KbsReminderDialog__to_help_you_memorize_your_pin">आपको अपना पिन याद रखने में मदद करने के लिए, हम आपको समय-समय पर इसे दर्ज करने के लिए कहेंगे। हम आपसे समय के साथ कम पूछते हैं।</string>
  <string name="KbsReminderDialog__skip">छोड़ दे </string>
  <string name="KbsReminderDialog__submit">सबमिट</string>
  <string name="KbsReminderDialog__forgot_pin">पिन भूल गए?</string>
  <string name="KbsReminderDialog__incorrect_pin_try_again">गलत पिन। पुनः प्रयास करें।</string>
  <!--AccountLockedFragment-->
  <string name="AccountLockedFragment__account_locked">खाता बंद</string>
  <string name="AccountLockedFragment__your_account_has_been_locked_to_protect_your_privacy">आपकी गोपनीयता और सुरक्षा की रक्षा के लिए आपका खाता लॉक कर दिया गया है। आपके खाते में निष्क्रियता के %1$d दिनों के बाद आप अपने पिन की आवश्यकता के बिना इस फोन नंबर को फिर से रजिस्टर करने में सक्षम होंगे। सभी सामग्री हटा दी जाएगी।</string>
  <string name="AccountLockedFragment__next">अगला</string>
  <string name="AccountLockedFragment__learn_more">और जानें</string>
  <!--KbsLockFragment-->
  <string name="RegistrationLockFragment__enter_your_pin">अपना पिन डालें</string>
  <string name="RegistrationLockFragment__enter_the_pin_you_created">अपने ख़ाते के लिये बनाया गया पिन डालें। ये पिन आपके SMS सत्यापण कोड से अलग है।</string>
  <string name="RegistrationLockFragment__enter_alphanumeric_pin">अल्फ़ान्यूमेरिक पिन दर्ज करें</string>
  <string name="RegistrationLockFragment__enter_numeric_pin">संख्यात्मक पिन दर्ज करें</string>
  <string name="RegistrationLockFragment__incorrect_pin_try_again">गलत पिन। पुनः प्रयास करें।</string>
  <string name="RegistrationLockFragment__forgot_pin">पिन भूल गए?</string>
  <string name="RegistrationLockFragment__incorrect_pin">ग़लत पिन</string>
  <string name="RegistrationLockFragment__forgot_your_pin">क्या आप अपना पिन भूल गये हैं?</string>
  <string name="RegistrationLockFragment__not_many_tries_left">ज़्यादा कोशिशें नहीं बचीं!</string>
  <string name="RegistrationLockFragment__signal_registration_need_help_with_pin_for_android_v1_pin">Signal रजिस्ट्रेशन - Android (v1 PIN) के लिए PIN हेतु मदद चाहिए</string>
  <string name="RegistrationLockFragment__signal_registration_need_help_with_pin_for_android_v2_pin">Signal रजिस्ट्रेशन - Android (v2 PIN) के लिए PIN हेतु मदद चाहिए</string>
  <plurals name="RegistrationLockFragment__for_your_privacy_and_security_there_is_no_way_to_recover">
    <item quantity="one">आपकी गोपनीयता और सुरक्षा के लिए, आपके पिन को रिकवर करने का कोई तरीका नहीं है। यदि आपको अपना पिन याद नहीं है, तो आप %1$d दिन निष्क्रिय रहने के बाद SMS के साथ दोबारा वेरिफाई कर सकते हैं। इस मामले में, आपका खाता बंद कर दिया जाएगा और सारी सामग्री मिटा दी जाएगी।</item>
    <item quantity="other">आपकी गोपनीयता और सुरक्षा के लिए, आपके पिन को रिकवर करने का कोई तरीका नहीं है। यदि आपको अपना पिन याद नहीं है, तो आप %1$d दिन निष्क्रिय रहने के बाद SMS के साथ दोबारा वेरिफाई कर सकते हैं। इस मामले में, आपका खाता मिटा दिया जाएगा और सभी सामग्री हटा दी जाएंगी।</item>
  </plurals>
  <plurals name="RegistrationLockFragment__incorrect_pin_d_attempts_remaining">
    <item quantity="one">गलत पिन| %1$d प्रयास बाकी|</item>
    <item quantity="other">गलत पिन| %1$d प्रयास बाकी|</item>
  </plurals>
  <plurals name="RegistrationLockFragment__if_you_run_out_of_attempts_your_account_will_be_locked_for_d_days">
    <item quantity="one">यदि आपके प्रयास समाप्त हो जाते हैं तो आपका खाता %1$d दिन के लिए लॉक हो जाएगा। %1$d दिन की निष्क्रियता के बाद, आप अपने पिन के बिना फिर से पंजीकरण कर सकते हैं। आपका खाता मिटा दिया जाएगा और सभी सामग्री हटा दी जाएंगी।</item>
    <item quantity="other">यदि आपके प्रयास समाप्त हो जाते हैं तो आपका खाता %1$d दिनों के लिए लॉक हो जाएगा। %1$d दिनों की निष्क्रियता के बाद, आप अपने पिन के बिना फिर से पंजीकरण कर सकते हैं। आपका खाता मिटा दिया जाएगा और सभी सामग्री हटा दी जाएंगी।</item>
  </plurals>
  <plurals name="RegistrationLockFragment__you_have_d_attempts_remaining">
    <item quantity="one">आपका %1$d प्रयास बाकी है।</item>
    <item quantity="other">आपके %1$d प्रयास बाकी हैं।</item>
  </plurals>
  <plurals name="RegistrationLockFragment__d_attempts_remaining">
    <item quantity="one">%1$d प्रयास बाकी।</item>
    <item quantity="other">%1$d प्रयास बाकी।</item>
  </plurals>
  <!--CalleeMustAcceptMessageRequestDialogFragment-->
  <string name="CalleeMustAcceptMessageRequestDialogFragment__s_will_get_a_message_request_from_you">%1$sको आपसे एक मेसेज रिक्वेस्ट मिलेगी। आपका मेसेज अनुरोध स्वीकार होने के बाद आप कॉल कर सकते हैं।</string>
  <!--KBS Megaphone-->
  <string name="KbsMegaphone__create_a_pin">पिेन बनाएँ</string>
  <string name="KbsMegaphone__pins_keep_information_thats_stored_with_signal_encrytped">PINs वह जानकारी रखते हैं जो Signal एन्क्रिप्टेड के साथ संग्रहीत होती है।</string>
  <string name="KbsMegaphone__create_pin">पिेन बनाएँ</string>
  <!--transport_selection_list_item-->
  <string name="transport_selection_list_item__transport_icon">परिवहन चिह्न</string>
  <string name="ConversationListFragment_loading">लोड हो रहा है</string>
  <string name="CallNotificationBuilder_connecting">जोङ रहे हैं…</string>
  <string name="Permissions_permission_required">अनुमति की आवश्यकता</string>
  <string name="ConversationActivity_signal_needs_sms_permission_in_order_to_send_an_sms">SMS भेजने के लिए Signal को एसएमएस की अनुमति की आवश्यकता है, लेकिन इसे स्थायी रूप से अस्वीकार कर दिया गया है। कृपया ऐप सेटिंग्स जारी रखें, \"अनुमतियां\" चुनें और \"एसएमएस\" सक्षम करें।</string>
  <string name="Permissions_continue">आगे </string>
  <string name="Permissions_not_now">अभी नहीं</string>
  <string name="conversation_activity__enable_signal_messages">Signal मेसेज सक्षम करें</string>
  <string name="SQLCipherMigrationHelper_migrating_signal_database">Signal डेटाबेस माइग्रेट किया जा रहा है</string>
  <string name="PushDecryptJob_new_locked_message">नया लॉक मेसेज</string>
  <string name="PushDecryptJob_unlock_to_view_pending_messages">पड़ा हुए मेसेजों को देखने के लिए अनलॉक करें</string>
  <string name="enter_backup_passphrase_dialog__backup_passphrase">बैकअप पासफ्रेज</string>
  <string name="backup_enable_dialog__backups_will_be_saved_to_external_storage_and_encrypted_with_the_passphrase_below_you_must_have_this_passphrase_in_order_to_restore_a_backup">बैकअप को बाहरी स्टोरेज में सहेजा जाएगा और नीचे पासफ्रेज से एन्क्रिप्ट किया जाएगा। बैकअप को पुनर्स्थापित करने के लिए आपके पास यह पासफ्रेज़ होना चाहिए।</string>
  <string name="backup_enable_dialog__you_must_have_this_passphrase">अपने बैकअप को पुनर्स्थापित करने के लिए आपके पास पासफ्रेज होना आवश्यक है। </string>
  <string name="backup_enable_dialog__folder">फोल्डर </string>
  <string name="backup_enable_dialog__i_have_written_down_this_passphrase">मैंने इस पासफ्रेज को लिखा है। इसके बिना, मैं बैकअप को पुनर्स्थापित करने में असमर्थ हूं।</string>
  <string name="registration_activity__restore_backup">बैकअप पुनर्स्थापित करें</string>
  <string name="registration_activity__transfer_or_restore_account">खाता ट्रांसफ़र या रीस्टोर करें</string>
  <string name="registration_activity__transfer_account">खाता ट्रांसफ़र करें</string>
  <string name="registration_activity__skip">छोड़ दे </string>
  <string name="preferences_chats__chat_backups">बैकअप चैट करें</string>
  <string name="preferences_chats__backup_chats_to_external_storage">चैट को बाहरी स्टॉरेज में बैकअप करें</string>
  <string name="preferences_chats__transfer_account">खाता ट्रांसफ़र करें</string>
  <string name="preferences_chats__transfer_account_to_a_new_android_device">खाते को किसी नए Android डिवाइस पर ट्रांसफ़र करें</string>
  <string name="RegistrationActivity_enter_backup_passphrase">बैकअप पासफ्रेज दर्ज करें</string>
  <string name="RegistrationActivity_restore">पुन:इंस्टॉल करें</string>
  <string name="RegistrationActivity_backup_failure_downgrade">Signal के नये वर्ज़न से बैकअप लाना संभव नहीं है</string>
  <string name="RegistrationActivity_incorrect_backup_passphrase">गलत बैकअप पासफ्रेज</string>
  <string name="RegistrationActivity_checking">जांच की जा रही है</string>
  <string name="RegistrationActivity_d_messages_so_far">अब तक %d मेसेज…</string>
  <string name="RegistrationActivity_restore_from_backup">बैकअप से बहाल करना?</string>
  <string name="RegistrationActivity_restore_your_messages_and_media_from_a_local_backup">स्थानीय मेसेज से अपने मेसेज और मीडिया को पुनर्स्थापित करें। अगर आप अभी पुनर्स्थापित नहीं करते हैं, तो आप बाद में बैकअप नहीं कर पाएंगे।</string>
  <string name="RegistrationActivity_backup_size_s">बैकअप माप: %s</string>
  <string name="RegistrationActivity_backup_timestamp_s">बैकअप टाइमस्टैंप: %s</string>
  <string name="BackupDialog_enable_local_backups">स्थानीय बैकअप सक्षम करें?</string>
  <string name="BackupDialog_enable_backups">बैकअप सक्षम करें</string>
  <string name="BackupDialog_please_acknowledge_your_understanding_by_marking_the_confirmation_check_box">पुष्टिकरण चेक बॉक्स को चिह्नित करके कृपया अपनी समझ को स्वीकार करें।</string>
  <string name="BackupDialog_delete_backups">बैकअप हटाएं?</string>
  <string name="BackupDialog_disable_and_delete_all_local_backups">सभी स्थानीय बैकअप अक्षम करें और हटाएं?</string>
  <string name="BackupDialog_delete_backups_statement">बैकअप हटाएं</string>
  <string name="BackupDialog_to_enable_backups_choose_a_folder">बैकअप सक्षम करने के लिए, फोल्डर का चुनाव करें। बैकअप इस जगह पर संगृहीत किया जाएगा। </string>
  <string name="BackupDialog_choose_folder">फोल्डर को चुनो</string>
  <string name="BackupDialog_copied_to_clipboard">क्लिपबोर्ड पर कॉपी किया गया है</string>
  <string name="BackupDialog_no_file_picker_available">कोई फाइल पिकर उपल्बध नहीं है।</string>
  <string name="BackupDialog_enter_backup_passphrase_to_verify">सत्यापन के लिए अपना बैकअप पासफ्रेज दर्ज करें </string>
  <string name="BackupDialog_verify">सत्यापित करें</string>
  <string name="BackupDialog_you_successfully_entered_your_backup_passphrase">आप अपना बैकअप पासफ्रेज दर्ज करने में सफल रहे हैं </string>
  <string name="BackupDialog_passphrase_was_not_correct">पासफ्रेज गलत </string>
  <string name="LocalBackupJobApi29_backup_failed">बैकअप विफल</string>
  <string name="LocalBackupJobApi29_your_backup_directory_has_been_deleted_or_moved">आपकी बैकअप डायरेक्टरी या तो मिटा दी गयी है या यहाँ से कहीं और हटा दी गयी है.</string>
  <string name="LocalBackupJobApi29_your_backup_file_is_too_large">इस वॉल्यूम में आपकी बैकअप फाइल को संगृहीत करने के लिए पर्याप्त जगह नहीं है।  </string>
  <string name="LocalBackupJobApi29_there_is_not_enough_space">आपके बैकअप को संगृहीत करने के लिए पर्याप्त जगह नहीं है. </string>
  <string name="LocalBackupJobApi29_tap_to_manage_backups">बैकअप प्रबंधन के लिए टैप करें </string>
  <string name="ProgressPreference_d_messages_so_far">अब तक %d मेसेज</string>
  <string name="RegistrationActivity_wrong_number">गलत नंबर</string>
  <string name="RegistrationActivity_call_me_instead_available_in">मुझे काॅल करें (%1$02d:%2$02d में उपलब्ध)</string>
  <string name="RegistrationActivity_contact_signal_support">Signal समर्थन से संपर्क करें</string>
  <string name="RegistrationActivity_code_support_subject">Signal पंजीकरण - Android के लिये वेरीफिकेशन कोड</string>
  <string name="RegistrationActivity_incorrect_code">गलत कोड</string>
  <string name="BackupUtil_never">कभी नहीं</string>
  <string name="BackupUtil_unknown">अनजान</string>
  <string name="preferences_app_protection__see_my_phone_number">मेरा फ़ोन नंबर देखना </string>
  <string name="preferences_app_protection__find_me_by_phone_number">मुझे फ़ोन नंबर के ज़रिये ढूंढना </string>
  <string name="PhoneNumberPrivacy_everyone">सभी </string>
  <string name="PhoneNumberPrivacy_my_contacts">मेरे संपर्क </string>
  <string name="PhoneNumberPrivacy_nobody">कोई नहीं </string>
  <string name="PhoneNumberPrivacy_everyone_see_description">आपका फ़ोन नंबर उन सभी लोगों और ग्रुप्स को दिखेगा जिन्हें आप मेसेज भेजेंगे।</string>
  <string name="PhoneNumberPrivacy_everyone_find_description">जिस किसी की संपर्क सूची में आपका नंबर है वे सभी संपर्क के रूप में आपको Signal पर देख पायेंगें। अन्य लोग आपको सर्च में ढूँढ पाएँगे।</string>
  <string name="preferences_app_protection__screen_lock">स्क्रीन लॉक</string>
  <string name="preferences_app_protection__lock_signal_access_with_android_screen_lock_or_fingerprint">Android स्क्रीन लॉक या फिंगरप्रिंट के साथ Signal एक्सेस लॉक करें</string>
  <string name="preferences_app_protection__screen_lock_inactivity_timeout">स्क्रीन लॉक निष्क्रियता टाइमआउट</string>
  <string name="preferences_app_protection__signal_pin">Signal पिन</string>
  <string name="preferences_app_protection__create_a_pin">पिेन बनाएँ</string>
  <string name="preferences_app_protection__change_your_pin">अपना पिन बदलें</string>
  <string name="preferences_app_protection__pin_reminders">PIN रिमाइंडर्स </string>
  <string name="preferences_app_protection__pins_keep_information_stored_with_signal_encrypted">पिन Signal द्वारा संग्रहीत जानकारी को एन्क्रिप्ट रखता है, ताकी सिर्फ़ आप उसे देख पाएँ। आपका प्रोफ़ाइल, सेटिंग्स, और संपर्क, अपके Signal इंस्टाॅल के बाद, पुनः स्थापित हो जाऐंगे।</string>
  <string name="preferences_app_protection__add_extra_security_by_requiring_your_signal_pin_to_register">आपके फ़ोन के Signal के साथ पुनः पंजीकरण के समय Signal PIN के पूछे जाने की आवशयकता के ज़रिये आप अधिक सुरक्षा सुनिश्चित कर सकते हैं.</string>
  <string name="preferences_app_protection__reminders_help_you_remember_your_pin">रिमाईन्डर आपको PIN याद रखने में मदद करते हैं क्योंकि खोया हुआ पिन वापस नहीं लाया जा सकता। समय के साथ, पिन के बारे में पूछना कम हो जाएगा।</string>
  <string name="preferences_app_protection__turn_off">बंद करें</string>
  <string name="preferences_app_protection__confirm_pin">पिन की पुष्टि करें</string>
  <string name="preferences_app_protection__confirm_your_signal_pin">अपना Signal पिन कि पुष्टि करें</string>
  <string name="preferences_app_protection__make_sure_you_memorize_or_securely_store_your_pin">ध्यान से आप अपना PIN याद कर लें या कहीं सुरक्षित रख लें क्योंकि खोया हुआ पिन वापस हासिल नहीं किया जा सकता। अगर आप अपना पिन भूल जाते हैं, तो आप Signal में पुनः पंजीकरण करते समय अपना डाटा खो सकते हैं।</string>
  <string name="preferences_app_protection__incorrect_pin_try_again">गलत पिन। पुनः प्रयास करें।</string>
  <string name="preferences_app_protection__failed_to_enable_registration_lock">पंजीकरण लॉक को सक्षम करने में विफल</string>
  <string name="preferences_app_protection__failed_to_disable_registration_lock">पंजीकरण लॉक को अक्षम करने में विफल</string>
  <string name="AppProtectionPreferenceFragment_none">कुछ नहीं</string>
  <string name="preferences_app_protection__registration_lock">पंजीकरण लॉक</string>
  <string name="RegistrationActivity_you_must_enter_your_registration_lock_PIN">आपको अपना पंजीकरण लॉक पिन दर्ज करना होगा</string>
  <string name="RegistrationActivity_your_pin_has_at_least_d_digits_or_characters">आपके PIN में काम से काम %d अंक या अक्षर हैं </string>
  <string name="RegistrationActivity_too_many_attempts">बहुत अधिक प्रयास किए</string>
  <string name="RegistrationActivity_you_have_made_too_many_incorrect_registration_lock_pin_attempts_please_try_again_in_a_day">आपने बहुत सारे गलत पंजीकरण लॉक पिन प्रयास किए हैं। कृपया एक दिन में पुनः प्रयास करें।</string>
  <string name="RegistrationActivity_you_have_made_too_many_attempts_please_try_again_later">आपके द्वारा पहले ही बहुत बार प्रयास किया जा चुका है। कुछ देर बाद फिर से कोशिश करें। </string>
  <string name="RegistrationActivity_error_connecting_to_service">सेवा से कनेक्ट करने में त्रुटि</string>
  <string name="preferences_chats__backups">बैकअप</string>
  <string name="prompt_passphrase_activity__signal_is_locked">Molly लॉक किया गया है</string>
  <string name="prompt_passphrase_activity__tap_to_unlock">अनलॉक करने के लिए टैप करें</string>
  <string name="Recipient_unknown">अनजान</string>
  <!--TransferOrRestoreFragment-->
  <string name="TransferOrRestoreFragment__transfer_or_restore_account">खाता ट्रांसफ़र या रीस्टोर करें</string>
  <string name="TransferOrRestoreFragment__if_you_have_previously_registered_a_signal_account">यदि आप पहले किसी Signal खाते पर रजिस्टर कर चुके हैं, तो आप अपने खाते और संदेशों को ट्रांसफ़र या रीस्टोर कर सकते हैं</string>
  <string name="TransferOrRestoreFragment__transfer_from_android_device">Android डिवाइस से ट्रांसफ़र करें</string>
  <string name="TransferOrRestoreFragment__transfer_your_account_and_messages_from_your_old_android_device">अपने पुराने Android डिवाइस से अपने खाते और संदेशों को ट्रांसफ़र करें। आपको अपने पुराने डिवाइस के एक्सेस की आवश्यकता है।</string>
  <string name="TransferOrRestoreFragment__you_need_access_to_your_old_device">आपको अपने पुराने डिवाइस के एक्सेस की आवश्यकता है।</string>
  <string name="TransferOrRestoreFragment__restore_from_backup">बैकअप से रीस्टोर करें</string>
  <string name="TransferOrRestoreFragment__restore_your_messages_from_a_local_backup">किसी लोकल बैकअप से अपने संदेश रीस्टोर करें। यदि आप अभी रीस्टोर नहीं करते, तो आप बाद में रीस्टोर नहीं कर सकेंगे।</string>
  <!--NewDeviceTransferInstructionsFragment-->
  <string name="NewDeviceTransferInstructions__open_signal_on_your_old_android_phone">अपने पुराने Android फ़ोन पर Signal खोलें</string>
  <string name="NewDeviceTransferInstructions__continue">आगे </string>
  <string name="NewDeviceTransferInstructions__first_bullet">1.</string>
  <string name="NewDeviceTransferInstructions__tap_on_your_profile_photo_in_the_top_left_to_open_settings">सेटिंग्ज़ खोलने के लिए सबसे ऊपर बाईं ओर अपनी प्रोफ़ाइल फ़ोटो पर टैप करें</string>
  <string name="NewDeviceTransferInstructions__second_bullet">2.</string>
  <string name="NewDeviceTransferInstructions__tap_on_account">\"खाता\" पर टैप करें</string>
  <string name="NewDeviceTransferInstructions__third_bullet">3.</string>
  <string name="NewDeviceTransferInstructions__tap_transfer_account_and_then_continue_on_both_devices">दोनों डिवाइस पर \"खाता ट्रांसफ़र करें\" पर टैप करें और फिर \"जारी रखें\" पर टैप करें</string>
  <!--NewDeviceTransferSetupFragment-->
  <string name="NewDeviceTransferSetup__preparing_to_connect_to_old_android_device">पुराने Android डिवाइस से कनेक्ट करने की तैयारी कर रहा है…</string>
  <string name="NewDeviceTransferSetup__take_a_moment_should_be_ready_soon">कुछ समय लग रहा है, जल्द ही तैयार होगा</string>
  <string name="NewDeviceTransferSetup__waiting_for_old_device_to_connect">पुराने Android डिवाइस के कनेक्ट होने की प्रतीक्षा कर रहा है…</string>
  <string name="NewDeviceTransferSetup__signal_needs_the_location_permission_to_discover_and_connect_with_your_old_device">Molly को आपके पुराने Android डिवाइस की खोज करने और उससे कनेक्ट होने के लिए लोकेशन अनुमति की आवश्यकता है।</string>
  <string name="NewDeviceTransferSetup__signal_needs_location_services_enabled_to_discover_and_connect_with_your_old_device">Molly को आपके पुराने Android डिवाइस की खोज करने और उससे कनेक्ट होने के लिए लोकेशन सेवाओं का चालू होना आवश्यक है।</string>
  <string name="NewDeviceTransferSetup__signal_needs_wifi_on_to_discover_and_connect_with_your_old_device">Molly को आपके पुराने Android डिवाइस की खोज करने और उससे कनेक्ट होने के लिए चालू Wi-Fi की आवश्यकता है। Wi-Fi का चालू होना आवश्यक है लेकिन उसका किसी Wi-Fi नेटवर्क से कनेक्ट होना आवश्यक नहीं है।</string>
  <string name="NewDeviceTransferSetup__sorry_it_appears_your_device_does_not_support_wifi_direct">क्षमा करें, ऐसा लगता है कि यह डिवाइस Wi-Fi डायरेक्ट पर काम नहीं करता है। Molly आपके पुराने Android डिवाइस को खोजने और उससे कनेक्ट होने के लिए Wi-Fi डायरेक्ट का उपयोग करता है। अपने खाते को रीस्टोर करने के लिए आप अब भी अपने पुराने Android डिवाइस से किसी बैकअप को रीस्टोर कर सकते हैं।</string>
  <string name="NewDeviceTransferSetup__restore_a_backup">बैकअप रीस्टोर करें</string>
  <string name="NewDeviceTransferSetup__an_unexpected_error_occurred_while_attempting_to_connect_to_your_old_device">आपके पुराने Android डिवाइस से कनेक्ट करते समय कोई अवांछित त्रुटि हुई।</string>
  <!--OldDeviceTransferSetupFragment-->
  <string name="OldDeviceTransferSetup__searching_for_new_android_device">नए Android डिवाइस को खोज रहे हैं…</string>
  <string name="OldDeviceTransferSetup__signal_needs_the_location_permission_to_discover_and_connect_with_your_new_device">आपके नए Android डिवाइस को खोजने और उससे कनेक्ट होने के लिए Molly को लोकेशन अनुमति की आवश्यकता है।</string>
  <string name="OldDeviceTransferSetup__signal_needs_location_services_enabled_to_discover_and_connect_with_your_new_device">आपके नए Android डिवाइस को खोजने और उससे कनेक्ट होने के लिए Molly को लोकेशन सेवाओं के सक्षम रखे जाने की आवश्यकता है।</string>
  <string name="OldDeviceTransferSetup__signal_needs_wifi_on_to_discover_and_connect_with_your_new_device">आपके नए Android डिवाइस को खोजने और उससे कनेक्ट होने के लिए Molly को चालू Wi-Fi की आवश्यकता है। Wi-Fi का चालू होना आवश्यक है लेकिन उसका किसी Wi-Fi नेटवर्क से कनेक्ट होना आवश्यक नहीं है।</string>
  <string name="OldDeviceTransferSetup__sorry_it_appears_your_device_does_not_support_wifi_direct">क्षमा करें, ऐसा लगता है कि यह डिवाइस Wi-Fi डायरेक्ट पर काम नहीं करता है। Molly आपके नए Android डिवाइस को खोजने और उससे कनेक्ट होने के लिए Wi-Fi डायरेक्ट का उपयोग करता है। आपके नए Android डिवाइस पर अपने खाते को रीस्टोर करने के लिए आप अब भी एक बैकअप बना सकते हैं।</string>
  <string name="OldDeviceTransferSetup__create_a_backup">बैकअप बनाएँ</string>
  <string name="OldDeviceTransferSetup__an_unexpected_error_occurred_while_attempting_to_connect_to_your_old_device">आपके नए Android डिवाइस से कनेक्ट करते समय कोई अवांछित त्रुटि हुई।</string>
  <!--DeviceTransferSetupFragment-->
  <string name="DeviceTransferSetup__unable_to_open_wifi_settings">Wi-Fi सेटिंग्ज़ नहीं खोल पा रहे हैं। कृपया Wi-Fi को मन्युअल रूप से चालू करें।</string>
  <string name="DeviceTransferSetup__grant_location_permission">लोकेशन अनुमति प्रदान करें</string>
  <string name="DeviceTransferSetup__turn_on_location_services">लोकेशन सेवाएँ चालू करें</string>
  <string name="DeviceTransferSetup__unable_to_open_location_settings">लोकेशन सेटिंग्ज़ नहीं खोल पा रहे हैं।</string>
  <string name="DeviceTransferSetup__turn_on_wifi">Wi-Fi चालू करें</string>
  <string name="DeviceTransferSetup__error_connecting">कनेक्ट करने में त्रुटि</string>
  <string name="DeviceTransferSetup__retry">दोबारा कोशिश करें</string>
  <string name="DeviceTransferSetup__submit_debug_logs">डीबग लॉग सबमिट करें</string>
  <string name="DeviceTransferSetup__verify_code">कोड सत्यापित करें</string>
  <string name="DeviceTransferSetup__verify_that_the_code_below_matches_on_both_of_your_devices">सत्यापित करें कि नीचे दिया गया कोड आपके दोनों डिवाइस पर एक जैसा है। फिर आगे बढ़ें पर टैप करें।</string>
  <string name="DeviceTransferSetup__the_numbers_do_not_match">अंक एक जैसे नहीं हैं</string>
  <string name="DeviceTransferSetup__continue">आगे </string>
  <string name="DeviceTransferSetup__number_is_not_the_same">अंक समान नहीं है</string>
  <string name="DeviceTransferSetup__if_the_numbers_on_your_devices_do_not_match_its_possible_you_connected_to_the_wrong_device">यदि आपके डिवाइस पर अंक समान न हों, तो हो सकता है कि आपने ग़लत डिवाइस से कनेक्ट किया हो। इसे ठीक करने के लिए, ट्रांसफ़र रोकें और दोबारा प्रयास करें, और अपने दोनों डिवाइस को पास-पास रखें।</string>
  <string name="DeviceTransferSetup__stop_transfer">ट्रांसफ़र रोकें</string>
  <string name="DeviceTransferSetup__unable_to_discover_old_device">पुराना डिवाइस नहीं खोज पा रहे हैं</string>
  <string name="DeviceTransferSetup__unable_to_discover_new_device">नया डिवाइस नहीं खोज पा रहे हैं</string>
  <string name="DeviceTransferSetup__make_sure_the_following_permissions_are_enabled">सुनिश्चित करें कि नीचे दी गईं अनुमतियाँ और सेवाएँ चालू हों:</string>
  <string name="DeviceTransferSetup__location_permission">लोकेशन अनुमति</string>
  <string name="DeviceTransferSetup__location_services">लोकेशन सेवाएँ</string>
  <string name="DeviceTransferSetup__wifi">Wi-Fi</string>
  <string name="DeviceTransferSetup__on_the_wifi_direct_screen_remove_all_remembered_groups_and_unlink_any_invited_or_connected_devices">WiFi डायरेक्ट स्क्रीन चालू करें, याद रखे गए सभी ग्रुप निकाल दें और सभी आमंत्रित या कनेक्ट किए गए डिवाइस अनलिंक कर दें।</string>
  <string name="DeviceTransferSetup__wifi_direct_screen">WiFi डायरेक्ट स्क्रीन</string>
  <string name="DeviceTransferSetup__try_turning_wifi_off_and_on_on_both_devices">दोनों डिवाइस पर Wi-Fi को बंद और चालू करके देखें।</string>
  <string name="DeviceTransferSetup__make_sure_both_devices_are_in_transfer_mode">सुनिश्चित करें कि दोनों डिवाइस ट्रांसफ़र मोड में हों।</string>
  <string name="DeviceTransferSetup__go_to_support_page">समर्थन पेज पर जाएँ</string>
  <string name="DeviceTransferSetup__try_again">फिर से कोशिश करो</string>
  <string name="DeviceTransferSetup__waiting_for_other_device">दूसरे डिवाइस की प्रतीक्षा में</string>
  <string name="DeviceTransferSetup__tap_continue_on_your_other_device_to_start_the_transfer">ट्रांसफ़र शुरू करने के लिए अपने दूसरे डिवाइस पर जारी रखें पर टैप करें।</string>
  <string name="DeviceTransferSetup__tap_continue_on_your_other_device">अपने दूसरे डिवाइस पर जारी रखें पर टैप करें…</string>
  <!--NewDeviceTransferFragment-->
  <string name="NewDeviceTransfer__cannot_transfer_from_a_newer_version_of_signal">Signal के नए संस्करण से ट्रांसफ़र नहीं कर सकते</string>
  <!--DeviceTransferFragment-->
  <string name="DeviceTransfer__transferring_data">डेटा ट्रांसफ़र हो रहा है</string>
  <string name="DeviceTransfer__keep_both_devices_near_each_other">दोनों डिवाइस एक-दूसरे के पास रखें। डिवाइस बंद ना करें और Molly खुला रखें। ट्रांसफ़र एंड-टू-एंड एन्क्रिप्टेड होते हैं।</string>
  <string name="DeviceTransfer__d_messages_so_far">अब तक %1$d संदेश…</string>
  <!--Filled in with total percentage of messages transferred-->
  <string name="DeviceTransfer__cancel">रद्द करें</string>
  <string name="DeviceTransfer__try_again">फिर से कोशिश करो</string>
  <string name="DeviceTransfer__stop_transfer_question">ट्रांसफ़र रोकें?</string>
  <string name="DeviceTransfer__stop_transfer">ट्रांसफ़र रोकें</string>
  <string name="DeviceTransfer__all_transfer_progress_will_be_lost">ट्रांसफ़र की सारी प्रगति खो जाएगी।</string>
  <string name="DeviceTransfer__transfer_failed">ट्रांसफ़र विफल रहा</string>
  <string name="DeviceTransfer__unable_to_transfer">ट्रांसफ़र नहीं कर पा रहे हैं</string>
  <!--OldDeviceTransferInstructionsFragment-->
  <string name="OldDeviceTransferInstructions__transfer_account">खाता ट्रान्सफर करें</string>
  <string name="OldDeviceTransferInstructions__you_can_transfer_your_signal_account_when_setting_up_signal_on_a_new_android_device">आप किसी नए Android डिवाइस पर Signal को सेट करते समय अपने Signal खाते को ट्रांसफ़र कर सकते हैं। आगे बढ़ने से पहले:</string>
  <string name="OldDeviceTransferInstructions__first_bullet">1.</string>
  <string name="OldDeviceTransferInstructions__download_signal_on_your_new_android_device">अपने नए Android डिवाइस पर Molly डाउनलोड करें</string>
  <string name="OldDeviceTransferInstructions__second_bullet">2.</string>
  <string name="OldDeviceTransferInstructions__tap_on_transfer_or_restore_account">\"खाता ट्रांसफ़र या रीस्टोर करें\" पर टैप करें</string>
  <string name="OldDeviceTransferInstructions__third_bullet">3.</string>
  <string name="OldDeviceTransferInstructions__select_transfer_from_android_device_when_prompted_and_then_continue">प्रॉम्प्ट किए जाने पर \"Android डिवाइस से ट्रांसफ़र करें\" का चयन करें और फिर \"जारी रखें\" चुनें। दोनों डिवाइस को पास-पास रखें।</string>
  <string name="OldDeviceTransferInstructions__continue">आगे </string>
  <!--OldDeviceTransferComplete-->
  <string name="OldDeviceTransferComplete__transfer_complete">ट्रांसफ़र पूरा हुआ</string>
  <string name="OldDeviceTransferComplete__go_to_your_new_device">अपने नए डिवाइस पर जाएँ</string>
  <string name="OldDeviceTransferComplete__your_signal_data_has_Been_transferred_to_your_new_device">आपका Signal डेटा आपके नए डिवाइस पर ट्रांसफ़र किया जा चुका है। ट्रांसफ़र प्रोसेस पूरा करने के लिए, आपको अपने नए डिवाइस पर रजिस्ट्रेशन जारी रखना होगा।</string>
  <string name="OldDeviceTransferComplete__close">बंद करो</string>
  <!--NewDeviceTransferComplete-->
  <string name="NewDeviceTransferComplete__transfer_successful">ट्रांसफ़र सफल रहा</string>
  <string name="NewDeviceTransferComplete__transfer_complete">ट्रांसफ़र पूरा हुआ</string>
  <string name="NewDeviceTransferComplete__to_complete_the_transfer_process_you_must_continue_registration">ट्रांसफ़र प्रोसेस पूरी करने के लिए, आपको रजिस्ट्रेशन जारी रखना होगा।</string>
  <string name="NewDeviceTransferComplete__continue_registration">रजिस्ट्रेशन जारी रखें</string>
  <!--DeviceToDeviceTransferService-->
  <string name="DeviceToDeviceTransferService_content_title">खाता ट्रांसफ़र</string>
  <string name="DeviceToDeviceTransferService_status_ready">आपके दूसरे Android डिवाइस से कनेक्ट करने की तैयारी कर रहे हैं…</string>
  <string name="DeviceToDeviceTransferService_status_starting_up">आपके दूसरे Android डिवाइस से कनेक्ट करने की तैयारी कर रहे हैं…</string>
  <string name="DeviceToDeviceTransferService_status_discovery">आपके दूसरे Android डिवाइस की खोज की जा रही है…</string>
  <string name="DeviceToDeviceTransferService_status_network_connected">आपके दूसरे Android डिवाइस से कनेक्ट कर रहे हैं…</string>
  <string name="DeviceToDeviceTransferService_status_verification_required">सत्यापन की आवश्यकता है</string>
  <string name="DeviceToDeviceTransferService_status_service_connected">खाता ट्रांसफ़र किया जा रहा है…</string>
  <!--OldDeviceTransferLockedDialog-->
  <string name="OldDeviceTransferLockedDialog__complete_registration_on_your_new_device">अपने नए डिवाइस पर रजिस्ट्रेशन पूरा करें</string>
  <string name="OldDeviceTransferLockedDialog__your_signal_account_has_been_transferred_to_your_new_device">आपका Signal खाता आपके नए डिवाइस पर ट्रांसफ़र किया जा चुका है, लेकिन जारी रखने के लिए आपको उस पर रजिस्ट्रेशन पूरा करना होगा। इस डिवाइस पर Signal निष्क्रिय हो जाएगा।</string>
  <string name="OldDeviceTransferLockedDialog__done">पूर्ण</string>
  <string name="OldDeviceTransferLockedDialog__cancel_and_activate_this_device">रद्द करें और इस डिवाइस को सक्रिय करें</string>
  <!--AdvancedPreferenceFragment-->
  <string name="AdvancedPreferenceFragment__transfer_mob_balance">MOB बैलेंस ट्रांसफ़र करें?</string>
  <string name="AdvancedPreferenceFragment__you_have_a_balance_of_s">आपके पास %1$s का बैलेंस है। यदि आप अपना खाता डिलीट करने से पहले अपनी धनराशि को दूसरे वॉलेट पर ट्रांसफ़र नहीं करते हैं, तो आप उसे हमेशा के लिए खो देंगे।</string>
  <string name="AdvancedPreferenceFragment__dont_transfer">ट्रांसफ़र न करें</string>
  <string name="AdvancedPreferenceFragment__transfer">ट्रांसफ़र करें</string>
  <!--RecipientBottomSheet-->
  <string name="RecipientBottomSheet_block">ब्लॉक</string>
  <string name="RecipientBottomSheet_unblock">अनब्लॉक करें</string>
  <string name="RecipientBottomSheet_add_to_contacts">संपर्क के खाते में जोड़ दे</string>
  <!--Error message that displays when a user tries to tap to view system contact details but has no app that supports it-->
  <string name="RecipientBottomSheet_add_to_a_group">किसी समूह में शामिल करें  </string>
  <string name="RecipientBottomSheet_add_to_another_group">अन्य समूह में शामिल करें </string>
  <string name="RecipientBottomSheet_view_safety_number">सुरक्षा नंबर देखें</string>
  <string name="RecipientBottomSheet_make_admin">एडमिन बनाएँ</string>
  <string name="RecipientBottomSheet_remove_as_admin">संचालक के रूप में हटाएँ </string>
  <string name="RecipientBottomSheet_remove_from_group">ग्रूप से हटाएँ</string>
  <string name="RecipientBottomSheet_message_description">मेसेज</string>
  <string name="RecipientBottomSheet_voice_call_description">वीडियो कॉल</string>
  <string name="RecipientBottomSheet_insecure_voice_call_description">असुरक्षितऑडियो कॉल</string>
  <string name="RecipientBottomSheet_video_call_description">वीडियो कॉल</string>
  <string name="RecipientBottomSheet_remove_s_as_group_admin">%1$s को समूह संचालक के रूप में हटाया जाए?</string>
  <string name="RecipientBottomSheet_s_will_be_able_to_edit_group">\"%1$s\"  इस समूह और इसके सदस्यों में बदलाव कर पायेंगे।</string>
  <string name="RecipientBottomSheet_remove_s_from_the_group">%1$s को समूह से हटाया जाए? </string>
  <!--Dialog message shown when removing someone from a group with group link being active to indicate they will not be able to rejoin-->
  <string name="RecipientBottomSheet_remove">हटा दें </string>
  <string name="RecipientBottomSheet_copied_to_clipboard">क्लिपबोर्ड पर कॉपी किया गया है</string>
  <string name="GroupRecipientListItem_admin">एडमिन</string>
  <string name="GroupRecipientListItem_approve_description">स्वीकार करें </string>
  <string name="GroupRecipientListItem_deny_description">अस्वीकार करें </string>
  <!--GroupsLearnMoreBottomSheetDialogFragment-->
  <string name="GroupsLearnMore_legacy_vs_new_groups">लेगेसी बनाम नये समूह </string>
  <string name="GroupsLearnMore_what_are_legacy_groups">लेगेसी समूह क्या होते हैं?</string>
  <string name="GroupsLearnMore_paragraph_1">लेगेसी ग्रुप्स वे ग्रुप्स हैं जो नए ग्रुप फ़ीचर्स जैसे कि एडमिन और अधिक विस्तृत ग्रुप अपडेट के साथ संगत नहीं हैं।</string>
  <string name="GroupsLearnMore_can_i_upgrade_a_legacy_group">क्या किसी लेगेसी समूह को अपग्रेड किया जा सकता है? </string>
  <string name="GroupsLearnMore_paragraph_2">लिगेसी समूहों को नये समूहों में फिलहाल बदला नहीं जा सकता, लेकिन अगर उन सदस्यों के पास Signal का नवीनतम वर्ज़न है तो आप उन्हीं सदस्यों का एक नया समूह बना सकते हैं।</string>
  <string name="GroupsLearnMore_paragraph_3">Signal भविष्य में लेगेसी समूहों को अपडेट करने का तरीका उपलब्ध करायेगा।</string>
  <!--GroupLinkBottomSheetDialogFragment-->
  <string name="GroupLinkBottomSheet_share_hint_requiring_approval">जिस भी व्यक्ति के पास यह लिंक होगा, वह ग्रुप का नाम और फोटो देख सकता है और शामिल होने का अनुरोध कर सकता है। इसे अपने भरोसेमंद लोगों के साथ शेयर करें।</string>
  <string name="GroupLinkBottomSheet_share_hint_not_requiring_approval">जिस भी व्यक्ति के पास यह लिंक होगा, वह ग्रुप का नाम और फोटो देख सकता है और ग्रुप में शामिल हो सकता है। इसे अपने भरोसेमंद लोगों के साथ शेयर करें।</string>
  <string name="GroupLinkBottomSheet_share_via_signal">Molly के ज़रिये शेयर करें </string>
  <string name="GroupLinkBottomSheet_copy">कॉपी</string>
  <string name="GroupLinkBottomSheet_qr_code">QR कोड </string>
  <string name="GroupLinkBottomSheet_share">साझा करें</string>
  <string name="GroupLinkBottomSheet_copied_to_clipboard">क्लिपबोर्ड पर कॉपी किया गया है</string>
  <string name="GroupLinkBottomSheet_the_link_is_not_currently_active">यह लिंक फिलहाल सक्रिय नहीं है </string>
  <!--VoiceNotePlaybackPreparer-->
  <string name="VoiceNotePlaybackPreparer__failed_to_play_voice_message">वॉइस संदेश चलाने में विफल रहा</string>
  <!--VoiceNoteMediaDescriptionCompatFactory-->
  <string name="VoiceNoteMediaItemFactory__voice_message">ऑडियो संदेश · %1$s</string>
  <string name="VoiceNoteMediaItemFactory__s_to_s">%1$sसे%2$s</string>
  <!--StorageUtil-->
  <string name="StorageUtil__s_s">%1$s/%2$s</string>
  <string name="BlockedUsersActivity__s_has_been_blocked">\"%1$s\" को ब्लॉक किया गया है </string>
  <string name="BlockedUsersActivity__failed_to_block_s">\"%1$s\" को अनब्लॉक करने में असफल </string>
  <string name="BlockedUsersActivity__s_has_been_unblocked">\"%1$s\" को अनब्लॉक किया गया है </string>
  <!--ReviewCardDialogFragment-->
  <string name="ReviewCardDialogFragment__review_members">सदस्यों की समीक्षा करें </string>
  <string name="ReviewCardDialogFragment__review_request">निवेदन की समीक्षा करें </string>
  <string name="ReviewCardDialogFragment__d_group_members_have_the_same_name">%1$d समूह सदस्यों के एक ही नाम हैं, नीचे दिए गए सदस्यों की समीक्षा करें और कार्रवाई का चुनाव करें। </string>
  <string name="ReviewCardDialogFragment__if_youre_not_sure">अगर आप इस निवेदन को भेजने वाले के बारे में निश्चित नहीं हों, तो निचे दिए गए संपर्कों की समीक्षा करें और कार्रवाई करें।</string>
  <string name="ReviewCardDialogFragment__no_other_groups_in_common">कोई दूसरा साझा समूह नहीं </string>
  <string name="ReviewCardDialogFragment__no_groups_in_common">कोई साझा समूह नहीं </string>
  <plurals name="ReviewCardDialogFragment__d_other_groups_in_common">
    <item quantity="one">%d साझा समूह </item>
    <item quantity="other">%d साझा समूह </item>
  </plurals>
  <plurals name="ReviewCardDialogFragment__d_groups_in_common">
    <item quantity="one">%d साझा समूह </item>
    <item quantity="other">%d साझा समूह</item>
  </plurals>
  <string name="ReviewCardDialogFragment__remove_s_from_group">%1$s को समूह से हटाया जाए?</string>
  <string name="ReviewCardDialogFragment__remove">हटा दें </string>
  <string name="ReviewCardDialogFragment__failed_to_remove_group_member">समूह सदस्य को हटाने में असफलता </string>
  <!--ReviewCard-->
  <string name="ReviewCard__member">सदस्य</string>
  <string name="ReviewCard__request">निवेदन </string>
  <string name="ReviewCard__your_contact">आपकी संपर्क जानकारी </string>
  <string name="ReviewCard__remove_from_group">ग्रूप से हटाएँ</string>
  <string name="ReviewCard__update_contact">संपर्क जानकारी अपडेट करें </string>
  <string name="ReviewCard__block">ब्लॉक</string>
  <string name="ReviewCard__delete">हटाए </string>
  <string name="ReviewCard__recently_changed">हाल ही में अपना प्रोफ़ाइल नाम %1$s से बदलकर %2$s रखा  </string>
  <!--CallParticipantsListUpdatePopupWindow-->
  <string name="CallParticipantsListUpdatePopupWindow__s_joined">%1$s समूह में शामिल हुए </string>
  <string name="CallParticipantsListUpdatePopupWindow__s_and_s_joined">%1$s और %2$s समूह में शामिल हुए </string>
  <string name="CallParticipantsListUpdatePopupWindow__s_s_and_s_joined">%1$s, %2$s %3$s और समूह में शामिल हुए </string>
  <string name="CallParticipantsListUpdatePopupWindow__s_s_and_d_others_joined">%1$s, %2$s और %3$d अन्य उपयोगकर्ता शामिल हुए </string>
  <string name="CallParticipantsListUpdatePopupWindow__s_left">%1$s समूह छोड़ गए </string>
  <string name="CallParticipantsListUpdatePopupWindow__s_and_s_left">%1$sऔर %2$s समूह छोड़ गए  </string>
  <string name="CallParticipantsListUpdatePopupWindow__s_s_and_s_left">%1$s, %2$s और %3$s समूह छोड़ गए </string>
  <string name="CallParticipantsListUpdatePopupWindow__s_s_and_d_others_left">%1$s, %2$s और %3$d अन्यउपयोगकर्ता समूह छोड़ गए </string>
  <string name="CallParticipant__you">आप</string>
  <string name="CallParticipant__you_on_another_device">आप (दूसरे डिवाइस से)</string>
  <string name="CallParticipant__s_on_another_device">%1$s (अन्य डिवाइस से)</string>
  <!--DeleteAccountFragment-->
  <string name="DeleteAccountFragment__deleting_your_account_will">अपना खाता मिटाने से:</string>
  <string name="DeleteAccountFragment__enter_your_phone_number">अपना फ़ोन नंबर दर्ज करें</string>
  <string name="DeleteAccountFragment__delete_account">खाता मिटाएँ</string>
  <string name="DeleteAccountFragment__delete_your_account_info_and_profile_photo">अपने खाते की जानकारी और प्रोफाइल तस्वीर मिटाएँ</string>
  <string name="DeleteAccountFragment__delete_all_your_messages">अपने सभी मेसेज मिटाएँ</string>
  <string name="DeleteAccountFragment__delete_s_in_your_payments_account">अपने भुगतान खाते में %1$s डिलीट करें</string>
  <string name="DeleteAccountFragment__no_country_code">कोई देश कोड निर्दिष्ट नहीं</string>
  <string name="DeleteAccountFragment__no_number">कोई नंबर निर्दिष्ट नहीं</string>
  <string name="DeleteAccountFragment__the_phone_number">आपने जो फोन नंबर दर्ज किया है, वह आपके खाते के फोन नंबर से मेल नहीं खाता।</string>
  <string name="DeleteAccountFragment__are_you_sure">क्या आपको यकीन है कि आप अपना ख़ाता खत्म करना चाहते हैं?</string>
  <string name="DeleteAccountFragment__this_will_delete_your_signal_account">इससे आपका Signal का खाता मिटा जाएगा और एप्लिकेशन रीसेट हो जाएगी। प्रक्रिया पूरी होने के बाद ऐप बंद हो जाएगी।</string>
  <string name="DeleteAccountFragment__failed_to_delete_account">खाता मिटा पाना असफल रहा। क्या आपके पास नेटवर्क कनेक्शन है?</string>
  <string name="DeleteAccountFragment__failed_to_delete_local_data">स्थानीय डेटा को मिटा पाना असफल रहा। आप इसे स्वंय सिस्टम एप्लिकेशन सेटिंग्स में साफ कर सकते हैं।</string>
  <string name="DeleteAccountFragment__launch_app_settings">ऐप सेटिंग्स लांच करें</string>
  <!--Title of progress dialog shown when a user deletes their account and the process is leaving all groups-->
  <!--Title of progress dialog shown when a user deletes their account and the process has left all groups-->
  <!--Message of progress dialog shown when a user deletes their account and the process is canceling their subscription-->
  <!--Message of progress dialog shown when a user deletes their account and the process is leaving groups-->
  <string name="DeleteAccountFragment__depending_on_the_number_of_groups">आप जितने ग्रुपों में हैं, उसके आधार पर इसमें कुछ समय लग सकता है</string>
  <!--Message of progress dialog shown when a user deletes their account and the process has left all groups-->
  <string name="DeleteAccountFragment__deleting_all_user_data_and_resetting">यूज़र का डेटा हटाया जा रहा है और ऐप को रीसेट किया जा रहा है </string>
  <!--Title of error dialog shown when a network error occurs during account deletion-->
  <!--Message of error dialog shown when a network error occurs during account deletion-->
  <!--DeleteAccountCountryPickerFragment-->
  <string name="DeleteAccountCountryPickerFragment__search_countries">देश खोजें</string>
  <!--CreateGroupActivity-->
  <string name="CreateGroupActivity__skip">छोड़ दे </string>
  <plurals name="CreateGroupActivity__d_members">
    <item quantity="one">%1$d सदस्य</item>
    <item quantity="other">%1$d सदस्य</item>
  </plurals>
  <!--ShareActivity-->
  <string name="ShareActivity__share">साझा करें</string>
  <string name="ShareActivity__send">भेजें</string>
  <string name="ShareActivity__comma_s">, %1$s</string>
  <string name="ShareActivity__sharing_to_multiple_chats_is">एक से अधिक चैट में शेयर करना केवल Signal संदेशों के लिए समर्थित है</string>
  <!--MultiShareDialogs-->
  <string name="MultiShareDialogs__failed_to_send_to_some_users">कुछ यूज़र को भेजने में विफल रहे</string>
  <string name="MultiShareDialogs__you_can_only_share_with_up_to">आप केवल अधिकतम %1$d चैट के साथ शेयर कर सकते हैं</string>
  <!--ChatWallpaperActivity-->
  <string name="ChatWallpaperActivity__chat_wallpaper">चैट वॉलपेपर</string>
  <!--ChatWallpaperFragment-->
  <string name="ChatWallpaperFragment__chat_color">चैट का रंग</string>
  <string name="ChatWallpaperFragment__reset_chat_colors">चैट रंग रीसेट करें</string>
  <string name="ChatWallpaperFragment__reset_chat_color">चैट रंग रीसेट करें</string>
  <string name="ChatWallpaperFragment__reset_chat_color_question">चैट रंग रीसेट करें?</string>
  <string name="ChatWallpaperFragment__set_wallpaper">वॉलपेपर सेट करें</string>
  <string name="ChatWallpaperFragment__dark_mode_dims_wallpaper">डार्क मोड वॉलपेपर की रोशनी कम करता है</string>
  <string name="ChatWallpaperFragment__contact_name">संपर्क नाम</string>
  <string name="ChatWallpaperFragment__reset">फिर से स्थापित करना</string>
  <string name="ChatWallpaperFragment__clear">हटाएँ</string>
  <string name="ChatWallpaperFragment__wallpaper_preview_description">वॉलपेपर प्रीव्यू</string>
  <string name="ChatWallpaperFragment__would_you_like_to_override_all_chat_colors">क्या आप सभी चैट रंगों को ओवरराइड करना चाहेंगे?</string>
  <string name="ChatWallpaperFragment__would_you_like_to_override_all_wallpapers">क्या आप सभी वॉलपेपर ओवरराइड करना चाहेंगे?</string>
  <string name="ChatWallpaperFragment__reset_default_colors">डिफ़ॉल्ट रंग रीसेट करें</string>
  <string name="ChatWallpaperFragment__reset_all_colors">सभी रंग रीसेट करें</string>
  <string name="ChatWallpaperFragment__reset_default_wallpaper">डिफ़ॉल्ट वॉलपेपर रीसेट करें</string>
  <string name="ChatWallpaperFragment__reset_all_wallpapers">सभी वॉलपेपर रीसेट करें</string>
  <string name="ChatWallpaperFragment__reset_wallpapers">वॉलपेपर रीसेट करें</string>
  <string name="ChatWallpaperFragment__reset_wallpaper">वॉलपेपर रीसेट करें</string>
  <string name="ChatWallpaperFragment__reset_wallpaper_question">वॉलपेपर रीसेट करें?</string>
  <!--ChatWallpaperSelectionFragment-->
  <string name="ChatWallpaperSelectionFragment__choose_from_photos">फ़ोटो में से चुनें</string>
  <string name="ChatWallpaperSelectionFragment__presets">प्रीसेट्स</string>
  <!--ChatWallpaperPreviewActivity-->
  <string name="ChatWallpaperPreviewActivity__preview">प्रीव्यू</string>
  <string name="ChatWallpaperPreviewActivity__set_wallpaper">वॉलपेपर सेट करें</string>
  <string name="ChatWallpaperPreviewActivity__swipe_to_preview_more_wallpapers">और वॉलपेपर प्रीव्यू करने के लिए स्वाइप करें</string>
  <string name="ChatWallpaperPreviewActivity__set_wallpaper_for_all_chats">सभी चैट के लिए वॉलपेपर सेट करें</string>
  <string name="ChatWallpaperPreviewActivity__set_wallpaper_for_s">%1$s के लिए वॉलपेपर सेट करें</string>
  <string name="ChatWallpaperPreviewActivity__viewing_your_gallery_requires_the_storage_permission">गैलरी को देखने के लिए स्टोरेज इजाज़त की ज़रूरत होती है।</string>
  <!--WallpaperImageSelectionActivity-->
  <string name="WallpaperImageSelectionActivity__choose_wallpaper_image">वॉलपेपर तस्वीर चुनें</string>
  <!--WallpaperCropActivity-->
  <string name="WallpaperCropActivity__pinch_to_zoom_drag_to_adjust">ज़ूम करने के लिए पिंच करें, समायोजित करने के लिए खींचें।</string>
  <string name="WallpaperCropActivity__set_wallpaper_for_all_chats">सभी चैट के लिए वॉलपेपर सेट करें।</string>
  <string name="WallpaperCropActivity__set_wallpaper_for_s">%s के लिए वॉलपेपर सेट करें।</string>
  <string name="WallpaperCropActivity__error_setting_wallpaper">वॉलपेपर सेट करने में त्रुटि हुई।</string>
  <string name="WallpaperCropActivity__blur_photo">फ़ोटो ब्लर करें</string>
  <!--InfoCard-->
  <string name="payment_info_card_about_mobilecoin">MobileCoin के बारे में</string>
  <string name="payment_info_card_mobilecoin_is_a_new_privacy_focused_digital_currency">MobileCoin एक नई गोपनीयता केंद्रित डिजिटल मुद्रा है।</string>
  <string name="payment_info_card_adding_funds">धनराशि जोड़ना</string>
  <string name="payment_info_card_you_can_add_funds_for_use_in">आप अपने वॉलेट पते में MobileCoin भेज कर Molly में उपयोग करने के लिए धनराशि जोड़ सकते हैं।</string>
  <string name="payment_info_card_cashing_out">भुनाना</string>
  <string name="payment_info_card_you_can_cash_out_mobilecoin">आप MobileCoin का समर्थन करने वाले एक्सचेंज पर किसी भी समय MobileCoin को भुना सकते हैं। बस उस एक्सचेंज में अपने खाते पर ट्रांसफ़र करें।</string>
  <string name="payment_info_card_hide_this_card">यह कार्ड छिपाएँ?</string>
  <string name="payment_info_card_hide">छुपा दें</string>
  <string name="payment_info_card_record_recovery_phrase">रिकवरी फ़्रेज़ रिकॉर्ड करें</string>
  <string name="payment_info_card_your_recovery_phrase_gives_you">आपका रिकवरी फ़्रेज़ आपको अपना भुगतान खाता रीस्टोर करने का एक और तरीका प्रदान करता है।</string>
  <string name="payment_info_card_record_your_phrase">अपना फ़्रेज़ रिकॉर्ड करें</string>
  <string name="payment_info_card_update_your_pin">अपना PIN अपडेट करें</string>
  <string name="payment_info_card_with_a_high_balance">अधिक बैलेंस होने पर, अपने खाते को ज़्यादा सुरक्षित करने के लिए आपको एक अक्षरों और अंकों वाले PIN पर अपडेट करना चाहिए।</string>
  <string name="payment_info_card_update_pin">पिन अपडेट करें</string>
  <!--DeactivateWalletFragment-->
  <string name="DeactivateWalletFragment__deactivate_wallet">वॉलेट निष्क्रिय करें</string>
  <string name="DeactivateWalletFragment__your_balance">आपका बैलेंस</string>
  <string name="DeactivateWalletFragment__its_recommended_that_you">हमारा सुझाव है कि भुगतान निष्क्रिय करने से पहले आप अपनी धनराशि को दूसरे वॉलेट पते पर ट्रांसफ़र कर लें।यदि आप अपनी धनराशि को अभी ट्रांसफर करना नहीं चुनते हैं तो भुगतानों को फिर से सक्रिय करने की स्थिति में वह धनराशि Molly से लिंक किए गए आपके वॉलेट में बनी रहेगी।</string>
  <string name="DeactivateWalletFragment__transfer_remaining_balance">बचे हुए बैलेंस को ट्रांसफ़र करें</string>
  <string name="DeactivateWalletFragment__deactivate_without_transferring">ट्रांसफ़र किए बिना निष्क्रिय करें</string>
  <string name="DeactivateWalletFragment__deactivate">निष्क्रिय करें</string>
  <string name="DeactivateWalletFragment__deactivate_without_transferring_question">ट्रांसफ़र किए बिना निष्क्रिय करें?</string>
  <string name="DeactivateWalletFragment__your_balance_will_remain">यदि आप भुगतान फिर से सक्रिय करना चुनते हैं तो आपका बैलेंस Molly से लिंक किए हुए आपके वॉलेट में ही रहेगा।</string>
  <string name="DeactivateWalletFragment__error_deactivating_wallet">वॉलेट निष्क्रिय करने में त्रुटि हुई।</string>
  <!--PaymentsRecoveryStartFragment-->
  <string name="PaymentsRecoveryStartFragment__recovery_phrase">रिकवरी फ़्रेज़</string>
  <string name="PaymentsRecoveryStartFragment__view_recovery_phrase">रिकवरी फ़्रेज़ देखें</string>
  <string name="PaymentsRecoveryStartFragment__enter_recovery_phrase">रिकवरी फ़्रेज़ दर्ज करें</string>
  <string name="PaymentsRecoveryStartFragment__your_balance_will_automatically_restore">आपके द्वारा Signal फिर से इंस्टॉल करते समय यदि आप अपने Signal PIN की पुष्टि करते हैं तो आपका बैलेंस अपने आप रीस्टोर हो जाएगा। आप रिकवरी फ़्रेज़ का उपयोग करके भी अपना बैलेंस रीस्टोर कर सकते हैं, जो आपके लिए अनोखा %1$d-शब्द का वाक्यांश होता है। इसे लिख लें और किसी सुरक्षित स्थान पर रखें।</string>
  <string name="PaymentsRecoveryStartFragment__your_recovery_phrase_is_a">आपका रिकवरी फ़्रेज़ आपके लिए एक अनोखा %1$d-शब्द का वाक्यांश होता है। अपना बैलेंस रीस्टोर करने के लिए इस वाक्यांश का उपयोग करें।</string>
  <string name="PaymentsRecoveryStartFragment__start">शुरू</string>
  <string name="PaymentsRecoveryStartFragment__enter_manually">मैन्युअल रूप से दर्ज करें</string>
  <string name="PaymentsRecoveryStartFragment__paste_from_clipboard">क्लिपबोर्ड से पेस्ट करें</string>
  <!--PaymentsRecoveryPasteFragment-->
  <string name="PaymentsRecoveryPasteFragment__paste_recovery_phrase">रिकवरी फ़्रेज़ पेस्ट करें</string>
  <string name="PaymentsRecoveryPasteFragment__recovery_phrase">रिकवरी फ़्रेज़</string>
  <string name="PaymentsRecoveryPasteFragment__next">अगला</string>
  <string name="PaymentsRecoveryPasteFragment__invalid_recovery_phrase">अमान्य रिकवरी फ़्रेज़</string>
  <string name="PaymentsRecoveryPasteFragment__make_sure">सुनिश्चित करें कि आपने %1$d शब्द दर्ज किए हों और दोबारा प्रयास करें।</string>
  <!--PaymentsRecoveryPhraseFragment-->
  <string name="PaymentsRecoveryPhraseFragment__next">अगला</string>
  <string name="PaymentsRecoveryPhraseFragment__edit">बदलें</string>
  <string name="PaymentsRecoveryPhraseFragment__previous">पिछले</string>
  <string name="PaymentsRecoveryPhraseFragment__your_recovery_phrase">आपका रिकवरी फ़्रेज़</string>
  <string name="PaymentsRecoveryPhraseFragment__write_down_the_following_d_words">निम्न %1$d शब्दों को क्रम से लिख लें। अपनी सूची को किसी सुरक्षित स्थान पर रखें।</string>
  <string name="PaymentsRecoveryPhraseFragment__make_sure_youve_entered">सुनिश्चित करें कि आपने अपना वाक्यांश ठीक से दर्ज किया हो।</string>
  <string name="PaymentsRecoveryPhraseFragment__do_not_screenshot_or_send_by_email">स्क्रीनशॉट न लें या ईमेल से न भेजें।</string>
  <string name="PaymentsRecoveryPhraseFragment__payments_account_restored">भुगतान खाता रीस्टोर किया गया।</string>
  <string name="PaymentsRecoveryPhraseFragment__invalid_recovery_phrase">अमान्य रिकवरी फ़्रेज़</string>
  <string name="PaymentsRecoveryPhraseFragment__make_sure_youve_entered_your_phrase_correctly_and_try_again">सुनिश्चित करें कि आपने अपना वाक्यांश ठीक से दर्ज किया है और दोबारा प्रयास करें।</string>
  <string name="PaymentsRecoveryPhraseFragment__copy_to_clipboard">क्लिपबोर्ड पर कॉपी करें?</string>
  <string name="PaymentsRecoveryPhraseFragment__if_you_choose_to_store">यदि आप अपने रिकवरी फ़्रेज़ को डिजिटल रूप से स्टोर करना चुनें, तो सुनिश्चित करें उसे आपके भरोसेमंद स्थान पर सुरक्षित रखा गया हो।</string>
  <string name="PaymentsRecoveryPhraseFragment__copy">कॉपी</string>
  <!--PaymentsRecoveryPhraseConfirmFragment-->
  <string name="PaymentRecoveryPhraseConfirmFragment__confirm_recovery_phrase">रिकवरी फ़्रेज़ की पुष्टि करें</string>
  <string name="PaymentRecoveryPhraseConfirmFragment__enter_the_following_words">अपने रिकवरी फ़्रेज़ से निम्न शब्दों को दर्ज करें।</string>
  <string name="PaymentRecoveryPhraseConfirmFragment__word_d">शब्द %1$d</string>
  <string name="PaymentRecoveryPhraseConfirmFragment__see_phrase_again">वाक्यांश दोबारा देखें</string>
  <string name="PaymentRecoveryPhraseConfirmFragment__done">पूर्ण</string>
  <string name="PaymentRecoveryPhraseConfirmFragment__recovery_phrase_confirmed">रिकवरी फ़्रेज़ की पुष्टि की गई</string>
  <!--PaymentsRecoveryEntryFragment-->
  <string name="PaymentsRecoveryEntryFragment__enter_recovery_phrase">रिकवरी फ़्रेज़ दर्ज करें</string>
  <string name="PaymentsRecoveryEntryFragment__enter_word_d">%1$d शब्द दर्ज करें</string>
  <string name="PaymentsRecoveryEntryFragment__word_d">शब्द %1$d</string>
  <string name="PaymentsRecoveryEntryFragment__next">अगला</string>
  <string name="PaymentsRecoveryEntryFragment__invalid_word">अमान्य शब्द</string>
  <!--ClearClipboardAlarmReceiver-->
  <string name="ClearClipboardAlarmReceiver__clipboard_cleared">क्लिपबोर्ड हटाया गया।</string>
  <!--PaymentNotificationsView-->
  <string name="PaymentNotificationsView__view">देखना</string>
  <!--UnreadPayments-->
  <string name="UnreadPayments__s_sent_you_s">%1$s ने आपको %2$s भेजा</string>
  <string name="UnreadPayments__d_new_payment_notifications">%1$d नई भुगतान सूचनाएँ</string>
  <!--CanNotSendPaymentDialog-->
  <string name="CanNotSendPaymentDialog__cant_send_payment">भुगतान नहीं भेज सकते</string>
  <string name="CanNotSendPaymentDialog__to_send_a_payment_to_this_user">इस यूज़र को भुगतान भेजने के लिए उन्हें आपकी ओर से भेजी गई संदेश रिक्वेस्ट स्वीकार करनी होगी। उन्हें संदेश रिक्वेस्ट बनाने के लिए एक संदेश भेजें।</string>
  <string name="CanNotSendPaymentDialog__send_a_message">एक मेसेज भेजें</string>
  <!--GroupsInCommonMessageRequest-->
  <string name="GroupsInCommonMessageRequest__you_have_no_groups_in_common_with_this_person">इस व्यक्ति के साथ आपका कोई समूह समान नहीं है। अवांछित संदेशों से बचने के लिए स्वीकार करने से पहले अनुरोधों की सावधानीपूर्वक समीक्षा करें।</string>
  <string name="GroupsInCommonMessageRequest__none_of_your_contacts_or_people_you_chat_with_are_in_this_group">इस ग्रुप में आपके कोई भी संपर्क या आपसे चैट करने वाले कोई लोग नहीं हैं। अवांछित संदेशों से बचने के लिए स्वीकार करने से पहले रिक्वेस्ट की समीक्षा ध्यान से करें।</string>
  <string name="GroupsInCommonMessageRequest__about_message_requests">संदेश रिक्वेस्ट की जानकारी</string>
  <string name="GroupsInCommonMessageRequest__okay">ठीक है</string>
  <string name="ChatColorSelectionFragment__heres_a_preview_of_the_chat_color">यहां चैट रंग का पूर्वावलोकन दिया गया है।</string>
  <string name="ChatColorSelectionFragment__the_color_is_visible_to_only_you">रंग केवल आपको दिखाई देता है।</string>
  <!--GroupDescriptionDialog-->
  <string name="GroupDescriptionDialog__group_description">अच्छा विवरण</string>
  <!--QualitySelectorBottomSheetDialog-->
  <string name="QualitySelectorBottomSheetDialog__standard">मानक</string>
  <string name="QualitySelectorBottomSheetDialog__faster_less_data">तेज़, कम डेटा</string>
  <string name="QualitySelectorBottomSheetDialog__high">उच्च</string>
  <string name="QualitySelectorBottomSheetDialog__slower_more_data">धीमा, अधिक डेटा</string>
  <string name="QualitySelectorBottomSheetDialog__photo_quality">फ़ोटो की गुणवत्ता</string>
  <!--AppSettingsFragment-->
  <string name="AppSettingsFragment__invite_your_friends">अपने मित्रों को आमंत्रित करें</string>
  <!--AccountSettingsFragment-->
  <string name="AccountSettingsFragment__account">खाता</string>
  <string name="AccountSettingsFragment__youll_be_asked_less_frequently">समय के साथ-साथ आपसे कम बार पूछा जाएगा</string>
  <string name="AccountSettingsFragment__require_your_signal_pin">आपके फ़ोन नंबर को Signal पर दोबारा रजिस्टर करने के लिए आपका Signal PIN आवश्यक होता है</string>
  <string name="AccountSettingsFragment__change_phone_number">फ़ोन नंबर बदलें</string>
  <!--ChangeNumberFragment-->
  <string name="ChangeNumberFragment__use_this_to_change_your_current_phone_number_to_a_new_phone_number">अपने मौजूदा फ़ोन नंबर को नए फ़ोन नंबर में बदलने के लिए इसका इस्तेमाल करें. आप इस बदलाव को पहले जैसा नहीं कर सकते.\n\nजारी रखने से पहले, पक्का करें कि आपके नए नंबर पर SMS या कॉल आ सकते हैं.</string>
  <string name="ChangeNumberFragment__continue">आगे </string>
  <!--Message shown on dialog after your number has been changed successfully.-->
  <!--Confirmation button to dismiss number changed dialog-->
  <string name="ChangeNumber__okay">ठीक है</string>
  <!--ChangeNumberEnterPhoneNumberFragment-->
  <string name="ChangeNumberEnterPhoneNumberFragment__change_number">नंबर बदलें</string>
  <string name="ChangeNumberEnterPhoneNumberFragment__your_old_number">आपका पुराना नंबर</string>
  <string name="ChangeNumberEnterPhoneNumberFragment__old_phone_number">पुराना फ़ोन नंबर</string>
  <string name="ChangeNumberEnterPhoneNumberFragment__your_new_number">आपका नया नंबर</string>
  <string name="ChangeNumberEnterPhoneNumberFragment__new_phone_number">नया फ़ोन नंबर</string>
  <string name="ChangeNumberEnterPhoneNumberFragment__the_phone_number_you_entered_doesnt_match_your_accounts">आपने जो फोन नंबर दर्ज किया है, वह आपके खाते के फोन नंबर से मेल नहीं खाता।</string>
  <string name="ChangeNumberEnterPhoneNumberFragment__you_must_specify_your_old_number_country_code">आपको अपने पुराने नंबर का देश कोड स्पष्ट करना होगा</string>
  <string name="ChangeNumberEnterPhoneNumberFragment__you_must_specify_your_old_phone_number">आपको अपना पुराना फ़ोन नंबर स्पष्ट करना होगा</string>
  <string name="ChangeNumberEnterPhoneNumberFragment__you_must_specify_your_new_number_country_code">आपको अपने नए नंबर का देश कोड स्पष्ट करना होगा</string>
  <string name="ChangeNumberEnterPhoneNumberFragment__you_must_specify_your_new_phone_number">आपको अपना नया फ़ोन नंबर स्पष्ट करना होगा</string>
  <!--ChangeNumberVerifyFragment-->
  <string name="ChangeNumberVerifyFragment__change_number">नंबर बदलें</string>
  <string name="ChangeNumberVerifyFragment__verifying_s">%1$s की जांच कर रहे</string>
  <string name="ChangeNumberVerifyFragment__captcha_required">कैप्चा आवश्यक</string>
  <!--ChangeNumberConfirmFragment-->
  <string name="ChangeNumberConfirmFragment__change_number">नंबर बदलें</string>
  <string name="ChangeNumberConfirmFragment__you_are_about_to_change_your_phone_number_from_s_to_s">आप अपने फ़ोन नंबर को %1$s से %2$s में बदलने वाले हैं.\n\nआगे बढ़ने से पहले, कृपया जांच लें कि नीचे दिया गया नंबर सही है.</string>
  <string name="ChangeNumberConfirmFragment__edit_number">नंबर संपादित करें</string>
  <!--ChangeNumberRegistrationLockFragment-->
  <string name="ChangeNumberRegistrationLockFragment__signal_change_number_need_help_with_pin_for_android_v2_pin">सिग्नल चेंज नंबर - एंड्रॉइड के लिए पिन की मदद चाहिए (v2 पिन)</string>
  <!--ChangeNumberPinDiffersFragment-->
  <string name="ChangeNumberPinDiffersFragment__pins_do_not_match">पिन मेल नहीं खा रहे</string>
  <string name="ChangeNumberPinDiffersFragment__the_pin_associated_with_your_new_number_is_different_from_the_pin_associated_with_your_old_one">आपके नए नंबर से जुड़ा पिन आपके पुराने नंबर से जुड़े पिन से अलग है. क्या आप अपना पुराना पिन रखना चाहेंगे या उसे अपडेट करना चाहते हैं?</string>
  <string name="ChangeNumberPinDiffersFragment__keep_old_pin">पुराना पिन रखें</string>
  <string name="ChangeNumberPinDiffersFragment__update_pin">पिन अपडेट करें</string>
  <string name="ChangeNumberPinDiffersFragment__keep_old_pin_question">पुराना पिन रखना है?</string>
  <!--ChangeNumberLockActivity-->
  <!--Info message shown to user if something crashed the app during the change number attempt and we were unable to confirm the change so we force them into this screen to check before letting them use the app-->
  <string name="ChangeNumberLockActivity__it_looks_like_you_tried_to_change_your_number_but_we_were_unable_to_determine_if_it_was_successful_rechecking_now">ऐसा लगता है कि आपने अपना नंबर बदलने की कोशिश की लेकिन हम यह निर्धारित नहीं कर पाए कि यह सफ़ल रहा या नहीं.\n\nअभी जांच कर रहे हैं…</string>
  <!--Dialog title shown if we were able to confirm your change number status (meaning we now know what the server thinks our number is) after a crash during the regular flow-->
  <string name="ChangeNumberLockActivity__change_status_confirmed">स्टेटस के बदलाव की पुष्टि की गई</string>
  <!--Dialog message shown if we were able to confirm your change number status (meaning we now know what the server thinks our number is) after a crash during the regular flow-->
  <string name="ChangeNumberLockActivity__your_number_has_been_confirmed_as_s">आपके नंबर की %1$s के रूप में पुष्टि की गई है. अगर यह आपका नया नंबर नहीं है, तो कृपया नंबर बदलने की प्रक्रिया को फिर से शुरू करें.</string>
  <!--Dialog title shown if we were not able to confirm your phone number with the server and thus cannot let leave the change flow yet after a crash during the regular flow-->
  <string name="ChangeNumberLockActivity__change_status_unconfirmed">स्टेटस बदलाव अपुष्ट</string>
  <!--Dialog message shown when we can\'t verify the phone number on the server, only shown if there was a network error communicating with the server after a crash during the regular flow-->
  <string name="ChangeNumberLockActivity__we_could_not_determine_the_status_of_your_change_number_request">हम आपके नंबर के बदलाव अनुरोध की स्थिति निर्धारित नहीं कर सके।\n\n(एरर: %1$s)</string>
  <!--Dialog button to retry confirming the number on the server-->
  <string name="ChangeNumberLockActivity__retry">दोबारा कोशिश करें</string>
  <!--Dialog button shown to leave the app when in the unconfirmed change status after a crash in the regular flow-->
  <string name="ChangeNumberLockActivity__leave">छोङें</string>
  <string name="ChangeNumberLockActivity__submit_debug_log">डीबग लॉग जमा करें</string>
  <!--ChatsSettingsFragment-->
  <string name="ChatsSettingsFragment__keyboard">कीबोर्ड</string>
  <string name="ChatsSettingsFragment__enter_key_sends">दर्ज की भेजता है</string>
  <!--SmsSettingsFragment-->
  <string name="SmsSettingsFragment__use_as_default_sms_app">डिफ़ॉल्ट SMS ऐप के रूप में उपयोग करें</string>
  <!--NotificationsSettingsFragment-->
  <string name="NotificationsSettingsFragment__messages">मेसेज</string>
  <string name="NotificationsSettingsFragment__calls">कॉल</string>
  <string name="NotificationsSettingsFragment__notify_when">तब सूचित करें, जब…</string>
  <string name="NotificationsSettingsFragment__contact_joins_signal">संपर्क Signal से जुड़े</string>
  <!--Notification preference header-->
  <!--Notification preference option header-->
  <!--Notification preference summary text-->
  <!--NotificationProfilesFragment-->
  <!--Title for notification profiles screen that shows all existing profiles-->
  <!--Button text to create a notification profile-->
  <string name="NotificationProfilesFragment__create_profile">प्रोफ़ाइल बनाएं </string>
  <!--PrivacySettingsFragment-->
  <string name="PrivacySettingsFragment__blocked">ब्लॉक</string>
  <string name="PrivacySettingsFragment__d_contacts">%1$d संपर्क</string>
  <string name="PrivacySettingsFragment__messaging">संदेश संवाद</string>
  <string name="PrivacySettingsFragment__disappearing_messages">गायब होने वाले मेसेज</string>
  <string name="PrivacySettingsFragment__app_security">ऐप सुरक्षा</string>
  <string name="PrivacySettingsFragment__block_screenshots_in_the_recents_list_and_inside_the_app">रीसेंट सूची में और ऐप के अंदर स्क्रीनशॉट ब्लॉक करें</string>
  <string name="PrivacySettingsFragment__signal_message_and_calls">Signal संदेश और कॉल, हमेशा रिले होने वाले कॉल और सील्ड सेंडर</string>
  <string name="PrivacySettingsFragment__default_timer_for_new_changes">नई चैट के लिए डिफ़ॉल्ट टाइमर</string>
  <string name="PrivacySettingsFragment__set_a_default_disappearing_message_timer_for_all_new_chats_started_by_you">आपके द्वारा शुरू की गई सभी नई चैट के लिए एक ग़ायब होने वाले संदेशों का समय सेट करें।</string>
  <!--AdvancedPrivacySettingsFragment-->
  <string name="AdvancedPrivacySettingsFragment__show_status_icon">स्थिति आइकन दिखाएँ</string>
  <string name="AdvancedPrivacySettingsFragment__show_an_icon">सील्ड सेंडर का उपयोग करके डिलीवर किए जाने पर संदेश विवरण में एक आइकन दिखाएँ।</string>
  <!--ExpireTimerSettingsFragment-->
  <string name="ExpireTimerSettingsFragment__when_enabled_new_messages_sent_and_received_in_new_chats_started_by_you_will_disappear_after_they_have_been_seen">इसके चालू होने पर, आपके द्वारा शुरू की गई नई चैट में भेजे गए और मिले नए संदेश देखे जाने के बाद ग़ायब हो जाएँगे।</string>
  <string name="ExpireTimerSettingsFragment__when_enabled_new_messages_sent_and_received_in_this_chat_will_disappear_after_they_have_been_seen">इसके चालू होने पर, इस चैट में भेजे गए और मिले नए संदेश देखे जाने के बाद ग़ायब हो जाएँगे।</string>
  <string name="ExpireTimerSettingsFragment__off">बंद </string>
  <string name="ExpireTimerSettingsFragment__4_weeks">4 हफ़्ते</string>
  <string name="ExpireTimerSettingsFragment__1_week">1 सप्ताह</string>
  <string name="ExpireTimerSettingsFragment__1_day">1 दिन</string>
  <string name="ExpireTimerSettingsFragment__8_hours">8 घंटे</string>
  <string name="ExpireTimerSettingsFragment__1_hour">1 घंटा</string>
  <string name="ExpireTimerSettingsFragment__5_minutes">5 मिनट</string>
  <string name="ExpireTimerSettingsFragment__30_seconds">30 सेकंड</string>
  <string name="ExpireTimerSettingsFragment__custom_time">कस्टम समय</string>
  <string name="ExpireTimerSettingsFragment__set">सेट</string>
  <string name="ExpireTimerSettingsFragment__save">सेव</string>
  <string name="CustomExpireTimerSelectorView__seconds">सेकंड</string>
  <string name="CustomExpireTimerSelectorView__minutes">मिनट</string>
  <string name="CustomExpireTimerSelectorView__hours">घंटे</string>
  <string name="CustomExpireTimerSelectorView__days">दिन</string>
  <string name="CustomExpireTimerSelectorView__weeks">हफ़्ते</string>
  <!--HelpSettingsFragment-->
  <string name="HelpSettingsFragment__support_center">सहायता केंद्र</string>
  <string name="HelpSettingsFragment__contact_us">हमसे संपर्क करें</string>
  <string name="HelpSettingsFragment__version">वर्ज़न</string>
  <string name="HelpSettingsFragment__debug_log">डीबग लॉग</string>
  <string name="HelpSettingsFragment__terms_amp_privacy_policy">नियम और गोपनीयता नीति</string>
  <string name="HelpFragment__copyright_signal_messenger">कॉपीराइट Molly मेसेंजर</string>
  <string name="HelpFragment__licenced_under_the_gplv3">GPLv3 के तहत लायसेंसीकृत</string>
  <!--DataAndStorageSettingsFragment-->
  <string name="DataAndStorageSettingsFragment__media_quality">मीडिया क्वालिटी</string>
  <string name="DataAndStorageSettingsFragment__sent_media_quality">मीडिया क्वालिटी भेजी गई</string>
  <string name="DataAndStorageSettingsFragment__sending_high_quality_media_will_use_more_data">हाई क्वालिटी मीडिया भेजने के लिए अधिक डेटा खर्च होगा।</string>
  <string name="DataAndStorageSettingsFragment__high">उच्च</string>
  <string name="DataAndStorageSettingsFragment__standard">मानक</string>
  <string name="DataAndStorageSettingsFragment__calls">कॉल</string>
  <!--ChatColorSelectionFragment-->
  <string name="ChatColorSelectionFragment__auto">स्वतः</string>
  <string name="ChatColorSelectionFragment__use_custom_colors">कस्टम रंगों का उपयोग करें</string>
  <string name="ChatColorSelectionFragment__chat_color">चैट का रंग</string>
  <string name="ChatColorSelectionFragment__edit">बदलें</string>
  <string name="ChatColorSelectionFragment__duplicate">नक़ल</string>
  <string name="ChatColorSelectionFragment__delete">हटाए </string>
  <string name="ChatColorSelectionFragment__delete_color">रंग हटाएं</string>
  <plurals name="ChatColorSelectionFragment__this_custom_color_is_used">
    <item quantity="one">इस कस्टम रंग का उपयोग %1$d चैट में किया गया है। क्या आप सभी चैट के लिए इसे डिलीट करना चाहते हैं?</item>
    <item quantity="other">इस कस्टम रंग का उपयोग %1$d चैट में किया गया है। क्या आप सभी चैट के लिए इसे डिलीट करना चाहते हैं?</item>
  </plurals>
  <string name="ChatColorSelectionFragment__delete_chat_color">चैट का रंग डिलीट करें?</string>
  <!--CustomChatColorCreatorFragment-->
  <string name="CustomChatColorCreatorFragment__solid">ठोस</string>
  <string name="CustomChatColorCreatorFragment__gradient">ढाल</string>
  <string name="CustomChatColorCreatorFragment__hue">वर्ण</string>
  <string name="CustomChatColorCreatorFragment__saturation">परिपूर्णता</string>
  <!--CustomChatColorCreatorFragmentPage-->
  <string name="CustomChatColorCreatorFragmentPage__save">सेव</string>
  <string name="CustomChatColorCreatorFragmentPage__edit_color">रंग संपादित करें</string>
  <plurals name="CustomChatColorCreatorFragmentPage__this_color_is_used">
    <item quantity="one">इस रंग का उपयोग %1$d चैट में किया गया है। क्या आप सभी चैट के लिए बदलाव सेव करना चाहते हैं?</item>
    <item quantity="other">इस रंग का उपयोग %1$d चैट में किया गया है। क्या आप सभी चैट के लिए बदलाव सेव करना चाहते हैं?</item>
  </plurals>
  <!--ChatColorGradientTool-->
  <string name="ChatColorGradientTool_top_edge_selector">ऊपर के हिस्से का चयनकर्ता</string>
  <string name="ChatColorGradientTool_bottom_edge_selector">निचले हिस्से का चयनकर्ता</string>
  <!--EditReactionsFragment-->
  <string name="EditReactionsFragment__customize_reactions">प्रतिक्रियाएँ कस्टमाइज़ करें</string>
  <string name="EditReactionsFragment__tap_to_replace_an_emoji">इमोजी बदलने के लिए टैप करें</string>
  <string name="EditReactionsFragment__reset">फिर से स्थापित करना</string>
  <string name="EditReactionsFragment_save">सेव</string>
  <string name="ChatColorSelectionFragment__auto_matches_the_color_to_the_wallpaper">अपने आप वॉलपेपर के रंग जैसा हो जाता है</string>
  <string name="CustomChatColorCreatorFragment__drag_to_change_the_direction_of_the_gradient">ग्रैडिएंट की दिशा बदलने के लिए खींचें</string>
  <!--ChatColorsMegaphone-->
  <string name="ChatColorsMegaphone__new_chat_colors">नए चैट रंग</string>
  <string name="ChatColorsMegaphone__we_switched_up_chat_colors">हमने आपको अधिक विकल्प देने और चैट को पढ़ने में आसान बनाने के लिए चैट रंगों को बदल दिया है।</string>
  <string name="ChatColorsMegaphone__appearance">दिखावट</string>
  <string name="ChatColorsMegaphone__not_now">अभी नहीं</string>
  <!--AddAProfilePhotoMegaphone-->
  <string name="AddAProfilePhotoMegaphone__add_a_profile_photo">एक प्रोफ़ाइल फ़ोटो जोड़ें</string>
  <string name="AddAProfilePhotoMegaphone__choose_a_look_and_color">एक रूप और रंग चुनें या अपने आद्याक्षर को अनुकूलित करें।</string>
  <string name="AddAProfilePhotoMegaphone__not_now">अभी नहीं</string>
  <string name="AddAProfilePhotoMegaphone__add_photo">तस्वीर लगाएं</string>
  <!--BecomeASustainerMegaphone-->
  <string name="BecomeASustainerMegaphone__become_a_sustainer">एक सस्टेनर बनें</string>
  <!--Displayed in the Become a Sustainer megaphone-->
  <string name="BecomeASustainerMegaphone__not_now">अभी नहीं</string>
  <string name="BecomeASustainerMegaphone__donate">दान करें</string>
  <!--KeyboardPagerFragment-->
  <string name="KeyboardPagerFragment_emoji">इमोजी</string>
  <string name="KeyboardPagerFragment_open_emoji_search">इमोजी सर्च खोलें</string>
  <string name="KeyboardPagerFragment_open_sticker_search">स्टिकर सर्च खोलें</string>
  <string name="KeyboardPagerFragment_open_gif_search">Gif सर्च खोलें</string>
  <string name="KeyboardPagerFragment_stickers">स्टिकर</string>
  <string name="KeyboardPagerFragment_backspace">बैकस्पेस</string>
  <string name="KeyboardPagerFragment_gifs">Gif</string>
  <string name="KeyboardPagerFragment_search_emoji">इमोजी खोजें</string>
  <string name="KeyboardPagerfragment_back_to_emoji">वापस इमोजी पर जाएँ</string>
  <string name="KeyboardPagerfragment_clear_search_entry">सर्च में डाले गए शब्द हटाएँ</string>
  <string name="KeyboardPagerFragment_search_giphy">GIPHY खोजें</string>
  <!--StickerSearchDialogFragment-->
  <string name="StickerSearchDialogFragment_search_stickers">स्टिकर खोजें</string>
  <string name="StickerSearchDialogFragment_no_results_found">कोई परिणाम नहीं मिला</string>
  <string name="EmojiSearchFragment__no_results_found">कोई परिणाम नहीं मिला</string>
  <string name="NotificationsSettingsFragment__unknown_ringtone">अज्ञात रिंगटोन</string>
  <!--ConversationSettingsFragment-->
  <string name="ConversationSettingsFragment__send_message">संदेश भेजें</string>
  <string name="ConversationSettingsFragment__start_video_call">वीडियो कॉल शुरू करें</string>
  <string name="ConversationSettingsFragment__start_audio_call">ऑडियो कॉल शुरू करें</string>
  <string name="ConversationSettingsFragment__message">मेसेज</string>
  <string name="ConversationSettingsFragment__video">वीडियो</string>
  <string name="ConversationSettingsFragment__audio">ऑडियो</string>
  <string name="ConversationSettingsFragment__call">कॉल</string>
  <string name="ConversationSettingsFragment__mute">म्युट</string>
  <string name="ConversationSettingsFragment__muted">म्यूट किया हुआ</string>
  <string name="ConversationSettingsFragment__search">खोजें</string>
  <string name="ConversationSettingsFragment__disappearing_messages">गायब होने वाले मेसेज</string>
  <string name="ConversationSettingsFragment__sounds_and_notifications">ध्वनियाँ और सूचनाएँ</string>
  <string name="ConversationSettingsFragment__contact_details">संपर्क विवरण</string>
  <string name="ConversationSettingsFragment__view_safety_number">सुरक्षा नंबर देखें</string>
  <string name="ConversationSettingsFragment__block">ब्लॉक</string>
  <string name="ConversationSettingsFragment__block_group">समूह को ब्लाॅक करें</string>
  <string name="ConversationSettingsFragment__unblock">अनब्लॉक करें</string>
  <string name="ConversationSettingsFragment__unblock_group">समूह को अनब्लॉक करें</string>
  <string name="ConversationSettingsFragment__add_to_a_group">किसी समूह में शामिल करें  </string>
  <string name="ConversationSettingsFragment__see_all">सभी देखें</string>
  <string name="ConversationSettingsFragment__add_members">मेंबर्स जोड़ें</string>
  <string name="ConversationSettingsFragment__permissions">अनुमतियाँ</string>
  <string name="ConversationSettingsFragment__requests_and_invites">अनुरोध और आमंत्रण</string>
  <string name="ConversationSettingsFragment__group_link">समूह लिंक</string>
  <string name="ConversationSettingsFragment__add_as_a_contact">संपर्क के रूप में जोड़ें</string>
  <string name="ConversationSettingsFragment__unmute">अनम्यूट</string>
  <string name="ConversationSettingsFragment__conversation_muted_until_s">बातचीत %1$s तक के लिए म्यूट की गई</string>
  <string name="ConversationSettingsFragment__conversation_muted_forever">बातचीत हमेशा के लिए म्यूट की गई</string>
  <string name="ConversationSettingsFragment__copied_phone_number_to_clipboard">फ़ोन नंबर को क्लिपबोर्ड पर कॉपी किया गया।</string>
  <string name="ConversationSettingsFragment__phone_number">फोन नंबर</string>
  <string name="ConversationSettingsFragment__get_badges">Signal का समर्थन करके अपनी प्रोफ़ाइल के लिए बैज पाएं. ज़्यादा जानने के लिए एक बैज पर टैप करें.</string>
  <!--PermissionsSettingsFragment-->
  <string name="PermissionsSettingsFragment__add_members">मेंबर्स जोड़ें</string>
  <string name="PermissionsSettingsFragment__edit_group_info">ग्रुप की जानकारी संपादित करें</string>
  <string name="PermissionsSettingsFragment__send_messages">संदेश भेजें</string>
  <string name="PermissionsSettingsFragment__all_members">सभी सदस्य</string>
  <string name="PermissionsSettingsFragment__only_admins">सिर्फ एडमिन</string>
  <string name="PermissionsSettingsFragment__who_can_add_new_members">नए मेंबर कौन शामिल कर सकता है?</string>
  <string name="PermissionsSettingsFragment__who_can_edit_this_groups_info">इस ग्रुप की जानकारी को कौन संपादित कर सकता है?</string>
  <string name="PermissionsSettingsFragment__who_can_send_messages">संदेश कौन भेज सकता है?</string>
  <!--SoundsAndNotificationsSettingsFragment-->
  <string name="SoundsAndNotificationsSettingsFragment__mute_notifications">नोटिफिकेशन म्यूट करें</string>
  <string name="SoundsAndNotificationsSettingsFragment__not_muted">म्युट नहीं है</string>
  <string name="SoundsAndNotificationsSettingsFragment__muted_until_s">%1$s तक के लिए म्यूट किया गया</string>
  <string name="SoundsAndNotificationsSettingsFragment__mentions">मेंछन</string>
  <string name="SoundsAndNotificationsSettingsFragment__always_notify">हमेशा सूचित करें</string>
  <string name="SoundsAndNotificationsSettingsFragment__do_not_notify">सूचित न करें</string>
  <string name="SoundsAndNotificationsSettingsFragment__custom_notifications">कस्टम अधिसूचनाएं</string>
  <!--StickerKeyboard-->
  <string name="StickerKeyboard__recently_used">हाल ही में उपयोग किया गया</string>
  <!--PlaybackSpeedToggleTextView-->
  <string name="PlaybackSpeedToggleTextView__p5x">.5x</string>
  <string name="PlaybackSpeedToggleTextView__1x">1x</string>
  <string name="PlaybackSpeedToggleTextView__1p5x">1.5x</string>
  <string name="PlaybackSpeedToggleTextView__2x">2x</string>
  <!--PaymentRecipientSelectionFragment-->
  <string name="PaymentRecipientSelectionFragment__new_payment">नया भुगतान</string>
  <!--NewConversationActivity-->
  <string name="NewConversationActivity__new_message">नया Signal मेसेज</string>
  <!--ContactFilterView-->
  <string name="ContactFilterView__search_name_or_number">नाम या नंबर खोजें</string>
  <!--VoiceNotePlayerView-->
  <string name="VoiceNotePlayerView__dot_s">· %1$s</string>
  <string name="VoiceNotePlayerView__stop_voice_message">वॉइस संदेश बंद करें</string>
  <string name="VoiceNotePlayerView__change_voice_message_speed">वॉइस संदेश की स्पीड बदलें</string>
  <string name="VoiceNotePlayerView__pause_voice_message">वॉइस संदेश रोकें</string>
  <string name="VoiceNotePlayerView__play_voice_message">वॉइस संदेश चलाएँ</string>
  <string name="VoiceNotePlayerView__navigate_to_voice_message">वॉइस संदेश पर जाएँ</string>
  <!--AvatarPickerFragment-->
  <string name="AvatarPickerFragment__avatar_preview">अवतार का प्रीव्यू</string>
  <string name="AvatarPickerFragment__camera">कैमरा</string>
  <string name="AvatarPickerFragment__take_a_picture">फ़ोटो खींचें</string>
  <string name="AvatarPickerFragment__choose_a_photo">कोई फ़ोटो चुनें</string>
  <string name="AvatarPickerFragment__photo">तस्वीर</string>
  <string name="AvatarPickerFragment__text">टेक्स्ट</string>
  <string name="AvatarPickerFragment__save">सेव</string>
  <string name="AvatarPickerFragment__select_an_avatar">कोई अवतार चुनें</string>
  <string name="AvatarPickerFragment__clear_avatar">अवतार हटाएँ</string>
  <string name="AvatarPickerFragment__edit">बदलें</string>
  <string name="AvatarPickerRepository__failed_to_save_avatar">अवतार सेव करने में विफल</string>
  <!--TextAvatarCreationFragment-->
  <string name="TextAvatarCreationFragment__preview">प्रीव्यू</string>
  <string name="TextAvatarCreationFragment__done">पूर्ण</string>
  <string name="TextAvatarCreationFragment__text">टेक्स्ट</string>
  <string name="TextAvatarCreationFragment__color">रंग </string>
  <!--VectorAvatarCreationFragment-->
  <string name="VectorAvatarCreationFragment__select_a_color">कोई रंग चुनें</string>
  <!--ContactSelectionListItem-->
  <string name="ContactSelectionListItem__sms">SMS</string>
  <string name="ContactSelectionListItem__dot_s">· %1$s</string>
  <!--Displayed in the toolbar when externally sharing text to multiple recipients-->
  <string name="ShareInterstitialActivity__share">साझा करें</string>
  <!--DSLSettingsToolbar-->
  <string name="DSLSettingsToolbar__navigate_up">ऊपर जाएँ</string>
  <string name="MultiselectForwardFragment__forward_to">को फ़ॉरवर्ड करें</string>
  <!--Displayed when sharing content via the fragment-->
  <string name="MultiselectForwardFragment__share_with">साझा करें</string>
  <string name="MultiselectForwardFragment__add_a_message">एक मेसेज शामिल करें</string>
  <string name="MultiselectForwardFragment__faster_forwards">तेज़ी से फ़ॉरवर्ड करें</string>
  <string name="MultiselectForwardFragment__forwarded_messages_are_now">फ़ॉरवर्ड किए हुए मेसेज अब तुरंत भेजे जाते हैं.</string>
  <plurals name="MultiselectForwardFragment_send_d_messages">
    <item quantity="one">%1$d को मेसेज भेजें</item>
    <item quantity="other">भेजें %1$d मेसेज</item>
  </plurals>
  <plurals name="MultiselectForwardFragment_messages_sent">
    <item quantity="one">मेसेज भेजा गया</item>
    <item quantity="other">मेसेज भेजे गए</item>
  </plurals>
  <plurals name="MultiselectForwardFragment_messages_failed_to_send">
    <item quantity="one">मेसेज भेजेने में असफ़ल</item>
    <item quantity="other">मेसेज भेजेने में असफ़ल</item>
  </plurals>
  <plurals name="MultiselectForwardFragment__couldnt_forward_messages">
    <item quantity="one">मेसेज को फ़ॉरवर्ड नहीं कर सके क्योंकि वह अब उपलब्ध नहीं है.</item>
    <item quantity="other">मेसेज को फ़ॉरवर्ड नहीं कर सके क्योंकि वे अब उपलब्ध नहीं हैं.</item>
  </plurals>
  <string name="MultiselectForwardFragment__limit_reached">लिमिट तक पहुंच गए</string>
  <!--Media V2-->
  <string name="MediaReviewFragment__add_a_message">एक मेसेज शामिल करें</string>
  <string name="MediaReviewFragment__add_a_reply">एक जवाब शामिल करें</string>
  <string name="MediaReviewFragment__send_to">को भेजें</string>
  <string name="MediaReviewFragment__view_once_message">एक बार मेसेज देखें</string>
  <string name="MediaReviewFragment__one_or_more_items_were_too_large">एक या उससे ज़्यादा आइटम बहुत बड़े थे</string>
  <string name="MediaReviewFragment__one_or_more_items_were_invalid">एक या अधिक आइटम अमान्य थे</string>
  <string name="MediaReviewFragment__too_many_items_selected">बहुत ज़्यादा आइटम चुने गए</string>
  <string name="ImageEditorHud__cancel">रद्द करें</string>
  <string name="ImageEditorHud__draw">ड्रॉ करें</string>
  <string name="ImageEditorHud__write_text">टेक्स्ट लिखें</string>
  <string name="ImageEditorHud__add_a_sticker">एक स्टिकर लगाएं</string>
  <string name="ImageEditorHud__blur">धुंधला</string>
  <string name="ImageEditorHud__done_editing">एडिटिंग हो गई</string>
  <string name="ImageEditorHud__clear_all">सभी क्लियर करें</string>
  <string name="ImageEditorHud__undo">पूर्ववत</string>
  <string name="ImageEditorHud__toggle_between_marker_and_highlighter">मार्कर और हाइलाइटर के बीच टॉगल करें</string>
  <string name="ImageEditorHud__delete">हटाए </string>
  <string name="ImageEditorHud__toggle_between_text_styles">टेक्स्ट स्टाइल के बीच टॉगल करें</string>
  <string name="MediaCountIndicatorButton__send">भेजें</string>
  <string name="MediaReviewSelectedItem__tap_to_remove">हटाने के लिए टैप करें</string>
  <string name="MediaReviewSelectedItem__tap_to_select">चयन के लिए टैप करें</string>
  <string name="MediaReviewImagePageFragment__discard">रद्द करें</string>
  <string name="MediaReviewImagePageFragment__discard_changes">बदलाव को नामंज़ूर करें?</string>
  <string name="MediaReviewImagePageFragment__youll_lose_any_changes">इस फ़ोटो में आपने जो भी बदलाव किए हैं वह खो देंगे.</string>
  <string name="CameraFragment__failed_to_open_camera">कैमरा ओपेन करने में असफ़ल</string>
  <string name="BadgesOverviewFragment__my_badges">मेरे बैज</string>
  <string name="BadgesOverviewFragment__featured_badge">विशेष रुप से प्रदर्शित हुआ बैज</string>
  <string name="BadgesOverviewFragment__display_badges_on_profile">प्रोफ़ाइल पर बैज डिस्प्ले करें</string>
  <string name="BadgesOverviewFragment__failed_to_update_profile">प्रोफ़ाइल अपडेट करने में असफ़ल</string>
  <string name="BadgeSelectionFragment__select_badges">बैज चुनें</string>
  <string name="SelectFeaturedBadgeFragment__preview">प्रीव्यू</string>
  <string name="SelectFeaturedBadgeFragment__select_a_badge">एक बैज चुनें</string>
  <string name="SelectFeaturedBadgeFragment__you_must_select_a_badge">आपको एक बैज चुनना होगा</string>
  <string name="SelectFeaturedBadgeFragment__failed_to_update_profile">प्रोफ़ाइल अपडेट करने में असफ़ल</string>
  <string name="ViewBadgeBottomSheetDialogFragment__become_a_sustainer">एक सस्टेनर बनें</string>
  <string name="ImageView__badge">बैज</string>
  <string name="SubscribeFragment__signal_is_powered_by_people_like_you">Signal आप जैसे लोगों से ही चल रहा है।</string>
  <string name="SubscribeFragment__support_technology_that_is_built_for_you">समर्थन तकनीक जो आपके लिए बनाई गई है - आपके डेटा के लिए नहीं - इसे बनाए रखने वाले लोगों के समुदाय में शामिल होकर.</string>
  <string name="SubscribeFragment__support_technology_that_is_built_for_you_not">समर्थन तकनीक जो Signal को बनाए रखने वाले समुदाय में शामिल होकर, आपके डेटा के लिए नहीं, आपके लिए बनाई गई है.</string>
  <string name="SubscribeFragment__currency">करेंसी</string>
  <string name="SubscribeFragment__more_payment_options">और अधिक पेमेंट विकल्प</string>
  <string name="SubscribeFragment__cancel_subscription">सब्सक्रिप्शन रद्द करें</string>
  <string name="SubscribeFragment__confirm_cancellation">रद्द करने की पुष्टि करें?</string>
  <string name="SubscribeFragment__you_wont_be_charged_again">आपसे दोबारा शुल्क नहीं लिया जाएगा. आपकी बिलिंग अवधि के अंत में आपका बैज आपकी प्रोफ़ाइल से हटा दिया जाएगा.</string>
  <string name="SubscribeFragment__not_now">अभी नहीं</string>
  <string name="SubscribeFragment__confirm">पुष्टि करें</string>
  <string name="SubscribeFragment__update_subscription">सब्सक्रिप्शन को अपडेट करें</string>
  <string name="SubscribeFragment__your_subscription_has_been_cancelled">आपका सब्सक्रिप्शन रद्द कर दीया गया है.</string>
  <string name="SubscribeFragment__update_subscription_question">सब्सक्रिप्शन को अपडेट करें?</string>
  <string name="SubscribeFragment__update">अपडेट</string>
  <string name="SubscribeFragment__you_will_be_charged_the_full_amount_s_of">आपसे आज नए सब्सक्रिप्शन मूल्य की पूरी राशि (%1$s) ली जाएगी. आपका सब्सक्रिप्शन मासिक रूप में रिन्यू होगा. </string>
  <string name="Subscription__s_per_month">%s/महीना</string>
  <string name="Subscription__s_per_month_dot_renews_s">%1$s/महीने · रिन्यू होता है %2$s</string>
  <string name="Subscription__s_per_month_dot_expires_s">%1$s/महीने · समाप्त %2$s</string>
  <!--First small text blurb on learn more sheet-->
  <string name="SubscribeLearnMoreBottomSheetDialogFragment__why_donate">दान क्यों करें?</string>
  <string name="SubscribeLearnMoreBottomSheetDialogFragment__signal_is_committed_to_developing">Signal ओपेन सोर्स गोपनीयता प्रौद्योगिकी विकसित करने के लिए प्रतिबद्ध है जो मुक्त अभिव्यक्ति की रक्षा करता है और सुरक्षित वैश्विक संचार को सक्षम बनाता है.</string>
  <string name="SubscribeThanksForYourSupportBottomSheetDialogFragment__thanks_for_your_support">आपके समर्थन के लिए शुक्रिया!</string>
  <string name="SubscribeThanksForYourSupportBottomSheetDialogFragment__thanks_for_the_boost">बूस्ट के लिए धन्यवाद!</string>
  <string name="SubscribeThanksForYourSupportBottomSheetDialogFragment__you_can_also">आप भी कर सकते हैं</string>
  <string name="SubscribeThanksForYourSupportBottomSheetDialogFragment__become_a_montly_sustainer">मासिक सस्टेनर बनें.</string>
  <string name="SubscribeThanksForYourSupportBottomSheetDialogFragment__display_on_profile">प्रोफ़ाइल पर डिस्प्ले करें</string>
  <string name="SubscribeThanksForYourSupportBottomSheetDialogFragment__make_featured_badge">चुनिंदा बैज बनाएं</string>
  <string name="SubscribeThanksForYourSupportBottomSheetDialogFragment__done">पूर्ण</string>
  <string name="ThanksForYourSupportBottomSheetFragment__when_you_have_more">जब आपके पास एक से ज़्यादा बैज हों, तो आप अपनी प्रोफ़ाइल पर दूसरों को देखने की ख़ातिर फ़ीचर के लिए एक को चुन सकते हैं.</string>
  <string name="BecomeASustainerFragment__get_badges">Signal का समर्थन करके अपनी प्रोफ़ाइल के लिए बैज पाएं.</string>
  <string name="BecomeASustainerFragment__signal_is_a_non_profit">Signal एक गैर-लाभकारी संस्था है जिसमें कोई विज्ञापनदाता या निवेशक नहीं है, जो सिर्फ़ आप जैसे लोगों द्वारा समर्थित है.</string>
  <!--Button label for creating a monthly donation-->
  <!--Heading for more area of manage subscriptions page-->
  <string name="ManageDonationsFragment__more">अधिक</string>
  <!--Heading for receipts area of manage subscriptions page-->
  <!--Heading for my subscription area of manage subscriptions page-->
  <string name="ManageDonationsFragment__manage_subscription">सब्सक्रिप्शन मैनेज करें</string>
  <!--Label for Donation Receipts button-->
  <string name="ManageDonationsFragment__badges">बैज</string>
  <string name="ManageDonationsFragment__subscription_faq">सब्सक्रिप्शन के अक्सर पूछे जाने वाले प्रश्न</string>
  <string name="ManageDonationsFragment__error_getting_subscription">सब्सक्रिप्शन पाने में एरर</string>
  <!--Preference heading for other ways to donate-->
  <!--Preference label to launch badge gifting-->
  <string name="BoostFragment__give_signal_a_boost">सिग्नल को बूस्ट दें</string>
  <!--Description text in boost sheet-->
  <string name="Boost__enter_custom_amount">कस्टम राशि दर्ज करें</string>
  <string name="Boost__one_time_contribution">एक बार का योगदान</string>
  <string name="MySupportPreference__add_a_signal_boost">एक सिग्नल बूस्ट शामिल करें</string>
  <string name="MySupportPreference__s_per_month">%1$s/महीने</string>
  <string name="MySupportPreference__renews_s">%1$s को नवीनीकृत करता है</string>
  <string name="MySupportPreference__processing_transaction">ट्रांज़ैक्शन प्रोसेस कर रहे हैं…</string>
  <!--Displayed on "My Support" screen when user badge failed to be added to their account-->
  <string name="MySupportPreference__couldnt_add_badge_s">बैज शामिल नहीं कर सके. %1$s</string>
  <string name="MySupportPreference__please_contact_support">कृपया सपोर्ट से संपर्क करें.</string>
  <!--Title of expiry sheet when boost badge falls off profile unexpectedly.-->
  <!--Displayed in the bottom sheet if a monthly donation badge unexpectedly falls off the user\'s profile-->
  <!--Displayed in the bottom sheet when a boost badge expires-->
  <string name="ExpiredBadgeBottomSheetDialogFragment__you_can_reactivate">आप एक-बारी योगदान के साथ अपने बूस्ट बैज को और 30 दिनों के लिए फिर से एक्टिवेट कर सकते हैं.</string>
  <!--Displayed when we do not think the user is a subscriber when their boost expires-->
  <string name="ExpiredBadgeBottomSheetDialogFragment__become_a_sustainer">एक सस्टेनर बनें</string>
  <string name="ExpiredBadgeBottomSheetDialogFragment__add_a_boost">एक बूस्ट शामिल करें</string>
  <string name="ExpiredBadgeBottomSheetDialogFragment__not_now">अभी नहीं</string>
  <!--Copy displayed when badge expires after user inactivity-->
  <!--Copy displayed when badge expires after payment failure-->
  <string name="ExpiredBadgeBottomSheetDialogFragment__you_can">आप Signal का इस्तेमाल करना जारी रख सकते हैं लेकिन ऐप का समर्थन करने और अपने बैज को फिर से एक्टिव करने के लिए, अभी रिन्यू करें.</string>
  <string name="ExpiredBadgeBottomSheetDialogFragment__renew_subscription">सब्सक्रिप्शन को रिन्यू करें</string>
  <string name="Subscription__please_contact_support_for_more_information">अधिक जानकारी के लिए कृपया समर्थन से संपर्क करें.</string>
  <string name="Subscription__contact_support">समर्थन से संपर्क करें</string>
  <string name="Subscription__earn_a_s_badge">एक %1$s बैज कमाएं</string>
  <string name="SubscribeFragment__processing_payment">भुगतान प्रोसेस किया जा रहा है…</string>
  <!--Displayed in notification when user payment fails to process on Stripe-->
  <string name="DonationsErrors__error_processing_payment">पेमेंट प्रोसेस करने में एरर</string>
  <!--Displayed on "My Support" screen when user subscription payment method failed.-->
  <string name="DonationsErrors__error_processing_payment_s">पेमेंट प्रोसेस करने में एरर. %1$s</string>
  <string name="DonationsErrors__your_badge_could_not_be_added">आपका बैज आपके अकाउंट में नहीं शामिल किया जा सका, लेकिन हो सकता है कि आपसे शुल्क लिया गया हो. कृपया सपोर्ट से संपर्क करें.</string>
  <string name="DonationsErrors__your_payment">आपकी पेमेंट प्रोसेस नहीं की जा सकी और आपसे शुल्क नहीं लिया गया है. कृपया फिर से कोशिश करें.</string>
  <string name="DonationsErrors__still_processing">अभी भी प्रोसेस कर रहे</string>
  <string name="DonationsErrors__couldnt_add_badge">बैज नहीं शामिल कर सके</string>
  <!--Displayed when badge credential couldn\'t be verified-->
  <!--Displayed when badge credential couldn\'t be verified-->
  <!--Displayed as title when some generic error happens during gift badge sending-->
  <!--Displayed as message when some generic error happens during gift badge sending-->
  <string name="DonationsErrors__your_badge_could_not">आपका बैज आपके अकाउंट में नहीं शामिल किया जा सका, लेकिन हो सकता है कि आपसे शुल्क लिया गया हो. कृपया सपोर्ट से संपर्क करें.</string>
  <string name="DonationsErrors__your_payment_is_still">आपकी पेमेंट अभी भी प्रोसेस की जा रही है. आपके कनेक्शन के आधार पर इसमें कुछ मिनट लग सकते हैं.</string>
  <string name="DonationsErrors__google_pay_unavailable">Google Pay अनुपलब्ध</string>
  <string name="DonationsErrors__you_have_to_set_up_google_pay_to_donate_in_app">इन-ऐप पर दान करने के लिए आपको Google Pay सेट अप करना होगा.</string>
  <string name="DonationsErrors__failed_to_cancel_subscription">सब्सक्रिप्शन रद्द करने में असफ़ल</string>
  <string name="DonationsErrors__subscription_cancellation_requires_an_internet_connection">सब्सक्रिप्शन को रद्द करने के लिए इंटरनेट कनेक्शन की ज़रुरत है.</string>
  <string name="ViewBadgeBottomSheetDialogFragment__your_device_doesn_t_support_google_pay_so_you_can_t_subscribe_to_earn_a_badge_you_can_still_support_signal_by_making_a_donation_on_our_website">आपका डिवाइस Google Pay का समर्थन नहीं करता है, इसलिए आप बैज कमाने के लिए सब्सक्राइब नहीं कर सकते. आप अभी भी हमारी वेबसाइट पर दान करके Signal का समर्थन कर सकते हैं.</string>
  <string name="NetworkFailure__network_error_check_your_connection_and_try_again">नेटवर्क एरर. अपने कनेक्शन को चेक करें और फिर से कोशिश करें.</string>
  <string name="NetworkFailure__retry">दोबारा कोशिश करें</string>
  <!--Gift message view title-->
  <!--Gift message view expiry information-->
  <!--Gift badge redeem action label-->
  <!--Gift badge view action label-->
  <string name="GiftMessageView__view">देखना</string>
  <!--Gift badge redeeming action label-->
  <!--Gift badge redeemed label-->
  <!--Stripe decline code generic_failure-->
  <!--Stripe decline code verify on Google Pay and try again-->
  <!--Stripe decline code learn more action label-->
  <string name="DeclineCode__learn_more">अधिक जानें</string>
  <!--Stripe decline code contact issuer-->
  <!--Stripe decline code purchase not supported-->
  <!--Stripe decline code your card has expired-->
  <!--Stripe decline code go to google pay action label-->
  <!--Stripe decline code incorrect card number-->
  <!--Stripe decline code incorrect cvc-->
  <!--Stripe decline code insufficient funds-->
  <!--Stripe decline code incorrect expiration month-->
  <!--Stripe decline code incorrect expiration year-->
  <!--Stripe decline code issuer not available-->
  <!--Stripe decline code processing error-->
  <!--Title of create notification profile screen-->
  <!--Hint text for create/edit notification profile name-->
  <string name="EditNotificationProfileFragment__profile_name">प्रोफ़ाइल नाम</string>
  <!--Name has a max length, this shows how many characters are used out of the max-->
  <string name="EditNotificationProfileFragment__count">%1$d/%2$d</string>
  <!--Call to action button to continue to the next step-->
  <string name="EditNotificationProfileFragment__next">अगला</string>
  <!--Call to action button once the profile is named to create the profile and continue to the customization steps-->
  <string name="EditNotificationProfileFragment__create">बनाएँ</string>
  <!--Call to action button once the profile name is edited-->
  <string name="EditNotificationProfileFragment__save">सेव करें</string>
  <!--Title of edit notification profile screen-->
  <!--Error message shown when attempting to create or edit a profile name to an existing profile name-->
  <string name="EditNotificationProfileFragment__a_profile_with_this_name_already_exists">इस नाम से एक प्रोफाइल पहले से उपयोग में है </string>
  <!--Preset selectable name for a profile name, shown as list in edit/create screen-->
  <string name="EditNotificationProfileFragment__work">कार्यालय</string>
  <!--Preset selectable name for a profile name, shown as list in edit/create screen-->
  <!--Preset selectable name for a profile name, shown as list in edit/create screen-->
  <!--Preset selectable name for a profile name, shown as list in edit/create screen-->
  <!--Preset selectable name for a profile name, shown as list in edit/create screen-->
  <!--Error message shown when attempting to next/save without a profile name-->
  <!--Title for add recipients to notification profile screen in create flow-->
  <!--Description of what the user should be doing with this screen-->
  <!--Button text that launches the contact picker to select from-->
  <!--Call to action button on contact picker for adding to profile-->
  <string name="SelectRecipientsFragment__add">जोड़ें</string>
  <!--Notification profiles home fragment, shown when no profiles have been created yet-->
  <!--Header shown above list of all notification profiles-->
  <!--Button that starts the create new notification profile flow-->
  <!--Profile active status, indicating the current profile is on for an unknown amount of time-->
  <string name="NotificationProfilesFragment__on">पर</string>
  <!--Button use to permanently delete a notification profile-->
  <!--Snakbar message shown when removing a recipient from a profile-->
  <!--Snackbar button text that will undo the recipient remove-->
  <string name="NotificationProfileDetails__undo">पूर्ववत</string>
  <!--Dialog message shown to confirm deleting a profile-->
  <string name="NotificationProfileDetails__permanently_delete_profile">प्रोफ़ाइल को स्थायी रूप से हटाएं?</string>
  <!--Dialog button to delete profile-->
  <string name="NotificationProfileDetails__delete">डिलीट करें</string>
  <!--Title/accessibility text for edit icon to edit profile emoji/name-->
  <!--Schedule description if all days are selected-->
  <!--Profile status on if it is the active profile-->
  <string name="NotificationProfileDetails__on">पर</string>
  <!--Profile status on if it is not the active profile-->
  <string name="NotificationProfileDetails__off">बंद </string>
  <!--Description of hours for schedule (start to end) times-->
  <string name="NotificationProfileDetails__s_to_s">%1$sसे%2$s</string>
  <!--Section header for exceptions to the notification profile-->
  <!--Profile exception to allow all calls through the profile restrictions-->
  <!--Profile exception to allow all @mentions through the profile restrictions-->
  <!--Section header for showing schedule information-->
  <!--If member list is long, will truncate the list and show an option to then see all when tapped-->
  <string name="NotificationProfileDetails__see_all">सभी देखें</string>
  <!--Title for add schedule to profile in create flow-->
  <!--Descriptor text indicating what the user can do with this screen-->
  <!--Text shown next to toggle switch to enable/disable schedule-->
  <!--Label for showing the start time for the schedule-->
  <string name="EditNotificationProfileSchedule__start">शुरू</string>
  <!--Label for showing the end time for the schedule-->
  <!--First letter of Sunday-->
  <!--First letter of Monday-->
  <!--First letter of Tuesday-->
  <!--First letter of Wednesday-->
  <!--First letter of Thursday-->
  <!--First letter of Friday-->
  <!--First letter of Saturday-->
  <!--Title of select time dialog shown when setting start time for schedule-->
  <!--Title of select time dialog shown when setting end time for schedule-->
  <!--If in edit mode, call to action button text show to save schedule to profile-->
  <string name="EditNotificationProfileSchedule__save">सेव करें</string>
  <!--If in create mode, call to action button text to show to skip enabling a schedule-->
  <string name="EditNotificationProfileSchedule__skip">छोड़ दे </string>
  <!--If in create mode, call to action button text to show to use the enabled schedule and move to the next screen-->
  <string name="EditNotificationProfileSchedule__next">अगला</string>
  <!--Error message shown if trying to save/use a schedule with no days selected-->
  <!--Title for final screen shown after completing a profile creation-->
  <!--Call to action button to press to close the created screen and move to the profile details screen-->
  <string name="NotificationProfileCreated__done">पूर्ण</string>
  <!--Descriptor text shown to indicate how to manually turn a profile on/off-->
  <!--Descriptor text shown to indicate you can add a schedule later since you did not add one during create flow-->
  <!--Descriptor text shown to indicate your profile will follow the schedule set during create flow-->
  <!--Button text shown in profile selection bottom sheet to create a new profile-->
  <!--Manual enable option to manually enable a profile for 1 hour-->
  <!--Manual enable option to manually enable a profile until a set time (currently 6pm or 8am depending on what is next)-->
  <string name="NotificationProfileSelection__until_s">%1$s तक</string>
  <!--Option to view profile details-->
  <!--Descriptor text indicating how long a profile will be on when there is a time component associated with it-->
  <!--Displayed in a toast when we fail to open the ringtone picker-->
  <string name="NotificationSettingsFragment__failed_to_open_picker">पिकर ओपेन करने में असफ़ल.</string>
  <!--Description shown for the Signal Release Notes channel-->
  <!--Donation receipts activity title-->
  <string name="DonationReceiptListFragment__all_activity">सभी गतिविधि</string>
  <!--Donation receipts all tab label-->
  <string name="DonationReceiptListFragment__all">सब</string>
  <!--Donation receipts recurring tab label-->
  <!--Donation receipts one-time tab label-->
  <!--Donation receipts gift tab label-->
  <!--Donation receipts boost row label-->
  <!--Donation receipts details title-->
  <string name="DonationReceiptDetailsFragment__details">माहिती</string>
  <!--Donation receipts donation type heading-->
  <!--Donation receipts date paid heading-->
  <!--Donation receipts share PNG-->
  <!--Donation receipts list end note-->
  <!--Donation receipts document title-->
  <!--Donation receipts amount title-->
  <!--Donation receipts thanks-->
  <!--Donation receipt type-->
  <!--region "Stories Tab"-->
  <!--Label for Chats tab in home app screen-->
  <string name="ConversationListTabs__chats">चैट</string>
  <!--Label for Stories tab in home app screen-->
  <!--String for counts above 99 in conversation list tabs-->
  <!--Title for "My Stories" row item in Stories landing page-->
  <!--Subtitle for "My Stories" row item when user has not added stories-->
  <!--Displayed when there are no stories to display-->
  <!--Context menu option to hide a story-->
  <!--Context menu option to unhide a story-->
  <!--Context menu option to forward a story-->
  <string name="StoriesLandingItem__forward">आगे भेजें</string>
  <!--Context menu option to share a story-->
  <!--Context menu option to go to story chat-->
  <!--Label when a story is pending sending-->
  <string name="StoriesLandingItem__sending">भेजा जा रहा है…</string>
  <!--Label when multiple stories are pending sending-->
  <!--Label when a story fails to send-->
  <string name="StoriesLandingItem__send_failed">भेजना असफल रहा</string>
  <!--Status label when a story fails to send indicating user action to retry-->
  <!--Title of dialog confirming decision to hide a story-->
  <!--Message of dialog confirming decision to hide a story-->
  <!--Positive action of dialog confirming decision to hide a story-->
  <string name="StoriesLandingFragment__hide">छुपा दें</string>
  <!--Displayed in Snackbar after story is hidden-->
  <!--Section header for hidden stories-->
  <!--Displayed on each sent story under My Stories-->
  <!--Forward story label, displayed in My Stories context menu-->
  <string name="MyStories_forward">आगे भेजें</string>
  <!--Label for stories for a single user. Format is {given name}\'s Story-->
  <!--Title of dialog to confirm deletion of story-->
  <!--Message of dialog to confirm deletion of story-->
  <!--Displayed at bottom of story viewer when current item has views-->
  <!--Displayed at bottom of story viewer when current item has replies-->
  <!--Used to join views and replies when both exist on a story item-->
  <string name="StoryViewerFragment__s_s">%1$s%2$s</string>
  <!--Displayed when viewing a post you sent-->
  <string name="StoryViewerPageFragment__you">आप</string>
  <!--Displayed when viewing a post displayed to a group-->
  <string name="StoryViewerPageFragment__s_to_s">%1$sसे%2$s</string>
  <!--Displayed when viewing a post from another user with no replies-->
  <string name="StoryViewerPageFragment__reply">उत्तर</string>
  <!--Displayed when a story has no views-->
  <!--Displayed when a story has no replies yet-->
  <!--Displayed for each user that reacted to a story when viewing replies-->
  <!--Label for story views tab-->
  <!--Label for story replies tab-->
  <!--Description of action for reaction button-->
  <!--Displayed when the user is replying privately to someone who replied to one of their stories-->
  <!--Context menu item to privately reply to a story response-->
  <!--Context menu item to copy a story response-->
  <string name="StoryGroupReplyItem__copy">कॉपी</string>
  <!--Context menu item to delete a story response-->
  <string name="StoryGroupReplyItem__delete">डिलीट करें</string>
  <!--Story settings page title-->
  <!--Story settings private stories heading-->
  <!--Note at bottom of story settings regarding who can see private stories.-->
  <!--Option label for creating a new private story-->
  <!--Page title for My Story options-->
  <!--Section heading for story visibility-->
  <!--Clickable option for selecting people to hide your story from-->
  <!--Summary of clickable option displaying how many people you have hidden your story from-->
  <!--Section header for options related to replies and reactions-->
  <!--Switchable option for allowing replies and reactions on your stories-->
  <!--Summary for switchable option allowing replies and reactions on your story-->
  <!--Note about default sharing-->
  <!--Signal connections linked text that opens the Signal Connections sheet-->
  <!--Displayed at the top of the signal connections sheet. Please remember to insert strong tag as required.-->
  <!--Signal connections sheet bullet point 1-->
  <!--Signal connections sheet bullet point 2-->
  <!--Signal connections sheet bullet point 3-->
  <!--Note at the bottom of the Signal connections sheet-->
  <!--Clickable option to add a viewer to a private story-->
  <!--Clickable option to delete a custom story-->
  <!--Dialog title when attempting to remove someone from a private story-->
  <!--Dialog message when attempting to remove someone from a private story-->
  <!--Positive action label when attempting to remove someone from a private story-->
  <string name="PrivateStorySettingsFragment__remove">हटा दें </string>
  <!--Dialog title when deleting a private story-->
  <!--Dialog message when deleting a private story-->
  <!--Page title for editing a private story name-->
  <!--Input field hint when editing a private story name-->
  <!--Save button label when editing a private story name-->
  <string name="EditPrivateStoryNameFragment__save">सेव करें</string>
  <!--Displayed in text post creator before user enters text-->
  <!--Button label for changing font when creating a text post-->
  <!--Displayed in text post creator when prompting user to enter text-->
  <string name="TextStoryPostTextEntryFragment__add_text">टेक्स्ट शामिल करें</string>
  <!--Content description for \'done\' button when adding text to a story post-->
  <!--Text label for media selection toggle-->
  <string name="MediaSelectionActivity__text">टेक्स्ट</string>
  <!--Camera label for media selection toggle-->
  <string name="MediaSelectionActivity__camera">कैमरा</string>
  <!--Hint for entering a URL for a text post-->
  <!--Displayed prior to the user entering a URL for a text post-->
  <!--Hint text for searching for a story text post recipient.-->
  <string name="TextStoryPostSendFragment__search">खोजें</string>
  <!--Title for screen allowing user to hide "My Story" entries from specific people-->
  <!--Done button label for hide story from screen-->
  <string name="HideStoryFromFragment__done">पूर्ण</string>
  <!--Dialog title for first time adding something to a story-->
  <!--Dialog message for first time adding something to a story-->
  <!--First time share to story dialog: Positive action to go ahead and add to story-->
  <!--First time share to story dialog: Neutral action to edit who can view "My Story"-->
  <!--Error message shown when a failure occurs during story send-->
  <!--Error message dialog button to resend a previously failed story send-->
  <string name="StoryDialogs__send">भेजें</string>
  <!--Privacy Settings toggle title for stories-->
  <!--Privacy Settings toggle summary for stories-->
  <!--New story viewer selection screen title-->
  <!--New story viewer selection action button label-->
  <string name="CreateStoryViewerSelectionFragment__next">अगला</string>
  <!--New story viewer selection screen title as recipients are selected-->
  <!--Name story screen title-->
  <!--Name story screen label hint-->
  <!--Name story screen viewers subheading-->
  <!--Name story screen create button label-->
  <string name="CreateStoryWithViewersFragment__create">बनाएँ</string>
  <!--Name story screen error when save attempted with no label-->
  <string name="CreateStoryWithViewersFragment__this_field_is_required">यह फ़ील्ड आवश्यक है।</string>
  <!--Name story screen error when save attempted but label is duplicate-->
  <!--Text for select all action when editing recipients for a story-->
  <string name="BaseStoryRecipientSelectionFragment__select_all">सभी को चुन लो</string>
  <!--Choose story type bottom sheet title-->
  <!--Choose story type bottom sheet new story row title-->
  <!--Choose story type bottom sheet new story row summary-->
  <!--Choose story type bottom sheet group story title-->
  <!--Choose story type bottom sheet group story summary-->
  <!--Choose groups bottom sheet title-->
  <!--Displayed when copying group story reply text to clipboard-->
  <string name="StoryGroupReplyFragment__copied_to_clipboard">क्लिपबोर्ड पर कॉपी किया गया है</string>
  <!--Displayed in story caption when content is longer than 5 lines-->
  <!--Displayed in toast after sending a direct reply-->
  <!--Displayed in toast after sending a direct reaction-->
  <!--Displayed in the viewer when a story is no longer available-->
  <!--Displayed in the viewer when the network is not available-->
  <!--Displayed in the viewer when network is available but content could not be downloaded-->
  <!--Toasted when the user externally shares to a text story successfully-->
  <!--Toasted when the user external share to a text story fails-->
  <!--Displayed in a dialog to let the user select a given users story-->
  <!--Displayed in a dialog to let the user select a given users profile photo-->
  <!--Title for a notification at the bottom of the chat list suggesting that the user disable censorship circumvention because the service has become reachable-->
  <!--Body for a notification at the bottom of the chat list suggesting that the user disable censorship circumvention because the service has become reachable-->
  <!--Label for a button to dismiss a notification at the bottom of the chat list suggesting that the user disable censorship circumvention because the service has become reachable-->
  <string name="TurnOffCircumventionMegaphone_no_thanks">नहीं धन्यवाद </string>
  <!--Label for a button in a notification at the bottom of the chat list to turn off censorship circumvention-->
  <string name="TurnOffCircumventionMegaphone_turn_off">बंद करें</string>
  <!--Conversation Item label for when you react to someone else\'s story-->
  <!--Conversation Item label for reactions to your story-->
  <!--Conversation Item label for reactions to an unavailable story-->
  <!--endregion-->
  <!--Content description for expand contacts chevron-->
  <!--Tagline for gift row items-->
  <!--Headline text on start fragment for gifting a badge-->
  <!--Description text on start fragment for gifting a badge-->
  <!--Action button label for start fragment for gifting a badge-->
  <string name="GiftFlowStartFragment__next">अगला</string>
  <!--Title text on choose recipient page for badge gifting-->
  <!--Title text on confirm gift page-->
  <!--Heading text specifying who the gift will be sent to-->
  <string name="GiftFlowConfirmationFragment__send_to">को भेजें</string>
  <!--Text explaining that gift will be sent to the chosen recipient-->
  <!--Text explaining that this gift is a one time donation-->
  <!--Hint for add message input-->
  <string name="GiftFlowConfirmationFragment__add_a_message">एक मेसेज को शामिल करें</string>
  <!--Title for sheet shown when opening a redeemed gift-->
  <!--Title for sheet shown when opening a sent gift-->
  <string name="ViewSentGiftBottomSheet__thanks_for_your_support">आपके समर्थन के लिए शुक्रिया!</string>
  <!--Description for sheet shown when opening a redeemed gift-->
  <!--Description for sheet shown when opening a sent gift-->
  <!--Primary action for pending gift sheet to redeem badge now-->
  <!--Primary action for pending gift sheet to redeem badge later-->
  <string name="ViewReceivedGiftSheet__not_now">अभी नहीं</string>
  <!--Dialog text while redeeming a gift-->
  <!--Snackbar text when user presses "not now" on redemption sheet-->
  <!--Description text in gift thanks sheet-->
  <!--Expired gift sheet title-->
  <!--Expired gift sheet top description text-->
  <!--Expired gift sheet bottom description text-->
  <string name="ExpiredGiftSheetConfiguration__to_continue">आपके लिए बनाई गई तकनीक का समर्थन जारी रखने के लिए, कृपया एक मासिक सस्टेनर बनने पर विचार करें.</string>
  <!--Expired gift sheet make a monthly donation button-->
  <!--Expired gift sheet not now button-->
  <string name="ExpiredGiftSheetConfiguration__not_now">अभी नहीं</string>
  <!--EOF-->
</resources><|MERGE_RESOLUTION|>--- conflicted
+++ resolved
@@ -2062,14 +2062,7 @@
   <string name="preferences__slow">धीमा</string>
   <string name="preferences__help">मदद</string>
   <string name="preferences__advanced">अधिक</string>
-<<<<<<< HEAD
   <string name="preferences__donate_to_signal">Molly  को दान करें</string>
-  <!--Preference label when someone is already a subscriber-->
-  <string name="preferences__subscription">सब्सक्रिप्शन</string>
-  <!--Preference label for making a monthly donation to Signal-->
-=======
-  <string name="preferences__donate_to_signal">Signal  को दान करें</string>
->>>>>>> ee698951
   <!--Preference label for making one-time donations to Signal-->
   <string name="preferences__privacy">गोपनियता </string>
   <string name="preferences__mms_user_agent">MMS उपयोगकर्ता एजेंट</string>
