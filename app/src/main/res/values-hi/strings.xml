<?xml version='1.0' encoding='UTF-8'?>
<resources>
  <string name="yes">हाँ </string>
  <string name="no">नहीं</string>
  <string name="delete">मिटाओ</string>
  <string name="please_wait">कृपया इंतज़ार कीजिए </string>
  <string name="save">संरक्षित करें</string>
  <string name="note_to_self">स्वयं को लिखें</string>
  <!--AbstractNotificationBuilder-->
  <string name="AbstractNotificationBuilder_new_message">नया Signal मेसेज</string>
  <!--AlbumThumbnailView-->
  <!--ApplicationMigrationActivity-->
  <string name="ApplicationMigrationActivity__signal_is_updating">Molly का अद्यतन हो रहा है…</string>
  <!--ApplicationPreferencesActivity-->
  <string name="ApplicationPreferencesActivity_currently_s">अभी: %s</string>
  <string name="ApplicationPreferenceActivity_you_havent_set_a_passphrase_yet">आपने अभी तक पासफ़्रेज सेट नहीं किया है!</string>
  <string name="ApplicationPreferencesActivity_disable_passphrase">पासफ़्रेज़ अक्षम करें?</string>
  <string name="ApplicationPreferencesActivity_this_will_permanently_unlock_signal_and_message_notifications">यह Molly और मेसेज नोटिफिकेशन को स्थायी रूप से अनलॉक करेगा</string>
  <string name="ApplicationPreferencesActivity_disable">अक्षम</string>
  <string name="ApplicationPreferencesActivity_unregistering">पंजीकरण रद्द करना</string>
  <string name="ApplicationPreferencesActivity_unregistering_from_signal_messages_and_calls">Molly मेसेज और कॉल से अपंजीकृत करना</string>
  <string name="ApplicationPreferencesActivity_disable_signal_messages_and_calls">Molly मेसेज और कॉल अक्षम करें?</string>
  <string name="ApplicationPreferencesActivity_disable_signal_messages_and_calls_by_unregistering">सर्वर से अपंजीकृत करके Molly मेसेजों और कॉलों को अक्षम करें। आपको भविष्य में फिर से उनका उपयोग करने के लिए अपना फोन नंबर फिर से पंजीकृत करना होगा</string>
  <string name="ApplicationPreferencesActivity_error_connecting_to_server">सर्वर से कनेक्ट करने में त्रुटि!</string>
  <string name="ApplicationPreferencesActivity_sms_enabled">SMS सक्षम</string>
  <string name="ApplicationPreferencesActivity_touch_to_change_your_default_sms_app">अपना डिफ़ॉल्ट SMS ऐप बदलने के लिए स्पर्श करें</string>
  <string name="ApplicationPreferencesActivity_sms_disabled">SMS अक्षम</string>
  <string name="ApplicationPreferencesActivity_touch_to_make_signal_your_default_sms_app">अपने डिफ़ॉल्ट SMS ऐप को Signal करने के लिए स्पर्श करें</string>
  <string name="ApplicationPreferencesActivity_on">पर</string>
  <string name="ApplicationPreferencesActivity_On">पर</string>
  <string name="ApplicationPreferencesActivity_off">बंद </string>
  <string name="ApplicationPreferencesActivity_Off">बंद </string>
  <string name="ApplicationPreferencesActivity_sms_mms_summary">SMS %1$s, MMS %2$s</string>
  <string name="ApplicationPreferencesActivity_privacy_summary">स्क्रीन लॉक %1$s, पंजीकरण लॉक %2$s</string>
  <string name="ApplicationPreferencesActivity_appearance_summary">विषय%1$s, भाषा%2$s</string>
  <string name="ApplicationPreferencesActivity_pins_are_required_for_registration_lock">पंजीकरण लॉक के लिए पिन की आवश्यकता होती है। पिन को अक्षम करने के लिए, कृपया पहले पंजीकरण लॉक को अक्षम करें।</string>
  <string name="ApplicationPreferencesActivity_pin_created">पिन बनाया गया।</string>
  <string name="ApplicationPreferencesActivity_pin_disabled">पिन को डिसेबल किया गया।</string>
  <string name="ApplicationPreferencesActivity_hide">छुपा दें</string>
  <string name="ApplicationPreferencesActivity_hide_reminder">अनुस्मारक को छिपाएं?</string>
  <string name="ApplicationPreferencesActivity_record_payments_recovery_phrase">भुगतान रिकवरी फ़्रेज़ रिकॉर्ड करें</string>
  <string name="ApplicationPreferencesActivity_record_phrase">वाक्यांश रिकॉर्ड करें</string>
  <string name="ApplicationPreferencesActivity_before_you_can_disable_your_pin">इससे पहले कि आप अपना PIN अक्षम करें, अपने भुगतान खाते को रिकवर करना सुनिश्चित करने के लिए आपको अपना भुगतान रिकवरी फ़्रेज़ रिकॉर्ड करना होगा।</string>
  <!--AppProtectionPreferenceFragment-->
  <plurals name="AppProtectionPreferenceFragment_minutes">
    <item quantity="one">%d मिनट</item>
    <item quantity="other">%dमिनट</item>
  </plurals>
  <!--DraftDatabase-->
  <string name="DraftDatabase_Draft_image_snippet">(तस्वीर)</string>
  <string name="DraftDatabase_Draft_audio_snippet">(ओडियो)</string>
  <string name="DraftDatabase_Draft_video_snippet">(वीडियो)</string>
  <string name="DraftDatabase_Draft_location_snippet">( स्थान )</string>
  <string name="DraftDatabase_Draft_quote_snippet">( उत्तर ) </string>
  <string name="DraftDatabase_Draft_voice_note">(ऑडियो मेसेज)</string>
  <!--AttachmentKeyboard-->
  <string name="AttachmentKeyboard_gallery">गैलरी</string>
  <string name="AttachmentKeyboard_file">फ़ाइल</string>
  <string name="AttachmentKeyboard_contact">संपर्क</string>
  <string name="AttachmentKeyboard_location">स्थान</string>
  <string name="AttachmentKeyboard_Signal_needs_permission_to_show_your_photos_and_videos">Molly को आपके फ़ोटो और वीडियो दिखाने के लिय अनुमति चाहिए।</string>
  <string name="AttachmentKeyboard_give_access">अनुमति दें</string>
  <string name="AttachmentKeyboard_payment">भुगतान</string>
  <!--AttachmentManager-->
  <string name="AttachmentManager_cant_open_media_selection">मीडिया का चयन करने के लिए कोई ऐप नहीं मिल सकता है</string>
  <string name="AttachmentManager_signal_requires_the_external_storage_permission_in_order_to_attach_photos_videos_or_audio">फ़ोटो, वीडियो या ऑडियो संलग्न करने के लिए Molly को संग्रहण अनुमति की आवश्यकता होती है, लेकिन इसे स्थायी रूप से अस्वीकार कर दिया गया है। कृपया ऐप सेटिंग्स मेनू पर जारी रखें, \"अनुमतियां\" चुनें, और \"संग्रहण\" सक्षम करें।</string>
  <string name="AttachmentManager_signal_requires_contacts_permission_in_order_to_attach_contact_information">संपर्क जानकारी संलग्न करने के लिए Molly को संपर्क अनुमति की आवश्यकता होती है, लेकिन इसे स्थायी रूप से अस्वीकार कर दिया गया है। कृपया ऐप सेटिंग्स मेनू पर जारी रखें, \"अनुमतियां\" चुनें, और \"संपर्क\" सक्षम करें।</string>
  <string name="AttachmentManager_signal_requires_location_information_in_order_to_attach_a_location">किसी स्थान को संलग्न करने के लिए Molly को स्थान अनुमति की आवश्यकता होती है, लेकिन इसे स्थायी रूप से अस्वीकार कर दिया गया है। कृपया ऐप सेटिंग्स मेनू पर जारी रखें, \"अनुमतियां\" चुनें, और \"स्थान\" सक्षम करें।</string>
  <!--AttachmentUploadJob-->
  <string name="AttachmentUploadJob_uploading_media">मीडिया अपलोड कर रहा है…</string>
  <string name="AttachmentUploadJob_compressing_video_start">वीडियो को कंप्रेस कर रहा है…</string>
  <!--BackgroundMessageRetriever-->
  <string name="BackgroundMessageRetriever_checking_for_messages">संदेशों का पता लगा रहे हैं…</string>
  <!--BlockedUsersActivity-->
  <string name="BlockedUsersActivity__blocked_users">ब्लॉक किए गए उपयोगकर्ता</string>
  <string name="BlockedUsersActivity__add_blocked_user">ब्लॉक किए गए उपयोगकर्ता से जुड़े</string>
  <string name="BlockedUsersActivity__blocked_users_will">ब्लॉक संपर्क अब आपको मेसेज भेजने या आपको कॉल करने में सक्षम नहीं होंगे।</string>
  <string name="BlockedUsersActivity__no_blocked_users">कोई ब्लॉक किए गए उपयोगकर्ता नहीं हैं</string>
  <string name="BlockedUsersActivity__block_user">इस उपयोगकर्ता को ब्लॉक करें?</string>
  <string name="BlockedUserActivity__s_will_not_be_able_to">\"%1$s\" आपको कॉल नहीं कर पाएंगे या आपको संदेश नहीं भेज पाएंगे ।</string>
  <string name="BlockedUsersActivity__block">ब्लॉक</string>
  <string name="BlockedUsersActivity__unblock_user">इस उपयोगकर्ता को अनब्लॉक करें?</string>
  <string name="BlockedUsersActivity__do_you_want_to_unblock_s">क्या आप \"%1$s\" को अनब्लॉक करना चाहते हैं?</string>
  <string name="BlockedUsersActivity__unblock">अनब्लॉक करें</string>
  <!--BlockUnblockDialog-->
  <string name="BlockUnblockDialog_block_and_leave_s">%1$s को ब्लॉक करें और छोड़ दें?</string>
  <string name="BlockUnblockDialog_block_s">%1$sको ब्लॉक करें ?</string>
  <string name="BlockUnblockDialog_you_will_no_longer_receive_messages_or_updates">अब आपको इस समूह से संदेश या अपडेट प्राप्त नहीं होंगे, और अन्य सदस्य आपको इस समूह में फिर से नहीं जोड़ पाएंगे ।</string>
  <string name="BlockUnblockDialog_group_members_wont_be_able_to_add_you">समूह के सदस्य फिर से आपको इस समूह में नहीं जोड़ पाएंगे।</string>
  <string name="BlockUnblockDialog_group_members_will_be_able_to_add_you">ग्रूप के सदस्य आपको इस ग्रूप में फ़िर शामिल कर पाएँगे।</string>
  <!--Text that is shown when unblocking a Signal contact-->
  <string name="BlockUnblockDialog_you_will_be_able_to_call_and_message_each_other">आप एक दूसरे को मैसेज और कॉल कर सकेंगे और आपका नाम और फोटो उनके साथ साझा किया जाएगा।</string>
  <!--Text that is shown when unblocking an SMS contact-->
  <string name="BlockUnblockDialog_you_will_be_able_to_message_each_other">आप एकदूसरे को संदेश भेज सकेंगे।</string>
  <string name="BlockUnblockDialog_blocked_people_wont_be_able_to_call_you_or_send_you_messages">ब्लॉक किये गए लोग आपको कॉल नहीं कर पाएंगे या आपको संदेश नहीं भेज पाएंगे।</string>
  <string name="BlockUnblockDialog_blocked_people_wont_be_able_to_send_you_messages">ब्लॉक किए गए लोग आपको संदेश नहीं भेज पाएंगे।</string>
  <!--Message shown on block dialog when blocking the Signal release notes recipient-->
  <string name="BlockUnblockDialog_block_getting_signal_updates_and_news">Signal से मिलनेवाले अपडेट और खबरों को ब्लॉक करें।</string>
  <!--Message shown on unblock dialog when unblocking the Signal release notes recipient-->
  <string name="BlockUnblockDialog_resume_getting_signal_updates_and_news">Signal से अपडेट और खबरों को पाना जारी रखें।</string>
  <string name="BlockUnblockDialog_unblock_s">%1$sको अनब्लॉक करें ?</string>
  <string name="BlockUnblockDialog_block">ब्लॉक</string>
  <string name="BlockUnblockDialog_block_and_leave">ब्लॉक करें और छोड़ें </string>
  <string name="BlockUnblockDialog_report_spam_and_block">स्पैम रिपोर्ट करें और ब्लॉक करें</string>
  <!--BucketedThreadMedia-->
  <string name="BucketedThreadMedia_Today">आज</string>
  <string name="BucketedThreadMedia_Yesterday">कल</string>
  <string name="BucketedThreadMedia_This_week">इस सप्ताह</string>
  <string name="BucketedThreadMedia_This_month">इस महीना</string>
  <string name="BucketedThreadMedia_Large">बड़ा</string>
  <string name="BucketedThreadMedia_Medium">मध्यम</string>
  <string name="BucketedThreadMedia_Small">छोटा</string>
  <!--CameraXFragment-->
  <string name="CameraXFragment_tap_for_photo_hold_for_video">फोटो के लिए टैप, वीडियो के लिए दबाए रखें</string>
  <string name="CameraXFragment_capture_description">कैप्चर</string>
  <string name="CameraXFragment_change_camera_description">कैमरा बदलें</string>
  <string name="CameraXFragment_open_gallery_description">गैलरी खोलें</string>
  <!--CameraContacts-->
  <string name="CameraContacts_recent_contacts">हाल ही के संपर्क</string>
  <string name="CameraContacts_signal_contacts">Signal संपर्क</string>
  <string name="CameraContacts_signal_groups">Signal समूह</string>
  <string name="CameraContacts_you_can_share_with_a_maximum_of_n_conversations">आप अधिकतम %d बातचीत साझा कर सकते हैं।</string>
  <string name="CameraContacts_select_signal_recipients">Signal प्राप्तकर्ताओं को चुनें</string>
  <string name="CameraContacts_no_signal_contacts">कोई Signal प्राप्तकर्ता नहीं</string>
  <string name="CameraContacts_you_can_only_use_the_camera_button">कैमरा बटन का प्रयोग कर आप केवल Signal के सम्पर्कों को ही छवियाँ भेज सकते हैं।</string>
  <string name="CameraContacts_cant_find_who_youre_looking_for">जिसे ढूँढ रहे वो नहीं मिला?</string>
  <string name="CameraContacts_invite_a_contact_to_join_signal">संपर्क को Molly में जुड़ने के लिए आमंत्रित करें</string>
  <string name="CameraContacts__menu_search">सर्च</string>
  <!--Censorship Circumvention Megaphone-->
  <!--Title for an alert that shows at the bottom of the chat list letting people know that circumvention is no longer needed-->
  <string name="CensorshipCircumventionMegaphone_turn_off_censorship_circumvention">सेंसरशिप सर्कमवेंशन को बंद करना है?</string>
  <!--Body for an alert that shows at the bottom of the chat list letting people know that circumvention is no longer needed-->
  <string name="CensorshipCircumventionMegaphone_you_can_now_connect_to_the_signal_service">अब आप एक बेहतर अनुभव पाने के लिए Signal की सेवा से सीधे कनेक्ट कर सकते हैं।</string>
  <!--Action to prompt the user to disable circumvention since it is no longer needed-->
  <string name="CensorshipCircumventionMegaphone_turn_off">बंद करें</string>
  <!--Action to prompt the user to dismiss the alert at the bottom of the chat list-->
  <string name="CensorshipCircumventionMegaphone_no_thanks">नहीं धन्यवाद </string>
  <!--ClearProfileActivity-->
  <string name="ClearProfileActivity_remove">हटा दें </string>
  <string name="ClearProfileActivity_remove_profile_photo">प्रोफ़ाइल फ़ोटो निकालें?</string>
  <string name="ClearProfileActivity_remove_group_photo">समूह चित्र को हटाए </string>
  <!--ClientDeprecatedActivity-->
  <string name="ClientDeprecatedActivity_update_signal">Molly अपडेट करें</string>
  <string name="ClientDeprecatedActivity_this_version_of_the_app_is_no_longer_supported">ऍप का यह संस्करण अब समर्थित नहीं है। संदेश भेजना और प्राप्त करना जारी रखने के लिए, नवीनतम संस्करण में अपडेट करें।</string>
  <string name="ClientDeprecatedActivity_update">अपडेट</string>
  <string name="ClientDeprecatedActivity_dont_update">अपडेट न करें </string>
  <string name="ClientDeprecatedActivity_warning">चेतावनी</string>
  <string name="ClientDeprecatedActivity_your_version_of_signal_has_expired_you_can_view_your_message_history">Signal के आपके वर्ज़न की समय सीमा समाप्त हो गई है। आप अपना मेसेज इतिहास देख सकते हैं लेकिन जब तक आप अपडेट नहीं करते तब तक आप मेसेज भेज या प्राप्त नहीं कर पाएंगे।</string>
  <!--CommunicationActions-->
  <string name="CommunicationActions_no_browser_found">कोई वेब ब्राउजर नहीं मिला।</string>
  <string name="CommunicationActions_send_email">ईमेल भेजें </string>
  <string name="CommunicationActions_a_cellular_call_is_already_in_progress">एक सेलुलर कॉल प्रगति में है।</string>
  <string name="CommunicationActions_start_voice_call">वॉयस कॉल शुरू करें?</string>
  <string name="CommunicationActions_cancel">रद्द करें</string>
  <string name="CommunicationActions_call">कॉल</string>
  <string name="CommunicationActions_insecure_call">असुरक्षित कॉल</string>
  <string name="CommunicationActions_carrier_charges_may_apply">कैरियर दरें लागू हो सकती हैं। आपके द्वारा कॉल किया जा रहा नंबर Signal से रजिस्टर्ड नहीं है। इस कॉल को आपके मोबाइल कैरियर के माध्यम से रखा जाएगा, इंटरनेट पर नहीं।</string>
  <!--ConfirmIdentityDialog-->
  <string name="ConfirmIdentityDialog_your_safety_number_with_s_has_changed">%1$s के साथ आपका सुरक्षा नंबर बदल गया है। इसका मतलब यह हो सकता है कि कोई आपके संचार को रोकने की कोशिश कर रहा है, या उस %2$s ने Signal को फिर से इंस्टॉल किया है।</string>
  <string name="ConfirmIdentityDialog_you_may_wish_to_verify_your_safety_number_with_this_contact">आप इस संपर्क के साथ अपना सुरक्षा नंबर सत्यापित करना चाह सकते हैं।</string>
  <string name="ConfirmIdentityDialog_accept">स्वीकृत </string>
  <!--ContactsCursorLoader-->
  <string name="ContactsCursorLoader_recent_chats">नवीनतम बातचीत </string>
  <string name="ContactsCursorLoader_contacts">संपर्क</string>
  <string name="ContactsCursorLoader_groups">समूह </string>
  <string name="ContactsCursorLoader_phone_number_search">फ़ोन नंबर खोजें</string>
  <string name="ContactsCursorLoader_username_search">उपयोगकर्ता का नाम खोजें</string>
  <!--Label for my stories when selecting who to send media to-->
  <string name="ContactsCursorLoader_my_stories">मेरी स्टोरीज़</string>
  <!--Action for creating a new story-->
  <string name="ContactsCursorLoader_new_story">नई स्टोरी</string>
  <!--ContactsDatabase-->
  <string name="ContactsDatabase_message_s">%s को मेसेज</string>
  <string name="ContactsDatabase_signal_call_s">%s को Signal कॉल</string>
  <!--ContactNameEditActivity-->
  <!--Toolbar title for contact name edit activity-->
  <string name="ContactNameEditActivity__edit_name">नाम संपादित करें</string>
  <string name="ContactNameEditActivity_given_name">नाम</string>
  <string name="ContactNameEditActivity_family_name">कुलनाम</string>
  <string name="ContactNameEditActivity_prefix">प्रिफिक्स</string>
  <string name="ContactNameEditActivity_suffix">सफिक्स </string>
  <string name="ContactNameEditActivity_middle_name">मध्य नाम</string>
  <!--ContactShareEditActivity-->
  <!--ContactShareEditActivity toolbar title-->
  <string name="ContactShareEditActivity__send_contact">संपर्क भेजें</string>
  <string name="ContactShareEditActivity_type_home">मुख्य</string>
  <string name="ContactShareEditActivity_type_mobile">मोबाइल</string>
  <string name="ContactShareEditActivity_type_work">कार्यालय</string>
  <string name="ContactShareEditActivity_type_missing">अन्य</string>
  <string name="ContactShareEditActivity_invalid_contact">चयनित संपर्क अमान्य था।</string>
  <!--Content descrption for name edit button on contact share edit activity-->
  <string name="ContactShareEditActivity__edit_name">नाम संपादित करें</string>
  <!--Content description for user avatar in edit activity-->
  <string name="ContactShareEditActivity__avatar">अवतार</string>
  <!--ConversationItem-->
  <string name="ConversationItem_error_not_sent_tap_for_details">नहीं भेजा गया, विवरण के लिए टैप करें</string>
  <string name="ConversationItem_error_partially_not_delivered">आंशिक रूप से भेजा गया, विवरण के लिए दबाएँ</string>
  <string name="ConversationItem_error_network_not_delivered">भेजना असफल रहा</string>
  <string name="ConversationItem_received_key_exchange_message_tap_to_process">की एक्सचेंज मेसेज प्राप्त हुआ, प्रक्रिया करने के लिए टैप करें।</string>
  <string name="ConversationItem_group_action_left">%1$s ने समूह को छोड़ दिया है</string>
  <string name="ConversationItem_send_paused">भेजें रोका गया</string>
  <string name="ConversationItem_click_to_approve_unencrypted">भेजने में असफल रहा, असुरक्षित फ़ॉलबैक के लिए टैप करें</string>
  <string name="ConversationItem_click_to_approve_unencrypted_sms_dialog_title">अनएन्क्रिप्टेड SMS पर फॉलबैक?</string>
  <string name="ConversationItem_click_to_approve_unencrypted_mms_dialog_title">अनएन्क्रिप्टेड MMS पर फॉलबैक?</string>
  <string name="ConversationItem_click_to_approve_unencrypted_dialog_message">यह मेसेज एन्क्रिप्ट <b>नहीं</b> किया जाएगा क्योंकि प्राप्तकर्ता अब Signal उपयोगकर्ता नहीं है। \n\n असुरक्षित मेसेज भेजें?</string>
  <string name="ConversationItem_unable_to_open_media">इस मीडिया को खोलने में सक्षम कोई ऐप नहीं मिल सकता है।</string>
  <string name="ConversationItem_copied_text">%s की नकल की</string>
  <string name="ConversationItem_from_s">%s से</string>
  <string name="ConversationItem_to_s">%s को</string>
  <string name="ConversationItem_read_more">और पढो</string>
  <string name="ConversationItem_download_more">और डाउनलोड करें</string>
  <string name="ConversationItem_pending">बचा हुआ</string>
  <string name="ConversationItem_this_message_was_deleted">यह मेसेज हटा दिया गया है।</string>
  <string name="ConversationItem_you_deleted_this_message">आपने यह मेसेज हटाया है</string>
  <!--ConversationActivity-->
  <string name="ConversationActivity_add_attachment">अटैचमेंट जोड़ें</string>
  <string name="ConversationActivity_select_contact_info">संपर्क जानकारी का चयन करें</string>
  <string name="ConversationActivity_compose_message">मेसेज लिखें</string>
  <string name="ConversationActivity_sorry_there_was_an_error_setting_your_attachment">खेद है, आपका अनुलगनक लगाने में त्रुटि हुई।</string>
  <string name="ConversationActivity_recipient_is_not_a_valid_sms_or_email_address_exclamation">प्राप्त करने वाला वैध SMS या ईमेल पता नहीं है!</string>
  <string name="ConversationActivity_message_is_empty_exclamation">मेसेज खाली है!</string>
  <string name="ConversationActivity_group_members">सदस्य </string>
  <string name="ConversationActivity__tap_here_to_start_a_group_call">समूह कॉल शुरू करने के लिए यहां टैप करें</string>
  <string name="ConversationActivity_invalid_recipient">अवैध प्राप्तकर्ता</string>
  <string name="ConversationActivity_added_to_home_screen">मुख्य स्क्रीन में जोड़ा गया</string>
  <string name="ConversationActivity_calls_not_supported">कॉल समर्थित नहीं है</string>
  <string name="ConversationActivity_this_device_does_not_appear_to_support_dial_actions">यह डिवाइस डायल क्रियाओं का समर्थन करने के लिए प्रकट नहीं होता है।</string>
  <string name="ConversationActivity_transport_insecure_sms">असुरक्षित SMS</string>
  <!--A title for the option to send an SMS with a placeholder to put the name of their SIM card-->
  <string name="ConversationActivity_transport_insecure_sms_with_sim">असुरक्षित SMS (%1$s)</string>
  <string name="ConversationActivity_transport_insecure_mms">असुरक्षित MMS</string>
  <!--A title for the option to send an SMS with a placeholder to put the name of their SIM card-->
  <string name="ConversationActivity_transport_insecure_mms_with_sim">असुरक्षित MMS (%1$s)</string>
  <string name="ConversationActivity_transport_signal">Signal मेसेज</string>
  <string name="ConversationActivity_lets_switch_to_signal">%1$s चलो Molly पर स्विच करें</string>
  <string name="ConversationActivity_specify_recipient">कृपया एक संपर्क चुनें</string>
  <string name="ConversationActivity_unblock">अनब्लॉक करें</string>
  <string name="ConversationActivity_attachment_exceeds_size_limits">आपके द्वारा भेजे जा रहे मेसेज के प्रकार के लिए अनुलग्नक आकार सीमा से अधिक है।</string>
  <string name="ConversationActivity_unable_to_record_audio">ऑडियो रिकॉर्ड करने में असमर्थ</string>
  <string name="ConversationActivity_you_cant_send_messages_to_this_group">आप इस समूह को संदेश नहीं भेज सकते क्योंकि आप अब सदस्य नहीं हैं।</string>
  <string name="ConversationActivity_only_s_can_send_messages">केवल %1$s संदेश भेज सकते हैं।</string>
  <string name="ConversationActivity_admins">व्यवस्थापक</string>
  <string name="ConversationActivity_message_an_admin">व्यवस्थापक को संदेश भेजें</string>
  <string name="ConversationActivity_cant_start_group_call">ग्रुप कॉल प्रारंभ नहीं हो सकता</string>
  <string name="ConversationActivity_only_admins_of_this_group_can_start_a_call">केवल इस ग्रुप के व्यवस्थापक ही कॉल शुरू कर सकते हैं।</string>
  <string name="ConversationActivity_there_is_no_app_available_to_handle_this_link_on_your_device">आपके डिवाइस पर इस लिंक को संभालने के लिए कोई ऐप उपलब्ध नहीं है।</string>
  <string name="ConversationActivity_your_request_to_join_has_been_sent_to_the_group_admin">समूह से जुड़ने का आपका अनुरोध समूह संचालक को भेज दिया गया है। जब वे जवाब देंगे तो आपको सूचित किया जाएगा।</string>
  <string name="ConversationActivity_cancel_request">निवेदन रद्द करें</string>
  <string name="ConversationActivity_to_send_audio_messages_allow_signal_access_to_your_microphone">ऑडियो मेसेज भेजने के लिए, अपने माइक्रोफ़ोन पर Molly पहुंच की अनुमति दें।</string>
  <string name="ConversationActivity_signal_requires_the_microphone_permission_in_order_to_send_audio_messages">ऑडियो मेसेज को भेजने के लिए Molly को माइक्रोफ़ोन अनुमति की आवश्यकता होती है, लेकिन इसे स्थायी रूप से अस्वीकार कर दिया गया है। कृपया ऐप सेटिंग्स जारी रखें, \"अनुमतियां\" चुनें, और \"माइक्रोफ़ोन\" सक्षम करें।</string>
  <string name="ConversationActivity_signal_needs_the_microphone_and_camera_permissions_in_order_to_call_s">%s को कॉल करने के लिए Molly को माइक्रोफ़ोन और कैमरा अनुमतियों की आवश्यकता होती है, लेकिन उन्हें स्थायी रूप से अस्वीकार कर दिया गया है। कृपया ऐप सेटिंग्स जारी रखें, \"अनुमतियां\" चुनें, और \"माइक्रोफ़ोन\" और \"कैमरा\" सक्षम करें।</string>
  <string name="ConversationActivity_to_capture_photos_and_video_allow_signal_access_to_the_camera">फोटो और वीडियो कैप्चर करने के लिए, कैमरे को Molly पहुंच की अनुमति दें।</string>
  <string name="ConversationActivity_signal_needs_the_camera_permission_to_take_photos_or_video">Molly को फ़ोटो या वीडियो लेने के लिए कैमरा अनुमति की आवश्यकता होती है, लेकिन इसे स्थायी रूप से अस्वीकार कर दिया गया है। कृपया ऐप सेटिंग्स जारी रखें, \"अनुमतियां\" चुनें, और \"कैमरा\" सक्षम करें।</string>
  <string name="ConversationActivity_signal_needs_camera_permissions_to_take_photos_or_video">Molly को फ़ोटो या वीडियो लेने के लिए कैमरा अनुमतियां चाहिए</string>
  <string name="ConversationActivity_enable_the_microphone_permission_to_capture_videos_with_sound">ध्वनि के साथ वीडियो कैप्चर करने के लिए माइक्रोफोन अनुमति सक्षम करें।</string>
  <string name="ConversationActivity_signal_needs_the_recording_permissions_to_capture_video">Molly को वीडियो रिकॉर्ड करने के लिए माइक्रोफोन की अनुमति की आवश्यकता होती है, लेकिन उसे अस्वीकार कर दिया गया है। कृपया एप्प विन्यास जारी रखें, \"अनुमतियां\" चुनें, और \"माइक्रोफोन\" और \"कैमरा\" सक्षम करें।</string>
  <string name="ConversationActivity_signal_needs_recording_permissions_to_capture_video">Molly को वीडियो रिकॉर्ड करने के लिए माइक्रोफोन की अनुमति की आवश्यकता होती है।</string>
  <string name="ConversationActivity_quoted_contact_message">%1$s%2$s</string>
  <string name="ConversationActivity_signal_cannot_sent_sms_mms_messages_because_it_is_not_your_default_sms_app">Signal SMS/MMS मेसेज नहीं भेज सकता क्योंकि यह आपका तयशुदा SMS एप्प नहीं है। क्या आप इसे अपने Android सेटिंग्स बदलना चाहेंगे?</string>
  <string name="ConversationActivity_yes">हाँ </string>
  <string name="ConversationActivity_no">नहीं</string>
  <string name="ConversationActivity_search_position">%1$d का %2$d</string>
  <string name="ConversationActivity_no_results">कोई परिणाम नहीं</string>
  <string name="ConversationActivity_sticker_pack_installed">स्टीकर पैक इंस्टॉल</string>
  <string name="ConversationActivity_new_say_it_with_stickers">नया! स्टीकर के साथ कहें</string>
  <string name="ConversationActivity_cancel">रद्द करें</string>
  <string name="ConversationActivity_delete_conversation">संवाद हटाएं?</string>
  <string name="ConversationActivity_delete_and_leave_group">हटाएं और समूह छोड़ दें? </string>
  <string name="ConversationActivity_this_conversation_will_be_deleted_from_all_of_your_devices">यह संवाद आपके सभी डिवाइस से हटा दिया जाएगा।</string>
  <string name="ConversationActivity_you_will_leave_this_group_and_it_will_be_deleted_from_all_of_your_devices">आप इस ग्रूप को छोङ देंगे और यह ग्रूप आपके सभी डिवाइस से हटा दिया जाएगा।</string>
  <string name="ConversationActivity_delete">हटाए </string>
  <string name="ConversationActivity_delete_and_leave">हटाएँ और छोड़ दें</string>
  <string name="ConversationActivity__to_call_s_signal_needs_access_to_your_microphone">%1$s को कॉल करने के लिए, Molly को आपके माइक्रोफ़ोन तक पहुंच की आवश्यकता है।</string>
  <string name="ConversationActivity__more_options_now_in_group_settings">समूह सेटिंग्स में अब और विकल्प</string>
  <string name="ConversationActivity_join">जुड़ें</string>
  <string name="ConversationActivity_full">पूर्ण</string>
  <string name="ConversationActivity_error_sending_media">मीडिया भेजने में त्रुटि</string>
  <string name="ConversationActivity__reported_as_spam_and_blocked">स्पैम के रूप में रिपोर्ट किया गया और अवरुद्ध कर दिया गया।</string>
  <!--ConversationAdapter-->
  <plurals name="ConversationAdapter_n_unread_messages">
    <item quantity="one">%d अपठित मेसेज</item>
    <item quantity="other">%dअपठित मेसेज</item>
  </plurals>
  <!--ConversationFragment-->
  <!--Toast text when contacts activity is not found-->
  <string name="ConversationFragment__contacts_app_not_found">संपर्क ऐप नहीं मिला।</string>
  <plurals name="ConversationFragment_delete_selected_messages">
    <item quantity="one">चयनित मेसेज हटाएं?</item>
    <item quantity="other">चयनित मेसेज हटाएं?</item>
  </plurals>
  <string name="ConversationFragment_save_to_sd_card">इसे स्टॉरेज में सेव करे?</string>
  <plurals name="ConversationFragment_saving_n_media_to_storage_warning">
    <item quantity="one">सभी मीडिया को स्टोरेज में सहेजने से आपके डिवाइस पर किसी अन्य ऐप को एक्सेस करने की अनुमति मिल जाएगी। \n\n जारी रखें?</item>
    <item quantity="other">सभी %1$d मीडिया को स्टोरेज में सहेजने से आपके डिवाइस पर किसी अन्य ऐप को एक्सेस करने की अनुमति मिल जाएगी। \n\n जारी रखें?</item>
  </plurals>
  <plurals name="ConversationFragment_error_while_saving_attachments_to_sd_card">
    <item quantity="one">स्टॉरेज में संलग्नक सहेजते समय त्रुटि!</item>
    <item quantity="other">स्टॉरेज में अटैचमेंट सेव करते समय त्रुटि!</item>
  </plurals>
  <string name="ConversationFragment_unable_to_write_to_sd_card_exclamation">स्टॉरेज में लिखने में असमर्थ!</string>
  <plurals name="ConversationFragment_saving_n_attachments">
    <item quantity="one">अनुलग्नक सहेजा जा रहा है</item>
    <item quantity="other">%1$dअटैचमेंट सेव हो रहा है</item>
  </plurals>
  <plurals name="ConversationFragment_saving_n_attachments_to_sd_card">
    <item quantity="one">स्टोरेज में अनुलग्नक सहेजा जा रहा है</item>
    <item quantity="other">स्टोरेज में %1$d अटैचमेंट सेव हो रहा हैं</item>
  </plurals>
  <string name="ConversationFragment_pending">रूका हुआ</string>
  <string name="ConversationFragment_push">डेटा (Signal)</string>
  <string name="ConversationFragment_mms">MMS</string>
  <string name="ConversationFragment_sms">SMS</string>
  <string name="ConversationFragment_deleting">हटा दिया जा रहा है</string>
  <string name="ConversationFragment_deleting_messages">मेसेज हटाए जा रहे हैं</string>
  <string name="ConversationFragment_delete_for_me">मेरे लिये हटाएँ</string>
  <string name="ConversationFragment_delete_for_everyone">सब के लिये हटाएँ</string>
  <string name="ConversationFragment_this_message_will_be_deleted_for_everyone_in_the_conversation">यह मेसेज वार्तालाप में शामिल सभी के लिए मिटा दिया जाएगा यदि वे Signal के नवीनमत वर्ज़न पर हैं। वे देख सकेंगे कि आपने एक मेसेज को मिटा दिया है।</string>
  <string name="ConversationFragment_quoted_message_not_found">मूल मेसेज नहीं मिला</string>
  <string name="ConversationFragment_quoted_message_no_longer_available">मूल मेसेज अब उपलब्ध नहीं है</string>
  <string name="ConversationFragment_failed_to_open_message">मेसेज खोलने में असमर्थ</string>
  <string name="ConversationFragment_you_can_swipe_to_the_right_reply">आप जल्दी से उत्तर देने के लिए किसी भी मेसेज पर दाईं ओर स्वाइप कर सकते हैं</string>
  <string name="ConversationFragment_you_can_swipe_to_the_left_reply">आप जल्दी से उत्तर देने के लिए किसी भी मेसेज पर बाईं ओर स्वाइप कर सकते हैं</string>
  <string name="ConversationFragment_outgoing_view_once_media_files_are_automatically_removed">आउटगोइंग व्यू-एक बार मीडिया फ़ाइलों को उनके भेजे जाने के बाद स्वचालित रूप से हटा दिया जाता है</string>
  <string name="ConversationFragment_you_already_viewed_this_message">आपने यह मेसेज पहले ही देख लिया है</string>
  <string name="ConversationFragment__you_can_add_notes_for_yourself_in_this_conversation">आप इस वार्तालाप में खुद के लिए नोट्स शामिल कर सकते हैं।\यदि आपके खाते के साथ कोई डिवाइसेस लिंक होंगे, तो नए नोट्स सिंक हो जाएँगे।</string>
  <string name="ConversationFragment__d_group_members_have_the_same_name">%1$d ग्रुप मेंबर्स का एक ही नाम है।</string>
  <string name="ConversationFragment__tap_to_review">समीक्षा के लिए टैप करें</string>
  <string name="ConversationFragment__review_requests_carefully">अनुरोधों की सावधानीपूर्वक समीक्षा करें</string>
  <string name="ConversationFragment__signal_found_another_contact_with_the_same_name">Molly को एक ही नाम वाला एक और संपर्क मिला।</string>
  <string name="ConversationFragment_contact_us">हमसे संपर्क करें</string>
  <string name="ConversationFragment_verify">सत्यापित करें</string>
  <string name="ConversationFragment_not_now">अभी नहीं</string>
  <string name="ConversationFragment_your_safety_number_with_s_changed">%s के साथ आपका सुरक्षा नंबर बदल गया है</string>
  <string name="ConversationFragment_your_safety_number_with_s_changed_likey_because_they_reinstalled_signal">%s के साथ आपकी सुरक्षा संख्या बदल गई, संभावना है कि उन्होंने Signal को फिर से इंस्टॉल किया है या डिवाइस को बदल लिया है। नए सुरक्षा नंबर की पुष्टि करने के लिए वेरिफाई पर क्लिक करें। यह वैकल्पिक है।</string>
  <!--Message shown to indicate which notification profile is on/active-->
  <string name="ConversationFragment__s_on">%1$s ऑन है</string>
  <!--Dialog title for block group link join requests-->
  <string name="ConversationFragment__block_request">अनुरोध ब्लॉक करना है?</string>
  <!--Dialog message for block group link join requests-->
  <string name="ConversationFragment__s_will_not_be_able_to_join_or_request_to_join_this_group_via_the_group_link">%1$s लोग ग्रुप लिंक के माध्यम से इस ग्रुप से नहीं जुड़ पाएंगे या जुड़ने हेतु अनुरोध नहीं कर पाएंगे। उन्हें फिर भी मैनुअल तरीके से ग्रुप में जोड़ा जा सकता है।</string>
  <!--Dialog confirm block request button-->
  <string name="ConversationFragment__block_request_button">अनुरोध ब्लॉक करें</string>
  <!--Dialog cancel block request button-->
  <string name="ConversationFragment__cancel">रद्द करें</string>
  <!--Message shown after successfully blocking join requests for a user-->
  <string name="ConversationFragment__blocked">ब्लॉक</string>
  <plurals name="ConversationListFragment_delete_selected_conversations">
    <item quantity="one">चयनित मेसेज हटाएं?</item>
    <item quantity="other">चयनित मेसेज हटाएं?</item>
  </plurals>
  <plurals name="ConversationListFragment_this_will_permanently_delete_all_n_selected_conversations">
    <item quantity="one">यह सभी चयनित वार्तालापों को स्थायी रूप से हटा देगा।</item>
    <item quantity="other">यह सभी %1$d चयनित वार्तालापों को स्थायी रूप से हटा देगा।</item>
  </plurals>
  <string name="ConversationListFragment_deleting">हटाया जा रहा है</string>
  <string name="ConversationListFragment_deleting_selected_conversations">चयनित बातचीत हटा दी जा रही है</string>
  <plurals name="ConversationListFragment_conversations_archived">
    <item quantity="one">बातचीत संग्रहीत</item>
    <item quantity="other">%d बातचीत संग्रहीत</item>
  </plurals>
  <string name="ConversationListFragment_undo">अनडू करें</string>
  <plurals name="ConversationListFragment_moved_conversations_to_inbox">
    <item quantity="one">बातचीत को इनबॉक्स में ले जाया गया</item>
    <item quantity="other">%d बातचीत को इनबॉक्स में ले जाया गया</item>
  </plurals>
  <plurals name="ConversationListFragment_read_plural">
    <item quantity="one">पढ़ें</item>
    <item quantity="other">पढ़ें</item>
  </plurals>
  <plurals name="ConversationListFragment_unread_plural">
    <item quantity="one">नहीं पढ़ा हुआ</item>
    <item quantity="other">नहीं पढ़ा हुआ</item>
  </plurals>
  <plurals name="ConversationListFragment_pin_plural">
    <item quantity="one">पिन</item>
    <item quantity="other">पिन</item>
  </plurals>
  <plurals name="ConversationListFragment_unpin_plural">
    <item quantity="one">अनपिन करें</item>
    <item quantity="other">अनपिन करें</item>
  </plurals>
  <plurals name="ConversationListFragment_mute_plural">
    <item quantity="one">म्यूट</item>
    <item quantity="other">म्यूट</item>
  </plurals>
  <plurals name="ConversationListFragment_unmute_plural">
    <item quantity="one">अनम्यूट</item>
    <item quantity="other">अनम्यूट</item>
  </plurals>
  <string name="ConversationListFragment_select">चुनिए</string>
  <plurals name="ConversationListFragment_archive_plural">
    <item quantity="one">संग्रह</item>
    <item quantity="other">संग्रह</item>
  </plurals>
  <plurals name="ConversationListFragment_unarchive_plural">
    <item quantity="one">संग्रह से हटाएं</item>
    <item quantity="other">संग्रह से हटाएं</item>
  </plurals>
  <plurals name="ConversationListFragment_delete_plural">
    <item quantity="one">डिलीट करें</item>
    <item quantity="other">डिलीट करें</item>
  </plurals>
  <string name="ConversationListFragment_select_all">सभी को चुन लो</string>
  <plurals name="ConversationListFragment_s_selected">
    <item quantity="one">%d चुना हुआ</item>
    <item quantity="other">%d चुना हुआ</item>
  </plurals>
  <!--Show in conversation list overflow menu to open selection bottom sheet-->
  <string name="ConversationListFragment__notification_profile">नोटिफ़िकेशन प्रोफ़ाइल</string>
  <!--Tooltip shown after you have created your first notification profile-->
  <string name="ConversationListFragment__turn_your_notification_profile_on_or_off_here">यहाँ अपनी नोटिफ़िकेशन प्रोफ़ाइल को ऑन या ऑफ़ करें।</string>
  <!--Message shown in top toast to indicate the named profile is on-->
  <string name="ConversationListFragment__s_on">%1$s ऑन है</string>
  <!--ConversationListItem-->
  <string name="ConversationListItem_key_exchange_message">की विनिमय मेसेज</string>
  <!--ConversationListItemAction-->
  <string name="ConversationListItemAction_archived_conversations_d">संग्रहीत संवाद (%d)</string>
  <!--ConversationTitleView-->
  <string name="ConversationTitleView_verified">सत्यापित</string>
  <string name="ConversationTitleView_you">आप</string>
  <!--ConversationTypingView-->
  <string name="ConversationTypingView__plus_d">+%1$d</string>
  <!--CreateGroupActivity-->
  <string name="CreateGroupActivity__select_members">सदस्य चुनें</string>
  <!--CreateProfileActivity-->
  <string name="CreateProfileActivity__profile">प्रोफ़ाइल</string>
  <string name="CreateProfileActivity_error_setting_profile_photo">प्रोफाइल फोटो सेट करने में त्रुटि</string>
  <string name="CreateProfileActivity_problem_setting_profile">प्रोफ़ाइल सेट करने में समस्या</string>
  <string name="CreateProfileActivity_set_up_your_profile">अपना प्रोफ़ाइल सेट करें</string>
  <string name="CreateProfileActivity_signal_profiles_are_end_to_end_encrypted">आपकी प्रोफ़ाइल एंट-टू-एंड एनक्रिप्टेड है। जब आप नए संवाद शुरु या स्वीकार करेंगे, और जब आप नए ग्रुप्स के साथ जुड़ेंगे, तो आपकी प्रोफ़ाइल और इसमें किए गए बदलाव आपके संपर्क देख सकेंगे।</string>
  <string name="CreateProfileActivity_set_avatar_description">अपने बारे में कुछ लिखें</string>
  <!--ChooseBackupFragment-->
  <string name="ChooseBackupFragment__restore_from_backup">बैकअप से बहाल करना?</string>
  <string name="ChooseBackupFragment__restore_your_messages_and_media">स्थानीय मेसेज से अपने मेसेज और मीडिया को पुनर्स्थापित करें। अगर आप अभी पुनर्स्थापित नहीं करते हैं, तो आप बाद में बैकअप नहीं कर पाएंगे।</string>
  <string name="ChooseBackupFragment__icon_content_description">बैकअप आइकन से बहाल करें</string>
  <string name="ChooseBackupFragment__choose_backup">बैकअप चुनें</string>
  <string name="ChooseBackupFragment__learn_more">अधिक जानें</string>
  <string name="ChooseBackupFragment__no_file_browser_available">कोई फ़ाइल ब्राउज़र उपलब्ध नहीं है</string>
  <!--RestoreBackupFragment-->
  <string name="RestoreBackupFragment__restore_complete">पुनर्स्थापित पूर्ण</string>
  <string name="RestoreBackupFragment__to_continue_using_backups_please_choose_a_folder">बैकअप का उपयोग करना जारी रखने के लिए, कृपया एक फोल्डर चुनें। नए बैकअप इस जगह पर संगृहीत किए जाएंगे।</string>
  <string name="RestoreBackupFragment__choose_folder">फोल्डर को चुनो</string>
  <string name="RestoreBackupFragment__not_now">अभी नहीं</string>
  <!--Couldn\'t find the selected backup-->
  <string name="RestoreBackupFragment__backup_not_found">बैकअप नहीं मिला।</string>
  <!--Couldn\'t read the selected backup-->
  <string name="RestoreBackupFragment__backup_could_not_be_read">बैकअप रीड नहीं किया जा सका।</string>
  <!--Backup has an unsupported file extension-->
  <string name="RestoreBackupFragment__backup_has_a_bad_extension">बैकअप के एक्सटेंशन में गड़बड़ है। </string>
  <!--BackupsPreferenceFragment-->
  <string name="BackupsPreferenceFragment__chat_backups">बैकअप चैट करें</string>
  <string name="BackupsPreferenceFragment__backups_are_encrypted_with_a_passphrase">बैकअप एक पासफ्रेस के साथ एनक्रिप्टेड होते हैं और आपके डिवाइस पर स्टोर किए जाते हैं।</string>
  <string name="BackupsPreferenceFragment__create_backup">बैकअप बनाओ</string>
  <string name="BackupsPreferenceFragment__last_backup">पिछला बैकअप:%1$s</string>
  <string name="BackupsPreferenceFragment__backup_folder">बैकअप फ़ोल्डर</string>
  <string name="BackupsPreferenceFragment__verify_backup_passphrase">बैकअप पासफ्रेज की पुष्टि करें </string>
  <string name="BackupsPreferenceFragment__test_your_backup_passphrase">अपने बैकअप पासफ्रेज की जाँच करें और इसके मेल खाने की पुष्टि करें</string>
  <string name="BackupsPreferenceFragment__turn_on">शुरु करें</string>
  <string name="BackupsPreferenceFragment__turn_off">बंद करें</string>
  <string name="BackupsPreferenceFragment__to_restore_a_backup">किसी बैकअप को बहाल करने के लिए, Molly की एक नई कॉपी इंस्टॉल करें। ऐप को खोलें और \"बैकअप को बहाल करें\" पर टैप करें, और फिर बैकअप फाइल को ढूँढें। %1$s</string>
  <string name="BackupsPreferenceFragment__learn_more">अधिक जानें</string>
  <string name="BackupsPreferenceFragment__in_progress">प्रगति में</string>
  <string name="BackupsPreferenceFragment__d_so_far">%1$d अब तक</string>
  <!--Show percentage of completion of backup-->
<<<<<<< HEAD
  <string name="BackupsPreferenceFragment_signal_requires_external_storage_permission_in_order_to_create_backups">बैकअप बनाने के लिए Molly को बाहरी संग्रहण अनुमति की आवश्यकता होती है, लेकिन इसे स्थायी रूप से अस्वीकार कर दिया गया है। कृपया ऐप सेटिंग्स को जारी रखें, \"अनुमतियां\" चुनें और \"संग्रहण\" सक्षम करें।</string>
=======
  <string name="BackupsPreferenceFragment__s_so_far">अब तक %1$s%%…  </string>
  <string name="BackupsPreferenceFragment_signal_requires_external_storage_permission_in_order_to_create_backups">बैकअप बनाने के लिए Signal को बाहरी संग्रहण अनुमति की आवश्यकता होती है, लेकिन इसे स्थायी रूप से अस्वीकार कर दिया गया है। कृपया ऐप सेटिंग्स को जारी रखें, \"अनुमतियां\" चुनें और \"संग्रहण\" सक्षम करें।</string>
>>>>>>> 36c882e3
  <!--CustomDefaultPreference-->
  <string name="CustomDefaultPreference_using_custom">कस्टम इस्तेमाल: %s</string>
  <string name="CustomDefaultPreference_using_default">डिफ़ॉल्ट इस्तेमाल: %s</string>
  <string name="CustomDefaultPreference_none">कुछ नहीं</string>
  <!--AvatarSelectionBottomSheetDialogFragment-->
  <string name="AvatarSelectionBottomSheetDialogFragment__choose_photo">तस्वीर चुनें</string>
  <string name="AvatarSelectionBottomSheetDialogFragment__take_photo">तस्वीर खींचे </string>
  <string name="AvatarSelectionBottomSheetDialogFragment__choose_from_gallery"> गेलरी से चुनें</string>
  <string name="AvatarSelectionBottomSheetDialogFragment__remove_photo">तस्वीर हटाओ</string>
  <string name="AvatarSelectionBottomSheetDialogFragment__taking_a_photo_requires_the_camera_permission">फोटो लेने के लिए कैमरा की इजाज़त की ज़रूरत होती है।</string>
  <string name="AvatarSelectionBottomSheetDialogFragment__viewing_your_gallery_requires_the_storage_permission">गैलरी को देखने के लिए स्टोरेज इजाज़त की ज़रूरत होती है।</string>
  <!--DateUtils-->
  <string name="DateUtils_just_now">अभी</string>
  <string name="DateUtils_minutes_ago">%dm</string>
  <string name="DateUtils_today">आज</string>
  <string name="DateUtils_yesterday">कल</string>
  <!--DecryptionFailedDialog-->
  <string name="DecryptionFailedDialog_chat_session_refreshed">चैट सेशन रीफ्रेश हुआ</string>
  <string name="DecryptionFailedDialog_signal_uses_end_to_end_encryption">Signal एंड-टू-एंड एन्क्रिप्शन का उपयोग करता है और इसे कभी-कभी आपके चैट सेशन को रीफ्रेश करने की ज़रूरत हो सकती है। इससे आपकी चैट की सुरक्षा प्रभावित नहीं होती, पर हो सकता है कि इस संपर्क से कोई मेसेज छूट गया हो, और आप उन्हें इसे दोबारा भेजने के लिए कह सकते हैं।</string>
  <!--DeviceListActivity-->
  <string name="DeviceListActivity_unlink_s">%sको अनलिंक? </string>
  <string name="DeviceListActivity_by_unlinking_this_device_it_will_no_longer_be_able_to_send_or_receive">इस डिवाइस को अनलिंक करने के बाद, यह अब संदेश भेजने या प्राप्त करने में सक्षम नहीं होगा।</string>
  <string name="DeviceListActivity_network_connection_failed">नेटवर्क कनेक्शन असफल रहा</string>
  <string name="DeviceListActivity_try_again">फिर से कोशिश करो</string>
  <string name="DeviceListActivity_unlinking_device">डिवाइस अनलिंक किया जा रहा है</string>
  <string name="DeviceListActivity_unlinking_device_no_ellipsis">डिवाइस अनलिंक किया जा रहा है</string>
  <string name="DeviceListActivity_network_failed">नेटवर्क असफल रहा</string>
  <!--DeviceListItem-->
  <string name="DeviceListItem_unnamed_device">अज्ञात डिवाइस</string>
  <string name="DeviceListItem_linked_s">%sजोड़ा गया</string>
  <string name="DeviceListItem_last_active_s">अंतिम सक्रिय %s</string>
  <string name="DeviceListItem_today">आज</string>
  <!--DocumentView-->
  <string name="DocumentView_unnamed_file">बेनाम फ़ाइल</string>
  <!--DozeReminder-->
  <string name="DozeReminder_optimize_for_missing_play_services">लापता प्ले सेवाओं के लिए अनुकूलित करें</string>
  <string name="DozeReminder_this_device_does_not_support_play_services_tap_to_disable_system_battery">यह डिवाइस Play सेवाओं का समर्थन नहीं करता है। सिस्टम बैटरी ऑप्टिमाइज़ेशन को अक्षम करने के लिए टैप करें, जो निष्क्रिय होने पर संदेशों को पुनर्प्राप्त करने से Molly को रोकता है।</string>
  <!--ExpiredBuildReminder-->
  <string name="ExpiredBuildReminder_this_version_of_signal_has_expired">Signal का यह वर्ज़न एक्सपायर हो गया है। मेसेज भेजने और प्राप्त करने के लिए अभी अपडेट करें।</string>
  <string name="ExpiredBuildReminder_update_now">अभी अपडेट करें</string>
  <!--PendingGroupJoinRequestsReminder-->
  <plurals name="PendingGroupJoinRequestsReminder_d_pending_member_requests">
    <item quantity="one">%d लंबित मेंबर अनुरोध।</item>
    <item quantity="other">%d लंबित मेंबर अनुरोध।</item>
  </plurals>
  <string name="PendingGroupJoinRequestsReminder_view">देखना</string>
  <!--GcmRefreshJob-->
  <string name="GcmRefreshJob_Permanent_Signal_communication_failure">स्थायी Signal संचार विफलता</string>
  <string name="GcmRefreshJob_Signal_was_unable_to_register_with_Google_Play_Services">Molly Google Play सेवाओं के साथ पंजीकरण करने में असमर्थ था। Molly मेसेज और कॉल अक्षम कर दिए गए हैं, कृपया सेटिंग्स &gt; उन्नत में पुनः पंजीकरण करने का प्रयास करें।</string>
  <!--GiphyActivity-->
  <string name="GiphyActivity_error_while_retrieving_full_resolution_gif">पूर्ण रिज़ॉल्यूशन GIF पुनर्प्राप्त करते समय त्रुटि</string>
  <!--GiphyFragmentPageAdapter-->
  <string name="GiphyFragmentPagerAdapter_gifs">GIFs</string>
  <string name="GiphyFragmentPagerAdapter_stickers">स्टिकर</string>
  <!--AddToGroupActivity-->
  <string name="AddToGroupActivity_add_member">सदस्य जोड़ें?</string>
  <string name="AddToGroupActivity_add_s_to_s">\"%1$s\" को \"%2$s\" में शामिल करना है?</string>
  <string name="AddToGroupActivity_s_added_to_s">\"%1$s\" को \"%2$s\" में शामिल किया गया।</string>
  <string name="AddToGroupActivity_add_to_group">समूह में शामिल करें</string>
  <string name="AddToGroupActivity_add_to_groups">समूहों में शामिल करें</string>
  <string name="AddToGroupActivity_this_person_cant_be_added_to_legacy_groups">इस व्यक्ति को लेगेसी ग्रुप्स में शामिल नहीं किया जा सकता।</string>
  <string name="AddToGroupActivity_add">जोड़ें</string>
  <string name="AddToGroupActivity_add_to_a_group">किसी समूह में शामिल करें  </string>
  <!--ChooseNewAdminActivity-->
  <string name="ChooseNewAdminActivity_choose_new_admin">नया एडमिन चुनें</string>
  <string name="ChooseNewAdminActivity_done">पूर्ण</string>
  <string name="ChooseNewAdminActivity_you_left">आपने \"%1$s\" छोड़ दिया</string>
  <!--GroupMembersDialog-->
  <string name="GroupMembersDialog_you">आप</string>
  <!--GV2 access levels-->
  <string name="GroupManagement_access_level_anyone">कोई भी</string>
  <string name="GroupManagement_access_level_all_members">सभी सदस्य</string>
  <string name="GroupManagement_access_level_only_admins">सिर्फ एडमिन</string>
  <string name="GroupManagement_access_level_no_one">कोई नहीं</string>
  <!--GV2 invites sent-->
  <plurals name="GroupManagement_invitation_sent">
    <item quantity="one">निमंत्रण भेजा गया</item>
    <item quantity="other">%d निमंत्रण भेजे गए</item>
  </plurals>
  <string name="GroupManagement_invite_single_user">“%1$s” को आपके द्वारा स्वचालित रूप से इस ग्रुप में शामिल नहीं किया जा सकता।\n\nउन्हें जुड़ने के लिए आमंत्रित किया गया है, और उन्हें ग्रुप के कोई भी मेसेज दिखाई नहीं देंगे जब तक वे स्वीकार नहीं कर लेते।</string>
  <string name="GroupManagement_invite_multiple_users">इन उपयोगकर्ताओं को आपके द्वारा स्वचालित रूप से इस ग्रुप में शामिल नहीं किया जा सकता।\n\nउनको ग्रुप में जुड़ने के लिए आमंत्रित किया गया है, जब तक वे आमंत्रण स्वीकार नहीं कर लेते, ग्रुप के संदेश नहीं देख सकते।</string>
  <!--GroupsV1MigrationLearnMoreBottomSheetDialogFragment-->
  <string name="GroupsV1MigrationLearnMore_what_are_new_groups">नए समूह क्या हैं?</string>
  <string name="GroupsV1MigrationLearnMore_new_groups_have_features_like_mentions">नए ग्रुप्स में कई फ़ीचर्स हैं जैसे कि @mentions और ग्रुप एडमिन, और भविष्य में और भी कई फ़ीचर्स शामिल किए जाएँगे।</string>
  <string name="GroupsV1MigrationLearnMore_all_message_history_and_media_has_been_kept">अपग्रेड करने से पहले के सभी मेसेज इतिहास और मीडिया को रख लिया गया है।</string>
  <string name="GroupsV1MigrationLearnMore_you_will_need_to_accept_an_invite_to_join_this_group_again">इस ग्रुप में दोबारा जुड़ने के लिए बस आपको आमंत्रण को स्वीकार करना होगा, और जब तक आप स्वीकार नहीं कर लेते, आपको ग्रुप के मेसेज प्राप्त नहीं होंगे।</string>
  <plurals name="GroupsV1MigrationLearnMore_these_members_will_need_to_accept_an_invite">
    <item quantity="one">इस ग्रुप में दोबारा जुड़ने के लिए इस मेंबर को आमंत्रण को स्वीकार करना होगा, और जब तक वे स्वीकार नहीं कर लेते, उन्हें ग्रुप के मेसेज प्राप्त नहीं होंगे:</item>
    <item quantity="other">इस ग्रुप में दोबारा जुड़ने के लिए इन मेंबर्स को आमंत्रण को स्वीकार करना होगा, और जब तक वे स्वीकार नहीं कर लेते, उन्हें ग्रुप के मेसेज प्राप्त नहीं होंगे:</item>
  </plurals>
  <plurals name="GroupsV1MigrationLearnMore_these_members_were_removed_from_the_group">
    <item quantity="one">इस मेंबर को ग्रुप में से निकाल दिया गया था और जब तक वे अपग्रेड नहीं कर लेते, वे दोबारा जुड़ने के योग्य नहीं होंगे:</item>
    <item quantity="other">इन मेंबर्स को ग्रुप में से निकाल दिया गया था और जब तक वे अपग्रेड नहीं कर लेते, वे दोबारा जुड़ने के योग्य नहीं होंगे:</item>
  </plurals>
  <!--GroupsV1MigrationInitiationBottomSheetDialogFragment-->
  <string name="GroupsV1MigrationInitiation_upgrade_to_new_group">नए समूह में अपग्रेड करें</string>
  <string name="GroupsV1MigrationInitiation_upgrade_this_group">इस समूह को अपग्रेड करें</string>
  <string name="GroupsV1MigrationInitiation_new_groups_have_features_like_mentions">नए ग्रुप्स में कई फ़ीचर्स हैं जैसे कि @mentions और ग्रुप एडमिन, और भविष्य में और भी कई फ़ीचर्स शामिल किए जाएँगे।</string>
  <string name="GroupsV1MigrationInitiation_all_message_history_and_media_will_be_kept">अपग्रेड करने से पहले के सभी मेसेज इतिहास और मीडिया को रख लिया जाएगा।</string>
  <string name="GroupsV1MigrationInitiation_encountered_a_network_error">एक नेटवर्क त्रुटि हो गई। बाद में दोबरा प्रयास करें।</string>
  <string name="GroupsV1MigrationInitiation_failed_to_upgrade">अपग्रेड करने में विफल।</string>
  <plurals name="GroupsV1MigrationInitiation_these_members_will_need_to_accept_an_invite">
    <item quantity="one">इस ग्रुप में दोबारा जुड़ने के लिए इस मेंबर को आमंत्रण स्वीकार करना होगा, और जब तक वे स्वीकार नहीं कर लेते, उन्हें ग्रुप के मेसेज प्राप्त नहीं होंगे:</item>
    <item quantity="other">इस ग्रुप में दोबारा जुड़ने के लिए इन मेंबर्स को आमंत्रण को स्वीकार करना होगा, और जब तक वे स्वीकार नहीं कर लेते, उन्हें ग्रुप के मेसेज प्राप्त नहीं होंगे:</item>
  </plurals>
  <plurals name="GroupsV1MigrationInitiation_these_members_are_not_capable_of_joining_new_groups">
    <item quantity="one">यह मेंबर नए ग्रुपस में शामिल होने के योग्य नहीं हैं, और इसे ग्रुप में से निकाल दिया जाएगा:</item>
    <item quantity="other">ये मेंबर नए ग्रुप्स में शामिल होने के योग्य नहीं हैं, और इन्हें ग्रुप में से निकाल दिया जाएगा:</item>
  </plurals>
  <!--GroupsV1MigrationSuggestionsReminder-->
  <plurals name="GroupsV1MigrationSuggestionsReminder_members_couldnt_be_added_to_the_new_group">
    <item quantity="one">%1$d मेंबर को नए ग्रुप में दोबारा शामिल नहीं किया जा सका। क्या आप उन्हें अब शामिल करना चाहते हैं?</item>
    <item quantity="other">%1$d मेंबर्स को नए ग्रुप में दोबारा शामिल नहीं किया जा सका। क्या आप उन्हें अब शामिल करना चाहते हैं?</item>
  </plurals>
  <plurals name="GroupsV1MigrationSuggestionsReminder_add_members">
    <item quantity="one">सदस्य जोड़ें</item>
    <item quantity="other">सदस्य जोड़ें</item>
  </plurals>
  <string name="GroupsV1MigrationSuggestionsReminder_no_thanks">नहीं धन्यवाद </string>
  <!--GroupsV1MigrationSuggestionsDialog-->
  <plurals name="GroupsV1MigrationSuggestionsDialog_add_members_question">
    <item quantity="one">मेंबर को जोड़ना है?</item>
    <item quantity="other">मेंबर्स को जोड़ना है?</item>
  </plurals>
  <plurals name="GroupsV1MigrationSuggestionsDialog_these_members_couldnt_be_automatically_added">
    <item quantity="one">इस मेंबर को नए ग्रुप में अपग्रेड होने पर स्वचालित रूप से शामिल नहीं किया जा सका:</item>
    <item quantity="other">इन मेंबर्स को नए ग्रुप में अपग्रेड होने पर स्वचालित रूप से शामिल नहीं किया जा सका:</item>
  </plurals>
  <plurals name="GroupsV1MigrationSuggestionsDialog_add_members">
    <item quantity="one">मेंबर जोड़ें</item>
    <item quantity="other">मेंबर्स जोड़ें</item>
  </plurals>
  <plurals name="GroupsV1MigrationSuggestionsDialog_failed_to_add_members_try_again_later">
    <item quantity="one">मेंबर को जोड़ना असफल रहा। बाद में दोबारा प्रयास करें।</item>
    <item quantity="other">मेंबर्स को जोड़ना असफल रहा। बाद में दोबारा प्रयास करें।</item>
  </plurals>
  <plurals name="GroupsV1MigrationSuggestionsDialog_cannot_add_members">
    <item quantity="one">मेंबर को नहीं जोड़ा जा सकता।</item>
    <item quantity="other">मेंबर्स को नहीं जोड़ा जा सकता।</item>
  </plurals>
  <!--LeaveGroupDialog-->
  <string name="LeaveGroupDialog_leave_group">समूह छोड़ दें?</string>
  <string name="LeaveGroupDialog_you_will_no_longer_be_able_to_send_or_receive_messages_in_this_group">अब आप इस ग्रुप मे कोई मेसेज भेज या प्राप्त नहीं कर पाऐंगे। </string>
  <string name="LeaveGroupDialog_leave">छोङें</string>
  <string name="LeaveGroupDialog_choose_new_admin">नया एडमिन चुनें</string>
  <string name="LeaveGroupDialog_before_you_leave_you_must_choose_at_least_one_new_admin_for_this_group">इससे पहले कि आप छोड़ें, आपको इस ग्रुप के लिए कम से कम एक नया एडमिन चुनना होगा।</string>
  <string name="LeaveGroupDialog_choose_admin">एडमिन चुनें</string>
  <!--LinkPreviewView-->
  <string name="LinkPreviewView_no_link_preview_available">कोई लिंक प्रिव्यु उपलब्ध नहीं है</string>
  <string name="LinkPreviewView_this_group_link_is_not_active">यह समूह लिंक सक्रिय नहीं है </string>
  <string name="LinkPreviewView_domain_date">%1$s · %2$s</string>
  <!--LinkPreviewRepository-->
  <plurals name="LinkPreviewRepository_d_members">
    <item quantity="one">%1$d मेंबर</item>
    <item quantity="other">%1$d मेंबर्स</item>
  </plurals>
  <!--PendingMembersActivity-->
  <string name="PendingMembersActivity_pending_group_invites">लंंबित ग्रुप आमंत्रण</string>
  <string name="PendingMembersActivity_requests">अनुरोध</string>
  <string name="PendingMembersActivity_invites">आमंत्रण</string>
  <string name="PendingMembersActivity_people_you_invited">आपके द्वारा आमंत्रित लोग</string>
  <string name="PendingMembersActivity_you_have_no_pending_invites">आपके कोई भी लंबित आमंत्रण नहीं हैं।</string>
  <string name="PendingMembersActivity_invites_by_other_group_members">ग्रूप के बाकी सदस्यों के आमंत्रण</string>
  <string name="PendingMembersActivity_no_pending_invites_by_other_group_members">ग्रुप के अन्य सदस्यों के द्वारा कोई भी लंबित आमंत्रण नहीं हैं।</string>
  <string name="PendingMembersActivity_missing_detail_explanation">ग्रूप के अन्य सदस्यों द्वारा आमंत्रित लोगों की जानकारी नहीं दिखाई गई है। अगर आमंत्रित व्यक्ति आमंत्रण स्वीकार करेगा, तो उनकी जानकारी ग्रूप के साथ साझा कर दी जाएगी। वे जुङने से पहले ग्रूप के कोई मेसेज नहीं देख पाएँगे। </string>
  <string name="PendingMembersActivity_revoke_invite">आमंत्रण को रद्द करें</string>
  <string name="PendingMembersActivity_revoke_invites">आमंत्रणों को रद्द करें</string>
  <plurals name="PendingMembersActivity_revoke_d_invites">
    <item quantity="one">आमंत्रण को रद्द करें</item>
    <item quantity="other">%1$d आमंत्रणों को रद्द करें</item>
  </plurals>
  <plurals name="PendingMembersActivity_error_revoking_invite">
    <item quantity="one">आमंत्रण को रद्द करने को लेकर त्रुटि</item>
    <item quantity="other">आमंत्रणों को रद्द करने को लेकर त्रुटि</item>
  </plurals>
  <!--RequestingMembersFragment-->
  <string name="RequestingMembersFragment_pending_member_requests">सदस्य के लंबित अनुरोध</string>
  <string name="RequestingMembersFragment_no_member_requests_to_show">दिखाने के लिए मेंबर के कोई अनुरोध नहीं हैं।</string>
  <string name="RequestingMembersFragment_explanation">इस सूची के लोग ग्रुप लिंक के माध्यम से इस ग्रुप में शामिल होने का प्रयास कर रहे हैं।</string>
  <string name="RequestingMembersFragment_added_s">\"%1$s\" को शामिल किया गया</string>
  <string name="RequestingMembersFragment_denied_s">\"%1$s\" को इनकार किया गया</string>
  <!--AddMembersActivity-->
  <string name="AddMembersActivity__done">पूर्ण</string>
  <string name="AddMembersActivity__this_person_cant_be_added_to_legacy_groups">इस व्यक्ति को लेगेसी ग्रुप्स में नहीं शामिल किया जा सकता।</string>
  <string name="AddMembersActivity__this_person_cant_be_added_to_announcement_groups">इस व्यक्ति को घोषणा ग्रुप में शामिल नहीं किया जा सकता।</string>
  <plurals name="AddMembersActivity__add_d_members_to_s">
    <item quantity="one">%1$s मेंबर को \"%2$s\" में जोड़ना है?</item>
    <item quantity="other">%3$d मेंबर्स को \"%2$s\" में जोड़ना है?</item>
  </plurals>
  <string name="AddMembersActivity__add">जोड़ें</string>
  <string name="AddMembersActivity__add_members">मेंबर्स जोड़ें</string>
  <!--AddGroupDetailsFragment-->
  <string name="AddGroupDetailsFragment__name_this_group">इस समूह को नाम दें</string>
  <string name="AddGroupDetailsFragment__create_group">समूह बनाएँ</string>
  <string name="AddGroupDetailsFragment__create">बनाएँ</string>
  <string name="AddGroupDetailsFragment__members">सदस्यों</string>
  <string name="AddGroupDetailsFragment__you_can_add_or_invite_friends_after_creating_this_group">आप इस ग्रुप को बनाने के बाद मित्रों को शामिल या आमंत्रित कर सकते हैं।</string>
  <string name="AddGroupDetailsFragment__group_name_required">ग्रूप का नाम (आवश्यक)</string>
  <string name="AddGroupDetailsFragment__group_name_optional">समूह का नाम(वैकल्पिक)</string>
  <string name="AddGroupDetailsFragment__this_field_is_required">यह फ़ील्ड आवश्यक है।</string>
  <string name="AddGroupDetailsFragment__group_creation_failed">समूह निर्माण विफल रहा।</string>
  <string name="AddGroupDetailsFragment__try_again_later">बाद में पुन: प्रयास करें।</string>
  <!--Displayed when adding group details to an MMS Group-->
  <string name="AddGroupDetailsFragment__youve_selected_a_contact_that_doesnt_support">आपने किसी ऐसे संपर्क को चुना है जो Signal ग्रुप को सपोर्ट नहीं करता है, इसलिए यह ग्रुप, MMS होगा। कस्टम ग्रुप नाम और फ़ोटो केवल आपको दिखेंगे।  </string>
  <string name="AddGroupDetailsFragment__remove">हटा दें </string>
  <string name="AddGroupDetailsFragment__sms_contact">SMS संपर्क</string>
  <string name="AddGroupDetailsFragment__remove_s_from_this_group">%1$sको इस समूह से निकालें?</string>
  <!--ManageGroupActivity-->
  <string name="ManageGroupActivity_member_requests_and_invites">मेंबर अनुरोध एवं आमंत्रण</string>
  <string name="ManageGroupActivity_add_members">सदस्य जोड़ें</string>
  <string name="ManageGroupActivity_edit_group_info">ग्रुप की जानकारी संपादित करें</string>
  <string name="ManageGroupActivity_who_can_add_new_members">नए मेंबर कौन शामिल कर सकता है?</string>
  <string name="ManageGroupActivity_who_can_edit_this_groups_info">इस ग्रुप की जानकारी को कौन संपादित कर सकता है?</string>
  <string name="ManageGroupActivity_group_link">समूह लिंक</string>
  <string name="ManageGroupActivity_block_group">समूह को ब्लाॅक करें</string>
  <string name="ManageGroupActivity_unblock_group">समूह को अनब्लॉक करें</string>
  <string name="ManageGroupActivity_leave_group">समूह छोड़ दें</string>
  <string name="ManageGroupActivity_mute_notifications">नोटिफिकेशन म्यूट करें</string>
  <string name="ManageGroupActivity_custom_notifications">कस्टम अधिसूचनाएं</string>
  <string name="ManageGroupActivity_mentions">मेंछन</string>
  <string name="ManageGroupActivity_chat_color_and_wallpaper">संदेश का रंग &amp; वॉलपेपर</string>
  <string name="ManageGroupActivity_until_s">%1$s तक</string>
  <string name="ManageGroupActivity_always">हमेशा</string>
  <string name="ManageGroupActivity_off">बंद </string>
  <string name="ManageGroupActivity_on">पर</string>
  <string name="ManageGroupActivity_view_all_members">सारे सदस्य देखें</string>
  <string name="ManageGroupActivity_see_all">सभी देखें</string>
  <plurals name="ManageGroupActivity_added">
    <item quantity="one">%d सदस्य को शामिल किया गया।</item>
    <item quantity="other">%d सदस्यों को शामिल किया गया।</item>
  </plurals>
  <string name="ManageGroupActivity_only_admins_can_enable_or_disable_the_sharable_group_link">केवल एडमिन ही साझा किए जाने योग्य ग्रुप के लिंक को एनेबल या डिसेबल कर सकते हैं।</string>
  <string name="ManageGroupActivity_only_admins_can_enable_or_disable_the_option_to_approve_new_members">केवल एडमिन ही नए सदस्यों को अनुमोदित करने के विकल्प को एनेबल या डिसेबल कर सकते हैं।</string>
  <string name="ManageGroupActivity_only_admins_can_reset_the_sharable_group_link">केवल एडमिन ही साझा किए जाने योग्य ग्रुप के लिंक को रीसेट कर सकते हैं।</string>
  <string name="ManageGroupActivity_you_dont_have_the_rights_to_do_this">आपके पास ऐसा करने का अधिकार नहीं है</string>
  <string name="ManageGroupActivity_not_capable">आपने किसी ऐसे व्यक्ति को शामिल किया है जिसके पास नए ग्रुप्स समर्थित नहीं हैं और उसे Signal को अपडेट करने की ज़रूरत है</string>
  <string name="ManageGroupActivity_not_announcement_capable">आपने किसी ऐसे व्यक्ति को शामिल किया है जिसके पास नए ग्रुप्स समर्थित नहीं हैं और उसे Signal को अपडेट करने की ज़रूरत है</string>
  <string name="ManageGroupActivity_failed_to_update_the_group">ग्रुप को अपडेट करना असफल रहा</string>
  <string name="ManageGroupActivity_youre_not_a_member_of_the_group">आपने इस समूह के सदस्य नहीं हैं</string>
  <string name="ManageGroupActivity_failed_to_update_the_group_please_retry_later">ग्रुप को अपडेट करना असफल रहा कृपया बाद में दोबारा प्रयास करें</string>
  <string name="ManageGroupActivity_failed_to_update_the_group_due_to_a_network_error_please_retry_later">नेटवर्क त्रुटि के कारण ग्रुप को अपडेट करना असफल रहा, कृपया बाद में दोबारा प्रयास करें</string>
  <string name="ManageGroupActivity_edit_name_and_picture">नाम और चित्र संपादित करें</string>
  <string name="ManageGroupActivity_legacy_group">लेगेसी ग्रुप</string>
  <string name="ManageGroupActivity_legacy_group_learn_more">यह एक लेगेसी ग्रुप है। फ़ीचर्स जैसे कि ग्रुप एडमिन केवल नए ग्रुप्स के लिए उपलब्ध हैं।</string>
  <string name="ManageGroupActivity_legacy_group_upgrade">यह एक लेगेसी ग्रुप है। नए फ़ीचर्स जैसे कि @mentions और एडमिन तक पहुँच प्राप्त करने के लिए,</string>
  <string name="ManageGroupActivity_legacy_group_too_large">इस लेगेसी ग्रुप को एक नए ग्रुप में अपग्रेड नहीं किया जा सकता क्योंकि यह बहुत बड़ा है। अधिकतम ग्रुप साइज़ है %1$d।</string>
  <string name="ManageGroupActivity_upgrade_this_group">इस समूह को अपग्रेड करें।</string>
  <string name="ManageGroupActivity_this_is_an_insecure_mms_group">यह एक असुरक्षित MMS ग्रुप है। प्राइवेट रूप से चैट करने के लिए, अपने संपर्कों को Signal पर आमंत्रित करें।</string>
  <string name="ManageGroupActivity_invite_now">अब आमंत्रित करें</string>
  <string name="ManageGroupActivity_more">अधिक</string>
  <string name="ManageGroupActivity_add_group_description">ग्रुप विवरण जोड़ें…</string>
  <!--GroupMentionSettingDialog-->
  <string name="GroupMentionSettingDialog_notify_me_for_mentions">मेंछन किए जाने पर मुझे सूचित करें</string>
  <string name="GroupMentionSettingDialog_receive_notifications_when_youre_mentioned_in_muted_chats">म्यूट की हुई चैट में आपको मेंछन किए जाने पर सूचनाएँ प्राप्त करनी हैं?</string>
  <string name="GroupMentionSettingDialog_always_notify_me">हमेशा मुझे सूचित करें</string>
  <string name="GroupMentionSettingDialog_dont_notify_me">मुझे सूचित ना करें</string>
  <!--ManageProfileFragment-->
  <string name="ManageProfileFragment_profile_name">प्रोफ़ाइल नाम</string>
  <string name="ManageProfileFragment_username">उपयोगकर्ता नाम</string>
  <string name="ManageProfileFragment_about">हमारे बारे में</string>
  <string name="ManageProfileFragment_write_a_few_words_about_yourself">अपने बारे में कुछ शब्द लिखें</string>
  <string name="ManageProfileFragment_your_name">आपका नाम?</string>
  <string name="ManageProfileFragment_your_username">आपका उपयोगकर्ता नाम</string>
  <string name="ManageProfileFragment_failed_to_set_avatar">अवतार सेट करने में विफल</string>
  <string name="ManageProfileFragment_badges">बैज</string>
  <string name="ManageProfileFragment__edit_photo">फ़ोटो एडिट करें</string>
  <!--ManageRecipientActivity-->
  <string name="ManageRecipientActivity_no_groups_in_common">कोई साझा समूह नहीं </string>
  <plurals name="ManageRecipientActivity_d_groups_in_common">
    <item quantity="one">%d ग्रुप साझा है</item>
    <item quantity="other">%d ग्रुप्स साझे हैं</item>
  </plurals>
  <plurals name="GroupMemberList_invited">
    <item quantity="one">%1$s ने 1 व्यक्ति को आमंत्रित किया</item>
    <item quantity="other">%1$s ने %2$d लोगों को आमंत्रित किया</item>
  </plurals>
  <!--CustomNotificationsDialogFragment-->
  <string name="CustomNotificationsDialogFragment__custom_notifications">कस्टम अधिसूचनाएं</string>
  <string name="CustomNotificationsDialogFragment__messages">मेसेज</string>
  <string name="CustomNotificationsDialogFragment__use_custom_notifications">कस्टम सूचनाओं का उपयोग करें</string>
  <string name="CustomNotificationsDialogFragment__notification_sound">सूचना ध्वनि</string>
  <string name="CustomNotificationsDialogFragment__vibrate">कांपना</string>
  <!--Button text for customizing notification options-->
  <string name="CustomNotificationsDialogFragment__customize">कस्टमाइज़ करें</string>
  <string name="CustomNotificationsDialogFragment__change_sound_and_vibration">ध्वनि व कंपन बदलें</string>
  <string name="CustomNotificationsDialogFragment__call_settings">कॉल सेटिंग</string>
  <string name="CustomNotificationsDialogFragment__ringtone">रिंगटोन</string>
  <string name="CustomNotificationsDialogFragment__enabled">सक्षम</string>
  <string name="CustomNotificationsDialogFragment__disabled">अक्षम</string>
  <string name="CustomNotificationsDialogFragment__default">डिफ़ॉल्ट</string>
  <string name="CustomNotificationsDialogFragment__unknown">अनजान</string>
  <!--ShareableGroupLinkDialogFragment-->
  <string name="ShareableGroupLinkDialogFragment__shareable_group_link">शेयर करने योग्य ग्रुप लिंक</string>
  <string name="ShareableGroupLinkDialogFragment__manage_and_share">मैनेज और शेयर करें</string>
  <string name="ShareableGroupLinkDialogFragment__group_link">समूह लिंक</string>
  <string name="ShareableGroupLinkDialogFragment__share">साझा करें</string>
  <string name="ShareableGroupLinkDialogFragment__reset_link">रीसेट लिंक</string>
  <string name="ShareableGroupLinkDialogFragment__member_requests">सदस्य अनुरोध</string>
  <string name="ShareableGroupLinkDialogFragment__approve_new_members">नए सदस्यों का अनुमोदन करें</string>
  <string name="ShareableGroupLinkDialogFragment__require_an_admin_to_approve_new_members_joining_via_the_group_link">ग्रुप लिंक के माध्यम से नए ग्रुप में शामिल होने वाले मेंबर्स को अनुमोदित करने के लिए एडमिन को आवश्यक करें।</string>
  <string name="ShareableGroupLinkDialogFragment__are_you_sure_you_want_to_reset_the_group_link">क्या आप वाकई में ग्रुप के लिंक को रीसेट करना चाहते हैं? लोग वर्तमान लिंक का उपयोग करते हुए ग्रुप में जुड़ नहीं सकेंगे।</string>
  <!--GroupLinkShareQrDialogFragment-->
  <string name="GroupLinkShareQrDialogFragment__qr_code">क्यूआर कोड</string>
  <string name="GroupLinkShareQrDialogFragment__people_who_scan_this_code_will">इस कोड को स्कैन करने वाले लोग आपके ग्रुप में जुड़ सकेंगे। एडमिन्स को फिर भी नए मेंबर्स को अनुमोदित करने की ज़रूरत होगी यदि आपने उस सेटिंग को चालू किया है।</string>
  <string name="GroupLinkShareQrDialogFragment__share_code">कोड साझा करें</string>
  <!--GV2 Invite Revoke confirmation dialog-->
  <string name="InviteRevokeConfirmationDialog_revoke_own_single_invite">क्या आप %1$s को भेजे आमंत्रण को रद्द करना चाहते हैं?</string>
  <plurals name="InviteRevokeConfirmationDialog_revoke_others_invites">
    <item quantity="one">क्या आप %1$s द्वारा भेजे गए आमंत्रण को रद्द करना चाहते हैं?</item>
    <item quantity="other">क्या आप %1$s द्वारा भेजे गए %2$d आमंत्रणों को रद्द करना चाहते हैं?</item>
  </plurals>
  <!--GroupJoinBottomSheetDialogFragment-->
  <string name="GroupJoinBottomSheetDialogFragment_you_are_already_a_member">आप पहले से ही एक मेंबर हैं</string>
  <string name="GroupJoinBottomSheetDialogFragment_join">जुड़ें</string>
  <string name="GroupJoinBottomSheetDialogFragment_request_to_join">जुड़ने का अनुरोध</string>
  <string name="GroupJoinBottomSheetDialogFragment_unable_to_join_group_please_try_again_later">ग्रुप जुड़ने में अक्षम। कृपया बाद में दोबारा प्रयास करें</string>
  <string name="GroupJoinBottomSheetDialogFragment_encountered_a_network_error">एक नेटवर्क त्रुटि का सामना करना पड़ा|</string>
  <string name="GroupJoinBottomSheetDialogFragment_this_group_link_is_not_active">यह समूह लिंक सक्रिय नहीं है </string>
  <!--Title shown when there was an known issue getting group information from a group link-->
  <string name="GroupJoinBottomSheetDialogFragment_cant_join_group">ग्रुप में शामिल नहीं हो सकते</string>
  <!--Message shown when you try to get information for a group via link but an admin has removed you-->
  <string name="GroupJoinBottomSheetDialogFragment_you_cant_join_this_group_via_the_group_link_because_an_admin_removed_you">आप ग्रुप लिंक द्वारा इस ग्रुप में शामिल नहीं हो सकते क्योंकि एक ऐडमिन ने आपको हटा दिया है।</string>
  <!--Message shown when you try to get information for a group via link but the link is no longer valid-->
  <string name="GroupJoinBottomSheetDialogFragment_this_group_link_is_no_longer_valid">यह ग्रुप लिंक अब वैध नहीं रहा।</string>
  <!--Title shown when there was an unknown issue getting group information from a group link-->
  <string name="GroupJoinBottomSheetDialogFragment_link_error">लिंक दोष </string>
  <!--Message shown when you try to get information for a group via link but an unknown issue occurred-->
  <string name="GroupJoinBottomSheetDialogFragment_joining_via_this_link_failed_try_joining_again_later">इस लिंक के माध्यम से शामिल होना विफल रहा। बाद में फिर से शामिल होने का प्रयास करें।</string>
  <string name="GroupJoinBottomSheetDialogFragment_direct_join">क्या आप इस ग्रुप में जुड़ना चाहते हैं और इसके मेंबर्स के साथ अपना नाम और फोटो शेयर करना चाहते हैं?</string>
  <string name="GroupJoinBottomSheetDialogFragment_admin_approval_needed">इस ग्रुप में जुड़ने से पहले एक एडमिन को आपका अनुरोध स्वीकार करना होगा। जब आप जुड़ने के लिए अनुरोध करते हैं, आपके नाम और तस्वीर को इसके सदस्यों के साथ साझा किया जाएगा।</string>
  <plurals name="GroupJoinBottomSheetDialogFragment_group_dot_d_members">
    <item quantity="one">ग्रुप · %1$d सदस्य</item>
    <item quantity="other">ग्रुप · %1$d सदस्य</item>
  </plurals>
  <!--GroupJoinUpdateRequiredBottomSheetDialogFragment-->
  <string name="GroupJoinUpdateRequiredBottomSheetDialogFragment_update_signal_to_use_group_links">समूह लिंक उपयोग करने के लिए Signal अपडेट करें</string>
  <string name="GroupJoinUpdateRequiredBottomSheetDialogFragment_update_message">आप Signal के जिस वर्ज़न का उपयोग कर रहे हैं, वह इस ग्रुप के लिंक को समर्थित नहीं करता। लिंक के माध्यम से इस ग्रुप के साथ जुड़ने के लिए लेटेस्ट वर्ज़न में अपडेट करें।</string>
  <string name="GroupJoinUpdateRequiredBottomSheetDialogFragment_update_signal">Signal अपडेट करें</string>
  <string name="GroupJoinUpdateRequiredBottomSheetDialogFragment_update_linked_device_message">आपके लिंक किए हुए एक या अधिक डिवाइस Signal के ऐसे वर्ज़न पर चल रहे हैं जो ग्रुप लिंक्स को समर्थित नहीं करता। इस ग्रुप में जुड़ने के लिए अपने लिंक किए हुए डिवाइस (डिवाइसेस) पर Signal को अपडेट करें।</string>
  <string name="GroupJoinUpdateRequiredBottomSheetDialogFragment_group_link_is_not_valid">समूह लिंक मान्य नहीं है</string>
  <!--GroupInviteLinkEnableAndShareBottomSheetDialogFragment-->
  <string name="GroupInviteLinkEnableAndShareBottomSheetDialogFragment_invite_friends">मित्रों को आमंत्रित करें</string>
  <string name="GroupInviteLinkEnableAndShareBottomSheetDialogFragment_share_a_link_with_friends_to_let_them_quickly_join_this_group">दोस्तों के साथ एक लिंक शेयर करें ताकि वे जल्दी से इस ग्रुप में जुड़ सकें।</string>
  <string name="GroupInviteLinkEnableAndShareBottomSheetDialogFragment_enable_and_share_link">एनेबल करें और लिंक शेयर करें</string>
  <string name="GroupInviteLinkEnableAndShareBottomSheetDialogFragment_share_link">लिंक शेयर करें</string>
  <string name="GroupInviteLinkEnableAndShareBottomSheetDialogFragment_unable_to_enable_group_link_please_try_again_later">ग्रुप लिंक एनेबल करने में अक्षम। कृपया बाद में दोबारा प्रयास करें</string>
  <string name="GroupInviteLinkEnableAndShareBottomSheetDialogFragment_encountered_a_network_error">एक नेटवर्क त्रुटि का सामना करना पड़ा|</string>
  <string name="GroupInviteLinkEnableAndShareBottomSheetDialogFragment_you_dont_have_the_right_to_enable_group_link">आपके पास ग्रुप लिंक को एनेबल करने का अधिकार नहीं है। कृपया किसी एडमिन से पूछें</string>
  <string name="GroupInviteLinkEnableAndShareBottomSheetDialogFragment_you_are_not_currently_a_member_of_the_group">आप वर्तमान में समूह के सदस्य नहीं हैं।</string>
  <!--GV2 Request confirmation dialog-->
  <string name="RequestConfirmationDialog_add_s_to_the_group">“%1$s” को ग्रुप में शामिल करना है?</string>
  <string name="RequestConfirmationDialog_deny_request_from_s">“%1$s” के अनुरोध को अस्वीकार करना है?</string>
  <!--Confirm dialog message shown when deny a group link join request and group link is enabled.-->
  <string name="RequestConfirmationDialog_deny_request_from_s_they_will_not_be_able_to_request">\"%1$s\" का अनुरोध अस्वीकार करना है? वे फिर से ग्रुप लिंक के माध्यम से शामिल होने के लिए अनुरोध नहीं कर पाएंगे।</string>
  <string name="RequestConfirmationDialog_add">जोड़ें</string>
  <string name="RequestConfirmationDialog_deny">अस्वीकार करें </string>
  <!--ImageEditorHud-->
  <string name="ImageEditorHud_blur_faces">धुंधले चेहरे</string>
  <string name="ImageEditorHud_new_blur_faces_or_draw_anywhere_to_blur">नया: चेहरों को धुंधला करें या धुंधला करने के लिए कहीं भी ड्रॉ करें</string>
  <string name="ImageEditorHud_draw_anywhere_to_blur">धुंधला करने के लिए कहीं भी ड्रॉ करें</string>
  <string name="ImageEditorHud_draw_to_blur_additional_faces_or_areas">अतिरिक्त चेहरे या जगहें धुंधली करने के लिए ड्रॉ करें</string>
  <!--InputPanel-->
  <string name="InputPanel_tap_and_hold_to_record_a_voice_message_release_to_send">वॉइस मेसेज रिकॉर्ड करने के लिए टैप करें और दबाएं और भेजने के लिए रिलीज़ करें</string>
  <!--InviteActivity-->
  <string name="InviteActivity_share">साझा करें</string>
  <string name="InviteActivity_share_with_contacts">संपर्कों के साथ शेयर करें</string>
  <string name="InviteActivity_share_via">के ज़रिए शेयर करें…</string>
  <string name="InviteActivity_cancel">रद्द करें</string>
  <string name="InviteActivity_sending">भेजा जा रहा है…</string>
  <string name="InviteActivity_invitations_sent">आमंत्रण भेजा गया</string>
  <string name="InviteActivity_invite_to_signal">Molly को आमंत्रित करें</string>
  <string name="InviteActivity_send_sms">(%d) SMS भेजें</string>
  <plurals name="InviteActivity_send_sms_invites">
    <item quantity="one">%d एसएमएस आमंत्रण भेजें?</item>
    <item quantity="other">%d SMS आमंत्रण भेजें? </item>
  </plurals>
  <string name="InviteActivity_lets_switch_to_signal">चलो Molly पर स्विच करें: %1$s</string>
  <string name="InviteActivity_no_app_to_share_to">ऐसा लगता है कि आपके पास साझा करने के लिए कोई ऐप नहीं है।</string>
  <!--LearnMoreTextView-->
  <string name="LearnMoreTextView_learn_more">अधिक जानें</string>
  <string name="SpanUtil__read_more">ज़्यादा पढ़ें</string>
  <!--LongMessageActivity-->
  <string name="LongMessageActivity_unable_to_find_message">मेसेज खोजने में असमर्थ</string>
  <string name="LongMessageActivity_message_from_s">%1$s से मेसेज</string>
  <string name="LongMessageActivity_your_message">आपका मेसेज</string>
  <!--MessageRetrievalService-->
  <string name="MessageRetrievalService_signal">Molly</string>
  <string name="MessageRetrievalService_background_connection_enabled">पृष्ठभूमि कनेक्शन सक्षम</string>
  <!--MmsDownloader-->
  <string name="MmsDownloader_error_reading_mms_settings">वायरलेस प्रदाता SMS सेटिंग्स पढ़ने में त्रुटि</string>
  <!--MediaOverviewActivity-->
  <string name="MediaOverviewActivity_Media">मीडिया</string>
  <string name="MediaOverviewActivity_Files">फ़ाइलें</string>
  <string name="MediaOverviewActivity_Audio">ऑडियो</string>
  <string name="MediaOverviewActivity_All">सब</string>
  <plurals name="MediaOverviewActivity_Media_delete_confirm_title">
    <item quantity="one">चयनित आइटम हटाएं?</item>
    <item quantity="other">चयनित आइटम हटाएं?</item>
  </plurals>
  <plurals name="MediaOverviewActivity_Media_delete_confirm_message">
    <item quantity="one"> यह सभी चयनित फ़ाइल को स्थायी रूप से हटा देगा। इन आइटम से जुड़ा कोई भी मेसेज पाठ भी हटा दिया जाएगा।</item>
    <item quantity="other">%1$d यह सभी चयनित फ़ाइलों को स्थायी रूप से हटा देगा। इन आइटम से जुड़ा कोई भी मेसेज पाठ भी हटा दिया जाएगा।</item>
  </plurals>
  <string name="MediaOverviewActivity_Media_delete_progress_title">हटाना</string>
  <string name="MediaOverviewActivity_Media_delete_progress_message">मेसेज हटाए जा रहे हैं</string>
  <string name="MediaOverviewActivity_Select_all">सभी को चुन लो</string>
  <string name="MediaOverviewActivity_collecting_attachments">अटैचमेंट्स सहेज रहें हैं</string>
  <string name="MediaOverviewActivity_Sort_by">इसके अनुसार क्रमबद्ध करें</string>
  <string name="MediaOverviewActivity_Newest">नवीनतम</string>
  <string name="MediaOverviewActivity_Oldest">सबसे पुराना</string>
  <string name="MediaOverviewActivity_Storage_used">स्टॉरेज का उपयोग किया</string>
  <string name="MediaOverviewActivity_All_storage_use">सभी स्टॉरेज उपयोग</string>
  <string name="MediaOverviewActivity_Grid_view_description">ग्रिड व्यु</string>
  <string name="MediaOverviewActivity_List_view_description">लिस्ट व्यु</string>
  <string name="MediaOverviewActivity_Selected_description">चयनित</string>
  <string name="MediaOverviewActivity_select_all">सभी को चुन लो</string>
  <plurals name="MediaOverviewActivity_save_plural">
    <item quantity="one">सेव करें</item>
    <item quantity="other">सेव करें</item>
  </plurals>
  <plurals name="MediaOverviewActivity_delete_plural">
    <item quantity="one">डिलीट करें</item>
    <item quantity="other">डिलीट करें</item>
  </plurals>
  <plurals name="MediaOverviewActivity_d_selected_s">
    <item quantity="one">%1$d चुना हुआ (%2$s)</item>
    <item quantity="other">%1$d चुना हुआ (%2$s)</item>
  </plurals>
  <string name="MediaOverviewActivity_file">फ़ाइल</string>
  <string name="MediaOverviewActivity_audio">ऑडियो</string>
  <string name="MediaOverviewActivity_video">वीडियो</string>
  <string name="MediaOverviewActivity_image">तस्वीर</string>
  <string name="MediaOverviewActivity_voice_message">ऑडियो मेसेज</string>
  <string name="MediaOverviewActivity_sent_by_s">%1$s द्वारा भेजा</string>
  <string name="MediaOverviewActivity_sent_by_you">आपके द्वारा भेजा गया</string>
  <string name="MediaOverviewActivity_sent_by_s_to_s">%1$s द्वारा %2$s को भेजा गया</string>
  <string name="MediaOverviewActivity_sent_by_you_to_s">आपके द्वारा %1$s को भेजा गया</string>
  <!--Megaphones-->
  <string name="Megaphones_remind_me_later">मुझे बाद में याद दिलाना</string>
  <string name="Megaphones_verify_your_signal_pin">अपना Signal पिन सत्यापित करें</string>
  <string name="Megaphones_well_occasionally_ask_you_to_verify_your_pin">हम कभी-कभी आपको अपना पिन वेरिफाई करने के लिए कहेंगे ताकि आपको यह याद रहे।</string>
  <string name="Megaphones_verify_pin">पिन सत्यापित करें</string>
  <string name="Megaphones_get_started">शुरू हो जाओ</string>
  <string name="Megaphones_new_group">नया समूह</string>
  <string name="Megaphones_invite_friends">मित्रों को आमंत्रित करें</string>
  <string name="Megaphones_use_sms">SMS का उपयोग करें</string>
  <string name="Megaphones_appearance">दिखावट</string>
  <string name="Megaphones_add_photo">तस्वीर लगाएं</string>
  <!--Title of a bottom sheet to render messages that all quote a specific message-->
  <string name="MessageQuotesBottomSheet_replies">जवाब</string>
  <!--NotificationBarManager-->
  <string name="NotificationBarManager_signal_call_in_progress">Signal कॉल प्रगति पर है</string>
  <string name="NotificationBarManager__establishing_signal_call">Signal कॉल की स्थापना की जा रही है</string>
  <string name="NotificationBarManager__incoming_signal_call">आने वाली Signal कॉल</string>
  <string name="NotificationBarManager__incoming_signal_group_call">इनकमिंग सिग्नल ग्रूप कॉल</string>
  <!--Temporary notification shown when starting the calling service-->
<<<<<<< HEAD
  <string name="NotificationBarManager__stopping_signal_call_service">Molly कॉल सेवा बंद की जा रही है</string>
=======
  <string name="NotificationBarManager__starting_signal_call_service">Signal कॉल सेवा शुरू की जा रही है</string>
  <string name="NotificationBarManager__stopping_signal_call_service">Signal कॉल सेवा बंद की जा रही है</string>
>>>>>>> 36c882e3
  <string name="NotificationBarManager__decline_call">कॉल अस्वीकार करें</string>
  <string name="NotificationBarManager__answer_call">कॉल का उत्तर दें</string>
  <string name="NotificationBarManager__end_call">कॉल बंद</string>
  <string name="NotificationBarManager__cancel_call">कॉल रद्द करें</string>
  <string name="NotificationBarManager__join_call">कॉल से जुड़ें</string>
  <!--NotificationsMegaphone-->
  <string name="NotificationsMegaphone_turn_on_notifications">सूचनाओं को चालू करना है?</string>
  <string name="NotificationsMegaphone_never_miss_a_message">अपने संपर्कों और ग्रुप्स से कभी भी कोई मेसेज न छूट पाएँ।</string>
  <string name="NotificationsMegaphone_turn_on">शुरु करें</string>
  <string name="NotificationsMegaphone_not_now">अभी नहीं</string>
  <!--NotificationMmsMessageRecord-->
  <string name="NotificationMmsMessageRecord_multimedia_message">मल्टीमीडिया मेसेज</string>
  <string name="NotificationMmsMessageRecord_downloading_mms_message">MMS मेसेज डाउनलोड किया जा रहा है</string>
  <string name="NotificationMmsMessageRecord_error_downloading_mms_message">MMS मेसेज डाउनलोड करने में त्रुटि, पुनः प्रयास करने के लिए टैप करें</string>
  <!--MediaPickerActivity-->
  <string name="MediaPickerActivity_send_to">%s को भेजें</string>
  <string name="MediaPickerActivity__menu_open_camera">कैमरा खोलें</string>
  <!--MediaSendActivity-->
  <string name="MediaSendActivity_add_a_caption">शीर्षक लिखें…</string>
  <string name="MediaSendActivity_an_item_was_removed_because_it_exceeded_the_size_limit">इस चीज़ का आकार उसकी सीमा से ज़्यादा है, जिस वजह से इसे हटा दिया गया है</string>
  <string name="MediaSendActivity_an_item_was_removed_because_it_had_an_unknown_type">एक आइटम हटाया गया था क्योंकि उसका प्रकार अज्ञात था</string>
  <string name="MediaSendActivity_an_item_was_removed_because_it_exceeded_the_size_limit_or_had_an_unknown_type">एक आइटम हटाया गया था क्योंकि वह आकार सीमा से बड़ा था या उसका प्रकार अज्ञात था</string>
  <string name="MediaSendActivity_camera_unavailable">कैमरा अनुपलब्ध।</string>
  <string name="MediaSendActivity_message_to_s">%s को मेसेज</string>
  <string name="MediaSendActivity_message">मेसेज</string>
  <string name="MediaSendActivity_select_recipients">प्राप्तकर्ताओं को चुनें</string>
  <string name="MediaSendActivity_signal_needs_access_to_your_contacts">आपके संपर्कों को प्रदर्शित करने के लिए Molly को आपके संपर्कों तक पहुंच की आवश्यकता है।</string>
  <string name="MediaSendActivity_signal_needs_contacts_permission_in_order_to_show_your_contacts_but_it_has_been_permanently_denied">Molly को आपके संपर्कों को दिखाने के लिए आपके संपर्क पढने की अनुमति की आवश्यकता है, लेकिन इसे स्थायी रूप से अस्वीकार कर दिया गया है। कृपया ऐप सेटिंग्स में जा कर \"अनुमतियां\" चुनें, और \"संपर्क\" अनुमति प्रदान करें।</string>
  <plurals name="MediaSendActivity_cant_share_more_than_n_items">
    <item quantity="one">आप %d से अधिक आइटम साझा नहीं कर सकते।</item>
    <item quantity="other">आप %d से अधिक आइटम साझा नहीं कर सकते।</item>
  </plurals>
  <string name="MediaSendActivity_select_recipients_description">प्राप्तकर्ताओं को चुनें</string>
  <string name="MediaSendActivity_tap_here_to_make_this_message_disappear_after_it_is_viewed">इसे देखने के बाद इस मेसेज को गायब करने के लिए यहां टैप करें।</string>
  <!--MediaRepository-->
  <string name="MediaRepository_all_media">सभी मीडिया</string>
  <string name="MediaRepository__camera">कैमरा</string>
  <!--MessageDecryptionUtil-->
  <string name="MessageDecryptionUtil_failed_to_decrypt_message">संदेश को डिक्रिप्ट करने में विफल</string>
  <string name="MessageDecryptionUtil_tap_to_send_a_debug_log">debug log भेजने के लिए टैप करें</string>
  <!--MessageRecord-->
  <string name="MessageRecord_unknown">अनजान</string>
  <string name="MessageRecord_message_encrypted_with_a_legacy_protocol_version_that_is_no_longer_supported">Signal के पुराने वर्ज़न का उपयोग करके एन्क्रिप्ट किया गया एक संदेश प्राप्त हुआ जो अब समर्थित नहीं है। कृपया प्रेषक से नवीनतम वर्ज़न में अपडेट करने और संदेश भेजने के लिए कहें।</string>
  <string name="MessageRecord_left_group">आपने समूह छोड़ दिया है</string>
  <string name="MessageRecord_you_updated_group">आपने समूह को अपडेट किया है।</string>
  <string name="MessageRecord_the_group_was_updated">ग्रुप को अपडेट किया गया था।</string>
  <string name="MessageRecord_you_called_date">आपने इन्हें कॉल किया· %1$s</string>
  <string name="MessageRecord_missed_audio_call_date">मिस हुई ऑडियो कॉल · %1$s</string>
  <string name="MessageRecord_missed_video_call_date">मिस हुई वीडियो कॉल · %1$s</string>
  <string name="MessageRecord_s_updated_group">%s ने समूह को अद्यतन किया</string>
  <string name="MessageRecord_s_called_you_date">%1$s ने आपको कॉल किया · %2$s</string>
  <string name="MessageRecord_s_joined_signal">%sअब Signal पर हैं! </string>
  <string name="MessageRecord_you_disabled_disappearing_messages">आपने गायब मेसेज अक्षम कर दिए हैं।</string>
  <string name="MessageRecord_s_disabled_disappearing_messages">%1$sने गायब मेसेज अक्षम कर दिए हैं। </string>
  <string name="MessageRecord_you_set_disappearing_message_time_to_s">आपने गायब मेसेज टाइमर को %1$s में सेट कर दिया है।</string>
  <string name="MessageRecord_s_set_disappearing_message_time_to_s">%1$s ने गायब मेसेज टाइमर को %2$s तक सेट कर दिया है।</string>
  <string name="MessageRecord_disappearing_message_time_set_to_s">गायब होने वाले मेसेज के टाइमर को %1$s पर सेट किया गया है।</string>
  <string name="MessageRecord_this_group_was_updated_to_a_new_group">इस ग्रुप को एक नए ग्रुप में अपडेट किया गया था।</string>
  <string name="MessageRecord_you_couldnt_be_added_to_the_new_group_and_have_been_invited_to_join">आपको नए ग्रुप में शमिल नहीं किया जा सका और आपको शामिल होने के लिए आमंत्रित किया गया है।</string>
  <string name="MessageRecord_chat_session_refreshed">चैट सेशन रीफ्रेश हुआ</string>
  <plurals name="MessageRecord_members_couldnt_be_added_to_the_new_group_and_have_been_invited">
    <item quantity="one">एक मेंबर को नए ग्रुप में शमिल नहीं किया जा सका और उसे शामिल होने के लिए आमंत्रित किया गया है।</item>
    <item quantity="other">%1$s मेंबर्स को नए ग्रुप में शमिल नहीं किया जा सका और उन्हें शामिल होने के लिए आमंत्रित किया गया है।</item>
  </plurals>
  <plurals name="MessageRecord_members_couldnt_be_added_to_the_new_group_and_have_been_removed">
    <item quantity="one">एक मेंबर को नए ग्रुप में शमिल नहीं किया जा सका और उसे हटा दिया गया है।</item>
    <item quantity="other">%1$s मेंबर्स को नए ग्रुप में शमिल नहीं किया जा सका और उन्हें हटा दिया गया है।</item>
  </plurals>
  <!--Profile change updates-->
  <string name="MessageRecord_changed_their_profile_name_to">%1$s ने अपना प्रोफाइल नाम बदल कर %2$s रख दिया है।</string>
  <string name="MessageRecord_changed_their_profile_name_from_to">%1$s ने अपना प्रोफाइल नाम %2$s से बदल कर %3$s रख लिया।</string>
  <string name="MessageRecord_changed_their_profile">%1$s ने अपनी प्रोफाइल को बदल लिया।</string>
  <!--GV2 specific-->
  <string name="MessageRecord_you_created_the_group">यह ग्रूप आपने बनाया है।</string>
  <string name="MessageRecord_group_updated">ग्रुप अपडेट हो गया है।</string>
  <string name="MessageRecord_invite_friends_to_this_group">एक ग्रुप लिंक के माध्यम से मित्रों को इस ग्रुप में आमंत्रित करें।</string>
  <!--GV2 member additions-->
  <string name="MessageRecord_you_added_s">आपने %1$s को शामिल किया।</string>
  <string name="MessageRecord_s_added_s">%1$s ने %2$s को शामिल किया।</string>
  <string name="MessageRecord_s_added_you">%1$sने आपको ग्रुप में शामिल किया।</string>
  <string name="MessageRecord_you_joined_the_group">आप ग्रुप में शामिल हो गए हैं।</string>
  <string name="MessageRecord_s_joined_the_group">%1$s समूह में शामिल हो गए</string>
  <!--GV2 member removals-->
  <string name="MessageRecord_you_removed_s">आपने %1$s को निकाल दिया।</string>
  <string name="MessageRecord_s_removed_s">%1$s ने %2$s को निकाल दिया।</string>
  <string name="MessageRecord_s_removed_you_from_the_group">%1$s ने आपको ग्रुप में से निकाल दिया।</string>
  <string name="MessageRecord_you_left_the_group">आपने ग्रुप को छोड़ दिया।</string>
  <string name="MessageRecord_s_left_the_group">%1$s ने ग्रुप को छोड़ दिया।</string>
  <string name="MessageRecord_you_are_no_longer_in_the_group">आप अब ग्रुप में नहीं हैं।</string>
  <string name="MessageRecord_s_is_no_longer_in_the_group">%1$s अब ग्रुप में नहीं है।</string>
  <!--GV2 role change-->
  <string name="MessageRecord_you_made_s_an_admin">आपने %1$s को एक एडमिन बना दिया।</string>
  <string name="MessageRecord_s_made_s_an_admin">%1$s ने %2$s को एडमिन बना दिया।</string>
  <string name="MessageRecord_s_made_you_an_admin">%1$s ने आपको एडमिन बना दिया।</string>
  <string name="MessageRecord_you_revoked_admin_privileges_from_s">आपने %1$s के एडमिन अधिकार वापस ले लिए हैं।</string>
  <string name="MessageRecord_s_revoked_your_admin_privileges">%1$s ने आपके एडमिन अधिकार वापस ले लिए हैं।</string>
  <string name="MessageRecord_s_revoked_admin_privileges_from_s">%1$s ने %2$s के एडमिन अधिकार वापस ले लिए हैं।</string>
  <string name="MessageRecord_s_is_now_an_admin">%1$s अब एक एडमिन है।</string>
  <string name="MessageRecord_you_are_now_an_admin">आप अब एक एडमिन हैं।</string>
  <string name="MessageRecord_s_is_no_longer_an_admin">%1$s अब एडमिन नहीं है।</string>
  <string name="MessageRecord_you_are_no_longer_an_admin">अब आप एडमिन नहीं हैं।</string>
  <!--GV2 invitations-->
  <string name="MessageRecord_you_invited_s_to_the_group">आपने %1$s को ग्रुप में आमंत्रित किया।</string>
  <string name="MessageRecord_s_invited_you_to_the_group">%1$s ने आपको ग्रुप में आमंत्रित किया।</string>
  <plurals name="MessageRecord_s_invited_members">
    <item quantity="one">%1$s ने 1 व्यक्ति को ग्रुप मे आमंत्रित किया।</item>
    <item quantity="other">%1$s ने %2$d लोगों को ग्रुप मे आमंत्रित किया।</item>
  </plurals>
  <string name="MessageRecord_you_were_invited_to_the_group">आपको ग्रूप से जुङने के लिये आमंत्रित किया गया था।</string>
  <plurals name="MessageRecord_d_people_were_invited_to_the_group">
    <item quantity="one">1 व्यक्ति को ग्रुप में आमंत्रित किया गया था।</item>
    <item quantity="other">%1$d लोगों को ग्रुप में आमंत्रित किया गया था।</item>
  </plurals>
  <!--GV2 invitation revokes-->
  <plurals name="MessageRecord_you_revoked_invites">
    <item quantity="one">आपने ग्रुप के एक आमंत्रण को वापस ले लिया।</item>
    <item quantity="other">आपने ग्रुप के %1$d आमंत्रणों को वापस ले लिया।</item>
  </plurals>
  <plurals name="MessageRecord_s_revoked_invites">
    <item quantity="one">%1$s ने इस ग्रुप के एक आमंत्रण को वापस ले लिया।</item>
    <item quantity="other">%1$s ने इस ग्रुप के %2$d आमंत्रणों को वापस ले लिया।</item>
  </plurals>
  <string name="MessageRecord_someone_declined_an_invitation_to_the_group">किसी ने ग्रुप के आमंत्रण को अस्वीकार कर दिया।</string>
  <string name="MessageRecord_you_declined_the_invitation_to_the_group">आपने ग्रुप के आमंत्रण को अस्वीकार कर दिया।</string>
  <string name="MessageRecord_s_revoked_your_invitation_to_the_group">%1$s ने आपके ग्रुप के आमंत्रण को वापस ले लिया।</string>
  <string name="MessageRecord_an_admin_revoked_your_invitation_to_the_group">एक एडमिन ने आपके ग्रुप के आमंत्रण को वापस ले लिया।</string>
  <plurals name="MessageRecord_d_invitations_were_revoked">
    <item quantity="one">ग्रुप के एक आमंत्रण को वापस ले लिया गया था।</item>
    <item quantity="other">ग्रुप के %1$d आमंत्रणों को वापस ले लिया गया था।</item>
  </plurals>
  <!--GV2 invitation acceptance-->
  <string name="MessageRecord_you_accepted_invite">आपने ग्रुप के आमंत्रण को स्वीकार कर लिया।</string>
  <string name="MessageRecord_s_accepted_invite">%1$s ने ग्रुप के आमंत्रण को स्वीकार कर लिया।</string>
  <string name="MessageRecord_you_added_invited_member_s">आपने आमंत्रित मेंबर %1$s को शामिल किया।</string>
  <string name="MessageRecord_s_added_invited_member_s">%1$s ने आमंत्रित मेंबर %2$s को शामिल किया।</string>
  <!--GV2 title change-->
  <string name="MessageRecord_you_changed_the_group_name_to_s">आपने ग्रुप का नाम बदल कर \"%1$s\" रख दिया है।</string>
  <string name="MessageRecord_s_changed_the_group_name_to_s">%1$s ने ग्रुप का नाम बदल कर \"%2$s\" रख दिया है।</string>
  <string name="MessageRecord_the_group_name_has_changed_to_s">ग्रुप का नाम बदल कर \"%1$s\" हो गया है।</string>
  <!--GV2 description change-->
  <string name="MessageRecord_you_changed_the_group_description">आपने समूह विवरण बदल दिया है।</string>
  <string name="MessageRecord_s_changed_the_group_description">%1$s ने ग्रुप विवरण बदला</string>
  <string name="MessageRecord_the_group_description_has_changed">ग्रुप विवरण बदल दिया गया है।</string>
  <!--GV2 avatar change-->
  <string name="MessageRecord_you_changed_the_group_avatar">आपने ग्रुप का अवतार बदल दिया है।</string>
  <string name="MessageRecord_s_changed_the_group_avatar">%1$s ने ग्रुप का अवतार बदल दिया है।</string>
  <string name="MessageRecord_the_group_group_avatar_has_been_changed">ग्रुप का अवतार बदल दिया गया है।</string>
  <!--GV2 attribute access level change-->
  <string name="MessageRecord_you_changed_who_can_edit_group_info_to_s">आपने ग्रुप की जानकारी बदल पाने का अधिकार \"%1$s\" को दे दिया है।</string>
  <string name="MessageRecord_s_changed_who_can_edit_group_info_to_s">%1$s ने ग्रुप की जानकारी बदल पाने का अधिकार \"%2$s\" को दे दिया है।</string>
  <string name="MessageRecord_who_can_edit_group_info_has_been_changed_to_s">ग्रुप की जानकारी बदल पाने का अधिकार \"%1$s\" को दे दिया गया है।</string>
  <!--GV2 membership access level change-->
  <string name="MessageRecord_you_changed_who_can_edit_group_membership_to_s">आपने ग्रुप की मेंबरशिप को बदलने का अधिकार \"%1$s\" को दे दिया है।</string>
  <string name="MessageRecord_s_changed_who_can_edit_group_membership_to_s">%1$s ने ग्रुप की मेंबरशिप को बदलने का अधिकार \"%2$s\" को दे दिया है।</string>
  <string name="MessageRecord_who_can_edit_group_membership_has_been_changed_to_s">ग्रुप की मेंबरशिप को बदल पाने का अधिकार \"%1$s\" को दे दिया गया है।</string>
  <!--GV2 announcement group change-->
  <string name="MessageRecord_you_allow_all_members_to_send">आपने सभी सदस्यों को संदेश भेजने की अनुमति देने के लिए ग्रुप सेटिंग्स बदल दी हैं।</string>
  <string name="MessageRecord_you_allow_only_admins_to_send">आपने ग्रुप सेटिंग को केवल व्यवस्थापकों को संदेश भेजने की अनुमति देने के लिए बदल दिया है।</string>
  <string name="MessageRecord_s_allow_all_members_to_send">%1$s ने सभी सदस्यों को संदेश भेजने की अनुमति देने के लिए ग्रुप सेटिंग्स को बदल दिया।</string>
  <string name="MessageRecord_s_allow_only_admins_to_send">%1$s ने ग्रुप सेटिंग्स को केवल व्यवस्थापकों को संदेश भेजने की अनुमति देने के लिए बदल दिया।</string>
  <string name="MessageRecord_allow_all_members_to_send">सभी सदस्यों को संदेश भेजने की अनुमति देने के लिए ग्रुप सेटिंग्स बदली गईं।</string>
  <string name="MessageRecord_allow_only_admins_to_send">केवल व्यवस्थापकों को संदेश भेजने की अनुमति देने के लिए ग्रुप सेटिंग्स बदली गईं।</string>
  <!--GV2 group link invite access level change-->
  <string name="MessageRecord_you_turned_on_the_group_link_with_admin_approval_off">आपने एडमिन के एप्रूवल के बिना ग्रुप लिंक को चालू कर दिया है।</string>
  <string name="MessageRecord_you_turned_on_the_group_link_with_admin_approval_on">आपने एडमिन के एप्रूवल के साथ ग्रुप लिंक को चालू कर दिया है।</string>
  <string name="MessageRecord_you_turned_off_the_group_link">आपने ग्रुप लिंक को बंद कर दिया।</string>
  <string name="MessageRecord_s_turned_on_the_group_link_with_admin_approval_off">%1$s ने एडमिन की एप्रूवल के बिना ग्रुप लिंक को चालू कर दिया है।</string>
  <string name="MessageRecord_s_turned_on_the_group_link_with_admin_approval_on">%1$s ने एडमिन की एप्रूवल के साथ ग्रुप लिंक को चालू कर दिया है।</string>
  <string name="MessageRecord_s_turned_off_the_group_link">%1$s ने ग्रुप लिंक को बंद कर दिया।</string>
  <string name="MessageRecord_the_group_link_has_been_turned_on_with_admin_approval_off">ग्रुप लिंक को एडमिन की एप्रूवल के बिना चालू कर दिया गया है।</string>
  <string name="MessageRecord_the_group_link_has_been_turned_on_with_admin_approval_on">ग्रुप लिंक को एडमिन की एप्रूवल के साथ चालू कर दिया गया है।</string>
  <string name="MessageRecord_the_group_link_has_been_turned_off">इस ग्रुप कि लिंक बंद कर दी गयी है </string>
  <string name="MessageRecord_you_turned_off_admin_approval_for_the_group_link">आपने ग्रुप लिंक के लिए एडमिन एप्रूवल को बंद कर दिया है।</string>
  <string name="MessageRecord_s_turned_off_admin_approval_for_the_group_link">%1$s ने ग्रुप लिंक के लिए एडमिन एप्रूवल को बंद कर दिया है।</string>
  <string name="MessageRecord_the_admin_approval_for_the_group_link_has_been_turned_off">ग्रुप लिंक के लिए एडमिन एप्रूवल को बंद कर दिया गया है।</string>
  <string name="MessageRecord_you_turned_on_admin_approval_for_the_group_link">आपने ग्रुप लिंक के लिए एडमिन एप्रूवल को चालू कर दिया है।</string>
  <string name="MessageRecord_s_turned_on_admin_approval_for_the_group_link">%1$s ने ग्रुप लिंक के लिए एडमिन एप्रूवल को शुरू  कर दिया है।</string>
  <string name="MessageRecord_the_admin_approval_for_the_group_link_has_been_turned_on">ग्रुप लिंक के लिए एडमिन एप्रूवल को शुरू  कर दिया गया है।</string>
  <!--GV2 group link reset-->
  <string name="MessageRecord_you_reset_the_group_link">आपने ग्रुप लिंक को रीसेट कर दिया है।</string>
  <string name="MessageRecord_s_reset_the_group_link">%1$s ने ग्रुप लिंक को रीसेट कर दिया है।</string>
  <string name="MessageRecord_the_group_link_has_been_reset">ग्रुप लिंक को रीसेट कर दिया गया है।</string>
  <!--GV2 group link joins-->
  <string name="MessageRecord_you_joined_the_group_via_the_group_link">आप ग्रुप लिंक के माध्यम से ग्रुप में जुड़े।</string>
  <string name="MessageRecord_s_joined_the_group_via_the_group_link">%1$s ग्रुप लिंक के माध्यम से ग्रुप में जुड़े।</string>
  <!--GV2 group link requests-->
  <string name="MessageRecord_you_sent_a_request_to_join_the_group">आपने ग्रुप में जुड़ने के लिए अनुरोध भेजा।</string>
  <string name="MessageRecord_s_requested_to_join_via_the_group_link">%1$s ने ग्रुप लिंक के माध्यम से जुड़ने का अनुरोध किया।</string>
  <!--Update message shown when someone requests to join via group link and cancels the request back to back-->
  <plurals name="MessageRecord_s_requested_and_cancelled_their_request_to_join_via_the_group_link">
    <item quantity="one">ग्रुप लिंक के माध्यम से शामिल होने के लिए %1$s ने अनुरोध किया और अपना अनुरोध रद्द कर दिया। </item>
    <item quantity="other">ग्रुप लिंक के माध्यम से शामिल होने के लिए %1$s ने अनुरोध किया और %2$d अनुरोध रद्द कर दिए। </item>
  </plurals>
  <!--GV2 group link approvals-->
  <string name="MessageRecord_s_approved_your_request_to_join_the_group">%1$s को ग्रुप में जुड़ने के आपके अनुरोध को स्वीकार किया।</string>
  <string name="MessageRecord_s_approved_a_request_to_join_the_group_from_s">%1$s ने %2$s से ग्रुप में जुड़ने के अनुरोध को स्वीकार किया।</string>
  <string name="MessageRecord_you_approved_a_request_to_join_the_group_from_s">आपने %1$s से  ग्रुप में जुड़ने का निवेदन स्वीकार किया।  </string>
  <string name="MessageRecord_your_request_to_join_the_group_has_been_approved">आपका ग्रुप से जुड़ने का निवेदन स्वीकारा जा चूका है। </string>
  <string name="MessageRecord_a_request_to_join_the_group_from_s_has_been_approved">%1$s का  ग्रुप से जुड़ने का निवेदन स्वीकारा जा चूका है। </string>
  <!--GV2 group link deny-->
  <string name="MessageRecord_your_request_to_join_the_group_has_been_denied_by_an_admin">एडमिन ने आपका इस ग्रुप से जुड़ने का निवेदन खरिज कर दिया है। </string>
  <string name="MessageRecord_s_denied_a_request_to_join_the_group_from_s">%1$s ने %2$s के  ग्रुप से जुड़ने का निवेदन खरिज कर दिया है। </string>
  <string name="MessageRecord_a_request_to_join_the_group_from_s_has_been_denied"> %1$s से ग्रुप में जुड़ने के अनुरोध को अस्वीकार किया गया है।</string>
  <string name="MessageRecord_you_canceled_your_request_to_join_the_group">आपने ग्रुप में जुड़ने के अपने अनुरोध को रद्द कर दिया।</string>
  <string name="MessageRecord_s_canceled_their_request_to_join_the_group">%1$s ने ग्रुप में जुड़ने के उनके अनुरोध को रद्द कर दिया।</string>
  <!--End of GV2 specific update messages-->
  <string name="MessageRecord_your_safety_number_with_s_has_changed">%s के साथ आपका सुरक्षा नंबर बदल गया है।</string>
  <string name="MessageRecord_you_marked_your_safety_number_with_s_verified">आपने %s के साथ अपना सुरक्षा नंबर सत्यापित मार्क करा हुआ है </string>
  <string name="MessageRecord_you_marked_your_safety_number_with_s_verified_from_another_device">आपने %s के साथ अपना सुरक्षा नंबर किसी और डिवाइस से सत्यापित चिह्नित किया है </string>
  <string name="MessageRecord_you_marked_your_safety_number_with_s_unverified">आपने %s के साथ अपना सुरक्षा नंबर असत्यापित मार्क करा हुआ है</string>
  <string name="MessageRecord_you_marked_your_safety_number_with_s_unverified_from_another_device">आपने %s के साथ अपना सुरक्षा नंबर किसी और डिवाइस से असत्यापित मार्क करा हुआ है</string>
  <string name="MessageRecord_a_message_from_s_couldnt_be_delivered">%s से एक संदेश डिलीवर नहीं किया जा सका</string>
  <string name="MessageRecord_s_changed_their_phone_number">%1$s ने अपने फ़ोन नंबर बदल दिए।</string>
  <!--Update item message shown in the release channel when someone is already a sustainer so we ask them if they want to boost.-->
  <string name="MessageRecord_like_this_new_feature_help_support_signal_with_a_one_time_donation">यह नया फ़ीचर पसंद आया? एक बार दान देकर Signal को सहयोग देने में मदद करें।</string>
  <!--Group Calling update messages-->
  <string name="MessageRecord_s_started_a_group_call_s">%1$s ने एक ग्रुप कॉल शुरू की · %2$s</string>
  <string name="MessageRecord_s_is_in_the_group_call_s">%1$s ग्रुप कॉल में है · %2$s</string>
  <string name="MessageRecord_you_are_in_the_group_call_s1">आप ग्रुप कॉल में हैं · %1$s</string>
  <string name="MessageRecord_s_and_s_are_in_the_group_call_s1">%1$s और %2$s ग्रुप कॉल में हैं · %3$s</string>
  <string name="MessageRecord_group_call_s">ग्रुप कॉल · %1$s</string>
  <string name="MessageRecord_s_started_a_group_call">%1$s ने एक ग्रुप कॉल शुरू की</string>
  <string name="MessageRecord_s_is_in_the_group_call">%1$s ग्रुप कॉल में है</string>
  <string name="MessageRecord_you_are_in_the_group_call">आप ग्रुप कॉल मे हैं</string>
  <string name="MessageRecord_s_and_s_are_in_the_group_call">%1$s और %2$s ग्रुप कॉल में हैं</string>
  <string name="MessageRecord_group_call">ग्रुप कॉल</string>
  <string name="MessageRecord_you">आप</string>
  <plurals name="MessageRecord_s_s_and_d_others_are_in_the_group_call_s">
    <item quantity="one">%1$s, %2$s, और %3$d अन्य लोग ग्रुप कॉल में हैं · %4$s</item>
    <item quantity="other">%1$s, %2$s, और %3$d अन्य लोग ग्रुप कॉल में हैं · %4$s</item>
  </plurals>
  <plurals name="MessageRecord_s_s_and_d_others_are_in_the_group_call">
    <item quantity="one">%1$s, %2$s, और %3$d अन्य लोग ग्रुप कॉल में हैं</item>
    <item quantity="other">%1$s, %2$s, और %3$d अन्य लोग ग्रुप कॉल में हैं</item>
  </plurals>
  <!--MessageRequestBottomView-->
  <string name="MessageRequestBottomView_accept">स्वीकृत </string>
  <string name="MessageRequestBottomView_continue">आगे </string>
  <string name="MessageRequestBottomView_delete">हटाए </string>
  <string name="MessageRequestBottomView_block">ब्लॉक</string>
  <string name="MessageRequestBottomView_unblock">अनब्लॉक करें</string>
  <string name="MessageRequestBottomView_do_you_want_to_let_s_message_you_they_wont_know_youve_seen_their_messages_until_you_accept">%1$s को आपको मेसेज करने देना है और उनके साथ अपना नाम और तस्वीर शेयर करनी है? उन्हें पता नहीं चलेगा कि आपने उनका मेसेज देख लिया है जब तक आप स्वीकार नहीं करते।</string>
  <!--Shown in message request flow. Describes what will happen if you unblock a Signal user-->
  <string name="MessageRequestBottomView_do_you_want_to_let_s_message_you_wont_receive_any_messages_until_you_unblock_them">%1$s को आपको मेसेज करने देना है और उनके साथ अपना नाम और तस्वीर शेयर करनी है? आप कोई भी मेसेज प्राप्त नहीं करेंगे जब तक आप उन्हें अनब्लॉक नहीं करते।</string>
  <!--Shown in message request flow. Describes what will happen if you unblock an SMS user-->
  <string name="MessageRequestBottomView_do_you_want_to_let_s_message_you_wont_receive_any_messages_until_you_unblock_them_SMS">%1$s को आपको संदेश भेजने दें? जब तक आप उनको अनब्लॉक नहीं करते, तब तक आपको कोई संदेश नहीं मिलेगा।</string>
  <string name="MessageRequestBottomView_get_updates_and_news_from_s_you_wont_receive_any_updates_until_you_unblock_them">%1$s से अपडेट और खबरें पानी हैं? जब तक आप उनकी अनब्लॉक नहीं करते, तब तक आपको कोई अपडेट नहीं मिलेगा।</string>
  <string name="MessageRequestBottomView_continue_your_conversation_with_this_group_and_share_your_name_and_photo">इस ग्रुप के साथ अपना संवाद जारी रखना है और इसके मेंबर्स के साथ अपना नाम और तस्वीर शेयर करनी है?</string>
  <string name="MessageRequestBottomView_upgrade_this_group_to_activate_new_features">नए फ़ीचर्स जैसे कि @mentions और एडमिन को एक्टिवेट करने के लिए इस ग्रुप को अपग्रेड करें। वे मेंबर जिन्होंने इस ग्रुप में अपना नाम और तस्वीर शेयर नहीं की है, उन्हें शामिल होने के लिए आमंत्रित किया जाएगा।</string>
  <string name="MessageRequestBottomView_this_legacy_group_can_no_longer_be_used">इस लेगेसी ग्रुप को अब उपयोग नहीं किया जा सकता क्योंकि यह बहुत बड़ा है। अधिकतम ग्रुप साइज़ है %1$d।</string>
  <string name="MessageRequestBottomView_continue_your_conversation_with_s_and_share_your_name_and_photo">%1$s के साथ अपना संवाद जारी रखना है और इनके साथ अपना नाम और तस्वीर शेयर करनी है?</string>
  <string name="MessageRequestBottomView_do_you_want_to_join_this_group_they_wont_know_youve_seen_their_messages_until_you_accept">इस ग्रुप में जुड़ना है और इसके मेंबर्स के साथ अपना नाम और तस्वीर शेयर करनी है? उन्हें पता नहीं चलेगा कि आपने उनके मेसेज देख लिए हैं जब तक आप स्वीकार नहीं करते।</string>
  <string name="MessageRequestBottomView_do_you_want_to_join_this_group_you_wont_see_their_messages">इस ग्रुप में शामिल होकर अपना नाम और फ़ोटो इसके सदस्यों के साथ साझा करने हैं? जब तक आप स्वीकार नहीं करते, आपको उनके संदेश नहीं दिखेंगे।</string>
  <string name="MessageRequestBottomView_join_this_group_they_wont_know_youve_seen_their_messages_until_you_accept">इस ग्रुप में जुड़ना है? उन्हें पता नहीं चलेगा कि आपने उनके मेसेज देख लिए हैं जब तक आप स्वीकार नहीं करते।</string>
  <string name="MessageRequestBottomView_unblock_this_group_and_share_your_name_and_photo_with_its_members">इस ग्रुप को अनब्लॉक करना है और इसके मेंबर्स के साथ अपना नाम और तस्वीर शेयर करनी है? आप कोई भी मेसेज प्राप्त नहीं करेंगे जब तक आप उन्हें अनब्लॉक नहीं करते।</string>
  <string name="MessageRequestProfileView_view">देखना</string>
  <string name="MessageRequestProfileView_member_of_one_group">%1$s का सदस्य</string>
  <string name="MessageRequestProfileView_member_of_two_groups">%1$s और %2$s का सदस्य</string>
  <string name="MessageRequestProfileView_member_of_many_groups">%1$s, %2$s और %3$s का सदस्य</string>
  <plurals name="MessageRequestProfileView_members">
    <item quantity="one">%1$d मेंबर</item>
    <item quantity="other">%1$d मेंबर्स</item>
  </plurals>
  <!--Describes the number of members in a group. The string MessageRequestProfileView_invited is nested in the parentheses.-->
  <plurals name="MessageRequestProfileView_members_and_invited">
    <item quantity="one">%1$d सदस्य (%2$s)</item>
    <item quantity="other">%1$d सदस्य (%2$s)</item>
  </plurals>
  <!--Describes the number of people invited to a group. Nested inside of the string MessageRequestProfileView_members_and_invited-->
  <plurals name="MessageRequestProfileView_invited">
    <item quantity="one">+%1$d आमंत्रित किए गए</item>
    <item quantity="other">+%1$d आमंत्रित किए गए</item>
  </plurals>
  <plurals name="MessageRequestProfileView_member_of_d_additional_groups">
    <item quantity="one">%d अतिरिक्त ग्रुप</item>
    <item quantity="other">%d अतिरिक्त ग्रुप्स</item>
  </plurals>
  <!--PassphraseChangeActivity-->
  <string name="PassphraseChangeActivity_passphrases_dont_match_exclamation">पासफ्रेज़ मेल नहीं खाते हैं</string>
  <string name="PassphraseChangeActivity_incorrect_old_passphrase_exclamation">गलत पुराना पासफ्रेज</string>
  <string name="PassphraseChangeActivity_enter_new_passphrase_exclamation">नया पासफ्रेज दर्ज करें</string>
  <!--DeviceProvisioningActivity-->
  <string name="DeviceProvisioningActivity_link_this_device">इस डिवाइस को लिंक करें?</string>
  <string name="DeviceProvisioningActivity_continue">आगे </string>
  <string name="DeviceProvisioningActivity_content_intro">यह करने में सक्षम हो जाएगा</string>
  <string name="DeviceProvisioningActivity_content_bullets">
अपने सभी मेसेज पढ़ें
अपने नाम में मेसेज भेजें</string>
  <string name="DeviceProvisioningActivity_content_progress_title">डिवाइस लिंक किया जा रहा है</string>
  <string name="DeviceProvisioningActivity_content_progress_content">नया डिवाइस लिंक किया जा रहा है</string>
  <string name="DeviceProvisioningActivity_content_progress_success">डिवाइस मंजूर</string>
  <string name="DeviceProvisioningActivity_content_progress_no_device">कोई डिवाइस नहीं मिला</string>
  <string name="DeviceProvisioningActivity_content_progress_network_error">नेटवर्क त्रुटि</string>
  <string name="DeviceProvisioningActivity_content_progress_key_error">अवैध क्यूआर कोड</string>
  <string name="DeviceProvisioningActivity_sorry_you_have_too_many_devices_linked_already">क्षमा करें, आपके पास पहले से जुड़े बहुत से डिवाइस हैं, कुछ को हटाने का प्रयास करें</string>
  <string name="DeviceActivity_sorry_this_is_not_a_valid_device_link_qr_code">क्षमा करें, यह एक वैध डिवाइस लिंक क्यूआर कोड नहीं है।</string>
  <string name="DeviceProvisioningActivity_link_a_signal_device">Signal डिवाइस को लिंक करें?</string>
  <string name="DeviceProvisioningActivity_it_looks_like_youre_trying_to_link_a_signal_device_using_a_3rd_party_scanner">ऐसा लगता है कि आप किसी 3 पक्ष स्कैनर का उपयोग करके Signal डिवाइस को लिंक करने का प्रयास कर रहे हैं। अपनी सुरक्षा के लिए, कृपया Signal के भीतर से कोड फिर से स्कैन करें।</string>
  <string name="DeviceActivity_signal_needs_the_camera_permission_in_order_to_scan_a_qr_code">एक क्यूआर कोड स्कैन करने के लिए Molly को कैमरा अनुमति की आवश्यकता होती है, लेकिन इसे स्थायी रूप से अस्वीकार कर दिया गया है। कृपया ऐप सेटिंग्स जारी रखें, \"अनुमतियां\" चुनें, और \"कैमरा\" सक्षम करें।</string>
  <string name="DeviceActivity_unable_to_scan_a_qr_code_without_the_camera_permission">कैमरा अनुमति के बिना एक क्यूआर कोड स्कैन करने में असमर्थ</string>
  <!--OutdatedBuildReminder-->
  <string name="OutdatedBuildReminder_update_now">अभी अपडेट करें</string>
  <string name="OutdatedBuildReminder_your_version_of_signal_will_expire_today">Signal का यह वर्ज़न आज एक्सपायर हो जाएगा। सबसे नवीनतम वर्ज़न में अपडेट करें।</string>
  <plurals name="OutdatedBuildReminder_your_version_of_signal_will_expire_in_n_days">
    <item quantity="one">Signal का यह वर्ज़न कल एक्सपायर हो जाएगा। सबसे नवीनतम वर्ज़न में अपडेट करें।</item>
    <item quantity="other">Signal का यह वर्ज़न %d दिनों में एक्सपायर हो जाएगा। सबसे नवीनतम वर्ज़न में अपडेट करें।</item>
  </plurals>
  <!--PassphrasePromptActivity-->
  <string name="PassphrasePromptActivity_enter_passphrase">पासफ्रेज दर्ज करें</string>
  <string name="PassphrasePromptActivity_watermark_content_description">Molly आइकन</string>
  <string name="PassphrasePromptActivity_ok_button_content_description">पासफ्रेज जमा करें</string>
  <string name="PassphrasePromptActivity_invalid_passphrase_exclamation">अमान्य पासफ्रेज</string>
  <string name="PassphrasePromptActivity_unlock_signal">Molly खोलो</string>
  <string name="PassphrasePromptActivity_signal_android_lock_screen">Molly Android - लॉक स्क्रीन</string>
  <!--PlacePickerActivity-->
  <string name="PlacePickerActivity_title">नक्शा</string>
  <string name="PlacePickerActivity_drop_pin">पीन दें</string>
  <string name="PlacePickerActivity_accept_address">पता स्वीकारें</string>
  <!--PlayServicesProblemFragment-->
  <string name="PlayServicesProblemFragment_the_version_of_google_play_services_you_have_installed_is_not_functioning">आपके द्वारा इंस्टॉल की गई Google Play सेवाओं का वर्ज़न सही ढंग से कार्य नहीं कर रहा है। कृपया Google Play सेवाओं को पुनर्स्थापित करें और पुनः प्रयास करें।</string>
  <!--PinRestoreEntryFragment-->
  <string name="PinRestoreEntryFragment_incorrect_pin">ग़लत पिन</string>
  <string name="PinRestoreEntryFragment_skip_pin_entry">पिन दर्ज करना छोड़ें?</string>
  <string name="PinRestoreEntryFragment_need_help">मदद चाहिए?</string>
  <string name="PinRestoreEntryFragment_your_pin_is_a_d_digit_code">आपका पिन आपके द्वारा बनाया %1$d+ अंक का एक कोड होता है जो अंकीय या अक्षरांकीय हो सकता है।\n\nअगर आप अपना पिन याद नहीं कर पा रहे हैं तो, आप नया पिन बना सकते हैं। आप रजिस्टर करके अपना खाता इस्तेमाल कर सकते हैं पर आप कुछ सेटिंग्स खो देंगे जैसे प्रोफ़ाइल की जानकारी।</string>
  <string name="PinRestoreEntryFragment_if_you_cant_remember_your_pin">अगर आपको अपना पिन याद नहीं है तो आप नया पिन बना सकते हैं। आप पंजीकरण करके अपना खाता इस्तेमाल कर सकते हैं पर आप कुछ सेटिंग्स खो देंगे जैसे प्रोफ़ाइल की जानकारी।</string>
  <string name="PinRestoreEntryFragment_create_new_pin">नया पिन बनाएँ</string>
  <string name="PinRestoreEntryFragment_contact_support">समर्थन से संपर्क करें</string>
  <string name="PinRestoreEntryFragment_cancel">रद्द करें</string>
  <string name="PinRestoreEntryFragment_skip">छोड़ दे </string>
  <plurals name="PinRestoreEntryFragment_you_have_d_attempt_remaining">
    <item quantity="one">आपके पास %1$d मौका बचा है। अगर आपके मौके खत्म हो गए तो आप नया पिन बना सकते हैं। आप रजिस्टर करके अपना खाता इस्तेमाल कर सकते हैं पर आप कुछ सेटिंग्स खो देंगे जैसे प्रोफ़ाइल की जानकारी।</item>
    <item quantity="other">आपके पास %1$d मौके बचे हैं। अगर आपके मौके खत्म हो गए तो आप नया पिन बना सकते हैं। आप रजिस्टर करके अपना खाता इस्तेमाल कर सकते हैं पर आप कुछ सेटिंग्स खो देंगे जैसे प्रोफ़ाइल की जानकारी।</item>
  </plurals>
  <string name="PinRestoreEntryFragment_signal_registration_need_help_with_pin">Signal रजिस्ट्रेशन - Android के लिए पिन को लेकर मदद चाहिए</string>
  <string name="PinRestoreEntryFragment_enter_alphanumeric_pin">अल्फ़ान्यूमेरिक पिन दर्ज करें</string>
  <string name="PinRestoreEntryFragment_enter_numeric_pin">संख्यात्मक पिन दर्ज करें</string>
  <!--PinRestoreLockedFragment-->
  <string name="PinRestoreLockedFragment_create_your_pin">अपना पिन बनाएँ</string>
  <string name="PinRestoreLockedFragment_youve_run_out_of_pin_guesses">आपके पिन सोचने के सारे मौके ख्तम हो चुके हैं, पर आप नया पिन बना के अपना Signal खाता चला सकते हैं। आपकी गोपनीयता और सुरक्षा के लिये आपका खाता बिना किसी सहेजी हुई प्रोफ़ाइल की जानकारी या सेटिंग्स के पुनः स्थापित होगा।</string>
  <string name="PinRestoreLockedFragment_create_new_pin">नया पिन बनाएँ</string>
  <!--PinOptOutDialog-->
  <string name="PinOptOutDialog_warning">चेतावनी</string>
  <string name="PinOptOutDialog_if_you_disable_the_pin_you_will_lose_all_data">यदि आप पिन को डिसेबल कर देते हैं, तो आप Signal के साथ दोबारा रजिस्टर करने पर अपना सारा डेटा खो बैठेंगे यदि आप मैन्युअल तरीके से बैक अप और रीस्टोर नहीं करते हैं। आप पिन के डिसेबल होते हुए रजिस्ट्रेशन लॉक को चालू नहीं कर सकते।</string>
  <string name="PinOptOutDialog_disable_pin">पिन को डिसेबल करें</string>
  <!--RatingManager-->
  <string name="RatingManager_rate_this_app">इस ऐप्लिकेशन को रेट करें</string>
  <string name="RatingManager_if_you_enjoy_using_this_app_please_take_a_moment">यदि आप इस ऐप का उपयोग करने का आनंद लेते हैं, तो कृपया इसे रेटिंग करके हमारी सहायता करने के लिए कुछ समय दें।</string>
  <string name="RatingManager_rate_now">अब रेट करें</string>
  <string name="RatingManager_no_thanks">नहीं धन्यवाद </string>
  <string name="RatingManager_later">बाद में </string>
  <!--ReactionsBottomSheetDialogFragment-->
  <string name="ReactionsBottomSheetDialogFragment_all">सभी · %1$d</string>
  <!--ReactionsConversationView-->
  <string name="ReactionsConversationView_plus">+%1$d</string>
  <!--ReactionsRecipientAdapter-->
  <string name="ReactionsRecipientAdapter_you">आप</string>
  <!--RecaptchaRequiredBottomSheetFragment-->
  <string name="RecaptchaRequiredBottomSheetFragment_verify_to_continue_messaging">संदेश भेजना जारी रखने के लिए सत्यापित करें</string>
  <string name="RecaptchaRequiredBottomSheetFragment_to_help_prevent_spam_on_signal">Molly पर स्पैम रोकने में मदद करने के लिए, कृपया सत्यापन पूर्ण करें।</string>
  <string name="RecaptchaRequiredBottomSheetFragment_after_verifying_you_can_continue_messaging">सत्यापित करने के बाद, आप संदेश भेजना जारी रख सकते हैं। कोई भी रोके गए संदेश स्वचालित रूप से भेजे जाएंगे।</string>
  <!--Recipient-->
  <string name="Recipient_you">आप</string>
  <!--Name of recipient representing user\'s \'My Story\'-->
  <string name="Recipient_my_story">मेरी स्टोरी</string>
  <!--RecipientPreferencesActivity-->
  <string name="RecipientPreferenceActivity_block">ब्लॉक</string>
  <string name="RecipientPreferenceActivity_unblock">अनब्लॉक करें</string>
  <!--RecipientProvider-->
  <string name="RecipientProvider_unnamed_group">अनाम समूह</string>
  <!--RedPhone-->
  <string name="RedPhone_answering">जवाब दिया जा रहा है…</string>
  <string name="RedPhone_ending_call">कॉल समाप्त की जा रही है…</string>
  <string name="RedPhone_ringing">बज रहा है</string>
  <string name="RedPhone_busy">व्यस्त</string>
  <string name="RedPhone_recipient_unavailable">प्राप्तकर्ता अनुपलब्ध</string>
  <string name="RedPhone_network_failed">नेटवर्क असफल रहा</string>
  <string name="RedPhone_number_not_registered">नंबर पंजीकृत नहीं है</string>
  <string name="RedPhone_the_number_you_dialed_does_not_support_secure_voice">आपके द्वारा डायल किया गया नंबर सुरक्षित आवाज का समर्थन नहीं करता है!</string>
  <string name="RedPhone_got_it">समझ गया </string>
  <!--Valentine\'s Day Megaphone-->
  <!--Title text for the Valentine\'s Day donation megaphone. The placeholder will always be a heart emoji. Needs to be a placeholder for Android reasons.-->
  <string name="ValentinesDayMegaphone_happy_heart_day">हैप्पी 💜 डे!</string>
  <!--Body text for the Valentine\'s Day donation megaphone.-->
  <string name="ValentinesDayMegaphone_show_your_affection">Signal सस्टेनर बनकर अपनी चाहत दर्शाएँ। </string>
  <!--WebRtcCallActivity-->
  <string name="WebRtcCallActivity__tap_here_to_turn_on_your_video">वीडियो शुरु करने के लिये यहाँ टैप करें</string>
  <string name="WebRtcCallActivity__to_call_s_signal_needs_access_to_your_camera">%1$s को कॉल करने के लिए, Molly को आपके कैमरा तक पहुँच करने की ज़रूरत है</string>
  <string name="WebRtcCallActivity__signal_s">Molly %1$s</string>
  <string name="WebRtcCallActivity__calling">कॉल की जा रही है…</string>
  <string name="WebRtcCallActivity__group_is_too_large_to_ring_the_participants">प्रतिभागियों को रिंग करने के लिए ग्रूप बहुत बड़ा है.</string>
  <!--Call status shown when an active call was disconnected (e.g., network hiccup) and is trying to reconnect-->
  <string name="WebRtcCallActivity__reconnecting">फिर से जोङ रहे हैं…</string>
  <!--Title for dialog warning about lacking bluetooth permissions during a call-->
  <string name="WebRtcCallActivity__bluetooth_permission_denied">ब्लूटूथ अनुमति नहीं दी गई</string>
  <!--Message for dialog warning about lacking bluetooth permissions during a call and references the permission needed by name-->
  <string name="WebRtcCallActivity__please_enable_the_nearby_devices_permission_to_use_bluetooth_during_a_call">कॉल के दौरान ब्लूटूथ का इस्तेमाल करने के लिए कृपया \"आसपास के डिवाइस\" अनुमति को सक्षम करें।</string>
  <!--Positive action for bluetooth warning dialog to open settings-->
  <string name="WebRtcCallActivity__open_settings">सेटिंग्स खोलें</string>
  <!--Negative aciton for bluetooth warning dialog to dismiss dialog-->
  <string name="WebRtcCallActivity__not_now">अभी नहीं</string>
  <!--WebRtcCallView-->
  <string name="WebRtcCallView__signal_call">Signal ऑडियो</string>
  <string name="WebRtcCallView__signal_video_call">Signal वीडियो कॉल</string>
  <string name="WebRtcCallView__start_call">कॉल शुरू करें</string>
  <string name="WebRtcCallView__join_call">कॉल से जुड़ें</string>
  <string name="WebRtcCallView__call_is_full">कॉल पूर्ण है</string>
  <string name="WebRtcCallView__the_maximum_number_of_d_participants_has_been_Reached_for_this_call">इस कॉल के लिए %1$d भागीदारों की अधिकतम संख्या पूरी हो चुकी है। बाद में दोबारा प्रयास करें।</string>
  <string name="WebRtcCallView__view_participants_list">भागीदार दिखाएँ</string>
  <string name="WebRtcCallView__your_video_is_off">आपकी वीडियो बंद है</string>
  <string name="WebRtcCallView__reconnecting">फिर से जोङ रहे हैं…</string>
  <string name="WebRtcCallView__joining">शामिल हो रहे हैं…</string>
  <string name="WebRtcCallView__disconnected">डिस्कनेक्ट किया गया</string>
  <string name="WebRtcCallView__signal_will_ring_s">सिग्नल %1$s रिंग करेगा</string>
  <string name="WebRtcCallView__signal_will_ring_s_and_s">सिग्नल %1$s और %2$s बजेंगे</string>
  <plurals name="WebRtcCallView__signal_will_ring_s_s_and_d_others">
    <item quantity="one">सिग्नल %1$s, %2$s, और %3$d अन्य पर बजेगा</item>
    <item quantity="other">सिग्नल %1$s, %2$s, और %3$d अन्य पर बजेगा</item>
  </plurals>
  <string name="WebRtcCallView__s_will_be_notified">%1$s को सूचित किया जाएगा</string>
  <string name="WebRtcCallView__s_and_s_will_be_notified">%1$s और %2$s को सूचित किया जाएगा</string>
  <plurals name="WebRtcCallView__s_s_and_d_others_will_be_notified">
    <item quantity="one">%1$s, %2$s, और %3$d अन्य को सूचित किया जाएगा</item>
    <item quantity="other">%1$s, %2$s, और %3$d अन्य को सूचित किया जाएगा</item>
  </plurals>
  <string name="WebRtcCallView__ringing_s">%1$s रिंग कर रहा है</string>
  <string name="WebRtcCallView__ringing_s_and_s">%1$s और %2$s रिंग कर रहा है</string>
  <plurals name="WebRtcCallView__ringing_s_s_and_d_others">
    <item quantity="one">%1$s, %2$s, और %3$d अन्य रिंग कर रहे हैं</item>
    <item quantity="other">%1$s, %2$s, और %3$d अन्य रिंग कर रहे हैं</item>
  </plurals>
  <string name="WebRtcCallView__s_is_calling_you">%1$s आपको कॉल कर रहे हैं</string>
  <string name="WebRtcCallView__s_is_calling_you_and_s">%1$s आपको कॉल कर रहे हैं और %2$s</string>
  <string name="WebRtcCallView__s_is_calling_you_s_and_s">%1$s आपको कॉल कर रहे हैं, %2$s, और %3$s</string>
  <plurals name="WebRtcCallView__s_is_calling_you_s_s_and_d_others">
    <item quantity="one">%1$s आपको कॉल कर रहे हैं, %2$s, %3$s, और %4$d अन्य</item>
    <item quantity="other">%1$s आपको कॉल कर रहे हैं, %2$s, %3$s, और %4$d अन्य</item>
  </plurals>
  <string name="WebRtcCallView__no_one_else_is_here">यहाँ और कोई नहीं है</string>
  <string name="WebRtcCallView__s_is_in_this_call">%1$s इस कॉल में है</string>
  <string name="WebRtcCallView__s_are_in_this_call">%1$s इस कॉल में हैं</string>
  <string name="WebRtcCallView__s_and_s_are_in_this_call">%1$s और %2$s इस कॉल में हैं</string>
  <string name="WebRtcCallView__s_is_presenting">%1$s प्रस्तुत कर रहा है</string>
  <plurals name="WebRtcCallView__s_s_and_d_others_are_in_this_call">
    <item quantity="one">%1$s, %2$s, और %3$d अन्य लोग इस कॉल में हैं</item>
    <item quantity="other">%1$s, %2$s, और %3$d अन्य लोग इस कॉल में हैं</item>
  </plurals>
  <string name="WebRtcCallView__flip">फ़्लिप</string>
  <string name="WebRtcCallView__speaker">स्पीकर</string>
  <string name="WebRtcCallView__camera">कैमरा</string>
  <string name="WebRtcCallView__unmute">अनम्यूट</string>
  <string name="WebRtcCallView__mute">म्युट</string>
  <string name="WebRtcCallView__ring">रिंग करें</string>
  <string name="WebRtcCallView__end_call">कॉल बंद</string>
  <!--CallParticipantsListDialog-->
  <plurals name="CallParticipantsListDialog_in_this_call_d_people">
    <item quantity="one">इस कॉल में · %1$d व्यक्ति</item>
    <item quantity="other">इस कॉल में · %1$d लोग</item>
  </plurals>
  <!--CallParticipantView-->
  <string name="CallParticipantView__s_is_blocked">%1$s ब्लॉक है</string>
  <string name="CallParticipantView__more_info">औेर जानकारी</string>
  <string name="CallParticipantView__you_wont_receive_their_audio_or_video">आपको उनके ऑडियो या वीडियो प्राप्त नहीं होंगे और उन्हें आपके नहीं।</string>
  <string name="CallParticipantView__cant_receive_audio_video_from_s">%1$s से ऑडियो और वीडियो नहीं प्राप्त की जा सकती</string>
  <string name="CallParticipantView__cant_receive_audio_and_video_from_s">%1$s से ऑडियो और वीडियो नहीं प्राप्त की जा सकती</string>
  <string name="CallParticipantView__this_may_be_Because_they_have_not_verified_your_safety_number_change">यह इसलिए हो सकता है क्योंकि उन्होंने आपके सुरक्षा नंबर में परिवर्तन को वेरिफाई नहीं किया है, उनके डिवाइस के साथ कोई समस्या है, या उन्होंने आपको ब्लॉक कर दिया है।</string>
  <!--CallToastPopupWindow-->
  <string name="CallToastPopupWindow__swipe_to_view_screen_share">स्क्रीन शेयर करने के लिए स्वाइप करें</string>
  <!--ProxyBottomSheetFragment-->
  <string name="ProxyBottomSheetFragment_proxy_server">प्रॉक्सी सर्वर</string>
  <string name="ProxyBottomSheetFragment_proxy_address">प्रॉक्सी पता</string>
  <string name="ProxyBottomSheetFragment_do_you_want_to_use_this_proxy_address">क्या आप प्रॉक्सी पते का उपयोग करना चाहते हैं?</string>
  <string name="ProxyBottomSheetFragment_use_proxy">प्रॉक्सी का उपयोग करें</string>
  <string name="ProxyBottomSheetFragment_successfully_connected_to_proxy">सफलतापूर्वक प्रॉक्सी से कनेक्ट हो गया है।</string>
  <!--RecaptchaProofActivity-->
  <string name="RecaptchaProofActivity_failed_to_submit">सबमिट करने में विफल</string>
  <string name="RecaptchaProofActivity_complete_verification">सत्यापन पूरा करें</string>
  <!--RegistrationActivity-->
  <string name="RegistrationActivity_select_your_country">अपने देश का चयन करें</string>
  <string name="RegistrationActivity_you_must_specify_your_country_code">आपको अपना देश कोड निर्दिष्ट करना होगा</string>
  <string name="RegistrationActivity_you_must_specify_your_phone_number">आपको अपना फोन नंबर निर्दिष्ट करना होगा</string>
  <string name="RegistrationActivity_invalid_number">अवैध नंबर</string>
  <string name="RegistrationActivity_the_number_you_specified_s_is_invalid">आपके द्वारा निर्दिष्ट नंबर (%s) अमान्य है।</string>
  <string name="RegistrationActivity_a_verification_code_will_be_sent_to">वेरीफिकेशन कोड यहाँ पर भेजा जाएगा:</string>
  <string name="RegistrationActivity_you_will_receive_a_call_to_verify_this_number">इस नंबर को वेरिफाई करने के लिए आपको एक कॉल आएगी।</string>
  <string name="RegistrationActivity_is_your_phone_number_above_correct">क्या ऊपर दिया आपका फोन नंबर सही है?</string>
  <string name="RegistrationActivity_edit_number">नंबर संपादित करें</string>
  <string name="RegistrationActivity_missing_google_play_services">लापता Google Play Services</string>
  <string name="RegistrationActivity_this_device_is_missing_google_play_services">इस डिवाइस में Google Play सेवाएं अनुपलब्ध हैं। आप अभी भी Molly का उपयोग कर सकते हैं, लेकिन इस कॉन्फ़िगरेशन के परिणामस्वरूप कम विश्वसनीयता या प्रदर्शन हो सकता है। \n\n अगर आप एक उन्नत उपयोगकर्ता नहीं हैं, बाद वाले Android ROM नहीं चला रहे हैं, या मानते हैं कि आप इसे गलती से देख रहे हैं, तो कृपया support@molly.im पर निवारण कीजिए </string>
  <string name="RegistrationActivity_i_understand">मै समझता हुँ…</string>
  <string name="RegistrationActivity_play_services_error">Play Services त्रुटि</string>
  <string name="RegistrationActivity_google_play_services_is_updating_or_unavailable">Google Play सेवाएं अपडेट हो रही है या अस्थायी रूप से अनुपलब्ध है। कृपया पुन: प्रयास करें।</string>
  <string name="RegistrationActivity_terms_and_privacy">नियम और गोपनीयता नीति</string>
  <string name="RegistrationActivity_signal_needs_access_to_your_contacts_and_media_in_order_to_connect_with_friends">दोस्तों से जुड़ने और मेसेज भेजने में आपकी मदद करने के लिए Signal को कॉन्टैक्ट और मीडिया के अनुमति की ज़रुरत है. आपके कॉन्टैक्ट Signal की निजी कॉन्टैक्ट डिस्कवरी का इस्तेमाल करके अपलोड किए जाते हैं, जिसका अर्थ है कि वे एंड-टू-एंड एन्क्रिप्टेड हैं और Signal सेवा को कभी भी नहीं दिखते हैं.</string>
  <string name="RegistrationActivity_signal_needs_access_to_your_contacts_in_order_to_connect_with_friends">दोस्तों से जुड़ने में आपकी मदद के लिए Signal को कॉन्टैक्ट की अनुमति की ज़रुरत है. आपके कॉन्टैक्ट Signal की निजी कॉन्टैक्ट डिस्कवरी का इस्तेमाल करके अपलोड किए जाते हैं, जिसका अर्थ है कि वे एंड-टू-एंड एन्क्रिप्टेड हैं और Signal सेवा को कभी भी नहीं दिखते हैं.</string>
  <string name="RegistrationActivity_rate_limited_to_service">इस नंबर को रजिस्टर करने के लिए आपके द्वारा बहुत बार प्रयास किया जा चुका है। कृपया कुछ देर बाद फिर से कोशिश करें। </string>
  <string name="RegistrationActivity_unable_to_connect_to_service">सेवा से कनेक्ट करने में असमर्थ। कृपया नेटवर्क कनेक्शन की जांच करें और पुनः प्रयास करें।</string>
  <string name="RegistrationActivity_non_standard_number_format">नॉन-स्टैंडर्ड नंबर फ़ॉर्मैट</string>
  <string name="RegistrationActivity_the_number_you_entered_appears_to_be_a_non_standard">आपके ज़रिए दर्ज किया गया नंबर (%1$s) एक नॉन-स्टैंडर्ड फ़ॉर्मैट लगता है.\n\nक्या आपका मतलब %2$s था?</string>
  <string name="RegistrationActivity_signal_android_phone_number_format">Molly एंड्रॉइड - फ़ोन नंबर का फ़ॉर्मेट</string>
  <string name="RegistrationActivity_call_requested">कॉल की मांग की गई</string>
  <plurals name="RegistrationActivity_debug_log_hint">
    <item quantity="one">debug log भेजने के लिये %d चरण और बाचे हैं </item>
    <item quantity="other">डीबग लॉग भेजने के लिये %d चरण और बाचे हैं </item>
  </plurals>
  <string name="RegistrationActivity_we_need_to_verify_that_youre_human">हमें ये निशचित करना होगा कि आप इंसान हैं</string>
  <string name="RegistrationActivity_next">अगला</string>
  <string name="RegistrationActivity_continue">आगे </string>
  <string name="RegistrationActivity_take_privacy_with_you_be_yourself_in_every_message">अपनी गुप्तता बानाये रखें।
वास्तविक बने रहें|</string>
  <string name="RegistrationActivity_enter_your_phone_number_to_get_started">आरंभ करने के लिए अपना फोन नंबर दर्ज करें</string>
  <string name="RegistrationActivity_enter_your_phone_number">अपना फ़ोन नंबर दर्ज करें</string>
  <string name="RegistrationActivity_you_will_receive_a_verification_code">आपको एक सत्यापन कोड प्राप्त होगा। कैरियर दरें लागू हो सकती हैं।</string>
  <string name="RegistrationActivity_enter_the_code_we_sent_to_s">%s को भेजे गए सत्यापन कोड दर्ज करें</string>
  <string name="RegistrationActivity_make_sure_your_phone_has_a_cellular_signal">सुनिश्चित करें कि आपके फ़ोन में आपका SMS या कॉल प्राप्त करने के लिए सेल्यूलर सिग्नल है</string>
  <string name="RegistrationActivity_phone_number_description">फोन नंबर</string>
  <string name="RegistrationActivity_country_code_description">देश कोड</string>
  <string name="RegistrationActivity_call">कोल</string>
  <!--RegistrationLockV2Dialog-->
  <string name="RegistrationLockV2Dialog_turn_on_registration_lock">रजिस्ट्रेशन लॉक चालू करना है?</string>
  <string name="RegistrationLockV2Dialog_turn_off_registration_lock">रजिस्ट्रेशन लॉक बंद करना है?</string>
  <string name="RegistrationLockV2Dialog_if_you_forget_your_signal_pin_when_registering_again">अगर आप अपना Signal पिन, Signal पर पुनः पंजीकरण करवाते समय भूल गये़, तो आप अपने खाते को 7 दिन तक नहीं खोल पाएँगे।</string>
  <string name="RegistrationLockV2Dialog_turn_on">शुरु करें</string>
  <string name="RegistrationLockV2Dialog_turn_off">बंद करें</string>
  <!--RevealableMessageView-->
  <string name="RevealableMessageView_view_photo">फ़ोटो देखें</string>
  <string name="RevealableMessageView_view_video">वीडियो देखें</string>
  <string name="RevealableMessageView_viewed">देखा गया</string>
  <string name="RevealableMessageView_media">मीडिया</string>
  <!--Search-->
  <string name="SearchFragment_no_results">\'%s\' के लिए कोई परिणाम नहीं मिला</string>
  <string name="SearchFragment_header_conversations">संवाद</string>
  <string name="SearchFragment_header_contacts">संपर्क</string>
  <string name="SearchFragment_header_messages">मेसेज</string>
  <!--ShakeToReport-->
  <!--SharedContactDetailsActivity-->
  <string name="SharedContactDetailsActivity_add_to_contacts">संपर्क के खाते में जोड़ दे</string>
  <string name="SharedContactDetailsActivity_invite_to_signal">Molly का उपयोग करने के लिए आमंत्रित करें</string>
  <string name="SharedContactDetailsActivity_signal_message">Signal मेसेज</string>
  <string name="SharedContactDetailsActivity_signal_call">Signal कॉल </string>
  <!--SharedContactView-->
  <string name="SharedContactView_add_to_contacts">संपर्क के खाते में जोड़ दे</string>
  <string name="SharedContactView_invite_to_signal">Molly को आमंत्रित करें</string>
  <string name="SharedContactView_message">Signal मेसेज</string>
  <!--SignalBottomActionBar-->
  <string name="SignalBottomActionBar_more">अधिक</string>
  <!--SignalPinReminders-->
  <string name="SignalPinReminders_well_remind_you_again_later">पिन सफलतापूर्वक सत्यापित किया गया। हम बाद में आपको फिर से याद दिलाएँगे।</string>
  <string name="SignalPinReminders_well_remind_you_again_tomorrow">पिन सफलतापूर्वक सत्यापित किया गया। हम कल आपको फिर से याद दिलाएँगे।</string>
  <string name="SignalPinReminders_well_remind_you_again_in_a_few_days">पिन सफलतापूर्वक सत्यापित किया गया। हम कुछ दिनों में आपको फिर से याद दिलाएँगे।</string>
  <string name="SignalPinReminders_well_remind_you_again_in_a_week">पिन सफलतापूर्वक सत्यापित किया गया। हम एक सप्ताह में आपको फिर से याद दिलाएँगे।</string>
  <string name="SignalPinReminders_well_remind_you_again_in_a_couple_weeks">पिन सफलतापूर्वक सत्यापित किया गया। कुछ ही हफ़्तों में हम फिर से आपको याद दिलाएँगे।</string>
  <string name="SignalPinReminders_well_remind_you_again_in_a_month">पिन सफलतापूर्वक सत्यापित किया गया। एक महीने में हम फिर से आपको याद दिलाएँगे।</string>
  <!--Slide-->
  <string name="Slide_image">तस्वीर </string>
  <string name="Slide_sticker">स्टिकर</string>
  <string name="Slide_audio">ऑडियो </string>
  <string name="Slide_video">वीडियो </string>
  <!--SmsMessageRecord-->
  <string name="SmsMessageRecord_received_corrupted_key_exchange_message">दूषित की प्राप्त
मेसेज का आदान-प्रदान करें!</string>
  <string name="SmsMessageRecord_received_key_exchange_message_for_invalid_protocol_version">
अमान्य प्रोटोकॉल वर्ज़न के लिए की एक्सचेंज मेसेज प्राप्त हुआ।</string>
  <string name="SmsMessageRecord_received_message_with_new_safety_number_tap_to_process">नए सुरक्षा नंबर के साथ संदेश प्राप्त हुआ। प्रक्रिया और प्रदर्शित करने के लिए टैप करें।</string>
  <string name="SmsMessageRecord_secure_session_reset">आपने सुरक्षित सत्र रीसेट कर दिया है।</string>
  <string name="SmsMessageRecord_secure_session_reset_s">%s ने सुरक्षित सत्र को रीसेट कर दिया है </string>
  <string name="SmsMessageRecord_duplicate_message">मेसेज डुप्लिकेट करें</string>
  <string name="SmsMessageRecord_this_message_could_not_be_processed_because_it_was_sent_from_a_newer_version">ये मेसेज अभी प्रदर्शित नहीं किया जा सकता क्योंकि यह Signal के नये वर्ज़न से भेजा गया है। आप Signal अपडेट करने के बाद अपने संपर्क को यह मेसेज दोबारा भेजने का निवेदन करें।</string>
  <string name="SmsMessageRecord_error_handling_incoming_message">आने वाले मेसेज को संभालने में त्रुटि।</string>
  <!--StickerManagementActivity-->
  <string name="StickerManagementActivity_stickers">स्टिकर</string>
  <!--StickerManagementAdapter-->
  <string name="StickerManagementAdapter_installed_stickers">इंस्टॉल स्टीकर</string>
  <string name="StickerManagementAdapter_stickers_you_received">आपको प्राप्त स्टीकर </string>
  <string name="StickerManagementAdapter_signal_artist_series">Signal की कलाकार श्रृंखला से</string>
  <string name="StickerManagementAdapter_no_stickers_installed">कोई स्टीकर स्थापित नहीं है</string>
  <string name="StickerManagementAdapter_stickers_from_incoming_messages_will_appear_here">आने वाले मेसेजों के स्टिकर यहां दिखाई देंगे</string>
  <string name="StickerManagementAdapter_untitled">शीर्षकहीन</string>
  <string name="StickerManagementAdapter_unknown">अनजान</string>
  <!--StickerPackPreviewActivity-->
  <string name="StickerPackPreviewActivity_untitled">शीर्षकहीन</string>
  <string name="StickerPackPreviewActivity_unknown">अनजान</string>
  <string name="StickerPackPreviewActivity_install">इंस्टॉल करें</string>
  <string name="StickerPackPreviewActivity_remove">हटा दें </string>
  <string name="StickerPackPreviewActivity_stickers">स्टिकर</string>
  <string name="StickerPackPreviewActivity_failed_to_load_sticker_pack">स्टीकर पैक लोड करने में असमर्थ</string>
  <!--SubmitDebugLogActivity-->
  <string name="SubmitDebugLogActivity_edit">बदलें</string>
  <string name="SubmitDebugLogActivity_done">पूर्ण</string>
  <string name="SubmitDebugLogActivity_tap_a_line_to_delete_it">किसी लाइन को मिटाने के लिए उस पर टैप करें</string>
  <string name="SubmitDebugLogActivity_submit">सबमिट</string>
  <string name="SubmitDebugLogActivity_failed_to_submit_logs">लॉग जमा करना असफल रहा</string>
  <string name="SubmitDebugLogActivity_success">सफलता</string>
  <string name="SubmitDebugLogActivity_copy_this_url_and_add_it_to_your_issue">इस URL को कॉपी करें और इसे अपनी समस्या रिपोर्ट या समर्थन ईमेल में शामिल करें:\n\n<b>%1$s</b></string>
  <string name="SubmitDebugLogActivity_share">साझा करें</string>
  <string name="SubmitDebugLogActivity_this_log_will_be_posted_publicly_online_for_contributors">योगदानकर्ताओं को देखने के लिए यह लॉग सार्वजनिक रूप से ऑनलाइन पोस्ट किया जाएगा। अपलोड करने से पहले आप इसकी जांच कर सकते हैं।</string>
  <!--SupportEmailUtil-->
  <string name="SupportEmailUtil_filter">फिल्टर:</string>
  <string name="SupportEmailUtil_device_info">डिवाइस की जानकारी:</string>
  <string name="SupportEmailUtil_android_version">Android वर्ज़न:</string>
  <string name="SupportEmailUtil_signal_version">Molly वर्ज़न:</string>
  <string name="SupportEmailUtil_signal_package">Molly पैकेज:</string>
  <string name="SupportEmailUtil_registration_lock">रजिस्ट्रेशन लॉक:</string>
  <string name="SupportEmailUtil_locale">स्थान:</string>
  <!--ThreadRecord-->
  <string name="ThreadRecord_group_updated">समूह अद्यतन</string>
  <string name="ThreadRecord_left_the_group">समूह छोड़ दिया</string>
  <string name="ThreadRecord_secure_session_reset">सुरक्षित सत्र रीसेट कर दिया गया है</string>
  <string name="ThreadRecord_draft">ड्राफ्ट:</string>
  <string name="ThreadRecord_called">आपने बुलाया </string>
  <string name="ThreadRecord_called_you">आपको बुलाया </string>
  <string name="ThreadRecord_missed_audio_call">मिस हुई ऑडियो कॉल</string>
  <string name="ThreadRecord_missed_video_call">मिस हुई वीडियो कॉल</string>
  <string name="ThreadRecord_media_message">मीडिया मेसेज</string>
  <string name="ThreadRecord_sticker">स्टिकर</string>
  <string name="ThreadRecord_view_once_photo">देखें-एक बार फोटो</string>
  <string name="ThreadRecord_view_once_video">देखें-एक बार वीडियो</string>
  <string name="ThreadRecord_view_once_media">देखें-एक बार मीडिया</string>
  <string name="ThreadRecord_this_message_was_deleted">यह मेसेज हटा दिया गया है।</string>
  <string name="ThreadRecord_you_deleted_this_message">आपने यह मेसेज हटा दिया।</string>
  <string name="ThreadRecord_s_is_on_signal">%sअब Signal पर हैं! </string>
  <string name="ThreadRecord_disappearing_messages_disabled">मेसेज जो गायब हो जाते हैं अक्षम करे</string>
  <string name="ThreadRecord_disappearing_message_time_updated_to_s">गायब मेसेज समय %s तक सेट हो गया</string>
  <string name="ThreadRecord_safety_number_changed">सुरक्षा संख्या बदल गई</string>
  <string name="ThreadRecord_your_safety_number_with_s_has_changed">%s के साथ आपका सुरक्षा नंबर बदल गया है।</string>
  <string name="ThreadRecord_you_marked_verified">आपने सत्यापित मार्क किया है</string>
  <string name="ThreadRecord_you_marked_unverified">आपने असत्यापित मार्क किया है</string>
  <string name="ThreadRecord_message_could_not_be_processed">मेसेज संसाधित नहीं किया जा सका</string>
  <string name="ThreadRecord_delivery_issue">डिलिवरी का मामला</string>
  <string name="ThreadRecord_message_request">बाच-चीत का निवेदन</string>
  <string name="ThreadRecord_photo">तस्वीर</string>
  <string name="ThreadRecord_gif">GIF</string>
  <string name="ThreadRecord_voice_message">ऑडियो मेसेज</string>
  <string name="ThreadRecord_file">फ़ाइल</string>
  <string name="ThreadRecord_video">वीडियो</string>
  <string name="ThreadRecord_chat_session_refreshed">चैट सेशन रीफ्रेश हुआ</string>
  <!--Displayed in the notification when the user is sent a gift-->
  <string name="ThreadRecord__you_received_a_gift">आपको एक गिफ़्ट मिला है</string>
  <!--Displayed in the notification when the user sends a gift-->
  <string name="ThreadRecord__you_sent_a_gift">आपने एक गिफ़्ट भेजा</string>
  <!--Displayed in the notification when the user has opened a received gift-->
  <string name="ThreadRecord__you_redeemed_a_gift_badge">आपने एक गिफ़्ट बैज रिडीम किया</string>
  <!--Displayed in the conversation list when someone reacted to your story-->
  <!--Displayed in the conversation list when you reacted to someone\'s story-->
  <!--UpdateApkReadyListener-->
  <string name="UpdateApkReadyListener_Signal_update">Molly अपडेट</string>
  <string name="UpdateApkReadyListener_a_new_version_of_signal_is_available_tap_to_update">Molly का एक नया वर्ज़न उपलब्ध है, अपडेट करने के लिए टैप करें</string>
  <!--UntrustedSendDialog-->
  <string name="UntrustedSendDialog_send_message">मेसेज भेजें?</string>
  <string name="UntrustedSendDialog_send">भेजें</string>
  <!--UnverifiedSendDialog-->
  <string name="UnverifiedSendDialog_send_message">मेसेज भेजें?</string>
  <string name="UnverifiedSendDialog_send">भेजें</string>
  <!--UsernameEditFragment-->
  <string name="UsernameEditFragment_username">उपयोगकर्ता नाम</string>
  <string name="UsernameEditFragment_delete">हटाए </string>
  <string name="UsernameEditFragment_successfully_set_username">उपयोगकर्ता नाम सफलतापूर्वक सेट करें।</string>
  <string name="UsernameEditFragment_successfully_removed_username">सफलतापूर्वक उपयोगकर्ता नाम हटा दिया गया।</string>
  <string name="UsernameEditFragment_encountered_a_network_error">एक नेटवर्क त्रुटि का सामना करना पड़ा|</string>
  <string name="UsernameEditFragment_this_username_is_taken">इस उपयोगकर्ता का नाम ले लिया गया है|</string>
  <string name="UsernameEditFragment_this_username_is_available">यह उपयोगकर्ता नाम उपलब्ध है।</string>
  <string name="UsernameEditFragment_usernames_can_only_include">यूज़रनेम में केवल a–Z, 0–9, और अंडरस्कोर शामिल हो सकते हैं।</string>
  <string name="UsernameEditFragment_usernames_cannot_begin_with_a_number">उपयोगकर्ता नाम एक संख्या से शुरू नहीं हो सकते हैं।</string>
  <string name="UsernameEditFragment_username_is_invalid">उपयोगकर्ता का नाम अमान्य है।</string>
  <string name="UsernameEditFragment_usernames_must_be_between_a_and_b_characters">उपयोगकर्ता नाम %1$d और %2$d वर्णों के बीच होना चाहिए।</string>
  <string name="UsernameEditFragment_usernames_on_signal_are_optional">उपयोगकर्ता नाम Signal में वैकल्पिक हैं। अगर आप अपना उपयोगकर्ता नाम बनाते हैं, तो अन्य Signal उपयोगकर्ता आपको आपके उपयोगकर्ता नाम से खोज तथा बिना आपके फोन नंबर को जाने आपसे संपर्क कर पाएंगे।</string>
  <plurals name="UserNotificationMigrationJob_d_contacts_are_on_signal">
    <item quantity="one">%d संपर्क सिग्नल पर है!</item>
    <item quantity="other">%d संपर्क Signal पर उपलब्ध हैं!</item>
  </plurals>
  <!--VerifyIdentityActivity-->
  <string name="VerifyIdentityActivity_your_contact_is_running_an_old_version_of_signal">आपका संपर्क Signal का पुराना वर्ज़न चला रहा है। कृपया अपनी सुरक्षा संख्या सत्यापित करने से पहले उन्हें अपडेट करने के लिए कहें।</string>
  <string name="VerifyIdentityActivity_your_contact_is_running_a_newer_version_of_Signal">आपका संपर्क एक असंगत क्यूआर कोड ड्राफ्ट के साथ Signal का एक नया वर्ज़न चला रहा है। तुलना करने के लिए कृपया अपडेट करें।</string>
  <string name="VerifyIdentityActivity_the_scanned_qr_code_is_not_a_correctly_formatted_safety_number">स्कैन किए गए क्यूआर कोड सही ढंग से स्वरूपित सुरक्षा संख्या सत्यापन कोड नहीं है। कृपया फिर से स्कैन करने का प्रयास करें।</string>
  <string name="VerifyIdentityActivity_share_safety_number_via">…के माध्यम से सुरक्षा संख्या साझा करें</string>
  <string name="VerifyIdentityActivity_our_signal_safety_number">हमारा Signal सुरक्षा नंबर:</string>
  <string name="VerifyIdentityActivity_no_app_to_share_to">ऐसा लगता है कि आपके पास साझा करने के लिए कोई ऐप नहीं है।</string>
  <string name="VerifyIdentityActivity_no_safety_number_to_compare_was_found_in_the_clipboard">तुलना करने के लिए कोई सुरक्षा संख्या क्लिपबोर्ड में नहीं मिली थी</string>
  <string name="VerifyIdentityActivity_signal_needs_the_camera_permission_in_order_to_scan_a_qr_code_but_it_has_been_permanently_denied">एक क्यूआर कोड स्कैन करने के लिए Molly को कैमरा अनुमति की आवश्यकता होती है, लेकिन इसे स्थायी रूप से अस्वीकार कर दिया गया है। कृपया ऐप सेटिंग्स जारी रखें, \"अनुमतियां\" चुनें, और \"कैमरा\" सक्षम करें।</string>
  <string name="VerifyIdentityActivity_unable_to_scan_qr_code_without_camera_permission">कैमरा अनुमति के बिना क्यूआर कोड स्कैन करने में असमर्थ</string>
  <string name="VerifyIdentityActivity_you_must_first_exchange_messages_in_order_to_view">%1$s का सुरक्षा नंबर देखने के लिए आपको पहले मेसेजेस का आदान-प्रदान करना होगा।</string>
  <!--ViewOnceMessageActivity-->
  <!--AudioView-->
  <!--MessageDisplayHelper-->
  <string name="MessageDisplayHelper_message_encrypted_for_non_existing_session">गैर-मौजूदा सत्र के लिए मेसेज एन्क्रिप्ट किया गया</string>
  <!--MmsMessageRecord-->
  <string name="MmsMessageRecord_bad_encrypted_mms_message">खराब एन्क्रिप्टेड MMS मेसेज</string>
  <string name="MmsMessageRecord_mms_message_encrypted_for_non_existing_session">गैर-मौजूदा सत्र के लिए MMS मेसेज एन्क्रिप्ट किया गया</string>
  <!--MuteDialog-->
  <string name="MuteDialog_mute_notifications">नोटिफिकेशन म्यूट करें</string>
  <!--ApplicationMigrationService-->
  <string name="ApplicationMigrationService_import_in_progress">आयात किया जा रहा है</string>
  <string name="ApplicationMigrationService_importing_text_messages">टेक्स्ट मेसेज आयात किए जा रहे हैं</string>
  <string name="ApplicationMigrationService_import_complete">आयात पूर्ण</string>
  <string name="ApplicationMigrationService_system_database_import_is_complete">सिस्टम डेटाबेस आयात पूरा हो गया है</string>
  <!--KeyCachingService-->
  <string name="KeyCachingService_signal_passphrase_cached">खोलने के लिए स्पर्श करें</string>
  <string name="KeyCachingService_passphrase_cached">Molly खुला है </string>
  <string name="KeyCachingService_lock">Molly पर ताला लगाओ</string>
  <!--MediaPreviewActivity-->
  <string name="MediaPreviewActivity_you">आप</string>
  <string name="MediaPreviewActivity_unssuported_media_type">असमर्थित मीडिया प्रकार</string>
  <string name="MediaPreviewActivity_draft">ड्राफ्ट</string>
  <string name="MediaPreviewActivity_signal_needs_the_storage_permission_in_order_to_write_to_external_storage_but_it_has_been_permanently_denied">बाहरी स्टॉरेज में सेव करने के लिए Molly को स्टोरेज अनुमति की आवश्यकता होती है, लेकिन इसे स्थायी रूप से अस्वीकार कर दिया गया है। कृपया ऐप सेटिंग्स जारी रखें, \"अनुमतियां\" चुनें, और \"स्टॉरेज\" सक्षम करें।</string>
  <string name="MediaPreviewActivity_unable_to_write_to_external_storage_without_permission">अनुमति के बिना बाहरी स्टॉरेज में सहेजने में असमर्थ</string>
  <string name="MediaPreviewActivity_media_delete_confirmation_title">चयनित मेसेज हटाएं?</string>
  <string name="MediaPreviewActivity_media_delete_confirmation_message">यह इस मेसेज को स्थायी रूप से हटा देगा।</string>
  <string name="MediaPreviewActivity_s_to_s">%1$sसे%2$s</string>
  <!--All media preview title when viewing media send by you to another recipient (allows changing of \'You\' based on context)-->
  <string name="MediaPreviewActivity_you_to_s">आपसे %1$s को</string>
  <!--All media preview title when viewing media sent by another recipient to you (allows changing of \'You\' based on context)-->
  <string name="MediaPreviewActivity_s_to_you">%1$s से आपको</string>
  <string name="MediaPreviewActivity_media_no_longer_available">मीडिया अब उपलब्ध नहीं है।</string>
  <string name="MediaPreviewActivity_cant_find_an_app_able_to_share_this_media">इस मीडिया को शेयर करने के लिए कोई ऐप नहीं मिल रही।</string>
  <!--MessageNotifier-->
  <string name="MessageNotifier_d_new_messages_in_d_conversations">%2$d संवाद में %1$d नए मेसेज</string>
  <string name="MessageNotifier_most_recent_from_s">%1$s से हाल ही में</string>
  <string name="MessageNotifier_locked_message">लॉक मेसेज</string>
  <string name="MessageNotifier_message_delivery_failed">मेसेज प्रेषण असफल हुआ</string>
  <string name="MessageNotifier_failed_to_deliver_message">मेसेज देने में विफल रहा</string>
  <string name="MessageNotifier_error_delivering_message">मेसेज देने में त्रुटि</string>
  <string name="MessageNotifier_message_delivery_paused">संदेश प्रेषण रोका गया</string>
  <string name="MessageNotifier_verify_to_continue_messaging_on_signal">Molly पर संदेश भेजना जारी रखने के लिए सत्यापित करें</string>
  <string name="MessageNotifier_mark_all_as_read">सभी को पढ़ा हुआ मार्क करें</string>
  <string name="MessageNotifier_mark_read">पढ़ा हुआ मार्क करें</string>
  <string name="MessageNotifier_turn_off_these_notifications">इन सूचनाओं को बंद करें</string>
  <string name="MessageNotifier_view_once_photo">देखें-एक बार फोटो</string>
  <string name="MessageNotifier_view_once_video">देखें-एक बार वीडियो</string>
  <string name="MessageNotifier_reply">उत्तर</string>
  <string name="MessageNotifier_signal_message">Signal मेसेज</string>
  <string name="MessageNotifier_unsecured_sms">असुरक्षित SMS</string>
  <string name="MessageNotifier_you_may_have_new_messages">आपके पास नए मेसेज हो सकते हैं</string>
  <string name="MessageNotifier_open_signal_to_check_for_recent_notifications">नई अधिसुचनाओं के लिए Molly खोलें।</string>
  <string name="MessageNotifier_contact_message">%1$s%2$s</string>
  <string name="MessageNotifier_unknown_contact_message">संपर्क</string>
  <string name="MessageNotifier_reacted_s_to_s">प्रतिक्रिया की गई %1$s से: \"%2$s\".</string>
  <string name="MessageNotifier_reacted_s_to_your_video">आपके वीडियो पर %1$s ने प्रतिक्रिया व्यक्त की गई </string>
  <string name="MessageNotifier_reacted_s_to_your_image">आपकी तस्वीर पर %1$s ने प्रतिक्रिया व्यक्त की.</string>
  <string name="MessageNotifier_reacted_s_to_your_gif">आपके GIF पर %1$s ने प्रतिक्रिया दी.</string>
  <string name="MessageNotifier_reacted_s_to_your_file">आपकी फ़ाइल पर %1$sने प्रतिक्रिया व्यक्त की|</string>
  <string name="MessageNotifier_reacted_s_to_your_audio">आपके ऑडियो के लिए %1$sप्रतिक्रिया व्यक्त की।</string>
  <string name="MessageNotifier_reacted_s_to_your_view_once_media">आपके एक-बार-देखने-योग्य वीडियो पर %1$s प्रतिक्रिया की।</string>
  <string name="MessageNotifier_reacted_s_to_your_sticker">आपके स्टिकर पर %1$sको पुन: सक्रिय किया।</string>
  <string name="MessageNotifier_this_message_was_deleted">यह मेसेज हटा दिया गया है।</string>
  <string name="TurnOffContactJoinedNotificationsActivity__turn_off_contact_joined_signal">संपर्क से जुड़ी Signal की सूचनाओं को बंद करना है? आप उन्हें Signal &gt; सेटिंग्स &gt; सूचनाएँ में जाकर फिर से एनेबल कर सकते हैं।</string>
  <!--Notification Channels-->
  <string name="NotificationChannel_channel_messages">मेसेज</string>
  <string name="NotificationChannel_calls">कॉल</string>
  <string name="NotificationChannel_failures">विफलतायें </string>
  <string name="NotificationChannel_backups">बैकअप</string>
  <string name="NotificationChannel_locked_status">लॉक स्थिति</string>
  <string name="NotificationChannel_app_updates">ऐप अपडेट</string>
  <string name="NotificationChannel_other">अन्य</string>
  <string name="NotificationChannel_group_chats">चैट</string>
  <string name="NotificationChannel_missing_display_name">अनजान</string>
  <string name="NotificationChannel_voice_notes">ऑडियो नोट्स</string>
  <string name="NotificationChannel_contact_joined_signal">संपर्क Signal में शामिल हो गए</string>
  <string name="NotificationChannels__no_activity_available_to_open_notification_channel_settings">अधिसूचना चैनल सेटिंग्ज़ खोलने के लिए कोई गतिविधि उपलब्ध नहीं है।</string>
  <!--Notification channel name for showing persistent background connection on devices without push notifications-->
  <string name="NotificationChannel_background_connection">बैकग्राउंड कनेक्शन</string>
  <!--Notification channel name for showing call status information (like connection, ongoing, etc.) Not ringing.-->
  <string name="NotificationChannel_call_status">कॉल स्टेटस</string>
  <!--ProfileEditNameFragment-->
  <!--QuickResponseService-->
  <string name="QuickResponseService_quick_response_unavailable_when_Signal_is_locked">Molly लॉक होने पर त्वरित प्रतिक्रिया अनुपलब्ध है!</string>
  <string name="QuickResponseService_problem_sending_message">मेसेज भेजने में दिक्कत हुआ </string>
  <!--SaveAttachmentTask-->
  <string name="SaveAttachmentTask_saved_to">%s के लिए सेव किआ गया</string>
  <string name="SaveAttachmentTask_saved">सहेजा गया</string>
  <!--SearchToolbar-->
  <string name="SearchToolbar_search">सर्च</string>
  <string name="SearchToolbar_search_for_conversations_contacts_and_messages">बातचीत, संपर्क, और संदेशों के लिए खोजें</string>
  <!--Material3 Search Toolbar-->
  <string name="Material3SearchToolbar__close">बंद करो</string>
  <string name="Material3SearchToolbar__clear">हटाएँ</string>
  <!--ShortcutLauncherActivity-->
  <string name="ShortcutLauncherActivity_invalid_shortcut">अमान्य शॉर्टकट</string>
  <!--SingleRecipientNotificationBuilder-->
  <string name="SingleRecipientNotificationBuilder_signal">Molly</string>
  <string name="SingleRecipientNotificationBuilder_new_message">नया Signal मेसेज</string>
  <string name="SingleRecipientNotificationBuilder_message_request">संदेश अनुरोध</string>
  <string name="SingleRecipientNotificationBuilder_you">आप</string>
  <!--Notification subtext for group stories-->
  <string name="SingleRecipientNotificationBuilder__s_dot_story">%1$s • स्टोरी</string>
  <!--ThumbnailView-->
  <string name="ThumbnailView_Play_video_description">वीडियो चलाएं</string>
  <string name="ThumbnailView_Has_a_caption_description">कैप्शन है</string>
  <!--TransferControlView-->
  <plurals name="TransferControlView_n_items">
    <item quantity="one">%dचीज़ें</item>
    <item quantity="other">%dचीज़ें</item>
  </plurals>
  <!--UnauthorizedReminder-->
  <string name="UnauthorizedReminder_device_no_longer_registered">डिवाइस अब पंजीकृत नहीं है</string>
  <string name="UnauthorizedReminder_this_is_likely_because_you_registered_your_phone_number_with_Signal_on_a_different_device">ऐसा इसलिए है क्योंकि आपने अपने फोन नंबर को Signal के साथ एक अलग डिवाइस पर पंजीकृत किया है। पुनः पंजीकरण करने के लिए टैप करें।</string>
  <!--WebRtcCallActivity-->
<<<<<<< HEAD
  <string name="WebRtcCallActivity_to_answer_the_call_from_s_give_signal_access_to_your_microphone">%s से कॉल का जवाब देने के लिए, Molly को अपने माइक्रोफ़ोन तक पहुंचने दें।</string>
  <string name="WebRtcCallActivity_signal_requires_microphone_and_camera_permissions_in_order_to_make_or_receive_calls">कॉल करने या प्राप्त करने के लिए Molly को माइक्रोफ़ोन और कैमरा अनुमतियों की आवश्यकता होती है, लेकिन उन्हें स्थायी रूप से अस्वीकार कर दिया गया है। कृपया ऐप सेटिंग्स जारी रखें, \"अनुमतियां\" चुनें, और \"माइक्रोफ़ोन\" और \"कैमरा\" सक्षम करें।</string>
=======
  <string name="WebRtcCallActivity_to_answer_the_call_give_signal_access_to_your_microphone">कॉल का जवाब देने के लिए Signal को अपने माइक्रोफ़ोन का ऐक्सेस दें।</string>
  <string name="WebRtcCallActivity_to_answer_the_call_from_s_give_signal_access_to_your_microphone">%s से कॉल का जवाब देने के लिए, Signal को अपने माइक्रोफ़ोन तक पहुंचने दें।</string>
  <string name="WebRtcCallActivity_signal_requires_microphone_and_camera_permissions_in_order_to_make_or_receive_calls">कॉल करने या प्राप्त करने के लिए Signal को माइक्रोफ़ोन और कैमरा अनुमतियों की आवश्यकता होती है, लेकिन उन्हें स्थायी रूप से अस्वीकार कर दिया गया है। कृपया ऐप सेटिंग्स जारी रखें, \"अनुमतियां\" चुनें, और \"माइक्रोफ़ोन\" और \"कैमरा\" सक्षम करें।</string>
>>>>>>> 36c882e3
  <string name="WebRtcCallActivity__answered_on_a_linked_device">एक लिंक किए हुए डिवाइस पर जवाब दिया गया।</string>
  <string name="WebRtcCallActivity__declined_on_a_linked_device">एक लिंक किए हुए डिवाइस पर रद्द किया गया।</string>
  <string name="WebRtcCallActivity__busy_on_a_linked_device">एक लिंक किए डिवाइस पर व्यस्त हैं।</string>
  <string name="GroupCallSafetyNumberChangeNotification__someone_has_joined_this_call_with_a_safety_number_that_has_changed">कोई एक बदल चुके सुरक्षा नंबर के साथ इस कॉल में जुड़ चुका है।</string>
  <!--WebRtcCallScreen-->
  <string name="WebRtcCallScreen_swipe_up_to_change_views">दृश्य देखने के लिए ऊपर स्वाइप करें</string>
  <!--WebRtcCallScreen V2-->
  <string name="WebRtcCallScreen__decline">रद्द करें</string>
  <string name="WebRtcCallScreen__answer">उत्तर</string>
  <string name="WebRtcCallScreen__answer_without_video">वीडियो के बिना जवाब दें</string>
  <!--WebRtcAudioOutputToggle-->
  <string name="WebRtcAudioOutputToggle__audio_output">ऑडियो आउटपुट</string>
  <string name="WebRtcAudioOutputToggle__phone_earpiece">फोन ईयरपीस</string>
  <string name="WebRtcAudioOutputToggle__speaker">स्पीकर</string>
  <string name="WebRtcAudioOutputToggle__bluetooth">ब्लूटुथ</string>
  <string name="WebRtcCallControls_answer_call_description">कॉल का उत्तर दें</string>
  <string name="WebRtcCallControls_reject_call_description">कॉल अस्वीकार करें</string>
  <!--change_passphrase_activity-->
  <string name="change_passphrase_activity__old_passphrase">पुराना पासफ्रेज</string>
  <string name="change_passphrase_activity__new_passphrase">नया पासफ्रेज</string>
  <string name="change_passphrase_activity__repeat_new_passphrase">नया पासफ्रेज दोहराएं</string>
  <!--contact_selection_activity-->
  <string name="contact_selection_activity__enter_name_or_number">नाम या संख्या दर्ज करें</string>
  <string name="contact_selection_activity__invite_to_signal">Molly का उपयोग करने के लिए आमंत्रित करें</string>
  <string name="contact_selection_activity__new_group">नया समूह</string>
  <!--contact_filter_toolbar-->
  <string name="contact_filter_toolbar__clear_entered_text_description">लिखे गये शब्दों को मिटा दें</string>
  <string name="contact_filter_toolbar__show_keyboard_description">कीबोर्ड दिखाएं</string>
  <string name="contact_filter_toolbar__show_dial_pad_description">डाइल पैड दिखाएँ</string>
  <!--contact_selection_group_activity-->
  <string name="contact_selection_group_activity__no_contacts">कोई संपर्क नहीं</string>
  <string name="contact_selection_group_activity__finding_contacts">संपर्क लोड हो रहे हैं</string>
  <!--single_contact_selection_activity-->
  <string name="SingleContactSelectionActivity_contact_photo">संपर्क फोटो</string>
  <!--ContactSelectionListFragment-->
  <string name="ContactSelectionListFragment_signal_requires_the_contacts_permission_in_order_to_display_your_contacts">Molly को आपके संपर्कों को प्रदर्शित करने के लिए संपर्क अनुमति की आवश्यकता होती है, लेकिन इसे स्थायी रूप से अस्वीकार कर दिया गया है। कृपया ऐप सेटिंग्स मेनू पर जारी रखें, \"अनुमतियां\" चुनें, और \"संपर्क\" सक्षम करें।</string>
  <string name="ContactSelectionListFragment_error_retrieving_contacts_check_your_network_connection">संपर्क पुनर्प्राप्त करने में त्रुटि, अपना नेटवर्क कनेक्शन जांचें</string>
  <string name="ContactSelectionListFragment_username_not_found">उपयोगकर्ता नाम नहीं मिला</string>
  <string name="ContactSelectionListFragment_s_is_not_a_signal_user">\"%1$s\" एक Signal उपयोगकर्ता नहीं है। कृपया उपयोगकर्ता नाम जांचें और पुनः प्रयास करें।</string>
  <string name="ContactSelectionListFragment_you_do_not_need_to_add_yourself_to_the_group">आपको खुद को ग्रुप में जोड़ने की ज़रूरत नहीं है।</string>
  <string name="ContactSelectionListFragment_maximum_group_size_reached">अधिकतम ग्रुप साइज़ पूरा हो गया</string>
  <string name="ContactSelectionListFragment_signal_groups_can_have_a_maximum_of_d_members">Signal के ग्रुप्स में अधिकतम %1$d मेंबर हो सकते हैं।</string>
  <string name="ContactSelectionListFragment_recommended_member_limit_reached">अनुशंसित मेंबर सीमा पूरी हुई</string>
  <string name="ContactSelectionListFragment_signal_groups_perform_best_with_d_members_or_fewer">Signal के ग्रुप %1$d मेंबर्स या उससे कम के साथ सर्वश्रेष्ठ प्रदर्शन करते हैं। अधिक मेंबर्स को जोड़ने से मेसेज भेजने या प्राप्त करने में देरी होगी।</string>
  <plurals name="ContactSelectionListFragment_d_members">
    <item quantity="one">%1$d मेंबर</item>
    <item quantity="other">%1$d मेंबर्स</item>
  </plurals>
  <!--contact_selection_list_fragment-->
  <string name="contact_selection_list_fragment__signal_needs_access_to_your_contacts_in_order_to_display_them">आपके संपर्कों को प्रदर्शित करने के लिए Molly को आपके संपर्कों तक पहुंच की आवश्यकता है।</string>
  <string name="contact_selection_list_fragment__show_contacts">संपर्क दिखाओ</string>
  <!--contact_selection_list_item-->
  <plurals name="contact_selection_list_item__number_of_members">
    <item quantity="one">%1$d मेंबर</item>
    <item quantity="other">%1$d मेंबर्स</item>
  </plurals>
  <!--Displays number of viewers for a story-->
  <plurals name="contact_selection_list_item__number_of_viewers">
    <item quantity="one">%1$d व्यूअर</item>
    <item quantity="other">%1$d व्यूअर</item>
  </plurals>
  <!--conversation_activity-->
  <string name="conversation_activity__type_message_push">Signal मेसेज</string>
  <string name="conversation_activity__type_message_sms_insecure">असुरक्षित SMS</string>
  <string name="conversation_activity__type_message_mms_insecure">असुरक्षित SMS</string>
  <string name="conversation_activity__from_sim_name">%1$s से</string>
  <string name="conversation_activity__sim_n">सिम %1$d</string>
  <string name="conversation_activity__send">भेजें</string>
  <string name="conversation_activity__compose_description">मेसेज संरचना</string>
  <string name="conversation_activity__emoji_toggle_description">इमोजी कीबोर्ड टॉगल करें</string>
  <string name="conversation_activity__attachment_thumbnail">अटैचमेंट थंबनेल </string>
  <string name="conversation_activity__quick_attachment_drawer_toggle_camera_description">त्वरित कैमरा अटैचमेंट दराज टॉगल करें</string>
  <string name="conversation_activity__quick_attachment_drawer_record_and_send_audio_description">रिकॉर्ड करें और ऑडियो अटैचमेंट भेजें</string>
  <string name="conversation_activity__quick_attachment_drawer_lock_record_description">आवाज़ रिकॉर्ड करने का बटन लॉक करें</string>
  <string name="conversation_activity__enable_signal_for_sms">SMS के लिए Signal सक्षम करें</string>
  <string name="conversation_activity__message_could_not_be_sent">मेसेज भेजा नहीं जा सका। अपना कनेक्शन देखें और दोबारा प्रयास करें।</string>
  <!--conversation_input_panel-->
  <string name="conversation_input_panel__slide_to_cancel">रद्द करने के लिए स्लाइड करें</string>
  <string name="conversation_input_panel__cancel">रद्द करें</string>
  <!--conversation_item-->
  <string name="conversation_item__mms_image_description">मीडिया मेसेज</string>
  <string name="conversation_item__secure_message_description">सुरक्षित मेसेज</string>
  <!--conversation_item_sent-->
  <string name="conversation_item_sent__send_failed_indicator_description">भेजना विफल</string>
  <string name="conversation_item_sent__pending_approval_description">अपूर्ण मंजूरी</string>
  <string name="conversation_item_sent__delivered_description">पहुंचा दिया</string>
  <string name="conversation_item_sent__message_read">मेसेज पढ़ा</string>
  <!--conversation_item_received-->
  <string name="conversation_item_received__contact_photo_description">संपर्क फोटो</string>
  <!--ConversationUpdateItem-->
  <string name="ConversationUpdateItem_loading">लोड हो रहा है</string>
  <string name="ConversationUpdateItem_learn_more">अधिक जानें</string>
  <string name="ConversationUpdateItem_join_call">कॉल से जुड़ें</string>
  <string name="ConversationUpdateItem_return_to_call">कॉल पर वापस जाएँ</string>
  <string name="ConversationUpdateItem_call_is_full">कॉल पूर्ण है</string>
  <string name="ConversationUpdateItem_invite_friends">मित्रों को आमंत्रित करें</string>
  <string name="ConversationUpdateItem_enable_call_notifications">कॉल सूचनाएं चालू करें</string>
  <string name="ConversationUpdateItem_update_contact">संपर्क जानकारी अपडेट करें </string>
  <!--Update item button text to show to block a recipient from requesting to join via group link-->
  <string name="ConversationUpdateItem_block_request">अनुरोध ब्लॉक करें</string>
  <string name="ConversationUpdateItem_no_groups_in_common_review_requests_carefully">कोई समूह सामान्य नहीं है। अनुरोधों की सावधानीपूर्वक समीक्षा करें।</string>
  <string name="ConversationUpdateItem_no_contacts_in_this_group_review_requests_carefully">इस ग्रुप में कोई संपर्क नहीं है। अनुरोधों की सावधानीपूर्वक समीक्षा करें।</string>
  <string name="ConversationUpdateItem_view">देखना</string>
  <string name="ConversationUpdateItem_the_disappearing_message_time_will_be_set_to_s_when_you_message_them">जब आप उन्हें संदेश भेजेंगे तो गायब होने वाले संदेश का समय %1$s पर सेट हो जाएगा।</string>
  <!--Update item button text to show to boost a feature-->
  <string name="ConversationUpdateItem_donate">दान करें</string>
  <!--audio_view-->
  <string name="audio_view__play_pause_accessibility_description">चलाएं … रोकें</string>
  <string name="audio_view__download_accessibility_description">डाउनलोड</string>
  <!--QuoteView-->
  <string name="QuoteView_audio">ऑडियो</string>
  <string name="QuoteView_video">वीडियो </string>
  <string name="QuoteView_photo">फ़ोटो</string>
  <string name="QuoteView_gif">GIF</string>
  <string name="QuoteView_view_once_media">देखें-एक बार मीडिया</string>
  <string name="QuoteView_sticker">स्टिकर</string>
  <string name="QuoteView_you">आप</string>
  <string name="QuoteView_original_missing">मूल मेसेज नहीं मिला</string>
  <!--Author formatting for group stories-->
  <string name="QuoteView_s_story">%1$s · स्टोरी</string>
  <!--Label indicating that a quote is for a reply to a story you created-->
  <string name="QuoteView_your_story">आप · स्टोरी</string>
  <!--Label indicating that the story being replied to no longer exists-->
  <string name="QuoteView_no_longer_available">मौजूद नहीं</string>
  <!--Label for quoted gift-->
  <string name="QuoteView__gift">गिफ़्ट</string>
  <!--conversation_fragment-->
  <string name="conversation_fragment__scroll_to_the_bottom_content_description">नीचे स्क्रॉल करें</string>
  <!--BubbleOptOutTooltip-->
  <!--Message to inform the user of what Android chat bubbles are-->
  <string name="BubbleOptOutTooltip__description">बबल्स, ऐंड्रॉयड का एक फ़ीचर हैं जिन्हें आप Signal की चैट्स के लिए बंद कर सकते हैं।</string>
  <!--Button to dismiss the tooltip for opting out of using Android bubbles-->
  <string name="BubbleOptOutTooltip__not_now">अभी नहीं</string>
  <!--Button to move to the system settings to control the use of Android bubbles-->
  <string name="BubbleOptOutTooltip__turn_off">बंद करें</string>
  <!--safety_number_change_dialog-->
  <string name="safety_number_change_dialog__safety_number_changes">सुरक्षा नंबर परिवर्तन</string>
  <string name="safety_number_change_dialog__accept">स्वीकृत </string>
  <string name="safety_number_change_dialog__send_anyway">फिर भी भेजें</string>
  <string name="safety_number_change_dialog__call_anyway">फिर भी कॉल करें</string>
  <string name="safety_number_change_dialog__join_call">कॉल से जुड़ें</string>
  <string name="safety_number_change_dialog__continue_call">कॉल जारी रखें</string>
  <string name="safety_number_change_dialog__leave_call">कॉल छोड़ें</string>
  <string name="safety_number_change_dialog__the_following_people_may_have_reinstalled_or_changed_devices">हो सकता है कि निम्नलिखित लोगों ने रीइंस्टॉल किया हो या डिवाइसेस को बदल लिया हो। गोपनीयता को सुनिश्चित करने के लिए उनके साथ अपने सुरक्षा नंबर को वेरिफाई करें।</string>
  <string name="safety_number_change_dialog__view">देखना</string>
  <string name="safety_number_change_dialog__previous_verified">पहले से वेरिफाई किया हुआ</string>
  <!--EnableCallNotificationSettingsDialog__call_notifications_checklist-->
  <string name="EnableCallNotificationSettingsDialog__call_notifications_enabled">कॉल नोटिफिकेशन चालू किया।</string>
  <string name="EnableCallNotificationSettingsDialog__enable_call_notifications">कॉल सूचनाएं चालू करें</string>
  <string name="EnableCallNotificationSettingsDialog__enable_background_activity">पृष्ठभूमि गतिविधि चालू करें</string>
  <string name="EnableCallNotificationSettingsDialog__everything_looks_good_now">अब सब कुछ अच्छा लग रहा है!</string>
  <string name="EnableCallNotificationSettingsDialog__to_receive_call_notifications_tap_here_and_turn_on_show_notifications">कॉल सूचनाएं प्राप्त करने के लिए यहां टैप करें, और \"सूचनाएं दिखाएं\" चालू करें।</string>
  <string name="EnableCallNotificationSettingsDialog__to_receive_call_notifications_tap_here_and_turn_on_notifications">कॉल सूचनाएं प्राप्त करने के लिए, यहां टैप करें और सूचनाएं चालू करें और सुनिश्चित करें कि ध्वनि और पॉप-अप चालू हैं।</string>
  <string name="EnableCallNotificationSettingsDialog__to_receive_call_notifications_tap_here_and_enable_background_activity_in_battery_settings">कॉल सूचनाएं प्राप्त करने के लिए, यहां टैप करें और \"बैटरी\" सेटिंग में पृष्ठभूमि गतिविधि चालू करें।</string>
  <string name="EnableCallNotificationSettingsDialog__settings">सेटिंग्स</string>
  <string name="EnableCallNotificationSettingsDialog__to_receive_call_notifications_tap_settings_and_turn_on_show_notifications">कॉल सूचनाएं प्राप्त करने के लिए, सेटिंग टैप करें और \"सूचनाएं दिखाएं\" चालू करें।</string>
  <string name="EnableCallNotificationSettingsDialog__to_receive_call_notifications_tap_settings_and_turn_on_notifications">कॉल सूचनाएं प्राप्त करने के लिए, सेटिंग टैप करें और सूचनाएं चालू करें और सुनिश्चित करें कि ध्वनि और पॉप-अप चालू हैं।</string>
  <string name="EnableCallNotificationSettingsDialog__to_receive_call_notifications_tap_settings_and_enable_background_activity_in_battery_settings">कॉल सूचनाएं प्राप्त करने के लिए, सेटिंग टैप करें और \"बैटरी\" सेटिंग में पृष्ठभूमि गतिविधि चालू करें।</string>
  <!--country_selection_fragment-->
  <string name="country_selection_fragment__loading_countries">देशों को लोड किया जा रहा है</string>
  <string name="country_selection_fragment__search">सर्च</string>
  <string name="country_selection_fragment__no_matching_countries">कोई मिलते हुए देश नहीं</string>
  <!--device_add_fragment-->
  <string name="device_add_fragment__scan_the_qr_code_displayed_on_the_device_to_link">लिंक करने के लिए डिवाइस पर प्रदर्शित QR कोड स्कैन करें</string>
  <!--device_link_fragment-->
  <string name="device_link_fragment__link_device">डिवाइस को लिंक करें</string>
  <!--device_list_fragment-->
  <string name="device_list_fragment__no_devices_linked">कोई डिवाइस जुड़ा हुआ नहीं है</string>
  <string name="device_list_fragment__link_new_device">नया डिवाइस लिंक करें</string>
  <!--expiration-->
  <string name="expiration_off">बंद </string>
  <plurals name="expiration_seconds">
    <item quantity="one">%d सेकण्ड</item>
    <item quantity="other">%dसेकण्ड्स  </item>
  </plurals>
  <string name="expiration_seconds_abbreviated">%ds</string>
  <plurals name="expiration_minutes">
    <item quantity="one">%d मिनट</item>
    <item quantity="other">%dमिनट्स  </item>
  </plurals>
  <string name="expiration_minutes_abbreviated">%dm</string>
  <plurals name="expiration_hours">
    <item quantity="one">%dघंटे  </item>
    <item quantity="other">%dघंटे  </item>
  </plurals>
  <string name="expiration_hours_abbreviated">%dh</string>
  <plurals name="expiration_days">
    <item quantity="one">%dदिन  </item>
    <item quantity="other">%d दिन </item>
  </plurals>
  <string name="expiration_days_abbreviated">%dd</string>
  <plurals name="expiration_weeks">
    <item quantity="one">%d सप्ताह</item>
    <item quantity="other">%dसप्ताह </item>
  </plurals>
  <string name="expiration_weeks_abbreviated">%dw</string>
  <string name="expiration_combined">%1$s%2$s</string>
  <!--unverified safety numbers-->
  <string name="IdentityUtil_unverified_banner_one">%s के साथ आपका सुरक्षा नंबर बदल गया है और अब सत्यापित नहीं है</string>
  <string name="IdentityUtil_unverified_banner_two">%1$s और %2$s के साथ आपकी सुरक्षा संख्या अब सत्यापित नहीं है</string>
  <string name="IdentityUtil_unverified_banner_many">%1$s, %2$s, और %3$s के साथ आपकी सुरक्षा संख्या अब सत्यापित नहीं है</string>
  <string name="IdentityUtil_unverified_dialog_one">%1$s के साथ आपका सुरक्षा नंबर बदल गया है और अब सत्यापित नहीं है। इसका मतलब यह हो सकता है कि कोई आपके संचार को रोकने की कोशिश कर रहा है, या %1$s ने Signal को फिर से इंस्टॉल किया है।</string>
  <string name="IdentityUtil_unverified_dialog_two">%1$s और %2$s के साथ आपका सुरक्षा नंबर बदल गया है और अब सत्यापित नहीं है। इसका मतलब यह हो सकता है कि कोई आपके संचार को रोकने की कोशिश कर रहा है, या उन्होंने Signal को फिर से इंस्टॉल किया है।</string>
  <string name="IdentityUtil_unverified_dialog_many">%1$s, %2$s, और %3$s के साथ आपका सुरक्षा नंबर बदल गया है और अब सत्यापित नहीं है। इसका मतलब यह हो सकता है कि कोई आपके संचार को रोकने की कोशिश कर रहा है, या उन्होंने Signal को फिर से इंस्टॉल किया है।</string>
  <string name="IdentityUtil_untrusted_dialog_one">%s के साथ आपका सुरक्षा नंबर बदल गया है।</string>
  <string name="IdentityUtil_untrusted_dialog_two">%1$sऔर %2$s  के साथ आपका सुरक्षा नंबर बदल गया है।</string>
  <string name="IdentityUtil_untrusted_dialog_many">%1$s, %2$s, और %3$s के साथ आपका सुरक्षा नंबर बदल गया है।</string>
  <plurals name="identity_others">
    <item quantity="one">%dअन्य </item>
    <item quantity="other">%dअन्य </item>
  </plurals>
  <!--giphy_activity-->
  <string name="giphy_activity_toolbar__search_gifs">GIF खोजें</string>
  <!--giphy_fragment-->
  <string name="giphy_fragment__nothing_found">कुछ नहीं मिला</string>
  <!--database_migration_activity-->
  <string name="database_migration_activity__would_you_like_to_import_your_existing_text_messages">क्या आप अपने मौजूदा टेक्स्ट मेसेज को Signal के एन्क्रिप्टेड डेटाबेस में आयात करना चाहते हैं?</string>
  <string name="database_migration_activity__the_default_system_database_will_not_be_modified">डिफ़ॉल्ट सिस्टम डेटाबेस किसी भी तरह से संशोधित या परिवर्तित नहीं किया जाएगा।</string>
  <string name="database_migration_activity__skip">छोड़ दे </string>
  <string name="database_migration_activity__import">आयात</string>
  <string name="database_migration_activity__this_could_take_a_moment_please_be_patient">इसमें एक पल लग सकता है। कृपया धैर्य रखें, आयात पूरा होने पर हम आपको सूचित करेंगे।</string>
  <string name="database_migration_activity__importing">आयात किया जा रहा है</string>
  <!--load_more_header-->
  <string name="load_more_header__see_full_conversation">पूर्ण बातचीत देखें</string>
  <string name="load_more_header__loading">लोड हो रहा है</string>
  <!--media_overview_activity-->
  <string name="media_overview_activity__no_media">कोई मीडिया नहीं</string>
  <!--message_recipients_list_item-->
  <string name="message_recipients_list_item__view">देखना</string>
  <string name="message_recipients_list_item__resend">पुन: भेजें</string>
  <!--Displayed in a toast when user long presses an item in MyStories-->
  <string name="MyStoriesFragment__copied_sent_timestamp_to_clipboard">भेजा गया टाइमस्टैम्प क्लिपबोर्ड पर कॉपी किया गया।</string>
  <!--Displayed when there are no outgoing stories-->
  <string name="MyStoriesFragment__updates_to_your_story_will_show_up_here">आपकी स्टोरी के अपडेट यहाँ दिखेंगे।</string>
  <!--GroupUtil-->
  <plurals name="GroupUtil_joined_the_group">
    <item quantity="one">%1$s समूह में शामिल हो गए</item>
    <item quantity="other">%1$s समूह में शामिल हो गए</item>
  </plurals>
  <string name="GroupUtil_group_name_is_now">समूह का नाम अब \'%1$s\' है</string>
  <!--prompt_passphrase_activity-->
  <string name="prompt_passphrase_activity__unlock">खोलो </string>
  <!--prompt_mms_activity-->
  <string name="prompt_mms_activity__signal_requires_mms_settings_to_deliver_media_and_group_messages">Signal को आपके वायरलेस वाहक के माध्यम से मीडिया और समूह मेसेज को वितरित करने के लिए MMS सेटिंग्स की आवश्यकता होती है। आपका डिवाइस यह जानकारी उपलब्ध नहीं कराता है, जो कभी-कभी लॉक किए गए डिवाइस और अन्य प्रतिबंधित कॉन्फ़िगरेशन के लिए सच है।</string>
  <string name="prompt_mms_activity__to_send_media_and_group_messages_tap_ok">मीडिया और समूह मेसेज भेजने के लिए, \'OK\' टैप करें और अनुरोधित सेटिंग्स को पूरा करें। आपके वाहक के लिए MMS सेटिंग्स आम तौर पर \'आपके वाहक APN\' की खोज करके स्थित हो सकती हैं। आपको केवल एक बार ऐसा करने की आवश्यकता होगी।</string>
  <!--BadDecryptLearnMoreDialog-->
  <string name="BadDecryptLearnMoreDialog_delivery_issue">डिलिवरी का मामला</string>
  <string name="BadDecryptLearnMoreDialog_couldnt_be_delivered_individual">%s की ओर से आपको कोई मैसेज, स्टिकर, रिएक्शन, रीड रिसीट या मीडिया डिलीवर नहीं किया जा सका। हो सकता है कि उन्होंने इसे सीधे आपको या किसी समूह में भेजने का प्रयास किया हो।</string>
  <string name="BadDecryptLearnMoreDialog_couldnt_be_delivered_group">%s की ओर से आपको कोई मैसेज, स्टिकर, रिएक्शन या रीड रिसीट डिलीवर नहीं किया जा सका। </string>
  <!--profile_create_activity-->
  <string name="CreateProfileActivity_first_name_required">पहला नाम (आवश्यक)</string>
  <string name="CreateProfileActivity_last_name_optional">अंतिम नाम (वैकल्पिक)</string>
  <string name="CreateProfileActivity_next">अगला</string>
  <string name="CreateProfileActivity__username">उपयोगकर्ता नाम</string>
  <string name="CreateProfileActivity__create_a_username">एक उपयोगकर्ता नाम बनाएँ</string>
  <string name="CreateProfileActivity_custom_mms_group_names_and_photos_will_only_be_visible_to_you">कस्टम MMS ग्रुप के नाम और तस्वीरें केवल आप देख सकेंगे।</string>
  <string name="CreateProfileActivity_group_descriptions_will_be_visible_to_members_of_this_group_and_people_who_have_been_invited">समूह विवरण इस समूह के सदस्यों और आमंत्रित किए गए लोगों के लिए दृश्यमान होंगे।</string>
  <!--EditAboutFragment-->
  <string name="EditAboutFragment_about">हमारे बारे में</string>
  <string name="EditAboutFragment_write_a_few_words_about_yourself">अपने बारे में कुछ शब्द लिखें…</string>
  <string name="EditAboutFragment_count">%1$d/%2$d</string>
  <string name="EditAboutFragment_speak_freely">आज़ादी से बोलें</string>
  <string name="EditAboutFragment_encrypted">एन्क्रिप्टेड</string>
  <string name="EditAboutFragment_be_kind">विनम्र रहें</string>
  <string name="EditAboutFragment_coffee_lover">कॉफी प्रेमी</string>
  <string name="EditAboutFragment_free_to_chat">चैट करने के लिए हाज़िर</string>
  <string name="EditAboutFragment_taking_a_break">ब्रेक पर हैं</string>
  <string name="EditAboutFragment_working_on_something_new">किसी नई चीज़ पर काम कर रहे हैं</string>
  <!--EditProfileFragment-->
  <string name="EditProfileFragment__edit_group">समूह संपादित करें</string>
  <string name="EditProfileFragment__group_name">समूह का नाम</string>
  <string name="EditProfileFragment__group_description">अच्छा विवरण</string>
  <!--EditProfileNameFragment-->
  <string name="EditProfileNameFragment_your_name">आपका नाम?</string>
  <string name="EditProfileNameFragment_first_name">मूल नाम</string>
  <string name="EditProfileNameFragment_last_name_optional">अंतिम नाम (वैकल्पिक)</string>
  <string name="EditProfileNameFragment_save">सेव</string>
  <string name="EditProfileNameFragment_failed_to_save_due_to_network_issues_try_again_later">नेटवर्क समस्याओं के कारण सेव करने में विफल। बाद में पुन: प्रयास करें।</string>
  <!--recipient_preferences_activity-->
  <string name="recipient_preference_activity__shared_media">शेयर किया गया मीडिया</string>
  <!--recipients_panel-->
  <string name="recipients_panel__to"><small>एक नाम या संख्या दर्ज करें</small></string>
  <!--verify_display_fragment-->
  <string name="verify_display_fragment__to_verify_the_security_of_your_end_to_end_encryption_with_s"><![CDATA[%s के साथ अपने एंड-टू-एंड एन्क्रिप्शन की सुरक्षा को जांचने के लिए, ऊपर दिए गए नंबरों की तुलना उनके डिवाइस से करें. आप उनके फ़ोन पर कोड को स्कैन भी कर सकते हैं. <a 
href=\"https://signal.org/redirect/safety-numbers\">ज़्यादा जानें.</a>]]></string>
  <string name="verify_display_fragment__tap_to_scan">स्कैन करने के लिए टैप करें</string>
  <string name="verify_display_fragment__successful_match">सफ़ल मैच</string>
  <string name="verify_display_fragment__failed_to_verify_safety_number">सुरक्षा नंबर जांचने में असफ़ल</string>
  <string name="verify_display_fragment__loading">लोड हो रहा है</string>
  <string name="verify_display_fragment__mark_as_verified">साटिपिट होने का मार्क कीजीये</string>
  <string name="verify_display_fragment__clear_verification">जांच क्लियर करें</string>
  <!--verify_identity-->
  <string name="verify_identity__share_safety_number">सुरक्षा संख्या साझा करें</string>
  <!--verity_scan_fragment-->
  <string name="verify_scan_fragment__scan_the_qr_code_on_your_contact">अपने संपर्क के डिवाइस के QR कोड को स्कैन करें।</string>
  <!--webrtc_answer_decline_button-->
  <string name="webrtc_answer_decline_button__swipe_up_to_answer">उत्तर देने के लिए स्वाइप करें</string>
  <string name="webrtc_answer_decline_button__swipe_down_to_reject">अस्वीकार करने के लिए नीचे स्वाइप करें</string>
  <!--message_details_header-->
  <string name="message_details_header__issues_need_your_attention">कुछ मुद्दों पर ध्यान देना होगा</string>
  <string name="message_details_header_sent">भेज दिया गया</string>
  <string name="message_details_header_received">मिला</string>
  <string name="message_details_header_disappears">गायब हो जाता है</string>
  <string name="message_details_header_via">राह </string>
  <!--message_details_recipient_header-->
  <string name="message_details_recipient_header__pending_send">लंबित</string>
  <string name="message_details_recipient_header__sent_to">इनको भेजा गया</string>
  <string name="message_details_recipient_header__sent_from">इनसे भेजा गया</string>
  <string name="message_details_recipient_header__delivered_to">इनको डिलिवर किया गया</string>
  <string name="message_details_recipient_header__read_by">इनके द्वारा पढ़ा गया</string>
  <string name="message_details_recipient_header__not_sent">भेजा नहीं गया</string>
  <string name="message_details_recipient_header__viewed">के द्वारा देखा गया</string>
  <string name="message_details_recipient_header__skipped">छोङ दिया</string>
  <!--message_Details_recipient-->
  <string name="message_details_recipient__failed_to_send">भेजने में विफल</string>
  <string name="message_details_recipient__new_safety_number">नई सुरक्षा संख्या</string>
  <!--AndroidManifest.xml-->
  <string name="AndroidManifest__create_passphrase">पॉस्फरेज़ बनाये </string>
  <string name="AndroidManifest__select_contacts">संपर्क का चयन करें</string>
  <string name="AndroidManifest__change_passphrase">पासफ्रेज बदलें</string>
  <string name="AndroidManifest__verify_safety_number">सुरक्षा संख्या सत्यापित करें</string>
  <string name="AndroidManifest__log_submit">डीबग लॉग जमा करें</string>
  <string name="AndroidManifest__media_preview">मीडिया प्रिव्यु</string>
  <string name="AndroidManifest__message_details">मेसेज विवरण</string>
  <string name="AndroidManifest__linked_devices">जुड़े हुए उपकरण </string>
  <string name="AndroidManifest__invite_friends">मित्रों को आमंत्रित करें</string>
  <string name="AndroidManifest_archived_conversations">संग्रहीत बातचीत</string>
  <string name="AndroidManifest_remove_photo">तस्वीर हटाओ</string>
  <!--Message Requests Megaphone-->
  <string name="MessageRequestsMegaphone__message_requests">मेसेज अनुरोध</string>
  <string name="MessageRequestsMegaphone__users_can_now_choose_to_accept">उपयोगकर्ता अब एक नए संवाद को स्वीकार करने का चयन कर सकते हैं। प्रोफाइल नाम से लोगों को पता चलता है कि उन्हें कौन मेसेज कर रहा है।</string>
  <string name="MessageRequestsMegaphone__add_profile_name">प्रोफाइल नाम जोड़ें</string>
  <!--HelpFragment-->
  <string name="HelpFragment__have_you_read_our_faq_yet">क्या आपने अभी तक हमारे FAQ को पढ़ लिया है?</string>
  <string name="HelpFragment__next">अगला</string>
  <string name="HelpFragment__contact_us">हमसे संपर्क करें</string>
  <string name="HelpFragment__tell_us_whats_going_on">हमें बताएँ कि क्या चल रहा है</string>
  <string name="HelpFragment__include_debug_log">डीबग लॉक को शामिल करें।</string>
  <string name="HelpFragment__whats_this">यह क्या है?</string>
  <string name="HelpFragment__how_do_you_feel">आप कैसा महसूस कर रहे हैं? (वैकल्पिक)</string>
  <string name="HelpFragment__tell_us_why_youre_reaching_out">हमें बताएं कि आप यहाँ क्यों हैं।</string>
  <string name="HelpFragment__support_info">समर्थन संबंधी जानकारी</string>
  <string name="HelpFragment__signal_android_support_request">Signal Android समर्थन अनुरोध</string>
  <string name="HelpFragment__debug_log">डीबग लॉग:</string>
  <string name="HelpFragment__could_not_upload_logs">लॉग अपलोड नहीं किए जा सके</string>
  <string name="HelpFragment__please_be_as_descriptive_as_possible">कृपया यथासंभव विस्तृत रूप से बताएँ ताकि हमें समस्या को समझने में मदद मिले।</string>
  <string-array name="HelpFragment__categories_4">
    <item>\-\- कृपया कोई विकल्प चुनें \-\-</item>
    <item>कुछ गड़बड़ है</item>
    <item>फ़ीचर अनुरोध</item>
    <item>सवाल</item>
    <item>फ़ीडबैक</item>
    <item>अन्य</item>
    <item>भुगतान (मोबाइल कॉयन)</item>
    <item>दान &amp; बैज</item>
  </string-array>
  <!--ReactWithAnyEmojiBottomSheetDialogFragment-->
  <string name="ReactWithAnyEmojiBottomSheetDialogFragment__this_message">यह मेसेज</string>
  <string name="ReactWithAnyEmojiBottomSheetDialogFragment__recently_used">हाल ही में इस्तेमाल किया</string>
  <string name="ReactWithAnyEmojiBottomSheetDialogFragment__smileys_and_people">स्माइली और लोग</string>
  <string name="ReactWithAnyEmojiBottomSheetDialogFragment__nature">प्रकृति</string>
  <string name="ReactWithAnyEmojiBottomSheetDialogFragment__food">भोजन</string>
  <string name="ReactWithAnyEmojiBottomSheetDialogFragment__activities">गतिविधियाँ</string>
  <string name="ReactWithAnyEmojiBottomSheetDialogFragment__places">जगहें</string>
  <string name="ReactWithAnyEmojiBottomSheetDialogFragment__objects">वस्तुएँ</string>
  <string name="ReactWithAnyEmojiBottomSheetDialogFragment__symbols">चिन्ह</string>
  <string name="ReactWithAnyEmojiBottomSheetDialogFragment__flags">झंडे</string>
  <string name="ReactWithAnyEmojiBottomSheetDialogFragment__emoticons">इमोजी</string>
  <string name="ReactWithAnyEmojiBottomSheetDialogFragment__no_results_found">कोई परिणाम नहीं मिला</string>
  <!--arrays.xml-->
  <string name="arrays__use_default">डिफ़ॉल्ट का इस्तेमाल करें </string>
  <string name="arrays__use_custom">कस्टम का इस्तेमाल करें </string>
  <string name="arrays__mute_for_one_hour">1 घंटे के लिए म्यूट करें</string>
  <string name="arrays__mute_for_eight_hours">8 घंटे के लिए म्यूट करें</string>
  <string name="arrays__mute_for_one_day">1 दिन के लिए म्यूट करें</string>
  <string name="arrays__mute_for_seven_days">7 दिन के लिए म्यूट करें</string>
  <string name="arrays__always">हमेशा</string>
  <string name="arrays__settings_default">सेटिंग्स डिफ़ॉल्ट</string>
  <string name="arrays__enabled">सक्षम</string>
  <string name="arrays__disabled">अक्षम</string>
  <string name="arrays__name_and_message">नाम और मेसेज</string>
  <string name="arrays__name_only">केवल नाम</string>
  <string name="arrays__no_name_or_message">कोई नाम या मेसेज नहीं</string>
  <string name="arrays__images">तसवीरें </string>
  <string name="arrays__audio">ऑडियो </string>
  <string name="arrays__video">वीडियो </string>
  <string name="arrays__documents">दस्तावेज़</string>
  <string name="arrays__small">छोटा</string>
  <string name="arrays__normal">साधारण</string>
  <string name="arrays__large">बड़ा</string>
  <string name="arrays__extra_large">ज्यादा बड़ा</string>
  <string name="arrays__default">डिफ़ॉल्ट</string>
  <string name="arrays__high">उच्च</string>
  <string name="arrays__max">अधिकतम</string>
  <!--plurals.xml-->
  <plurals name="hours_ago">
    <item quantity="one">%dघंटे </item>
    <item quantity="other">%dघंटे </item>
  </plurals>
  <!--preferences.xml-->
  <string name="preferences_beta">बीटा</string>
  <string name="preferences__sms_mms">SMS और MMS…</string>
  <string name="preferences__pref_all_sms_title">सभी SMS प्राप्त करें</string>
  <string name="preferences__pref_all_mms_title">सभी MMS प्राप्त करें</string>
  <string name="preferences__use_signal_for_viewing_and_storing_all_incoming_text_messages">सभी आने वाले पाठ मेसेज के लिए Signal का उपयोग करें</string>
  <string name="preferences__use_signal_for_viewing_and_storing_all_incoming_multimedia_messages">सभी आने वाले मल्टीमीडिया मेसेज के लिए Signal का उपयोग करें</string>
  <string name="preferences__pref_enter_sends_title">दर्ज की भेजता है</string>
  <string name="preferences__pressing_the_enter_key_will_send_text_messages">एंटर कुंजी दबाकर टेक्स्ट मेसेज भेजे जाएंगे</string>
  <string name="preferences__pref_use_address_book_photos">एडरेस बुक की तस्वीरें उपयोग करें</string>
  <string name="preferences__display_contact_photos_from_your_address_book_if_available">यदि उपलब्ध हो तो अपनी पता पुस्तिका से संपर्क तस्वीरें प्रदर्शित करें</string>
  <string name="preferences__generate_link_previews">लिंक प्रिव्यु बनाएँ</string>
  <string name="preferences__retrieve_link_previews_from_websites_for_messages">आप जो मेसेज भेजते हैं, उनके लिए आप वेबसाइट से सीधा लिंक प्रिव्यु प्राप्त कर सकते हैं।</string>
  <string name="preferences__choose_identity">पहचान का चयन करें</string>
  <string name="preferences__choose_your_contact_entry_from_the_contacts_list">संपर्क सूची से अपनी संपर्क प्रविष्टि चुनें।</string>
  <string name="preferences__change_passphrase">पासफ्रेज बदलें</string>
  <string name="preferences__change_your_passphrase">अपना पासफ्रेज बदलें</string>
  <string name="preferences__enable_passphrase">पासफ्रेज़ स्क्रीन लॉक दर्ज करें</string>
  <string name="preferences__lock_signal_and_message_notifications_with_a_passphrase">एक पासफ्रेज के साथ स्क्रीन और अधिसूचना लॉक करें</string>
  <string name="preferences__screen_security">स्क्रीन सुरक्षा</string>
  <string name="preferences__disable_screen_security_to_allow_screen_shots">रीसेंट सूची में और ऐप के अंदर स्क्रीनशॉट ब्लॉक करें</string>
  <string name="preferences__auto_lock_signal_after_a_specified_time_interval_of_inactivity">निष्क्रियता के निर्दिष्ट समय अंतराल के बाद Signal को ऑटो-लॉक करें</string>
  <string name="preferences__inactivity_timeout_passphrase">निष्क्रियता टाइमआउट पासफ्रेज</string>
  <string name="preferences__inactivity_timeout_interval">निष्क्रियता टाइमआउट अंतराल</string>
  <string name="preferences__notifications">सूचनाएं</string>
  <string name="preferences__led_color">LED रंग </string>
  <string name="preferences__led_color_unknown">अनजान</string>
  <string name="preferences__pref_led_blink_title">LED ब्लिंक पैटर्न</string>
  <string name="preferences__customize">कस्टमाइज़ करें</string>
  <string name="preferences__change_sound_and_vibration">ध्वनि व कंपन बदलें</string>
  <string name="preferences__sound">आवाज़ </string>
  <string name="preferences__silent">म्युट</string>
  <string name="preferences__default">डिफ़ॉल्ट</string>
  <string name="preferences__repeat_alerts">अलर्ट दोहराएं</string>
  <string name="preferences__never">कभी नहीं</string>
  <string name="preferences__one_time">एक बार</string>
  <string name="preferences__two_times">दो बार</string>
  <string name="preferences__three_times">तीन बार</string>
  <string name="preferences__five_times">पांच बार </string>
  <string name="preferences__ten_times">दस बार </string>
  <string name="preferences__vibrate"> वाइब्रेट</string>
  <string name="preferences__green">हरा</string>
  <string name="preferences__red">लाल</string>
  <string name="preferences__blue">नीला</string>
  <string name="preferences__orange">नारंगी</string>
  <string name="preferences__cyan">साइऐन</string>
  <string name="preferences__magenta">मैजंटा</string>
  <string name="preferences__white">सफ़ेद</string>
  <string name="preferences__none">कुछ नहीं</string>
  <string name="preferences__fast">तेज</string>
  <string name="preferences__normal">साधारण</string>
  <string name="preferences__slow">धीमा</string>
  <string name="preferences__help">मदद</string>
  <string name="preferences__advanced">अधिक</string>
  <string name="preferences__donate_to_signal">Molly  को दान करें</string>
  <!--Preference label for making one-time donations to Signal-->
  <string name="preferences__one_time_donation">एक बार का दान</string>
  <string name="preferences__privacy">गोपनियता </string>
  <string name="preferences__mms_user_agent">MMS उपयोगकर्ता एजेंट</string>
  <string name="preferences__advanced_mms_access_point_names">मैनुअल MMS सेटिंग्स</string>
  <string name="preferences__mmsc_url">MMSC URL</string>
  <string name="preferences__mms_proxy_host">MMS Proxy Host</string>
  <string name="preferences__mms_proxy_port">MMS Proxy Port</string>
  <string name="preferences__mmsc_username">MMSC उपयोगकर्ता नाम</string>
  <string name="preferences__mmsc_password">MMSC पासवर्ड</string>
  <string name="preferences__sms_delivery_reports">SMS वितरण रिपोर्ट</string>
  <string name="preferences__request_a_delivery_report_for_each_sms_message_you_send">आपके द्वारा भेजे जाने वाले प्रत्येक SMS मेसेज के लिए डिलीवरी रिपोर्ट का अनुरोध करें</string>
  <string name="preferences__data_and_storage">डेटा और भंडारण</string>
  <string name="preferences__storage">स्टॉरेज </string>
  <string name="preferences__payments">भुगतान</string>
  <string name="preferences__payments_beta">भुगतान (बीटा)</string>
  <string name="preferences__conversation_length_limit">वार्तालाप लंबाई सीमा</string>
  <string name="preferences__keep_messages">मेसेज रखें</string>
  <string name="preferences__clear_message_history">मेसेज इतिहास को साफ करें</string>
  <string name="preferences__linked_devices">जुड़े हुए उपकरण </string>
  <string name="preferences__light_theme">रोशनी </string>
  <string name="preferences__dark_theme">अँधेरा </string>
  <string name="preferences__appearance">दिखावट</string>
  <string name="preferences__theme">विषय</string>
  <string name="preferences__chat_wallpaper">चैट वॉलपेपर</string>
  <string name="preferences__chat_color_and_wallpaper">संदेश का रंग &amp; वॉलपेपर</string>
  <string name="preferences__disable_pin">पिन को डिसेबल करें</string>
  <string name="preferences__enable_pin">पिन एनेबल करें</string>
  <string name="preferences__if_you_disable_the_pin_you_will_lose_all_data">यदि आप पिन को डिसेबल कर देते हैं, तो आप Signal के साथ दोबारा रजिस्टर करने पर अपना सारा डेटा खो बैठेंगे यदि आप मैन्युअल तरीके से बैक अप और रीस्टोर नहीं करते हैं। आप पिन के डिसेबल होते हुए रजिस्ट्रेशन लॉक को चालू नहीं कर सकते।</string>
  <string name="preferences__pins_keep_information_stored_with_signal_encrypted_so_only_you_can_access_it">पिन Signal द्वारा संग्रहीत जानकारी को एन्क्रिप्ट रखता है, ताकी सिर्फ़ आप उसे देख पाएँ। आपका प्रोफ़ाइल, सेटिंग्स, और संपर्क, अपके Signal इंस्टाॅल के बाद, पुनः स्थापित हो जाऐंगे। ऐप को खोलने के लिए आपको पिन की ज़रूरत नहीं होगी।</string>
  <string name="preferences__system_default">सिस्टम डिफॉल्ट</string>
  <string name="preferences__language">भाषा </string>
  <string name="preferences__signal_messages_and_calls">Signal मेसेज और कॉल</string>
  <string name="preferences__advanced_pin_settings">एडवांस्ड पिन सेटिंग्स</string>
  <string name="preferences__free_private_messages_and_calls">Signal उपयोगकर्ताओं को मुफ्त निजी मेसेज और कॉल</string>
  <string name="preferences__submit_debug_log">डीबग लॉग जमा करें</string>
  <string name="preferences__delete_account">खाता मिटाएँ</string>
  <string name="preferences__support_wifi_calling">\'वाईफाई कॉलिंग\' संगतता मोड</string>
  <string name="preferences__enable_if_your_device_supports_sms_mms_delivery_over_wifi">सक्षम करें अगर आपका डिवाइस वाईफाई पर SMS / MMS डिलीवरी का उपयोग करता है (केवल तभी सक्षम करें जब आपके डिवाइस पर \'वाईफाई कॉलिंग\' सक्षम हो)</string>
  <string name="preferences__incognito_keyboard">गुप्त कीबोर्ड</string>
  <string name="preferences__read_receipts">पढ़ने की रसीदें</string>
  <string name="preferences__if_read_receipts_are_disabled_you_wont_be_able_to_see_read_receipts">यदि रीड रसीद अक्षम हैं, तो आप दूसरों से पढ़ने की रसीदें नहीं देख पाएंगे।</string>
  <string name="preferences__typing_indicators">टाइपिंग सूचक</string>
  <string name="preferences__if_typing_indicators_are_disabled_you_wont_be_able_to_see_typing_indicators">टाइपिंग सूचक बंद करने पर आप दूसरों के टाइपिंग सूचक भी नहीं देख पाएंगे|</string>
  <string name="preferences__request_keyboard_to_disable">वैयक्तीकृत लर्निंग को अक्षम करने के लिए कीबोर्ड अनुरोध करें।</string>
  <string name="preferences__this_setting_is_not_a_guarantee">यह सेटिंग कोई गारंटी नहीं है, और आपका कीबोर्ड इसे अनदेखा कर सकता है।</string>
  <string name="preferences_app_protection__blocked_users">ब्लॉक किए गए उपयोगकर्ता</string>
  <string name="preferences_chats__when_using_mobile_data">मोबाइल डेटा का उपयोग करते समय</string>
  <string name="preferences_chats__when_using_wifi">Wi-Fi का उपयोग करते समय</string>
  <string name="preferences_chats__when_roaming">रोमिंग करते समय</string>
  <string name="preferences_chats__media_auto_download">मीडिया ऑटो डाउनलोड</string>
  <string name="preferences_chats__message_history">मेसेज इतिहास</string>
  <string name="preferences_storage__storage_usage">स्टॉरेज का उपयोग</string>
  <string name="preferences_storage__photos">तस्वीरें</string>
  <string name="preferences_storage__videos">वीडियो</string>
  <string name="preferences_storage__files">फ़ाइलें</string>
  <string name="preferences_storage__audio">ऑडियो</string>
  <string name="preferences_storage__review_storage">स्टॉरेज रिव्यु </string>
  <string name="preferences_storage__delete_older_messages">पुराने मेसेजेस को मिटाना है?</string>
  <string name="preferences_storage__clear_message_history">मेसेज इतिहास को साफ करना है?</string>
  <string name="preferences_storage__this_will_permanently_delete_all_message_history_and_media">इससे आपके डिवाइस से वह सारा मेसेज इतिहास और मीडिया स्थाई रूप से मिटा दिया जाएगा जो %1$s से पुराना है।</string>
  <string name="preferences_storage__this_will_permanently_trim_all_conversations_to_the_d_most_recent_messages">यह स्थाई रूप से सभी संवाद को हाल ही के %1$s मेसेज में ट्रिम कर देगा।</string>
  <string name="preferences_storage__this_will_delete_all_message_history_and_media_from_your_device">इससे आपके डिवाइस से सारे मेसेज इतिहास और मीडिया को स्थायी रूप से मिटा दिया जाएगा।</string>
  <string name="preferences_storage__are_you_sure_you_want_to_delete_all_message_history">क्या आप वाकई में सारे मेसेज इतिहास को मिटाना चाहते हैं?</string>
  <string name="preferences_storage__all_message_history_will_be_permanently_removed_this_action_cannot_be_undone">सारे मेसेज इतिहास को स्थाई रूप से हटा दिया जाएगा। इस कार्य को अनकिया नहीं किया जा सकता।</string>
  <string name="preferences_storage__delete_all_now">सभी कुछ अभी मिटाएँ</string>
  <string name="preferences_storage__forever">हमेशा के लिए</string>
  <string name="preferences_storage__one_year">1 वर्ष</string>
  <string name="preferences_storage__six_months">6 महीने</string>
  <string name="preferences_storage__thirty_days">30 दिन</string>
  <string name="preferences_storage__none">कुछ नहीं</string>
  <string name="preferences_storage__s_messages">%1$s मेसेज</string>
  <string name="preferences_storage__custom">कस्टम</string>
  <string name="preferences_advanced__use_system_emoji">सिस्टम इमोजी का प्रयोग करें</string>
  <string name="preferences_advanced__disable_signal_built_in_emoji_support">Signal के अंतर्निहित इमोजी समर्थन को अक्षम करें</string>
  <string name="preferences_advanced__relay_all_calls_through_the_signal_server_to_avoid_revealing_your_ip_address">अपने संपर्क में अपने IP ऐड्रेस को प्रकट करने से बचने के लिए Signal सर्वर के माध्यम से सभी कॉल रिले करें। सक्षम करने से कॉल गुणवत्ता कम हो जाएगी।</string>
  <string name="preferences_advanced__always_relay_calls">हमेशा कॉल रिले करें</string>
  <string name="preferences_app_protection__who_can">कौन कर सकता है…</string>
  <string name="preferences_app_protection__app_access">ऐप का उपयोग</string>
  <string name="preferences_app_protection__communication">संचार</string>
  <string name="preferences_chats__chats">चैट</string>
  <string name="preferences_data_and_storage__manage_storage">भंडारण प्रबंधित करें</string>
  <string name="preferences_data_and_storage__calls">कॉल</string>
  <string name="preferences_data_and_storage__use_less_data_for_calls">कॉल के लिए कम डेटा का उपयोग करें</string>
  <string name="preferences_data_and_storage__never">कभी नहीं</string>
  <string name="preferences_data_and_storage__wifi_and_mobile_data">वाईफाई और मोबाइल डेटा</string>
  <string name="preferences_data_and_storage__mobile_data_only">केवल मोबाइल डेटा</string>
  <string name="preference_data_and_storage__using_less_data_may_improve_calls_on_bad_networks">कम डेटा का उपयोग करने से खराब नेटवर्क पर कॉल में सुधार हो सकता है</string>
  <string name="preferences_notifications__messages">मेसेज</string>
  <string name="preferences_notifications__events">आयोजन</string>
  <string name="preferences_notifications__in_chat_sounds">चैट में आवाज</string>
  <string name="preferences_notifications__show">दिखाएं</string>
  <string name="preferences_notifications__calls">कॉल</string>
  <string name="preferences_notifications__ringtone">रिंगटोन</string>
  <string name="preferences_chats__show_invitation_prompts">निमंत्रण संकेत दिखाएं</string>
  <string name="preferences_chats__display_invitation_prompts_for_contacts_without_signal">Signal के बिना संपर्कों के लिए निमंत्रण संकेत प्रदर्शित करें</string>
  <string name="preferences_chats__message_text_size">मेसेज फ़ॉन्ट आकार</string>
  <string name="preferences_events__contact_joined_signal">संपर्क Signal में शामिल हो गए</string>
  <string name="preferences_notifications__priority">प्राथमिकता</string>
  <!--Heading for the \'censorship circumvention\' section of privacy preferences-->
  <string name="preferences_communication__category_censorship_circumvention">सेंसरशिप उपाय</string>
  <!--Title of the \'censorship circumvention\' toggle switch-->
  <string name="preferences_communication__censorship_circumvention">सेंसरशिप उपाय</string>
  <string name="preferences_communication__censorship_circumvention_if_enabled_signal_will_attempt_to_circumvent_censorship">यदि चालू किया गया तो Signal आपके लिए सेंसर-कार्य तोड़ने की कोशिश करेगा। यदि आप किसी सेन्सरशिप वाली जगह पर नहीं हैं तो इस फ़ीचर को चालू ना करें।</string>
  <!--Summary text for \'censorship circumvention\' toggle. Indicates that we automatically enabled it because we believe you\'re in a censored country-->
  <string name="preferences_communication__censorship_circumvention_has_been_activated_based_on_your_accounts_phone_number">आपके खाते के फ़ोन नंबर के आधार पर  सेंसरशिप से बचाव सक्षम कर दिया गया है।</string>
  <!--Summary text for \'censorship circumvention\' toggle. Indicates that you disabled it even though we believe you\'re in a censored country-->
  <string name="preferences_communication__censorship_circumvention_you_have_manually_disabled">आपने खुद सेंसरशिप से बचाव अक्षम कर दिया है।</string>
  <!--Summary text for \'censorship circumvention\' toggle. Indicates that you cannot use it because you\'re already connected to the Signal service-->
  <string name="preferences_communication__censorship_circumvention_is_not_necessary_you_are_already_connected">सेंसरशिप से बचाव ज़रूरी नहीं है; आप पहले से Signal सर्विस से जुङे हैं। </string>
  <!--Summary text for \'censorship circumvention\' toggle. Indicates that you cannot use it because you\'re not connected to the internet-->
  <string name="preferences_communication__censorship_circumvention_can_only_be_activated_when_connected_to_the_internet">सेंसरशिप से बचाव तभी सक्षम किया जा सकता है जब आप इंटरनेट से जुङे हों।</string>
  <string name="preferences_communication__category_sealed_sender">सील्ड सेंडर</string>
  <string name="preferences_communication__sealed_sender_display_indicators">सूचक दिखाएँ</string>
  <string name="preferences_communication__sealed_sender_display_indicators_description">जब आप सील्ड सेंडर द्वारा भेजे गये मेसेजों का \"मेसेज विवरण\" देखें तो स्टेटस आइकॉन दिखना चाहिऐ।</string>
  <string name="preferences_communication__sealed_sender_allow_from_anyone">कोई भी मुझे मेसेज भेज सकता हैं</string>
  <string name="preferences_communication__sealed_sender_allow_from_anyone_description">सील्ड सेंडर फी़चर आने वाले मेसेजों के लिये शुरु कर दिया जाऐगा जिसके अनुसार वो लोग जो आपके संपर्क में नहीं  हैं या जिनसे आपने अपना प्रोफ़ाइल साझा नहीं किया है, वो भी आपको मेसेज भेज पाएंगे|</string>
  <string name="preferences_communication__sealed_sender_learn_more">अधिक जानें</string>
  <string name="preferences_setup_a_username">उपयोगकर्ता नाम सेट अप करें</string>
  <string name="preferences_proxy">प्रॉक्सी</string>
  <string name="preferences_use_proxy">प्रॉक्सी का उपयोग करें</string>
  <string name="preferences_off">बंद </string>
  <string name="preferences_on">पर</string>
  <string name="preferences_proxy_address">प्रॉक्सी पता</string>
  <string name="preferences_only_use_a_proxy_if">प्रॉक्सी का उपयोग केवल तभी करें जब आप मोबाइल डेटा या वाई-फाई पर Signal से कनेक्ट करने में सक्षम न हों।</string>
  <string name="preferences_share">साझा करें</string>
  <string name="preferences_save">सेव</string>
  <string name="preferences_connecting_to_proxy">प्रॉक्सी से जुड़ रहा है</string>
  <string name="preferences_connected_to_proxy">प्रॉक्सी से कनेक्ट हुआ</string>
  <string name="preferences_connection_failed">कनेक्शन विफल</string>
  <string name="preferences_couldnt_connect_to_the_proxy">प्रॉक्सी से कनेक्ट नहीं हो सका। प्रॉक्सी पता जांचें और पुन: प्रयास करें।</string>
  <string name="preferences_you_are_connected_to_the_proxy">आप प्रॉक्सी से जुड़े हुए हैं। आप सेटिंग से किसी भी समय प्रॉक्सी को बंद कर सकते हैं।</string>
  <string name="preferences_success">सफलता</string>
  <string name="preferences_failed_to_connect">कनेक्ट करने में विफल</string>
  <string name="preferences_enter_proxy_address">प्रॉक्सी पता दर्ज करें</string>
  <string name="configurable_single_select__customize_option">अनुकूलित करने का विकल्प</string>
  <!--Internal only preferences-->
  <string name="preferences__internal_clears_onboarding_flag_and_triggers_download_of_onboarding_stories">Clears onboarding flag and triggers download of onboarding stories.</string>
  <!--Payments-->
  <string name="PaymentsActivityFragment__all_activity">सभी गतिविधि</string>
  <string name="PaymentsAllActivityFragment__all">सब</string>
  <string name="PaymentsAllActivityFragment__sent">भेज दिया गया</string>
  <string name="PaymentsAllActivityFragment__received">मिला</string>
  <string name="PaymentsHomeFragment__introducing_payments">भुगतान (बीटा) के बारे में जानकारी</string>
  <string name="PaymentsHomeFragment__use_signal_to_send_and_receive">MobileCoin, एक नई गोपनीयता केंद्रित डिजिटल मुद्रा भेजने और प्राप्त करने के लिए Molly का उपयोग करें। शुरु करने के लिए सक्रिय करें।</string>
  <string name="PaymentsHomeFragment__activate_payments">भुगतान सक्रिय करें</string>
  <string name="PaymentsHomeFragment__activating_payments">भुगतान सक्रिय हो रहा है…</string>
  <string name="PaymentsHomeFragment__restore_payments_account">भुगतान खाता बहाल करें</string>
  <string name="PaymentsHomeFragment__no_recent_activity_yet">अभी तक कोई हाल की गतिविधि नहीं</string>
  <string name="PaymentsHomeFragment__pending_requests">लंबित अनुरोध</string>
  <string name="PaymentsHomeFragment__recent_activity">हाल की गतिविधि</string>
  <string name="PaymentsHomeFragment__see_all">सभी देखें</string>
  <string name="PaymentsHomeFragment__add_funds">धन जोड़ें</string>
  <string name="PaymentsHomeFragment__send">भेजें</string>
  <string name="PaymentsHomeFragment__sent_s">%1$s भेजा </string>
  <string name="PaymentsHomeFragment__received_s">%1$s प्राप्त किया</string>
  <string name="PaymentsHomeFragment__transfer_to_exchange">एक्सचेंज करने के लिए ट्रांसफ़र करें</string>
  <string name="PaymentsHomeFragment__currency_conversion">मुद्रा रूपांतरण</string>
  <string name="PaymentsHomeFragment__deactivate_payments">भुगतान निष्क्रिय करें</string>
  <string name="PaymentsHomeFragment__recovery_phrase">रिकवरी फ़्रेज़</string>
  <string name="PaymentsHomeFragment__help">मदद</string>
  <string name="PaymentsHomeFragment__coin_cleanup_fee">कॉइन क्लीनअप शुल्क</string>
  <string name="PaymentsHomeFragment__sent_payment">भेजे गए भुगतान</string>
  <string name="PaymentsHomeFragment__received_payment">प्राप्त किए गए भुगतान</string>
  <string name="PaymentsHomeFragment__processing_payment">भुगतान प्रोसेस किया जा रहा है</string>
  <string name="PaymentsHomeFragment__unknown_amount">---</string>
  <string name="PaymentsHomeFragment__currency_conversion_not_available">मुद्रा परिवर्तन उपलब्ध नहीं</string>
  <string name="PaymentsHomeFragment__cant_display_currency_conversion">मुद्रा परिवर्तन प्रदर्शित नहीं कर सकते। अपने फ़ोन का कनेक्शन जाँचें और दोबारा प्रयास करें।</string>
  <string name="PaymentsHomeFragment__payments_is_not_available_in_your_region">आपके क्षेत्र में भुगतान उपलब्ध नहीं है।</string>
  <string name="PaymentsHomeFragment__could_not_enable_payments">भुगतान सक्रिय नहीं किए जा सके। बाद में प्रयास करें।</string>
  <string name="PaymentsHomeFragment__deactivate_payments_question">भुगतान निष्क्रिय करें?</string>
  <string name="PaymentsHomeFragment__you_will_not_be_able_to_send">यदि आप भुगतान निष्क्रिय करते हैं तो आप Molly में MobileCoin भेजने या प्राप्त करने में सक्षम नहीं रहेंगे।</string>
  <string name="PaymentsHomeFragment__deactivate">निष्क्रिय करें</string>
  <string name="PaymentsHomeFragment__continue">आगे </string>
  <string name="PaymentsHomeFragment__balance_is_not_currently_available">इस समय बैलेंस उपलब्ध नहीं है।</string>
  <string name="PaymentsHomeFragment__payments_deactivated">भुगतान निष्क्रिय किया गया।</string>
  <string name="PaymentsHomeFragment__payment_failed">भुगतान विफल रहा</string>
  <string name="PaymentsHomeFragment__details">माहिती</string>
  <string name="PaymentsHomeFragment__you_can_use_signal_to_send">आप Molly का उपयोग MobileCoin भेजने या प्राप्त करने के लिए कर सकते हैं। सभी भुगतान MobileCoins और MobileCoin वॉलेट की उपयोग की शर्तों के अधीन हैं। यह एक बीटा फ़ीचर है इसलिए आपको कुछ समस्याएँ आ सकती हैं और जो भुगतान या बैलेंस आप खोते हैं उन्हें रिकवर नहीं किया जा सकता।</string>
  <string name="PaymentsHomeFragment__activate">सक्रिय करें</string>
  <string name="PaymentsHomeFragment__view_mobile_coin_terms">MobileCoin शर्तें देखें</string>
  <string name="PaymentsHomeFragment__payments_not_available">Molly में भुगतान अब उपलब्ध नहीं है। अब भी आप किसी एक्सचेंज में धनराशि ट्रांसफ़र कर सकते हैं लेकिन अब आप भुगतान भेज या प्राप्त नहीं कर सकते या धनराशि नहीं जोड़ सकते।</string>
  <!--PaymentsAddMoneyFragment-->
  <string name="PaymentsAddMoneyFragment__add_funds">धन जोड़ें</string>
  <string name="PaymentsAddMoneyFragment__your_wallet_address">आपका वॉलेट पता</string>
  <string name="PaymentsAddMoneyFragment__copy">कॉपी</string>
  <string name="PaymentsAddMoneyFragment__copied_to_clipboard">क्लिपबोर्ड पर कॉपी किया गया है</string>
  <string name="PaymentsAddMoneyFragment__to_add_funds">धनराशि जोड़ने के लिए, अपने वॉलेट पते में MobileCoin भेजें। अपने खाते से किसी ऐसे एक्सचेंज पर लेन-देन शुरू करें जो MobileCoin का समर्थन करता हो, फिर QR स्कैन करें या अपने वॉलेट पते को कॉपी करें।</string>
  <!--PaymentsDetailsFragment-->
  <string name="PaymentsDetailsFragment__details">माहिती</string>
  <string name="PaymentsDetailsFragment__status">स्थिति</string>
  <string name="PaymentsDetailsFragment__submitting_payment">भुगतान सबमिट किया जा रहा है…</string>
  <string name="PaymentsDetailsFragment__processing_payment">भुगतान प्रोसेस किया जा रहा है…</string>
  <string name="PaymentsDetailsFragment__payment_complete">भुगतान पूर्ण</string>
  <string name="PaymentsDetailsFragment__payment_failed">भुगतान विफल रहा</string>
  <string name="PaymentsDetailsFragment__network_fee">नेटवर्क शुल्क</string>
  <string name="PaymentsDetailsFragment__sent_by">द्वारा भेजा गया</string>
  <string name="PaymentsDetailsFragment__sent_to_s">%1$s को भेजा गया</string>
  <string name="PaymentsDetailsFragment__you_on_s_at_s">आपने %1$s को %2$s पर</string>
  <string name="PaymentsDetailsFragment__s_on_s_at_s">%1$s %2$s को %3$s पर</string>
  <string name="PaymentsDetailsFragment__to">किस को</string>
  <string name="PaymentsDetailsFragment__from">द्वारा</string>
  <string name="PaymentsDetailsFragment__information">भुगतान राशि और लेन-देन के समय सहित लेन-देन विवरण MobileCoin लेजर का हिस्सा हैं।</string>
  <string name="PaymentsDetailsFragment__coin_cleanup_fee">कॉइन क्लीनअप शुल्क</string>
  <string name="PaymentsDetailsFragment__coin_cleanup_information">जब आपके स्वामित्व के कॉइन किसी लेन-देन को पूरा करने के लिए एकत्र नहीं किए जा सकते हैं तब “कॉइन क्लीनअप शुल्क” लगाया जाता है। क्लीनअप द्वारा आप भुगतान भेजना जारी रख सकेंगे।</string>
  <string name="PaymentsDetailsFragment__no_details_available">इस लेन-देन के लिए आगे कोई भी विवरण उपलब्ध नहीं है</string>
  <string name="PaymentsDetailsFragment__sent_payment">भेजे गए भुगतान</string>
  <string name="PaymentsDetailsFragment__received_payment">प्राप्त किए गए भुगतान</string>
  <string name="PaymentsDeatilsFragment__payment_completed_s">भुगतान पूरा हुआ %1$s</string>
  <string name="PaymentsDetailsFragment__block_number">नंबर ब्लॉक करें</string>
  <!--PaymentsTransferFragment-->
  <string name="PaymentsTransferFragment__transfer">ट्रांसफ़र करें</string>
  <string name="PaymentsTransferFragment__scan_qr_code">QR कोड स्कैन करें</string>
  <string name="PaymentsTransferFragment__to_scan_or_enter_wallet_address">प्रति: वॉलेट पता स्कैन या दर्ज करें</string>
  <string name="PaymentsTransferFragment__you_can_transfer">आप एक्सचेंज द्वारा दिए गए वॉलेट पते पर कोई लेन-देन पूरा करके MobileCoin ट्रांसफ़र कर सकते हैं। वॉलेट पता अंकों और अक्षरों की एक श्रंखला होता है जो सामान्यतः QR कोड के नीचे स्थित होता है।</string>
  <string name="PaymentsTransferFragment__next">अगला</string>
  <string name="PaymentsTransferFragment__invalid_address">अमान्य पता</string>
  <string name="PaymentsTransferFragment__check_the_wallet_address">आप जिस वॉलेट पते पर ट्रांसफ़र करने का प्रयास कर रहे हैं उसकी जाँच करें और दोबारा प्रयास करें।</string>
  <string name="PaymentsTransferFragment__you_cant_transfer_to_your_own_signal_wallet_address">आप स्वयं अपने Molly वॉलेट पते पर ट्रांसफ़र नहीं कर सकते। अपने खाते से किसी समर्थित एक्सचेंज पर वॉलेट पता दर्ज करें।</string>
  <string name="PaymentsTransferFragment__to_scan_a_qr_code_signal_needs">QR कोड को स्कैन करने के लिए Molly को कैमरा एक्सेस की आवश्यकता है।</string>
  <string name="PaymentsTransferFragment__signal_needs_the_camera_permission_to_capture_qr_code_go_to_settings">QR कोड को कैपचर करने के लिए Molly को कैमरा अनुमति की आवश्यकता है। सेटिंग्ज़ पर जाएँ, \"अनुमतियाँ\" चुनें, और \"कैमरा\" सक्षम करें।</string>
  <string name="PaymentsTransferFragment__to_scan_a_qr_code_signal_needs_access_to_the_camera">QR कोड को स्कैन करने के लिए Molly को कैमरा एक्सेस की आवश्यकता है।</string>
  <string name="PaymentsTransferFragment__settings">सेटिंग्स</string>
  <!--PaymentsTransferQrScanFragment-->
  <string name="PaymentsTransferQrScanFragment__scan_address_qr_code">पता QR कोड स्कैन करें</string>
  <string name="PaymentsTransferQrScanFragment__scan_the_address_qr_code_of_the_payee">भुगतान प्राप्तकर्ता के पते का QR कोड स्कैन करें</string>
  <!--CreatePaymentFragment-->
  <string name="CreatePaymentFragment__request">निवेदन </string>
  <string name="CreatePaymentFragment__pay">भुगतान करें</string>
  <string name="CreatePaymentFragment__available_balance_s">उपलब्ध बैलेंस: %1$s</string>
  <string name="CreatePaymentFragment__toggle_content_description">टॉगल करें</string>
  <string name="CreatePaymentFragment__1">1</string>
  <string name="CreatePaymentFragment__2">2</string>
  <string name="CreatePaymentFragment__3">3</string>
  <string name="CreatePaymentFragment__4">4</string>
  <string name="CreatePaymentFragment__5">5</string>
  <string name="CreatePaymentFragment__6">6</string>
  <string name="CreatePaymentFragment__7">7</string>
  <string name="CreatePaymentFragment__8">8</string>
  <string name="CreatePaymentFragment__9">9</string>
  <string name="CreatePaymentFragment__decimal">.</string>
  <string name="CreatePaymentFragment__0">0</string>
  <string name="CreatePaymentFragment__lt">&lt;</string>
  <string name="CreatePaymentFragment__backspace">बैकस्पेस</string>
  <string name="CreatePaymentFragment__add_note">नोट जोड़ें</string>
  <string name="CreatePaymentFragment__conversions_are_just_estimates">रूपांतरण केवल अनुमान हैं और सटीक नहीं भी हो सकते हैं।</string>
  <!--EditNoteFragment-->
  <string name="EditNoteFragment_note">नोट</string>
  <!--ConfirmPaymentFragment-->
  <string name="ConfirmPayment__confirm_payment">भुगतान की पुष्टि करें</string>
  <string name="ConfirmPayment__network_fee">नेटवर्क शुल्क</string>
  <string name="ConfirmPayment__error_getting_fee">शुल्क प्राप्त करने में त्रुटि</string>
  <string name="ConfirmPayment__estimated_s">अनुमानित %1$s</string>
  <string name="ConfirmPayment__to">किस को</string>
  <string name="ConfirmPayment__total_amount">कुल राशि</string>
  <string name="ConfirmPayment__balance_s">बैलेंस: %1$s</string>
  <string name="ConfirmPayment__submitting_payment">भुगतान सबमिट किया जा रहा है…</string>
  <string name="ConfirmPayment__processing_payment">भुगतान प्रोसेस किया जा रहा है…</string>
  <string name="ConfirmPayment__payment_complete">भुगतान पूर्ण</string>
  <string name="ConfirmPayment__payment_failed">भुगतान विफल रहा</string>
  <string name="ConfirmPayment__payment_will_continue_processing">भुगतान की प्रोसेसिंग जारी रहेगी</string>
  <string name="ConfirmPaymentFragment__invalid_recipient">अमान्य प्राप्तकर्ता</string>
  <string name="ConfirmPaymentFragment__this_person_has_not_activated_payments">इस व्यक्ति ने भुगतान सक्रिय नहीं किया है</string>
  <string name="ConfirmPaymentFragment__unable_to_request_a_network_fee">नेटवर्क शुल्क का अनुरोध नहीं कर पा रहे हैं। इस भुगतान को जारी रखने के लिए दोबारा प्रयास करने हेतु \'ठीक है\' पर टैप करें।</string>
  <!--CurrencyAmountFormatter_s_at_s-->
  <string name="CurrencyAmountFormatter_s_at_s">%1$s से %2$s</string>
  <!--SetCurrencyFragment-->
  <string name="SetCurrencyFragment__set_currency">मुद्रा सेट करें</string>
  <string name="SetCurrencyFragment__all_currencies">सभी मुद्राएँ</string>
  <!--****************************************-->
  <!--menus-->
  <!--****************************************-->
  <!--contact_selection_list-->
  <string name="contact_selection_list__unknown_contact">नया मेसेज</string>
  <string name="contact_selection_list__unknown_contact_block">उपयोगकर्ता को ब्लॉक करें</string>
  <string name="contact_selection_list__unknown_contact_add_to_group">समूह में शामिल करें</string>
  <!--conversation_callable_insecure-->
  <string name="conversation_callable_insecure__menu_call">कॉल</string>
  <!--conversation_callable_secure-->
  <string name="conversation_callable_secure__menu_call">Signal कॉल </string>
  <string name="conversation_callable_secure__menu_video">Signal वीडियो कॉल</string>
  <!--conversation_context-->
  <!--Heading which shows how many messages are currently selected-->
  <plurals name="conversation_context__s_selected">
    <item quantity="one">%d चुने गए</item>
    <item quantity="other">%d चुने गए</item>
  </plurals>
  <!--conversation_context_image-->
  <!--Button to save a message attachment (image, file etc.)-->
  <string name="conversation_context_image__save_attachment">सेव करें</string>
  <!--conversation_expiring_off-->
  <string name="conversation_expiring_off__disappearing_messages">मेसेज जो गायब हो जाते हैं</string>
  <!--conversation_selection-->
  <!--Button to view detailed information for a message-->
  <string name="conversation_selection__menu_message_details">जानकारी</string>
  <!--Button to copy a message\'s text to the clipboard-->
  <string name="conversation_selection__menu_copy">कॉपी</string>
  <!--Button to delete a message-->
  <string name="conversation_selection__menu_delete">डिलीट करें</string>
  <!--Button to forward a message to another person or group chat-->
  <string name="conversation_selection__menu_forward">आगे भेजें</string>
  <!--Button to reply to a message-->
  <string name="conversation_selection__menu_reply">उत्तर</string>
  <!--Button to save a message attachment (image, file etc.)-->
  <string name="conversation_selection__menu_save">सेव करें</string>
  <!--Button to retry sending a message-->
  <string name="conversation_selection__menu_resend_message">पुन: भेजें</string>
  <!--Button to select a message and enter selection mode-->
  <string name="conversation_selection__menu_multi_select">चुनिए</string>
  <!--conversation_expiring_on-->
  <!--conversation_insecure-->
  <string name="conversation_insecure__invite">आमंत्रण</string>
  <!--conversation_list_batch-->
  <string name="conversation_list_batch__menu_delete_selected">चुनिंदा हटा दो </string>
  <string name="conversation_list_batch__menu_pin_selected">पिन चुना गया</string>
  <string name="conversation_list_batch__menu_unpin_selected">अनपिन चुना गया</string>
  <string name="conversation_list_batch__menu_select_all">सभी को चुन लो</string>
  <string name="conversation_list_batch_archive__menu_archive_selected">चयनित संग्रह करें</string>
  <string name="conversation_list_batch_unarchive__menu_unarchive_selected">चयनित अनारक्षित करें</string>
  <string name="conversation_list_batch__menu_mark_as_read">पढ़ा हुआ मार्क करे</string>
  <string name="conversation_list_batch__menu_mark_as_unread">न पढ़ा हुआ मार्क करें</string>
  <!--conversation_list-->
  <string name="conversation_list_settings_shortcut">सेटिंग्स शॉर्टकट</string>
  <string name="conversation_list_search_description">खोजें</string>
  <string name="conversation_list__pinned">पिन किया गया</string>
  <string name="conversation_list__chats">चैट</string>
  <string name="conversation_list__you_can_only_pin_up_to_d_chats">आप केवल %1$d तक चैट को पिन कर सकते हैं</string>
  <!--conversation_list_item_view-->
  <string name="conversation_list_item_view__contact_photo_image">संपर्क फोटो छवि</string>
  <string name="conversation_list_item_view__archived">संग्रहीत</string>
  <!--conversation_list_fragment-->
  <string name="conversation_list_fragment__fab_content_description">नई संवाद</string>
  <string name="conversation_list_fragment__open_camera_description">कैमरा खोलें</string>
  <string name="conversation_list_fragment__no_chats_yet_get_started_by_messaging_a_friend">अभी तक कोई चैट नहीं हैं।\nकिसी मित्र को मेसेज करके शुरू करें।</string>
  <!--conversation_secure_verified-->
  <string name="conversation_secure_verified__menu_reset_secure_session">सुरक्षित सत्र रीसेट करें</string>
  <!--conversation_muted-->
  <string name="conversation_muted__unmute">अनम्यूट</string>
  <!--conversation_unmuted-->
  <string name="conversation_unmuted__mute_notifications">नोटिफिकेशन म्यूट करें</string>
  <!--conversation-->
  <string name="conversation__menu_group_settings">ग्रुप सेटिंग्स</string>
  <string name="conversation__menu_leave_group">समूह छोड़ दें</string>
  <string name="conversation__menu_view_all_media">सभी मीडिया</string>
  <string name="conversation__menu_conversation_settings">वार्तालाप सेटिंग्स</string>
  <string name="conversation__menu_add_shortcut">होम स्क्रीन में शामिल करें</string>
  <string name="conversation__menu_create_bubble">बबल बनाएँ</string>
  <!--conversation_popup-->
  <string name="conversation_popup__menu_expand_popup">पॉपअप का विस्तार करें</string>
  <!--conversation_callable_insecure-->
  <string name="conversation_add_to_contacts__menu_add_to_contacts">संपर्क के खाते में जोड़ दे</string>
  <!--conversation_group_options-->
  <string name="convesation_group_options__recipients_list">प्राप्तकर्ता सूची</string>
  <string name="conversation_group_options__delivery">वितरण</string>
  <string name="conversation_group_options__conversation">संभाषण</string>
  <string name="conversation_group_options__broadcast">प्रसारण</string>
  <!--text_secure_normal-->
  <string name="text_secure_normal__menu_new_group">नया समूह</string>
  <string name="text_secure_normal__menu_settings">सेटिंग्स</string>
  <string name="text_secure_normal__menu_clear_passphrase">लॉक</string>
  <string name="text_secure_normal__mark_all_as_read">सभी को पढ़ा दिखाएं</string>
  <string name="text_secure_normal__invite_friends">मित्रों को आमंत्रित करें</string>
  <!--verify_display_fragment-->
  <string name="verify_display_fragment_context_menu__copy_to_clipboard">क्लिपबोर्ड पर कॉपी करें</string>
  <string name="verify_display_fragment_context_menu__compare_with_clipboard">क्लिपबोर्ड के साथ तुलना करें</string>
  <!--reminder_header-->
  <string name="reminder_header_sms_import_title">सिस्टम SMS आयात करें</string>
  <string name="reminder_header_sms_import_text">अपने फोन के SMS मेसेजों को Signal के एन्क्रिप्टेड डेटाबेस में कॉपी करने के लिए टैप करें।</string>
  <string name="reminder_header_push_title">Signal मेसेज और कॉल सक्षम करें</string>
  <string name="reminder_header_push_text">अपने संचार अनुभव को अपग्रेड करें।</string>
  <string name="reminder_header_service_outage_text">Signal तकनीकी कठिनाइयों का सामना कर रहा है। हम जितनी जल्दी हो सके सेवा बहाल करने के लिए कड़ी मेहनत कर रहे हैं।</string>
  <string name="reminder_header_progress">%1$d%%</string>
  <!--media_preview-->
  <string name="media_preview__save_title">सेव</string>
  <string name="media_preview__forward_title">आगे भेजें</string>
  <string name="media_preview__share_title">साझा करें</string>
  <string name="media_preview__all_media_title">सभी मीडिया</string>
  <!--media_preview_activity-->
  <string name="media_preview_activity__media_content_description">मीडिया प्रिव्यु</string>
  <!--new_conversation_activity-->
  <string name="new_conversation_activity__refresh">ताज़ा करना</string>
  <!--redphone_audio_popup_menu-->
  <!--Insights-->
  <string name="Insights__percent">%</string>
  <string name="Insights__title">इनसाइट्स</string>
  <string name="InsightsDashboardFragment__title">इनसाइट्स</string>
  <string name="InsightsDashboardFragment__signal_protocol_automatically_protected">Signal प्रोटोकॉल ने पिछले %2$d दिनों में आपके %1$d%% आउटगोइंग मेसेज की स्वचालित रूप से रक्षा की। Signal उपयोगकर्ताओं के बीच वार्तालाप हमेशा अंत-से-अंत एन्क्रिप्टेड होते हैं।</string>
  <string name="InsightsDashboardFragment__spread_the_word">प्रचार कीजिए</string>
  <string name="InsightsDashboardFragment__not_enough_data">पर्याप्त डाटा नहीं</string>
  <string name="InsightsDashboardFragment__your_insights_percentage_is_calculated_based_on">आपके इनसाइट्स प्रतिशत की गणना पिछले %1$d दिनों के आउटगोइंग मेसेज के आधार पर की जाती है जो गायब नहीं हुए हैं या मिटाए नहीं गए हैं।</string>
  <string name="InsightsDashboardFragment__start_a_conversation">एक वार्तालाप शुरु करें</string>
  <string name="InsightsDashboardFragment__invite_your_contacts">सुरक्षित रूप से संचार करना शुरू करें और Signal में शामिल होने के लिए अधिक संपर्कों को आमंत्रित करके अनएन्क्रिप्टेड SMS मेसेज की सीमाओं से परे जाने वाली नई फ़ीचर्स को सक्षम करें।</string>
  <string name="InsightsDashboardFragment__this_stat_was_generated_locally">ये आँकड़े स्थानीय रूप से आपके डिवाइस पर उत्पन्न हुए थे और केवल आपके द्वारा देखे जा सकते हैं। वे कभी भी कहीं भी प्रेषित नहीं होते हैं।</string>
  <string name="InsightsDashboardFragment__encrypted_messages">एन्क्रिप्टेड मेसेज</string>
  <string name="InsightsDashboardFragment__cancel">रद्द करें</string>
  <string name="InsightsDashboardFragment__send">भेजें</string>
  <string name="InsightsModalFragment__title">पेश है इनसाइट्स</string>
  <string name="InsightsModalFragment__description">यह पता करें कि आपके आउटगोइंग मेसेज में से कितने सुरक्षित रूप से भेजे गए थे, फिर अपने Signal प्रतिशत को बढ़ाने के लिए नए संपर्कों को जल्दी से आमंत्रित करें।</string>
  <string name="InsightsModalFragment__view_insights">इनसाइट्स देखें</string>
  <string name="FirstInviteReminder__title">Signal का उपयोग करने के लिए आमंत्रित करें</string>
  <string name="FirstInviteReminder__description">आप एन्क्रिप्ट भेजे गए मेसेज की संख्या %1$d%% से बढ़ा सकते हैं</string>
  <string name="SecondInviteReminder__title">अपना Signal बढ़ाएँ</string>
  <string name="SecondInviteReminder__description">%1$s को आमंत्रित करें</string>
  <string name="InsightsReminder__view_insights">इनसाइट्स देखें</string>
  <string name="InsightsReminder__invite">आमंत्रण</string>
  <!--Edit KBS Pin-->
  <!--BaseKbsPinFragment-->
  <string name="BaseKbsPinFragment__next">अगला</string>
  <string name="BaseKbsPinFragment__create_alphanumeric_pin">अल्फ़ान्यूमेरिक पिन बनाएं</string>
  <string name="BaseKbsPinFragment__create_numeric_pin">न्यूमेरिक पिन बनाएं</string>
  <!--CreateKbsPinFragment-->
  <plurals name="CreateKbsPinFragment__pin_must_be_at_least_characters">
    <item quantity="one">पिन कम से कम %1$d अक्षर का होना चाहिए</item>
    <item quantity="other">पिन कम से कम %1$d अक्षरों का होना चाहिए</item>
  </plurals>
  <plurals name="CreateKbsPinFragment__pin_must_be_at_least_digits">
    <item quantity="one">पिन कम से कम %1$d अंक का होना चाहिए</item>
    <item quantity="other">पिन कम से कम %1$d अंकों का होना चाहिए</item>
  </plurals>
  <string name="CreateKbsPinFragment__create_a_new_pin">नया पिेन बनाएँ</string>
  <string name="CreateKbsPinFragment__you_can_choose_a_new_pin_as_long_as_this_device_is_registered">जब तक आपका डिवाइस पंजीकृत है, आप अपना पिन कभी भी बदल सकते हैं।</string>
  <string name="CreateKbsPinFragment__create_your_pin">अपना पिन बनाएँ</string>
  <string name="CreateKbsPinFragment__pins_keep_information_stored_with_signal_encrypted">पिन Signal द्वारा संग्रहीत जानकारी को एन्क्रिप्ट रखता है, ताकी सिर्फ़ आप उसे देख पाएँ। आपका प्रोफ़ाइल, सेटिंग्स, और संपर्क, अपके Signal इंस्टाॅल के बाद, पुनः स्थापित हो जाऐंगे। ऐप को खोलने के लिए आपको पिन की ज़रूरत नहीं होगी।</string>
  <string name="CreateKbsPinFragment__choose_a_stronger_pin">औेर कठिन पिन चुनें</string>
  <!--ConfirmKbsPinFragment-->
  <string name="ConfirmKbsPinFragment__pins_dont_match">पिन मेल नहीं खाते। पुनः प्रयास करें।</string>
  <string name="ConfirmKbsPinFragment__confirm_your_pin">अपने पिन की पुष्टि करें।</string>
  <string name="ConfirmKbsPinFragment__pin_creation_failed">पिन निर्माण विफल रहा</string>
  <string name="ConfirmKbsPinFragment__your_pin_was_not_saved">आपका पिन सहेजा नहीं गया था| हम आपको बाद में एक पिन बनाने के लिए संकेत देंगे।</string>
  <string name="ConfirmKbsPinFragment__pin_created">पिन बनाया गया।</string>
  <string name="ConfirmKbsPinFragment__re_enter_your_pin">पिन फिर से डालें</string>
  <string name="ConfirmKbsPinFragment__creating_pin">नया पिन बन रहा है़…</string>
  <!--KbsSplashFragment-->
  <string name="KbsSplashFragment__introducing_pins">पेश है, पिन</string>
  <string name="KbsSplashFragment__pins_keep_information_stored_with_signal_encrypted">पिन Signal द्वारा संग्रहीत जानकारी को एन्क्रिप्ट रखता है, ताकी सिर्फ़ आप उसे देख पाएँ। आपका प्रोफ़ाइल, सेटिंग्स, और संपर्क, अपके Signal इंस्टाॅल के बाद, पुनः स्थापित हो जाऐंगे। ऐप को खोलने के लिए आपको पिन की ज़रूरत नहीं होगी।</string>
  <string name="KbsSplashFragment__learn_more">और जानें</string>
  <string name="KbsSplashFragment__registration_lock_equals_pin">पंजीकरन लॉक = पिन</string>
  <string name="KbsSplashFragment__your_registration_lock_is_now_called_a_pin">आपके रजिस्ट्रेशन लॉक को अब पिन कहा जाता है, और यह अधिक काम करता है। अभी अपडेट करें।</string>
  <string name="KbsSplashFragment__update_pin">पिन अपडेट करें</string>
  <string name="KbsSplashFragment__create_your_pin">अपना पिन बनाएँ</string>
  <string name="KbsSplashFragment__learn_more_about_pins">पिन के बारे में और जानें</string>
  <string name="KbsSplashFragment__disable_pin">पिन को डिसेबल करें</string>
  <!--KBS Reminder Dialog-->
  <string name="KbsReminderDialog__enter_your_signal_pin">अपना Signal पिन डालें</string>
  <string name="KbsReminderDialog__to_help_you_memorize_your_pin">आपको अपना पिन याद रखने में मदद करने के लिए, हम आपको समय-समय पर इसे दर्ज करने के लिए कहेंगे। हम आपसे समय के साथ कम पूछते हैं।</string>
  <string name="KbsReminderDialog__skip">छोड़ दे </string>
  <string name="KbsReminderDialog__submit">सबमिट</string>
  <string name="KbsReminderDialog__forgot_pin">पिन भूल गए?</string>
  <string name="KbsReminderDialog__incorrect_pin_try_again">गलत पिन। पुनः प्रयास करें।</string>
  <!--AccountLockedFragment-->
  <string name="AccountLockedFragment__account_locked">खाता बंद</string>
  <string name="AccountLockedFragment__your_account_has_been_locked_to_protect_your_privacy">आपकी गोपनीयता और सुरक्षा की रक्षा के लिए आपका खाता लॉक कर दिया गया है। आपके खाते में निष्क्रियता के %1$d दिनों के बाद आप अपने पिन की आवश्यकता के बिना इस फोन नंबर को फिर से रजिस्टर करने में सक्षम होंगे। सभी सामग्री हटा दी जाएगी।</string>
  <string name="AccountLockedFragment__next">अगला</string>
  <string name="AccountLockedFragment__learn_more">और जानें</string>
  <!--KbsLockFragment-->
  <string name="RegistrationLockFragment__enter_your_pin">अपना पिन डालें</string>
  <string name="RegistrationLockFragment__enter_the_pin_you_created">अपने ख़ाते के लिये बनाया गया पिन डालें। ये पिन आपके SMS सत्यापण कोड से अलग है।</string>
  <string name="RegistrationLockFragment__enter_alphanumeric_pin">अल्फ़ान्यूमेरिक पिन दर्ज करें</string>
  <string name="RegistrationLockFragment__enter_numeric_pin">संख्यात्मक पिन दर्ज करें</string>
  <string name="RegistrationLockFragment__incorrect_pin_try_again">गलत पिन। पुनः प्रयास करें।</string>
  <string name="RegistrationLockFragment__forgot_pin">पिन भूल गए?</string>
  <string name="RegistrationLockFragment__incorrect_pin">ग़लत पिन</string>
  <string name="RegistrationLockFragment__forgot_your_pin">क्या आप अपना पिन भूल गये हैं?</string>
  <string name="RegistrationLockFragment__not_many_tries_left">ज़्यादा कोशिशें नहीं बचीं!</string>
  <string name="RegistrationLockFragment__signal_registration_need_help_with_pin_for_android_v1_pin">Signal रजिस्ट्रेशन - Android (v1 PIN) के लिए PIN हेतु मदद चाहिए</string>
  <string name="RegistrationLockFragment__signal_registration_need_help_with_pin_for_android_v2_pin">Signal रजिस्ट्रेशन - Android (v2 PIN) के लिए PIN हेतु मदद चाहिए</string>
  <plurals name="RegistrationLockFragment__for_your_privacy_and_security_there_is_no_way_to_recover">
    <item quantity="one">आपकी गोपनीयता और सुरक्षा के लिए, आपके पिन को रिकवर करने का कोई तरीका नहीं है। यदि आपको अपना पिन याद नहीं है, तो आप %1$d दिन निष्क्रिय रहने के बाद SMS के साथ दोबारा वेरिफाई कर सकते हैं। इस मामले में, आपका खाता बंद कर दिया जाएगा और सारी सामग्री मिटा दी जाएगी।</item>
    <item quantity="other">आपकी गोपनीयता और सुरक्षा के लिए, आपके पिन को रिकवर करने का कोई तरीका नहीं है। यदि आपको अपना पिन याद नहीं है, तो आप %1$d दिन निष्क्रिय रहने के बाद SMS के साथ दोबारा वेरिफाई कर सकते हैं। इस मामले में, आपका खाता मिटा दिया जाएगा और सभी सामग्री हटा दी जाएंगी।</item>
  </plurals>
  <plurals name="RegistrationLockFragment__incorrect_pin_d_attempts_remaining">
    <item quantity="one">गलत पिन| %1$d प्रयास बाकी|</item>
    <item quantity="other">गलत पिन| %1$d प्रयास बाकी|</item>
  </plurals>
  <plurals name="RegistrationLockFragment__if_you_run_out_of_attempts_your_account_will_be_locked_for_d_days">
    <item quantity="one">यदि आपके प्रयास समाप्त हो जाते हैं तो आपका खाता %1$d दिन के लिए लॉक हो जाएगा। %1$d दिन की निष्क्रियता के बाद, आप अपने पिन के बिना फिर से पंजीकरण कर सकते हैं। आपका खाता मिटा दिया जाएगा और सभी सामग्री हटा दी जाएंगी।</item>
    <item quantity="other">यदि आपके प्रयास समाप्त हो जाते हैं तो आपका खाता %1$d दिनों के लिए लॉक हो जाएगा। %1$d दिनों की निष्क्रियता के बाद, आप अपने पिन के बिना फिर से पंजीकरण कर सकते हैं। आपका खाता मिटा दिया जाएगा और सभी सामग्री हटा दी जाएंगी।</item>
  </plurals>
  <plurals name="RegistrationLockFragment__you_have_d_attempts_remaining">
    <item quantity="one">आपका %1$d प्रयास बाकी है।</item>
    <item quantity="other">आपके %1$d प्रयास बाकी हैं।</item>
  </plurals>
  <plurals name="RegistrationLockFragment__d_attempts_remaining">
    <item quantity="one">%1$d प्रयास बाकी।</item>
    <item quantity="other">%1$d प्रयास बाकी।</item>
  </plurals>
  <!--CalleeMustAcceptMessageRequestDialogFragment-->
  <string name="CalleeMustAcceptMessageRequestDialogFragment__s_will_get_a_message_request_from_you">%1$sको आपसे एक मेसेज रिक्वेस्ट मिलेगी। आपका मेसेज अनुरोध स्वीकार होने के बाद आप कॉल कर सकते हैं।</string>
  <!--KBS Megaphone-->
  <string name="KbsMegaphone__create_a_pin">पिेन बनाएँ</string>
  <string name="KbsMegaphone__pins_keep_information_thats_stored_with_signal_encrytped">PINs वह जानकारी रखते हैं जो Signal एन्क्रिप्टेड के साथ संग्रहीत होती है।</string>
  <string name="KbsMegaphone__create_pin">पिेन बनाएँ</string>
  <!--transport_selection_list_item-->
  <string name="transport_selection_list_item__transport_icon">परिवहन चिह्न</string>
  <string name="ConversationListFragment_loading">लोड हो रहा है</string>
  <string name="CallNotificationBuilder_connecting">जोङ रहे हैं…</string>
  <string name="Permissions_permission_required">अनुमति की आवश्यकता</string>
  <string name="ConversationActivity_signal_needs_sms_permission_in_order_to_send_an_sms">SMS भेजने के लिए Signal को एसएमएस की अनुमति की आवश्यकता है, लेकिन इसे स्थायी रूप से अस्वीकार कर दिया गया है। कृपया ऐप सेटिंग्स जारी रखें, \"अनुमतियां\" चुनें और \"एसएमएस\" सक्षम करें।</string>
  <string name="Permissions_continue">आगे </string>
  <string name="Permissions_not_now">अभी नहीं</string>
  <string name="conversation_activity__enable_signal_messages">Signal मेसेज सक्षम करें</string>
  <string name="SQLCipherMigrationHelper_migrating_signal_database">Signal डेटाबेस माइग्रेट किया जा रहा है</string>
  <string name="PushDecryptJob_new_locked_message">नया लॉक मेसेज</string>
  <string name="PushDecryptJob_unlock_to_view_pending_messages">पड़ा हुए मेसेजों को देखने के लिए अनलॉक करें</string>
  <string name="enter_backup_passphrase_dialog__backup_passphrase">बैकअप पासफ्रेज</string>
  <string name="backup_enable_dialog__backups_will_be_saved_to_external_storage_and_encrypted_with_the_passphrase_below_you_must_have_this_passphrase_in_order_to_restore_a_backup">बैकअप को बाहरी स्टोरेज में सहेजा जाएगा और नीचे पासफ्रेज से एन्क्रिप्ट किया जाएगा। बैकअप को पुनर्स्थापित करने के लिए आपके पास यह पासफ्रेज़ होना चाहिए।</string>
  <string name="backup_enable_dialog__you_must_have_this_passphrase">अपने बैकअप को पुनर्स्थापित करने के लिए आपके पास पासफ्रेज होना आवश्यक है। </string>
  <string name="backup_enable_dialog__folder">फोल्डर </string>
  <string name="backup_enable_dialog__i_have_written_down_this_passphrase">मैंने इस पासफ्रेज को लिखा है। इसके बिना, मैं बैकअप को पुनर्स्थापित करने में असमर्थ हूं।</string>
  <string name="registration_activity__restore_backup">बैकअप पुनर्स्थापित करें</string>
  <string name="registration_activity__transfer_or_restore_account">खाता ट्रांसफ़र या रीस्टोर करें</string>
  <string name="registration_activity__transfer_account">खाता ट्रांसफ़र करें</string>
  <string name="registration_activity__skip">छोड़ दे </string>
  <string name="preferences_chats__chat_backups">बैकअप चैट करें</string>
  <string name="preferences_chats__backup_chats_to_external_storage">चैट को बाहरी स्टॉरेज में बैकअप करें</string>
  <string name="preferences_chats__transfer_account">खाता ट्रांसफ़र करें</string>
  <string name="preferences_chats__transfer_account_to_a_new_android_device">खाते को किसी नए Android डिवाइस पर ट्रांसफ़र करें</string>
  <string name="RegistrationActivity_enter_backup_passphrase">बैकअप पासफ्रेज दर्ज करें</string>
  <string name="RegistrationActivity_restore">पुन:इंस्टॉल करें</string>
  <string name="RegistrationActivity_backup_failure_downgrade">Signal के नये वर्ज़न से बैकअप लाना संभव नहीं है</string>
  <string name="RegistrationActivity_incorrect_backup_passphrase">गलत बैकअप पासफ्रेज</string>
  <string name="RegistrationActivity_checking">जांच की जा रही है</string>
  <string name="RegistrationActivity_d_messages_so_far">अब तक %d मेसेज…</string>
  <string name="RegistrationActivity_restore_from_backup">बैकअप से बहाल करना?</string>
  <string name="RegistrationActivity_restore_your_messages_and_media_from_a_local_backup">स्थानीय मेसेज से अपने मेसेज और मीडिया को पुनर्स्थापित करें। अगर आप अभी पुनर्स्थापित नहीं करते हैं, तो आप बाद में बैकअप नहीं कर पाएंगे।</string>
  <string name="RegistrationActivity_backup_size_s">बैकअप माप: %s</string>
  <string name="RegistrationActivity_backup_timestamp_s">बैकअप टाइमस्टैंप: %s</string>
  <string name="BackupDialog_enable_local_backups">स्थानीय बैकअप सक्षम करें?</string>
  <string name="BackupDialog_enable_backups">बैकअप सक्षम करें</string>
  <string name="BackupDialog_please_acknowledge_your_understanding_by_marking_the_confirmation_check_box">पुष्टिकरण चेक बॉक्स को चिह्नित करके कृपया अपनी समझ को स्वीकार करें।</string>
  <string name="BackupDialog_delete_backups">बैकअप हटाएं?</string>
  <string name="BackupDialog_disable_and_delete_all_local_backups">सभी स्थानीय बैकअप अक्षम करें और हटाएं?</string>
  <string name="BackupDialog_delete_backups_statement">बैकअप हटाएं</string>
  <string name="BackupDialog_to_enable_backups_choose_a_folder">बैकअप सक्षम करने के लिए, फोल्डर का चुनाव करें। बैकअप इस जगह पर संगृहीत किया जाएगा। </string>
  <string name="BackupDialog_choose_folder">फोल्डर को चुनो</string>
  <string name="BackupDialog_copied_to_clipboard">क्लिपबोर्ड पर कॉपी किया गया है</string>
  <string name="BackupDialog_no_file_picker_available">कोई फाइल पिकर उपल्बध नहीं है।</string>
  <string name="BackupDialog_enter_backup_passphrase_to_verify">सत्यापन के लिए अपना बैकअप पासफ्रेज दर्ज करें </string>
  <string name="BackupDialog_verify">सत्यापित करें</string>
  <string name="BackupDialog_you_successfully_entered_your_backup_passphrase">आप अपना बैकअप पासफ्रेज दर्ज करने में सफल रहे हैं </string>
  <string name="BackupDialog_passphrase_was_not_correct">पासफ्रेज गलत </string>
  <string name="LocalBackupJob_creating_signal_backup">Signal बैकअप बनाया जा रहा है…</string>
  <string name="LocalBackupJobApi29_backup_failed">बैकअप विफल</string>
  <string name="LocalBackupJobApi29_your_backup_directory_has_been_deleted_or_moved">आपकी बैकअप डायरेक्टरी या तो मिटा दी गयी है या यहाँ से कहीं और हटा दी गयी है.</string>
  <string name="LocalBackupJobApi29_your_backup_file_is_too_large">इस वॉल्यूम में आपकी बैकअप फाइल को संगृहीत करने के लिए पर्याप्त जगह नहीं है।  </string>
  <string name="LocalBackupJobApi29_there_is_not_enough_space">आपके बैकअप को संगृहीत करने के लिए पर्याप्त जगह नहीं है. </string>
  <string name="LocalBackupJobApi29_tap_to_manage_backups">बैकअप प्रबंधन के लिए टैप करें </string>
  <string name="ProgressPreference_d_messages_so_far">अब तक %d मेसेज</string>
  <string name="RegistrationActivity_wrong_number">गलत नंबर</string>
  <string name="RegistrationActivity_call_me_instead_available_in">मुझे काॅल करें (%1$02d:%2$02d में उपलब्ध)</string>
  <string name="RegistrationActivity_contact_signal_support">Signal समर्थन से संपर्क करें</string>
  <string name="RegistrationActivity_code_support_subject">Signal पंजीकरण - Android के लिये वेरीफिकेशन कोड</string>
  <string name="RegistrationActivity_incorrect_code">गलत कोड</string>
  <string name="BackupUtil_never">कभी नहीं</string>
  <string name="BackupUtil_unknown">अनजान</string>
  <string name="preferences_app_protection__see_my_phone_number">मेरा फ़ोन नंबर देखना </string>
  <string name="preferences_app_protection__find_me_by_phone_number">मुझे फ़ोन नंबर के ज़रिये ढूंढना </string>
  <string name="PhoneNumberPrivacy_everyone">सभी </string>
  <string name="PhoneNumberPrivacy_my_contacts">मेरे संपर्क </string>
  <string name="PhoneNumberPrivacy_nobody">कोई नहीं </string>
  <string name="PhoneNumberPrivacy_everyone_see_description">आपका फ़ोन नंबर उन सभी लोगों और ग्रुप्स को दिखेगा जिन्हें आप मेसेज भेजेंगे।</string>
  <string name="PhoneNumberPrivacy_everyone_find_description">जिस किसी की संपर्क सूची में आपका नंबर है वे सभी संपर्क के रूप में आपको Signal पर देख पायेंगें। अन्य लोग आपको सर्च में ढूँढ पाएँगे।</string>
  <string name="preferences_app_protection__screen_lock">स्क्रीन लॉक</string>
  <string name="preferences_app_protection__lock_signal_access_with_android_screen_lock_or_fingerprint">Android स्क्रीन लॉक या फिंगरप्रिंट के साथ Signal एक्सेस लॉक करें</string>
  <string name="preferences_app_protection__screen_lock_inactivity_timeout">स्क्रीन लॉक निष्क्रियता टाइमआउट</string>
  <string name="preferences_app_protection__signal_pin">Signal पिन</string>
  <string name="preferences_app_protection__create_a_pin">पिेन बनाएँ</string>
  <string name="preferences_app_protection__change_your_pin">अपना पिन बदलें</string>
  <string name="preferences_app_protection__pin_reminders">PIN रिमाइंडर्स </string>
  <string name="preferences_app_protection__pins_keep_information_stored_with_signal_encrypted">पिन Signal द्वारा संग्रहीत जानकारी को एन्क्रिप्ट रखता है, ताकी सिर्फ़ आप उसे देख पाएँ। आपका प्रोफ़ाइल, सेटिंग्स, और संपर्क, अपके Signal इंस्टाॅल के बाद, पुनः स्थापित हो जाऐंगे।</string>
  <string name="preferences_app_protection__add_extra_security_by_requiring_your_signal_pin_to_register">आपके फ़ोन के Signal के साथ पुनः पंजीकरण के समय Signal PIN के पूछे जाने की आवशयकता के ज़रिये आप अधिक सुरक्षा सुनिश्चित कर सकते हैं.</string>
  <string name="preferences_app_protection__reminders_help_you_remember_your_pin">रिमाईन्डर आपको PIN याद रखने में मदद करते हैं क्योंकि खोया हुआ पिन वापस नहीं लाया जा सकता। समय के साथ, पिन के बारे में पूछना कम हो जाएगा।</string>
  <string name="preferences_app_protection__turn_off">बंद करें</string>
  <string name="preferences_app_protection__confirm_pin">पिन की पुष्टि करें</string>
  <string name="preferences_app_protection__confirm_your_signal_pin">अपना Signal पिन कि पुष्टि करें</string>
  <string name="preferences_app_protection__make_sure_you_memorize_or_securely_store_your_pin">ध्यान से आप अपना PIN याद कर लें या कहीं सुरक्षित रख लें क्योंकि खोया हुआ पिन वापस हासिल नहीं किया जा सकता। अगर आप अपना पिन भूल जाते हैं, तो आप Signal में पुनः पंजीकरण करते समय अपना डाटा खो सकते हैं।</string>
  <string name="preferences_app_protection__incorrect_pin_try_again">गलत पिन। पुनः प्रयास करें।</string>
  <string name="preferences_app_protection__failed_to_enable_registration_lock">पंजीकरण लॉक को सक्षम करने में विफल</string>
  <string name="preferences_app_protection__failed_to_disable_registration_lock">पंजीकरण लॉक को अक्षम करने में विफल</string>
  <string name="AppProtectionPreferenceFragment_none">कुछ नहीं</string>
  <string name="preferences_app_protection__registration_lock">पंजीकरण लॉक</string>
  <string name="RegistrationActivity_you_must_enter_your_registration_lock_PIN">आपको अपना पंजीकरण लॉक पिन दर्ज करना होगा</string>
  <string name="RegistrationActivity_your_pin_has_at_least_d_digits_or_characters">आपके PIN में काम से काम %d अंक या अक्षर हैं </string>
  <string name="RegistrationActivity_too_many_attempts">बहुत अधिक प्रयास किए</string>
  <string name="RegistrationActivity_you_have_made_too_many_incorrect_registration_lock_pin_attempts_please_try_again_in_a_day">आपने बहुत सारे गलत पंजीकरण लॉक पिन प्रयास किए हैं। कृपया एक दिन में पुनः प्रयास करें।</string>
  <string name="RegistrationActivity_you_have_made_too_many_attempts_please_try_again_later">आपके द्वारा पहले ही बहुत बार प्रयास किया जा चुका है। कुछ देर बाद फिर से कोशिश करें। </string>
  <string name="RegistrationActivity_error_connecting_to_service">सेवा से कनेक्ट करने में त्रुटि</string>
  <string name="preferences_chats__backups">बैकअप</string>
  <string name="prompt_passphrase_activity__signal_is_locked">Molly लॉक किया गया है</string>
  <string name="prompt_passphrase_activity__tap_to_unlock">अनलॉक करने के लिए टैप करें</string>
  <string name="Recipient_unknown">अनजान</string>
  <!--TransferOrRestoreFragment-->
  <string name="TransferOrRestoreFragment__transfer_or_restore_account">खाता ट्रांसफ़र या रीस्टोर करें</string>
  <string name="TransferOrRestoreFragment__if_you_have_previously_registered_a_signal_account">यदि आप पहले किसी Signal खाते पर रजिस्टर कर चुके हैं, तो आप अपने खाते और संदेशों को ट्रांसफ़र या रीस्टोर कर सकते हैं</string>
  <string name="TransferOrRestoreFragment__transfer_from_android_device">Android डिवाइस से ट्रांसफ़र करें</string>
  <string name="TransferOrRestoreFragment__transfer_your_account_and_messages_from_your_old_android_device">अपने पुराने Android डिवाइस से अपने खाते और संदेशों को ट्रांसफ़र करें। आपको अपने पुराने डिवाइस के एक्सेस की आवश्यकता है।</string>
  <string name="TransferOrRestoreFragment__you_need_access_to_your_old_device">आपको अपने पुराने डिवाइस के एक्सेस की आवश्यकता है।</string>
  <string name="TransferOrRestoreFragment__restore_from_backup">बैकअप से रीस्टोर करें</string>
  <string name="TransferOrRestoreFragment__restore_your_messages_from_a_local_backup">किसी लोकल बैकअप से अपने संदेश रीस्टोर करें। यदि आप अभी रीस्टोर नहीं करते, तो आप बाद में रीस्टोर नहीं कर सकेंगे।</string>
  <!--NewDeviceTransferInstructionsFragment-->
  <string name="NewDeviceTransferInstructions__open_signal_on_your_old_android_phone">अपने पुराने Android फ़ोन पर Signal खोलें</string>
  <string name="NewDeviceTransferInstructions__continue">आगे </string>
  <string name="NewDeviceTransferInstructions__first_bullet">1.</string>
  <string name="NewDeviceTransferInstructions__tap_on_your_profile_photo_in_the_top_left_to_open_settings">सेटिंग्ज़ खोलने के लिए सबसे ऊपर बाईं ओर अपनी प्रोफ़ाइल फ़ोटो पर टैप करें</string>
  <string name="NewDeviceTransferInstructions__second_bullet">2.</string>
  <string name="NewDeviceTransferInstructions__tap_on_account">\"खाता\" पर टैप करें</string>
  <string name="NewDeviceTransferInstructions__third_bullet">3.</string>
  <string name="NewDeviceTransferInstructions__tap_transfer_account_and_then_continue_on_both_devices">दोनों डिवाइस पर \"खाता ट्रांसफ़र करें\" पर टैप करें और फिर \"जारी रखें\" पर टैप करें</string>
  <!--NewDeviceTransferSetupFragment-->
  <string name="NewDeviceTransferSetup__preparing_to_connect_to_old_android_device">पुराने Android डिवाइस से कनेक्ट करने की तैयारी कर रहा है…</string>
  <string name="NewDeviceTransferSetup__take_a_moment_should_be_ready_soon">कुछ समय लग रहा है, जल्द ही तैयार होगा</string>
  <string name="NewDeviceTransferSetup__waiting_for_old_device_to_connect">पुराने Android डिवाइस के कनेक्ट होने की प्रतीक्षा कर रहा है…</string>
  <string name="NewDeviceTransferSetup__signal_needs_the_location_permission_to_discover_and_connect_with_your_old_device">Molly को आपके पुराने Android डिवाइस की खोज करने और उससे कनेक्ट होने के लिए लोकेशन अनुमति की आवश्यकता है।</string>
  <string name="NewDeviceTransferSetup__signal_needs_location_services_enabled_to_discover_and_connect_with_your_old_device">Molly को आपके पुराने Android डिवाइस की खोज करने और उससे कनेक्ट होने के लिए लोकेशन सेवाओं का चालू होना आवश्यक है।</string>
  <string name="NewDeviceTransferSetup__signal_needs_wifi_on_to_discover_and_connect_with_your_old_device">Molly को आपके पुराने Android डिवाइस की खोज करने और उससे कनेक्ट होने के लिए चालू Wi-Fi की आवश्यकता है। Wi-Fi का चालू होना आवश्यक है लेकिन उसका किसी Wi-Fi नेटवर्क से कनेक्ट होना आवश्यक नहीं है।</string>
  <string name="NewDeviceTransferSetup__sorry_it_appears_your_device_does_not_support_wifi_direct">क्षमा करें, ऐसा लगता है कि यह डिवाइस Wi-Fi डायरेक्ट पर काम नहीं करता है। Molly आपके पुराने Android डिवाइस को खोजने और उससे कनेक्ट होने के लिए Wi-Fi डायरेक्ट का उपयोग करता है। अपने खाते को रीस्टोर करने के लिए आप अब भी अपने पुराने Android डिवाइस से किसी बैकअप को रीस्टोर कर सकते हैं।</string>
  <string name="NewDeviceTransferSetup__restore_a_backup">बैकअप रीस्टोर करें</string>
  <string name="NewDeviceTransferSetup__an_unexpected_error_occurred_while_attempting_to_connect_to_your_old_device">आपके पुराने Android डिवाइस से कनेक्ट करते समय कोई अवांछित त्रुटि हुई।</string>
  <!--OldDeviceTransferSetupFragment-->
  <string name="OldDeviceTransferSetup__searching_for_new_android_device">नए Android डिवाइस को खोज रहे हैं…</string>
  <string name="OldDeviceTransferSetup__signal_needs_the_location_permission_to_discover_and_connect_with_your_new_device">आपके नए Android डिवाइस को खोजने और उससे कनेक्ट होने के लिए Molly को लोकेशन अनुमति की आवश्यकता है।</string>
  <string name="OldDeviceTransferSetup__signal_needs_location_services_enabled_to_discover_and_connect_with_your_new_device">आपके नए Android डिवाइस को खोजने और उससे कनेक्ट होने के लिए Molly को लोकेशन सेवाओं के सक्षम रखे जाने की आवश्यकता है।</string>
  <string name="OldDeviceTransferSetup__signal_needs_wifi_on_to_discover_and_connect_with_your_new_device">आपके नए Android डिवाइस को खोजने और उससे कनेक्ट होने के लिए Molly को चालू Wi-Fi की आवश्यकता है। Wi-Fi का चालू होना आवश्यक है लेकिन उसका किसी Wi-Fi नेटवर्क से कनेक्ट होना आवश्यक नहीं है।</string>
  <string name="OldDeviceTransferSetup__sorry_it_appears_your_device_does_not_support_wifi_direct">क्षमा करें, ऐसा लगता है कि यह डिवाइस Wi-Fi डायरेक्ट पर काम नहीं करता है। Molly आपके नए Android डिवाइस को खोजने और उससे कनेक्ट होने के लिए Wi-Fi डायरेक्ट का उपयोग करता है। आपके नए Android डिवाइस पर अपने खाते को रीस्टोर करने के लिए आप अब भी एक बैकअप बना सकते हैं।</string>
  <string name="OldDeviceTransferSetup__create_a_backup">बैकअप बनाएँ</string>
  <string name="OldDeviceTransferSetup__an_unexpected_error_occurred_while_attempting_to_connect_to_your_old_device">आपके नए Android डिवाइस से कनेक्ट करते समय कोई अवांछित त्रुटि हुई।</string>
  <!--DeviceTransferSetupFragment-->
  <string name="DeviceTransferSetup__unable_to_open_wifi_settings">Wi-Fi सेटिंग्ज़ नहीं खोल पा रहे हैं। कृपया Wi-Fi को मन्युअल रूप से चालू करें।</string>
  <string name="DeviceTransferSetup__grant_location_permission">लोकेशन अनुमति प्रदान करें</string>
  <string name="DeviceTransferSetup__turn_on_location_services">लोकेशन सेवाएँ चालू करें</string>
  <string name="DeviceTransferSetup__unable_to_open_location_settings">लोकेशन सेटिंग्ज़ नहीं खोल पा रहे हैं।</string>
  <string name="DeviceTransferSetup__turn_on_wifi">Wi-Fi चालू करें</string>
  <string name="DeviceTransferSetup__error_connecting">कनेक्ट करने में त्रुटि</string>
  <string name="DeviceTransferSetup__retry">दोबारा कोशिश करें</string>
  <string name="DeviceTransferSetup__submit_debug_logs">डीबग लॉग सबमिट करें</string>
  <string name="DeviceTransferSetup__verify_code">कोड सत्यापित करें</string>
  <string name="DeviceTransferSetup__verify_that_the_code_below_matches_on_both_of_your_devices">सत्यापित करें कि नीचे दिया गया कोड आपके दोनों डिवाइस पर एक जैसा है। फिर आगे बढ़ें पर टैप करें।</string>
  <string name="DeviceTransferSetup__the_numbers_do_not_match">अंक एक जैसे नहीं हैं</string>
  <string name="DeviceTransferSetup__continue">आगे </string>
  <string name="DeviceTransferSetup__number_is_not_the_same">अंक समान नहीं है</string>
  <string name="DeviceTransferSetup__if_the_numbers_on_your_devices_do_not_match_its_possible_you_connected_to_the_wrong_device">यदि आपके डिवाइस पर अंक समान न हों, तो हो सकता है कि आपने ग़लत डिवाइस से कनेक्ट किया हो। इसे ठीक करने के लिए, ट्रांसफ़र रोकें और दोबारा प्रयास करें, और अपने दोनों डिवाइस को पास-पास रखें।</string>
  <string name="DeviceTransferSetup__stop_transfer">ट्रांसफ़र रोकें</string>
  <string name="DeviceTransferSetup__unable_to_discover_old_device">पुराना डिवाइस नहीं खोज पा रहे हैं</string>
  <string name="DeviceTransferSetup__unable_to_discover_new_device">नया डिवाइस नहीं खोज पा रहे हैं</string>
  <string name="DeviceTransferSetup__make_sure_the_following_permissions_are_enabled">सुनिश्चित करें कि नीचे दी गईं अनुमतियाँ और सेवाएँ चालू हों:</string>
  <string name="DeviceTransferSetup__location_permission">लोकेशन अनुमति</string>
  <string name="DeviceTransferSetup__location_services">लोकेशन सेवाएँ</string>
  <string name="DeviceTransferSetup__wifi">Wi-Fi</string>
  <string name="DeviceTransferSetup__on_the_wifi_direct_screen_remove_all_remembered_groups_and_unlink_any_invited_or_connected_devices">WiFi डायरेक्ट स्क्रीन चालू करें, याद रखे गए सभी ग्रुप निकाल दें और सभी आमंत्रित या कनेक्ट किए गए डिवाइस अनलिंक कर दें।</string>
  <string name="DeviceTransferSetup__wifi_direct_screen">WiFi डायरेक्ट स्क्रीन</string>
  <string name="DeviceTransferSetup__try_turning_wifi_off_and_on_on_both_devices">दोनों डिवाइस पर Wi-Fi को बंद और चालू करके देखें।</string>
  <string name="DeviceTransferSetup__make_sure_both_devices_are_in_transfer_mode">सुनिश्चित करें कि दोनों डिवाइस ट्रांसफ़र मोड में हों।</string>
  <string name="DeviceTransferSetup__go_to_support_page">समर्थन पेज पर जाएँ</string>
  <string name="DeviceTransferSetup__try_again">फिर से कोशिश करो</string>
  <string name="DeviceTransferSetup__waiting_for_other_device">दूसरे डिवाइस की प्रतीक्षा में</string>
  <string name="DeviceTransferSetup__tap_continue_on_your_other_device_to_start_the_transfer">ट्रांसफ़र शुरू करने के लिए अपने दूसरे डिवाइस पर जारी रखें पर टैप करें।</string>
  <string name="DeviceTransferSetup__tap_continue_on_your_other_device">अपने दूसरे डिवाइस पर जारी रखें पर टैप करें…</string>
  <!--NewDeviceTransferFragment-->
  <string name="NewDeviceTransfer__cannot_transfer_from_a_newer_version_of_signal">Signal के नए संस्करण से ट्रांसफ़र नहीं कर सकते</string>
  <!--DeviceTransferFragment-->
  <string name="DeviceTransfer__transferring_data">डेटा ट्रांसफ़र हो रहा है</string>
  <string name="DeviceTransfer__keep_both_devices_near_each_other">दोनों डिवाइस एक-दूसरे के पास रखें। डिवाइस बंद ना करें और Molly खुला रखें। ट्रांसफ़र एंड-टू-एंड एन्क्रिप्टेड होते हैं।</string>
  <string name="DeviceTransfer__d_messages_so_far">अब तक %1$d संदेश…</string>
  <!--Filled in with total percentage of messages transferred-->
  <string name="DeviceTransfer__s_of_messages_so_far">अब तक %1$s%% संदेश…</string>
  <string name="DeviceTransfer__cancel">रद्द करें</string>
  <string name="DeviceTransfer__try_again">फिर से कोशिश करो</string>
  <string name="DeviceTransfer__stop_transfer_question">ट्रांसफ़र रोकें?</string>
  <string name="DeviceTransfer__stop_transfer">ट्रांसफ़र रोकें</string>
  <string name="DeviceTransfer__all_transfer_progress_will_be_lost">ट्रांसफ़र की सारी प्रगति खो जाएगी।</string>
  <string name="DeviceTransfer__transfer_failed">ट्रांसफ़र विफल रहा</string>
  <string name="DeviceTransfer__unable_to_transfer">ट्रांसफ़र नहीं कर पा रहे हैं</string>
  <!--OldDeviceTransferInstructionsFragment-->
  <string name="OldDeviceTransferInstructions__transfer_account">खाता ट्रान्सफर करें</string>
  <string name="OldDeviceTransferInstructions__you_can_transfer_your_signal_account_when_setting_up_signal_on_a_new_android_device">आप किसी नए Android डिवाइस पर Signal को सेट करते समय अपने Signal खाते को ट्रांसफ़र कर सकते हैं। आगे बढ़ने से पहले:</string>
  <string name="OldDeviceTransferInstructions__first_bullet">1.</string>
  <string name="OldDeviceTransferInstructions__download_signal_on_your_new_android_device">अपने नए Android डिवाइस पर Molly डाउनलोड करें</string>
  <string name="OldDeviceTransferInstructions__second_bullet">2.</string>
  <string name="OldDeviceTransferInstructions__tap_on_transfer_or_restore_account">\"खाता ट्रांसफ़र या रीस्टोर करें\" पर टैप करें</string>
  <string name="OldDeviceTransferInstructions__third_bullet">3.</string>
  <string name="OldDeviceTransferInstructions__select_transfer_from_android_device_when_prompted_and_then_continue">प्रॉम्प्ट किए जाने पर \"Android डिवाइस से ट्रांसफ़र करें\" का चयन करें और फिर \"जारी रखें\" चुनें। दोनों डिवाइस को पास-पास रखें।</string>
  <string name="OldDeviceTransferInstructions__continue">आगे </string>
  <!--OldDeviceTransferComplete-->
  <string name="OldDeviceTransferComplete__transfer_complete">ट्रांसफ़र पूरा हुआ</string>
  <string name="OldDeviceTransferComplete__go_to_your_new_device">अपने नए डिवाइस पर जाएँ</string>
  <string name="OldDeviceTransferComplete__your_signal_data_has_Been_transferred_to_your_new_device">आपका Signal डेटा आपके नए डिवाइस पर ट्रांसफ़र किया जा चुका है। ट्रांसफ़र प्रोसेस पूरा करने के लिए, आपको अपने नए डिवाइस पर रजिस्ट्रेशन जारी रखना होगा।</string>
  <string name="OldDeviceTransferComplete__close">बंद करो</string>
  <!--NewDeviceTransferComplete-->
  <string name="NewDeviceTransferComplete__transfer_successful">ट्रांसफ़र सफल रहा</string>
  <string name="NewDeviceTransferComplete__transfer_complete">ट्रांसफ़र पूरा हुआ</string>
  <string name="NewDeviceTransferComplete__to_complete_the_transfer_process_you_must_continue_registration">ट्रांसफ़र प्रोसेस पूरी करने के लिए, आपको रजिस्ट्रेशन जारी रखना होगा।</string>
  <string name="NewDeviceTransferComplete__continue_registration">रजिस्ट्रेशन जारी रखें</string>
  <!--DeviceToDeviceTransferService-->
  <string name="DeviceToDeviceTransferService_content_title">खाता ट्रांसफ़र</string>
  <string name="DeviceToDeviceTransferService_status_ready">आपके दूसरे Android डिवाइस से कनेक्ट करने की तैयारी कर रहे हैं…</string>
  <string name="DeviceToDeviceTransferService_status_starting_up">आपके दूसरे Android डिवाइस से कनेक्ट करने की तैयारी कर रहे हैं…</string>
  <string name="DeviceToDeviceTransferService_status_discovery">आपके दूसरे Android डिवाइस की खोज की जा रही है…</string>
  <string name="DeviceToDeviceTransferService_status_network_connected">आपके दूसरे Android डिवाइस से कनेक्ट कर रहे हैं…</string>
  <string name="DeviceToDeviceTransferService_status_verification_required">सत्यापन की आवश्यकता है</string>
  <string name="DeviceToDeviceTransferService_status_service_connected">खाता ट्रांसफ़र किया जा रहा है…</string>
  <!--OldDeviceTransferLockedDialog-->
  <string name="OldDeviceTransferLockedDialog__complete_registration_on_your_new_device">अपने नए डिवाइस पर रजिस्ट्रेशन पूरा करें</string>
  <string name="OldDeviceTransferLockedDialog__your_signal_account_has_been_transferred_to_your_new_device">आपका Signal खाता आपके नए डिवाइस पर ट्रांसफ़र किया जा चुका है, लेकिन जारी रखने के लिए आपको उस पर रजिस्ट्रेशन पूरा करना होगा। इस डिवाइस पर Signal निष्क्रिय हो जाएगा।</string>
  <string name="OldDeviceTransferLockedDialog__done">पूर्ण</string>
  <string name="OldDeviceTransferLockedDialog__cancel_and_activate_this_device">रद्द करें और इस डिवाइस को सक्रिय करें</string>
  <!--AdvancedPreferenceFragment-->
  <string name="AdvancedPreferenceFragment__transfer_mob_balance">MOB बैलेंस ट्रांसफ़र करें?</string>
  <string name="AdvancedPreferenceFragment__you_have_a_balance_of_s">आपके पास %1$s का बैलेंस है। यदि आप अपना खाता डिलीट करने से पहले अपनी धनराशि को दूसरे वॉलेट पर ट्रांसफ़र नहीं करते हैं, तो आप उसे हमेशा के लिए खो देंगे।</string>
  <string name="AdvancedPreferenceFragment__dont_transfer">ट्रांसफ़र न करें</string>
  <string name="AdvancedPreferenceFragment__transfer">ट्रांसफ़र करें</string>
  <!--RecipientBottomSheet-->
  <string name="RecipientBottomSheet_block">ब्लॉक</string>
  <string name="RecipientBottomSheet_unblock">अनब्लॉक करें</string>
  <string name="RecipientBottomSheet_add_to_contacts">संपर्क के खाते में जोड़ दे</string>
  <!--Error message that displays when a user tries to tap to view system contact details but has no app that supports it-->
  <string name="RecipientBottomSheet_unable_to_open_contacts">संपर्क खोलने के लिए कोई ऐप नहीं मिला।</string>
  <string name="RecipientBottomSheet_add_to_a_group">किसी समूह में शामिल करें  </string>
  <string name="RecipientBottomSheet_add_to_another_group">अन्य समूह में शामिल करें </string>
  <string name="RecipientBottomSheet_view_safety_number">सुरक्षा नंबर देखें</string>
  <string name="RecipientBottomSheet_make_admin">एडमिन बनाएँ</string>
  <string name="RecipientBottomSheet_remove_as_admin">संचालक के रूप में हटाएँ </string>
  <string name="RecipientBottomSheet_remove_from_group">ग्रूप से हटाएँ</string>
  <string name="RecipientBottomSheet_message_description">मेसेज</string>
  <string name="RecipientBottomSheet_voice_call_description">वीडियो कॉल</string>
  <string name="RecipientBottomSheet_insecure_voice_call_description">असुरक्षितऑडियो कॉल</string>
  <string name="RecipientBottomSheet_video_call_description">वीडियो कॉल</string>
  <string name="RecipientBottomSheet_remove_s_as_group_admin">%1$s को समूह संचालक के रूप में हटाया जाए?</string>
  <string name="RecipientBottomSheet_s_will_be_able_to_edit_group">\"%1$s\"  इस समूह और इसके सदस्यों में बदलाव कर पायेंगे।</string>
  <string name="RecipientBottomSheet_remove_s_from_the_group">%1$s को समूह से हटाया जाए? </string>
  <!--Dialog message shown when removing someone from a group with group link being active to indicate they will not be able to rejoin-->
  <string name="RecipientBottomSheet_remove_s_from_the_group_they_will_not_be_able_to_rejoin">ग्रुप से %1$s को हटाना है? वे ग्रुप लिंक से वापस शामिल नहीं हो पाएंगे।</string>
  <string name="RecipientBottomSheet_remove">हटा दें </string>
  <string name="RecipientBottomSheet_copied_to_clipboard">क्लिपबोर्ड पर कॉपी किया गया है</string>
  <string name="GroupRecipientListItem_admin">एडमिन</string>
  <string name="GroupRecipientListItem_approve_description">स्वीकार करें </string>
  <string name="GroupRecipientListItem_deny_description">अस्वीकार करें </string>
  <!--GroupsLearnMoreBottomSheetDialogFragment-->
  <string name="GroupsLearnMore_legacy_vs_new_groups">लेगेसी बनाम नये समूह </string>
  <string name="GroupsLearnMore_what_are_legacy_groups">लेगेसी समूह क्या होते हैं?</string>
  <string name="GroupsLearnMore_paragraph_1">लेगेसी ग्रुप्स वे ग्रुप्स हैं जो नए ग्रुप फ़ीचर्स जैसे कि एडमिन और अधिक विस्तृत ग्रुप अपडेट के साथ संगत नहीं हैं।</string>
  <string name="GroupsLearnMore_can_i_upgrade_a_legacy_group">क्या किसी लेगेसी समूह को अपग्रेड किया जा सकता है? </string>
  <string name="GroupsLearnMore_paragraph_2">लिगेसी समूहों को नये समूहों में फिलहाल बदला नहीं जा सकता, लेकिन अगर उन सदस्यों के पास Signal का नवीनतम वर्ज़न है तो आप उन्हीं सदस्यों का एक नया समूह बना सकते हैं।</string>
  <string name="GroupsLearnMore_paragraph_3">Signal भविष्य में लेगेसी समूहों को अपडेट करने का तरीका उपलब्ध करायेगा।</string>
  <!--GroupLinkBottomSheetDialogFragment-->
  <string name="GroupLinkBottomSheet_share_hint_requiring_approval">जिस भी व्यक्ति के पास यह लिंक होगा, वह ग्रुप का नाम और फोटो देख सकता है और शामिल होने का अनुरोध कर सकता है। इसे अपने भरोसेमंद लोगों के साथ शेयर करें।</string>
  <string name="GroupLinkBottomSheet_share_hint_not_requiring_approval">जिस भी व्यक्ति के पास यह लिंक होगा, वह ग्रुप का नाम और फोटो देख सकता है और ग्रुप में शामिल हो सकता है। इसे अपने भरोसेमंद लोगों के साथ शेयर करें।</string>
  <string name="GroupLinkBottomSheet_share_via_signal">Molly के ज़रिये शेयर करें </string>
  <string name="GroupLinkBottomSheet_copy">कॉपी</string>
  <string name="GroupLinkBottomSheet_qr_code">QR कोड </string>
  <string name="GroupLinkBottomSheet_share">साझा करें</string>
  <string name="GroupLinkBottomSheet_copied_to_clipboard">क्लिपबोर्ड पर कॉपी किया गया है</string>
  <string name="GroupLinkBottomSheet_the_link_is_not_currently_active">यह लिंक फिलहाल सक्रिय नहीं है </string>
  <!--VoiceNotePlaybackPreparer-->
  <string name="VoiceNotePlaybackPreparer__failed_to_play_voice_message">वॉइस संदेश चलाने में विफल रहा</string>
  <!--VoiceNoteMediaDescriptionCompatFactory-->
  <string name="VoiceNoteMediaItemFactory__voice_message">ऑडियो संदेश · %1$s</string>
  <string name="VoiceNoteMediaItemFactory__s_to_s">%1$sसे%2$s</string>
  <!--StorageUtil-->
  <string name="StorageUtil__s_s">%1$s/%2$s</string>
  <string name="BlockedUsersActivity__s_has_been_blocked">\"%1$s\" को ब्लॉक किया गया है </string>
  <string name="BlockedUsersActivity__failed_to_block_s">\"%1$s\" को अनब्लॉक करने में असफल </string>
  <string name="BlockedUsersActivity__s_has_been_unblocked">\"%1$s\" को अनब्लॉक किया गया है </string>
  <!--ReviewCardDialogFragment-->
  <string name="ReviewCardDialogFragment__review_members">सदस्यों की समीक्षा करें </string>
  <string name="ReviewCardDialogFragment__review_request">निवेदन की समीक्षा करें </string>
  <string name="ReviewCardDialogFragment__d_group_members_have_the_same_name">%1$d समूह सदस्यों के एक ही नाम हैं, नीचे दिए गए सदस्यों की समीक्षा करें और कार्रवाई का चुनाव करें। </string>
  <string name="ReviewCardDialogFragment__if_youre_not_sure">अगर आप इस निवेदन को भेजने वाले के बारे में निश्चित नहीं हों, तो निचे दिए गए संपर्कों की समीक्षा करें और कार्रवाई करें।</string>
  <string name="ReviewCardDialogFragment__no_other_groups_in_common">कोई दूसरा साझा समूह नहीं </string>
  <string name="ReviewCardDialogFragment__no_groups_in_common">कोई साझा समूह नहीं </string>
  <plurals name="ReviewCardDialogFragment__d_other_groups_in_common">
    <item quantity="one">%d साझा समूह </item>
    <item quantity="other">%d साझा समूह </item>
  </plurals>
  <plurals name="ReviewCardDialogFragment__d_groups_in_common">
    <item quantity="one">%d साझा समूह </item>
    <item quantity="other">%d साझा समूह</item>
  </plurals>
  <string name="ReviewCardDialogFragment__remove_s_from_group">%1$s को समूह से हटाया जाए?</string>
  <string name="ReviewCardDialogFragment__remove">हटा दें </string>
  <string name="ReviewCardDialogFragment__failed_to_remove_group_member">समूह सदस्य को हटाने में असफलता </string>
  <!--ReviewCard-->
  <string name="ReviewCard__member">सदस्य</string>
  <string name="ReviewCard__request">निवेदन </string>
  <string name="ReviewCard__your_contact">आपकी संपर्क जानकारी </string>
  <string name="ReviewCard__remove_from_group">ग्रूप से हटाएँ</string>
  <string name="ReviewCard__update_contact">संपर्क जानकारी अपडेट करें </string>
  <string name="ReviewCard__block">ब्लॉक</string>
  <string name="ReviewCard__delete">हटाए </string>
  <string name="ReviewCard__recently_changed">हाल ही में अपना प्रोफ़ाइल नाम %1$s से बदलकर %2$s रखा  </string>
  <!--CallParticipantsListUpdatePopupWindow-->
  <string name="CallParticipantsListUpdatePopupWindow__s_joined">%1$s समूह में शामिल हुए </string>
  <string name="CallParticipantsListUpdatePopupWindow__s_and_s_joined">%1$s और %2$s समूह में शामिल हुए </string>
  <string name="CallParticipantsListUpdatePopupWindow__s_s_and_s_joined">%1$s, %2$s %3$s और समूह में शामिल हुए </string>
  <string name="CallParticipantsListUpdatePopupWindow__s_s_and_d_others_joined">%1$s, %2$s और %3$d अन्य उपयोगकर्ता शामिल हुए </string>
  <string name="CallParticipantsListUpdatePopupWindow__s_left">%1$s समूह छोड़ गए </string>
  <string name="CallParticipantsListUpdatePopupWindow__s_and_s_left">%1$sऔर %2$s समूह छोड़ गए  </string>
  <string name="CallParticipantsListUpdatePopupWindow__s_s_and_s_left">%1$s, %2$s और %3$s समूह छोड़ गए </string>
  <string name="CallParticipantsListUpdatePopupWindow__s_s_and_d_others_left">%1$s, %2$s और %3$d अन्यउपयोगकर्ता समूह छोड़ गए </string>
  <string name="CallParticipant__you">आप</string>
  <string name="CallParticipant__you_on_another_device">आप (दूसरे डिवाइस से)</string>
  <string name="CallParticipant__s_on_another_device">%1$s (अन्य डिवाइस से)</string>
  <!--WifiToCellularPopupWindow-->
  <!--Message shown during a call when the WiFi network is unusable, and cellular data starts to be used for the call instead.-->
  <string name="WifiToCellularPopupWindow__weak_wifi_switched_to_cellular">कमज़ोर वाई-फ़ाई। सेल्युलर में बदलें।</string>
  <!--DeleteAccountFragment-->
  <string name="DeleteAccountFragment__deleting_your_account_will">अपना खाता मिटाने से:</string>
  <string name="DeleteAccountFragment__enter_your_phone_number">अपना फ़ोन नंबर दर्ज करें</string>
  <string name="DeleteAccountFragment__delete_account">खाता मिटाएँ</string>
  <string name="DeleteAccountFragment__delete_your_account_info_and_profile_photo">अपने खाते की जानकारी और प्रोफाइल तस्वीर मिटाएँ</string>
  <string name="DeleteAccountFragment__delete_all_your_messages">अपने सभी मेसेज मिटाएँ</string>
  <string name="DeleteAccountFragment__delete_s_in_your_payments_account">अपने भुगतान खाते में %1$s डिलीट करें</string>
  <string name="DeleteAccountFragment__no_country_code">कोई देश कोड निर्दिष्ट नहीं</string>
  <string name="DeleteAccountFragment__no_number">कोई नंबर निर्दिष्ट नहीं</string>
  <string name="DeleteAccountFragment__the_phone_number">आपने जो फोन नंबर दर्ज किया है, वह आपके खाते के फोन नंबर से मेल नहीं खाता।</string>
  <string name="DeleteAccountFragment__are_you_sure">क्या आपको यकीन है कि आप अपना ख़ाता खत्म करना चाहते हैं?</string>
  <string name="DeleteAccountFragment__this_will_delete_your_signal_account">इससे आपका Signal का खाता मिटा जाएगा और एप्लिकेशन रीसेट हो जाएगी। प्रक्रिया पूरी होने के बाद ऐप बंद हो जाएगी।</string>
  <string name="DeleteAccountFragment__failed_to_delete_account">खाता मिटा पाना असफल रहा। क्या आपके पास नेटवर्क कनेक्शन है?</string>
  <string name="DeleteAccountFragment__failed_to_delete_local_data">स्थानीय डेटा को मिटा पाना असफल रहा। आप इसे स्वंय सिस्टम एप्लिकेशन सेटिंग्स में साफ कर सकते हैं।</string>
  <string name="DeleteAccountFragment__launch_app_settings">ऐप सेटिंग्स लांच करें</string>
  <!--Title of progress dialog shown when a user deletes their account and the process is leaving all groups-->
  <string name="DeleteAccountFragment__leaving_groups">ग्रुप छोड़े जा रहे…</string>
  <!--Title of progress dialog shown when a user deletes their account and the process has left all groups-->
  <string name="DeleteAccountFragment__deleting_account">अकाउंट डिलीट किया जा रहा…</string>
  <!--Message of progress dialog shown when a user deletes their account and the process is canceling their subscription-->
  <string name="DeleteAccountFragment__canceling_your_subscription">आपका सब्सक्रिप्शन रद्द किया जा रहा…</string>
  <!--Message of progress dialog shown when a user deletes their account and the process is leaving groups-->
  <string name="DeleteAccountFragment__depending_on_the_number_of_groups">आप जितने ग्रुपों में हैं, उसके आधार पर इसमें कुछ समय लग सकता है</string>
  <!--Message of progress dialog shown when a user deletes their account and the process has left all groups-->
  <string name="DeleteAccountFragment__deleting_all_user_data_and_resetting">यूज़र का डेटा हटाया जा रहा है और ऐप को रीसेट किया जा रहा है </string>
  <!--Title of error dialog shown when a network error occurs during account deletion-->
  <string name="DeleteAccountFragment__account_not_deleted">अकाउंट डिलीट नहीं किया गया</string>
  <!--Message of error dialog shown when a network error occurs during account deletion-->
  <string name="DeleteAccountFragment__there_was_a_problem">डिलीट करने की प्रक्रिया पूरी होने में कुछ समस्या हुई। अपना नेटवर्क कनेक्शन फिर से जाँचें और दोबारा प्रयास करें।</string>
  <!--DeleteAccountCountryPickerFragment-->
  <string name="DeleteAccountCountryPickerFragment__search_countries">देश खोजें</string>
  <!--CreateGroupActivity-->
  <string name="CreateGroupActivity__skip">छोड़ दे </string>
  <plurals name="CreateGroupActivity__d_members">
    <item quantity="one">%1$d सदस्य</item>
    <item quantity="other">%1$d सदस्य</item>
  </plurals>
  <!--ShareActivity-->
  <string name="ShareActivity__share">साझा करें</string>
  <string name="ShareActivity__send">भेजें</string>
  <string name="ShareActivity__comma_s">, %1$s</string>
  <string name="ShareActivity__sharing_to_multiple_chats_is">एक से अधिक चैट में शेयर करना केवल Signal संदेशों के लिए समर्थित है</string>
  <!--MultiShareDialogs-->
  <string name="MultiShareDialogs__failed_to_send_to_some_users">कुछ यूज़र को भेजने में विफल रहे</string>
  <string name="MultiShareDialogs__you_can_only_share_with_up_to">आप केवल अधिकतम %1$d चैट के साथ शेयर कर सकते हैं</string>
  <!--ChatWallpaperActivity-->
  <string name="ChatWallpaperActivity__chat_wallpaper">चैट वॉलपेपर</string>
  <!--ChatWallpaperFragment-->
  <string name="ChatWallpaperFragment__chat_color">चैट का रंग</string>
  <string name="ChatWallpaperFragment__reset_chat_colors">चैट रंग रीसेट करें</string>
  <string name="ChatWallpaperFragment__reset_chat_color">चैट रंग रीसेट करें</string>
  <string name="ChatWallpaperFragment__reset_chat_color_question">चैट रंग रीसेट करें?</string>
  <string name="ChatWallpaperFragment__set_wallpaper">वॉलपेपर सेट करें</string>
  <string name="ChatWallpaperFragment__dark_mode_dims_wallpaper">डार्क मोड वॉलपेपर की रोशनी कम करता है</string>
  <string name="ChatWallpaperFragment__contact_name">संपर्क नाम</string>
  <string name="ChatWallpaperFragment__reset">फिर से स्थापित करना</string>
  <string name="ChatWallpaperFragment__clear">हटाएँ</string>
  <string name="ChatWallpaperFragment__wallpaper_preview_description">वॉलपेपर प्रीव्यू</string>
  <string name="ChatWallpaperFragment__would_you_like_to_override_all_chat_colors">क्या आप सभी चैट रंगों को ओवरराइड करना चाहेंगे?</string>
  <string name="ChatWallpaperFragment__would_you_like_to_override_all_wallpapers">क्या आप सभी वॉलपेपर ओवरराइड करना चाहेंगे?</string>
  <string name="ChatWallpaperFragment__reset_default_colors">डिफ़ॉल्ट रंग रीसेट करें</string>
  <string name="ChatWallpaperFragment__reset_all_colors">सभी रंग रीसेट करें</string>
  <string name="ChatWallpaperFragment__reset_default_wallpaper">डिफ़ॉल्ट वॉलपेपर रीसेट करें</string>
  <string name="ChatWallpaperFragment__reset_all_wallpapers">सभी वॉलपेपर रीसेट करें</string>
  <string name="ChatWallpaperFragment__reset_wallpapers">वॉलपेपर रीसेट करें</string>
  <string name="ChatWallpaperFragment__reset_wallpaper">वॉलपेपर रीसेट करें</string>
  <string name="ChatWallpaperFragment__reset_wallpaper_question">वॉलपेपर रीसेट करें?</string>
  <!--ChatWallpaperSelectionFragment-->
  <string name="ChatWallpaperSelectionFragment__choose_from_photos">फ़ोटो में से चुनें</string>
  <string name="ChatWallpaperSelectionFragment__presets">प्रीसेट्स</string>
  <!--ChatWallpaperPreviewActivity-->
  <string name="ChatWallpaperPreviewActivity__preview">प्रीव्यू</string>
  <string name="ChatWallpaperPreviewActivity__set_wallpaper">वॉलपेपर सेट करें</string>
  <string name="ChatWallpaperPreviewActivity__swipe_to_preview_more_wallpapers">और वॉलपेपर प्रीव्यू करने के लिए स्वाइप करें</string>
  <string name="ChatWallpaperPreviewActivity__set_wallpaper_for_all_chats">सभी चैट के लिए वॉलपेपर सेट करें</string>
  <string name="ChatWallpaperPreviewActivity__set_wallpaper_for_s">%1$s के लिए वॉलपेपर सेट करें</string>
  <string name="ChatWallpaperPreviewActivity__viewing_your_gallery_requires_the_storage_permission">गैलरी को देखने के लिए स्टोरेज इजाज़त की ज़रूरत होती है।</string>
  <!--WallpaperImageSelectionActivity-->
  <string name="WallpaperImageSelectionActivity__choose_wallpaper_image">वॉलपेपर तस्वीर चुनें</string>
  <!--WallpaperCropActivity-->
  <string name="WallpaperCropActivity__pinch_to_zoom_drag_to_adjust">ज़ूम करने के लिए पिंच करें, समायोजित करने के लिए खींचें।</string>
  <string name="WallpaperCropActivity__set_wallpaper_for_all_chats">सभी चैट के लिए वॉलपेपर सेट करें।</string>
  <string name="WallpaperCropActivity__set_wallpaper_for_s">%s के लिए वॉलपेपर सेट करें।</string>
  <string name="WallpaperCropActivity__error_setting_wallpaper">वॉलपेपर सेट करने में त्रुटि हुई।</string>
  <string name="WallpaperCropActivity__blur_photo">फ़ोटो ब्लर करें</string>
  <!--InfoCard-->
  <string name="payment_info_card_about_mobilecoin">MobileCoin के बारे में</string>
  <string name="payment_info_card_mobilecoin_is_a_new_privacy_focused_digital_currency">MobileCoin एक नई गोपनीयता केंद्रित डिजिटल मुद्रा है।</string>
  <string name="payment_info_card_adding_funds">धनराशि जोड़ना</string>
  <string name="payment_info_card_you_can_add_funds_for_use_in">आप अपने वॉलेट पते में MobileCoin भेज कर Molly में उपयोग करने के लिए धनराशि जोड़ सकते हैं।</string>
  <string name="payment_info_card_cashing_out">भुनाना</string>
  <string name="payment_info_card_you_can_cash_out_mobilecoin">आप MobileCoin का समर्थन करने वाले एक्सचेंज पर किसी भी समय MobileCoin को भुना सकते हैं। बस उस एक्सचेंज में अपने खाते पर ट्रांसफ़र करें।</string>
  <string name="payment_info_card_hide_this_card">यह कार्ड छिपाएँ?</string>
  <string name="payment_info_card_hide">छुपा दें</string>
  <string name="payment_info_card_record_recovery_phrase">रिकवरी फ़्रेज़ रिकॉर्ड करें</string>
  <string name="payment_info_card_your_recovery_phrase_gives_you">आपका रिकवरी फ़्रेज़ आपको अपना भुगतान खाता रीस्टोर करने का एक और तरीका प्रदान करता है।</string>
  <string name="payment_info_card_record_your_phrase">अपना फ़्रेज़ रिकॉर्ड करें</string>
  <string name="payment_info_card_update_your_pin">अपना PIN अपडेट करें</string>
  <string name="payment_info_card_with_a_high_balance">अधिक बैलेंस होने पर, अपने खाते को ज़्यादा सुरक्षित करने के लिए आपको एक अक्षरों और अंकों वाले PIN पर अपडेट करना चाहिए।</string>
  <string name="payment_info_card_update_pin">पिन अपडेट करें</string>
  <!--DeactivateWalletFragment-->
  <string name="DeactivateWalletFragment__deactivate_wallet">वॉलेट निष्क्रिय करें</string>
  <string name="DeactivateWalletFragment__your_balance">आपका बैलेंस</string>
  <string name="DeactivateWalletFragment__its_recommended_that_you">हमारा सुझाव है कि भुगतान निष्क्रिय करने से पहले आप अपनी धनराशि को दूसरे वॉलेट पते पर ट्रांसफ़र कर लें।यदि आप अपनी धनराशि को अभी ट्रांसफर करना नहीं चुनते हैं तो भुगतानों को फिर से सक्रिय करने की स्थिति में वह धनराशि Molly से लिंक किए गए आपके वॉलेट में बनी रहेगी।</string>
  <string name="DeactivateWalletFragment__transfer_remaining_balance">बचे हुए बैलेंस को ट्रांसफ़र करें</string>
  <string name="DeactivateWalletFragment__deactivate_without_transferring">ट्रांसफ़र किए बिना निष्क्रिय करें</string>
  <string name="DeactivateWalletFragment__deactivate">निष्क्रिय करें</string>
  <string name="DeactivateWalletFragment__deactivate_without_transferring_question">ट्रांसफ़र किए बिना निष्क्रिय करें?</string>
  <string name="DeactivateWalletFragment__your_balance_will_remain">यदि आप भुगतान फिर से सक्रिय करना चुनते हैं तो आपका बैलेंस Molly से लिंक किए हुए आपके वॉलेट में ही रहेगा।</string>
  <string name="DeactivateWalletFragment__error_deactivating_wallet">वॉलेट निष्क्रिय करने में त्रुटि हुई।</string>
  <!--PaymentsRecoveryStartFragment-->
  <string name="PaymentsRecoveryStartFragment__recovery_phrase">रिकवरी फ़्रेज़</string>
  <string name="PaymentsRecoveryStartFragment__view_recovery_phrase">रिकवरी फ़्रेज़ देखें</string>
  <string name="PaymentsRecoveryStartFragment__enter_recovery_phrase">रिकवरी फ़्रेज़ दर्ज करें</string>
  <string name="PaymentsRecoveryStartFragment__your_balance_will_automatically_restore">आपके द्वारा Signal फिर से इंस्टॉल करते समय यदि आप अपने Signal PIN की पुष्टि करते हैं तो आपका बैलेंस अपने आप रीस्टोर हो जाएगा। आप रिकवरी फ़्रेज़ का उपयोग करके भी अपना बैलेंस रीस्टोर कर सकते हैं, जो आपके लिए अनोखा %1$d-शब्द का वाक्यांश होता है। इसे लिख लें और किसी सुरक्षित स्थान पर रखें।</string>
  <string name="PaymentsRecoveryStartFragment__your_recovery_phrase_is_a">आपका रिकवरी फ़्रेज़ आपके लिए एक अनोखा %1$d-शब्द का वाक्यांश होता है। अपना बैलेंस रीस्टोर करने के लिए इस वाक्यांश का उपयोग करें।</string>
  <string name="PaymentsRecoveryStartFragment__start">शुरू</string>
  <string name="PaymentsRecoveryStartFragment__enter_manually">मैन्युअल रूप से दर्ज करें</string>
  <string name="PaymentsRecoveryStartFragment__paste_from_clipboard">क्लिपबोर्ड से पेस्ट करें</string>
  <!--PaymentsRecoveryPasteFragment-->
  <string name="PaymentsRecoveryPasteFragment__paste_recovery_phrase">रिकवरी फ़्रेज़ पेस्ट करें</string>
  <string name="PaymentsRecoveryPasteFragment__recovery_phrase">रिकवरी फ़्रेज़</string>
  <string name="PaymentsRecoveryPasteFragment__next">अगला</string>
  <string name="PaymentsRecoveryPasteFragment__invalid_recovery_phrase">अमान्य रिकवरी फ़्रेज़</string>
  <string name="PaymentsRecoveryPasteFragment__make_sure">सुनिश्चित करें कि आपने %1$d शब्द दर्ज किए हों और दोबारा प्रयास करें।</string>
  <!--PaymentsRecoveryPhraseFragment-->
  <string name="PaymentsRecoveryPhraseFragment__next">अगला</string>
  <string name="PaymentsRecoveryPhraseFragment__edit">बदलें</string>
  <string name="PaymentsRecoveryPhraseFragment__previous">पिछले</string>
  <string name="PaymentsRecoveryPhraseFragment__your_recovery_phrase">आपका रिकवरी फ़्रेज़</string>
  <string name="PaymentsRecoveryPhraseFragment__write_down_the_following_d_words">निम्न %1$d शब्दों को क्रम से लिख लें। अपनी सूची को किसी सुरक्षित स्थान पर रखें।</string>
  <string name="PaymentsRecoveryPhraseFragment__make_sure_youve_entered">सुनिश्चित करें कि आपने अपना वाक्यांश ठीक से दर्ज किया हो।</string>
  <string name="PaymentsRecoveryPhraseFragment__do_not_screenshot_or_send_by_email">स्क्रीनशॉट न लें या ईमेल से न भेजें।</string>
  <string name="PaymentsRecoveryPhraseFragment__payments_account_restored">भुगतान खाता रीस्टोर किया गया।</string>
  <string name="PaymentsRecoveryPhraseFragment__invalid_recovery_phrase">अमान्य रिकवरी फ़्रेज़</string>
  <string name="PaymentsRecoveryPhraseFragment__make_sure_youve_entered_your_phrase_correctly_and_try_again">सुनिश्चित करें कि आपने अपना वाक्यांश ठीक से दर्ज किया है और दोबारा प्रयास करें।</string>
  <string name="PaymentsRecoveryPhraseFragment__copy_to_clipboard">क्लिपबोर्ड पर कॉपी करें?</string>
  <string name="PaymentsRecoveryPhraseFragment__if_you_choose_to_store">यदि आप अपने रिकवरी फ़्रेज़ को डिजिटल रूप से स्टोर करना चुनें, तो सुनिश्चित करें उसे आपके भरोसेमंद स्थान पर सुरक्षित रखा गया हो।</string>
  <string name="PaymentsRecoveryPhraseFragment__copy">कॉपी</string>
  <!--PaymentsRecoveryPhraseConfirmFragment-->
  <string name="PaymentRecoveryPhraseConfirmFragment__confirm_recovery_phrase">रिकवरी फ़्रेज़ की पुष्टि करें</string>
  <string name="PaymentRecoveryPhraseConfirmFragment__enter_the_following_words">अपने रिकवरी फ़्रेज़ से निम्न शब्दों को दर्ज करें।</string>
  <string name="PaymentRecoveryPhraseConfirmFragment__word_d">शब्द %1$d</string>
  <string name="PaymentRecoveryPhraseConfirmFragment__see_phrase_again">वाक्यांश दोबारा देखें</string>
  <string name="PaymentRecoveryPhraseConfirmFragment__done">पूर्ण</string>
  <string name="PaymentRecoveryPhraseConfirmFragment__recovery_phrase_confirmed">रिकवरी फ़्रेज़ की पुष्टि की गई</string>
  <!--PaymentsRecoveryEntryFragment-->
  <string name="PaymentsRecoveryEntryFragment__enter_recovery_phrase">रिकवरी फ़्रेज़ दर्ज करें</string>
  <string name="PaymentsRecoveryEntryFragment__enter_word_d">%1$d शब्द दर्ज करें</string>
  <string name="PaymentsRecoveryEntryFragment__word_d">शब्द %1$d</string>
  <string name="PaymentsRecoveryEntryFragment__next">अगला</string>
  <string name="PaymentsRecoveryEntryFragment__invalid_word">अमान्य शब्द</string>
  <!--ClearClipboardAlarmReceiver-->
  <string name="ClearClipboardAlarmReceiver__clipboard_cleared">क्लिपबोर्ड हटाया गया।</string>
  <!--PaymentNotificationsView-->
  <string name="PaymentNotificationsView__view">देखना</string>
  <!--UnreadPayments-->
  <string name="UnreadPayments__s_sent_you_s">%1$s ने आपको %2$s भेजा</string>
  <string name="UnreadPayments__d_new_payment_notifications">%1$d नई भुगतान सूचनाएँ</string>
  <!--CanNotSendPaymentDialog-->
  <string name="CanNotSendPaymentDialog__cant_send_payment">भुगतान नहीं भेज सकते</string>
  <string name="CanNotSendPaymentDialog__to_send_a_payment_to_this_user">इस यूज़र को भुगतान भेजने के लिए उन्हें आपकी ओर से भेजी गई संदेश रिक्वेस्ट स्वीकार करनी होगी। उन्हें संदेश रिक्वेस्ट बनाने के लिए एक संदेश भेजें।</string>
  <string name="CanNotSendPaymentDialog__send_a_message">एक मेसेज भेजें</string>
  <!--GroupsInCommonMessageRequest-->
  <string name="GroupsInCommonMessageRequest__you_have_no_groups_in_common_with_this_person">इस व्यक्ति के साथ आपका कोई समूह समान नहीं है। अवांछित संदेशों से बचने के लिए स्वीकार करने से पहले अनुरोधों की सावधानीपूर्वक समीक्षा करें।</string>
  <string name="GroupsInCommonMessageRequest__none_of_your_contacts_or_people_you_chat_with_are_in_this_group">इस ग्रुप में आपके कोई भी संपर्क या आपसे चैट करने वाले कोई लोग नहीं हैं। अवांछित संदेशों से बचने के लिए स्वीकार करने से पहले रिक्वेस्ट की समीक्षा ध्यान से करें।</string>
  <string name="GroupsInCommonMessageRequest__about_message_requests">संदेश रिक्वेस्ट की जानकारी</string>
  <string name="GroupsInCommonMessageRequest__okay">ठीक है</string>
  <string name="ChatColorSelectionFragment__heres_a_preview_of_the_chat_color">यहां चैट रंग का पूर्वावलोकन दिया गया है।</string>
  <string name="ChatColorSelectionFragment__the_color_is_visible_to_only_you">रंग केवल आपको दिखाई देता है।</string>
  <!--GroupDescriptionDialog-->
  <string name="GroupDescriptionDialog__group_description">अच्छा विवरण</string>
  <!--QualitySelectorBottomSheetDialog-->
  <string name="QualitySelectorBottomSheetDialog__standard">मानक</string>
  <string name="QualitySelectorBottomSheetDialog__faster_less_data">तेज़, कम डेटा</string>
  <string name="QualitySelectorBottomSheetDialog__high">उच्च</string>
  <string name="QualitySelectorBottomSheetDialog__slower_more_data">धीमा, अधिक डेटा</string>
  <string name="QualitySelectorBottomSheetDialog__photo_quality">फ़ोटो की गुणवत्ता</string>
  <!--AppSettingsFragment-->
  <string name="AppSettingsFragment__invite_your_friends">अपने मित्रों को आमंत्रित करें</string>
  <string name="AppSettingsFragment__copied_subscriber_id_to_clipboard">सब्सक्राइबर आईडी को क्लिपबोर्ड पर कॉपी किया गया</string>
  <!--AccountSettingsFragment-->
  <string name="AccountSettingsFragment__account">खाता</string>
  <string name="AccountSettingsFragment__youll_be_asked_less_frequently">समय के साथ-साथ आपसे कम बार पूछा जाएगा</string>
  <string name="AccountSettingsFragment__require_your_signal_pin">आपके फ़ोन नंबर को Signal पर दोबारा रजिस्टर करने के लिए आपका Signal PIN आवश्यक होता है</string>
  <string name="AccountSettingsFragment__change_phone_number">फ़ोन नंबर बदलें</string>
  <!--ChangeNumberFragment-->
  <string name="ChangeNumberFragment__use_this_to_change_your_current_phone_number_to_a_new_phone_number">अपने मौजूदा फ़ोन नंबर को नए फ़ोन नंबर में बदलने के लिए इसका इस्तेमाल करें. आप इस बदलाव को पहले जैसा नहीं कर सकते.\n\nजारी रखने से पहले, पक्का करें कि आपके नए नंबर पर SMS या कॉल आ सकते हैं.</string>
  <string name="ChangeNumberFragment__continue">आगे </string>
  <!--Message shown on dialog after your number has been changed successfully.-->
  <string name="ChangeNumber__your_phone_number_has_changed_to_s">आपका फ़ोन नंबर बदलकर %1$s हो गया है।</string>
  <!--Confirmation button to dismiss number changed dialog-->
  <string name="ChangeNumber__okay">ठीक है</string>
  <!--ChangeNumberEnterPhoneNumberFragment-->
  <string name="ChangeNumberEnterPhoneNumberFragment__change_number">नंबर बदलें</string>
  <string name="ChangeNumberEnterPhoneNumberFragment__your_old_number">आपका पुराना नंबर</string>
  <string name="ChangeNumberEnterPhoneNumberFragment__old_phone_number">पुराना फ़ोन नंबर</string>
  <string name="ChangeNumberEnterPhoneNumberFragment__your_new_number">आपका नया नंबर</string>
  <string name="ChangeNumberEnterPhoneNumberFragment__new_phone_number">नया फ़ोन नंबर</string>
  <string name="ChangeNumberEnterPhoneNumberFragment__the_phone_number_you_entered_doesnt_match_your_accounts">आपने जो फोन नंबर दर्ज किया है, वह आपके खाते के फोन नंबर से मेल नहीं खाता।</string>
  <string name="ChangeNumberEnterPhoneNumberFragment__you_must_specify_your_old_number_country_code">आपको अपने पुराने नंबर का देश कोड स्पष्ट करना होगा</string>
  <string name="ChangeNumberEnterPhoneNumberFragment__you_must_specify_your_old_phone_number">आपको अपना पुराना फ़ोन नंबर स्पष्ट करना होगा</string>
  <string name="ChangeNumberEnterPhoneNumberFragment__you_must_specify_your_new_number_country_code">आपको अपने नए नंबर का देश कोड स्पष्ट करना होगा</string>
  <string name="ChangeNumberEnterPhoneNumberFragment__you_must_specify_your_new_phone_number">आपको अपना नया फ़ोन नंबर स्पष्ट करना होगा</string>
  <!--ChangeNumberVerifyFragment-->
  <string name="ChangeNumberVerifyFragment__change_number">नंबर बदलें</string>
  <string name="ChangeNumberVerifyFragment__verifying_s">%1$s की जांच कर रहे</string>
  <string name="ChangeNumberVerifyFragment__captcha_required">कैप्चा आवश्यक</string>
  <!--ChangeNumberConfirmFragment-->
  <string name="ChangeNumberConfirmFragment__change_number">नंबर बदलें</string>
  <string name="ChangeNumberConfirmFragment__you_are_about_to_change_your_phone_number_from_s_to_s">आप अपने फ़ोन नंबर को %1$s से %2$s में बदलने वाले हैं.\n\nआगे बढ़ने से पहले, कृपया जांच लें कि नीचे दिया गया नंबर सही है.</string>
  <string name="ChangeNumberConfirmFragment__edit_number">नंबर संपादित करें</string>
  <!--ChangeNumberRegistrationLockFragment-->
  <string name="ChangeNumberRegistrationLockFragment__signal_change_number_need_help_with_pin_for_android_v2_pin">सिग्नल चेंज नंबर - एंड्रॉइड के लिए पिन की मदद चाहिए (v2 पिन)</string>
  <!--ChangeNumberPinDiffersFragment-->
  <string name="ChangeNumberPinDiffersFragment__pins_do_not_match">पिन मेल नहीं खा रहे</string>
  <string name="ChangeNumberPinDiffersFragment__the_pin_associated_with_your_new_number_is_different_from_the_pin_associated_with_your_old_one">आपके नए नंबर से जुड़ा पिन आपके पुराने नंबर से जुड़े पिन से अलग है. क्या आप अपना पुराना पिन रखना चाहेंगे या उसे अपडेट करना चाहते हैं?</string>
  <string name="ChangeNumberPinDiffersFragment__keep_old_pin">पुराना पिन रखें</string>
  <string name="ChangeNumberPinDiffersFragment__update_pin">पिन अपडेट करें</string>
  <string name="ChangeNumberPinDiffersFragment__keep_old_pin_question">पुराना पिन रखना है?</string>
  <!--ChangeNumberLockActivity-->
  <!--Info message shown to user if something crashed the app during the change number attempt and we were unable to confirm the change so we force them into this screen to check before letting them use the app-->
  <string name="ChangeNumberLockActivity__it_looks_like_you_tried_to_change_your_number_but_we_were_unable_to_determine_if_it_was_successful_rechecking_now">ऐसा लगता है कि आपने अपना नंबर बदलने की कोशिश की लेकिन हम यह निर्धारित नहीं कर पाए कि यह सफ़ल रहा या नहीं.\n\nअभी जांच कर रहे हैं…</string>
  <!--Dialog title shown if we were able to confirm your change number status (meaning we now know what the server thinks our number is) after a crash during the regular flow-->
  <string name="ChangeNumberLockActivity__change_status_confirmed">स्टेटस के बदलाव की पुष्टि की गई</string>
  <!--Dialog message shown if we were able to confirm your change number status (meaning we now know what the server thinks our number is) after a crash during the regular flow-->
  <string name="ChangeNumberLockActivity__your_number_has_been_confirmed_as_s">आपके नंबर की %1$s के रूप में पुष्टि की गई है. अगर यह आपका नया नंबर नहीं है, तो कृपया नंबर बदलने की प्रक्रिया को फिर से शुरू करें.</string>
  <!--Dialog title shown if we were not able to confirm your phone number with the server and thus cannot let leave the change flow yet after a crash during the regular flow-->
  <string name="ChangeNumberLockActivity__change_status_unconfirmed">स्टेटस बदलाव अपुष्ट</string>
  <!--Dialog message shown when we can\'t verify the phone number on the server, only shown if there was a network error communicating with the server after a crash during the regular flow-->
  <string name="ChangeNumberLockActivity__we_could_not_determine_the_status_of_your_change_number_request">हम आपके नंबर के बदलाव अनुरोध की स्थिति निर्धारित नहीं कर सके।\n\n(एरर: %1$s)</string>
  <!--Dialog button to retry confirming the number on the server-->
  <string name="ChangeNumberLockActivity__retry">दोबारा कोशिश करें</string>
  <!--Dialog button shown to leave the app when in the unconfirmed change status after a crash in the regular flow-->
  <string name="ChangeNumberLockActivity__leave">छोङें</string>
  <string name="ChangeNumberLockActivity__submit_debug_log">डीबग लॉग जमा करें</string>
  <!--ChatsSettingsFragment-->
  <string name="ChatsSettingsFragment__keyboard">कीबोर्ड</string>
  <string name="ChatsSettingsFragment__enter_key_sends">दर्ज की भेजता है</string>
  <!--SmsSettingsFragment-->
  <string name="SmsSettingsFragment__use_as_default_sms_app">डिफ़ॉल्ट SMS ऐप के रूप में उपयोग करें</string>
  <!--NotificationsSettingsFragment-->
  <string name="NotificationsSettingsFragment__messages">मेसेज</string>
  <string name="NotificationsSettingsFragment__calls">कॉल</string>
  <string name="NotificationsSettingsFragment__notify_when">तब सूचित करें, जब…</string>
  <string name="NotificationsSettingsFragment__contact_joins_signal">संपर्क Signal से जुड़े</string>
  <!--Notification preference header-->
  <string name="NotificationsSettingsFragment__notification_profiles">नोटिफ़िकेशन प्रोफ़ाइलें</string>
  <!--Notification preference option header-->
  <string name="NotificationsSettingsFragment__profiles">प्रोफ़ाइलें</string>
  <!--Notification preference summary text-->
  <string name="NotificationsSettingsFragment__create_a_profile_to_receive_notifications_only_from_people_and_groups_you_choose">केवल अपने चुने हुए लोगों और ग्रुप्स से नोटिफ़िकेशन पाने के लिए एक प्रोफ़ाइल बनाएँ।</string>
  <!--NotificationProfilesFragment-->
  <!--Title for notification profiles screen that shows all existing profiles-->
  <string name="NotificationProfilesFragment__notification_profiles">नोटिफ़िकेशन प्रोफ़ाइलें</string>
  <!--Button text to create a notification profile-->
  <string name="NotificationProfilesFragment__create_profile">प्रोफ़ाइल बनाएं </string>
  <!--PrivacySettingsFragment-->
  <string name="PrivacySettingsFragment__blocked">ब्लॉक</string>
  <string name="PrivacySettingsFragment__d_contacts">%1$d संपर्क</string>
  <string name="PrivacySettingsFragment__messaging">संदेश संवाद</string>
  <string name="PrivacySettingsFragment__disappearing_messages">गायब होने वाले मेसेज</string>
  <string name="PrivacySettingsFragment__app_security">ऐप सुरक्षा</string>
  <string name="PrivacySettingsFragment__block_screenshots_in_the_recents_list_and_inside_the_app">रीसेंट सूची में और ऐप के अंदर स्क्रीनशॉट ब्लॉक करें</string>
  <string name="PrivacySettingsFragment__signal_message_and_calls">Signal संदेश और कॉल, हमेशा रिले होने वाले कॉल और सील्ड सेंडर</string>
  <string name="PrivacySettingsFragment__default_timer_for_new_changes">नई चैट के लिए डिफ़ॉल्ट टाइमर</string>
  <string name="PrivacySettingsFragment__set_a_default_disappearing_message_timer_for_all_new_chats_started_by_you">आपके द्वारा शुरू की गई सभी नई चैट के लिए एक ग़ायब होने वाले संदेशों का समय सेट करें।</string>
  <!--AdvancedPrivacySettingsFragment-->
  <string name="AdvancedPrivacySettingsFragment__show_status_icon">स्थिति आइकन दिखाएँ</string>
  <string name="AdvancedPrivacySettingsFragment__show_an_icon">सील्ड सेंडर का उपयोग करके डिलीवर किए जाने पर संदेश विवरण में एक आइकन दिखाएँ।</string>
  <!--ExpireTimerSettingsFragment-->
  <string name="ExpireTimerSettingsFragment__when_enabled_new_messages_sent_and_received_in_new_chats_started_by_you_will_disappear_after_they_have_been_seen">इसके चालू होने पर, आपके द्वारा शुरू की गई नई चैट में भेजे गए और मिले नए संदेश देखे जाने के बाद ग़ायब हो जाएँगे।</string>
  <string name="ExpireTimerSettingsFragment__when_enabled_new_messages_sent_and_received_in_this_chat_will_disappear_after_they_have_been_seen">इसके चालू होने पर, इस चैट में भेजे गए और मिले नए संदेश देखे जाने के बाद ग़ायब हो जाएँगे।</string>
  <string name="ExpireTimerSettingsFragment__off">बंद </string>
  <string name="ExpireTimerSettingsFragment__4_weeks">4 हफ़्ते</string>
  <string name="ExpireTimerSettingsFragment__1_week">1 सप्ताह</string>
  <string name="ExpireTimerSettingsFragment__1_day">1 दिन</string>
  <string name="ExpireTimerSettingsFragment__8_hours">8 घंटे</string>
  <string name="ExpireTimerSettingsFragment__1_hour">1 घंटा</string>
  <string name="ExpireTimerSettingsFragment__5_minutes">5 मिनट</string>
  <string name="ExpireTimerSettingsFragment__30_seconds">30 सेकंड</string>
  <string name="ExpireTimerSettingsFragment__custom_time">कस्टम समय</string>
  <string name="ExpireTimerSettingsFragment__set">सेट</string>
  <string name="ExpireTimerSettingsFragment__save">सेव</string>
  <string name="CustomExpireTimerSelectorView__seconds">सेकंड</string>
  <string name="CustomExpireTimerSelectorView__minutes">मिनट</string>
  <string name="CustomExpireTimerSelectorView__hours">घंटे</string>
  <string name="CustomExpireTimerSelectorView__days">दिन</string>
  <string name="CustomExpireTimerSelectorView__weeks">हफ़्ते</string>
  <!--HelpSettingsFragment-->
  <string name="HelpSettingsFragment__support_center">सहायता केंद्र</string>
  <string name="HelpSettingsFragment__contact_us">हमसे संपर्क करें</string>
  <string name="HelpSettingsFragment__version">वर्ज़न</string>
  <string name="HelpSettingsFragment__debug_log">डीबग लॉग</string>
  <string name="HelpSettingsFragment__terms_amp_privacy_policy">नियम और गोपनीयता नीति</string>
  <string name="HelpFragment__copyright_signal_messenger">कॉपीराइट Molly मेसेंजर</string>
  <string name="HelpFragment__licenced_under_the_gplv3">GPLv3 के तहत लायसेंसीकृत</string>
  <!--DataAndStorageSettingsFragment-->
  <string name="DataAndStorageSettingsFragment__media_quality">मीडिया क्वालिटी</string>
  <string name="DataAndStorageSettingsFragment__sent_media_quality">मीडिया क्वालिटी भेजी गई</string>
  <string name="DataAndStorageSettingsFragment__sending_high_quality_media_will_use_more_data">हाई क्वालिटी मीडिया भेजने के लिए अधिक डेटा खर्च होगा।</string>
  <string name="DataAndStorageSettingsFragment__high">उच्च</string>
  <string name="DataAndStorageSettingsFragment__standard">मानक</string>
  <string name="DataAndStorageSettingsFragment__calls">कॉल</string>
  <!--ChatColorSelectionFragment-->
  <string name="ChatColorSelectionFragment__auto">स्वतः</string>
  <string name="ChatColorSelectionFragment__use_custom_colors">कस्टम रंगों का उपयोग करें</string>
  <string name="ChatColorSelectionFragment__chat_color">चैट का रंग</string>
  <string name="ChatColorSelectionFragment__edit">बदलें</string>
  <string name="ChatColorSelectionFragment__duplicate">नक़ल</string>
  <string name="ChatColorSelectionFragment__delete">हटाए </string>
  <string name="ChatColorSelectionFragment__delete_color">रंग हटाएं</string>
  <plurals name="ChatColorSelectionFragment__this_custom_color_is_used">
    <item quantity="one">इस कस्टम रंग का उपयोग %1$d चैट में किया गया है। क्या आप सभी चैट के लिए इसे डिलीट करना चाहते हैं?</item>
    <item quantity="other">इस कस्टम रंग का उपयोग %1$d चैट में किया गया है। क्या आप सभी चैट के लिए इसे डिलीट करना चाहते हैं?</item>
  </plurals>
  <string name="ChatColorSelectionFragment__delete_chat_color">चैट का रंग डिलीट करें?</string>
  <!--CustomChatColorCreatorFragment-->
  <string name="CustomChatColorCreatorFragment__solid">ठोस</string>
  <string name="CustomChatColorCreatorFragment__gradient">ढाल</string>
  <string name="CustomChatColorCreatorFragment__hue">वर्ण</string>
  <string name="CustomChatColorCreatorFragment__saturation">परिपूर्णता</string>
  <!--CustomChatColorCreatorFragmentPage-->
  <string name="CustomChatColorCreatorFragmentPage__save">सेव</string>
  <string name="CustomChatColorCreatorFragmentPage__edit_color">रंग संपादित करें</string>
  <plurals name="CustomChatColorCreatorFragmentPage__this_color_is_used">
    <item quantity="one">इस रंग का उपयोग %1$d चैट में किया गया है। क्या आप सभी चैट के लिए बदलाव सेव करना चाहते हैं?</item>
    <item quantity="other">इस रंग का उपयोग %1$d चैट में किया गया है। क्या आप सभी चैट के लिए बदलाव सेव करना चाहते हैं?</item>
  </plurals>
  <!--ChatColorGradientTool-->
  <string name="ChatColorGradientTool_top_edge_selector">ऊपर के हिस्से का चयनकर्ता</string>
  <string name="ChatColorGradientTool_bottom_edge_selector">निचले हिस्से का चयनकर्ता</string>
  <!--Title text for prompt to donate. Shown in a popup at the bottom of the chat list.-->
  <string name="Donate2022Q2Megaphone_donate_to_signal">Signal  को दान करें</string>
  <!--Body text for prompt to donate. Shown in a popup at the bottom of the chat list.-->
  <string name="Donate2022Q2Megaphone_signal_is_powered_by_people_like_you">Signal आप जैसे लोगों द्वारा संचालित है। हर महीने दान करें और एक बैज पाएं।</string>
  <!--Button label that brings a user to the donate screen. Shown in a popup at the bottom of the chat list.-->
  <string name="Donate2022Q2Megaphone_donate">दान करें</string>
  <!--Button label that dismissed a prompt to donate. Shown in a popup at the bottom of the chat list.-->
  <string name="Donate2022Q2Megaphone_not_now">अभी नहीं</string>
  <!--EditReactionsFragment-->
  <string name="EditReactionsFragment__customize_reactions">प्रतिक्रियाएँ कस्टमाइज़ करें</string>
  <string name="EditReactionsFragment__tap_to_replace_an_emoji">इमोजी बदलने के लिए टैप करें</string>
  <string name="EditReactionsFragment__reset">फिर से स्थापित करना</string>
  <string name="EditReactionsFragment_save">सेव</string>
  <string name="ChatColorSelectionFragment__auto_matches_the_color_to_the_wallpaper">अपने आप वॉलपेपर के रंग जैसा हो जाता है</string>
  <string name="CustomChatColorCreatorFragment__drag_to_change_the_direction_of_the_gradient">ग्रैडिएंट की दिशा बदलने के लिए खींचें</string>
  <!--AddAProfilePhotoMegaphone-->
  <string name="AddAProfilePhotoMegaphone__add_a_profile_photo">एक प्रोफ़ाइल फ़ोटो जोड़ें</string>
  <string name="AddAProfilePhotoMegaphone__choose_a_look_and_color">एक रूप और रंग चुनें या अपने आद्याक्षर को अनुकूलित करें।</string>
  <string name="AddAProfilePhotoMegaphone__not_now">अभी नहीं</string>
  <string name="AddAProfilePhotoMegaphone__add_photo">तस्वीर लगाएं</string>
  <!--BecomeASustainerMegaphone-->
  <string name="BecomeASustainerMegaphone__become_a_sustainer">एक सस्टेनर बनें</string>
  <!--Displayed in the Become a Sustainer megaphone-->
  <string name="BecomeASustainerMegaphone__signal_is_powered_by">Signal आप जैसे लोगों से चलता है। दान दें और एक बैज पाएँ।</string>
  <string name="BecomeASustainerMegaphone__not_now">अभी नहीं</string>
  <string name="BecomeASustainerMegaphone__donate">दान करें</string>
  <!--KeyboardPagerFragment-->
  <string name="KeyboardPagerFragment_emoji">इमोजी</string>
  <string name="KeyboardPagerFragment_open_emoji_search">इमोजी सर्च खोलें</string>
  <string name="KeyboardPagerFragment_open_sticker_search">स्टिकर सर्च खोलें</string>
  <string name="KeyboardPagerFragment_open_gif_search">Gif सर्च खोलें</string>
  <string name="KeyboardPagerFragment_stickers">स्टिकर</string>
  <string name="KeyboardPagerFragment_backspace">बैकस्पेस</string>
  <string name="KeyboardPagerFragment_gifs">Gif</string>
  <string name="KeyboardPagerFragment_search_emoji">इमोजी खोजें</string>
  <string name="KeyboardPagerfragment_back_to_emoji">वापस इमोजी पर जाएँ</string>
  <string name="KeyboardPagerfragment_clear_search_entry">सर्च में डाले गए शब्द हटाएँ</string>
  <string name="KeyboardPagerFragment_search_giphy">GIPHY खोजें</string>
  <!--StickerSearchDialogFragment-->
  <string name="StickerSearchDialogFragment_search_stickers">स्टिकर खोजें</string>
  <string name="StickerSearchDialogFragment_no_results_found">कोई परिणाम नहीं मिला</string>
  <string name="EmojiSearchFragment__no_results_found">कोई परिणाम नहीं मिला</string>
  <string name="NotificationsSettingsFragment__unknown_ringtone">अज्ञात रिंगटोन</string>
  <!--ConversationSettingsFragment-->
  <string name="ConversationSettingsFragment__send_message">संदेश भेजें</string>
  <string name="ConversationSettingsFragment__start_video_call">वीडियो कॉल शुरू करें</string>
  <string name="ConversationSettingsFragment__start_audio_call">ऑडियो कॉल शुरू करें</string>
  <string name="ConversationSettingsFragment__message">मेसेज</string>
  <string name="ConversationSettingsFragment__video">वीडियो</string>
  <string name="ConversationSettingsFragment__audio">ऑडियो</string>
  <string name="ConversationSettingsFragment__call">कॉल</string>
  <string name="ConversationSettingsFragment__mute">म्युट</string>
  <string name="ConversationSettingsFragment__muted">म्यूट किया हुआ</string>
  <string name="ConversationSettingsFragment__search">खोजें</string>
  <string name="ConversationSettingsFragment__disappearing_messages">गायब होने वाले मेसेज</string>
  <string name="ConversationSettingsFragment__sounds_and_notifications">ध्वनियाँ और सूचनाएँ</string>
  <string name="ConversationSettingsFragment__contact_details">संपर्क विवरण</string>
  <string name="ConversationSettingsFragment__view_safety_number">सुरक्षा नंबर देखें</string>
  <string name="ConversationSettingsFragment__block">ब्लॉक</string>
  <string name="ConversationSettingsFragment__block_group">समूह को ब्लाॅक करें</string>
  <string name="ConversationSettingsFragment__unblock">अनब्लॉक करें</string>
  <string name="ConversationSettingsFragment__unblock_group">समूह को अनब्लॉक करें</string>
  <string name="ConversationSettingsFragment__add_to_a_group">किसी समूह में शामिल करें  </string>
  <string name="ConversationSettingsFragment__see_all">सभी देखें</string>
  <string name="ConversationSettingsFragment__add_members">मेंबर्स जोड़ें</string>
  <string name="ConversationSettingsFragment__permissions">अनुमतियाँ</string>
  <string name="ConversationSettingsFragment__requests_and_invites">अनुरोध और आमंत्रण</string>
  <string name="ConversationSettingsFragment__group_link">समूह लिंक</string>
  <string name="ConversationSettingsFragment__add_as_a_contact">संपर्क के रूप में जोड़ें</string>
  <string name="ConversationSettingsFragment__unmute">अनम्यूट</string>
  <string name="ConversationSettingsFragment__conversation_muted_until_s">बातचीत %1$s तक के लिए म्यूट की गई</string>
  <string name="ConversationSettingsFragment__conversation_muted_forever">बातचीत हमेशा के लिए म्यूट की गई</string>
  <string name="ConversationSettingsFragment__copied_phone_number_to_clipboard">फ़ोन नंबर को क्लिपबोर्ड पर कॉपी किया गया।</string>
  <string name="ConversationSettingsFragment__phone_number">फोन नंबर</string>
  <string name="ConversationSettingsFragment__get_badges">Signal का समर्थन करके अपनी प्रोफ़ाइल के लिए बैज पाएं. ज़्यादा जानने के लिए एक बैज पर टैप करें.</string>
  <!--PermissionsSettingsFragment-->
  <string name="PermissionsSettingsFragment__add_members">मेंबर्स जोड़ें</string>
  <string name="PermissionsSettingsFragment__edit_group_info">ग्रुप की जानकारी संपादित करें</string>
  <string name="PermissionsSettingsFragment__send_messages">संदेश भेजें</string>
  <string name="PermissionsSettingsFragment__all_members">सभी सदस्य</string>
  <string name="PermissionsSettingsFragment__only_admins">सिर्फ एडमिन</string>
  <string name="PermissionsSettingsFragment__who_can_add_new_members">नए मेंबर कौन शामिल कर सकता है?</string>
  <string name="PermissionsSettingsFragment__who_can_edit_this_groups_info">इस ग्रुप की जानकारी को कौन संपादित कर सकता है?</string>
  <string name="PermissionsSettingsFragment__who_can_send_messages">संदेश कौन भेज सकता है?</string>
  <!--SoundsAndNotificationsSettingsFragment-->
  <string name="SoundsAndNotificationsSettingsFragment__mute_notifications">नोटिफिकेशन म्यूट करें</string>
  <string name="SoundsAndNotificationsSettingsFragment__not_muted">म्युट नहीं है</string>
  <string name="SoundsAndNotificationsSettingsFragment__muted_until_s">%1$s तक के लिए म्यूट किया गया</string>
  <string name="SoundsAndNotificationsSettingsFragment__mentions">मेंछन</string>
  <string name="SoundsAndNotificationsSettingsFragment__always_notify">हमेशा सूचित करें</string>
  <string name="SoundsAndNotificationsSettingsFragment__do_not_notify">सूचित न करें</string>
  <string name="SoundsAndNotificationsSettingsFragment__custom_notifications">कस्टम अधिसूचनाएं</string>
  <!--StickerKeyboard-->
  <string name="StickerKeyboard__recently_used">हाल ही में उपयोग किया गया</string>
  <!--PlaybackSpeedToggleTextView-->
  <string name="PlaybackSpeedToggleTextView__p5x">.5x</string>
  <string name="PlaybackSpeedToggleTextView__1x">1x</string>
  <string name="PlaybackSpeedToggleTextView__1p5x">1.5x</string>
  <string name="PlaybackSpeedToggleTextView__2x">2x</string>
  <!--PaymentRecipientSelectionFragment-->
  <string name="PaymentRecipientSelectionFragment__new_payment">नया भुगतान</string>
  <!--NewConversationActivity-->
  <string name="NewConversationActivity__new_message">नया Signal मेसेज</string>
  <!--ContactFilterView-->
  <string name="ContactFilterView__search_name_or_number">नाम या नंबर खोजें</string>
  <!--VoiceNotePlayerView-->
  <string name="VoiceNotePlayerView__dot_s">· %1$s</string>
  <string name="VoiceNotePlayerView__stop_voice_message">वॉइस संदेश बंद करें</string>
  <string name="VoiceNotePlayerView__change_voice_message_speed">वॉइस संदेश की स्पीड बदलें</string>
  <string name="VoiceNotePlayerView__pause_voice_message">वॉइस संदेश रोकें</string>
  <string name="VoiceNotePlayerView__play_voice_message">वॉइस संदेश चलाएँ</string>
  <string name="VoiceNotePlayerView__navigate_to_voice_message">वॉइस संदेश पर जाएँ</string>
  <!--AvatarPickerFragment-->
  <string name="AvatarPickerFragment__avatar_preview">अवतार का प्रीव्यू</string>
  <string name="AvatarPickerFragment__camera">कैमरा</string>
  <string name="AvatarPickerFragment__take_a_picture">फ़ोटो खींचें</string>
  <string name="AvatarPickerFragment__choose_a_photo">कोई फ़ोटो चुनें</string>
  <string name="AvatarPickerFragment__photo">तस्वीर</string>
  <string name="AvatarPickerFragment__text">टेक्स्ट</string>
  <string name="AvatarPickerFragment__save">सेव</string>
  <string name="AvatarPickerFragment__select_an_avatar">कोई अवतार चुनें</string>
  <string name="AvatarPickerFragment__clear_avatar">अवतार हटाएँ</string>
  <string name="AvatarPickerFragment__edit">बदलें</string>
  <string name="AvatarPickerRepository__failed_to_save_avatar">अवतार सेव करने में विफल</string>
  <!--TextAvatarCreationFragment-->
  <string name="TextAvatarCreationFragment__preview">प्रीव्यू</string>
  <string name="TextAvatarCreationFragment__done">पूर्ण</string>
  <string name="TextAvatarCreationFragment__text">टेक्स्ट</string>
  <string name="TextAvatarCreationFragment__color">रंग </string>
  <!--VectorAvatarCreationFragment-->
  <string name="VectorAvatarCreationFragment__select_a_color">कोई रंग चुनें</string>
  <!--ContactSelectionListItem-->
  <string name="ContactSelectionListItem__sms">SMS</string>
  <string name="ContactSelectionListItem__dot_s">· %1$s</string>
  <!--Displayed in the toolbar when externally sharing text to multiple recipients-->
  <string name="ShareInterstitialActivity__share">साझा करें</string>
  <!--DSLSettingsToolbar-->
  <string name="DSLSettingsToolbar__navigate_up">ऊपर जाएँ</string>
  <string name="MultiselectForwardFragment__forward_to">को फ़ॉरवर्ड करें</string>
  <!--Displayed when sharing content via the fragment-->
  <string name="MultiselectForwardFragment__share_with">साझा करें</string>
  <string name="MultiselectForwardFragment__add_a_message">एक मेसेज शामिल करें</string>
  <string name="MultiselectForwardFragment__faster_forwards">तेज़ी से फ़ॉरवर्ड करें</string>
  <!--Displayed when user selects a video that will be clipped before sharing to a story-->
  <string name="MultiselectForwardFragment__videos_will_be_trimmed">वीडियो कटकर 30 सेकंड की क्लिप में बदल जाएंगे और कई स्टोरी के तौर पर भेजे जाएंगे।</string>
  <!--Displayed when user selects a video that cannot be sent as a story-->
  <string name="MultiselectForwardFragment__videos_sent_to_stories_cant">स्टोरी में भेजे जानेवाले वीडियो 30 सेकंड से अधिक के नहीं हो सकते।</string>
  <string name="MultiselectForwardFragment__forwarded_messages_are_now">फ़ॉरवर्ड किए हुए मेसेज अब तुरंत भेजे जाते हैं.</string>
  <plurals name="MultiselectForwardFragment_send_d_messages">
    <item quantity="one">%1$d को मेसेज भेजें</item>
    <item quantity="other">भेजें %1$d मेसेज</item>
  </plurals>
  <plurals name="MultiselectForwardFragment_messages_sent">
    <item quantity="one">मेसेज भेजा गया</item>
    <item quantity="other">मेसेज भेजे गए</item>
  </plurals>
  <plurals name="MultiselectForwardFragment_messages_failed_to_send">
    <item quantity="one">मेसेज भेजेने में असफ़ल</item>
    <item quantity="other">मेसेज भेजेने में असफ़ल</item>
  </plurals>
  <plurals name="MultiselectForwardFragment__couldnt_forward_messages">
    <item quantity="one">मेसेज को फ़ॉरवर्ड नहीं कर सके क्योंकि वह अब उपलब्ध नहीं है.</item>
    <item quantity="other">मेसेज को फ़ॉरवर्ड नहीं कर सके क्योंकि वे अब उपलब्ध नहीं हैं.</item>
  </plurals>
  <string name="MultiselectForwardFragment__limit_reached">लिमिट तक पहुंच गए</string>
  <!--Media V2-->
  <string name="MediaReviewFragment__add_a_message">एक मेसेज शामिल करें</string>
  <string name="MediaReviewFragment__add_a_reply">एक जवाब शामिल करें</string>
  <string name="MediaReviewFragment__send_to">को भेजें</string>
  <string name="MediaReviewFragment__view_once_message">एक बार मेसेज देखें</string>
  <string name="MediaReviewFragment__one_or_more_items_were_too_large">एक या उससे ज़्यादा आइटम बहुत बड़े थे</string>
  <string name="MediaReviewFragment__one_or_more_items_were_invalid">एक या अधिक आइटम अमान्य थे</string>
  <string name="MediaReviewFragment__too_many_items_selected">बहुत ज़्यादा आइटम चुने गए</string>
  <string name="ImageEditorHud__cancel">रद्द करें</string>
  <string name="ImageEditorHud__draw">ड्रॉ करें</string>
  <string name="ImageEditorHud__write_text">टेक्स्ट लिखें</string>
  <string name="ImageEditorHud__add_a_sticker">एक स्टिकर लगाएं</string>
  <string name="ImageEditorHud__blur">धुंधला</string>
  <string name="ImageEditorHud__done_editing">एडिटिंग हो गई</string>
  <string name="ImageEditorHud__clear_all">सभी क्लियर करें</string>
  <string name="ImageEditorHud__undo">पूर्ववत</string>
  <string name="ImageEditorHud__toggle_between_marker_and_highlighter">मार्कर और हाइलाइटर के बीच टॉगल करें</string>
  <string name="ImageEditorHud__delete">हटाए </string>
  <string name="ImageEditorHud__toggle_between_text_styles">टेक्स्ट स्टाइल के बीच टॉगल करें</string>
  <string name="MediaCountIndicatorButton__send">भेजें</string>
  <string name="MediaReviewSelectedItem__tap_to_remove">हटाने के लिए टैप करें</string>
  <string name="MediaReviewSelectedItem__tap_to_select">चयन के लिए टैप करें</string>
  <string name="MediaReviewImagePageFragment__discard">रद्द करें</string>
  <string name="MediaReviewImagePageFragment__discard_changes">बदलाव को नामंज़ूर करें?</string>
  <string name="MediaReviewImagePageFragment__youll_lose_any_changes">इस फ़ोटो में आपने जो भी बदलाव किए हैं वह खो देंगे.</string>
  <string name="CameraFragment__failed_to_open_camera">कैमरा ओपेन करने में असफ़ल</string>
  <string name="BadgesOverviewFragment__my_badges">मेरे बैज</string>
  <string name="BadgesOverviewFragment__featured_badge">विशेष रुप से प्रदर्शित हुआ बैज</string>
  <string name="BadgesOverviewFragment__display_badges_on_profile">प्रोफ़ाइल पर बैज डिस्प्ले करें</string>
  <string name="BadgesOverviewFragment__failed_to_update_profile">प्रोफ़ाइल अपडेट करने में असफ़ल</string>
  <string name="BadgeSelectionFragment__select_badges">बैज चुनें</string>
  <string name="SelectFeaturedBadgeFragment__preview">प्रीव्यू</string>
  <string name="SelectFeaturedBadgeFragment__select_a_badge">एक बैज चुनें</string>
  <string name="SelectFeaturedBadgeFragment__you_must_select_a_badge">आपको एक बैज चुनना होगा</string>
  <string name="SelectFeaturedBadgeFragment__failed_to_update_profile">प्रोफ़ाइल अपडेट करने में असफ़ल</string>
  <string name="ViewBadgeBottomSheetDialogFragment__become_a_sustainer">एक सस्टेनर बनें</string>
  <string name="ImageView__badge">बैज</string>
  <string name="SubscribeFragment__signal_is_powered_by_people_like_you">Signal आप जैसे लोगों से ही चल रहा है।</string>
  <string name="SubscribeFragment__support_technology_that_is_built_for_you">समर्थन तकनीक जो आपके लिए बनाई गई है - आपके डेटा के लिए नहीं - इसे बनाए रखने वाले लोगों के समुदाय में शामिल होकर.</string>
  <string name="SubscribeFragment__support_technology_that_is_built_for_you_not">समर्थन तकनीक जो Signal को बनाए रखने वाले समुदाय में शामिल होकर, आपके डेटा के लिए नहीं, आपके लिए बनाई गई है.</string>
  <string name="SubscribeFragment__make_a_recurring_monthly_donation">आपके लिए बनी टेक्नोलॉजी, न कि आपके डेटा, को सपोर्ट करने के लिए Signal को एक आवर्ती मासिक दान दें।</string>
  <string name="SubscribeFragment__currency">करेंसी</string>
  <string name="SubscribeFragment__more_payment_options">और अधिक पेमेंट विकल्प</string>
  <string name="SubscribeFragment__cancel_subscription">सब्सक्रिप्शन रद्द करें</string>
  <string name="SubscribeFragment__confirm_cancellation">रद्द करने की पुष्टि करें?</string>
  <string name="SubscribeFragment__you_wont_be_charged_again">आपसे दोबारा शुल्क नहीं लिया जाएगा. आपकी बिलिंग अवधि के अंत में आपका बैज आपकी प्रोफ़ाइल से हटा दिया जाएगा.</string>
  <string name="SubscribeFragment__not_now">अभी नहीं</string>
  <string name="SubscribeFragment__confirm">पुष्टि करें</string>
  <string name="SubscribeFragment__update_subscription">सब्सक्रिप्शन को अपडेट करें</string>
  <string name="SubscribeFragment__your_subscription_has_been_cancelled">आपका सब्सक्रिप्शन रद्द कर दीया गया है.</string>
  <string name="SubscribeFragment__update_subscription_question">सब्सक्रिप्शन को अपडेट करें?</string>
  <string name="SubscribeFragment__update">अपडेट</string>
  <string name="SubscribeFragment__you_will_be_charged_the_full_amount_s_of">आपसे आज नए सब्सक्रिप्शन मूल्य की पूरी राशि (%1$s) ली जाएगी. आपका सब्सक्रिप्शन मासिक रूप में रिन्यू होगा. </string>
  <string name="Subscription__s_per_month">%s/महीना</string>
  <string name="Subscription__s_per_month_dot_renews_s">%1$s/महीने · रिन्यू होता है %2$s</string>
  <string name="Subscription__s_per_month_dot_expires_s">%1$s/महीने · समाप्त %2$s</string>
  <!--First small text blurb on learn more sheet-->
  <string name="SubscribeLearnMoreBottomSheetDialogFragment__signal_is_a_nonprofit_with_no">Signal बिना विज्ञापनकर्ताओं या निवेशकों वाला एक गैर-लाभकारी संगठन है जो केवल उन लोगों के सहयोग से चलता है जो उसका उपयोग करते व उसका महत्त्व समझते हैं। एक आवर्ती मासिक दान दें और अपना सहयोग शेयर करने के लिए एक प्रोफ़ाइल बैज पाएँ।</string>
  <string name="SubscribeLearnMoreBottomSheetDialogFragment__why_donate">दान क्यों करें?</string>
  <string name="SubscribeLearnMoreBottomSheetDialogFragment__signal_is_committed_to_developing">Signal ओपेन सोर्स गोपनीयता प्रौद्योगिकी विकसित करने के लिए प्रतिबद्ध है जो मुक्त अभिव्यक्ति की रक्षा करता है और सुरक्षित वैश्विक संचार को सक्षम बनाता है.</string>
  <string name="SubscribeLearnMoreBottomSheetDialogFragment__your_donation">आपका दान इस कार्य में सहायक होगा और निजी संचार हेतु लाखों लोगों द्वारा इस्तेमाल किए जानेवाले इस ऐप के विकास और परिचालन को वित्तीय सहायता प्रदान करेगा। कोई विज्ञापन नहीं। कोई ट्रैकर नहीं। कोई मज़ाक नहीं।</string>
  <string name="SubscribeThanksForYourSupportBottomSheetDialogFragment__thanks_for_your_support">आपके समर्थन के लिए शुक्रिया!</string>
  <string name="SubscribeThanksForYourSupportBottomSheetDialogFragment__thanks_for_the_boost">बूस्ट के लिए धन्यवाद!</string>
  <string name="SubscribeThanksForYourSupportBottomSheetDialogFragment__youve_earned_s_badge_display">आपको %s बैज मिला है! इस बैज को अपनी प्रोफ़ाइल पर दिखाकर Signal हेतु दान देने की जागरुकता बढ़ाएँ।</string>
  <string name="SubscribeThanksForYourSupportBottomSheetDialogFragment__youve_earned_a_boost_badge_display">आपको एक बूस्ट बैज मिला है! इस बैज को अपनी प्रोफ़ाइल पर दिखाकर Signal हेतु दान देने की जागरुकता बढ़ाएँ।</string>
  <string name="SubscribeThanksForYourSupportBottomSheetDialogFragment__you_can_also">आप भी कर सकते हैं</string>
  <string name="SubscribeThanksForYourSupportBottomSheetDialogFragment__become_a_montly_sustainer">मासिक सस्टेनर बनें.</string>
  <string name="SubscribeThanksForYourSupportBottomSheetDialogFragment__display_on_profile">प्रोफ़ाइल पर डिस्प्ले करें</string>
  <string name="SubscribeThanksForYourSupportBottomSheetDialogFragment__make_featured_badge">चुनिंदा बैज बनाएं</string>
  <string name="SubscribeThanksForYourSupportBottomSheetDialogFragment__done">पूर्ण</string>
  <string name="ThanksForYourSupportBottomSheetFragment__when_you_have_more">जब आपके पास एक से ज़्यादा बैज हों, तो आप अपनी प्रोफ़ाइल पर दूसरों को देखने की ख़ातिर फ़ीचर के लिए एक को चुन सकते हैं.</string>
  <string name="BecomeASustainerFragment__get_badges">Signal का समर्थन करके अपनी प्रोफ़ाइल के लिए बैज पाएं.</string>
  <string name="BecomeASustainerFragment__signal_is_a_non_profit">Signal एक गैर-लाभकारी संस्था है जिसमें कोई विज्ञापनदाता या निवेशक नहीं है, जो सिर्फ़ आप जैसे लोगों द्वारा समर्थित है.</string>
  <!--Button label for creating a monthly donation-->
  <string name="ManageDonationsFragment__make_a_monthly_donation">एक मासिक दान दें</string>
  <!--Heading for more area of manage subscriptions page-->
  <string name="ManageDonationsFragment__more">अधिक</string>
  <!--Heading for receipts area of manage subscriptions page-->
  <string name="ManageDonationsFragment__receipts">रसीद</string>
  <!--Heading for my subscription area of manage subscriptions page-->
  <string name="ManageDonationsFragment__my_subscription">मेरा सब्सक्रिप्शन</string>
  <string name="ManageDonationsFragment__manage_subscription">सब्सक्रिप्शन मैनेज करें</string>
  <!--Label for Donation Receipts button-->
  <string name="ManageDonationsFragment__donation_receipts">दान की रसीदें</string>
  <string name="ManageDonationsFragment__badges">बैज</string>
  <string name="ManageDonationsFragment__subscription_faq">सब्सक्रिप्शन के अक्सर पूछे जाने वाले प्रश्न</string>
  <string name="ManageDonationsFragment__error_getting_subscription">सब्सक्रिप्शन पाने में एरर</string>
  <!--Preference heading for other ways to donate-->
  <string name="ManageDonationsFragment__other_ways_to_give">देने के अन्य तरीके</string>
  <!--Preference label to launch badge gifting-->
  <string name="ManageDonationsFragment__gift_a_badge">एक बैज गिफ़्ट करें</string>
  <string name="BoostFragment__give_signal_a_boost">सिग्नल को बूस्ट दें</string>
  <!--Description text in boost sheet-->
  <string name="BoostFragment__make_a_one_time">एक बार का दान देकर %1$d दिनों के लिए एक बूस्ट बैज पाएँ।</string>
  <string name="Boost__enter_custom_amount">कस्टम राशि दर्ज करें</string>
  <string name="Boost__one_time_contribution">एक बार का योगदान</string>
  <string name="MySupportPreference__add_a_signal_boost">एक सिग्नल बूस्ट शामिल करें</string>
  <string name="MySupportPreference__s_per_month">%1$s/महीने</string>
  <string name="MySupportPreference__renews_s">%1$s को नवीनीकृत करता है</string>
  <string name="MySupportPreference__processing_transaction">ट्रांज़ैक्शन प्रोसेस कर रहे हैं…</string>
  <!--Displayed on "My Support" screen when user badge failed to be added to their account-->
  <string name="MySupportPreference__couldnt_add_badge_s">बैज शामिल नहीं कर सके. %1$s</string>
  <string name="MySupportPreference__please_contact_support">कृपया सपोर्ट से संपर्क करें.</string>
  <!--Title of expiry sheet when boost badge falls off profile unexpectedly.-->
  <string name="ExpiredBadgeBottomSheetDialogFragment__boost_badge_expired">बूस्ट बैज समाप्त हो गया</string>
  <!--Displayed in the bottom sheet if a monthly donation badge unexpectedly falls off the user\'s profile-->
  <string name="ExpiredBadgeBottomSheetDialogFragment__monthly_donation_cancelled">मासिक दान रद्द किया गया</string>
  <!--Displayed in the bottom sheet when a boost badge expires-->
  <string name="ExpiredBadgeBottomSheetDialogFragment__your_boost_badge_has_expired_and">आपका बूस्ट बैज समाप्त हो गया है और अब आपकी प्रोफ़ाइल पर नहीं दिख रहा है।</string>
  <string name="ExpiredBadgeBottomSheetDialogFragment__you_can_reactivate">आप एक-बारी योगदान के साथ अपने बूस्ट बैज को और 30 दिनों के लिए फिर से एक्टिवेट कर सकते हैं.</string>
  <!--Displayed when we do not think the user is a subscriber when their boost expires-->
  <string name="ExpiredBadgeBottomSheetDialogFragment__you_can_keep">आप Signal का इस्तेमाल जारी रख सकते हैं, लेकिन एक मासिक दान देकर एक सस्टेनर बनने पर भी विचार करें, ताकि उस टेक्नोलॉजी को सपोर्ट किया जा सके जो आपके लिए बनाई गई है।</string>
  <string name="ExpiredBadgeBottomSheetDialogFragment__become_a_sustainer">एक सस्टेनर बनें</string>
  <string name="ExpiredBadgeBottomSheetDialogFragment__add_a_boost">एक बूस्ट शामिल करें</string>
  <string name="ExpiredBadgeBottomSheetDialogFragment__not_now">अभी नहीं</string>
  <!--Copy displayed when badge expires after user inactivity-->
  <string name="ExpiredBadgeBottomSheetDialogFragment__your_recurring_monthly_donation_was_automatically">आपका आवर्ती मासिक दान अपने आप रद्द कर दिया गया था क्योंकि आपको काफ़ी समय तक निष्क्रीय थे। आपका %1$s बैज अब आपकी प्रोफ़ाइल पर नहीं दिखेगा।</string>
  <!--Copy displayed when badge expires after payment failure-->
  <string name="ExpiredBadgeBottomSheetDialogFragment__your_recurring_monthly_donation_was_canceled">आपका आवर्ती मासिक दान इसलिए रद्द कर दिया गया था क्योंकि हम आपके भुगतान को प्रोसेस नहीं कर सके। आपका बैज अब आपकी प्रोफ़ाइल पर नहीं दिखेगा।</string>
  <!--Copy displayed when badge expires after a payment failure and we have a displayable charge failure reason-->
  <string name="ExpiredBadgeBottomSheetDialogFragment__your_recurring_monthly_donation_was_canceled_s">आपका आवर्ती मासिक दान रद्द कर दिया गया था। %1$s आपका %2$s बैज अब आपकी प्रोफ़ाइल पर नहीं दिखेगा।</string>
  <string name="ExpiredBadgeBottomSheetDialogFragment__you_can">आप Signal का इस्तेमाल करना जारी रख सकते हैं लेकिन ऐप का समर्थन करने और अपने बैज को फिर से एक्टिव करने के लिए, अभी रिन्यू करें.</string>
  <string name="ExpiredBadgeBottomSheetDialogFragment__renew_subscription">सब्सक्रिप्शन को रिन्यू करें</string>
  <!--Button label to send user to Google Pay website-->
  <string name="ExpiredBadgeBottomSheetDialogFragment__go_to_google_pay">Google Pay पर जाएँ</string>
  <string name="CantProcessSubscriptionPaymentBottomSheetDialogFragment__cant_process_subscription_payment">सब्सक्रिप्शन भुगतान प्रोसेस नहीं किया जा सकता</string>
  <string name="CantProcessSubscriptionPaymentBottomSheetDialogFragment__were_having_trouble">हमें आपका Signal सस्टेनर भुगतान पाने में समस्या हो रही है। सुनिश्चित कर लें कि आपकी भुगतान विधि अप-टू-डेट हो। यदि ऐसा नहीं है तो Google Pay में उसे अपडेट कर लें। कुछ ही दिनों में Signal फिर से भुगतान को प्रोसेस करने का प्रयास करेगा।</string>
  <string name="CantProcessSubscriptionPaymentBottomSheetDialogFragment__dont_show_this_again">इसे फिर से न दिखाएँ</string>
  <string name="Subscription__please_contact_support_for_more_information">अधिक जानकारी के लिए कृपया समर्थन से संपर्क करें.</string>
  <string name="Subscription__contact_support">समर्थन से संपर्क करें</string>
  <string name="Subscription__earn_a_s_badge">एक %1$s बैज कमाएं</string>
  <string name="SubscribeFragment__processing_payment">भुगतान प्रोसेस किया जा रहा है…</string>
  <!--Displayed in notification when user payment fails to process on Stripe-->
  <string name="DonationsErrors__error_processing_payment">पेमेंट प्रोसेस करने में एरर</string>
  <!--Displayed on "My Support" screen when user subscription payment method failed.-->
  <string name="DonationsErrors__error_processing_payment_s">पेमेंट प्रोसेस करने में एरर. %1$s</string>
  <string name="DonationsErrors__your_badge_could_not_be_added">आपका बैज आपके अकाउंट में नहीं शामिल किया जा सका, लेकिन हो सकता है कि आपसे शुल्क लिया गया हो. कृपया सपोर्ट से संपर्क करें.</string>
  <string name="DonationsErrors__your_payment">आपकी पेमेंट प्रोसेस नहीं की जा सकी और आपसे शुल्क नहीं लिया गया है. कृपया फिर से कोशिश करें.</string>
  <string name="DonationsErrors__still_processing">अभी भी प्रोसेस कर रहे</string>
  <string name="DonationsErrors__couldnt_add_badge">बैज नहीं शामिल कर सके</string>
  <!--Displayed when badge credential couldn\'t be verified-->
  <string name="DonationsErrors__failed_to_validate_badge">बैज वैलिडेट नहीं किया जा सका</string>
  <!--Displayed when badge credential couldn\'t be verified-->
  <string name="DonationsErrors__could_not_validate">सर्वर प्रतिक्रिया वैलिडेट नहीं की जा सकी। कृपया सपोर्ट से संपर्क करें। </string>
  <!--Displayed as title when some generic error happens during gift badge sending-->
  <string name="DonationsErrors__failed_to_send_gift_badge">गिफ़्ट बैज नहीं भेजा जा सका</string>
  <!--Displayed as message when some generic error happens during gift badge sending-->
  <string name="DonationsErrors__could_not_send_gift_badge">गिफ़्ट बैज नहीं भेजा जा सका। कृपया सपोर्ट से संपर्क करें।</string>
  <string name="DonationsErrors__your_badge_could_not">आपका बैज आपके अकाउंट में नहीं शामिल किया जा सका, लेकिन हो सकता है कि आपसे शुल्क लिया गया हो. कृपया सपोर्ट से संपर्क करें.</string>
  <string name="DonationsErrors__your_payment_is_still">आपकी पेमेंट अभी भी प्रोसेस की जा रही है. आपके कनेक्शन के आधार पर इसमें कुछ मिनट लग सकते हैं.</string>
  <string name="DonationsErrors__google_pay_unavailable">Google Pay अनुपलब्ध</string>
  <string name="DonationsErrors__you_have_to_set_up_google_pay_to_donate_in_app">इन-ऐप पर दान करने के लिए आपको Google Pay सेट अप करना होगा.</string>
  <string name="DonationsErrors__failed_to_cancel_subscription">सब्सक्रिप्शन रद्द करने में असफ़ल</string>
  <string name="DonationsErrors__subscription_cancellation_requires_an_internet_connection">सब्सक्रिप्शन को रद्द करने के लिए इंटरनेट कनेक्शन की ज़रुरत है.</string>
  <string name="ViewBadgeBottomSheetDialogFragment__your_device_doesn_t_support_google_pay_so_you_can_t_subscribe_to_earn_a_badge_you_can_still_support_signal_by_making_a_donation_on_our_website">आपका डिवाइस Google Pay का समर्थन नहीं करता है, इसलिए आप बैज कमाने के लिए सब्सक्राइब नहीं कर सकते. आप अभी भी हमारी वेबसाइट पर दान करके Signal का समर्थन कर सकते हैं.</string>
  <string name="NetworkFailure__network_error_check_your_connection_and_try_again">नेटवर्क एरर. अपने कनेक्शन को चेक करें और फिर से कोशिश करें.</string>
  <string name="NetworkFailure__retry">दोबारा कोशिश करें</string>
  <!--Displayed as a dialog title when the selected recipient for a gift doesn\'t support gifting-->
  <string name="DonationsErrors__recipient_verification_failed">प्राप्तकर्ता का सत्यापन नहीं किया जा सका।</string>
  <!--Displayed as a dialog message when the selected recipient for a gift doesn\'t support gifting-->
  <string name="DonationsErrors__target_does_not_support_gifting">लक्ष्य द्वारा गिफ़्ट किया जाना सपोर्टेड नहीं है।</string>
  <!--Displayed as a dialog title when the user\'s profile could not be fetched, likely due to lack of internet-->
  <string name="DonationsErrors__could_not_verify_recipient">प्राप्तकर्ता को सत्यापित नहीं किया जा सका।</string>
  <!--Displayed as a dialog message when the user\'s profile could not be fetched, likely due to lack of internet-->
  <string name="DonationsErrors__please_check_your_network_connection">कृपया अपना नेटवर्क जाँचें और फिर से प्रयास करें।</string>
  <!--Gift message view title-->
  <string name="GiftMessageView__gift_badge">बैज गिफ़्ट करें</string>
  <!--Gift message view expiry information-->
  <plurals name="GiftMessageView__lasts_for_d_months">
    <item quantity="one">%1$d महीने तक रहेगा</item>
    <item quantity="other">%1$d महीने तक रहेगा</item>
  </plurals>
  <!--Gift badge redeem action label-->
  <string name="GiftMessageView__redeem">रिडीम करें</string>
  <!--Gift badge view action label-->
  <string name="GiftMessageView__view">देखना</string>
  <!--Gift badge redeeming action label-->
  <string name="GiftMessageView__redeeming">रिडीम किया जा रहा है…</string>
  <!--Gift badge redeemed label-->
  <string name="GiftMessageView__redeemed">रिडीम किया गया</string>
  <!--Stripe decline code generic_failure-->
  <string name="DeclineCode__try_another_payment_method_or_contact_your_bank">किसी अन्य भुगतान विधि से प्रयास करें या फिर अधिक जानकारी के लिए अपने बैंक से संपर्क करें।</string>
  <!--Stripe decline code verify on Google Pay and try again-->
  <string name="DeclineCode__verify_your_payment_method_is_up_to_date_in_google_pay_and_try_again">सत्यापित कर लें कि Google Pay में आपकी भुगतान विधि अप-टू-डेट हो और फिर से प्रयास करें।</string>
  <!--Stripe decline code learn more action label-->
  <string name="DeclineCode__learn_more">अधिक जानें</string>
  <!--Stripe decline code contact issuer-->
  <string name="DeclineCode__verify_your_payment_method_is_up_to_date_in_google_pay_and_try_again_if_the_problem">सत्यापित कर लें कि Google Pay में आपकी भुगतान विधि अप-टू-डेट हो और फिर से प्रयास करें। यदि फिर भी समस्या बनी रहती है तो अपने बैंक से संपर्क करें।</string>
  <!--Stripe decline code purchase not supported-->
  <string name="DeclineCode__your_card_does_not_support_this_type_of_purchase">आपका कार्ड इस प्रकार की खरीददारी को सपोर्ट नहीं करता है। किसी अन्य भुगतान विधि से प्रयास करें।</string>
  <!--Stripe decline code your card has expired-->
  <string name="DeclineCode__your_card_has_expired">आपके कार्ड की वैधता समाप्त हो गई है। Google Pay में अपनी भुगतान विधि अपडेट करें और फिर से प्रयास करें।</string>
  <!--Stripe decline code go to google pay action label-->
  <string name="DeclineCode__go_to_google_pay">Google Pay पर जाएँ</string>
  <!--Stripe decline code incorrect card number-->
  <string name="DeclineCode__your_card_number_is_incorrect">आपकी कार्ड संख्या गलत है। इसे Google Pay में अपडेट करें और फिर से प्रयास करें। </string>
  <!--Stripe decline code incorrect cvc-->
  <string name="DeclineCode__your_cards_cvc_number_is_incorrect">आपके कार्ड का CVC नंबर गलत है। इसे Google Pay में अपडेट करें और फिर से प्रयास करें। </string>
  <!--Stripe decline code insufficient funds-->
  <string name="DeclineCode__your_card_does_not_have_sufficient_funds">यह खरीददारी पूरी करने के लिए आपके कार्ड में पर्याप्त निधियाँ नहीं हैं। किसी अन्य भुगतान विधि से प्रयास करें।</string>
  <!--Stripe decline code incorrect expiration month-->
  <string name="DeclineCode__the_expiration_month">आपकी भुगतान विधि पर दिया गया समाप्ति का माह गलत है। इसे Google Pay में अपडेट करें और फिर से प्रयास करें। </string>
  <!--Stripe decline code incorrect expiration year-->
  <string name="DeclineCode__the_expiration_year">आपकी भुगतान विधि पर दिया गया समाप्ति का वर्ष गलत है। इसे Google Pay में अपडेट करें और फिर से प्रयास करें। </string>
  <!--Stripe decline code issuer not available-->
  <string name="DeclineCode__try_completing_the_payment_again">फिर से भुगतान पूरा करने का प्रयास करें या फिर अधिक जानकारी के लिए अपने बैंक से संपर्क करें।</string>
  <!--Stripe decline code processing error-->
  <string name="DeclineCode__try_again">फिर से प्रयास करें या फिर अधिक जानकारी के लिए अपने बैंक से संपर्क करें।</string>
  <!--Title of create notification profile screen-->
  <string name="EditNotificationProfileFragment__name_your_profile">अपनी प्रोफ़ाइल को नाम दें</string>
  <!--Hint text for create/edit notification profile name-->
  <string name="EditNotificationProfileFragment__profile_name">प्रोफ़ाइल नाम</string>
  <!--Name has a max length, this shows how many characters are used out of the max-->
  <string name="EditNotificationProfileFragment__count">%1$d/%2$d</string>
  <!--Call to action button to continue to the next step-->
  <string name="EditNotificationProfileFragment__next">अगला</string>
  <!--Call to action button once the profile is named to create the profile and continue to the customization steps-->
  <string name="EditNotificationProfileFragment__create">बनाएँ</string>
  <!--Call to action button once the profile name is edited-->
  <string name="EditNotificationProfileFragment__save">सेव करें</string>
  <!--Title of edit notification profile screen-->
  <string name="EditNotificationProfileFragment__edit_this_profile">यह प्रोफ़ाइल संपादित करें</string>
  <!--Error message shown when attempting to create or edit a profile name to an existing profile name-->
  <string name="EditNotificationProfileFragment__a_profile_with_this_name_already_exists">इस नाम से एक प्रोफाइल पहले से उपयोग में है </string>
  <!--Preset selectable name for a profile name, shown as list in edit/create screen-->
  <string name="EditNotificationProfileFragment__work">कार्यालय</string>
  <!--Preset selectable name for a profile name, shown as list in edit/create screen-->
  <string name="EditNotificationProfileFragment__sleep">स्लीप</string>
  <!--Preset selectable name for a profile name, shown as list in edit/create screen-->
  <string name="EditNotificationProfileFragment__driving">ड्राइविंग</string>
  <!--Preset selectable name for a profile name, shown as list in edit/create screen-->
  <string name="EditNotificationProfileFragment__downtime">डाउनटाइम</string>
  <!--Preset selectable name for a profile name, shown as list in edit/create screen-->
  <string name="EditNotificationProfileFragment__focus">फ़ोकस </string>
  <!--Error message shown when attempting to next/save without a profile name-->
  <string name="EditNotificationProfileFragment__profile_must_have_a_name">कोई नाम रखना अनिवार्य है</string>
  <!--Title for add recipients to notification profile screen in create flow-->
  <string name="AddAllowedMembers__allowed_notifications">अनुमत की गई नोटिफ़िकेशन </string>
  <!--Description of what the user should be doing with this screen-->
  <string name="AddAllowedMembers__add_people_and_groups_you_want_notifications_and_calls_from_when_this_profile_is_on">इस प्रोफ़ाइल के ऑन होने पर जिन लोगों और ग्रुप्स से आप नोटिफ़िकेशन पाना चाहते हैं उन्हें जोड़ें</string>
  <!--Button text that launches the contact picker to select from-->
  <string name="AddAllowedMembers__add_people_or_groups">लोग या ग्रुप जोड़ें </string>
  <!--Call to action button on contact picker for adding to profile-->
  <string name="SelectRecipientsFragment__add">जोड़ें</string>
  <!--Notification profiles home fragment, shown when no profiles have been created yet-->
  <string name="NotificationProfilesFragment__create_a_profile_to_receive_notifications_and_calls_only_from_the_people_and_groups_you_want_to_hear_from">जिन्हें आप सुनना चाहते हों, केवल उन लोगों व ग्रुप्स से नोटिफ़िकेशन और कॉल पाने के लिए एक प्रोफ़ाइल बनाएँ।</string>
  <!--Header shown above list of all notification profiles-->
  <string name="NotificationProfilesFragment__profiles">प्रोफ़ाइलें</string>
  <!--Button that starts the create new notification profile flow-->
  <string name="NotificationProfilesFragment__new_profile">नई प्रोफ़ाइल</string>
  <!--Profile active status, indicating the current profile is on for an unknown amount of time-->
  <string name="NotificationProfilesFragment__on">पर</string>
  <!--Button use to permanently delete a notification profile-->
  <string name="NotificationProfileDetails__delete_profile">प्रोफ़ाइल डिलीट करें</string>
  <!--Snakbar message shown when removing a recipient from a profile-->
  <string name="NotificationProfileDetails__s_removed">\"%1$s\" को हटाया गया।</string>
  <!--Snackbar button text that will undo the recipient remove-->
  <string name="NotificationProfileDetails__undo">पूर्ववत</string>
  <!--Dialog message shown to confirm deleting a profile-->
  <string name="NotificationProfileDetails__permanently_delete_profile">प्रोफ़ाइल को स्थायी रूप से हटाएं?</string>
  <!--Dialog button to delete profile-->
  <string name="NotificationProfileDetails__delete">डिलीट करें</string>
  <!--Title/accessibility text for edit icon to edit profile emoji/name-->
  <string name="NotificationProfileDetails__edit_notification_profile">नोटिफ़िकेशन प्रोफ़ाइल संपादित करें</string>
  <!--Schedule description if all days are selected-->
  <string name="NotificationProfileDetails__everyday">प्रतिदिन</string>
  <!--Profile status on if it is the active profile-->
  <string name="NotificationProfileDetails__on">पर</string>
  <!--Profile status on if it is not the active profile-->
  <string name="NotificationProfileDetails__off">बंद </string>
  <!--Description of hours for schedule (start to end) times-->
  <string name="NotificationProfileDetails__s_to_s">%1$sसे%2$s</string>
  <!--Section header for exceptions to the notification profile-->
  <string name="NotificationProfileDetails__exceptions">अपवाद</string>
  <!--Profile exception to allow all calls through the profile restrictions-->
  <string name="NotificationProfileDetails__allow_all_calls">सभी कॉल अनुमत करें</string>
  <!--Profile exception to allow all @mentions through the profile restrictions-->
  <string name="NotificationProfileDetails__notify_for_all_mentions">सभी उल्लेख हेतु अधिसूचित करें</string>
  <!--Section header for showing schedule information-->
  <string name="NotificationProfileDetails__schedule">शेड्यूल</string>
  <!--If member list is long, will truncate the list and show an option to then see all when tapped-->
  <string name="NotificationProfileDetails__see_all">सभी देखें</string>
  <!--Title for add schedule to profile in create flow-->
  <string name="EditNotificationProfileSchedule__add_a_schedule">एक शेड्यूल जोड़ें</string>
  <!--Descriptor text indicating what the user can do with this screen-->
  <string name="EditNotificationProfileSchedule__set_up_a_schedule_to_enable_this_notification_profile_automatically">इस नोटिफ़िकेशन प्रोफ़ाइल को स्वतः सक्षम करने के लिए एक शेड्यूल निर्धारित करें।</string>
  <!--Text shown next to toggle switch to enable/disable schedule-->
  <string name="EditNotificationProfileSchedule__schedule">शेड्यूल</string>
  <!--Label for showing the start time for the schedule-->
  <string name="EditNotificationProfileSchedule__start">शुरू</string>
  <!--Label for showing the end time for the schedule-->
  <string name="EditNotificationProfileSchedule__end">समाप्त</string>
  <!--First letter of Sunday-->
  <string name="EditNotificationProfileSchedule__sunday_first_letter">रवि</string>
  <!--First letter of Monday-->
  <string name="EditNotificationProfileSchedule__monday_first_letter">सोम</string>
  <!--First letter of Tuesday-->
  <string name="EditNotificationProfileSchedule__tuesday_first_letter">मंगल</string>
  <!--First letter of Wednesday-->
  <string name="EditNotificationProfileSchedule__wednesday_first_letter">बुध</string>
  <!--First letter of Thursday-->
  <string name="EditNotificationProfileSchedule__thursday_first_letter">गुरु</string>
  <!--First letter of Friday-->
  <string name="EditNotificationProfileSchedule__friday_first_letter">शुक्र</string>
  <!--First letter of Saturday-->
  <string name="EditNotificationProfileSchedule__saturday_first_letter">शनि</string>
  <!--Title of select time dialog shown when setting start time for schedule-->
  <string name="EditNotificationProfileSchedule__set_start_time">आरंभ समय सेट करें</string>
  <!--Title of select time dialog shown when setting end time for schedule-->
  <string name="EditNotificationProfileSchedule__set_end_time">समाप्ति समय सेट करें</string>
  <!--If in edit mode, call to action button text show to save schedule to profile-->
  <string name="EditNotificationProfileSchedule__save">सेव करें</string>
  <!--If in create mode, call to action button text to show to skip enabling a schedule-->
  <string name="EditNotificationProfileSchedule__skip">छोड़ दे </string>
  <!--If in create mode, call to action button text to show to use the enabled schedule and move to the next screen-->
  <string name="EditNotificationProfileSchedule__next">अगला</string>
  <!--Error message shown if trying to save/use a schedule with no days selected-->
  <string name="EditNotificationProfileSchedule__schedule_must_have_at_least_one_day">शेड्यूल में कम से कम एक दिन होना चाहिए</string>
  <!--Title for final screen shown after completing a profile creation-->
  <string name="NotificationProfileCreated__profile_created">प्रोफ़ाइल बनाई गई</string>
  <!--Call to action button to press to close the created screen and move to the profile details screen-->
  <string name="NotificationProfileCreated__done">पूर्ण</string>
  <!--Descriptor text shown to indicate how to manually turn a profile on/off-->
  <string name="NotificationProfileCreated__you_can_turn_your_profile_on_or_off_manually_via_the_menu_on_the_chat_list">आप चैट सूची पर मेनू के माध्यम से मैनुअल तरीके से अपनी प्रोफ़ाइल ऑन या ऑफ़ कर सकते हैं।</string>
  <!--Descriptor text shown to indicate you can add a schedule later since you did not add one during create flow-->
  <string name="NotificationProfileCreated__add_a_schedule_in_settings_to_automate_your_profile">अपनी प्रोफ़ाइल को स्वचालित कारणे के लिए सेटिंग में एक शेड्यूल जोड़ें।</string>
  <!--Descriptor text shown to indicate your profile will follow the schedule set during create flow-->
  <string name="NotificationProfileCreated__your_profile_will_turn_on_and_off_automatically_according_to_your_schedule">आपकी प्रोफ़ाइल आपके शेड्यूल के अनुसार अपने आप ऑन और ऑफ़ हो जाएगी।</string>
  <!--Button text shown in profile selection bottom sheet to create a new profile-->
  <string name="NotificationProfileSelection__new_profile">नई प्रोफ़ाइल</string>
  <!--Manual enable option to manually enable a profile for 1 hour-->
  <string name="NotificationProfileSelection__for_1_hour">1 घंटे के लिए</string>
  <!--Manual enable option to manually enable a profile until a set time (currently 6pm or 8am depending on what is next)-->
  <string name="NotificationProfileSelection__until_s">%1$s तक</string>
  <!--Option to view profile details-->
  <string name="NotificationProfileSelection__view_settings">सेटिंग्स देखें</string>
  <!--Descriptor text indicating how long a profile will be on when there is a time component associated with it-->
  <string name="NotificationProfileSelection__on_until_s">%1$s बजे तक ऑन </string>
  <!--Displayed in a toast when we fail to open the ringtone picker-->
  <string name="NotificationSettingsFragment__failed_to_open_picker">पिकर ओपेन करने में असफ़ल.</string>
  <!--Description shown for the Signal Release Notes channel-->
  <string name="ReleaseNotes__signal_release_notes_and_news">Signal रिलीज़ नोट्स &amp; खबरें</string>
  <!--Donation receipts activity title-->
  <string name="DonationReceiptListFragment__all_activity">सभी गतिविधि</string>
  <!--Donation receipts all tab label-->
  <string name="DonationReceiptListFragment__all">सब</string>
  <!--Donation receipts recurring tab label-->
  <string name="DonationReceiptListFragment__recurring">आवर्ती</string>
  <!--Donation receipts one-time tab label-->
  <string name="DonationReceiptListFragment__one_time">एक बार का</string>
  <!--Donation receipts gift tab label-->
  <string name="DonationReceiptListFragment__gift">गिफ़्ट</string>
  <!--Donation receipts boost row label-->
  <string name="DonationReceiptListFragment__boost">बूस्ट करें</string>
  <!--Donation receipts details title-->
  <string name="DonationReceiptDetailsFragment__details">माहिती</string>
  <!--Donation receipts donation type heading-->
  <string name="DonationReceiptDetailsFragment__donation_type">दान प्रकार</string>
  <!--Donation receipts date paid heading-->
  <string name="DonationReceiptDetailsFragment__date_paid">भुगतान तिथि</string>
  <!--Donation receipts share PNG-->
  <string name="DonationReceiptDetailsFragment__share_receipt">रसीद शेयर करें</string>
  <!--Donation receipts list end note-->
  <string name="DonationReceiptListFragment__if_you_have">यदि आपने Signal फिर से इंस्टॉल किया है तो पिछले किए गए किसी भी दान की रसीद उपलब्ध नहीं होगी।</string>
  <!--Donation receipts document title-->
  <string name="DonationReceiptDetailsFragment__donation_receipt">दान की रसीद</string>
  <!--Donation receipts amount title-->
  <string name="DonationReceiptDetailsFragment__amount">राशि</string>
  <!--Donation receipts thanks-->
  <string name="DonationReceiptDetailsFragment__thank_you_for_supporting">Signal को सहयोग देने के लिए आपका धन्यवाद। आपके योगदान से ओपेन सोर्स निजता वाली टेक्नोलॉजी को विकसित करने के हमारे मिशन में मदद मिलती है जो मुक्त अभिव्यक्ति को संरक्षित करता व दुनियाभर में लाखों लोगों के लिए सुरक्षित वैश्विक संचार को सक्षम बनाता है। यदि आप अमेरिका के निवासी हैं तो कृपया अपने टैक्स रिकॉर्ड के लिए इस रसीद को संभालकर रखें। इंटर्नल रेवेन्यू कोड की धारा 501c3 के तहत Signal टेक्नोलॉजी फ़ाउंडेशन एक कर-मुक्त गैर-लाभकारी संगठन है। हमारी फ़ेडरल टैक्स आईडी 82-4506840 है।</string>
  <!--Donation receipt type-->
  <string name="DonationReceiptDetailsFragment__s_dash_s">%1$s - %2$s</string>
  <!--Donation reciepts screen empty state title-->
  <string name="DonationReceiptListFragment__no_receipts">कोई रसीद नहीं</string>
  <!--region "Stories Tab"-->
  <!--Label for Chats tab in home app screen-->
  <string name="ConversationListTabs__chats">चैट</string>
  <!--Label for Stories tab in home app screen-->
  <string name="ConversationListTabs__stories">स्टोरीज़</string>
  <!--String for counts above 99 in conversation list tabs-->
  <string name="ConversationListTabs__99p">99+</string>
  <!--Title for "My Stories" row item in Stories landing page-->
  <string name="StoriesLandingFragment__my_stories">मेरी स्टोरीज़</string>
  <!--Subtitle for "My Stories" row item when user has not added stories-->
  <string name="StoriesLandingFragment__add_a_story">कोई स्टोरी जोड़ें</string>
  <!--Displayed when there are no stories to display-->
  <string name="StoriesLandingFragment__no_recent_updates_to_show_right_now_tap_plus_to_add_to_your_story">अभी दिखाने के लिए कोई हालिया अपडेट नहीं है। अपनी स्टोरी में जोड़ने के लिए + को टैप करें।</string>
  <!--Context menu option to hide a story-->
  <string name="StoriesLandingItem__hide_story">स्टोरी छिपाएँ</string>
  <!--Context menu option to unhide a story-->
  <string name="StoriesLandingItem__unhide_story">स्टोरी छिपाना रद्द करें</string>
  <!--Context menu option to forward a story-->
  <string name="StoriesLandingItem__forward">आगे भेजें</string>
  <!--Context menu option to share a story-->
  <string name="StoriesLandingItem__share">शेयर करें…</string>
  <!--Context menu option to go to story chat-->
  <string name="StoriesLandingItem__go_to_chat">चैट पर जाएँ</string>
  <!--Context menu option to go to story info-->
  <string name="StoriesLandingItem__info">जानकारी</string>
  <!--Label when a story is pending sending-->
  <string name="StoriesLandingItem__sending">भेजा जा रहा है…</string>
  <!--Label when multiple stories are pending sending-->
  <string name="StoriesLandingItem__sending_d">%1$d भेजी जा रही है…</string>
  <!--Label when a story fails to send due to networking-->
  <string name="StoriesLandingItem__send_failed">भेजना असफल रहा</string>
  <!--Label when a story fails to send due to identity mismatch-->
  <string name="StoriesLandingItem__partially_sent">आंशिक रूप से भेजी गई</string>
  <!--Status label when a story fails to send indicating user action to retry-->
  <string name="StoriesLandingItem__tap_to_retry">फिर से प्रयास करने के लिए टैप करें</string>
  <!--Title of dialog confirming decision to hide a story-->
  <string name="StoriesLandingFragment__hide_story">स्टोरी छिपानी है?</string>
  <!--Message of dialog confirming decision to hide a story-->
  <string name="StoriesLandingFragment__new_story_updates">%1$s के नए स्टोरी अपडेट अब स्टोरीज़ की सूची में सबसे ऊपर नहीं दिखेंगे।</string>
  <!--Positive action of dialog confirming decision to hide a story-->
  <string name="StoriesLandingFragment__hide">छुपा दें</string>
  <!--Displayed in Snackbar after story is hidden-->
  <string name="StoriesLandingFragment__story_hidden">स्टोरी छिपाई गई</string>
  <!--Section header for hidden stories-->
  <string name="StoriesLandingFragment__hidden_stories">छिपी हुई स्टोरीज़</string>
  <!--Displayed on each sent story under My Stories-->
  <plurals name="MyStories__d_views">
    <item quantity="one">%1$d व्यू</item>
    <item quantity="other">%1$d व्यू</item>
  </plurals>
  <!--Forward story label, displayed in My Stories context menu-->
  <string name="MyStories_forward">आगे भेजें</string>
  <!--Label for stories for a single user. Format is {given name}\'s Story-->
  <string name="MyStories__ss_story">%1$s की स्टोरी</string>
  <!--Title of dialog to confirm deletion of story-->
  <string name="MyStories__delete_story">स्टोरी डिलीट करनी है?</string>
  <!--Message of dialog to confirm deletion of story-->
  <string name="MyStories__this_story_will_be_deleted">यह स्टोरी आपके लिए और इसे प्राप्त करनेवाले प्रत्येक के लिए डिलीट कर दी जाएगी।</string>
  <!--Toast shown when story media cannot be saved-->
  <string name="MyStories__unable_to_save">सेव नहीं हो पाई</string>
  <!--Displayed at bottom of story viewer when current item has views-->
  <plurals name="StoryViewerFragment__d_views">
    <item quantity="one">%1$d व्यू </item>
    <item quantity="other">%1$d व्यू</item>
  </plurals>
  <!--Displayed at bottom of story viewer when current item has replies-->
  <plurals name="StoryViewerFragment__d_replies">
    <item quantity="one">%1$d जवाब</item>
    <item quantity="other">%1$d जवाब</item>
  </plurals>
  <!--Used when view receipts are disabled-->
  <string name="StoryViewerPageFragment__views_off">व्यू ऑफ़</string>
  <!--Used to join views and replies when both exist on a story item-->
  <string name="StoryViewerFragment__s_s">%1$s%2$s</string>
  <!--Displayed when viewing a post you sent-->
  <string name="StoryViewerPageFragment__you">आप</string>
  <!--Displayed when viewing a post displayed to a group-->
  <string name="StoryViewerPageFragment__s_to_s">%1$sसे%2$s</string>
  <!--Displayed when viewing a post from another user with no replies-->
  <string name="StoryViewerPageFragment__reply">उत्तर</string>
  <!--Label for the reply button in story viewer, which will launch the group story replies bottom sheet.-->
  <string name="StoryViewerPageFragment__reply_to_group">ग्रुप को जवाब दें</string>
  <!--Displayed when a story has no views-->
  <string name="StoryViewsFragment__no_views_yet">अब तक कोई व्यू नहीं</string>
  <!--Displayed when user has disabled receipts-->
  <string name="StoryViewsFragment__enable_read_receipts_to_see_whos_viewed_your_story">आपकी स्टोरीज़ किसने देखी हैं यह देखने के लिए प्राप्ति सूचनाएँ सक्षम करें।</string>
  <!--Button label displayed when user has disabled receipts-->
  <string name="StoryViewsFragment__go_to_settings">सेटिंग्स पर जाएँ</string>
  <!--Displayed when a story has no replies yet-->
  <string name="StoryGroupReplyFragment__no_replies_yet">कोई जवाब नहीं</string>
  <!--Displayed for each user that reacted to a story when viewing replies-->
  <string name="StoryGroupReactionReplyItem__reacted_to_the_story">स्टोरी पर प्रतिक्रिया दी</string>
  <!--Label for story views tab-->
  <string name="StoryViewsAndRepliesDialogFragment__views">व्यू</string>
  <!--Label for story replies tab-->
  <string name="StoryViewsAndRepliesDialogFragment__replies">जवाब</string>
  <!--Description of action for reaction button-->
  <string name="StoryReplyComposer__react_to_this_story">इस स्टोरी पर प्रतिक्रिया दें</string>
  <!--Displayed when the user is replying privately to someone who replied to one of their stories-->
  <string name="StoryReplyComposer__replying_privately_to_s">%1$s को निजी रूप से जवाब दिया जा रहा है</string>
  <!--Context menu item to privately reply to a story response-->
  <string name="StoryGroupReplyItem__private_reply">निजी जवाब</string>
  <!--Context menu item to copy a story response-->
  <string name="StoryGroupReplyItem__copy">कॉपी</string>
  <!--Context menu item to delete a story response-->
  <string name="StoryGroupReplyItem__delete">डिलीट करें</string>
  <!--Story settings page title-->
  <string name="StorySettingsFragment__story_settings">स्टोरी सेटिंग्स</string>
  <!--Story settings private stories heading-->
  <string name="StorySettingsFragment__private_stories">निजी स्टोरीज़</string>
  <!--Note at bottom of story settings regarding who can see private stories.-->
  <string name="StorySettingsFragment__private_stories_can_only_be_viewed">निजी स्टोरीज़ को केवल वे लोग देख सकते हैं जिन्हें आपने उनमें जोड़ा हो। स्टोरी का नाम केवल आप देख सकते हैं।</string>
  <!--Option label for creating a new private story-->
  <string name="StorySettingsFragment__new_private_story">नई निजी स्टोरी</string>
  <!--Page title for My Story options-->
  <string name="MyStorySettingsFragment__my_story">मेरी स्टोरी</string>
  <!--Section heading for story visibility-->
  <string name="MyStorySettingsFragment__who_can_see_this_story">इस स्टोरी को कौन देख सकता है</string>
  <!--Clickable option for selecting people to hide your story from-->
  <string name="MyStorySettingsFragment__hide_story_from">इनसे स्टोरी छिपाएँ</string>
  <!--Privacy setting title for sending stories to all your signal connections-->
  <string name="MyStorySettingsFragment__all_signal_connections">सभी Signal कनेक्शन</string>
  <!--Privacy setting description for sending stories to all your signal connections-->
  <string name="MyStorySettingsFragment__share_with_all_connections">सभी कनेक्शन के साथ शेयर करें</string>
  <!--Privacy setting title for sending stories to all except the specified connections-->
  <string name="MyStorySettingsFragment__all_signal_connections_except">निम्न को छोड़कर सभी Signal कनेकशन…</string>
  <!--Privacy setting description for sending stories to all except the specified connections-->
  <string name="MyStorySettingsFragment__hide_your_story_from_specific_people">अपनी स्टोरी को कुछ निश्चित लोगों से छिपाएँ</string>
  <!--Summary of clickable option displaying how many people you have excluded from your story-->
  <plurals name="MyStorySettingsFragment__d_people_excluded">
    <item quantity="one">%1$d व्यक्ति बाहर रखा गया</item>
    <item quantity="other">%1$d लोग बाहर रखे गए</item>
  </plurals>
  <!--Privacy setting title for only sharing your story with specified connections-->
  <string name="MyStorySettingsFragment__only_share_with">केवल इनके साथ शेयर करें…</string>
  <!--Privacy setting description for only sharing your story with specified connections-->
  <string name="MyStorySettingsFragment__only_share_with_selected_people">केवल चुनिन्दा लोगों के साथ शेयर करें</string>
  <!--Summary of clickable option displaying how many people you have included to send to in your story-->
  <plurals name="MyStorySettingsFragment__d_people">
    <item quantity="one">%1$d व्यक्ति</item>
    <item quantity="other">%1$d लोग</item>
  </plurals>
  <!--My story privacy fine print about what the privacy settings are for-->
  <string name="MyStorySettingsFragment__choose_who_can_view_your_story">चुनें कि आपकी स्टोरी कौन देख सकते हैं। आपके द्वारा पहले ही भेजी जा चुकी स्टोरी पर बदलाव लागू नहीं होंगे।</string>
  <!--Section header for options related to replies and reactions-->
  <string name="MyStorySettingsFragment__replies_amp_reactions">जवाब और प्रतिक्रियाएँ</string>
  <!--Switchable option for allowing replies and reactions on your stories-->
  <string name="MyStorySettingsFragment__allow_replies_amp_reactions">जवाब और प्रतिक्रियाएँ अनुमत करें</string>
  <!--Summary for switchable option allowing replies and reactions on your story-->
  <string name="MyStorySettingsFragment__let_people_who_can_view_your_story_react_and_reply">आपकी स्टोरी देख सकने वाले लोगों को प्रतिक्रिया और जवाब देने दें</string>
  <!--Note about default sharing-->
  <string name="MyStorySettingsFragment__hide_your_story_from">कुछ निश्चित लोगों से अपनी स्टोरी छिपाएँ। डीफॉल्ट रूप से आपकी स्टोरी आपके %1$s के साथ शेयर की जाती है</string>
  <!--Signal connections bolded text in the Signal Connections sheet-->
  <string name="SignalConnectionsBottomSheet___signal_connections">Signal कनेक्शन</string>
  <!--Displayed at the top of the signal connections sheet. Please remember to insert strong tag as required.-->
  <string name="SignalConnectionsBottomSheet__signal_connections_are_people">Signal कनेक्शन निम्नलिखित द्वारा आपके भरोसे के लोग होते हैं :</string>
  <!--Signal connections sheet bullet point 1-->
  <string name="SignalConnectionsBottomSheet__starting_a_conversation">बातचीत शुरू करना</string>
  <!--Signal connections sheet bullet point 2-->
  <string name="SignalConnectionsBottomSheet__accepting_a_message_request">संदेश अनुरोध स्वीकार करना</string>
  <!--Signal connections sheet bullet point 3-->
  <string name="SignalConnectionsBottomSheet__having_them_in_your_system_contacts">अपने सिस्टम के संपर्कों में उन्हें रखना</string>
  <!--Note at the bottom of the Signal connections sheet-->
  <string name="SignalConnectionsBottomSheet__your_connections_can_see_your_name">आपके कनेक्शन आपका नाम और फ़ोटो देख सकते हैं, और \"मेरी स्टोरी\" पर किए जानेवाले पोस्ट भी देख सकते हैं, जब तक कि आपने उसे उनसे छिपाया न हो।</string>
  <!--Clickable option to add a viewer to a private story-->
  <string name="PrivateStorySettingsFragment__add_viewer">व्यूअर जोड़ें</string>
  <!--Clickable option to delete a custom story-->
  <string name="PrivateStorySettingsFragment__delete_private_story">निजी स्टोरी डिलीट करें</string>
  <!--Dialog title when attempting to remove someone from a private story-->
  <string name="PrivateStorySettingsFragment__remove_s">%1$s को हटाना है?</string>
  <!--Dialog message when attempting to remove someone from a private story-->
  <string name="PrivateStorySettingsFragment__this_person_will_no_longer">यह व्यक्ति अब आपको स्टोरी नहीं देख पाएगा।</string>
  <!--Positive action label when attempting to remove someone from a private story-->
  <string name="PrivateStorySettingsFragment__remove">हटा दें </string>
  <!--Dialog title when deleting a private story-->
  <string name="PrivateStorySettingsFragment__are_you_sure">क्या आप वाकई में इसे डिलीट करना चाहते हैं?</string>
  <!--Dialog message when deleting a private story-->
  <string name="PrivateStorySettingsFragment__this_action_cannot">इसे फिर से पहले जैसा नहीं किया जा सकेगा।</string>
  <!--Page title for editing a private story name-->
  <string name="EditPrivateStoryNameFragment__edit_story_name">स्टोरी नाम संपादित करें</string>
  <!--Input field hint when editing a private story name-->
  <string name="EditPrivateStoryNameFragment__story_name">स्टोरी नाम</string>
  <!--Save button label when editing a private story name-->
  <string name="EditPrivateStoryNameFragment__save">सेव करें</string>
  <!--Displayed in text post creator before user enters text-->
  <string name="TextStoryPostCreationFragment__tap_to_add_text">टेक्स्ट जोड़ने के लिए टैप करें</string>
  <!--Button label for changing font when creating a text post-->
  <string name="TextStoryPostTextEntryFragment__aa">Aa</string>
  <!--Displayed in text post creator when prompting user to enter text-->
  <string name="TextStoryPostTextEntryFragment__add_text">टेक्स्ट शामिल करें</string>
  <!--Content description for \'done\' button when adding text to a story post-->
  <string name="TextStoryPostTextEntryFragment__done_adding_text">टेक्स्ट जोड़ दिया गया</string>
  <!--Text label for media selection toggle-->
  <string name="MediaSelectionActivity__text">टेक्स्ट</string>
  <!--Camera label for media selection toggle-->
  <string name="MediaSelectionActivity__camera">कैमरा</string>
  <!--Hint for entering a URL for a text post-->
  <string name="TextStoryPostLinkEntryFragment__type_or_paste_a_url">कोई URL टाइप या पेस्ट करें</string>
  <!--Displayed prior to the user entering a URL for a text post-->
  <string name="TextStoryPostLinkEntryFragment__share_a_link_with_viewers_of_your_story">अपनी स्टोरी के व्यूअर्स के साथ कोई लिंक शेयर करें</string>
  <!--Hint text for searching for a story text post recipient.-->
  <string name="TextStoryPostSendFragment__search">खोजें</string>
  <!--Toast shown when an unexpected error occurs while sending a text story-->
  <string name="TextStoryPostSendFragment__an_unexpected_error_occurred_try_again">एक अनपेक्षित त्रुटि हुई</string>
  <!--Title for screen allowing user to exclude "My Story" entries from specific people-->
  <string name="ChangeMyStoryMembershipFragment__all_except">निम्न को छोड़कर सभी…</string>
  <!--Title for screen allowing user to only share "My Story" entries with specific people-->
  <string name="ChangeMyStoryMembershipFragment__only_share_with">केवल इनके साथ शेयर करें…</string>
  <!--Done button label for hide story from screen-->
  <string name="HideStoryFromFragment__done">पूर्ण</string>
  <!--Dialog title for first time adding something to a story-->
  <string name="StoryDialogs__add_to_story_q">स्टोरी में जोड़ना है?</string>
  <!--Dialog message for first time adding something to a story-->
  <string name="StoryDialogs__adding_content">अपनी स्टोरी में कंटेंट जोड़ने से आपके Signal कनेक्शन उसे हर समय देख सकते हैं। आपकी स्टोरी को कौन देख सकता है, इसे आप सेटिंग्स में जा कर बदल सकते हैं।</string>
  <!--First time share to story dialog: Positive action to go ahead and add to story-->
  <string name="StoryDialogs__add_to_story">स्टोरी में जोड़ें</string>
  <!--First time share to story dialog: Neutral action to edit who can view "My Story"-->
  <string name="StoryDialogs__edit_viewers">व्यूअर्स संपादित करें</string>
  <!--Error message shown when a failure occurs during story send-->
  <string name="StoryDialogs__story_could_not_be_sent">स्टोरी नहीं भेजी जा सकी। अपना कनेक्शन जाँचें और फिर से प्रयास करें।</string>
  <!--Error message dialog button to resend a previously failed story send-->
  <string name="StoryDialogs__send">भेजें</string>
  <!--Privacy Settings toggle title for stories-->
  <string name="PrivacySettingsFragment__share_and_view_stories">शेयर करें और स्टोरीज़ देखें</string>
  <!--Privacy Settings toggle summary for stories-->
  <string name="PrivacySettingsFragment__you_will_no_longer_be_able">इस विकल्प के ऑफ़ रहने पर आप स्टोरीज़ को शेयर या व्यू नहीं कर पाएंगे।</string>
  <!--New story viewer selection screen title-->
  <string name="CreateStoryViewerSelectionFragment__choose_viewers">व्यूअर चुनें </string>
  <!--New story viewer selection action button label-->
  <string name="CreateStoryViewerSelectionFragment__next">अगला</string>
  <!--New story viewer selection screen title as recipients are selected-->
  <plurals name="SelectViewersFragment__d_viewers">
    <item quantity="one">%1$d व्यूअर</item>
    <item quantity="other">%1$d व्यूअर </item>
  </plurals>
  <!--Name story screen title-->
  <string name="CreateStoryWithViewersFragment__name_story">नाम स्टोरी</string>
  <!--Name story screen label hint-->
  <string name="CreateStoryWithViewersFragment__story_name_required">स्टोरी नाम (आवश्यक है)</string>
  <!--Name story screen viewers subheading-->
  <string name="CreateStoryWithViewersFragment__viewers">व्यूअर</string>
  <!--Name story screen create button label-->
  <string name="CreateStoryWithViewersFragment__create">बनाएँ</string>
  <!--Name story screen error when save attempted with no label-->
  <string name="CreateStoryWithViewersFragment__this_field_is_required">यह फ़ील्ड आवश्यक है।</string>
  <!--Name story screen error when save attempted but label is duplicate-->
  <string name="CreateStoryWithViewersFragment__there_is_already_a_story_with_this_name">इस नाम की एक स्टोरी पहले से मौजूद है।</string>
  <!--Text for select all action when editing recipients for a story-->
  <string name="BaseStoryRecipientSelectionFragment__select_all">सभी को चुन लो</string>
  <!--Choose story type bottom sheet title-->
  <string name="ChooseStoryTypeBottomSheet__choose_your_story_type">अपनी स्टोरी का प्रकार चुनें</string>
  <!--Choose story type bottom sheet new story row title-->
  <string name="ChooseStoryTypeBottomSheet__new_private_story">नई निजी स्टोरी</string>
  <!--Choose story type bottom sheet new story row summary-->
  <string name="ChooseStoryTypeBottomSheet__visible_only_to">केवल निश्चित लोगों को दिखेगी</string>
  <!--Choose story type bottom sheet group story title-->
  <string name="ChooseStoryTypeBottomSheet__group_story">ग्रुप स्टोरी</string>
  <!--Choose story type bottom sheet group story summary-->
  <string name="ChooseStoryTypeBottomSheet__share_to_an_existing_group">पहले से मौजूद किसी ग्रुप में शेयर करें</string>
  <!--Choose groups bottom sheet title-->
  <string name="ChooseGroupStoryBottomSheet__choose_groups">ग्रुप चुनें</string>
  <!--Displayed when copying group story reply text to clipboard-->
  <string name="StoryGroupReplyFragment__copied_to_clipboard">क्लिपबोर्ड पर कॉपी किया गया है</string>
  <!--Displayed in story caption when content is longer than 5 lines-->
  <string name="StoryViewerPageFragment__see_more">… और देखें</string>
  <!--Displayed in toast after sending a direct reply-->
  <string name="StoryDirectReplyDialogFragment__sending_reply">जवाब भेज रहा है…</string>
  <!--Displayed in the viewer when a story is no longer available-->
  <string name="StorySlateView__this_story_is_no_longer_available">यह स्टोरी अब उपलब्ध नहीं है।</string>
  <!--Displayed in the viewer when the network is not available-->
  <string name="StorySlateView__no_internet_connection">कोई इंटरनेट कनेक्शन नहीं</string>
  <!--Displayed in the viewer when network is available but content could not be downloaded-->
  <string name="StorySlateView__couldnt_load_content">कंटेंट लोड नहीं किया जा सका</string>
  <!--Toasted when the user externally shares to a text story successfully-->
  <string name="TextStoryPostCreationFragment__sent_story">भेजी गई स्टोरी</string>
  <!--Toasted when the user external share to a text story fails-->
  <string name="TextStoryPostCreationFragment__failed_to_send_story">स्टोरी नहीं भेजी जा सकी</string>
  <!--Displayed in a dialog to let the user select a given users story-->
  <string name="StoryDialogs__view_story">स्टोरी देखें</string>
  <!--Displayed in a dialog to let the user select a given users profile photo-->
  <string name="StoryDialogs__view_profile_photo">प्रोफ़ाइल फ़ोटो देखें</string>
  <!--Title for a notification at the bottom of the chat list suggesting that the user disable censorship circumvention because the service has become reachable-->
  <string name="TurnOffCircumventionMegaphone_turn_off_censorship_circumvention">सेंसरशिप सर्कमवेंशन को बंद करना है?</string>
  <!--Body for a notification at the bottom of the chat list suggesting that the user disable censorship circumvention because the service has become reachable-->
  <string name="TurnOffCircumventionMegaphone_you_can_now_connect_to_the_signal_service_directly">अब आप एक बेहतर अनुभव पाने के लिए Signal की सेवा से सीधे कनेक्ट कर सकते हैं।</string>
  <!--Label for a button to dismiss a notification at the bottom of the chat list suggesting that the user disable censorship circumvention because the service has become reachable-->
  <string name="TurnOffCircumventionMegaphone_no_thanks">नहीं धन्यवाद </string>
  <!--Label for a button in a notification at the bottom of the chat list to turn off censorship circumvention-->
  <string name="TurnOffCircumventionMegaphone_turn_off">बंद करें</string>
  <!--Conversation Item label for when you react to someone else\'s story-->
  <string name="ConversationItem__you_reacted_to_s_story">आपने %1$s की स्टोरी पर प्रतिक्रिया दी।</string>
  <!--Conversation Item label for reactions to your story-->
  <string name="ConversationItem__reacted_to_your_story">आपकी स्टोरी पर प्रतिक्रिया दी</string>
  <!--Conversation Item label for reactions to an unavailable story-->
  <string name="ConversationItem__reacted_to_a_story">किसी स्टोरी पर प्रतिक्रिया दी</string>
  <!--endregion-->
  <!--Content description for expand contacts chevron-->
  <string name="ExpandModel__view_more">और देखें</string>
  <string name="StoriesLinkPopup__visit_link">लिंक विज़िट करें</string>
  <!--Gift price and duration, formatted as: {price} dot {n} day duration-->
  <plurals name="GiftRowItem_s_dot_d_day_duration">
    <item quantity="one">%1$s · %2$d दिन अवधि</item>
    <item quantity="other">%1$s · %2$d दिन अवधि</item>
  </plurals>
  <!--Tagline for gift row items-->
  <string name="GiftRowItem__send_a_gift_badge">एक गिफ़्ट बैज भेजें</string>
  <!--Headline text on start fragment for gifting a badge-->
  <string name="GiftFlowStartFragment__gift_a_badge">एक बैज गिफ़्ट करें</string>
  <!--Description text on start fragment for gifting a badge-->
  <string name="GiftFlowStartFragment__gift_someone_a_badge">Signal को किसी अन्य व्यक्ति के नाम पर दान देकर उसे एक बैज गिफ़्ट करें। उन्हें अपनी प्रोफ़ाइल पर दिखाने के लिए एक बैज दिया जाएगा।</string>
  <!--Action button label for start fragment for gifting a badge-->
  <string name="GiftFlowStartFragment__next">अगला</string>
  <!--Title text on choose recipient page for badge gifting-->
  <string name="GiftFlowRecipientSelectionFragment__choose_recipient">प्राप्तकर्ता चुनें</string>
  <!--Title text on confirm gift page-->
  <string name="GiftFlowConfirmationFragment__confirm_gift">गिफ़्ट की पुष्टि करें</string>
  <!--Heading text specifying who the gift will be sent to-->
  <string name="GiftFlowConfirmationFragment__send_to">को भेजें</string>
  <!--Text explaining that gift will be sent to the chosen recipient-->
  <string name="GiftFlowConfirmationFragment__your_gift_will_be_sent_in">प्राप्तकर्ता को आपका गिफ़्ट केवल एकदूसरे को किए जानेवाले संदेश में भेजा जाएगा। अपना संदेश नीचे जोड़ें।</string>
  <!--Text explaining that this gift is a one time donation-->
  <string name="GiftFlowConfirmationFragment__one_time_donation">एक बार का दान </string>
  <!--Hint for add message input-->
  <string name="GiftFlowConfirmationFragment__add_a_message">एक मेसेज को शामिल करें</string>
  <!--Displayed in the dialog while verifying the chosen recipient-->
  <string name="GiftFlowConfirmationFragment__verifying_recipient">प्राप्तकर्ता का सत्यापान किया जा रहा है…</string>
  <!--Title for sheet shown when opening a redeemed gift-->
  <string name="ViewReceivedGiftBottomSheet__s_sent_you_a_gift">%1$s ने आपको एक गिफ़्ट भेजा</string>
  <!--Title for sheet shown when opening a sent gift-->
  <string name="ViewSentGiftBottomSheet__thanks_for_your_support">आपके समर्थन के लिए शुक्रिया!</string>
  <!--Description for sheet shown when opening a redeemed gift-->
  <string name="ViewReceivedGiftBottomSheet__youve_received_a_gift_badge">आपको %1$s से एक गिफ़्ट बैज मिला है। इस बैज को अपनी प्रोफ़ाइल पर लगाकर Signal को जागरुकता बढ़ाने में मदद करें। </string>
  <!--Description for sheet shown when opening a sent gift-->
  <string name="ViewSentGiftBottomSheet__youve_gifted_a_badge">आपने %1$s को एक बैज गिफ़्ट किया है। जब वे उसे स्वीकार करेंगे तब उन्हें अपना बैज दिखाने या छिपाने का विकल्प दिया जाएगा। </string>
  <!--Primary action for pending gift sheet to redeem badge now-->
  <string name="ViewReceivedGiftSheet__redeem">रिडीम करें</string>
  <!--Primary action for pending gift sheet to redeem badge later-->
  <string name="ViewReceivedGiftSheet__not_now">अभी नहीं</string>
  <!--Dialog text while redeeming a gift-->
  <string name="ViewReceivedGiftSheet__redeeming_gift">गिफ़्ट रिडीम कर रहा है…</string>
  <!--Snackbar text when user presses "not now" on redemption sheet-->
  <string name="ConversationFragment__you_can_redeem_your_badge_later">आप अपना बैज बाद में रीडीम कर सकते हैं।</string>
  <!--Description text in gift thanks sheet-->
  <string name="GiftThanksSheet__youve_gifted_a_badge_to_s">आपने %1$s को एक बैज गिफ़्ट किया है। जब वे उसे स्वीकार करेंगे तब उन्हें अपना बैज दिखाने या छिपाने का विकल्प दिया जाएगा। </string>
  <!--Expired gift sheet title-->
  <string name="ExpiredGiftSheetConfiguration__your_gift_badge_has_expired">आपके गिफ़्ट बैज की अवधि समाप्त हो गई है </string>
  <!--Expired gift sheet top description text-->
  <string name="ExpiredGiftSheetConfiguration__your_gift_badge_has_expired_and_is">आपके गिफ़्ट बैज की वैधता समाप्त हो गई है, तथा अब यह आपकी प्रोफ़ाइल पर दूसरों को नहीं दिखेगा।</string>
  <!--Expired gift sheet bottom description text-->
  <string name="ExpiredGiftSheetConfiguration__to_continue">आपके लिए बनाई गई तकनीक का समर्थन जारी रखने के लिए, कृपया एक मासिक सस्टेनर बनने पर विचार करें.</string>
  <!--Expired gift sheet make a monthly donation button-->
  <string name="ExpiredGiftSheetConfiguration__make_a_monthly_donation">एक मासिक दान दें</string>
  <!--Expired gift sheet not now button-->
  <string name="ExpiredGiftSheetConfiguration__not_now">अभी नहीं</string>
  <!--Label under name for private stories-->
  <plurals name="ContactSearchItems__private_story_d_viewers">
    <item quantity="one">निजी स्टोरी · %1$d व्यूअर</item>
    <item quantity="other">निजी स्टोरी · %1$d व्यूअर </item>
  </plurals>
  <!--Label under name for group stories-->
  <plurals name="ContactSearchItems__group_story_d_viewers">
    <item quantity="one">ग्रुप स्टोरी · %1$d व्यूअर</item>
    <item quantity="other">ग्रुप स्टोरी · %1$d व्यूअर</item>
  </plurals>
  <!--Label under name for My Story when first sending to my story-->
  <string name="ContactSearchItems__tap_to_choose_your_viewers">अपने व्यूअर चुनने के लिए टैप करें</string>
  <!--Label for context menu item to open story settings-->
  <string name="ContactSearchItems__story_settings">स्टोरी सेटिंग्स</string>
  <!--Label for context menu item to remove a group story from contact results-->
  <string name="ContactSearchItems__remove_story">स्टोरी हटाएँ</string>
  <!--Label for context menu item to delete a private story-->
  <string name="ContactSearchItems__delete_story">स्टोरी डिलीट करें</string>
  <!--Dialog title for removing a group story-->
  <string name="ContactSearchMediator__remove_group_story">ग्रुप स्टोरी हटानी है?</string>
  <!--Dialog message for removing a group story-->
  <string name="ContactSearchMediator__this_will_remove">इससे आपकी सूची से स्टोरी हट जाएगी। आप इस ग्रुप से स्टोरीज़ को फिर भी देख पाएंगे।</string>
  <!--Dialog action item for removing a group story-->
  <string name="ContactSearchMediator__remove">हटा दें </string>
  <!--Dialog title for deleting a private story-->
  <string name="ContactSearchMediator__delete_story">स्टोरी डिलीट करनी है?</string>
  <!--Dialog message for deleting a private story-->
  <string name="ContactSearchMediator__delete_the_private">निजी स्टोरी \"%1$s\" डिलीट करनी है?</string>
  <!--Dialog action item for deleting a private story-->
  <string name="ContactSearchMediator__delete">डिलीट करें</string>
  <!--Gift expiry days remaining-->
  <plurals name="Gifts__d_days_remaining">
    <item quantity="one">%1$d दिन शेष </item>
    <item quantity="other">%1$d दिन शेष</item>
  </plurals>
  <!--Gift expiry hours remaining-->
  <plurals name="Gifts__d_hours_remaining">
    <item quantity="one">%1$d घंटे शेष</item>
    <item quantity="other">%1$d घंटे शेष</item>
  </plurals>
  <!--Gift expiry minutes remaining-->
  <plurals name="Gifts__d_minutes_remaining">
    <item quantity="one">%1$d मिनट शेष</item>
    <item quantity="other">%1$d मिनट सहेश हैं </item>
  </plurals>
  <!--Gift expiry expired-->
  <string name="Gifts__expired">समाप्त हो गया</string>
  <!--Label indicating that a user can tap to advance to the next post in a story-->
  <string name="StoryFirstTimeNavigationView__tap_to_advance">आगे बढ़ने के लिए टैप करें</string>
  <!--Label indicating swipe direction to skip current story-->
  <string name="StoryFirstTimeNavigationView__swipe_up_to_skip">छोड़ने के लिए ऊपर स्वाइप करें</string>
  <!--Label indicating swipe direction to exit story viewer-->
  <string name="StoryFirstTimeNavigationView__swipe_right_to_exit">बाहर निकलने के लिए दाएँ स्वाइप करें</string>
  <!--Button label to confirm understanding of story navigation-->
  <string name="StoryFirstTimeNagivationView__got_it">समझ गया </string>
  <!--Content description for vertical context menu button in safety number sheet rows-->
  <string name="SafetyNumberRecipientRowItem__open_context_menu">कॉन्टेक्स्ट मेनू खोलें</string>
  <!--Sub-line when a user is verified.-->
  <string name="SafetyNumberRecipientRowItem__s_dot_verified">%1$s · सत्यापित</string>
  <!--Sub-line when a user is verified.-->
  <string name="SafetyNumberRecipientRowItem__verified">सत्यापित</string>
  <!--Title of safety number changes bottom sheet when showing individual records-->
  <string name="SafetyNumberBottomSheetFragment__safety_number_changes">सुरक्षा संख्या में बदलाव</string>
  <!--Message of safety number changes bottom sheet when showing individual records-->
  <string name="SafetyNumberBottomSheetFragment__the_following_people">निम्नलिखित लोगों ने शायद Signal को फिर से इंस्टॉल किया हो या डिवाइस बदले हों। किसी प्राप्तकर्ता पर टैप करके नई सुरक्षा संख्या की पुष्टि करें। यह वैकल्पिक है।</string>
  <!--Title of safety number changes bottom sheet when not showing individual records-->
  <string name="SafetyNumberBottomSheetFragment__safety_number_checkup">सुरक्षा संख्या जाँच</string>
  <!--Title of safety number changes bottom sheet when not showing individual records and user has seen review screen-->
  <string name="SafetyNumberBottomSheetFragment__safety_number_checkup_complete">सुरक्षा संख्या जाँच पूरी हुई </string>
  <!--Message of safety number changes bottom sheet when not showing individual records and user has seen review screen-->
  <string name="SafetyNumberBottomSheetFragment__all_connections_have_been_reviewed">सभी कनेक्शन की समीक्षा कर ली गई है, जारी रखने के लिए भेजें पर टैप करें।</string>
  <!--Message of safety number changes bottom sheet when not showing individual records-->
  <string name="SafetyNumberBottomSheetFragment__you_have_d_connections">आपके %1$d कनेक्शन हैं जिन्होंने शायद Signal फिर से इंस्टॉल किया हो या डिवाइस बदले हों। उनके साथ अपनी स्टोरी शेयर करने से पहले उनकी सुरक्षा संख्याओं की समीक्षा कर लें या फिर उन्हें अपनी स्टोरी से हटाने पर विचार करें।</string>
  <!--Menu action to launch safety number verification screen-->
  <string name="SafetyNumberBottomSheetFragment__verify_safety_number">सुरक्षा संख्या सत्यापित करें</string>
  <!--Menu action to remove user from story-->
  <string name="SafetyNumberBottomSheetFragment__remove_from_story">स्टोरी से हटाएँ</string>
  <!--Action button at bottom of SafetyNumberBottomSheetFragment to send anyway-->
  <string name="SafetyNumberBottomSheetFragment__send_anyway">फिर भी भेजें</string>
  <!--Action button at bottom of SafetyNumberBottomSheetFragment to review connections-->
  <string name="SafetyNumberBottomSheetFragment__review_connections">कनेक्शंस की समीक्षा करें</string>
  <!--Empty state copy for SafetyNumberBottomSheetFragment-->
  <string name="SafetyNumberBottomSheetFragment__no_more_recipients_to_show">दिखाने के लिए और अधिक प्राप्तकर्ता नहीं हैं</string>
  <!--Done button on safety number review fragment-->
  <string name="SafetyNumberReviewConnectionsFragment__done">पूर्ण</string>
  <!--Title of safety number review fragment-->
  <string name="SafetyNumberReviewConnectionsFragment__safety_number_changes">सुरक्षा संख्या में बदलाव</string>
  <!--Message of safety number review fragment-->
  <plurals name="SafetyNumberReviewConnectionsFragment__d_recipients_may_have">
    <item quantity="one">%1$d प्राप्तकर्ता ने शायद Signal को फिर से इंस्टॉल किया हो या डिवाइस बदले हों। किसी प्राप्तकर्ता पर टैप करके नई सुरक्षा संख्या की पुष्टि करें। यह वैकल्पिक है।</item>
    <item quantity="other">%1$d प्राप्तकर्ताओं ने शायद Signal को फिर से इंस्टॉल किया हो या डिवाइस बदले हों। किसी प्राप्तकर्ता पर टैप करके नई सुरक्षा संख्या की पुष्टि करें। यह वैकल्पिक है।</item>
  </plurals>
  <!--Section header for 1:1 contacts in review fragment-->
  <string name="SafetyNumberBucketRowItem__contacts">संपर्क</string>
  <!--Context menu label for distribution list headers in review fragment-->
  <string name="SafetyNumberReviewConnectionsFragment__remove_all">सभी हटाएँ</string>
  <!--Context menu label for 1:1 contacts to remove from send-->
  <string name="SafetyNumberReviewConnectionsFragment__remove">हटा दें </string>
  <!--Title of initial My Story settings configuration shown when sending to My Story for the first time-->
  <string name="ChooseInitialMyStoryMembershipFragment__my_story_privacy">मेरी स्टोरी की निजता</string>
  <!--Subtitle of initial My Story settings configuration shown when sending to My Story for the first time-->
  <string name="ChooseInitialMyStoryMembershipFragment__choose_who_can_see_posts_to_my_story_you_can_always_make_changes_in_settings">उन्हें चुनें जो मेरी स्टोरी पर किए गए पोस्ट देख सकते हों। आप बाद में कभी भी सेटिंग्स बदल सकते हैं।</string>
  <!--All connections option for initial My Story settings configuration shown when sending to My Story for the first time-->
  <string name="ChooseInitialMyStoryMembershipFragment__all_signal_connections">सभी Signal कनेक्शन</string>
  <!--All connections except option for initial My Story settings configuration shown when sending to My Story for the first time-->
  <string name="ChooseInitialMyStoryMembershipFragment__all_signal_connections_except">निम्न को छोड़कर सभी Signal कनेकशन…</string>
  <!--Only with selected connections option for initial My Story settings configuration shown when sending to My Story for the first time-->
  <string name="ChooseInitialMyStoryMembershipFragment__only_share_with">केवल इनके साथ शेयर करें…</string>
  <!--Story info header sent heading-->
  <string name="StoryInfoHeader__sent">भेज दिया गया</string>
  <!--Story info header received heading-->
  <string name="StoryInfoHeader__received">मिला</string>
  <!--Story info header file size heading-->
  <string name="StoryInfoHeader__file_size">फ़ाइल आकार</string>
  <!--Story info "Sent to" header-->
  <string name="StoryInfoBottomSheetDialogFragment__sent_to">इनको भेजा गया</string>
  <!--Story info "Sent from" header-->
  <string name="StoryInfoBottomSheetDialogFragment__sent_from">इनसे भेजा गया</string>
  <!--Story Info context menu label-->
  <string name="StoryInfoBottomSheetDialogFragment__info">जानकारी</string>
  <!--EOF-->
</resources><|MERGE_RESOLUTION|>--- conflicted
+++ resolved
@@ -462,12 +462,8 @@
   <string name="BackupsPreferenceFragment__in_progress">प्रगति में</string>
   <string name="BackupsPreferenceFragment__d_so_far">%1$d अब तक</string>
   <!--Show percentage of completion of backup-->
-<<<<<<< HEAD
+  <string name="BackupsPreferenceFragment__s_so_far">अब तक %1$s%%…  </string>
   <string name="BackupsPreferenceFragment_signal_requires_external_storage_permission_in_order_to_create_backups">बैकअप बनाने के लिए Molly को बाहरी संग्रहण अनुमति की आवश्यकता होती है, लेकिन इसे स्थायी रूप से अस्वीकार कर दिया गया है। कृपया ऐप सेटिंग्स को जारी रखें, \"अनुमतियां\" चुनें और \"संग्रहण\" सक्षम करें।</string>
-=======
-  <string name="BackupsPreferenceFragment__s_so_far">अब तक %1$s%%…  </string>
-  <string name="BackupsPreferenceFragment_signal_requires_external_storage_permission_in_order_to_create_backups">बैकअप बनाने के लिए Signal को बाहरी संग्रहण अनुमति की आवश्यकता होती है, लेकिन इसे स्थायी रूप से अस्वीकार कर दिया गया है। कृपया ऐप सेटिंग्स को जारी रखें, \"अनुमतियां\" चुनें और \"संग्रहण\" सक्षम करें।</string>
->>>>>>> 36c882e3
   <!--CustomDefaultPreference-->
   <string name="CustomDefaultPreference_using_custom">कस्टम इस्तेमाल: %s</string>
   <string name="CustomDefaultPreference_using_default">डिफ़ॉल्ट इस्तेमाल: %s</string>
@@ -924,12 +920,8 @@
   <string name="NotificationBarManager__incoming_signal_call">आने वाली Signal कॉल</string>
   <string name="NotificationBarManager__incoming_signal_group_call">इनकमिंग सिग्नल ग्रूप कॉल</string>
   <!--Temporary notification shown when starting the calling service-->
-<<<<<<< HEAD
+  <string name="NotificationBarManager__starting_signal_call_service">Molly कॉल सेवा शुरू की जा रही है</string>
   <string name="NotificationBarManager__stopping_signal_call_service">Molly कॉल सेवा बंद की जा रही है</string>
-=======
-  <string name="NotificationBarManager__starting_signal_call_service">Signal कॉल सेवा शुरू की जा रही है</string>
-  <string name="NotificationBarManager__stopping_signal_call_service">Signal कॉल सेवा बंद की जा रही है</string>
->>>>>>> 36c882e3
   <string name="NotificationBarManager__decline_call">कॉल अस्वीकार करें</string>
   <string name="NotificationBarManager__answer_call">कॉल का उत्तर दें</string>
   <string name="NotificationBarManager__end_call">कॉल बंद</string>
@@ -1314,7 +1306,7 @@
   <!--Title text for the Valentine\'s Day donation megaphone. The placeholder will always be a heart emoji. Needs to be a placeholder for Android reasons.-->
   <string name="ValentinesDayMegaphone_happy_heart_day">हैप्पी 💜 डे!</string>
   <!--Body text for the Valentine\'s Day donation megaphone.-->
-  <string name="ValentinesDayMegaphone_show_your_affection">Signal सस्टेनर बनकर अपनी चाहत दर्शाएँ। </string>
+  <string name="ValentinesDayMegaphone_show_your_affection">Molly सस्टेनर बनकर अपनी चाहत दर्शाएँ। </string>
   <!--WebRtcCallActivity-->
   <string name="WebRtcCallActivity__tap_here_to_turn_on_your_video">वीडियो शुरु करने के लिये यहाँ टैप करें</string>
   <string name="WebRtcCallActivity__to_call_s_signal_needs_access_to_your_camera">%1$s को कॉल करने के लिए, Molly को आपके कैमरा तक पहुँच करने की ज़रूरत है</string>
@@ -1726,14 +1718,9 @@
   <string name="UnauthorizedReminder_device_no_longer_registered">डिवाइस अब पंजीकृत नहीं है</string>
   <string name="UnauthorizedReminder_this_is_likely_because_you_registered_your_phone_number_with_Signal_on_a_different_device">ऐसा इसलिए है क्योंकि आपने अपने फोन नंबर को Signal के साथ एक अलग डिवाइस पर पंजीकृत किया है। पुनः पंजीकरण करने के लिए टैप करें।</string>
   <!--WebRtcCallActivity-->
-<<<<<<< HEAD
+  <string name="WebRtcCallActivity_to_answer_the_call_give_signal_access_to_your_microphone">कॉल का जवाब देने के लिए Molly को अपने माइक्रोफ़ोन का ऐक्सेस दें।</string>
   <string name="WebRtcCallActivity_to_answer_the_call_from_s_give_signal_access_to_your_microphone">%s से कॉल का जवाब देने के लिए, Molly को अपने माइक्रोफ़ोन तक पहुंचने दें।</string>
   <string name="WebRtcCallActivity_signal_requires_microphone_and_camera_permissions_in_order_to_make_or_receive_calls">कॉल करने या प्राप्त करने के लिए Molly को माइक्रोफ़ोन और कैमरा अनुमतियों की आवश्यकता होती है, लेकिन उन्हें स्थायी रूप से अस्वीकार कर दिया गया है। कृपया ऐप सेटिंग्स जारी रखें, \"अनुमतियां\" चुनें, और \"माइक्रोफ़ोन\" और \"कैमरा\" सक्षम करें।</string>
-=======
-  <string name="WebRtcCallActivity_to_answer_the_call_give_signal_access_to_your_microphone">कॉल का जवाब देने के लिए Signal को अपने माइक्रोफ़ोन का ऐक्सेस दें।</string>
-  <string name="WebRtcCallActivity_to_answer_the_call_from_s_give_signal_access_to_your_microphone">%s से कॉल का जवाब देने के लिए, Signal को अपने माइक्रोफ़ोन तक पहुंचने दें।</string>
-  <string name="WebRtcCallActivity_signal_requires_microphone_and_camera_permissions_in_order_to_make_or_receive_calls">कॉल करने या प्राप्त करने के लिए Signal को माइक्रोफ़ोन और कैमरा अनुमतियों की आवश्यकता होती है, लेकिन उन्हें स्थायी रूप से अस्वीकार कर दिया गया है। कृपया ऐप सेटिंग्स जारी रखें, \"अनुमतियां\" चुनें, और \"माइक्रोफ़ोन\" और \"कैमरा\" सक्षम करें।</string>
->>>>>>> 36c882e3
   <string name="WebRtcCallActivity__answered_on_a_linked_device">एक लिंक किए हुए डिवाइस पर जवाब दिया गया।</string>
   <string name="WebRtcCallActivity__declined_on_a_linked_device">एक लिंक किए हुए डिवाइस पर रद्द किया गया।</string>
   <string name="WebRtcCallActivity__busy_on_a_linked_device">एक लिंक किए डिवाइस पर व्यस्त हैं।</string>
@@ -1864,7 +1851,7 @@
   <string name="conversation_fragment__scroll_to_the_bottom_content_description">नीचे स्क्रॉल करें</string>
   <!--BubbleOptOutTooltip-->
   <!--Message to inform the user of what Android chat bubbles are-->
-  <string name="BubbleOptOutTooltip__description">बबल्स, ऐंड्रॉयड का एक फ़ीचर हैं जिन्हें आप Signal की चैट्स के लिए बंद कर सकते हैं।</string>
+  <string name="BubbleOptOutTooltip__description">बबल्स, ऐंड्रॉयड का एक फ़ीचर हैं जिन्हें आप Molly की चैट्स के लिए बंद कर सकते हैं।</string>
   <!--Button to dismiss the tooltip for opting out of using Android bubbles-->
   <string name="BubbleOptOutTooltip__not_now">अभी नहीं</string>
   <!--Button to move to the system settings to control the use of Android bubbles-->
@@ -2729,7 +2716,7 @@
   <string name="BackupDialog_verify">सत्यापित करें</string>
   <string name="BackupDialog_you_successfully_entered_your_backup_passphrase">आप अपना बैकअप पासफ्रेज दर्ज करने में सफल रहे हैं </string>
   <string name="BackupDialog_passphrase_was_not_correct">पासफ्रेज गलत </string>
-  <string name="LocalBackupJob_creating_signal_backup">Signal बैकअप बनाया जा रहा है…</string>
+  <string name="LocalBackupJob_creating_signal_backup">Molly बैकअप बनाया जा रहा है…</string>
   <string name="LocalBackupJobApi29_backup_failed">बैकअप विफल</string>
   <string name="LocalBackupJobApi29_your_backup_directory_has_been_deleted_or_moved">आपकी बैकअप डायरेक्टरी या तो मिटा दी गयी है या यहाँ से कहीं और हटा दी गयी है.</string>
   <string name="LocalBackupJobApi29_your_backup_file_is_too_large">इस वॉल्यूम में आपकी बैकअप फाइल को संगृहीत करने के लिए पर्याप्त जगह नहीं है।  </string>
