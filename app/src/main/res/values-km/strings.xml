--- conflicted
+++ resolved
@@ -2000,12 +2000,8 @@
   <string name="preferences__slow">យឺត</string>
   <string name="preferences__help">ជំនួយ</string>
   <string name="preferences__advanced">កម្រិតខ្ពស់</string>
-<<<<<<< HEAD
   <string name="preferences__donate_to_signal">ឧបត្ថម្ភទៅ Molly</string>
-=======
-  <string name="preferences__donate_to_signal">ឧបត្ថម្ភទៅ Signal</string>
   <!--Preference label when someone is already a subscriber-->
->>>>>>> c4bc2162
   <string name="preferences__subscription">ការជាវ</string>
   <!--Preference label for making a monthly donation to Signal-->
   <!--Preference label for making one-time donations to Signal-->
