--- conflicted
+++ resolved
@@ -1804,12 +1804,8 @@
     <string name="RegistrationActivity_unable_to_connect_to_service">Қызметке жалғану мүмкін емес. Желіге жалғанғаныңызды тексеріңіз де, тағы бір рет байқап көріңіз.</string>
     <string name="RegistrationActivity_non_standard_number_format">Стандартты емес нөмір форматы</string>
     <string name="RegistrationActivity_the_number_you_entered_appears_to_be_a_non_standard">Сіз енгізген нөмірдің (%1$s) форматы стандартты емес екен.\n\n%2$s деп жазғыңыз келіп пе еді?</string>
-<<<<<<< HEAD
     <string name="RegistrationActivity_signal_android_phone_number_format">Molly Android - Телефон нөмірінің форматы</string>
-=======
-    <string name="RegistrationActivity_signal_android_phone_number_format">Signal Android - Телефон нөмірінің форматы</string>
     <!--    Small "toast" notification to the user confirming that they have requested a new code via voice call.-->
->>>>>>> f3c6f2e3
     <string name="RegistrationActivity_call_requested">Қоңырау шалу сұралды</string>
     <!--    Small "toast" notification to the user confirming that they have requested a new code via SMS.-->
     <string name="RegistrationActivity_sms_requested">SMS сұралды</string>
@@ -3473,15 +3469,15 @@
     <!-- Phone number heading displayed as a screen title -->
     <string name="preferences_app_protection__phone_number">Телефон нөмірі</string>
     <!-- Subtext below option to launch into phone number privacy settings screen -->
-    <string name="preferences_app_protection__choose_who_can_see">Телефон нөміріңізді кім көре алатынын және Signal-да сізге кім жаза алатынын таңдаңыз.</string>
+    <string name="preferences_app_protection__choose_who_can_see">Телефон нөміріңізді кім көре алатынын және Molly-да сізге кім жаза алатынын таңдаңыз.</string>
     <!-- Section title above two radio buttons for enabling and disabling phone number display -->
     <string name="PhoneNumberPrivacySettingsFragment__who_can_see_my_number">Менің нөмірімді кім көре алады?</string>
     <!-- Subtext below radio buttons when who can see my number is set to nobody -->
-    <string name="PhoneNumberPrivacySettingsFragment__nobody_will_see">Signal-да сіздің нөміріңізді ешкім көрмейді</string>
+    <string name="PhoneNumberPrivacySettingsFragment__nobody_will_see">Molly-да сіздің нөміріңізді ешкім көрмейді</string>
     <!-- Section title above two radio buttons for enabling and disabling whether users can find me by my phone number  -->
     <string name="PhoneNumberPrivacySettingsFragment__who_can_find_me_by_number">Мені нөмірім арқылы кім таба алады?</string>
     <!-- Subtext below radio buttons when who can see my number is set to everyone -->
-    <string name="PhoneNumberPrivacySettingsFragment__your_phone_number">Телефон нөміріңіз сіз хат жазған адамдарға және топтарға көрініп тұрады. Басқа адамның телефонындағы контактілер тізімінде болсаңыз, ол адам да сізді Signal-дан көре алады.</string>
+    <string name="PhoneNumberPrivacySettingsFragment__your_phone_number">Телефон нөміріңіз сіз хат жазған адамдарға және топтарға көрініп тұрады. Басқа адамның телефонындағы контактілер тізімінде болсаңыз, ол адам да сізді Molly-дан көре алады.</string>
     <string name="PhoneNumberPrivacy_everyone">Барлығы</string>
     <string name="PhoneNumberPrivacy_my_contacts">Менің контактілерім</string>
     <string name="PhoneNumberPrivacy_nobody">Ешкім</string>
