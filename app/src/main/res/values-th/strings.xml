--- conflicted
+++ resolved
@@ -498,14 +498,10 @@
     <!-- Label for a button displayed in the conversation toolbar to return to the previous screen. -->
     <string name="ConversationFragment__content_description_back_button">กลับไป</string>
     <!-- Label for a button displayed in the conversation toolbar to open the main screen of the app. -->
-<<<<<<< HEAD
     <string name="ConversationFragment__content_description_launch_signal_button">เปิด Molly</string>
-=======
-    <string name="ConversationFragment__content_description_launch_signal_button">เปิด Signal</string>
     <!-- Dialog title shown when more than one contact in a group conversation is no longer verified -->
     <string name="ConversationFragment__no_longer_verified">No longer verified</string>
 
->>>>>>> c9d298c4
     <!-- Label for a button displayed in conversation list to clear the chat filter -->
     <string name="ConversationListFragment__clear_filter">ล้างตัวกรอง</string>
     <!-- Notice on chat list when no unread chats are available, centered on display -->
