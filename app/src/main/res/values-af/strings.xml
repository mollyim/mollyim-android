--- conflicted
+++ resolved
@@ -102,14 +102,9 @@
 
     <!-- AttachmentManager -->
     <string name="AttachmentManager_cant_open_media_selection">Kan nie \'n program vind om media te kies nie.</string>
-<<<<<<< HEAD
     <string name="AttachmentManager_signal_requires_the_external_storage_permission_in_order_to_attach_photos_videos_or_audio">Molly benodig die Berging-toestemming om foto\'s, videos of klank aan te heg, maar dit is permanent geweier. Gaan asseblief na die programinstellingsmenu, kies \"Toestemmings\" en aktiveer \"Berging\".</string>
     <string name="AttachmentManager_signal_requires_contacts_permission_in_order_to_attach_contact_information">Molly benodig toestemming vir Kontakte om kontakinligting aan te heg, maar dit is permanent geweier. Gaan asseblief na die programinstellingsmenu, kies \"Toestemmings\" en aktiveer \"Kontakte\".</string>
     <string name="AttachmentManager_signal_requires_location_information_in_order_to_attach_a_location">Molly benodig toestemming vir Plek om \'n plek aan te heg, maar dit is permanent geweier. Gaan asseblief na die programinstellingsmenu, kies \"Toestemmings\" en aktiveer \"Plek\".</string>
-=======
-    <string name="AttachmentManager_signal_requires_the_external_storage_permission_in_order_to_attach_photos_videos_or_audio">Signal benodig die Berging-toestemming om foto\'s, videos of klank aan te heg, maar dit is permanent geweier. Gaan asseblief na die programinstellingsmenu, kies \"Toestemmings\" en aktiveer \"Berging\".</string>
-    <string name="AttachmentManager_signal_requires_contacts_permission_in_order_to_attach_contact_information">Signal benodig toestemming vir Kontakte om kontakinligting aan te heg, maar dit is permanent geweier. Gaan asseblief na die programinstellingsmenu, kies \"Toestemmings\" en aktiveer \"Kontakte\".</string>
-    <string name="AttachmentManager_signal_requires_location_information_in_order_to_attach_a_location">Signal benodig toestemming vir Plek om \'n plek aan te heg, maar dit is permanent geweier. Gaan asseblief na die programinstellingsmenu, kies \"Toestemmings\" en aktiveer \"Plek\".</string>
     <!-- Alert dialog title to show the recipient has not activated payments -->
     <string name="AttachmentManager__not_activated_payments">%1$s hasn\'t activated Payments </string>
     <!-- Alert dialog description to send the recipient a request to activate payments -->
@@ -118,7 +113,6 @@
     <string name="AttachmentManager__send_request">Send request</string>
     <!-- Alert dialog button to cancel dialog -->
     <string name="AttachmentManager__cancel">Kanselleer</string>
->>>>>>> fc3db538
 
     <!-- AttachmentUploadJob -->
     <string name="AttachmentUploadJob_uploading_media">Laai tans media op…</string>
@@ -1462,7 +1456,7 @@
     <!-- In-conversation update message to indicate that the current contact is sms only and will need to migrate to signal to continue the conversation in signal. -->
     <string name="MessageRecord__you_will_no_longer_be_able_to_send_sms_messages_from_signal_soon">Jy sal binnekort nie meer SMS-boodskappe vanaf Signal kan stuur nie. Nooi %1$s na Signal om die gesprek hier te hou.</string>
     <!-- In-conversation update message to indicate that the current contact is sms only and will need to migrate to signal to continue the conversation in signal. -->
-    <string name="MessageRecord__you_can_no_longer_send_sms_messages_in_signal">Jy kan nie meer SMS-boodskappe in Signal stuur nie. Nooi %1$s na Signal om die gesprek hier te hou.</string>
+    <string name="MessageRecord__you_can_no_longer_send_sms_messages_in_signal">Jy kan nie meer SMS-boodskappe in Molly stuur nie. Nooi %1$s na Molly om die gesprek hier te hou.</string>
 
     <!-- MessageRequestBottomView -->
     <string name="MessageRequestBottomView_accept">Aanvaar</string>
