--- conflicted
+++ resolved
@@ -2566,13 +2566,9 @@
   <string name="GroupsLearnMore_paragraph_2">Старе групе још увек не могу да се надограде на Нове групе, али можете да направите нову групу са истим члановима ако су на најновијој верзији Signal-а.</string>
   <string name="GroupsLearnMore_paragraph_3">Signal ће убудуће понудити начин за надоградњу старих група.</string>
   <!--GroupLinkBottomSheetDialogFragment-->
-<<<<<<< HEAD
-  <string name="GroupLinkBottomSheet_share_via_signal">Поделите Molly-ом</string>
-=======
   <string name="GroupLinkBottomSheet_share_hint_requiring_approval">Свако са овом везом може да види име и слику ове групе и да затражи да се придружи. Поделите везу са људима у које имате поверења.</string>
   <string name="GroupLinkBottomSheet_share_hint_not_requiring_approval">Свако са овом везом може да види име и слику ове групе и да се придружи. Поделите везу са људима у које имате поверења.</string>
-  <string name="GroupLinkBottomSheet_share_via_signal">Поделите Signal-ом</string>
->>>>>>> e3d3129e
+  <string name="GroupLinkBottomSheet_share_via_signal">Поделите Molly-ом</string>
   <string name="GroupLinkBottomSheet_copy">Копирај</string>
   <string name="GroupLinkBottomSheet_qr_code">QR кôд</string>
   <string name="GroupLinkBottomSheet_share">Поделите</string>
