--- conflicted
+++ resolved
@@ -1,22 +1,6 @@
 <?xml version="1.0" encoding="UTF-8"?>
 <!-- smartling.instruction_comments_enabled = on -->
 <resources>
-<<<<<<< HEAD
-    <!-- <string name="app_name" translatable="false">Signal</string> -->
-
-    <string name="install_url" translatable="false">https://signal.org/install</string>
-    <string name="donate_url" translatable="false">https://signal.org/donate</string>
-    <string name="backup_support_url" translatable="false">https://support.signal.org/hc/articles/360007059752</string>
-    <string name="transfer_support_url" translatable="false">https://support.signal.org/hc/articles/360007059752</string>
-    <string name="support_center_url" translatable="false">https://support.signal.org/</string>
-    <string name="terms_and_privacy_policy_url" translatable="false">https://signal.org/legal</string>
-    <string name="sustainer_boost_and_badges" translatable="false">https://support.signal.org/hc/articles/4408365318426</string>
-    <string name="google_pay_url" translatable="false">https://pay.google.com</string>
-    <string name="donation_decline_code_error_url" translatable="false">https://support.signal.org/hc/articles/4408365318426#errors</string>
-    <string name="sms_export_url" translatable="false">https://support.signal.org/hc/articles/360007321171</string>
-    <string name="signal_me_username_url" translatable="false">https://signal.me/#u/%1$s</string>
-    <string name="signal_me_username_url_no_scheme" translatable="false">signal.me/#u/%1$s</string>
-=======
   <!-- Removed by excludeNonTranslatables <string name="app_name" translatable="false">Signal</string> -->
 
   <!-- Removed by excludeNonTranslatables <string name="install_url" translatable="false">https://signal.org/install</string> -->
@@ -30,7 +14,6 @@
   <!-- Removed by excludeNonTranslatables <string name="sms_export_url" translatable="false">https://support.signal.org/hc/articles/360007321171</string> -->
   <!-- Removed by excludeNonTranslatables <string name="signal_me_username_url" translatable="false">https://signal.me/#u/%1$s</string> -->
   <!-- Removed by excludeNonTranslatables <string name="signal_me_username_url_no_scheme" translatable="false">signal.me/#u/%1$s</string> -->
->>>>>>> cb0e7ade
 
     <string name="yes">Да</string>
     <string name="no">Не</string>
@@ -1154,20 +1137,6 @@
 
     <!-- MediaSendActivity -->
     <string name="MediaSendActivity_camera_unavailable">Камера није доступна.</string>
-<<<<<<< HEAD
-    <string name="MediaSendActivity_message_to_s">Порука за %1$s</string>
-    <string name="MediaSendActivity_message">Порука</string>
-    <string name="MediaSendActivity_select_recipients">Изаберите примаоце</string>
-    <string name="MediaSendActivity_signal_needs_access_to_your_contacts">Сигналу је потребан приступ вашим контактима како би их приказао.</string>
-    <string name="MediaSendActivity_signal_needs_contacts_permission_in_order_to_show_your_contacts_but_it_has_been_permanently_denied">Molly захтева приступ вашим контактима да би их показао, али му је дозвола трајно забрањена. Молимо вас да у апликацији за подешавање телефона Molly-у дозволите пруиступ контактима.</string>
-    <plurals name="MediaSendActivity_cant_share_more_than_n_items">
-        <item quantity="one">Максималан број ставки које можете да поделите је %1$d.</item>
-        <item quantity="other">Максималан број ставки које можете да поделите је %1$d.</item>
-    </plurals>
-    <string name="MediaSendActivity_select_recipients_description">Изаберите примаоце</string>
-    <string name="MediaSendActivity_tap_here_to_make_this_message_disappear_after_it_is_viewed">Кликните овде да порука нестане када буде погледана.</string>
-=======
->>>>>>> cb0e7ade
 
     <!-- MediaRepository -->
     <string name="MediaRepository_all_media">Сви медији</string>
@@ -1591,10 +1560,6 @@
     <!-- Valentine\'s Day Megaphone -->
     <!-- Title text for the Valentine\'s Day donation megaphone. The placeholder will always be a heart emoji. Needs to be a placeholder for Android reasons. -->
     <!-- Body text for the Valentine\'s Day donation megaphone. -->
-<<<<<<< HEAD
-    <string name="ValentinesDayMegaphone_show_your_affection">Покажите своју наклоност тако што ћете постати носилац Molly-а.</string>
-=======
->>>>>>> cb0e7ade
 
     <!-- WebRtcCallActivity -->
     <string name="WebRtcCallActivity__tap_here_to_turn_on_your_video">Кликните овде да укључите вашу камеру</string>
@@ -1858,11 +1823,7 @@
     <string name="SubmitDebugLogActivity_this_log_will_be_posted_publicly_online_for_contributors">Овај извештај ће бити објављен и видљив пројектантима. Можете га прегледати пре преноса.</string>
 
     <!-- SupportEmailUtil -->
-<<<<<<< HEAD
-    <string name="SupportEmailUtil_support_email" translatable="false">support@molly.im</string>
-=======
-  <!-- Removed by excludeNonTranslatables <string name="SupportEmailUtil_support_email" translatable="false">support@signal.org</string> -->
->>>>>>> cb0e7ade
+  <!-- Removed by excludeNonTranslatables <string name="SupportEmailUtil_support_email" translatable="false">support@molly.im</string> -->
     <string name="SupportEmailUtil_filter">Филтер:</string>
     <string name="SupportEmailUtil_device_info">Инфо о уређају:</string>
     <string name="SupportEmailUtil_android_version">Верзија Андроида:</string>
@@ -2166,12 +2127,7 @@
     <string name="change_passphrase_activity__repeat_new_passphrase">Поновите нову лозинку</string>
 
     <!-- contact_selection_activity -->
-<<<<<<< HEAD
-    <string name="contact_selection_activity__enter_name_or_number">Унесите име или број</string>
     <string name="contact_selection_activity__invite_to_signal">Позивница за Molly</string>
-=======
-    <string name="contact_selection_activity__invite_to_signal">Позивница за Signal</string>
->>>>>>> cb0e7ade
     <string name="contact_selection_activity__new_group">Нова група</string>
 
     <!-- contact_filter_toolbar -->
@@ -2857,15 +2813,9 @@
     <string name="PaymentsHomeFragment__payments_deactivated">Уплате деактивиране.</string>
     <string name="PaymentsHomeFragment__payment_failed">Неуспешна уплата</string>
     <string name="PaymentsHomeFragment__details">Опширније</string>
-<<<<<<< HEAD
-    <string name="PaymentsHomeFragment__learn_more__activate_payments" translatable="false">https://support.signal.org/hc/articles/360057625692#payments_activate -</string>
-    <string name="PaymentsHomeFragment__you_can_use_signal_to_send">Можете да користите Molly да бисте послали и примили MobileCoin. Сва плаћања подлежу условима коришћења за MobileCoins и новчаник MobileCoin-а. Ово је бета карактеристика, тако да можете наићи на грешке и плаћања или салто које можете изгубити не можете се вратити. </string>
-=======
   <!-- Removed by excludeNonTranslatables <string name="PaymentsHomeFragment__learn_more__activate_payments" translatable="false">https://support.signal.org/hc/articles/360057625692#payments_activate  </string>
-    <string name="PaymentsHomeFragment__you_can_use_signal_to_send">Можете да користите Signal да бисте послали и примили MobileCoin. Сва плаћања подлежу условима коришћења за MobileCoins и новчаник MobileCoin-а. Ово је бета карактеристика, тако да можете наићи на грешке и плаћања или салто које можете изгубити не можете се вратити. </string> -->
->>>>>>> cb0e7ade
+    <string name="PaymentsHomeFragment__you_can_use_signal_to_send">Можете да користите Molly да бисте послали и примили MobileCoin. Сва плаћања подлежу условима коришћења за MobileCoins и новчаник MobileCoin-а. Ово је бета карактеристика, тако да можете наићи на грешке и плаћања или салто које можете изгубити не можете се вратити. </string> -->
     <string name="PaymentsHomeFragment__activate">Активирај</string>
     <string name="PaymentsHomeFragment__view_mobile_coin_terms">Погледајте појмове MobileCoin-а</string>
     <string name="PaymentsHomeFragment__payments_not_available">Плаћања у Molly-у више није доступна. И даље можете преносити средства на размену, али више не можете да шаљете и примате уплате или да додате средства.</string>
